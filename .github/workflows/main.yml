--- conflicted
+++ resolved
@@ -24,11 +24,7 @@
       - name: Build Nos
         run: set -o pipefail && xcodebuild build-for-testing -skipPackagePluginValidation -project Nos.xcodeproj -scheme NosTests -destination "$SIMULATOR" | xcpretty
       - name: Run Tests
-<<<<<<< HEAD
-        run: set -o pipefail && xcodebuild test-without-building -project Nos.xcodeproj -scheme NosTests -destination "$SIMULATOR" | xcpretty
-=======
         run: set -o pipefail && xcodebuild test-without-building -project Nos.xcodeproj -scheme NosTests -destination "$SIMULATOR"
->>>>>>> 71244bde
   changelog:
     name: Check CHANGELOG
     runs-on: ubuntu-latest
