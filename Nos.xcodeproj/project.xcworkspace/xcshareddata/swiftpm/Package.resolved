--- conflicted
+++ resolved
@@ -194,13 +194,8 @@
       "kind" : "remoteSourceControl",
       "location" : "https://github.com/apple/swift-nio.git",
       "state" : {
-<<<<<<< HEAD
         "revision" : "3db5c4aeee8100d2db6f1eaf3864afdad5dc68fd",
         "version" : "2.59.0"
-=======
-        "revision" : "702cd7c56d5d44eeba73fdf83918339b26dc855c",
-        "version" : "2.62.0"
->>>>>>> d31b2d47
       }
     },
     {
