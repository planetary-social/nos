--- conflicted
+++ resolved
@@ -1,9 +1,5 @@
 {
-<<<<<<< HEAD
-  "originHash" : "429b259193ab9c8fa370bb68272bd16d1bf5af8f1d43bde45af0c95bc52d7348",
-=======
   "originHash" : "73986e8614e86bc198acf108f9214c158dd0475e95a9469983fe7e59ac1890a1",
->>>>>>> 61891e7f
   "pins" : [
     {
       "identity" : "bech32",
