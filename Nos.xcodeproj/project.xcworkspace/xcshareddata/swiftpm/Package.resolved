--- conflicted
+++ resolved
@@ -194,13 +194,8 @@
       "kind" : "remoteSourceControl",
       "location" : "https://github.com/apple/swift-nio.git",
       "state" : {
-<<<<<<< HEAD
         "revision" : "3db5c4aeee8100d2db6f1eaf3864afdad5dc68fd",
         "version" : "2.59.0"
-=======
-        "revision" : "54c85cb26308b89846d4671f23954dce088da2b0",
-        "version" : "2.60.0"
->>>>>>> 8c0dc393
       }
     },
     {
