--- conflicted
+++ resolved
@@ -110,11 +110,8 @@
 		C94A5E192A72C84200B6EC5D /* ReportCategory.swift in Sources */ = {isa = PBXBuildFile; fileRef = C94A5E172A72C84200B6EC5D /* ReportCategory.swift */; };
 		C94C4CF32AD993CA00F801CA /* UNSErrorView.swift in Sources */ = {isa = PBXBuildFile; fileRef = C94C4CF22AD993CA00F801CA /* UNSErrorView.swift */; };
 		C94D14812A12B3F70014C906 /* SearchBar.swift in Sources */ = {isa = PBXBuildFile; fileRef = C94D14802A12B3F70014C906 /* SearchBar.swift */; };
-<<<<<<< HEAD
 		C94D59AE2AE7286E00295AE8 /* ReportTests.swift in Sources */ = {isa = PBXBuildFile; fileRef = C94D59AD2AE7286E00295AE8 /* ReportTests.swift */; };
-=======
 		C94D59AC2AE711A400295AE8 /* WalletConnectErrorView.swift in Sources */ = {isa = PBXBuildFile; fileRef = C94D59AB2AE711A400295AE8 /* WalletConnectErrorView.swift */; };
->>>>>>> e9753576
 		C94D6D5C2AC5D14400F0F11E /* WizardTextField.swift in Sources */ = {isa = PBXBuildFile; fileRef = C94D6D5B2AC5D14400F0F11E /* WizardTextField.swift */; };
 		C94D855C2991479900749478 /* NewNoteView.swift in Sources */ = {isa = PBXBuildFile; fileRef = C94D855B2991479900749478 /* NewNoteView.swift */; };
 		C94D855F29914D2300749478 /* SwiftUINavigation in Frameworks */ = {isa = PBXBuildFile; productRef = C94D855E29914D2300749478 /* SwiftUINavigation */; };
@@ -515,11 +512,8 @@
 		C94D14802A12B3F70014C906 /* SearchBar.swift */ = {isa = PBXFileReference; lastKnownFileType = sourcecode.swift; path = SearchBar.swift; sourceTree = "<group>"; };
 		C94D39212ABDDDFE0019C4D5 /* Secrets.xcconfig */ = {isa = PBXFileReference; fileEncoding = 4; lastKnownFileType = text.xcconfig; path = Secrets.xcconfig; sourceTree = "<group>"; };
 		C94D39242ABDDFB60019C4D5 /* EmptySecrets.xcconfig */ = {isa = PBXFileReference; fileEncoding = 4; lastKnownFileType = text.xcconfig; path = EmptySecrets.xcconfig; sourceTree = "<group>"; };
-<<<<<<< HEAD
 		C94D59AD2AE7286E00295AE8 /* ReportTests.swift */ = {isa = PBXFileReference; lastKnownFileType = sourcecode.swift; path = ReportTests.swift; sourceTree = "<group>"; };
-=======
 		C94D59AB2AE711A400295AE8 /* WalletConnectErrorView.swift */ = {isa = PBXFileReference; lastKnownFileType = sourcecode.swift; path = WalletConnectErrorView.swift; sourceTree = "<group>"; };
->>>>>>> e9753576
 		C94D6D5B2AC5D14400F0F11E /* WizardTextField.swift */ = {isa = PBXFileReference; lastKnownFileType = sourcecode.swift; path = WizardTextField.swift; sourceTree = "<group>"; };
 		C94D855B2991479900749478 /* NewNoteView.swift */ = {isa = PBXFileReference; lastKnownFileType = sourcecode.swift; path = NewNoteView.swift; sourceTree = "<group>"; };
 		C94FE5A629F8441200C27119 /* zh-Hant */ = {isa = PBXFileReference; lastKnownFileType = text.plist.strings; name = "zh-Hant"; path = "zh-Hant.lproj/Generated.strings"; sourceTree = "<group>"; };
