// !$*UTF8*$!
{
	archiveVersion = 1;
	classes = {
	};
	objectVersion = 56;
	objects = {

/* Begin PBXBuildFile section */
		030AE4292BE3D63C004DEE02 /* FeaturedAuthor.swift in Sources */ = {isa = PBXBuildFile; fileRef = 030AE4282BE3D63C004DEE02 /* FeaturedAuthor.swift */; };
		0320C0FB2BFE43A600C4C080 /* RelayServiceTests.swift in Sources */ = {isa = PBXBuildFile; fileRef = 0320C0FA2BFE43A600C4C080 /* RelayServiceTests.swift */; };
		0320C1152BFE63DC00C4C080 /* MockRelaySubscriptionManager.swift in Sources */ = {isa = PBXBuildFile; fileRef = 0320C1142BFE63DC00C4C080 /* MockRelaySubscriptionManager.swift */; };
		032634682C10C0D600E489B5 /* nostr_build_nip96_response.json in Resources */ = {isa = PBXBuildFile; fileRef = 032634672C10C0D600E489B5 /* nostr_build_nip96_response.json */; };
		0326346B2C10C1D800E489B5 /* FileStorageServerInfoResponseJSONTests.swift in Sources */ = {isa = PBXBuildFile; fileRef = 0326346A2C10C1D800E489B5 /* FileStorageServerInfoResponseJSONTests.swift */; };
		0326346D2C10C2FD00E489B5 /* FileStorageServerInfoResponseJSON.swift in Sources */ = {isa = PBXBuildFile; fileRef = 0326346C2C10C2FD00E489B5 /* FileStorageServerInfoResponseJSON.swift */; };
		0326346E2C10C2FD00E489B5 /* FileStorageServerInfoResponseJSON.swift in Sources */ = {isa = PBXBuildFile; fileRef = 0326346C2C10C2FD00E489B5 /* FileStorageServerInfoResponseJSON.swift */; };
		032634702C10C40B00E489B5 /* NostrBuildAPIClientTests.swift in Sources */ = {isa = PBXBuildFile; fileRef = 0326346F2C10C40B00E489B5 /* NostrBuildAPIClientTests.swift */; };
		0326347A2C10C57A00E489B5 /* FileStorageAPIClient.swift in Sources */ = {isa = PBXBuildFile; fileRef = 032634792C10C57A00E489B5 /* FileStorageAPIClient.swift */; };
		0326347B2C10C57A00E489B5 /* FileStorageAPIClient.swift in Sources */ = {isa = PBXBuildFile; fileRef = 032634792C10C57A00E489B5 /* FileStorageAPIClient.swift */; };
		0350F10C2C0A46760024CC15 /* new_contact_list.json in Resources */ = {isa = PBXBuildFile; fileRef = 0350F10B2C0A46760024CC15 /* new_contact_list.json */; };
		0350F1172C0A47B20024CC15 /* contact_list.json in Resources */ = {isa = PBXBuildFile; fileRef = 0350F1162C0A47B20024CC15 /* contact_list.json */; };
		0350F1212C0A490E0024CC15 /* EventProcessorIntegrationTests.swift in Sources */ = {isa = PBXBuildFile; fileRef = 0350F1202C0A490E0024CC15 /* EventProcessorIntegrationTests.swift */; };
		0350F12B2C0A49D40024CC15 /* text_note.json in Resources */ = {isa = PBXBuildFile; fileRef = 0350F12A2C0A49D40024CC15 /* text_note.json */; };
		0350F12D2C0A7EF20024CC15 /* FeatureFlags.swift in Sources */ = {isa = PBXBuildFile; fileRef = 0350F12C2C0A7EF20024CC15 /* FeatureFlags.swift */; };
		0357299B2BE415E5005FEE85 /* ContentWarningController.swift in Sources */ = {isa = PBXBuildFile; fileRef = 0357299A2BE415E5005FEE85 /* ContentWarningController.swift */; };
		0357299F2BE41653005FEE85 /* ContentWarningControllerTests.swift in Sources */ = {isa = PBXBuildFile; fileRef = 0357299C2BE41653005FEE85 /* ContentWarningControllerTests.swift */; };
		035729A02BE41653005FEE85 /* SocialGraphTests.swift in Sources */ = {isa = PBXBuildFile; fileRef = 0357299D2BE41653005FEE85 /* SocialGraphTests.swift */; };
		035729AB2BE4167E005FEE85 /* AuthorTests.swift in Sources */ = {isa = PBXBuildFile; fileRef = 035729A12BE4167E005FEE85 /* AuthorTests.swift */; };
		035729AC2BE4167E005FEE85 /* Bech32Tests.swift in Sources */ = {isa = PBXBuildFile; fileRef = 035729A22BE4167E005FEE85 /* Bech32Tests.swift */; };
		035729AD2BE4167E005FEE85 /* EventTests.swift in Sources */ = {isa = PBXBuildFile; fileRef = 035729A32BE4167E005FEE85 /* EventTests.swift */; };
		035729AE2BE4167E005FEE85 /* FollowTests.swift in Sources */ = {isa = PBXBuildFile; fileRef = 035729A42BE4167E005FEE85 /* FollowTests.swift */; };
		035729AF2BE4167E005FEE85 /* KeyPairTests.swift in Sources */ = {isa = PBXBuildFile; fileRef = 035729A52BE4167E005FEE85 /* KeyPairTests.swift */; };
		035729B02BE4167E005FEE85 /* NoteParserTests.swift in Sources */ = {isa = PBXBuildFile; fileRef = 035729A62BE4167E005FEE85 /* NoteParserTests.swift */; };
		035729B12BE4167E005FEE85 /* ReportTests.swift in Sources */ = {isa = PBXBuildFile; fileRef = 035729A72BE4167E005FEE85 /* ReportTests.swift */; };
		035729B22BE4167E005FEE85 /* SHA256KeyTests.swift in Sources */ = {isa = PBXBuildFile; fileRef = 035729A82BE4167E005FEE85 /* SHA256KeyTests.swift */; };
		035729B32BE4167E005FEE85 /* TLVTests.swift in Sources */ = {isa = PBXBuildFile; fileRef = 035729A92BE4167E005FEE85 /* TLVTests.swift */; };
		035729B82BE416A6005FEE85 /* DirectMessageWrapperTests.swift in Sources */ = {isa = PBXBuildFile; fileRef = 035729B42BE416A6005FEE85 /* DirectMessageWrapperTests.swift */; };
		035729B92BE416A6005FEE85 /* GiftWrapperTests.swift in Sources */ = {isa = PBXBuildFile; fileRef = 035729B52BE416A6005FEE85 /* GiftWrapperTests.swift */; };
		035729BA2BE416A6005FEE85 /* ReportPublisherTests.swift in Sources */ = {isa = PBXBuildFile; fileRef = 035729B62BE416A6005FEE85 /* ReportPublisherTests.swift */; };
		035729BD2BE416BD005FEE85 /* EventObservationTests.swift in Sources */ = {isa = PBXBuildFile; fileRef = 035729BB2BE416BD005FEE85 /* EventObservationTests.swift */; };
		035729CA2BE4173E005FEE85 /* PreviewData.swift in Sources */ = {isa = PBXBuildFile; fileRef = C94BC09A2A0AC74A0098F6F1 /* PreviewData.swift */; };
		035729CB2BE41770005FEE85 /* ContentWarningController.swift in Sources */ = {isa = PBXBuildFile; fileRef = 0357299A2BE415E5005FEE85 /* ContentWarningController.swift */; };
		0373CE802C08DBC40027C856 /* old_contact_list.json in Resources */ = {isa = PBXBuildFile; fileRef = 0373CE7F2C08DBC40027C856 /* old_contact_list.json */; };
		0373CE992C0910250027C856 /* XCTestCase+JSONData.swift in Sources */ = {isa = PBXBuildFile; fileRef = 0373CE982C0910250027C856 /* XCTestCase+JSONData.swift */; };
		0378409D2BB4A2B600E5E901 /* PrivacyInfo.xcprivacy in Resources */ = {isa = PBXBuildFile; fileRef = 0378409C2BB4A2B600E5E901 /* PrivacyInfo.xcprivacy */; };
		037975BB2C0E24D200ADDF37 /* CompactNoteViewTests.swift in Sources */ = {isa = PBXBuildFile; fileRef = 037975BA2C0E24D200ADDF37 /* CompactNoteViewTests.swift */; };
		037975BC2C0E258E00ADDF37 /* CompactNoteView.swift in Sources */ = {isa = PBXBuildFile; fileRef = C9DFA96A299BEE2C006929C1 /* CompactNoteView.swift */; };
		037975BD2C0E25E200ADDF37 /* FeatureFlags.swift in Sources */ = {isa = PBXBuildFile; fileRef = 0350F12C2C0A7EF20024CC15 /* FeatureFlags.swift */; };
		037975BE2C0E265E00ADDF37 /* LinkPreview.swift in Sources */ = {isa = PBXBuildFile; fileRef = C905B0762A619E99009B8A78 /* LinkPreview.swift */; };
		037975C72C0E26FC00ADDF37 /* Font.swift in Sources */ = {isa = PBXBuildFile; fileRef = C987F85729BA981800B44E7A /* Font.swift */; };
		037975D12C0E341500ADDF37 /* MockFeatureFlags.swift in Sources */ = {isa = PBXBuildFile; fileRef = 037975D02C0E341500ADDF37 /* MockFeatureFlags.swift */; };
		037975EA2C0E695A00ADDF37 /* MockFeatureFlags.swift in Sources */ = {isa = PBXBuildFile; fileRef = 037975D02C0E341500ADDF37 /* MockFeatureFlags.swift */; };
		03B4E6A22C125CA1006E5F59 /* nostr_build_nip96_upload_response.json in Resources */ = {isa = PBXBuildFile; fileRef = 03B4E6A12C125CA1006E5F59 /* nostr_build_nip96_upload_response.json */; };
		03B4E6AC2C125D13006E5F59 /* FileStorageUploadResponseJSONTests.swift in Sources */ = {isa = PBXBuildFile; fileRef = 03B4E6AB2C125D13006E5F59 /* FileStorageUploadResponseJSONTests.swift */; };
		03B4E6AE2C125D61006E5F59 /* FileStorageUploadResponseJSON.swift in Sources */ = {isa = PBXBuildFile; fileRef = 03B4E6AD2C125D61006E5F59 /* FileStorageUploadResponseJSON.swift */; };
		03B4E6AF2C125D61006E5F59 /* FileStorageUploadResponseJSON.swift in Sources */ = {isa = PBXBuildFile; fileRef = 03B4E6AD2C125D61006E5F59 /* FileStorageUploadResponseJSON.swift */; };
		03F7C4F32C10DF79006FF613 /* URLSessionProtocol.swift in Sources */ = {isa = PBXBuildFile; fileRef = 03F7C4F22C10DF79006FF613 /* URLSessionProtocol.swift */; };
		03F7C4F42C10E05B006FF613 /* URLSessionProtocol.swift in Sources */ = {isa = PBXBuildFile; fileRef = 03F7C4F22C10DF79006FF613 /* URLSessionProtocol.swift */; };
		2D06BB9D2AE249D70085F509 /* ThreadRootView.swift in Sources */ = {isa = PBXBuildFile; fileRef = 2D06BB9C2AE249D70085F509 /* ThreadRootView.swift */; };
		2D4010A22AD87DF300F93AD4 /* KnownFollowersView.swift in Sources */ = {isa = PBXBuildFile; fileRef = 2D4010A12AD87DF300F93AD4 /* KnownFollowersView.swift */; };
		3A1C296F2B2A537C0020B753 /* Moderation.xcstrings in Resources */ = {isa = PBXBuildFile; fileRef = 3A1C296E2B2A537C0020B753 /* Moderation.xcstrings */; };
		3A67449C2B294712002B8DE0 /* Localizable.xcstrings in Resources */ = {isa = PBXBuildFile; fileRef = 3A67449B2B294712002B8DE0 /* Localizable.xcstrings */; };
		3AAB61B52B24CD0000717A07 /* Date+ElapsedTests.swift in Sources */ = {isa = PBXBuildFile; fileRef = 3AAB61B42B24CD0000717A07 /* Date+ElapsedTests.swift */; };
		3AD318602B296D0C00026B07 /* Reply.xcstrings in Resources */ = {isa = PBXBuildFile; fileRef = 3AD3185F2B296D0C00026B07 /* Reply.xcstrings */; };
		3AD318632B296D1E00026B07 /* ImagePicker.xcstrings in Resources */ = {isa = PBXBuildFile; fileRef = 3AD318622B296D1E00026B07 /* ImagePicker.xcstrings */; };
		3AEABEF82B2BF846001BC933 /* Reply.xcstrings in Resources */ = {isa = PBXBuildFile; fileRef = 3AD3185F2B296D0C00026B07 /* Reply.xcstrings */; };
		3AEABEFD2B2BF84C001BC933 /* Localizable.xcstrings in Resources */ = {isa = PBXBuildFile; fileRef = 3A67449B2B294712002B8DE0 /* Localizable.xcstrings */; };
		3AEABEFE2B2BF850001BC933 /* ImagePicker.xcstrings in Resources */ = {isa = PBXBuildFile; fileRef = 3AD318622B296D1E00026B07 /* ImagePicker.xcstrings */; };
		3AEABEFF2B2BF858001BC933 /* Moderation.xcstrings in Resources */ = {isa = PBXBuildFile; fileRef = 3A1C296E2B2A537C0020B753 /* Moderation.xcstrings */; };
		3F170C78299D816200BC8F8B /* AppController.swift in Sources */ = {isa = PBXBuildFile; fileRef = 3F170C77299D816200BC8F8B /* AppController.swift */; };
		3F30020529C1FDD9003D4F8B /* OnboardingStartView.swift in Sources */ = {isa = PBXBuildFile; fileRef = 3F30020429C1FDD9003D4F8B /* OnboardingStartView.swift */; };
		3F30020729C237AB003D4F8B /* OnboardingAgeVerificationView.swift in Sources */ = {isa = PBXBuildFile; fileRef = 3F30020629C237AB003D4F8B /* OnboardingAgeVerificationView.swift */; };
		3F30020929C23895003D4F8B /* OnboardingNotOldEnoughView.swift in Sources */ = {isa = PBXBuildFile; fileRef = 3F30020829C23895003D4F8B /* OnboardingNotOldEnoughView.swift */; };
		3F30020B29C361C8003D4F8B /* OnboardingTermsOfServiceView.swift in Sources */ = {isa = PBXBuildFile; fileRef = 3F30020A29C361C8003D4F8B /* OnboardingTermsOfServiceView.swift */; };
		3F30020D29C382EB003D4F8B /* OnboardingLoginView.swift in Sources */ = {isa = PBXBuildFile; fileRef = 3F30020C29C382EB003D4F8B /* OnboardingLoginView.swift */; };
		3F43C47629A9625700E896A0 /* AuthorReference+CoreDataClass.swift in Sources */ = {isa = PBXBuildFile; fileRef = 3F43C47529A9625700E896A0 /* AuthorReference+CoreDataClass.swift */; };
		3F60F42929B27D3E000D62C4 /* ThreadView.swift in Sources */ = {isa = PBXBuildFile; fileRef = 3F60F42829B27D3E000D62C4 /* ThreadView.swift */; };
		3FB5E651299D28A200386527 /* OnboardingView.swift in Sources */ = {isa = PBXBuildFile; fileRef = 3FB5E650299D28A200386527 /* OnboardingView.swift */; };
		3FFB1D89299FF37C002A755D /* AvatarView.swift in Sources */ = {isa = PBXBuildFile; fileRef = 3FFB1D88299FF37C002A755D /* AvatarView.swift */; };
		3FFB1D9329A6BBCE002A755D /* EventReference+CoreDataClass.swift in Sources */ = {isa = PBXBuildFile; fileRef = 3FFB1D9229A6BBCE002A755D /* EventReference+CoreDataClass.swift */; };
		3FFB1D9429A6BBCE002A755D /* EventReference+CoreDataClass.swift in Sources */ = {isa = PBXBuildFile; fileRef = 3FFB1D9229A6BBCE002A755D /* EventReference+CoreDataClass.swift */; };
		3FFB1D9629A6BBEC002A755D /* Collection+SafeSubscript.swift in Sources */ = {isa = PBXBuildFile; fileRef = 3FFB1D9529A6BBEC002A755D /* Collection+SafeSubscript.swift */; };
		3FFB1D9729A6BBEC002A755D /* Collection+SafeSubscript.swift in Sources */ = {isa = PBXBuildFile; fileRef = 3FFB1D9529A6BBEC002A755D /* Collection+SafeSubscript.swift */; };
		3FFB1D9C29A7DF9D002A755D /* StackedAvatarsView.swift in Sources */ = {isa = PBXBuildFile; fileRef = 3FFB1D9B29A7DF9D002A755D /* StackedAvatarsView.swift */; };
		3FFF3BD029A9645F00DD0B72 /* AuthorReference+CoreDataClass.swift in Sources */ = {isa = PBXBuildFile; fileRef = 3F43C47529A9625700E896A0 /* AuthorReference+CoreDataClass.swift */; };
		5B08A1E12A1FDFF700EB8F2E /* TLV.swift in Sources */ = {isa = PBXBuildFile; fileRef = 5B8B77182A1FDA3C004FC675 /* TLV.swift */; };
		5B098DBC2BDAF6CB00500A1B /* NoteParserTests+NIP08.swift in Sources */ = {isa = PBXBuildFile; fileRef = 5B098DBB2BDAF6CB00500A1B /* NoteParserTests+NIP08.swift */; };
		5B098DC62BDAF73500500A1B /* AttributedString+Links.swift in Sources */ = {isa = PBXBuildFile; fileRef = 5B098DC52BDAF73500500A1B /* AttributedString+Links.swift */; };
		5B098DC72BDAF77400500A1B /* AttributedString+Links.swift in Sources */ = {isa = PBXBuildFile; fileRef = 5B098DC52BDAF73500500A1B /* AttributedString+Links.swift */; };
		5B098DC92BDAF7CF00500A1B /* NoteParserTests+NIP27.swift in Sources */ = {isa = PBXBuildFile; fileRef = 5B098DC82BDAF7CF00500A1B /* NoteParserTests+NIP27.swift */; };
		5B0D99032A94090A0039F0C5 /* DoubleTapToPopModifier.swift in Sources */ = {isa = PBXBuildFile; fileRef = 5B0D99022A94090A0039F0C5 /* DoubleTapToPopModifier.swift */; };
		5B29B5842BEAA0D7008F6008 /* BioSheet.swift in Sources */ = {isa = PBXBuildFile; fileRef = 5B29B5832BEAA0D7008F6008 /* BioSheet.swift */; };
		5B29B58E2BEC392B008F6008 /* ActivityPubBadgeView.swift in Sources */ = {isa = PBXBuildFile; fileRef = 5B29B58D2BEC392B008F6008 /* ActivityPubBadgeView.swift */; };
		5B39E64429EDBF8100464830 /* NoteParser.swift in Sources */ = {isa = PBXBuildFile; fileRef = 5B6EB48D29EDBE0E006E750C /* NoteParser.swift */; };
		5B503F622A291A1A0098805A /* JSONRelayMetadata.swift in Sources */ = {isa = PBXBuildFile; fileRef = 5B503F612A291A1A0098805A /* JSONRelayMetadata.swift */; };
		5B6EB48E29EDBE0E006E750C /* NoteParser.swift in Sources */ = {isa = PBXBuildFile; fileRef = 5B6EB48D29EDBE0E006E750C /* NoteParser.swift */; };
		5B79F5B82B8E71CC002DA9BE /* NamesAPI.swift in Sources */ = {isa = PBXBuildFile; fileRef = 5BC0D9CB2B867B9D005D6980 /* NamesAPI.swift */; };
		5B79F5EB2B97B5E9002DA9BE /* ConfirmUsernameDeletionSheet.swift in Sources */ = {isa = PBXBuildFile; fileRef = 5B79F5EA2B97B5E9002DA9BE /* ConfirmUsernameDeletionSheet.swift */; };
		5B79F6092B98AC33002DA9BE /* ClaimYourUniqueIdentitySheet.swift in Sources */ = {isa = PBXBuildFile; fileRef = 5B79F6082B98AC33002DA9BE /* ClaimYourUniqueIdentitySheet.swift */; };
		5B79F60B2B98ACA0002DA9BE /* PickYourUsernameSheet.swift in Sources */ = {isa = PBXBuildFile; fileRef = 5B79F60A2B98ACA0002DA9BE /* PickYourUsernameSheet.swift */; };
		5B79F6112B98AD0A002DA9BE /* ExcellentChoiceSheet.swift in Sources */ = {isa = PBXBuildFile; fileRef = 5B79F6102B98AD0A002DA9BE /* ExcellentChoiceSheet.swift */; };
		5B79F6132B98B145002DA9BE /* WizardNavigationStack.swift in Sources */ = {isa = PBXBuildFile; fileRef = 5B79F6122B98B145002DA9BE /* WizardNavigationStack.swift */; };
		5B79F6192B98B24C002DA9BE /* DeleteUsernameWizard.swift in Sources */ = {isa = PBXBuildFile; fileRef = 5B79F6182B98B24C002DA9BE /* DeleteUsernameWizard.swift */; };
		5B79F6462BA11725002DA9BE /* WizardSheetVStack.swift in Sources */ = {isa = PBXBuildFile; fileRef = 5B79F6452BA11725002DA9BE /* WizardSheetVStack.swift */; };
		5B79F64C2BA119AE002DA9BE /* WizardSheetTitleText.swift in Sources */ = {isa = PBXBuildFile; fileRef = 5B79F64B2BA119AE002DA9BE /* WizardSheetTitleText.swift */; };
		5B79F6532BA11B08002DA9BE /* WizardSheetDescriptionText.swift in Sources */ = {isa = PBXBuildFile; fileRef = 5B79F6522BA11B08002DA9BE /* WizardSheetDescriptionText.swift */; };
		5B79F6552BA123D4002DA9BE /* WizardSheetBadgeText.swift in Sources */ = {isa = PBXBuildFile; fileRef = 5B79F6542BA123D4002DA9BE /* WizardSheetBadgeText.swift */; };
		5B7C93B02B6AD52400410ABE /* CreateUsernameWizard.swift in Sources */ = {isa = PBXBuildFile; fileRef = 5B7C93AF2B6AD52400410ABE /* CreateUsernameWizard.swift */; };
		5B834F672A83FB5C000C1432 /* ProfileKnownFollowersView.swift in Sources */ = {isa = PBXBuildFile; fileRef = 5B834F662A83FB5C000C1432 /* ProfileKnownFollowersView.swift */; };
		5B834F692A83FC7F000C1432 /* ProfileSocialStatsView.swift in Sources */ = {isa = PBXBuildFile; fileRef = 5B834F682A83FC7F000C1432 /* ProfileSocialStatsView.swift */; };
		5B88051A2A21027C00E21F06 /* SHA256Key.swift in Sources */ = {isa = PBXBuildFile; fileRef = 5B8805192A21027C00E21F06 /* SHA256Key.swift */; };
		5B88051D2A2104CC00E21F06 /* SHA256Key.swift in Sources */ = {isa = PBXBuildFile; fileRef = 5B8805192A21027C00E21F06 /* SHA256Key.swift */; };
		5B8B77192A1FDA3C004FC675 /* TLV.swift in Sources */ = {isa = PBXBuildFile; fileRef = 5B8B77182A1FDA3C004FC675 /* TLV.swift */; };
		5B8C96AC29D52AD200B73AEC /* AuthorListView.swift in Sources */ = {isa = PBXBuildFile; fileRef = 5B8C96AB29D52AD200B73AEC /* AuthorListView.swift */; };
		5B8C96B029DB2E1100B73AEC /* SearchTextFieldObserver.swift in Sources */ = {isa = PBXBuildFile; fileRef = 5B8C96AF29DB2E1100B73AEC /* SearchTextFieldObserver.swift */; };
		5B8C96B229DB313300B73AEC /* AuthorCard.swift in Sources */ = {isa = PBXBuildFile; fileRef = 5B8C96B129DB313300B73AEC /* AuthorCard.swift */; };
		5B8C96B629DDD3B200B73AEC /* NoteTextViewRepresentable.swift in Sources */ = {isa = PBXBuildFile; fileRef = 5B8C96B529DDD3B200B73AEC /* NoteTextViewRepresentable.swift */; };
		5BBA5E912BADF98E00D57D76 /* AlreadyHaveANIP05View.swift in Sources */ = {isa = PBXBuildFile; fileRef = 5BBA5E902BADF98E00D57D76 /* AlreadyHaveANIP05View.swift */; };
		5BBA5E9C2BAE052F00D57D76 /* NiceWorkSheet.swift in Sources */ = {isa = PBXBuildFile; fileRef = 5BBA5E9B2BAE052F00D57D76 /* NiceWorkSheet.swift */; };
		5BC0D9CC2B867B9D005D6980 /* NamesAPI.swift in Sources */ = {isa = PBXBuildFile; fileRef = 5BC0D9CB2B867B9D005D6980 /* NamesAPI.swift */; };
		5BD08BB22A38E96F00BB926C /* JSONRelayMetadata.swift in Sources */ = {isa = PBXBuildFile; fileRef = 5B503F612A291A1A0098805A /* JSONRelayMetadata.swift */; };
		5BD25E592C192BBC005CF884 /* NoteParserTests+Parse.swift in Sources */ = {isa = PBXBuildFile; fileRef = 5BD25E582C192BBC005CF884 /* NoteParserTests+Parse.swift */; };
		5BE281BE2AE2CCAE00880466 /* StoriesView.swift in Sources */ = {isa = PBXBuildFile; fileRef = 5BE281BD2AE2CCAE00880466 /* StoriesView.swift */; };
		5BE281C12AE2CCB400880466 /* StoryNoteView.swift in Sources */ = {isa = PBXBuildFile; fileRef = 5BE281C02AE2CCB400880466 /* StoryNoteView.swift */; };
		5BE281C42AE2CCC300880466 /* AuthorStoryView.swift in Sources */ = {isa = PBXBuildFile; fileRef = 5BE281C32AE2CCC300880466 /* AuthorStoryView.swift */; };
		5BE281C72AE2CCD800880466 /* ReplyButton.swift in Sources */ = {isa = PBXBuildFile; fileRef = 5BE281C62AE2CCD800880466 /* ReplyButton.swift */; };
		5BE281CA2AE2CCEB00880466 /* HomeTab.swift in Sources */ = {isa = PBXBuildFile; fileRef = 5BE281C92AE2CCEB00880466 /* HomeTab.swift */; };
		5BE281CD2AE2CD4700880466 /* AvatarView.swift in Sources */ = {isa = PBXBuildFile; fileRef = 3FFB1D88299FF37C002A755D /* AvatarView.swift */; };
		5BFBB28B2BD9D79F002E909F /* URLParser.swift in Sources */ = {isa = PBXBuildFile; fileRef = 5BFBB28A2BD9D79F002E909F /* URLParser.swift */; };
		5BFBB2952BD9D7EB002E909F /* URLParserTests.swift in Sources */ = {isa = PBXBuildFile; fileRef = 5BFBB2942BD9D7EB002E909F /* URLParserTests.swift */; };
		5BFBB2962BD9D824002E909F /* URLParser.swift in Sources */ = {isa = PBXBuildFile; fileRef = 5BFBB28A2BD9D79F002E909F /* URLParser.swift */; };
		5BFF66B12A573F6400AA79DD /* RelayDetailView.swift in Sources */ = {isa = PBXBuildFile; fileRef = 5BFF66B02A573F6400AA79DD /* RelayDetailView.swift */; };
		5BFF66B42A58853D00AA79DD /* PublishedEventsView.swift in Sources */ = {isa = PBXBuildFile; fileRef = 5BFF66B32A58853D00AA79DD /* PublishedEventsView.swift */; };
		5BFF66B62A58A8A000AA79DD /* MutesView.swift in Sources */ = {isa = PBXBuildFile; fileRef = 5BFF66B52A58A8A000AA79DD /* MutesView.swift */; };
		659B27242BD9CB4500BEA6CC /* VerifiableEvent.swift in Sources */ = {isa = PBXBuildFile; fileRef = 659B27232BD9CB4500BEA6CC /* VerifiableEvent.swift */; };
		659B27312BD9D6FE00BEA6CC /* VerifiableEvent.swift in Sources */ = {isa = PBXBuildFile; fileRef = 659B27232BD9CB4500BEA6CC /* VerifiableEvent.swift */; };
		65BD8DB92BDAF28200802039 /* CircularFollowButton.swift in Sources */ = {isa = PBXBuildFile; fileRef = 65BD8DB82BDAF28200802039 /* CircularFollowButton.swift */; };
		65BD8DC22BDAF2C300802039 /* DiscoverTab.swift in Sources */ = {isa = PBXBuildFile; fileRef = 65BD8DBE2BDAF2C300802039 /* DiscoverTab.swift */; };
		65BD8DC32BDAF2C300802039 /* FeaturedAuthorCategory.swift in Sources */ = {isa = PBXBuildFile; fileRef = 65BD8DBF2BDAF2C300802039 /* FeaturedAuthorCategory.swift */; };
		65BD8DC42BDAF2C300802039 /* FeaturedAuthorsView.swift in Sources */ = {isa = PBXBuildFile; fileRef = 65BD8DC02BDAF2C300802039 /* FeaturedAuthorsView.swift */; };
		65D066992BD558690011C5CD /* DirectMessageWrapper.swift in Sources */ = {isa = PBXBuildFile; fileRef = 65D066982BD558690011C5CD /* DirectMessageWrapper.swift */; };
		65D066AA2BD55E160011C5CD /* DirectMessageWrapper.swift in Sources */ = {isa = PBXBuildFile; fileRef = 65D066982BD558690011C5CD /* DirectMessageWrapper.swift */; };
		A303AF8329A9153A005DC8FC /* FollowButton.swift in Sources */ = {isa = PBXBuildFile; fileRef = A303AF8229A9153A005DC8FC /* FollowButton.swift */; };
		A32B6C7129A672BC00653FF5 /* CurrentUser.swift in Sources */ = {isa = PBXBuildFile; fileRef = A34E439829A522F20057AFCB /* CurrentUser.swift */; };
		A32B6C7329A6BE9B00653FF5 /* FollowsView.swift in Sources */ = {isa = PBXBuildFile; fileRef = A32B6C7229A6BE9B00653FF5 /* FollowsView.swift */; };
		A32B6C7829A6C99200653FF5 /* FollowCard.swift in Sources */ = {isa = PBXBuildFile; fileRef = A32B6C7729A6C99200653FF5 /* FollowCard.swift */; };
		A336DD3C299FD78000A0CBA0 /* Filter.swift in Sources */ = {isa = PBXBuildFile; fileRef = A336DD3B299FD78000A0CBA0 /* Filter.swift */; };
		A34E439929A522F20057AFCB /* CurrentUser.swift in Sources */ = {isa = PBXBuildFile; fileRef = A34E439829A522F20057AFCB /* CurrentUser.swift */; };
		A351E1A229BA92240009B7F6 /* ProfileEditView.swift in Sources */ = {isa = PBXBuildFile; fileRef = A351E1A129BA92240009B7F6 /* ProfileEditView.swift */; };
		A3B943CF299AE00100A15A08 /* KeyChain.swift in Sources */ = {isa = PBXBuildFile; fileRef = A3B943CE299AE00100A15A08 /* KeyChain.swift */; };
		A3B943D5299D514800A15A08 /* Follow+CoreDataClass.swift in Sources */ = {isa = PBXBuildFile; fileRef = A3B943D4299D514800A15A08 /* Follow+CoreDataClass.swift */; };
		A3B943D7299D6DB700A15A08 /* Follow+CoreDataClass.swift in Sources */ = {isa = PBXBuildFile; fileRef = A3B943D4299D514800A15A08 /* Follow+CoreDataClass.swift */; };
		A3B943D8299D758F00A15A08 /* KeyChain.swift in Sources */ = {isa = PBXBuildFile; fileRef = A3B943CE299AE00100A15A08 /* KeyChain.swift */; };
		C9032C2E2BAE31ED001F4EC6 /* ProfileFeedType.swift in Sources */ = {isa = PBXBuildFile; fileRef = C9032C2D2BAE31ED001F4EC6 /* ProfileFeedType.swift */; };
		C90352BA2C1235CD000A5993 /* NosNavigationDestination.swift in Sources */ = {isa = PBXBuildFile; fileRef = C90352B92C1235CD000A5993 /* NosNavigationDestination.swift */; };
		C90352BB2C1235CD000A5993 /* NosNavigationDestination.swift in Sources */ = {isa = PBXBuildFile; fileRef = C90352B92C1235CD000A5993 /* NosNavigationDestination.swift */; };
		C905B0752A619367009B8A78 /* DequeModule in Frameworks */ = {isa = PBXBuildFile; productRef = C905B0742A619367009B8A78 /* DequeModule */; };
		C905B0772A619E99009B8A78 /* LinkPreview.swift in Sources */ = {isa = PBXBuildFile; fileRef = C905B0762A619E99009B8A78 /* LinkPreview.swift */; };
		C90862BE29E9804B00C35A71 /* NosPerformanceTests.swift in Sources */ = {isa = PBXBuildFile; fileRef = C90862BD29E9804B00C35A71 /* NosPerformanceTests.swift */; };
		C90B16B82AFED96300CB4B85 /* URLExtensionTests.swift in Sources */ = {isa = PBXBuildFile; fileRef = C90B16B72AFED96300CB4B85 /* URLExtensionTests.swift */; };
		C913DA0A2AEAF52B003BDD6D /* NoteWarningController.swift in Sources */ = {isa = PBXBuildFile; fileRef = C913DA092AEAF52B003BDD6D /* NoteWarningController.swift */; };
		C913DA0C2AEB2EBF003BDD6D /* FetchRequestPublisher.swift in Sources */ = {isa = PBXBuildFile; fileRef = C913DA0B2AEB2EBF003BDD6D /* FetchRequestPublisher.swift */; };
		C913DA0E2AEB3265003BDD6D /* WarningView.swift in Sources */ = {isa = PBXBuildFile; fileRef = C913DA0D2AEB3265003BDD6D /* WarningView.swift */; };
		C91400252B2A3ABF009B13B4 /* SQLiteStoreTestCase.swift in Sources */ = {isa = PBXBuildFile; fileRef = C91400232B2A3894009B13B4 /* SQLiteStoreTestCase.swift */; };
		C91565C12B2368FA0068EECA /* ViewInspector in Frameworks */ = {isa = PBXBuildFile; productRef = C91565C02B2368FA0068EECA /* ViewInspector */; };
		C92DF80529C25DE900400561 /* URL+Extensions.swift in Sources */ = {isa = PBXBuildFile; fileRef = C92DF80429C25DE900400561 /* URL+Extensions.swift */; };
		C92DF80629C25DE900400561 /* URL+Extensions.swift in Sources */ = {isa = PBXBuildFile; fileRef = C92DF80429C25DE900400561 /* URL+Extensions.swift */; };
		C92DF80829C25FA900400561 /* SquareImage.swift in Sources */ = {isa = PBXBuildFile; fileRef = C92DF80729C25FA900400561 /* SquareImage.swift */; };
		C92F01522AC4D6AB00972489 /* NosFormSection.swift in Sources */ = {isa = PBXBuildFile; fileRef = C92F01512AC4D6AB00972489 /* NosFormSection.swift */; };
		C92F01552AC4D6CF00972489 /* BeveledSeparator.swift in Sources */ = {isa = PBXBuildFile; fileRef = C92F01542AC4D6CF00972489 /* BeveledSeparator.swift */; };
		C92F01582AC4D6F700972489 /* NosTextField.swift in Sources */ = {isa = PBXBuildFile; fileRef = C92F01572AC4D6F700972489 /* NosTextField.swift */; };
		C92F015B2AC4D74E00972489 /* NosTextEditor.swift in Sources */ = {isa = PBXBuildFile; fileRef = C92F015A2AC4D74E00972489 /* NosTextEditor.swift */; };
		C92F015E2AC4D99400972489 /* NosForm.swift in Sources */ = {isa = PBXBuildFile; fileRef = C92F015D2AC4D99400972489 /* NosForm.swift */; };
		C930055F2A6AF8320098CA9E /* LoadingContent.swift in Sources */ = {isa = PBXBuildFile; fileRef = C930055E2A6AF8320098CA9E /* LoadingContent.swift */; };
		C93005602A6AF8320098CA9E /* LoadingContent.swift in Sources */ = {isa = PBXBuildFile; fileRef = C930055E2A6AF8320098CA9E /* LoadingContent.swift */; };
		C930E0572BA49DAD002B5776 /* GridPattern.swift in Sources */ = {isa = PBXBuildFile; fileRef = C930E0562BA49DAD002B5776 /* GridPattern.swift */; };
		C931517D29B915AF00934506 /* StaggeredGrid.swift in Sources */ = {isa = PBXBuildFile; fileRef = C931517C29B915AF00934506 /* StaggeredGrid.swift */; };
		C936B4592A4C7B7C00DF1EB9 /* Nos.xcdatamodeld in Sources */ = {isa = PBXBuildFile; fileRef = C936B4572A4C7B7C00DF1EB9 /* Nos.xcdatamodeld */; };
		C936B45A2A4C7B7C00DF1EB9 /* Nos.xcdatamodeld in Sources */ = {isa = PBXBuildFile; fileRef = C936B4572A4C7B7C00DF1EB9 /* Nos.xcdatamodeld */; };
		C936B45C2A4C7D6B00DF1EB9 /* UNSWizard.swift in Sources */ = {isa = PBXBuildFile; fileRef = C936B45B2A4C7D6B00DF1EB9 /* UNSWizard.swift */; };
		C936B45F2A4CAF2B00DF1EB9 /* AppDelegate.swift in Sources */ = {isa = PBXBuildFile; fileRef = DC4AB2F52A4475B800D1478A /* AppDelegate.swift */; };
		C936B4622A4CB01C00DF1EB9 /* PushNotificationService.swift in Sources */ = {isa = PBXBuildFile; fileRef = C936B4612A4CB01C00DF1EB9 /* PushNotificationService.swift */; };
		C936B4632A4CB01C00DF1EB9 /* PushNotificationService.swift in Sources */ = {isa = PBXBuildFile; fileRef = C936B4612A4CB01C00DF1EB9 /* PushNotificationService.swift */; };
		C93CA0C329AE3A1E00921183 /* JSONEvent.swift in Sources */ = {isa = PBXBuildFile; fileRef = C93CA0C229AE3A1E00921183 /* JSONEvent.swift */; };
		C93CA0C429AE3A1E00921183 /* JSONEvent.swift in Sources */ = {isa = PBXBuildFile; fileRef = C93CA0C229AE3A1E00921183 /* JSONEvent.swift */; };
		C93EC2F129C337EB0012EE2A /* RelayPicker.swift in Sources */ = {isa = PBXBuildFile; fileRef = C93EC2F029C337EB0012EE2A /* RelayPicker.swift */; };
		C93EC2F429C34C860012EE2A /* NSPredicate+Bool.swift in Sources */ = {isa = PBXBuildFile; fileRef = C93EC2F329C34C860012EE2A /* NSPredicate+Bool.swift */; };
		C93EC2F529C34C860012EE2A /* NSPredicate+Bool.swift in Sources */ = {isa = PBXBuildFile; fileRef = C93EC2F329C34C860012EE2A /* NSPredicate+Bool.swift */; };
		C93EC2F729C351470012EE2A /* Optional+Unwrap.swift in Sources */ = {isa = PBXBuildFile; fileRef = C93EC2F629C351470012EE2A /* Optional+Unwrap.swift */; };
		C93EC2F829C351470012EE2A /* Optional+Unwrap.swift in Sources */ = {isa = PBXBuildFile; fileRef = C93EC2F629C351470012EE2A /* Optional+Unwrap.swift */; };
		C93EC2FD29C3785C0012EE2A /* View+RoundedCorner.swift in Sources */ = {isa = PBXBuildFile; fileRef = C93EC2FC29C3785C0012EE2A /* View+RoundedCorner.swift */; };
		C93F045E2B9B7A7000AD5872 /* ReplyPreview.swift in Sources */ = {isa = PBXBuildFile; fileRef = C93F045D2B9B7A7000AD5872 /* ReplyPreview.swift */; };
		C93F488D2AC5C30C00900CEC /* NosFormField.swift in Sources */ = {isa = PBXBuildFile; fileRef = C93F488C2AC5C30C00900CEC /* NosFormField.swift */; };
		C93F48902AC5C9C400900CEC /* UNSWizardPhoneView.swift in Sources */ = {isa = PBXBuildFile; fileRef = C93F488F2AC5C9C400900CEC /* UNSWizardPhoneView.swift */; };
		C93F48932AC5C9CE00900CEC /* UNSWizardIntroView.swift in Sources */ = {isa = PBXBuildFile; fileRef = C93F48922AC5C9CE00900CEC /* UNSWizardIntroView.swift */; };
		C942566929B66A2800C4202C /* Date+Elapsed.swift in Sources */ = {isa = PBXBuildFile; fileRef = C942566829B66A2800C4202C /* Date+Elapsed.swift */; };
		C942566A29B66A2800C4202C /* Date+Elapsed.swift in Sources */ = {isa = PBXBuildFile; fileRef = C942566829B66A2800C4202C /* Date+Elapsed.swift */; };
		C94437E629B0DB83004D8C86 /* NotificationsView.swift in Sources */ = {isa = PBXBuildFile; fileRef = C94437E529B0DB83004D8C86 /* NotificationsView.swift */; };
		C94A5E152A716A6D00B6EC5D /* EditableNoteText.swift in Sources */ = {isa = PBXBuildFile; fileRef = C94A5E142A716A6D00B6EC5D /* EditableNoteText.swift */; };
		C94A5E162A716A6D00B6EC5D /* EditableNoteText.swift in Sources */ = {isa = PBXBuildFile; fileRef = C94A5E142A716A6D00B6EC5D /* EditableNoteText.swift */; };
		C94A5E182A72C84200B6EC5D /* ReportCategory.swift in Sources */ = {isa = PBXBuildFile; fileRef = C94A5E172A72C84200B6EC5D /* ReportCategory.swift */; };
		C94A5E192A72C84200B6EC5D /* ReportCategory.swift in Sources */ = {isa = PBXBuildFile; fileRef = C94A5E172A72C84200B6EC5D /* ReportCategory.swift */; };
		C94B2D182B17F5EC002104B6 /* sample_repost.json in Resources */ = {isa = PBXBuildFile; fileRef = C94B2D172B17F5EC002104B6 /* sample_repost.json */; };
		C94C4CF32AD993CA00F801CA /* UNSErrorView.swift in Sources */ = {isa = PBXBuildFile; fileRef = C94C4CF22AD993CA00F801CA /* UNSErrorView.swift */; };
		C94D14812A12B3F70014C906 /* SearchBar.swift in Sources */ = {isa = PBXBuildFile; fileRef = C94D14802A12B3F70014C906 /* SearchBar.swift */; };
		C94D6D5C2AC5D14400F0F11E /* WizardTextField.swift in Sources */ = {isa = PBXBuildFile; fileRef = C94D6D5B2AC5D14400F0F11E /* WizardTextField.swift */; };
		C94D855C2991479900749478 /* NewNoteView.swift in Sources */ = {isa = PBXBuildFile; fileRef = C94D855B2991479900749478 /* NewNoteView.swift */; };
		C94D855F29914D2300749478 /* SwiftUINavigation in Frameworks */ = {isa = PBXBuildFile; productRef = C94D855E29914D2300749478 /* SwiftUINavigation */; };
		C94FE9F729DB259300019CD3 /* Text+Gradient.swift in Sources */ = {isa = PBXBuildFile; fileRef = C9A0DAE629C69FA000466635 /* Text+Gradient.swift */; };
		C959DB762BD01DF4008F3627 /* GiftWrapper.swift in Sources */ = {isa = PBXBuildFile; fileRef = C959DB752BD01DF4008F3627 /* GiftWrapper.swift */; };
		C959DB772BD01DF4008F3627 /* GiftWrapper.swift in Sources */ = {isa = PBXBuildFile; fileRef = C959DB752BD01DF4008F3627 /* GiftWrapper.swift */; };
		C959DB812BD02460008F3627 /* NostrSDK in Frameworks */ = {isa = PBXBuildFile; productRef = C959DB802BD02460008F3627 /* NostrSDK */; };
		C95D68A1299E6D3E00429F86 /* BioView.swift in Sources */ = {isa = PBXBuildFile; fileRef = C95D68A0299E6D3E00429F86 /* BioView.swift */; };
		C95D68A5299E6E1E00429F86 /* PlaceholderModifier.swift in Sources */ = {isa = PBXBuildFile; fileRef = C95D68A4299E6E1E00429F86 /* PlaceholderModifier.swift */; };
		C95D68A6299E6F9E00429F86 /* ProfileHeader.swift in Sources */ = {isa = PBXBuildFile; fileRef = C95D689E299E6B4100429F86 /* ProfileHeader.swift */; };
		C95D68A7299E6FF000429F86 /* KeyFixture.swift in Sources */ = {isa = PBXBuildFile; fileRef = C9ADB134299288230075E7F8 /* KeyFixture.swift */; };
		C95D68A9299E709900429F86 /* LinearGradient+Planetary.swift in Sources */ = {isa = PBXBuildFile; fileRef = C95D68A8299E709800429F86 /* LinearGradient+Planetary.swift */; };
		C95D68AB299E710F00429F86 /* Color+Hex.swift in Sources */ = {isa = PBXBuildFile; fileRef = C95D68AA299E710F00429F86 /* Color+Hex.swift */; };
		C95D68AD299E721700429F86 /* ProfileView.swift in Sources */ = {isa = PBXBuildFile; fileRef = C95D68AC299E721700429F86 /* ProfileView.swift */; };
		C95D68B2299ECE0700429F86 /* CHANGELOG.md in Resources */ = {isa = PBXBuildFile; fileRef = C95D68AF299ECE0700429F86 /* CHANGELOG.md */; };
		C95D68B3299ECE0700429F86 /* README.md in Resources */ = {isa = PBXBuildFile; fileRef = C95D68B0299ECE0700429F86 /* README.md */; };
		C95D68B4299ECE0700429F86 /* CONTRIBUTING.md in Resources */ = {isa = PBXBuildFile; fileRef = C95D68B1299ECE0700429F86 /* CONTRIBUTING.md */; };
		C960C57129F3236200929990 /* LikeButton.swift in Sources */ = {isa = PBXBuildFile; fileRef = C960C57029F3236200929990 /* LikeButton.swift */; };
		C960C57429F3251E00929990 /* RepostButton.swift in Sources */ = {isa = PBXBuildFile; fileRef = C960C57329F3251E00929990 /* RepostButton.swift */; };
		C9646E9A29B79E04007239A4 /* Logger in Frameworks */ = {isa = PBXBuildFile; productRef = C9646E9929B79E04007239A4 /* Logger */; };
		C9646E9C29B79E4D007239A4 /* Logger in Frameworks */ = {isa = PBXBuildFile; productRef = C9646E9B29B79E4D007239A4 /* Logger */; };
		C9646EA129B7A22C007239A4 /* Analytics.swift in Sources */ = {isa = PBXBuildFile; fileRef = C9646EA029B7A22C007239A4 /* Analytics.swift */; };
		C9646EA429B7A24A007239A4 /* PostHog in Frameworks */ = {isa = PBXBuildFile; productRef = C9646EA329B7A24A007239A4 /* PostHog */; };
		C9646EA729B7A3DD007239A4 /* Dependencies in Frameworks */ = {isa = PBXBuildFile; productRef = C9646EA629B7A3DD007239A4 /* Dependencies */; };
		C9646EA929B7A4F2007239A4 /* PostHog in Frameworks */ = {isa = PBXBuildFile; productRef = C9646EA829B7A4F2007239A4 /* PostHog */; };
		C9646EAA29B7A506007239A4 /* Analytics.swift in Sources */ = {isa = PBXBuildFile; fileRef = C9646EA029B7A22C007239A4 /* Analytics.swift */; };
		C9646EAC29B7A520007239A4 /* Dependencies in Frameworks */ = {isa = PBXBuildFile; productRef = C9646EAB29B7A520007239A4 /* Dependencies */; };
		C9671D73298DB94C00EE7E12 /* Data+Encoding.swift in Sources */ = {isa = PBXBuildFile; fileRef = C9671D72298DB94C00EE7E12 /* Data+Encoding.swift */; };
		C9680AD42ACDF57D006C8C93 /* UNSWizardNeedsPaymentView.swift in Sources */ = {isa = PBXBuildFile; fileRef = C9680AD32ACDF57D006C8C93 /* UNSWizardNeedsPaymentView.swift */; };
		C96877B92B4EDD110051ED2F /* AuthorStoryCarousel.swift in Sources */ = {isa = PBXBuildFile; fileRef = C96877B82B4EDD110051ED2F /* AuthorStoryCarousel.swift */; };
		C96877BB2B4EDE510051ED2F /* StoryAvatarView.swift in Sources */ = {isa = PBXBuildFile; fileRef = C96877BA2B4EDE510051ED2F /* StoryAvatarView.swift */; };
		C96CB98C2A6040C500498C4E /* DequeModule in Frameworks */ = {isa = PBXBuildFile; productRef = C96CB98B2A6040C500498C4E /* DequeModule */; };
		C96D391B2B61AFD500D3D0A1 /* RawNostrIDTests.swift in Sources */ = {isa = PBXBuildFile; fileRef = C96D391A2B61AFD500D3D0A1 /* RawNostrIDTests.swift */; };
		C96D39272B61B6D200D3D0A1 /* RawNostrID.swift in Sources */ = {isa = PBXBuildFile; fileRef = C96D39262B61B6D200D3D0A1 /* RawNostrID.swift */; };
		C96D39282B61B6D200D3D0A1 /* RawNostrID.swift in Sources */ = {isa = PBXBuildFile; fileRef = C96D39262B61B6D200D3D0A1 /* RawNostrID.swift */; };
		C973364F2A7968220012D8B8 /* SetUpUNSBanner.swift in Sources */ = {isa = PBXBuildFile; fileRef = C973364E2A7968220012D8B8 /* SetUpUNSBanner.swift */; };
		C973AB5B2A323167002AED16 /* Follow+CoreDataProperties.swift in Sources */ = {isa = PBXBuildFile; fileRef = C973AB552A323167002AED16 /* Follow+CoreDataProperties.swift */; };
		C973AB5C2A323167002AED16 /* Follow+CoreDataProperties.swift in Sources */ = {isa = PBXBuildFile; fileRef = C973AB552A323167002AED16 /* Follow+CoreDataProperties.swift */; };
		C973AB5D2A323167002AED16 /* Event+CoreDataProperties.swift in Sources */ = {isa = PBXBuildFile; fileRef = C973AB562A323167002AED16 /* Event+CoreDataProperties.swift */; };
		C973AB5E2A323167002AED16 /* Event+CoreDataProperties.swift in Sources */ = {isa = PBXBuildFile; fileRef = C973AB562A323167002AED16 /* Event+CoreDataProperties.swift */; };
		C973AB5F2A323167002AED16 /* AuthorReference+CoreDataProperties.swift in Sources */ = {isa = PBXBuildFile; fileRef = C973AB572A323167002AED16 /* AuthorReference+CoreDataProperties.swift */; };
		C973AB602A323167002AED16 /* AuthorReference+CoreDataProperties.swift in Sources */ = {isa = PBXBuildFile; fileRef = C973AB572A323167002AED16 /* AuthorReference+CoreDataProperties.swift */; };
		C973AB612A323167002AED16 /* Author+CoreDataProperties.swift in Sources */ = {isa = PBXBuildFile; fileRef = C973AB582A323167002AED16 /* Author+CoreDataProperties.swift */; };
		C973AB622A323167002AED16 /* Author+CoreDataProperties.swift in Sources */ = {isa = PBXBuildFile; fileRef = C973AB582A323167002AED16 /* Author+CoreDataProperties.swift */; };
		C973AB632A323167002AED16 /* Relay+CoreDataProperties.swift in Sources */ = {isa = PBXBuildFile; fileRef = C973AB592A323167002AED16 /* Relay+CoreDataProperties.swift */; };
		C973AB642A323167002AED16 /* Relay+CoreDataProperties.swift in Sources */ = {isa = PBXBuildFile; fileRef = C973AB592A323167002AED16 /* Relay+CoreDataProperties.swift */; };
		C973AB652A323167002AED16 /* EventReference+CoreDataProperties.swift in Sources */ = {isa = PBXBuildFile; fileRef = C973AB5A2A323167002AED16 /* EventReference+CoreDataProperties.swift */; };
		C973AB662A323167002AED16 /* EventReference+CoreDataProperties.swift in Sources */ = {isa = PBXBuildFile; fileRef = C973AB5A2A323167002AED16 /* EventReference+CoreDataProperties.swift */; };
		C974652E2A3B86600031226F /* NoteCardHeader.swift in Sources */ = {isa = PBXBuildFile; fileRef = C974652D2A3B86600031226F /* NoteCardHeader.swift */; };
		C97465312A3B89140031226F /* AuthorLabel.swift in Sources */ = {isa = PBXBuildFile; fileRef = C97465302A3B89140031226F /* AuthorLabel.swift */; };
		C97465342A3C95FE0031226F /* RelayPickerToolbarButton.swift in Sources */ = {isa = PBXBuildFile; fileRef = C97465332A3C95FE0031226F /* RelayPickerToolbarButton.swift */; };
		C97797B9298AA19A0046BD25 /* RelayService.swift in Sources */ = {isa = PBXBuildFile; fileRef = C97797B8298AA19A0046BD25 /* RelayService.swift */; };
		C97A1C8829E45B3C009D9E8D /* RawEventView.swift in Sources */ = {isa = PBXBuildFile; fileRef = C97A1C8729E45B3C009D9E8D /* RawEventView.swift */; };
		C97A1C8B29E45B4E009D9E8D /* RawEventController.swift in Sources */ = {isa = PBXBuildFile; fileRef = C97A1C8A29E45B4E009D9E8D /* RawEventController.swift */; };
		C97A1C8C29E45B4E009D9E8D /* RawEventController.swift in Sources */ = {isa = PBXBuildFile; fileRef = C97A1C8A29E45B4E009D9E8D /* RawEventController.swift */; };
		C97A1C8E29E58EC7009D9E8D /* NSManagedObjectContext+Nos.swift in Sources */ = {isa = PBXBuildFile; fileRef = C97A1C8D29E58EC7009D9E8D /* NSManagedObjectContext+Nos.swift */; };
		C97A1C8F29E58EC7009D9E8D /* NSManagedObjectContext+Nos.swift in Sources */ = {isa = PBXBuildFile; fileRef = C97A1C8D29E58EC7009D9E8D /* NSManagedObjectContext+Nos.swift */; };
		C97B288A2C10B07100DC1FC0 /* NosNavigationStack.swift in Sources */ = {isa = PBXBuildFile; fileRef = C97B28892C10B07100DC1FC0 /* NosNavigationStack.swift */; };
		C981E2DB2AC6088900FBF4F6 /* UNSVerifyCodeView.swift in Sources */ = {isa = PBXBuildFile; fileRef = C981E2DA2AC6088900FBF4F6 /* UNSVerifyCodeView.swift */; };
		C981E2DD2AC610D600FBF4F6 /* UNSStepImage.swift in Sources */ = {isa = PBXBuildFile; fileRef = C981E2DC2AC610D600FBF4F6 /* UNSStepImage.swift */; };
		C98298332ADD7F9A0096C5B5 /* DeepLinkService.swift in Sources */ = {isa = PBXBuildFile; fileRef = C98298322ADD7F9A0096C5B5 /* DeepLinkService.swift */; };
		C98298342ADD7F9A0096C5B5 /* DeepLinkService.swift in Sources */ = {isa = PBXBuildFile; fileRef = C98298322ADD7F9A0096C5B5 /* DeepLinkService.swift */; };
		C98651102B0BD49200597B68 /* PagedNoteListView.swift in Sources */ = {isa = PBXBuildFile; fileRef = C986510F2B0BD49200597B68 /* PagedNoteListView.swift */; };
		C987F81729BA4C6A00B44E7A /* BigActionButton.swift in Sources */ = {isa = PBXBuildFile; fileRef = C987F81629BA4C6900B44E7A /* BigActionButton.swift */; };
		C987F81A29BA4D0E00B44E7A /* ActionButton.swift in Sources */ = {isa = PBXBuildFile; fileRef = C987F81929BA4D0E00B44E7A /* ActionButton.swift */; };
		C987F81D29BA6D9A00B44E7A /* ProfileTab.swift in Sources */ = {isa = PBXBuildFile; fileRef = C987F81C29BA6D9A00B44E7A /* ProfileTab.swift */; };
		C987F83229BA951E00B44E7A /* ClarityCity-ExtraLight.otf in Resources */ = {isa = PBXBuildFile; fileRef = C987F82029BA951D00B44E7A /* ClarityCity-ExtraLight.otf */; };
		C987F83329BA951E00B44E7A /* ClarityCity-ExtraLight.otf in Resources */ = {isa = PBXBuildFile; fileRef = C987F82029BA951D00B44E7A /* ClarityCity-ExtraLight.otf */; };
		C987F83429BA951E00B44E7A /* ClarityCity-LightItalic.otf in Resources */ = {isa = PBXBuildFile; fileRef = C987F82129BA951D00B44E7A /* ClarityCity-LightItalic.otf */; };
		C987F83529BA951E00B44E7A /* ClarityCity-LightItalic.otf in Resources */ = {isa = PBXBuildFile; fileRef = C987F82129BA951D00B44E7A /* ClarityCity-LightItalic.otf */; };
		C987F83629BA951E00B44E7A /* ClarityCity-ExtraBold.otf in Resources */ = {isa = PBXBuildFile; fileRef = C987F82229BA951D00B44E7A /* ClarityCity-ExtraBold.otf */; };
		C987F83729BA951E00B44E7A /* ClarityCity-ExtraBold.otf in Resources */ = {isa = PBXBuildFile; fileRef = C987F82229BA951D00B44E7A /* ClarityCity-ExtraBold.otf */; };
		C987F83829BA951E00B44E7A /* ClarityCity-MediumItalic.otf in Resources */ = {isa = PBXBuildFile; fileRef = C987F82329BA951D00B44E7A /* ClarityCity-MediumItalic.otf */; };
		C987F83929BA951E00B44E7A /* ClarityCity-MediumItalic.otf in Resources */ = {isa = PBXBuildFile; fileRef = C987F82329BA951D00B44E7A /* ClarityCity-MediumItalic.otf */; };
		C987F83A29BA951E00B44E7A /* ClarityCity-BoldItalic.otf in Resources */ = {isa = PBXBuildFile; fileRef = C987F82429BA951D00B44E7A /* ClarityCity-BoldItalic.otf */; };
		C987F83B29BA951E00B44E7A /* ClarityCity-BoldItalic.otf in Resources */ = {isa = PBXBuildFile; fileRef = C987F82429BA951D00B44E7A /* ClarityCity-BoldItalic.otf */; };
		C987F83C29BA951E00B44E7A /* ClarityCity-Bold.otf in Resources */ = {isa = PBXBuildFile; fileRef = C987F82529BA951D00B44E7A /* ClarityCity-Bold.otf */; };
		C987F83D29BA951E00B44E7A /* ClarityCity-Bold.otf in Resources */ = {isa = PBXBuildFile; fileRef = C987F82529BA951D00B44E7A /* ClarityCity-Bold.otf */; };
		C987F83E29BA951E00B44E7A /* ClarityCity-SemiBold.otf in Resources */ = {isa = PBXBuildFile; fileRef = C987F82629BA951D00B44E7A /* ClarityCity-SemiBold.otf */; };
		C987F83F29BA951E00B44E7A /* ClarityCity-SemiBold.otf in Resources */ = {isa = PBXBuildFile; fileRef = C987F82629BA951D00B44E7A /* ClarityCity-SemiBold.otf */; };
		C987F84029BA951E00B44E7A /* ClarityCity-SemiBoldItalic.otf in Resources */ = {isa = PBXBuildFile; fileRef = C987F82729BA951D00B44E7A /* ClarityCity-SemiBoldItalic.otf */; };
		C987F84129BA951E00B44E7A /* ClarityCity-SemiBoldItalic.otf in Resources */ = {isa = PBXBuildFile; fileRef = C987F82729BA951D00B44E7A /* ClarityCity-SemiBoldItalic.otf */; };
		C987F84229BA951E00B44E7A /* ClarityCity-Black.otf in Resources */ = {isa = PBXBuildFile; fileRef = C987F82829BA951E00B44E7A /* ClarityCity-Black.otf */; };
		C987F84329BA951E00B44E7A /* ClarityCity-Black.otf in Resources */ = {isa = PBXBuildFile; fileRef = C987F82829BA951E00B44E7A /* ClarityCity-Black.otf */; };
		C987F84429BA951E00B44E7A /* ClarityCity-ExtraBoldItalic.otf in Resources */ = {isa = PBXBuildFile; fileRef = C987F82929BA951E00B44E7A /* ClarityCity-ExtraBoldItalic.otf */; };
		C987F84529BA951E00B44E7A /* ClarityCity-ExtraBoldItalic.otf in Resources */ = {isa = PBXBuildFile; fileRef = C987F82929BA951E00B44E7A /* ClarityCity-ExtraBoldItalic.otf */; };
		C987F84629BA951E00B44E7A /* ClarityCity-Light.otf in Resources */ = {isa = PBXBuildFile; fileRef = C987F82A29BA951E00B44E7A /* ClarityCity-Light.otf */; };
		C987F84729BA951E00B44E7A /* ClarityCity-Light.otf in Resources */ = {isa = PBXBuildFile; fileRef = C987F82A29BA951E00B44E7A /* ClarityCity-Light.otf */; };
		C987F84829BA951E00B44E7A /* ClarityCity-BlackItalic.otf in Resources */ = {isa = PBXBuildFile; fileRef = C987F82B29BA951E00B44E7A /* ClarityCity-BlackItalic.otf */; };
		C987F84929BA951E00B44E7A /* ClarityCity-BlackItalic.otf in Resources */ = {isa = PBXBuildFile; fileRef = C987F82B29BA951E00B44E7A /* ClarityCity-BlackItalic.otf */; };
		C987F84A29BA951E00B44E7A /* ClarityCity-Medium.otf in Resources */ = {isa = PBXBuildFile; fileRef = C987F82C29BA951E00B44E7A /* ClarityCity-Medium.otf */; };
		C987F84B29BA951E00B44E7A /* ClarityCity-Medium.otf in Resources */ = {isa = PBXBuildFile; fileRef = C987F82C29BA951E00B44E7A /* ClarityCity-Medium.otf */; };
		C987F84C29BA951E00B44E7A /* ClarityCity-ThinItalic.otf in Resources */ = {isa = PBXBuildFile; fileRef = C987F82D29BA951E00B44E7A /* ClarityCity-ThinItalic.otf */; };
		C987F84D29BA951E00B44E7A /* ClarityCity-ThinItalic.otf in Resources */ = {isa = PBXBuildFile; fileRef = C987F82D29BA951E00B44E7A /* ClarityCity-ThinItalic.otf */; };
		C987F84E29BA951E00B44E7A /* ClarityCity-RegularItalic.otf in Resources */ = {isa = PBXBuildFile; fileRef = C987F82E29BA951E00B44E7A /* ClarityCity-RegularItalic.otf */; };
		C987F84F29BA951E00B44E7A /* ClarityCity-RegularItalic.otf in Resources */ = {isa = PBXBuildFile; fileRef = C987F82E29BA951E00B44E7A /* ClarityCity-RegularItalic.otf */; };
		C987F85029BA951E00B44E7A /* ClarityCity-ExtraLightItalic.otf in Resources */ = {isa = PBXBuildFile; fileRef = C987F82F29BA951E00B44E7A /* ClarityCity-ExtraLightItalic.otf */; };
		C987F85129BA951E00B44E7A /* ClarityCity-ExtraLightItalic.otf in Resources */ = {isa = PBXBuildFile; fileRef = C987F82F29BA951E00B44E7A /* ClarityCity-ExtraLightItalic.otf */; };
		C987F85229BA951E00B44E7A /* ClarityCity-Regular.otf in Resources */ = {isa = PBXBuildFile; fileRef = C987F83029BA951E00B44E7A /* ClarityCity-Regular.otf */; };
		C987F85329BA951E00B44E7A /* ClarityCity-Regular.otf in Resources */ = {isa = PBXBuildFile; fileRef = C987F83029BA951E00B44E7A /* ClarityCity-Regular.otf */; };
		C987F85429BA951E00B44E7A /* ClarityCity-Thin.otf in Resources */ = {isa = PBXBuildFile; fileRef = C987F83129BA951E00B44E7A /* ClarityCity-Thin.otf */; };
		C987F85529BA951E00B44E7A /* ClarityCity-Thin.otf in Resources */ = {isa = PBXBuildFile; fileRef = C987F83129BA951E00B44E7A /* ClarityCity-Thin.otf */; };
		C987F85B29BA9ED800B44E7A /* Font.swift in Sources */ = {isa = PBXBuildFile; fileRef = C987F85729BA981800B44E7A /* Font.swift */; };
		C98A32272A05795E00E3FA13 /* Task+Timeout.swift in Sources */ = {isa = PBXBuildFile; fileRef = C98A32262A05795E00E3FA13 /* Task+Timeout.swift */; };
		C98A32282A05795E00E3FA13 /* Task+Timeout.swift in Sources */ = {isa = PBXBuildFile; fileRef = C98A32262A05795E00E3FA13 /* Task+Timeout.swift */; };
		C98B8B4029FBF83B009789C8 /* NotificationCard.swift in Sources */ = {isa = PBXBuildFile; fileRef = C98B8B3F29FBF83B009789C8 /* NotificationCard.swift */; };
		C98CA9042B14FA3D00929141 /* PagedRelaySubscription.swift in Sources */ = {isa = PBXBuildFile; fileRef = C98CA9032B14FA3D00929141 /* PagedRelaySubscription.swift */; };
		C98CA9072B14FBBF00929141 /* PagedNoteDataSource.swift in Sources */ = {isa = PBXBuildFile; fileRef = C98CA9062B14FBBF00929141 /* PagedNoteDataSource.swift */; };
		C98CA9082B14FD8600929141 /* PagedRelaySubscription.swift in Sources */ = {isa = PBXBuildFile; fileRef = C98CA9032B14FA3D00929141 /* PagedRelaySubscription.swift */; };
		C98DC9BB2A795CAD004E5F0F /* ActionBanner.swift in Sources */ = {isa = PBXBuildFile; fileRef = C98DC9BA2A795CAD004E5F0F /* ActionBanner.swift */; };
		C992B32A2B3613CC00704A9C /* SubscriptionCancellable.swift in Sources */ = {isa = PBXBuildFile; fileRef = C992B3292B3613CC00704A9C /* SubscriptionCancellable.swift */; };
		C992B32B2B3613CC00704A9C /* SubscriptionCancellable.swift in Sources */ = {isa = PBXBuildFile; fileRef = C992B3292B3613CC00704A9C /* SubscriptionCancellable.swift */; };
		C996933E2C11FF0F00A2C70D /* EventObservationView.swift in Sources */ = {isa = PBXBuildFile; fileRef = C996933D2C11FF0F00A2C70D /* EventObservationView.swift */; };
		C99693402C120CC900A2C70D /* AuthorObservationView.swift in Sources */ = {isa = PBXBuildFile; fileRef = C996933F2C120CC900A2C70D /* AuthorObservationView.swift */; };
		C99721CB2AEBED26004EBEAB /* String+Empty.swift in Sources */ = {isa = PBXBuildFile; fileRef = C99721CA2AEBED26004EBEAB /* String+Empty.swift */; };
		C99721CC2AEBED26004EBEAB /* String+Empty.swift in Sources */ = {isa = PBXBuildFile; fileRef = C99721CA2AEBED26004EBEAB /* String+Empty.swift */; };
		C99DBF7E2A9E81CF00F7068F /* SDWebImageSwiftUI in Frameworks */ = {isa = PBXBuildFile; productRef = C99DBF7D2A9E81CF00F7068F /* SDWebImageSwiftUI */; };
		C99DBF802A9E8BCF00F7068F /* SDWebImageSwiftUI in Frameworks */ = {isa = PBXBuildFile; productRef = C99DBF7F2A9E8BCF00F7068F /* SDWebImageSwiftUI */; };
		C99DBF822A9E8BDE00F7068F /* SDWebImageSwiftUI in Frameworks */ = {isa = PBXBuildFile; productRef = C99DBF812A9E8BDE00F7068F /* SDWebImageSwiftUI */; };
		C99E80CD2A0C2C6400187474 /* PreviewData.swift in Sources */ = {isa = PBXBuildFile; fileRef = C94BC09A2A0AC74A0098F6F1 /* PreviewData.swift */; };
		C9A0DADA29C685E500466635 /* SideMenuButton.swift in Sources */ = {isa = PBXBuildFile; fileRef = C9A0DAD929C685E500466635 /* SideMenuButton.swift */; };
		C9A0DADD29C689C900466635 /* NosNavigationBar.swift in Sources */ = {isa = PBXBuildFile; fileRef = C9A0DADC29C689C900466635 /* NosNavigationBar.swift */; };
		C9A0DAE029C697A100466635 /* AboutView.swift in Sources */ = {isa = PBXBuildFile; fileRef = C9A0DADF29C697A100466635 /* AboutView.swift */; };
		C9A0DAE429C69F0C00466635 /* HighlightedText.swift in Sources */ = {isa = PBXBuildFile; fileRef = C9A0DAE329C69F0C00466635 /* HighlightedText.swift */; };
		C9A0DAEA29C6A34200466635 /* ActivityView.swift in Sources */ = {isa = PBXBuildFile; fileRef = C9A0DAE929C6A34200466635 /* ActivityView.swift */; };
		C9A0DAED29C6A66C00466635 /* Launch Screen.storyboard in Resources */ = {isa = PBXBuildFile; fileRef = C9A0DAEC29C6A66C00466635 /* Launch Screen.storyboard */; };
		C9A0DAF829C92F4500466635 /* UNSAPI.swift in Sources */ = {isa = PBXBuildFile; fileRef = C9A0DAF729C92F4500466635 /* UNSAPI.swift */; };
		C9A0DAF929C92F4500466635 /* UNSAPI.swift in Sources */ = {isa = PBXBuildFile; fileRef = C9A0DAF729C92F4500466635 /* UNSAPI.swift */; };
		C9A25B3D29F174D200B39534 /* ReadabilityPadding.swift in Sources */ = {isa = PBXBuildFile; fileRef = C9A25B3C29F174D200B39534 /* ReadabilityPadding.swift */; };
		C9A6C7412AD837AD001F9500 /* UNSWizardController.swift in Sources */ = {isa = PBXBuildFile; fileRef = C9A6C7402AD837AD001F9500 /* UNSWizardController.swift */; };
		C9A6C7422AD837AD001F9500 /* UNSWizardController.swift in Sources */ = {isa = PBXBuildFile; fileRef = C9A6C7402AD837AD001F9500 /* UNSWizardController.swift */; };
		C9A6C7452AD83FB0001F9500 /* NotificationViewModel.swift in Sources */ = {isa = PBXBuildFile; fileRef = C9AC31AC2A55E0BD00A94E5A /* NotificationViewModel.swift */; };
		C9A6C7472AD84263001F9500 /* UNSNamePicker.swift in Sources */ = {isa = PBXBuildFile; fileRef = C9A6C7462AD84263001F9500 /* UNSNamePicker.swift */; };
		C9A6C7492AD86271001F9500 /* UNSNewNameView.swift in Sources */ = {isa = PBXBuildFile; fileRef = C9A6C7482AD86271001F9500 /* UNSNewNameView.swift */; };
		C9A6C74B2AD866A7001F9500 /* UNSSuccessView.swift in Sources */ = {isa = PBXBuildFile; fileRef = C9A6C74A2AD866A7001F9500 /* UNSSuccessView.swift */; };
		C9A6C74D2AD98E2A001F9500 /* UNSNameTakenView.swift in Sources */ = {isa = PBXBuildFile; fileRef = C9A6C74C2AD98E2A001F9500 /* UNSNameTakenView.swift */; };
		C9A8015E2BD0177D006E29B2 /* ReportPublisher.swift in Sources */ = {isa = PBXBuildFile; fileRef = C9A8015D2BD0177D006E29B2 /* ReportPublisher.swift */; };
		C9A8015F2BD0177D006E29B2 /* ReportPublisher.swift in Sources */ = {isa = PBXBuildFile; fileRef = C9A8015D2BD0177D006E29B2 /* ReportPublisher.swift */; };
		C9AC31AD2A55E0BD00A94E5A /* NotificationViewModel.swift in Sources */ = {isa = PBXBuildFile; fileRef = C9AC31AC2A55E0BD00A94E5A /* NotificationViewModel.swift */; };
		C9ADB135299288230075E7F8 /* KeyFixture.swift in Sources */ = {isa = PBXBuildFile; fileRef = C9ADB134299288230075E7F8 /* KeyFixture.swift */; };
		C9ADB13629928AF00075E7F8 /* KeyPair.swift in Sources */ = {isa = PBXBuildFile; fileRef = C9F84C26298DC98800C6714D /* KeyPair.swift */; };
		C9ADB13829928CC30075E7F8 /* String+Hex.swift in Sources */ = {isa = PBXBuildFile; fileRef = C9ADB13729928CC30075E7F8 /* String+Hex.swift */; };
		C9ADB13D29929B540075E7F8 /* Bech32.swift in Sources */ = {isa = PBXBuildFile; fileRef = C9ADB13C29929B540075E7F8 /* Bech32.swift */; };
		C9ADB13E29929EEF0075E7F8 /* Bech32.swift in Sources */ = {isa = PBXBuildFile; fileRef = C9ADB13C29929B540075E7F8 /* Bech32.swift */; };
		C9ADB13F29929F1F0075E7F8 /* String+Hex.swift in Sources */ = {isa = PBXBuildFile; fileRef = C9ADB13729928CC30075E7F8 /* String+Hex.swift */; };
		C9ADB14129951CB10075E7F8 /* NSManagedObject+Nos.swift in Sources */ = {isa = PBXBuildFile; fileRef = C9ADB14029951CB10075E7F8 /* NSManagedObject+Nos.swift */; };
		C9ADB14229951CB10075E7F8 /* NSManagedObject+Nos.swift in Sources */ = {isa = PBXBuildFile; fileRef = C9ADB14029951CB10075E7F8 /* NSManagedObject+Nos.swift */; };
		C9B597652BBC8300002EC76A /* ImagePickerUIViewController.swift in Sources */ = {isa = PBXBuildFile; fileRef = C9B597642BBC8300002EC76A /* ImagePickerUIViewController.swift */; };
		C9B5C78E2C24AF650070445B /* MockRelaySubscriptionManager.swift in Sources */ = {isa = PBXBuildFile; fileRef = 0320C1142BFE63DC00C4C080 /* MockRelaySubscriptionManager.swift */; };
		C9B678DB29EEBF3B00303F33 /* DependencyInjection.swift in Sources */ = {isa = PBXBuildFile; fileRef = C9B678DA29EEBF3B00303F33 /* DependencyInjection.swift */; };
		C9B678DC29EEBF3B00303F33 /* DependencyInjection.swift in Sources */ = {isa = PBXBuildFile; fileRef = C9B678DA29EEBF3B00303F33 /* DependencyInjection.swift */; };
		C9B678DE29EEC35B00303F33 /* Foundation+Sendable.swift in Sources */ = {isa = PBXBuildFile; fileRef = C9B678DD29EEC35B00303F33 /* Foundation+Sendable.swift */; };
		C9B678DF29EEC35B00303F33 /* Foundation+Sendable.swift in Sources */ = {isa = PBXBuildFile; fileRef = C9B678DD29EEC35B00303F33 /* Foundation+Sendable.swift */; };
		C9B678E129EEC41000303F33 /* SocialGraphCache.swift in Sources */ = {isa = PBXBuildFile; fileRef = C9B678E029EEC41000303F33 /* SocialGraphCache.swift */; };
		C9B678E229EEC41000303F33 /* SocialGraphCache.swift in Sources */ = {isa = PBXBuildFile; fileRef = C9B678E029EEC41000303F33 /* SocialGraphCache.swift */; };
		C9B678E729F01A8500303F33 /* FullscreenProgressView.swift in Sources */ = {isa = PBXBuildFile; fileRef = C9B678E629F01A8500303F33 /* FullscreenProgressView.swift */; };
		C9B708BB2A13BE41006C613A /* NoteTextEditor.swift in Sources */ = {isa = PBXBuildFile; fileRef = C9B708BA2A13BE41006C613A /* NoteTextEditor.swift */; };
		C9B71DBE2A8E9BAD0031ED9F /* Sentry in Frameworks */ = {isa = PBXBuildFile; productRef = C9B71DBD2A8E9BAD0031ED9F /* Sentry */; };
		C9B71DC02A8E9BAD0031ED9F /* SentrySwiftUI in Frameworks */ = {isa = PBXBuildFile; productRef = C9B71DBF2A8E9BAD0031ED9F /* SentrySwiftUI */; };
		C9B71DC22A9003670031ED9F /* CrashReporting.swift in Sources */ = {isa = PBXBuildFile; fileRef = C9B71DC12A9003670031ED9F /* CrashReporting.swift */; };
		C9B71DC32A9003670031ED9F /* CrashReporting.swift in Sources */ = {isa = PBXBuildFile; fileRef = C9B71DC12A9003670031ED9F /* CrashReporting.swift */; };
		C9B71DC52A9008300031ED9F /* Sentry in Frameworks */ = {isa = PBXBuildFile; productRef = C9B71DC42A9008300031ED9F /* Sentry */; };
		C9BAB09B2996FBA10003A84E /* EventProcessor.swift in Sources */ = {isa = PBXBuildFile; fileRef = C9BAB09A2996FBA10003A84E /* EventProcessor.swift */; };
		C9BAB09C2996FBA10003A84E /* EventProcessor.swift in Sources */ = {isa = PBXBuildFile; fileRef = C9BAB09A2996FBA10003A84E /* EventProcessor.swift */; };
		C9BCF1C12AC72020009BDE06 /* UNSWizardChooseNameView.swift in Sources */ = {isa = PBXBuildFile; fileRef = C9BCF1C02AC72020009BDE06 /* UNSWizardChooseNameView.swift */; };
		C9BD91892B61BBEF00FDA083 /* bad_contact_list.json in Resources */ = {isa = PBXBuildFile; fileRef = C9BD91882B61BBEF00FDA083 /* bad_contact_list.json */; };
		C9BD919B2B61C4FB00FDA083 /* RawNostrID+Random.swift in Sources */ = {isa = PBXBuildFile; fileRef = C9BD919A2B61C4FB00FDA083 /* RawNostrID+Random.swift */; };
		C9C097232C13534800F78EC3 /* DatabaseCleanerTests.swift in Sources */ = {isa = PBXBuildFile; fileRef = C9C097222C13534800F78EC3 /* DatabaseCleanerTests.swift */; };
		C9C097252C13537900F78EC3 /* DatabaseCleaner.swift in Sources */ = {isa = PBXBuildFile; fileRef = C9C097242C13537900F78EC3 /* DatabaseCleaner.swift */; };
		C9C097262C13537900F78EC3 /* DatabaseCleaner.swift in Sources */ = {isa = PBXBuildFile; fileRef = C9C097242C13537900F78EC3 /* DatabaseCleaner.swift */; };
		C9C2B77C29E072E400548B4A /* WebSocket+Nos.swift in Sources */ = {isa = PBXBuildFile; fileRef = C9C2B77B29E072E400548B4A /* WebSocket+Nos.swift */; };
		C9C2B77D29E072E400548B4A /* WebSocket+Nos.swift in Sources */ = {isa = PBXBuildFile; fileRef = C9C2B77B29E072E400548B4A /* WebSocket+Nos.swift */; };
		C9C2B77F29E0731600548B4A /* AsyncTimer.swift in Sources */ = {isa = PBXBuildFile; fileRef = C9C2B77E29E0731600548B4A /* AsyncTimer.swift */; };
		C9C2B78029E0731600548B4A /* AsyncTimer.swift in Sources */ = {isa = PBXBuildFile; fileRef = C9C2B77E29E0731600548B4A /* AsyncTimer.swift */; };
		C9C2B78229E0735400548B4A /* RelaySubscriptionManager.swift in Sources */ = {isa = PBXBuildFile; fileRef = C9C2B78129E0735400548B4A /* RelaySubscriptionManager.swift */; };
		C9C2B78329E0735400548B4A /* RelaySubscriptionManager.swift in Sources */ = {isa = PBXBuildFile; fileRef = C9C2B78129E0735400548B4A /* RelaySubscriptionManager.swift */; };
		C9C2B78529E073E300548B4A /* RelaySubscription.swift in Sources */ = {isa = PBXBuildFile; fileRef = C9C2B78429E073E300548B4A /* RelaySubscription.swift */; };
		C9C2B78629E073E300548B4A /* RelaySubscription.swift in Sources */ = {isa = PBXBuildFile; fileRef = C9C2B78429E073E300548B4A /* RelaySubscription.swift */; };
		C9C547512A4F1CC3006B0741 /* SearchController.swift in Sources */ = {isa = PBXBuildFile; fileRef = C9C547502A4F1CC3006B0741 /* SearchController.swift */; };
		C9C547552A4F1CDB006B0741 /* SearchController.swift in Sources */ = {isa = PBXBuildFile; fileRef = C9C547502A4F1CC3006B0741 /* SearchController.swift */; };
		C9C547592A4F1D8C006B0741 /* NosNotification+CoreDataClass.swift in Sources */ = {isa = PBXBuildFile; fileRef = C9C547572A4F1D8C006B0741 /* NosNotification+CoreDataClass.swift */; };
		C9C5475A2A4F1D8C006B0741 /* NosNotification+CoreDataClass.swift in Sources */ = {isa = PBXBuildFile; fileRef = C9C547572A4F1D8C006B0741 /* NosNotification+CoreDataClass.swift */; };
		C9C5475B2A4F1D8C006B0741 /* NosNotification+CoreDataProperties.swift in Sources */ = {isa = PBXBuildFile; fileRef = C9C547582A4F1D8C006B0741 /* NosNotification+CoreDataProperties.swift */; };
		C9C5475C2A4F1D8C006B0741 /* NosNotification+CoreDataProperties.swift in Sources */ = {isa = PBXBuildFile; fileRef = C9C547582A4F1D8C006B0741 /* NosNotification+CoreDataProperties.swift */; };
		C9C9444229F6F0E2002F2C7A /* XCTest+Eventually.swift in Sources */ = {isa = PBXBuildFile; fileRef = C9C9444129F6F0E2002F2C7A /* XCTest+Eventually.swift */; };
		C9CDBBA429A8FA2900C555C7 /* GoldenPostView.swift in Sources */ = {isa = PBXBuildFile; fileRef = C9CDBBA329A8FA2900C555C7 /* GoldenPostView.swift */; };
		C9CE5B142A0172CF008E198C /* WebView.swift in Sources */ = {isa = PBXBuildFile; fileRef = C9CE5B132A0172CF008E198C /* WebView.swift */; };
		C9CF23172A38A58B00EBEC31 /* ParseQueue.swift in Sources */ = {isa = PBXBuildFile; fileRef = C9CF23162A38A58B00EBEC31 /* ParseQueue.swift */; };
		C9CF23182A38A58B00EBEC31 /* ParseQueue.swift in Sources */ = {isa = PBXBuildFile; fileRef = C9CF23162A38A58B00EBEC31 /* ParseQueue.swift */; };
		C9D573492AB24B7300E06BB4 /* custom-xcassets.stencil in Resources */ = {isa = PBXBuildFile; fileRef = C9D573482AB24B7300E06BB4 /* custom-xcassets.stencil */; };
		C9DC6CBA2C1739AD00E1CFB3 /* View+HandleURLsInRouter.swift in Sources */ = {isa = PBXBuildFile; fileRef = C9DC6CB92C1739AD00E1CFB3 /* View+HandleURLsInRouter.swift */; };
		C9DEBFD2298941000078B43A /* NosApp.swift in Sources */ = {isa = PBXBuildFile; fileRef = C9DEBFD1298941000078B43A /* NosApp.swift */; };
		C9DEBFD4298941000078B43A /* PersistenceController.swift in Sources */ = {isa = PBXBuildFile; fileRef = C9DEBFD3298941000078B43A /* PersistenceController.swift */; };
		C9DEBFD9298941000078B43A /* HomeFeedView.swift in Sources */ = {isa = PBXBuildFile; fileRef = C9DEBFD8298941000078B43A /* HomeFeedView.swift */; };
		C9DEBFDB298941020078B43A /* Assets.xcassets in Resources */ = {isa = PBXBuildFile; fileRef = C9DEBFDA298941020078B43A /* Assets.xcassets */; };
		C9DEBFDF298941020078B43A /* Preview Assets.xcassets in Resources */ = {isa = PBXBuildFile; fileRef = C9DEBFDE298941020078B43A /* Preview Assets.xcassets */; };
		C9DEC003298945150078B43A /* String+Lorem.swift in Sources */ = {isa = PBXBuildFile; fileRef = C9DEC002298945150078B43A /* String+Lorem.swift */; };
		C9DEC006298947900078B43A /* sample_data.json in Resources */ = {isa = PBXBuildFile; fileRef = C9DEC005298947900078B43A /* sample_data.json */; };
		C9DEC04529894BED0078B43A /* Event+CoreDataClass.swift in Sources */ = {isa = PBXBuildFile; fileRef = C9DEC03F29894BED0078B43A /* Event+CoreDataClass.swift */; };
		C9DEC04629894BED0078B43A /* Event+CoreDataClass.swift in Sources */ = {isa = PBXBuildFile; fileRef = C9DEC03F29894BED0078B43A /* Event+CoreDataClass.swift */; };
		C9DEC04D29894BED0078B43A /* Author+CoreDataClass.swift in Sources */ = {isa = PBXBuildFile; fileRef = C9DEC04329894BED0078B43A /* Author+CoreDataClass.swift */; };
		C9DEC04E29894BED0078B43A /* Author+CoreDataClass.swift in Sources */ = {isa = PBXBuildFile; fileRef = C9DEC04329894BED0078B43A /* Author+CoreDataClass.swift */; };
		C9DEC05A2989509B0078B43A /* PersistenceController.swift in Sources */ = {isa = PBXBuildFile; fileRef = C9DEBFD3298941000078B43A /* PersistenceController.swift */; };
		C9DEC05B298950A90078B43A /* String+Lorem.swift in Sources */ = {isa = PBXBuildFile; fileRef = C9DEC002298945150078B43A /* String+Lorem.swift */; };
		C9DEC0632989541F0078B43A /* Bundle+Current.swift in Sources */ = {isa = PBXBuildFile; fileRef = C9DEC0622989541F0078B43A /* Bundle+Current.swift */; };
		C9DEC0642989541F0078B43A /* Bundle+Current.swift in Sources */ = {isa = PBXBuildFile; fileRef = C9DEC0622989541F0078B43A /* Bundle+Current.swift */; };
		C9DEC065298955200078B43A /* sample_data.json in Resources */ = {isa = PBXBuildFile; fileRef = C9DEC005298947900078B43A /* sample_data.json */; };
		C9DEC068298965270078B43A /* Starscream in Frameworks */ = {isa = PBXBuildFile; productRef = C9DEC067298965270078B43A /* Starscream */; };
		C9DEC06A298965550078B43A /* RelayView.swift in Sources */ = {isa = PBXBuildFile; fileRef = C9DEC069298965540078B43A /* RelayView.swift */; };
		C9DEC06E2989668E0078B43A /* Relay+CoreDataClass.swift in Sources */ = {isa = PBXBuildFile; fileRef = C9DEC06C2989668E0078B43A /* Relay+CoreDataClass.swift */; };
		C9DEC06F2989668E0078B43A /* Relay+CoreDataClass.swift in Sources */ = {isa = PBXBuildFile; fileRef = C9DEC06C2989668E0078B43A /* Relay+CoreDataClass.swift */; };
		C9DFA966299BEB96006929C1 /* NoteCard.swift in Sources */ = {isa = PBXBuildFile; fileRef = C9DFA964299BEB96006929C1 /* NoteCard.swift */; };
		C9DFA969299BEC33006929C1 /* CardStyle.swift in Sources */ = {isa = PBXBuildFile; fileRef = C9DFA968299BEC33006929C1 /* CardStyle.swift */; };
		C9DFA971299BF8CD006929C1 /* RepliesView.swift in Sources */ = {isa = PBXBuildFile; fileRef = C9DFA970299BF8CD006929C1 /* RepliesView.swift */; };
		C9DFA972299BF9E8006929C1 /* CompactNoteView.swift in Sources */ = {isa = PBXBuildFile; fileRef = C9DFA96A299BEE2C006929C1 /* CompactNoteView.swift */; };
		C9E37E0F2A1E7C32003D4B0A /* ReportMenu.swift in Sources */ = {isa = PBXBuildFile; fileRef = C9E37E0E2A1E7C32003D4B0A /* ReportMenu.swift */; };
		C9E37E122A1E7EC5003D4B0A /* PreviewContainer.swift in Sources */ = {isa = PBXBuildFile; fileRef = C9E37E112A1E7EC5003D4B0A /* PreviewContainer.swift */; };
		C9E37E152A1E8143003D4B0A /* ReportTarget.swift in Sources */ = {isa = PBXBuildFile; fileRef = C9E37E142A1E8143003D4B0A /* ReportTarget.swift */; };
		C9E37E162A1E8143003D4B0A /* ReportTarget.swift in Sources */ = {isa = PBXBuildFile; fileRef = C9E37E142A1E8143003D4B0A /* ReportTarget.swift */; };
		C9E8C1132B081E9C002D46B0 /* UNSNameView.swift in Sources */ = {isa = PBXBuildFile; fileRef = C9E8C1122B081E9C002D46B0 /* UNSNameView.swift */; };
		C9E8C1152B081EBE002D46B0 /* NIP05View.swift in Sources */ = {isa = PBXBuildFile; fileRef = C9E8C1142B081EBE002D46B0 /* NIP05View.swift */; };
		C9EE3E602A0538B7008A7491 /* ExpirationTimeButton.swift in Sources */ = {isa = PBXBuildFile; fileRef = C9EE3E5F2A0538B7008A7491 /* ExpirationTimeButton.swift */; };
		C9EE3E632A053910008A7491 /* ExpirationTimeOption.swift in Sources */ = {isa = PBXBuildFile; fileRef = C9EE3E622A053910008A7491 /* ExpirationTimeOption.swift */; };
		C9EE3E642A053910008A7491 /* ExpirationTimeOption.swift in Sources */ = {isa = PBXBuildFile; fileRef = C9EE3E622A053910008A7491 /* ExpirationTimeOption.swift */; };
		C9EF84CF2C24D63000182B6F /* MockRelayService.swift in Sources */ = {isa = PBXBuildFile; fileRef = C9EF84CE2C24D63000182B6F /* MockRelayService.swift */; };
		C9EF84D02C24D63000182B6F /* MockRelayService.swift in Sources */ = {isa = PBXBuildFile; fileRef = C9EF84CE2C24D63000182B6F /* MockRelayService.swift */; };
		C9F0BB6929A5039D000547FC /* Int+Bool.swift in Sources */ = {isa = PBXBuildFile; fileRef = C9F0BB6829A5039D000547FC /* Int+Bool.swift */; };
		C9F0BB6B29A503D6000547FC /* PublicKey.swift in Sources */ = {isa = PBXBuildFile; fileRef = C9F0BB6A29A503D6000547FC /* PublicKey.swift */; };
		C9F0BB6C29A503D6000547FC /* PublicKey.swift in Sources */ = {isa = PBXBuildFile; fileRef = C9F0BB6A29A503D6000547FC /* PublicKey.swift */; };
		C9F0BB6D29A503D9000547FC /* Int+Bool.swift in Sources */ = {isa = PBXBuildFile; fileRef = C9F0BB6829A5039D000547FC /* Int+Bool.swift */; };
		C9F0BB6F29A50437000547FC /* NostrConstants.swift in Sources */ = {isa = PBXBuildFile; fileRef = C9F0BB6E29A50437000547FC /* NostrConstants.swift */; };
		C9F0BB7029A50437000547FC /* NostrConstants.swift in Sources */ = {isa = PBXBuildFile; fileRef = C9F0BB6E29A50437000547FC /* NostrConstants.swift */; };
		C9F204672ADEDBA80029A858 /* String+Extra.swift in Sources */ = {isa = PBXBuildFile; fileRef = C9F204662ADEDBA80029A858 /* String+Extra.swift */; };
		C9F204802AE029D90029A858 /* AppDestination.swift in Sources */ = {isa = PBXBuildFile; fileRef = C9F2047F2AE029D90029A858 /* AppDestination.swift */; };
		C9F204812AE02D8C0029A858 /* AppDestination.swift in Sources */ = {isa = PBXBuildFile; fileRef = C9F2047F2AE029D90029A858 /* AppDestination.swift */; };
		C9F64D8C29ED840700563F2B /* LogHelper.swift in Sources */ = {isa = PBXBuildFile; fileRef = C9F64D8B29ED840700563F2B /* LogHelper.swift */; };
		C9F64D8D29ED840700563F2B /* LogHelper.swift in Sources */ = {isa = PBXBuildFile; fileRef = C9F64D8B29ED840700563F2B /* LogHelper.swift */; };
		C9F75AD22A02D41E005BBE45 /* ComposerActionBar.swift in Sources */ = {isa = PBXBuildFile; fileRef = C9F75AD12A02D41E005BBE45 /* ComposerActionBar.swift */; };
		C9F75AD62A041FF7005BBE45 /* ExpirationTimePicker.swift in Sources */ = {isa = PBXBuildFile; fileRef = C9F75AD52A041FF7005BBE45 /* ExpirationTimePicker.swift */; };
		C9F84C1A298DBB6300C6714D /* Data+Encoding.swift in Sources */ = {isa = PBXBuildFile; fileRef = C9671D72298DB94C00EE7E12 /* Data+Encoding.swift */; };
		C9F84C1C298DBBF400C6714D /* Data+Sha.swift in Sources */ = {isa = PBXBuildFile; fileRef = C9F84C1B298DBBF400C6714D /* Data+Sha.swift */; };
		C9F84C1D298DBC6100C6714D /* Data+Sha.swift in Sources */ = {isa = PBXBuildFile; fileRef = C9F84C1B298DBBF400C6714D /* Data+Sha.swift */; };
		C9F84C21298DC36800C6714D /* AppView.swift in Sources */ = {isa = PBXBuildFile; fileRef = C9F84C20298DC36800C6714D /* AppView.swift */; };
		C9F84C23298DC7B900C6714D /* SettingsView.swift in Sources */ = {isa = PBXBuildFile; fileRef = C9F84C22298DC7B900C6714D /* SettingsView.swift */; };
		C9F84C27298DC98800C6714D /* KeyPair.swift in Sources */ = {isa = PBXBuildFile; fileRef = C9F84C26298DC98800C6714D /* KeyPair.swift */; };
		C9FC1E632B61ACE300A3A6FB /* CoreDataTestCase.swift in Sources */ = {isa = PBXBuildFile; fileRef = C9FC1E622B61ACE300A3A6FB /* CoreDataTestCase.swift */; };
		C9FD34F62BCEC89C008F8D95 /* secp256k1 in Frameworks */ = {isa = PBXBuildFile; productRef = C9FD34F52BCEC89C008F8D95 /* secp256k1 */; };
		C9FD34F82BCEC8B5008F8D95 /* secp256k1 in Frameworks */ = {isa = PBXBuildFile; productRef = C9FD34F72BCEC8B5008F8D95 /* secp256k1 */; };
		C9FD35132BCED5A6008F8D95 /* NostrSDK in Frameworks */ = {isa = PBXBuildFile; productRef = C9FD35122BCED5A6008F8D95 /* NostrSDK */; };
		CD09A74429A50F1D0063464F /* SideMenu.swift in Sources */ = {isa = PBXBuildFile; fileRef = CD09A74329A50F1D0063464F /* SideMenu.swift */; };
		CD09A74629A50F750063464F /* SideMenuContent.swift in Sources */ = {isa = PBXBuildFile; fileRef = CD09A74529A50F750063464F /* SideMenuContent.swift */; };
		CD09A74829A51EFC0063464F /* Router.swift in Sources */ = {isa = PBXBuildFile; fileRef = CD09A74729A51EFC0063464F /* Router.swift */; };
		CD09A74929A521210063464F /* Router.swift in Sources */ = {isa = PBXBuildFile; fileRef = CD09A74729A51EFC0063464F /* Router.swift */; };
		CD09A75929A521D20063464F /* Color+Hex.swift in Sources */ = {isa = PBXBuildFile; fileRef = C95D68AA299E710F00429F86 /* Color+Hex.swift */; };
		CD09A75F29A521FD0063464F /* RelayService.swift in Sources */ = {isa = PBXBuildFile; fileRef = C97797B8298AA19A0046BD25 /* RelayService.swift */; };
		CD09A76029A521FD0063464F /* Filter.swift in Sources */ = {isa = PBXBuildFile; fileRef = A336DD3B299FD78000A0CBA0 /* Filter.swift */; };
		CD09A76229A5220E0063464F /* AppController.swift in Sources */ = {isa = PBXBuildFile; fileRef = 3F170C77299D816200BC8F8B /* AppController.swift */; };
		CD27177629A7C8B200AE8888 /* sample_replies.json in Resources */ = {isa = PBXBuildFile; fileRef = CD27177529A7C8B200AE8888 /* sample_replies.json */; };
		CD2CF38E299E67F900332116 /* CardButtonStyle.swift in Sources */ = {isa = PBXBuildFile; fileRef = CD2CF38D299E67F900332116 /* CardButtonStyle.swift */; };
		CD2CF390299E68BE00332116 /* NoteButton.swift in Sources */ = {isa = PBXBuildFile; fileRef = CD2CF38F299E68BE00332116 /* NoteButton.swift */; };
		CD4908D429B92941007443DB /* ReportABugMailView.swift in Sources */ = {isa = PBXBuildFile; fileRef = CD4908D329B92941007443DB /* ReportABugMailView.swift */; };
		CD76865029B6503500085358 /* NoteOptionsButton.swift in Sources */ = {isa = PBXBuildFile; fileRef = CD76864F29B6503500085358 /* NoteOptionsButton.swift */; };
		CDDA1F7B29A527650047ACD8 /* Starscream in Frameworks */ = {isa = PBXBuildFile; productRef = CDDA1F7A29A527650047ACD8 /* Starscream */; };
		CDDA1F7D29A527650047ACD8 /* SwiftUINavigation in Frameworks */ = {isa = PBXBuildFile; productRef = CDDA1F7C29A527650047ACD8 /* SwiftUINavigation */; };
		DC08FF812A7969C5009F87D1 /* UIDevice+Simulator.swift in Sources */ = {isa = PBXBuildFile; fileRef = DC2E54C72A700F1400C2CAAB /* UIDevice+Simulator.swift */; };
		DC2E54C82A700F1400C2CAAB /* UIDevice+Simulator.swift in Sources */ = {isa = PBXBuildFile; fileRef = DC2E54C72A700F1400C2CAAB /* UIDevice+Simulator.swift */; };
		DC4AB2F62A4475B800D1478A /* AppDelegate.swift in Sources */ = {isa = PBXBuildFile; fileRef = DC4AB2F52A4475B800D1478A /* AppDelegate.swift */; };
		DC5F203F2A6AE24200F8D73F /* ImagePickerButton.swift in Sources */ = {isa = PBXBuildFile; fileRef = DC5F203E2A6AE24200F8D73F /* ImagePickerButton.swift */; };
/* End PBXBuildFile section */

/* Begin PBXContainerItemProxy section */
		C90862C129E9804B00C35A71 /* PBXContainerItemProxy */ = {
			isa = PBXContainerItemProxy;
			containerPortal = C9DEBFC6298941000078B43A /* Project object */;
			proxyType = 1;
			remoteGlobalIDString = C9DEBFCD298941000078B43A;
			remoteInfo = Nos;
		};
		C9DEBFE5298941020078B43A /* PBXContainerItemProxy */ = {
			isa = PBXContainerItemProxy;
			containerPortal = C9DEBFC6298941000078B43A /* Project object */;
			proxyType = 1;
			remoteGlobalIDString = C9DEBFCD298941000078B43A;
			remoteInfo = Nos;
		};
/* End PBXContainerItemProxy section */

/* Begin PBXFileReference section */
		030AE4282BE3D63C004DEE02 /* FeaturedAuthor.swift */ = {isa = PBXFileReference; lastKnownFileType = sourcecode.swift; path = FeaturedAuthor.swift; sourceTree = "<group>"; };
		0320C0E42BFBB27E00C4C080 /* PerformanceTests.xctestplan */ = {isa = PBXFileReference; lastKnownFileType = text; path = PerformanceTests.xctestplan; sourceTree = "<group>"; };
		0320C0FA2BFE43A600C4C080 /* RelayServiceTests.swift */ = {isa = PBXFileReference; lastKnownFileType = sourcecode.swift; path = RelayServiceTests.swift; sourceTree = "<group>"; };
		0320C1142BFE63DC00C4C080 /* MockRelaySubscriptionManager.swift */ = {isa = PBXFileReference; lastKnownFileType = sourcecode.swift; path = MockRelaySubscriptionManager.swift; sourceTree = "<group>"; };
		032634672C10C0D600E489B5 /* nostr_build_nip96_response.json */ = {isa = PBXFileReference; lastKnownFileType = text.json; path = nostr_build_nip96_response.json; sourceTree = "<group>"; };
		0326346A2C10C1D800E489B5 /* FileStorageServerInfoResponseJSONTests.swift */ = {isa = PBXFileReference; lastKnownFileType = sourcecode.swift; path = FileStorageServerInfoResponseJSONTests.swift; sourceTree = "<group>"; };
		0326346C2C10C2FD00E489B5 /* FileStorageServerInfoResponseJSON.swift */ = {isa = PBXFileReference; lastKnownFileType = sourcecode.swift; path = FileStorageServerInfoResponseJSON.swift; sourceTree = "<group>"; };
		0326346F2C10C40B00E489B5 /* NostrBuildAPIClientTests.swift */ = {isa = PBXFileReference; lastKnownFileType = sourcecode.swift; path = NostrBuildAPIClientTests.swift; sourceTree = "<group>"; };
		032634792C10C57A00E489B5 /* FileStorageAPIClient.swift */ = {isa = PBXFileReference; lastKnownFileType = sourcecode.swift; path = FileStorageAPIClient.swift; sourceTree = "<group>"; };
		0350F10B2C0A46760024CC15 /* new_contact_list.json */ = {isa = PBXFileReference; fileEncoding = 4; lastKnownFileType = text.json; path = new_contact_list.json; sourceTree = "<group>"; };
		0350F1162C0A47B20024CC15 /* contact_list.json */ = {isa = PBXFileReference; fileEncoding = 4; lastKnownFileType = text.json; path = contact_list.json; sourceTree = "<group>"; };
		0350F1202C0A490E0024CC15 /* EventProcessorIntegrationTests.swift */ = {isa = PBXFileReference; lastKnownFileType = sourcecode.swift; path = EventProcessorIntegrationTests.swift; sourceTree = "<group>"; };
		0350F12A2C0A49D40024CC15 /* text_note.json */ = {isa = PBXFileReference; fileEncoding = 4; lastKnownFileType = text.json; path = text_note.json; sourceTree = "<group>"; };
		0350F12C2C0A7EF20024CC15 /* FeatureFlags.swift */ = {isa = PBXFileReference; lastKnownFileType = sourcecode.swift; path = FeatureFlags.swift; sourceTree = "<group>"; };
		0357299A2BE415E5005FEE85 /* ContentWarningController.swift */ = {isa = PBXFileReference; fileEncoding = 4; lastKnownFileType = sourcecode.swift; path = ContentWarningController.swift; sourceTree = "<group>"; };
		0357299C2BE41653005FEE85 /* ContentWarningControllerTests.swift */ = {isa = PBXFileReference; fileEncoding = 4; lastKnownFileType = sourcecode.swift; path = ContentWarningControllerTests.swift; sourceTree = "<group>"; };
		0357299D2BE41653005FEE85 /* SocialGraphTests.swift */ = {isa = PBXFileReference; fileEncoding = 4; lastKnownFileType = sourcecode.swift; path = SocialGraphTests.swift; sourceTree = "<group>"; };
		035729A12BE4167E005FEE85 /* AuthorTests.swift */ = {isa = PBXFileReference; fileEncoding = 4; lastKnownFileType = sourcecode.swift; path = AuthorTests.swift; sourceTree = "<group>"; };
		035729A22BE4167E005FEE85 /* Bech32Tests.swift */ = {isa = PBXFileReference; fileEncoding = 4; lastKnownFileType = sourcecode.swift; path = Bech32Tests.swift; sourceTree = "<group>"; };
		035729A32BE4167E005FEE85 /* EventTests.swift */ = {isa = PBXFileReference; fileEncoding = 4; lastKnownFileType = sourcecode.swift; path = EventTests.swift; sourceTree = "<group>"; };
		035729A42BE4167E005FEE85 /* FollowTests.swift */ = {isa = PBXFileReference; fileEncoding = 4; lastKnownFileType = sourcecode.swift; path = FollowTests.swift; sourceTree = "<group>"; };
		035729A52BE4167E005FEE85 /* KeyPairTests.swift */ = {isa = PBXFileReference; fileEncoding = 4; lastKnownFileType = sourcecode.swift; path = KeyPairTests.swift; sourceTree = "<group>"; };
		035729A62BE4167E005FEE85 /* NoteParserTests.swift */ = {isa = PBXFileReference; fileEncoding = 4; lastKnownFileType = sourcecode.swift; path = NoteParserTests.swift; sourceTree = "<group>"; };
		035729A72BE4167E005FEE85 /* ReportTests.swift */ = {isa = PBXFileReference; fileEncoding = 4; lastKnownFileType = sourcecode.swift; path = ReportTests.swift; sourceTree = "<group>"; };
		035729A82BE4167E005FEE85 /* SHA256KeyTests.swift */ = {isa = PBXFileReference; fileEncoding = 4; lastKnownFileType = sourcecode.swift; path = SHA256KeyTests.swift; sourceTree = "<group>"; };
		035729A92BE4167E005FEE85 /* TLVTests.swift */ = {isa = PBXFileReference; fileEncoding = 4; lastKnownFileType = sourcecode.swift; path = TLVTests.swift; sourceTree = "<group>"; };
		035729B42BE416A6005FEE85 /* DirectMessageWrapperTests.swift */ = {isa = PBXFileReference; fileEncoding = 4; lastKnownFileType = sourcecode.swift; path = DirectMessageWrapperTests.swift; sourceTree = "<group>"; };
		035729B52BE416A6005FEE85 /* GiftWrapperTests.swift */ = {isa = PBXFileReference; fileEncoding = 4; lastKnownFileType = sourcecode.swift; path = GiftWrapperTests.swift; sourceTree = "<group>"; };
		035729B62BE416A6005FEE85 /* ReportPublisherTests.swift */ = {isa = PBXFileReference; fileEncoding = 4; lastKnownFileType = sourcecode.swift; path = ReportPublisherTests.swift; sourceTree = "<group>"; };
		035729BB2BE416BD005FEE85 /* EventObservationTests.swift */ = {isa = PBXFileReference; fileEncoding = 4; lastKnownFileType = sourcecode.swift; path = EventObservationTests.swift; sourceTree = "<group>"; };
		0373CE7F2C08DBC40027C856 /* old_contact_list.json */ = {isa = PBXFileReference; fileEncoding = 4; lastKnownFileType = text.json; path = old_contact_list.json; sourceTree = "<group>"; };
		0373CE982C0910250027C856 /* XCTestCase+JSONData.swift */ = {isa = PBXFileReference; lastKnownFileType = sourcecode.swift; path = "XCTestCase+JSONData.swift"; sourceTree = "<group>"; };
		0378409C2BB4A2B600E5E901 /* PrivacyInfo.xcprivacy */ = {isa = PBXFileReference; lastKnownFileType = text.xml; path = PrivacyInfo.xcprivacy; sourceTree = "<group>"; };
		037975BA2C0E24D200ADDF37 /* CompactNoteViewTests.swift */ = {isa = PBXFileReference; lastKnownFileType = sourcecode.swift; path = CompactNoteViewTests.swift; sourceTree = "<group>"; };
		037975D02C0E341500ADDF37 /* MockFeatureFlags.swift */ = {isa = PBXFileReference; lastKnownFileType = sourcecode.swift; path = MockFeatureFlags.swift; sourceTree = "<group>"; };
		03AB2F7D2BF6609500B73DB1 /* UnitTests.xctestplan */ = {isa = PBXFileReference; lastKnownFileType = text; path = UnitTests.xctestplan; sourceTree = "<group>"; };
		03B4E6A12C125CA1006E5F59 /* nostr_build_nip96_upload_response.json */ = {isa = PBXFileReference; fileEncoding = 4; lastKnownFileType = text.json; path = nostr_build_nip96_upload_response.json; sourceTree = "<group>"; };
		03B4E6AB2C125D13006E5F59 /* FileStorageUploadResponseJSONTests.swift */ = {isa = PBXFileReference; fileEncoding = 4; lastKnownFileType = sourcecode.swift; path = FileStorageUploadResponseJSONTests.swift; sourceTree = "<group>"; };
		03B4E6AD2C125D61006E5F59 /* FileStorageUploadResponseJSON.swift */ = {isa = PBXFileReference; fileEncoding = 4; lastKnownFileType = sourcecode.swift; path = FileStorageUploadResponseJSON.swift; sourceTree = "<group>"; };
		03F7C4F22C10DF79006FF613 /* URLSessionProtocol.swift */ = {isa = PBXFileReference; lastKnownFileType = sourcecode.swift; path = URLSessionProtocol.swift; sourceTree = "<group>"; };
		2D06BB9C2AE249D70085F509 /* ThreadRootView.swift */ = {isa = PBXFileReference; fileEncoding = 4; lastKnownFileType = sourcecode.swift; path = ThreadRootView.swift; sourceTree = "<group>"; };
		2D4010A12AD87DF300F93AD4 /* KnownFollowersView.swift */ = {isa = PBXFileReference; fileEncoding = 4; lastKnownFileType = sourcecode.swift; path = KnownFollowersView.swift; sourceTree = "<group>"; };
		3A1C296E2B2A537C0020B753 /* Moderation.xcstrings */ = {isa = PBXFileReference; lastKnownFileType = text.json.xcstrings; path = Moderation.xcstrings; sourceTree = "<group>"; };
		3A67449B2B294712002B8DE0 /* Localizable.xcstrings */ = {isa = PBXFileReference; lastKnownFileType = text.json.xcstrings; path = Localizable.xcstrings; sourceTree = "<group>"; };
		3AAB61B42B24CD0000717A07 /* Date+ElapsedTests.swift */ = {isa = PBXFileReference; lastKnownFileType = sourcecode.swift; path = "Date+ElapsedTests.swift"; sourceTree = "<group>"; };
		3AD3185F2B296D0C00026B07 /* Reply.xcstrings */ = {isa = PBXFileReference; lastKnownFileType = text.json.xcstrings; path = Reply.xcstrings; sourceTree = "<group>"; };
		3AD318622B296D1E00026B07 /* ImagePicker.xcstrings */ = {isa = PBXFileReference; lastKnownFileType = text.json.xcstrings; path = ImagePicker.xcstrings; sourceTree = "<group>"; };
		3F170C77299D816200BC8F8B /* AppController.swift */ = {isa = PBXFileReference; lastKnownFileType = sourcecode.swift; path = AppController.swift; sourceTree = "<group>"; };
		3F30020429C1FDD9003D4F8B /* OnboardingStartView.swift */ = {isa = PBXFileReference; lastKnownFileType = sourcecode.swift; path = OnboardingStartView.swift; sourceTree = "<group>"; };
		3F30020629C237AB003D4F8B /* OnboardingAgeVerificationView.swift */ = {isa = PBXFileReference; lastKnownFileType = sourcecode.swift; path = OnboardingAgeVerificationView.swift; sourceTree = "<group>"; };
		3F30020829C23895003D4F8B /* OnboardingNotOldEnoughView.swift */ = {isa = PBXFileReference; lastKnownFileType = sourcecode.swift; path = OnboardingNotOldEnoughView.swift; sourceTree = "<group>"; };
		3F30020A29C361C8003D4F8B /* OnboardingTermsOfServiceView.swift */ = {isa = PBXFileReference; lastKnownFileType = sourcecode.swift; path = OnboardingTermsOfServiceView.swift; sourceTree = "<group>"; };
		3F30020C29C382EB003D4F8B /* OnboardingLoginView.swift */ = {isa = PBXFileReference; lastKnownFileType = sourcecode.swift; path = OnboardingLoginView.swift; sourceTree = "<group>"; };
		3F43C47529A9625700E896A0 /* AuthorReference+CoreDataClass.swift */ = {isa = PBXFileReference; lastKnownFileType = sourcecode.swift; path = "AuthorReference+CoreDataClass.swift"; sourceTree = "<group>"; };
		3F60F42829B27D3E000D62C4 /* ThreadView.swift */ = {isa = PBXFileReference; lastKnownFileType = sourcecode.swift; path = ThreadView.swift; sourceTree = "<group>"; };
		3FB5E650299D28A200386527 /* OnboardingView.swift */ = {isa = PBXFileReference; lastKnownFileType = sourcecode.swift; path = OnboardingView.swift; sourceTree = "<group>"; };
		3FFB1D88299FF37C002A755D /* AvatarView.swift */ = {isa = PBXFileReference; lastKnownFileType = sourcecode.swift; path = AvatarView.swift; sourceTree = "<group>"; };
		3FFB1D9229A6BBCE002A755D /* EventReference+CoreDataClass.swift */ = {isa = PBXFileReference; fileEncoding = 4; lastKnownFileType = sourcecode.swift; path = "EventReference+CoreDataClass.swift"; sourceTree = "<group>"; };
		3FFB1D9529A6BBEC002A755D /* Collection+SafeSubscript.swift */ = {isa = PBXFileReference; fileEncoding = 4; lastKnownFileType = sourcecode.swift; path = "Collection+SafeSubscript.swift"; sourceTree = "<group>"; };
		3FFB1D9B29A7DF9D002A755D /* StackedAvatarsView.swift */ = {isa = PBXFileReference; fileEncoding = 4; lastKnownFileType = sourcecode.swift; path = StackedAvatarsView.swift; sourceTree = "<group>"; };
		5B098DBB2BDAF6CB00500A1B /* NoteParserTests+NIP08.swift */ = {isa = PBXFileReference; lastKnownFileType = sourcecode.swift; path = "NoteParserTests+NIP08.swift"; sourceTree = "<group>"; };
		5B098DC52BDAF73500500A1B /* AttributedString+Links.swift */ = {isa = PBXFileReference; lastKnownFileType = sourcecode.swift; path = "AttributedString+Links.swift"; sourceTree = "<group>"; };
		5B098DC82BDAF7CF00500A1B /* NoteParserTests+NIP27.swift */ = {isa = PBXFileReference; lastKnownFileType = sourcecode.swift; path = "NoteParserTests+NIP27.swift"; sourceTree = "<group>"; };
		5B0D99022A94090A0039F0C5 /* DoubleTapToPopModifier.swift */ = {isa = PBXFileReference; lastKnownFileType = sourcecode.swift; path = DoubleTapToPopModifier.swift; sourceTree = "<group>"; };
		5B29B5832BEAA0D7008F6008 /* BioSheet.swift */ = {isa = PBXFileReference; lastKnownFileType = sourcecode.swift; path = BioSheet.swift; sourceTree = "<group>"; };
		5B29B58D2BEC392B008F6008 /* ActivityPubBadgeView.swift */ = {isa = PBXFileReference; lastKnownFileType = sourcecode.swift; path = ActivityPubBadgeView.swift; sourceTree = "<group>"; };
		5B2F5CC12AE7443700A92B52 /* Nos 13.xcdatamodel */ = {isa = PBXFileReference; lastKnownFileType = wrapper.xcdatamodel; path = "Nos 13.xcdatamodel"; sourceTree = "<group>"; };
		5B503F612A291A1A0098805A /* JSONRelayMetadata.swift */ = {isa = PBXFileReference; lastKnownFileType = sourcecode.swift; path = JSONRelayMetadata.swift; sourceTree = "<group>"; };
		5B6EB48D29EDBE0E006E750C /* NoteParser.swift */ = {isa = PBXFileReference; lastKnownFileType = sourcecode.swift; path = NoteParser.swift; sourceTree = "<group>"; };
		5B79F5EA2B97B5E9002DA9BE /* ConfirmUsernameDeletionSheet.swift */ = {isa = PBXFileReference; lastKnownFileType = sourcecode.swift; path = ConfirmUsernameDeletionSheet.swift; sourceTree = "<group>"; };
		5B79F6082B98AC33002DA9BE /* ClaimYourUniqueIdentitySheet.swift */ = {isa = PBXFileReference; lastKnownFileType = sourcecode.swift; path = ClaimYourUniqueIdentitySheet.swift; sourceTree = "<group>"; };
		5B79F60A2B98ACA0002DA9BE /* PickYourUsernameSheet.swift */ = {isa = PBXFileReference; lastKnownFileType = sourcecode.swift; path = PickYourUsernameSheet.swift; sourceTree = "<group>"; };
		5B79F6102B98AD0A002DA9BE /* ExcellentChoiceSheet.swift */ = {isa = PBXFileReference; lastKnownFileType = sourcecode.swift; path = ExcellentChoiceSheet.swift; sourceTree = "<group>"; };
		5B79F6122B98B145002DA9BE /* WizardNavigationStack.swift */ = {isa = PBXFileReference; lastKnownFileType = sourcecode.swift; path = WizardNavigationStack.swift; sourceTree = "<group>"; };
		5B79F6182B98B24C002DA9BE /* DeleteUsernameWizard.swift */ = {isa = PBXFileReference; lastKnownFileType = sourcecode.swift; path = DeleteUsernameWizard.swift; sourceTree = "<group>"; };
		5B79F6452BA11725002DA9BE /* WizardSheetVStack.swift */ = {isa = PBXFileReference; lastKnownFileType = sourcecode.swift; path = WizardSheetVStack.swift; sourceTree = "<group>"; };
		5B79F64B2BA119AE002DA9BE /* WizardSheetTitleText.swift */ = {isa = PBXFileReference; lastKnownFileType = sourcecode.swift; path = WizardSheetTitleText.swift; sourceTree = "<group>"; };
		5B79F6522BA11B08002DA9BE /* WizardSheetDescriptionText.swift */ = {isa = PBXFileReference; lastKnownFileType = sourcecode.swift; path = WizardSheetDescriptionText.swift; sourceTree = "<group>"; };
		5B79F6542BA123D4002DA9BE /* WizardSheetBadgeText.swift */ = {isa = PBXFileReference; lastKnownFileType = sourcecode.swift; path = WizardSheetBadgeText.swift; sourceTree = "<group>"; };
		5B7C93AF2B6AD52400410ABE /* CreateUsernameWizard.swift */ = {isa = PBXFileReference; lastKnownFileType = sourcecode.swift; path = CreateUsernameWizard.swift; sourceTree = "<group>"; };
		5B810DD62B55BA44008FE8A9 /* Nos 15.xcdatamodel */ = {isa = PBXFileReference; lastKnownFileType = wrapper.xcdatamodel; path = "Nos 15.xcdatamodel"; sourceTree = "<group>"; };
		5B834F662A83FB5C000C1432 /* ProfileKnownFollowersView.swift */ = {isa = PBXFileReference; lastKnownFileType = sourcecode.swift; path = ProfileKnownFollowersView.swift; sourceTree = "<group>"; };
		5B834F682A83FC7F000C1432 /* ProfileSocialStatsView.swift */ = {isa = PBXFileReference; lastKnownFileType = sourcecode.swift; path = ProfileSocialStatsView.swift; sourceTree = "<group>"; };
		5B8805192A21027C00E21F06 /* SHA256Key.swift */ = {isa = PBXFileReference; lastKnownFileType = sourcecode.swift; path = SHA256Key.swift; sourceTree = "<group>"; };
		5B8B77182A1FDA3C004FC675 /* TLV.swift */ = {isa = PBXFileReference; lastKnownFileType = sourcecode.swift; path = TLV.swift; sourceTree = "<group>"; };
		5B8C96AB29D52AD200B73AEC /* AuthorListView.swift */ = {isa = PBXFileReference; lastKnownFileType = sourcecode.swift; path = AuthorListView.swift; sourceTree = "<group>"; };
		5B8C96AF29DB2E1100B73AEC /* SearchTextFieldObserver.swift */ = {isa = PBXFileReference; lastKnownFileType = sourcecode.swift; path = SearchTextFieldObserver.swift; sourceTree = "<group>"; };
		5B8C96B129DB313300B73AEC /* AuthorCard.swift */ = {isa = PBXFileReference; lastKnownFileType = sourcecode.swift; path = AuthorCard.swift; sourceTree = "<group>"; };
		5B8C96B529DDD3B200B73AEC /* NoteTextViewRepresentable.swift */ = {isa = PBXFileReference; lastKnownFileType = sourcecode.swift; path = NoteTextViewRepresentable.swift; sourceTree = "<group>"; };
		5B960D2C2B34B1B900C52C45 /* Nos 14.xcdatamodel */ = {isa = PBXFileReference; lastKnownFileType = wrapper.xcdatamodel; path = "Nos 14.xcdatamodel"; sourceTree = "<group>"; };
		5BBA5E902BADF98E00D57D76 /* AlreadyHaveANIP05View.swift */ = {isa = PBXFileReference; lastKnownFileType = sourcecode.swift; path = AlreadyHaveANIP05View.swift; sourceTree = "<group>"; };
		5BBA5E9B2BAE052F00D57D76 /* NiceWorkSheet.swift */ = {isa = PBXFileReference; lastKnownFileType = sourcecode.swift; path = NiceWorkSheet.swift; sourceTree = "<group>"; };
		5BC0D9CB2B867B9D005D6980 /* NamesAPI.swift */ = {isa = PBXFileReference; lastKnownFileType = sourcecode.swift; path = NamesAPI.swift; sourceTree = "<group>"; };
		5BD25E582C192BBC005CF884 /* NoteParserTests+Parse.swift */ = {isa = PBXFileReference; lastKnownFileType = sourcecode.swift; path = "NoteParserTests+Parse.swift"; sourceTree = "<group>"; };
		5BE281BD2AE2CCAE00880466 /* StoriesView.swift */ = {isa = PBXFileReference; fileEncoding = 4; lastKnownFileType = sourcecode.swift; path = StoriesView.swift; sourceTree = "<group>"; };
		5BE281C02AE2CCB400880466 /* StoryNoteView.swift */ = {isa = PBXFileReference; fileEncoding = 4; lastKnownFileType = sourcecode.swift; path = StoryNoteView.swift; sourceTree = "<group>"; };
		5BE281C32AE2CCC300880466 /* AuthorStoryView.swift */ = {isa = PBXFileReference; fileEncoding = 4; lastKnownFileType = sourcecode.swift; path = AuthorStoryView.swift; sourceTree = "<group>"; };
		5BE281C62AE2CCD800880466 /* ReplyButton.swift */ = {isa = PBXFileReference; fileEncoding = 4; lastKnownFileType = sourcecode.swift; path = ReplyButton.swift; sourceTree = "<group>"; };
		5BE281C92AE2CCEB00880466 /* HomeTab.swift */ = {isa = PBXFileReference; fileEncoding = 4; lastKnownFileType = sourcecode.swift; path = HomeTab.swift; sourceTree = "<group>"; };
		5BE460702BAB2BE1004B83ED /* NosStaging.entitlements */ = {isa = PBXFileReference; lastKnownFileType = text.plist.entitlements; path = NosStaging.entitlements; sourceTree = "<group>"; };
		5BE460762BAB307A004B83ED /* NosDev.entitlements */ = {isa = PBXFileReference; lastKnownFileType = text.plist.entitlements; path = NosDev.entitlements; sourceTree = "<group>"; };
		5BE4609E2BACAFEE004B83ED /* StagingSecrets.xcconfig */ = {isa = PBXFileReference; lastKnownFileType = text.xcconfig; path = StagingSecrets.xcconfig; sourceTree = "<group>"; };
		5BE4609F2BACAFEE004B83ED /* DevSecrets.xcconfig */ = {isa = PBXFileReference; lastKnownFileType = text.xcconfig; path = DevSecrets.xcconfig; sourceTree = "<group>"; };
		5BE460A02BACAFEE004B83ED /* ProductionSecrets.xcconfig */ = {isa = PBXFileReference; lastKnownFileType = text.xcconfig; path = ProductionSecrets.xcconfig; sourceTree = "<group>"; };
		5BFBB28A2BD9D79F002E909F /* URLParser.swift */ = {isa = PBXFileReference; lastKnownFileType = sourcecode.swift; path = URLParser.swift; sourceTree = "<group>"; };
		5BFBB2942BD9D7EB002E909F /* URLParserTests.swift */ = {isa = PBXFileReference; lastKnownFileType = sourcecode.swift; path = URLParserTests.swift; sourceTree = "<group>"; };
		5BFF66AF2A4B55FC00AA79DD /* Nos 10.xcdatamodel */ = {isa = PBXFileReference; lastKnownFileType = wrapper.xcdatamodel; path = "Nos 10.xcdatamodel"; sourceTree = "<group>"; };
		5BFF66B02A573F6400AA79DD /* RelayDetailView.swift */ = {isa = PBXFileReference; lastKnownFileType = sourcecode.swift; path = RelayDetailView.swift; sourceTree = "<group>"; };
		5BFF66B32A58853D00AA79DD /* PublishedEventsView.swift */ = {isa = PBXFileReference; lastKnownFileType = sourcecode.swift; path = PublishedEventsView.swift; sourceTree = "<group>"; };
		5BFF66B52A58A8A000AA79DD /* MutesView.swift */ = {isa = PBXFileReference; lastKnownFileType = sourcecode.swift; path = MutesView.swift; sourceTree = "<group>"; };
		659B27232BD9CB4500BEA6CC /* VerifiableEvent.swift */ = {isa = PBXFileReference; lastKnownFileType = sourcecode.swift; path = VerifiableEvent.swift; sourceTree = "<group>"; };
		65BD8DB82BDAF28200802039 /* CircularFollowButton.swift */ = {isa = PBXFileReference; fileEncoding = 4; lastKnownFileType = sourcecode.swift; path = CircularFollowButton.swift; sourceTree = "<group>"; };
		65BD8DBE2BDAF2C300802039 /* DiscoverTab.swift */ = {isa = PBXFileReference; fileEncoding = 4; lastKnownFileType = sourcecode.swift; path = DiscoverTab.swift; sourceTree = "<group>"; };
		65BD8DBF2BDAF2C300802039 /* FeaturedAuthorCategory.swift */ = {isa = PBXFileReference; fileEncoding = 4; lastKnownFileType = sourcecode.swift; path = FeaturedAuthorCategory.swift; sourceTree = "<group>"; };
		65BD8DC02BDAF2C300802039 /* FeaturedAuthorsView.swift */ = {isa = PBXFileReference; fileEncoding = 4; lastKnownFileType = sourcecode.swift; path = FeaturedAuthorsView.swift; sourceTree = "<group>"; };
		65D066982BD558690011C5CD /* DirectMessageWrapper.swift */ = {isa = PBXFileReference; fileEncoding = 4; lastKnownFileType = sourcecode.swift; path = DirectMessageWrapper.swift; sourceTree = "<group>"; };
		A303AF8229A9153A005DC8FC /* FollowButton.swift */ = {isa = PBXFileReference; lastKnownFileType = sourcecode.swift; path = FollowButton.swift; sourceTree = "<group>"; };
		A32B6C7229A6BE9B00653FF5 /* FollowsView.swift */ = {isa = PBXFileReference; lastKnownFileType = sourcecode.swift; path = FollowsView.swift; sourceTree = "<group>"; };
		A32B6C7729A6C99200653FF5 /* FollowCard.swift */ = {isa = PBXFileReference; lastKnownFileType = sourcecode.swift; path = FollowCard.swift; sourceTree = "<group>"; };
		A336DD3B299FD78000A0CBA0 /* Filter.swift */ = {isa = PBXFileReference; lastKnownFileType = sourcecode.swift; path = Filter.swift; sourceTree = "<group>"; };
		A34E439829A522F20057AFCB /* CurrentUser.swift */ = {isa = PBXFileReference; lastKnownFileType = sourcecode.swift; path = CurrentUser.swift; sourceTree = "<group>"; };
		A351E1A129BA92240009B7F6 /* ProfileEditView.swift */ = {isa = PBXFileReference; fileEncoding = 4; lastKnownFileType = sourcecode.swift; path = ProfileEditView.swift; sourceTree = "<group>"; };
		A3B943CE299AE00100A15A08 /* KeyChain.swift */ = {isa = PBXFileReference; lastKnownFileType = sourcecode.swift; path = KeyChain.swift; sourceTree = "<group>"; };
		A3B943D4299D514800A15A08 /* Follow+CoreDataClass.swift */ = {isa = PBXFileReference; lastKnownFileType = sourcecode.swift; path = "Follow+CoreDataClass.swift"; sourceTree = "<group>"; };
		C9032C2D2BAE31ED001F4EC6 /* ProfileFeedType.swift */ = {isa = PBXFileReference; lastKnownFileType = sourcecode.swift; path = ProfileFeedType.swift; sourceTree = "<group>"; };
		C90352B92C1235CD000A5993 /* NosNavigationDestination.swift */ = {isa = PBXFileReference; lastKnownFileType = sourcecode.swift; path = NosNavigationDestination.swift; sourceTree = "<group>"; };
		C905B0762A619E99009B8A78 /* LinkPreview.swift */ = {isa = PBXFileReference; lastKnownFileType = sourcecode.swift; path = LinkPreview.swift; sourceTree = "<group>"; };
		C90862BB29E9804B00C35A71 /* NosPerformanceTests.xctest */ = {isa = PBXFileReference; explicitFileType = wrapper.cfbundle; includeInIndex = 0; path = NosPerformanceTests.xctest; sourceTree = BUILT_PRODUCTS_DIR; };
		C90862BD29E9804B00C35A71 /* NosPerformanceTests.swift */ = {isa = PBXFileReference; lastKnownFileType = sourcecode.swift; path = NosPerformanceTests.swift; sourceTree = "<group>"; };
		C90B16B72AFED96300CB4B85 /* URLExtensionTests.swift */ = {isa = PBXFileReference; lastKnownFileType = sourcecode.swift; path = URLExtensionTests.swift; sourceTree = "<group>"; };
		C913DA092AEAF52B003BDD6D /* NoteWarningController.swift */ = {isa = PBXFileReference; lastKnownFileType = sourcecode.swift; path = NoteWarningController.swift; sourceTree = "<group>"; };
		C913DA0B2AEB2EBF003BDD6D /* FetchRequestPublisher.swift */ = {isa = PBXFileReference; lastKnownFileType = sourcecode.swift; path = FetchRequestPublisher.swift; sourceTree = "<group>"; };
		C913DA0D2AEB3265003BDD6D /* WarningView.swift */ = {isa = PBXFileReference; lastKnownFileType = sourcecode.swift; path = WarningView.swift; sourceTree = "<group>"; };
		C91400232B2A3894009B13B4 /* SQLiteStoreTestCase.swift */ = {isa = PBXFileReference; lastKnownFileType = sourcecode.swift; path = SQLiteStoreTestCase.swift; sourceTree = "<group>"; };
		C92A04DD2A58B02B00C844B8 /* Nos 11.xcdatamodel */ = {isa = PBXFileReference; lastKnownFileType = wrapper.xcdatamodel; path = "Nos 11.xcdatamodel"; sourceTree = "<group>"; };
		C92AB3352B599DD0005B3FFB /* doc */ = {isa = PBXFileReference; lastKnownFileType = folder; path = doc; sourceTree = "<group>"; };
		C92DF80429C25DE900400561 /* URL+Extensions.swift */ = {isa = PBXFileReference; lastKnownFileType = sourcecode.swift; path = "URL+Extensions.swift"; sourceTree = "<group>"; };
		C92DF80729C25FA900400561 /* SquareImage.swift */ = {isa = PBXFileReference; lastKnownFileType = sourcecode.swift; path = SquareImage.swift; sourceTree = "<group>"; };
		C92F01512AC4D6AB00972489 /* NosFormSection.swift */ = {isa = PBXFileReference; lastKnownFileType = sourcecode.swift; path = NosFormSection.swift; sourceTree = "<group>"; };
		C92F01542AC4D6CF00972489 /* BeveledSeparator.swift */ = {isa = PBXFileReference; lastKnownFileType = sourcecode.swift; path = BeveledSeparator.swift; sourceTree = "<group>"; };
		C92F01572AC4D6F700972489 /* NosTextField.swift */ = {isa = PBXFileReference; lastKnownFileType = sourcecode.swift; path = NosTextField.swift; sourceTree = "<group>"; };
		C92F015A2AC4D74E00972489 /* NosTextEditor.swift */ = {isa = PBXFileReference; lastKnownFileType = sourcecode.swift; path = NosTextEditor.swift; sourceTree = "<group>"; };
		C92F015D2AC4D99400972489 /* NosForm.swift */ = {isa = PBXFileReference; lastKnownFileType = sourcecode.swift; path = NosForm.swift; sourceTree = "<group>"; };
		C930055E2A6AF8320098CA9E /* LoadingContent.swift */ = {isa = PBXFileReference; fileEncoding = 4; lastKnownFileType = sourcecode.swift; path = LoadingContent.swift; sourceTree = "<group>"; };
		C930E0562BA49DAD002B5776 /* GridPattern.swift */ = {isa = PBXFileReference; lastKnownFileType = sourcecode.swift; path = GridPattern.swift; sourceTree = "<group>"; };
		C931517C29B915AF00934506 /* StaggeredGrid.swift */ = {isa = PBXFileReference; lastKnownFileType = sourcecode.swift; path = StaggeredGrid.swift; sourceTree = "<group>"; };
		C936B45B2A4C7D6B00DF1EB9 /* UNSWizard.swift */ = {isa = PBXFileReference; fileEncoding = 4; lastKnownFileType = sourcecode.swift; path = UNSWizard.swift; sourceTree = "<group>"; };
		C936B4612A4CB01C00DF1EB9 /* PushNotificationService.swift */ = {isa = PBXFileReference; lastKnownFileType = sourcecode.swift; path = PushNotificationService.swift; sourceTree = "<group>"; };
		C93CA0C229AE3A1E00921183 /* JSONEvent.swift */ = {isa = PBXFileReference; lastKnownFileType = sourcecode.swift; path = JSONEvent.swift; sourceTree = "<group>"; };
		C93EC2F029C337EB0012EE2A /* RelayPicker.swift */ = {isa = PBXFileReference; lastKnownFileType = sourcecode.swift; path = RelayPicker.swift; sourceTree = "<group>"; };
		C93EC2F329C34C860012EE2A /* NSPredicate+Bool.swift */ = {isa = PBXFileReference; lastKnownFileType = sourcecode.swift; path = "NSPredicate+Bool.swift"; sourceTree = "<group>"; };
		C93EC2F629C351470012EE2A /* Optional+Unwrap.swift */ = {isa = PBXFileReference; lastKnownFileType = sourcecode.swift; path = "Optional+Unwrap.swift"; sourceTree = "<group>"; };
		C93EC2FC29C3785C0012EE2A /* View+RoundedCorner.swift */ = {isa = PBXFileReference; fileEncoding = 4; lastKnownFileType = sourcecode.swift; path = "View+RoundedCorner.swift"; sourceTree = "<group>"; };
		C93F045D2B9B7A7000AD5872 /* ReplyPreview.swift */ = {isa = PBXFileReference; lastKnownFileType = sourcecode.swift; path = ReplyPreview.swift; sourceTree = "<group>"; };
		C93F488C2AC5C30C00900CEC /* NosFormField.swift */ = {isa = PBXFileReference; lastKnownFileType = sourcecode.swift; path = NosFormField.swift; sourceTree = "<group>"; };
		C93F488F2AC5C9C400900CEC /* UNSWizardPhoneView.swift */ = {isa = PBXFileReference; fileEncoding = 4; lastKnownFileType = sourcecode.swift; path = UNSWizardPhoneView.swift; sourceTree = "<group>"; };
		C93F48922AC5C9CE00900CEC /* UNSWizardIntroView.swift */ = {isa = PBXFileReference; fileEncoding = 4; lastKnownFileType = sourcecode.swift; path = UNSWizardIntroView.swift; sourceTree = "<group>"; };
		C942566829B66A2800C4202C /* Date+Elapsed.swift */ = {isa = PBXFileReference; fileEncoding = 4; lastKnownFileType = sourcecode.swift; path = "Date+Elapsed.swift"; sourceTree = "<group>"; };
		C94437E529B0DB83004D8C86 /* NotificationsView.swift */ = {isa = PBXFileReference; lastKnownFileType = sourcecode.swift; path = NotificationsView.swift; sourceTree = "<group>"; };
		C94A5E142A716A6D00B6EC5D /* EditableNoteText.swift */ = {isa = PBXFileReference; lastKnownFileType = sourcecode.swift; path = EditableNoteText.swift; sourceTree = "<group>"; };
		C94A5E172A72C84200B6EC5D /* ReportCategory.swift */ = {isa = PBXFileReference; lastKnownFileType = sourcecode.swift; path = ReportCategory.swift; sourceTree = "<group>"; };
		C94B2D172B17F5EC002104B6 /* sample_repost.json */ = {isa = PBXFileReference; fileEncoding = 4; lastKnownFileType = text.json; path = sample_repost.json; sourceTree = "<group>"; };
		C94BC09A2A0AC74A0098F6F1 /* PreviewData.swift */ = {isa = PBXFileReference; lastKnownFileType = sourcecode.swift; path = PreviewData.swift; sourceTree = "<group>"; };
		C94C4CF22AD993CA00F801CA /* UNSErrorView.swift */ = {isa = PBXFileReference; lastKnownFileType = sourcecode.swift; path = UNSErrorView.swift; sourceTree = "<group>"; };
		C94D14802A12B3F70014C906 /* SearchBar.swift */ = {isa = PBXFileReference; lastKnownFileType = sourcecode.swift; path = SearchBar.swift; sourceTree = "<group>"; };
		C94D39212ABDDDFE0019C4D5 /* Secrets.xcconfig */ = {isa = PBXFileReference; fileEncoding = 4; lastKnownFileType = text.xcconfig; path = Secrets.xcconfig; sourceTree = "<group>"; };
		C94D39242ABDDFB60019C4D5 /* EmptySecrets.xcconfig */ = {isa = PBXFileReference; fileEncoding = 4; lastKnownFileType = text.xcconfig; path = EmptySecrets.xcconfig; sourceTree = "<group>"; };
		C94D6D5B2AC5D14400F0F11E /* WizardTextField.swift */ = {isa = PBXFileReference; lastKnownFileType = sourcecode.swift; path = WizardTextField.swift; sourceTree = "<group>"; };
		C94D855B2991479900749478 /* NewNoteView.swift */ = {isa = PBXFileReference; lastKnownFileType = sourcecode.swift; path = NewNoteView.swift; sourceTree = "<group>"; };
		C959DB752BD01DF4008F3627 /* GiftWrapper.swift */ = {isa = PBXFileReference; lastKnownFileType = sourcecode.swift; path = GiftWrapper.swift; sourceTree = "<group>"; };
		C95D689E299E6B4100429F86 /* ProfileHeader.swift */ = {isa = PBXFileReference; fileEncoding = 4; lastKnownFileType = sourcecode.swift; path = ProfileHeader.swift; sourceTree = "<group>"; };
		C95D68A0299E6D3E00429F86 /* BioView.swift */ = {isa = PBXFileReference; fileEncoding = 4; lastKnownFileType = sourcecode.swift; path = BioView.swift; sourceTree = "<group>"; };
		C95D68A4299E6E1E00429F86 /* PlaceholderModifier.swift */ = {isa = PBXFileReference; fileEncoding = 4; lastKnownFileType = sourcecode.swift; path = PlaceholderModifier.swift; sourceTree = "<group>"; };
		C95D68A8299E709800429F86 /* LinearGradient+Planetary.swift */ = {isa = PBXFileReference; fileEncoding = 4; lastKnownFileType = sourcecode.swift; path = "LinearGradient+Planetary.swift"; sourceTree = "<group>"; };
		C95D68AA299E710F00429F86 /* Color+Hex.swift */ = {isa = PBXFileReference; fileEncoding = 4; lastKnownFileType = sourcecode.swift; path = "Color+Hex.swift"; sourceTree = "<group>"; };
		C95D68AC299E721700429F86 /* ProfileView.swift */ = {isa = PBXFileReference; lastKnownFileType = sourcecode.swift; path = ProfileView.swift; sourceTree = "<group>"; };
		C95D68AF299ECE0700429F86 /* CHANGELOG.md */ = {isa = PBXFileReference; fileEncoding = 4; lastKnownFileType = net.daringfireball.markdown; path = CHANGELOG.md; sourceTree = "<group>"; };
		C95D68B0299ECE0700429F86 /* README.md */ = {isa = PBXFileReference; fileEncoding = 4; lastKnownFileType = net.daringfireball.markdown; path = README.md; sourceTree = "<group>"; };
		C95D68B1299ECE0700429F86 /* CONTRIBUTING.md */ = {isa = PBXFileReference; fileEncoding = 4; lastKnownFileType = net.daringfireball.markdown; path = CONTRIBUTING.md; sourceTree = "<group>"; };
		C960C57029F3236200929990 /* LikeButton.swift */ = {isa = PBXFileReference; lastKnownFileType = sourcecode.swift; path = LikeButton.swift; sourceTree = "<group>"; };
		C960C57329F3251E00929990 /* RepostButton.swift */ = {isa = PBXFileReference; lastKnownFileType = sourcecode.swift; path = RepostButton.swift; sourceTree = "<group>"; };
		C9646EA029B7A22C007239A4 /* Analytics.swift */ = {isa = PBXFileReference; lastKnownFileType = sourcecode.swift; path = Analytics.swift; sourceTree = "<group>"; };
		C9671D72298DB94C00EE7E12 /* Data+Encoding.swift */ = {isa = PBXFileReference; lastKnownFileType = sourcecode.swift; path = "Data+Encoding.swift"; sourceTree = "<group>"; };
		C9680AD32ACDF57D006C8C93 /* UNSWizardNeedsPaymentView.swift */ = {isa = PBXFileReference; fileEncoding = 4; lastKnownFileType = sourcecode.swift; path = UNSWizardNeedsPaymentView.swift; sourceTree = "<group>"; };
		C96877B82B4EDD110051ED2F /* AuthorStoryCarousel.swift */ = {isa = PBXFileReference; lastKnownFileType = sourcecode.swift; path = AuthorStoryCarousel.swift; sourceTree = "<group>"; };
		C96877BA2B4EDE510051ED2F /* StoryAvatarView.swift */ = {isa = PBXFileReference; lastKnownFileType = sourcecode.swift; path = StoryAvatarView.swift; sourceTree = "<group>"; };
		C96D391A2B61AFD500D3D0A1 /* RawNostrIDTests.swift */ = {isa = PBXFileReference; lastKnownFileType = sourcecode.swift; path = RawNostrIDTests.swift; sourceTree = "<group>"; };
		C96D39262B61B6D200D3D0A1 /* RawNostrID.swift */ = {isa = PBXFileReference; lastKnownFileType = sourcecode.swift; path = RawNostrID.swift; sourceTree = "<group>"; };
		C973364E2A7968220012D8B8 /* SetUpUNSBanner.swift */ = {isa = PBXFileReference; fileEncoding = 4; lastKnownFileType = sourcecode.swift; path = SetUpUNSBanner.swift; sourceTree = "<group>"; };
		C973AB552A323167002AED16 /* Follow+CoreDataProperties.swift */ = {isa = PBXFileReference; lastKnownFileType = sourcecode.swift; path = "Follow+CoreDataProperties.swift"; sourceTree = "<group>"; };
		C973AB562A323167002AED16 /* Event+CoreDataProperties.swift */ = {isa = PBXFileReference; lastKnownFileType = sourcecode.swift; path = "Event+CoreDataProperties.swift"; sourceTree = "<group>"; };
		C973AB572A323167002AED16 /* AuthorReference+CoreDataProperties.swift */ = {isa = PBXFileReference; lastKnownFileType = sourcecode.swift; path = "AuthorReference+CoreDataProperties.swift"; sourceTree = "<group>"; };
		C973AB582A323167002AED16 /* Author+CoreDataProperties.swift */ = {isa = PBXFileReference; lastKnownFileType = sourcecode.swift; path = "Author+CoreDataProperties.swift"; sourceTree = "<group>"; };
		C973AB592A323167002AED16 /* Relay+CoreDataProperties.swift */ = {isa = PBXFileReference; lastKnownFileType = sourcecode.swift; path = "Relay+CoreDataProperties.swift"; sourceTree = "<group>"; };
		C973AB5A2A323167002AED16 /* EventReference+CoreDataProperties.swift */ = {isa = PBXFileReference; lastKnownFileType = sourcecode.swift; path = "EventReference+CoreDataProperties.swift"; sourceTree = "<group>"; };
		C974652D2A3B86600031226F /* NoteCardHeader.swift */ = {isa = PBXFileReference; lastKnownFileType = sourcecode.swift; path = NoteCardHeader.swift; sourceTree = "<group>"; };
		C97465302A3B89140031226F /* AuthorLabel.swift */ = {isa = PBXFileReference; lastKnownFileType = sourcecode.swift; path = AuthorLabel.swift; sourceTree = "<group>"; };
		C97465332A3C95FE0031226F /* RelayPickerToolbarButton.swift */ = {isa = PBXFileReference; lastKnownFileType = sourcecode.swift; path = RelayPickerToolbarButton.swift; sourceTree = "<group>"; };
		C97797B8298AA19A0046BD25 /* RelayService.swift */ = {isa = PBXFileReference; lastKnownFileType = sourcecode.swift; path = RelayService.swift; sourceTree = "<group>"; };
		C97A1C8729E45B3C009D9E8D /* RawEventView.swift */ = {isa = PBXFileReference; fileEncoding = 4; lastKnownFileType = sourcecode.swift; path = RawEventView.swift; sourceTree = "<group>"; };
		C97A1C8A29E45B4E009D9E8D /* RawEventController.swift */ = {isa = PBXFileReference; fileEncoding = 4; lastKnownFileType = sourcecode.swift; path = RawEventController.swift; sourceTree = "<group>"; };
		C97A1C8D29E58EC7009D9E8D /* NSManagedObjectContext+Nos.swift */ = {isa = PBXFileReference; lastKnownFileType = sourcecode.swift; path = "NSManagedObjectContext+Nos.swift"; sourceTree = "<group>"; };
		C97B28892C10B07100DC1FC0 /* NosNavigationStack.swift */ = {isa = PBXFileReference; lastKnownFileType = sourcecode.swift; path = NosNavigationStack.swift; sourceTree = "<group>"; };
		C981E2DA2AC6088900FBF4F6 /* UNSVerifyCodeView.swift */ = {isa = PBXFileReference; fileEncoding = 4; lastKnownFileType = sourcecode.swift; path = UNSVerifyCodeView.swift; sourceTree = "<group>"; };
		C981E2DC2AC610D600FBF4F6 /* UNSStepImage.swift */ = {isa = PBXFileReference; lastKnownFileType = sourcecode.swift; path = UNSStepImage.swift; sourceTree = "<group>"; };
		C98298312ADD7EDB0096C5B5 /* Info.plist */ = {isa = PBXFileReference; lastKnownFileType = text.plist; path = Info.plist; sourceTree = "<group>"; };
		C98298322ADD7F9A0096C5B5 /* DeepLinkService.swift */ = {isa = PBXFileReference; lastKnownFileType = sourcecode.swift; path = DeepLinkService.swift; sourceTree = "<group>"; };
		C986510F2B0BD49200597B68 /* PagedNoteListView.swift */ = {isa = PBXFileReference; lastKnownFileType = sourcecode.swift; path = PagedNoteListView.swift; sourceTree = "<group>"; };
		C987F81629BA4C6900B44E7A /* BigActionButton.swift */ = {isa = PBXFileReference; fileEncoding = 4; lastKnownFileType = sourcecode.swift; path = BigActionButton.swift; sourceTree = "<group>"; };
		C987F81929BA4D0E00B44E7A /* ActionButton.swift */ = {isa = PBXFileReference; fileEncoding = 4; lastKnownFileType = sourcecode.swift; path = ActionButton.swift; sourceTree = "<group>"; };
		C987F81C29BA6D9A00B44E7A /* ProfileTab.swift */ = {isa = PBXFileReference; lastKnownFileType = sourcecode.swift; path = ProfileTab.swift; sourceTree = "<group>"; };
		C987F82029BA951D00B44E7A /* ClarityCity-ExtraLight.otf */ = {isa = PBXFileReference; lastKnownFileType = file; path = "ClarityCity-ExtraLight.otf"; sourceTree = "<group>"; };
		C987F82129BA951D00B44E7A /* ClarityCity-LightItalic.otf */ = {isa = PBXFileReference; lastKnownFileType = file; path = "ClarityCity-LightItalic.otf"; sourceTree = "<group>"; };
		C987F82229BA951D00B44E7A /* ClarityCity-ExtraBold.otf */ = {isa = PBXFileReference; lastKnownFileType = file; path = "ClarityCity-ExtraBold.otf"; sourceTree = "<group>"; };
		C987F82329BA951D00B44E7A /* ClarityCity-MediumItalic.otf */ = {isa = PBXFileReference; lastKnownFileType = file; path = "ClarityCity-MediumItalic.otf"; sourceTree = "<group>"; };
		C987F82429BA951D00B44E7A /* ClarityCity-BoldItalic.otf */ = {isa = PBXFileReference; lastKnownFileType = file; path = "ClarityCity-BoldItalic.otf"; sourceTree = "<group>"; };
		C987F82529BA951D00B44E7A /* ClarityCity-Bold.otf */ = {isa = PBXFileReference; lastKnownFileType = file; path = "ClarityCity-Bold.otf"; sourceTree = "<group>"; };
		C987F82629BA951D00B44E7A /* ClarityCity-SemiBold.otf */ = {isa = PBXFileReference; lastKnownFileType = file; path = "ClarityCity-SemiBold.otf"; sourceTree = "<group>"; };
		C987F82729BA951D00B44E7A /* ClarityCity-SemiBoldItalic.otf */ = {isa = PBXFileReference; lastKnownFileType = file; path = "ClarityCity-SemiBoldItalic.otf"; sourceTree = "<group>"; };
		C987F82829BA951E00B44E7A /* ClarityCity-Black.otf */ = {isa = PBXFileReference; lastKnownFileType = file; path = "ClarityCity-Black.otf"; sourceTree = "<group>"; };
		C987F82929BA951E00B44E7A /* ClarityCity-ExtraBoldItalic.otf */ = {isa = PBXFileReference; lastKnownFileType = file; path = "ClarityCity-ExtraBoldItalic.otf"; sourceTree = "<group>"; };
		C987F82A29BA951E00B44E7A /* ClarityCity-Light.otf */ = {isa = PBXFileReference; lastKnownFileType = file; path = "ClarityCity-Light.otf"; sourceTree = "<group>"; };
		C987F82B29BA951E00B44E7A /* ClarityCity-BlackItalic.otf */ = {isa = PBXFileReference; lastKnownFileType = file; path = "ClarityCity-BlackItalic.otf"; sourceTree = "<group>"; };
		C987F82C29BA951E00B44E7A /* ClarityCity-Medium.otf */ = {isa = PBXFileReference; lastKnownFileType = file; path = "ClarityCity-Medium.otf"; sourceTree = "<group>"; };
		C987F82D29BA951E00B44E7A /* ClarityCity-ThinItalic.otf */ = {isa = PBXFileReference; lastKnownFileType = file; path = "ClarityCity-ThinItalic.otf"; sourceTree = "<group>"; };
		C987F82E29BA951E00B44E7A /* ClarityCity-RegularItalic.otf */ = {isa = PBXFileReference; lastKnownFileType = file; path = "ClarityCity-RegularItalic.otf"; sourceTree = "<group>"; };
		C987F82F29BA951E00B44E7A /* ClarityCity-ExtraLightItalic.otf */ = {isa = PBXFileReference; lastKnownFileType = file; path = "ClarityCity-ExtraLightItalic.otf"; sourceTree = "<group>"; };
		C987F83029BA951E00B44E7A /* ClarityCity-Regular.otf */ = {isa = PBXFileReference; lastKnownFileType = file; path = "ClarityCity-Regular.otf"; sourceTree = "<group>"; };
		C987F83129BA951E00B44E7A /* ClarityCity-Thin.otf */ = {isa = PBXFileReference; lastKnownFileType = file; path = "ClarityCity-Thin.otf"; sourceTree = "<group>"; };
		C987F85629BA96B700B44E7A /* Info.plist */ = {isa = PBXFileReference; lastKnownFileType = text.plist; path = Info.plist; sourceTree = "<group>"; };
		C987F85729BA981800B44E7A /* Font.swift */ = {isa = PBXFileReference; lastKnownFileType = sourcecode.swift; path = Font.swift; sourceTree = "<group>"; };
		C98A32262A05795E00E3FA13 /* Task+Timeout.swift */ = {isa = PBXFileReference; lastKnownFileType = sourcecode.swift; path = "Task+Timeout.swift"; sourceTree = "<group>"; };
		C98B8B3F29FBF83B009789C8 /* NotificationCard.swift */ = {isa = PBXFileReference; lastKnownFileType = sourcecode.swift; path = NotificationCard.swift; sourceTree = "<group>"; };
		C98CA9032B14FA3D00929141 /* PagedRelaySubscription.swift */ = {isa = PBXFileReference; lastKnownFileType = sourcecode.swift; path = PagedRelaySubscription.swift; sourceTree = "<group>"; };
		C98CA9062B14FBBF00929141 /* PagedNoteDataSource.swift */ = {isa = PBXFileReference; lastKnownFileType = sourcecode.swift; path = PagedNoteDataSource.swift; sourceTree = "<group>"; };
		C98DC9BA2A795CAD004E5F0F /* ActionBanner.swift */ = {isa = PBXFileReference; lastKnownFileType = sourcecode.swift; path = ActionBanner.swift; sourceTree = "<group>"; };
		C992B3292B3613CC00704A9C /* SubscriptionCancellable.swift */ = {isa = PBXFileReference; lastKnownFileType = sourcecode.swift; path = SubscriptionCancellable.swift; sourceTree = "<group>"; };
		C99507332AB9EE40005B1096 /* Nos 12.xcdatamodel */ = {isa = PBXFileReference; lastKnownFileType = wrapper.xcdatamodel; path = "Nos 12.xcdatamodel"; sourceTree = "<group>"; };
		C996933D2C11FF0F00A2C70D /* EventObservationView.swift */ = {isa = PBXFileReference; lastKnownFileType = sourcecode.swift; path = EventObservationView.swift; sourceTree = "<group>"; };
		C996933F2C120CC900A2C70D /* AuthorObservationView.swift */ = {isa = PBXFileReference; fileEncoding = 4; lastKnownFileType = sourcecode.swift; path = AuthorObservationView.swift; sourceTree = "<group>"; };
		C99721CA2AEBED26004EBEAB /* String+Empty.swift */ = {isa = PBXFileReference; lastKnownFileType = sourcecode.swift; path = "String+Empty.swift"; sourceTree = "<group>"; };
		C9A0DAD929C685E500466635 /* SideMenuButton.swift */ = {isa = PBXFileReference; lastKnownFileType = sourcecode.swift; path = SideMenuButton.swift; sourceTree = "<group>"; };
		C9A0DADC29C689C900466635 /* NosNavigationBar.swift */ = {isa = PBXFileReference; lastKnownFileType = sourcecode.swift; path = NosNavigationBar.swift; sourceTree = "<group>"; };
		C9A0DADF29C697A100466635 /* AboutView.swift */ = {isa = PBXFileReference; lastKnownFileType = sourcecode.swift; path = AboutView.swift; sourceTree = "<group>"; };
		C9A0DAE329C69F0C00466635 /* HighlightedText.swift */ = {isa = PBXFileReference; fileEncoding = 4; lastKnownFileType = sourcecode.swift; path = HighlightedText.swift; sourceTree = "<group>"; };
		C9A0DAE629C69FA000466635 /* Text+Gradient.swift */ = {isa = PBXFileReference; fileEncoding = 4; lastKnownFileType = sourcecode.swift; path = "Text+Gradient.swift"; sourceTree = "<group>"; };
		C9A0DAE929C6A34200466635 /* ActivityView.swift */ = {isa = PBXFileReference; fileEncoding = 4; lastKnownFileType = sourcecode.swift; path = ActivityView.swift; sourceTree = "<group>"; };
		C9A0DAEC29C6A66C00466635 /* Launch Screen.storyboard */ = {isa = PBXFileReference; lastKnownFileType = file.storyboard; path = "Launch Screen.storyboard"; sourceTree = "<group>"; };
		C9A0DAF729C92F4500466635 /* UNSAPI.swift */ = {isa = PBXFileReference; indentWidth = 4; lastKnownFileType = sourcecode.swift; path = UNSAPI.swift; sourceTree = "<group>"; };
		C9A25B3C29F174D200B39534 /* ReadabilityPadding.swift */ = {isa = PBXFileReference; lastKnownFileType = sourcecode.swift; path = ReadabilityPadding.swift; sourceTree = "<group>"; };
		C9A6C7402AD837AD001F9500 /* UNSWizardController.swift */ = {isa = PBXFileReference; lastKnownFileType = sourcecode.swift; path = UNSWizardController.swift; sourceTree = "<group>"; };
		C9A6C7462AD84263001F9500 /* UNSNamePicker.swift */ = {isa = PBXFileReference; lastKnownFileType = sourcecode.swift; path = UNSNamePicker.swift; sourceTree = "<group>"; };
		C9A6C7482AD86271001F9500 /* UNSNewNameView.swift */ = {isa = PBXFileReference; lastKnownFileType = sourcecode.swift; path = UNSNewNameView.swift; sourceTree = "<group>"; };
		C9A6C74A2AD866A7001F9500 /* UNSSuccessView.swift */ = {isa = PBXFileReference; lastKnownFileType = sourcecode.swift; path = UNSSuccessView.swift; sourceTree = "<group>"; };
		C9A6C74C2AD98E2A001F9500 /* UNSNameTakenView.swift */ = {isa = PBXFileReference; lastKnownFileType = sourcecode.swift; path = UNSNameTakenView.swift; sourceTree = "<group>"; };
		C9A8015D2BD0177D006E29B2 /* ReportPublisher.swift */ = {isa = PBXFileReference; lastKnownFileType = sourcecode.swift; path = ReportPublisher.swift; sourceTree = "<group>"; };
		C9AC31AC2A55E0BD00A94E5A /* NotificationViewModel.swift */ = {isa = PBXFileReference; lastKnownFileType = sourcecode.swift; path = NotificationViewModel.swift; sourceTree = "<group>"; };
		C9ADB134299288230075E7F8 /* KeyFixture.swift */ = {isa = PBXFileReference; lastKnownFileType = sourcecode.swift; path = KeyFixture.swift; sourceTree = "<group>"; };
		C9ADB13729928CC30075E7F8 /* String+Hex.swift */ = {isa = PBXFileReference; lastKnownFileType = sourcecode.swift; path = "String+Hex.swift"; sourceTree = "<group>"; };
		C9ADB13C29929B540075E7F8 /* Bech32.swift */ = {isa = PBXFileReference; lastKnownFileType = sourcecode.swift; path = Bech32.swift; sourceTree = "<group>"; };
		C9ADB14029951CB10075E7F8 /* NSManagedObject+Nos.swift */ = {isa = PBXFileReference; lastKnownFileType = sourcecode.swift; path = "NSManagedObject+Nos.swift"; sourceTree = "<group>"; };
		C9B597642BBC8300002EC76A /* ImagePickerUIViewController.swift */ = {isa = PBXFileReference; fileEncoding = 4; lastKnownFileType = sourcecode.swift; path = ImagePickerUIViewController.swift; sourceTree = "<group>"; };
		C9B678DA29EEBF3B00303F33 /* DependencyInjection.swift */ = {isa = PBXFileReference; lastKnownFileType = sourcecode.swift; path = DependencyInjection.swift; sourceTree = "<group>"; };
		C9B678DD29EEC35B00303F33 /* Foundation+Sendable.swift */ = {isa = PBXFileReference; lastKnownFileType = sourcecode.swift; path = "Foundation+Sendable.swift"; sourceTree = "<group>"; };
		C9B678E029EEC41000303F33 /* SocialGraphCache.swift */ = {isa = PBXFileReference; lastKnownFileType = sourcecode.swift; path = SocialGraphCache.swift; sourceTree = "<group>"; };
		C9B678E629F01A8500303F33 /* FullscreenProgressView.swift */ = {isa = PBXFileReference; lastKnownFileType = sourcecode.swift; path = FullscreenProgressView.swift; sourceTree = "<group>"; };
		C9B708BA2A13BE41006C613A /* NoteTextEditor.swift */ = {isa = PBXFileReference; lastKnownFileType = sourcecode.swift; path = NoteTextEditor.swift; sourceTree = "<group>"; };
		C9B71DC12A9003670031ED9F /* CrashReporting.swift */ = {isa = PBXFileReference; lastKnownFileType = sourcecode.swift; path = CrashReporting.swift; sourceTree = "<group>"; };
		C9BAB09A2996FBA10003A84E /* EventProcessor.swift */ = {isa = PBXFileReference; lastKnownFileType = sourcecode.swift; path = EventProcessor.swift; sourceTree = "<group>"; };
		C9BCF1C02AC72020009BDE06 /* UNSWizardChooseNameView.swift */ = {isa = PBXFileReference; lastKnownFileType = sourcecode.swift; path = UNSWizardChooseNameView.swift; sourceTree = "<group>"; };
		C9BD91882B61BBEF00FDA083 /* bad_contact_list.json */ = {isa = PBXFileReference; lastKnownFileType = text.json; path = bad_contact_list.json; sourceTree = "<group>"; };
		C9BD919A2B61C4FB00FDA083 /* RawNostrID+Random.swift */ = {isa = PBXFileReference; lastKnownFileType = sourcecode.swift; path = "RawNostrID+Random.swift"; sourceTree = "<group>"; };
		C9C097222C13534800F78EC3 /* DatabaseCleanerTests.swift */ = {isa = PBXFileReference; lastKnownFileType = sourcecode.swift; path = DatabaseCleanerTests.swift; sourceTree = "<group>"; };
		C9C097242C13537900F78EC3 /* DatabaseCleaner.swift */ = {isa = PBXFileReference; lastKnownFileType = sourcecode.swift; path = DatabaseCleaner.swift; sourceTree = "<group>"; };
		C9C2B77B29E072E400548B4A /* WebSocket+Nos.swift */ = {isa = PBXFileReference; lastKnownFileType = sourcecode.swift; path = "WebSocket+Nos.swift"; sourceTree = "<group>"; };
		C9C2B77E29E0731600548B4A /* AsyncTimer.swift */ = {isa = PBXFileReference; lastKnownFileType = sourcecode.swift; path = AsyncTimer.swift; sourceTree = "<group>"; };
		C9C2B78129E0735400548B4A /* RelaySubscriptionManager.swift */ = {isa = PBXFileReference; lastKnownFileType = sourcecode.swift; path = RelaySubscriptionManager.swift; sourceTree = "<group>"; };
		C9C2B78429E073E300548B4A /* RelaySubscription.swift */ = {isa = PBXFileReference; lastKnownFileType = sourcecode.swift; path = RelaySubscription.swift; sourceTree = "<group>"; };
		C9C547502A4F1CC3006B0741 /* SearchController.swift */ = {isa = PBXFileReference; fileEncoding = 4; lastKnownFileType = sourcecode.swift; path = SearchController.swift; sourceTree = "<group>"; };
		C9C547562A4F1D1A006B0741 /* Nos 9.xcdatamodel */ = {isa = PBXFileReference; lastKnownFileType = wrapper.xcdatamodel; path = "Nos 9.xcdatamodel"; sourceTree = "<group>"; };
		C9C547572A4F1D8C006B0741 /* NosNotification+CoreDataClass.swift */ = {isa = PBXFileReference; lastKnownFileType = sourcecode.swift; path = "NosNotification+CoreDataClass.swift"; sourceTree = "<group>"; };
		C9C547582A4F1D8C006B0741 /* NosNotification+CoreDataProperties.swift */ = {isa = PBXFileReference; lastKnownFileType = sourcecode.swift; path = "NosNotification+CoreDataProperties.swift"; sourceTree = "<group>"; };
		C9C9444129F6F0E2002F2C7A /* XCTest+Eventually.swift */ = {isa = PBXFileReference; lastKnownFileType = sourcecode.swift; path = "XCTest+Eventually.swift"; sourceTree = "<group>"; };
		C9CDBBA329A8FA2900C555C7 /* GoldenPostView.swift */ = {isa = PBXFileReference; fileEncoding = 4; lastKnownFileType = sourcecode.swift; path = GoldenPostView.swift; sourceTree = "<group>"; };
		C9CE5B132A0172CF008E198C /* WebView.swift */ = {isa = PBXFileReference; lastKnownFileType = sourcecode.swift; path = WebView.swift; sourceTree = "<group>"; };
		C9CF23162A38A58B00EBEC31 /* ParseQueue.swift */ = {isa = PBXFileReference; lastKnownFileType = sourcecode.swift; path = ParseQueue.swift; sourceTree = "<group>"; };
		C9D573482AB24B7300E06BB4 /* custom-xcassets.stencil */ = {isa = PBXFileReference; lastKnownFileType = text; name = "custom-xcassets.stencil"; path = "Nos/Assets/SwiftGen Stencils/custom-xcassets.stencil"; sourceTree = SOURCE_ROOT; };
		C9DC6CB92C1739AD00E1CFB3 /* View+HandleURLsInRouter.swift */ = {isa = PBXFileReference; lastKnownFileType = sourcecode.swift; path = "View+HandleURLsInRouter.swift"; sourceTree = "<group>"; };
		C9DEBFCE298941000078B43A /* Nos.app */ = {isa = PBXFileReference; explicitFileType = wrapper.application; includeInIndex = 0; path = Nos.app; sourceTree = BUILT_PRODUCTS_DIR; };
		C9DEBFD1298941000078B43A /* NosApp.swift */ = {isa = PBXFileReference; lastKnownFileType = sourcecode.swift; path = NosApp.swift; sourceTree = "<group>"; };
		C9DEBFD3298941000078B43A /* PersistenceController.swift */ = {isa = PBXFileReference; lastKnownFileType = sourcecode.swift; path = PersistenceController.swift; sourceTree = "<group>"; };
		C9DEBFD8298941000078B43A /* HomeFeedView.swift */ = {isa = PBXFileReference; lastKnownFileType = sourcecode.swift; path = HomeFeedView.swift; sourceTree = "<group>"; };
		C9DEBFDA298941020078B43A /* Assets.xcassets */ = {isa = PBXFileReference; lastKnownFileType = folder.assetcatalog; path = Assets.xcassets; sourceTree = "<group>"; };
		C9DEBFDC298941020078B43A /* Nos.entitlements */ = {isa = PBXFileReference; lastKnownFileType = text.plist.entitlements; path = Nos.entitlements; sourceTree = "<group>"; };
		C9DEBFDE298941020078B43A /* Preview Assets.xcassets */ = {isa = PBXFileReference; lastKnownFileType = folder.assetcatalog; path = "Preview Assets.xcassets"; sourceTree = "<group>"; };
		C9DEBFE4298941020078B43A /* NosTests.xctest */ = {isa = PBXFileReference; explicitFileType = wrapper.cfbundle; includeInIndex = 0; path = NosTests.xctest; sourceTree = BUILT_PRODUCTS_DIR; };
		C9DEC002298945150078B43A /* String+Lorem.swift */ = {isa = PBXFileReference; lastKnownFileType = sourcecode.swift; path = "String+Lorem.swift"; sourceTree = "<group>"; };
		C9DEC005298947900078B43A /* sample_data.json */ = {isa = PBXFileReference; fileEncoding = 4; lastKnownFileType = text.json; path = sample_data.json; sourceTree = "<group>"; };
		C9DEC03F29894BED0078B43A /* Event+CoreDataClass.swift */ = {isa = PBXFileReference; lastKnownFileType = sourcecode.swift; path = "Event+CoreDataClass.swift"; sourceTree = "<group>"; };
		C9DEC04329894BED0078B43A /* Author+CoreDataClass.swift */ = {isa = PBXFileReference; lastKnownFileType = sourcecode.swift; path = "Author+CoreDataClass.swift"; sourceTree = "<group>"; };
		C9DEC0622989541F0078B43A /* Bundle+Current.swift */ = {isa = PBXFileReference; lastKnownFileType = sourcecode.swift; path = "Bundle+Current.swift"; sourceTree = "<group>"; };
		C9DEC069298965540078B43A /* RelayView.swift */ = {isa = PBXFileReference; lastKnownFileType = sourcecode.swift; path = RelayView.swift; sourceTree = "<group>"; };
		C9DEC06C2989668E0078B43A /* Relay+CoreDataClass.swift */ = {isa = PBXFileReference; lastKnownFileType = sourcecode.swift; path = "Relay+CoreDataClass.swift"; sourceTree = "<group>"; };
		C9DFA964299BEB96006929C1 /* NoteCard.swift */ = {isa = PBXFileReference; fileEncoding = 4; lastKnownFileType = sourcecode.swift; path = NoteCard.swift; sourceTree = "<group>"; };
		C9DFA968299BEC33006929C1 /* CardStyle.swift */ = {isa = PBXFileReference; fileEncoding = 4; lastKnownFileType = sourcecode.swift; path = CardStyle.swift; sourceTree = "<group>"; };
		C9DFA96A299BEE2C006929C1 /* CompactNoteView.swift */ = {isa = PBXFileReference; fileEncoding = 4; lastKnownFileType = sourcecode.swift; path = CompactNoteView.swift; sourceTree = "<group>"; };
		C9DFA970299BF8CD006929C1 /* RepliesView.swift */ = {isa = PBXFileReference; lastKnownFileType = sourcecode.swift; path = RepliesView.swift; sourceTree = "<group>"; };
		C9E37E0E2A1E7C32003D4B0A /* ReportMenu.swift */ = {isa = PBXFileReference; lastKnownFileType = sourcecode.swift; path = ReportMenu.swift; sourceTree = "<group>"; };
		C9E37E112A1E7EC5003D4B0A /* PreviewContainer.swift */ = {isa = PBXFileReference; lastKnownFileType = sourcecode.swift; path = PreviewContainer.swift; sourceTree = "<group>"; };
		C9E37E142A1E8143003D4B0A /* ReportTarget.swift */ = {isa = PBXFileReference; lastKnownFileType = sourcecode.swift; path = ReportTarget.swift; sourceTree = "<group>"; };
		C9E8C1122B081E9C002D46B0 /* UNSNameView.swift */ = {isa = PBXFileReference; lastKnownFileType = sourcecode.swift; path = UNSNameView.swift; sourceTree = "<group>"; };
		C9E8C1142B081EBE002D46B0 /* NIP05View.swift */ = {isa = PBXFileReference; lastKnownFileType = sourcecode.swift; path = NIP05View.swift; sourceTree = "<group>"; };
		C9EE3E5F2A0538B7008A7491 /* ExpirationTimeButton.swift */ = {isa = PBXFileReference; lastKnownFileType = sourcecode.swift; path = ExpirationTimeButton.swift; sourceTree = "<group>"; };
		C9EE3E622A053910008A7491 /* ExpirationTimeOption.swift */ = {isa = PBXFileReference; lastKnownFileType = sourcecode.swift; path = ExpirationTimeOption.swift; sourceTree = "<group>"; };
		C9EF84CE2C24D63000182B6F /* MockRelayService.swift */ = {isa = PBXFileReference; lastKnownFileType = sourcecode.swift; path = MockRelayService.swift; sourceTree = "<group>"; };
		C9F0BB6829A5039D000547FC /* Int+Bool.swift */ = {isa = PBXFileReference; lastKnownFileType = sourcecode.swift; path = "Int+Bool.swift"; sourceTree = "<group>"; };
		C9F0BB6A29A503D6000547FC /* PublicKey.swift */ = {isa = PBXFileReference; lastKnownFileType = sourcecode.swift; path = PublicKey.swift; sourceTree = "<group>"; };
		C9F0BB6E29A50437000547FC /* NostrConstants.swift */ = {isa = PBXFileReference; lastKnownFileType = sourcecode.swift; path = NostrConstants.swift; sourceTree = "<group>"; };
		C9F204662ADEDBA80029A858 /* String+Extra.swift */ = {isa = PBXFileReference; fileEncoding = 4; lastKnownFileType = sourcecode.swift; path = "String+Extra.swift"; sourceTree = "<group>"; };
		C9F2047F2AE029D90029A858 /* AppDestination.swift */ = {isa = PBXFileReference; lastKnownFileType = sourcecode.swift; path = AppDestination.swift; sourceTree = "<group>"; };
		C9F64D8B29ED840700563F2B /* LogHelper.swift */ = {isa = PBXFileReference; lastKnownFileType = sourcecode.swift; path = LogHelper.swift; sourceTree = "<group>"; };
		C9F75AD12A02D41E005BBE45 /* ComposerActionBar.swift */ = {isa = PBXFileReference; lastKnownFileType = sourcecode.swift; path = ComposerActionBar.swift; sourceTree = "<group>"; };
		C9F75AD52A041FF7005BBE45 /* ExpirationTimePicker.swift */ = {isa = PBXFileReference; lastKnownFileType = sourcecode.swift; path = ExpirationTimePicker.swift; sourceTree = "<group>"; };
		C9F84C1B298DBBF400C6714D /* Data+Sha.swift */ = {isa = PBXFileReference; lastKnownFileType = sourcecode.swift; path = "Data+Sha.swift"; sourceTree = "<group>"; };
		C9F84C20298DC36800C6714D /* AppView.swift */ = {isa = PBXFileReference; lastKnownFileType = sourcecode.swift; path = AppView.swift; sourceTree = "<group>"; };
		C9F84C22298DC7B900C6714D /* SettingsView.swift */ = {isa = PBXFileReference; lastKnownFileType = sourcecode.swift; path = SettingsView.swift; sourceTree = "<group>"; };
		C9F84C26298DC98800C6714D /* KeyPair.swift */ = {isa = PBXFileReference; lastKnownFileType = sourcecode.swift; path = KeyPair.swift; sourceTree = "<group>"; };
		C9FC1E622B61ACE300A3A6FB /* CoreDataTestCase.swift */ = {isa = PBXFileReference; lastKnownFileType = sourcecode.swift; path = CoreDataTestCase.swift; sourceTree = "<group>"; };
		CD09A74329A50F1D0063464F /* SideMenu.swift */ = {isa = PBXFileReference; lastKnownFileType = sourcecode.swift; path = SideMenu.swift; sourceTree = "<group>"; };
		CD09A74529A50F750063464F /* SideMenuContent.swift */ = {isa = PBXFileReference; lastKnownFileType = sourcecode.swift; path = SideMenuContent.swift; sourceTree = "<group>"; };
		CD09A74729A51EFC0063464F /* Router.swift */ = {isa = PBXFileReference; lastKnownFileType = sourcecode.swift; path = Router.swift; sourceTree = "<group>"; };
		CD27177529A7C8B200AE8888 /* sample_replies.json */ = {isa = PBXFileReference; fileEncoding = 4; lastKnownFileType = text.json; path = sample_replies.json; sourceTree = "<group>"; };
		CD2CF38D299E67F900332116 /* CardButtonStyle.swift */ = {isa = PBXFileReference; lastKnownFileType = sourcecode.swift; path = CardButtonStyle.swift; sourceTree = "<group>"; };
		CD2CF38F299E68BE00332116 /* NoteButton.swift */ = {isa = PBXFileReference; lastKnownFileType = sourcecode.swift; path = NoteButton.swift; sourceTree = "<group>"; };
		CD4908D329B92941007443DB /* ReportABugMailView.swift */ = {isa = PBXFileReference; lastKnownFileType = sourcecode.swift; path = ReportABugMailView.swift; sourceTree = "<group>"; };
		CD76864F29B6503500085358 /* NoteOptionsButton.swift */ = {isa = PBXFileReference; lastKnownFileType = sourcecode.swift; path = NoteOptionsButton.swift; sourceTree = "<group>"; };
		DC2E54C72A700F1400C2CAAB /* UIDevice+Simulator.swift */ = {isa = PBXFileReference; lastKnownFileType = sourcecode.swift; path = "UIDevice+Simulator.swift"; sourceTree = "<group>"; };
		DC4AB2F52A4475B800D1478A /* AppDelegate.swift */ = {isa = PBXFileReference; lastKnownFileType = sourcecode.swift; path = AppDelegate.swift; sourceTree = "<group>"; };
		DC5F203E2A6AE24200F8D73F /* ImagePickerButton.swift */ = {isa = PBXFileReference; lastKnownFileType = sourcecode.swift; path = ImagePickerButton.swift; sourceTree = "<group>"; };
/* End PBXFileReference section */

/* Begin PBXFrameworksBuildPhase section */
		C90862B829E9804B00C35A71 /* Frameworks */ = {
			isa = PBXFrameworksBuildPhase;
			buildActionMask = 2147483647;
			files = (
				C99DBF822A9E8BDE00F7068F /* SDWebImageSwiftUI in Frameworks */,
			);
			runOnlyForDeploymentPostprocessing = 0;
		};
		C9DEBFCB298941000078B43A /* Frameworks */ = {
			isa = PBXFrameworksBuildPhase;
			buildActionMask = 2147483647;
			files = (
				C9DEC068298965270078B43A /* Starscream in Frameworks */,
				C9FD35132BCED5A6008F8D95 /* NostrSDK in Frameworks */,
				C9B71DC02A8E9BAD0031ED9F /* SentrySwiftUI in Frameworks */,
				C9B71DBE2A8E9BAD0031ED9F /* Sentry in Frameworks */,
				C9646E9A29B79E04007239A4 /* Logger in Frameworks */,
				C9FD34F62BCEC89C008F8D95 /* secp256k1 in Frameworks */,
				C9646EA729B7A3DD007239A4 /* Dependencies in Frameworks */,
				C96CB98C2A6040C500498C4E /* DequeModule in Frameworks */,
				C99DBF7E2A9E81CF00F7068F /* SDWebImageSwiftUI in Frameworks */,
				C9646EA429B7A24A007239A4 /* PostHog in Frameworks */,
				C94D855F29914D2300749478 /* SwiftUINavigation in Frameworks */,
			);
			runOnlyForDeploymentPostprocessing = 0;
		};
		C9DEBFE1298941020078B43A /* Frameworks */ = {
			isa = PBXFrameworksBuildPhase;
			buildActionMask = 2147483647;
			files = (
				C99DBF802A9E8BCF00F7068F /* SDWebImageSwiftUI in Frameworks */,
				C959DB812BD02460008F3627 /* NostrSDK in Frameworks */,
				C9FD34F82BCEC8B5008F8D95 /* secp256k1 in Frameworks */,
				CDDA1F7B29A527650047ACD8 /* Starscream in Frameworks */,
				C9B71DC52A9008300031ED9F /* Sentry in Frameworks */,
				C9646EA929B7A4F2007239A4 /* PostHog in Frameworks */,
				C9646EAC29B7A520007239A4 /* Dependencies in Frameworks */,
				C905B0752A619367009B8A78 /* DequeModule in Frameworks */,
				C91565C12B2368FA0068EECA /* ViewInspector in Frameworks */,
				C9646E9C29B79E4D007239A4 /* Logger in Frameworks */,
				CDDA1F7D29A527650047ACD8 /* SwiftUINavigation in Frameworks */,
			);
			runOnlyForDeploymentPostprocessing = 0;
		};
/* End PBXFrameworksBuildPhase section */

/* Begin PBXGroup section */
		030742C32B4769F90073839D /* CoreData */ = {
			isa = PBXGroup;
			children = (
				C9DEC04329894BED0078B43A /* Author+CoreDataClass.swift */,
				3F43C47529A9625700E896A0 /* AuthorReference+CoreDataClass.swift */,
				C9DEC03F29894BED0078B43A /* Event+CoreDataClass.swift */,
				3FFB1D9229A6BBCE002A755D /* EventReference+CoreDataClass.swift */,
				A3B943D4299D514800A15A08 /* Follow+CoreDataClass.swift */,
				C9C547572A4F1D8C006B0741 /* NosNotification+CoreDataClass.swift */,
				C9DEC06C2989668E0078B43A /* Relay+CoreDataClass.swift */,
				037A2C242BA9D75F00FC554B /* Generated */,
			);
			path = CoreData;
			sourceTree = "<group>";
		};
		0320C0F92BFE439000C4C080 /* Relay */ = {
			isa = PBXGroup;
			children = (
				0320C0FA2BFE43A600C4C080 /* RelayServiceTests.swift */,
			);
			path = Relay;
			sourceTree = "<group>";
		};
		032634512C10BB8F00E489B5 /* FileStorage */ = {
			isa = PBXGroup;
			children = (
				032634792C10C57A00E489B5 /* FileStorageAPIClient.swift */,
				0326346C2C10C2FD00E489B5 /* FileStorageServerInfoResponseJSON.swift */,
				03B4E6AD2C125D61006E5F59 /* FileStorageUploadResponseJSON.swift */,
			);
			path = FileStorage;
			sourceTree = "<group>";
		};
		032634662C10C0A000E489B5 /* FileStorage */ = {
			isa = PBXGroup;
			children = (
				0326346A2C10C1D800E489B5 /* FileStorageServerInfoResponseJSONTests.swift */,
				03B4E6AB2C125D13006E5F59 /* FileStorageUploadResponseJSONTests.swift */,
				0326346F2C10C40B00E489B5 /* NostrBuildAPIClientTests.swift */,
				032634692C10C12B00E489B5 /* Fixtures */,
			);
			path = FileStorage;
			sourceTree = "<group>";
		};
		032634692C10C12B00E489B5 /* Fixtures */ = {
			isa = PBXGroup;
			children = (
				032634672C10C0D600E489B5 /* nostr_build_nip96_response.json */,
				03B4E6A12C125CA1006E5F59 /* nostr_build_nip96_upload_response.json */,
			);
			path = Fixtures;
			sourceTree = "<group>";
		};
		0350F1152C0A477E0024CC15 /* Integration */ = {
			isa = PBXGroup;
			children = (
				0350F1202C0A490E0024CC15 /* EventProcessorIntegrationTests.swift */,
			);
			path = Integration;
			sourceTree = "<group>";
		};
		0357299E2BE41653005FEE85 /* Controller */ = {
			isa = PBXGroup;
			children = (
				0357299C2BE41653005FEE85 /* ContentWarningControllerTests.swift */,
				0357299D2BE41653005FEE85 /* SocialGraphTests.swift */,
			);
			path = Controller;
			sourceTree = "<group>";
		};
		035729AA2BE4167E005FEE85 /* Model */ = {
			isa = PBXGroup;
			children = (
				035729A12BE4167E005FEE85 /* AuthorTests.swift */,
				035729A22BE4167E005FEE85 /* Bech32Tests.swift */,
				035729A32BE4167E005FEE85 /* EventTests.swift */,
				035729A42BE4167E005FEE85 /* FollowTests.swift */,
				035729A52BE4167E005FEE85 /* KeyPairTests.swift */,
				035729A62BE4167E005FEE85 /* NoteParserTests.swift */,
				035729A72BE4167E005FEE85 /* ReportTests.swift */,
				035729A82BE4167E005FEE85 /* SHA256KeyTests.swift */,
				035729A92BE4167E005FEE85 /* TLVTests.swift */,
			);
			path = Model;
			sourceTree = "<group>";
		};
		035729B72BE416A6005FEE85 /* Service */ = {
			isa = PBXGroup;
			children = (
				C9C097222C13534800F78EC3 /* DatabaseCleanerTests.swift */,
				035729B42BE416A6005FEE85 /* DirectMessageWrapperTests.swift */,
				035729B52BE416A6005FEE85 /* GiftWrapperTests.swift */,
				037975D02C0E341500ADDF37 /* MockFeatureFlags.swift */,
				035729B62BE416A6005FEE85 /* ReportPublisherTests.swift */,
				032634662C10C0A000E489B5 /* FileStorage */,
				0320C0F92BFE439000C4C080 /* Relay */,
				03F7C4F22C10DF79006FF613 /* URLSessionProtocol.swift */,
			);
			path = Service;
			sourceTree = "<group>";
		};
		035729BC2BE416BD005FEE85 /* Views */ = {
			isa = PBXGroup;
			children = (
				035729BB2BE416BD005FEE85 /* EventObservationTests.swift */,
				037975BA2C0E24D200ADDF37 /* CompactNoteViewTests.swift */,
			);
			path = Views;
			sourceTree = "<group>";
		};
		037A2C242BA9D75F00FC554B /* Generated */ = {
			isa = PBXGroup;
			children = (
				C973AB582A323167002AED16 /* Author+CoreDataProperties.swift */,
				C973AB572A323167002AED16 /* AuthorReference+CoreDataProperties.swift */,
				C973AB562A323167002AED16 /* Event+CoreDataProperties.swift */,
				C973AB5A2A323167002AED16 /* EventReference+CoreDataProperties.swift */,
				C973AB552A323167002AED16 /* Follow+CoreDataProperties.swift */,
				C9C547582A4F1D8C006B0741 /* NosNotification+CoreDataProperties.swift */,
				C973AB592A323167002AED16 /* Relay+CoreDataProperties.swift */,
			);
			path = Generated;
			sourceTree = "<group>";
		};
		3AAB61B12B24CC8A00717A07 /* Extensions */ = {
			isa = PBXGroup;
			children = (
				3AAB61B42B24CD0000717A07 /* Date+ElapsedTests.swift */,
			);
			path = Extensions;
			sourceTree = "<group>";
		};
		3FB5E64F299D288E00386527 /* Onboarding */ = {
			isa = PBXGroup;
			children = (
				3FB5E650299D28A200386527 /* OnboardingView.swift */,
				3F30020429C1FDD9003D4F8B /* OnboardingStartView.swift */,
				3F30020629C237AB003D4F8B /* OnboardingAgeVerificationView.swift */,
				3F30020829C23895003D4F8B /* OnboardingNotOldEnoughView.swift */,
				3F30020A29C361C8003D4F8B /* OnboardingTermsOfServiceView.swift */,
				3F30020C29C382EB003D4F8B /* OnboardingLoginView.swift */,
			);
			path = Onboarding;
			sourceTree = "<group>";
		};
		5B79F5E92B97B5D7002DA9BE /* ProfileEdit */ = {
			isa = PBXGroup;
			children = (
				5B79F61A2B98B774002DA9BE /* CreateUsernameWizard */,
				5B79F61F2B98B786002DA9BE /* DeleteUsernameWizard */,
				A351E1A129BA92240009B7F6 /* ProfileEditView.swift */,
			);
			path = ProfileEdit;
			sourceTree = "<group>";
		};
		5B79F61A2B98B774002DA9BE /* CreateUsernameWizard */ = {
			isa = PBXGroup;
			children = (
				5BBA5E962BAE04EB00D57D76 /* ExternalNIP05 */,
				5B7C93AF2B6AD52400410ABE /* CreateUsernameWizard.swift */,
				5B79F6082B98AC33002DA9BE /* ClaimYourUniqueIdentitySheet.swift */,
				5B79F60A2B98ACA0002DA9BE /* PickYourUsernameSheet.swift */,
				5B79F6102B98AD0A002DA9BE /* ExcellentChoiceSheet.swift */,
			);
			path = CreateUsernameWizard;
			sourceTree = "<group>";
		};
		5B79F61F2B98B786002DA9BE /* DeleteUsernameWizard */ = {
			isa = PBXGroup;
			children = (
				5B79F6182B98B24C002DA9BE /* DeleteUsernameWizard.swift */,
				5B79F5EA2B97B5E9002DA9BE /* ConfirmUsernameDeletionSheet.swift */,
			);
			path = DeleteUsernameWizard;
			sourceTree = "<group>";
		};
		5B79F6402BA11618002DA9BE /* Components */ = {
			isa = PBXGroup;
			children = (
				5B79F6122B98B145002DA9BE /* WizardNavigationStack.swift */,
				5B79F6452BA11725002DA9BE /* WizardSheetVStack.swift */,
				5B79F64B2BA119AE002DA9BE /* WizardSheetTitleText.swift */,
				5B79F6522BA11B08002DA9BE /* WizardSheetDescriptionText.swift */,
				5B79F6542BA123D4002DA9BE /* WizardSheetBadgeText.swift */,
				5B29B58D2BEC392B008F6008 /* ActivityPubBadgeView.swift */,
				C97B28892C10B07100DC1FC0 /* NosNavigationStack.swift */,
				C996933D2C11FF0F00A2C70D /* EventObservationView.swift */,
				C996933F2C120CC900A2C70D /* AuthorObservationView.swift */,
			);
			path = Components;
			sourceTree = "<group>";
		};
		5BBA5E962BAE04EB00D57D76 /* ExternalNIP05 */ = {
			isa = PBXGroup;
			children = (
				5BBA5E902BADF98E00D57D76 /* AlreadyHaveANIP05View.swift */,
				5BBA5E9B2BAE052F00D57D76 /* NiceWorkSheet.swift */,
			);
			path = ExternalNIP05;
			sourceTree = "<group>";
		};
		65BD8DC12BDAF2C300802039 /* Discover */ = {
			isa = PBXGroup;
			children = (
				65BD8DBE2BDAF2C300802039 /* DiscoverTab.swift */,
				030AE4282BE3D63C004DEE02 /* FeaturedAuthor.swift */,
				65BD8DBF2BDAF2C300802039 /* FeaturedAuthorCategory.swift */,
				65BD8DC02BDAF2C300802039 /* FeaturedAuthorsView.swift */,
			);
			path = Discover;
			sourceTree = "<group>";
		};
		C9032C2C2BAE31DA001F4EC6 /* Profile */ = {
			isa = PBXGroup;
			children = (
				C95D689E299E6B4100429F86 /* ProfileHeader.swift */,
				5B834F662A83FB5C000C1432 /* ProfileKnownFollowersView.swift */,
				5B834F682A83FC7F000C1432 /* ProfileSocialStatsView.swift */,
				C987F81C29BA6D9A00B44E7A /* ProfileTab.swift */,
				C95D68AC299E721700429F86 /* ProfileView.swift */,
				C9032C2D2BAE31ED001F4EC6 /* ProfileFeedType.swift */,
				5B29B5832BEAA0D7008F6008 /* BioSheet.swift */,
			);
			path = Profile;
			sourceTree = "<group>";
		};
		C905EA362A33620A006F1E99 /* UNS */ = {
			isa = PBXGroup;
			children = (
				C973364E2A7968220012D8B8 /* SetUpUNSBanner.swift */,
				C94C4CF22AD993CA00F801CA /* UNSErrorView.swift */,
				C9A6C7462AD84263001F9500 /* UNSNamePicker.swift */,
				C9A6C74C2AD98E2A001F9500 /* UNSNameTakenView.swift */,
				C9A6C7482AD86271001F9500 /* UNSNewNameView.swift */,
				C981E2DC2AC610D600FBF4F6 /* UNSStepImage.swift */,
				C9A6C74A2AD866A7001F9500 /* UNSSuccessView.swift */,
				C981E2DA2AC6088900FBF4F6 /* UNSVerifyCodeView.swift */,
				C936B45B2A4C7D6B00DF1EB9 /* UNSWizard.swift */,
				C9BCF1C02AC72020009BDE06 /* UNSWizardChooseNameView.swift */,
				C93F48922AC5C9CE00900CEC /* UNSWizardIntroView.swift */,
				C9680AD32ACDF57D006C8C93 /* UNSWizardNeedsPaymentView.swift */,
				C93F488F2AC5C9C400900CEC /* UNSWizardPhoneView.swift */,
				C94D6D5B2AC5D14400F0F11E /* WizardTextField.swift */,
			);
			path = UNS;
			sourceTree = "<group>";
		};
		C90862BC29E9804B00C35A71 /* NosPerformanceTests */ = {
			isa = PBXGroup;
			children = (
				C90862BD29E9804B00C35A71 /* NosPerformanceTests.swift */,
			);
			path = NosPerformanceTests;
			sourceTree = "<group>";
		};
		C92F01502AC4D67B00972489 /* Form */ = {
			isa = PBXGroup;
			children = (
				C92F015D2AC4D99400972489 /* NosForm.swift */,
				C93F488C2AC5C30C00900CEC /* NosFormField.swift */,
				C92F01512AC4D6AB00972489 /* NosFormSection.swift */,
				C92F015A2AC4D74E00972489 /* NosTextEditor.swift */,
				C92F01572AC4D6F700972489 /* NosTextField.swift */,
			);
			path = Form;
			sourceTree = "<group>";
		};
		C96877B32B4EDCCF0051ED2F /* Home */ = {
			isa = PBXGroup;
			children = (
				C9DEBFD8298941000078B43A /* HomeFeedView.swift */,
				5BE281C92AE2CCEB00880466 /* HomeTab.swift */,
				5BE281BD2AE2CCAE00880466 /* StoriesView.swift */,
				5BE281C02AE2CCB400880466 /* StoryNoteView.swift */,
				C96877B82B4EDD110051ED2F /* AuthorStoryCarousel.swift */,
				C96877BA2B4EDE510051ED2F /* StoryAvatarView.swift */,
			);
			path = Home;
			sourceTree = "<group>";
		};
		C97797B7298AA1600046BD25 /* Service */ = {
			isa = PBXGroup;
			children = (
				0320C1142BFE63DC00C4C080 /* MockRelaySubscriptionManager.swift */,
				C9646EA029B7A22C007239A4 /* Analytics.swift */,
				C9C2B77E29E0731600548B4A /* AsyncTimer.swift */,
				C9ADB13C29929B540075E7F8 /* Bech32.swift */,
				C9B71DC12A9003670031ED9F /* CrashReporting.swift */,
				A34E439829A522F20057AFCB /* CurrentUser.swift */,
				C98298322ADD7F9A0096C5B5 /* DeepLinkService.swift */,
				C9B678DA29EEBF3B00303F33 /* DependencyInjection.swift */,
				65D066982BD558690011C5CD /* DirectMessageWrapper.swift */,
				C9BAB09A2996FBA10003A84E /* EventProcessor.swift */,
				0350F12C2C0A7EF20024CC15 /* FeatureFlags.swift */,
				C959DB752BD01DF4008F3627 /* GiftWrapper.swift */,
				A3B943CE299AE00100A15A08 /* KeyChain.swift */,
				C9F64D8B29ED840700563F2B /* LogHelper.swift */,
				5BC0D9CB2B867B9D005D6980 /* NamesAPI.swift */,
				C936B4612A4CB01C00DF1EB9 /* PushNotificationService.swift */,
				C9A8015D2BD0177D006E29B2 /* ReportPublisher.swift */,
				5B8805192A21027C00E21F06 /* SHA256Key.swift */,
				C9B678E029EEC41000303F33 /* SocialGraphCache.swift */,
				5B8B77182A1FDA3C004FC675 /* TLV.swift */,
				C9A0DAF729C92F4500466635 /* UNSAPI.swift */,
				032634512C10BB8F00E489B5 /* FileStorage */,
				C98CA9052B14FA8500929141 /* Relay */,
<<<<<<< HEAD
				C9EF84CE2C24D63000182B6F /* MockRelayService.swift */,
=======
				C9C097242C13537900F78EC3 /* DatabaseCleaner.swift */,
>>>>>>> 20f1d543
			);
			path = Service;
			sourceTree = "<group>";
		};
		C97797BD298ABE060046BD25 /* Frameworks */ = {
			isa = PBXGroup;
			children = (
			);
			name = Frameworks;
			sourceTree = "<group>";
		};
		C987F81F29BA94D400B44E7A /* Font */ = {
			isa = PBXGroup;
			children = (
				C987F82829BA951E00B44E7A /* ClarityCity-Black.otf */,
				C987F82B29BA951E00B44E7A /* ClarityCity-BlackItalic.otf */,
				C987F82529BA951D00B44E7A /* ClarityCity-Bold.otf */,
				C987F82429BA951D00B44E7A /* ClarityCity-BoldItalic.otf */,
				C987F82229BA951D00B44E7A /* ClarityCity-ExtraBold.otf */,
				C987F82929BA951E00B44E7A /* ClarityCity-ExtraBoldItalic.otf */,
				C987F82029BA951D00B44E7A /* ClarityCity-ExtraLight.otf */,
				C987F82F29BA951E00B44E7A /* ClarityCity-ExtraLightItalic.otf */,
				C987F82A29BA951E00B44E7A /* ClarityCity-Light.otf */,
				C987F82129BA951D00B44E7A /* ClarityCity-LightItalic.otf */,
				C987F82C29BA951E00B44E7A /* ClarityCity-Medium.otf */,
				C987F82329BA951D00B44E7A /* ClarityCity-MediumItalic.otf */,
				C987F83029BA951E00B44E7A /* ClarityCity-Regular.otf */,
				C987F82E29BA951E00B44E7A /* ClarityCity-RegularItalic.otf */,
				C987F82629BA951D00B44E7A /* ClarityCity-SemiBold.otf */,
				C987F82729BA951D00B44E7A /* ClarityCity-SemiBoldItalic.otf */,
				C987F83129BA951E00B44E7A /* ClarityCity-Thin.otf */,
				C987F82D29BA951E00B44E7A /* ClarityCity-ThinItalic.otf */,
			);
			path = Font;
			sourceTree = "<group>";
		};
		C98CA9052B14FA8500929141 /* Relay */ = {
			isa = PBXGroup;
			children = (
				A336DD3B299FD78000A0CBA0 /* Filter.swift */,
				C98CA9032B14FA3D00929141 /* PagedRelaySubscription.swift */,
				C97797B8298AA19A0046BD25 /* RelayService.swift */,
				C9C2B78129E0735400548B4A /* RelaySubscriptionManager.swift */,
			);
			path = Relay;
			sourceTree = "<group>";
		};
		C9C9443A29F6E420002F2C7A /* Test Helpers */ = {
			isa = PBXGroup;
			children = (
				C9FC1E622B61ACE300A3A6FB /* CoreDataTestCase.swift */,
				C9BD919A2B61C4FB00FDA083 /* RawNostrID+Random.swift */,
				C91400232B2A3894009B13B4 /* SQLiteStoreTestCase.swift */,
				C9C9444129F6F0E2002F2C7A /* XCTest+Eventually.swift */,
				0373CE982C0910250027C856 /* XCTestCase+JSONData.swift */,
			);
			path = "Test Helpers";
			sourceTree = "<group>";
		};
		C9CFF6D02AB241EB00D4B368 /* Modifiers */ = {
			isa = PBXGroup;
			children = (
				C95D68A8299E709800429F86 /* LinearGradient+Planetary.swift */,
				C9A0DAE629C69FA000466635 /* Text+Gradient.swift */,
				C93EC2FC29C3785C0012EE2A /* View+RoundedCorner.swift */,
				C9DC6CB92C1739AD00E1CFB3 /* View+HandleURLsInRouter.swift */,
			);
			path = Modifiers;
			sourceTree = "<group>";
		};
		C9D573472AB24B5800E06BB4 /* SwiftGen Stencils */ = {
			isa = PBXGroup;
			children = (
				C9D573482AB24B7300E06BB4 /* custom-xcassets.stencil */,
			);
			path = "SwiftGen Stencils";
			sourceTree = "<group>";
		};
		C9DEBFC5298941000078B43A = {
			isa = PBXGroup;
			children = (
				C95D68AF299ECE0700429F86 /* CHANGELOG.md */,
				C95D68B1299ECE0700429F86 /* CONTRIBUTING.md */,
				C95D68B0299ECE0700429F86 /* README.md */,
				C92AB3352B599DD0005B3FFB /* doc */,
				C9DEBFD0298941000078B43A /* Nos */,
				C9DEBFE7298941020078B43A /* NosTests */,
				C90862BC29E9804B00C35A71 /* NosPerformanceTests */,
				C9DEBFCF298941000078B43A /* Products */,
				C97797BD298ABE060046BD25 /* Frameworks */,
			);
			sourceTree = "<group>";
		};
		C9DEBFCF298941000078B43A /* Products */ = {
			isa = PBXGroup;
			children = (
				C9DEBFCE298941000078B43A /* Nos.app */,
				C9DEBFE4298941020078B43A /* NosTests.xctest */,
				C90862BB29E9804B00C35A71 /* NosPerformanceTests.xctest */,
			);
			name = Products;
			sourceTree = "<group>";
		};
		C9DEBFD0298941000078B43A /* Nos */ = {
			isa = PBXGroup;
			children = (
				C9DEBFDC298941020078B43A /* Nos.entitlements */,
				5BE460762BAB307A004B83ED /* NosDev.entitlements */,
				5BE460702BAB2BE1004B83ED /* NosStaging.entitlements */,
				C987F85629BA96B700B44E7A /* Info.plist */,
				3F170C77299D816200BC8F8B /* AppController.swift */,
				DC4AB2F52A4475B800D1478A /* AppDelegate.swift */,
				C9DEBFD1298941000078B43A /* NosApp.swift */,
				CD09A74729A51EFC0063464F /* Router.swift */,
				0378409C2BB4A2B600E5E901 /* PrivacyInfo.xcprivacy */,
				C9DFA974299C30CA006929C1 /* Assets */,
				C9EB171929E5976700A15ABB /* Controller */,
				C9DEC001298944FC0078B43A /* Extensions */,
				C9DEC02C29894BB20078B43A /* Models */,
				C97797B7298AA1600046BD25 /* Service */,
				C9F84C24298DC7C100C6714D /* Views */,
			);
			path = Nos;
			sourceTree = "<group>";
		};
		C9DEBFDD298941020078B43A /* Preview Content */ = {
			isa = PBXGroup;
			children = (
				C9DEBFDE298941020078B43A /* Preview Assets.xcassets */,
			);
			path = "Preview Content";
			sourceTree = "<group>";
		};
		C9DEBFE7298941020078B43A /* NosTests */ = {
			isa = PBXGroup;
			children = (
				C98298312ADD7EDB0096C5B5 /* Info.plist */,
				5B098DBB2BDAF6CB00500A1B /* NoteParserTests+NIP08.swift */,
				5B098DC82BDAF7CF00500A1B /* NoteParserTests+NIP27.swift */,
				5BD25E582C192BBC005CF884 /* NoteParserTests+Parse.swift */,
				C96D391A2B61AFD500D3D0A1 /* RawNostrIDTests.swift */,
				5BFBB2942BD9D7EB002E909F /* URLParserTests.swift */,
				0320C0E42BFBB27E00C4C080 /* PerformanceTests.xctestplan */,
				03AB2F7D2BF6609500B73DB1 /* UnitTests.xctestplan */,
				0357299E2BE41653005FEE85 /* Controller */,
				3AAB61B12B24CC8A00717A07 /* Extensions */,
				C9DEC0042989477A0078B43A /* Fixtures */,
				0350F1152C0A477E0024CC15 /* Integration */,
				035729AA2BE4167E005FEE85 /* Model */,
				035729B72BE416A6005FEE85 /* Service */,
				C9C9443A29F6E420002F2C7A /* Test Helpers */,
				035729BC2BE416BD005FEE85 /* Views */,
			);
			path = NosTests;
			sourceTree = "<group>";
		};
		C9DEC001298944FC0078B43A /* Extensions */ = {
			isa = PBXGroup;
			children = (
				C9DEC0622989541F0078B43A /* Bundle+Current.swift */,
				3FFB1D9529A6BBEC002A755D /* Collection+SafeSubscript.swift */,
				C95D68AA299E710F00429F86 /* Color+Hex.swift */,
				C9671D72298DB94C00EE7E12 /* Data+Encoding.swift */,
				C9F84C1B298DBBF400C6714D /* Data+Sha.swift */,
				C942566829B66A2800C4202C /* Date+Elapsed.swift */,
				C913DA0B2AEB2EBF003BDD6D /* FetchRequestPublisher.swift */,
				C987F85729BA981800B44E7A /* Font.swift */,
				C9B678DD29EEC35B00303F33 /* Foundation+Sendable.swift */,
				C9F0BB6829A5039D000547FC /* Int+Bool.swift */,
				C9ADB14029951CB10075E7F8 /* NSManagedObject+Nos.swift */,
				C97A1C8D29E58EC7009D9E8D /* NSManagedObjectContext+Nos.swift */,
				C93EC2F329C34C860012EE2A /* NSPredicate+Bool.swift */,
				C93EC2F629C351470012EE2A /* Optional+Unwrap.swift */,
				C99721CA2AEBED26004EBEAB /* String+Empty.swift */,
				C9F204662ADEDBA80029A858 /* String+Extra.swift */,
				C9ADB13729928CC30075E7F8 /* String+Hex.swift */,
				C9DEC002298945150078B43A /* String+Lorem.swift */,
				C98A32262A05795E00E3FA13 /* Task+Timeout.swift */,
				DC2E54C72A700F1400C2CAAB /* UIDevice+Simulator.swift */,
				C92DF80429C25DE900400561 /* URL+Extensions.swift */,
				C9C2B77B29E072E400548B4A /* WebSocket+Nos.swift */,
				5B098DC52BDAF73500500A1B /* AttributedString+Links.swift */,
			);
			path = Extensions;
			sourceTree = "<group>";
		};
		C9DEC0042989477A0078B43A /* Fixtures */ = {
			isa = PBXGroup;
			children = (
				C9BD91882B61BBEF00FDA083 /* bad_contact_list.json */,
				0350F1162C0A47B20024CC15 /* contact_list.json */,
				0350F10B2C0A46760024CC15 /* new_contact_list.json */,
				0373CE7F2C08DBC40027C856 /* old_contact_list.json */,
				C9DEC005298947900078B43A /* sample_data.json */,
				CD27177529A7C8B200AE8888 /* sample_replies.json */,
				C94B2D172B17F5EC002104B6 /* sample_repost.json */,
				0350F12A2C0A49D40024CC15 /* text_note.json */,
				C9ADB134299288230075E7F8 /* KeyFixture.swift */,
				C90B16B72AFED96300CB4B85 /* URLExtensionTests.swift */,
			);
			path = Fixtures;
			sourceTree = "<group>";
		};
		C9DEC02C29894BB20078B43A /* Models */ = {
			isa = PBXGroup;
			children = (
				C9F2047F2AE029D90029A858 /* AppDestination.swift */,
				C94A5E142A716A6D00B6EC5D /* EditableNoteText.swift */,
				C9EE3E622A053910008A7491 /* ExpirationTimeOption.swift */,
				C93CA0C229AE3A1E00921183 /* JSONEvent.swift */,
				5B503F612A291A1A0098805A /* JSONRelayMetadata.swift */,
				C9F84C26298DC98800C6714D /* KeyPair.swift */,
				C930055E2A6AF8320098CA9E /* LoadingContent.swift */,
				C9F0BB6E29A50437000547FC /* NostrConstants.swift */,
				5B6EB48D29EDBE0E006E750C /* NoteParser.swift */,
				C9AC31AC2A55E0BD00A94E5A /* NotificationViewModel.swift */,
				C9CF23162A38A58B00EBEC31 /* ParseQueue.swift */,
				C9F0BB6A29A503D6000547FC /* PublicKey.swift */,
				C96D39262B61B6D200D3D0A1 /* RawNostrID.swift */,
				C9C2B78429E073E300548B4A /* RelaySubscription.swift */,
				C94A5E172A72C84200B6EC5D /* ReportCategory.swift */,
				C9E37E142A1E8143003D4B0A /* ReportTarget.swift */,
				C992B3292B3613CC00704A9C /* SubscriptionCancellable.swift */,
				5BFBB28A2BD9D79F002E909F /* URLParser.swift */,
				659B27232BD9CB4500BEA6CC /* VerifiableEvent.swift */,
				030742C32B4769F90073839D /* CoreData */,
				C936B4572A4C7B7C00DF1EB9 /* Nos.xcdatamodeld */,
				C90352B92C1235CD000A5993 /* NosNavigationDestination.swift */,
			);
			path = Models;
			sourceTree = "<group>";
		};
		C9DFA974299C30CA006929C1 /* Assets */ = {
			isa = PBXGroup;
			children = (
				C9D573472AB24B5800E06BB4 /* SwiftGen Stencils */,
				C9DEBFDA298941020078B43A /* Assets.xcassets */,
				C9DFA977299C3189006929C1 /* Localization */,
				C987F81F29BA94D400B44E7A /* Font */,
				C94D39242ABDDFB60019C4D5 /* EmptySecrets.xcconfig */,
				C94D39212ABDDDFE0019C4D5 /* Secrets.xcconfig */,
				5BE4609F2BACAFEE004B83ED /* DevSecrets.xcconfig */,
				5BE460A02BACAFEE004B83ED /* ProductionSecrets.xcconfig */,
				5BE4609E2BACAFEE004B83ED /* StagingSecrets.xcconfig */,
				C9A0DAEC29C6A66C00466635 /* Launch Screen.storyboard */,
			);
			path = Assets;
			sourceTree = "<group>";
		};
		C9DFA977299C3189006929C1 /* Localization */ = {
			isa = PBXGroup;
			children = (
				3AD318622B296D1E00026B07 /* ImagePicker.xcstrings */,
				3A67449B2B294712002B8DE0 /* Localizable.xcstrings */,
				3A1C296E2B2A537C0020B753 /* Moderation.xcstrings */,
				3AD3185F2B296D0C00026B07 /* Reply.xcstrings */,
			);
			path = Localization;
			sourceTree = "<group>";
		};
		C9EB171929E5976700A15ABB /* Controller */ = {
			isa = PBXGroup;
			children = (
				0357299A2BE415E5005FEE85 /* ContentWarningController.swift */,
				C913DA092AEAF52B003BDD6D /* NoteWarningController.swift */,
				C98CA9062B14FBBF00929141 /* PagedNoteDataSource.swift */,
				C9DEBFD3298941000078B43A /* PersistenceController.swift */,
				C97A1C8A29E45B4E009D9E8D /* RawEventController.swift */,
				C9C547502A4F1CC3006B0741 /* SearchController.swift */,
				C9A6C7402AD837AD001F9500 /* UNSWizardController.swift */,
			);
			path = Controller;
			sourceTree = "<group>";
		};
		C9EE3E652A053CF1008A7491 /* New Note */ = {
			isa = PBXGroup;
			children = (
				C94D855B2991479900749478 /* NewNoteView.swift */,
				C9F75AD12A02D41E005BBE45 /* ComposerActionBar.swift */,
				C9F75AD52A041FF7005BBE45 /* ExpirationTimePicker.swift */,
				C9EE3E5F2A0538B7008A7491 /* ExpirationTimeButton.swift */,
				DC5F203E2A6AE24200F8D73F /* ImagePickerButton.swift */,
				C93F045D2B9B7A7000AD5872 /* ReplyPreview.swift */,
				C9B597642BBC8300002EC76A /* ImagePickerUIViewController.swift */,
			);
			path = "New Note";
			sourceTree = "<group>";
		};
		C9F84C24298DC7C100C6714D /* Views */ = {
			isa = PBXGroup;
			children = (
				C9A0DADF29C697A100466635 /* AboutView.swift */,
				C98DC9BA2A795CAD004E5F0F /* ActionBanner.swift */,
				C987F81929BA4D0E00B44E7A /* ActionButton.swift */,
				C9A0DAE929C6A34200466635 /* ActivityView.swift */,
				C9F84C20298DC36800C6714D /* AppView.swift */,
				5B8C96B129DB313300B73AEC /* AuthorCard.swift */,
				C97465302A3B89140031226F /* AuthorLabel.swift */,
				5B8C96AB29D52AD200B73AEC /* AuthorListView.swift */,
				5BE281C32AE2CCC300880466 /* AuthorStoryView.swift */,
				3FFB1D88299FF37C002A755D /* AvatarView.swift */,
				C92F01542AC4D6CF00972489 /* BeveledSeparator.swift */,
				C987F81629BA4C6900B44E7A /* BigActionButton.swift */,
				C95D68A0299E6D3E00429F86 /* BioView.swift */,
				CD2CF38D299E67F900332116 /* CardButtonStyle.swift */,
				C9DFA968299BEC33006929C1 /* CardStyle.swift */,
				65BD8DB82BDAF28200802039 /* CircularFollowButton.swift */,
				C9DFA96A299BEE2C006929C1 /* CompactNoteView.swift */,
				5B0D99022A94090A0039F0C5 /* DoubleTapToPopModifier.swift */,
				A303AF8229A9153A005DC8FC /* FollowButton.swift */,
				A32B6C7729A6C99200653FF5 /* FollowCard.swift */,
				A32B6C7229A6BE9B00653FF5 /* FollowsView.swift */,
				C9B678E629F01A8500303F33 /* FullscreenProgressView.swift */,
				C9CDBBA329A8FA2900C555C7 /* GoldenPostView.swift */,
				C930E0562BA49DAD002B5776 /* GridPattern.swift */,
				C9A0DAE329C69F0C00466635 /* HighlightedText.swift */,
				2D4010A12AD87DF300F93AD4 /* KnownFollowersView.swift */,
				C960C57029F3236200929990 /* LikeButton.swift */,
				C905B0762A619E99009B8A78 /* LinkPreview.swift */,
				5BFF66B52A58A8A000AA79DD /* MutesView.swift */,
				C9E8C1142B081EBE002D46B0 /* NIP05View.swift */,
				C9A0DADC29C689C900466635 /* NosNavigationBar.swift */,
				CD2CF38F299E68BE00332116 /* NoteButton.swift */,
				C9DFA964299BEB96006929C1 /* NoteCard.swift */,
				C974652D2A3B86600031226F /* NoteCardHeader.swift */,
				CD76864F29B6503500085358 /* NoteOptionsButton.swift */,
				C9B708BA2A13BE41006C613A /* NoteTextEditor.swift */,
				5B8C96B529DDD3B200B73AEC /* NoteTextViewRepresentable.swift */,
				C98B8B3F29FBF83B009789C8 /* NotificationCard.swift */,
				C94437E529B0DB83004D8C86 /* NotificationsView.swift */,
				C986510F2B0BD49200597B68 /* PagedNoteListView.swift */,
				C95D68A4299E6E1E00429F86 /* PlaceholderModifier.swift */,
				C9E37E112A1E7EC5003D4B0A /* PreviewContainer.swift */,
				C94BC09A2A0AC74A0098F6F1 /* PreviewData.swift */,
				5BFF66B32A58853D00AA79DD /* PublishedEventsView.swift */,
				C97A1C8729E45B3C009D9E8D /* RawEventView.swift */,
				C9A25B3C29F174D200B39534 /* ReadabilityPadding.swift */,
				5BFF66B02A573F6400AA79DD /* RelayDetailView.swift */,
				C93EC2F029C337EB0012EE2A /* RelayPicker.swift */,
				C97465332A3C95FE0031226F /* RelayPickerToolbarButton.swift */,
				C9DEC069298965540078B43A /* RelayView.swift */,
				C9DFA970299BF8CD006929C1 /* RepliesView.swift */,
				5BE281C62AE2CCD800880466 /* ReplyButton.swift */,
				CD4908D329B92941007443DB /* ReportABugMailView.swift */,
				C9E37E0E2A1E7C32003D4B0A /* ReportMenu.swift */,
				C960C57329F3251E00929990 /* RepostButton.swift */,
				C94D14802A12B3F70014C906 /* SearchBar.swift */,
				5B8C96AF29DB2E1100B73AEC /* SearchTextFieldObserver.swift */,
				C9F84C22298DC7B900C6714D /* SettingsView.swift */,
				CD09A74329A50F1D0063464F /* SideMenu.swift */,
				C9A0DAD929C685E500466635 /* SideMenuButton.swift */,
				CD09A74529A50F750063464F /* SideMenuContent.swift */,
				C92DF80729C25FA900400561 /* SquareImage.swift */,
				3FFB1D9B29A7DF9D002A755D /* StackedAvatarsView.swift */,
				C931517C29B915AF00934506 /* StaggeredGrid.swift */,
				2D06BB9C2AE249D70085F509 /* ThreadRootView.swift */,
				3F60F42829B27D3E000D62C4 /* ThreadView.swift */,
				C9E8C1122B081E9C002D46B0 /* UNSNameView.swift */,
				C913DA0D2AEB3265003BDD6D /* WarningView.swift */,
				C9CE5B132A0172CF008E198C /* WebView.swift */,
				5B79F6402BA11618002DA9BE /* Components */,
				65BD8DC12BDAF2C300802039 /* Discover */,
				C92F01502AC4D67B00972489 /* Form */,
				C96877B32B4EDCCF0051ED2F /* Home */,
				C9CFF6D02AB241EB00D4B368 /* Modifiers */,
				C9EE3E652A053CF1008A7491 /* New Note */,
				3FB5E64F299D288E00386527 /* Onboarding */,
				C9DEBFDD298941020078B43A /* Preview Content */,
				C9032C2C2BAE31DA001F4EC6 /* Profile */,
				5B79F5E92B97B5D7002DA9BE /* ProfileEdit */,
				C905EA362A33620A006F1E99 /* UNS */,
			);
			path = Views;
			sourceTree = "<group>";
		};
/* End PBXGroup section */

/* Begin PBXNativeTarget section */
		C90862BA29E9804B00C35A71 /* NosPerformanceTests */ = {
			isa = PBXNativeTarget;
			buildConfigurationList = C90862C329E9804B00C35A71 /* Build configuration list for PBXNativeTarget "NosPerformanceTests" */;
			buildPhases = (
				C90862B729E9804B00C35A71 /* Sources */,
				C90862B829E9804B00C35A71 /* Frameworks */,
				C90862B929E9804B00C35A71 /* Resources */,
			);
			buildRules = (
			);
			dependencies = (
				C90862C229E9804B00C35A71 /* PBXTargetDependency */,
			);
			name = NosPerformanceTests;
			packageProductDependencies = (
				C99DBF812A9E8BDE00F7068F /* SDWebImageSwiftUI */,
			);
			productName = NosPerformanceTests;
			productReference = C90862BB29E9804B00C35A71 /* NosPerformanceTests.xctest */;
			productType = "com.apple.product-type.bundle.ui-testing";
		};
		C9DEBFCD298941000078B43A /* Nos */ = {
			isa = PBXNativeTarget;
			buildConfigurationList = C9DEBFF8298941020078B43A /* Build configuration list for PBXNativeTarget "Nos" */;
			buildPhases = (
				C9BAB0992996BEEA0003A84E /* SwiftLint */,
				C9DEBFCA298941000078B43A /* Sources */,
				C9DEBFCB298941000078B43A /* Frameworks */,
				C9DEBFCC298941000078B43A /* Resources */,
			);
			buildRules = (
			);
			dependencies = (
				3AD3185D2B294E9000026B07 /* PBXTargetDependency */,
				C9D573402AB24A3700E06BB4 /* PBXTargetDependency */,
			);
			name = Nos;
			packageProductDependencies = (
				C9DEC067298965270078B43A /* Starscream */,
				C94D855E29914D2300749478 /* SwiftUINavigation */,
				C9646E9929B79E04007239A4 /* Logger */,
				C9646EA329B7A24A007239A4 /* PostHog */,
				C9646EA629B7A3DD007239A4 /* Dependencies */,
				C96CB98B2A6040C500498C4E /* DequeModule */,
				C9B71DBD2A8E9BAD0031ED9F /* Sentry */,
				C9B71DBF2A8E9BAD0031ED9F /* SentrySwiftUI */,
				C99DBF7D2A9E81CF00F7068F /* SDWebImageSwiftUI */,
				C9FD34F52BCEC89C008F8D95 /* secp256k1 */,
				C9FD35122BCED5A6008F8D95 /* NostrSDK */,
			);
			productName = Nos;
			productReference = C9DEBFCE298941000078B43A /* Nos.app */;
			productType = "com.apple.product-type.application";
		};
		C9DEBFE3298941020078B43A /* NosTests */ = {
			isa = PBXNativeTarget;
			buildConfigurationList = C9DEBFFB298941020078B43A /* Build configuration list for PBXNativeTarget "NosTests" */;
			buildPhases = (
				C9DEBFE0298941020078B43A /* Sources */,
				C9DEBFE1298941020078B43A /* Frameworks */,
				C9DEBFE2298941020078B43A /* Resources */,
			);
			buildRules = (
			);
			dependencies = (
				3AEABEF32B2BF806001BC933 /* PBXTargetDependency */,
				C9A6C7442AD83F7A001F9500 /* PBXTargetDependency */,
				C9DEBFE6298941020078B43A /* PBXTargetDependency */,
			);
			name = NosTests;
			packageProductDependencies = (
				CDDA1F7A29A527650047ACD8 /* Starscream */,
				CDDA1F7C29A527650047ACD8 /* SwiftUINavigation */,
				C9646E9B29B79E4D007239A4 /* Logger */,
				C9646EA829B7A4F2007239A4 /* PostHog */,
				C9646EAB29B7A520007239A4 /* Dependencies */,
				C905B0742A619367009B8A78 /* DequeModule */,
				C9B71DC42A9008300031ED9F /* Sentry */,
				C99DBF7F2A9E8BCF00F7068F /* SDWebImageSwiftUI */,
				C91565C02B2368FA0068EECA /* ViewInspector */,
				C9FD34F72BCEC8B5008F8D95 /* secp256k1 */,
				C959DB802BD02460008F3627 /* NostrSDK */,
			);
			productName = NosTests;
			productReference = C9DEBFE4298941020078B43A /* NosTests.xctest */;
			productType = "com.apple.product-type.bundle.unit-test";
		};
/* End PBXNativeTarget section */

/* Begin PBXProject section */
		C9DEBFC6298941000078B43A /* Project object */ = {
			isa = PBXProject;
			attributes = {
				BuildIndependentTargetsInParallel = 1;
				LastSwiftUpdateCheck = 1420;
				LastUpgradeCheck = 1530;
				TargetAttributes = {
					C90862BA29E9804B00C35A71 = {
						CreatedOnToolsVersion = 14.2;
						TestTargetID = C9DEBFCD298941000078B43A;
					};
					C9DEBFCD298941000078B43A = {
						CreatedOnToolsVersion = 14.2;
					};
					C9DEBFE3298941020078B43A = {
						CreatedOnToolsVersion = 14.2;
					};
				};
			};
			buildConfigurationList = C9DEBFC9298941000078B43A /* Build configuration list for PBXProject "Nos" */;
			compatibilityVersion = "Xcode 14.0";
			developmentRegion = en;
			hasScannedForEncodings = 0;
			knownRegions = (
				en,
				Base,
				es,
				"zh-Hans",
				"zh-Hant",
				fr,
				"pt-BR",
				de,
				nl,
				sv,
			);
			mainGroup = C9DEBFC5298941000078B43A;
			packageReferences = (
				C9DEC066298965270078B43A /* XCRemoteSwiftPackageReference "Starscream" */,
				C94D855D29914D2300749478 /* XCRemoteSwiftPackageReference "swiftui-navigation" */,
				C9ADB139299299570075E7F8 /* XCRemoteSwiftPackageReference "bech32" */,
				C9646E9829B79E04007239A4 /* XCRemoteSwiftPackageReference "logger-ios" */,
				C9646EA229B7A24A007239A4 /* XCRemoteSwiftPackageReference "posthog-ios" */,
				C9646EA529B7A3DD007239A4 /* XCRemoteSwiftPackageReference "swift-dependencies" */,
				C96CB98A2A6040C500498C4E /* XCRemoteSwiftPackageReference "swift-collections" */,
				C9B71DBC2A8E9BAD0031ED9F /* XCRemoteSwiftPackageReference "sentry-cocoa" */,
				C99DBF7C2A9E81CF00F7068F /* XCRemoteSwiftPackageReference "SDWebImageSwiftUI" */,
				C9B737702AB24D5F00398BE7 /* XCRemoteSwiftPackageReference "SwiftGenPlugin" */,
				C91565BF2B2368FA0068EECA /* XCRemoteSwiftPackageReference "ViewInspector" */,
				3AD3185B2B294E6200026B07 /* XCRemoteSwiftPackageReference "xcstrings-tool-plugin" */,
				C9FD34F42BCEC89C008F8D95 /* XCRemoteSwiftPackageReference "secp256k1" */,
				C9FD35112BCED5A6008F8D95 /* XCRemoteSwiftPackageReference "nostr-sdk-ios" */,
			);
			productRefGroup = C9DEBFCF298941000078B43A /* Products */;
			projectDirPath = "";
			projectRoot = "";
			targets = (
				C9DEBFCD298941000078B43A /* Nos */,
				C9DEBFE3298941020078B43A /* NosTests */,
				C90862BA29E9804B00C35A71 /* NosPerformanceTests */,
			);
		};
/* End PBXProject section */

/* Begin PBXResourcesBuildPhase section */
		C90862B929E9804B00C35A71 /* Resources */ = {
			isa = PBXResourcesBuildPhase;
			buildActionMask = 2147483647;
			files = (
			);
			runOnlyForDeploymentPostprocessing = 0;
		};
		C9DEBFCC298941000078B43A /* Resources */ = {
			isa = PBXResourcesBuildPhase;
			buildActionMask = 2147483647;
			files = (
				3AD318602B296D0C00026B07 /* Reply.xcstrings in Resources */,
				C987F83629BA951E00B44E7A /* ClarityCity-ExtraBold.otf in Resources */,
				C9DEC065298955200078B43A /* sample_data.json in Resources */,
				C987F83A29BA951E00B44E7A /* ClarityCity-BoldItalic.otf in Resources */,
				C987F84A29BA951E00B44E7A /* ClarityCity-Medium.otf in Resources */,
				3A1C296F2B2A537C0020B753 /* Moderation.xcstrings in Resources */,
				0378409D2BB4A2B600E5E901 /* PrivacyInfo.xcprivacy in Resources */,
				C9DEBFDF298941020078B43A /* Preview Assets.xcassets in Resources */,
				C987F84E29BA951E00B44E7A /* ClarityCity-RegularItalic.otf in Resources */,
				3A67449C2B294712002B8DE0 /* Localizable.xcstrings in Resources */,
				C95D68B4299ECE0700429F86 /* CONTRIBUTING.md in Resources */,
				C987F83E29BA951E00B44E7A /* ClarityCity-SemiBold.otf in Resources */,
				C987F84629BA951E00B44E7A /* ClarityCity-Light.otf in Resources */,
				C95D68B3299ECE0700429F86 /* README.md in Resources */,
				C987F83C29BA951E00B44E7A /* ClarityCity-Bold.otf in Resources */,
				C987F83229BA951E00B44E7A /* ClarityCity-ExtraLight.otf in Resources */,
				C9DEBFDB298941020078B43A /* Assets.xcassets in Resources */,
				C9A0DAED29C6A66C00466635 /* Launch Screen.storyboard in Resources */,
				C987F84C29BA951E00B44E7A /* ClarityCity-ThinItalic.otf in Resources */,
				C987F85229BA951E00B44E7A /* ClarityCity-Regular.otf in Resources */,
				C987F83429BA951E00B44E7A /* ClarityCity-LightItalic.otf in Resources */,
				C987F83829BA951E00B44E7A /* ClarityCity-MediumItalic.otf in Resources */,
				C9D573492AB24B7300E06BB4 /* custom-xcassets.stencil in Resources */,
				C987F84229BA951E00B44E7A /* ClarityCity-Black.otf in Resources */,
				C987F84029BA951E00B44E7A /* ClarityCity-SemiBoldItalic.otf in Resources */,
				C95D68B2299ECE0700429F86 /* CHANGELOG.md in Resources */,
				3AD318632B296D1E00026B07 /* ImagePicker.xcstrings in Resources */,
				C987F85429BA951E00B44E7A /* ClarityCity-Thin.otf in Resources */,
				C987F84429BA951E00B44E7A /* ClarityCity-ExtraBoldItalic.otf in Resources */,
				C987F85029BA951E00B44E7A /* ClarityCity-ExtraLightItalic.otf in Resources */,
				C987F84829BA951E00B44E7A /* ClarityCity-BlackItalic.otf in Resources */,
			);
			runOnlyForDeploymentPostprocessing = 0;
		};
		C9DEBFE2298941020078B43A /* Resources */ = {
			isa = PBXResourcesBuildPhase;
			buildActionMask = 2147483647;
			files = (
				C987F84B29BA951E00B44E7A /* ClarityCity-Medium.otf in Resources */,
				3AEABEFE2B2BF850001BC933 /* ImagePicker.xcstrings in Resources */,
				0350F1172C0A47B20024CC15 /* contact_list.json in Resources */,
				C987F83729BA951E00B44E7A /* ClarityCity-ExtraBold.otf in Resources */,
				C987F83329BA951E00B44E7A /* ClarityCity-ExtraLight.otf in Resources */,
				C987F83D29BA951E00B44E7A /* ClarityCity-Bold.otf in Resources */,
				C987F84529BA951E00B44E7A /* ClarityCity-ExtraBoldItalic.otf in Resources */,
				C987F84329BA951E00B44E7A /* ClarityCity-Black.otf in Resources */,
				C9BD91892B61BBEF00FDA083 /* bad_contact_list.json in Resources */,
				C987F85329BA951E00B44E7A /* ClarityCity-Regular.otf in Resources */,
				C987F84729BA951E00B44E7A /* ClarityCity-Light.otf in Resources */,
				C987F83929BA951E00B44E7A /* ClarityCity-MediumItalic.otf in Resources */,
				C987F85129BA951E00B44E7A /* ClarityCity-ExtraLightItalic.otf in Resources */,
				C987F84D29BA951E00B44E7A /* ClarityCity-ThinItalic.otf in Resources */,
				03B4E6A22C125CA1006E5F59 /* nostr_build_nip96_upload_response.json in Resources */,
				C987F84F29BA951E00B44E7A /* ClarityCity-RegularItalic.otf in Resources */,
				CD27177629A7C8B200AE8888 /* sample_replies.json in Resources */,
				C987F83B29BA951E00B44E7A /* ClarityCity-BoldItalic.otf in Resources */,
				C987F84129BA951E00B44E7A /* ClarityCity-SemiBoldItalic.otf in Resources */,
				C987F83529BA951E00B44E7A /* ClarityCity-LightItalic.otf in Resources */,
				3AEABEFD2B2BF84C001BC933 /* Localizable.xcstrings in Resources */,
				0350F12B2C0A49D40024CC15 /* text_note.json in Resources */,
				C987F85529BA951E00B44E7A /* ClarityCity-Thin.otf in Resources */,
				C987F83F29BA951E00B44E7A /* ClarityCity-SemiBold.otf in Resources */,
				3AEABEF82B2BF846001BC933 /* Reply.xcstrings in Resources */,
				0373CE802C08DBC40027C856 /* old_contact_list.json in Resources */,
				0350F10C2C0A46760024CC15 /* new_contact_list.json in Resources */,
				3AEABEFF2B2BF858001BC933 /* Moderation.xcstrings in Resources */,
				C9DEC006298947900078B43A /* sample_data.json in Resources */,
				C94B2D182B17F5EC002104B6 /* sample_repost.json in Resources */,
				C987F84929BA951E00B44E7A /* ClarityCity-BlackItalic.otf in Resources */,
				032634682C10C0D600E489B5 /* nostr_build_nip96_response.json in Resources */,
			);
			runOnlyForDeploymentPostprocessing = 0;
		};
/* End PBXResourcesBuildPhase section */

/* Begin PBXShellScriptBuildPhase section */
		C9BAB0992996BEEA0003A84E /* SwiftLint */ = {
			isa = PBXShellScriptBuildPhase;
			alwaysOutOfDate = 1;
			buildActionMask = 2147483647;
			files = (
			);
			inputFileListPaths = (
			);
			inputPaths = (
			);
			name = SwiftLint;
			outputFileListPaths = (
			);
			outputPaths = (
			);
			runOnlyForDeploymentPostprocessing = 0;
			shellPath = /bin/sh;
			shellScript = "export PATH=\"$PATH:/opt/homebrew/bin\"\nif which swiftlint > /dev/null; then\n  swiftlint --lenient\nelse\n  echo \"warning: SwiftLint not installed, download from https://github.com/realm/SwiftLint\"\nfi\n";
		};
/* End PBXShellScriptBuildPhase section */

/* Begin PBXSourcesBuildPhase section */
		C90862B729E9804B00C35A71 /* Sources */ = {
			isa = PBXSourcesBuildPhase;
			buildActionMask = 2147483647;
			files = (
				C90862BE29E9804B00C35A71 /* NosPerformanceTests.swift in Sources */,
			);
			runOnlyForDeploymentPostprocessing = 0;
		};
		C9DEBFCA298941000078B43A /* Sources */ = {
			isa = PBXSourcesBuildPhase;
			buildActionMask = 2147483647;
			files = (
				CD09A74429A50F1D0063464F /* SideMenu.swift in Sources */,
				C9C547512A4F1CC3006B0741 /* SearchController.swift in Sources */,
				C992B32A2B3613CC00704A9C /* SubscriptionCancellable.swift in Sources */,
				C9DEC06E2989668E0078B43A /* Relay+CoreDataClass.swift in Sources */,
				C9F64D8C29ED840700563F2B /* LogHelper.swift in Sources */,
				C9C2B78529E073E300548B4A /* RelaySubscription.swift in Sources */,
				0350F12D2C0A7EF20024CC15 /* FeatureFlags.swift in Sources */,
				3FFB1D9C29A7DF9D002A755D /* StackedAvatarsView.swift in Sources */,
				C97A1C8E29E58EC7009D9E8D /* NSManagedObjectContext+Nos.swift in Sources */,
				5BBA5E9C2BAE052F00D57D76 /* NiceWorkSheet.swift in Sources */,
				C9B678DE29EEC35B00303F33 /* Foundation+Sendable.swift in Sources */,
				5B88051A2A21027C00E21F06 /* SHA256Key.swift in Sources */,
				C9B71DC22A9003670031ED9F /* CrashReporting.swift in Sources */,
				C987F81729BA4C6A00B44E7A /* BigActionButton.swift in Sources */,
				C98DC9BB2A795CAD004E5F0F /* ActionBanner.swift in Sources */,
				C9F204802AE029D90029A858 /* AppDestination.swift in Sources */,
				3F30020B29C361C8003D4F8B /* OnboardingTermsOfServiceView.swift in Sources */,
				C9C5475B2A4F1D8C006B0741 /* NosNotification+CoreDataProperties.swift in Sources */,
				C98B8B4029FBF83B009789C8 /* NotificationCard.swift in Sources */,
				5B834F672A83FB5C000C1432 /* ProfileKnownFollowersView.swift in Sources */,
				C9E8C1152B081EBE002D46B0 /* NIP05View.swift in Sources */,
				5BC0D9CC2B867B9D005D6980 /* NamesAPI.swift in Sources */,
				C987F81D29BA6D9A00B44E7A /* ProfileTab.swift in Sources */,
				C9ADB14129951CB10075E7F8 /* NSManagedObject+Nos.swift in Sources */,
				C9F84C21298DC36800C6714D /* AppView.swift in Sources */,
				C9CE5B142A0172CF008E198C /* WebView.swift in Sources */,
				CD4908D429B92941007443DB /* ReportABugMailView.swift in Sources */,
				5B7C93B02B6AD52400410ABE /* CreateUsernameWizard.swift in Sources */,
				C9C2B78229E0735400548B4A /* RelaySubscriptionManager.swift in Sources */,
				3FFB1D9629A6BBEC002A755D /* Collection+SafeSubscript.swift in Sources */,
				A34E439929A522F20057AFCB /* CurrentUser.swift in Sources */,
				C9A0DADD29C689C900466635 /* NosNavigationBar.swift in Sources */,
				3F30020529C1FDD9003D4F8B /* OnboardingStartView.swift in Sources */,
				C936B4592A4C7B7C00DF1EB9 /* Nos.xcdatamodeld in Sources */,
				C987F81A29BA4D0E00B44E7A /* ActionButton.swift in Sources */,
				C9E37E122A1E7EC5003D4B0A /* PreviewContainer.swift in Sources */,
				C9A0DAF829C92F4500466635 /* UNSAPI.swift in Sources */,
				5B79F60B2B98ACA0002DA9BE /* PickYourUsernameSheet.swift in Sources */,
				5BFF66B62A58A8A000AA79DD /* MutesView.swift in Sources */,
				C913DA0A2AEAF52B003BDD6D /* NoteWarningController.swift in Sources */,
				3F30020929C23895003D4F8B /* OnboardingNotOldEnoughView.swift in Sources */,
				03B4E6AE2C125D61006E5F59 /* FileStorageUploadResponseJSON.swift in Sources */,
				5B79F6112B98AD0A002DA9BE /* ExcellentChoiceSheet.swift in Sources */,
				C973AB612A323167002AED16 /* Author+CoreDataProperties.swift in Sources */,
				C9B678E129EEC41000303F33 /* SocialGraphCache.swift in Sources */,
				C93F488D2AC5C30C00900CEC /* NosFormField.swift in Sources */,
				C9DEC06A298965550078B43A /* RelayView.swift in Sources */,
				C99E80CD2A0C2C6400187474 /* PreviewData.swift in Sources */,
				C9A0DAE429C69F0C00466635 /* HighlightedText.swift in Sources */,
				C94D855C2991479900749478 /* NewNoteView.swift in Sources */,
				5B79F6532BA11B08002DA9BE /* WizardSheetDescriptionText.swift in Sources */,
				5B6EB48E29EDBE0E006E750C /* NoteParser.swift in Sources */,
				C9F84C23298DC7B900C6714D /* SettingsView.swift in Sources */,
				5B79F6092B98AC33002DA9BE /* ClaimYourUniqueIdentitySheet.swift in Sources */,
				C973AB652A323167002AED16 /* EventReference+CoreDataProperties.swift in Sources */,
				C973AB632A323167002AED16 /* Relay+CoreDataProperties.swift in Sources */,
				C94FE9F729DB259300019CD3 /* Text+Gradient.swift in Sources */,
				3F170C78299D816200BC8F8B /* AppController.swift in Sources */,
				C9F204672ADEDBA80029A858 /* String+Extra.swift in Sources */,
				C95D68AB299E710F00429F86 /* Color+Hex.swift in Sources */,
				037975EA2C0E695A00ADDF37 /* MockFeatureFlags.swift in Sources */,
				C94A5E182A72C84200B6EC5D /* ReportCategory.swift in Sources */,
				C9A8015E2BD0177D006E29B2 /* ReportPublisher.swift in Sources */,
				C973364F2A7968220012D8B8 /* SetUpUNSBanner.swift in Sources */,
				C9F0BB6B29A503D6000547FC /* PublicKey.swift in Sources */,
				C9EF84CF2C24D63000182B6F /* MockRelayService.swift in Sources */,
				5B79F6192B98B24C002DA9BE /* DeleteUsernameWizard.swift in Sources */,
				C9EE3E602A0538B7008A7491 /* ExpirationTimeButton.swift in Sources */,
				A303AF8329A9153A005DC8FC /* FollowButton.swift in Sources */,
				65D066992BD558690011C5CD /* DirectMessageWrapper.swift in Sources */,
				659B27242BD9CB4500BEA6CC /* VerifiableEvent.swift in Sources */,
				C9C2B77F29E0731600548B4A /* AsyncTimer.swift in Sources */,
				A32B6C7329A6BE9B00653FF5 /* FollowsView.swift in Sources */,
				3F30020D29C382EB003D4F8B /* OnboardingLoginView.swift in Sources */,
				C9A25B3D29F174D200B39534 /* ReadabilityPadding.swift in Sources */,
				C9DFA972299BF9E8006929C1 /* CompactNoteView.swift in Sources */,
				C9AC31AD2A55E0BD00A94E5A /* NotificationViewModel.swift in Sources */,
				0326347A2C10C57A00E489B5 /* FileStorageAPIClient.swift in Sources */,
				C9EE3E632A053910008A7491 /* ExpirationTimeOption.swift in Sources */,
				C9A0DAE029C697A100466635 /* AboutView.swift in Sources */,
				C9E8C1132B081E9C002D46B0 /* UNSNameView.swift in Sources */,
				A351E1A229BA92240009B7F6 /* ProfileEditView.swift in Sources */,
				C9DFA969299BEC33006929C1 /* CardStyle.swift in Sources */,
				C95D68AD299E721700429F86 /* ProfileView.swift in Sources */,
				C942566929B66A2800C4202C /* Date+Elapsed.swift in Sources */,
				5B8C96B029DB2E1100B73AEC /* SearchTextFieldObserver.swift in Sources */,
				C913DA0E2AEB3265003BDD6D /* WarningView.swift in Sources */,
				C9ADB13829928CC30075E7F8 /* String+Hex.swift in Sources */,
				C9F75AD22A02D41E005BBE45 /* ComposerActionBar.swift in Sources */,
				2D06BB9D2AE249D70085F509 /* ThreadRootView.swift in Sources */,
				C9DEBFD2298941000078B43A /* NosApp.swift in Sources */,
				5BFBB28B2BD9D79F002E909F /* URLParser.swift in Sources */,
				C930055F2A6AF8320098CA9E /* LoadingContent.swift in Sources */,
				5B79F6462BA11725002DA9BE /* WizardSheetVStack.swift in Sources */,
				C930E0572BA49DAD002B5776 /* GridPattern.swift in Sources */,
				C9A6C74D2AD98E2A001F9500 /* UNSNameTakenView.swift in Sources */,
				C92F015B2AC4D74E00972489 /* NosTextEditor.swift in Sources */,
				C913DA0C2AEB2EBF003BDD6D /* FetchRequestPublisher.swift in Sources */,
				C973AB5D2A323167002AED16 /* Event+CoreDataProperties.swift in Sources */,
				5B79F64C2BA119AE002DA9BE /* WizardSheetTitleText.swift in Sources */,
				C96877BB2B4EDE510051ED2F /* StoryAvatarView.swift in Sources */,
				C9F84C27298DC98800C6714D /* KeyPair.swift in Sources */,
				5B8C96B629DDD3B200B73AEC /* NoteTextViewRepresentable.swift in Sources */,
				C93EC2F129C337EB0012EE2A /* RelayPicker.swift in Sources */,
				5BBA5E912BADF98E00D57D76 /* AlreadyHaveANIP05View.swift in Sources */,
				C9F0BB6F29A50437000547FC /* NostrConstants.swift in Sources */,
				C96D39272B61B6D200D3D0A1 /* RawNostrID.swift in Sources */,
				C996933E2C11FF0F00A2C70D /* EventObservationView.swift in Sources */,
				5BFF66B12A573F6400AA79DD /* RelayDetailView.swift in Sources */,
				C9F75AD62A041FF7005BBE45 /* ExpirationTimePicker.swift in Sources */,
				C92F015E2AC4D99400972489 /* NosForm.swift in Sources */,
				5B8C96AC29D52AD200B73AEC /* AuthorListView.swift in Sources */,
				C94A5E152A716A6D00B6EC5D /* EditableNoteText.swift in Sources */,
				C9B597652BBC8300002EC76A /* ImagePickerUIViewController.swift in Sources */,
				C9680AD42ACDF57D006C8C93 /* UNSWizardNeedsPaymentView.swift in Sources */,
				C94C4CF32AD993CA00F801CA /* UNSErrorView.swift in Sources */,
				C98CA9042B14FA3D00929141 /* PagedRelaySubscription.swift in Sources */,
				5B0D99032A94090A0039F0C5 /* DoubleTapToPopModifier.swift in Sources */,
				0357299B2BE415E5005FEE85 /* ContentWarningController.swift in Sources */,
				5BFF66B42A58853D00AA79DD /* PublishedEventsView.swift in Sources */,
				C987F85B29BA9ED800B44E7A /* Font.swift in Sources */,
				C94D6D5C2AC5D14400F0F11E /* WizardTextField.swift in Sources */,
				3FB5E651299D28A200386527 /* OnboardingView.swift in Sources */,
				C973AB5F2A323167002AED16 /* AuthorReference+CoreDataProperties.swift in Sources */,
				A3B943CF299AE00100A15A08 /* KeyChain.swift in Sources */,
				C9671D73298DB94C00EE7E12 /* Data+Encoding.swift in Sources */,
				C9646EA129B7A22C007239A4 /* Analytics.swift in Sources */,
				C9A6C74B2AD866A7001F9500 /* UNSSuccessView.swift in Sources */,
				C981E2DB2AC6088900FBF4F6 /* UNSVerifyCodeView.swift in Sources */,
				DC4AB2F62A4475B800D1478A /* AppDelegate.swift in Sources */,
				5B8C96B229DB313300B73AEC /* AuthorCard.swift in Sources */,
				C9A0DADA29C685E500466635 /* SideMenuButton.swift in Sources */,
				C99693402C120CC900A2C70D /* AuthorObservationView.swift in Sources */,
				C93F48902AC5C9C400900CEC /* UNSWizardPhoneView.swift in Sources */,
				A3B943D5299D514800A15A08 /* Follow+CoreDataClass.swift in Sources */,
				C92DF80529C25DE900400561 /* URL+Extensions.swift in Sources */,
				5BE281C12AE2CCB400880466 /* StoryNoteView.swift in Sources */,
				3F60F42929B27D3E000D62C4 /* ThreadView.swift in Sources */,
				C9B678DB29EEBF3B00303F33 /* DependencyInjection.swift in Sources */,
				5B098DC62BDAF73500500A1B /* AttributedString+Links.swift in Sources */,
				65BD8DC42BDAF2C300802039 /* FeaturedAuthorsView.swift in Sources */,
				C95D68A9299E709900429F86 /* LinearGradient+Planetary.swift in Sources */,
				C92F01522AC4D6AB00972489 /* NosFormSection.swift in Sources */,
				C9BCF1C12AC72020009BDE06 /* UNSWizardChooseNameView.swift in Sources */,
				C9A6C7412AD837AD001F9500 /* UNSWizardController.swift in Sources */,
				C97465342A3C95FE0031226F /* RelayPickerToolbarButton.swift in Sources */,
				3F43C47629A9625700E896A0 /* AuthorReference+CoreDataClass.swift in Sources */,
				C9A6C7492AD86271001F9500 /* UNSNewNameView.swift in Sources */,
				C9ADB13D29929B540075E7F8 /* Bech32.swift in Sources */,
				C95D68A1299E6D3E00429F86 /* BioView.swift in Sources */,
				5BE281CA2AE2CCEB00880466 /* HomeTab.swift in Sources */,
				C94D14812A12B3F70014C906 /* SearchBar.swift in Sources */,
				C9A6C7472AD84263001F9500 /* UNSNamePicker.swift in Sources */,
				C93EC2F729C351470012EE2A /* Optional+Unwrap.swift in Sources */,
				A32B6C7829A6C99200653FF5 /* FollowCard.swift in Sources */,
				C92DF80829C25FA900400561 /* SquareImage.swift in Sources */,
				5B29B58E2BEC392B008F6008 /* ActivityPubBadgeView.swift in Sources */,
				C9DEBFD9298941000078B43A /* HomeFeedView.swift in Sources */,
				3F30020729C237AB003D4F8B /* OnboardingAgeVerificationView.swift in Sources */,
				65BD8DC22BDAF2C300802039 /* DiscoverTab.swift in Sources */,
				C931517D29B915AF00934506 /* StaggeredGrid.swift in Sources */,
				65BD8DC32BDAF2C300802039 /* FeaturedAuthorCategory.swift in Sources */,
				C93F045E2B9B7A7000AD5872 /* ReplyPreview.swift in Sources */,
				C97465312A3B89140031226F /* AuthorLabel.swift in Sources */,
				C9C547592A4F1D8C006B0741 /* NosNotification+CoreDataClass.swift in Sources */,
				030AE4292BE3D63C004DEE02 /* FeaturedAuthor.swift in Sources */,
				C9B678E729F01A8500303F33 /* FullscreenProgressView.swift in Sources */,
				C9F0BB6929A5039D000547FC /* Int+Bool.swift in Sources */,
				C90352BA2C1235CD000A5993 /* NosNavigationDestination.swift in Sources */,
				DC5F203F2A6AE24200F8D73F /* ImagePickerButton.swift in Sources */,
				5B79F5EB2B97B5E9002DA9BE /* ConfirmUsernameDeletionSheet.swift in Sources */,
				C9032C2E2BAE31ED001F4EC6 /* ProfileFeedType.swift in Sources */,
				C981E2DD2AC610D600FBF4F6 /* UNSStepImage.swift in Sources */,
				C9CDBBA429A8FA2900C555C7 /* GoldenPostView.swift in Sources */,
				C92F01582AC4D6F700972489 /* NosTextField.swift in Sources */,
				C9C2B77C29E072E400548B4A /* WebSocket+Nos.swift in Sources */,
				C9DEC003298945150078B43A /* String+Lorem.swift in Sources */,
				C97A1C8B29E45B4E009D9E8D /* RawEventController.swift in Sources */,
				C9DEC0632989541F0078B43A /* Bundle+Current.swift in Sources */,
				C93EC2F429C34C860012EE2A /* NSPredicate+Bool.swift in Sources */,
				5B79F6132B98B145002DA9BE /* WizardNavigationStack.swift in Sources */,
				C9F84C1C298DBBF400C6714D /* Data+Sha.swift in Sources */,
				5BE281BE2AE2CCAE00880466 /* StoriesView.swift in Sources */,
				C936B4622A4CB01C00DF1EB9 /* PushNotificationService.swift in Sources */,
				C95D68A6299E6F9E00429F86 /* ProfileHeader.swift in Sources */,
				C9BAB09B2996FBA10003A84E /* EventProcessor.swift in Sources */,
				C9B5C78E2C24AF650070445B /* MockRelaySubscriptionManager.swift in Sources */,
				C960C57129F3236200929990 /* LikeButton.swift in Sources */,
				C97797B9298AA19A0046BD25 /* RelayService.swift in Sources */,
				C99721CB2AEBED26004EBEAB /* String+Empty.swift in Sources */,
				C9C097252C13537900F78EC3 /* DatabaseCleaner.swift in Sources */,
				C959DB762BD01DF4008F3627 /* GiftWrapper.swift in Sources */,
				5B29B5842BEAA0D7008F6008 /* BioSheet.swift in Sources */,
				C93CA0C329AE3A1E00921183 /* JSONEvent.swift in Sources */,
				3FFB1D89299FF37C002A755D /* AvatarView.swift in Sources */,
				65BD8DB92BDAF28200802039 /* CircularFollowButton.swift in Sources */,
				C97A1C8829E45B3C009D9E8D /* RawEventView.swift in Sources */,
				C9DEC04529894BED0078B43A /* Event+CoreDataClass.swift in Sources */,
				CD76865029B6503500085358 /* NoteOptionsButton.swift in Sources */,
				0326346D2C10C2FD00E489B5 /* FileStorageServerInfoResponseJSON.swift in Sources */,
				5BE281C72AE2CCD800880466 /* ReplyButton.swift in Sources */,
				C936B45C2A4C7D6B00DF1EB9 /* UNSWizard.swift in Sources */,
				C9DFA966299BEB96006929C1 /* NoteCard.swift in Sources */,
				C98651102B0BD49200597B68 /* PagedNoteListView.swift in Sources */,
				C9E37E152A1E8143003D4B0A /* ReportTarget.swift in Sources */,
				C9DEBFD4298941000078B43A /* PersistenceController.swift in Sources */,
				5B834F692A83FC7F000C1432 /* ProfileSocialStatsView.swift in Sources */,
				CD09A74629A50F750063464F /* SideMenuContent.swift in Sources */,
				C9DFA971299BF8CD006929C1 /* RepliesView.swift in Sources */,
				C974652E2A3B86600031226F /* NoteCardHeader.swift in Sources */,
				C9CF23172A38A58B00EBEC31 /* ParseQueue.swift in Sources */,
				C98A32272A05795E00E3FA13 /* Task+Timeout.swift in Sources */,
				C9B708BB2A13BE41006C613A /* NoteTextEditor.swift in Sources */,
				C9E37E0F2A1E7C32003D4B0A /* ReportMenu.swift in Sources */,
				C95D68A5299E6E1E00429F86 /* PlaceholderModifier.swift in Sources */,
				C960C57429F3251E00929990 /* RepostButton.swift in Sources */,
				3FFB1D9329A6BBCE002A755D /* EventReference+CoreDataClass.swift in Sources */,
				C973AB5B2A323167002AED16 /* Follow+CoreDataProperties.swift in Sources */,
				C92F01552AC4D6CF00972489 /* BeveledSeparator.swift in Sources */,
				C93EC2FD29C3785C0012EE2A /* View+RoundedCorner.swift in Sources */,
				5B503F622A291A1A0098805A /* JSONRelayMetadata.swift in Sources */,
				C98298332ADD7F9A0096C5B5 /* DeepLinkService.swift in Sources */,
				03F7C4F42C10E05B006FF613 /* URLSessionProtocol.swift in Sources */,
				5B8B77192A1FDA3C004FC675 /* TLV.swift in Sources */,
				CD09A74829A51EFC0063464F /* Router.swift in Sources */,
				2D4010A22AD87DF300F93AD4 /* KnownFollowersView.swift in Sources */,
				CD2CF38E299E67F900332116 /* CardButtonStyle.swift in Sources */,
				A336DD3C299FD78000A0CBA0 /* Filter.swift in Sources */,
				DC2E54C82A700F1400C2CAAB /* UIDevice+Simulator.swift in Sources */,
				C97B288A2C10B07100DC1FC0 /* NosNavigationStack.swift in Sources */,
				C98CA9072B14FBBF00929141 /* PagedNoteDataSource.swift in Sources */,
				C9A0DAEA29C6A34200466635 /* ActivityView.swift in Sources */,
				CD2CF390299E68BE00332116 /* NoteButton.swift in Sources */,
				C96877B92B4EDD110051ED2F /* AuthorStoryCarousel.swift in Sources */,
				C9DC6CBA2C1739AD00E1CFB3 /* View+HandleURLsInRouter.swift in Sources */,
				C93F48932AC5C9CE00900CEC /* UNSWizardIntroView.swift in Sources */,
				5B79F6552BA123D4002DA9BE /* WizardSheetBadgeText.swift in Sources */,
				5BE281C42AE2CCC300880466 /* AuthorStoryView.swift in Sources */,
				C9DEC04D29894BED0078B43A /* Author+CoreDataClass.swift in Sources */,
				C905B0772A619E99009B8A78 /* LinkPreview.swift in Sources */,
				C95D68A7299E6FF000429F86 /* KeyFixture.swift in Sources */,
				C94437E629B0DB83004D8C86 /* NotificationsView.swift in Sources */,
			);
			runOnlyForDeploymentPostprocessing = 0;
		};
		C9DEBFE0298941020078B43A /* Sources */ = {
			isa = PBXSourcesBuildPhase;
			buildActionMask = 2147483647;
			files = (
				03F7C4F32C10DF79006FF613 /* URLSessionProtocol.swift in Sources */,
				0320C1152BFE63DC00C4C080 /* MockRelaySubscriptionManager.swift in Sources */,
				035729CB2BE41770005FEE85 /* ContentWarningController.swift in Sources */,
				CD09A76229A5220E0063464F /* AppController.swift in Sources */,
				037975BE2C0E265E00ADDF37 /* LinkPreview.swift in Sources */,
				C9A0DAF929C92F4500466635 /* UNSAPI.swift in Sources */,
				C97A1C8C29E45B4E009D9E8D /* RawEventController.swift in Sources */,
				CD09A75F29A521FD0063464F /* RelayService.swift in Sources */,
				C9EF84D02C24D63000182B6F /* MockRelayService.swift in Sources */,
				CD09A76029A521FD0063464F /* Filter.swift in Sources */,
				C9B71DC32A9003670031ED9F /* CrashReporting.swift in Sources */,
				5B08A1E12A1FDFF700EB8F2E /* TLV.swift in Sources */,
				C9C2B78329E0735400548B4A /* RelaySubscriptionManager.swift in Sources */,
				C9C2B78029E0731600548B4A /* AsyncTimer.swift in Sources */,
				C96D39282B61B6D200D3D0A1 /* RawNostrID.swift in Sources */,
				C9B678E229EEC41000303F33 /* SocialGraphCache.swift in Sources */,
				C9A8015F2BD0177D006E29B2 /* ReportPublisher.swift in Sources */,
				3AAB61B52B24CD0000717A07 /* Date+ElapsedTests.swift in Sources */,
				C936B45F2A4CAF2B00DF1EB9 /* AppDelegate.swift in Sources */,
				C96D391B2B61AFD500D3D0A1 /* RawNostrIDTests.swift in Sources */,
				035729AD2BE4167E005FEE85 /* EventTests.swift in Sources */,
				035729B32BE4167E005FEE85 /* TLVTests.swift in Sources */,
				C9C2B77D29E072E400548B4A /* WebSocket+Nos.swift in Sources */,
				C973AB642A323167002AED16 /* Relay+CoreDataProperties.swift in Sources */,
				C9EE3E642A053910008A7491 /* ExpirationTimeOption.swift in Sources */,
				65D066AA2BD55E160011C5CD /* DirectMessageWrapper.swift in Sources */,
				C973AB5E2A323167002AED16 /* Event+CoreDataProperties.swift in Sources */,
				C9F64D8D29ED840700563F2B /* LogHelper.swift in Sources */,
				C98298342ADD7F9A0096C5B5 /* DeepLinkService.swift in Sources */,
				CD09A75929A521D20063464F /* Color+Hex.swift in Sources */,
				5B88051D2A2104CC00E21F06 /* SHA256Key.swift in Sources */,
				C9CF23182A38A58B00EBEC31 /* ParseQueue.swift in Sources */,
				037975C72C0E26FC00ADDF37 /* Font.swift in Sources */,
				5B39E64429EDBF8100464830 /* NoteParser.swift in Sources */,
				035729CA2BE4173E005FEE85 /* PreviewData.swift in Sources */,
				C94A5E162A716A6D00B6EC5D /* EditableNoteText.swift in Sources */,
				037975D12C0E341500ADDF37 /* MockFeatureFlags.swift in Sources */,
				5BD08BB22A38E96F00BB926C /* JSONRelayMetadata.swift in Sources */,
				C936B45A2A4C7B7C00DF1EB9 /* Nos.xcdatamodeld in Sources */,
				037975BD2C0E25E200ADDF37 /* FeatureFlags.swift in Sources */,
				C98CA9082B14FD8600929141 /* PagedRelaySubscription.swift in Sources */,
				5B79F5B82B8E71CC002DA9BE /* NamesAPI.swift in Sources */,
				C9F204812AE02D8C0029A858 /* AppDestination.swift in Sources */,
				5B098DC72BDAF77400500A1B /* AttributedString+Links.swift in Sources */,
				035729B02BE4167E005FEE85 /* NoteParserTests.swift in Sources */,
				C9FC1E632B61ACE300A3A6FB /* CoreDataTestCase.swift in Sources */,
				0373CE992C0910250027C856 /* XCTestCase+JSONData.swift in Sources */,
				C9E37E162A1E8143003D4B0A /* ReportTarget.swift in Sources */,
				035729BA2BE416A6005FEE85 /* ReportPublisherTests.swift in Sources */,
				0320C0FB2BFE43A600C4C080 /* RelayServiceTests.swift in Sources */,
				C94A5E192A72C84200B6EC5D /* ReportCategory.swift in Sources */,
				035729AC2BE4167E005FEE85 /* Bech32Tests.swift in Sources */,
				C936B4632A4CB01C00DF1EB9 /* PushNotificationService.swift in Sources */,
				C9C5475A2A4F1D8C006B0741 /* NosNotification+CoreDataClass.swift in Sources */,
				CD09A74929A521210063464F /* Router.swift in Sources */,
				C90B16B82AFED96300CB4B85 /* URLExtensionTests.swift in Sources */,
				C93EC2F829C351470012EE2A /* Optional+Unwrap.swift in Sources */,
				035729BD2BE416BD005FEE85 /* EventObservationTests.swift in Sources */,
				C9C5475C2A4F1D8C006B0741 /* NosNotification+CoreDataProperties.swift in Sources */,
				C9B678DF29EEC35B00303F33 /* Foundation+Sendable.swift in Sources */,
				A3B943D7299D6DB700A15A08 /* Follow+CoreDataClass.swift in Sources */,
				C9ADB13E29929EEF0075E7F8 /* Bech32.swift in Sources */,
				5B098DC92BDAF7CF00500A1B /* NoteParserTests+NIP27.swift in Sources */,
				C9C097262C13537900F78EC3 /* DatabaseCleaner.swift in Sources */,
				C9DEC05A2989509B0078B43A /* PersistenceController.swift in Sources */,
				C9C2B78629E073E300548B4A /* RelaySubscription.swift in Sources */,
				C973AB662A323167002AED16 /* EventReference+CoreDataProperties.swift in Sources */,
				5B098DBC2BDAF6CB00500A1B /* NoteParserTests+NIP08.swift in Sources */,
				C942566A29B66A2800C4202C /* Date+Elapsed.swift in Sources */,
				C99721CC2AEBED26004EBEAB /* String+Empty.swift in Sources */,
				C93CA0C429AE3A1E00921183 /* JSONEvent.swift in Sources */,
				C9DEC04629894BED0078B43A /* Event+CoreDataClass.swift in Sources */,
				035729A02BE41653005FEE85 /* SocialGraphTests.swift in Sources */,
				037975BC2C0E258E00ADDF37 /* CompactNoteView.swift in Sources */,
				A32B6C7129A672BC00653FF5 /* CurrentUser.swift in Sources */,
				C98A32282A05795E00E3FA13 /* Task+Timeout.swift in Sources */,
				035729B12BE4167E005FEE85 /* ReportTests.swift in Sources */,
				C973AB602A323167002AED16 /* AuthorReference+CoreDataProperties.swift in Sources */,
				5BE281CD2AE2CD4700880466 /* AvatarView.swift in Sources */,
				C9F84C1A298DBB6300C6714D /* Data+Encoding.swift in Sources */,
				C9DEC0642989541F0078B43A /* Bundle+Current.swift in Sources */,
				C9ADB13629928AF00075E7F8 /* KeyPair.swift in Sources */,
				3FFB1D9729A6BBEC002A755D /* Collection+SafeSubscript.swift in Sources */,
				0357299F2BE41653005FEE85 /* ContentWarningControllerTests.swift in Sources */,
				035729B22BE4167E005FEE85 /* SHA256KeyTests.swift in Sources */,
				0326346E2C10C2FD00E489B5 /* FileStorageServerInfoResponseJSON.swift in Sources */,
				0326346B2C10C1D800E489B5 /* FileStorageServerInfoResponseJSONTests.swift in Sources */,
				C9A6C7422AD837AD001F9500 /* UNSWizardController.swift in Sources */,
				0350F1212C0A490E0024CC15 /* EventProcessorIntegrationTests.swift in Sources */,
				0326347B2C10C57A00E489B5 /* FileStorageAPIClient.swift in Sources */,
				C9B678DC29EEBF3B00303F33 /* DependencyInjection.swift in Sources */,
				C9F0BB6D29A503D9000547FC /* Int+Bool.swift in Sources */,
				C9C097232C13534800F78EC3 /* DatabaseCleanerTests.swift in Sources */,
				DC08FF812A7969C5009F87D1 /* UIDevice+Simulator.swift in Sources */,
				5BFBB2962BD9D824002E909F /* URLParser.swift in Sources */,
				C959DB772BD01DF4008F3627 /* GiftWrapper.swift in Sources */,
				C9C9444229F6F0E2002F2C7A /* XCTest+Eventually.swift in Sources */,
				5BD25E592C192BBC005CF884 /* NoteParserTests+Parse.swift in Sources */,
				3FFF3BD029A9645F00DD0B72 /* AuthorReference+CoreDataClass.swift in Sources */,
				035729B82BE416A6005FEE85 /* DirectMessageWrapperTests.swift in Sources */,
				C9F0BB6C29A503D6000547FC /* PublicKey.swift in Sources */,
				C9DEC06F2989668E0078B43A /* Relay+CoreDataClass.swift in Sources */,
				C9ADB13F29929F1F0075E7F8 /* String+Hex.swift in Sources */,
				C973AB622A323167002AED16 /* Author+CoreDataProperties.swift in Sources */,
				C93EC2F529C34C860012EE2A /* NSPredicate+Bool.swift in Sources */,
				C9DEC05B298950A90078B43A /* String+Lorem.swift in Sources */,
				C9F84C1D298DBC6100C6714D /* Data+Sha.swift in Sources */,
				C9F0BB7029A50437000547FC /* NostrConstants.swift in Sources */,
				03B4E6AF2C125D61006E5F59 /* FileStorageUploadResponseJSON.swift in Sources */,
				A3B943D8299D758F00A15A08 /* KeyChain.swift in Sources */,
				035729B92BE416A6005FEE85 /* GiftWrapperTests.swift in Sources */,
				032634702C10C40B00E489B5 /* NostrBuildAPIClientTests.swift in Sources */,
				C9646EAA29B7A506007239A4 /* Analytics.swift in Sources */,
				035729AF2BE4167E005FEE85 /* KeyPairTests.swift in Sources */,
				035729AE2BE4167E005FEE85 /* FollowTests.swift in Sources */,
				5BFBB2952BD9D7EB002E909F /* URLParserTests.swift in Sources */,
				C91400252B2A3ABF009B13B4 /* SQLiteStoreTestCase.swift in Sources */,
				C9DEC04E29894BED0078B43A /* Author+CoreDataClass.swift in Sources */,
				C9ADB14229951CB10075E7F8 /* NSManagedObject+Nos.swift in Sources */,
				035729AB2BE4167E005FEE85 /* AuthorTests.swift in Sources */,
				03B4E6AC2C125D13006E5F59 /* FileStorageUploadResponseJSONTests.swift in Sources */,
				C92DF80629C25DE900400561 /* URL+Extensions.swift in Sources */,
				C9BAB09C2996FBA10003A84E /* EventProcessor.swift in Sources */,
				C992B32B2B3613CC00704A9C /* SubscriptionCancellable.swift in Sources */,
				C973AB5C2A323167002AED16 /* Follow+CoreDataProperties.swift in Sources */,
				037975BB2C0E24D200ADDF37 /* CompactNoteViewTests.swift in Sources */,
				659B27312BD9D6FE00BEA6CC /* VerifiableEvent.swift in Sources */,
				C90352BB2C1235CD000A5993 /* NosNavigationDestination.swift in Sources */,
				C93005602A6AF8320098CA9E /* LoadingContent.swift in Sources */,
				C97A1C8F29E58EC7009D9E8D /* NSManagedObjectContext+Nos.swift in Sources */,
				C9ADB135299288230075E7F8 /* KeyFixture.swift in Sources */,
				C9C547552A4F1CDB006B0741 /* SearchController.swift in Sources */,
				3FFB1D9429A6BBCE002A755D /* EventReference+CoreDataClass.swift in Sources */,
				C9BD919B2B61C4FB00FDA083 /* RawNostrID+Random.swift in Sources */,
				C9A6C7452AD83FB0001F9500 /* NotificationViewModel.swift in Sources */,
			);
			runOnlyForDeploymentPostprocessing = 0;
		};
/* End PBXSourcesBuildPhase section */

/* Begin PBXTargetDependency section */
		3AD3185D2B294E9000026B07 /* PBXTargetDependency */ = {
			isa = PBXTargetDependency;
			productRef = 3AD3185C2B294E9000026B07 /* XCStringsToolPlugin */;
		};
		3AEABEF32B2BF806001BC933 /* PBXTargetDependency */ = {
			isa = PBXTargetDependency;
			productRef = 3AEABEF22B2BF806001BC933 /* XCStringsToolPlugin */;
		};
		C90862C229E9804B00C35A71 /* PBXTargetDependency */ = {
			isa = PBXTargetDependency;
			target = C9DEBFCD298941000078B43A /* Nos */;
			targetProxy = C90862C129E9804B00C35A71 /* PBXContainerItemProxy */;
		};
		C9A6C7442AD83F7A001F9500 /* PBXTargetDependency */ = {
			isa = PBXTargetDependency;
			productRef = C9A6C7432AD83F7A001F9500 /* SwiftGenPlugin */;
		};
		C9D573402AB24A3700E06BB4 /* PBXTargetDependency */ = {
			isa = PBXTargetDependency;
			productRef = C9D5733F2AB24A3700E06BB4 /* SwiftGenPlugin */;
		};
		C9DEBFE6298941020078B43A /* PBXTargetDependency */ = {
			isa = PBXTargetDependency;
			target = C9DEBFCD298941000078B43A /* Nos */;
			targetProxy = C9DEBFE5298941020078B43A /* PBXContainerItemProxy */;
		};
/* End PBXTargetDependency section */

/* Begin XCBuildConfiguration section */
		5B7888CB2B5A0FB800B6761F /* Staging */ = {
			isa = XCBuildConfiguration;
			buildSettings = {
				ALWAYS_SEARCH_USER_PATHS = NO;
				ASSETCATALOG_COMPILER_GENERATE_SWIFT_ASSET_SYMBOL_EXTENSIONS = YES;
				CLANG_ANALYZER_LOCALIZABILITY_NONLOCALIZED = YES;
				CLANG_ANALYZER_NONNULL = YES;
				CLANG_ANALYZER_NUMBER_OBJECT_CONVERSION = YES_AGGRESSIVE;
				CLANG_CXX_LANGUAGE_STANDARD = "gnu++20";
				CLANG_ENABLE_MODULES = YES;
				CLANG_ENABLE_OBJC_ARC = YES;
				CLANG_ENABLE_OBJC_WEAK = YES;
				CLANG_WARN_BLOCK_CAPTURE_AUTORELEASING = YES;
				CLANG_WARN_BOOL_CONVERSION = YES;
				CLANG_WARN_COMMA = YES;
				CLANG_WARN_CONSTANT_CONVERSION = YES;
				CLANG_WARN_DEPRECATED_OBJC_IMPLEMENTATIONS = YES;
				CLANG_WARN_DIRECT_OBJC_ISA_USAGE = YES_ERROR;
				CLANG_WARN_DOCUMENTATION_COMMENTS = YES;
				CLANG_WARN_EMPTY_BODY = YES;
				CLANG_WARN_ENUM_CONVERSION = YES;
				CLANG_WARN_INFINITE_RECURSION = YES;
				CLANG_WARN_INT_CONVERSION = YES;
				CLANG_WARN_NON_LITERAL_NULL_CONVERSION = YES;
				CLANG_WARN_OBJC_IMPLICIT_RETAIN_SELF = YES;
				CLANG_WARN_OBJC_LITERAL_CONVERSION = YES;
				CLANG_WARN_OBJC_ROOT_CLASS = YES_ERROR;
				CLANG_WARN_QUOTED_INCLUDE_IN_FRAMEWORK_HEADER = YES;
				CLANG_WARN_RANGE_LOOP_ANALYSIS = YES;
				CLANG_WARN_STRICT_PROTOTYPES = YES;
				CLANG_WARN_SUSPICIOUS_MOVE = YES;
				CLANG_WARN_UNGUARDED_AVAILABILITY = YES_AGGRESSIVE;
				CLANG_WARN_UNREACHABLE_CODE = YES;
				CLANG_WARN__DUPLICATE_METHOD_MATCH = YES;
				COPY_PHASE_STRIP = NO;
				DEAD_CODE_STRIPPING = YES;
				DEBUG_INFORMATION_FORMAT = "dwarf-with-dsym";
				ENABLE_NS_ASSERTIONS = NO;
				ENABLE_STRICT_OBJC_MSGSEND = YES;
				ENABLE_USER_SCRIPT_SANDBOXING = YES;
				GCC_C_LANGUAGE_STANDARD = gnu11;
				GCC_NO_COMMON_BLOCKS = YES;
				GCC_OPTIMIZATION_LEVEL = s;
				GCC_WARN_64_TO_32_BIT_CONVERSION = YES;
				GCC_WARN_ABOUT_RETURN_TYPE = YES_ERROR;
				GCC_WARN_UNDECLARED_SELECTOR = YES;
				GCC_WARN_UNINITIALIZED_AUTOS = YES_AGGRESSIVE;
				GCC_WARN_UNUSED_FUNCTION = YES;
				GCC_WARN_UNUSED_VARIABLE = YES;
				IPHONEOS_DEPLOYMENT_TARGET = 17.0;
				MACOSX_DEPLOYMENT_TARGET = 13.3;
				MTL_ENABLE_DEBUG_INFO = NO;
				MTL_FAST_MATH = YES;
				SWIFT_COMPILATION_MODE = wholemodule;
				SWIFT_OPTIMIZATION_LEVEL = "-O";
			};
			name = Staging;
		};
		5B7888CC2B5A0FB800B6761F /* Staging */ = {
			isa = XCBuildConfiguration;
			baseConfigurationReference = C94D39212ABDDDFE0019C4D5 /* Secrets.xcconfig */;
			buildSettings = {
				ASSETCATALOG_COMPILER_APPICON_NAME = AppIconStaging;
				ASSETCATALOG_COMPILER_GENERATE_ASSET_SYMBOLS = NO;
				ASSETCATALOG_COMPILER_GLOBAL_ACCENT_COLOR_NAME = accent;
				CODE_SIGN_ENTITLEMENTS = Nos/NosStaging.entitlements;
				CODE_SIGN_IDENTITY = "Apple Distribution: Verse Communications, Inc. (GZCZBKH7MY)";
				CODE_SIGN_STYLE = Manual;
				CURRENT_PROJECT_VERSION = 224;
				DEAD_CODE_STRIPPING = YES;
				DEVELOPMENT_ASSET_PATHS = "\"Nos/Views/Preview Content\"";
				DEVELOPMENT_TEAM = "";
				"DEVELOPMENT_TEAM[sdk=iphoneos*]" = GZCZBKH7MY;
				ENABLE_HARDENED_RUNTIME = YES;
				ENABLE_PREVIEWS = YES;
				ENABLE_USER_SCRIPT_SANDBOXING = NO;
				GCC_PREPROCESSOR_DEFINITIONS = "STAGING=1";
				GENERATE_INFOPLIST_FILE = YES;
				INFOPLIST_FILE = Nos/Info.plist;
				INFOPLIST_KEY_CFBundleDisplayName = "Nos Staging";
				INFOPLIST_KEY_NSCameraUsageDescription = "Nos can access camera to allow users to post photos directly.";
				"INFOPLIST_KEY_UIApplicationSceneManifest_Generation[sdk=iphoneos*]" = YES;
				"INFOPLIST_KEY_UIApplicationSceneManifest_Generation[sdk=iphonesimulator*]" = YES;
				"INFOPLIST_KEY_UIApplicationSupportsIndirectInputEvents[sdk=iphoneos*]" = YES;
				"INFOPLIST_KEY_UIApplicationSupportsIndirectInputEvents[sdk=iphonesimulator*]" = YES;
				"INFOPLIST_KEY_UILaunchScreen_Generation[sdk=iphoneos*]" = YES;
				"INFOPLIST_KEY_UILaunchScreen_Generation[sdk=iphonesimulator*]" = YES;
				INFOPLIST_KEY_UILaunchStoryboardName = "Launch Screen.storyboard";
				"INFOPLIST_KEY_UIStatusBarStyle[sdk=iphoneos*]" = UIStatusBarStyleDefault;
				"INFOPLIST_KEY_UIStatusBarStyle[sdk=iphonesimulator*]" = UIStatusBarStyleDefault;
				INFOPLIST_KEY_UISupportedInterfaceOrientations_iPad = "UIInterfaceOrientationPortrait UIInterfaceOrientationPortraitUpsideDown UIInterfaceOrientationLandscapeLeft UIInterfaceOrientationLandscapeRight";
				INFOPLIST_KEY_UISupportedInterfaceOrientations_iPhone = "UIInterfaceOrientationPortrait UIInterfaceOrientationLandscapeLeft UIInterfaceOrientationLandscapeRight";
				INFOPLIST_KEY_UIUserInterfaceStyle = Dark;
				IPHONEOS_DEPLOYMENT_TARGET = 17.0;
				LD_RUNPATH_SEARCH_PATHS = "@executable_path/Frameworks";
				"LD_RUNPATH_SEARCH_PATHS[sdk=macosx*]" = "@executable_path/../Frameworks";
				LOCALIZATION_PREFERS_STRING_CATALOGS = YES;
				LOCALIZED_STRING_SWIFTUI_SUPPORT = NO;
				MACOSX_DEPLOYMENT_TARGET = 13.3;
				MARKETING_VERSION = 0.1.18;
				PRODUCT_BUNDLE_IDENTIFIER = "com.verse.Nos-staging";
				PRODUCT_NAME = "$(TARGET_NAME) Staging";
				PROVISIONING_PROFILE_SPECIFIER = "";
				"PROVISIONING_PROFILE_SPECIFIER[sdk=iphoneos*]" = "match AppStore com.verse.Nos-staging";
				SCHEME_PREFIX = "nos-staging";
				SDKROOT = auto;
				SUPPORTED_PLATFORMS = "iphoneos iphonesimulator";
				SUPPORTS_MACCATALYST = NO;
				SUPPORTS_MAC_DESIGNED_FOR_IPHONE_IPAD = YES;
				SWIFT_ACTIVE_COMPILATION_CONDITIONS = STAGING;
				SWIFT_EMIT_LOC_STRINGS = NO;
				SWIFT_VERSION = 5.0;
				TARGETED_DEVICE_FAMILY = "1,2";
			};
			name = Staging;
		};
		5B7888CD2B5A0FB800B6761F /* Staging */ = {
			isa = XCBuildConfiguration;
			buildSettings = {
				ALWAYS_EMBED_SWIFT_STANDARD_LIBRARIES = YES;
				CODE_SIGN_STYLE = Automatic;
				CURRENT_PROJECT_VERSION = 224;
				DEAD_CODE_STRIPPING = YES;
				DEVELOPMENT_TEAM = GZCZBKH7MY;
				GENERATE_INFOPLIST_FILE = YES;
				HEADER_SEARCH_PATHS = "";
				INFOPLIST_FILE = NosTests/Info.plist;
				IPHONEOS_DEPLOYMENT_TARGET = 17.0;
				LOCALIZATION_PREFERS_STRING_CATALOGS = YES;
				LOCALIZED_STRING_SWIFTUI_SUPPORT = NO;
				MACOSX_DEPLOYMENT_TARGET = 13.1;
				MARKETING_VERSION = 1.0;
				PRODUCT_BUNDLE_IDENTIFIER = com.verse.NosTests;
				PRODUCT_NAME = "$(TARGET_NAME)";
				SDKROOT = auto;
				SUPPORTED_PLATFORMS = "iphoneos iphonesimulator macosx";
				SWIFT_EMIT_LOC_STRINGS = NO;
				SWIFT_VERSION = 5.0;
				TARGETED_DEVICE_FAMILY = "1,2";
			};
			name = Staging;
		};
		5B7888CF2B5A0FB800B6761F /* Staging */ = {
			isa = XCBuildConfiguration;
			buildSettings = {
				CODE_SIGN_STYLE = Automatic;
				CURRENT_PROJECT_VERSION = 224;
				DEVELOPMENT_TEAM = GZCZBKH7MY;
				GENERATE_INFOPLIST_FILE = YES;
				IPHONEOS_DEPLOYMENT_TARGET = 16.2;
				MARKETING_VERSION = 1.0;
				PRODUCT_BUNDLE_IDENTIFIER = com.verse.NosPerformanceTests;
				PRODUCT_NAME = "$(TARGET_NAME)";
				SDKROOT = iphoneos;
				SWIFT_EMIT_LOC_STRINGS = NO;
				SWIFT_VERSION = 5.0;
				TARGETED_DEVICE_FAMILY = "1,2";
				TEST_TARGET_NAME = Nos;
				VALIDATE_PRODUCT = YES;
			};
			name = Staging;
		};
		5BE460712BAB3028004B83ED /* Dev */ = {
			isa = XCBuildConfiguration;
			buildSettings = {
				ALWAYS_SEARCH_USER_PATHS = NO;
				ASSETCATALOG_COMPILER_GENERATE_SWIFT_ASSET_SYMBOL_EXTENSIONS = YES;
				CLANG_ANALYZER_LOCALIZABILITY_NONLOCALIZED = YES;
				CLANG_ANALYZER_NONNULL = YES;
				CLANG_ANALYZER_NUMBER_OBJECT_CONVERSION = YES_AGGRESSIVE;
				CLANG_CXX_LANGUAGE_STANDARD = "gnu++20";
				CLANG_ENABLE_MODULES = YES;
				CLANG_ENABLE_OBJC_ARC = YES;
				CLANG_ENABLE_OBJC_WEAK = YES;
				CLANG_WARN_BLOCK_CAPTURE_AUTORELEASING = YES;
				CLANG_WARN_BOOL_CONVERSION = YES;
				CLANG_WARN_COMMA = YES;
				CLANG_WARN_CONSTANT_CONVERSION = YES;
				CLANG_WARN_DEPRECATED_OBJC_IMPLEMENTATIONS = YES;
				CLANG_WARN_DIRECT_OBJC_ISA_USAGE = YES_ERROR;
				CLANG_WARN_DOCUMENTATION_COMMENTS = YES;
				CLANG_WARN_EMPTY_BODY = YES;
				CLANG_WARN_ENUM_CONVERSION = YES;
				CLANG_WARN_INFINITE_RECURSION = YES;
				CLANG_WARN_INT_CONVERSION = YES;
				CLANG_WARN_NON_LITERAL_NULL_CONVERSION = YES;
				CLANG_WARN_OBJC_IMPLICIT_RETAIN_SELF = YES;
				CLANG_WARN_OBJC_LITERAL_CONVERSION = YES;
				CLANG_WARN_OBJC_ROOT_CLASS = YES_ERROR;
				CLANG_WARN_QUOTED_INCLUDE_IN_FRAMEWORK_HEADER = YES;
				CLANG_WARN_RANGE_LOOP_ANALYSIS = YES;
				CLANG_WARN_STRICT_PROTOTYPES = YES;
				CLANG_WARN_SUSPICIOUS_MOVE = YES;
				CLANG_WARN_UNGUARDED_AVAILABILITY = YES_AGGRESSIVE;
				CLANG_WARN_UNREACHABLE_CODE = YES;
				CLANG_WARN__DUPLICATE_METHOD_MATCH = YES;
				COPY_PHASE_STRIP = NO;
				DEAD_CODE_STRIPPING = YES;
				DEBUG_INFORMATION_FORMAT = dwarf;
				ENABLE_STRICT_OBJC_MSGSEND = YES;
				ENABLE_TESTABILITY = YES;
				ENABLE_USER_SCRIPT_SANDBOXING = YES;
				GCC_C_LANGUAGE_STANDARD = gnu11;
				GCC_DYNAMIC_NO_PIC = NO;
				GCC_NO_COMMON_BLOCKS = YES;
				GCC_OPTIMIZATION_LEVEL = 0;
				GCC_PREPROCESSOR_DEFINITIONS = (
					"DEBUG=1",
					"$(inherited)",
				);
				GCC_WARN_64_TO_32_BIT_CONVERSION = YES;
				GCC_WARN_ABOUT_RETURN_TYPE = YES_ERROR;
				GCC_WARN_UNDECLARED_SELECTOR = YES;
				GCC_WARN_UNINITIALIZED_AUTOS = YES_AGGRESSIVE;
				GCC_WARN_UNUSED_FUNCTION = YES;
				GCC_WARN_UNUSED_VARIABLE = YES;
				IPHONEOS_DEPLOYMENT_TARGET = 17.0;
				MACOSX_DEPLOYMENT_TARGET = 13.3;
				MTL_ENABLE_DEBUG_INFO = INCLUDE_SOURCE;
				MTL_FAST_MATH = YES;
				ONLY_ACTIVE_ARCH = YES;
				SWIFT_ACTIVE_COMPILATION_CONDITIONS = DEBUG;
				SWIFT_OPTIMIZATION_LEVEL = "-Onone";
			};
			name = Dev;
		};
		5BE460722BAB3028004B83ED /* Dev */ = {
			isa = XCBuildConfiguration;
			baseConfigurationReference = C94D39212ABDDDFE0019C4D5 /* Secrets.xcconfig */;
			buildSettings = {
				ASSETCATALOG_COMPILER_APPICON_NAME = AppIconDev;
				ASSETCATALOG_COMPILER_GENERATE_ASSET_SYMBOLS = NO;
				ASSETCATALOG_COMPILER_GLOBAL_ACCENT_COLOR_NAME = accent;
				CODE_SIGN_ENTITLEMENTS = Nos/NosDev.entitlements;
				CODE_SIGN_IDENTITY = "Apple Development";
				CODE_SIGN_STYLE = Automatic;
				CURRENT_PROJECT_VERSION = 224;
				DEAD_CODE_STRIPPING = YES;
				DEVELOPMENT_ASSET_PATHS = "\"Nos/Views/Preview Content\"";
				DEVELOPMENT_TEAM = GZCZBKH7MY;
				ENABLE_HARDENED_RUNTIME = YES;
				ENABLE_PREVIEWS = YES;
				ENABLE_USER_SCRIPT_SANDBOXING = NO;
				GCC_OPTIMIZATION_LEVEL = 0;
				GCC_PREPROCESSOR_DEFINITIONS = (
					"DEV=1",
					"$(inherited)",
				);
				GENERATE_INFOPLIST_FILE = YES;
				INFOPLIST_FILE = Nos/Info.plist;
				INFOPLIST_KEY_CFBundleDisplayName = "Nos Dev";
				INFOPLIST_KEY_NSCameraUsageDescription = "Nos can access camera to allow users to post photos directly.";
				"INFOPLIST_KEY_UIApplicationSceneManifest_Generation[sdk=iphoneos*]" = YES;
				"INFOPLIST_KEY_UIApplicationSceneManifest_Generation[sdk=iphonesimulator*]" = YES;
				"INFOPLIST_KEY_UIApplicationSupportsIndirectInputEvents[sdk=iphoneos*]" = YES;
				"INFOPLIST_KEY_UIApplicationSupportsIndirectInputEvents[sdk=iphonesimulator*]" = YES;
				"INFOPLIST_KEY_UILaunchScreen_Generation[sdk=iphoneos*]" = YES;
				"INFOPLIST_KEY_UILaunchScreen_Generation[sdk=iphonesimulator*]" = YES;
				INFOPLIST_KEY_UILaunchStoryboardName = "Launch Screen.storyboard";
				"INFOPLIST_KEY_UIStatusBarStyle[sdk=iphoneos*]" = UIStatusBarStyleDefault;
				"INFOPLIST_KEY_UIStatusBarStyle[sdk=iphonesimulator*]" = UIStatusBarStyleDefault;
				INFOPLIST_KEY_UISupportedInterfaceOrientations_iPad = "UIInterfaceOrientationPortrait UIInterfaceOrientationPortraitUpsideDown UIInterfaceOrientationLandscapeLeft UIInterfaceOrientationLandscapeRight";
				INFOPLIST_KEY_UISupportedInterfaceOrientations_iPhone = "UIInterfaceOrientationPortrait UIInterfaceOrientationLandscapeLeft UIInterfaceOrientationLandscapeRight";
				INFOPLIST_KEY_UIUserInterfaceStyle = Dark;
				IPHONEOS_DEPLOYMENT_TARGET = 17.0;
				LD_RUNPATH_SEARCH_PATHS = "@executable_path/Frameworks";
				"LD_RUNPATH_SEARCH_PATHS[sdk=macosx*]" = "@executable_path/../Frameworks";
				LOCALIZATION_PREFERS_STRING_CATALOGS = YES;
				LOCALIZED_STRING_SWIFTUI_SUPPORT = NO;
				MACOSX_DEPLOYMENT_TARGET = 13.3;
				MARKETING_VERSION = 0.1.18;
				PRODUCT_BUNDLE_IDENTIFIER = "com.verse.Nos-dev";
				PRODUCT_NAME = "$(TARGET_NAME) Dev";
				PROVISIONING_PROFILE_SPECIFIER = "";
				SCHEME_PREFIX = "nos-dev";
				SDKROOT = auto;
				SUPPORTED_PLATFORMS = "iphoneos iphonesimulator";
				SUPPORTS_MACCATALYST = NO;
				SUPPORTS_MAC_DESIGNED_FOR_IPHONE_IPAD = YES;
				SWIFT_ACTIVE_COMPILATION_CONDITIONS = "DEBUG DEV";
				SWIFT_EMIT_LOC_STRINGS = NO;
				SWIFT_OPTIMIZATION_LEVEL = "-Onone";
				SWIFT_VERSION = 5.0;
				TARGETED_DEVICE_FAMILY = "1,2";
			};
			name = Dev;
		};
		5BE460732BAB3028004B83ED /* Dev */ = {
			isa = XCBuildConfiguration;
			buildSettings = {
				ALWAYS_EMBED_SWIFT_STANDARD_LIBRARIES = YES;
				CODE_SIGN_STYLE = Automatic;
				CURRENT_PROJECT_VERSION = 224;
				DEAD_CODE_STRIPPING = YES;
				DEVELOPMENT_TEAM = GZCZBKH7MY;
				GCC_OPTIMIZATION_LEVEL = 0;
				GENERATE_INFOPLIST_FILE = YES;
				HEADER_SEARCH_PATHS = "";
				INFOPLIST_FILE = NosTests/Info.plist;
				IPHONEOS_DEPLOYMENT_TARGET = 17.0;
				LOCALIZATION_PREFERS_STRING_CATALOGS = YES;
				LOCALIZED_STRING_SWIFTUI_SUPPORT = NO;
				MACOSX_DEPLOYMENT_TARGET = 13.1;
				MARKETING_VERSION = 1.0;
				PRODUCT_BUNDLE_IDENTIFIER = com.verse.NosTests;
				PRODUCT_NAME = "$(TARGET_NAME)";
				SDKROOT = auto;
				SUPPORTED_PLATFORMS = "iphoneos iphonesimulator macosx";
				SWIFT_EMIT_LOC_STRINGS = NO;
				SWIFT_OPTIMIZATION_LEVEL = "-Onone";
				SWIFT_VERSION = 5.0;
				TARGETED_DEVICE_FAMILY = "1,2";
			};
			name = Dev;
		};
		5BE460752BAB3028004B83ED /* Dev */ = {
			isa = XCBuildConfiguration;
			buildSettings = {
				CODE_SIGN_STYLE = Automatic;
				CURRENT_PROJECT_VERSION = 224;
				DEVELOPMENT_TEAM = GZCZBKH7MY;
				GCC_OPTIMIZATION_LEVEL = s;
				GENERATE_INFOPLIST_FILE = YES;
				IPHONEOS_DEPLOYMENT_TARGET = 16.2;
				MARKETING_VERSION = 1.0;
				PRODUCT_BUNDLE_IDENTIFIER = com.verse.NosPerformanceTests;
				PRODUCT_NAME = "$(TARGET_NAME)";
				SDKROOT = iphoneos;
				SWIFT_EMIT_LOC_STRINGS = NO;
				SWIFT_OPTIMIZATION_LEVEL = "-O";
				SWIFT_VERSION = 5.0;
				TARGETED_DEVICE_FAMILY = "1,2";
				TEST_TARGET_NAME = Nos;
			};
			name = Dev;
		};
		C90862C429E9804B00C35A71 /* Debug */ = {
			isa = XCBuildConfiguration;
			buildSettings = {
				CODE_SIGN_STYLE = Automatic;
				CURRENT_PROJECT_VERSION = 224;
				DEVELOPMENT_TEAM = GZCZBKH7MY;
				GCC_OPTIMIZATION_LEVEL = s;
				GENERATE_INFOPLIST_FILE = YES;
				IPHONEOS_DEPLOYMENT_TARGET = 16.2;
				MARKETING_VERSION = 1.0;
				PRODUCT_BUNDLE_IDENTIFIER = com.verse.NosPerformanceTests;
				PRODUCT_NAME = "$(TARGET_NAME)";
				SDKROOT = iphoneos;
				SWIFT_EMIT_LOC_STRINGS = NO;
				SWIFT_OPTIMIZATION_LEVEL = "-O";
				SWIFT_VERSION = 5.0;
				TARGETED_DEVICE_FAMILY = "1,2";
				TEST_TARGET_NAME = Nos;
			};
			name = Debug;
		};
		C90862C529E9804B00C35A71 /* Release */ = {
			isa = XCBuildConfiguration;
			buildSettings = {
				CODE_SIGN_STYLE = Automatic;
				CURRENT_PROJECT_VERSION = 224;
				DEVELOPMENT_TEAM = GZCZBKH7MY;
				GENERATE_INFOPLIST_FILE = YES;
				IPHONEOS_DEPLOYMENT_TARGET = 16.2;
				MARKETING_VERSION = 1.0;
				PRODUCT_BUNDLE_IDENTIFIER = com.verse.NosPerformanceTests;
				PRODUCT_NAME = "$(TARGET_NAME)";
				SDKROOT = iphoneos;
				SWIFT_EMIT_LOC_STRINGS = NO;
				SWIFT_VERSION = 5.0;
				TARGETED_DEVICE_FAMILY = "1,2";
				TEST_TARGET_NAME = Nos;
				VALIDATE_PRODUCT = YES;
			};
			name = Release;
		};
		C9DEBFF6298941020078B43A /* Debug */ = {
			isa = XCBuildConfiguration;
			buildSettings = {
				ALWAYS_SEARCH_USER_PATHS = NO;
				ASSETCATALOG_COMPILER_GENERATE_SWIFT_ASSET_SYMBOL_EXTENSIONS = YES;
				CLANG_ANALYZER_LOCALIZABILITY_NONLOCALIZED = YES;
				CLANG_ANALYZER_NONNULL = YES;
				CLANG_ANALYZER_NUMBER_OBJECT_CONVERSION = YES_AGGRESSIVE;
				CLANG_CXX_LANGUAGE_STANDARD = "gnu++20";
				CLANG_ENABLE_MODULES = YES;
				CLANG_ENABLE_OBJC_ARC = YES;
				CLANG_ENABLE_OBJC_WEAK = YES;
				CLANG_WARN_BLOCK_CAPTURE_AUTORELEASING = YES;
				CLANG_WARN_BOOL_CONVERSION = YES;
				CLANG_WARN_COMMA = YES;
				CLANG_WARN_CONSTANT_CONVERSION = YES;
				CLANG_WARN_DEPRECATED_OBJC_IMPLEMENTATIONS = YES;
				CLANG_WARN_DIRECT_OBJC_ISA_USAGE = YES_ERROR;
				CLANG_WARN_DOCUMENTATION_COMMENTS = YES;
				CLANG_WARN_EMPTY_BODY = YES;
				CLANG_WARN_ENUM_CONVERSION = YES;
				CLANG_WARN_INFINITE_RECURSION = YES;
				CLANG_WARN_INT_CONVERSION = YES;
				CLANG_WARN_NON_LITERAL_NULL_CONVERSION = YES;
				CLANG_WARN_OBJC_IMPLICIT_RETAIN_SELF = YES;
				CLANG_WARN_OBJC_LITERAL_CONVERSION = YES;
				CLANG_WARN_OBJC_ROOT_CLASS = YES_ERROR;
				CLANG_WARN_QUOTED_INCLUDE_IN_FRAMEWORK_HEADER = YES;
				CLANG_WARN_RANGE_LOOP_ANALYSIS = YES;
				CLANG_WARN_STRICT_PROTOTYPES = YES;
				CLANG_WARN_SUSPICIOUS_MOVE = YES;
				CLANG_WARN_UNGUARDED_AVAILABILITY = YES_AGGRESSIVE;
				CLANG_WARN_UNREACHABLE_CODE = YES;
				CLANG_WARN__DUPLICATE_METHOD_MATCH = YES;
				COPY_PHASE_STRIP = NO;
				DEAD_CODE_STRIPPING = YES;
				DEBUG_INFORMATION_FORMAT = dwarf;
				ENABLE_STRICT_OBJC_MSGSEND = YES;
				ENABLE_TESTABILITY = YES;
				ENABLE_USER_SCRIPT_SANDBOXING = YES;
				GCC_C_LANGUAGE_STANDARD = gnu11;
				GCC_DYNAMIC_NO_PIC = NO;
				GCC_NO_COMMON_BLOCKS = YES;
				GCC_OPTIMIZATION_LEVEL = 0;
				GCC_PREPROCESSOR_DEFINITIONS = (
					"DEBUG=1",
					"$(inherited)",
				);
				GCC_WARN_64_TO_32_BIT_CONVERSION = YES;
				GCC_WARN_ABOUT_RETURN_TYPE = YES_ERROR;
				GCC_WARN_UNDECLARED_SELECTOR = YES;
				GCC_WARN_UNINITIALIZED_AUTOS = YES_AGGRESSIVE;
				GCC_WARN_UNUSED_FUNCTION = YES;
				GCC_WARN_UNUSED_VARIABLE = YES;
				IPHONEOS_DEPLOYMENT_TARGET = 17.0;
				MACOSX_DEPLOYMENT_TARGET = 13.3;
				MTL_ENABLE_DEBUG_INFO = INCLUDE_SOURCE;
				MTL_FAST_MATH = YES;
				ONLY_ACTIVE_ARCH = YES;
				SWIFT_ACTIVE_COMPILATION_CONDITIONS = DEBUG;
				SWIFT_OPTIMIZATION_LEVEL = "-Onone";
			};
			name = Debug;
		};
		C9DEBFF7298941020078B43A /* Release */ = {
			isa = XCBuildConfiguration;
			buildSettings = {
				ALWAYS_SEARCH_USER_PATHS = NO;
				ASSETCATALOG_COMPILER_GENERATE_SWIFT_ASSET_SYMBOL_EXTENSIONS = YES;
				CLANG_ANALYZER_LOCALIZABILITY_NONLOCALIZED = YES;
				CLANG_ANALYZER_NONNULL = YES;
				CLANG_ANALYZER_NUMBER_OBJECT_CONVERSION = YES_AGGRESSIVE;
				CLANG_CXX_LANGUAGE_STANDARD = "gnu++20";
				CLANG_ENABLE_MODULES = YES;
				CLANG_ENABLE_OBJC_ARC = YES;
				CLANG_ENABLE_OBJC_WEAK = YES;
				CLANG_WARN_BLOCK_CAPTURE_AUTORELEASING = YES;
				CLANG_WARN_BOOL_CONVERSION = YES;
				CLANG_WARN_COMMA = YES;
				CLANG_WARN_CONSTANT_CONVERSION = YES;
				CLANG_WARN_DEPRECATED_OBJC_IMPLEMENTATIONS = YES;
				CLANG_WARN_DIRECT_OBJC_ISA_USAGE = YES_ERROR;
				CLANG_WARN_DOCUMENTATION_COMMENTS = YES;
				CLANG_WARN_EMPTY_BODY = YES;
				CLANG_WARN_ENUM_CONVERSION = YES;
				CLANG_WARN_INFINITE_RECURSION = YES;
				CLANG_WARN_INT_CONVERSION = YES;
				CLANG_WARN_NON_LITERAL_NULL_CONVERSION = YES;
				CLANG_WARN_OBJC_IMPLICIT_RETAIN_SELF = YES;
				CLANG_WARN_OBJC_LITERAL_CONVERSION = YES;
				CLANG_WARN_OBJC_ROOT_CLASS = YES_ERROR;
				CLANG_WARN_QUOTED_INCLUDE_IN_FRAMEWORK_HEADER = YES;
				CLANG_WARN_RANGE_LOOP_ANALYSIS = YES;
				CLANG_WARN_STRICT_PROTOTYPES = YES;
				CLANG_WARN_SUSPICIOUS_MOVE = YES;
				CLANG_WARN_UNGUARDED_AVAILABILITY = YES_AGGRESSIVE;
				CLANG_WARN_UNREACHABLE_CODE = YES;
				CLANG_WARN__DUPLICATE_METHOD_MATCH = YES;
				COPY_PHASE_STRIP = NO;
				DEAD_CODE_STRIPPING = YES;
				DEBUG_INFORMATION_FORMAT = "dwarf-with-dsym";
				ENABLE_NS_ASSERTIONS = NO;
				ENABLE_STRICT_OBJC_MSGSEND = YES;
				ENABLE_USER_SCRIPT_SANDBOXING = YES;
				GCC_C_LANGUAGE_STANDARD = gnu11;
				GCC_NO_COMMON_BLOCKS = YES;
				GCC_OPTIMIZATION_LEVEL = s;
				GCC_WARN_64_TO_32_BIT_CONVERSION = YES;
				GCC_WARN_ABOUT_RETURN_TYPE = YES_ERROR;
				GCC_WARN_UNDECLARED_SELECTOR = YES;
				GCC_WARN_UNINITIALIZED_AUTOS = YES_AGGRESSIVE;
				GCC_WARN_UNUSED_FUNCTION = YES;
				GCC_WARN_UNUSED_VARIABLE = YES;
				IPHONEOS_DEPLOYMENT_TARGET = 17.0;
				MACOSX_DEPLOYMENT_TARGET = 13.3;
				MTL_ENABLE_DEBUG_INFO = NO;
				MTL_FAST_MATH = YES;
				SWIFT_COMPILATION_MODE = wholemodule;
				SWIFT_OPTIMIZATION_LEVEL = "-O";
			};
			name = Release;
		};
		C9DEBFF9298941020078B43A /* Debug */ = {
			isa = XCBuildConfiguration;
			baseConfigurationReference = C94D39212ABDDDFE0019C4D5 /* Secrets.xcconfig */;
			buildSettings = {
				ASSETCATALOG_COMPILER_APPICON_NAME = AppIcon;
				ASSETCATALOG_COMPILER_GENERATE_ASSET_SYMBOLS = NO;
				ASSETCATALOG_COMPILER_GLOBAL_ACCENT_COLOR_NAME = accent;
				CODE_SIGN_ENTITLEMENTS = Nos/Nos.entitlements;
				CODE_SIGN_STYLE = Manual;
				CURRENT_PROJECT_VERSION = 224;
				DEAD_CODE_STRIPPING = YES;
				DEVELOPMENT_ASSET_PATHS = "\"Nos/Views/Preview Content\"";
				DEVELOPMENT_TEAM = "";
				"DEVELOPMENT_TEAM[sdk=iphoneos*]" = GZCZBKH7MY;
				ENABLE_HARDENED_RUNTIME = YES;
				ENABLE_PREVIEWS = YES;
				ENABLE_USER_SCRIPT_SANDBOXING = NO;
				GCC_OPTIMIZATION_LEVEL = 0;
				GENERATE_INFOPLIST_FILE = YES;
				INFOPLIST_FILE = Nos/Info.plist;
				INFOPLIST_KEY_NSCameraUsageDescription = "Nos can access camera to allow users to post photos directly.";
				"INFOPLIST_KEY_UIApplicationSceneManifest_Generation[sdk=iphoneos*]" = YES;
				"INFOPLIST_KEY_UIApplicationSceneManifest_Generation[sdk=iphonesimulator*]" = YES;
				"INFOPLIST_KEY_UIApplicationSupportsIndirectInputEvents[sdk=iphoneos*]" = YES;
				"INFOPLIST_KEY_UIApplicationSupportsIndirectInputEvents[sdk=iphonesimulator*]" = YES;
				"INFOPLIST_KEY_UILaunchScreen_Generation[sdk=iphoneos*]" = YES;
				"INFOPLIST_KEY_UILaunchScreen_Generation[sdk=iphonesimulator*]" = YES;
				INFOPLIST_KEY_UILaunchStoryboardName = "Launch Screen.storyboard";
				"INFOPLIST_KEY_UIStatusBarStyle[sdk=iphoneos*]" = UIStatusBarStyleDefault;
				"INFOPLIST_KEY_UIStatusBarStyle[sdk=iphonesimulator*]" = UIStatusBarStyleDefault;
				INFOPLIST_KEY_UISupportedInterfaceOrientations_iPad = "UIInterfaceOrientationPortrait UIInterfaceOrientationPortraitUpsideDown UIInterfaceOrientationLandscapeLeft UIInterfaceOrientationLandscapeRight";
				INFOPLIST_KEY_UISupportedInterfaceOrientations_iPhone = "UIInterfaceOrientationPortrait UIInterfaceOrientationLandscapeLeft UIInterfaceOrientationLandscapeRight";
				INFOPLIST_KEY_UIUserInterfaceStyle = Dark;
				IPHONEOS_DEPLOYMENT_TARGET = 17.0;
				LD_RUNPATH_SEARCH_PATHS = "@executable_path/Frameworks";
				"LD_RUNPATH_SEARCH_PATHS[sdk=macosx*]" = "@executable_path/../Frameworks";
				LOCALIZATION_PREFERS_STRING_CATALOGS = YES;
				LOCALIZED_STRING_SWIFTUI_SUPPORT = NO;
				MACOSX_DEPLOYMENT_TARGET = 13.3;
				MARKETING_VERSION = 0.1.18;
				PRODUCT_BUNDLE_IDENTIFIER = com.verse.Nos;
				PRODUCT_NAME = "$(TARGET_NAME)";
				"PROVISIONING_PROFILE_SPECIFIER[sdk=iphoneos*]" = "match Development com.verse.Nos";
				SCHEME_PREFIX = nos;
				SDKROOT = auto;
				SUPPORTED_PLATFORMS = "iphoneos iphonesimulator";
				SUPPORTS_MACCATALYST = NO;
				SUPPORTS_MAC_DESIGNED_FOR_IPHONE_IPAD = YES;
				SWIFT_EMIT_LOC_STRINGS = NO;
				SWIFT_OPTIMIZATION_LEVEL = "-Onone";
				SWIFT_VERSION = 5.0;
				TARGETED_DEVICE_FAMILY = "1,2";
			};
			name = Debug;
		};
		C9DEBFFA298941020078B43A /* Release */ = {
			isa = XCBuildConfiguration;
			baseConfigurationReference = C94D39212ABDDDFE0019C4D5 /* Secrets.xcconfig */;
			buildSettings = {
				ASSETCATALOG_COMPILER_APPICON_NAME = AppIcon;
				ASSETCATALOG_COMPILER_GENERATE_ASSET_SYMBOLS = NO;
				ASSETCATALOG_COMPILER_GLOBAL_ACCENT_COLOR_NAME = accent;
				CODE_SIGN_ENTITLEMENTS = Nos/Nos.entitlements;
				CODE_SIGN_IDENTITY = "Apple Distribution: Verse Communications, Inc. (GZCZBKH7MY)";
				CODE_SIGN_STYLE = Manual;
				CURRENT_PROJECT_VERSION = 224;
				DEAD_CODE_STRIPPING = YES;
				DEVELOPMENT_ASSET_PATHS = "\"Nos/Views/Preview Content\"";
				DEVELOPMENT_TEAM = "";
				"DEVELOPMENT_TEAM[sdk=iphoneos*]" = GZCZBKH7MY;
				ENABLE_HARDENED_RUNTIME = YES;
				ENABLE_PREVIEWS = YES;
				ENABLE_USER_SCRIPT_SANDBOXING = NO;
				GENERATE_INFOPLIST_FILE = YES;
				INFOPLIST_FILE = Nos/Info.plist;
				INFOPLIST_KEY_NSCameraUsageDescription = "Nos can access camera to allow users to post photos directly.";
				"INFOPLIST_KEY_UIApplicationSceneManifest_Generation[sdk=iphoneos*]" = YES;
				"INFOPLIST_KEY_UIApplicationSceneManifest_Generation[sdk=iphonesimulator*]" = YES;
				"INFOPLIST_KEY_UIApplicationSupportsIndirectInputEvents[sdk=iphoneos*]" = YES;
				"INFOPLIST_KEY_UIApplicationSupportsIndirectInputEvents[sdk=iphonesimulator*]" = YES;
				"INFOPLIST_KEY_UILaunchScreen_Generation[sdk=iphoneos*]" = YES;
				"INFOPLIST_KEY_UILaunchScreen_Generation[sdk=iphonesimulator*]" = YES;
				INFOPLIST_KEY_UILaunchStoryboardName = "Launch Screen.storyboard";
				"INFOPLIST_KEY_UIStatusBarStyle[sdk=iphoneos*]" = UIStatusBarStyleDefault;
				"INFOPLIST_KEY_UIStatusBarStyle[sdk=iphonesimulator*]" = UIStatusBarStyleDefault;
				INFOPLIST_KEY_UISupportedInterfaceOrientations_iPad = "UIInterfaceOrientationPortrait UIInterfaceOrientationPortraitUpsideDown UIInterfaceOrientationLandscapeLeft UIInterfaceOrientationLandscapeRight";
				INFOPLIST_KEY_UISupportedInterfaceOrientations_iPhone = "UIInterfaceOrientationPortrait UIInterfaceOrientationLandscapeLeft UIInterfaceOrientationLandscapeRight";
				INFOPLIST_KEY_UIUserInterfaceStyle = Dark;
				IPHONEOS_DEPLOYMENT_TARGET = 17.0;
				LD_RUNPATH_SEARCH_PATHS = "@executable_path/Frameworks";
				"LD_RUNPATH_SEARCH_PATHS[sdk=macosx*]" = "@executable_path/../Frameworks";
				LOCALIZATION_PREFERS_STRING_CATALOGS = YES;
				LOCALIZED_STRING_SWIFTUI_SUPPORT = NO;
				MACOSX_DEPLOYMENT_TARGET = 13.3;
				MARKETING_VERSION = 0.1.18;
				PRODUCT_BUNDLE_IDENTIFIER = com.verse.Nos;
				PRODUCT_NAME = "$(TARGET_NAME)";
				PROVISIONING_PROFILE_SPECIFIER = "";
				"PROVISIONING_PROFILE_SPECIFIER[sdk=iphoneos*]" = "match AppStore com.verse.Nos";
				SCHEME_PREFIX = nos;
				SDKROOT = auto;
				SUPPORTED_PLATFORMS = "iphoneos iphonesimulator";
				SUPPORTS_MACCATALYST = NO;
				SUPPORTS_MAC_DESIGNED_FOR_IPHONE_IPAD = YES;
				SWIFT_EMIT_LOC_STRINGS = NO;
				SWIFT_VERSION = 5.0;
				TARGETED_DEVICE_FAMILY = "1,2";
			};
			name = Release;
		};
		C9DEBFFC298941020078B43A /* Debug */ = {
			isa = XCBuildConfiguration;
			buildSettings = {
				ALWAYS_EMBED_SWIFT_STANDARD_LIBRARIES = YES;
				CODE_SIGN_STYLE = Automatic;
				CURRENT_PROJECT_VERSION = 224;
				DEAD_CODE_STRIPPING = YES;
				DEVELOPMENT_TEAM = GZCZBKH7MY;
				GCC_OPTIMIZATION_LEVEL = 0;
				GENERATE_INFOPLIST_FILE = YES;
				HEADER_SEARCH_PATHS = "";
				INFOPLIST_FILE = NosTests/Info.plist;
				IPHONEOS_DEPLOYMENT_TARGET = 17.0;
				LOCALIZATION_PREFERS_STRING_CATALOGS = YES;
				LOCALIZED_STRING_SWIFTUI_SUPPORT = NO;
				MACOSX_DEPLOYMENT_TARGET = 13.1;
				MARKETING_VERSION = 1.0;
				PRODUCT_BUNDLE_IDENTIFIER = com.verse.NosTests;
				PRODUCT_NAME = "$(TARGET_NAME)";
				SDKROOT = auto;
				SUPPORTED_PLATFORMS = "iphoneos iphonesimulator macosx";
				SWIFT_EMIT_LOC_STRINGS = NO;
				SWIFT_OPTIMIZATION_LEVEL = "-Onone";
				SWIFT_VERSION = 5.0;
				TARGETED_DEVICE_FAMILY = "1,2";
			};
			name = Debug;
		};
		C9DEBFFD298941020078B43A /* Release */ = {
			isa = XCBuildConfiguration;
			buildSettings = {
				ALWAYS_EMBED_SWIFT_STANDARD_LIBRARIES = YES;
				CODE_SIGN_STYLE = Automatic;
				CURRENT_PROJECT_VERSION = 224;
				DEAD_CODE_STRIPPING = YES;
				DEVELOPMENT_TEAM = GZCZBKH7MY;
				GENERATE_INFOPLIST_FILE = YES;
				HEADER_SEARCH_PATHS = "";
				INFOPLIST_FILE = NosTests/Info.plist;
				IPHONEOS_DEPLOYMENT_TARGET = 17.0;
				LOCALIZATION_PREFERS_STRING_CATALOGS = YES;
				LOCALIZED_STRING_SWIFTUI_SUPPORT = NO;
				MACOSX_DEPLOYMENT_TARGET = 13.1;
				MARKETING_VERSION = 1.0;
				PRODUCT_BUNDLE_IDENTIFIER = com.verse.NosTests;
				PRODUCT_NAME = "$(TARGET_NAME)";
				SDKROOT = auto;
				SUPPORTED_PLATFORMS = "iphoneos iphonesimulator macosx";
				SWIFT_EMIT_LOC_STRINGS = NO;
				SWIFT_VERSION = 5.0;
				TARGETED_DEVICE_FAMILY = "1,2";
			};
			name = Release;
		};
/* End XCBuildConfiguration section */

/* Begin XCConfigurationList section */
		C90862C329E9804B00C35A71 /* Build configuration list for PBXNativeTarget "NosPerformanceTests" */ = {
			isa = XCConfigurationList;
			buildConfigurations = (
				C90862C429E9804B00C35A71 /* Debug */,
				5BE460752BAB3028004B83ED /* Dev */,
				C90862C529E9804B00C35A71 /* Release */,
				5B7888CF2B5A0FB800B6761F /* Staging */,
			);
			defaultConfigurationIsVisible = 0;
			defaultConfigurationName = Release;
		};
		C9DEBFC9298941000078B43A /* Build configuration list for PBXProject "Nos" */ = {
			isa = XCConfigurationList;
			buildConfigurations = (
				C9DEBFF6298941020078B43A /* Debug */,
				5BE460712BAB3028004B83ED /* Dev */,
				C9DEBFF7298941020078B43A /* Release */,
				5B7888CB2B5A0FB800B6761F /* Staging */,
			);
			defaultConfigurationIsVisible = 0;
			defaultConfigurationName = Release;
		};
		C9DEBFF8298941020078B43A /* Build configuration list for PBXNativeTarget "Nos" */ = {
			isa = XCConfigurationList;
			buildConfigurations = (
				C9DEBFF9298941020078B43A /* Debug */,
				5BE460722BAB3028004B83ED /* Dev */,
				C9DEBFFA298941020078B43A /* Release */,
				5B7888CC2B5A0FB800B6761F /* Staging */,
			);
			defaultConfigurationIsVisible = 0;
			defaultConfigurationName = Release;
		};
		C9DEBFFB298941020078B43A /* Build configuration list for PBXNativeTarget "NosTests" */ = {
			isa = XCConfigurationList;
			buildConfigurations = (
				C9DEBFFC298941020078B43A /* Debug */,
				5BE460732BAB3028004B83ED /* Dev */,
				C9DEBFFD298941020078B43A /* Release */,
				5B7888CD2B5A0FB800B6761F /* Staging */,
			);
			defaultConfigurationIsVisible = 0;
			defaultConfigurationName = Release;
		};
/* End XCConfigurationList section */

/* Begin XCRemoteSwiftPackageReference section */
		3AD3185B2B294E6200026B07 /* XCRemoteSwiftPackageReference "xcstrings-tool-plugin" */ = {
			isa = XCRemoteSwiftPackageReference;
			repositoryURL = "https://github.com/liamnichols/xcstrings-tool-plugin.git";
			requirement = {
				kind = upToNextMajorVersion;
				minimumVersion = 0.1.1;
			};
		};
		C91565BF2B2368FA0068EECA /* XCRemoteSwiftPackageReference "ViewInspector" */ = {
			isa = XCRemoteSwiftPackageReference;
			repositoryURL = "https://github.com/nalexn/ViewInspector";
			requirement = {
				kind = upToNextMajorVersion;
				minimumVersion = 0.9.9;
			};
		};
		C94D855D29914D2300749478 /* XCRemoteSwiftPackageReference "swiftui-navigation" */ = {
			isa = XCRemoteSwiftPackageReference;
			repositoryURL = "https://github.com/pointfreeco/swiftui-navigation";
			requirement = {
				kind = upToNextMajorVersion;
				minimumVersion = 0.6.1;
			};
		};
		C9646E9829B79E04007239A4 /* XCRemoteSwiftPackageReference "logger-ios" */ = {
			isa = XCRemoteSwiftPackageReference;
			repositoryURL = "https://github.com/planetary-social/logger-ios";
			requirement = {
				kind = upToNextMajorVersion;
				minimumVersion = 1.1.0;
			};
		};
		C9646EA229B7A24A007239A4 /* XCRemoteSwiftPackageReference "posthog-ios" */ = {
			isa = XCRemoteSwiftPackageReference;
			repositoryURL = "https://github.com/PostHog/posthog-ios.git";
			requirement = {
				kind = upToNextMajorVersion;
				minimumVersion = 3.0.0;
			};
		};
		C9646EA529B7A3DD007239A4 /* XCRemoteSwiftPackageReference "swift-dependencies" */ = {
			isa = XCRemoteSwiftPackageReference;
			repositoryURL = "https://github.com/pointfreeco/swift-dependencies";
			requirement = {
				kind = upToNextMajorVersion;
				minimumVersion = 0.1.4;
			};
		};
		C96CB98A2A6040C500498C4E /* XCRemoteSwiftPackageReference "swift-collections" */ = {
			isa = XCRemoteSwiftPackageReference;
			repositoryURL = "https://github.com/apple/swift-collections.git";
			requirement = {
				kind = upToNextMajorVersion;
				minimumVersion = 1.0.0;
			};
		};
		C99DBF7C2A9E81CF00F7068F /* XCRemoteSwiftPackageReference "SDWebImageSwiftUI" */ = {
			isa = XCRemoteSwiftPackageReference;
			repositoryURL = "https://github.com/SDWebImage/SDWebImageSwiftUI";
			requirement = {
				kind = upToNextMajorVersion;
				minimumVersion = 2.0.0;
			};
		};
		C9ADB139299299570075E7F8 /* XCRemoteSwiftPackageReference "bech32" */ = {
			isa = XCRemoteSwiftPackageReference;
			repositoryURL = "https://github.com/0xdeadp00l/bech32.git";
			requirement = {
				branch = master;
				kind = branch;
			};
		};
		C9B71DBC2A8E9BAD0031ED9F /* XCRemoteSwiftPackageReference "sentry-cocoa" */ = {
			isa = XCRemoteSwiftPackageReference;
			repositoryURL = "https://github.com/getsentry/sentry-cocoa.git";
			requirement = {
				kind = upToNextMajorVersion;
				minimumVersion = 8.0.0;
			};
		};
		C9B737702AB24D5F00398BE7 /* XCRemoteSwiftPackageReference "SwiftGenPlugin" */ = {
			isa = XCRemoteSwiftPackageReference;
			repositoryURL = "https://github.com/BookBeat/SwiftGenPlugin";
			requirement = {
				branch = "xcodeproject-support";
				kind = branch;
			};
		};
		C9C8450C2AB249DB00654BC1 /* XCRemoteSwiftPackageReference "SwiftGenPlugin" */ = {
			isa = XCRemoteSwiftPackageReference;
			repositoryURL = "https://github.com/SwiftGen/SwiftGenPlugin";
			requirement = {
				kind = upToNextMajorVersion;
				minimumVersion = 6.6.2;
			};
		};
		C9DEC066298965270078B43A /* XCRemoteSwiftPackageReference "Starscream" */ = {
			isa = XCRemoteSwiftPackageReference;
			repositoryURL = "https://github.com/daltoniam/Starscream.git";
			requirement = {
				kind = upToNextMajorVersion;
				minimumVersion = 4.0.0;
			};
		};
		C9FD34F42BCEC89C008F8D95 /* XCRemoteSwiftPackageReference "secp256k1" */ = {
			isa = XCRemoteSwiftPackageReference;
			repositoryURL = "https://github.com/GigaBitcoin/secp256k1.swift";
			requirement = {
				kind = upToNextMajorVersion;
				minimumVersion = 0.12.0;
			};
		};
		C9FD35112BCED5A6008F8D95 /* XCRemoteSwiftPackageReference "nostr-sdk-ios" */ = {
			isa = XCRemoteSwiftPackageReference;
			repositoryURL = "https://github.com/nostr-sdk/nostr-sdk-ios";
			requirement = {
				kind = revision;
				revision = 8968ec00caa51d03d48bd2e91e70f121950fa05d;
			};
		};
/* End XCRemoteSwiftPackageReference section */

/* Begin XCSwiftPackageProductDependency section */
		3AD3185C2B294E9000026B07 /* XCStringsToolPlugin */ = {
			isa = XCSwiftPackageProductDependency;
			package = 3AD3185B2B294E6200026B07 /* XCRemoteSwiftPackageReference "xcstrings-tool-plugin" */;
			productName = "plugin:XCStringsToolPlugin";
		};
		3AEABEF22B2BF806001BC933 /* XCStringsToolPlugin */ = {
			isa = XCSwiftPackageProductDependency;
			package = 3AD3185B2B294E6200026B07 /* XCRemoteSwiftPackageReference "xcstrings-tool-plugin" */;
			productName = "plugin:XCStringsToolPlugin";
		};
		C905B0742A619367009B8A78 /* DequeModule */ = {
			isa = XCSwiftPackageProductDependency;
			package = C96CB98A2A6040C500498C4E /* XCRemoteSwiftPackageReference "swift-collections" */;
			productName = DequeModule;
		};
		C91565C02B2368FA0068EECA /* ViewInspector */ = {
			isa = XCSwiftPackageProductDependency;
			package = C91565BF2B2368FA0068EECA /* XCRemoteSwiftPackageReference "ViewInspector" */;
			productName = ViewInspector;
		};
		C94D855E29914D2300749478 /* SwiftUINavigation */ = {
			isa = XCSwiftPackageProductDependency;
			package = C94D855D29914D2300749478 /* XCRemoteSwiftPackageReference "swiftui-navigation" */;
			productName = SwiftUINavigation;
		};
		C959DB802BD02460008F3627 /* NostrSDK */ = {
			isa = XCSwiftPackageProductDependency;
			productName = NostrSDK;
		};
		C9646E9929B79E04007239A4 /* Logger */ = {
			isa = XCSwiftPackageProductDependency;
			package = C9646E9829B79E04007239A4 /* XCRemoteSwiftPackageReference "logger-ios" */;
			productName = Logger;
		};
		C9646E9B29B79E4D007239A4 /* Logger */ = {
			isa = XCSwiftPackageProductDependency;
			package = C9646E9829B79E04007239A4 /* XCRemoteSwiftPackageReference "logger-ios" */;
			productName = Logger;
		};
		C9646EA329B7A24A007239A4 /* PostHog */ = {
			isa = XCSwiftPackageProductDependency;
			package = C9646EA229B7A24A007239A4 /* XCRemoteSwiftPackageReference "posthog-ios" */;
			productName = PostHog;
		};
		C9646EA629B7A3DD007239A4 /* Dependencies */ = {
			isa = XCSwiftPackageProductDependency;
			package = C9646EA529B7A3DD007239A4 /* XCRemoteSwiftPackageReference "swift-dependencies" */;
			productName = Dependencies;
		};
		C9646EA829B7A4F2007239A4 /* PostHog */ = {
			isa = XCSwiftPackageProductDependency;
			package = C9646EA229B7A24A007239A4 /* XCRemoteSwiftPackageReference "posthog-ios" */;
			productName = PostHog;
		};
		C9646EAB29B7A520007239A4 /* Dependencies */ = {
			isa = XCSwiftPackageProductDependency;
			package = C9646EA529B7A3DD007239A4 /* XCRemoteSwiftPackageReference "swift-dependencies" */;
			productName = Dependencies;
		};
		C96CB98B2A6040C500498C4E /* DequeModule */ = {
			isa = XCSwiftPackageProductDependency;
			package = C96CB98A2A6040C500498C4E /* XCRemoteSwiftPackageReference "swift-collections" */;
			productName = DequeModule;
		};
		C99DBF7D2A9E81CF00F7068F /* SDWebImageSwiftUI */ = {
			isa = XCSwiftPackageProductDependency;
			package = C99DBF7C2A9E81CF00F7068F /* XCRemoteSwiftPackageReference "SDWebImageSwiftUI" */;
			productName = SDWebImageSwiftUI;
		};
		C99DBF7F2A9E8BCF00F7068F /* SDWebImageSwiftUI */ = {
			isa = XCSwiftPackageProductDependency;
			package = C99DBF7C2A9E81CF00F7068F /* XCRemoteSwiftPackageReference "SDWebImageSwiftUI" */;
			productName = SDWebImageSwiftUI;
		};
		C99DBF812A9E8BDE00F7068F /* SDWebImageSwiftUI */ = {
			isa = XCSwiftPackageProductDependency;
			package = C99DBF7C2A9E81CF00F7068F /* XCRemoteSwiftPackageReference "SDWebImageSwiftUI" */;
			productName = SDWebImageSwiftUI;
		};
		C9A6C7432AD83F7A001F9500 /* SwiftGenPlugin */ = {
			isa = XCSwiftPackageProductDependency;
			package = C9B737702AB24D5F00398BE7 /* XCRemoteSwiftPackageReference "SwiftGenPlugin" */;
			productName = "plugin:SwiftGenPlugin";
		};
		C9B71DBD2A8E9BAD0031ED9F /* Sentry */ = {
			isa = XCSwiftPackageProductDependency;
			package = C9B71DBC2A8E9BAD0031ED9F /* XCRemoteSwiftPackageReference "sentry-cocoa" */;
			productName = Sentry;
		};
		C9B71DBF2A8E9BAD0031ED9F /* SentrySwiftUI */ = {
			isa = XCSwiftPackageProductDependency;
			package = C9B71DBC2A8E9BAD0031ED9F /* XCRemoteSwiftPackageReference "sentry-cocoa" */;
			productName = SentrySwiftUI;
		};
		C9B71DC42A9008300031ED9F /* Sentry */ = {
			isa = XCSwiftPackageProductDependency;
			package = C9B71DBC2A8E9BAD0031ED9F /* XCRemoteSwiftPackageReference "sentry-cocoa" */;
			productName = Sentry;
		};
		C9D5733F2AB24A3700E06BB4 /* SwiftGenPlugin */ = {
			isa = XCSwiftPackageProductDependency;
			package = C9C8450C2AB249DB00654BC1 /* XCRemoteSwiftPackageReference "SwiftGenPlugin" */;
			productName = "plugin:SwiftGenPlugin";
		};
		C9DEC067298965270078B43A /* Starscream */ = {
			isa = XCSwiftPackageProductDependency;
			package = C9DEC066298965270078B43A /* XCRemoteSwiftPackageReference "Starscream" */;
			productName = Starscream;
		};
		C9FD34F52BCEC89C008F8D95 /* secp256k1 */ = {
			isa = XCSwiftPackageProductDependency;
			package = C9FD34F42BCEC89C008F8D95 /* XCRemoteSwiftPackageReference "secp256k1" */;
			productName = secp256k1;
		};
		C9FD34F72BCEC8B5008F8D95 /* secp256k1 */ = {
			isa = XCSwiftPackageProductDependency;
			package = C9FD34F42BCEC89C008F8D95 /* XCRemoteSwiftPackageReference "secp256k1" */;
			productName = secp256k1;
		};
		C9FD35122BCED5A6008F8D95 /* NostrSDK */ = {
			isa = XCSwiftPackageProductDependency;
			package = C9FD35112BCED5A6008F8D95 /* XCRemoteSwiftPackageReference "nostr-sdk-ios" */;
			productName = NostrSDK;
		};
		CDDA1F7A29A527650047ACD8 /* Starscream */ = {
			isa = XCSwiftPackageProductDependency;
			package = C9DEC066298965270078B43A /* XCRemoteSwiftPackageReference "Starscream" */;
			productName = Starscream;
		};
		CDDA1F7C29A527650047ACD8 /* SwiftUINavigation */ = {
			isa = XCSwiftPackageProductDependency;
			package = C94D855D29914D2300749478 /* XCRemoteSwiftPackageReference "swiftui-navigation" */;
			productName = SwiftUINavigation;
		};
/* End XCSwiftPackageProductDependency section */

/* Begin XCVersionGroup section */
		C936B4572A4C7B7C00DF1EB9 /* Nos.xcdatamodeld */ = {
			isa = XCVersionGroup;
			children = (
				5B810DD62B55BA44008FE8A9 /* Nos 15.xcdatamodel */,
				5B960D2C2B34B1B900C52C45 /* Nos 14.xcdatamodel */,
				5B2F5CC12AE7443700A92B52 /* Nos 13.xcdatamodel */,
				C99507332AB9EE40005B1096 /* Nos 12.xcdatamodel */,
				C92A04DD2A58B02B00C844B8 /* Nos 11.xcdatamodel */,
				C9C547562A4F1D1A006B0741 /* Nos 9.xcdatamodel */,
				5BFF66AF2A4B55FC00AA79DD /* Nos 10.xcdatamodel */,
			);
			currentVersion = 5B810DD62B55BA44008FE8A9 /* Nos 15.xcdatamodel */;
			path = Nos.xcdatamodeld;
			sourceTree = "<group>";
			versionGroupType = wrapper.xcdatamodel;
		};
/* End XCVersionGroup section */
	};
	rootObject = C9DEBFC6298941000078B43A /* Project object */;
}<|MERGE_RESOLUTION|>--- conflicted
+++ resolved
@@ -1163,12 +1163,12 @@
 		C97797B7298AA1600046BD25 /* Service */ = {
 			isa = PBXGroup;
 			children = (
-				0320C1142BFE63DC00C4C080 /* MockRelaySubscriptionManager.swift */,
 				C9646EA029B7A22C007239A4 /* Analytics.swift */,
 				C9C2B77E29E0731600548B4A /* AsyncTimer.swift */,
 				C9ADB13C29929B540075E7F8 /* Bech32.swift */,
 				C9B71DC12A9003670031ED9F /* CrashReporting.swift */,
 				A34E439829A522F20057AFCB /* CurrentUser.swift */,
+				C9C097242C13537900F78EC3 /* DatabaseCleaner.swift */,
 				C98298322ADD7F9A0096C5B5 /* DeepLinkService.swift */,
 				C9B678DA29EEBF3B00303F33 /* DependencyInjection.swift */,
 				65D066982BD558690011C5CD /* DirectMessageWrapper.swift */,
@@ -1177,6 +1177,8 @@
 				C959DB752BD01DF4008F3627 /* GiftWrapper.swift */,
 				A3B943CE299AE00100A15A08 /* KeyChain.swift */,
 				C9F64D8B29ED840700563F2B /* LogHelper.swift */,
+				C9EF84CE2C24D63000182B6F /* MockRelayService.swift */,
+				0320C1142BFE63DC00C4C080 /* MockRelaySubscriptionManager.swift */,
 				5BC0D9CB2B867B9D005D6980 /* NamesAPI.swift */,
 				C936B4612A4CB01C00DF1EB9 /* PushNotificationService.swift */,
 				C9A8015D2BD0177D006E29B2 /* ReportPublisher.swift */,
@@ -1186,11 +1188,6 @@
 				C9A0DAF729C92F4500466635 /* UNSAPI.swift */,
 				032634512C10BB8F00E489B5 /* FileStorage */,
 				C98CA9052B14FA8500929141 /* Relay */,
-<<<<<<< HEAD
-				C9EF84CE2C24D63000182B6F /* MockRelayService.swift */,
-=======
-				C9C097242C13537900F78EC3 /* DatabaseCleaner.swift */,
->>>>>>> 20f1d543
 			);
 			path = Service;
 			sourceTree = "<group>";
