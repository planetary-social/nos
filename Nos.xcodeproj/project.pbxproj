// !$*UTF8*$!
{
	archiveVersion = 1;
	classes = {
	};
	objectVersion = 56;
	objects = {

/* Begin PBXBuildFile section */
		3F170C78299D816200BC8F8B /* AppController.swift in Sources */ = {isa = PBXBuildFile; fileRef = 3F170C77299D816200BC8F8B /* AppController.swift */; };
		3F30020529C1FDD9003D4F8B /* OnboardingStartView.swift in Sources */ = {isa = PBXBuildFile; fileRef = 3F30020429C1FDD9003D4F8B /* OnboardingStartView.swift */; };
		3F30020729C237AB003D4F8B /* OnboardingAgeVerificationView.swift in Sources */ = {isa = PBXBuildFile; fileRef = 3F30020629C237AB003D4F8B /* OnboardingAgeVerificationView.swift */; };
		3F30020929C23895003D4F8B /* OnboardingNotOldEnoughView.swift in Sources */ = {isa = PBXBuildFile; fileRef = 3F30020829C23895003D4F8B /* OnboardingNotOldEnoughView.swift */; };
		3F30020B29C361C8003D4F8B /* OnboardingTermsOfServiceView.swift in Sources */ = {isa = PBXBuildFile; fileRef = 3F30020A29C361C8003D4F8B /* OnboardingTermsOfServiceView.swift */; };
		3F30020D29C382EB003D4F8B /* OnboardingLoginView.swift in Sources */ = {isa = PBXBuildFile; fileRef = 3F30020C29C382EB003D4F8B /* OnboardingLoginView.swift */; };
		3F30021329C3BFDB003D4F8B /* OnboardingStartView.swift in Sources */ = {isa = PBXBuildFile; fileRef = 3F30020429C1FDD9003D4F8B /* OnboardingStartView.swift */; };
		3F30021429C3BFE2003D4F8B /* OnboardingAgeVerificationView.swift in Sources */ = {isa = PBXBuildFile; fileRef = 3F30020629C237AB003D4F8B /* OnboardingAgeVerificationView.swift */; };
		3F30021529C3BFE5003D4F8B /* OnboardingNotOldEnoughView.swift in Sources */ = {isa = PBXBuildFile; fileRef = 3F30020829C23895003D4F8B /* OnboardingNotOldEnoughView.swift */; };
		3F30021629C3BFE8003D4F8B /* OnboardingTermsOfServiceView.swift in Sources */ = {isa = PBXBuildFile; fileRef = 3F30020A29C361C8003D4F8B /* OnboardingTermsOfServiceView.swift */; };
		3F30021729C3BFEB003D4F8B /* OnboardingLoginView.swift in Sources */ = {isa = PBXBuildFile; fileRef = 3F30020C29C382EB003D4F8B /* OnboardingLoginView.swift */; };
		3F43C47629A9625700E896A0 /* AuthorReference+CoreDataClass.swift in Sources */ = {isa = PBXBuildFile; fileRef = 3F43C47529A9625700E896A0 /* AuthorReference+CoreDataClass.swift */; };
		3F60F42929B27D3E000D62C4 /* ThreadView.swift in Sources */ = {isa = PBXBuildFile; fileRef = 3F60F42829B27D3E000D62C4 /* ThreadView.swift */; };
		3FB5E651299D28A200386527 /* OnboardingView.swift in Sources */ = {isa = PBXBuildFile; fileRef = 3FB5E650299D28A200386527 /* OnboardingView.swift */; };
		3FBCDE6D29B648FE00A6C2D4 /* ThreadView.swift in Sources */ = {isa = PBXBuildFile; fileRef = 3F60F42829B27D3E000D62C4 /* ThreadView.swift */; };
		3FFB1D89299FF37C002A755D /* AvatarView.swift in Sources */ = {isa = PBXBuildFile; fileRef = 3FFB1D88299FF37C002A755D /* AvatarView.swift */; };
		3FFB1D9329A6BBCE002A755D /* EventReference+CoreDataClass.swift in Sources */ = {isa = PBXBuildFile; fileRef = 3FFB1D9229A6BBCE002A755D /* EventReference+CoreDataClass.swift */; };
		3FFB1D9429A6BBCE002A755D /* EventReference+CoreDataClass.swift in Sources */ = {isa = PBXBuildFile; fileRef = 3FFB1D9229A6BBCE002A755D /* EventReference+CoreDataClass.swift */; };
		3FFB1D9629A6BBEC002A755D /* Collection+SafeSubscript.swift in Sources */ = {isa = PBXBuildFile; fileRef = 3FFB1D9529A6BBEC002A755D /* Collection+SafeSubscript.swift */; };
		3FFB1D9729A6BBEC002A755D /* Collection+SafeSubscript.swift in Sources */ = {isa = PBXBuildFile; fileRef = 3FFB1D9529A6BBEC002A755D /* Collection+SafeSubscript.swift */; };
		3FFB1D9C29A7DF9D002A755D /* StackedAvatarsView.swift in Sources */ = {isa = PBXBuildFile; fileRef = 3FFB1D9B29A7DF9D002A755D /* StackedAvatarsView.swift */; };
		3FFB1D9D29A7DF9D002A755D /* StackedAvatarsView.swift in Sources */ = {isa = PBXBuildFile; fileRef = 3FFB1D9B29A7DF9D002A755D /* StackedAvatarsView.swift */; };
		3FFF3BD029A9645F00DD0B72 /* AuthorReference+CoreDataClass.swift in Sources */ = {isa = PBXBuildFile; fileRef = 3F43C47529A9625700E896A0 /* AuthorReference+CoreDataClass.swift */; };
		5B08A1E12A1FDFF700EB8F2E /* TLV.swift in Sources */ = {isa = PBXBuildFile; fileRef = 5B8B77182A1FDA3C004FC675 /* TLV.swift */; };
		5B39E64429EDBF8100464830 /* NoteParser.swift in Sources */ = {isa = PBXBuildFile; fileRef = 5B6EB48D29EDBE0E006E750C /* NoteParser.swift */; };
		5B46611E29CCB894008B8E8C /* Generated.strings in Resources */ = {isa = PBXBuildFile; fileRef = 5B46612029CCB894008B8E8C /* Generated.strings */; };
		5B503F622A291A1A0098805A /* JSONRelayMetadata.swift in Sources */ = {isa = PBXBuildFile; fileRef = 5B503F612A291A1A0098805A /* JSONRelayMetadata.swift */; };
		5B6EB48E29EDBE0E006E750C /* NoteParser.swift in Sources */ = {isa = PBXBuildFile; fileRef = 5B6EB48D29EDBE0E006E750C /* NoteParser.swift */; };
		5B6EB49029EDBEC1006E750C /* NoteParserTests.swift in Sources */ = {isa = PBXBuildFile; fileRef = 5B6EB48F29EDBEC1006E750C /* NoteParserTests.swift */; };
		5B80BE9E29F9864000A363E4 /* Bech32Tests.swift in Sources */ = {isa = PBXBuildFile; fileRef = 5B80BE9D29F9864000A363E4 /* Bech32Tests.swift */; };
<<<<<<< HEAD
		5B80BEA029FAEDE300A363E4 /* NProfile.swift in Sources */ = {isa = PBXBuildFile; fileRef = 5B80BE9F29FAEDE300A363E4 /* NProfile.swift */; };
		5B80BEA229FAF30F00A363E4 /* NProfileTests.swift in Sources */ = {isa = PBXBuildFile; fileRef = 5B80BEA129FAF30F00A363E4 /* NProfileTests.swift */; };
		5B80BEA329FAF37700A363E4 /* NProfile.swift in Sources */ = {isa = PBXBuildFile; fileRef = 5B80BE9F29FAEDE300A363E4 /* NProfile.swift */; };
		5B864BEC2A32589F002BB407 /* RelayMetadata+CoreDataClass.swift in Sources */ = {isa = PBXBuildFile; fileRef = 5B864BEA2A32589F002BB407 /* RelayMetadata+CoreDataClass.swift */; };
		5B864BED2A32589F002BB407 /* RelayMetadata+CoreDataProperties.swift in Sources */ = {isa = PBXBuildFile; fileRef = 5B864BEB2A32589F002BB407 /* RelayMetadata+CoreDataProperties.swift */; };
		5B864BEE2A3258F3002BB407 /* RelayMetadata+CoreDataProperties.swift in Sources */ = {isa = PBXBuildFile; fileRef = 5B864BEB2A32589F002BB407 /* RelayMetadata+CoreDataProperties.swift */; };
		5B864BEF2A3258F5002BB407 /* RelayMetadata+CoreDataClass.swift in Sources */ = {isa = PBXBuildFile; fileRef = 5B864BEA2A32589F002BB407 /* RelayMetadata+CoreDataClass.swift */; };
=======
		5B88051A2A21027C00E21F06 /* SHA256Key.swift in Sources */ = {isa = PBXBuildFile; fileRef = 5B8805192A21027C00E21F06 /* SHA256Key.swift */; };
		5B88051C2A21046C00E21F06 /* SHA256KeyTests.swift in Sources */ = {isa = PBXBuildFile; fileRef = 5B88051B2A21046C00E21F06 /* SHA256KeyTests.swift */; };
		5B88051D2A2104CC00E21F06 /* SHA256Key.swift in Sources */ = {isa = PBXBuildFile; fileRef = 5B8805192A21027C00E21F06 /* SHA256Key.swift */; };
		5B88051F2A21056E00E21F06 /* TLVTests.swift in Sources */ = {isa = PBXBuildFile; fileRef = 5B88051E2A21056E00E21F06 /* TLVTests.swift */; };
		5B8B77192A1FDA3C004FC675 /* TLV.swift in Sources */ = {isa = PBXBuildFile; fileRef = 5B8B77182A1FDA3C004FC675 /* TLV.swift */; };
>>>>>>> 943ab031
		5B8C96AC29D52AD200B73AEC /* AuthorListView.swift in Sources */ = {isa = PBXBuildFile; fileRef = 5B8C96AB29D52AD200B73AEC /* AuthorListView.swift */; };
		5B8C96B029DB2E1100B73AEC /* SearchTextFieldObserver.swift in Sources */ = {isa = PBXBuildFile; fileRef = 5B8C96AF29DB2E1100B73AEC /* SearchTextFieldObserver.swift */; };
		5B8C96B229DB313300B73AEC /* AuthorCard.swift in Sources */ = {isa = PBXBuildFile; fileRef = 5B8C96B129DB313300B73AEC /* AuthorCard.swift */; };
		5B8C96B629DDD3B200B73AEC /* EditableText.swift in Sources */ = {isa = PBXBuildFile; fileRef = 5B8C96B529DDD3B200B73AEC /* EditableText.swift */; };
		5BF3C50629E4F0BA00738A12 /* EditableText.swift in Sources */ = {isa = PBXBuildFile; fileRef = 5B8C96B529DDD3B200B73AEC /* EditableText.swift */; };
		5BF3C50729E4F0D400738A12 /* AuthorCard.swift in Sources */ = {isa = PBXBuildFile; fileRef = 5B8C96B129DB313300B73AEC /* AuthorCard.swift */; };
		5BF3C50829E4F0DC00738A12 /* AuthorListView.swift in Sources */ = {isa = PBXBuildFile; fileRef = 5B8C96AB29D52AD200B73AEC /* AuthorListView.swift */; };
		5BF3C50929E4F11E00738A12 /* SearchTextFieldObserver.swift in Sources */ = {isa = PBXBuildFile; fileRef = 5B8C96AF29DB2E1100B73AEC /* SearchTextFieldObserver.swift */; };
		A303AF8329A9153A005DC8FC /* FollowButton.swift in Sources */ = {isa = PBXBuildFile; fileRef = A303AF8229A9153A005DC8FC /* FollowButton.swift */; };
		A303AF8429A969F5005DC8FC /* FollowButton.swift in Sources */ = {isa = PBXBuildFile; fileRef = A303AF8229A9153A005DC8FC /* FollowButton.swift */; };
		A303AF8529A969F5005DC8FC /* FollowsView.swift in Sources */ = {isa = PBXBuildFile; fileRef = A32B6C7229A6BE9B00653FF5 /* FollowsView.swift */; };
		A303AF8629A969FF005DC8FC /* FollowCard.swift in Sources */ = {isa = PBXBuildFile; fileRef = A32B6C7729A6C99200653FF5 /* FollowCard.swift */; };
		A32B6C7129A672BC00653FF5 /* CurrentUser.swift in Sources */ = {isa = PBXBuildFile; fileRef = A34E439829A522F20057AFCB /* CurrentUser.swift */; };
		A32B6C7329A6BE9B00653FF5 /* FollowsView.swift in Sources */ = {isa = PBXBuildFile; fileRef = A32B6C7229A6BE9B00653FF5 /* FollowsView.swift */; };
		A32B6C7829A6C99200653FF5 /* FollowCard.swift in Sources */ = {isa = PBXBuildFile; fileRef = A32B6C7729A6C99200653FF5 /* FollowCard.swift */; };
		A336DD3C299FD78000A0CBA0 /* Filter.swift in Sources */ = {isa = PBXBuildFile; fileRef = A336DD3B299FD78000A0CBA0 /* Filter.swift */; };
		A34E439929A522F20057AFCB /* CurrentUser.swift in Sources */ = {isa = PBXBuildFile; fileRef = A34E439829A522F20057AFCB /* CurrentUser.swift */; };
		A351E1A229BA92240009B7F6 /* ProfileEditView.swift in Sources */ = {isa = PBXBuildFile; fileRef = A351E1A129BA92240009B7F6 /* ProfileEditView.swift */; };
		A351E1A329BBAA790009B7F6 /* ProfileEditView.swift in Sources */ = {isa = PBXBuildFile; fileRef = A351E1A129BA92240009B7F6 /* ProfileEditView.swift */; };
		A362584229C10AD500D07C9A /* NSSet+Add.swift in Sources */ = {isa = PBXBuildFile; fileRef = A362584129C10AD500D07C9A /* NSSet+Add.swift */; };
		A362584329C10AD500D07C9A /* NSSet+Add.swift in Sources */ = {isa = PBXBuildFile; fileRef = A362584129C10AD500D07C9A /* NSSet+Add.swift */; };
		A3B943CF299AE00100A15A08 /* KeyChain.swift in Sources */ = {isa = PBXBuildFile; fileRef = A3B943CE299AE00100A15A08 /* KeyChain.swift */; };
		A3B943D5299D514800A15A08 /* Follow+CoreDataClass.swift in Sources */ = {isa = PBXBuildFile; fileRef = A3B943D4299D514800A15A08 /* Follow+CoreDataClass.swift */; };
		A3B943D7299D6DB700A15A08 /* Follow+CoreDataClass.swift in Sources */ = {isa = PBXBuildFile; fileRef = A3B943D4299D514800A15A08 /* Follow+CoreDataClass.swift */; };
		A3B943D8299D758F00A15A08 /* KeyChain.swift in Sources */ = {isa = PBXBuildFile; fileRef = A3B943CE299AE00100A15A08 /* KeyChain.swift */; };
		C90862BE29E9804B00C35A71 /* NosPerformanceTests.swift in Sources */ = {isa = PBXBuildFile; fileRef = C90862BD29E9804B00C35A71 /* NosPerformanceTests.swift */; };
		C92DF80529C25DE900400561 /* URL+MimeTypes.swift in Sources */ = {isa = PBXBuildFile; fileRef = C92DF80429C25DE900400561 /* URL+MimeTypes.swift */; };
		C92DF80629C25DE900400561 /* URL+MimeTypes.swift in Sources */ = {isa = PBXBuildFile; fileRef = C92DF80429C25DE900400561 /* URL+MimeTypes.swift */; };
		C92DF80829C25FA900400561 /* SquareImage.swift in Sources */ = {isa = PBXBuildFile; fileRef = C92DF80729C25FA900400561 /* SquareImage.swift */; };
		C92DF80929C25FA900400561 /* SquareImage.swift in Sources */ = {isa = PBXBuildFile; fileRef = C92DF80729C25FA900400561 /* SquareImage.swift */; };
		C931517D29B915AF00934506 /* StaggeredGrid.swift in Sources */ = {isa = PBXBuildFile; fileRef = C931517C29B915AF00934506 /* StaggeredGrid.swift */; };
		C931517E29B915AF00934506 /* StaggeredGrid.swift in Sources */ = {isa = PBXBuildFile; fileRef = C931517C29B915AF00934506 /* StaggeredGrid.swift */; };
		C93CA0C029AD59D700921183 /* GoldenPostView.swift in Sources */ = {isa = PBXBuildFile; fileRef = C9CDBBA329A8FA2900C555C7 /* GoldenPostView.swift */; };
		C93CA0C129AD5A5B00921183 /* DiscoverView.swift in Sources */ = {isa = PBXBuildFile; fileRef = C9CDBBA029A8F14C00C555C7 /* DiscoverView.swift */; };
		C93CA0C329AE3A1E00921183 /* JSONEvent.swift in Sources */ = {isa = PBXBuildFile; fileRef = C93CA0C229AE3A1E00921183 /* JSONEvent.swift */; };
		C93CA0C429AE3A1E00921183 /* JSONEvent.swift in Sources */ = {isa = PBXBuildFile; fileRef = C93CA0C229AE3A1E00921183 /* JSONEvent.swift */; };
		C93EC2F129C337EB0012EE2A /* RelayPicker.swift in Sources */ = {isa = PBXBuildFile; fileRef = C93EC2F029C337EB0012EE2A /* RelayPicker.swift */; };
		C93EC2F229C337EB0012EE2A /* RelayPicker.swift in Sources */ = {isa = PBXBuildFile; fileRef = C93EC2F029C337EB0012EE2A /* RelayPicker.swift */; };
		C93EC2F429C34C860012EE2A /* NSPredicate+Bool.swift in Sources */ = {isa = PBXBuildFile; fileRef = C93EC2F329C34C860012EE2A /* NSPredicate+Bool.swift */; };
		C93EC2F529C34C860012EE2A /* NSPredicate+Bool.swift in Sources */ = {isa = PBXBuildFile; fileRef = C93EC2F329C34C860012EE2A /* NSPredicate+Bool.swift */; };
		C93EC2F729C351470012EE2A /* Optional+Unwrap.swift in Sources */ = {isa = PBXBuildFile; fileRef = C93EC2F629C351470012EE2A /* Optional+Unwrap.swift */; };
		C93EC2F829C351470012EE2A /* Optional+Unwrap.swift in Sources */ = {isa = PBXBuildFile; fileRef = C93EC2F629C351470012EE2A /* Optional+Unwrap.swift */; };
		C93EC2FA29C370DE0012EE2A /* DiscoverGrid.swift in Sources */ = {isa = PBXBuildFile; fileRef = C93EC2F929C370DE0012EE2A /* DiscoverGrid.swift */; };
		C93EC2FB29C370DE0012EE2A /* DiscoverGrid.swift in Sources */ = {isa = PBXBuildFile; fileRef = C93EC2F929C370DE0012EE2A /* DiscoverGrid.swift */; };
		C93EC2FD29C3785C0012EE2A /* View+RoundedCorner.swift in Sources */ = {isa = PBXBuildFile; fileRef = C93EC2FC29C3785C0012EE2A /* View+RoundedCorner.swift */; };
		C93EC2FE29C3785C0012EE2A /* View+RoundedCorner.swift in Sources */ = {isa = PBXBuildFile; fileRef = C93EC2FC29C3785C0012EE2A /* View+RoundedCorner.swift */; };
		C942566929B66A2800C4202C /* Date+Elapsed.swift in Sources */ = {isa = PBXBuildFile; fileRef = C942566829B66A2800C4202C /* Date+Elapsed.swift */; };
		C942566A29B66A2800C4202C /* Date+Elapsed.swift in Sources */ = {isa = PBXBuildFile; fileRef = C942566829B66A2800C4202C /* Date+Elapsed.swift */; };
		C942566B29B66B2F00C4202C /* NotificationsView.swift in Sources */ = {isa = PBXBuildFile; fileRef = C94437E529B0DB83004D8C86 /* NotificationsView.swift */; };
		C94437E629B0DB83004D8C86 /* NotificationsView.swift in Sources */ = {isa = PBXBuildFile; fileRef = C94437E529B0DB83004D8C86 /* NotificationsView.swift */; };
		C94D14812A12B3F70014C906 /* SearchBar.swift in Sources */ = {isa = PBXBuildFile; fileRef = C94D14802A12B3F70014C906 /* SearchBar.swift */; };
		C94D14822A12B3F70014C906 /* SearchBar.swift in Sources */ = {isa = PBXBuildFile; fileRef = C94D14802A12B3F70014C906 /* SearchBar.swift */; };
		C94D855C2991479900749478 /* NewNoteView.swift in Sources */ = {isa = PBXBuildFile; fileRef = C94D855B2991479900749478 /* NewNoteView.swift */; };
		C94D855F29914D2300749478 /* SwiftUINavigation in Frameworks */ = {isa = PBXBuildFile; productRef = C94D855E29914D2300749478 /* SwiftUINavigation */; };
		C94FE9F529DB177500019CD3 /* Localizable.swift in Sources */ = {isa = PBXBuildFile; fileRef = C9DFA978299C31A7006929C1 /* Localizable.swift */; };
		C94FE9F629DB177500019CD3 /* Localizable.swift in Sources */ = {isa = PBXBuildFile; fileRef = C9DFA978299C31A7006929C1 /* Localizable.swift */; };
		C94FE9F729DB259300019CD3 /* Text+Gradient.swift in Sources */ = {isa = PBXBuildFile; fileRef = C9A0DAE629C69FA000466635 /* Text+Gradient.swift */; };
		C94FE9F829DB25A800019CD3 /* Text+Gradient.swift in Sources */ = {isa = PBXBuildFile; fileRef = C9A0DAE629C69FA000466635 /* Text+Gradient.swift */; };
		C95D68A1299E6D3E00429F86 /* BioView.swift in Sources */ = {isa = PBXBuildFile; fileRef = C95D68A0299E6D3E00429F86 /* BioView.swift */; };
		C95D68A3299E6D9000429F86 /* SelectableText.swift in Sources */ = {isa = PBXBuildFile; fileRef = C95D68A2299E6D9000429F86 /* SelectableText.swift */; };
		C95D68A5299E6E1E00429F86 /* PlaceholderModifier.swift in Sources */ = {isa = PBXBuildFile; fileRef = C95D68A4299E6E1E00429F86 /* PlaceholderModifier.swift */; };
		C95D68A6299E6F9E00429F86 /* ProfileHeader.swift in Sources */ = {isa = PBXBuildFile; fileRef = C95D689E299E6B4100429F86 /* ProfileHeader.swift */; };
		C95D68A7299E6FF000429F86 /* KeyFixture.swift in Sources */ = {isa = PBXBuildFile; fileRef = C9ADB134299288230075E7F8 /* KeyFixture.swift */; };
		C95D68A9299E709900429F86 /* LinearGradient+Planetary.swift in Sources */ = {isa = PBXBuildFile; fileRef = C95D68A8299E709800429F86 /* LinearGradient+Planetary.swift */; };
		C95D68AB299E710F00429F86 /* Color+Hex.swift in Sources */ = {isa = PBXBuildFile; fileRef = C95D68AA299E710F00429F86 /* Color+Hex.swift */; };
		C95D68AD299E721700429F86 /* ProfileView.swift in Sources */ = {isa = PBXBuildFile; fileRef = C95D68AC299E721700429F86 /* ProfileView.swift */; };
		C95D68B2299ECE0700429F86 /* CHANGELOG.md in Resources */ = {isa = PBXBuildFile; fileRef = C95D68AF299ECE0700429F86 /* CHANGELOG.md */; };
		C95D68B3299ECE0700429F86 /* README.md in Resources */ = {isa = PBXBuildFile; fileRef = C95D68B0299ECE0700429F86 /* README.md */; };
		C95D68B4299ECE0700429F86 /* CONTRIBUTING.md in Resources */ = {isa = PBXBuildFile; fileRef = C95D68B1299ECE0700429F86 /* CONTRIBUTING.md */; };
		C960C57129F3236200929990 /* LikeButton.swift in Sources */ = {isa = PBXBuildFile; fileRef = C960C57029F3236200929990 /* LikeButton.swift */; };
		C960C57229F3236200929990 /* LikeButton.swift in Sources */ = {isa = PBXBuildFile; fileRef = C960C57029F3236200929990 /* LikeButton.swift */; };
		C960C57429F3251E00929990 /* RepostButton.swift in Sources */ = {isa = PBXBuildFile; fileRef = C960C57329F3251E00929990 /* RepostButton.swift */; };
		C960C57529F3251E00929990 /* RepostButton.swift in Sources */ = {isa = PBXBuildFile; fileRef = C960C57329F3251E00929990 /* RepostButton.swift */; };
		C9646E9A29B79E04007239A4 /* Logger in Frameworks */ = {isa = PBXBuildFile; productRef = C9646E9929B79E04007239A4 /* Logger */; };
		C9646E9C29B79E4D007239A4 /* Logger in Frameworks */ = {isa = PBXBuildFile; productRef = C9646E9B29B79E4D007239A4 /* Logger */; };
		C9646EA129B7A22C007239A4 /* Analytics.swift in Sources */ = {isa = PBXBuildFile; fileRef = C9646EA029B7A22C007239A4 /* Analytics.swift */; };
		C9646EA429B7A24A007239A4 /* PostHog in Frameworks */ = {isa = PBXBuildFile; productRef = C9646EA329B7A24A007239A4 /* PostHog */; };
		C9646EA729B7A3DD007239A4 /* Dependencies in Frameworks */ = {isa = PBXBuildFile; productRef = C9646EA629B7A3DD007239A4 /* Dependencies */; };
		C9646EA929B7A4F2007239A4 /* PostHog in Frameworks */ = {isa = PBXBuildFile; productRef = C9646EA829B7A4F2007239A4 /* PostHog */; };
		C9646EAA29B7A506007239A4 /* Analytics.swift in Sources */ = {isa = PBXBuildFile; fileRef = C9646EA029B7A22C007239A4 /* Analytics.swift */; };
		C9646EAC29B7A520007239A4 /* Dependencies in Frameworks */ = {isa = PBXBuildFile; productRef = C9646EAB29B7A520007239A4 /* Dependencies */; };
		C9646EAE29B8D653007239A4 /* ViewDidLoadModifier.swift in Sources */ = {isa = PBXBuildFile; fileRef = C9646EAD29B8D653007239A4 /* ViewDidLoadModifier.swift */; };
		C9646EAF29B8D653007239A4 /* ViewDidLoadModifier.swift in Sources */ = {isa = PBXBuildFile; fileRef = C9646EAD29B8D653007239A4 /* ViewDidLoadModifier.swift */; };
		C9671D73298DB94C00EE7E12 /* Data+Encoding.swift in Sources */ = {isa = PBXBuildFile; fileRef = C9671D72298DB94C00EE7E12 /* Data+Encoding.swift */; };
		C97797B9298AA19A0046BD25 /* RelayService.swift in Sources */ = {isa = PBXBuildFile; fileRef = C97797B8298AA19A0046BD25 /* RelayService.swift */; };
		C97797BC298AB1890046BD25 /* secp256k1 in Frameworks */ = {isa = PBXBuildFile; productRef = C97797BB298AB1890046BD25 /* secp256k1 */; };
		C97797BF298ABE060046BD25 /* secp256k1 in Frameworks */ = {isa = PBXBuildFile; productRef = C97797BE298ABE060046BD25 /* secp256k1 */; };
		C97A1C8829E45B3C009D9E8D /* RawEventView.swift in Sources */ = {isa = PBXBuildFile; fileRef = C97A1C8729E45B3C009D9E8D /* RawEventView.swift */; };
		C97A1C8929E45B3C009D9E8D /* RawEventView.swift in Sources */ = {isa = PBXBuildFile; fileRef = C97A1C8729E45B3C009D9E8D /* RawEventView.swift */; };
		C97A1C8B29E45B4E009D9E8D /* RawEventController.swift in Sources */ = {isa = PBXBuildFile; fileRef = C97A1C8A29E45B4E009D9E8D /* RawEventController.swift */; };
		C97A1C8C29E45B4E009D9E8D /* RawEventController.swift in Sources */ = {isa = PBXBuildFile; fileRef = C97A1C8A29E45B4E009D9E8D /* RawEventController.swift */; };
		C97A1C8E29E58EC7009D9E8D /* NSManagedObjectContext+Nos.swift in Sources */ = {isa = PBXBuildFile; fileRef = C97A1C8D29E58EC7009D9E8D /* NSManagedObjectContext+Nos.swift */; };
		C97A1C8F29E58EC7009D9E8D /* NSManagedObjectContext+Nos.swift in Sources */ = {isa = PBXBuildFile; fileRef = C97A1C8D29E58EC7009D9E8D /* NSManagedObjectContext+Nos.swift */; };
		C987F81729BA4C6A00B44E7A /* BigActionButton.swift in Sources */ = {isa = PBXBuildFile; fileRef = C987F81629BA4C6900B44E7A /* BigActionButton.swift */; };
		C987F81829BA4C6A00B44E7A /* BigActionButton.swift in Sources */ = {isa = PBXBuildFile; fileRef = C987F81629BA4C6900B44E7A /* BigActionButton.swift */; };
		C987F81A29BA4D0E00B44E7A /* ActionButton.swift in Sources */ = {isa = PBXBuildFile; fileRef = C987F81929BA4D0E00B44E7A /* ActionButton.swift */; };
		C987F81B29BA4D0E00B44E7A /* ActionButton.swift in Sources */ = {isa = PBXBuildFile; fileRef = C987F81929BA4D0E00B44E7A /* ActionButton.swift */; };
		C987F81D29BA6D9A00B44E7A /* ProfileTab.swift in Sources */ = {isa = PBXBuildFile; fileRef = C987F81C29BA6D9A00B44E7A /* ProfileTab.swift */; };
		C987F81E29BA6D9A00B44E7A /* ProfileTab.swift in Sources */ = {isa = PBXBuildFile; fileRef = C987F81C29BA6D9A00B44E7A /* ProfileTab.swift */; };
		C987F83229BA951E00B44E7A /* ClarityCity-ExtraLight.otf in Resources */ = {isa = PBXBuildFile; fileRef = C987F82029BA951D00B44E7A /* ClarityCity-ExtraLight.otf */; };
		C987F83329BA951E00B44E7A /* ClarityCity-ExtraLight.otf in Resources */ = {isa = PBXBuildFile; fileRef = C987F82029BA951D00B44E7A /* ClarityCity-ExtraLight.otf */; };
		C987F83429BA951E00B44E7A /* ClarityCity-LightItalic.otf in Resources */ = {isa = PBXBuildFile; fileRef = C987F82129BA951D00B44E7A /* ClarityCity-LightItalic.otf */; };
		C987F83529BA951E00B44E7A /* ClarityCity-LightItalic.otf in Resources */ = {isa = PBXBuildFile; fileRef = C987F82129BA951D00B44E7A /* ClarityCity-LightItalic.otf */; };
		C987F83629BA951E00B44E7A /* ClarityCity-ExtraBold.otf in Resources */ = {isa = PBXBuildFile; fileRef = C987F82229BA951D00B44E7A /* ClarityCity-ExtraBold.otf */; };
		C987F83729BA951E00B44E7A /* ClarityCity-ExtraBold.otf in Resources */ = {isa = PBXBuildFile; fileRef = C987F82229BA951D00B44E7A /* ClarityCity-ExtraBold.otf */; };
		C987F83829BA951E00B44E7A /* ClarityCity-MediumItalic.otf in Resources */ = {isa = PBXBuildFile; fileRef = C987F82329BA951D00B44E7A /* ClarityCity-MediumItalic.otf */; };
		C987F83929BA951E00B44E7A /* ClarityCity-MediumItalic.otf in Resources */ = {isa = PBXBuildFile; fileRef = C987F82329BA951D00B44E7A /* ClarityCity-MediumItalic.otf */; };
		C987F83A29BA951E00B44E7A /* ClarityCity-BoldItalic.otf in Resources */ = {isa = PBXBuildFile; fileRef = C987F82429BA951D00B44E7A /* ClarityCity-BoldItalic.otf */; };
		C987F83B29BA951E00B44E7A /* ClarityCity-BoldItalic.otf in Resources */ = {isa = PBXBuildFile; fileRef = C987F82429BA951D00B44E7A /* ClarityCity-BoldItalic.otf */; };
		C987F83C29BA951E00B44E7A /* ClarityCity-Bold.otf in Resources */ = {isa = PBXBuildFile; fileRef = C987F82529BA951D00B44E7A /* ClarityCity-Bold.otf */; };
		C987F83D29BA951E00B44E7A /* ClarityCity-Bold.otf in Resources */ = {isa = PBXBuildFile; fileRef = C987F82529BA951D00B44E7A /* ClarityCity-Bold.otf */; };
		C987F83E29BA951E00B44E7A /* ClarityCity-SemiBold.otf in Resources */ = {isa = PBXBuildFile; fileRef = C987F82629BA951D00B44E7A /* ClarityCity-SemiBold.otf */; };
		C987F83F29BA951E00B44E7A /* ClarityCity-SemiBold.otf in Resources */ = {isa = PBXBuildFile; fileRef = C987F82629BA951D00B44E7A /* ClarityCity-SemiBold.otf */; };
		C987F84029BA951E00B44E7A /* ClarityCity-SemiBoldItalic.otf in Resources */ = {isa = PBXBuildFile; fileRef = C987F82729BA951D00B44E7A /* ClarityCity-SemiBoldItalic.otf */; };
		C987F84129BA951E00B44E7A /* ClarityCity-SemiBoldItalic.otf in Resources */ = {isa = PBXBuildFile; fileRef = C987F82729BA951D00B44E7A /* ClarityCity-SemiBoldItalic.otf */; };
		C987F84229BA951E00B44E7A /* ClarityCity-Black.otf in Resources */ = {isa = PBXBuildFile; fileRef = C987F82829BA951E00B44E7A /* ClarityCity-Black.otf */; };
		C987F84329BA951E00B44E7A /* ClarityCity-Black.otf in Resources */ = {isa = PBXBuildFile; fileRef = C987F82829BA951E00B44E7A /* ClarityCity-Black.otf */; };
		C987F84429BA951E00B44E7A /* ClarityCity-ExtraBoldItalic.otf in Resources */ = {isa = PBXBuildFile; fileRef = C987F82929BA951E00B44E7A /* ClarityCity-ExtraBoldItalic.otf */; };
		C987F84529BA951E00B44E7A /* ClarityCity-ExtraBoldItalic.otf in Resources */ = {isa = PBXBuildFile; fileRef = C987F82929BA951E00B44E7A /* ClarityCity-ExtraBoldItalic.otf */; };
		C987F84629BA951E00B44E7A /* ClarityCity-Light.otf in Resources */ = {isa = PBXBuildFile; fileRef = C987F82A29BA951E00B44E7A /* ClarityCity-Light.otf */; };
		C987F84729BA951E00B44E7A /* ClarityCity-Light.otf in Resources */ = {isa = PBXBuildFile; fileRef = C987F82A29BA951E00B44E7A /* ClarityCity-Light.otf */; };
		C987F84829BA951E00B44E7A /* ClarityCity-BlackItalic.otf in Resources */ = {isa = PBXBuildFile; fileRef = C987F82B29BA951E00B44E7A /* ClarityCity-BlackItalic.otf */; };
		C987F84929BA951E00B44E7A /* ClarityCity-BlackItalic.otf in Resources */ = {isa = PBXBuildFile; fileRef = C987F82B29BA951E00B44E7A /* ClarityCity-BlackItalic.otf */; };
		C987F84A29BA951E00B44E7A /* ClarityCity-Medium.otf in Resources */ = {isa = PBXBuildFile; fileRef = C987F82C29BA951E00B44E7A /* ClarityCity-Medium.otf */; };
		C987F84B29BA951E00B44E7A /* ClarityCity-Medium.otf in Resources */ = {isa = PBXBuildFile; fileRef = C987F82C29BA951E00B44E7A /* ClarityCity-Medium.otf */; };
		C987F84C29BA951E00B44E7A /* ClarityCity-ThinItalic.otf in Resources */ = {isa = PBXBuildFile; fileRef = C987F82D29BA951E00B44E7A /* ClarityCity-ThinItalic.otf */; };
		C987F84D29BA951E00B44E7A /* ClarityCity-ThinItalic.otf in Resources */ = {isa = PBXBuildFile; fileRef = C987F82D29BA951E00B44E7A /* ClarityCity-ThinItalic.otf */; };
		C987F84E29BA951E00B44E7A /* ClarityCity-RegularItalic.otf in Resources */ = {isa = PBXBuildFile; fileRef = C987F82E29BA951E00B44E7A /* ClarityCity-RegularItalic.otf */; };
		C987F84F29BA951E00B44E7A /* ClarityCity-RegularItalic.otf in Resources */ = {isa = PBXBuildFile; fileRef = C987F82E29BA951E00B44E7A /* ClarityCity-RegularItalic.otf */; };
		C987F85029BA951E00B44E7A /* ClarityCity-ExtraLightItalic.otf in Resources */ = {isa = PBXBuildFile; fileRef = C987F82F29BA951E00B44E7A /* ClarityCity-ExtraLightItalic.otf */; };
		C987F85129BA951E00B44E7A /* ClarityCity-ExtraLightItalic.otf in Resources */ = {isa = PBXBuildFile; fileRef = C987F82F29BA951E00B44E7A /* ClarityCity-ExtraLightItalic.otf */; };
		C987F85229BA951E00B44E7A /* ClarityCity-Regular.otf in Resources */ = {isa = PBXBuildFile; fileRef = C987F83029BA951E00B44E7A /* ClarityCity-Regular.otf */; };
		C987F85329BA951E00B44E7A /* ClarityCity-Regular.otf in Resources */ = {isa = PBXBuildFile; fileRef = C987F83029BA951E00B44E7A /* ClarityCity-Regular.otf */; };
		C987F85429BA951E00B44E7A /* ClarityCity-Thin.otf in Resources */ = {isa = PBXBuildFile; fileRef = C987F83129BA951E00B44E7A /* ClarityCity-Thin.otf */; };
		C987F85529BA951E00B44E7A /* ClarityCity-Thin.otf in Resources */ = {isa = PBXBuildFile; fileRef = C987F83129BA951E00B44E7A /* ClarityCity-Thin.otf */; };
		C987F85A29BA9ED800B44E7A /* Font.swift in Sources */ = {isa = PBXBuildFile; fileRef = C987F85729BA981800B44E7A /* Font.swift */; };
		C987F85B29BA9ED800B44E7A /* Font.swift in Sources */ = {isa = PBXBuildFile; fileRef = C987F85729BA981800B44E7A /* Font.swift */; };
		C987F85F29BAB66900B44E7A /* CachedAsyncImage in Frameworks */ = {isa = PBXBuildFile; productRef = C987F85E29BAB66900B44E7A /* CachedAsyncImage */; };
		C987F86129BABAF800B44E7A /* String+Markdown.swift in Sources */ = {isa = PBXBuildFile; fileRef = C987F86029BABAF800B44E7A /* String+Markdown.swift */; };
		C987F86229BABAF800B44E7A /* String+Markdown.swift in Sources */ = {isa = PBXBuildFile; fileRef = C987F86029BABAF800B44E7A /* String+Markdown.swift */; };
		C987F86429BAC3C500B44E7A /* CachedAsyncImage in Frameworks */ = {isa = PBXBuildFile; productRef = C987F86329BAC3C500B44E7A /* CachedAsyncImage */; };
		C98A32272A05795E00E3FA13 /* Task+Timeout.swift in Sources */ = {isa = PBXBuildFile; fileRef = C98A32262A05795E00E3FA13 /* Task+Timeout.swift */; };
		C98A32282A05795E00E3FA13 /* Task+Timeout.swift in Sources */ = {isa = PBXBuildFile; fileRef = C98A32262A05795E00E3FA13 /* Task+Timeout.swift */; };
		C98B8B4029FBF83B009789C8 /* NotificationCard.swift in Sources */ = {isa = PBXBuildFile; fileRef = C98B8B3F29FBF83B009789C8 /* NotificationCard.swift */; };
		C98B8B4129FBF85F009789C8 /* NotificationCard.swift in Sources */ = {isa = PBXBuildFile; fileRef = C98B8B3F29FBF83B009789C8 /* NotificationCard.swift */; };
		C99E80CD2A0C2C6400187474 /* PreviewData.swift in Sources */ = {isa = PBXBuildFile; fileRef = C94BC09A2A0AC74A0098F6F1 /* PreviewData.swift */; };
		C99E80CE2A0C2C9100187474 /* PreviewData.swift in Sources */ = {isa = PBXBuildFile; fileRef = C94BC09A2A0AC74A0098F6F1 /* PreviewData.swift */; };
		C9A0DAD829C6467600466635 /* CreateProfileView.swift in Sources */ = {isa = PBXBuildFile; fileRef = C9A0DAD729C6467600466635 /* CreateProfileView.swift */; };
		C9A0DADA29C685E500466635 /* SideMenuButton.swift in Sources */ = {isa = PBXBuildFile; fileRef = C9A0DAD929C685E500466635 /* SideMenuButton.swift */; };
		C9A0DADB29C685E500466635 /* SideMenuButton.swift in Sources */ = {isa = PBXBuildFile; fileRef = C9A0DAD929C685E500466635 /* SideMenuButton.swift */; };
		C9A0DADD29C689C900466635 /* NosNavigationBar.swift in Sources */ = {isa = PBXBuildFile; fileRef = C9A0DADC29C689C900466635 /* NosNavigationBar.swift */; };
		C9A0DADE29C689C900466635 /* NosNavigationBar.swift in Sources */ = {isa = PBXBuildFile; fileRef = C9A0DADC29C689C900466635 /* NosNavigationBar.swift */; };
		C9A0DAE029C697A100466635 /* AboutView.swift in Sources */ = {isa = PBXBuildFile; fileRef = C9A0DADF29C697A100466635 /* AboutView.swift */; };
		C9A0DAE129C697A100466635 /* AboutView.swift in Sources */ = {isa = PBXBuildFile; fileRef = C9A0DADF29C697A100466635 /* AboutView.swift */; };
		C9A0DAE429C69F0C00466635 /* HighlightedText.swift in Sources */ = {isa = PBXBuildFile; fileRef = C9A0DAE329C69F0C00466635 /* HighlightedText.swift */; };
		C9A0DAE529C69F0C00466635 /* HighlightedText.swift in Sources */ = {isa = PBXBuildFile; fileRef = C9A0DAE329C69F0C00466635 /* HighlightedText.swift */; };
		C9A0DAEA29C6A34200466635 /* ActivityView.swift in Sources */ = {isa = PBXBuildFile; fileRef = C9A0DAE929C6A34200466635 /* ActivityView.swift */; };
		C9A0DAEB29C6A34200466635 /* ActivityView.swift in Sources */ = {isa = PBXBuildFile; fileRef = C9A0DAE929C6A34200466635 /* ActivityView.swift */; };
		C9A0DAED29C6A66C00466635 /* Launch Screen.storyboard in Resources */ = {isa = PBXBuildFile; fileRef = C9A0DAEC29C6A66C00466635 /* Launch Screen.storyboard */; };
		C9A0DAF029C7394D00466635 /* CreateProfileView.swift in Sources */ = {isa = PBXBuildFile; fileRef = C9A0DAD729C6467600466635 /* CreateProfileView.swift */; };
		C9A0DAF529C9112400466635 /* UniversalNameWizard.swift in Sources */ = {isa = PBXBuildFile; fileRef = C9A0DAF429C9112400466635 /* UniversalNameWizard.swift */; };
		C9A0DAF629C9112400466635 /* UniversalNameWizard.swift in Sources */ = {isa = PBXBuildFile; fileRef = C9A0DAF429C9112400466635 /* UniversalNameWizard.swift */; };
		C9A0DAF829C92F4500466635 /* UNSAPI.swift in Sources */ = {isa = PBXBuildFile; fileRef = C9A0DAF729C92F4500466635 /* UNSAPI.swift */; };
		C9A0DAF929C92F4500466635 /* UNSAPI.swift in Sources */ = {isa = PBXBuildFile; fileRef = C9A0DAF729C92F4500466635 /* UNSAPI.swift */; };
		C9A25B3D29F174D200B39534 /* ReadabilityPadding.swift in Sources */ = {isa = PBXBuildFile; fileRef = C9A25B3C29F174D200B39534 /* ReadabilityPadding.swift */; };
		C9A25B3E29F174D200B39534 /* ReadabilityPadding.swift in Sources */ = {isa = PBXBuildFile; fileRef = C9A25B3C29F174D200B39534 /* ReadabilityPadding.swift */; };
		C9ADB133299287D60075E7F8 /* KeyPairTests.swift in Sources */ = {isa = PBXBuildFile; fileRef = C9ADB132299287D60075E7F8 /* KeyPairTests.swift */; };
		C9ADB135299288230075E7F8 /* KeyFixture.swift in Sources */ = {isa = PBXBuildFile; fileRef = C9ADB134299288230075E7F8 /* KeyFixture.swift */; };
		C9ADB13629928AF00075E7F8 /* KeyPair.swift in Sources */ = {isa = PBXBuildFile; fileRef = C9F84C26298DC98800C6714D /* KeyPair.swift */; };
		C9ADB13829928CC30075E7F8 /* String+Hex.swift in Sources */ = {isa = PBXBuildFile; fileRef = C9ADB13729928CC30075E7F8 /* String+Hex.swift */; };
		C9ADB13D29929B540075E7F8 /* Bech32.swift in Sources */ = {isa = PBXBuildFile; fileRef = C9ADB13C29929B540075E7F8 /* Bech32.swift */; };
		C9ADB13E29929EEF0075E7F8 /* Bech32.swift in Sources */ = {isa = PBXBuildFile; fileRef = C9ADB13C29929B540075E7F8 /* Bech32.swift */; };
		C9ADB13F29929F1F0075E7F8 /* String+Hex.swift in Sources */ = {isa = PBXBuildFile; fileRef = C9ADB13729928CC30075E7F8 /* String+Hex.swift */; };
		C9ADB14129951CB10075E7F8 /* NSManagedObject+Nos.swift in Sources */ = {isa = PBXBuildFile; fileRef = C9ADB14029951CB10075E7F8 /* NSManagedObject+Nos.swift */; };
		C9ADB14229951CB10075E7F8 /* NSManagedObject+Nos.swift in Sources */ = {isa = PBXBuildFile; fileRef = C9ADB14029951CB10075E7F8 /* NSManagedObject+Nos.swift */; };
		C9B678DB29EEBF3B00303F33 /* DependencyInjection.swift in Sources */ = {isa = PBXBuildFile; fileRef = C9B678DA29EEBF3B00303F33 /* DependencyInjection.swift */; };
		C9B678DC29EEBF3B00303F33 /* DependencyInjection.swift in Sources */ = {isa = PBXBuildFile; fileRef = C9B678DA29EEBF3B00303F33 /* DependencyInjection.swift */; };
		C9B678DE29EEC35B00303F33 /* Foundation+Sendable.swift in Sources */ = {isa = PBXBuildFile; fileRef = C9B678DD29EEC35B00303F33 /* Foundation+Sendable.swift */; };
		C9B678DF29EEC35B00303F33 /* Foundation+Sendable.swift in Sources */ = {isa = PBXBuildFile; fileRef = C9B678DD29EEC35B00303F33 /* Foundation+Sendable.swift */; };
		C9B678E129EEC41000303F33 /* SocialGraphCache.swift in Sources */ = {isa = PBXBuildFile; fileRef = C9B678E029EEC41000303F33 /* SocialGraphCache.swift */; };
		C9B678E229EEC41000303F33 /* SocialGraphCache.swift in Sources */ = {isa = PBXBuildFile; fileRef = C9B678E029EEC41000303F33 /* SocialGraphCache.swift */; };
		C9B678E429EED2DC00303F33 /* SocialGraphTests.swift in Sources */ = {isa = PBXBuildFile; fileRef = C9B678E329EED2DC00303F33 /* SocialGraphTests.swift */; };
		C9B678E729F01A8500303F33 /* FullscreenProgressView.swift in Sources */ = {isa = PBXBuildFile; fileRef = C9B678E629F01A8500303F33 /* FullscreenProgressView.swift */; };
		C9B678E829F01A8500303F33 /* FullscreenProgressView.swift in Sources */ = {isa = PBXBuildFile; fileRef = C9B678E629F01A8500303F33 /* FullscreenProgressView.swift */; };
		C9B708BB2A13BE41006C613A /* NoteTextEditor.swift in Sources */ = {isa = PBXBuildFile; fileRef = C9B708BA2A13BE41006C613A /* NoteTextEditor.swift */; };
		C9B708BC2A13BE41006C613A /* NoteTextEditor.swift in Sources */ = {isa = PBXBuildFile; fileRef = C9B708BA2A13BE41006C613A /* NoteTextEditor.swift */; };
		C9BAB09B2996FBA10003A84E /* EventProcessor.swift in Sources */ = {isa = PBXBuildFile; fileRef = C9BAB09A2996FBA10003A84E /* EventProcessor.swift */; };
		C9BAB09C2996FBA10003A84E /* EventProcessor.swift in Sources */ = {isa = PBXBuildFile; fileRef = C9BAB09A2996FBA10003A84E /* EventProcessor.swift */; };
		C9C2B77C29E072E400548B4A /* WebSocket+Nos.swift in Sources */ = {isa = PBXBuildFile; fileRef = C9C2B77B29E072E400548B4A /* WebSocket+Nos.swift */; };
		C9C2B77D29E072E400548B4A /* WebSocket+Nos.swift in Sources */ = {isa = PBXBuildFile; fileRef = C9C2B77B29E072E400548B4A /* WebSocket+Nos.swift */; };
		C9C2B77F29E0731600548B4A /* AsyncTimer.swift in Sources */ = {isa = PBXBuildFile; fileRef = C9C2B77E29E0731600548B4A /* AsyncTimer.swift */; };
		C9C2B78029E0731600548B4A /* AsyncTimer.swift in Sources */ = {isa = PBXBuildFile; fileRef = C9C2B77E29E0731600548B4A /* AsyncTimer.swift */; };
		C9C2B78229E0735400548B4A /* RelaySubscriptionManager.swift in Sources */ = {isa = PBXBuildFile; fileRef = C9C2B78129E0735400548B4A /* RelaySubscriptionManager.swift */; };
		C9C2B78329E0735400548B4A /* RelaySubscriptionManager.swift in Sources */ = {isa = PBXBuildFile; fileRef = C9C2B78129E0735400548B4A /* RelaySubscriptionManager.swift */; };
		C9C2B78529E073E300548B4A /* RelaySubscription.swift in Sources */ = {isa = PBXBuildFile; fileRef = C9C2B78429E073E300548B4A /* RelaySubscription.swift */; };
		C9C2B78629E073E300548B4A /* RelaySubscription.swift in Sources */ = {isa = PBXBuildFile; fileRef = C9C2B78429E073E300548B4A /* RelaySubscription.swift */; };
		C9C9444229F6F0E2002F2C7A /* XCTest+Eventually.swift in Sources */ = {isa = PBXBuildFile; fileRef = C9C9444129F6F0E2002F2C7A /* XCTest+Eventually.swift */; };
		C9CDBBA129A8F14C00C555C7 /* DiscoverView.swift in Sources */ = {isa = PBXBuildFile; fileRef = C9CDBBA029A8F14C00C555C7 /* DiscoverView.swift */; };
		C9CDBBA429A8FA2900C555C7 /* GoldenPostView.swift in Sources */ = {isa = PBXBuildFile; fileRef = C9CDBBA329A8FA2900C555C7 /* GoldenPostView.swift */; };
		C9CE5B142A0172CF008E198C /* WebView.swift in Sources */ = {isa = PBXBuildFile; fileRef = C9CE5B132A0172CF008E198C /* WebView.swift */; };
		C9CE5B152A0172CF008E198C /* WebView.swift in Sources */ = {isa = PBXBuildFile; fileRef = C9CE5B132A0172CF008E198C /* WebView.swift */; };
		C9DB207729F30EC700FB7B9D /* AsyncButton.swift in Sources */ = {isa = PBXBuildFile; fileRef = C9DB207629F30EC700FB7B9D /* AsyncButton.swift */; };
		C9DB207829F30EC700FB7B9D /* AsyncButton.swift in Sources */ = {isa = PBXBuildFile; fileRef = C9DB207629F30EC700FB7B9D /* AsyncButton.swift */; };
		C9DEBFD2298941000078B43A /* NosApp.swift in Sources */ = {isa = PBXBuildFile; fileRef = C9DEBFD1298941000078B43A /* NosApp.swift */; };
		C9DEBFD4298941000078B43A /* Persistence.swift in Sources */ = {isa = PBXBuildFile; fileRef = C9DEBFD3298941000078B43A /* Persistence.swift */; };
		C9DEBFD7298941000078B43A /* Nos.xcdatamodeld in Sources */ = {isa = PBXBuildFile; fileRef = C9DEBFD5298941000078B43A /* Nos.xcdatamodeld */; };
		C9DEBFD9298941000078B43A /* HomeFeedView.swift in Sources */ = {isa = PBXBuildFile; fileRef = C9DEBFD8298941000078B43A /* HomeFeedView.swift */; };
		C9DEBFDB298941020078B43A /* Assets.xcassets in Resources */ = {isa = PBXBuildFile; fileRef = C9DEBFDA298941020078B43A /* Assets.xcassets */; };
		C9DEBFDF298941020078B43A /* Preview Assets.xcassets in Resources */ = {isa = PBXBuildFile; fileRef = C9DEBFDE298941020078B43A /* Preview Assets.xcassets */; };
		C9DEBFE9298941020078B43A /* EventTests.swift in Sources */ = {isa = PBXBuildFile; fileRef = C9DEBFE8298941020078B43A /* EventTests.swift */; };
		C9DEBFF3298941020078B43A /* NosUITests.swift in Sources */ = {isa = PBXBuildFile; fileRef = C9DEBFF2298941020078B43A /* NosUITests.swift */; };
		C9DEBFF5298941020078B43A /* NosUITestsLaunchTests.swift in Sources */ = {isa = PBXBuildFile; fileRef = C9DEBFF4298941020078B43A /* NosUITestsLaunchTests.swift */; };
		C9DEC003298945150078B43A /* String+Lorem.swift in Sources */ = {isa = PBXBuildFile; fileRef = C9DEC002298945150078B43A /* String+Lorem.swift */; };
		C9DEC006298947900078B43A /* sample_data.json in Resources */ = {isa = PBXBuildFile; fileRef = C9DEC005298947900078B43A /* sample_data.json */; };
		C9DEC04529894BED0078B43A /* Event+CoreDataClass.swift in Sources */ = {isa = PBXBuildFile; fileRef = C9DEC03F29894BED0078B43A /* Event+CoreDataClass.swift */; };
		C9DEC04629894BED0078B43A /* Event+CoreDataClass.swift in Sources */ = {isa = PBXBuildFile; fileRef = C9DEC03F29894BED0078B43A /* Event+CoreDataClass.swift */; };
		C9DEC04D29894BED0078B43A /* Author+CoreDataClass.swift in Sources */ = {isa = PBXBuildFile; fileRef = C9DEC04329894BED0078B43A /* Author+CoreDataClass.swift */; };
		C9DEC04E29894BED0078B43A /* Author+CoreDataClass.swift in Sources */ = {isa = PBXBuildFile; fileRef = C9DEC04329894BED0078B43A /* Author+CoreDataClass.swift */; };
		C9DEC05A2989509B0078B43A /* Persistence.swift in Sources */ = {isa = PBXBuildFile; fileRef = C9DEBFD3298941000078B43A /* Persistence.swift */; };
		C9DEC05B298950A90078B43A /* String+Lorem.swift in Sources */ = {isa = PBXBuildFile; fileRef = C9DEC002298945150078B43A /* String+Lorem.swift */; };
		C9DEC05C298953280078B43A /* Nos.xcdatamodeld in Sources */ = {isa = PBXBuildFile; fileRef = C9DEBFD5298941000078B43A /* Nos.xcdatamodeld */; };
		C9DEC0632989541F0078B43A /* Bundle+Current.swift in Sources */ = {isa = PBXBuildFile; fileRef = C9DEC0622989541F0078B43A /* Bundle+Current.swift */; };
		C9DEC0642989541F0078B43A /* Bundle+Current.swift in Sources */ = {isa = PBXBuildFile; fileRef = C9DEC0622989541F0078B43A /* Bundle+Current.swift */; };
		C9DEC065298955200078B43A /* sample_data.json in Resources */ = {isa = PBXBuildFile; fileRef = C9DEC005298947900078B43A /* sample_data.json */; };
		C9DEC068298965270078B43A /* Starscream in Frameworks */ = {isa = PBXBuildFile; productRef = C9DEC067298965270078B43A /* Starscream */; };
		C9DEC06A298965550078B43A /* RelayView.swift in Sources */ = {isa = PBXBuildFile; fileRef = C9DEC069298965540078B43A /* RelayView.swift */; };
		C9DEC06B298965550078B43A /* RelayView.swift in Sources */ = {isa = PBXBuildFile; fileRef = C9DEC069298965540078B43A /* RelayView.swift */; };
		C9DEC06E2989668E0078B43A /* Relay+CoreDataClass.swift in Sources */ = {isa = PBXBuildFile; fileRef = C9DEC06C2989668E0078B43A /* Relay+CoreDataClass.swift */; };
		C9DEC06F2989668E0078B43A /* Relay+CoreDataClass.swift in Sources */ = {isa = PBXBuildFile; fileRef = C9DEC06C2989668E0078B43A /* Relay+CoreDataClass.swift */; };
		C9DFA966299BEB96006929C1 /* NoteCard.swift in Sources */ = {isa = PBXBuildFile; fileRef = C9DFA964299BEB96006929C1 /* NoteCard.swift */; };
		C9DFA969299BEC33006929C1 /* CardStyle.swift in Sources */ = {isa = PBXBuildFile; fileRef = C9DFA968299BEC33006929C1 /* CardStyle.swift */; };
		C9DFA96F299BF043006929C1 /* Assets+Planetary.swift in Sources */ = {isa = PBXBuildFile; fileRef = C9DFA96E299BF043006929C1 /* Assets+Planetary.swift */; };
		C9DFA971299BF8CD006929C1 /* RepliesView.swift in Sources */ = {isa = PBXBuildFile; fileRef = C9DFA970299BF8CD006929C1 /* RepliesView.swift */; };
		C9DFA972299BF9E8006929C1 /* CompactNoteView.swift in Sources */ = {isa = PBXBuildFile; fileRef = C9DFA96A299BEE2C006929C1 /* CompactNoteView.swift */; };
		C9DFA976299C30F0006929C1 /* Localized.swift in Sources */ = {isa = PBXBuildFile; fileRef = C9DFA975299C30F0006929C1 /* Localized.swift */; };
		C9DFA97B299C31EE006929C1 /* Localized.swift in Sources */ = {isa = PBXBuildFile; fileRef = C9DFA975299C30F0006929C1 /* Localized.swift */; };
		C9E37E0F2A1E7C32003D4B0A /* ReportMenu.swift in Sources */ = {isa = PBXBuildFile; fileRef = C9E37E0E2A1E7C32003D4B0A /* ReportMenu.swift */; };
		C9E37E102A1E7C32003D4B0A /* ReportMenu.swift in Sources */ = {isa = PBXBuildFile; fileRef = C9E37E0E2A1E7C32003D4B0A /* ReportMenu.swift */; };
		C9E37E122A1E7EC5003D4B0A /* PreviewContainer.swift in Sources */ = {isa = PBXBuildFile; fileRef = C9E37E112A1E7EC5003D4B0A /* PreviewContainer.swift */; };
		C9E37E132A1E7EC5003D4B0A /* PreviewContainer.swift in Sources */ = {isa = PBXBuildFile; fileRef = C9E37E112A1E7EC5003D4B0A /* PreviewContainer.swift */; };
		C9E37E152A1E8143003D4B0A /* Report.swift in Sources */ = {isa = PBXBuildFile; fileRef = C9E37E142A1E8143003D4B0A /* Report.swift */; };
		C9E37E162A1E8143003D4B0A /* Report.swift in Sources */ = {isa = PBXBuildFile; fileRef = C9E37E142A1E8143003D4B0A /* Report.swift */; };
		C9EE3E602A0538B7008A7491 /* ExpirationTimeButton.swift in Sources */ = {isa = PBXBuildFile; fileRef = C9EE3E5F2A0538B7008A7491 /* ExpirationTimeButton.swift */; };
		C9EE3E612A0538B7008A7491 /* ExpirationTimeButton.swift in Sources */ = {isa = PBXBuildFile; fileRef = C9EE3E5F2A0538B7008A7491 /* ExpirationTimeButton.swift */; };
		C9EE3E632A053910008A7491 /* ExpirationTimeOption.swift in Sources */ = {isa = PBXBuildFile; fileRef = C9EE3E622A053910008A7491 /* ExpirationTimeOption.swift */; };
		C9EE3E642A053910008A7491 /* ExpirationTimeOption.swift in Sources */ = {isa = PBXBuildFile; fileRef = C9EE3E622A053910008A7491 /* ExpirationTimeOption.swift */; };
		C9F0BB6929A5039D000547FC /* Int+Bool.swift in Sources */ = {isa = PBXBuildFile; fileRef = C9F0BB6829A5039D000547FC /* Int+Bool.swift */; };
		C9F0BB6B29A503D6000547FC /* PublicKey.swift in Sources */ = {isa = PBXBuildFile; fileRef = C9F0BB6A29A503D6000547FC /* PublicKey.swift */; };
		C9F0BB6C29A503D6000547FC /* PublicKey.swift in Sources */ = {isa = PBXBuildFile; fileRef = C9F0BB6A29A503D6000547FC /* PublicKey.swift */; };
		C9F0BB6D29A503D9000547FC /* Int+Bool.swift in Sources */ = {isa = PBXBuildFile; fileRef = C9F0BB6829A5039D000547FC /* Int+Bool.swift */; };
		C9F0BB6F29A50437000547FC /* NostrConstants.swift in Sources */ = {isa = PBXBuildFile; fileRef = C9F0BB6E29A50437000547FC /* NostrConstants.swift */; };
		C9F0BB7029A50437000547FC /* NostrConstants.swift in Sources */ = {isa = PBXBuildFile; fileRef = C9F0BB6E29A50437000547FC /* NostrConstants.swift */; };
		C9F64D8C29ED840700563F2B /* LogHelper.swift in Sources */ = {isa = PBXBuildFile; fileRef = C9F64D8B29ED840700563F2B /* LogHelper.swift */; };
		C9F64D8D29ED840700563F2B /* LogHelper.swift in Sources */ = {isa = PBXBuildFile; fileRef = C9F64D8B29ED840700563F2B /* LogHelper.swift */; };
		C9F64D8F29ED88CD00563F2B /* Localization+Nos.swift in Sources */ = {isa = PBXBuildFile; fileRef = C9F64D8E29ED88CD00563F2B /* Localization+Nos.swift */; };
		C9F64D9029ED88CD00563F2B /* Localization+Nos.swift in Sources */ = {isa = PBXBuildFile; fileRef = C9F64D8E29ED88CD00563F2B /* Localization+Nos.swift */; };
		C9F75AD22A02D41E005BBE45 /* ComposerActionBar.swift in Sources */ = {isa = PBXBuildFile; fileRef = C9F75AD12A02D41E005BBE45 /* ComposerActionBar.swift */; };
		C9F75AD32A02D41E005BBE45 /* ComposerActionBar.swift in Sources */ = {isa = PBXBuildFile; fileRef = C9F75AD12A02D41E005BBE45 /* ComposerActionBar.swift */; };
		C9F75AD62A041FF7005BBE45 /* ExpirationTimePicker.swift in Sources */ = {isa = PBXBuildFile; fileRef = C9F75AD52A041FF7005BBE45 /* ExpirationTimePicker.swift */; };
		C9F75AD72A041FF7005BBE45 /* ExpirationTimePicker.swift in Sources */ = {isa = PBXBuildFile; fileRef = C9F75AD52A041FF7005BBE45 /* ExpirationTimePicker.swift */; };
		C9F84C1A298DBB6300C6714D /* Data+Encoding.swift in Sources */ = {isa = PBXBuildFile; fileRef = C9671D72298DB94C00EE7E12 /* Data+Encoding.swift */; };
		C9F84C1C298DBBF400C6714D /* Data+Sha.swift in Sources */ = {isa = PBXBuildFile; fileRef = C9F84C1B298DBBF400C6714D /* Data+Sha.swift */; };
		C9F84C1D298DBC6100C6714D /* Data+Sha.swift in Sources */ = {isa = PBXBuildFile; fileRef = C9F84C1B298DBBF400C6714D /* Data+Sha.swift */; };
		C9F84C21298DC36800C6714D /* AppView.swift in Sources */ = {isa = PBXBuildFile; fileRef = C9F84C20298DC36800C6714D /* AppView.swift */; };
		C9F84C23298DC7B900C6714D /* SettingsView.swift in Sources */ = {isa = PBXBuildFile; fileRef = C9F84C22298DC7B900C6714D /* SettingsView.swift */; };
		C9F84C27298DC98800C6714D /* KeyPair.swift in Sources */ = {isa = PBXBuildFile; fileRef = C9F84C26298DC98800C6714D /* KeyPair.swift */; };
		CD09A74429A50F1D0063464F /* SideMenu.swift in Sources */ = {isa = PBXBuildFile; fileRef = CD09A74329A50F1D0063464F /* SideMenu.swift */; };
		CD09A74629A50F750063464F /* SideMenuContent.swift in Sources */ = {isa = PBXBuildFile; fileRef = CD09A74529A50F750063464F /* SideMenuContent.swift */; };
		CD09A74829A51EFC0063464F /* Router.swift in Sources */ = {isa = PBXBuildFile; fileRef = CD09A74729A51EFC0063464F /* Router.swift */; };
		CD09A74929A521210063464F /* Router.swift in Sources */ = {isa = PBXBuildFile; fileRef = CD09A74729A51EFC0063464F /* Router.swift */; };
		CD09A74A29A521510063464F /* ProfileView.swift in Sources */ = {isa = PBXBuildFile; fileRef = C95D68AC299E721700429F86 /* ProfileView.swift */; };
		CD09A74B29A521730063464F /* ProfileHeader.swift in Sources */ = {isa = PBXBuildFile; fileRef = C95D689E299E6B4100429F86 /* ProfileHeader.swift */; };
		CD09A74C29A5217A0063464F /* NoteButton.swift in Sources */ = {isa = PBXBuildFile; fileRef = CD2CF38F299E68BE00332116 /* NoteButton.swift */; };
		CD09A74D29A521A70063464F /* CardStyle.swift in Sources */ = {isa = PBXBuildFile; fileRef = C9DFA968299BEC33006929C1 /* CardStyle.swift */; };
		CD09A74E29A521BE0063464F /* NoteCard.swift in Sources */ = {isa = PBXBuildFile; fileRef = C9DFA964299BEB96006929C1 /* NoteCard.swift */; };
		CD09A74F29A521BE0063464F /* BioView.swift in Sources */ = {isa = PBXBuildFile; fileRef = C95D68A0299E6D3E00429F86 /* BioView.swift */; };
		CD09A75029A521D20063464F /* HomeFeedView.swift in Sources */ = {isa = PBXBuildFile; fileRef = C9DEBFD8298941000078B43A /* HomeFeedView.swift */; };
		CD09A75129A521D20063464F /* CompactNoteView.swift in Sources */ = {isa = PBXBuildFile; fileRef = C9DFA96A299BEE2C006929C1 /* CompactNoteView.swift */; };
		CD09A75229A521D20063464F /* RepliesView.swift in Sources */ = {isa = PBXBuildFile; fileRef = C9DFA970299BF8CD006929C1 /* RepliesView.swift */; };
		CD09A75329A521D20063464F /* AppView.swift in Sources */ = {isa = PBXBuildFile; fileRef = C9F84C20298DC36800C6714D /* AppView.swift */; };
		CD09A75429A521D20063464F /* PlaceholderModifier.swift in Sources */ = {isa = PBXBuildFile; fileRef = C95D68A4299E6E1E00429F86 /* PlaceholderModifier.swift */; };
		CD09A75529A521D20063464F /* SelectableText.swift in Sources */ = {isa = PBXBuildFile; fileRef = C95D68A2299E6D9000429F86 /* SelectableText.swift */; };
		CD09A75629A521D20063464F /* SettingsView.swift in Sources */ = {isa = PBXBuildFile; fileRef = C9F84C22298DC7B900C6714D /* SettingsView.swift */; };
		CD09A75729A521D20063464F /* NewNoteView.swift in Sources */ = {isa = PBXBuildFile; fileRef = C94D855B2991479900749478 /* NewNoteView.swift */; };
		CD09A75829A521D20063464F /* LinearGradient+Planetary.swift in Sources */ = {isa = PBXBuildFile; fileRef = C95D68A8299E709800429F86 /* LinearGradient+Planetary.swift */; };
		CD09A75929A521D20063464F /* Color+Hex.swift in Sources */ = {isa = PBXBuildFile; fileRef = C95D68AA299E710F00429F86 /* Color+Hex.swift */; };
		CD09A75A29A521D20063464F /* CardButtonStyle.swift in Sources */ = {isa = PBXBuildFile; fileRef = CD2CF38D299E67F900332116 /* CardButtonStyle.swift */; };
		CD09A75B29A521D20063464F /* AvatarView.swift in Sources */ = {isa = PBXBuildFile; fileRef = 3FFB1D88299FF37C002A755D /* AvatarView.swift */; };
		CD09A75C29A521D20063464F /* SideMenu.swift in Sources */ = {isa = PBXBuildFile; fileRef = CD09A74329A50F1D0063464F /* SideMenu.swift */; };
		CD09A75D29A521D20063464F /* SideMenuContent.swift in Sources */ = {isa = PBXBuildFile; fileRef = CD09A74529A50F750063464F /* SideMenuContent.swift */; };
		CD09A75E29A521EB0063464F /* Assets+Planetary.swift in Sources */ = {isa = PBXBuildFile; fileRef = C9DFA96E299BF043006929C1 /* Assets+Planetary.swift */; };
		CD09A75F29A521FD0063464F /* RelayService.swift in Sources */ = {isa = PBXBuildFile; fileRef = C97797B8298AA19A0046BD25 /* RelayService.swift */; };
		CD09A76029A521FD0063464F /* Filter.swift in Sources */ = {isa = PBXBuildFile; fileRef = A336DD3B299FD78000A0CBA0 /* Filter.swift */; };
		CD09A76129A5220E0063464F /* NosApp.swift in Sources */ = {isa = PBXBuildFile; fileRef = C9DEBFD1298941000078B43A /* NosApp.swift */; };
		CD09A76229A5220E0063464F /* AppController.swift in Sources */ = {isa = PBXBuildFile; fileRef = 3F170C77299D816200BC8F8B /* AppController.swift */; };
		CD09A76329A522190063464F /* OnboardingView.swift in Sources */ = {isa = PBXBuildFile; fileRef = 3FB5E650299D28A200386527 /* OnboardingView.swift */; };
		CD27177629A7C8B200AE8888 /* sample_replies.json in Resources */ = {isa = PBXBuildFile; fileRef = CD27177529A7C8B200AE8888 /* sample_replies.json */; };
		CD2CF38E299E67F900332116 /* CardButtonStyle.swift in Sources */ = {isa = PBXBuildFile; fileRef = CD2CF38D299E67F900332116 /* CardButtonStyle.swift */; };
		CD2CF390299E68BE00332116 /* NoteButton.swift in Sources */ = {isa = PBXBuildFile; fileRef = CD2CF38F299E68BE00332116 /* NoteButton.swift */; };
		CD4908D429B92941007443DB /* ReportABugMailView.swift in Sources */ = {isa = PBXBuildFile; fileRef = CD4908D329B92941007443DB /* ReportABugMailView.swift */; };
		CD4908D529B92B4D007443DB /* ReportABugMailView.swift in Sources */ = {isa = PBXBuildFile; fileRef = CD4908D329B92941007443DB /* ReportABugMailView.swift */; };
		CD76864C29B12F7E00085358 /* ExpandingTextFieldAndSubmitButton.swift in Sources */ = {isa = PBXBuildFile; fileRef = CD76864B29B12F7E00085358 /* ExpandingTextFieldAndSubmitButton.swift */; };
		CD76864D29B133E600085358 /* ExpandingTextFieldAndSubmitButton.swift in Sources */ = {isa = PBXBuildFile; fileRef = CD76864B29B12F7E00085358 /* ExpandingTextFieldAndSubmitButton.swift */; };
		CD76865029B6503500085358 /* NoteOptionsButton.swift in Sources */ = {isa = PBXBuildFile; fileRef = CD76864F29B6503500085358 /* NoteOptionsButton.swift */; };
		CD76865129B68B4400085358 /* NoteOptionsButton.swift in Sources */ = {isa = PBXBuildFile; fileRef = CD76864F29B6503500085358 /* NoteOptionsButton.swift */; };
		CD76865329B793F400085358 /* DiscoverSearchBar.swift in Sources */ = {isa = PBXBuildFile; fileRef = CD76865229B793F400085358 /* DiscoverSearchBar.swift */; };
		CD76865429B7DABE00085358 /* DiscoverSearchBar.swift in Sources */ = {isa = PBXBuildFile; fileRef = CD76865229B793F400085358 /* DiscoverSearchBar.swift */; };
		CDDA1F7B29A527650047ACD8 /* Starscream in Frameworks */ = {isa = PBXBuildFile; productRef = CDDA1F7A29A527650047ACD8 /* Starscream */; };
		CDDA1F7D29A527650047ACD8 /* SwiftUINavigation in Frameworks */ = {isa = PBXBuildFile; productRef = CDDA1F7C29A527650047ACD8 /* SwiftUINavigation */; };
/* End PBXBuildFile section */

/* Begin PBXContainerItemProxy section */
		C90862C129E9804B00C35A71 /* PBXContainerItemProxy */ = {
			isa = PBXContainerItemProxy;
			containerPortal = C9DEBFC6298941000078B43A /* Project object */;
			proxyType = 1;
			remoteGlobalIDString = C9DEBFCD298941000078B43A;
			remoteInfo = Nos;
		};
		C9DEBFE5298941020078B43A /* PBXContainerItemProxy */ = {
			isa = PBXContainerItemProxy;
			containerPortal = C9DEBFC6298941000078B43A /* Project object */;
			proxyType = 1;
			remoteGlobalIDString = C9DEBFCD298941000078B43A;
			remoteInfo = Nos;
		};
		C9DEBFEF298941020078B43A /* PBXContainerItemProxy */ = {
			isa = PBXContainerItemProxy;
			containerPortal = C9DEBFC6298941000078B43A /* Project object */;
			proxyType = 1;
			remoteGlobalIDString = C9DEBFCD298941000078B43A;
			remoteInfo = Nos;
		};
/* End PBXContainerItemProxy section */

/* Begin PBXFileReference section */
		3F170C77299D816200BC8F8B /* AppController.swift */ = {isa = PBXFileReference; lastKnownFileType = sourcecode.swift; path = AppController.swift; sourceTree = "<group>"; };
		3F30020429C1FDD9003D4F8B /* OnboardingStartView.swift */ = {isa = PBXFileReference; lastKnownFileType = sourcecode.swift; path = OnboardingStartView.swift; sourceTree = "<group>"; };
		3F30020629C237AB003D4F8B /* OnboardingAgeVerificationView.swift */ = {isa = PBXFileReference; lastKnownFileType = sourcecode.swift; path = OnboardingAgeVerificationView.swift; sourceTree = "<group>"; };
		3F30020829C23895003D4F8B /* OnboardingNotOldEnoughView.swift */ = {isa = PBXFileReference; lastKnownFileType = sourcecode.swift; path = OnboardingNotOldEnoughView.swift; sourceTree = "<group>"; };
		3F30020A29C361C8003D4F8B /* OnboardingTermsOfServiceView.swift */ = {isa = PBXFileReference; lastKnownFileType = sourcecode.swift; path = OnboardingTermsOfServiceView.swift; sourceTree = "<group>"; };
		3F30020C29C382EB003D4F8B /* OnboardingLoginView.swift */ = {isa = PBXFileReference; lastKnownFileType = sourcecode.swift; path = OnboardingLoginView.swift; sourceTree = "<group>"; };
		3F43C47529A9625700E896A0 /* AuthorReference+CoreDataClass.swift */ = {isa = PBXFileReference; lastKnownFileType = sourcecode.swift; path = "AuthorReference+CoreDataClass.swift"; sourceTree = "<group>"; };
		3F60F42829B27D3E000D62C4 /* ThreadView.swift */ = {isa = PBXFileReference; lastKnownFileType = sourcecode.swift; path = ThreadView.swift; sourceTree = "<group>"; };
		3FB5E650299D28A200386527 /* OnboardingView.swift */ = {isa = PBXFileReference; lastKnownFileType = sourcecode.swift; path = OnboardingView.swift; sourceTree = "<group>"; };
		3FFB1D88299FF37C002A755D /* AvatarView.swift */ = {isa = PBXFileReference; lastKnownFileType = sourcecode.swift; path = AvatarView.swift; sourceTree = "<group>"; };
		3FFB1D9229A6BBCE002A755D /* EventReference+CoreDataClass.swift */ = {isa = PBXFileReference; fileEncoding = 4; lastKnownFileType = sourcecode.swift; path = "EventReference+CoreDataClass.swift"; sourceTree = "<group>"; };
		3FFB1D9529A6BBEC002A755D /* Collection+SafeSubscript.swift */ = {isa = PBXFileReference; fileEncoding = 4; lastKnownFileType = sourcecode.swift; path = "Collection+SafeSubscript.swift"; sourceTree = "<group>"; };
		3FFB1D9B29A7DF9D002A755D /* StackedAvatarsView.swift */ = {isa = PBXFileReference; fileEncoding = 4; lastKnownFileType = sourcecode.swift; path = StackedAvatarsView.swift; sourceTree = "<group>"; };
		5B46611929CCB6DF008B8E8C /* ExportStrings.sh */ = {isa = PBXFileReference; lastKnownFileType = text.script.sh; path = ExportStrings.sh; sourceTree = "<group>"; };
		5B46611B29CCB725008B8E8C /* ExportStrings.swift */ = {isa = PBXFileReference; lastKnownFileType = sourcecode.swift; path = ExportStrings.swift; sourceTree = "<group>"; };
		5B46611F29CCB894008B8E8C /* en */ = {isa = PBXFileReference; lastKnownFileType = text.plist.strings; name = en; path = en.lproj/Generated.strings; sourceTree = "<group>"; };
		5B46612129CCBBE2008B8E8C /* es */ = {isa = PBXFileReference; lastKnownFileType = text.plist.strings; name = es; path = es.lproj/Generated.strings; sourceTree = "<group>"; };
		5B46612229CCBC6C008B8E8C /* zh-Hans */ = {isa = PBXFileReference; lastKnownFileType = text.plist.strings; name = "zh-Hans"; path = "zh-Hans.lproj/Generated.strings"; sourceTree = "<group>"; };
		5B48EC692A1406C4001EDA7F /* de */ = {isa = PBXFileReference; lastKnownFileType = text.plist.strings; name = de; path = de.lproj/Generated.strings; sourceTree = "<group>"; };
		5B503F612A291A1A0098805A /* JSONRelayMetadata.swift */ = {isa = PBXFileReference; lastKnownFileType = sourcecode.swift; path = JSONRelayMetadata.swift; sourceTree = "<group>"; };
		5B503F632A291D480098805A /* Nos 7.xcdatamodel */ = {isa = PBXFileReference; lastKnownFileType = wrapper.xcdatamodel; path = "Nos 7.xcdatamodel"; sourceTree = "<group>"; };
		5B6EB48D29EDBE0E006E750C /* NoteParser.swift */ = {isa = PBXFileReference; lastKnownFileType = sourcecode.swift; path = NoteParser.swift; sourceTree = "<group>"; };
		5B6EB48F29EDBEC1006E750C /* NoteParserTests.swift */ = {isa = PBXFileReference; lastKnownFileType = sourcecode.swift; path = NoteParserTests.swift; sourceTree = "<group>"; };
		5B80BE9D29F9864000A363E4 /* Bech32Tests.swift */ = {isa = PBXFileReference; lastKnownFileType = sourcecode.swift; path = Bech32Tests.swift; sourceTree = "<group>"; };
<<<<<<< HEAD
		5B80BE9F29FAEDE300A363E4 /* NProfile.swift */ = {isa = PBXFileReference; lastKnownFileType = sourcecode.swift; path = NProfile.swift; sourceTree = "<group>"; };
		5B80BEA129FAF30F00A363E4 /* NProfileTests.swift */ = {isa = PBXFileReference; lastKnownFileType = sourcecode.swift; path = NProfileTests.swift; sourceTree = "<group>"; };
		5B864BEA2A32589F002BB407 /* RelayMetadata+CoreDataClass.swift */ = {isa = PBXFileReference; lastKnownFileType = sourcecode.swift; path = "RelayMetadata+CoreDataClass.swift"; sourceTree = SOURCE_ROOT; };
		5B864BEB2A32589F002BB407 /* RelayMetadata+CoreDataProperties.swift */ = {isa = PBXFileReference; lastKnownFileType = sourcecode.swift; path = "RelayMetadata+CoreDataProperties.swift"; sourceTree = SOURCE_ROOT; };
=======
		5B8805192A21027C00E21F06 /* SHA256Key.swift */ = {isa = PBXFileReference; lastKnownFileType = sourcecode.swift; path = SHA256Key.swift; sourceTree = "<group>"; };
		5B88051B2A21046C00E21F06 /* SHA256KeyTests.swift */ = {isa = PBXFileReference; lastKnownFileType = sourcecode.swift; path = SHA256KeyTests.swift; sourceTree = "<group>"; };
		5B88051E2A21056E00E21F06 /* TLVTests.swift */ = {isa = PBXFileReference; lastKnownFileType = sourcecode.swift; path = TLVTests.swift; sourceTree = "<group>"; };
		5B8B77182A1FDA3C004FC675 /* TLV.swift */ = {isa = PBXFileReference; lastKnownFileType = sourcecode.swift; path = TLV.swift; sourceTree = "<group>"; };
>>>>>>> 943ab031
		5B8C96AB29D52AD200B73AEC /* AuthorListView.swift */ = {isa = PBXFileReference; lastKnownFileType = sourcecode.swift; path = AuthorListView.swift; sourceTree = "<group>"; };
		5B8C96AF29DB2E1100B73AEC /* SearchTextFieldObserver.swift */ = {isa = PBXFileReference; lastKnownFileType = sourcecode.swift; path = SearchTextFieldObserver.swift; sourceTree = "<group>"; };
		5B8C96B129DB313300B73AEC /* AuthorCard.swift */ = {isa = PBXFileReference; lastKnownFileType = sourcecode.swift; path = AuthorCard.swift; sourceTree = "<group>"; };
		5B8C96B529DDD3B200B73AEC /* EditableText.swift */ = {isa = PBXFileReference; lastKnownFileType = sourcecode.swift; path = EditableText.swift; sourceTree = "<group>"; };
		A303AF8229A9153A005DC8FC /* FollowButton.swift */ = {isa = PBXFileReference; lastKnownFileType = sourcecode.swift; path = FollowButton.swift; sourceTree = "<group>"; };
		A32B6C7229A6BE9B00653FF5 /* FollowsView.swift */ = {isa = PBXFileReference; lastKnownFileType = sourcecode.swift; path = FollowsView.swift; sourceTree = "<group>"; };
		A32B6C7729A6C99200653FF5 /* FollowCard.swift */ = {isa = PBXFileReference; lastKnownFileType = sourcecode.swift; path = FollowCard.swift; sourceTree = "<group>"; };
		A336DD3B299FD78000A0CBA0 /* Filter.swift */ = {isa = PBXFileReference; lastKnownFileType = sourcecode.swift; path = Filter.swift; sourceTree = "<group>"; };
		A34E439829A522F20057AFCB /* CurrentUser.swift */ = {isa = PBXFileReference; lastKnownFileType = sourcecode.swift; path = CurrentUser.swift; sourceTree = "<group>"; };
		A351E1A129BA92240009B7F6 /* ProfileEditView.swift */ = {isa = PBXFileReference; fileEncoding = 4; lastKnownFileType = sourcecode.swift; path = ProfileEditView.swift; sourceTree = "<group>"; };
		A362584129C10AD500D07C9A /* NSSet+Add.swift */ = {isa = PBXFileReference; lastKnownFileType = sourcecode.swift; path = "NSSet+Add.swift"; sourceTree = "<group>"; };
		A3B943CE299AE00100A15A08 /* KeyChain.swift */ = {isa = PBXFileReference; lastKnownFileType = sourcecode.swift; path = KeyChain.swift; sourceTree = "<group>"; };
		A3B943D4299D514800A15A08 /* Follow+CoreDataClass.swift */ = {isa = PBXFileReference; lastKnownFileType = sourcecode.swift; path = "Follow+CoreDataClass.swift"; sourceTree = "<group>"; };
		C90862BB29E9804B00C35A71 /* NosPerformanceTests.xctest */ = {isa = PBXFileReference; explicitFileType = wrapper.cfbundle; includeInIndex = 0; path = NosPerformanceTests.xctest; sourceTree = BUILT_PRODUCTS_DIR; };
		C90862BD29E9804B00C35A71 /* NosPerformanceTests.swift */ = {isa = PBXFileReference; lastKnownFileType = sourcecode.swift; path = NosPerformanceTests.swift; sourceTree = "<group>"; };
		C91FFD392A09444D00743037 /* Nos 6.xcdatamodel */ = {isa = PBXFileReference; lastKnownFileType = wrapper.xcdatamodel; path = "Nos 6.xcdatamodel"; sourceTree = "<group>"; };
		C92DF80129BFAF9300400561 /* ProductionSecrets.xcconfig */ = {isa = PBXFileReference; lastKnownFileType = text.xcconfig; path = ProductionSecrets.xcconfig; sourceTree = "<group>"; };
		C92DF80229C22E4F00400561 /* Nos 2.xcdatamodel */ = {isa = PBXFileReference; lastKnownFileType = wrapper.xcdatamodel; path = "Nos 2.xcdatamodel"; sourceTree = "<group>"; };
		C92DF80429C25DE900400561 /* URL+MimeTypes.swift */ = {isa = PBXFileReference; lastKnownFileType = sourcecode.swift; path = "URL+MimeTypes.swift"; sourceTree = "<group>"; };
		C92DF80729C25FA900400561 /* SquareImage.swift */ = {isa = PBXFileReference; lastKnownFileType = sourcecode.swift; path = SquareImage.swift; sourceTree = "<group>"; };
		C931517C29B915AF00934506 /* StaggeredGrid.swift */ = {isa = PBXFileReference; lastKnownFileType = sourcecode.swift; path = StaggeredGrid.swift; sourceTree = "<group>"; };
		C937786129FC6D1900568C27 /* pt-BR */ = {isa = PBXFileReference; lastKnownFileType = text.plist.strings; name = "pt-BR"; path = "pt-BR.lproj/Generated.strings"; sourceTree = "<group>"; };
		C93CA0C229AE3A1E00921183 /* JSONEvent.swift */ = {isa = PBXFileReference; lastKnownFileType = sourcecode.swift; path = JSONEvent.swift; sourceTree = "<group>"; };
		C93EC2F029C337EB0012EE2A /* RelayPicker.swift */ = {isa = PBXFileReference; lastKnownFileType = sourcecode.swift; path = RelayPicker.swift; sourceTree = "<group>"; };
		C93EC2F329C34C860012EE2A /* NSPredicate+Bool.swift */ = {isa = PBXFileReference; lastKnownFileType = sourcecode.swift; path = "NSPredicate+Bool.swift"; sourceTree = "<group>"; };
		C93EC2F629C351470012EE2A /* Optional+Unwrap.swift */ = {isa = PBXFileReference; lastKnownFileType = sourcecode.swift; path = "Optional+Unwrap.swift"; sourceTree = "<group>"; };
		C93EC2F929C370DE0012EE2A /* DiscoverGrid.swift */ = {isa = PBXFileReference; lastKnownFileType = sourcecode.swift; path = DiscoverGrid.swift; sourceTree = "<group>"; };
		C93EC2FC29C3785C0012EE2A /* View+RoundedCorner.swift */ = {isa = PBXFileReference; fileEncoding = 4; lastKnownFileType = sourcecode.swift; path = "View+RoundedCorner.swift"; sourceTree = "<group>"; };
		C942566829B66A2800C4202C /* Date+Elapsed.swift */ = {isa = PBXFileReference; fileEncoding = 4; lastKnownFileType = sourcecode.swift; path = "Date+Elapsed.swift"; sourceTree = "<group>"; };
		C94437E529B0DB83004D8C86 /* NotificationsView.swift */ = {isa = PBXFileReference; lastKnownFileType = sourcecode.swift; path = NotificationsView.swift; sourceTree = "<group>"; };
		C94BC09A2A0AC74A0098F6F1 /* PreviewData.swift */ = {isa = PBXFileReference; lastKnownFileType = sourcecode.swift; path = PreviewData.swift; sourceTree = "<group>"; };
		C94D14802A12B3F70014C906 /* SearchBar.swift */ = {isa = PBXFileReference; lastKnownFileType = sourcecode.swift; path = SearchBar.swift; sourceTree = "<group>"; };
		C94D855B2991479900749478 /* NewNoteView.swift */ = {isa = PBXFileReference; lastKnownFileType = sourcecode.swift; path = NewNoteView.swift; sourceTree = "<group>"; };
		C94FE5A629F8441200C27119 /* zh-Hant */ = {isa = PBXFileReference; lastKnownFileType = text.plist.strings; name = "zh-Hant"; path = "zh-Hant.lproj/Generated.strings"; sourceTree = "<group>"; };
		C94FE5A729F8441200C27119 /* fr */ = {isa = PBXFileReference; lastKnownFileType = text.plist.strings; name = fr; path = fr.lproj/Generated.strings; sourceTree = "<group>"; };
		C95D689E299E6B4100429F86 /* ProfileHeader.swift */ = {isa = PBXFileReference; fileEncoding = 4; lastKnownFileType = sourcecode.swift; path = ProfileHeader.swift; sourceTree = "<group>"; };
		C95D68A0299E6D3E00429F86 /* BioView.swift */ = {isa = PBXFileReference; fileEncoding = 4; lastKnownFileType = sourcecode.swift; path = BioView.swift; sourceTree = "<group>"; };
		C95D68A2299E6D9000429F86 /* SelectableText.swift */ = {isa = PBXFileReference; fileEncoding = 4; lastKnownFileType = sourcecode.swift; path = SelectableText.swift; sourceTree = "<group>"; };
		C95D68A4299E6E1E00429F86 /* PlaceholderModifier.swift */ = {isa = PBXFileReference; fileEncoding = 4; lastKnownFileType = sourcecode.swift; path = PlaceholderModifier.swift; sourceTree = "<group>"; };
		C95D68A8299E709800429F86 /* LinearGradient+Planetary.swift */ = {isa = PBXFileReference; fileEncoding = 4; lastKnownFileType = sourcecode.swift; path = "LinearGradient+Planetary.swift"; sourceTree = "<group>"; };
		C95D68AA299E710F00429F86 /* Color+Hex.swift */ = {isa = PBXFileReference; fileEncoding = 4; lastKnownFileType = sourcecode.swift; path = "Color+Hex.swift"; sourceTree = "<group>"; };
		C95D68AC299E721700429F86 /* ProfileView.swift */ = {isa = PBXFileReference; lastKnownFileType = sourcecode.swift; path = ProfileView.swift; sourceTree = "<group>"; };
		C95D68AF299ECE0700429F86 /* CHANGELOG.md */ = {isa = PBXFileReference; fileEncoding = 4; lastKnownFileType = net.daringfireball.markdown; path = CHANGELOG.md; sourceTree = "<group>"; };
		C95D68B0299ECE0700429F86 /* README.md */ = {isa = PBXFileReference; fileEncoding = 4; lastKnownFileType = net.daringfireball.markdown; path = README.md; sourceTree = "<group>"; };
		C95D68B1299ECE0700429F86 /* CONTRIBUTING.md */ = {isa = PBXFileReference; fileEncoding = 4; lastKnownFileType = net.daringfireball.markdown; path = CONTRIBUTING.md; sourceTree = "<group>"; };
		C960C57029F3236200929990 /* LikeButton.swift */ = {isa = PBXFileReference; lastKnownFileType = sourcecode.swift; path = LikeButton.swift; sourceTree = "<group>"; };
		C960C57329F3251E00929990 /* RepostButton.swift */ = {isa = PBXFileReference; lastKnownFileType = sourcecode.swift; path = RepostButton.swift; sourceTree = "<group>"; };
		C9646EA029B7A22C007239A4 /* Analytics.swift */ = {isa = PBXFileReference; lastKnownFileType = sourcecode.swift; path = Analytics.swift; sourceTree = "<group>"; };
		C9646EAD29B8D653007239A4 /* ViewDidLoadModifier.swift */ = {isa = PBXFileReference; lastKnownFileType = sourcecode.swift; path = ViewDidLoadModifier.swift; sourceTree = "<group>"; };
		C9671D72298DB94C00EE7E12 /* Data+Encoding.swift */ = {isa = PBXFileReference; lastKnownFileType = sourcecode.swift; path = "Data+Encoding.swift"; sourceTree = "<group>"; };
		C97797B8298AA19A0046BD25 /* RelayService.swift */ = {isa = PBXFileReference; lastKnownFileType = sourcecode.swift; path = RelayService.swift; sourceTree = "<group>"; };
		C97A1C8729E45B3C009D9E8D /* RawEventView.swift */ = {isa = PBXFileReference; fileEncoding = 4; lastKnownFileType = sourcecode.swift; path = RawEventView.swift; sourceTree = "<group>"; };
		C97A1C8A29E45B4E009D9E8D /* RawEventController.swift */ = {isa = PBXFileReference; fileEncoding = 4; lastKnownFileType = sourcecode.swift; path = RawEventController.swift; sourceTree = "<group>"; };
		C97A1C8D29E58EC7009D9E8D /* NSManagedObjectContext+Nos.swift */ = {isa = PBXFileReference; lastKnownFileType = sourcecode.swift; path = "NSManagedObjectContext+Nos.swift"; sourceTree = "<group>"; };
		C987F81629BA4C6900B44E7A /* BigActionButton.swift */ = {isa = PBXFileReference; fileEncoding = 4; lastKnownFileType = sourcecode.swift; path = BigActionButton.swift; sourceTree = "<group>"; };
		C987F81929BA4D0E00B44E7A /* ActionButton.swift */ = {isa = PBXFileReference; fileEncoding = 4; lastKnownFileType = sourcecode.swift; path = ActionButton.swift; sourceTree = "<group>"; };
		C987F81C29BA6D9A00B44E7A /* ProfileTab.swift */ = {isa = PBXFileReference; lastKnownFileType = sourcecode.swift; path = ProfileTab.swift; sourceTree = "<group>"; };
		C987F82029BA951D00B44E7A /* ClarityCity-ExtraLight.otf */ = {isa = PBXFileReference; lastKnownFileType = file; path = "ClarityCity-ExtraLight.otf"; sourceTree = "<group>"; };
		C987F82129BA951D00B44E7A /* ClarityCity-LightItalic.otf */ = {isa = PBXFileReference; lastKnownFileType = file; path = "ClarityCity-LightItalic.otf"; sourceTree = "<group>"; };
		C987F82229BA951D00B44E7A /* ClarityCity-ExtraBold.otf */ = {isa = PBXFileReference; lastKnownFileType = file; path = "ClarityCity-ExtraBold.otf"; sourceTree = "<group>"; };
		C987F82329BA951D00B44E7A /* ClarityCity-MediumItalic.otf */ = {isa = PBXFileReference; lastKnownFileType = file; path = "ClarityCity-MediumItalic.otf"; sourceTree = "<group>"; };
		C987F82429BA951D00B44E7A /* ClarityCity-BoldItalic.otf */ = {isa = PBXFileReference; lastKnownFileType = file; path = "ClarityCity-BoldItalic.otf"; sourceTree = "<group>"; };
		C987F82529BA951D00B44E7A /* ClarityCity-Bold.otf */ = {isa = PBXFileReference; lastKnownFileType = file; path = "ClarityCity-Bold.otf"; sourceTree = "<group>"; };
		C987F82629BA951D00B44E7A /* ClarityCity-SemiBold.otf */ = {isa = PBXFileReference; lastKnownFileType = file; path = "ClarityCity-SemiBold.otf"; sourceTree = "<group>"; };
		C987F82729BA951D00B44E7A /* ClarityCity-SemiBoldItalic.otf */ = {isa = PBXFileReference; lastKnownFileType = file; path = "ClarityCity-SemiBoldItalic.otf"; sourceTree = "<group>"; };
		C987F82829BA951E00B44E7A /* ClarityCity-Black.otf */ = {isa = PBXFileReference; lastKnownFileType = file; path = "ClarityCity-Black.otf"; sourceTree = "<group>"; };
		C987F82929BA951E00B44E7A /* ClarityCity-ExtraBoldItalic.otf */ = {isa = PBXFileReference; lastKnownFileType = file; path = "ClarityCity-ExtraBoldItalic.otf"; sourceTree = "<group>"; };
		C987F82A29BA951E00B44E7A /* ClarityCity-Light.otf */ = {isa = PBXFileReference; lastKnownFileType = file; path = "ClarityCity-Light.otf"; sourceTree = "<group>"; };
		C987F82B29BA951E00B44E7A /* ClarityCity-BlackItalic.otf */ = {isa = PBXFileReference; lastKnownFileType = file; path = "ClarityCity-BlackItalic.otf"; sourceTree = "<group>"; };
		C987F82C29BA951E00B44E7A /* ClarityCity-Medium.otf */ = {isa = PBXFileReference; lastKnownFileType = file; path = "ClarityCity-Medium.otf"; sourceTree = "<group>"; };
		C987F82D29BA951E00B44E7A /* ClarityCity-ThinItalic.otf */ = {isa = PBXFileReference; lastKnownFileType = file; path = "ClarityCity-ThinItalic.otf"; sourceTree = "<group>"; };
		C987F82E29BA951E00B44E7A /* ClarityCity-RegularItalic.otf */ = {isa = PBXFileReference; lastKnownFileType = file; path = "ClarityCity-RegularItalic.otf"; sourceTree = "<group>"; };
		C987F82F29BA951E00B44E7A /* ClarityCity-ExtraLightItalic.otf */ = {isa = PBXFileReference; lastKnownFileType = file; path = "ClarityCity-ExtraLightItalic.otf"; sourceTree = "<group>"; };
		C987F83029BA951E00B44E7A /* ClarityCity-Regular.otf */ = {isa = PBXFileReference; lastKnownFileType = file; path = "ClarityCity-Regular.otf"; sourceTree = "<group>"; };
		C987F83129BA951E00B44E7A /* ClarityCity-Thin.otf */ = {isa = PBXFileReference; lastKnownFileType = file; path = "ClarityCity-Thin.otf"; sourceTree = "<group>"; };
		C987F85629BA96B700B44E7A /* Info.plist */ = {isa = PBXFileReference; lastKnownFileType = text.plist; path = Info.plist; sourceTree = "<group>"; };
		C987F85729BA981800B44E7A /* Font.swift */ = {isa = PBXFileReference; lastKnownFileType = sourcecode.swift; path = Font.swift; sourceTree = "<group>"; };
		C987F86029BABAF800B44E7A /* String+Markdown.swift */ = {isa = PBXFileReference; lastKnownFileType = sourcecode.swift; path = "String+Markdown.swift"; sourceTree = "<group>"; };
		C98A32262A05795E00E3FA13 /* Task+Timeout.swift */ = {isa = PBXFileReference; lastKnownFileType = sourcecode.swift; path = "Task+Timeout.swift"; sourceTree = "<group>"; };
		C98B8B3F29FBF83B009789C8 /* NotificationCard.swift */ = {isa = PBXFileReference; lastKnownFileType = sourcecode.swift; path = NotificationCard.swift; sourceTree = "<group>"; };
		C9A0DAD729C6467600466635 /* CreateProfileView.swift */ = {isa = PBXFileReference; lastKnownFileType = sourcecode.swift; path = CreateProfileView.swift; sourceTree = "<group>"; };
		C9A0DAD929C685E500466635 /* SideMenuButton.swift */ = {isa = PBXFileReference; lastKnownFileType = sourcecode.swift; path = SideMenuButton.swift; sourceTree = "<group>"; };
		C9A0DADC29C689C900466635 /* NosNavigationBar.swift */ = {isa = PBXFileReference; lastKnownFileType = sourcecode.swift; path = NosNavigationBar.swift; sourceTree = "<group>"; };
		C9A0DADF29C697A100466635 /* AboutView.swift */ = {isa = PBXFileReference; lastKnownFileType = sourcecode.swift; path = AboutView.swift; sourceTree = "<group>"; };
		C9A0DAE329C69F0C00466635 /* HighlightedText.swift */ = {isa = PBXFileReference; fileEncoding = 4; lastKnownFileType = sourcecode.swift; path = HighlightedText.swift; sourceTree = "<group>"; };
		C9A0DAE629C69FA000466635 /* Text+Gradient.swift */ = {isa = PBXFileReference; fileEncoding = 4; lastKnownFileType = sourcecode.swift; path = "Text+Gradient.swift"; sourceTree = "<group>"; };
		C9A0DAE929C6A34200466635 /* ActivityView.swift */ = {isa = PBXFileReference; fileEncoding = 4; lastKnownFileType = sourcecode.swift; path = ActivityView.swift; sourceTree = "<group>"; };
		C9A0DAEC29C6A66C00466635 /* Launch Screen.storyboard */ = {isa = PBXFileReference; lastKnownFileType = file.storyboard; path = "Launch Screen.storyboard"; sourceTree = "<group>"; };
		C9A0DAF329C870D500466635 /* Nos 4.xcdatamodel */ = {isa = PBXFileReference; lastKnownFileType = wrapper.xcdatamodel; path = "Nos 4.xcdatamodel"; sourceTree = "<group>"; };
		C9A0DAF429C9112400466635 /* UniversalNameWizard.swift */ = {isa = PBXFileReference; lastKnownFileType = sourcecode.swift; path = UniversalNameWizard.swift; sourceTree = "<group>"; };
		C9A0DAF729C92F4500466635 /* UNSAPI.swift */ = {isa = PBXFileReference; lastKnownFileType = sourcecode.swift; path = UNSAPI.swift; sourceTree = "<group>"; };
		C9A25B3C29F174D200B39534 /* ReadabilityPadding.swift */ = {isa = PBXFileReference; lastKnownFileType = sourcecode.swift; path = ReadabilityPadding.swift; sourceTree = "<group>"; };
		C9ADB132299287D60075E7F8 /* KeyPairTests.swift */ = {isa = PBXFileReference; lastKnownFileType = sourcecode.swift; path = KeyPairTests.swift; sourceTree = "<group>"; };
		C9ADB134299288230075E7F8 /* KeyFixture.swift */ = {isa = PBXFileReference; lastKnownFileType = sourcecode.swift; path = KeyFixture.swift; sourceTree = "<group>"; };
		C9ADB13729928CC30075E7F8 /* String+Hex.swift */ = {isa = PBXFileReference; lastKnownFileType = sourcecode.swift; path = "String+Hex.swift"; sourceTree = "<group>"; };
		C9ADB13C29929B540075E7F8 /* Bech32.swift */ = {isa = PBXFileReference; lastKnownFileType = sourcecode.swift; path = Bech32.swift; sourceTree = "<group>"; };
		C9ADB14029951CB10075E7F8 /* NSManagedObject+Nos.swift */ = {isa = PBXFileReference; lastKnownFileType = sourcecode.swift; path = "NSManagedObject+Nos.swift"; sourceTree = "<group>"; };
		C9B678DA29EEBF3B00303F33 /* DependencyInjection.swift */ = {isa = PBXFileReference; lastKnownFileType = sourcecode.swift; path = DependencyInjection.swift; sourceTree = "<group>"; };
		C9B678DD29EEC35B00303F33 /* Foundation+Sendable.swift */ = {isa = PBXFileReference; lastKnownFileType = sourcecode.swift; path = "Foundation+Sendable.swift"; sourceTree = "<group>"; };
		C9B678E029EEC41000303F33 /* SocialGraphCache.swift */ = {isa = PBXFileReference; lastKnownFileType = sourcecode.swift; path = SocialGraphCache.swift; sourceTree = "<group>"; };
		C9B678E329EED2DC00303F33 /* SocialGraphTests.swift */ = {isa = PBXFileReference; lastKnownFileType = sourcecode.swift; path = SocialGraphTests.swift; sourceTree = "<group>"; };
		C9B678E529EF1BF200303F33 /* Nos 5.xcdatamodel */ = {isa = PBXFileReference; lastKnownFileType = wrapper.xcdatamodel; path = "Nos 5.xcdatamodel"; sourceTree = "<group>"; };
		C9B678E629F01A8500303F33 /* FullscreenProgressView.swift */ = {isa = PBXFileReference; lastKnownFileType = sourcecode.swift; path = FullscreenProgressView.swift; sourceTree = "<group>"; };
		C9B708BA2A13BE41006C613A /* NoteTextEditor.swift */ = {isa = PBXFileReference; lastKnownFileType = sourcecode.swift; path = NoteTextEditor.swift; sourceTree = "<group>"; };
		C9BAB09A2996FBA10003A84E /* EventProcessor.swift */ = {isa = PBXFileReference; lastKnownFileType = sourcecode.swift; path = EventProcessor.swift; sourceTree = "<group>"; };
		C9C2B77B29E072E400548B4A /* WebSocket+Nos.swift */ = {isa = PBXFileReference; lastKnownFileType = sourcecode.swift; path = "WebSocket+Nos.swift"; sourceTree = "<group>"; };
		C9C2B77E29E0731600548B4A /* AsyncTimer.swift */ = {isa = PBXFileReference; lastKnownFileType = sourcecode.swift; path = AsyncTimer.swift; sourceTree = "<group>"; };
		C9C2B78129E0735400548B4A /* RelaySubscriptionManager.swift */ = {isa = PBXFileReference; lastKnownFileType = sourcecode.swift; path = RelaySubscriptionManager.swift; sourceTree = "<group>"; };
		C9C2B78429E073E300548B4A /* RelaySubscription.swift */ = {isa = PBXFileReference; lastKnownFileType = sourcecode.swift; path = RelaySubscription.swift; sourceTree = "<group>"; };
		C9C9444129F6F0E2002F2C7A /* XCTest+Eventually.swift */ = {isa = PBXFileReference; lastKnownFileType = sourcecode.swift; path = "XCTest+Eventually.swift"; sourceTree = "<group>"; };
		C9CDBBA029A8F14C00C555C7 /* DiscoverView.swift */ = {isa = PBXFileReference; lastKnownFileType = sourcecode.swift; path = DiscoverView.swift; sourceTree = "<group>"; };
		C9CDBBA329A8FA2900C555C7 /* GoldenPostView.swift */ = {isa = PBXFileReference; fileEncoding = 4; lastKnownFileType = sourcecode.swift; path = GoldenPostView.swift; sourceTree = "<group>"; };
		C9CE5B132A0172CF008E198C /* WebView.swift */ = {isa = PBXFileReference; lastKnownFileType = sourcecode.swift; path = WebView.swift; sourceTree = "<group>"; };
		C9DB207629F30EC700FB7B9D /* AsyncButton.swift */ = {isa = PBXFileReference; lastKnownFileType = sourcecode.swift; path = AsyncButton.swift; sourceTree = "<group>"; };
		C9DEBFCE298941000078B43A /* Nos.app */ = {isa = PBXFileReference; explicitFileType = wrapper.application; includeInIndex = 0; path = Nos.app; sourceTree = BUILT_PRODUCTS_DIR; };
		C9DEBFD1298941000078B43A /* NosApp.swift */ = {isa = PBXFileReference; lastKnownFileType = sourcecode.swift; path = NosApp.swift; sourceTree = "<group>"; };
		C9DEBFD3298941000078B43A /* Persistence.swift */ = {isa = PBXFileReference; lastKnownFileType = sourcecode.swift; path = Persistence.swift; sourceTree = "<group>"; };
		C9DEBFD6298941000078B43A /* Nos.xcdatamodel */ = {isa = PBXFileReference; lastKnownFileType = wrapper.xcdatamodel; path = Nos.xcdatamodel; sourceTree = "<group>"; };
		C9DEBFD8298941000078B43A /* HomeFeedView.swift */ = {isa = PBXFileReference; lastKnownFileType = sourcecode.swift; path = HomeFeedView.swift; sourceTree = "<group>"; };
		C9DEBFDA298941020078B43A /* Assets.xcassets */ = {isa = PBXFileReference; lastKnownFileType = folder.assetcatalog; path = Assets.xcassets; sourceTree = "<group>"; };
		C9DEBFDC298941020078B43A /* Nos.entitlements */ = {isa = PBXFileReference; lastKnownFileType = text.plist.entitlements; path = Nos.entitlements; sourceTree = "<group>"; };
		C9DEBFDE298941020078B43A /* Preview Assets.xcassets */ = {isa = PBXFileReference; lastKnownFileType = folder.assetcatalog; path = "Preview Assets.xcassets"; sourceTree = "<group>"; };
		C9DEBFE4298941020078B43A /* NosTests.xctest */ = {isa = PBXFileReference; explicitFileType = wrapper.cfbundle; includeInIndex = 0; path = NosTests.xctest; sourceTree = BUILT_PRODUCTS_DIR; };
		C9DEBFE8298941020078B43A /* EventTests.swift */ = {isa = PBXFileReference; lastKnownFileType = sourcecode.swift; path = EventTests.swift; sourceTree = "<group>"; };
		C9DEBFEE298941020078B43A /* NosUITests.xctest */ = {isa = PBXFileReference; explicitFileType = wrapper.cfbundle; includeInIndex = 0; path = NosUITests.xctest; sourceTree = BUILT_PRODUCTS_DIR; };
		C9DEBFF2298941020078B43A /* NosUITests.swift */ = {isa = PBXFileReference; lastKnownFileType = sourcecode.swift; path = NosUITests.swift; sourceTree = "<group>"; };
		C9DEBFF4298941020078B43A /* NosUITestsLaunchTests.swift */ = {isa = PBXFileReference; lastKnownFileType = sourcecode.swift; path = NosUITestsLaunchTests.swift; sourceTree = "<group>"; };
		C9DEC002298945150078B43A /* String+Lorem.swift */ = {isa = PBXFileReference; lastKnownFileType = sourcecode.swift; path = "String+Lorem.swift"; sourceTree = "<group>"; };
		C9DEC005298947900078B43A /* sample_data.json */ = {isa = PBXFileReference; fileEncoding = 4; lastKnownFileType = text.json; path = sample_data.json; sourceTree = "<group>"; };
		C9DEC03F29894BED0078B43A /* Event+CoreDataClass.swift */ = {isa = PBXFileReference; lastKnownFileType = sourcecode.swift; path = "Event+CoreDataClass.swift"; sourceTree = "<group>"; };
		C9DEC04329894BED0078B43A /* Author+CoreDataClass.swift */ = {isa = PBXFileReference; lastKnownFileType = sourcecode.swift; path = "Author+CoreDataClass.swift"; sourceTree = "<group>"; };
		C9DEC0622989541F0078B43A /* Bundle+Current.swift */ = {isa = PBXFileReference; lastKnownFileType = sourcecode.swift; path = "Bundle+Current.swift"; sourceTree = "<group>"; };
		C9DEC069298965540078B43A /* RelayView.swift */ = {isa = PBXFileReference; lastKnownFileType = sourcecode.swift; path = RelayView.swift; sourceTree = "<group>"; };
		C9DEC06C2989668E0078B43A /* Relay+CoreDataClass.swift */ = {isa = PBXFileReference; lastKnownFileType = sourcecode.swift; path = "Relay+CoreDataClass.swift"; sourceTree = "<group>"; };
		C9DFA964299BEB96006929C1 /* NoteCard.swift */ = {isa = PBXFileReference; fileEncoding = 4; lastKnownFileType = sourcecode.swift; path = NoteCard.swift; sourceTree = "<group>"; };
		C9DFA968299BEC33006929C1 /* CardStyle.swift */ = {isa = PBXFileReference; fileEncoding = 4; lastKnownFileType = sourcecode.swift; path = CardStyle.swift; sourceTree = "<group>"; };
		C9DFA96A299BEE2C006929C1 /* CompactNoteView.swift */ = {isa = PBXFileReference; fileEncoding = 4; lastKnownFileType = sourcecode.swift; path = CompactNoteView.swift; sourceTree = "<group>"; };
		C9DFA96E299BF043006929C1 /* Assets+Planetary.swift */ = {isa = PBXFileReference; fileEncoding = 4; lastKnownFileType = sourcecode.swift; name = "Assets+Planetary.swift"; path = "Nos/Extensions/Assets+Planetary.swift"; sourceTree = SOURCE_ROOT; };
		C9DFA970299BF8CD006929C1 /* RepliesView.swift */ = {isa = PBXFileReference; lastKnownFileType = sourcecode.swift; path = RepliesView.swift; sourceTree = "<group>"; };
		C9DFA975299C30F0006929C1 /* Localized.swift */ = {isa = PBXFileReference; lastKnownFileType = sourcecode.swift; path = Localized.swift; sourceTree = "<group>"; };
		C9DFA978299C31A7006929C1 /* Localizable.swift */ = {isa = PBXFileReference; fileEncoding = 4; lastKnownFileType = sourcecode.swift; path = Localizable.swift; sourceTree = "<group>"; };
		C9E37E0E2A1E7C32003D4B0A /* ReportMenu.swift */ = {isa = PBXFileReference; lastKnownFileType = sourcecode.swift; path = ReportMenu.swift; sourceTree = "<group>"; };
		C9E37E112A1E7EC5003D4B0A /* PreviewContainer.swift */ = {isa = PBXFileReference; lastKnownFileType = sourcecode.swift; path = PreviewContainer.swift; sourceTree = "<group>"; };
		C9E37E142A1E8143003D4B0A /* Report.swift */ = {isa = PBXFileReference; lastKnownFileType = sourcecode.swift; path = Report.swift; sourceTree = "<group>"; };
		C9EE3E5F2A0538B7008A7491 /* ExpirationTimeButton.swift */ = {isa = PBXFileReference; lastKnownFileType = sourcecode.swift; path = ExpirationTimeButton.swift; sourceTree = "<group>"; };
		C9EE3E622A053910008A7491 /* ExpirationTimeOption.swift */ = {isa = PBXFileReference; lastKnownFileType = sourcecode.swift; path = ExpirationTimeOption.swift; sourceTree = "<group>"; };
		C9F0BB6829A5039D000547FC /* Int+Bool.swift */ = {isa = PBXFileReference; lastKnownFileType = sourcecode.swift; path = "Int+Bool.swift"; sourceTree = "<group>"; };
		C9F0BB6A29A503D6000547FC /* PublicKey.swift */ = {isa = PBXFileReference; lastKnownFileType = sourcecode.swift; path = PublicKey.swift; sourceTree = "<group>"; };
		C9F0BB6E29A50437000547FC /* NostrConstants.swift */ = {isa = PBXFileReference; lastKnownFileType = sourcecode.swift; path = NostrConstants.swift; sourceTree = "<group>"; };
		C9F64D8B29ED840700563F2B /* LogHelper.swift */ = {isa = PBXFileReference; lastKnownFileType = sourcecode.swift; path = LogHelper.swift; sourceTree = "<group>"; };
		C9F64D8E29ED88CD00563F2B /* Localization+Nos.swift */ = {isa = PBXFileReference; lastKnownFileType = sourcecode.swift; path = "Localization+Nos.swift"; sourceTree = "<group>"; };
		C9F75AD12A02D41E005BBE45 /* ComposerActionBar.swift */ = {isa = PBXFileReference; lastKnownFileType = sourcecode.swift; path = ComposerActionBar.swift; sourceTree = "<group>"; };
		C9F75AD52A041FF7005BBE45 /* ExpirationTimePicker.swift */ = {isa = PBXFileReference; lastKnownFileType = sourcecode.swift; path = ExpirationTimePicker.swift; sourceTree = "<group>"; };
		C9F84C1B298DBBF400C6714D /* Data+Sha.swift */ = {isa = PBXFileReference; lastKnownFileType = sourcecode.swift; path = "Data+Sha.swift"; sourceTree = "<group>"; };
		C9F84C20298DC36800C6714D /* AppView.swift */ = {isa = PBXFileReference; lastKnownFileType = sourcecode.swift; path = AppView.swift; sourceTree = "<group>"; };
		C9F84C22298DC7B900C6714D /* SettingsView.swift */ = {isa = PBXFileReference; lastKnownFileType = sourcecode.swift; path = SettingsView.swift; sourceTree = "<group>"; };
		C9F84C26298DC98800C6714D /* KeyPair.swift */ = {isa = PBXFileReference; lastKnownFileType = sourcecode.swift; path = KeyPair.swift; sourceTree = "<group>"; };
		CD09A74329A50F1D0063464F /* SideMenu.swift */ = {isa = PBXFileReference; lastKnownFileType = sourcecode.swift; path = SideMenu.swift; sourceTree = "<group>"; };
		CD09A74529A50F750063464F /* SideMenuContent.swift */ = {isa = PBXFileReference; lastKnownFileType = sourcecode.swift; path = SideMenuContent.swift; sourceTree = "<group>"; };
		CD09A74729A51EFC0063464F /* Router.swift */ = {isa = PBXFileReference; lastKnownFileType = sourcecode.swift; path = Router.swift; sourceTree = "<group>"; };
		CD27177529A7C8B200AE8888 /* sample_replies.json */ = {isa = PBXFileReference; fileEncoding = 4; lastKnownFileType = text.json; path = sample_replies.json; sourceTree = "<group>"; };
		CD2CF38D299E67F900332116 /* CardButtonStyle.swift */ = {isa = PBXFileReference; lastKnownFileType = sourcecode.swift; path = CardButtonStyle.swift; sourceTree = "<group>"; };
		CD2CF38F299E68BE00332116 /* NoteButton.swift */ = {isa = PBXFileReference; lastKnownFileType = sourcecode.swift; path = NoteButton.swift; sourceTree = "<group>"; };
		CD4908D329B92941007443DB /* ReportABugMailView.swift */ = {isa = PBXFileReference; lastKnownFileType = sourcecode.swift; path = ReportABugMailView.swift; sourceTree = "<group>"; };
		CD4D210D29C350C9000F8188 /* Nos 3.xcdatamodel */ = {isa = PBXFileReference; lastKnownFileType = wrapper.xcdatamodel; path = "Nos 3.xcdatamodel"; sourceTree = "<group>"; };
		CD76864B29B12F7E00085358 /* ExpandingTextFieldAndSubmitButton.swift */ = {isa = PBXFileReference; lastKnownFileType = sourcecode.swift; path = ExpandingTextFieldAndSubmitButton.swift; sourceTree = "<group>"; };
		CD76864F29B6503500085358 /* NoteOptionsButton.swift */ = {isa = PBXFileReference; lastKnownFileType = sourcecode.swift; path = NoteOptionsButton.swift; sourceTree = "<group>"; };
		CD76865229B793F400085358 /* DiscoverSearchBar.swift */ = {isa = PBXFileReference; lastKnownFileType = sourcecode.swift; path = DiscoverSearchBar.swift; sourceTree = "<group>"; };
/* End PBXFileReference section */

/* Begin PBXFrameworksBuildPhase section */
		C90862B829E9804B00C35A71 /* Frameworks */ = {
			isa = PBXFrameworksBuildPhase;
			buildActionMask = 2147483647;
			files = (
			);
			runOnlyForDeploymentPostprocessing = 0;
		};
		C9DEBFCB298941000078B43A /* Frameworks */ = {
			isa = PBXFrameworksBuildPhase;
			buildActionMask = 2147483647;
			files = (
				C9DEC068298965270078B43A /* Starscream in Frameworks */,
				C97797BC298AB1890046BD25 /* secp256k1 in Frameworks */,
				C9646E9A29B79E04007239A4 /* Logger in Frameworks */,
				C9646EA729B7A3DD007239A4 /* Dependencies in Frameworks */,
				C987F85F29BAB66900B44E7A /* CachedAsyncImage in Frameworks */,
				C9646EA429B7A24A007239A4 /* PostHog in Frameworks */,
				C94D855F29914D2300749478 /* SwiftUINavigation in Frameworks */,
			);
			runOnlyForDeploymentPostprocessing = 0;
		};
		C9DEBFE1298941020078B43A /* Frameworks */ = {
			isa = PBXFrameworksBuildPhase;
			buildActionMask = 2147483647;
			files = (
				C97797BF298ABE060046BD25 /* secp256k1 in Frameworks */,
				CDDA1F7B29A527650047ACD8 /* Starscream in Frameworks */,
				C9646EA929B7A4F2007239A4 /* PostHog in Frameworks */,
				C9646EAC29B7A520007239A4 /* Dependencies in Frameworks */,
				C987F86429BAC3C500B44E7A /* CachedAsyncImage in Frameworks */,
				C9646E9C29B79E4D007239A4 /* Logger in Frameworks */,
				CDDA1F7D29A527650047ACD8 /* SwiftUINavigation in Frameworks */,
			);
			runOnlyForDeploymentPostprocessing = 0;
		};
		C9DEBFEB298941020078B43A /* Frameworks */ = {
			isa = PBXFrameworksBuildPhase;
			buildActionMask = 2147483647;
			files = (
			);
			runOnlyForDeploymentPostprocessing = 0;
		};
/* End PBXFrameworksBuildPhase section */

/* Begin PBXGroup section */
		3FB5E64F299D288E00386527 /* Onboarding */ = {
			isa = PBXGroup;
			children = (
				3FB5E650299D28A200386527 /* OnboardingView.swift */,
				3F30020429C1FDD9003D4F8B /* OnboardingStartView.swift */,
				3F30020629C237AB003D4F8B /* OnboardingAgeVerificationView.swift */,
				3F30020829C23895003D4F8B /* OnboardingNotOldEnoughView.swift */,
				3F30020A29C361C8003D4F8B /* OnboardingTermsOfServiceView.swift */,
				3F30020C29C382EB003D4F8B /* OnboardingLoginView.swift */,
				C9A0DAD729C6467600466635 /* CreateProfileView.swift */,
			);
			path = Onboarding;
			sourceTree = "<group>";
		};
		C90862BC29E9804B00C35A71 /* NosPerformanceTests */ = {
			isa = PBXGroup;
			children = (
				C90862BD29E9804B00C35A71 /* NosPerformanceTests.swift */,
			);
			path = NosPerformanceTests;
			sourceTree = "<group>";
		};
		C97797B7298AA1600046BD25 /* Service */ = {
			isa = PBXGroup;
			children = (
				C9ADB13C29929B540075E7F8 /* Bech32.swift */,
				A34E439829A522F20057AFCB /* CurrentUser.swift */,
				C9BAB09A2996FBA10003A84E /* EventProcessor.swift */,
				A336DD3B299FD78000A0CBA0 /* Filter.swift */,
				A3B943CE299AE00100A15A08 /* KeyChain.swift */,
				C97797B8298AA19A0046BD25 /* RelayService.swift */,
				C9C2B78129E0735400548B4A /* RelaySubscriptionManager.swift */,
				C9646EA029B7A22C007239A4 /* Analytics.swift */,
				C9A0DAF729C92F4500466635 /* UNSAPI.swift */,
				C9C2B77E29E0731600548B4A /* AsyncTimer.swift */,
				C9F64D8B29ED840700563F2B /* LogHelper.swift */,
				C9B678DA29EEBF3B00303F33 /* DependencyInjection.swift */,
				C9B678E029EEC41000303F33 /* SocialGraphCache.swift */,
				5B8B77182A1FDA3C004FC675 /* TLV.swift */,
				5B8805192A21027C00E21F06 /* SHA256Key.swift */,
			);
			path = Service;
			sourceTree = "<group>";
		};
		C97797BD298ABE060046BD25 /* Frameworks */ = {
			isa = PBXGroup;
			children = (
			);
			name = Frameworks;
			sourceTree = "<group>";
		};
		C987F81F29BA94D400B44E7A /* Font */ = {
			isa = PBXGroup;
			children = (
				C987F82829BA951E00B44E7A /* ClarityCity-Black.otf */,
				C987F82B29BA951E00B44E7A /* ClarityCity-BlackItalic.otf */,
				C987F82529BA951D00B44E7A /* ClarityCity-Bold.otf */,
				C987F82429BA951D00B44E7A /* ClarityCity-BoldItalic.otf */,
				C987F82229BA951D00B44E7A /* ClarityCity-ExtraBold.otf */,
				C987F82929BA951E00B44E7A /* ClarityCity-ExtraBoldItalic.otf */,
				C987F82029BA951D00B44E7A /* ClarityCity-ExtraLight.otf */,
				C987F82F29BA951E00B44E7A /* ClarityCity-ExtraLightItalic.otf */,
				C987F82A29BA951E00B44E7A /* ClarityCity-Light.otf */,
				C987F82129BA951D00B44E7A /* ClarityCity-LightItalic.otf */,
				C987F82C29BA951E00B44E7A /* ClarityCity-Medium.otf */,
				C987F82329BA951D00B44E7A /* ClarityCity-MediumItalic.otf */,
				C987F83029BA951E00B44E7A /* ClarityCity-Regular.otf */,
				C987F82E29BA951E00B44E7A /* ClarityCity-RegularItalic.otf */,
				C987F82629BA951D00B44E7A /* ClarityCity-SemiBold.otf */,
				C987F82729BA951D00B44E7A /* ClarityCity-SemiBoldItalic.otf */,
				C987F83129BA951E00B44E7A /* ClarityCity-Thin.otf */,
				C987F82D29BA951E00B44E7A /* ClarityCity-ThinItalic.otf */,
			);
			path = Font;
			sourceTree = "<group>";
		};
		C9C9443A29F6E420002F2C7A /* Test Helpers */ = {
			isa = PBXGroup;
			children = (
				C9C9444129F6F0E2002F2C7A /* XCTest+Eventually.swift */,
			);
			path = "Test Helpers";
			sourceTree = "<group>";
		};
		C9DEBFC5298941000078B43A = {
			isa = PBXGroup;
			children = (
				C95D68AF299ECE0700429F86 /* CHANGELOG.md */,
				C95D68B1299ECE0700429F86 /* CONTRIBUTING.md */,
				C95D68B0299ECE0700429F86 /* README.md */,
				C9DEBFD0298941000078B43A /* Nos */,
				C9DEBFE7298941020078B43A /* NosTests */,
				C9DEBFF1298941020078B43A /* NosUITests */,
				C90862BC29E9804B00C35A71 /* NosPerformanceTests */,
				C9DEBFCF298941000078B43A /* Products */,
				C97797BD298ABE060046BD25 /* Frameworks */,
			);
			sourceTree = "<group>";
		};
		C9DEBFCF298941000078B43A /* Products */ = {
			isa = PBXGroup;
			children = (
				C9DEBFCE298941000078B43A /* Nos.app */,
				C9DEBFE4298941020078B43A /* NosTests.xctest */,
				C9DEBFEE298941020078B43A /* NosUITests.xctest */,
				C90862BB29E9804B00C35A71 /* NosPerformanceTests.xctest */,
			);
			name = Products;
			sourceTree = "<group>";
		};
		C9DEBFD0298941000078B43A /* Nos */ = {
			isa = PBXGroup;
			children = (
				C987F85629BA96B700B44E7A /* Info.plist */,
				C9DEBFDC298941020078B43A /* Nos.entitlements */,
				C9DEBFD1298941000078B43A /* NosApp.swift */,
				3F170C77299D816200BC8F8B /* AppController.swift */,
				CD09A74729A51EFC0063464F /* Router.swift */,
				C9DFA974299C30CA006929C1 /* Assets */,
				C9DEC001298944FC0078B43A /* Extensions */,
				C9DEC02C29894BB20078B43A /* Models */,
				C97797B7298AA1600046BD25 /* Service */,
				C9EB171929E5976700A15ABB /* Controller */,
				C9F84C24298DC7C100C6714D /* Views */,
			);
			path = Nos;
			sourceTree = "<group>";
		};
		C9DEBFDD298941020078B43A /* Preview Content */ = {
			isa = PBXGroup;
			children = (
				C9DEBFDE298941020078B43A /* Preview Assets.xcassets */,
			);
			path = "Preview Content";
			sourceTree = "<group>";
		};
		C9DEBFE7298941020078B43A /* NosTests */ = {
			isa = PBXGroup;
			children = (
				C9C9443A29F6E420002F2C7A /* Test Helpers */,
				C9DEC0042989477A0078B43A /* Fixtures */,
				C9DEBFE8298941020078B43A /* EventTests.swift */,
				C9ADB132299287D60075E7F8 /* KeyPairTests.swift */,
				5B6EB48F29EDBEC1006E750C /* NoteParserTests.swift */,
				5B80BE9D29F9864000A363E4 /* Bech32Tests.swift */,
				C9B678E329EED2DC00303F33 /* SocialGraphTests.swift */,
				5B88051B2A21046C00E21F06 /* SHA256KeyTests.swift */,
				5B88051E2A21056E00E21F06 /* TLVTests.swift */,
			);
			path = NosTests;
			sourceTree = "<group>";
		};
		C9DEBFF1298941020078B43A /* NosUITests */ = {
			isa = PBXGroup;
			children = (
				C9DEBFF2298941020078B43A /* NosUITests.swift */,
				C9DEBFF4298941020078B43A /* NosUITestsLaunchTests.swift */,
			);
			path = NosUITests;
			sourceTree = "<group>";
		};
		C9DEC001298944FC0078B43A /* Extensions */ = {
			isa = PBXGroup;
			children = (
				3FFB1D9529A6BBEC002A755D /* Collection+SafeSubscript.swift */,
				C9DEC002298945150078B43A /* String+Lorem.swift */,
				C9DEC0622989541F0078B43A /* Bundle+Current.swift */,
				C9671D72298DB94C00EE7E12 /* Data+Encoding.swift */,
				C9F84C1B298DBBF400C6714D /* Data+Sha.swift */,
				C942566829B66A2800C4202C /* Date+Elapsed.swift */,
				C9ADB13729928CC30075E7F8 /* String+Hex.swift */,
				C9ADB14029951CB10075E7F8 /* NSManagedObject+Nos.swift */,
				C97A1C8D29E58EC7009D9E8D /* NSManagedObjectContext+Nos.swift */,
				C9DFA96E299BF043006929C1 /* Assets+Planetary.swift */,
				C9F0BB6829A5039D000547FC /* Int+Bool.swift */,
				C987F85729BA981800B44E7A /* Font.swift */,
				C987F86029BABAF800B44E7A /* String+Markdown.swift */,
				A362584129C10AD500D07C9A /* NSSet+Add.swift */,
				C92DF80429C25DE900400561 /* URL+MimeTypes.swift */,
				C93EC2F329C34C860012EE2A /* NSPredicate+Bool.swift */,
				C93EC2F629C351470012EE2A /* Optional+Unwrap.swift */,
				C9C2B77B29E072E400548B4A /* WebSocket+Nos.swift */,
				C9F64D8E29ED88CD00563F2B /* Localization+Nos.swift */,
				C9B678DD29EEC35B00303F33 /* Foundation+Sendable.swift */,
				C98A32262A05795E00E3FA13 /* Task+Timeout.swift */,
			);
			path = Extensions;
			sourceTree = "<group>";
		};
		C9DEC0042989477A0078B43A /* Fixtures */ = {
			isa = PBXGroup;
			children = (
				CD27177529A7C8B200AE8888 /* sample_replies.json */,
				C9DEC005298947900078B43A /* sample_data.json */,
				C9ADB134299288230075E7F8 /* KeyFixture.swift */,
			);
			path = Fixtures;
			sourceTree = "<group>";
		};
		C9DEC02C29894BB20078B43A /* Models */ = {
			isa = PBXGroup;
			children = (
				C9DEBFD5298941000078B43A /* Nos.xcdatamodeld */,
				C9DEBFD3298941000078B43A /* Persistence.swift */,
				C9DEC03F29894BED0078B43A /* Event+CoreDataClass.swift */,
				C93CA0C229AE3A1E00921183 /* JSONEvent.swift */,
				3FFB1D9229A6BBCE002A755D /* EventReference+CoreDataClass.swift */,
				3F43C47529A9625700E896A0 /* AuthorReference+CoreDataClass.swift */,
				A3B943D4299D514800A15A08 /* Follow+CoreDataClass.swift */,
				C9DEC04329894BED0078B43A /* Author+CoreDataClass.swift */,
				C9DEC06C2989668E0078B43A /* Relay+CoreDataClass.swift */,
				5B864BEA2A32589F002BB407 /* RelayMetadata+CoreDataClass.swift */,
				5B864BEB2A32589F002BB407 /* RelayMetadata+CoreDataProperties.swift */,
				C9F84C26298DC98800C6714D /* KeyPair.swift */,
				C9F0BB6A29A503D6000547FC /* PublicKey.swift */,
				C9F0BB6E29A50437000547FC /* NostrConstants.swift */,
				5B6EB48D29EDBE0E006E750C /* NoteParser.swift */,
				C9C2B78429E073E300548B4A /* RelaySubscription.swift */,
				C9EE3E622A053910008A7491 /* ExpirationTimeOption.swift */,
<<<<<<< HEAD
				5B503F612A291A1A0098805A /* JSONRelayMetadata.swift */,
=======
				C9E37E142A1E8143003D4B0A /* Report.swift */,
>>>>>>> 943ab031
			);
			path = Models;
			sourceTree = "<group>";
		};
		C9DFA974299C30CA006929C1 /* Assets */ = {
			isa = PBXGroup;
			children = (
				C9DEBFDA298941020078B43A /* Assets.xcassets */,
				C9DFA977299C3189006929C1 /* Localization */,
				C987F81F29BA94D400B44E7A /* Font */,
				C92DF80129BFAF9300400561 /* ProductionSecrets.xcconfig */,
				C9A0DAEC29C6A66C00466635 /* Launch Screen.storyboard */,
			);
			path = Assets;
			sourceTree = "<group>";
		};
		C9DFA977299C3189006929C1 /* Localization */ = {
			isa = PBXGroup;
			children = (
				C9DFA975299C30F0006929C1 /* Localized.swift */,
				C9DFA978299C31A7006929C1 /* Localizable.swift */,
				5B46611929CCB6DF008B8E8C /* ExportStrings.sh */,
				5B46611B29CCB725008B8E8C /* ExportStrings.swift */,
				5B46612029CCB894008B8E8C /* Generated.strings */,
			);
			path = Localization;
			sourceTree = "<group>";
		};
		C9EB171929E5976700A15ABB /* Controller */ = {
			isa = PBXGroup;
			children = (
				C97A1C8A29E45B4E009D9E8D /* RawEventController.swift */,
			);
			path = Controller;
			sourceTree = "<group>";
		};
		C9EE3E652A053CF1008A7491 /* New Note */ = {
			isa = PBXGroup;
			children = (
				C94D855B2991479900749478 /* NewNoteView.swift */,
				C9F75AD12A02D41E005BBE45 /* ComposerActionBar.swift */,
				C9F75AD52A041FF7005BBE45 /* ExpirationTimePicker.swift */,
				C9EE3E5F2A0538B7008A7491 /* ExpirationTimeButton.swift */,
			);
			path = "New Note";
			sourceTree = "<group>";
		};
		C9F84C24298DC7C100C6714D /* Views */ = {
			isa = PBXGroup;
			children = (
				3FB5E64F299D288E00386527 /* Onboarding */,
				C9DEBFDD298941020078B43A /* Preview Content */,
				C94BC09A2A0AC74A0098F6F1 /* PreviewData.swift */,
				C9CDBBA329A8FA2900C555C7 /* GoldenPostView.swift */,
				C9F84C20298DC36800C6714D /* AppView.swift */,
				5B8C96AB29D52AD200B73AEC /* AuthorListView.swift */,
				3FFB1D88299FF37C002A755D /* AvatarView.swift */,
				C95D68A0299E6D3E00429F86 /* BioView.swift */,
				CD2CF38D299E67F900332116 /* CardButtonStyle.swift */,
				C9DFA968299BEC33006929C1 /* CardStyle.swift */,
				C95D68AA299E710F00429F86 /* Color+Hex.swift */,
				C9E37E112A1E7EC5003D4B0A /* PreviewContainer.swift */,
				C9DFA96A299BEE2C006929C1 /* CompactNoteView.swift */,
				A303AF8229A9153A005DC8FC /* FollowButton.swift */,
				A32B6C7729A6C99200653FF5 /* FollowCard.swift */,
				A32B6C7229A6BE9B00653FF5 /* FollowsView.swift */,
				C9DEBFD8298941000078B43A /* HomeFeedView.swift */,
				C95D68A8299E709800429F86 /* LinearGradient+Planetary.swift */,
				CD2CF38F299E68BE00332116 /* NoteButton.swift */,
				C9DFA964299BEB96006929C1 /* NoteCard.swift */,
				C960C57029F3236200929990 /* LikeButton.swift */,
				C960C57329F3251E00929990 /* RepostButton.swift */,
				C95D68A4299E6E1E00429F86 /* PlaceholderModifier.swift */,
				A351E1A129BA92240009B7F6 /* ProfileEditView.swift */,
				C95D689E299E6B4100429F86 /* ProfileHeader.swift */,
				C95D68AC299E721700429F86 /* ProfileView.swift */,
				C987F81C29BA6D9A00B44E7A /* ProfileTab.swift */,
				C9DEC069298965540078B43A /* RelayView.swift */,
				C95D68A2299E6D9000429F86 /* SelectableText.swift */,
				C9F84C22298DC7B900C6714D /* SettingsView.swift */,
				CD09A74329A50F1D0063464F /* SideMenu.swift */,
				CD09A74529A50F750063464F /* SideMenuContent.swift */,
				3FFB1D9B29A7DF9D002A755D /* StackedAvatarsView.swift */,
				C9DFA970299BF8CD006929C1 /* RepliesView.swift */,
				C9CDBBA029A8F14C00C555C7 /* DiscoverView.swift */,
				C93EC2F929C370DE0012EE2A /* DiscoverGrid.swift */,
				CD76864B29B12F7E00085358 /* ExpandingTextFieldAndSubmitButton.swift */,
				C94437E529B0DB83004D8C86 /* NotificationsView.swift */,
				C98B8B3F29FBF83B009789C8 /* NotificationCard.swift */,
				CD76864F29B6503500085358 /* NoteOptionsButton.swift */,
				3F60F42829B27D3E000D62C4 /* ThreadView.swift */,
				C9646EAD29B8D653007239A4 /* ViewDidLoadModifier.swift */,
				C9E37E0E2A1E7C32003D4B0A /* ReportMenu.swift */,
				CD76865229B793F400085358 /* DiscoverSearchBar.swift */,
				C931517C29B915AF00934506 /* StaggeredGrid.swift */,
				CD4908D329B92941007443DB /* ReportABugMailView.swift */,
				C987F81629BA4C6900B44E7A /* BigActionButton.swift */,
				C987F81929BA4D0E00B44E7A /* ActionButton.swift */,
				C92DF80729C25FA900400561 /* SquareImage.swift */,
				C93EC2F029C337EB0012EE2A /* RelayPicker.swift */,
				C93EC2FC29C3785C0012EE2A /* View+RoundedCorner.swift */,
				C9A0DAD929C685E500466635 /* SideMenuButton.swift */,
				C9A0DADC29C689C900466635 /* NosNavigationBar.swift */,
				C9A0DADF29C697A100466635 /* AboutView.swift */,
				C9A0DAE329C69F0C00466635 /* HighlightedText.swift */,
				C9A0DAE629C69FA000466635 /* Text+Gradient.swift */,
				C9A0DAE929C6A34200466635 /* ActivityView.swift */,
				C9A0DAF429C9112400466635 /* UniversalNameWizard.swift */,
				5B8C96AF29DB2E1100B73AEC /* SearchTextFieldObserver.swift */,
				5B8C96B129DB313300B73AEC /* AuthorCard.swift */,
				5B8C96B529DDD3B200B73AEC /* EditableText.swift */,
				C9B708BA2A13BE41006C613A /* NoteTextEditor.swift */,
				C97A1C8729E45B3C009D9E8D /* RawEventView.swift */,
				C9B678E629F01A8500303F33 /* FullscreenProgressView.swift */,
				C9A25B3C29F174D200B39534 /* ReadabilityPadding.swift */,
				C9DB207629F30EC700FB7B9D /* AsyncButton.swift */,
				C9CE5B132A0172CF008E198C /* WebView.swift */,
				C9EE3E652A053CF1008A7491 /* New Note */,
				C94D14802A12B3F70014C906 /* SearchBar.swift */,
			);
			path = Views;
			sourceTree = "<group>";
		};
/* End PBXGroup section */

/* Begin PBXNativeTarget section */
		C90862BA29E9804B00C35A71 /* NosPerformanceTests */ = {
			isa = PBXNativeTarget;
			buildConfigurationList = C90862C329E9804B00C35A71 /* Build configuration list for PBXNativeTarget "NosPerformanceTests" */;
			buildPhases = (
				C90862B729E9804B00C35A71 /* Sources */,
				C90862B829E9804B00C35A71 /* Frameworks */,
				C90862B929E9804B00C35A71 /* Resources */,
			);
			buildRules = (
			);
			dependencies = (
				C90862C229E9804B00C35A71 /* PBXTargetDependency */,
			);
			name = NosPerformanceTests;
			productName = NosPerformanceTests;
			productReference = C90862BB29E9804B00C35A71 /* NosPerformanceTests.xctest */;
			productType = "com.apple.product-type.bundle.ui-testing";
		};
		C9DEBFCD298941000078B43A /* Nos */ = {
			isa = PBXNativeTarget;
			buildConfigurationList = C9DEBFF8298941020078B43A /* Build configuration list for PBXNativeTarget "Nos" */;
			buildPhases = (
				5B46611829CCB66D008B8E8C /* Export Strings for Localization */,
				C9DEBFCA298941000078B43A /* Sources */,
				C9BAB0992996BEEA0003A84E /* SwiftLint */,
				C9DEBFCB298941000078B43A /* Frameworks */,
				C9DEBFCC298941000078B43A /* Resources */,
			);
			buildRules = (
			);
			dependencies = (
			);
			name = Nos;
			packageProductDependencies = (
				C9DEC067298965270078B43A /* Starscream */,
				C97797BB298AB1890046BD25 /* secp256k1 */,
				C94D855E29914D2300749478 /* SwiftUINavigation */,
				C9646E9929B79E04007239A4 /* Logger */,
				C9646EA329B7A24A007239A4 /* PostHog */,
				C9646EA629B7A3DD007239A4 /* Dependencies */,
				C987F85E29BAB66900B44E7A /* CachedAsyncImage */,
			);
			productName = Nos;
			productReference = C9DEBFCE298941000078B43A /* Nos.app */;
			productType = "com.apple.product-type.application";
		};
		C9DEBFE3298941020078B43A /* NosTests */ = {
			isa = PBXNativeTarget;
			buildConfigurationList = C9DEBFFB298941020078B43A /* Build configuration list for PBXNativeTarget "NosTests" */;
			buildPhases = (
				C9DEBFE0298941020078B43A /* Sources */,
				C9DEBFE1298941020078B43A /* Frameworks */,
				C9DEBFE2298941020078B43A /* Resources */,
			);
			buildRules = (
			);
			dependencies = (
				C9DEBFE6298941020078B43A /* PBXTargetDependency */,
			);
			name = NosTests;
			packageProductDependencies = (
				C97797BE298ABE060046BD25 /* secp256k1 */,
				CDDA1F7A29A527650047ACD8 /* Starscream */,
				CDDA1F7C29A527650047ACD8 /* SwiftUINavigation */,
				C9646E9B29B79E4D007239A4 /* Logger */,
				C9646EA829B7A4F2007239A4 /* PostHog */,
				C9646EAB29B7A520007239A4 /* Dependencies */,
				C987F86329BAC3C500B44E7A /* CachedAsyncImage */,
			);
			productName = NosTests;
			productReference = C9DEBFE4298941020078B43A /* NosTests.xctest */;
			productType = "com.apple.product-type.bundle.unit-test";
		};
		C9DEBFED298941020078B43A /* NosUITests */ = {
			isa = PBXNativeTarget;
			buildConfigurationList = C9DEBFFE298941020078B43A /* Build configuration list for PBXNativeTarget "NosUITests" */;
			buildPhases = (
				C9DEBFEA298941020078B43A /* Sources */,
				C9DEBFEB298941020078B43A /* Frameworks */,
				C9DEBFEC298941020078B43A /* Resources */,
			);
			buildRules = (
			);
			dependencies = (
				C9DEBFF0298941020078B43A /* PBXTargetDependency */,
			);
			name = NosUITests;
			productName = NosUITests;
			productReference = C9DEBFEE298941020078B43A /* NosUITests.xctest */;
			productType = "com.apple.product-type.bundle.ui-testing";
		};
/* End PBXNativeTarget section */

/* Begin PBXProject section */
		C9DEBFC6298941000078B43A /* Project object */ = {
			isa = PBXProject;
			attributes = {
				BuildIndependentTargetsInParallel = 1;
				LastSwiftUpdateCheck = 1420;
				LastUpgradeCheck = 1420;
				TargetAttributes = {
					C90862BA29E9804B00C35A71 = {
						CreatedOnToolsVersion = 14.2;
						TestTargetID = C9DEBFCD298941000078B43A;
					};
					C9DEBFCD298941000078B43A = {
						CreatedOnToolsVersion = 14.2;
					};
					C9DEBFE3298941020078B43A = {
						CreatedOnToolsVersion = 14.2;
					};
					C9DEBFED298941020078B43A = {
						CreatedOnToolsVersion = 14.2;
						TestTargetID = C9DEBFCD298941000078B43A;
					};
				};
			};
			buildConfigurationList = C9DEBFC9298941000078B43A /* Build configuration list for PBXProject "Nos" */;
			compatibilityVersion = "Xcode 14.0";
			developmentRegion = en;
			hasScannedForEncodings = 0;
			knownRegions = (
				en,
				Base,
				es,
				"zh-Hans",
				"zh-Hant",
				fr,
				"pt-BR",
				de,
			);
			mainGroup = C9DEBFC5298941000078B43A;
			packageReferences = (
				C9DEC066298965270078B43A /* XCRemoteSwiftPackageReference "Starscream" */,
				C97797BA298AB1890046BD25 /* XCRemoteSwiftPackageReference "secp256k1" */,
				C94D855D29914D2300749478 /* XCRemoteSwiftPackageReference "swiftui-navigation" */,
				C9ADB139299299570075E7F8 /* XCRemoteSwiftPackageReference "bech32" */,
				C9646E9829B79E04007239A4 /* XCRemoteSwiftPackageReference "logger-ios" */,
				C9646EA229B7A24A007239A4 /* XCRemoteSwiftPackageReference "posthog-ios" */,
				C9646EA529B7A3DD007239A4 /* XCRemoteSwiftPackageReference "swift-dependencies" */,
				C987F85D29BAB66900B44E7A /* XCRemoteSwiftPackageReference "swiftui-cached-async-image" */,
			);
			productRefGroup = C9DEBFCF298941000078B43A /* Products */;
			projectDirPath = "";
			projectRoot = "";
			targets = (
				C9DEBFCD298941000078B43A /* Nos */,
				C9DEBFE3298941020078B43A /* NosTests */,
				C9DEBFED298941020078B43A /* NosUITests */,
				C90862BA29E9804B00C35A71 /* NosPerformanceTests */,
			);
		};
/* End PBXProject section */

/* Begin PBXResourcesBuildPhase section */
		C90862B929E9804B00C35A71 /* Resources */ = {
			isa = PBXResourcesBuildPhase;
			buildActionMask = 2147483647;
			files = (
			);
			runOnlyForDeploymentPostprocessing = 0;
		};
		C9DEBFCC298941000078B43A /* Resources */ = {
			isa = PBXResourcesBuildPhase;
			buildActionMask = 2147483647;
			files = (
				C987F83629BA951E00B44E7A /* ClarityCity-ExtraBold.otf in Resources */,
				C9DEC065298955200078B43A /* sample_data.json in Resources */,
				C987F83A29BA951E00B44E7A /* ClarityCity-BoldItalic.otf in Resources */,
				C987F84A29BA951E00B44E7A /* ClarityCity-Medium.otf in Resources */,
				C9DEBFDF298941020078B43A /* Preview Assets.xcassets in Resources */,
				C987F84E29BA951E00B44E7A /* ClarityCity-RegularItalic.otf in Resources */,
				C95D68B4299ECE0700429F86 /* CONTRIBUTING.md in Resources */,
				C987F83E29BA951E00B44E7A /* ClarityCity-SemiBold.otf in Resources */,
				C987F84629BA951E00B44E7A /* ClarityCity-Light.otf in Resources */,
				C95D68B3299ECE0700429F86 /* README.md in Resources */,
				5B46611E29CCB894008B8E8C /* Generated.strings in Resources */,
				C987F83C29BA951E00B44E7A /* ClarityCity-Bold.otf in Resources */,
				C987F83229BA951E00B44E7A /* ClarityCity-ExtraLight.otf in Resources */,
				C9DEBFDB298941020078B43A /* Assets.xcassets in Resources */,
				C9A0DAED29C6A66C00466635 /* Launch Screen.storyboard in Resources */,
				C987F84C29BA951E00B44E7A /* ClarityCity-ThinItalic.otf in Resources */,
				C987F85229BA951E00B44E7A /* ClarityCity-Regular.otf in Resources */,
				C987F83429BA951E00B44E7A /* ClarityCity-LightItalic.otf in Resources */,
				C987F83829BA951E00B44E7A /* ClarityCity-MediumItalic.otf in Resources */,
				C987F84229BA951E00B44E7A /* ClarityCity-Black.otf in Resources */,
				C987F84029BA951E00B44E7A /* ClarityCity-SemiBoldItalic.otf in Resources */,
				C95D68B2299ECE0700429F86 /* CHANGELOG.md in Resources */,
				C987F85429BA951E00B44E7A /* ClarityCity-Thin.otf in Resources */,
				C987F84429BA951E00B44E7A /* ClarityCity-ExtraBoldItalic.otf in Resources */,
				C987F85029BA951E00B44E7A /* ClarityCity-ExtraLightItalic.otf in Resources */,
				C987F84829BA951E00B44E7A /* ClarityCity-BlackItalic.otf in Resources */,
			);
			runOnlyForDeploymentPostprocessing = 0;
		};
		C9DEBFE2298941020078B43A /* Resources */ = {
			isa = PBXResourcesBuildPhase;
			buildActionMask = 2147483647;
			files = (
				C987F84B29BA951E00B44E7A /* ClarityCity-Medium.otf in Resources */,
				C987F83729BA951E00B44E7A /* ClarityCity-ExtraBold.otf in Resources */,
				C987F83329BA951E00B44E7A /* ClarityCity-ExtraLight.otf in Resources */,
				C987F83D29BA951E00B44E7A /* ClarityCity-Bold.otf in Resources */,
				C987F84529BA951E00B44E7A /* ClarityCity-ExtraBoldItalic.otf in Resources */,
				C987F84329BA951E00B44E7A /* ClarityCity-Black.otf in Resources */,
				C987F85329BA951E00B44E7A /* ClarityCity-Regular.otf in Resources */,
				C987F84729BA951E00B44E7A /* ClarityCity-Light.otf in Resources */,
				C987F83929BA951E00B44E7A /* ClarityCity-MediumItalic.otf in Resources */,
				C987F85129BA951E00B44E7A /* ClarityCity-ExtraLightItalic.otf in Resources */,
				C987F84D29BA951E00B44E7A /* ClarityCity-ThinItalic.otf in Resources */,
				C987F84F29BA951E00B44E7A /* ClarityCity-RegularItalic.otf in Resources */,
				CD27177629A7C8B200AE8888 /* sample_replies.json in Resources */,
				C987F83B29BA951E00B44E7A /* ClarityCity-BoldItalic.otf in Resources */,
				C987F84129BA951E00B44E7A /* ClarityCity-SemiBoldItalic.otf in Resources */,
				C987F83529BA951E00B44E7A /* ClarityCity-LightItalic.otf in Resources */,
				C987F85529BA951E00B44E7A /* ClarityCity-Thin.otf in Resources */,
				C987F83F29BA951E00B44E7A /* ClarityCity-SemiBold.otf in Resources */,
				C9DEC006298947900078B43A /* sample_data.json in Resources */,
				C987F84929BA951E00B44E7A /* ClarityCity-BlackItalic.otf in Resources */,
			);
			runOnlyForDeploymentPostprocessing = 0;
		};
		C9DEBFEC298941020078B43A /* Resources */ = {
			isa = PBXResourcesBuildPhase;
			buildActionMask = 2147483647;
			files = (
			);
			runOnlyForDeploymentPostprocessing = 0;
		};
/* End PBXResourcesBuildPhase section */

/* Begin PBXShellScriptBuildPhase section */
		5B46611829CCB66D008B8E8C /* Export Strings for Localization */ = {
			isa = PBXShellScriptBuildPhase;
			buildActionMask = 12;
			files = (
			);
			inputFileListPaths = (
			);
			inputPaths = (
				"$(SRCROOT)/Nos/Assets/Localization/Localized.swift",
			);
			name = "Export Strings for Localization";
			outputFileListPaths = (
			);
			outputPaths = (
				"$(SRCROOT)/Nos/Assets/Localization/en.lproj/Generated.strings",
			);
			runOnlyForDeploymentPostprocessing = 0;
			shellPath = /bin/sh;
			shellScript = "if [ \"${ENABLE_PREVIEWS}\" = \"YES\" ]; then\n  echo \"SwiftUI Previews enabled, quitting to prevent 'preview paused'.\"\n  exit 0;\nfi\n\nsh $SRCROOT/Nos/Assets/Localization/ExportStrings.sh\n";
		};
		C9BAB0992996BEEA0003A84E /* SwiftLint */ = {
			isa = PBXShellScriptBuildPhase;
			alwaysOutOfDate = 1;
			buildActionMask = 2147483647;
			files = (
			);
			inputFileListPaths = (
			);
			inputPaths = (
			);
			name = SwiftLint;
			outputFileListPaths = (
			);
			outputPaths = (
			);
			runOnlyForDeploymentPostprocessing = 0;
			shellPath = /bin/sh;
			shellScript = "export PATH=\"$PATH:/opt/homebrew/bin\"\nif which swiftlint > /dev/null; then\n  swiftlint --lenient\nelse\n  echo \"warning: SwiftLint not installed, download from https://github.com/realm/SwiftLint\"\nfi\n";
		};
/* End PBXShellScriptBuildPhase section */

/* Begin PBXSourcesBuildPhase section */
		C90862B729E9804B00C35A71 /* Sources */ = {
			isa = PBXSourcesBuildPhase;
			buildActionMask = 2147483647;
			files = (
				C90862BE29E9804B00C35A71 /* NosPerformanceTests.swift in Sources */,
			);
			runOnlyForDeploymentPostprocessing = 0;
		};
		C9DEBFCA298941000078B43A /* Sources */ = {
			isa = PBXSourcesBuildPhase;
			buildActionMask = 2147483647;
			files = (
				CD09A74429A50F1D0063464F /* SideMenu.swift in Sources */,
				C9DEC06E2989668E0078B43A /* Relay+CoreDataClass.swift in Sources */,
				C9F64D8C29ED840700563F2B /* LogHelper.swift in Sources */,
				C9C2B78529E073E300548B4A /* RelaySubscription.swift in Sources */,
				3FFB1D9C29A7DF9D002A755D /* StackedAvatarsView.swift in Sources */,
				C97A1C8E29E58EC7009D9E8D /* NSManagedObjectContext+Nos.swift in Sources */,
				C9B678DE29EEC35B00303F33 /* Foundation+Sendable.swift in Sources */,
				C9A0DAF529C9112400466635 /* UniversalNameWizard.swift in Sources */,
				5B88051A2A21027C00E21F06 /* SHA256Key.swift in Sources */,
				C9CDBBA129A8F14C00C555C7 /* DiscoverView.swift in Sources */,
				C987F81729BA4C6A00B44E7A /* BigActionButton.swift in Sources */,
				C987F86129BABAF800B44E7A /* String+Markdown.swift in Sources */,
				3F30020B29C361C8003D4F8B /* OnboardingTermsOfServiceView.swift in Sources */,
				C98B8B4029FBF83B009789C8 /* NotificationCard.swift in Sources */,
				C987F81D29BA6D9A00B44E7A /* ProfileTab.swift in Sources */,
				C9ADB14129951CB10075E7F8 /* NSManagedObject+Nos.swift in Sources */,
				C9F84C21298DC36800C6714D /* AppView.swift in Sources */,
				C9CE5B142A0172CF008E198C /* WebView.swift in Sources */,
				CD4908D429B92941007443DB /* ReportABugMailView.swift in Sources */,
				C9C2B78229E0735400548B4A /* RelaySubscriptionManager.swift in Sources */,
				3FFB1D9629A6BBEC002A755D /* Collection+SafeSubscript.swift in Sources */,
				A34E439929A522F20057AFCB /* CurrentUser.swift in Sources */,
				C9A0DADD29C689C900466635 /* NosNavigationBar.swift in Sources */,
				3F30020529C1FDD9003D4F8B /* OnboardingStartView.swift in Sources */,
				C987F81A29BA4D0E00B44E7A /* ActionButton.swift in Sources */,
				C9E37E122A1E7EC5003D4B0A /* PreviewContainer.swift in Sources */,
				C9A0DAF829C92F4500466635 /* UNSAPI.swift in Sources */,
				3F30020929C23895003D4F8B /* OnboardingNotOldEnoughView.swift in Sources */,
				C9B678E129EEC41000303F33 /* SocialGraphCache.swift in Sources */,
				C9DEC06A298965550078B43A /* RelayView.swift in Sources */,
				C99E80CD2A0C2C6400187474 /* PreviewData.swift in Sources */,
				C9A0DAE429C69F0C00466635 /* HighlightedText.swift in Sources */,
				C94D855C2991479900749478 /* NewNoteView.swift in Sources */,
				5B6EB48E29EDBE0E006E750C /* NoteParser.swift in Sources */,
				C9F84C23298DC7B900C6714D /* SettingsView.swift in Sources */,
				C94FE9F729DB259300019CD3 /* Text+Gradient.swift in Sources */,
				3F170C78299D816200BC8F8B /* AppController.swift in Sources */,
				C9DEBFD7298941000078B43A /* Nos.xcdatamodeld in Sources */,
				C95D68AB299E710F00429F86 /* Color+Hex.swift in Sources */,
				C9F0BB6B29A503D6000547FC /* PublicKey.swift in Sources */,
				C9EE3E602A0538B7008A7491 /* ExpirationTimeButton.swift in Sources */,
				A303AF8329A9153A005DC8FC /* FollowButton.swift in Sources */,
				C9C2B77F29E0731600548B4A /* AsyncTimer.swift in Sources */,
				A32B6C7329A6BE9B00653FF5 /* FollowsView.swift in Sources */,
				3F30020D29C382EB003D4F8B /* OnboardingLoginView.swift in Sources */,
				C9A25B3D29F174D200B39534 /* ReadabilityPadding.swift in Sources */,
				C9DFA972299BF9E8006929C1 /* CompactNoteView.swift in Sources */,
				C9EE3E632A053910008A7491 /* ExpirationTimeOption.swift in Sources */,
				5B864BED2A32589F002BB407 /* RelayMetadata+CoreDataProperties.swift in Sources */,
				C9A0DAE029C697A100466635 /* AboutView.swift in Sources */,
				A351E1A229BA92240009B7F6 /* ProfileEditView.swift in Sources */,
				C9DFA969299BEC33006929C1 /* CardStyle.swift in Sources */,
				A362584229C10AD500D07C9A /* NSSet+Add.swift in Sources */,
				C9F64D8F29ED88CD00563F2B /* Localization+Nos.swift in Sources */,
				C95D68AD299E721700429F86 /* ProfileView.swift in Sources */,
				C942566929B66A2800C4202C /* Date+Elapsed.swift in Sources */,
				5B8C96B029DB2E1100B73AEC /* SearchTextFieldObserver.swift in Sources */,
				C9ADB13829928CC30075E7F8 /* String+Hex.swift in Sources */,
				C9F75AD22A02D41E005BBE45 /* ComposerActionBar.swift in Sources */,
				C9DEBFD2298941000078B43A /* NosApp.swift in Sources */,
				C9646EAE29B8D653007239A4 /* ViewDidLoadModifier.swift in Sources */,
				C95D68A3299E6D9000429F86 /* SelectableText.swift in Sources */,
				C9F84C27298DC98800C6714D /* KeyPair.swift in Sources */,
				5B8C96B629DDD3B200B73AEC /* EditableText.swift in Sources */,
				C93EC2F129C337EB0012EE2A /* RelayPicker.swift in Sources */,
				C9F0BB6F29A50437000547FC /* NostrConstants.swift in Sources */,
				C9F75AD62A041FF7005BBE45 /* ExpirationTimePicker.swift in Sources */,
				CD76865329B793F400085358 /* DiscoverSearchBar.swift in Sources */,
				5B8C96AC29D52AD200B73AEC /* AuthorListView.swift in Sources */,
				C987F85B29BA9ED800B44E7A /* Font.swift in Sources */,
				3FB5E651299D28A200386527 /* OnboardingView.swift in Sources */,
				A3B943CF299AE00100A15A08 /* KeyChain.swift in Sources */,
				C9671D73298DB94C00EE7E12 /* Data+Encoding.swift in Sources */,
				C9646EA129B7A22C007239A4 /* Analytics.swift in Sources */,
				5B8C96B229DB313300B73AEC /* AuthorCard.swift in Sources */,
				C9A0DADA29C685E500466635 /* SideMenuButton.swift in Sources */,
				A3B943D5299D514800A15A08 /* Follow+CoreDataClass.swift in Sources */,
				C92DF80529C25DE900400561 /* URL+MimeTypes.swift in Sources */,
				3F60F42929B27D3E000D62C4 /* ThreadView.swift in Sources */,
				C9B678DB29EEBF3B00303F33 /* DependencyInjection.swift in Sources */,
				C95D68A9299E709900429F86 /* LinearGradient+Planetary.swift in Sources */,
				3F43C47629A9625700E896A0 /* AuthorReference+CoreDataClass.swift in Sources */,
				C9ADB13D29929B540075E7F8 /* Bech32.swift in Sources */,
				C95D68A1299E6D3E00429F86 /* BioView.swift in Sources */,
				C94D14812A12B3F70014C906 /* SearchBar.swift in Sources */,
				C93EC2F729C351470012EE2A /* Optional+Unwrap.swift in Sources */,
				A32B6C7829A6C99200653FF5 /* FollowCard.swift in Sources */,
				C92DF80829C25FA900400561 /* SquareImage.swift in Sources */,
				C9DEBFD9298941000078B43A /* HomeFeedView.swift in Sources */,
				3F30020729C237AB003D4F8B /* OnboardingAgeVerificationView.swift in Sources */,
				C9DB207729F30EC700FB7B9D /* AsyncButton.swift in Sources */,
				C931517D29B915AF00934506 /* StaggeredGrid.swift in Sources */,
				C9B678E729F01A8500303F33 /* FullscreenProgressView.swift in Sources */,
				C9F0BB6929A5039D000547FC /* Int+Bool.swift in Sources */,
				C9A0DAD829C6467600466635 /* CreateProfileView.swift in Sources */,
				C9CDBBA429A8FA2900C555C7 /* GoldenPostView.swift in Sources */,
				C9C2B77C29E072E400548B4A /* WebSocket+Nos.swift in Sources */,
				C9DEC003298945150078B43A /* String+Lorem.swift in Sources */,
				C97A1C8B29E45B4E009D9E8D /* RawEventController.swift in Sources */,
				C9DEC0632989541F0078B43A /* Bundle+Current.swift in Sources */,
				C93EC2F429C34C860012EE2A /* NSPredicate+Bool.swift in Sources */,
				C9F84C1C298DBBF400C6714D /* Data+Sha.swift in Sources */,
				C95D68A6299E6F9E00429F86 /* ProfileHeader.swift in Sources */,
				C9BAB09B2996FBA10003A84E /* EventProcessor.swift in Sources */,
				C960C57129F3236200929990 /* LikeButton.swift in Sources */,
				C97797B9298AA19A0046BD25 /* RelayService.swift in Sources */,
				C93CA0C329AE3A1E00921183 /* JSONEvent.swift in Sources */,
				3FFB1D89299FF37C002A755D /* AvatarView.swift in Sources */,
				C97A1C8829E45B3C009D9E8D /* RawEventView.swift in Sources */,
				C9DEC04529894BED0078B43A /* Event+CoreDataClass.swift in Sources */,
				CD76865029B6503500085358 /* NoteOptionsButton.swift in Sources */,
				C9DFA966299BEB96006929C1 /* NoteCard.swift in Sources */,
				C9E37E152A1E8143003D4B0A /* Report.swift in Sources */,
				C9DEBFD4298941000078B43A /* Persistence.swift in Sources */,
				CD76864C29B12F7E00085358 /* ExpandingTextFieldAndSubmitButton.swift in Sources */,
				CD09A74629A50F750063464F /* SideMenuContent.swift in Sources */,
				C9DFA971299BF8CD006929C1 /* RepliesView.swift in Sources */,
				C9DFA976299C30F0006929C1 /* Localized.swift in Sources */,
				C98A32272A05795E00E3FA13 /* Task+Timeout.swift in Sources */,
				C9B708BB2A13BE41006C613A /* NoteTextEditor.swift in Sources */,
				C9E37E0F2A1E7C32003D4B0A /* ReportMenu.swift in Sources */,
				C95D68A5299E6E1E00429F86 /* PlaceholderModifier.swift in Sources */,
				5B864BEC2A32589F002BB407 /* RelayMetadata+CoreDataClass.swift in Sources */,
				C960C57429F3251E00929990 /* RepostButton.swift in Sources */,
				3FFB1D9329A6BBCE002A755D /* EventReference+CoreDataClass.swift in Sources */,
				C93EC2FA29C370DE0012EE2A /* DiscoverGrid.swift in Sources */,
				C94FE9F529DB177500019CD3 /* Localizable.swift in Sources */,
				C93EC2FD29C3785C0012EE2A /* View+RoundedCorner.swift in Sources */,
<<<<<<< HEAD
				5B503F622A291A1A0098805A /* JSONRelayMetadata.swift in Sources */,
=======
				5B8B77192A1FDA3C004FC675 /* TLV.swift in Sources */,
>>>>>>> 943ab031
				CD09A74829A51EFC0063464F /* Router.swift in Sources */,
				CD2CF38E299E67F900332116 /* CardButtonStyle.swift in Sources */,
				A336DD3C299FD78000A0CBA0 /* Filter.swift in Sources */,
				C9A0DAEA29C6A34200466635 /* ActivityView.swift in Sources */,
				CD2CF390299E68BE00332116 /* NoteButton.swift in Sources */,
				C9DEC04D29894BED0078B43A /* Author+CoreDataClass.swift in Sources */,
				C9DFA96F299BF043006929C1 /* Assets+Planetary.swift in Sources */,
				C95D68A7299E6FF000429F86 /* KeyFixture.swift in Sources */,
				C94437E629B0DB83004D8C86 /* NotificationsView.swift in Sources */,
			);
			runOnlyForDeploymentPostprocessing = 0;
		};
		C9DEBFE0298941020078B43A /* Sources */ = {
			isa = PBXSourcesBuildPhase;
			buildActionMask = 2147483647;
			files = (
				CD4908D529B92B4D007443DB /* ReportABugMailView.swift in Sources */,
				CD76865429B7DABE00085358 /* DiscoverSearchBar.swift in Sources */,
				CD76865129B68B4400085358 /* NoteOptionsButton.swift in Sources */,
				CD76864D29B133E600085358 /* ExpandingTextFieldAndSubmitButton.swift in Sources */,
				CD09A76329A522190063464F /* OnboardingView.swift in Sources */,
				CD09A76129A5220E0063464F /* NosApp.swift in Sources */,
				C9F75AD72A041FF7005BBE45 /* ExpirationTimePicker.swift in Sources */,
				C93EC2F229C337EB0012EE2A /* RelayPicker.swift in Sources */,
				C99E80CE2A0C2C9100187474 /* PreviewData.swift in Sources */,
				CD09A76229A5220E0063464F /* AppController.swift in Sources */,
				C9A0DAF929C92F4500466635 /* UNSAPI.swift in Sources */,
				5BF3C50729E4F0D400738A12 /* AuthorCard.swift in Sources */,
				C97A1C8C29E45B4E009D9E8D /* RawEventController.swift in Sources */,
				CD09A75F29A521FD0063464F /* RelayService.swift in Sources */,
				CD09A76029A521FD0063464F /* Filter.swift in Sources */,
				C97A1C8929E45B3C009D9E8D /* RawEventView.swift in Sources */,
				CD09A75E29A521EB0063464F /* Assets+Planetary.swift in Sources */,
				CD09A75029A521D20063464F /* HomeFeedView.swift in Sources */,
				5B08A1E12A1FDFF700EB8F2E /* TLV.swift in Sources */,
				C960C57529F3251E00929990 /* RepostButton.swift in Sources */,
				CD09A75129A521D20063464F /* CompactNoteView.swift in Sources */,
				C9C2B78329E0735400548B4A /* RelaySubscriptionManager.swift in Sources */,
				CD09A75229A521D20063464F /* RepliesView.swift in Sources */,
				5BF3C50929E4F11E00738A12 /* SearchTextFieldObserver.swift in Sources */,
				C9F64D9029ED88CD00563F2B /* Localization+Nos.swift in Sources */,
				CD09A75329A521D20063464F /* AppView.swift in Sources */,
				CD09A75429A521D20063464F /* PlaceholderModifier.swift in Sources */,
				C94FE9F829DB25A800019CD3 /* Text+Gradient.swift in Sources */,
				C9C2B78029E0731600548B4A /* AsyncTimer.swift in Sources */,
				5B88051C2A21046C00E21F06 /* SHA256KeyTests.swift in Sources */,
				CD09A75529A521D20063464F /* SelectableText.swift in Sources */,
				C9B678E229EEC41000303F33 /* SocialGraphCache.swift in Sources */,
				A303AF8629A969FF005DC8FC /* FollowCard.swift in Sources */,
				C9B678E829F01A8500303F33 /* FullscreenProgressView.swift in Sources */,
				C9C2B77D29E072E400548B4A /* WebSocket+Nos.swift in Sources */,
				A303AF8429A969F5005DC8FC /* FollowButton.swift in Sources */,
				C9EE3E642A053910008A7491 /* ExpirationTimeOption.swift in Sources */,
				CD09A75629A521D20063464F /* SettingsView.swift in Sources */,
				3F30021729C3BFEB003D4F8B /* OnboardingLoginView.swift in Sources */,
				C9F64D8D29ED840700563F2B /* LogHelper.swift in Sources */,
				5B88051F2A21056E00E21F06 /* TLVTests.swift in Sources */,
				3FBCDE6D29B648FE00A6C2D4 /* ThreadView.swift in Sources */,
				C9A0DAE529C69F0C00466635 /* HighlightedText.swift in Sources */,
				CD09A75729A521D20063464F /* NewNoteView.swift in Sources */,
				CD09A75829A521D20063464F /* LinearGradient+Planetary.swift in Sources */,
				C9A0DAEB29C6A34200466635 /* ActivityView.swift in Sources */,
				CD09A75929A521D20063464F /* Color+Hex.swift in Sources */,
				C987F85A29BA9ED800B44E7A /* Font.swift in Sources */,
				CD09A75A29A521D20063464F /* CardButtonStyle.swift in Sources */,
				5B88051D2A2104CC00E21F06 /* SHA256Key.swift in Sources */,
				CD09A75B29A521D20063464F /* AvatarView.swift in Sources */,
				C9EE3E612A0538B7008A7491 /* ExpirationTimeButton.swift in Sources */,
				CD09A75C29A521D20063464F /* SideMenu.swift in Sources */,
				CD09A75D29A521D20063464F /* SideMenuContent.swift in Sources */,
				CD09A74E29A521BE0063464F /* NoteCard.swift in Sources */,
				5B39E64429EDBF8100464830 /* NoteParser.swift in Sources */,
				3F30021329C3BFDB003D4F8B /* OnboardingStartView.swift in Sources */,
				CD09A74F29A521BE0063464F /* BioView.swift in Sources */,
				C960C57229F3236200929990 /* LikeButton.swift in Sources */,
				CD09A74D29A521A70063464F /* CardStyle.swift in Sources */,
				CD09A74C29A5217A0063464F /* NoteButton.swift in Sources */,
				A303AF8529A969F5005DC8FC /* FollowsView.swift in Sources */,
				C9E37E162A1E8143003D4B0A /* Report.swift in Sources */,
				C987F86229BABAF800B44E7A /* String+Markdown.swift in Sources */,
				CD09A74B29A521730063464F /* ProfileHeader.swift in Sources */,
				CD09A74A29A521510063464F /* ProfileView.swift in Sources */,
				5B864BEE2A3258F3002BB407 /* RelayMetadata+CoreDataProperties.swift in Sources */,
				C9CE5B152A0172CF008E198C /* WebView.swift in Sources */,
				CD09A74929A521210063464F /* Router.swift in Sources */,
				C93EC2F829C351470012EE2A /* Optional+Unwrap.swift in Sources */,
				C9B678DF29EEC35B00303F33 /* Foundation+Sendable.swift in Sources */,
				A3B943D7299D6DB700A15A08 /* Follow+CoreDataClass.swift in Sources */,
				5BF3C50629E4F0BA00738A12 /* EditableText.swift in Sources */,
				C93CA0C129AD5A5B00921183 /* DiscoverView.swift in Sources */,
				C9ADB13E29929EEF0075E7F8 /* Bech32.swift in Sources */,
				C92DF80929C25FA900400561 /* SquareImage.swift in Sources */,
				C9DEC05A2989509B0078B43A /* Persistence.swift in Sources */,
				C9E37E132A1E7EC5003D4B0A /* PreviewContainer.swift in Sources */,
				3F30021529C3BFE5003D4F8B /* OnboardingNotOldEnoughView.swift in Sources */,
				C9C2B78629E073E300548B4A /* RelaySubscription.swift in Sources */,
				C9DEC06B298965550078B43A /* RelayView.swift in Sources */,
				C9DEC05C298953280078B43A /* Nos.xcdatamodeld in Sources */,
				5B80BE9E29F9864000A363E4 /* Bech32Tests.swift in Sources */,
				C942566A29B66A2800C4202C /* Date+Elapsed.swift in Sources */,
				C93CA0C429AE3A1E00921183 /* JSONEvent.swift in Sources */,
				C9DEC04629894BED0078B43A /* Event+CoreDataClass.swift in Sources */,
				A32B6C7129A672BC00653FF5 /* CurrentUser.swift in Sources */,
				C98A32282A05795E00E3FA13 /* Task+Timeout.swift in Sources */,
				C9A0DAE129C697A100466635 /* AboutView.swift in Sources */,
				C9F84C1A298DBB6300C6714D /* Data+Encoding.swift in Sources */,
				3F30021629C3BFE8003D4F8B /* OnboardingTermsOfServiceView.swift in Sources */,
				C9DEC0642989541F0078B43A /* Bundle+Current.swift in Sources */,
				C9ADB13629928AF00075E7F8 /* KeyPair.swift in Sources */,
				5BF3C50829E4F0DC00738A12 /* AuthorListView.swift in Sources */,
				3FFB1D9729A6BBEC002A755D /* Collection+SafeSubscript.swift in Sources */,
				C9B678DC29EEBF3B00303F33 /* DependencyInjection.swift in Sources */,
				C987F81829BA4C6A00B44E7A /* BigActionButton.swift in Sources */,
				C9F0BB6D29A503D9000547FC /* Int+Bool.swift in Sources */,
				C98B8B4129FBF85F009789C8 /* NotificationCard.swift in Sources */,
				C9DB207829F30EC700FB7B9D /* AsyncButton.swift in Sources */,
				C94D14822A12B3F70014C906 /* SearchBar.swift in Sources */,
				C9E37E102A1E7C32003D4B0A /* ReportMenu.swift in Sources */,
				C9C9444229F6F0E2002F2C7A /* XCTest+Eventually.swift in Sources */,
				C942566B29B66B2F00C4202C /* NotificationsView.swift in Sources */,
				C9A0DADE29C689C900466635 /* NosNavigationBar.swift in Sources */,
				C9A0DAF029C7394D00466635 /* CreateProfileView.swift in Sources */,
				3FFF3BD029A9645F00DD0B72 /* AuthorReference+CoreDataClass.swift in Sources */,
				C9F0BB6C29A503D6000547FC /* PublicKey.swift in Sources */,
				5B864BEF2A3258F5002BB407 /* RelayMetadata+CoreDataClass.swift in Sources */,
				C9DEC06F2989668E0078B43A /* Relay+CoreDataClass.swift in Sources */,
				C9ADB13F29929F1F0075E7F8 /* String+Hex.swift in Sources */,
				C94FE9F629DB177500019CD3 /* Localizable.swift in Sources */,
				C9A0DADB29C685E500466635 /* SideMenuButton.swift in Sources */,
				A362584329C10AD500D07C9A /* NSSet+Add.swift in Sources */,
				C93EC2F529C34C860012EE2A /* NSPredicate+Bool.swift in Sources */,
				C93EC2FB29C370DE0012EE2A /* DiscoverGrid.swift in Sources */,
				C9DEC05B298950A90078B43A /* String+Lorem.swift in Sources */,
				C9F84C1D298DBC6100C6714D /* Data+Sha.swift in Sources */,
				3F30021429C3BFE2003D4F8B /* OnboardingAgeVerificationView.swift in Sources */,
				C9B678E429EED2DC00303F33 /* SocialGraphTests.swift in Sources */,
				C9A0DAF629C9112400466635 /* UniversalNameWizard.swift in Sources */,
				3FFB1D9D29A7DF9D002A755D /* StackedAvatarsView.swift in Sources */,
				C9F0BB7029A50437000547FC /* NostrConstants.swift in Sources */,
				A3B943D8299D758F00A15A08 /* KeyChain.swift in Sources */,
				C9646EAA29B7A506007239A4 /* Analytics.swift in Sources */,
				C9ADB133299287D60075E7F8 /* KeyPairTests.swift in Sources */,
				C9DEC04E29894BED0078B43A /* Author+CoreDataClass.swift in Sources */,
				C9A25B3E29F174D200B39534 /* ReadabilityPadding.swift in Sources */,
				C9DEBFE9298941020078B43A /* EventTests.swift in Sources */,
				C9ADB14229951CB10075E7F8 /* NSManagedObject+Nos.swift in Sources */,
				C92DF80629C25DE900400561 /* URL+MimeTypes.swift in Sources */,
				C9F75AD32A02D41E005BBE45 /* ComposerActionBar.swift in Sources */,
				C93CA0C029AD59D700921183 /* GoldenPostView.swift in Sources */,
				C9646EAF29B8D653007239A4 /* ViewDidLoadModifier.swift in Sources */,
				C93EC2FE29C3785C0012EE2A /* View+RoundedCorner.swift in Sources */,
				C9B708BC2A13BE41006C613A /* NoteTextEditor.swift in Sources */,
				C9BAB09C2996FBA10003A84E /* EventProcessor.swift in Sources */,
				C931517E29B915AF00934506 /* StaggeredGrid.swift in Sources */,
				C987F81E29BA6D9A00B44E7A /* ProfileTab.swift in Sources */,
				A351E1A329BBAA790009B7F6 /* ProfileEditView.swift in Sources */,
				C9DFA97B299C31EE006929C1 /* Localized.swift in Sources */,
				C97A1C8F29E58EC7009D9E8D /* NSManagedObjectContext+Nos.swift in Sources */,
				C9ADB135299288230075E7F8 /* KeyFixture.swift in Sources */,
				3FFB1D9429A6BBCE002A755D /* EventReference+CoreDataClass.swift in Sources */,
				5B6EB49029EDBEC1006E750C /* NoteParserTests.swift in Sources */,
				C987F81B29BA4D0E00B44E7A /* ActionButton.swift in Sources */,
			);
			runOnlyForDeploymentPostprocessing = 0;
		};
		C9DEBFEA298941020078B43A /* Sources */ = {
			isa = PBXSourcesBuildPhase;
			buildActionMask = 2147483647;
			files = (
				C9DEBFF3298941020078B43A /* NosUITests.swift in Sources */,
				C9DEBFF5298941020078B43A /* NosUITestsLaunchTests.swift in Sources */,
			);
			runOnlyForDeploymentPostprocessing = 0;
		};
/* End PBXSourcesBuildPhase section */

/* Begin PBXTargetDependency section */
		C90862C229E9804B00C35A71 /* PBXTargetDependency */ = {
			isa = PBXTargetDependency;
			target = C9DEBFCD298941000078B43A /* Nos */;
			targetProxy = C90862C129E9804B00C35A71 /* PBXContainerItemProxy */;
		};
		C9DEBFE6298941020078B43A /* PBXTargetDependency */ = {
			isa = PBXTargetDependency;
			target = C9DEBFCD298941000078B43A /* Nos */;
			targetProxy = C9DEBFE5298941020078B43A /* PBXContainerItemProxy */;
		};
		C9DEBFF0298941020078B43A /* PBXTargetDependency */ = {
			isa = PBXTargetDependency;
			target = C9DEBFCD298941000078B43A /* Nos */;
			targetProxy = C9DEBFEF298941020078B43A /* PBXContainerItemProxy */;
		};
/* End PBXTargetDependency section */

/* Begin PBXVariantGroup section */
		5B46612029CCB894008B8E8C /* Generated.strings */ = {
			isa = PBXVariantGroup;
			children = (
				5B46611F29CCB894008B8E8C /* en */,
				5B46612129CCBBE2008B8E8C /* es */,
				5B46612229CCBC6C008B8E8C /* zh-Hans */,
				C94FE5A629F8441200C27119 /* zh-Hant */,
				C94FE5A729F8441200C27119 /* fr */,
				C937786129FC6D1900568C27 /* pt-BR */,
				5B48EC692A1406C4001EDA7F /* de */,
			);
			name = Generated.strings;
			sourceTree = "<group>";
		};
/* End PBXVariantGroup section */

/* Begin XCBuildConfiguration section */
		C90862C429E9804B00C35A71 /* Debug */ = {
			isa = XCBuildConfiguration;
			buildSettings = {
				CODE_SIGN_STYLE = Automatic;
				CURRENT_PROJECT_VERSION = 45;
				DEVELOPMENT_TEAM = GZCZBKH7MY;
				GCC_OPTIMIZATION_LEVEL = s;
				GENERATE_INFOPLIST_FILE = YES;
				IPHONEOS_DEPLOYMENT_TARGET = 16.2;
				MARKETING_VERSION = 1.0;
				PRODUCT_BUNDLE_IDENTIFIER = com.verse.NosPerformanceTests;
				PRODUCT_NAME = "$(TARGET_NAME)";
				SDKROOT = iphoneos;
				SWIFT_EMIT_LOC_STRINGS = NO;
				SWIFT_OPTIMIZATION_LEVEL = "-O";
				SWIFT_VERSION = 5.0;
				TARGETED_DEVICE_FAMILY = "1,2";
				TEST_TARGET_NAME = Nos;
			};
			name = Debug;
		};
		C90862C529E9804B00C35A71 /* Release */ = {
			isa = XCBuildConfiguration;
			buildSettings = {
				CODE_SIGN_STYLE = Automatic;
				CURRENT_PROJECT_VERSION = 45;
				DEVELOPMENT_TEAM = GZCZBKH7MY;
				GENERATE_INFOPLIST_FILE = YES;
				IPHONEOS_DEPLOYMENT_TARGET = 16.2;
				MARKETING_VERSION = 1.0;
				PRODUCT_BUNDLE_IDENTIFIER = com.verse.NosPerformanceTests;
				PRODUCT_NAME = "$(TARGET_NAME)";
				SDKROOT = iphoneos;
				SWIFT_EMIT_LOC_STRINGS = NO;
				SWIFT_VERSION = 5.0;
				TARGETED_DEVICE_FAMILY = "1,2";
				TEST_TARGET_NAME = Nos;
				VALIDATE_PRODUCT = YES;
			};
			name = Release;
		};
		C9DEBFF6298941020078B43A /* Debug */ = {
			isa = XCBuildConfiguration;
			buildSettings = {
				ALWAYS_SEARCH_USER_PATHS = NO;
				CLANG_ANALYZER_LOCALIZABILITY_NONLOCALIZED = YES;
				CLANG_ANALYZER_NONNULL = YES;
				CLANG_ANALYZER_NUMBER_OBJECT_CONVERSION = YES_AGGRESSIVE;
				CLANG_CXX_LANGUAGE_STANDARD = "gnu++20";
				CLANG_ENABLE_MODULES = YES;
				CLANG_ENABLE_OBJC_ARC = YES;
				CLANG_ENABLE_OBJC_WEAK = YES;
				CLANG_WARN_BLOCK_CAPTURE_AUTORELEASING = YES;
				CLANG_WARN_BOOL_CONVERSION = YES;
				CLANG_WARN_COMMA = YES;
				CLANG_WARN_CONSTANT_CONVERSION = YES;
				CLANG_WARN_DEPRECATED_OBJC_IMPLEMENTATIONS = YES;
				CLANG_WARN_DIRECT_OBJC_ISA_USAGE = YES_ERROR;
				CLANG_WARN_DOCUMENTATION_COMMENTS = YES;
				CLANG_WARN_EMPTY_BODY = YES;
				CLANG_WARN_ENUM_CONVERSION = YES;
				CLANG_WARN_INFINITE_RECURSION = YES;
				CLANG_WARN_INT_CONVERSION = YES;
				CLANG_WARN_NON_LITERAL_NULL_CONVERSION = YES;
				CLANG_WARN_OBJC_IMPLICIT_RETAIN_SELF = YES;
				CLANG_WARN_OBJC_LITERAL_CONVERSION = YES;
				CLANG_WARN_OBJC_ROOT_CLASS = YES_ERROR;
				CLANG_WARN_QUOTED_INCLUDE_IN_FRAMEWORK_HEADER = YES;
				CLANG_WARN_RANGE_LOOP_ANALYSIS = YES;
				CLANG_WARN_STRICT_PROTOTYPES = YES;
				CLANG_WARN_SUSPICIOUS_MOVE = YES;
				CLANG_WARN_UNGUARDED_AVAILABILITY = YES_AGGRESSIVE;
				CLANG_WARN_UNREACHABLE_CODE = YES;
				CLANG_WARN__DUPLICATE_METHOD_MATCH = YES;
				COPY_PHASE_STRIP = NO;
				DEAD_CODE_STRIPPING = YES;
				DEBUG_INFORMATION_FORMAT = dwarf;
				ENABLE_STRICT_OBJC_MSGSEND = YES;
				ENABLE_TESTABILITY = YES;
				GCC_C_LANGUAGE_STANDARD = gnu11;
				GCC_DYNAMIC_NO_PIC = NO;
				GCC_NO_COMMON_BLOCKS = YES;
				GCC_OPTIMIZATION_LEVEL = 0;
				GCC_PREPROCESSOR_DEFINITIONS = (
					"DEBUG=1",
					"$(inherited)",
				);
				GCC_WARN_64_TO_32_BIT_CONVERSION = YES;
				GCC_WARN_ABOUT_RETURN_TYPE = YES_ERROR;
				GCC_WARN_UNDECLARED_SELECTOR = YES;
				GCC_WARN_UNINITIALIZED_AUTOS = YES_AGGRESSIVE;
				GCC_WARN_UNUSED_FUNCTION = YES;
				GCC_WARN_UNUSED_VARIABLE = YES;
				IPHONEOS_DEPLOYMENT_TARGET = 16.0;
				MACOSX_DEPLOYMENT_TARGET = 13.3;
				MTL_ENABLE_DEBUG_INFO = INCLUDE_SOURCE;
				MTL_FAST_MATH = YES;
				ONLY_ACTIVE_ARCH = YES;
				SWIFT_ACTIVE_COMPILATION_CONDITIONS = DEBUG;
				SWIFT_OPTIMIZATION_LEVEL = "-Onone";
			};
			name = Debug;
		};
		C9DEBFF7298941020078B43A /* Release */ = {
			isa = XCBuildConfiguration;
			buildSettings = {
				ALWAYS_SEARCH_USER_PATHS = NO;
				CLANG_ANALYZER_LOCALIZABILITY_NONLOCALIZED = YES;
				CLANG_ANALYZER_NONNULL = YES;
				CLANG_ANALYZER_NUMBER_OBJECT_CONVERSION = YES_AGGRESSIVE;
				CLANG_CXX_LANGUAGE_STANDARD = "gnu++20";
				CLANG_ENABLE_MODULES = YES;
				CLANG_ENABLE_OBJC_ARC = YES;
				CLANG_ENABLE_OBJC_WEAK = YES;
				CLANG_WARN_BLOCK_CAPTURE_AUTORELEASING = YES;
				CLANG_WARN_BOOL_CONVERSION = YES;
				CLANG_WARN_COMMA = YES;
				CLANG_WARN_CONSTANT_CONVERSION = YES;
				CLANG_WARN_DEPRECATED_OBJC_IMPLEMENTATIONS = YES;
				CLANG_WARN_DIRECT_OBJC_ISA_USAGE = YES_ERROR;
				CLANG_WARN_DOCUMENTATION_COMMENTS = YES;
				CLANG_WARN_EMPTY_BODY = YES;
				CLANG_WARN_ENUM_CONVERSION = YES;
				CLANG_WARN_INFINITE_RECURSION = YES;
				CLANG_WARN_INT_CONVERSION = YES;
				CLANG_WARN_NON_LITERAL_NULL_CONVERSION = YES;
				CLANG_WARN_OBJC_IMPLICIT_RETAIN_SELF = YES;
				CLANG_WARN_OBJC_LITERAL_CONVERSION = YES;
				CLANG_WARN_OBJC_ROOT_CLASS = YES_ERROR;
				CLANG_WARN_QUOTED_INCLUDE_IN_FRAMEWORK_HEADER = YES;
				CLANG_WARN_RANGE_LOOP_ANALYSIS = YES;
				CLANG_WARN_STRICT_PROTOTYPES = YES;
				CLANG_WARN_SUSPICIOUS_MOVE = YES;
				CLANG_WARN_UNGUARDED_AVAILABILITY = YES_AGGRESSIVE;
				CLANG_WARN_UNREACHABLE_CODE = YES;
				CLANG_WARN__DUPLICATE_METHOD_MATCH = YES;
				COPY_PHASE_STRIP = NO;
				DEAD_CODE_STRIPPING = YES;
				DEBUG_INFORMATION_FORMAT = "dwarf-with-dsym";
				ENABLE_NS_ASSERTIONS = NO;
				ENABLE_STRICT_OBJC_MSGSEND = YES;
				GCC_C_LANGUAGE_STANDARD = gnu11;
				GCC_NO_COMMON_BLOCKS = YES;
				GCC_OPTIMIZATION_LEVEL = s;
				GCC_WARN_64_TO_32_BIT_CONVERSION = YES;
				GCC_WARN_ABOUT_RETURN_TYPE = YES_ERROR;
				GCC_WARN_UNDECLARED_SELECTOR = YES;
				GCC_WARN_UNINITIALIZED_AUTOS = YES_AGGRESSIVE;
				GCC_WARN_UNUSED_FUNCTION = YES;
				GCC_WARN_UNUSED_VARIABLE = YES;
				IPHONEOS_DEPLOYMENT_TARGET = 16.0;
				MACOSX_DEPLOYMENT_TARGET = 13.3;
				MTL_ENABLE_DEBUG_INFO = NO;
				MTL_FAST_MATH = YES;
				SWIFT_COMPILATION_MODE = wholemodule;
				SWIFT_OPTIMIZATION_LEVEL = "-O";
			};
			name = Release;
		};
		C9DEBFF9298941020078B43A /* Debug */ = {
			isa = XCBuildConfiguration;
			buildSettings = {
				ASSETCATALOG_COMPILER_APPICON_NAME = AppIcon;
				ASSETCATALOG_COMPILER_GLOBAL_ACCENT_COLOR_NAME = AccentColor;
				CODE_SIGN_ENTITLEMENTS = Nos/Nos.entitlements;
				CODE_SIGN_IDENTITY = "-";
				"CODE_SIGN_IDENTITY[sdk=iphoneos*]" = "Apple Development";
				CODE_SIGN_STYLE = Automatic;
				CURRENT_PROJECT_VERSION = 45;
				DEAD_CODE_STRIPPING = YES;
				DEVELOPMENT_ASSET_PATHS = "\"Nos/Views/Preview Content\"";
				DEVELOPMENT_TEAM = GZCZBKH7MY;
				ENABLE_HARDENED_RUNTIME = YES;
				ENABLE_PREVIEWS = YES;
				GCC_OPTIMIZATION_LEVEL = 0;
				GENERATE_INFOPLIST_FILE = YES;
				INFOPLIST_FILE = Nos/Info.plist;
				"INFOPLIST_KEY_UIApplicationSceneManifest_Generation[sdk=iphoneos*]" = YES;
				"INFOPLIST_KEY_UIApplicationSceneManifest_Generation[sdk=iphonesimulator*]" = YES;
				"INFOPLIST_KEY_UIApplicationSupportsIndirectInputEvents[sdk=iphoneos*]" = YES;
				"INFOPLIST_KEY_UIApplicationSupportsIndirectInputEvents[sdk=iphonesimulator*]" = YES;
				"INFOPLIST_KEY_UILaunchScreen_Generation[sdk=iphoneos*]" = YES;
				"INFOPLIST_KEY_UILaunchScreen_Generation[sdk=iphonesimulator*]" = YES;
				INFOPLIST_KEY_UILaunchStoryboardName = "Launch Screen.storyboard";
				"INFOPLIST_KEY_UIStatusBarStyle[sdk=iphoneos*]" = UIStatusBarStyleDefault;
				"INFOPLIST_KEY_UIStatusBarStyle[sdk=iphonesimulator*]" = UIStatusBarStyleDefault;
				INFOPLIST_KEY_UISupportedInterfaceOrientations_iPad = "UIInterfaceOrientationPortrait UIInterfaceOrientationPortraitUpsideDown UIInterfaceOrientationLandscapeLeft UIInterfaceOrientationLandscapeRight";
				INFOPLIST_KEY_UISupportedInterfaceOrientations_iPhone = "UIInterfaceOrientationPortrait UIInterfaceOrientationLandscapeLeft UIInterfaceOrientationLandscapeRight";
				IPHONEOS_DEPLOYMENT_TARGET = 16.0;
				LD_RUNPATH_SEARCH_PATHS = "@executable_path/Frameworks";
				"LD_RUNPATH_SEARCH_PATHS[sdk=macosx*]" = "@executable_path/../Frameworks";
				MACOSX_DEPLOYMENT_TARGET = 13.3;
				MARKETING_VERSION = 0.1;
				PRODUCT_BUNDLE_IDENTIFIER = com.verse.Nos;
				PRODUCT_NAME = "$(TARGET_NAME)";
				SDKROOT = auto;
				SUPPORTED_PLATFORMS = "iphoneos iphonesimulator";
				SUPPORTS_MACCATALYST = NO;
				SUPPORTS_MAC_DESIGNED_FOR_IPHONE_IPAD = YES;
				SWIFT_EMIT_LOC_STRINGS = YES;
				SWIFT_OPTIMIZATION_LEVEL = "-Onone";
				SWIFT_VERSION = 5.0;
				TARGETED_DEVICE_FAMILY = "1,2";
			};
			name = Debug;
		};
		C9DEBFFA298941020078B43A /* Release */ = {
			isa = XCBuildConfiguration;
			baseConfigurationReference = C92DF80129BFAF9300400561 /* ProductionSecrets.xcconfig */;
			buildSettings = {
				ASSETCATALOG_COMPILER_APPICON_NAME = AppIcon;
				ASSETCATALOG_COMPILER_GLOBAL_ACCENT_COLOR_NAME = AccentColor;
				CODE_SIGN_ENTITLEMENTS = Nos/Nos.entitlements;
				CODE_SIGN_IDENTITY = "-";
				"CODE_SIGN_IDENTITY[sdk=iphoneos*]" = "Apple Development";
				CODE_SIGN_STYLE = Automatic;
				CURRENT_PROJECT_VERSION = 45;
				DEAD_CODE_STRIPPING = YES;
				DEVELOPMENT_ASSET_PATHS = "\"Nos/Views/Preview Content\"";
				DEVELOPMENT_TEAM = GZCZBKH7MY;
				ENABLE_HARDENED_RUNTIME = YES;
				ENABLE_PREVIEWS = YES;
				GENERATE_INFOPLIST_FILE = YES;
				INFOPLIST_FILE = Nos/Info.plist;
				"INFOPLIST_KEY_UIApplicationSceneManifest_Generation[sdk=iphoneos*]" = YES;
				"INFOPLIST_KEY_UIApplicationSceneManifest_Generation[sdk=iphonesimulator*]" = YES;
				"INFOPLIST_KEY_UIApplicationSupportsIndirectInputEvents[sdk=iphoneos*]" = YES;
				"INFOPLIST_KEY_UIApplicationSupportsIndirectInputEvents[sdk=iphonesimulator*]" = YES;
				"INFOPLIST_KEY_UILaunchScreen_Generation[sdk=iphoneos*]" = YES;
				"INFOPLIST_KEY_UILaunchScreen_Generation[sdk=iphonesimulator*]" = YES;
				INFOPLIST_KEY_UILaunchStoryboardName = "Launch Screen.storyboard";
				"INFOPLIST_KEY_UIStatusBarStyle[sdk=iphoneos*]" = UIStatusBarStyleDefault;
				"INFOPLIST_KEY_UIStatusBarStyle[sdk=iphonesimulator*]" = UIStatusBarStyleDefault;
				INFOPLIST_KEY_UISupportedInterfaceOrientations_iPad = "UIInterfaceOrientationPortrait UIInterfaceOrientationPortraitUpsideDown UIInterfaceOrientationLandscapeLeft UIInterfaceOrientationLandscapeRight";
				INFOPLIST_KEY_UISupportedInterfaceOrientations_iPhone = "UIInterfaceOrientationPortrait UIInterfaceOrientationLandscapeLeft UIInterfaceOrientationLandscapeRight";
				IPHONEOS_DEPLOYMENT_TARGET = 16.0;
				LD_RUNPATH_SEARCH_PATHS = "@executable_path/Frameworks";
				"LD_RUNPATH_SEARCH_PATHS[sdk=macosx*]" = "@executable_path/../Frameworks";
				MACOSX_DEPLOYMENT_TARGET = 13.3;
				MARKETING_VERSION = 0.1;
				PRODUCT_BUNDLE_IDENTIFIER = com.verse.Nos;
				PRODUCT_NAME = "$(TARGET_NAME)";
				SDKROOT = auto;
				SUPPORTED_PLATFORMS = "iphoneos iphonesimulator";
				SUPPORTS_MACCATALYST = NO;
				SUPPORTS_MAC_DESIGNED_FOR_IPHONE_IPAD = YES;
				SWIFT_EMIT_LOC_STRINGS = YES;
				SWIFT_VERSION = 5.0;
				TARGETED_DEVICE_FAMILY = "1,2";
			};
			name = Release;
		};
		C9DEBFFC298941020078B43A /* Debug */ = {
			isa = XCBuildConfiguration;
			buildSettings = {
				ALWAYS_EMBED_SWIFT_STANDARD_LIBRARIES = YES;
				CODE_SIGN_STYLE = Automatic;
				CURRENT_PROJECT_VERSION = 45;
				DEAD_CODE_STRIPPING = YES;
				DEVELOPMENT_TEAM = GZCZBKH7MY;
				GCC_OPTIMIZATION_LEVEL = 0;
				GENERATE_INFOPLIST_FILE = YES;
				HEADER_SEARCH_PATHS = "";
				IPHONEOS_DEPLOYMENT_TARGET = 16.2;
				MACOSX_DEPLOYMENT_TARGET = 13.1;
				MARKETING_VERSION = 1.0;
				PRODUCT_BUNDLE_IDENTIFIER = com.verse.NosTests;
				PRODUCT_NAME = "$(TARGET_NAME)";
				SDKROOT = auto;
				SUPPORTED_PLATFORMS = "iphoneos iphonesimulator macosx";
				SWIFT_EMIT_LOC_STRINGS = NO;
				SWIFT_OPTIMIZATION_LEVEL = "-Onone";
				SWIFT_VERSION = 5.0;
				TARGETED_DEVICE_FAMILY = "1,2";
			};
			name = Debug;
		};
		C9DEBFFD298941020078B43A /* Release */ = {
			isa = XCBuildConfiguration;
			buildSettings = {
				ALWAYS_EMBED_SWIFT_STANDARD_LIBRARIES = YES;
				CODE_SIGN_STYLE = Automatic;
				CURRENT_PROJECT_VERSION = 45;
				DEAD_CODE_STRIPPING = YES;
				DEVELOPMENT_TEAM = GZCZBKH7MY;
				GENERATE_INFOPLIST_FILE = YES;
				HEADER_SEARCH_PATHS = "";
				IPHONEOS_DEPLOYMENT_TARGET = 16.2;
				MACOSX_DEPLOYMENT_TARGET = 13.1;
				MARKETING_VERSION = 1.0;
				PRODUCT_BUNDLE_IDENTIFIER = com.verse.NosTests;
				PRODUCT_NAME = "$(TARGET_NAME)";
				SDKROOT = auto;
				SUPPORTED_PLATFORMS = "iphoneos iphonesimulator macosx";
				SWIFT_EMIT_LOC_STRINGS = NO;
				SWIFT_VERSION = 5.0;
				TARGETED_DEVICE_FAMILY = "1,2";
			};
			name = Release;
		};
		C9DEBFFF298941020078B43A /* Debug */ = {
			isa = XCBuildConfiguration;
			buildSettings = {
				ALWAYS_EMBED_SWIFT_STANDARD_LIBRARIES = YES;
				CODE_SIGN_STYLE = Automatic;
				CURRENT_PROJECT_VERSION = 45;
				DEAD_CODE_STRIPPING = YES;
				DEVELOPMENT_TEAM = GZCZBKH7MY;
				GCC_OPTIMIZATION_LEVEL = 0;
				GENERATE_INFOPLIST_FILE = YES;
				IPHONEOS_DEPLOYMENT_TARGET = 16.2;
				MACOSX_DEPLOYMENT_TARGET = 13.1;
				MARKETING_VERSION = 1.0;
				PRODUCT_BUNDLE_IDENTIFIER = com.verse.NosUITests;
				PRODUCT_NAME = "$(TARGET_NAME)";
				SDKROOT = auto;
				SUPPORTED_PLATFORMS = "iphoneos iphonesimulator macosx";
				SWIFT_EMIT_LOC_STRINGS = NO;
				SWIFT_OPTIMIZATION_LEVEL = "-Onone";
				SWIFT_VERSION = 5.0;
				TARGETED_DEVICE_FAMILY = "1,2";
				TEST_TARGET_NAME = Nos;
			};
			name = Debug;
		};
		C9DEC000298941020078B43A /* Release */ = {
			isa = XCBuildConfiguration;
			buildSettings = {
				ALWAYS_EMBED_SWIFT_STANDARD_LIBRARIES = YES;
				CODE_SIGN_STYLE = Automatic;
				CURRENT_PROJECT_VERSION = 45;
				DEAD_CODE_STRIPPING = YES;
				DEVELOPMENT_TEAM = GZCZBKH7MY;
				GENERATE_INFOPLIST_FILE = YES;
				IPHONEOS_DEPLOYMENT_TARGET = 16.2;
				MACOSX_DEPLOYMENT_TARGET = 13.1;
				MARKETING_VERSION = 1.0;
				PRODUCT_BUNDLE_IDENTIFIER = com.verse.NosUITests;
				PRODUCT_NAME = "$(TARGET_NAME)";
				SDKROOT = auto;
				SUPPORTED_PLATFORMS = "iphoneos iphonesimulator macosx";
				SWIFT_EMIT_LOC_STRINGS = NO;
				SWIFT_VERSION = 5.0;
				TARGETED_DEVICE_FAMILY = "1,2";
				TEST_TARGET_NAME = Nos;
			};
			name = Release;
		};
/* End XCBuildConfiguration section */

/* Begin XCConfigurationList section */
		C90862C329E9804B00C35A71 /* Build configuration list for PBXNativeTarget "NosPerformanceTests" */ = {
			isa = XCConfigurationList;
			buildConfigurations = (
				C90862C429E9804B00C35A71 /* Debug */,
				C90862C529E9804B00C35A71 /* Release */,
			);
			defaultConfigurationIsVisible = 0;
			defaultConfigurationName = Release;
		};
		C9DEBFC9298941000078B43A /* Build configuration list for PBXProject "Nos" */ = {
			isa = XCConfigurationList;
			buildConfigurations = (
				C9DEBFF6298941020078B43A /* Debug */,
				C9DEBFF7298941020078B43A /* Release */,
			);
			defaultConfigurationIsVisible = 0;
			defaultConfigurationName = Release;
		};
		C9DEBFF8298941020078B43A /* Build configuration list for PBXNativeTarget "Nos" */ = {
			isa = XCConfigurationList;
			buildConfigurations = (
				C9DEBFF9298941020078B43A /* Debug */,
				C9DEBFFA298941020078B43A /* Release */,
			);
			defaultConfigurationIsVisible = 0;
			defaultConfigurationName = Release;
		};
		C9DEBFFB298941020078B43A /* Build configuration list for PBXNativeTarget "NosTests" */ = {
			isa = XCConfigurationList;
			buildConfigurations = (
				C9DEBFFC298941020078B43A /* Debug */,
				C9DEBFFD298941020078B43A /* Release */,
			);
			defaultConfigurationIsVisible = 0;
			defaultConfigurationName = Release;
		};
		C9DEBFFE298941020078B43A /* Build configuration list for PBXNativeTarget "NosUITests" */ = {
			isa = XCConfigurationList;
			buildConfigurations = (
				C9DEBFFF298941020078B43A /* Debug */,
				C9DEC000298941020078B43A /* Release */,
			);
			defaultConfigurationIsVisible = 0;
			defaultConfigurationName = Release;
		};
/* End XCConfigurationList section */

/* Begin XCRemoteSwiftPackageReference section */
		C94D855D29914D2300749478 /* XCRemoteSwiftPackageReference "swiftui-navigation" */ = {
			isa = XCRemoteSwiftPackageReference;
			repositoryURL = "https://github.com/pointfreeco/swiftui-navigation";
			requirement = {
				kind = upToNextMajorVersion;
				minimumVersion = 0.6.1;
			};
		};
		C9646E9829B79E04007239A4 /* XCRemoteSwiftPackageReference "logger-ios" */ = {
			isa = XCRemoteSwiftPackageReference;
			repositoryURL = "https://github.com/planetary-social/logger-ios";
			requirement = {
				kind = upToNextMajorVersion;
				minimumVersion = 1.0.0;
			};
		};
		C9646EA229B7A24A007239A4 /* XCRemoteSwiftPackageReference "posthog-ios" */ = {
			isa = XCRemoteSwiftPackageReference;
			repositoryURL = "https://github.com/PostHog/posthog-ios.git";
			requirement = {
				kind = upToNextMajorVersion;
				minimumVersion = 2.0.0;
			};
		};
		C9646EA529B7A3DD007239A4 /* XCRemoteSwiftPackageReference "swift-dependencies" */ = {
			isa = XCRemoteSwiftPackageReference;
			repositoryURL = "https://github.com/pointfreeco/swift-dependencies";
			requirement = {
				kind = upToNextMajorVersion;
				minimumVersion = 0.1.4;
			};
		};
		C97797BA298AB1890046BD25 /* XCRemoteSwiftPackageReference "secp256k1" */ = {
			isa = XCRemoteSwiftPackageReference;
			repositoryURL = "https://github.com/GigaBitcoin/secp256k1.swift";
			requirement = {
				kind = upToNextMajorVersion;
				minimumVersion = 0.9.2;
			};
		};
		C987F85D29BAB66900B44E7A /* XCRemoteSwiftPackageReference "swiftui-cached-async-image" */ = {
			isa = XCRemoteSwiftPackageReference;
			repositoryURL = "https://github.com/lorenzofiamingo/swiftui-cached-async-image";
			requirement = {
				kind = upToNextMajorVersion;
				minimumVersion = 2.0.0;
			};
		};
		C9ADB139299299570075E7F8 /* XCRemoteSwiftPackageReference "bech32" */ = {
			isa = XCRemoteSwiftPackageReference;
			repositoryURL = "https://github.com/0xdeadp00l/bech32.git";
			requirement = {
				branch = master;
				kind = branch;
			};
		};
		C9DEC066298965270078B43A /* XCRemoteSwiftPackageReference "Starscream" */ = {
			isa = XCRemoteSwiftPackageReference;
			repositoryURL = "https://github.com/daltoniam/Starscream.git";
			requirement = {
				branch = master;
				kind = branch;
			};
		};
/* End XCRemoteSwiftPackageReference section */

/* Begin XCSwiftPackageProductDependency section */
		C94D855E29914D2300749478 /* SwiftUINavigation */ = {
			isa = XCSwiftPackageProductDependency;
			package = C94D855D29914D2300749478 /* XCRemoteSwiftPackageReference "swiftui-navigation" */;
			productName = SwiftUINavigation;
		};
		C9646E9929B79E04007239A4 /* Logger */ = {
			isa = XCSwiftPackageProductDependency;
			package = C9646E9829B79E04007239A4 /* XCRemoteSwiftPackageReference "logger-ios" */;
			productName = Logger;
		};
		C9646E9B29B79E4D007239A4 /* Logger */ = {
			isa = XCSwiftPackageProductDependency;
			package = C9646E9829B79E04007239A4 /* XCRemoteSwiftPackageReference "logger-ios" */;
			productName = Logger;
		};
		C9646EA329B7A24A007239A4 /* PostHog */ = {
			isa = XCSwiftPackageProductDependency;
			package = C9646EA229B7A24A007239A4 /* XCRemoteSwiftPackageReference "posthog-ios" */;
			productName = PostHog;
		};
		C9646EA629B7A3DD007239A4 /* Dependencies */ = {
			isa = XCSwiftPackageProductDependency;
			package = C9646EA529B7A3DD007239A4 /* XCRemoteSwiftPackageReference "swift-dependencies" */;
			productName = Dependencies;
		};
		C9646EA829B7A4F2007239A4 /* PostHog */ = {
			isa = XCSwiftPackageProductDependency;
			package = C9646EA229B7A24A007239A4 /* XCRemoteSwiftPackageReference "posthog-ios" */;
			productName = PostHog;
		};
		C9646EAB29B7A520007239A4 /* Dependencies */ = {
			isa = XCSwiftPackageProductDependency;
			package = C9646EA529B7A3DD007239A4 /* XCRemoteSwiftPackageReference "swift-dependencies" */;
			productName = Dependencies;
		};
		C97797BB298AB1890046BD25 /* secp256k1 */ = {
			isa = XCSwiftPackageProductDependency;
			package = C97797BA298AB1890046BD25 /* XCRemoteSwiftPackageReference "secp256k1" */;
			productName = secp256k1;
		};
		C97797BE298ABE060046BD25 /* secp256k1 */ = {
			isa = XCSwiftPackageProductDependency;
			package = C97797BA298AB1890046BD25 /* XCRemoteSwiftPackageReference "secp256k1" */;
			productName = secp256k1;
		};
		C987F85E29BAB66900B44E7A /* CachedAsyncImage */ = {
			isa = XCSwiftPackageProductDependency;
			package = C987F85D29BAB66900B44E7A /* XCRemoteSwiftPackageReference "swiftui-cached-async-image" */;
			productName = CachedAsyncImage;
		};
		C987F86329BAC3C500B44E7A /* CachedAsyncImage */ = {
			isa = XCSwiftPackageProductDependency;
			package = C987F85D29BAB66900B44E7A /* XCRemoteSwiftPackageReference "swiftui-cached-async-image" */;
			productName = CachedAsyncImage;
		};
		C9DEC067298965270078B43A /* Starscream */ = {
			isa = XCSwiftPackageProductDependency;
			package = C9DEC066298965270078B43A /* XCRemoteSwiftPackageReference "Starscream" */;
			productName = Starscream;
		};
		CDDA1F7A29A527650047ACD8 /* Starscream */ = {
			isa = XCSwiftPackageProductDependency;
			package = C9DEC066298965270078B43A /* XCRemoteSwiftPackageReference "Starscream" */;
			productName = Starscream;
		};
		CDDA1F7C29A527650047ACD8 /* SwiftUINavigation */ = {
			isa = XCSwiftPackageProductDependency;
			package = C94D855D29914D2300749478 /* XCRemoteSwiftPackageReference "swiftui-navigation" */;
			productName = SwiftUINavigation;
		};
/* End XCSwiftPackageProductDependency section */

/* Begin XCVersionGroup section */
		C9DEBFD5298941000078B43A /* Nos.xcdatamodeld */ = {
			isa = XCVersionGroup;
			children = (
				5B503F632A291D480098805A /* Nos 7.xcdatamodel */,
				C91FFD392A09444D00743037 /* Nos 6.xcdatamodel */,
				C9B678E529EF1BF200303F33 /* Nos 5.xcdatamodel */,
				C9A0DAF329C870D500466635 /* Nos 4.xcdatamodel */,
				CD4D210D29C350C9000F8188 /* Nos 3.xcdatamodel */,
				C92DF80229C22E4F00400561 /* Nos 2.xcdatamodel */,
				C9DEBFD6298941000078B43A /* Nos.xcdatamodel */,
			);
			currentVersion = 5B503F632A291D480098805A /* Nos 7.xcdatamodel */;
			path = Nos.xcdatamodeld;
			sourceTree = "<group>";
			versionGroupType = wrapper.xcdatamodel;
		};
/* End XCVersionGroup section */
	};
	rootObject = C9DEBFC6298941000078B43A /* Project object */;
}<|MERGE_RESOLUTION|>--- conflicted
+++ resolved
@@ -37,21 +37,15 @@
 		5B6EB48E29EDBE0E006E750C /* NoteParser.swift in Sources */ = {isa = PBXBuildFile; fileRef = 5B6EB48D29EDBE0E006E750C /* NoteParser.swift */; };
 		5B6EB49029EDBEC1006E750C /* NoteParserTests.swift in Sources */ = {isa = PBXBuildFile; fileRef = 5B6EB48F29EDBEC1006E750C /* NoteParserTests.swift */; };
 		5B80BE9E29F9864000A363E4 /* Bech32Tests.swift in Sources */ = {isa = PBXBuildFile; fileRef = 5B80BE9D29F9864000A363E4 /* Bech32Tests.swift */; };
-<<<<<<< HEAD
-		5B80BEA029FAEDE300A363E4 /* NProfile.swift in Sources */ = {isa = PBXBuildFile; fileRef = 5B80BE9F29FAEDE300A363E4 /* NProfile.swift */; };
-		5B80BEA229FAF30F00A363E4 /* NProfileTests.swift in Sources */ = {isa = PBXBuildFile; fileRef = 5B80BEA129FAF30F00A363E4 /* NProfileTests.swift */; };
-		5B80BEA329FAF37700A363E4 /* NProfile.swift in Sources */ = {isa = PBXBuildFile; fileRef = 5B80BE9F29FAEDE300A363E4 /* NProfile.swift */; };
 		5B864BEC2A32589F002BB407 /* RelayMetadata+CoreDataClass.swift in Sources */ = {isa = PBXBuildFile; fileRef = 5B864BEA2A32589F002BB407 /* RelayMetadata+CoreDataClass.swift */; };
 		5B864BED2A32589F002BB407 /* RelayMetadata+CoreDataProperties.swift in Sources */ = {isa = PBXBuildFile; fileRef = 5B864BEB2A32589F002BB407 /* RelayMetadata+CoreDataProperties.swift */; };
 		5B864BEE2A3258F3002BB407 /* RelayMetadata+CoreDataProperties.swift in Sources */ = {isa = PBXBuildFile; fileRef = 5B864BEB2A32589F002BB407 /* RelayMetadata+CoreDataProperties.swift */; };
 		5B864BEF2A3258F5002BB407 /* RelayMetadata+CoreDataClass.swift in Sources */ = {isa = PBXBuildFile; fileRef = 5B864BEA2A32589F002BB407 /* RelayMetadata+CoreDataClass.swift */; };
-=======
 		5B88051A2A21027C00E21F06 /* SHA256Key.swift in Sources */ = {isa = PBXBuildFile; fileRef = 5B8805192A21027C00E21F06 /* SHA256Key.swift */; };
 		5B88051C2A21046C00E21F06 /* SHA256KeyTests.swift in Sources */ = {isa = PBXBuildFile; fileRef = 5B88051B2A21046C00E21F06 /* SHA256KeyTests.swift */; };
 		5B88051D2A2104CC00E21F06 /* SHA256Key.swift in Sources */ = {isa = PBXBuildFile; fileRef = 5B8805192A21027C00E21F06 /* SHA256Key.swift */; };
 		5B88051F2A21056E00E21F06 /* TLVTests.swift in Sources */ = {isa = PBXBuildFile; fileRef = 5B88051E2A21056E00E21F06 /* TLVTests.swift */; };
 		5B8B77192A1FDA3C004FC675 /* TLV.swift in Sources */ = {isa = PBXBuildFile; fileRef = 5B8B77182A1FDA3C004FC675 /* TLV.swift */; };
->>>>>>> 943ab031
 		5B8C96AC29D52AD200B73AEC /* AuthorListView.swift in Sources */ = {isa = PBXBuildFile; fileRef = 5B8C96AB29D52AD200B73AEC /* AuthorListView.swift */; };
 		5B8C96B029DB2E1100B73AEC /* SearchTextFieldObserver.swift in Sources */ = {isa = PBXBuildFile; fileRef = 5B8C96AF29DB2E1100B73AEC /* SearchTextFieldObserver.swift */; };
 		5B8C96B229DB313300B73AEC /* AuthorCard.swift in Sources */ = {isa = PBXBuildFile; fileRef = 5B8C96B129DB313300B73AEC /* AuthorCard.swift */; };
@@ -412,17 +406,12 @@
 		5B6EB48D29EDBE0E006E750C /* NoteParser.swift */ = {isa = PBXFileReference; lastKnownFileType = sourcecode.swift; path = NoteParser.swift; sourceTree = "<group>"; };
 		5B6EB48F29EDBEC1006E750C /* NoteParserTests.swift */ = {isa = PBXFileReference; lastKnownFileType = sourcecode.swift; path = NoteParserTests.swift; sourceTree = "<group>"; };
 		5B80BE9D29F9864000A363E4 /* Bech32Tests.swift */ = {isa = PBXFileReference; lastKnownFileType = sourcecode.swift; path = Bech32Tests.swift; sourceTree = "<group>"; };
-<<<<<<< HEAD
-		5B80BE9F29FAEDE300A363E4 /* NProfile.swift */ = {isa = PBXFileReference; lastKnownFileType = sourcecode.swift; path = NProfile.swift; sourceTree = "<group>"; };
-		5B80BEA129FAF30F00A363E4 /* NProfileTests.swift */ = {isa = PBXFileReference; lastKnownFileType = sourcecode.swift; path = NProfileTests.swift; sourceTree = "<group>"; };
 		5B864BEA2A32589F002BB407 /* RelayMetadata+CoreDataClass.swift */ = {isa = PBXFileReference; lastKnownFileType = sourcecode.swift; path = "RelayMetadata+CoreDataClass.swift"; sourceTree = SOURCE_ROOT; };
 		5B864BEB2A32589F002BB407 /* RelayMetadata+CoreDataProperties.swift */ = {isa = PBXFileReference; lastKnownFileType = sourcecode.swift; path = "RelayMetadata+CoreDataProperties.swift"; sourceTree = SOURCE_ROOT; };
-=======
 		5B8805192A21027C00E21F06 /* SHA256Key.swift */ = {isa = PBXFileReference; lastKnownFileType = sourcecode.swift; path = SHA256Key.swift; sourceTree = "<group>"; };
 		5B88051B2A21046C00E21F06 /* SHA256KeyTests.swift */ = {isa = PBXFileReference; lastKnownFileType = sourcecode.swift; path = SHA256KeyTests.swift; sourceTree = "<group>"; };
 		5B88051E2A21056E00E21F06 /* TLVTests.swift */ = {isa = PBXFileReference; lastKnownFileType = sourcecode.swift; path = TLVTests.swift; sourceTree = "<group>"; };
 		5B8B77182A1FDA3C004FC675 /* TLV.swift */ = {isa = PBXFileReference; lastKnownFileType = sourcecode.swift; path = TLV.swift; sourceTree = "<group>"; };
->>>>>>> 943ab031
 		5B8C96AB29D52AD200B73AEC /* AuthorListView.swift */ = {isa = PBXFileReference; lastKnownFileType = sourcecode.swift; path = AuthorListView.swift; sourceTree = "<group>"; };
 		5B8C96AF29DB2E1100B73AEC /* SearchTextFieldObserver.swift */ = {isa = PBXFileReference; lastKnownFileType = sourcecode.swift; path = SearchTextFieldObserver.swift; sourceTree = "<group>"; };
 		5B8C96B129DB313300B73AEC /* AuthorCard.swift */ = {isa = PBXFileReference; lastKnownFileType = sourcecode.swift; path = AuthorCard.swift; sourceTree = "<group>"; };
@@ -858,11 +847,8 @@
 				5B6EB48D29EDBE0E006E750C /* NoteParser.swift */,
 				C9C2B78429E073E300548B4A /* RelaySubscription.swift */,
 				C9EE3E622A053910008A7491 /* ExpirationTimeOption.swift */,
-<<<<<<< HEAD
 				5B503F612A291A1A0098805A /* JSONRelayMetadata.swift */,
-=======
 				C9E37E142A1E8143003D4B0A /* Report.swift */,
->>>>>>> 943ab031
 			);
 			path = Models;
 			sourceTree = "<group>";
@@ -1403,11 +1389,8 @@
 				C93EC2FA29C370DE0012EE2A /* DiscoverGrid.swift in Sources */,
 				C94FE9F529DB177500019CD3 /* Localizable.swift in Sources */,
 				C93EC2FD29C3785C0012EE2A /* View+RoundedCorner.swift in Sources */,
-<<<<<<< HEAD
 				5B503F622A291A1A0098805A /* JSONRelayMetadata.swift in Sources */,
-=======
 				5B8B77192A1FDA3C004FC675 /* TLV.swift in Sources */,
->>>>>>> 943ab031
 				CD09A74829A51EFC0063464F /* Router.swift in Sources */,
 				CD2CF38E299E67F900332116 /* CardButtonStyle.swift in Sources */,
 				A336DD3C299FD78000A0CBA0 /* Filter.swift in Sources */,
