// !$*UTF8*$!
{
	archiveVersion = 1;
	classes = {
	};
	objectVersion = 56;
	objects = {

/* Begin PBXBuildFile section */
		3F170C78299D816200BC8F8B /* AppController.swift in Sources */ = {isa = PBXBuildFile; fileRef = 3F170C77299D816200BC8F8B /* AppController.swift */; };
		3F43C47629A9625700E896A0 /* AuthorReference+CoreDataClass.swift in Sources */ = {isa = PBXBuildFile; fileRef = 3F43C47529A9625700E896A0 /* AuthorReference+CoreDataClass.swift */; };
		3F60F42929B27D3E000D62C4 /* ThreadView.swift in Sources */ = {isa = PBXBuildFile; fileRef = 3F60F42829B27D3E000D62C4 /* ThreadView.swift */; };
		3FB5E651299D28A200386527 /* OnboardingView.swift in Sources */ = {isa = PBXBuildFile; fileRef = 3FB5E650299D28A200386527 /* OnboardingView.swift */; };
		3FBCDE6D29B648FE00A6C2D4 /* ThreadView.swift in Sources */ = {isa = PBXBuildFile; fileRef = 3F60F42829B27D3E000D62C4 /* ThreadView.swift */; };
		3FFB1D89299FF37C002A755D /* AvatarView.swift in Sources */ = {isa = PBXBuildFile; fileRef = 3FFB1D88299FF37C002A755D /* AvatarView.swift */; };
		3FFB1D9329A6BBCE002A755D /* EventReference+CoreDataClass.swift in Sources */ = {isa = PBXBuildFile; fileRef = 3FFB1D9229A6BBCE002A755D /* EventReference+CoreDataClass.swift */; };
		3FFB1D9429A6BBCE002A755D /* EventReference+CoreDataClass.swift in Sources */ = {isa = PBXBuildFile; fileRef = 3FFB1D9229A6BBCE002A755D /* EventReference+CoreDataClass.swift */; };
		3FFB1D9629A6BBEC002A755D /* Collection+SafeSubscript.swift in Sources */ = {isa = PBXBuildFile; fileRef = 3FFB1D9529A6BBEC002A755D /* Collection+SafeSubscript.swift */; };
		3FFB1D9729A6BBEC002A755D /* Collection+SafeSubscript.swift in Sources */ = {isa = PBXBuildFile; fileRef = 3FFB1D9529A6BBEC002A755D /* Collection+SafeSubscript.swift */; };
		3FFB1D9C29A7DF9D002A755D /* StackedAvatarsView.swift in Sources */ = {isa = PBXBuildFile; fileRef = 3FFB1D9B29A7DF9D002A755D /* StackedAvatarsView.swift */; };
		3FFB1D9D29A7DF9D002A755D /* StackedAvatarsView.swift in Sources */ = {isa = PBXBuildFile; fileRef = 3FFB1D9B29A7DF9D002A755D /* StackedAvatarsView.swift */; };
		3FFF3BD029A9645F00DD0B72 /* AuthorReference+CoreDataClass.swift in Sources */ = {isa = PBXBuildFile; fileRef = 3F43C47529A9625700E896A0 /* AuthorReference+CoreDataClass.swift */; };
		A303AF8329A9153A005DC8FC /* FollowButton.swift in Sources */ = {isa = PBXBuildFile; fileRef = A303AF8229A9153A005DC8FC /* FollowButton.swift */; };
		A303AF8429A969F5005DC8FC /* FollowButton.swift in Sources */ = {isa = PBXBuildFile; fileRef = A303AF8229A9153A005DC8FC /* FollowButton.swift */; };
		A303AF8529A969F5005DC8FC /* FollowsView.swift in Sources */ = {isa = PBXBuildFile; fileRef = A32B6C7229A6BE9B00653FF5 /* FollowsView.swift */; };
		A303AF8629A969FF005DC8FC /* FollowCard.swift in Sources */ = {isa = PBXBuildFile; fileRef = A32B6C7729A6C99200653FF5 /* FollowCard.swift */; };
		A32B6C7129A672BC00653FF5 /* CurrentUser.swift in Sources */ = {isa = PBXBuildFile; fileRef = A34E439829A522F20057AFCB /* CurrentUser.swift */; };
		A32B6C7329A6BE9B00653FF5 /* FollowsView.swift in Sources */ = {isa = PBXBuildFile; fileRef = A32B6C7229A6BE9B00653FF5 /* FollowsView.swift */; };
		A32B6C7829A6C99200653FF5 /* FollowCard.swift in Sources */ = {isa = PBXBuildFile; fileRef = A32B6C7729A6C99200653FF5 /* FollowCard.swift */; };
		A336DD3C299FD78000A0CBA0 /* Filter.swift in Sources */ = {isa = PBXBuildFile; fileRef = A336DD3B299FD78000A0CBA0 /* Filter.swift */; };
		A34E439929A522F20057AFCB /* CurrentUser.swift in Sources */ = {isa = PBXBuildFile; fileRef = A34E439829A522F20057AFCB /* CurrentUser.swift */; };
		A3B943CF299AE00100A15A08 /* KeyChain.swift in Sources */ = {isa = PBXBuildFile; fileRef = A3B943CE299AE00100A15A08 /* KeyChain.swift */; };
		A3B943D5299D514800A15A08 /* Follow+CoreDataClass.swift in Sources */ = {isa = PBXBuildFile; fileRef = A3B943D4299D514800A15A08 /* Follow+CoreDataClass.swift */; };
		A3B943D7299D6DB700A15A08 /* Follow+CoreDataClass.swift in Sources */ = {isa = PBXBuildFile; fileRef = A3B943D4299D514800A15A08 /* Follow+CoreDataClass.swift */; };
		A3B943D8299D758F00A15A08 /* KeyChain.swift in Sources */ = {isa = PBXBuildFile; fileRef = A3B943CE299AE00100A15A08 /* KeyChain.swift */; };
		C931517D29B915AF00934506 /* StaggeredGrid.swift in Sources */ = {isa = PBXBuildFile; fileRef = C931517C29B915AF00934506 /* StaggeredGrid.swift */; };
		C931517E29B915AF00934506 /* StaggeredGrid.swift in Sources */ = {isa = PBXBuildFile; fileRef = C931517C29B915AF00934506 /* StaggeredGrid.swift */; };
		C93CA0C029AD59D700921183 /* GoldenPostView.swift in Sources */ = {isa = PBXBuildFile; fileRef = C9CDBBA329A8FA2900C555C7 /* GoldenPostView.swift */; };
		C93CA0C129AD5A5B00921183 /* DiscoverView.swift in Sources */ = {isa = PBXBuildFile; fileRef = C9CDBBA029A8F14C00C555C7 /* DiscoverView.swift */; };
		C93CA0C329AE3A1E00921183 /* JSONEvent.swift in Sources */ = {isa = PBXBuildFile; fileRef = C93CA0C229AE3A1E00921183 /* JSONEvent.swift */; };
		C93CA0C429AE3A1E00921183 /* JSONEvent.swift in Sources */ = {isa = PBXBuildFile; fileRef = C93CA0C229AE3A1E00921183 /* JSONEvent.swift */; };
		C942566929B66A2800C4202C /* Date+Elapsed.swift in Sources */ = {isa = PBXBuildFile; fileRef = C942566829B66A2800C4202C /* Date+Elapsed.swift */; };
		C942566A29B66A2800C4202C /* Date+Elapsed.swift in Sources */ = {isa = PBXBuildFile; fileRef = C942566829B66A2800C4202C /* Date+Elapsed.swift */; };
		C942566B29B66B2F00C4202C /* NotificationsView.swift in Sources */ = {isa = PBXBuildFile; fileRef = C94437E529B0DB83004D8C86 /* NotificationsView.swift */; };
		C94437E629B0DB83004D8C86 /* NotificationsView.swift in Sources */ = {isa = PBXBuildFile; fileRef = C94437E529B0DB83004D8C86 /* NotificationsView.swift */; };
		C94D855C2991479900749478 /* NewNoteView.swift in Sources */ = {isa = PBXBuildFile; fileRef = C94D855B2991479900749478 /* NewNoteView.swift */; };
		C94D855F29914D2300749478 /* SwiftUINavigation in Frameworks */ = {isa = PBXBuildFile; productRef = C94D855E29914D2300749478 /* SwiftUINavigation */; };
		C95D68A1299E6D3E00429F86 /* BioView.swift in Sources */ = {isa = PBXBuildFile; fileRef = C95D68A0299E6D3E00429F86 /* BioView.swift */; };
		C95D68A3299E6D9000429F86 /* SelectableText.swift in Sources */ = {isa = PBXBuildFile; fileRef = C95D68A2299E6D9000429F86 /* SelectableText.swift */; };
		C95D68A5299E6E1E00429F86 /* PlaceholderModifier.swift in Sources */ = {isa = PBXBuildFile; fileRef = C95D68A4299E6E1E00429F86 /* PlaceholderModifier.swift */; };
		C95D68A6299E6F9E00429F86 /* ProfileHeader.swift in Sources */ = {isa = PBXBuildFile; fileRef = C95D689E299E6B4100429F86 /* ProfileHeader.swift */; };
		C95D68A7299E6FF000429F86 /* KeyFixture.swift in Sources */ = {isa = PBXBuildFile; fileRef = C9ADB134299288230075E7F8 /* KeyFixture.swift */; };
		C95D68A9299E709900429F86 /* LinearGradient+Planetary.swift in Sources */ = {isa = PBXBuildFile; fileRef = C95D68A8299E709800429F86 /* LinearGradient+Planetary.swift */; };
		C95D68AB299E710F00429F86 /* Color+Hex.swift in Sources */ = {isa = PBXBuildFile; fileRef = C95D68AA299E710F00429F86 /* Color+Hex.swift */; };
		C95D68AD299E721700429F86 /* ProfileView.swift in Sources */ = {isa = PBXBuildFile; fileRef = C95D68AC299E721700429F86 /* ProfileView.swift */; };
		C95D68B2299ECE0700429F86 /* CHANGELOG.md in Resources */ = {isa = PBXBuildFile; fileRef = C95D68AF299ECE0700429F86 /* CHANGELOG.md */; };
		C95D68B3299ECE0700429F86 /* README.md in Resources */ = {isa = PBXBuildFile; fileRef = C95D68B0299ECE0700429F86 /* README.md */; };
		C95D68B4299ECE0700429F86 /* CONTRIBUTING.md in Resources */ = {isa = PBXBuildFile; fileRef = C95D68B1299ECE0700429F86 /* CONTRIBUTING.md */; };
		C9646E9A29B79E04007239A4 /* Logger in Frameworks */ = {isa = PBXBuildFile; productRef = C9646E9929B79E04007239A4 /* Logger */; };
		C9646E9C29B79E4D007239A4 /* Logger in Frameworks */ = {isa = PBXBuildFile; productRef = C9646E9B29B79E4D007239A4 /* Logger */; };
		C9646EA129B7A22C007239A4 /* Analytics.swift in Sources */ = {isa = PBXBuildFile; fileRef = C9646EA029B7A22C007239A4 /* Analytics.swift */; };
		C9646EA429B7A24A007239A4 /* PostHog in Frameworks */ = {isa = PBXBuildFile; productRef = C9646EA329B7A24A007239A4 /* PostHog */; };
		C9646EA729B7A3DD007239A4 /* Dependencies in Frameworks */ = {isa = PBXBuildFile; productRef = C9646EA629B7A3DD007239A4 /* Dependencies */; };
		C9646EA929B7A4F2007239A4 /* PostHog in Frameworks */ = {isa = PBXBuildFile; productRef = C9646EA829B7A4F2007239A4 /* PostHog */; };
		C9646EAA29B7A506007239A4 /* Analytics.swift in Sources */ = {isa = PBXBuildFile; fileRef = C9646EA029B7A22C007239A4 /* Analytics.swift */; };
		C9646EAC29B7A520007239A4 /* Dependencies in Frameworks */ = {isa = PBXBuildFile; productRef = C9646EAB29B7A520007239A4 /* Dependencies */; };
		C9646EAE29B8D653007239A4 /* ViewDidLoadModifier.swift in Sources */ = {isa = PBXBuildFile; fileRef = C9646EAD29B8D653007239A4 /* ViewDidLoadModifier.swift */; };
		C9646EAF29B8D653007239A4 /* ViewDidLoadModifier.swift in Sources */ = {isa = PBXBuildFile; fileRef = C9646EAD29B8D653007239A4 /* ViewDidLoadModifier.swift */; };
		C9671D73298DB94C00EE7E12 /* Data+Encoding.swift in Sources */ = {isa = PBXBuildFile; fileRef = C9671D72298DB94C00EE7E12 /* Data+Encoding.swift */; };
		C97797B9298AA19A0046BD25 /* RelayService.swift in Sources */ = {isa = PBXBuildFile; fileRef = C97797B8298AA19A0046BD25 /* RelayService.swift */; };
		C97797BC298AB1890046BD25 /* secp256k1 in Frameworks */ = {isa = PBXBuildFile; productRef = C97797BB298AB1890046BD25 /* secp256k1 */; };
		C97797BF298ABE060046BD25 /* secp256k1 in Frameworks */ = {isa = PBXBuildFile; productRef = C97797BE298ABE060046BD25 /* secp256k1 */; };
		C9ADB133299287D60075E7F8 /* KeyPairTests.swift in Sources */ = {isa = PBXBuildFile; fileRef = C9ADB132299287D60075E7F8 /* KeyPairTests.swift */; };
		C9ADB135299288230075E7F8 /* KeyFixture.swift in Sources */ = {isa = PBXBuildFile; fileRef = C9ADB134299288230075E7F8 /* KeyFixture.swift */; };
		C9ADB13629928AF00075E7F8 /* KeyPair.swift in Sources */ = {isa = PBXBuildFile; fileRef = C9F84C26298DC98800C6714D /* KeyPair.swift */; };
		C9ADB13829928CC30075E7F8 /* String+Hex.swift in Sources */ = {isa = PBXBuildFile; fileRef = C9ADB13729928CC30075E7F8 /* String+Hex.swift */; };
		C9ADB13D29929B540075E7F8 /* Bech32.swift in Sources */ = {isa = PBXBuildFile; fileRef = C9ADB13C29929B540075E7F8 /* Bech32.swift */; };
		C9ADB13E29929EEF0075E7F8 /* Bech32.swift in Sources */ = {isa = PBXBuildFile; fileRef = C9ADB13C29929B540075E7F8 /* Bech32.swift */; };
		C9ADB13F29929F1F0075E7F8 /* String+Hex.swift in Sources */ = {isa = PBXBuildFile; fileRef = C9ADB13729928CC30075E7F8 /* String+Hex.swift */; };
		C9ADB14129951CB10075E7F8 /* NSManagedObject+Nos.swift in Sources */ = {isa = PBXBuildFile; fileRef = C9ADB14029951CB10075E7F8 /* NSManagedObject+Nos.swift */; };
		C9ADB14229951CB10075E7F8 /* NSManagedObject+Nos.swift in Sources */ = {isa = PBXBuildFile; fileRef = C9ADB14029951CB10075E7F8 /* NSManagedObject+Nos.swift */; };
		C9BAB09B2996FBA10003A84E /* EventProcessor.swift in Sources */ = {isa = PBXBuildFile; fileRef = C9BAB09A2996FBA10003A84E /* EventProcessor.swift */; };
		C9BAB09C2996FBA10003A84E /* EventProcessor.swift in Sources */ = {isa = PBXBuildFile; fileRef = C9BAB09A2996FBA10003A84E /* EventProcessor.swift */; };
		C9CDBBA129A8F14C00C555C7 /* DiscoverView.swift in Sources */ = {isa = PBXBuildFile; fileRef = C9CDBBA029A8F14C00C555C7 /* DiscoverView.swift */; };
		C9CDBBA429A8FA2900C555C7 /* GoldenPostView.swift in Sources */ = {isa = PBXBuildFile; fileRef = C9CDBBA329A8FA2900C555C7 /* GoldenPostView.swift */; };
		C9DEBFD2298941000078B43A /* NosApp.swift in Sources */ = {isa = PBXBuildFile; fileRef = C9DEBFD1298941000078B43A /* NosApp.swift */; };
		C9DEBFD4298941000078B43A /* Persistence.swift in Sources */ = {isa = PBXBuildFile; fileRef = C9DEBFD3298941000078B43A /* Persistence.swift */; };
		C9DEBFD7298941000078B43A /* Nos.xcdatamodeld in Sources */ = {isa = PBXBuildFile; fileRef = C9DEBFD5298941000078B43A /* Nos.xcdatamodeld */; };
		C9DEBFD9298941000078B43A /* HomeFeedView.swift in Sources */ = {isa = PBXBuildFile; fileRef = C9DEBFD8298941000078B43A /* HomeFeedView.swift */; };
		C9DEBFDB298941020078B43A /* Assets.xcassets in Resources */ = {isa = PBXBuildFile; fileRef = C9DEBFDA298941020078B43A /* Assets.xcassets */; };
		C9DEBFDF298941020078B43A /* Preview Assets.xcassets in Resources */ = {isa = PBXBuildFile; fileRef = C9DEBFDE298941020078B43A /* Preview Assets.xcassets */; };
		C9DEBFE9298941020078B43A /* EventTests.swift in Sources */ = {isa = PBXBuildFile; fileRef = C9DEBFE8298941020078B43A /* EventTests.swift */; };
		C9DEBFF3298941020078B43A /* NosUITests.swift in Sources */ = {isa = PBXBuildFile; fileRef = C9DEBFF2298941020078B43A /* NosUITests.swift */; };
		C9DEBFF5298941020078B43A /* NosUITestsLaunchTests.swift in Sources */ = {isa = PBXBuildFile; fileRef = C9DEBFF4298941020078B43A /* NosUITestsLaunchTests.swift */; };
		C9DEC003298945150078B43A /* String+Lorem.swift in Sources */ = {isa = PBXBuildFile; fileRef = C9DEC002298945150078B43A /* String+Lorem.swift */; };
		C9DEC006298947900078B43A /* sample_data.json in Resources */ = {isa = PBXBuildFile; fileRef = C9DEC005298947900078B43A /* sample_data.json */; };
		C9DEC04529894BED0078B43A /* Event+CoreDataClass.swift in Sources */ = {isa = PBXBuildFile; fileRef = C9DEC03F29894BED0078B43A /* Event+CoreDataClass.swift */; };
		C9DEC04629894BED0078B43A /* Event+CoreDataClass.swift in Sources */ = {isa = PBXBuildFile; fileRef = C9DEC03F29894BED0078B43A /* Event+CoreDataClass.swift */; };
		C9DEC04D29894BED0078B43A /* Author+CoreDataClass.swift in Sources */ = {isa = PBXBuildFile; fileRef = C9DEC04329894BED0078B43A /* Author+CoreDataClass.swift */; };
		C9DEC04E29894BED0078B43A /* Author+CoreDataClass.swift in Sources */ = {isa = PBXBuildFile; fileRef = C9DEC04329894BED0078B43A /* Author+CoreDataClass.swift */; };
		C9DEC05A2989509B0078B43A /* Persistence.swift in Sources */ = {isa = PBXBuildFile; fileRef = C9DEBFD3298941000078B43A /* Persistence.swift */; };
		C9DEC05B298950A90078B43A /* String+Lorem.swift in Sources */ = {isa = PBXBuildFile; fileRef = C9DEC002298945150078B43A /* String+Lorem.swift */; };
		C9DEC05C298953280078B43A /* Nos.xcdatamodeld in Sources */ = {isa = PBXBuildFile; fileRef = C9DEBFD5298941000078B43A /* Nos.xcdatamodeld */; };
		C9DEC0632989541F0078B43A /* Bundle+Current.swift in Sources */ = {isa = PBXBuildFile; fileRef = C9DEC0622989541F0078B43A /* Bundle+Current.swift */; };
		C9DEC0642989541F0078B43A /* Bundle+Current.swift in Sources */ = {isa = PBXBuildFile; fileRef = C9DEC0622989541F0078B43A /* Bundle+Current.swift */; };
		C9DEC065298955200078B43A /* sample_data.json in Resources */ = {isa = PBXBuildFile; fileRef = C9DEC005298947900078B43A /* sample_data.json */; };
		C9DEC068298965270078B43A /* Starscream in Frameworks */ = {isa = PBXBuildFile; productRef = C9DEC067298965270078B43A /* Starscream */; };
		C9DEC06A298965550078B43A /* RelayView.swift in Sources */ = {isa = PBXBuildFile; fileRef = C9DEC069298965540078B43A /* RelayView.swift */; };
		C9DEC06B298965550078B43A /* RelayView.swift in Sources */ = {isa = PBXBuildFile; fileRef = C9DEC069298965540078B43A /* RelayView.swift */; };
		C9DEC06E2989668E0078B43A /* Relay+CoreDataClass.swift in Sources */ = {isa = PBXBuildFile; fileRef = C9DEC06C2989668E0078B43A /* Relay+CoreDataClass.swift */; };
		C9DEC06F2989668E0078B43A /* Relay+CoreDataClass.swift in Sources */ = {isa = PBXBuildFile; fileRef = C9DEC06C2989668E0078B43A /* Relay+CoreDataClass.swift */; };
		C9DFA966299BEB96006929C1 /* NoteCard.swift in Sources */ = {isa = PBXBuildFile; fileRef = C9DFA964299BEB96006929C1 /* NoteCard.swift */; };
		C9DFA969299BEC33006929C1 /* CardStyle.swift in Sources */ = {isa = PBXBuildFile; fileRef = C9DFA968299BEC33006929C1 /* CardStyle.swift */; };
		C9DFA96F299BF043006929C1 /* Assets+Planetary.swift in Sources */ = {isa = PBXBuildFile; fileRef = C9DFA96E299BF043006929C1 /* Assets+Planetary.swift */; };
		C9DFA971299BF8CD006929C1 /* RepliesView.swift in Sources */ = {isa = PBXBuildFile; fileRef = C9DFA970299BF8CD006929C1 /* RepliesView.swift */; };
		C9DFA972299BF9E8006929C1 /* CompactNoteView.swift in Sources */ = {isa = PBXBuildFile; fileRef = C9DFA96A299BEE2C006929C1 /* CompactNoteView.swift */; };
		C9DFA976299C30F0006929C1 /* Localized.swift in Sources */ = {isa = PBXBuildFile; fileRef = C9DFA975299C30F0006929C1 /* Localized.swift */; };
		C9DFA979299C31A7006929C1 /* Localizable.swift in Sources */ = {isa = PBXBuildFile; fileRef = C9DFA978299C31A7006929C1 /* Localizable.swift */; };
		C9DFA97A299C31E9006929C1 /* Localizable.swift in Sources */ = {isa = PBXBuildFile; fileRef = C9DFA978299C31A7006929C1 /* Localizable.swift */; };
		C9DFA97B299C31EE006929C1 /* Localized.swift in Sources */ = {isa = PBXBuildFile; fileRef = C9DFA975299C30F0006929C1 /* Localized.swift */; };
		C9F0BB6929A5039D000547FC /* Int+Bool.swift in Sources */ = {isa = PBXBuildFile; fileRef = C9F0BB6829A5039D000547FC /* Int+Bool.swift */; };
		C9F0BB6B29A503D6000547FC /* PublicKey.swift in Sources */ = {isa = PBXBuildFile; fileRef = C9F0BB6A29A503D6000547FC /* PublicKey.swift */; };
		C9F0BB6C29A503D6000547FC /* PublicKey.swift in Sources */ = {isa = PBXBuildFile; fileRef = C9F0BB6A29A503D6000547FC /* PublicKey.swift */; };
		C9F0BB6D29A503D9000547FC /* Int+Bool.swift in Sources */ = {isa = PBXBuildFile; fileRef = C9F0BB6829A5039D000547FC /* Int+Bool.swift */; };
		C9F0BB6F29A50437000547FC /* NostrConstants.swift in Sources */ = {isa = PBXBuildFile; fileRef = C9F0BB6E29A50437000547FC /* NostrConstants.swift */; };
		C9F0BB7029A50437000547FC /* NostrConstants.swift in Sources */ = {isa = PBXBuildFile; fileRef = C9F0BB6E29A50437000547FC /* NostrConstants.swift */; };
		C9F84C1A298DBB6300C6714D /* Data+Encoding.swift in Sources */ = {isa = PBXBuildFile; fileRef = C9671D72298DB94C00EE7E12 /* Data+Encoding.swift */; };
		C9F84C1C298DBBF400C6714D /* Data+Sha.swift in Sources */ = {isa = PBXBuildFile; fileRef = C9F84C1B298DBBF400C6714D /* Data+Sha.swift */; };
		C9F84C1D298DBC6100C6714D /* Data+Sha.swift in Sources */ = {isa = PBXBuildFile; fileRef = C9F84C1B298DBBF400C6714D /* Data+Sha.swift */; };
		C9F84C21298DC36800C6714D /* AppView.swift in Sources */ = {isa = PBXBuildFile; fileRef = C9F84C20298DC36800C6714D /* AppView.swift */; };
		C9F84C23298DC7B900C6714D /* SettingsView.swift in Sources */ = {isa = PBXBuildFile; fileRef = C9F84C22298DC7B900C6714D /* SettingsView.swift */; };
		C9F84C27298DC98800C6714D /* KeyPair.swift in Sources */ = {isa = PBXBuildFile; fileRef = C9F84C26298DC98800C6714D /* KeyPair.swift */; };
		CD09A74429A50F1D0063464F /* SideMenu.swift in Sources */ = {isa = PBXBuildFile; fileRef = CD09A74329A50F1D0063464F /* SideMenu.swift */; };
		CD09A74629A50F750063464F /* SideMenuContent.swift in Sources */ = {isa = PBXBuildFile; fileRef = CD09A74529A50F750063464F /* SideMenuContent.swift */; };
		CD09A74829A51EFC0063464F /* Router.swift in Sources */ = {isa = PBXBuildFile; fileRef = CD09A74729A51EFC0063464F /* Router.swift */; };
		CD09A74929A521210063464F /* Router.swift in Sources */ = {isa = PBXBuildFile; fileRef = CD09A74729A51EFC0063464F /* Router.swift */; };
		CD09A74A29A521510063464F /* ProfileView.swift in Sources */ = {isa = PBXBuildFile; fileRef = C95D68AC299E721700429F86 /* ProfileView.swift */; };
		CD09A74B29A521730063464F /* ProfileHeader.swift in Sources */ = {isa = PBXBuildFile; fileRef = C95D689E299E6B4100429F86 /* ProfileHeader.swift */; };
		CD09A74C29A5217A0063464F /* NoteButton.swift in Sources */ = {isa = PBXBuildFile; fileRef = CD2CF38F299E68BE00332116 /* NoteButton.swift */; };
		CD09A74D29A521A70063464F /* CardStyle.swift in Sources */ = {isa = PBXBuildFile; fileRef = C9DFA968299BEC33006929C1 /* CardStyle.swift */; };
		CD09A74E29A521BE0063464F /* NoteCard.swift in Sources */ = {isa = PBXBuildFile; fileRef = C9DFA964299BEB96006929C1 /* NoteCard.swift */; };
		CD09A74F29A521BE0063464F /* BioView.swift in Sources */ = {isa = PBXBuildFile; fileRef = C95D68A0299E6D3E00429F86 /* BioView.swift */; };
		CD09A75029A521D20063464F /* HomeFeedView.swift in Sources */ = {isa = PBXBuildFile; fileRef = C9DEBFD8298941000078B43A /* HomeFeedView.swift */; };
		CD09A75129A521D20063464F /* CompactNoteView.swift in Sources */ = {isa = PBXBuildFile; fileRef = C9DFA96A299BEE2C006929C1 /* CompactNoteView.swift */; };
		CD09A75229A521D20063464F /* RepliesView.swift in Sources */ = {isa = PBXBuildFile; fileRef = C9DFA970299BF8CD006929C1 /* RepliesView.swift */; };
		CD09A75329A521D20063464F /* AppView.swift in Sources */ = {isa = PBXBuildFile; fileRef = C9F84C20298DC36800C6714D /* AppView.swift */; };
		CD09A75429A521D20063464F /* PlaceholderModifier.swift in Sources */ = {isa = PBXBuildFile; fileRef = C95D68A4299E6E1E00429F86 /* PlaceholderModifier.swift */; };
		CD09A75529A521D20063464F /* SelectableText.swift in Sources */ = {isa = PBXBuildFile; fileRef = C95D68A2299E6D9000429F86 /* SelectableText.swift */; };
		CD09A75629A521D20063464F /* SettingsView.swift in Sources */ = {isa = PBXBuildFile; fileRef = C9F84C22298DC7B900C6714D /* SettingsView.swift */; };
		CD09A75729A521D20063464F /* NewNoteView.swift in Sources */ = {isa = PBXBuildFile; fileRef = C94D855B2991479900749478 /* NewNoteView.swift */; };
		CD09A75829A521D20063464F /* LinearGradient+Planetary.swift in Sources */ = {isa = PBXBuildFile; fileRef = C95D68A8299E709800429F86 /* LinearGradient+Planetary.swift */; };
		CD09A75929A521D20063464F /* Color+Hex.swift in Sources */ = {isa = PBXBuildFile; fileRef = C95D68AA299E710F00429F86 /* Color+Hex.swift */; };
		CD09A75A29A521D20063464F /* CardButtonStyle.swift in Sources */ = {isa = PBXBuildFile; fileRef = CD2CF38D299E67F900332116 /* CardButtonStyle.swift */; };
		CD09A75B29A521D20063464F /* AvatarView.swift in Sources */ = {isa = PBXBuildFile; fileRef = 3FFB1D88299FF37C002A755D /* AvatarView.swift */; };
		CD09A75C29A521D20063464F /* SideMenu.swift in Sources */ = {isa = PBXBuildFile; fileRef = CD09A74329A50F1D0063464F /* SideMenu.swift */; };
		CD09A75D29A521D20063464F /* SideMenuContent.swift in Sources */ = {isa = PBXBuildFile; fileRef = CD09A74529A50F750063464F /* SideMenuContent.swift */; };
		CD09A75E29A521EB0063464F /* Assets+Planetary.swift in Sources */ = {isa = PBXBuildFile; fileRef = C9DFA96E299BF043006929C1 /* Assets+Planetary.swift */; };
		CD09A75F29A521FD0063464F /* RelayService.swift in Sources */ = {isa = PBXBuildFile; fileRef = C97797B8298AA19A0046BD25 /* RelayService.swift */; };
		CD09A76029A521FD0063464F /* Filter.swift in Sources */ = {isa = PBXBuildFile; fileRef = A336DD3B299FD78000A0CBA0 /* Filter.swift */; };
		CD09A76129A5220E0063464F /* NosApp.swift in Sources */ = {isa = PBXBuildFile; fileRef = C9DEBFD1298941000078B43A /* NosApp.swift */; };
		CD09A76229A5220E0063464F /* AppController.swift in Sources */ = {isa = PBXBuildFile; fileRef = 3F170C77299D816200BC8F8B /* AppController.swift */; };
		CD09A76329A522190063464F /* OnboardingView.swift in Sources */ = {isa = PBXBuildFile; fileRef = 3FB5E650299D28A200386527 /* OnboardingView.swift */; };
		CD27177629A7C8B200AE8888 /* sample_replies.json in Resources */ = {isa = PBXBuildFile; fileRef = CD27177529A7C8B200AE8888 /* sample_replies.json */; };
		CD2CF38E299E67F900332116 /* CardButtonStyle.swift in Sources */ = {isa = PBXBuildFile; fileRef = CD2CF38D299E67F900332116 /* CardButtonStyle.swift */; };
		CD2CF390299E68BE00332116 /* NoteButton.swift in Sources */ = {isa = PBXBuildFile; fileRef = CD2CF38F299E68BE00332116 /* NoteButton.swift */; };
		CD4908D429B92941007443DB /* ReportABugMailView.swift in Sources */ = {isa = PBXBuildFile; fileRef = CD4908D329B92941007443DB /* ReportABugMailView.swift */; };
		CD4908D529B92B4D007443DB /* ReportABugMailView.swift in Sources */ = {isa = PBXBuildFile; fileRef = CD4908D329B92941007443DB /* ReportABugMailView.swift */; };
		CD76864C29B12F7E00085358 /* ExpandingTextFieldAndSubmitButton.swift in Sources */ = {isa = PBXBuildFile; fileRef = CD76864B29B12F7E00085358 /* ExpandingTextFieldAndSubmitButton.swift */; };
		CD76864D29B133E600085358 /* ExpandingTextFieldAndSubmitButton.swift in Sources */ = {isa = PBXBuildFile; fileRef = CD76864B29B12F7E00085358 /* ExpandingTextFieldAndSubmitButton.swift */; };
		CD76865029B6503500085358 /* NoteOptionsButton.swift in Sources */ = {isa = PBXBuildFile; fileRef = CD76864F29B6503500085358 /* NoteOptionsButton.swift */; };
		CD76865129B68B4400085358 /* NoteOptionsButton.swift in Sources */ = {isa = PBXBuildFile; fileRef = CD76864F29B6503500085358 /* NoteOptionsButton.swift */; };
		CD76865329B793F400085358 /* DiscoverSearchBar.swift in Sources */ = {isa = PBXBuildFile; fileRef = CD76865229B793F400085358 /* DiscoverSearchBar.swift */; };
		CD76865429B7DABE00085358 /* DiscoverSearchBar.swift in Sources */ = {isa = PBXBuildFile; fileRef = CD76865229B793F400085358 /* DiscoverSearchBar.swift */; };
		CDDA1F7B29A527650047ACD8 /* Starscream in Frameworks */ = {isa = PBXBuildFile; productRef = CDDA1F7A29A527650047ACD8 /* Starscream */; };
		CDDA1F7D29A527650047ACD8 /* SwiftUINavigation in Frameworks */ = {isa = PBXBuildFile; productRef = CDDA1F7C29A527650047ACD8 /* SwiftUINavigation */; };
/* End PBXBuildFile section */

/* Begin PBXContainerItemProxy section */
		C9DEBFE5298941020078B43A /* PBXContainerItemProxy */ = {
			isa = PBXContainerItemProxy;
			containerPortal = C9DEBFC6298941000078B43A /* Project object */;
			proxyType = 1;
			remoteGlobalIDString = C9DEBFCD298941000078B43A;
			remoteInfo = Nos;
		};
		C9DEBFEF298941020078B43A /* PBXContainerItemProxy */ = {
			isa = PBXContainerItemProxy;
			containerPortal = C9DEBFC6298941000078B43A /* Project object */;
			proxyType = 1;
			remoteGlobalIDString = C9DEBFCD298941000078B43A;
			remoteInfo = Nos;
		};
/* End PBXContainerItemProxy section */

/* Begin PBXFileReference section */
		3F170C77299D816200BC8F8B /* AppController.swift */ = {isa = PBXFileReference; lastKnownFileType = sourcecode.swift; path = AppController.swift; sourceTree = "<group>"; };
		3F43C47529A9625700E896A0 /* AuthorReference+CoreDataClass.swift */ = {isa = PBXFileReference; lastKnownFileType = sourcecode.swift; path = "AuthorReference+CoreDataClass.swift"; sourceTree = "<group>"; };
		3F60F42829B27D3E000D62C4 /* ThreadView.swift */ = {isa = PBXFileReference; lastKnownFileType = sourcecode.swift; path = ThreadView.swift; sourceTree = "<group>"; };
		3FB5E650299D28A200386527 /* OnboardingView.swift */ = {isa = PBXFileReference; lastKnownFileType = sourcecode.swift; path = OnboardingView.swift; sourceTree = "<group>"; };
		3FFB1D88299FF37C002A755D /* AvatarView.swift */ = {isa = PBXFileReference; lastKnownFileType = sourcecode.swift; path = AvatarView.swift; sourceTree = "<group>"; };
		3FFB1D9229A6BBCE002A755D /* EventReference+CoreDataClass.swift */ = {isa = PBXFileReference; fileEncoding = 4; lastKnownFileType = sourcecode.swift; path = "EventReference+CoreDataClass.swift"; sourceTree = "<group>"; };
		3FFB1D9529A6BBEC002A755D /* Collection+SafeSubscript.swift */ = {isa = PBXFileReference; fileEncoding = 4; lastKnownFileType = sourcecode.swift; path = "Collection+SafeSubscript.swift"; sourceTree = "<group>"; };
		3FFB1D9B29A7DF9D002A755D /* StackedAvatarsView.swift */ = {isa = PBXFileReference; fileEncoding = 4; lastKnownFileType = sourcecode.swift; path = StackedAvatarsView.swift; sourceTree = "<group>"; };
		A303AF8229A9153A005DC8FC /* FollowButton.swift */ = {isa = PBXFileReference; lastKnownFileType = sourcecode.swift; path = FollowButton.swift; sourceTree = "<group>"; };
		A32B6C7229A6BE9B00653FF5 /* FollowsView.swift */ = {isa = PBXFileReference; lastKnownFileType = sourcecode.swift; path = FollowsView.swift; sourceTree = "<group>"; };
		A32B6C7729A6C99200653FF5 /* FollowCard.swift */ = {isa = PBXFileReference; lastKnownFileType = sourcecode.swift; path = FollowCard.swift; sourceTree = "<group>"; };
		A336DD3B299FD78000A0CBA0 /* Filter.swift */ = {isa = PBXFileReference; lastKnownFileType = sourcecode.swift; path = Filter.swift; sourceTree = "<group>"; };
		A34E439829A522F20057AFCB /* CurrentUser.swift */ = {isa = PBXFileReference; lastKnownFileType = sourcecode.swift; path = CurrentUser.swift; sourceTree = "<group>"; };
		A3B943CE299AE00100A15A08 /* KeyChain.swift */ = {isa = PBXFileReference; lastKnownFileType = sourcecode.swift; path = KeyChain.swift; sourceTree = "<group>"; };
		A3B943D4299D514800A15A08 /* Follow+CoreDataClass.swift */ = {isa = PBXFileReference; lastKnownFileType = sourcecode.swift; path = "Follow+CoreDataClass.swift"; sourceTree = "<group>"; };
		C931517C29B915AF00934506 /* StaggeredGrid.swift */ = {isa = PBXFileReference; lastKnownFileType = sourcecode.swift; path = StaggeredGrid.swift; sourceTree = "<group>"; };
		C93CA0C229AE3A1E00921183 /* JSONEvent.swift */ = {isa = PBXFileReference; lastKnownFileType = sourcecode.swift; path = JSONEvent.swift; sourceTree = "<group>"; };
		C942566829B66A2800C4202C /* Date+Elapsed.swift */ = {isa = PBXFileReference; fileEncoding = 4; lastKnownFileType = sourcecode.swift; path = "Date+Elapsed.swift"; sourceTree = "<group>"; };
		C94437E529B0DB83004D8C86 /* NotificationsView.swift */ = {isa = PBXFileReference; lastKnownFileType = sourcecode.swift; path = NotificationsView.swift; sourceTree = "<group>"; };
		C94D855B2991479900749478 /* NewNoteView.swift */ = {isa = PBXFileReference; lastKnownFileType = sourcecode.swift; path = NewNoteView.swift; sourceTree = "<group>"; };
		C95D689E299E6B4100429F86 /* ProfileHeader.swift */ = {isa = PBXFileReference; fileEncoding = 4; lastKnownFileType = sourcecode.swift; path = ProfileHeader.swift; sourceTree = "<group>"; };
		C95D68A0299E6D3E00429F86 /* BioView.swift */ = {isa = PBXFileReference; fileEncoding = 4; lastKnownFileType = sourcecode.swift; path = BioView.swift; sourceTree = "<group>"; };
		C95D68A2299E6D9000429F86 /* SelectableText.swift */ = {isa = PBXFileReference; fileEncoding = 4; lastKnownFileType = sourcecode.swift; path = SelectableText.swift; sourceTree = "<group>"; };
		C95D68A4299E6E1E00429F86 /* PlaceholderModifier.swift */ = {isa = PBXFileReference; fileEncoding = 4; lastKnownFileType = sourcecode.swift; path = PlaceholderModifier.swift; sourceTree = "<group>"; };
		C95D68A8299E709800429F86 /* LinearGradient+Planetary.swift */ = {isa = PBXFileReference; fileEncoding = 4; lastKnownFileType = sourcecode.swift; path = "LinearGradient+Planetary.swift"; sourceTree = "<group>"; };
		C95D68AA299E710F00429F86 /* Color+Hex.swift */ = {isa = PBXFileReference; fileEncoding = 4; lastKnownFileType = sourcecode.swift; path = "Color+Hex.swift"; sourceTree = "<group>"; };
		C95D68AC299E721700429F86 /* ProfileView.swift */ = {isa = PBXFileReference; lastKnownFileType = sourcecode.swift; path = ProfileView.swift; sourceTree = "<group>"; };
		C95D68AF299ECE0700429F86 /* CHANGELOG.md */ = {isa = PBXFileReference; fileEncoding = 4; lastKnownFileType = net.daringfireball.markdown; path = CHANGELOG.md; sourceTree = "<group>"; };
		C95D68B0299ECE0700429F86 /* README.md */ = {isa = PBXFileReference; fileEncoding = 4; lastKnownFileType = net.daringfireball.markdown; path = README.md; sourceTree = "<group>"; };
		C95D68B1299ECE0700429F86 /* CONTRIBUTING.md */ = {isa = PBXFileReference; fileEncoding = 4; lastKnownFileType = net.daringfireball.markdown; path = CONTRIBUTING.md; sourceTree = "<group>"; };
		C9646EA029B7A22C007239A4 /* Analytics.swift */ = {isa = PBXFileReference; lastKnownFileType = sourcecode.swift; path = Analytics.swift; sourceTree = "<group>"; };
		C9646EAD29B8D653007239A4 /* ViewDidLoadModifier.swift */ = {isa = PBXFileReference; lastKnownFileType = sourcecode.swift; path = ViewDidLoadModifier.swift; sourceTree = "<group>"; };
		C9671D72298DB94C00EE7E12 /* Data+Encoding.swift */ = {isa = PBXFileReference; lastKnownFileType = sourcecode.swift; path = "Data+Encoding.swift"; sourceTree = "<group>"; };
		C97797B8298AA19A0046BD25 /* RelayService.swift */ = {isa = PBXFileReference; lastKnownFileType = sourcecode.swift; path = RelayService.swift; sourceTree = "<group>"; };
		C9ADB132299287D60075E7F8 /* KeyPairTests.swift */ = {isa = PBXFileReference; lastKnownFileType = sourcecode.swift; path = KeyPairTests.swift; sourceTree = "<group>"; };
		C9ADB134299288230075E7F8 /* KeyFixture.swift */ = {isa = PBXFileReference; lastKnownFileType = sourcecode.swift; path = KeyFixture.swift; sourceTree = "<group>"; };
		C9ADB13729928CC30075E7F8 /* String+Hex.swift */ = {isa = PBXFileReference; lastKnownFileType = sourcecode.swift; path = "String+Hex.swift"; sourceTree = "<group>"; };
		C9ADB13C29929B540075E7F8 /* Bech32.swift */ = {isa = PBXFileReference; lastKnownFileType = sourcecode.swift; path = Bech32.swift; sourceTree = "<group>"; };
		C9ADB14029951CB10075E7F8 /* NSManagedObject+Nos.swift */ = {isa = PBXFileReference; lastKnownFileType = sourcecode.swift; path = "NSManagedObject+Nos.swift"; sourceTree = "<group>"; };
		C9BAB09A2996FBA10003A84E /* EventProcessor.swift */ = {isa = PBXFileReference; lastKnownFileType = sourcecode.swift; path = EventProcessor.swift; sourceTree = "<group>"; };
		C9CDBBA029A8F14C00C555C7 /* DiscoverView.swift */ = {isa = PBXFileReference; lastKnownFileType = sourcecode.swift; path = DiscoverView.swift; sourceTree = "<group>"; };
		C9CDBBA329A8FA2900C555C7 /* GoldenPostView.swift */ = {isa = PBXFileReference; fileEncoding = 4; lastKnownFileType = sourcecode.swift; path = GoldenPostView.swift; sourceTree = "<group>"; };
		C9DEBFCE298941000078B43A /* Nos.app */ = {isa = PBXFileReference; explicitFileType = wrapper.application; includeInIndex = 0; path = Nos.app; sourceTree = BUILT_PRODUCTS_DIR; };
		C9DEBFD1298941000078B43A /* NosApp.swift */ = {isa = PBXFileReference; lastKnownFileType = sourcecode.swift; path = NosApp.swift; sourceTree = "<group>"; };
		C9DEBFD3298941000078B43A /* Persistence.swift */ = {isa = PBXFileReference; lastKnownFileType = sourcecode.swift; path = Persistence.swift; sourceTree = "<group>"; };
		C9DEBFD6298941000078B43A /* Nos.xcdatamodel */ = {isa = PBXFileReference; lastKnownFileType = wrapper.xcdatamodel; path = Nos.xcdatamodel; sourceTree = "<group>"; };
		C9DEBFD8298941000078B43A /* HomeFeedView.swift */ = {isa = PBXFileReference; lastKnownFileType = sourcecode.swift; path = HomeFeedView.swift; sourceTree = "<group>"; };
		C9DEBFDA298941020078B43A /* Assets.xcassets */ = {isa = PBXFileReference; lastKnownFileType = folder.assetcatalog; path = Assets.xcassets; sourceTree = "<group>"; };
		C9DEBFDC298941020078B43A /* Nos.entitlements */ = {isa = PBXFileReference; lastKnownFileType = text.plist.entitlements; path = Nos.entitlements; sourceTree = "<group>"; };
		C9DEBFDE298941020078B43A /* Preview Assets.xcassets */ = {isa = PBXFileReference; lastKnownFileType = folder.assetcatalog; path = "Preview Assets.xcassets"; sourceTree = "<group>"; };
		C9DEBFE4298941020078B43A /* NosTests.xctest */ = {isa = PBXFileReference; explicitFileType = wrapper.cfbundle; includeInIndex = 0; path = NosTests.xctest; sourceTree = BUILT_PRODUCTS_DIR; };
		C9DEBFE8298941020078B43A /* EventTests.swift */ = {isa = PBXFileReference; lastKnownFileType = sourcecode.swift; path = EventTests.swift; sourceTree = "<group>"; };
		C9DEBFEE298941020078B43A /* NosUITests.xctest */ = {isa = PBXFileReference; explicitFileType = wrapper.cfbundle; includeInIndex = 0; path = NosUITests.xctest; sourceTree = BUILT_PRODUCTS_DIR; };
		C9DEBFF2298941020078B43A /* NosUITests.swift */ = {isa = PBXFileReference; lastKnownFileType = sourcecode.swift; path = NosUITests.swift; sourceTree = "<group>"; };
		C9DEBFF4298941020078B43A /* NosUITestsLaunchTests.swift */ = {isa = PBXFileReference; lastKnownFileType = sourcecode.swift; path = NosUITestsLaunchTests.swift; sourceTree = "<group>"; };
		C9DEC002298945150078B43A /* String+Lorem.swift */ = {isa = PBXFileReference; lastKnownFileType = sourcecode.swift; path = "String+Lorem.swift"; sourceTree = "<group>"; };
		C9DEC005298947900078B43A /* sample_data.json */ = {isa = PBXFileReference; fileEncoding = 4; lastKnownFileType = text.json; path = sample_data.json; sourceTree = "<group>"; };
		C9DEC03F29894BED0078B43A /* Event+CoreDataClass.swift */ = {isa = PBXFileReference; lastKnownFileType = sourcecode.swift; path = "Event+CoreDataClass.swift"; sourceTree = "<group>"; };
		C9DEC04329894BED0078B43A /* Author+CoreDataClass.swift */ = {isa = PBXFileReference; lastKnownFileType = sourcecode.swift; path = "Author+CoreDataClass.swift"; sourceTree = "<group>"; };
		C9DEC0622989541F0078B43A /* Bundle+Current.swift */ = {isa = PBXFileReference; lastKnownFileType = sourcecode.swift; path = "Bundle+Current.swift"; sourceTree = "<group>"; };
		C9DEC069298965540078B43A /* RelayView.swift */ = {isa = PBXFileReference; lastKnownFileType = sourcecode.swift; path = RelayView.swift; sourceTree = "<group>"; };
		C9DEC06C2989668E0078B43A /* Relay+CoreDataClass.swift */ = {isa = PBXFileReference; lastKnownFileType = sourcecode.swift; path = "Relay+CoreDataClass.swift"; sourceTree = "<group>"; };
		C9DFA964299BEB96006929C1 /* NoteCard.swift */ = {isa = PBXFileReference; fileEncoding = 4; lastKnownFileType = sourcecode.swift; path = NoteCard.swift; sourceTree = "<group>"; };
		C9DFA968299BEC33006929C1 /* CardStyle.swift */ = {isa = PBXFileReference; fileEncoding = 4; lastKnownFileType = sourcecode.swift; path = CardStyle.swift; sourceTree = "<group>"; };
		C9DFA96A299BEE2C006929C1 /* CompactNoteView.swift */ = {isa = PBXFileReference; fileEncoding = 4; lastKnownFileType = sourcecode.swift; path = CompactNoteView.swift; sourceTree = "<group>"; };
		C9DFA96E299BF043006929C1 /* Assets+Planetary.swift */ = {isa = PBXFileReference; fileEncoding = 4; lastKnownFileType = sourcecode.swift; name = "Assets+Planetary.swift"; path = "Nos/Extensions/Assets+Planetary.swift"; sourceTree = SOURCE_ROOT; };
		C9DFA970299BF8CD006929C1 /* RepliesView.swift */ = {isa = PBXFileReference; lastKnownFileType = sourcecode.swift; path = RepliesView.swift; sourceTree = "<group>"; };
		C9DFA975299C30F0006929C1 /* Localized.swift */ = {isa = PBXFileReference; lastKnownFileType = sourcecode.swift; path = Localized.swift; sourceTree = "<group>"; };
		C9DFA978299C31A7006929C1 /* Localizable.swift */ = {isa = PBXFileReference; fileEncoding = 4; lastKnownFileType = sourcecode.swift; path = Localizable.swift; sourceTree = "<group>"; };
		C9F0BB6829A5039D000547FC /* Int+Bool.swift */ = {isa = PBXFileReference; lastKnownFileType = sourcecode.swift; path = "Int+Bool.swift"; sourceTree = "<group>"; };
		C9F0BB6A29A503D6000547FC /* PublicKey.swift */ = {isa = PBXFileReference; lastKnownFileType = sourcecode.swift; path = PublicKey.swift; sourceTree = "<group>"; };
		C9F0BB6E29A50437000547FC /* NostrConstants.swift */ = {isa = PBXFileReference; lastKnownFileType = sourcecode.swift; path = NostrConstants.swift; sourceTree = "<group>"; };
		C9F84C1B298DBBF400C6714D /* Data+Sha.swift */ = {isa = PBXFileReference; lastKnownFileType = sourcecode.swift; path = "Data+Sha.swift"; sourceTree = "<group>"; };
		C9F84C20298DC36800C6714D /* AppView.swift */ = {isa = PBXFileReference; lastKnownFileType = sourcecode.swift; path = AppView.swift; sourceTree = "<group>"; };
		C9F84C22298DC7B900C6714D /* SettingsView.swift */ = {isa = PBXFileReference; lastKnownFileType = sourcecode.swift; path = SettingsView.swift; sourceTree = "<group>"; };
		C9F84C26298DC98800C6714D /* KeyPair.swift */ = {isa = PBXFileReference; lastKnownFileType = sourcecode.swift; path = KeyPair.swift; sourceTree = "<group>"; };
		CD09A74329A50F1D0063464F /* SideMenu.swift */ = {isa = PBXFileReference; lastKnownFileType = sourcecode.swift; path = SideMenu.swift; sourceTree = "<group>"; };
		CD09A74529A50F750063464F /* SideMenuContent.swift */ = {isa = PBXFileReference; lastKnownFileType = sourcecode.swift; path = SideMenuContent.swift; sourceTree = "<group>"; };
		CD09A74729A51EFC0063464F /* Router.swift */ = {isa = PBXFileReference; lastKnownFileType = sourcecode.swift; path = Router.swift; sourceTree = "<group>"; };
		CD27177529A7C8B200AE8888 /* sample_replies.json */ = {isa = PBXFileReference; fileEncoding = 4; lastKnownFileType = text.json; path = sample_replies.json; sourceTree = "<group>"; };
		CD2CF38D299E67F900332116 /* CardButtonStyle.swift */ = {isa = PBXFileReference; lastKnownFileType = sourcecode.swift; path = CardButtonStyle.swift; sourceTree = "<group>"; };
		CD2CF38F299E68BE00332116 /* NoteButton.swift */ = {isa = PBXFileReference; lastKnownFileType = sourcecode.swift; path = NoteButton.swift; sourceTree = "<group>"; };
		CD4908D329B92941007443DB /* ReportABugMailView.swift */ = {isa = PBXFileReference; lastKnownFileType = sourcecode.swift; path = ReportABugMailView.swift; sourceTree = "<group>"; };
		CD76864B29B12F7E00085358 /* ExpandingTextFieldAndSubmitButton.swift */ = {isa = PBXFileReference; lastKnownFileType = sourcecode.swift; path = ExpandingTextFieldAndSubmitButton.swift; sourceTree = "<group>"; };
		CD76864F29B6503500085358 /* NoteOptionsButton.swift */ = {isa = PBXFileReference; lastKnownFileType = sourcecode.swift; path = NoteOptionsButton.swift; sourceTree = "<group>"; };
		CD76865229B793F400085358 /* DiscoverSearchBar.swift */ = {isa = PBXFileReference; lastKnownFileType = sourcecode.swift; path = DiscoverSearchBar.swift; sourceTree = "<group>"; };
/* End PBXFileReference section */

/* Begin PBXFrameworksBuildPhase section */
		C9DEBFCB298941000078B43A /* Frameworks */ = {
			isa = PBXFrameworksBuildPhase;
			buildActionMask = 2147483647;
			files = (
				C9DEC068298965270078B43A /* Starscream in Frameworks */,
				C97797BC298AB1890046BD25 /* secp256k1 in Frameworks */,
				C9646E9A29B79E04007239A4 /* Logger in Frameworks */,
				C9646EA729B7A3DD007239A4 /* Dependencies in Frameworks */,
				C9646EA429B7A24A007239A4 /* PostHog in Frameworks */,
				C94D855F29914D2300749478 /* SwiftUINavigation in Frameworks */,
			);
			runOnlyForDeploymentPostprocessing = 0;
		};
		C9DEBFE1298941020078B43A /* Frameworks */ = {
			isa = PBXFrameworksBuildPhase;
			buildActionMask = 2147483647;
			files = (
				C97797BF298ABE060046BD25 /* secp256k1 in Frameworks */,
				CDDA1F7B29A527650047ACD8 /* Starscream in Frameworks */,
				C9646EA929B7A4F2007239A4 /* PostHog in Frameworks */,
				C9646EAC29B7A520007239A4 /* Dependencies in Frameworks */,
				C9646E9C29B79E4D007239A4 /* Logger in Frameworks */,
				CDDA1F7D29A527650047ACD8 /* SwiftUINavigation in Frameworks */,
			);
			runOnlyForDeploymentPostprocessing = 0;
		};
		C9DEBFEB298941020078B43A /* Frameworks */ = {
			isa = PBXFrameworksBuildPhase;
			buildActionMask = 2147483647;
			files = (
			);
			runOnlyForDeploymentPostprocessing = 0;
		};
/* End PBXFrameworksBuildPhase section */

/* Begin PBXGroup section */
		3FB5E64F299D288E00386527 /* Onboarding */ = {
			isa = PBXGroup;
			children = (
				3FB5E650299D28A200386527 /* OnboardingView.swift */,
			);
			path = Onboarding;
			sourceTree = "<group>";
		};
		C97797B7298AA1600046BD25 /* Service */ = {
			isa = PBXGroup;
			children = (
				C9ADB13C29929B540075E7F8 /* Bech32.swift */,
				A34E439829A522F20057AFCB /* CurrentUser.swift */,
				C9BAB09A2996FBA10003A84E /* EventProcessor.swift */,
				A336DD3B299FD78000A0CBA0 /* Filter.swift */,
				A3B943CE299AE00100A15A08 /* KeyChain.swift */,
				C97797B8298AA19A0046BD25 /* RelayService.swift */,
				C9646EA029B7A22C007239A4 /* Analytics.swift */,
			);
			path = Service;
			sourceTree = "<group>";
		};
		C97797BD298ABE060046BD25 /* Frameworks */ = {
			isa = PBXGroup;
			children = (
			);
			name = Frameworks;
			sourceTree = "<group>";
		};
		C9DEBFC5298941000078B43A = {
			isa = PBXGroup;
			children = (
				C95D68AF299ECE0700429F86 /* CHANGELOG.md */,
				C95D68B1299ECE0700429F86 /* CONTRIBUTING.md */,
				C95D68B0299ECE0700429F86 /* README.md */,
				C9DEBFD0298941000078B43A /* Nos */,
				C9DEBFE7298941020078B43A /* NosTests */,
				C9DEBFF1298941020078B43A /* NosUITests */,
				C9DEBFCF298941000078B43A /* Products */,
				C97797BD298ABE060046BD25 /* Frameworks */,
			);
			sourceTree = "<group>";
		};
		C9DEBFCF298941000078B43A /* Products */ = {
			isa = PBXGroup;
			children = (
				C9DEBFCE298941000078B43A /* Nos.app */,
				C9DEBFE4298941020078B43A /* NosTests.xctest */,
				C9DEBFEE298941020078B43A /* NosUITests.xctest */,
			);
			name = Products;
			sourceTree = "<group>";
		};
		C9DEBFD0298941000078B43A /* Nos */ = {
			isa = PBXGroup;
			children = (
				C9DEBFDC298941020078B43A /* Nos.entitlements */,
				C9DEBFD1298941000078B43A /* NosApp.swift */,
				3F170C77299D816200BC8F8B /* AppController.swift */,
				CD09A74729A51EFC0063464F /* Router.swift */,
				C9DFA974299C30CA006929C1 /* Assets */,
				C9DEC001298944FC0078B43A /* Extensions */,
				C9DEC02C29894BB20078B43A /* Models */,
				C97797B7298AA1600046BD25 /* Service */,
				C9F84C24298DC7C100C6714D /* Views */,
			);
			path = Nos;
			sourceTree = "<group>";
		};
		C9DEBFDD298941020078B43A /* Preview Content */ = {
			isa = PBXGroup;
			children = (
				C9DEBFDE298941020078B43A /* Preview Assets.xcassets */,
			);
			path = "Preview Content";
			sourceTree = "<group>";
		};
		C9DEBFE7298941020078B43A /* NosTests */ = {
			isa = PBXGroup;
			children = (
				C9DEC0042989477A0078B43A /* Fixtures */,
				C9DEBFE8298941020078B43A /* EventTests.swift */,
				C9ADB132299287D60075E7F8 /* KeyPairTests.swift */,
			);
			path = NosTests;
			sourceTree = "<group>";
		};
		C9DEBFF1298941020078B43A /* NosUITests */ = {
			isa = PBXGroup;
			children = (
				C9DEBFF2298941020078B43A /* NosUITests.swift */,
				C9DEBFF4298941020078B43A /* NosUITestsLaunchTests.swift */,
			);
			path = NosUITests;
			sourceTree = "<group>";
		};
		C9DEC001298944FC0078B43A /* Extensions */ = {
			isa = PBXGroup;
			children = (
				3FFB1D9529A6BBEC002A755D /* Collection+SafeSubscript.swift */,
				C9DEC002298945150078B43A /* String+Lorem.swift */,
				C9DEC0622989541F0078B43A /* Bundle+Current.swift */,
				C9671D72298DB94C00EE7E12 /* Data+Encoding.swift */,
				C9F84C1B298DBBF400C6714D /* Data+Sha.swift */,
				C942566829B66A2800C4202C /* Date+Elapsed.swift */,
				C9ADB13729928CC30075E7F8 /* String+Hex.swift */,
				C9ADB14029951CB10075E7F8 /* NSManagedObject+Nos.swift */,
				C9DFA96E299BF043006929C1 /* Assets+Planetary.swift */,
				C9F0BB6829A5039D000547FC /* Int+Bool.swift */,
			);
			path = Extensions;
			sourceTree = "<group>";
		};
		C9DEC0042989477A0078B43A /* Fixtures */ = {
			isa = PBXGroup;
			children = (
				CD27177529A7C8B200AE8888 /* sample_replies.json */,
				C9DEC005298947900078B43A /* sample_data.json */,
				C9ADB134299288230075E7F8 /* KeyFixture.swift */,
			);
			path = Fixtures;
			sourceTree = "<group>";
		};
		C9DEC02C29894BB20078B43A /* Models */ = {
			isa = PBXGroup;
			children = (
				C9DEBFD5298941000078B43A /* Nos.xcdatamodeld */,
				C9DEBFD3298941000078B43A /* Persistence.swift */,
				C9DEC03F29894BED0078B43A /* Event+CoreDataClass.swift */,
				C93CA0C229AE3A1E00921183 /* JSONEvent.swift */,
				3FFB1D9229A6BBCE002A755D /* EventReference+CoreDataClass.swift */,
				3F43C47529A9625700E896A0 /* AuthorReference+CoreDataClass.swift */,
				A3B943D4299D514800A15A08 /* Follow+CoreDataClass.swift */,
				C9DEC04329894BED0078B43A /* Author+CoreDataClass.swift */,
				C9DEC06C2989668E0078B43A /* Relay+CoreDataClass.swift */,
				C9F84C26298DC98800C6714D /* KeyPair.swift */,
				C9F0BB6A29A503D6000547FC /* PublicKey.swift */,
				C9F0BB6E29A50437000547FC /* NostrConstants.swift */,
			);
			path = Models;
			sourceTree = "<group>";
		};
		C9DFA974299C30CA006929C1 /* Assets */ = {
			isa = PBXGroup;
			children = (
				C9DEBFDA298941020078B43A /* Assets.xcassets */,
				C9DFA977299C3189006929C1 /* Localization */,
			);
			path = Assets;
			sourceTree = "<group>";
		};
		C9DFA977299C3189006929C1 /* Localization */ = {
			isa = PBXGroup;
			children = (
				C9DFA975299C30F0006929C1 /* Localized.swift */,
				C9DFA978299C31A7006929C1 /* Localizable.swift */,
			);
			path = Localization;
			sourceTree = "<group>";
		};
		C9F84C24298DC7C100C6714D /* Views */ = {
			isa = PBXGroup;
			children = (
				3FB5E64F299D288E00386527 /* Onboarding */,
				C9DEBFDD298941020078B43A /* Preview Content */,
				C9CDBBA329A8FA2900C555C7 /* GoldenPostView.swift */,
				C9F84C20298DC36800C6714D /* AppView.swift */,
				3FFB1D88299FF37C002A755D /* AvatarView.swift */,
				C95D68A0299E6D3E00429F86 /* BioView.swift */,
				CD2CF38D299E67F900332116 /* CardButtonStyle.swift */,
				C9DFA968299BEC33006929C1 /* CardStyle.swift */,
				C95D68AA299E710F00429F86 /* Color+Hex.swift */,
				C9DFA96A299BEE2C006929C1 /* CompactNoteView.swift */,
				A303AF8229A9153A005DC8FC /* FollowButton.swift */,
				A32B6C7729A6C99200653FF5 /* FollowCard.swift */,
				A32B6C7229A6BE9B00653FF5 /* FollowsView.swift */,
				C9DEBFD8298941000078B43A /* HomeFeedView.swift */,
				C95D68A8299E709800429F86 /* LinearGradient+Planetary.swift */,
				C94D855B2991479900749478 /* NewNoteView.swift */,
				CD2CF38F299E68BE00332116 /* NoteButton.swift */,
				C9DFA964299BEB96006929C1 /* NoteCard.swift */,
				C95D68A4299E6E1E00429F86 /* PlaceholderModifier.swift */,
				C95D689E299E6B4100429F86 /* ProfileHeader.swift */,
				C95D68AC299E721700429F86 /* ProfileView.swift */,
				C9DEC069298965540078B43A /* RelayView.swift */,
				C95D68A2299E6D9000429F86 /* SelectableText.swift */,
				C9F84C22298DC7B900C6714D /* SettingsView.swift */,
				CD09A74329A50F1D0063464F /* SideMenu.swift */,
				CD09A74529A50F750063464F /* SideMenuContent.swift */,
				3FFB1D9B29A7DF9D002A755D /* StackedAvatarsView.swift */,
				C9DFA970299BF8CD006929C1 /* RepliesView.swift */,
				C9CDBBA029A8F14C00C555C7 /* DiscoverView.swift */,
				CD76864B29B12F7E00085358 /* ExpandingTextFieldAndSubmitButton.swift */,
				C94437E529B0DB83004D8C86 /* NotificationsView.swift */,
				CD76864F29B6503500085358 /* NoteOptionsButton.swift */,
				3F60F42829B27D3E000D62C4 /* ThreadView.swift */,
				C9646EAD29B8D653007239A4 /* ViewDidLoadModifier.swift */,
				CD76865229B793F400085358 /* DiscoverSearchBar.swift */,
<<<<<<< HEAD
				C931517C29B915AF00934506 /* StaggeredGrid.swift */,
=======
				CD4908D329B92941007443DB /* ReportABugMailView.swift */,
>>>>>>> f396b483
			);
			path = Views;
			sourceTree = "<group>";
		};
/* End PBXGroup section */

/* Begin PBXNativeTarget section */
		C9DEBFCD298941000078B43A /* Nos */ = {
			isa = PBXNativeTarget;
			buildConfigurationList = C9DEBFF8298941020078B43A /* Build configuration list for PBXNativeTarget "Nos" */;
			buildPhases = (
				C9DEBFCA298941000078B43A /* Sources */,
				C9BAB0992996BEEA0003A84E /* SwiftLint */,
				C9DEBFCB298941000078B43A /* Frameworks */,
				C9DEBFCC298941000078B43A /* Resources */,
			);
			buildRules = (
			);
			dependencies = (
			);
			name = Nos;
			packageProductDependencies = (
				C9DEC067298965270078B43A /* Starscream */,
				C97797BB298AB1890046BD25 /* secp256k1 */,
				C94D855E29914D2300749478 /* SwiftUINavigation */,
				C9646E9929B79E04007239A4 /* Logger */,
				C9646EA329B7A24A007239A4 /* PostHog */,
				C9646EA629B7A3DD007239A4 /* Dependencies */,
			);
			productName = Nos;
			productReference = C9DEBFCE298941000078B43A /* Nos.app */;
			productType = "com.apple.product-type.application";
		};
		C9DEBFE3298941020078B43A /* NosTests */ = {
			isa = PBXNativeTarget;
			buildConfigurationList = C9DEBFFB298941020078B43A /* Build configuration list for PBXNativeTarget "NosTests" */;
			buildPhases = (
				C9DEBFE0298941020078B43A /* Sources */,
				C9DEBFE1298941020078B43A /* Frameworks */,
				C9DEBFE2298941020078B43A /* Resources */,
			);
			buildRules = (
			);
			dependencies = (
				C9DEBFE6298941020078B43A /* PBXTargetDependency */,
			);
			name = NosTests;
			packageProductDependencies = (
				C97797BE298ABE060046BD25 /* secp256k1 */,
				CDDA1F7A29A527650047ACD8 /* Starscream */,
				CDDA1F7C29A527650047ACD8 /* SwiftUINavigation */,
				C9646E9B29B79E4D007239A4 /* Logger */,
				C9646EA829B7A4F2007239A4 /* PostHog */,
				C9646EAB29B7A520007239A4 /* Dependencies */,
			);
			productName = NosTests;
			productReference = C9DEBFE4298941020078B43A /* NosTests.xctest */;
			productType = "com.apple.product-type.bundle.unit-test";
		};
		C9DEBFED298941020078B43A /* NosUITests */ = {
			isa = PBXNativeTarget;
			buildConfigurationList = C9DEBFFE298941020078B43A /* Build configuration list for PBXNativeTarget "NosUITests" */;
			buildPhases = (
				C9DEBFEA298941020078B43A /* Sources */,
				C9DEBFEB298941020078B43A /* Frameworks */,
				C9DEBFEC298941020078B43A /* Resources */,
			);
			buildRules = (
			);
			dependencies = (
				C9DEBFF0298941020078B43A /* PBXTargetDependency */,
			);
			name = NosUITests;
			productName = NosUITests;
			productReference = C9DEBFEE298941020078B43A /* NosUITests.xctest */;
			productType = "com.apple.product-type.bundle.ui-testing";
		};
/* End PBXNativeTarget section */

/* Begin PBXProject section */
		C9DEBFC6298941000078B43A /* Project object */ = {
			isa = PBXProject;
			attributes = {
				BuildIndependentTargetsInParallel = 1;
				LastSwiftUpdateCheck = 1420;
				LastUpgradeCheck = 1420;
				TargetAttributes = {
					C9DEBFCD298941000078B43A = {
						CreatedOnToolsVersion = 14.2;
					};
					C9DEBFE3298941020078B43A = {
						CreatedOnToolsVersion = 14.2;
					};
					C9DEBFED298941020078B43A = {
						CreatedOnToolsVersion = 14.2;
						TestTargetID = C9DEBFCD298941000078B43A;
					};
				};
			};
			buildConfigurationList = C9DEBFC9298941000078B43A /* Build configuration list for PBXProject "Nos" */;
			compatibilityVersion = "Xcode 14.0";
			developmentRegion = en;
			hasScannedForEncodings = 0;
			knownRegions = (
				en,
				Base,
			);
			mainGroup = C9DEBFC5298941000078B43A;
			packageReferences = (
				C9DEC066298965270078B43A /* XCRemoteSwiftPackageReference "Starscream" */,
				C97797BA298AB1890046BD25 /* XCRemoteSwiftPackageReference "secp256k1" */,
				C94D855D29914D2300749478 /* XCRemoteSwiftPackageReference "swiftui-navigation" */,
				C9ADB139299299570075E7F8 /* XCRemoteSwiftPackageReference "bech32" */,
				C9646E9829B79E04007239A4 /* XCRemoteSwiftPackageReference "logger-ios" */,
				C9646EA229B7A24A007239A4 /* XCRemoteSwiftPackageReference "posthog-ios" */,
				C9646EA529B7A3DD007239A4 /* XCRemoteSwiftPackageReference "swift-dependencies" */,
			);
			productRefGroup = C9DEBFCF298941000078B43A /* Products */;
			projectDirPath = "";
			projectRoot = "";
			targets = (
				C9DEBFCD298941000078B43A /* Nos */,
				C9DEBFE3298941020078B43A /* NosTests */,
				C9DEBFED298941020078B43A /* NosUITests */,
			);
		};
/* End PBXProject section */

/* Begin PBXResourcesBuildPhase section */
		C9DEBFCC298941000078B43A /* Resources */ = {
			isa = PBXResourcesBuildPhase;
			buildActionMask = 2147483647;
			files = (
				C9DEC065298955200078B43A /* sample_data.json in Resources */,
				C9DEBFDF298941020078B43A /* Preview Assets.xcassets in Resources */,
				C95D68B4299ECE0700429F86 /* CONTRIBUTING.md in Resources */,
				C95D68B3299ECE0700429F86 /* README.md in Resources */,
				C9DEBFDB298941020078B43A /* Assets.xcassets in Resources */,
				C95D68B2299ECE0700429F86 /* CHANGELOG.md in Resources */,
			);
			runOnlyForDeploymentPostprocessing = 0;
		};
		C9DEBFE2298941020078B43A /* Resources */ = {
			isa = PBXResourcesBuildPhase;
			buildActionMask = 2147483647;
			files = (
				CD27177629A7C8B200AE8888 /* sample_replies.json in Resources */,
				C9DEC006298947900078B43A /* sample_data.json in Resources */,
			);
			runOnlyForDeploymentPostprocessing = 0;
		};
		C9DEBFEC298941020078B43A /* Resources */ = {
			isa = PBXResourcesBuildPhase;
			buildActionMask = 2147483647;
			files = (
			);
			runOnlyForDeploymentPostprocessing = 0;
		};
/* End PBXResourcesBuildPhase section */

/* Begin PBXShellScriptBuildPhase section */
		C9BAB0992996BEEA0003A84E /* SwiftLint */ = {
			isa = PBXShellScriptBuildPhase;
			alwaysOutOfDate = 1;
			buildActionMask = 2147483647;
			files = (
			);
			inputFileListPaths = (
			);
			inputPaths = (
			);
			name = SwiftLint;
			outputFileListPaths = (
			);
			outputPaths = (
			);
			runOnlyForDeploymentPostprocessing = 0;
			shellPath = /bin/sh;
			shellScript = "export PATH=\"$PATH:/opt/homebrew/bin\"\nif which swiftlint > /dev/null; then\n  swiftlint --lenient\nelse\n  echo \"warning: SwiftLint not installed, download from https://github.com/realm/SwiftLint\"\nfi\n";
		};
/* End PBXShellScriptBuildPhase section */

/* Begin PBXSourcesBuildPhase section */
		C9DEBFCA298941000078B43A /* Sources */ = {
			isa = PBXSourcesBuildPhase;
			buildActionMask = 2147483647;
			files = (
				CD09A74429A50F1D0063464F /* SideMenu.swift in Sources */,
				C9DEC06E2989668E0078B43A /* Relay+CoreDataClass.swift in Sources */,
				3FFB1D9C29A7DF9D002A755D /* StackedAvatarsView.swift in Sources */,
				C9CDBBA129A8F14C00C555C7 /* DiscoverView.swift in Sources */,
				C9ADB14129951CB10075E7F8 /* NSManagedObject+Nos.swift in Sources */,
				C9F84C21298DC36800C6714D /* AppView.swift in Sources */,
				CD4908D429B92941007443DB /* ReportABugMailView.swift in Sources */,
				3FFB1D9629A6BBEC002A755D /* Collection+SafeSubscript.swift in Sources */,
				A34E439929A522F20057AFCB /* CurrentUser.swift in Sources */,
				C9DEC06A298965550078B43A /* RelayView.swift in Sources */,
				C94D855C2991479900749478 /* NewNoteView.swift in Sources */,
				C9F84C23298DC7B900C6714D /* SettingsView.swift in Sources */,
				3F170C78299D816200BC8F8B /* AppController.swift in Sources */,
				C9DEBFD7298941000078B43A /* Nos.xcdatamodeld in Sources */,
				C95D68AB299E710F00429F86 /* Color+Hex.swift in Sources */,
				C9F0BB6B29A503D6000547FC /* PublicKey.swift in Sources */,
				A303AF8329A9153A005DC8FC /* FollowButton.swift in Sources */,
				A32B6C7329A6BE9B00653FF5 /* FollowsView.swift in Sources */,
				C9DFA972299BF9E8006929C1 /* CompactNoteView.swift in Sources */,
				C9DFA969299BEC33006929C1 /* CardStyle.swift in Sources */,
				C95D68AD299E721700429F86 /* ProfileView.swift in Sources */,
				C942566929B66A2800C4202C /* Date+Elapsed.swift in Sources */,
				C9ADB13829928CC30075E7F8 /* String+Hex.swift in Sources */,
				C9DEBFD2298941000078B43A /* NosApp.swift in Sources */,
				C9646EAE29B8D653007239A4 /* ViewDidLoadModifier.swift in Sources */,
				C95D68A3299E6D9000429F86 /* SelectableText.swift in Sources */,
				C9F84C27298DC98800C6714D /* KeyPair.swift in Sources */,
				C9F0BB6F29A50437000547FC /* NostrConstants.swift in Sources */,
				CD76865329B793F400085358 /* DiscoverSearchBar.swift in Sources */,
				3FB5E651299D28A200386527 /* OnboardingView.swift in Sources */,
				A3B943CF299AE00100A15A08 /* KeyChain.swift in Sources */,
				C9671D73298DB94C00EE7E12 /* Data+Encoding.swift in Sources */,
				C9646EA129B7A22C007239A4 /* Analytics.swift in Sources */,
				A3B943D5299D514800A15A08 /* Follow+CoreDataClass.swift in Sources */,
				3F60F42929B27D3E000D62C4 /* ThreadView.swift in Sources */,
				C95D68A9299E709900429F86 /* LinearGradient+Planetary.swift in Sources */,
				3F43C47629A9625700E896A0 /* AuthorReference+CoreDataClass.swift in Sources */,
				C9ADB13D29929B540075E7F8 /* Bech32.swift in Sources */,
				C95D68A1299E6D3E00429F86 /* BioView.swift in Sources */,
				A32B6C7829A6C99200653FF5 /* FollowCard.swift in Sources */,
				C9DEBFD9298941000078B43A /* HomeFeedView.swift in Sources */,
				C931517D29B915AF00934506 /* StaggeredGrid.swift in Sources */,
				C9F0BB6929A5039D000547FC /* Int+Bool.swift in Sources */,
				C9CDBBA429A8FA2900C555C7 /* GoldenPostView.swift in Sources */,
				C9DEC003298945150078B43A /* String+Lorem.swift in Sources */,
				C9DEC0632989541F0078B43A /* Bundle+Current.swift in Sources */,
				C9F84C1C298DBBF400C6714D /* Data+Sha.swift in Sources */,
				C95D68A6299E6F9E00429F86 /* ProfileHeader.swift in Sources */,
				C9BAB09B2996FBA10003A84E /* EventProcessor.swift in Sources */,
				C97797B9298AA19A0046BD25 /* RelayService.swift in Sources */,
				C93CA0C329AE3A1E00921183 /* JSONEvent.swift in Sources */,
				3FFB1D89299FF37C002A755D /* AvatarView.swift in Sources */,
				C9DEC04529894BED0078B43A /* Event+CoreDataClass.swift in Sources */,
				CD76865029B6503500085358 /* NoteOptionsButton.swift in Sources */,
				C9DFA966299BEB96006929C1 /* NoteCard.swift in Sources */,
				C9DEBFD4298941000078B43A /* Persistence.swift in Sources */,
				CD76864C29B12F7E00085358 /* ExpandingTextFieldAndSubmitButton.swift in Sources */,
				CD09A74629A50F750063464F /* SideMenuContent.swift in Sources */,
				C9DFA971299BF8CD006929C1 /* RepliesView.swift in Sources */,
				C9DFA976299C30F0006929C1 /* Localized.swift in Sources */,
				C95D68A5299E6E1E00429F86 /* PlaceholderModifier.swift in Sources */,
				3FFB1D9329A6BBCE002A755D /* EventReference+CoreDataClass.swift in Sources */,
				CD09A74829A51EFC0063464F /* Router.swift in Sources */,
				CD2CF38E299E67F900332116 /* CardButtonStyle.swift in Sources */,
				C9DFA979299C31A7006929C1 /* Localizable.swift in Sources */,
				A336DD3C299FD78000A0CBA0 /* Filter.swift in Sources */,
				CD2CF390299E68BE00332116 /* NoteButton.swift in Sources */,
				C9DEC04D29894BED0078B43A /* Author+CoreDataClass.swift in Sources */,
				C9DFA96F299BF043006929C1 /* Assets+Planetary.swift in Sources */,
				C95D68A7299E6FF000429F86 /* KeyFixture.swift in Sources */,
				C94437E629B0DB83004D8C86 /* NotificationsView.swift in Sources */,
			);
			runOnlyForDeploymentPostprocessing = 0;
		};
		C9DEBFE0298941020078B43A /* Sources */ = {
			isa = PBXSourcesBuildPhase;
			buildActionMask = 2147483647;
			files = (
				CD4908D529B92B4D007443DB /* ReportABugMailView.swift in Sources */,
				CD76865429B7DABE00085358 /* DiscoverSearchBar.swift in Sources */,
				CD76865129B68B4400085358 /* NoteOptionsButton.swift in Sources */,
				CD76864D29B133E600085358 /* ExpandingTextFieldAndSubmitButton.swift in Sources */,
				CD09A76329A522190063464F /* OnboardingView.swift in Sources */,
				CD09A76129A5220E0063464F /* NosApp.swift in Sources */,
				CD09A76229A5220E0063464F /* AppController.swift in Sources */,
				CD09A75F29A521FD0063464F /* RelayService.swift in Sources */,
				CD09A76029A521FD0063464F /* Filter.swift in Sources */,
				CD09A75E29A521EB0063464F /* Assets+Planetary.swift in Sources */,
				CD09A75029A521D20063464F /* HomeFeedView.swift in Sources */,
				CD09A75129A521D20063464F /* CompactNoteView.swift in Sources */,
				CD09A75229A521D20063464F /* RepliesView.swift in Sources */,
				CD09A75329A521D20063464F /* AppView.swift in Sources */,
				CD09A75429A521D20063464F /* PlaceholderModifier.swift in Sources */,
				CD09A75529A521D20063464F /* SelectableText.swift in Sources */,
				A303AF8629A969FF005DC8FC /* FollowCard.swift in Sources */,
				A303AF8429A969F5005DC8FC /* FollowButton.swift in Sources */,
				CD09A75629A521D20063464F /* SettingsView.swift in Sources */,
				3FBCDE6D29B648FE00A6C2D4 /* ThreadView.swift in Sources */,
				CD09A75729A521D20063464F /* NewNoteView.swift in Sources */,
				CD09A75829A521D20063464F /* LinearGradient+Planetary.swift in Sources */,
				CD09A75929A521D20063464F /* Color+Hex.swift in Sources */,
				CD09A75A29A521D20063464F /* CardButtonStyle.swift in Sources */,
				CD09A75B29A521D20063464F /* AvatarView.swift in Sources */,
				CD09A75C29A521D20063464F /* SideMenu.swift in Sources */,
				CD09A75D29A521D20063464F /* SideMenuContent.swift in Sources */,
				CD09A74E29A521BE0063464F /* NoteCard.swift in Sources */,
				CD09A74F29A521BE0063464F /* BioView.swift in Sources */,
				CD09A74D29A521A70063464F /* CardStyle.swift in Sources */,
				CD09A74C29A5217A0063464F /* NoteButton.swift in Sources */,
				A303AF8529A969F5005DC8FC /* FollowsView.swift in Sources */,
				CD09A74B29A521730063464F /* ProfileHeader.swift in Sources */,
				CD09A74A29A521510063464F /* ProfileView.swift in Sources */,
				CD09A74929A521210063464F /* Router.swift in Sources */,
				A3B943D7299D6DB700A15A08 /* Follow+CoreDataClass.swift in Sources */,
				C93CA0C129AD5A5B00921183 /* DiscoverView.swift in Sources */,
				C9ADB13E29929EEF0075E7F8 /* Bech32.swift in Sources */,
				C9DEC05A2989509B0078B43A /* Persistence.swift in Sources */,
				C9DFA97A299C31E9006929C1 /* Localizable.swift in Sources */,
				C9DEC06B298965550078B43A /* RelayView.swift in Sources */,
				C9DEC05C298953280078B43A /* Nos.xcdatamodeld in Sources */,
				C942566A29B66A2800C4202C /* Date+Elapsed.swift in Sources */,
				C93CA0C429AE3A1E00921183 /* JSONEvent.swift in Sources */,
				C9DEC04629894BED0078B43A /* Event+CoreDataClass.swift in Sources */,
				A32B6C7129A672BC00653FF5 /* CurrentUser.swift in Sources */,
				C9F84C1A298DBB6300C6714D /* Data+Encoding.swift in Sources */,
				C9DEC0642989541F0078B43A /* Bundle+Current.swift in Sources */,
				C9ADB13629928AF00075E7F8 /* KeyPair.swift in Sources */,
				3FFB1D9729A6BBEC002A755D /* Collection+SafeSubscript.swift in Sources */,
				C9F0BB6D29A503D9000547FC /* Int+Bool.swift in Sources */,
				C942566B29B66B2F00C4202C /* NotificationsView.swift in Sources */,
				3FFF3BD029A9645F00DD0B72 /* AuthorReference+CoreDataClass.swift in Sources */,
				C9F0BB6C29A503D6000547FC /* PublicKey.swift in Sources */,
				C9DEC06F2989668E0078B43A /* Relay+CoreDataClass.swift in Sources */,
				C9ADB13F29929F1F0075E7F8 /* String+Hex.swift in Sources */,
				C9DEC05B298950A90078B43A /* String+Lorem.swift in Sources */,
				C9F84C1D298DBC6100C6714D /* Data+Sha.swift in Sources */,
				3FFB1D9D29A7DF9D002A755D /* StackedAvatarsView.swift in Sources */,
				C9F0BB7029A50437000547FC /* NostrConstants.swift in Sources */,
				A3B943D8299D758F00A15A08 /* KeyChain.swift in Sources */,
				C9646EAA29B7A506007239A4 /* Analytics.swift in Sources */,
				C9ADB133299287D60075E7F8 /* KeyPairTests.swift in Sources */,
				C9DEC04E29894BED0078B43A /* Author+CoreDataClass.swift in Sources */,
				C9DEBFE9298941020078B43A /* EventTests.swift in Sources */,
				C9ADB14229951CB10075E7F8 /* NSManagedObject+Nos.swift in Sources */,
				C93CA0C029AD59D700921183 /* GoldenPostView.swift in Sources */,
				C9646EAF29B8D653007239A4 /* ViewDidLoadModifier.swift in Sources */,
				C9BAB09C2996FBA10003A84E /* EventProcessor.swift in Sources */,
				C931517E29B915AF00934506 /* StaggeredGrid.swift in Sources */,
				C9DFA97B299C31EE006929C1 /* Localized.swift in Sources */,
				C9ADB135299288230075E7F8 /* KeyFixture.swift in Sources */,
				3FFB1D9429A6BBCE002A755D /* EventReference+CoreDataClass.swift in Sources */,
			);
			runOnlyForDeploymentPostprocessing = 0;
		};
		C9DEBFEA298941020078B43A /* Sources */ = {
			isa = PBXSourcesBuildPhase;
			buildActionMask = 2147483647;
			files = (
				C9DEBFF3298941020078B43A /* NosUITests.swift in Sources */,
				C9DEBFF5298941020078B43A /* NosUITestsLaunchTests.swift in Sources */,
			);
			runOnlyForDeploymentPostprocessing = 0;
		};
/* End PBXSourcesBuildPhase section */

/* Begin PBXTargetDependency section */
		C9DEBFE6298941020078B43A /* PBXTargetDependency */ = {
			isa = PBXTargetDependency;
			target = C9DEBFCD298941000078B43A /* Nos */;
			targetProxy = C9DEBFE5298941020078B43A /* PBXContainerItemProxy */;
		};
		C9DEBFF0298941020078B43A /* PBXTargetDependency */ = {
			isa = PBXTargetDependency;
			target = C9DEBFCD298941000078B43A /* Nos */;
			targetProxy = C9DEBFEF298941020078B43A /* PBXContainerItemProxy */;
		};
/* End PBXTargetDependency section */

/* Begin XCBuildConfiguration section */
		C9DEBFF6298941020078B43A /* Debug */ = {
			isa = XCBuildConfiguration;
			buildSettings = {
				ALWAYS_SEARCH_USER_PATHS = NO;
				CLANG_ANALYZER_NONNULL = YES;
				CLANG_ANALYZER_NUMBER_OBJECT_CONVERSION = YES_AGGRESSIVE;
				CLANG_CXX_LANGUAGE_STANDARD = "gnu++20";
				CLANG_ENABLE_MODULES = YES;
				CLANG_ENABLE_OBJC_ARC = YES;
				CLANG_ENABLE_OBJC_WEAK = YES;
				CLANG_WARN_BLOCK_CAPTURE_AUTORELEASING = YES;
				CLANG_WARN_BOOL_CONVERSION = YES;
				CLANG_WARN_COMMA = YES;
				CLANG_WARN_CONSTANT_CONVERSION = YES;
				CLANG_WARN_DEPRECATED_OBJC_IMPLEMENTATIONS = YES;
				CLANG_WARN_DIRECT_OBJC_ISA_USAGE = YES_ERROR;
				CLANG_WARN_DOCUMENTATION_COMMENTS = YES;
				CLANG_WARN_EMPTY_BODY = YES;
				CLANG_WARN_ENUM_CONVERSION = YES;
				CLANG_WARN_INFINITE_RECURSION = YES;
				CLANG_WARN_INT_CONVERSION = YES;
				CLANG_WARN_NON_LITERAL_NULL_CONVERSION = YES;
				CLANG_WARN_OBJC_IMPLICIT_RETAIN_SELF = YES;
				CLANG_WARN_OBJC_LITERAL_CONVERSION = YES;
				CLANG_WARN_OBJC_ROOT_CLASS = YES_ERROR;
				CLANG_WARN_QUOTED_INCLUDE_IN_FRAMEWORK_HEADER = YES;
				CLANG_WARN_RANGE_LOOP_ANALYSIS = YES;
				CLANG_WARN_STRICT_PROTOTYPES = YES;
				CLANG_WARN_SUSPICIOUS_MOVE = YES;
				CLANG_WARN_UNGUARDED_AVAILABILITY = YES_AGGRESSIVE;
				CLANG_WARN_UNREACHABLE_CODE = YES;
				CLANG_WARN__DUPLICATE_METHOD_MATCH = YES;
				COPY_PHASE_STRIP = NO;
				DEBUG_INFORMATION_FORMAT = dwarf;
				ENABLE_STRICT_OBJC_MSGSEND = YES;
				ENABLE_TESTABILITY = YES;
				GCC_C_LANGUAGE_STANDARD = gnu11;
				GCC_DYNAMIC_NO_PIC = NO;
				GCC_NO_COMMON_BLOCKS = YES;
				GCC_OPTIMIZATION_LEVEL = 0;
				GCC_PREPROCESSOR_DEFINITIONS = (
					"DEBUG=1",
					"$(inherited)",
				);
				GCC_WARN_64_TO_32_BIT_CONVERSION = YES;
				GCC_WARN_ABOUT_RETURN_TYPE = YES_ERROR;
				GCC_WARN_UNDECLARED_SELECTOR = YES;
				GCC_WARN_UNINITIALIZED_AUTOS = YES_AGGRESSIVE;
				GCC_WARN_UNUSED_FUNCTION = YES;
				GCC_WARN_UNUSED_VARIABLE = YES;
				MTL_ENABLE_DEBUG_INFO = INCLUDE_SOURCE;
				MTL_FAST_MATH = YES;
				ONLY_ACTIVE_ARCH = YES;
				SWIFT_ACTIVE_COMPILATION_CONDITIONS = DEBUG;
				SWIFT_OPTIMIZATION_LEVEL = "-Onone";
			};
			name = Debug;
		};
		C9DEBFF7298941020078B43A /* Release */ = {
			isa = XCBuildConfiguration;
			buildSettings = {
				ALWAYS_SEARCH_USER_PATHS = NO;
				CLANG_ANALYZER_NONNULL = YES;
				CLANG_ANALYZER_NUMBER_OBJECT_CONVERSION = YES_AGGRESSIVE;
				CLANG_CXX_LANGUAGE_STANDARD = "gnu++20";
				CLANG_ENABLE_MODULES = YES;
				CLANG_ENABLE_OBJC_ARC = YES;
				CLANG_ENABLE_OBJC_WEAK = YES;
				CLANG_WARN_BLOCK_CAPTURE_AUTORELEASING = YES;
				CLANG_WARN_BOOL_CONVERSION = YES;
				CLANG_WARN_COMMA = YES;
				CLANG_WARN_CONSTANT_CONVERSION = YES;
				CLANG_WARN_DEPRECATED_OBJC_IMPLEMENTATIONS = YES;
				CLANG_WARN_DIRECT_OBJC_ISA_USAGE = YES_ERROR;
				CLANG_WARN_DOCUMENTATION_COMMENTS = YES;
				CLANG_WARN_EMPTY_BODY = YES;
				CLANG_WARN_ENUM_CONVERSION = YES;
				CLANG_WARN_INFINITE_RECURSION = YES;
				CLANG_WARN_INT_CONVERSION = YES;
				CLANG_WARN_NON_LITERAL_NULL_CONVERSION = YES;
				CLANG_WARN_OBJC_IMPLICIT_RETAIN_SELF = YES;
				CLANG_WARN_OBJC_LITERAL_CONVERSION = YES;
				CLANG_WARN_OBJC_ROOT_CLASS = YES_ERROR;
				CLANG_WARN_QUOTED_INCLUDE_IN_FRAMEWORK_HEADER = YES;
				CLANG_WARN_RANGE_LOOP_ANALYSIS = YES;
				CLANG_WARN_STRICT_PROTOTYPES = YES;
				CLANG_WARN_SUSPICIOUS_MOVE = YES;
				CLANG_WARN_UNGUARDED_AVAILABILITY = YES_AGGRESSIVE;
				CLANG_WARN_UNREACHABLE_CODE = YES;
				CLANG_WARN__DUPLICATE_METHOD_MATCH = YES;
				COPY_PHASE_STRIP = NO;
				DEBUG_INFORMATION_FORMAT = "dwarf-with-dsym";
				ENABLE_NS_ASSERTIONS = NO;
				ENABLE_STRICT_OBJC_MSGSEND = YES;
				GCC_C_LANGUAGE_STANDARD = gnu11;
				GCC_NO_COMMON_BLOCKS = YES;
				GCC_WARN_64_TO_32_BIT_CONVERSION = YES;
				GCC_WARN_ABOUT_RETURN_TYPE = YES_ERROR;
				GCC_WARN_UNDECLARED_SELECTOR = YES;
				GCC_WARN_UNINITIALIZED_AUTOS = YES_AGGRESSIVE;
				GCC_WARN_UNUSED_FUNCTION = YES;
				GCC_WARN_UNUSED_VARIABLE = YES;
				MTL_ENABLE_DEBUG_INFO = NO;
				MTL_FAST_MATH = YES;
				SWIFT_COMPILATION_MODE = wholemodule;
				SWIFT_OPTIMIZATION_LEVEL = "-O";
			};
			name = Release;
		};
		C9DEBFF9298941020078B43A /* Debug */ = {
			isa = XCBuildConfiguration;
			buildSettings = {
				ASSETCATALOG_COMPILER_APPICON_NAME = AppIcon;
				ASSETCATALOG_COMPILER_GLOBAL_ACCENT_COLOR_NAME = AccentColor;
				CODE_SIGN_ENTITLEMENTS = Nos/Nos.entitlements;
				CODE_SIGN_STYLE = Automatic;
				CURRENT_PROJECT_VERSION = 6;
				DEVELOPMENT_ASSET_PATHS = "\"Nos/Views/Preview Content\"";
				DEVELOPMENT_TEAM = GZCZBKH7MY;
				ENABLE_HARDENED_RUNTIME = YES;
				ENABLE_PREVIEWS = YES;
				GENERATE_INFOPLIST_FILE = YES;
				"INFOPLIST_KEY_UIApplicationSceneManifest_Generation[sdk=iphoneos*]" = YES;
				"INFOPLIST_KEY_UIApplicationSceneManifest_Generation[sdk=iphonesimulator*]" = YES;
				"INFOPLIST_KEY_UIApplicationSupportsIndirectInputEvents[sdk=iphoneos*]" = YES;
				"INFOPLIST_KEY_UIApplicationSupportsIndirectInputEvents[sdk=iphonesimulator*]" = YES;
				"INFOPLIST_KEY_UILaunchScreen_Generation[sdk=iphoneos*]" = YES;
				"INFOPLIST_KEY_UILaunchScreen_Generation[sdk=iphonesimulator*]" = YES;
				"INFOPLIST_KEY_UIStatusBarStyle[sdk=iphoneos*]" = UIStatusBarStyleDefault;
				"INFOPLIST_KEY_UIStatusBarStyle[sdk=iphonesimulator*]" = UIStatusBarStyleDefault;
				INFOPLIST_KEY_UISupportedInterfaceOrientations_iPad = "UIInterfaceOrientationPortrait UIInterfaceOrientationPortraitUpsideDown UIInterfaceOrientationLandscapeLeft UIInterfaceOrientationLandscapeRight";
				INFOPLIST_KEY_UISupportedInterfaceOrientations_iPhone = "UIInterfaceOrientationPortrait UIInterfaceOrientationLandscapeLeft UIInterfaceOrientationLandscapeRight";
				IPHONEOS_DEPLOYMENT_TARGET = 16.2;
				LD_RUNPATH_SEARCH_PATHS = "@executable_path/Frameworks";
				"LD_RUNPATH_SEARCH_PATHS[sdk=macosx*]" = "@executable_path/../Frameworks";
				MACOSX_DEPLOYMENT_TARGET = 13.1;
				MARKETING_VERSION = 0.1;
				PRODUCT_BUNDLE_IDENTIFIER = com.verse.Nos;
				PRODUCT_NAME = "$(TARGET_NAME)";
				SDKROOT = auto;
				SUPPORTED_PLATFORMS = "iphoneos iphonesimulator";
				SUPPORTS_MACCATALYST = NO;
				SUPPORTS_MAC_DESIGNED_FOR_IPHONE_IPAD = NO;
				SWIFT_EMIT_LOC_STRINGS = YES;
				SWIFT_VERSION = 5.0;
				TARGETED_DEVICE_FAMILY = "1,2";
			};
			name = Debug;
		};
		C9DEBFFA298941020078B43A /* Release */ = {
			isa = XCBuildConfiguration;
			buildSettings = {
				ASSETCATALOG_COMPILER_APPICON_NAME = AppIcon;
				ASSETCATALOG_COMPILER_GLOBAL_ACCENT_COLOR_NAME = AccentColor;
				CODE_SIGN_ENTITLEMENTS = Nos/Nos.entitlements;
				CODE_SIGN_STYLE = Automatic;
				CURRENT_PROJECT_VERSION = 6;
				DEVELOPMENT_ASSET_PATHS = "\"Nos/Views/Preview Content\"";
				DEVELOPMENT_TEAM = GZCZBKH7MY;
				ENABLE_HARDENED_RUNTIME = YES;
				ENABLE_PREVIEWS = YES;
				GENERATE_INFOPLIST_FILE = YES;
				"INFOPLIST_KEY_UIApplicationSceneManifest_Generation[sdk=iphoneos*]" = YES;
				"INFOPLIST_KEY_UIApplicationSceneManifest_Generation[sdk=iphonesimulator*]" = YES;
				"INFOPLIST_KEY_UIApplicationSupportsIndirectInputEvents[sdk=iphoneos*]" = YES;
				"INFOPLIST_KEY_UIApplicationSupportsIndirectInputEvents[sdk=iphonesimulator*]" = YES;
				"INFOPLIST_KEY_UILaunchScreen_Generation[sdk=iphoneos*]" = YES;
				"INFOPLIST_KEY_UILaunchScreen_Generation[sdk=iphonesimulator*]" = YES;
				"INFOPLIST_KEY_UIStatusBarStyle[sdk=iphoneos*]" = UIStatusBarStyleDefault;
				"INFOPLIST_KEY_UIStatusBarStyle[sdk=iphonesimulator*]" = UIStatusBarStyleDefault;
				INFOPLIST_KEY_UISupportedInterfaceOrientations_iPad = "UIInterfaceOrientationPortrait UIInterfaceOrientationPortraitUpsideDown UIInterfaceOrientationLandscapeLeft UIInterfaceOrientationLandscapeRight";
				INFOPLIST_KEY_UISupportedInterfaceOrientations_iPhone = "UIInterfaceOrientationPortrait UIInterfaceOrientationLandscapeLeft UIInterfaceOrientationLandscapeRight";
				IPHONEOS_DEPLOYMENT_TARGET = 16.2;
				LD_RUNPATH_SEARCH_PATHS = "@executable_path/Frameworks";
				"LD_RUNPATH_SEARCH_PATHS[sdk=macosx*]" = "@executable_path/../Frameworks";
				MACOSX_DEPLOYMENT_TARGET = 13.1;
				MARKETING_VERSION = 0.1;
				PRODUCT_BUNDLE_IDENTIFIER = com.verse.Nos;
				PRODUCT_NAME = "$(TARGET_NAME)";
				SDKROOT = auto;
				SUPPORTED_PLATFORMS = "iphoneos iphonesimulator";
				SUPPORTS_MACCATALYST = NO;
				SUPPORTS_MAC_DESIGNED_FOR_IPHONE_IPAD = NO;
				SWIFT_EMIT_LOC_STRINGS = YES;
				SWIFT_VERSION = 5.0;
				TARGETED_DEVICE_FAMILY = "1,2";
			};
			name = Release;
		};
		C9DEBFFC298941020078B43A /* Debug */ = {
			isa = XCBuildConfiguration;
			buildSettings = {
				ALWAYS_EMBED_SWIFT_STANDARD_LIBRARIES = YES;
				CODE_SIGN_STYLE = Automatic;
				CURRENT_PROJECT_VERSION = 6;
				DEVELOPMENT_TEAM = GZCZBKH7MY;
				GENERATE_INFOPLIST_FILE = YES;
				HEADER_SEARCH_PATHS = "";
				IPHONEOS_DEPLOYMENT_TARGET = 16.2;
				MACOSX_DEPLOYMENT_TARGET = 13.1;
				MARKETING_VERSION = 1.0;
				PRODUCT_BUNDLE_IDENTIFIER = com.verse.NosTests;
				PRODUCT_NAME = "$(TARGET_NAME)";
				SDKROOT = auto;
				SUPPORTED_PLATFORMS = "iphoneos iphonesimulator macosx";
				SWIFT_EMIT_LOC_STRINGS = NO;
				SWIFT_VERSION = 5.0;
				TARGETED_DEVICE_FAMILY = "1,2";
			};
			name = Debug;
		};
		C9DEBFFD298941020078B43A /* Release */ = {
			isa = XCBuildConfiguration;
			buildSettings = {
				ALWAYS_EMBED_SWIFT_STANDARD_LIBRARIES = YES;
				CODE_SIGN_STYLE = Automatic;
				CURRENT_PROJECT_VERSION = 6;
				DEVELOPMENT_TEAM = GZCZBKH7MY;
				GENERATE_INFOPLIST_FILE = YES;
				HEADER_SEARCH_PATHS = "";
				IPHONEOS_DEPLOYMENT_TARGET = 16.2;
				MACOSX_DEPLOYMENT_TARGET = 13.1;
				MARKETING_VERSION = 1.0;
				PRODUCT_BUNDLE_IDENTIFIER = com.verse.NosTests;
				PRODUCT_NAME = "$(TARGET_NAME)";
				SDKROOT = auto;
				SUPPORTED_PLATFORMS = "iphoneos iphonesimulator macosx";
				SWIFT_EMIT_LOC_STRINGS = NO;
				SWIFT_VERSION = 5.0;
				TARGETED_DEVICE_FAMILY = "1,2";
			};
			name = Release;
		};
		C9DEBFFF298941020078B43A /* Debug */ = {
			isa = XCBuildConfiguration;
			buildSettings = {
				ALWAYS_EMBED_SWIFT_STANDARD_LIBRARIES = YES;
				CODE_SIGN_STYLE = Automatic;
				CURRENT_PROJECT_VERSION = 6;
				DEVELOPMENT_TEAM = GZCZBKH7MY;
				GENERATE_INFOPLIST_FILE = YES;
				IPHONEOS_DEPLOYMENT_TARGET = 16.2;
				MACOSX_DEPLOYMENT_TARGET = 13.1;
				MARKETING_VERSION = 1.0;
				PRODUCT_BUNDLE_IDENTIFIER = com.verse.NosUITests;
				PRODUCT_NAME = "$(TARGET_NAME)";
				SDKROOT = auto;
				SUPPORTED_PLATFORMS = "iphoneos iphonesimulator macosx";
				SWIFT_EMIT_LOC_STRINGS = NO;
				SWIFT_VERSION = 5.0;
				TARGETED_DEVICE_FAMILY = "1,2";
				TEST_TARGET_NAME = Nos;
			};
			name = Debug;
		};
		C9DEC000298941020078B43A /* Release */ = {
			isa = XCBuildConfiguration;
			buildSettings = {
				ALWAYS_EMBED_SWIFT_STANDARD_LIBRARIES = YES;
				CODE_SIGN_STYLE = Automatic;
				CURRENT_PROJECT_VERSION = 6;
				DEVELOPMENT_TEAM = GZCZBKH7MY;
				GENERATE_INFOPLIST_FILE = YES;
				IPHONEOS_DEPLOYMENT_TARGET = 16.2;
				MACOSX_DEPLOYMENT_TARGET = 13.1;
				MARKETING_VERSION = 1.0;
				PRODUCT_BUNDLE_IDENTIFIER = com.verse.NosUITests;
				PRODUCT_NAME = "$(TARGET_NAME)";
				SDKROOT = auto;
				SUPPORTED_PLATFORMS = "iphoneos iphonesimulator macosx";
				SWIFT_EMIT_LOC_STRINGS = NO;
				SWIFT_VERSION = 5.0;
				TARGETED_DEVICE_FAMILY = "1,2";
				TEST_TARGET_NAME = Nos;
			};
			name = Release;
		};
/* End XCBuildConfiguration section */

/* Begin XCConfigurationList section */
		C9DEBFC9298941000078B43A /* Build configuration list for PBXProject "Nos" */ = {
			isa = XCConfigurationList;
			buildConfigurations = (
				C9DEBFF6298941020078B43A /* Debug */,
				C9DEBFF7298941020078B43A /* Release */,
			);
			defaultConfigurationIsVisible = 0;
			defaultConfigurationName = Release;
		};
		C9DEBFF8298941020078B43A /* Build configuration list for PBXNativeTarget "Nos" */ = {
			isa = XCConfigurationList;
			buildConfigurations = (
				C9DEBFF9298941020078B43A /* Debug */,
				C9DEBFFA298941020078B43A /* Release */,
			);
			defaultConfigurationIsVisible = 0;
			defaultConfigurationName = Release;
		};
		C9DEBFFB298941020078B43A /* Build configuration list for PBXNativeTarget "NosTests" */ = {
			isa = XCConfigurationList;
			buildConfigurations = (
				C9DEBFFC298941020078B43A /* Debug */,
				C9DEBFFD298941020078B43A /* Release */,
			);
			defaultConfigurationIsVisible = 0;
			defaultConfigurationName = Release;
		};
		C9DEBFFE298941020078B43A /* Build configuration list for PBXNativeTarget "NosUITests" */ = {
			isa = XCConfigurationList;
			buildConfigurations = (
				C9DEBFFF298941020078B43A /* Debug */,
				C9DEC000298941020078B43A /* Release */,
			);
			defaultConfigurationIsVisible = 0;
			defaultConfigurationName = Release;
		};
/* End XCConfigurationList section */

/* Begin XCRemoteSwiftPackageReference section */
		C94D855D29914D2300749478 /* XCRemoteSwiftPackageReference "swiftui-navigation" */ = {
			isa = XCRemoteSwiftPackageReference;
			repositoryURL = "https://github.com/pointfreeco/swiftui-navigation";
			requirement = {
				kind = upToNextMajorVersion;
				minimumVersion = 0.6.1;
			};
		};
		C9646E9829B79E04007239A4 /* XCRemoteSwiftPackageReference "logger-ios" */ = {
			isa = XCRemoteSwiftPackageReference;
			repositoryURL = "https://github.com/planetary-social/logger-ios";
			requirement = {
				kind = upToNextMajorVersion;
				minimumVersion = 1.0.0;
			};
		};
		C9646EA229B7A24A007239A4 /* XCRemoteSwiftPackageReference "posthog-ios" */ = {
			isa = XCRemoteSwiftPackageReference;
			repositoryURL = "https://github.com/PostHog/posthog-ios.git";
			requirement = {
				kind = upToNextMajorVersion;
				minimumVersion = 2.0.0;
			};
		};
		C9646EA529B7A3DD007239A4 /* XCRemoteSwiftPackageReference "swift-dependencies" */ = {
			isa = XCRemoteSwiftPackageReference;
			repositoryURL = "https://github.com/pointfreeco/swift-dependencies";
			requirement = {
				kind = upToNextMajorVersion;
				minimumVersion = 0.1.4;
			};
		};
		C97797BA298AB1890046BD25 /* XCRemoteSwiftPackageReference "secp256k1" */ = {
			isa = XCRemoteSwiftPackageReference;
			repositoryURL = "https://github.com/GigaBitcoin/secp256k1.swift";
			requirement = {
				kind = upToNextMajorVersion;
				minimumVersion = 0.9.2;
			};
		};
		C9ADB139299299570075E7F8 /* XCRemoteSwiftPackageReference "bech32" */ = {
			isa = XCRemoteSwiftPackageReference;
			repositoryURL = "https://github.com/0xdeadp00l/bech32.git";
			requirement = {
				branch = master;
				kind = branch;
			};
		};
		C9DEC066298965270078B43A /* XCRemoteSwiftPackageReference "Starscream" */ = {
			isa = XCRemoteSwiftPackageReference;
			repositoryURL = "https://github.com/daltoniam/Starscream.git";
			requirement = {
				branch = master;
				kind = branch;
			};
		};
/* End XCRemoteSwiftPackageReference section */

/* Begin XCSwiftPackageProductDependency section */
		C94D855E29914D2300749478 /* SwiftUINavigation */ = {
			isa = XCSwiftPackageProductDependency;
			package = C94D855D29914D2300749478 /* XCRemoteSwiftPackageReference "swiftui-navigation" */;
			productName = SwiftUINavigation;
		};
		C9646E9929B79E04007239A4 /* Logger */ = {
			isa = XCSwiftPackageProductDependency;
			package = C9646E9829B79E04007239A4 /* XCRemoteSwiftPackageReference "logger-ios" */;
			productName = Logger;
		};
		C9646E9B29B79E4D007239A4 /* Logger */ = {
			isa = XCSwiftPackageProductDependency;
			package = C9646E9829B79E04007239A4 /* XCRemoteSwiftPackageReference "logger-ios" */;
			productName = Logger;
		};
		C9646EA329B7A24A007239A4 /* PostHog */ = {
			isa = XCSwiftPackageProductDependency;
			package = C9646EA229B7A24A007239A4 /* XCRemoteSwiftPackageReference "posthog-ios" */;
			productName = PostHog;
		};
		C9646EA629B7A3DD007239A4 /* Dependencies */ = {
			isa = XCSwiftPackageProductDependency;
			package = C9646EA529B7A3DD007239A4 /* XCRemoteSwiftPackageReference "swift-dependencies" */;
			productName = Dependencies;
		};
		C9646EA829B7A4F2007239A4 /* PostHog */ = {
			isa = XCSwiftPackageProductDependency;
			package = C9646EA229B7A24A007239A4 /* XCRemoteSwiftPackageReference "posthog-ios" */;
			productName = PostHog;
		};
		C9646EAB29B7A520007239A4 /* Dependencies */ = {
			isa = XCSwiftPackageProductDependency;
			package = C9646EA529B7A3DD007239A4 /* XCRemoteSwiftPackageReference "swift-dependencies" */;
			productName = Dependencies;
		};
		C97797BB298AB1890046BD25 /* secp256k1 */ = {
			isa = XCSwiftPackageProductDependency;
			package = C97797BA298AB1890046BD25 /* XCRemoteSwiftPackageReference "secp256k1" */;
			productName = secp256k1;
		};
		C97797BE298ABE060046BD25 /* secp256k1 */ = {
			isa = XCSwiftPackageProductDependency;
			package = C97797BA298AB1890046BD25 /* XCRemoteSwiftPackageReference "secp256k1" */;
			productName = secp256k1;
		};
		C9DEC067298965270078B43A /* Starscream */ = {
			isa = XCSwiftPackageProductDependency;
			package = C9DEC066298965270078B43A /* XCRemoteSwiftPackageReference "Starscream" */;
			productName = Starscream;
		};
		CDDA1F7A29A527650047ACD8 /* Starscream */ = {
			isa = XCSwiftPackageProductDependency;
			package = C9DEC066298965270078B43A /* XCRemoteSwiftPackageReference "Starscream" */;
			productName = Starscream;
		};
		CDDA1F7C29A527650047ACD8 /* SwiftUINavigation */ = {
			isa = XCSwiftPackageProductDependency;
			package = C94D855D29914D2300749478 /* XCRemoteSwiftPackageReference "swiftui-navigation" */;
			productName = SwiftUINavigation;
		};
/* End XCSwiftPackageProductDependency section */

/* Begin XCVersionGroup section */
		C9DEBFD5298941000078B43A /* Nos.xcdatamodeld */ = {
			isa = XCVersionGroup;
			children = (
				C9DEBFD6298941000078B43A /* Nos.xcdatamodel */,
			);
			currentVersion = C9DEBFD6298941000078B43A /* Nos.xcdatamodel */;
			path = Nos.xcdatamodeld;
			sourceTree = "<group>";
			versionGroupType = wrapper.xcdatamodel;
		};
/* End XCVersionGroup section */
	};
	rootObject = C9DEBFC6298941000078B43A /* Project object */;
}<|MERGE_RESOLUTION|>--- conflicted
+++ resolved
@@ -516,11 +516,8 @@
 				3F60F42829B27D3E000D62C4 /* ThreadView.swift */,
 				C9646EAD29B8D653007239A4 /* ViewDidLoadModifier.swift */,
 				CD76865229B793F400085358 /* DiscoverSearchBar.swift */,
-<<<<<<< HEAD
 				C931517C29B915AF00934506 /* StaggeredGrid.swift */,
-=======
 				CD4908D329B92941007443DB /* ReportABugMailView.swift */,
->>>>>>> f396b483
 			);
 			path = Views;
 			sourceTree = "<group>";
