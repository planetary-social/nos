// !$*UTF8*$!
{
	archiveVersion = 1;
	classes = {
	};
	objectVersion = 56;
	objects = {

/* Begin PBXBuildFile section */
		030AE4292BE3D63C004DEE02 /* FeaturedAuthor.swift in Sources */ = {isa = PBXBuildFile; fileRef = 030AE4282BE3D63C004DEE02 /* FeaturedAuthor.swift */; };
		0320C0FB2BFE43A600C4C080 /* RelayServiceTests.swift in Sources */ = {isa = PBXBuildFile; fileRef = 0320C0FA2BFE43A600C4C080 /* RelayServiceTests.swift */; };
		0320C1152BFE63DC00C4C080 /* MockRelaySubscriptionManager.swift in Sources */ = {isa = PBXBuildFile; fileRef = 0320C1142BFE63DC00C4C080 /* MockRelaySubscriptionManager.swift */; };
		032634502C10BAF800E489B5 /* FileStorageAPIRequestTests.swift in Sources */ = {isa = PBXBuildFile; fileRef = 0326344F2C10BAF800E489B5 /* FileStorageAPIRequestTests.swift */; };
		032634532C10BBAC00E489B5 /* FileStorageAPIRequest.swift in Sources */ = {isa = PBXBuildFile; fileRef = 032634522C10BBAC00E489B5 /* FileStorageAPIRequest.swift */; };
		032634542C10BBB100E489B5 /* FileStorageAPIRequest.swift in Sources */ = {isa = PBXBuildFile; fileRef = 032634522C10BBAC00E489B5 /* FileStorageAPIRequest.swift */; };
		032634682C10C0D600E489B5 /* nostr_build_nip96_response.json in Resources */ = {isa = PBXBuildFile; fileRef = 032634672C10C0D600E489B5 /* nostr_build_nip96_response.json */; };
		0326346B2C10C1D800E489B5 /* FileStorageServerInfoResponseJSONTests.swift in Sources */ = {isa = PBXBuildFile; fileRef = 0326346A2C10C1D800E489B5 /* FileStorageServerInfoResponseJSONTests.swift */; };
		0326346D2C10C2FD00E489B5 /* FileStorageServerInfoResponseJSON.swift in Sources */ = {isa = PBXBuildFile; fileRef = 0326346C2C10C2FD00E489B5 /* FileStorageServerInfoResponseJSON.swift */; };
		0326346E2C10C2FD00E489B5 /* FileStorageServerInfoResponseJSON.swift in Sources */ = {isa = PBXBuildFile; fileRef = 0326346C2C10C2FD00E489B5 /* FileStorageServerInfoResponseJSON.swift */; };
		032634702C10C40B00E489B5 /* NostrBuildAPIClientTests.swift in Sources */ = {isa = PBXBuildFile; fileRef = 0326346F2C10C40B00E489B5 /* NostrBuildAPIClientTests.swift */; };
		0326347A2C10C57A00E489B5 /* FileStorageAPIClient.swift in Sources */ = {isa = PBXBuildFile; fileRef = 032634792C10C57A00E489B5 /* FileStorageAPIClient.swift */; };
		0326347B2C10C57A00E489B5 /* FileStorageAPIClient.swift in Sources */ = {isa = PBXBuildFile; fileRef = 032634792C10C57A00E489B5 /* FileStorageAPIClient.swift */; };
		0326347D2C10C88400E489B5 /* FileStorageAPI.swift in Sources */ = {isa = PBXBuildFile; fileRef = 0326347C2C10C88400E489B5 /* FileStorageAPI.swift */; };
		0350F10C2C0A46760024CC15 /* new_contact_list.json in Resources */ = {isa = PBXBuildFile; fileRef = 0350F10B2C0A46760024CC15 /* new_contact_list.json */; };
		0350F1172C0A47B20024CC15 /* contact_list.json in Resources */ = {isa = PBXBuildFile; fileRef = 0350F1162C0A47B20024CC15 /* contact_list.json */; };
		0350F1212C0A490E0024CC15 /* EventProcessorIntegrationTests.swift in Sources */ = {isa = PBXBuildFile; fileRef = 0350F1202C0A490E0024CC15 /* EventProcessorIntegrationTests.swift */; };
		0350F12B2C0A49D40024CC15 /* text_note.json in Resources */ = {isa = PBXBuildFile; fileRef = 0350F12A2C0A49D40024CC15 /* text_note.json */; };
		0350F12D2C0A7EF20024CC15 /* FeatureFlags.swift in Sources */ = {isa = PBXBuildFile; fileRef = 0350F12C2C0A7EF20024CC15 /* FeatureFlags.swift */; };
		0357299B2BE415E5005FEE85 /* ContentWarningController.swift in Sources */ = {isa = PBXBuildFile; fileRef = 0357299A2BE415E5005FEE85 /* ContentWarningController.swift */; };
		0357299F2BE41653005FEE85 /* ContentWarningControllerTests.swift in Sources */ = {isa = PBXBuildFile; fileRef = 0357299C2BE41653005FEE85 /* ContentWarningControllerTests.swift */; };
		035729A02BE41653005FEE85 /* SocialGraphTests.swift in Sources */ = {isa = PBXBuildFile; fileRef = 0357299D2BE41653005FEE85 /* SocialGraphTests.swift */; };
		035729AB2BE4167E005FEE85 /* AuthorTests.swift in Sources */ = {isa = PBXBuildFile; fileRef = 035729A12BE4167E005FEE85 /* AuthorTests.swift */; };
		035729AC2BE4167E005FEE85 /* Bech32Tests.swift in Sources */ = {isa = PBXBuildFile; fileRef = 035729A22BE4167E005FEE85 /* Bech32Tests.swift */; };
		035729AD2BE4167E005FEE85 /* EventTests.swift in Sources */ = {isa = PBXBuildFile; fileRef = 035729A32BE4167E005FEE85 /* EventTests.swift */; };
		035729AE2BE4167E005FEE85 /* FollowTests.swift in Sources */ = {isa = PBXBuildFile; fileRef = 035729A42BE4167E005FEE85 /* FollowTests.swift */; };
		035729AF2BE4167E005FEE85 /* KeyPairTests.swift in Sources */ = {isa = PBXBuildFile; fileRef = 035729A52BE4167E005FEE85 /* KeyPairTests.swift */; };
		035729B02BE4167E005FEE85 /* NoteParserTests.swift in Sources */ = {isa = PBXBuildFile; fileRef = 035729A62BE4167E005FEE85 /* NoteParserTests.swift */; };
		035729B12BE4167E005FEE85 /* ReportTests.swift in Sources */ = {isa = PBXBuildFile; fileRef = 035729A72BE4167E005FEE85 /* ReportTests.swift */; };
		035729B22BE4167E005FEE85 /* SHA256KeyTests.swift in Sources */ = {isa = PBXBuildFile; fileRef = 035729A82BE4167E005FEE85 /* SHA256KeyTests.swift */; };
		035729B32BE4167E005FEE85 /* TLVTests.swift in Sources */ = {isa = PBXBuildFile; fileRef = 035729A92BE4167E005FEE85 /* TLVTests.swift */; };
		035729B82BE416A6005FEE85 /* DirectMessageWrapperTests.swift in Sources */ = {isa = PBXBuildFile; fileRef = 035729B42BE416A6005FEE85 /* DirectMessageWrapperTests.swift */; };
		035729B92BE416A6005FEE85 /* GiftWrapperTests.swift in Sources */ = {isa = PBXBuildFile; fileRef = 035729B52BE416A6005FEE85 /* GiftWrapperTests.swift */; };
		035729BA2BE416A6005FEE85 /* ReportPublisherTests.swift in Sources */ = {isa = PBXBuildFile; fileRef = 035729B62BE416A6005FEE85 /* ReportPublisherTests.swift */; };
		035729BD2BE416BD005FEE85 /* EventObservationTests.swift in Sources */ = {isa = PBXBuildFile; fileRef = 035729BB2BE416BD005FEE85 /* EventObservationTests.swift */; };
		035729CA2BE4173E005FEE85 /* PreviewData.swift in Sources */ = {isa = PBXBuildFile; fileRef = C94BC09A2A0AC74A0098F6F1 /* PreviewData.swift */; };
		035729CB2BE41770005FEE85 /* ContentWarningController.swift in Sources */ = {isa = PBXBuildFile; fileRef = 0357299A2BE415E5005FEE85 /* ContentWarningController.swift */; };
		0373CE802C08DBC40027C856 /* old_contact_list.json in Resources */ = {isa = PBXBuildFile; fileRef = 0373CE7F2C08DBC40027C856 /* old_contact_list.json */; };
		0373CE862C090C070027C856 /* NostrBuildResponseJSON.swift in Sources */ = {isa = PBXBuildFile; fileRef = 0373CE852C090C070027C856 /* NostrBuildResponseJSON.swift */; };
		0373CE8C2C090C8A0027C856 /* nostr_build_response.json in Resources */ = {isa = PBXBuildFile; fileRef = 0373CE8B2C090C8A0027C856 /* nostr_build_response.json */; };
		0373CE8D2C090D110027C856 /* NostrBuildResponseJSON.swift in Sources */ = {isa = PBXBuildFile; fileRef = 0373CE852C090C070027C856 /* NostrBuildResponseJSON.swift */; };
		0373CE8F2C090D4D0027C856 /* NostrBuildResponseJSONTests.swift in Sources */ = {isa = PBXBuildFile; fileRef = 0373CE8E2C090D4D0027C856 /* NostrBuildResponseJSONTests.swift */; };
		0373CE992C0910250027C856 /* XCTestCase+JSONData.swift in Sources */ = {isa = PBXBuildFile; fileRef = 0373CE982C0910250027C856 /* XCTestCase+JSONData.swift */; };
		0378409D2BB4A2B600E5E901 /* PrivacyInfo.xcprivacy in Resources */ = {isa = PBXBuildFile; fileRef = 0378409C2BB4A2B600E5E901 /* PrivacyInfo.xcprivacy */; };
<<<<<<< HEAD
		03F7C4F32C10DF79006FF613 /* URLSessionProtocol.swift in Sources */ = {isa = PBXBuildFile; fileRef = 03F7C4F22C10DF79006FF613 /* URLSessionProtocol.swift */; };
		03F7C4F42C10E05B006FF613 /* URLSessionProtocol.swift in Sources */ = {isa = PBXBuildFile; fileRef = 03F7C4F22C10DF79006FF613 /* URLSessionProtocol.swift */; };
=======
		037975BB2C0E24D200ADDF37 /* CompactNoteViewTests.swift in Sources */ = {isa = PBXBuildFile; fileRef = 037975BA2C0E24D200ADDF37 /* CompactNoteViewTests.swift */; };
		037975BC2C0E258E00ADDF37 /* CompactNoteView.swift in Sources */ = {isa = PBXBuildFile; fileRef = C9DFA96A299BEE2C006929C1 /* CompactNoteView.swift */; };
		037975BD2C0E25E200ADDF37 /* FeatureFlags.swift in Sources */ = {isa = PBXBuildFile; fileRef = 0350F12C2C0A7EF20024CC15 /* FeatureFlags.swift */; };
		037975BE2C0E265E00ADDF37 /* LinkPreview.swift in Sources */ = {isa = PBXBuildFile; fileRef = C905B0762A619E99009B8A78 /* LinkPreview.swift */; };
		037975C72C0E26FC00ADDF37 /* Font.swift in Sources */ = {isa = PBXBuildFile; fileRef = C987F85729BA981800B44E7A /* Font.swift */; };
		037975D12C0E341500ADDF37 /* MockFeatureFlags.swift in Sources */ = {isa = PBXBuildFile; fileRef = 037975D02C0E341500ADDF37 /* MockFeatureFlags.swift */; };
		037975EA2C0E695A00ADDF37 /* MockFeatureFlags.swift in Sources */ = {isa = PBXBuildFile; fileRef = 037975D02C0E341500ADDF37 /* MockFeatureFlags.swift */; };
>>>>>>> 9a919909
		2D06BB9D2AE249D70085F509 /* ThreadRootView.swift in Sources */ = {isa = PBXBuildFile; fileRef = 2D06BB9C2AE249D70085F509 /* ThreadRootView.swift */; };
		2D4010A22AD87DF300F93AD4 /* KnownFollowersView.swift in Sources */ = {isa = PBXBuildFile; fileRef = 2D4010A12AD87DF300F93AD4 /* KnownFollowersView.swift */; };
		3A1C296F2B2A537C0020B753 /* Moderation.xcstrings in Resources */ = {isa = PBXBuildFile; fileRef = 3A1C296E2B2A537C0020B753 /* Moderation.xcstrings */; };
		3A67449C2B294712002B8DE0 /* Localizable.xcstrings in Resources */ = {isa = PBXBuildFile; fileRef = 3A67449B2B294712002B8DE0 /* Localizable.xcstrings */; };
		3AAB61B52B24CD0000717A07 /* Date+ElapsedTests.swift in Sources */ = {isa = PBXBuildFile; fileRef = 3AAB61B42B24CD0000717A07 /* Date+ElapsedTests.swift */; };
		3AD318602B296D0C00026B07 /* Reply.xcstrings in Resources */ = {isa = PBXBuildFile; fileRef = 3AD3185F2B296D0C00026B07 /* Reply.xcstrings */; };
		3AD318632B296D1E00026B07 /* ImagePicker.xcstrings in Resources */ = {isa = PBXBuildFile; fileRef = 3AD318622B296D1E00026B07 /* ImagePicker.xcstrings */; };
		3AEABEF82B2BF846001BC933 /* Reply.xcstrings in Resources */ = {isa = PBXBuildFile; fileRef = 3AD3185F2B296D0C00026B07 /* Reply.xcstrings */; };
		3AEABEFD2B2BF84C001BC933 /* Localizable.xcstrings in Resources */ = {isa = PBXBuildFile; fileRef = 3A67449B2B294712002B8DE0 /* Localizable.xcstrings */; };
		3AEABEFE2B2BF850001BC933 /* ImagePicker.xcstrings in Resources */ = {isa = PBXBuildFile; fileRef = 3AD318622B296D1E00026B07 /* ImagePicker.xcstrings */; };
		3AEABEFF2B2BF858001BC933 /* Moderation.xcstrings in Resources */ = {isa = PBXBuildFile; fileRef = 3A1C296E2B2A537C0020B753 /* Moderation.xcstrings */; };
		3F170C78299D816200BC8F8B /* AppController.swift in Sources */ = {isa = PBXBuildFile; fileRef = 3F170C77299D816200BC8F8B /* AppController.swift */; };
		3F30020529C1FDD9003D4F8B /* OnboardingStartView.swift in Sources */ = {isa = PBXBuildFile; fileRef = 3F30020429C1FDD9003D4F8B /* OnboardingStartView.swift */; };
		3F30020729C237AB003D4F8B /* OnboardingAgeVerificationView.swift in Sources */ = {isa = PBXBuildFile; fileRef = 3F30020629C237AB003D4F8B /* OnboardingAgeVerificationView.swift */; };
		3F30020929C23895003D4F8B /* OnboardingNotOldEnoughView.swift in Sources */ = {isa = PBXBuildFile; fileRef = 3F30020829C23895003D4F8B /* OnboardingNotOldEnoughView.swift */; };
		3F30020B29C361C8003D4F8B /* OnboardingTermsOfServiceView.swift in Sources */ = {isa = PBXBuildFile; fileRef = 3F30020A29C361C8003D4F8B /* OnboardingTermsOfServiceView.swift */; };
		3F30020D29C382EB003D4F8B /* OnboardingLoginView.swift in Sources */ = {isa = PBXBuildFile; fileRef = 3F30020C29C382EB003D4F8B /* OnboardingLoginView.swift */; };
		3F43C47629A9625700E896A0 /* AuthorReference+CoreDataClass.swift in Sources */ = {isa = PBXBuildFile; fileRef = 3F43C47529A9625700E896A0 /* AuthorReference+CoreDataClass.swift */; };
		3F60F42929B27D3E000D62C4 /* ThreadView.swift in Sources */ = {isa = PBXBuildFile; fileRef = 3F60F42829B27D3E000D62C4 /* ThreadView.swift */; };
		3FB5E651299D28A200386527 /* OnboardingView.swift in Sources */ = {isa = PBXBuildFile; fileRef = 3FB5E650299D28A200386527 /* OnboardingView.swift */; };
		3FFB1D89299FF37C002A755D /* AvatarView.swift in Sources */ = {isa = PBXBuildFile; fileRef = 3FFB1D88299FF37C002A755D /* AvatarView.swift */; };
		3FFB1D9329A6BBCE002A755D /* EventReference+CoreDataClass.swift in Sources */ = {isa = PBXBuildFile; fileRef = 3FFB1D9229A6BBCE002A755D /* EventReference+CoreDataClass.swift */; };
		3FFB1D9429A6BBCE002A755D /* EventReference+CoreDataClass.swift in Sources */ = {isa = PBXBuildFile; fileRef = 3FFB1D9229A6BBCE002A755D /* EventReference+CoreDataClass.swift */; };
		3FFB1D9629A6BBEC002A755D /* Collection+SafeSubscript.swift in Sources */ = {isa = PBXBuildFile; fileRef = 3FFB1D9529A6BBEC002A755D /* Collection+SafeSubscript.swift */; };
		3FFB1D9729A6BBEC002A755D /* Collection+SafeSubscript.swift in Sources */ = {isa = PBXBuildFile; fileRef = 3FFB1D9529A6BBEC002A755D /* Collection+SafeSubscript.swift */; };
		3FFB1D9C29A7DF9D002A755D /* StackedAvatarsView.swift in Sources */ = {isa = PBXBuildFile; fileRef = 3FFB1D9B29A7DF9D002A755D /* StackedAvatarsView.swift */; };
		3FFF3BD029A9645F00DD0B72 /* AuthorReference+CoreDataClass.swift in Sources */ = {isa = PBXBuildFile; fileRef = 3F43C47529A9625700E896A0 /* AuthorReference+CoreDataClass.swift */; };
		5B08A1E12A1FDFF700EB8F2E /* TLV.swift in Sources */ = {isa = PBXBuildFile; fileRef = 5B8B77182A1FDA3C004FC675 /* TLV.swift */; };
		5B098DBC2BDAF6CB00500A1B /* NoteParserTests+NIP08.swift in Sources */ = {isa = PBXBuildFile; fileRef = 5B098DBB2BDAF6CB00500A1B /* NoteParserTests+NIP08.swift */; };
		5B098DC62BDAF73500500A1B /* AttributedString+Links.swift in Sources */ = {isa = PBXBuildFile; fileRef = 5B098DC52BDAF73500500A1B /* AttributedString+Links.swift */; };
		5B098DC72BDAF77400500A1B /* AttributedString+Links.swift in Sources */ = {isa = PBXBuildFile; fileRef = 5B098DC52BDAF73500500A1B /* AttributedString+Links.swift */; };
		5B098DC92BDAF7CF00500A1B /* NoteParserTests+NIP27.swift in Sources */ = {isa = PBXBuildFile; fileRef = 5B098DC82BDAF7CF00500A1B /* NoteParserTests+NIP27.swift */; };
		5B0D99032A94090A0039F0C5 /* DoubleTapToPopModifier.swift in Sources */ = {isa = PBXBuildFile; fileRef = 5B0D99022A94090A0039F0C5 /* DoubleTapToPopModifier.swift */; };
		5B29B5842BEAA0D7008F6008 /* BioSheet.swift in Sources */ = {isa = PBXBuildFile; fileRef = 5B29B5832BEAA0D7008F6008 /* BioSheet.swift */; };
		5B29B58E2BEC392B008F6008 /* ActivityPubBadgeView.swift in Sources */ = {isa = PBXBuildFile; fileRef = 5B29B58D2BEC392B008F6008 /* ActivityPubBadgeView.swift */; };
		5B39E64429EDBF8100464830 /* NoteParser.swift in Sources */ = {isa = PBXBuildFile; fileRef = 5B6EB48D29EDBE0E006E750C /* NoteParser.swift */; };
		5B503F622A291A1A0098805A /* JSONRelayMetadata.swift in Sources */ = {isa = PBXBuildFile; fileRef = 5B503F612A291A1A0098805A /* JSONRelayMetadata.swift */; };
		5B6EB48E29EDBE0E006E750C /* NoteParser.swift in Sources */ = {isa = PBXBuildFile; fileRef = 5B6EB48D29EDBE0E006E750C /* NoteParser.swift */; };
		5B79F5B82B8E71CC002DA9BE /* NamesAPI.swift in Sources */ = {isa = PBXBuildFile; fileRef = 5BC0D9CB2B867B9D005D6980 /* NamesAPI.swift */; };
		5B79F5EB2B97B5E9002DA9BE /* ConfirmUsernameDeletionSheet.swift in Sources */ = {isa = PBXBuildFile; fileRef = 5B79F5EA2B97B5E9002DA9BE /* ConfirmUsernameDeletionSheet.swift */; };
		5B79F6092B98AC33002DA9BE /* ClaimYourUniqueIdentitySheet.swift in Sources */ = {isa = PBXBuildFile; fileRef = 5B79F6082B98AC33002DA9BE /* ClaimYourUniqueIdentitySheet.swift */; };
		5B79F60B2B98ACA0002DA9BE /* PickYourUsernameSheet.swift in Sources */ = {isa = PBXBuildFile; fileRef = 5B79F60A2B98ACA0002DA9BE /* PickYourUsernameSheet.swift */; };
		5B79F6112B98AD0A002DA9BE /* ExcellentChoiceSheet.swift in Sources */ = {isa = PBXBuildFile; fileRef = 5B79F6102B98AD0A002DA9BE /* ExcellentChoiceSheet.swift */; };
		5B79F6132B98B145002DA9BE /* WizardNavigationStack.swift in Sources */ = {isa = PBXBuildFile; fileRef = 5B79F6122B98B145002DA9BE /* WizardNavigationStack.swift */; };
		5B79F6192B98B24C002DA9BE /* DeleteUsernameWizard.swift in Sources */ = {isa = PBXBuildFile; fileRef = 5B79F6182B98B24C002DA9BE /* DeleteUsernameWizard.swift */; };
		5B79F6462BA11725002DA9BE /* WizardSheetVStack.swift in Sources */ = {isa = PBXBuildFile; fileRef = 5B79F6452BA11725002DA9BE /* WizardSheetVStack.swift */; };
		5B79F64C2BA119AE002DA9BE /* WizardSheetTitleText.swift in Sources */ = {isa = PBXBuildFile; fileRef = 5B79F64B2BA119AE002DA9BE /* WizardSheetTitleText.swift */; };
		5B79F6532BA11B08002DA9BE /* WizardSheetDescriptionText.swift in Sources */ = {isa = PBXBuildFile; fileRef = 5B79F6522BA11B08002DA9BE /* WizardSheetDescriptionText.swift */; };
		5B79F6552BA123D4002DA9BE /* WizardSheetBadgeText.swift in Sources */ = {isa = PBXBuildFile; fileRef = 5B79F6542BA123D4002DA9BE /* WizardSheetBadgeText.swift */; };
		5B7C93B02B6AD52400410ABE /* CreateUsernameWizard.swift in Sources */ = {isa = PBXBuildFile; fileRef = 5B7C93AF2B6AD52400410ABE /* CreateUsernameWizard.swift */; };
		5B834F672A83FB5C000C1432 /* ProfileKnownFollowersView.swift in Sources */ = {isa = PBXBuildFile; fileRef = 5B834F662A83FB5C000C1432 /* ProfileKnownFollowersView.swift */; };
		5B834F692A83FC7F000C1432 /* ProfileSocialStatsView.swift in Sources */ = {isa = PBXBuildFile; fileRef = 5B834F682A83FC7F000C1432 /* ProfileSocialStatsView.swift */; };
		5B88051A2A21027C00E21F06 /* SHA256Key.swift in Sources */ = {isa = PBXBuildFile; fileRef = 5B8805192A21027C00E21F06 /* SHA256Key.swift */; };
		5B88051D2A2104CC00E21F06 /* SHA256Key.swift in Sources */ = {isa = PBXBuildFile; fileRef = 5B8805192A21027C00E21F06 /* SHA256Key.swift */; };
		5B8B77192A1FDA3C004FC675 /* TLV.swift in Sources */ = {isa = PBXBuildFile; fileRef = 5B8B77182A1FDA3C004FC675 /* TLV.swift */; };
		5B8C96AC29D52AD200B73AEC /* AuthorListView.swift in Sources */ = {isa = PBXBuildFile; fileRef = 5B8C96AB29D52AD200B73AEC /* AuthorListView.swift */; };
		5B8C96B029DB2E1100B73AEC /* SearchTextFieldObserver.swift in Sources */ = {isa = PBXBuildFile; fileRef = 5B8C96AF29DB2E1100B73AEC /* SearchTextFieldObserver.swift */; };
		5B8C96B229DB313300B73AEC /* AuthorCard.swift in Sources */ = {isa = PBXBuildFile; fileRef = 5B8C96B129DB313300B73AEC /* AuthorCard.swift */; };
		5B8C96B629DDD3B200B73AEC /* NoteTextViewRepresentable.swift in Sources */ = {isa = PBXBuildFile; fileRef = 5B8C96B529DDD3B200B73AEC /* NoteTextViewRepresentable.swift */; };
		5BBA5E912BADF98E00D57D76 /* AlreadyHaveANIP05View.swift in Sources */ = {isa = PBXBuildFile; fileRef = 5BBA5E902BADF98E00D57D76 /* AlreadyHaveANIP05View.swift */; };
		5BBA5E9C2BAE052F00D57D76 /* NiceWorkSheet.swift in Sources */ = {isa = PBXBuildFile; fileRef = 5BBA5E9B2BAE052F00D57D76 /* NiceWorkSheet.swift */; };
		5BC0D9CC2B867B9D005D6980 /* NamesAPI.swift in Sources */ = {isa = PBXBuildFile; fileRef = 5BC0D9CB2B867B9D005D6980 /* NamesAPI.swift */; };
		5BD08BB22A38E96F00BB926C /* JSONRelayMetadata.swift in Sources */ = {isa = PBXBuildFile; fileRef = 5B503F612A291A1A0098805A /* JSONRelayMetadata.swift */; };
		5BE281BE2AE2CCAE00880466 /* StoriesView.swift in Sources */ = {isa = PBXBuildFile; fileRef = 5BE281BD2AE2CCAE00880466 /* StoriesView.swift */; };
		5BE281C12AE2CCB400880466 /* StoryNoteView.swift in Sources */ = {isa = PBXBuildFile; fileRef = 5BE281C02AE2CCB400880466 /* StoryNoteView.swift */; };
		5BE281C42AE2CCC300880466 /* AuthorStoryView.swift in Sources */ = {isa = PBXBuildFile; fileRef = 5BE281C32AE2CCC300880466 /* AuthorStoryView.swift */; };
		5BE281C72AE2CCD800880466 /* ReplyButton.swift in Sources */ = {isa = PBXBuildFile; fileRef = 5BE281C62AE2CCD800880466 /* ReplyButton.swift */; };
		5BE281CA2AE2CCEB00880466 /* HomeTab.swift in Sources */ = {isa = PBXBuildFile; fileRef = 5BE281C92AE2CCEB00880466 /* HomeTab.swift */; };
		5BE281CD2AE2CD4700880466 /* AvatarView.swift in Sources */ = {isa = PBXBuildFile; fileRef = 3FFB1D88299FF37C002A755D /* AvatarView.swift */; };
		5BFBB28B2BD9D79F002E909F /* URLParser.swift in Sources */ = {isa = PBXBuildFile; fileRef = 5BFBB28A2BD9D79F002E909F /* URLParser.swift */; };
		5BFBB2952BD9D7EB002E909F /* URLParserTests.swift in Sources */ = {isa = PBXBuildFile; fileRef = 5BFBB2942BD9D7EB002E909F /* URLParserTests.swift */; };
		5BFBB2962BD9D824002E909F /* URLParser.swift in Sources */ = {isa = PBXBuildFile; fileRef = 5BFBB28A2BD9D79F002E909F /* URLParser.swift */; };
		5BFF66B12A573F6400AA79DD /* RelayDetailView.swift in Sources */ = {isa = PBXBuildFile; fileRef = 5BFF66B02A573F6400AA79DD /* RelayDetailView.swift */; };
		5BFF66B42A58853D00AA79DD /* PublishedEventsView.swift in Sources */ = {isa = PBXBuildFile; fileRef = 5BFF66B32A58853D00AA79DD /* PublishedEventsView.swift */; };
		5BFF66B62A58A8A000AA79DD /* MutesView.swift in Sources */ = {isa = PBXBuildFile; fileRef = 5BFF66B52A58A8A000AA79DD /* MutesView.swift */; };
		659B27242BD9CB4500BEA6CC /* VerifiableEvent.swift in Sources */ = {isa = PBXBuildFile; fileRef = 659B27232BD9CB4500BEA6CC /* VerifiableEvent.swift */; };
		659B27312BD9D6FE00BEA6CC /* VerifiableEvent.swift in Sources */ = {isa = PBXBuildFile; fileRef = 659B27232BD9CB4500BEA6CC /* VerifiableEvent.swift */; };
		65BD8DB92BDAF28200802039 /* CircularFollowButton.swift in Sources */ = {isa = PBXBuildFile; fileRef = 65BD8DB82BDAF28200802039 /* CircularFollowButton.swift */; };
		65BD8DC22BDAF2C300802039 /* DiscoverTab.swift in Sources */ = {isa = PBXBuildFile; fileRef = 65BD8DBE2BDAF2C300802039 /* DiscoverTab.swift */; };
		65BD8DC32BDAF2C300802039 /* FeaturedAuthorCategory.swift in Sources */ = {isa = PBXBuildFile; fileRef = 65BD8DBF2BDAF2C300802039 /* FeaturedAuthorCategory.swift */; };
		65BD8DC42BDAF2C300802039 /* FeaturedAuthorsView.swift in Sources */ = {isa = PBXBuildFile; fileRef = 65BD8DC02BDAF2C300802039 /* FeaturedAuthorsView.swift */; };
		65D066992BD558690011C5CD /* DirectMessageWrapper.swift in Sources */ = {isa = PBXBuildFile; fileRef = 65D066982BD558690011C5CD /* DirectMessageWrapper.swift */; };
		65D066AA2BD55E160011C5CD /* DirectMessageWrapper.swift in Sources */ = {isa = PBXBuildFile; fileRef = 65D066982BD558690011C5CD /* DirectMessageWrapper.swift */; };
		A303AF8329A9153A005DC8FC /* FollowButton.swift in Sources */ = {isa = PBXBuildFile; fileRef = A303AF8229A9153A005DC8FC /* FollowButton.swift */; };
		A32B6C7129A672BC00653FF5 /* CurrentUser.swift in Sources */ = {isa = PBXBuildFile; fileRef = A34E439829A522F20057AFCB /* CurrentUser.swift */; };
		A32B6C7329A6BE9B00653FF5 /* FollowsView.swift in Sources */ = {isa = PBXBuildFile; fileRef = A32B6C7229A6BE9B00653FF5 /* FollowsView.swift */; };
		A32B6C7829A6C99200653FF5 /* FollowCard.swift in Sources */ = {isa = PBXBuildFile; fileRef = A32B6C7729A6C99200653FF5 /* FollowCard.swift */; };
		A336DD3C299FD78000A0CBA0 /* Filter.swift in Sources */ = {isa = PBXBuildFile; fileRef = A336DD3B299FD78000A0CBA0 /* Filter.swift */; };
		A34E439929A522F20057AFCB /* CurrentUser.swift in Sources */ = {isa = PBXBuildFile; fileRef = A34E439829A522F20057AFCB /* CurrentUser.swift */; };
		A351E1A229BA92240009B7F6 /* ProfileEditView.swift in Sources */ = {isa = PBXBuildFile; fileRef = A351E1A129BA92240009B7F6 /* ProfileEditView.swift */; };
		A3B943CF299AE00100A15A08 /* KeyChain.swift in Sources */ = {isa = PBXBuildFile; fileRef = A3B943CE299AE00100A15A08 /* KeyChain.swift */; };
		A3B943D5299D514800A15A08 /* Follow+CoreDataClass.swift in Sources */ = {isa = PBXBuildFile; fileRef = A3B943D4299D514800A15A08 /* Follow+CoreDataClass.swift */; };
		A3B943D7299D6DB700A15A08 /* Follow+CoreDataClass.swift in Sources */ = {isa = PBXBuildFile; fileRef = A3B943D4299D514800A15A08 /* Follow+CoreDataClass.swift */; };
		A3B943D8299D758F00A15A08 /* KeyChain.swift in Sources */ = {isa = PBXBuildFile; fileRef = A3B943CE299AE00100A15A08 /* KeyChain.swift */; };
		C9032C2E2BAE31ED001F4EC6 /* ProfileFeedType.swift in Sources */ = {isa = PBXBuildFile; fileRef = C9032C2D2BAE31ED001F4EC6 /* ProfileFeedType.swift */; };
		C905B0752A619367009B8A78 /* DequeModule in Frameworks */ = {isa = PBXBuildFile; productRef = C905B0742A619367009B8A78 /* DequeModule */; };
		C905B0772A619E99009B8A78 /* LinkPreview.swift in Sources */ = {isa = PBXBuildFile; fileRef = C905B0762A619E99009B8A78 /* LinkPreview.swift */; };
		C90862BE29E9804B00C35A71 /* NosPerformanceTests.swift in Sources */ = {isa = PBXBuildFile; fileRef = C90862BD29E9804B00C35A71 /* NosPerformanceTests.swift */; };
		C90B16B82AFED96300CB4B85 /* URLExtensionTests.swift in Sources */ = {isa = PBXBuildFile; fileRef = C90B16B72AFED96300CB4B85 /* URLExtensionTests.swift */; };
		C913DA0A2AEAF52B003BDD6D /* NoteWarningController.swift in Sources */ = {isa = PBXBuildFile; fileRef = C913DA092AEAF52B003BDD6D /* NoteWarningController.swift */; };
		C913DA0C2AEB2EBF003BDD6D /* FetchRequestPublisher.swift in Sources */ = {isa = PBXBuildFile; fileRef = C913DA0B2AEB2EBF003BDD6D /* FetchRequestPublisher.swift */; };
		C913DA0E2AEB3265003BDD6D /* WarningView.swift in Sources */ = {isa = PBXBuildFile; fileRef = C913DA0D2AEB3265003BDD6D /* WarningView.swift */; };
		C91400252B2A3ABF009B13B4 /* SQLiteStoreTestCase.swift in Sources */ = {isa = PBXBuildFile; fileRef = C91400232B2A3894009B13B4 /* SQLiteStoreTestCase.swift */; };
		C91565C12B2368FA0068EECA /* ViewInspector in Frameworks */ = {isa = PBXBuildFile; productRef = C91565C02B2368FA0068EECA /* ViewInspector */; };
		C92DF80529C25DE900400561 /* URL+Extensions.swift in Sources */ = {isa = PBXBuildFile; fileRef = C92DF80429C25DE900400561 /* URL+Extensions.swift */; };
		C92DF80629C25DE900400561 /* URL+Extensions.swift in Sources */ = {isa = PBXBuildFile; fileRef = C92DF80429C25DE900400561 /* URL+Extensions.swift */; };
		C92DF80829C25FA900400561 /* SquareImage.swift in Sources */ = {isa = PBXBuildFile; fileRef = C92DF80729C25FA900400561 /* SquareImage.swift */; };
		C92F01522AC4D6AB00972489 /* NosFormSection.swift in Sources */ = {isa = PBXBuildFile; fileRef = C92F01512AC4D6AB00972489 /* NosFormSection.swift */; };
		C92F01552AC4D6CF00972489 /* BeveledSeparator.swift in Sources */ = {isa = PBXBuildFile; fileRef = C92F01542AC4D6CF00972489 /* BeveledSeparator.swift */; };
		C92F01582AC4D6F700972489 /* NosTextField.swift in Sources */ = {isa = PBXBuildFile; fileRef = C92F01572AC4D6F700972489 /* NosTextField.swift */; };
		C92F015B2AC4D74E00972489 /* NosTextEditor.swift in Sources */ = {isa = PBXBuildFile; fileRef = C92F015A2AC4D74E00972489 /* NosTextEditor.swift */; };
		C92F015E2AC4D99400972489 /* NosForm.swift in Sources */ = {isa = PBXBuildFile; fileRef = C92F015D2AC4D99400972489 /* NosForm.swift */; };
		C930055F2A6AF8320098CA9E /* LoadingContent.swift in Sources */ = {isa = PBXBuildFile; fileRef = C930055E2A6AF8320098CA9E /* LoadingContent.swift */; };
		C93005602A6AF8320098CA9E /* LoadingContent.swift in Sources */ = {isa = PBXBuildFile; fileRef = C930055E2A6AF8320098CA9E /* LoadingContent.swift */; };
		C930E0572BA49DAD002B5776 /* GridPattern.swift in Sources */ = {isa = PBXBuildFile; fileRef = C930E0562BA49DAD002B5776 /* GridPattern.swift */; };
		C931517D29B915AF00934506 /* StaggeredGrid.swift in Sources */ = {isa = PBXBuildFile; fileRef = C931517C29B915AF00934506 /* StaggeredGrid.swift */; };
		C936B4592A4C7B7C00DF1EB9 /* Nos.xcdatamodeld in Sources */ = {isa = PBXBuildFile; fileRef = C936B4572A4C7B7C00DF1EB9 /* Nos.xcdatamodeld */; };
		C936B45A2A4C7B7C00DF1EB9 /* Nos.xcdatamodeld in Sources */ = {isa = PBXBuildFile; fileRef = C936B4572A4C7B7C00DF1EB9 /* Nos.xcdatamodeld */; };
		C936B45C2A4C7D6B00DF1EB9 /* UNSWizard.swift in Sources */ = {isa = PBXBuildFile; fileRef = C936B45B2A4C7D6B00DF1EB9 /* UNSWizard.swift */; };
		C936B45F2A4CAF2B00DF1EB9 /* AppDelegate.swift in Sources */ = {isa = PBXBuildFile; fileRef = DC4AB2F52A4475B800D1478A /* AppDelegate.swift */; };
		C936B4622A4CB01C00DF1EB9 /* PushNotificationService.swift in Sources */ = {isa = PBXBuildFile; fileRef = C936B4612A4CB01C00DF1EB9 /* PushNotificationService.swift */; };
		C936B4632A4CB01C00DF1EB9 /* PushNotificationService.swift in Sources */ = {isa = PBXBuildFile; fileRef = C936B4612A4CB01C00DF1EB9 /* PushNotificationService.swift */; };
		C93CA0C329AE3A1E00921183 /* JSONEvent.swift in Sources */ = {isa = PBXBuildFile; fileRef = C93CA0C229AE3A1E00921183 /* JSONEvent.swift */; };
		C93CA0C429AE3A1E00921183 /* JSONEvent.swift in Sources */ = {isa = PBXBuildFile; fileRef = C93CA0C229AE3A1E00921183 /* JSONEvent.swift */; };
		C93EC2F129C337EB0012EE2A /* RelayPicker.swift in Sources */ = {isa = PBXBuildFile; fileRef = C93EC2F029C337EB0012EE2A /* RelayPicker.swift */; };
		C93EC2F429C34C860012EE2A /* NSPredicate+Bool.swift in Sources */ = {isa = PBXBuildFile; fileRef = C93EC2F329C34C860012EE2A /* NSPredicate+Bool.swift */; };
		C93EC2F529C34C860012EE2A /* NSPredicate+Bool.swift in Sources */ = {isa = PBXBuildFile; fileRef = C93EC2F329C34C860012EE2A /* NSPredicate+Bool.swift */; };
		C93EC2F729C351470012EE2A /* Optional+Unwrap.swift in Sources */ = {isa = PBXBuildFile; fileRef = C93EC2F629C351470012EE2A /* Optional+Unwrap.swift */; };
		C93EC2F829C351470012EE2A /* Optional+Unwrap.swift in Sources */ = {isa = PBXBuildFile; fileRef = C93EC2F629C351470012EE2A /* Optional+Unwrap.swift */; };
		C93EC2FD29C3785C0012EE2A /* View+RoundedCorner.swift in Sources */ = {isa = PBXBuildFile; fileRef = C93EC2FC29C3785C0012EE2A /* View+RoundedCorner.swift */; };
		C93F045E2B9B7A7000AD5872 /* ReplyPreview.swift in Sources */ = {isa = PBXBuildFile; fileRef = C93F045D2B9B7A7000AD5872 /* ReplyPreview.swift */; };
		C93F488D2AC5C30C00900CEC /* NosFormField.swift in Sources */ = {isa = PBXBuildFile; fileRef = C93F488C2AC5C30C00900CEC /* NosFormField.swift */; };
		C93F48902AC5C9C400900CEC /* UNSWizardPhoneView.swift in Sources */ = {isa = PBXBuildFile; fileRef = C93F488F2AC5C9C400900CEC /* UNSWizardPhoneView.swift */; };
		C93F48932AC5C9CE00900CEC /* UNSWizardIntroView.swift in Sources */ = {isa = PBXBuildFile; fileRef = C93F48922AC5C9CE00900CEC /* UNSWizardIntroView.swift */; };
		C942566929B66A2800C4202C /* Date+Elapsed.swift in Sources */ = {isa = PBXBuildFile; fileRef = C942566829B66A2800C4202C /* Date+Elapsed.swift */; };
		C942566A29B66A2800C4202C /* Date+Elapsed.swift in Sources */ = {isa = PBXBuildFile; fileRef = C942566829B66A2800C4202C /* Date+Elapsed.swift */; };
		C94437E629B0DB83004D8C86 /* NotificationsView.swift in Sources */ = {isa = PBXBuildFile; fileRef = C94437E529B0DB83004D8C86 /* NotificationsView.swift */; };
		C94A5E152A716A6D00B6EC5D /* EditableNoteText.swift in Sources */ = {isa = PBXBuildFile; fileRef = C94A5E142A716A6D00B6EC5D /* EditableNoteText.swift */; };
		C94A5E162A716A6D00B6EC5D /* EditableNoteText.swift in Sources */ = {isa = PBXBuildFile; fileRef = C94A5E142A716A6D00B6EC5D /* EditableNoteText.swift */; };
		C94A5E182A72C84200B6EC5D /* ReportCategory.swift in Sources */ = {isa = PBXBuildFile; fileRef = C94A5E172A72C84200B6EC5D /* ReportCategory.swift */; };
		C94A5E192A72C84200B6EC5D /* ReportCategory.swift in Sources */ = {isa = PBXBuildFile; fileRef = C94A5E172A72C84200B6EC5D /* ReportCategory.swift */; };
		C94B2D182B17F5EC002104B6 /* sample_repost.json in Resources */ = {isa = PBXBuildFile; fileRef = C94B2D172B17F5EC002104B6 /* sample_repost.json */; };
		C94C4CF32AD993CA00F801CA /* UNSErrorView.swift in Sources */ = {isa = PBXBuildFile; fileRef = C94C4CF22AD993CA00F801CA /* UNSErrorView.swift */; };
		C94D14812A12B3F70014C906 /* SearchBar.swift in Sources */ = {isa = PBXBuildFile; fileRef = C94D14802A12B3F70014C906 /* SearchBar.swift */; };
		C94D6D5C2AC5D14400F0F11E /* WizardTextField.swift in Sources */ = {isa = PBXBuildFile; fileRef = C94D6D5B2AC5D14400F0F11E /* WizardTextField.swift */; };
		C94D855C2991479900749478 /* NewNoteView.swift in Sources */ = {isa = PBXBuildFile; fileRef = C94D855B2991479900749478 /* NewNoteView.swift */; };
		C94D855F29914D2300749478 /* SwiftUINavigation in Frameworks */ = {isa = PBXBuildFile; productRef = C94D855E29914D2300749478 /* SwiftUINavigation */; };
		C94FE9F729DB259300019CD3 /* Text+Gradient.swift in Sources */ = {isa = PBXBuildFile; fileRef = C9A0DAE629C69FA000466635 /* Text+Gradient.swift */; };
		C959DB762BD01DF4008F3627 /* GiftWrapper.swift in Sources */ = {isa = PBXBuildFile; fileRef = C959DB752BD01DF4008F3627 /* GiftWrapper.swift */; };
		C959DB772BD01DF4008F3627 /* GiftWrapper.swift in Sources */ = {isa = PBXBuildFile; fileRef = C959DB752BD01DF4008F3627 /* GiftWrapper.swift */; };
		C959DB812BD02460008F3627 /* NostrSDK in Frameworks */ = {isa = PBXBuildFile; productRef = C959DB802BD02460008F3627 /* NostrSDK */; };
		C95D68A1299E6D3E00429F86 /* BioView.swift in Sources */ = {isa = PBXBuildFile; fileRef = C95D68A0299E6D3E00429F86 /* BioView.swift */; };
		C95D68A5299E6E1E00429F86 /* PlaceholderModifier.swift in Sources */ = {isa = PBXBuildFile; fileRef = C95D68A4299E6E1E00429F86 /* PlaceholderModifier.swift */; };
		C95D68A6299E6F9E00429F86 /* ProfileHeader.swift in Sources */ = {isa = PBXBuildFile; fileRef = C95D689E299E6B4100429F86 /* ProfileHeader.swift */; };
		C95D68A7299E6FF000429F86 /* KeyFixture.swift in Sources */ = {isa = PBXBuildFile; fileRef = C9ADB134299288230075E7F8 /* KeyFixture.swift */; };
		C95D68A9299E709900429F86 /* LinearGradient+Planetary.swift in Sources */ = {isa = PBXBuildFile; fileRef = C95D68A8299E709800429F86 /* LinearGradient+Planetary.swift */; };
		C95D68AB299E710F00429F86 /* Color+Hex.swift in Sources */ = {isa = PBXBuildFile; fileRef = C95D68AA299E710F00429F86 /* Color+Hex.swift */; };
		C95D68AD299E721700429F86 /* ProfileView.swift in Sources */ = {isa = PBXBuildFile; fileRef = C95D68AC299E721700429F86 /* ProfileView.swift */; };
		C95D68B2299ECE0700429F86 /* CHANGELOG.md in Resources */ = {isa = PBXBuildFile; fileRef = C95D68AF299ECE0700429F86 /* CHANGELOG.md */; };
		C95D68B3299ECE0700429F86 /* README.md in Resources */ = {isa = PBXBuildFile; fileRef = C95D68B0299ECE0700429F86 /* README.md */; };
		C95D68B4299ECE0700429F86 /* CONTRIBUTING.md in Resources */ = {isa = PBXBuildFile; fileRef = C95D68B1299ECE0700429F86 /* CONTRIBUTING.md */; };
		C960C57129F3236200929990 /* LikeButton.swift in Sources */ = {isa = PBXBuildFile; fileRef = C960C57029F3236200929990 /* LikeButton.swift */; };
		C960C57429F3251E00929990 /* RepostButton.swift in Sources */ = {isa = PBXBuildFile; fileRef = C960C57329F3251E00929990 /* RepostButton.swift */; };
		C9646E9A29B79E04007239A4 /* Logger in Frameworks */ = {isa = PBXBuildFile; productRef = C9646E9929B79E04007239A4 /* Logger */; };
		C9646E9C29B79E4D007239A4 /* Logger in Frameworks */ = {isa = PBXBuildFile; productRef = C9646E9B29B79E4D007239A4 /* Logger */; };
		C9646EA129B7A22C007239A4 /* Analytics.swift in Sources */ = {isa = PBXBuildFile; fileRef = C9646EA029B7A22C007239A4 /* Analytics.swift */; };
		C9646EA429B7A24A007239A4 /* PostHog in Frameworks */ = {isa = PBXBuildFile; productRef = C9646EA329B7A24A007239A4 /* PostHog */; };
		C9646EA729B7A3DD007239A4 /* Dependencies in Frameworks */ = {isa = PBXBuildFile; productRef = C9646EA629B7A3DD007239A4 /* Dependencies */; };
		C9646EA929B7A4F2007239A4 /* PostHog in Frameworks */ = {isa = PBXBuildFile; productRef = C9646EA829B7A4F2007239A4 /* PostHog */; };
		C9646EAA29B7A506007239A4 /* Analytics.swift in Sources */ = {isa = PBXBuildFile; fileRef = C9646EA029B7A22C007239A4 /* Analytics.swift */; };
		C9646EAC29B7A520007239A4 /* Dependencies in Frameworks */ = {isa = PBXBuildFile; productRef = C9646EAB29B7A520007239A4 /* Dependencies */; };
		C9671D73298DB94C00EE7E12 /* Data+Encoding.swift in Sources */ = {isa = PBXBuildFile; fileRef = C9671D72298DB94C00EE7E12 /* Data+Encoding.swift */; };
		C9680AD42ACDF57D006C8C93 /* UNSWizardNeedsPaymentView.swift in Sources */ = {isa = PBXBuildFile; fileRef = C9680AD32ACDF57D006C8C93 /* UNSWizardNeedsPaymentView.swift */; };
		C96877B92B4EDD110051ED2F /* AuthorStoryCarousel.swift in Sources */ = {isa = PBXBuildFile; fileRef = C96877B82B4EDD110051ED2F /* AuthorStoryCarousel.swift */; };
		C96877BB2B4EDE510051ED2F /* StoryAvatarView.swift in Sources */ = {isa = PBXBuildFile; fileRef = C96877BA2B4EDE510051ED2F /* StoryAvatarView.swift */; };
		C96CB98C2A6040C500498C4E /* DequeModule in Frameworks */ = {isa = PBXBuildFile; productRef = C96CB98B2A6040C500498C4E /* DequeModule */; };
		C96D391B2B61AFD500D3D0A1 /* RawNostrIDTests.swift in Sources */ = {isa = PBXBuildFile; fileRef = C96D391A2B61AFD500D3D0A1 /* RawNostrIDTests.swift */; };
		C96D39272B61B6D200D3D0A1 /* RawNostrID.swift in Sources */ = {isa = PBXBuildFile; fileRef = C96D39262B61B6D200D3D0A1 /* RawNostrID.swift */; };
		C96D39282B61B6D200D3D0A1 /* RawNostrID.swift in Sources */ = {isa = PBXBuildFile; fileRef = C96D39262B61B6D200D3D0A1 /* RawNostrID.swift */; };
		C973364F2A7968220012D8B8 /* SetUpUNSBanner.swift in Sources */ = {isa = PBXBuildFile; fileRef = C973364E2A7968220012D8B8 /* SetUpUNSBanner.swift */; };
		C973AB5B2A323167002AED16 /* Follow+CoreDataProperties.swift in Sources */ = {isa = PBXBuildFile; fileRef = C973AB552A323167002AED16 /* Follow+CoreDataProperties.swift */; };
		C973AB5C2A323167002AED16 /* Follow+CoreDataProperties.swift in Sources */ = {isa = PBXBuildFile; fileRef = C973AB552A323167002AED16 /* Follow+CoreDataProperties.swift */; };
		C973AB5D2A323167002AED16 /* Event+CoreDataProperties.swift in Sources */ = {isa = PBXBuildFile; fileRef = C973AB562A323167002AED16 /* Event+CoreDataProperties.swift */; };
		C973AB5E2A323167002AED16 /* Event+CoreDataProperties.swift in Sources */ = {isa = PBXBuildFile; fileRef = C973AB562A323167002AED16 /* Event+CoreDataProperties.swift */; };
		C973AB5F2A323167002AED16 /* AuthorReference+CoreDataProperties.swift in Sources */ = {isa = PBXBuildFile; fileRef = C973AB572A323167002AED16 /* AuthorReference+CoreDataProperties.swift */; };
		C973AB602A323167002AED16 /* AuthorReference+CoreDataProperties.swift in Sources */ = {isa = PBXBuildFile; fileRef = C973AB572A323167002AED16 /* AuthorReference+CoreDataProperties.swift */; };
		C973AB612A323167002AED16 /* Author+CoreDataProperties.swift in Sources */ = {isa = PBXBuildFile; fileRef = C973AB582A323167002AED16 /* Author+CoreDataProperties.swift */; };
		C973AB622A323167002AED16 /* Author+CoreDataProperties.swift in Sources */ = {isa = PBXBuildFile; fileRef = C973AB582A323167002AED16 /* Author+CoreDataProperties.swift */; };
		C973AB632A323167002AED16 /* Relay+CoreDataProperties.swift in Sources */ = {isa = PBXBuildFile; fileRef = C973AB592A323167002AED16 /* Relay+CoreDataProperties.swift */; };
		C973AB642A323167002AED16 /* Relay+CoreDataProperties.swift in Sources */ = {isa = PBXBuildFile; fileRef = C973AB592A323167002AED16 /* Relay+CoreDataProperties.swift */; };
		C973AB652A323167002AED16 /* EventReference+CoreDataProperties.swift in Sources */ = {isa = PBXBuildFile; fileRef = C973AB5A2A323167002AED16 /* EventReference+CoreDataProperties.swift */; };
		C973AB662A323167002AED16 /* EventReference+CoreDataProperties.swift in Sources */ = {isa = PBXBuildFile; fileRef = C973AB5A2A323167002AED16 /* EventReference+CoreDataProperties.swift */; };
		C974652E2A3B86600031226F /* NoteCardHeader.swift in Sources */ = {isa = PBXBuildFile; fileRef = C974652D2A3B86600031226F /* NoteCardHeader.swift */; };
		C97465312A3B89140031226F /* AuthorLabel.swift in Sources */ = {isa = PBXBuildFile; fileRef = C97465302A3B89140031226F /* AuthorLabel.swift */; };
		C97465342A3C95FE0031226F /* RelayPickerToolbarButton.swift in Sources */ = {isa = PBXBuildFile; fileRef = C97465332A3C95FE0031226F /* RelayPickerToolbarButton.swift */; };
		C97797B9298AA19A0046BD25 /* RelayService.swift in Sources */ = {isa = PBXBuildFile; fileRef = C97797B8298AA19A0046BD25 /* RelayService.swift */; };
		C97A1C8829E45B3C009D9E8D /* RawEventView.swift in Sources */ = {isa = PBXBuildFile; fileRef = C97A1C8729E45B3C009D9E8D /* RawEventView.swift */; };
		C97A1C8B29E45B4E009D9E8D /* RawEventController.swift in Sources */ = {isa = PBXBuildFile; fileRef = C97A1C8A29E45B4E009D9E8D /* RawEventController.swift */; };
		C97A1C8C29E45B4E009D9E8D /* RawEventController.swift in Sources */ = {isa = PBXBuildFile; fileRef = C97A1C8A29E45B4E009D9E8D /* RawEventController.swift */; };
		C97A1C8E29E58EC7009D9E8D /* NSManagedObjectContext+Nos.swift in Sources */ = {isa = PBXBuildFile; fileRef = C97A1C8D29E58EC7009D9E8D /* NSManagedObjectContext+Nos.swift */; };
		C97A1C8F29E58EC7009D9E8D /* NSManagedObjectContext+Nos.swift in Sources */ = {isa = PBXBuildFile; fileRef = C97A1C8D29E58EC7009D9E8D /* NSManagedObjectContext+Nos.swift */; };
		C981E2DB2AC6088900FBF4F6 /* UNSVerifyCodeView.swift in Sources */ = {isa = PBXBuildFile; fileRef = C981E2DA2AC6088900FBF4F6 /* UNSVerifyCodeView.swift */; };
		C981E2DD2AC610D600FBF4F6 /* UNSStepImage.swift in Sources */ = {isa = PBXBuildFile; fileRef = C981E2DC2AC610D600FBF4F6 /* UNSStepImage.swift */; };
		C98298332ADD7F9A0096C5B5 /* DeepLinkService.swift in Sources */ = {isa = PBXBuildFile; fileRef = C98298322ADD7F9A0096C5B5 /* DeepLinkService.swift */; };
		C98298342ADD7F9A0096C5B5 /* DeepLinkService.swift in Sources */ = {isa = PBXBuildFile; fileRef = C98298322ADD7F9A0096C5B5 /* DeepLinkService.swift */; };
		C98651102B0BD49200597B68 /* PagedNoteListView.swift in Sources */ = {isa = PBXBuildFile; fileRef = C986510F2B0BD49200597B68 /* PagedNoteListView.swift */; };
		C987F81729BA4C6A00B44E7A /* BigActionButton.swift in Sources */ = {isa = PBXBuildFile; fileRef = C987F81629BA4C6900B44E7A /* BigActionButton.swift */; };
		C987F81A29BA4D0E00B44E7A /* ActionButton.swift in Sources */ = {isa = PBXBuildFile; fileRef = C987F81929BA4D0E00B44E7A /* ActionButton.swift */; };
		C987F81D29BA6D9A00B44E7A /* ProfileTab.swift in Sources */ = {isa = PBXBuildFile; fileRef = C987F81C29BA6D9A00B44E7A /* ProfileTab.swift */; };
		C987F83229BA951E00B44E7A /* ClarityCity-ExtraLight.otf in Resources */ = {isa = PBXBuildFile; fileRef = C987F82029BA951D00B44E7A /* ClarityCity-ExtraLight.otf */; };
		C987F83329BA951E00B44E7A /* ClarityCity-ExtraLight.otf in Resources */ = {isa = PBXBuildFile; fileRef = C987F82029BA951D00B44E7A /* ClarityCity-ExtraLight.otf */; };
		C987F83429BA951E00B44E7A /* ClarityCity-LightItalic.otf in Resources */ = {isa = PBXBuildFile; fileRef = C987F82129BA951D00B44E7A /* ClarityCity-LightItalic.otf */; };
		C987F83529BA951E00B44E7A /* ClarityCity-LightItalic.otf in Resources */ = {isa = PBXBuildFile; fileRef = C987F82129BA951D00B44E7A /* ClarityCity-LightItalic.otf */; };
		C987F83629BA951E00B44E7A /* ClarityCity-ExtraBold.otf in Resources */ = {isa = PBXBuildFile; fileRef = C987F82229BA951D00B44E7A /* ClarityCity-ExtraBold.otf */; };
		C987F83729BA951E00B44E7A /* ClarityCity-ExtraBold.otf in Resources */ = {isa = PBXBuildFile; fileRef = C987F82229BA951D00B44E7A /* ClarityCity-ExtraBold.otf */; };
		C987F83829BA951E00B44E7A /* ClarityCity-MediumItalic.otf in Resources */ = {isa = PBXBuildFile; fileRef = C987F82329BA951D00B44E7A /* ClarityCity-MediumItalic.otf */; };
		C987F83929BA951E00B44E7A /* ClarityCity-MediumItalic.otf in Resources */ = {isa = PBXBuildFile; fileRef = C987F82329BA951D00B44E7A /* ClarityCity-MediumItalic.otf */; };
		C987F83A29BA951E00B44E7A /* ClarityCity-BoldItalic.otf in Resources */ = {isa = PBXBuildFile; fileRef = C987F82429BA951D00B44E7A /* ClarityCity-BoldItalic.otf */; };
		C987F83B29BA951E00B44E7A /* ClarityCity-BoldItalic.otf in Resources */ = {isa = PBXBuildFile; fileRef = C987F82429BA951D00B44E7A /* ClarityCity-BoldItalic.otf */; };
		C987F83C29BA951E00B44E7A /* ClarityCity-Bold.otf in Resources */ = {isa = PBXBuildFile; fileRef = C987F82529BA951D00B44E7A /* ClarityCity-Bold.otf */; };
		C987F83D29BA951E00B44E7A /* ClarityCity-Bold.otf in Resources */ = {isa = PBXBuildFile; fileRef = C987F82529BA951D00B44E7A /* ClarityCity-Bold.otf */; };
		C987F83E29BA951E00B44E7A /* ClarityCity-SemiBold.otf in Resources */ = {isa = PBXBuildFile; fileRef = C987F82629BA951D00B44E7A /* ClarityCity-SemiBold.otf */; };
		C987F83F29BA951E00B44E7A /* ClarityCity-SemiBold.otf in Resources */ = {isa = PBXBuildFile; fileRef = C987F82629BA951D00B44E7A /* ClarityCity-SemiBold.otf */; };
		C987F84029BA951E00B44E7A /* ClarityCity-SemiBoldItalic.otf in Resources */ = {isa = PBXBuildFile; fileRef = C987F82729BA951D00B44E7A /* ClarityCity-SemiBoldItalic.otf */; };
		C987F84129BA951E00B44E7A /* ClarityCity-SemiBoldItalic.otf in Resources */ = {isa = PBXBuildFile; fileRef = C987F82729BA951D00B44E7A /* ClarityCity-SemiBoldItalic.otf */; };
		C987F84229BA951E00B44E7A /* ClarityCity-Black.otf in Resources */ = {isa = PBXBuildFile; fileRef = C987F82829BA951E00B44E7A /* ClarityCity-Black.otf */; };
		C987F84329BA951E00B44E7A /* ClarityCity-Black.otf in Resources */ = {isa = PBXBuildFile; fileRef = C987F82829BA951E00B44E7A /* ClarityCity-Black.otf */; };
		C987F84429BA951E00B44E7A /* ClarityCity-ExtraBoldItalic.otf in Resources */ = {isa = PBXBuildFile; fileRef = C987F82929BA951E00B44E7A /* ClarityCity-ExtraBoldItalic.otf */; };
		C987F84529BA951E00B44E7A /* ClarityCity-ExtraBoldItalic.otf in Resources */ = {isa = PBXBuildFile; fileRef = C987F82929BA951E00B44E7A /* ClarityCity-ExtraBoldItalic.otf */; };
		C987F84629BA951E00B44E7A /* ClarityCity-Light.otf in Resources */ = {isa = PBXBuildFile; fileRef = C987F82A29BA951E00B44E7A /* ClarityCity-Light.otf */; };
		C987F84729BA951E00B44E7A /* ClarityCity-Light.otf in Resources */ = {isa = PBXBuildFile; fileRef = C987F82A29BA951E00B44E7A /* ClarityCity-Light.otf */; };
		C987F84829BA951E00B44E7A /* ClarityCity-BlackItalic.otf in Resources */ = {isa = PBXBuildFile; fileRef = C987F82B29BA951E00B44E7A /* ClarityCity-BlackItalic.otf */; };
		C987F84929BA951E00B44E7A /* ClarityCity-BlackItalic.otf in Resources */ = {isa = PBXBuildFile; fileRef = C987F82B29BA951E00B44E7A /* ClarityCity-BlackItalic.otf */; };
		C987F84A29BA951E00B44E7A /* ClarityCity-Medium.otf in Resources */ = {isa = PBXBuildFile; fileRef = C987F82C29BA951E00B44E7A /* ClarityCity-Medium.otf */; };
		C987F84B29BA951E00B44E7A /* ClarityCity-Medium.otf in Resources */ = {isa = PBXBuildFile; fileRef = C987F82C29BA951E00B44E7A /* ClarityCity-Medium.otf */; };
		C987F84C29BA951E00B44E7A /* ClarityCity-ThinItalic.otf in Resources */ = {isa = PBXBuildFile; fileRef = C987F82D29BA951E00B44E7A /* ClarityCity-ThinItalic.otf */; };
		C987F84D29BA951E00B44E7A /* ClarityCity-ThinItalic.otf in Resources */ = {isa = PBXBuildFile; fileRef = C987F82D29BA951E00B44E7A /* ClarityCity-ThinItalic.otf */; };
		C987F84E29BA951E00B44E7A /* ClarityCity-RegularItalic.otf in Resources */ = {isa = PBXBuildFile; fileRef = C987F82E29BA951E00B44E7A /* ClarityCity-RegularItalic.otf */; };
		C987F84F29BA951E00B44E7A /* ClarityCity-RegularItalic.otf in Resources */ = {isa = PBXBuildFile; fileRef = C987F82E29BA951E00B44E7A /* ClarityCity-RegularItalic.otf */; };
		C987F85029BA951E00B44E7A /* ClarityCity-ExtraLightItalic.otf in Resources */ = {isa = PBXBuildFile; fileRef = C987F82F29BA951E00B44E7A /* ClarityCity-ExtraLightItalic.otf */; };
		C987F85129BA951E00B44E7A /* ClarityCity-ExtraLightItalic.otf in Resources */ = {isa = PBXBuildFile; fileRef = C987F82F29BA951E00B44E7A /* ClarityCity-ExtraLightItalic.otf */; };
		C987F85229BA951E00B44E7A /* ClarityCity-Regular.otf in Resources */ = {isa = PBXBuildFile; fileRef = C987F83029BA951E00B44E7A /* ClarityCity-Regular.otf */; };
		C987F85329BA951E00B44E7A /* ClarityCity-Regular.otf in Resources */ = {isa = PBXBuildFile; fileRef = C987F83029BA951E00B44E7A /* ClarityCity-Regular.otf */; };
		C987F85429BA951E00B44E7A /* ClarityCity-Thin.otf in Resources */ = {isa = PBXBuildFile; fileRef = C987F83129BA951E00B44E7A /* ClarityCity-Thin.otf */; };
		C987F85529BA951E00B44E7A /* ClarityCity-Thin.otf in Resources */ = {isa = PBXBuildFile; fileRef = C987F83129BA951E00B44E7A /* ClarityCity-Thin.otf */; };
		C987F85B29BA9ED800B44E7A /* Font.swift in Sources */ = {isa = PBXBuildFile; fileRef = C987F85729BA981800B44E7A /* Font.swift */; };
		C98A32272A05795E00E3FA13 /* Task+Timeout.swift in Sources */ = {isa = PBXBuildFile; fileRef = C98A32262A05795E00E3FA13 /* Task+Timeout.swift */; };
		C98A32282A05795E00E3FA13 /* Task+Timeout.swift in Sources */ = {isa = PBXBuildFile; fileRef = C98A32262A05795E00E3FA13 /* Task+Timeout.swift */; };
		C98B8B4029FBF83B009789C8 /* NotificationCard.swift in Sources */ = {isa = PBXBuildFile; fileRef = C98B8B3F29FBF83B009789C8 /* NotificationCard.swift */; };
		C98CA9042B14FA3D00929141 /* PagedRelaySubscription.swift in Sources */ = {isa = PBXBuildFile; fileRef = C98CA9032B14FA3D00929141 /* PagedRelaySubscription.swift */; };
		C98CA9072B14FBBF00929141 /* PagedNoteDataSource.swift in Sources */ = {isa = PBXBuildFile; fileRef = C98CA9062B14FBBF00929141 /* PagedNoteDataSource.swift */; };
		C98CA9082B14FD8600929141 /* PagedRelaySubscription.swift in Sources */ = {isa = PBXBuildFile; fileRef = C98CA9032B14FA3D00929141 /* PagedRelaySubscription.swift */; };
		C98DC9BB2A795CAD004E5F0F /* ActionBanner.swift in Sources */ = {isa = PBXBuildFile; fileRef = C98DC9BA2A795CAD004E5F0F /* ActionBanner.swift */; };
		C992B32A2B3613CC00704A9C /* SubscriptionCancellable.swift in Sources */ = {isa = PBXBuildFile; fileRef = C992B3292B3613CC00704A9C /* SubscriptionCancellable.swift */; };
		C992B32B2B3613CC00704A9C /* SubscriptionCancellable.swift in Sources */ = {isa = PBXBuildFile; fileRef = C992B3292B3613CC00704A9C /* SubscriptionCancellable.swift */; };
		C99721CB2AEBED26004EBEAB /* String+Empty.swift in Sources */ = {isa = PBXBuildFile; fileRef = C99721CA2AEBED26004EBEAB /* String+Empty.swift */; };
		C99721CC2AEBED26004EBEAB /* String+Empty.swift in Sources */ = {isa = PBXBuildFile; fileRef = C99721CA2AEBED26004EBEAB /* String+Empty.swift */; };
		C99DBF7E2A9E81CF00F7068F /* SDWebImageSwiftUI in Frameworks */ = {isa = PBXBuildFile; productRef = C99DBF7D2A9E81CF00F7068F /* SDWebImageSwiftUI */; };
		C99DBF802A9E8BCF00F7068F /* SDWebImageSwiftUI in Frameworks */ = {isa = PBXBuildFile; productRef = C99DBF7F2A9E8BCF00F7068F /* SDWebImageSwiftUI */; };
		C99DBF822A9E8BDE00F7068F /* SDWebImageSwiftUI in Frameworks */ = {isa = PBXBuildFile; productRef = C99DBF812A9E8BDE00F7068F /* SDWebImageSwiftUI */; };
		C99E80CD2A0C2C6400187474 /* PreviewData.swift in Sources */ = {isa = PBXBuildFile; fileRef = C94BC09A2A0AC74A0098F6F1 /* PreviewData.swift */; };
		C9A0DADA29C685E500466635 /* SideMenuButton.swift in Sources */ = {isa = PBXBuildFile; fileRef = C9A0DAD929C685E500466635 /* SideMenuButton.swift */; };
		C9A0DADD29C689C900466635 /* NosNavigationBar.swift in Sources */ = {isa = PBXBuildFile; fileRef = C9A0DADC29C689C900466635 /* NosNavigationBar.swift */; };
		C9A0DAE029C697A100466635 /* AboutView.swift in Sources */ = {isa = PBXBuildFile; fileRef = C9A0DADF29C697A100466635 /* AboutView.swift */; };
		C9A0DAE429C69F0C00466635 /* HighlightedText.swift in Sources */ = {isa = PBXBuildFile; fileRef = C9A0DAE329C69F0C00466635 /* HighlightedText.swift */; };
		C9A0DAEA29C6A34200466635 /* ActivityView.swift in Sources */ = {isa = PBXBuildFile; fileRef = C9A0DAE929C6A34200466635 /* ActivityView.swift */; };
		C9A0DAED29C6A66C00466635 /* Launch Screen.storyboard in Resources */ = {isa = PBXBuildFile; fileRef = C9A0DAEC29C6A66C00466635 /* Launch Screen.storyboard */; };
		C9A0DAF829C92F4500466635 /* UNSAPI.swift in Sources */ = {isa = PBXBuildFile; fileRef = C9A0DAF729C92F4500466635 /* UNSAPI.swift */; };
		C9A0DAF929C92F4500466635 /* UNSAPI.swift in Sources */ = {isa = PBXBuildFile; fileRef = C9A0DAF729C92F4500466635 /* UNSAPI.swift */; };
		C9A25B3D29F174D200B39534 /* ReadabilityPadding.swift in Sources */ = {isa = PBXBuildFile; fileRef = C9A25B3C29F174D200B39534 /* ReadabilityPadding.swift */; };
		C9A6C7412AD837AD001F9500 /* UNSWizardController.swift in Sources */ = {isa = PBXBuildFile; fileRef = C9A6C7402AD837AD001F9500 /* UNSWizardController.swift */; };
		C9A6C7422AD837AD001F9500 /* UNSWizardController.swift in Sources */ = {isa = PBXBuildFile; fileRef = C9A6C7402AD837AD001F9500 /* UNSWizardController.swift */; };
		C9A6C7452AD83FB0001F9500 /* NotificationViewModel.swift in Sources */ = {isa = PBXBuildFile; fileRef = C9AC31AC2A55E0BD00A94E5A /* NotificationViewModel.swift */; };
		C9A6C7472AD84263001F9500 /* UNSNamePicker.swift in Sources */ = {isa = PBXBuildFile; fileRef = C9A6C7462AD84263001F9500 /* UNSNamePicker.swift */; };
		C9A6C7492AD86271001F9500 /* UNSNewNameView.swift in Sources */ = {isa = PBXBuildFile; fileRef = C9A6C7482AD86271001F9500 /* UNSNewNameView.swift */; };
		C9A6C74B2AD866A7001F9500 /* UNSSuccessView.swift in Sources */ = {isa = PBXBuildFile; fileRef = C9A6C74A2AD866A7001F9500 /* UNSSuccessView.swift */; };
		C9A6C74D2AD98E2A001F9500 /* UNSNameTakenView.swift in Sources */ = {isa = PBXBuildFile; fileRef = C9A6C74C2AD98E2A001F9500 /* UNSNameTakenView.swift */; };
		C9A8015E2BD0177D006E29B2 /* ReportPublisher.swift in Sources */ = {isa = PBXBuildFile; fileRef = C9A8015D2BD0177D006E29B2 /* ReportPublisher.swift */; };
		C9A8015F2BD0177D006E29B2 /* ReportPublisher.swift in Sources */ = {isa = PBXBuildFile; fileRef = C9A8015D2BD0177D006E29B2 /* ReportPublisher.swift */; };
		C9AC31AD2A55E0BD00A94E5A /* NotificationViewModel.swift in Sources */ = {isa = PBXBuildFile; fileRef = C9AC31AC2A55E0BD00A94E5A /* NotificationViewModel.swift */; };
		C9ADB135299288230075E7F8 /* KeyFixture.swift in Sources */ = {isa = PBXBuildFile; fileRef = C9ADB134299288230075E7F8 /* KeyFixture.swift */; };
		C9ADB13629928AF00075E7F8 /* KeyPair.swift in Sources */ = {isa = PBXBuildFile; fileRef = C9F84C26298DC98800C6714D /* KeyPair.swift */; };
		C9ADB13829928CC30075E7F8 /* String+Hex.swift in Sources */ = {isa = PBXBuildFile; fileRef = C9ADB13729928CC30075E7F8 /* String+Hex.swift */; };
		C9ADB13D29929B540075E7F8 /* Bech32.swift in Sources */ = {isa = PBXBuildFile; fileRef = C9ADB13C29929B540075E7F8 /* Bech32.swift */; };
		C9ADB13E29929EEF0075E7F8 /* Bech32.swift in Sources */ = {isa = PBXBuildFile; fileRef = C9ADB13C29929B540075E7F8 /* Bech32.swift */; };
		C9ADB13F29929F1F0075E7F8 /* String+Hex.swift in Sources */ = {isa = PBXBuildFile; fileRef = C9ADB13729928CC30075E7F8 /* String+Hex.swift */; };
		C9ADB14129951CB10075E7F8 /* NSManagedObject+Nos.swift in Sources */ = {isa = PBXBuildFile; fileRef = C9ADB14029951CB10075E7F8 /* NSManagedObject+Nos.swift */; };
		C9ADB14229951CB10075E7F8 /* NSManagedObject+Nos.swift in Sources */ = {isa = PBXBuildFile; fileRef = C9ADB14029951CB10075E7F8 /* NSManagedObject+Nos.swift */; };
		C9B597652BBC8300002EC76A /* ImagePickerUIViewController.swift in Sources */ = {isa = PBXBuildFile; fileRef = C9B597642BBC8300002EC76A /* ImagePickerUIViewController.swift */; };
		C9B678DB29EEBF3B00303F33 /* DependencyInjection.swift in Sources */ = {isa = PBXBuildFile; fileRef = C9B678DA29EEBF3B00303F33 /* DependencyInjection.swift */; };
		C9B678DC29EEBF3B00303F33 /* DependencyInjection.swift in Sources */ = {isa = PBXBuildFile; fileRef = C9B678DA29EEBF3B00303F33 /* DependencyInjection.swift */; };
		C9B678DE29EEC35B00303F33 /* Foundation+Sendable.swift in Sources */ = {isa = PBXBuildFile; fileRef = C9B678DD29EEC35B00303F33 /* Foundation+Sendable.swift */; };
		C9B678DF29EEC35B00303F33 /* Foundation+Sendable.swift in Sources */ = {isa = PBXBuildFile; fileRef = C9B678DD29EEC35B00303F33 /* Foundation+Sendable.swift */; };
		C9B678E129EEC41000303F33 /* SocialGraphCache.swift in Sources */ = {isa = PBXBuildFile; fileRef = C9B678E029EEC41000303F33 /* SocialGraphCache.swift */; };
		C9B678E229EEC41000303F33 /* SocialGraphCache.swift in Sources */ = {isa = PBXBuildFile; fileRef = C9B678E029EEC41000303F33 /* SocialGraphCache.swift */; };
		C9B678E729F01A8500303F33 /* FullscreenProgressView.swift in Sources */ = {isa = PBXBuildFile; fileRef = C9B678E629F01A8500303F33 /* FullscreenProgressView.swift */; };
		C9B708BB2A13BE41006C613A /* NoteTextEditor.swift in Sources */ = {isa = PBXBuildFile; fileRef = C9B708BA2A13BE41006C613A /* NoteTextEditor.swift */; };
		C9B71DBE2A8E9BAD0031ED9F /* Sentry in Frameworks */ = {isa = PBXBuildFile; productRef = C9B71DBD2A8E9BAD0031ED9F /* Sentry */; };
		C9B71DC02A8E9BAD0031ED9F /* SentrySwiftUI in Frameworks */ = {isa = PBXBuildFile; productRef = C9B71DBF2A8E9BAD0031ED9F /* SentrySwiftUI */; };
		C9B71DC22A9003670031ED9F /* CrashReporting.swift in Sources */ = {isa = PBXBuildFile; fileRef = C9B71DC12A9003670031ED9F /* CrashReporting.swift */; };
		C9B71DC32A9003670031ED9F /* CrashReporting.swift in Sources */ = {isa = PBXBuildFile; fileRef = C9B71DC12A9003670031ED9F /* CrashReporting.swift */; };
		C9B71DC52A9008300031ED9F /* Sentry in Frameworks */ = {isa = PBXBuildFile; productRef = C9B71DC42A9008300031ED9F /* Sentry */; };
		C9BAB09B2996FBA10003A84E /* EventProcessor.swift in Sources */ = {isa = PBXBuildFile; fileRef = C9BAB09A2996FBA10003A84E /* EventProcessor.swift */; };
		C9BAB09C2996FBA10003A84E /* EventProcessor.swift in Sources */ = {isa = PBXBuildFile; fileRef = C9BAB09A2996FBA10003A84E /* EventProcessor.swift */; };
		C9BCF1C12AC72020009BDE06 /* UNSWizardChooseNameView.swift in Sources */ = {isa = PBXBuildFile; fileRef = C9BCF1C02AC72020009BDE06 /* UNSWizardChooseNameView.swift */; };
		C9BD91892B61BBEF00FDA083 /* bad_contact_list.json in Resources */ = {isa = PBXBuildFile; fileRef = C9BD91882B61BBEF00FDA083 /* bad_contact_list.json */; };
		C9BD919B2B61C4FB00FDA083 /* RawNostrID+Random.swift in Sources */ = {isa = PBXBuildFile; fileRef = C9BD919A2B61C4FB00FDA083 /* RawNostrID+Random.swift */; };
		C9C2B77C29E072E400548B4A /* WebSocket+Nos.swift in Sources */ = {isa = PBXBuildFile; fileRef = C9C2B77B29E072E400548B4A /* WebSocket+Nos.swift */; };
		C9C2B77D29E072E400548B4A /* WebSocket+Nos.swift in Sources */ = {isa = PBXBuildFile; fileRef = C9C2B77B29E072E400548B4A /* WebSocket+Nos.swift */; };
		C9C2B77F29E0731600548B4A /* AsyncTimer.swift in Sources */ = {isa = PBXBuildFile; fileRef = C9C2B77E29E0731600548B4A /* AsyncTimer.swift */; };
		C9C2B78029E0731600548B4A /* AsyncTimer.swift in Sources */ = {isa = PBXBuildFile; fileRef = C9C2B77E29E0731600548B4A /* AsyncTimer.swift */; };
		C9C2B78229E0735400548B4A /* RelaySubscriptionManager.swift in Sources */ = {isa = PBXBuildFile; fileRef = C9C2B78129E0735400548B4A /* RelaySubscriptionManager.swift */; };
		C9C2B78329E0735400548B4A /* RelaySubscriptionManager.swift in Sources */ = {isa = PBXBuildFile; fileRef = C9C2B78129E0735400548B4A /* RelaySubscriptionManager.swift */; };
		C9C2B78529E073E300548B4A /* RelaySubscription.swift in Sources */ = {isa = PBXBuildFile; fileRef = C9C2B78429E073E300548B4A /* RelaySubscription.swift */; };
		C9C2B78629E073E300548B4A /* RelaySubscription.swift in Sources */ = {isa = PBXBuildFile; fileRef = C9C2B78429E073E300548B4A /* RelaySubscription.swift */; };
		C9C547512A4F1CC3006B0741 /* SearchController.swift in Sources */ = {isa = PBXBuildFile; fileRef = C9C547502A4F1CC3006B0741 /* SearchController.swift */; };
		C9C547552A4F1CDB006B0741 /* SearchController.swift in Sources */ = {isa = PBXBuildFile; fileRef = C9C547502A4F1CC3006B0741 /* SearchController.swift */; };
		C9C547592A4F1D8C006B0741 /* NosNotification+CoreDataClass.swift in Sources */ = {isa = PBXBuildFile; fileRef = C9C547572A4F1D8C006B0741 /* NosNotification+CoreDataClass.swift */; };
		C9C5475A2A4F1D8C006B0741 /* NosNotification+CoreDataClass.swift in Sources */ = {isa = PBXBuildFile; fileRef = C9C547572A4F1D8C006B0741 /* NosNotification+CoreDataClass.swift */; };
		C9C5475B2A4F1D8C006B0741 /* NosNotification+CoreDataProperties.swift in Sources */ = {isa = PBXBuildFile; fileRef = C9C547582A4F1D8C006B0741 /* NosNotification+CoreDataProperties.swift */; };
		C9C5475C2A4F1D8C006B0741 /* NosNotification+CoreDataProperties.swift in Sources */ = {isa = PBXBuildFile; fileRef = C9C547582A4F1D8C006B0741 /* NosNotification+CoreDataProperties.swift */; };
		C9C9444229F6F0E2002F2C7A /* XCTest+Eventually.swift in Sources */ = {isa = PBXBuildFile; fileRef = C9C9444129F6F0E2002F2C7A /* XCTest+Eventually.swift */; };
		C9CDBBA429A8FA2900C555C7 /* GoldenPostView.swift in Sources */ = {isa = PBXBuildFile; fileRef = C9CDBBA329A8FA2900C555C7 /* GoldenPostView.swift */; };
		C9CE5B142A0172CF008E198C /* WebView.swift in Sources */ = {isa = PBXBuildFile; fileRef = C9CE5B132A0172CF008E198C /* WebView.swift */; };
		C9CF23172A38A58B00EBEC31 /* ParseQueue.swift in Sources */ = {isa = PBXBuildFile; fileRef = C9CF23162A38A58B00EBEC31 /* ParseQueue.swift */; };
		C9CF23182A38A58B00EBEC31 /* ParseQueue.swift in Sources */ = {isa = PBXBuildFile; fileRef = C9CF23162A38A58B00EBEC31 /* ParseQueue.swift */; };
		C9D573492AB24B7300E06BB4 /* custom-xcassets.stencil in Resources */ = {isa = PBXBuildFile; fileRef = C9D573482AB24B7300E06BB4 /* custom-xcassets.stencil */; };
		C9DEBFD2298941000078B43A /* NosApp.swift in Sources */ = {isa = PBXBuildFile; fileRef = C9DEBFD1298941000078B43A /* NosApp.swift */; };
		C9DEBFD4298941000078B43A /* PersistenceController.swift in Sources */ = {isa = PBXBuildFile; fileRef = C9DEBFD3298941000078B43A /* PersistenceController.swift */; };
		C9DEBFD9298941000078B43A /* HomeFeedView.swift in Sources */ = {isa = PBXBuildFile; fileRef = C9DEBFD8298941000078B43A /* HomeFeedView.swift */; };
		C9DEBFDB298941020078B43A /* Assets.xcassets in Resources */ = {isa = PBXBuildFile; fileRef = C9DEBFDA298941020078B43A /* Assets.xcassets */; };
		C9DEBFDF298941020078B43A /* Preview Assets.xcassets in Resources */ = {isa = PBXBuildFile; fileRef = C9DEBFDE298941020078B43A /* Preview Assets.xcassets */; };
		C9DEC003298945150078B43A /* String+Lorem.swift in Sources */ = {isa = PBXBuildFile; fileRef = C9DEC002298945150078B43A /* String+Lorem.swift */; };
		C9DEC006298947900078B43A /* sample_data.json in Resources */ = {isa = PBXBuildFile; fileRef = C9DEC005298947900078B43A /* sample_data.json */; };
		C9DEC04529894BED0078B43A /* Event+CoreDataClass.swift in Sources */ = {isa = PBXBuildFile; fileRef = C9DEC03F29894BED0078B43A /* Event+CoreDataClass.swift */; };
		C9DEC04629894BED0078B43A /* Event+CoreDataClass.swift in Sources */ = {isa = PBXBuildFile; fileRef = C9DEC03F29894BED0078B43A /* Event+CoreDataClass.swift */; };
		C9DEC04D29894BED0078B43A /* Author+CoreDataClass.swift in Sources */ = {isa = PBXBuildFile; fileRef = C9DEC04329894BED0078B43A /* Author+CoreDataClass.swift */; };
		C9DEC04E29894BED0078B43A /* Author+CoreDataClass.swift in Sources */ = {isa = PBXBuildFile; fileRef = C9DEC04329894BED0078B43A /* Author+CoreDataClass.swift */; };
		C9DEC05A2989509B0078B43A /* PersistenceController.swift in Sources */ = {isa = PBXBuildFile; fileRef = C9DEBFD3298941000078B43A /* PersistenceController.swift */; };
		C9DEC05B298950A90078B43A /* String+Lorem.swift in Sources */ = {isa = PBXBuildFile; fileRef = C9DEC002298945150078B43A /* String+Lorem.swift */; };
		C9DEC0632989541F0078B43A /* Bundle+Current.swift in Sources */ = {isa = PBXBuildFile; fileRef = C9DEC0622989541F0078B43A /* Bundle+Current.swift */; };
		C9DEC0642989541F0078B43A /* Bundle+Current.swift in Sources */ = {isa = PBXBuildFile; fileRef = C9DEC0622989541F0078B43A /* Bundle+Current.swift */; };
		C9DEC065298955200078B43A /* sample_data.json in Resources */ = {isa = PBXBuildFile; fileRef = C9DEC005298947900078B43A /* sample_data.json */; };
		C9DEC068298965270078B43A /* Starscream in Frameworks */ = {isa = PBXBuildFile; productRef = C9DEC067298965270078B43A /* Starscream */; };
		C9DEC06A298965550078B43A /* RelayView.swift in Sources */ = {isa = PBXBuildFile; fileRef = C9DEC069298965540078B43A /* RelayView.swift */; };
		C9DEC06E2989668E0078B43A /* Relay+CoreDataClass.swift in Sources */ = {isa = PBXBuildFile; fileRef = C9DEC06C2989668E0078B43A /* Relay+CoreDataClass.swift */; };
		C9DEC06F2989668E0078B43A /* Relay+CoreDataClass.swift in Sources */ = {isa = PBXBuildFile; fileRef = C9DEC06C2989668E0078B43A /* Relay+CoreDataClass.swift */; };
		C9DFA966299BEB96006929C1 /* NoteCard.swift in Sources */ = {isa = PBXBuildFile; fileRef = C9DFA964299BEB96006929C1 /* NoteCard.swift */; };
		C9DFA969299BEC33006929C1 /* CardStyle.swift in Sources */ = {isa = PBXBuildFile; fileRef = C9DFA968299BEC33006929C1 /* CardStyle.swift */; };
		C9DFA971299BF8CD006929C1 /* RepliesView.swift in Sources */ = {isa = PBXBuildFile; fileRef = C9DFA970299BF8CD006929C1 /* RepliesView.swift */; };
		C9DFA972299BF9E8006929C1 /* CompactNoteView.swift in Sources */ = {isa = PBXBuildFile; fileRef = C9DFA96A299BEE2C006929C1 /* CompactNoteView.swift */; };
		C9E37E0F2A1E7C32003D4B0A /* ReportMenu.swift in Sources */ = {isa = PBXBuildFile; fileRef = C9E37E0E2A1E7C32003D4B0A /* ReportMenu.swift */; };
		C9E37E122A1E7EC5003D4B0A /* PreviewContainer.swift in Sources */ = {isa = PBXBuildFile; fileRef = C9E37E112A1E7EC5003D4B0A /* PreviewContainer.swift */; };
		C9E37E152A1E8143003D4B0A /* ReportTarget.swift in Sources */ = {isa = PBXBuildFile; fileRef = C9E37E142A1E8143003D4B0A /* ReportTarget.swift */; };
		C9E37E162A1E8143003D4B0A /* ReportTarget.swift in Sources */ = {isa = PBXBuildFile; fileRef = C9E37E142A1E8143003D4B0A /* ReportTarget.swift */; };
		C9E8C1132B081E9C002D46B0 /* UNSNameView.swift in Sources */ = {isa = PBXBuildFile; fileRef = C9E8C1122B081E9C002D46B0 /* UNSNameView.swift */; };
		C9E8C1152B081EBE002D46B0 /* NIP05View.swift in Sources */ = {isa = PBXBuildFile; fileRef = C9E8C1142B081EBE002D46B0 /* NIP05View.swift */; };
		C9EE3E602A0538B7008A7491 /* ExpirationTimeButton.swift in Sources */ = {isa = PBXBuildFile; fileRef = C9EE3E5F2A0538B7008A7491 /* ExpirationTimeButton.swift */; };
		C9EE3E632A053910008A7491 /* ExpirationTimeOption.swift in Sources */ = {isa = PBXBuildFile; fileRef = C9EE3E622A053910008A7491 /* ExpirationTimeOption.swift */; };
		C9EE3E642A053910008A7491 /* ExpirationTimeOption.swift in Sources */ = {isa = PBXBuildFile; fileRef = C9EE3E622A053910008A7491 /* ExpirationTimeOption.swift */; };
		C9F0BB6929A5039D000547FC /* Int+Bool.swift in Sources */ = {isa = PBXBuildFile; fileRef = C9F0BB6829A5039D000547FC /* Int+Bool.swift */; };
		C9F0BB6B29A503D6000547FC /* PublicKey.swift in Sources */ = {isa = PBXBuildFile; fileRef = C9F0BB6A29A503D6000547FC /* PublicKey.swift */; };
		C9F0BB6C29A503D6000547FC /* PublicKey.swift in Sources */ = {isa = PBXBuildFile; fileRef = C9F0BB6A29A503D6000547FC /* PublicKey.swift */; };
		C9F0BB6D29A503D9000547FC /* Int+Bool.swift in Sources */ = {isa = PBXBuildFile; fileRef = C9F0BB6829A5039D000547FC /* Int+Bool.swift */; };
		C9F0BB6F29A50437000547FC /* NostrConstants.swift in Sources */ = {isa = PBXBuildFile; fileRef = C9F0BB6E29A50437000547FC /* NostrConstants.swift */; };
		C9F0BB7029A50437000547FC /* NostrConstants.swift in Sources */ = {isa = PBXBuildFile; fileRef = C9F0BB6E29A50437000547FC /* NostrConstants.swift */; };
		C9F204672ADEDBA80029A858 /* String+Extra.swift in Sources */ = {isa = PBXBuildFile; fileRef = C9F204662ADEDBA80029A858 /* String+Extra.swift */; };
		C9F204802AE029D90029A858 /* AppDestination.swift in Sources */ = {isa = PBXBuildFile; fileRef = C9F2047F2AE029D90029A858 /* AppDestination.swift */; };
		C9F204812AE02D8C0029A858 /* AppDestination.swift in Sources */ = {isa = PBXBuildFile; fileRef = C9F2047F2AE029D90029A858 /* AppDestination.swift */; };
		C9F64D8C29ED840700563F2B /* LogHelper.swift in Sources */ = {isa = PBXBuildFile; fileRef = C9F64D8B29ED840700563F2B /* LogHelper.swift */; };
		C9F64D8D29ED840700563F2B /* LogHelper.swift in Sources */ = {isa = PBXBuildFile; fileRef = C9F64D8B29ED840700563F2B /* LogHelper.swift */; };
		C9F75AD22A02D41E005BBE45 /* ComposerActionBar.swift in Sources */ = {isa = PBXBuildFile; fileRef = C9F75AD12A02D41E005BBE45 /* ComposerActionBar.swift */; };
		C9F75AD62A041FF7005BBE45 /* ExpirationTimePicker.swift in Sources */ = {isa = PBXBuildFile; fileRef = C9F75AD52A041FF7005BBE45 /* ExpirationTimePicker.swift */; };
		C9F84C1A298DBB6300C6714D /* Data+Encoding.swift in Sources */ = {isa = PBXBuildFile; fileRef = C9671D72298DB94C00EE7E12 /* Data+Encoding.swift */; };
		C9F84C1C298DBBF400C6714D /* Data+Sha.swift in Sources */ = {isa = PBXBuildFile; fileRef = C9F84C1B298DBBF400C6714D /* Data+Sha.swift */; };
		C9F84C1D298DBC6100C6714D /* Data+Sha.swift in Sources */ = {isa = PBXBuildFile; fileRef = C9F84C1B298DBBF400C6714D /* Data+Sha.swift */; };
		C9F84C21298DC36800C6714D /* AppView.swift in Sources */ = {isa = PBXBuildFile; fileRef = C9F84C20298DC36800C6714D /* AppView.swift */; };
		C9F84C23298DC7B900C6714D /* SettingsView.swift in Sources */ = {isa = PBXBuildFile; fileRef = C9F84C22298DC7B900C6714D /* SettingsView.swift */; };
		C9F84C27298DC98800C6714D /* KeyPair.swift in Sources */ = {isa = PBXBuildFile; fileRef = C9F84C26298DC98800C6714D /* KeyPair.swift */; };
		C9FC1E632B61ACE300A3A6FB /* CoreDataTestCase.swift in Sources */ = {isa = PBXBuildFile; fileRef = C9FC1E622B61ACE300A3A6FB /* CoreDataTestCase.swift */; };
		C9FD34F62BCEC89C008F8D95 /* secp256k1 in Frameworks */ = {isa = PBXBuildFile; productRef = C9FD34F52BCEC89C008F8D95 /* secp256k1 */; };
		C9FD34F82BCEC8B5008F8D95 /* secp256k1 in Frameworks */ = {isa = PBXBuildFile; productRef = C9FD34F72BCEC8B5008F8D95 /* secp256k1 */; };
		C9FD35132BCED5A6008F8D95 /* NostrSDK in Frameworks */ = {isa = PBXBuildFile; productRef = C9FD35122BCED5A6008F8D95 /* NostrSDK */; };
		CD09A74429A50F1D0063464F /* SideMenu.swift in Sources */ = {isa = PBXBuildFile; fileRef = CD09A74329A50F1D0063464F /* SideMenu.swift */; };
		CD09A74629A50F750063464F /* SideMenuContent.swift in Sources */ = {isa = PBXBuildFile; fileRef = CD09A74529A50F750063464F /* SideMenuContent.swift */; };
		CD09A74829A51EFC0063464F /* Router.swift in Sources */ = {isa = PBXBuildFile; fileRef = CD09A74729A51EFC0063464F /* Router.swift */; };
		CD09A74929A521210063464F /* Router.swift in Sources */ = {isa = PBXBuildFile; fileRef = CD09A74729A51EFC0063464F /* Router.swift */; };
		CD09A75929A521D20063464F /* Color+Hex.swift in Sources */ = {isa = PBXBuildFile; fileRef = C95D68AA299E710F00429F86 /* Color+Hex.swift */; };
		CD09A75F29A521FD0063464F /* RelayService.swift in Sources */ = {isa = PBXBuildFile; fileRef = C97797B8298AA19A0046BD25 /* RelayService.swift */; };
		CD09A76029A521FD0063464F /* Filter.swift in Sources */ = {isa = PBXBuildFile; fileRef = A336DD3B299FD78000A0CBA0 /* Filter.swift */; };
		CD09A76229A5220E0063464F /* AppController.swift in Sources */ = {isa = PBXBuildFile; fileRef = 3F170C77299D816200BC8F8B /* AppController.swift */; };
		CD27177629A7C8B200AE8888 /* sample_replies.json in Resources */ = {isa = PBXBuildFile; fileRef = CD27177529A7C8B200AE8888 /* sample_replies.json */; };
		CD2CF38E299E67F900332116 /* CardButtonStyle.swift in Sources */ = {isa = PBXBuildFile; fileRef = CD2CF38D299E67F900332116 /* CardButtonStyle.swift */; };
		CD2CF390299E68BE00332116 /* NoteButton.swift in Sources */ = {isa = PBXBuildFile; fileRef = CD2CF38F299E68BE00332116 /* NoteButton.swift */; };
		CD4908D429B92941007443DB /* ReportABugMailView.swift in Sources */ = {isa = PBXBuildFile; fileRef = CD4908D329B92941007443DB /* ReportABugMailView.swift */; };
		CD76865029B6503500085358 /* NoteOptionsButton.swift in Sources */ = {isa = PBXBuildFile; fileRef = CD76864F29B6503500085358 /* NoteOptionsButton.swift */; };
		CDDA1F7B29A527650047ACD8 /* Starscream in Frameworks */ = {isa = PBXBuildFile; productRef = CDDA1F7A29A527650047ACD8 /* Starscream */; };
		CDDA1F7D29A527650047ACD8 /* SwiftUINavigation in Frameworks */ = {isa = PBXBuildFile; productRef = CDDA1F7C29A527650047ACD8 /* SwiftUINavigation */; };
		DC08FF812A7969C5009F87D1 /* UIDevice+Simulator.swift in Sources */ = {isa = PBXBuildFile; fileRef = DC2E54C72A700F1400C2CAAB /* UIDevice+Simulator.swift */; };
		DC2E54C82A700F1400C2CAAB /* UIDevice+Simulator.swift in Sources */ = {isa = PBXBuildFile; fileRef = DC2E54C72A700F1400C2CAAB /* UIDevice+Simulator.swift */; };
		DC4AB2F62A4475B800D1478A /* AppDelegate.swift in Sources */ = {isa = PBXBuildFile; fileRef = DC4AB2F52A4475B800D1478A /* AppDelegate.swift */; };
		DC5F203F2A6AE24200F8D73F /* ImagePickerButton.swift in Sources */ = {isa = PBXBuildFile; fileRef = DC5F203E2A6AE24200F8D73F /* ImagePickerButton.swift */; };
/* End PBXBuildFile section */

/* Begin PBXContainerItemProxy section */
		C90862C129E9804B00C35A71 /* PBXContainerItemProxy */ = {
			isa = PBXContainerItemProxy;
			containerPortal = C9DEBFC6298941000078B43A /* Project object */;
			proxyType = 1;
			remoteGlobalIDString = C9DEBFCD298941000078B43A;
			remoteInfo = Nos;
		};
		C9DEBFE5298941020078B43A /* PBXContainerItemProxy */ = {
			isa = PBXContainerItemProxy;
			containerPortal = C9DEBFC6298941000078B43A /* Project object */;
			proxyType = 1;
			remoteGlobalIDString = C9DEBFCD298941000078B43A;
			remoteInfo = Nos;
		};
/* End PBXContainerItemProxy section */

/* Begin PBXFileReference section */
		030AE4282BE3D63C004DEE02 /* FeaturedAuthor.swift */ = {isa = PBXFileReference; lastKnownFileType = sourcecode.swift; path = FeaturedAuthor.swift; sourceTree = "<group>"; };
		0320C0E42BFBB27E00C4C080 /* PerformanceTests.xctestplan */ = {isa = PBXFileReference; lastKnownFileType = text; path = PerformanceTests.xctestplan; sourceTree = "<group>"; };
		0320C0FA2BFE43A600C4C080 /* RelayServiceTests.swift */ = {isa = PBXFileReference; lastKnownFileType = sourcecode.swift; path = RelayServiceTests.swift; sourceTree = "<group>"; };
		0320C1142BFE63DC00C4C080 /* MockRelaySubscriptionManager.swift */ = {isa = PBXFileReference; lastKnownFileType = sourcecode.swift; path = MockRelaySubscriptionManager.swift; sourceTree = "<group>"; };
		0326344F2C10BAF800E489B5 /* FileStorageAPIRequestTests.swift */ = {isa = PBXFileReference; lastKnownFileType = sourcecode.swift; path = FileStorageAPIRequestTests.swift; sourceTree = "<group>"; };
		032634522C10BBAC00E489B5 /* FileStorageAPIRequest.swift */ = {isa = PBXFileReference; lastKnownFileType = sourcecode.swift; path = FileStorageAPIRequest.swift; sourceTree = "<group>"; };
		032634672C10C0D600E489B5 /* nostr_build_nip96_response.json */ = {isa = PBXFileReference; lastKnownFileType = text.json; path = nostr_build_nip96_response.json; sourceTree = "<group>"; };
		0326346A2C10C1D800E489B5 /* FileStorageServerInfoResponseJSONTests.swift */ = {isa = PBXFileReference; lastKnownFileType = sourcecode.swift; path = FileStorageServerInfoResponseJSONTests.swift; sourceTree = "<group>"; };
		0326346C2C10C2FD00E489B5 /* FileStorageServerInfoResponseJSON.swift */ = {isa = PBXFileReference; lastKnownFileType = sourcecode.swift; path = FileStorageServerInfoResponseJSON.swift; sourceTree = "<group>"; };
		0326346F2C10C40B00E489B5 /* NostrBuildAPIClientTests.swift */ = {isa = PBXFileReference; lastKnownFileType = sourcecode.swift; path = NostrBuildAPIClientTests.swift; sourceTree = "<group>"; };
		032634792C10C57A00E489B5 /* FileStorageAPIClient.swift */ = {isa = PBXFileReference; lastKnownFileType = sourcecode.swift; path = FileStorageAPIClient.swift; sourceTree = "<group>"; };
		0326347C2C10C88400E489B5 /* FileStorageAPI.swift */ = {isa = PBXFileReference; fileEncoding = 4; lastKnownFileType = sourcecode.swift; path = FileStorageAPI.swift; sourceTree = "<group>"; };
		0350F10B2C0A46760024CC15 /* new_contact_list.json */ = {isa = PBXFileReference; fileEncoding = 4; lastKnownFileType = text.json; path = new_contact_list.json; sourceTree = "<group>"; };
		0350F1162C0A47B20024CC15 /* contact_list.json */ = {isa = PBXFileReference; fileEncoding = 4; lastKnownFileType = text.json; path = contact_list.json; sourceTree = "<group>"; };
		0350F1202C0A490E0024CC15 /* EventProcessorIntegrationTests.swift */ = {isa = PBXFileReference; lastKnownFileType = sourcecode.swift; path = EventProcessorIntegrationTests.swift; sourceTree = "<group>"; };
		0350F12A2C0A49D40024CC15 /* text_note.json */ = {isa = PBXFileReference; fileEncoding = 4; lastKnownFileType = text.json; path = text_note.json; sourceTree = "<group>"; };
		0350F12C2C0A7EF20024CC15 /* FeatureFlags.swift */ = {isa = PBXFileReference; lastKnownFileType = sourcecode.swift; path = FeatureFlags.swift; sourceTree = "<group>"; };
		0357299A2BE415E5005FEE85 /* ContentWarningController.swift */ = {isa = PBXFileReference; fileEncoding = 4; lastKnownFileType = sourcecode.swift; path = ContentWarningController.swift; sourceTree = "<group>"; };
		0357299C2BE41653005FEE85 /* ContentWarningControllerTests.swift */ = {isa = PBXFileReference; fileEncoding = 4; lastKnownFileType = sourcecode.swift; path = ContentWarningControllerTests.swift; sourceTree = "<group>"; };
		0357299D2BE41653005FEE85 /* SocialGraphTests.swift */ = {isa = PBXFileReference; fileEncoding = 4; lastKnownFileType = sourcecode.swift; path = SocialGraphTests.swift; sourceTree = "<group>"; };
		035729A12BE4167E005FEE85 /* AuthorTests.swift */ = {isa = PBXFileReference; fileEncoding = 4; lastKnownFileType = sourcecode.swift; path = AuthorTests.swift; sourceTree = "<group>"; };
		035729A22BE4167E005FEE85 /* Bech32Tests.swift */ = {isa = PBXFileReference; fileEncoding = 4; lastKnownFileType = sourcecode.swift; path = Bech32Tests.swift; sourceTree = "<group>"; };
		035729A32BE4167E005FEE85 /* EventTests.swift */ = {isa = PBXFileReference; fileEncoding = 4; lastKnownFileType = sourcecode.swift; path = EventTests.swift; sourceTree = "<group>"; };
		035729A42BE4167E005FEE85 /* FollowTests.swift */ = {isa = PBXFileReference; fileEncoding = 4; lastKnownFileType = sourcecode.swift; path = FollowTests.swift; sourceTree = "<group>"; };
		035729A52BE4167E005FEE85 /* KeyPairTests.swift */ = {isa = PBXFileReference; fileEncoding = 4; lastKnownFileType = sourcecode.swift; path = KeyPairTests.swift; sourceTree = "<group>"; };
		035729A62BE4167E005FEE85 /* NoteParserTests.swift */ = {isa = PBXFileReference; fileEncoding = 4; lastKnownFileType = sourcecode.swift; path = NoteParserTests.swift; sourceTree = "<group>"; };
		035729A72BE4167E005FEE85 /* ReportTests.swift */ = {isa = PBXFileReference; fileEncoding = 4; lastKnownFileType = sourcecode.swift; path = ReportTests.swift; sourceTree = "<group>"; };
		035729A82BE4167E005FEE85 /* SHA256KeyTests.swift */ = {isa = PBXFileReference; fileEncoding = 4; lastKnownFileType = sourcecode.swift; path = SHA256KeyTests.swift; sourceTree = "<group>"; };
		035729A92BE4167E005FEE85 /* TLVTests.swift */ = {isa = PBXFileReference; fileEncoding = 4; lastKnownFileType = sourcecode.swift; path = TLVTests.swift; sourceTree = "<group>"; };
		035729B42BE416A6005FEE85 /* DirectMessageWrapperTests.swift */ = {isa = PBXFileReference; fileEncoding = 4; lastKnownFileType = sourcecode.swift; path = DirectMessageWrapperTests.swift; sourceTree = "<group>"; };
		035729B52BE416A6005FEE85 /* GiftWrapperTests.swift */ = {isa = PBXFileReference; fileEncoding = 4; lastKnownFileType = sourcecode.swift; path = GiftWrapperTests.swift; sourceTree = "<group>"; };
		035729B62BE416A6005FEE85 /* ReportPublisherTests.swift */ = {isa = PBXFileReference; fileEncoding = 4; lastKnownFileType = sourcecode.swift; path = ReportPublisherTests.swift; sourceTree = "<group>"; };
		035729BB2BE416BD005FEE85 /* EventObservationTests.swift */ = {isa = PBXFileReference; fileEncoding = 4; lastKnownFileType = sourcecode.swift; path = EventObservationTests.swift; sourceTree = "<group>"; };
		0373CE7F2C08DBC40027C856 /* old_contact_list.json */ = {isa = PBXFileReference; fileEncoding = 4; lastKnownFileType = text.json; path = old_contact_list.json; sourceTree = "<group>"; };
		0373CE852C090C070027C856 /* NostrBuildResponseJSON.swift */ = {isa = PBXFileReference; lastKnownFileType = sourcecode.swift; path = NostrBuildResponseJSON.swift; sourceTree = "<group>"; };
		0373CE8B2C090C8A0027C856 /* nostr_build_response.json */ = {isa = PBXFileReference; lastKnownFileType = text.json; path = nostr_build_response.json; sourceTree = "<group>"; };
		0373CE8E2C090D4D0027C856 /* NostrBuildResponseJSONTests.swift */ = {isa = PBXFileReference; lastKnownFileType = sourcecode.swift; path = NostrBuildResponseJSONTests.swift; sourceTree = "<group>"; };
		0373CE982C0910250027C856 /* XCTestCase+JSONData.swift */ = {isa = PBXFileReference; lastKnownFileType = sourcecode.swift; path = "XCTestCase+JSONData.swift"; sourceTree = "<group>"; };
		0378409C2BB4A2B600E5E901 /* PrivacyInfo.xcprivacy */ = {isa = PBXFileReference; lastKnownFileType = text.xml; path = PrivacyInfo.xcprivacy; sourceTree = "<group>"; };
		037975BA2C0E24D200ADDF37 /* CompactNoteViewTests.swift */ = {isa = PBXFileReference; lastKnownFileType = sourcecode.swift; path = CompactNoteViewTests.swift; sourceTree = "<group>"; };
		037975D02C0E341500ADDF37 /* MockFeatureFlags.swift */ = {isa = PBXFileReference; lastKnownFileType = sourcecode.swift; path = MockFeatureFlags.swift; sourceTree = "<group>"; };
		03AB2F7D2BF6609500B73DB1 /* UnitTests.xctestplan */ = {isa = PBXFileReference; lastKnownFileType = text; path = UnitTests.xctestplan; sourceTree = "<group>"; };
		03F7C4F22C10DF79006FF613 /* URLSessionProtocol.swift */ = {isa = PBXFileReference; lastKnownFileType = sourcecode.swift; path = URLSessionProtocol.swift; sourceTree = "<group>"; };
		2D06BB9C2AE249D70085F509 /* ThreadRootView.swift */ = {isa = PBXFileReference; fileEncoding = 4; lastKnownFileType = sourcecode.swift; path = ThreadRootView.swift; sourceTree = "<group>"; };
		2D4010A12AD87DF300F93AD4 /* KnownFollowersView.swift */ = {isa = PBXFileReference; fileEncoding = 4; lastKnownFileType = sourcecode.swift; path = KnownFollowersView.swift; sourceTree = "<group>"; };
		3A1C296E2B2A537C0020B753 /* Moderation.xcstrings */ = {isa = PBXFileReference; lastKnownFileType = text.json.xcstrings; path = Moderation.xcstrings; sourceTree = "<group>"; };
		3A67449B2B294712002B8DE0 /* Localizable.xcstrings */ = {isa = PBXFileReference; lastKnownFileType = text.json.xcstrings; path = Localizable.xcstrings; sourceTree = "<group>"; };
		3AAB61B42B24CD0000717A07 /* Date+ElapsedTests.swift */ = {isa = PBXFileReference; lastKnownFileType = sourcecode.swift; path = "Date+ElapsedTests.swift"; sourceTree = "<group>"; };
		3AD3185F2B296D0C00026B07 /* Reply.xcstrings */ = {isa = PBXFileReference; lastKnownFileType = text.json.xcstrings; path = Reply.xcstrings; sourceTree = "<group>"; };
		3AD318622B296D1E00026B07 /* ImagePicker.xcstrings */ = {isa = PBXFileReference; lastKnownFileType = text.json.xcstrings; path = ImagePicker.xcstrings; sourceTree = "<group>"; };
		3F170C77299D816200BC8F8B /* AppController.swift */ = {isa = PBXFileReference; lastKnownFileType = sourcecode.swift; path = AppController.swift; sourceTree = "<group>"; };
		3F30020429C1FDD9003D4F8B /* OnboardingStartView.swift */ = {isa = PBXFileReference; lastKnownFileType = sourcecode.swift; path = OnboardingStartView.swift; sourceTree = "<group>"; };
		3F30020629C237AB003D4F8B /* OnboardingAgeVerificationView.swift */ = {isa = PBXFileReference; lastKnownFileType = sourcecode.swift; path = OnboardingAgeVerificationView.swift; sourceTree = "<group>"; };
		3F30020829C23895003D4F8B /* OnboardingNotOldEnoughView.swift */ = {isa = PBXFileReference; lastKnownFileType = sourcecode.swift; path = OnboardingNotOldEnoughView.swift; sourceTree = "<group>"; };
		3F30020A29C361C8003D4F8B /* OnboardingTermsOfServiceView.swift */ = {isa = PBXFileReference; lastKnownFileType = sourcecode.swift; path = OnboardingTermsOfServiceView.swift; sourceTree = "<group>"; };
		3F30020C29C382EB003D4F8B /* OnboardingLoginView.swift */ = {isa = PBXFileReference; lastKnownFileType = sourcecode.swift; path = OnboardingLoginView.swift; sourceTree = "<group>"; };
		3F43C47529A9625700E896A0 /* AuthorReference+CoreDataClass.swift */ = {isa = PBXFileReference; lastKnownFileType = sourcecode.swift; path = "AuthorReference+CoreDataClass.swift"; sourceTree = "<group>"; };
		3F60F42829B27D3E000D62C4 /* ThreadView.swift */ = {isa = PBXFileReference; lastKnownFileType = sourcecode.swift; path = ThreadView.swift; sourceTree = "<group>"; };
		3FB5E650299D28A200386527 /* OnboardingView.swift */ = {isa = PBXFileReference; lastKnownFileType = sourcecode.swift; path = OnboardingView.swift; sourceTree = "<group>"; };
		3FFB1D88299FF37C002A755D /* AvatarView.swift */ = {isa = PBXFileReference; lastKnownFileType = sourcecode.swift; path = AvatarView.swift; sourceTree = "<group>"; };
		3FFB1D9229A6BBCE002A755D /* EventReference+CoreDataClass.swift */ = {isa = PBXFileReference; fileEncoding = 4; lastKnownFileType = sourcecode.swift; path = "EventReference+CoreDataClass.swift"; sourceTree = "<group>"; };
		3FFB1D9529A6BBEC002A755D /* Collection+SafeSubscript.swift */ = {isa = PBXFileReference; fileEncoding = 4; lastKnownFileType = sourcecode.swift; path = "Collection+SafeSubscript.swift"; sourceTree = "<group>"; };
		3FFB1D9B29A7DF9D002A755D /* StackedAvatarsView.swift */ = {isa = PBXFileReference; fileEncoding = 4; lastKnownFileType = sourcecode.swift; path = StackedAvatarsView.swift; sourceTree = "<group>"; };
		5B098DBB2BDAF6CB00500A1B /* NoteParserTests+NIP08.swift */ = {isa = PBXFileReference; lastKnownFileType = sourcecode.swift; path = "NoteParserTests+NIP08.swift"; sourceTree = "<group>"; };
		5B098DC52BDAF73500500A1B /* AttributedString+Links.swift */ = {isa = PBXFileReference; lastKnownFileType = sourcecode.swift; path = "AttributedString+Links.swift"; sourceTree = "<group>"; };
		5B098DC82BDAF7CF00500A1B /* NoteParserTests+NIP27.swift */ = {isa = PBXFileReference; lastKnownFileType = sourcecode.swift; path = "NoteParserTests+NIP27.swift"; sourceTree = "<group>"; };
		5B0D99022A94090A0039F0C5 /* DoubleTapToPopModifier.swift */ = {isa = PBXFileReference; lastKnownFileType = sourcecode.swift; path = DoubleTapToPopModifier.swift; sourceTree = "<group>"; };
		5B29B5832BEAA0D7008F6008 /* BioSheet.swift */ = {isa = PBXFileReference; lastKnownFileType = sourcecode.swift; path = BioSheet.swift; sourceTree = "<group>"; };
		5B29B58D2BEC392B008F6008 /* ActivityPubBadgeView.swift */ = {isa = PBXFileReference; lastKnownFileType = sourcecode.swift; path = ActivityPubBadgeView.swift; sourceTree = "<group>"; };
		5B2F5CC12AE7443700A92B52 /* Nos 13.xcdatamodel */ = {isa = PBXFileReference; lastKnownFileType = wrapper.xcdatamodel; path = "Nos 13.xcdatamodel"; sourceTree = "<group>"; };
		5B503F612A291A1A0098805A /* JSONRelayMetadata.swift */ = {isa = PBXFileReference; lastKnownFileType = sourcecode.swift; path = JSONRelayMetadata.swift; sourceTree = "<group>"; };
		5B6EB48D29EDBE0E006E750C /* NoteParser.swift */ = {isa = PBXFileReference; lastKnownFileType = sourcecode.swift; path = NoteParser.swift; sourceTree = "<group>"; };
		5B79F5EA2B97B5E9002DA9BE /* ConfirmUsernameDeletionSheet.swift */ = {isa = PBXFileReference; lastKnownFileType = sourcecode.swift; path = ConfirmUsernameDeletionSheet.swift; sourceTree = "<group>"; };
		5B79F6082B98AC33002DA9BE /* ClaimYourUniqueIdentitySheet.swift */ = {isa = PBXFileReference; lastKnownFileType = sourcecode.swift; path = ClaimYourUniqueIdentitySheet.swift; sourceTree = "<group>"; };
		5B79F60A2B98ACA0002DA9BE /* PickYourUsernameSheet.swift */ = {isa = PBXFileReference; lastKnownFileType = sourcecode.swift; path = PickYourUsernameSheet.swift; sourceTree = "<group>"; };
		5B79F6102B98AD0A002DA9BE /* ExcellentChoiceSheet.swift */ = {isa = PBXFileReference; lastKnownFileType = sourcecode.swift; path = ExcellentChoiceSheet.swift; sourceTree = "<group>"; };
		5B79F6122B98B145002DA9BE /* WizardNavigationStack.swift */ = {isa = PBXFileReference; lastKnownFileType = sourcecode.swift; path = WizardNavigationStack.swift; sourceTree = "<group>"; };
		5B79F6182B98B24C002DA9BE /* DeleteUsernameWizard.swift */ = {isa = PBXFileReference; lastKnownFileType = sourcecode.swift; path = DeleteUsernameWizard.swift; sourceTree = "<group>"; };
		5B79F6452BA11725002DA9BE /* WizardSheetVStack.swift */ = {isa = PBXFileReference; lastKnownFileType = sourcecode.swift; path = WizardSheetVStack.swift; sourceTree = "<group>"; };
		5B79F64B2BA119AE002DA9BE /* WizardSheetTitleText.swift */ = {isa = PBXFileReference; lastKnownFileType = sourcecode.swift; path = WizardSheetTitleText.swift; sourceTree = "<group>"; };
		5B79F6522BA11B08002DA9BE /* WizardSheetDescriptionText.swift */ = {isa = PBXFileReference; lastKnownFileType = sourcecode.swift; path = WizardSheetDescriptionText.swift; sourceTree = "<group>"; };
		5B79F6542BA123D4002DA9BE /* WizardSheetBadgeText.swift */ = {isa = PBXFileReference; lastKnownFileType = sourcecode.swift; path = WizardSheetBadgeText.swift; sourceTree = "<group>"; };
		5B7C93AF2B6AD52400410ABE /* CreateUsernameWizard.swift */ = {isa = PBXFileReference; lastKnownFileType = sourcecode.swift; path = CreateUsernameWizard.swift; sourceTree = "<group>"; };
		5B810DD62B55BA44008FE8A9 /* Nos 15.xcdatamodel */ = {isa = PBXFileReference; lastKnownFileType = wrapper.xcdatamodel; path = "Nos 15.xcdatamodel"; sourceTree = "<group>"; };
		5B834F662A83FB5C000C1432 /* ProfileKnownFollowersView.swift */ = {isa = PBXFileReference; lastKnownFileType = sourcecode.swift; path = ProfileKnownFollowersView.swift; sourceTree = "<group>"; };
		5B834F682A83FC7F000C1432 /* ProfileSocialStatsView.swift */ = {isa = PBXFileReference; lastKnownFileType = sourcecode.swift; path = ProfileSocialStatsView.swift; sourceTree = "<group>"; };
		5B8805192A21027C00E21F06 /* SHA256Key.swift */ = {isa = PBXFileReference; lastKnownFileType = sourcecode.swift; path = SHA256Key.swift; sourceTree = "<group>"; };
		5B8B77182A1FDA3C004FC675 /* TLV.swift */ = {isa = PBXFileReference; lastKnownFileType = sourcecode.swift; path = TLV.swift; sourceTree = "<group>"; };
		5B8C96AB29D52AD200B73AEC /* AuthorListView.swift */ = {isa = PBXFileReference; lastKnownFileType = sourcecode.swift; path = AuthorListView.swift; sourceTree = "<group>"; };
		5B8C96AF29DB2E1100B73AEC /* SearchTextFieldObserver.swift */ = {isa = PBXFileReference; lastKnownFileType = sourcecode.swift; path = SearchTextFieldObserver.swift; sourceTree = "<group>"; };
		5B8C96B129DB313300B73AEC /* AuthorCard.swift */ = {isa = PBXFileReference; lastKnownFileType = sourcecode.swift; path = AuthorCard.swift; sourceTree = "<group>"; };
		5B8C96B529DDD3B200B73AEC /* NoteTextViewRepresentable.swift */ = {isa = PBXFileReference; lastKnownFileType = sourcecode.swift; path = NoteTextViewRepresentable.swift; sourceTree = "<group>"; };
		5B960D2C2B34B1B900C52C45 /* Nos 14.xcdatamodel */ = {isa = PBXFileReference; lastKnownFileType = wrapper.xcdatamodel; path = "Nos 14.xcdatamodel"; sourceTree = "<group>"; };
		5BBA5E902BADF98E00D57D76 /* AlreadyHaveANIP05View.swift */ = {isa = PBXFileReference; lastKnownFileType = sourcecode.swift; path = AlreadyHaveANIP05View.swift; sourceTree = "<group>"; };
		5BBA5E9B2BAE052F00D57D76 /* NiceWorkSheet.swift */ = {isa = PBXFileReference; lastKnownFileType = sourcecode.swift; path = NiceWorkSheet.swift; sourceTree = "<group>"; };
		5BC0D9CB2B867B9D005D6980 /* NamesAPI.swift */ = {isa = PBXFileReference; lastKnownFileType = sourcecode.swift; path = NamesAPI.swift; sourceTree = "<group>"; };
		5BE281BD2AE2CCAE00880466 /* StoriesView.swift */ = {isa = PBXFileReference; fileEncoding = 4; lastKnownFileType = sourcecode.swift; path = StoriesView.swift; sourceTree = "<group>"; };
		5BE281C02AE2CCB400880466 /* StoryNoteView.swift */ = {isa = PBXFileReference; fileEncoding = 4; lastKnownFileType = sourcecode.swift; path = StoryNoteView.swift; sourceTree = "<group>"; };
		5BE281C32AE2CCC300880466 /* AuthorStoryView.swift */ = {isa = PBXFileReference; fileEncoding = 4; lastKnownFileType = sourcecode.swift; path = AuthorStoryView.swift; sourceTree = "<group>"; };
		5BE281C62AE2CCD800880466 /* ReplyButton.swift */ = {isa = PBXFileReference; fileEncoding = 4; lastKnownFileType = sourcecode.swift; path = ReplyButton.swift; sourceTree = "<group>"; };
		5BE281C92AE2CCEB00880466 /* HomeTab.swift */ = {isa = PBXFileReference; fileEncoding = 4; lastKnownFileType = sourcecode.swift; path = HomeTab.swift; sourceTree = "<group>"; };
		5BE460702BAB2BE1004B83ED /* NosStaging.entitlements */ = {isa = PBXFileReference; lastKnownFileType = text.plist.entitlements; path = NosStaging.entitlements; sourceTree = "<group>"; };
		5BE460762BAB307A004B83ED /* NosDev.entitlements */ = {isa = PBXFileReference; lastKnownFileType = text.plist.entitlements; path = NosDev.entitlements; sourceTree = "<group>"; };
		5BE4609E2BACAFEE004B83ED /* StagingSecrets.xcconfig */ = {isa = PBXFileReference; lastKnownFileType = text.xcconfig; path = StagingSecrets.xcconfig; sourceTree = "<group>"; };
		5BE4609F2BACAFEE004B83ED /* DevSecrets.xcconfig */ = {isa = PBXFileReference; lastKnownFileType = text.xcconfig; path = DevSecrets.xcconfig; sourceTree = "<group>"; };
		5BE460A02BACAFEE004B83ED /* ProductionSecrets.xcconfig */ = {isa = PBXFileReference; lastKnownFileType = text.xcconfig; path = ProductionSecrets.xcconfig; sourceTree = "<group>"; };
		5BFBB28A2BD9D79F002E909F /* URLParser.swift */ = {isa = PBXFileReference; lastKnownFileType = sourcecode.swift; path = URLParser.swift; sourceTree = "<group>"; };
		5BFBB2942BD9D7EB002E909F /* URLParserTests.swift */ = {isa = PBXFileReference; lastKnownFileType = sourcecode.swift; path = URLParserTests.swift; sourceTree = "<group>"; };
		5BFF66AF2A4B55FC00AA79DD /* Nos 10.xcdatamodel */ = {isa = PBXFileReference; lastKnownFileType = wrapper.xcdatamodel; path = "Nos 10.xcdatamodel"; sourceTree = "<group>"; };
		5BFF66B02A573F6400AA79DD /* RelayDetailView.swift */ = {isa = PBXFileReference; lastKnownFileType = sourcecode.swift; path = RelayDetailView.swift; sourceTree = "<group>"; };
		5BFF66B32A58853D00AA79DD /* PublishedEventsView.swift */ = {isa = PBXFileReference; lastKnownFileType = sourcecode.swift; path = PublishedEventsView.swift; sourceTree = "<group>"; };
		5BFF66B52A58A8A000AA79DD /* MutesView.swift */ = {isa = PBXFileReference; lastKnownFileType = sourcecode.swift; path = MutesView.swift; sourceTree = "<group>"; };
		659B27232BD9CB4500BEA6CC /* VerifiableEvent.swift */ = {isa = PBXFileReference; lastKnownFileType = sourcecode.swift; path = VerifiableEvent.swift; sourceTree = "<group>"; };
		65BD8DB82BDAF28200802039 /* CircularFollowButton.swift */ = {isa = PBXFileReference; fileEncoding = 4; lastKnownFileType = sourcecode.swift; path = CircularFollowButton.swift; sourceTree = "<group>"; };
		65BD8DBE2BDAF2C300802039 /* DiscoverTab.swift */ = {isa = PBXFileReference; fileEncoding = 4; lastKnownFileType = sourcecode.swift; path = DiscoverTab.swift; sourceTree = "<group>"; };
		65BD8DBF2BDAF2C300802039 /* FeaturedAuthorCategory.swift */ = {isa = PBXFileReference; fileEncoding = 4; lastKnownFileType = sourcecode.swift; path = FeaturedAuthorCategory.swift; sourceTree = "<group>"; };
		65BD8DC02BDAF2C300802039 /* FeaturedAuthorsView.swift */ = {isa = PBXFileReference; fileEncoding = 4; lastKnownFileType = sourcecode.swift; path = FeaturedAuthorsView.swift; sourceTree = "<group>"; };
		65D066982BD558690011C5CD /* DirectMessageWrapper.swift */ = {isa = PBXFileReference; fileEncoding = 4; lastKnownFileType = sourcecode.swift; path = DirectMessageWrapper.swift; sourceTree = "<group>"; };
		A303AF8229A9153A005DC8FC /* FollowButton.swift */ = {isa = PBXFileReference; lastKnownFileType = sourcecode.swift; path = FollowButton.swift; sourceTree = "<group>"; };
		A32B6C7229A6BE9B00653FF5 /* FollowsView.swift */ = {isa = PBXFileReference; lastKnownFileType = sourcecode.swift; path = FollowsView.swift; sourceTree = "<group>"; };
		A32B6C7729A6C99200653FF5 /* FollowCard.swift */ = {isa = PBXFileReference; lastKnownFileType = sourcecode.swift; path = FollowCard.swift; sourceTree = "<group>"; };
		A336DD3B299FD78000A0CBA0 /* Filter.swift */ = {isa = PBXFileReference; lastKnownFileType = sourcecode.swift; path = Filter.swift; sourceTree = "<group>"; };
		A34E439829A522F20057AFCB /* CurrentUser.swift */ = {isa = PBXFileReference; lastKnownFileType = sourcecode.swift; path = CurrentUser.swift; sourceTree = "<group>"; };
		A351E1A129BA92240009B7F6 /* ProfileEditView.swift */ = {isa = PBXFileReference; fileEncoding = 4; lastKnownFileType = sourcecode.swift; path = ProfileEditView.swift; sourceTree = "<group>"; };
		A3B943CE299AE00100A15A08 /* KeyChain.swift */ = {isa = PBXFileReference; lastKnownFileType = sourcecode.swift; path = KeyChain.swift; sourceTree = "<group>"; };
		A3B943D4299D514800A15A08 /* Follow+CoreDataClass.swift */ = {isa = PBXFileReference; lastKnownFileType = sourcecode.swift; path = "Follow+CoreDataClass.swift"; sourceTree = "<group>"; };
		C9032C2D2BAE31ED001F4EC6 /* ProfileFeedType.swift */ = {isa = PBXFileReference; lastKnownFileType = sourcecode.swift; path = ProfileFeedType.swift; sourceTree = "<group>"; };
		C905B0762A619E99009B8A78 /* LinkPreview.swift */ = {isa = PBXFileReference; lastKnownFileType = sourcecode.swift; path = LinkPreview.swift; sourceTree = "<group>"; };
		C90862BB29E9804B00C35A71 /* NosPerformanceTests.xctest */ = {isa = PBXFileReference; explicitFileType = wrapper.cfbundle; includeInIndex = 0; path = NosPerformanceTests.xctest; sourceTree = BUILT_PRODUCTS_DIR; };
		C90862BD29E9804B00C35A71 /* NosPerformanceTests.swift */ = {isa = PBXFileReference; lastKnownFileType = sourcecode.swift; path = NosPerformanceTests.swift; sourceTree = "<group>"; };
		C90B16B72AFED96300CB4B85 /* URLExtensionTests.swift */ = {isa = PBXFileReference; lastKnownFileType = sourcecode.swift; path = URLExtensionTests.swift; sourceTree = "<group>"; };
		C913DA092AEAF52B003BDD6D /* NoteWarningController.swift */ = {isa = PBXFileReference; lastKnownFileType = sourcecode.swift; path = NoteWarningController.swift; sourceTree = "<group>"; };
		C913DA0B2AEB2EBF003BDD6D /* FetchRequestPublisher.swift */ = {isa = PBXFileReference; lastKnownFileType = sourcecode.swift; path = FetchRequestPublisher.swift; sourceTree = "<group>"; };
		C913DA0D2AEB3265003BDD6D /* WarningView.swift */ = {isa = PBXFileReference; lastKnownFileType = sourcecode.swift; path = WarningView.swift; sourceTree = "<group>"; };
		C91400232B2A3894009B13B4 /* SQLiteStoreTestCase.swift */ = {isa = PBXFileReference; lastKnownFileType = sourcecode.swift; path = SQLiteStoreTestCase.swift; sourceTree = "<group>"; };
		C92A04DD2A58B02B00C844B8 /* Nos 11.xcdatamodel */ = {isa = PBXFileReference; lastKnownFileType = wrapper.xcdatamodel; path = "Nos 11.xcdatamodel"; sourceTree = "<group>"; };
		C92AB3352B599DD0005B3FFB /* doc */ = {isa = PBXFileReference; lastKnownFileType = folder; path = doc; sourceTree = "<group>"; };
		C92DF80429C25DE900400561 /* URL+Extensions.swift */ = {isa = PBXFileReference; lastKnownFileType = sourcecode.swift; path = "URL+Extensions.swift"; sourceTree = "<group>"; };
		C92DF80729C25FA900400561 /* SquareImage.swift */ = {isa = PBXFileReference; lastKnownFileType = sourcecode.swift; path = SquareImage.swift; sourceTree = "<group>"; };
		C92F01512AC4D6AB00972489 /* NosFormSection.swift */ = {isa = PBXFileReference; lastKnownFileType = sourcecode.swift; path = NosFormSection.swift; sourceTree = "<group>"; };
		C92F01542AC4D6CF00972489 /* BeveledSeparator.swift */ = {isa = PBXFileReference; lastKnownFileType = sourcecode.swift; path = BeveledSeparator.swift; sourceTree = "<group>"; };
		C92F01572AC4D6F700972489 /* NosTextField.swift */ = {isa = PBXFileReference; lastKnownFileType = sourcecode.swift; path = NosTextField.swift; sourceTree = "<group>"; };
		C92F015A2AC4D74E00972489 /* NosTextEditor.swift */ = {isa = PBXFileReference; lastKnownFileType = sourcecode.swift; path = NosTextEditor.swift; sourceTree = "<group>"; };
		C92F015D2AC4D99400972489 /* NosForm.swift */ = {isa = PBXFileReference; lastKnownFileType = sourcecode.swift; path = NosForm.swift; sourceTree = "<group>"; };
		C930055E2A6AF8320098CA9E /* LoadingContent.swift */ = {isa = PBXFileReference; fileEncoding = 4; lastKnownFileType = sourcecode.swift; path = LoadingContent.swift; sourceTree = "<group>"; };
		C930E0562BA49DAD002B5776 /* GridPattern.swift */ = {isa = PBXFileReference; lastKnownFileType = sourcecode.swift; path = GridPattern.swift; sourceTree = "<group>"; };
		C931517C29B915AF00934506 /* StaggeredGrid.swift */ = {isa = PBXFileReference; lastKnownFileType = sourcecode.swift; path = StaggeredGrid.swift; sourceTree = "<group>"; };
		C936B45B2A4C7D6B00DF1EB9 /* UNSWizard.swift */ = {isa = PBXFileReference; fileEncoding = 4; lastKnownFileType = sourcecode.swift; path = UNSWizard.swift; sourceTree = "<group>"; };
		C936B4612A4CB01C00DF1EB9 /* PushNotificationService.swift */ = {isa = PBXFileReference; lastKnownFileType = sourcecode.swift; path = PushNotificationService.swift; sourceTree = "<group>"; };
		C93CA0C229AE3A1E00921183 /* JSONEvent.swift */ = {isa = PBXFileReference; lastKnownFileType = sourcecode.swift; path = JSONEvent.swift; sourceTree = "<group>"; };
		C93EC2F029C337EB0012EE2A /* RelayPicker.swift */ = {isa = PBXFileReference; lastKnownFileType = sourcecode.swift; path = RelayPicker.swift; sourceTree = "<group>"; };
		C93EC2F329C34C860012EE2A /* NSPredicate+Bool.swift */ = {isa = PBXFileReference; lastKnownFileType = sourcecode.swift; path = "NSPredicate+Bool.swift"; sourceTree = "<group>"; };
		C93EC2F629C351470012EE2A /* Optional+Unwrap.swift */ = {isa = PBXFileReference; lastKnownFileType = sourcecode.swift; path = "Optional+Unwrap.swift"; sourceTree = "<group>"; };
		C93EC2FC29C3785C0012EE2A /* View+RoundedCorner.swift */ = {isa = PBXFileReference; fileEncoding = 4; lastKnownFileType = sourcecode.swift; path = "View+RoundedCorner.swift"; sourceTree = "<group>"; };
		C93F045D2B9B7A7000AD5872 /* ReplyPreview.swift */ = {isa = PBXFileReference; lastKnownFileType = sourcecode.swift; path = ReplyPreview.swift; sourceTree = "<group>"; };
		C93F488C2AC5C30C00900CEC /* NosFormField.swift */ = {isa = PBXFileReference; lastKnownFileType = sourcecode.swift; path = NosFormField.swift; sourceTree = "<group>"; };
		C93F488F2AC5C9C400900CEC /* UNSWizardPhoneView.swift */ = {isa = PBXFileReference; fileEncoding = 4; lastKnownFileType = sourcecode.swift; path = UNSWizardPhoneView.swift; sourceTree = "<group>"; };
		C93F48922AC5C9CE00900CEC /* UNSWizardIntroView.swift */ = {isa = PBXFileReference; fileEncoding = 4; lastKnownFileType = sourcecode.swift; path = UNSWizardIntroView.swift; sourceTree = "<group>"; };
		C942566829B66A2800C4202C /* Date+Elapsed.swift */ = {isa = PBXFileReference; fileEncoding = 4; lastKnownFileType = sourcecode.swift; path = "Date+Elapsed.swift"; sourceTree = "<group>"; };
		C94437E529B0DB83004D8C86 /* NotificationsView.swift */ = {isa = PBXFileReference; lastKnownFileType = sourcecode.swift; path = NotificationsView.swift; sourceTree = "<group>"; };
		C94A5E142A716A6D00B6EC5D /* EditableNoteText.swift */ = {isa = PBXFileReference; lastKnownFileType = sourcecode.swift; path = EditableNoteText.swift; sourceTree = "<group>"; };
		C94A5E172A72C84200B6EC5D /* ReportCategory.swift */ = {isa = PBXFileReference; lastKnownFileType = sourcecode.swift; path = ReportCategory.swift; sourceTree = "<group>"; };
		C94B2D172B17F5EC002104B6 /* sample_repost.json */ = {isa = PBXFileReference; fileEncoding = 4; lastKnownFileType = text.json; path = sample_repost.json; sourceTree = "<group>"; };
		C94BC09A2A0AC74A0098F6F1 /* PreviewData.swift */ = {isa = PBXFileReference; lastKnownFileType = sourcecode.swift; path = PreviewData.swift; sourceTree = "<group>"; };
		C94C4CF22AD993CA00F801CA /* UNSErrorView.swift */ = {isa = PBXFileReference; lastKnownFileType = sourcecode.swift; path = UNSErrorView.swift; sourceTree = "<group>"; };
		C94D14802A12B3F70014C906 /* SearchBar.swift */ = {isa = PBXFileReference; lastKnownFileType = sourcecode.swift; path = SearchBar.swift; sourceTree = "<group>"; };
		C94D39212ABDDDFE0019C4D5 /* Secrets.xcconfig */ = {isa = PBXFileReference; fileEncoding = 4; lastKnownFileType = text.xcconfig; path = Secrets.xcconfig; sourceTree = "<group>"; };
		C94D39242ABDDFB60019C4D5 /* EmptySecrets.xcconfig */ = {isa = PBXFileReference; fileEncoding = 4; lastKnownFileType = text.xcconfig; path = EmptySecrets.xcconfig; sourceTree = "<group>"; };
		C94D6D5B2AC5D14400F0F11E /* WizardTextField.swift */ = {isa = PBXFileReference; lastKnownFileType = sourcecode.swift; path = WizardTextField.swift; sourceTree = "<group>"; };
		C94D855B2991479900749478 /* NewNoteView.swift */ = {isa = PBXFileReference; lastKnownFileType = sourcecode.swift; path = NewNoteView.swift; sourceTree = "<group>"; };
		C959DB752BD01DF4008F3627 /* GiftWrapper.swift */ = {isa = PBXFileReference; lastKnownFileType = sourcecode.swift; path = GiftWrapper.swift; sourceTree = "<group>"; };
		C95D689E299E6B4100429F86 /* ProfileHeader.swift */ = {isa = PBXFileReference; fileEncoding = 4; lastKnownFileType = sourcecode.swift; path = ProfileHeader.swift; sourceTree = "<group>"; };
		C95D68A0299E6D3E00429F86 /* BioView.swift */ = {isa = PBXFileReference; fileEncoding = 4; lastKnownFileType = sourcecode.swift; path = BioView.swift; sourceTree = "<group>"; };
		C95D68A4299E6E1E00429F86 /* PlaceholderModifier.swift */ = {isa = PBXFileReference; fileEncoding = 4; lastKnownFileType = sourcecode.swift; path = PlaceholderModifier.swift; sourceTree = "<group>"; };
		C95D68A8299E709800429F86 /* LinearGradient+Planetary.swift */ = {isa = PBXFileReference; fileEncoding = 4; lastKnownFileType = sourcecode.swift; path = "LinearGradient+Planetary.swift"; sourceTree = "<group>"; };
		C95D68AA299E710F00429F86 /* Color+Hex.swift */ = {isa = PBXFileReference; fileEncoding = 4; lastKnownFileType = sourcecode.swift; path = "Color+Hex.swift"; sourceTree = "<group>"; };
		C95D68AC299E721700429F86 /* ProfileView.swift */ = {isa = PBXFileReference; lastKnownFileType = sourcecode.swift; path = ProfileView.swift; sourceTree = "<group>"; };
		C95D68AF299ECE0700429F86 /* CHANGELOG.md */ = {isa = PBXFileReference; fileEncoding = 4; lastKnownFileType = net.daringfireball.markdown; path = CHANGELOG.md; sourceTree = "<group>"; };
		C95D68B0299ECE0700429F86 /* README.md */ = {isa = PBXFileReference; fileEncoding = 4; lastKnownFileType = net.daringfireball.markdown; path = README.md; sourceTree = "<group>"; };
		C95D68B1299ECE0700429F86 /* CONTRIBUTING.md */ = {isa = PBXFileReference; fileEncoding = 4; lastKnownFileType = net.daringfireball.markdown; path = CONTRIBUTING.md; sourceTree = "<group>"; };
		C960C57029F3236200929990 /* LikeButton.swift */ = {isa = PBXFileReference; lastKnownFileType = sourcecode.swift; path = LikeButton.swift; sourceTree = "<group>"; };
		C960C57329F3251E00929990 /* RepostButton.swift */ = {isa = PBXFileReference; lastKnownFileType = sourcecode.swift; path = RepostButton.swift; sourceTree = "<group>"; };
		C9646EA029B7A22C007239A4 /* Analytics.swift */ = {isa = PBXFileReference; lastKnownFileType = sourcecode.swift; path = Analytics.swift; sourceTree = "<group>"; };
		C9671D72298DB94C00EE7E12 /* Data+Encoding.swift */ = {isa = PBXFileReference; lastKnownFileType = sourcecode.swift; path = "Data+Encoding.swift"; sourceTree = "<group>"; };
		C9680AD32ACDF57D006C8C93 /* UNSWizardNeedsPaymentView.swift */ = {isa = PBXFileReference; fileEncoding = 4; lastKnownFileType = sourcecode.swift; path = UNSWizardNeedsPaymentView.swift; sourceTree = "<group>"; };
		C96877B82B4EDD110051ED2F /* AuthorStoryCarousel.swift */ = {isa = PBXFileReference; lastKnownFileType = sourcecode.swift; path = AuthorStoryCarousel.swift; sourceTree = "<group>"; };
		C96877BA2B4EDE510051ED2F /* StoryAvatarView.swift */ = {isa = PBXFileReference; lastKnownFileType = sourcecode.swift; path = StoryAvatarView.swift; sourceTree = "<group>"; };
		C96D391A2B61AFD500D3D0A1 /* RawNostrIDTests.swift */ = {isa = PBXFileReference; lastKnownFileType = sourcecode.swift; path = RawNostrIDTests.swift; sourceTree = "<group>"; };
		C96D39262B61B6D200D3D0A1 /* RawNostrID.swift */ = {isa = PBXFileReference; lastKnownFileType = sourcecode.swift; path = RawNostrID.swift; sourceTree = "<group>"; };
		C973364E2A7968220012D8B8 /* SetUpUNSBanner.swift */ = {isa = PBXFileReference; fileEncoding = 4; lastKnownFileType = sourcecode.swift; path = SetUpUNSBanner.swift; sourceTree = "<group>"; };
		C973AB552A323167002AED16 /* Follow+CoreDataProperties.swift */ = {isa = PBXFileReference; lastKnownFileType = sourcecode.swift; path = "Follow+CoreDataProperties.swift"; sourceTree = "<group>"; };
		C973AB562A323167002AED16 /* Event+CoreDataProperties.swift */ = {isa = PBXFileReference; lastKnownFileType = sourcecode.swift; path = "Event+CoreDataProperties.swift"; sourceTree = "<group>"; };
		C973AB572A323167002AED16 /* AuthorReference+CoreDataProperties.swift */ = {isa = PBXFileReference; lastKnownFileType = sourcecode.swift; path = "AuthorReference+CoreDataProperties.swift"; sourceTree = "<group>"; };
		C973AB582A323167002AED16 /* Author+CoreDataProperties.swift */ = {isa = PBXFileReference; lastKnownFileType = sourcecode.swift; path = "Author+CoreDataProperties.swift"; sourceTree = "<group>"; };
		C973AB592A323167002AED16 /* Relay+CoreDataProperties.swift */ = {isa = PBXFileReference; lastKnownFileType = sourcecode.swift; path = "Relay+CoreDataProperties.swift"; sourceTree = "<group>"; };
		C973AB5A2A323167002AED16 /* EventReference+CoreDataProperties.swift */ = {isa = PBXFileReference; lastKnownFileType = sourcecode.swift; path = "EventReference+CoreDataProperties.swift"; sourceTree = "<group>"; };
		C974652D2A3B86600031226F /* NoteCardHeader.swift */ = {isa = PBXFileReference; lastKnownFileType = sourcecode.swift; path = NoteCardHeader.swift; sourceTree = "<group>"; };
		C97465302A3B89140031226F /* AuthorLabel.swift */ = {isa = PBXFileReference; lastKnownFileType = sourcecode.swift; path = AuthorLabel.swift; sourceTree = "<group>"; };
		C97465332A3C95FE0031226F /* RelayPickerToolbarButton.swift */ = {isa = PBXFileReference; lastKnownFileType = sourcecode.swift; path = RelayPickerToolbarButton.swift; sourceTree = "<group>"; };
		C97797B8298AA19A0046BD25 /* RelayService.swift */ = {isa = PBXFileReference; lastKnownFileType = sourcecode.swift; path = RelayService.swift; sourceTree = "<group>"; };
		C97A1C8729E45B3C009D9E8D /* RawEventView.swift */ = {isa = PBXFileReference; fileEncoding = 4; lastKnownFileType = sourcecode.swift; path = RawEventView.swift; sourceTree = "<group>"; };
		C97A1C8A29E45B4E009D9E8D /* RawEventController.swift */ = {isa = PBXFileReference; fileEncoding = 4; lastKnownFileType = sourcecode.swift; path = RawEventController.swift; sourceTree = "<group>"; };
		C97A1C8D29E58EC7009D9E8D /* NSManagedObjectContext+Nos.swift */ = {isa = PBXFileReference; lastKnownFileType = sourcecode.swift; path = "NSManagedObjectContext+Nos.swift"; sourceTree = "<group>"; };
		C981E2DA2AC6088900FBF4F6 /* UNSVerifyCodeView.swift */ = {isa = PBXFileReference; fileEncoding = 4; lastKnownFileType = sourcecode.swift; path = UNSVerifyCodeView.swift; sourceTree = "<group>"; };
		C981E2DC2AC610D600FBF4F6 /* UNSStepImage.swift */ = {isa = PBXFileReference; lastKnownFileType = sourcecode.swift; path = UNSStepImage.swift; sourceTree = "<group>"; };
		C98298312ADD7EDB0096C5B5 /* Info.plist */ = {isa = PBXFileReference; lastKnownFileType = text.plist; path = Info.plist; sourceTree = "<group>"; };
		C98298322ADD7F9A0096C5B5 /* DeepLinkService.swift */ = {isa = PBXFileReference; lastKnownFileType = sourcecode.swift; path = DeepLinkService.swift; sourceTree = "<group>"; };
		C986510F2B0BD49200597B68 /* PagedNoteListView.swift */ = {isa = PBXFileReference; lastKnownFileType = sourcecode.swift; path = PagedNoteListView.swift; sourceTree = "<group>"; };
		C987F81629BA4C6900B44E7A /* BigActionButton.swift */ = {isa = PBXFileReference; fileEncoding = 4; lastKnownFileType = sourcecode.swift; path = BigActionButton.swift; sourceTree = "<group>"; };
		C987F81929BA4D0E00B44E7A /* ActionButton.swift */ = {isa = PBXFileReference; fileEncoding = 4; lastKnownFileType = sourcecode.swift; path = ActionButton.swift; sourceTree = "<group>"; };
		C987F81C29BA6D9A00B44E7A /* ProfileTab.swift */ = {isa = PBXFileReference; lastKnownFileType = sourcecode.swift; path = ProfileTab.swift; sourceTree = "<group>"; };
		C987F82029BA951D00B44E7A /* ClarityCity-ExtraLight.otf */ = {isa = PBXFileReference; lastKnownFileType = file; path = "ClarityCity-ExtraLight.otf"; sourceTree = "<group>"; };
		C987F82129BA951D00B44E7A /* ClarityCity-LightItalic.otf */ = {isa = PBXFileReference; lastKnownFileType = file; path = "ClarityCity-LightItalic.otf"; sourceTree = "<group>"; };
		C987F82229BA951D00B44E7A /* ClarityCity-ExtraBold.otf */ = {isa = PBXFileReference; lastKnownFileType = file; path = "ClarityCity-ExtraBold.otf"; sourceTree = "<group>"; };
		C987F82329BA951D00B44E7A /* ClarityCity-MediumItalic.otf */ = {isa = PBXFileReference; lastKnownFileType = file; path = "ClarityCity-MediumItalic.otf"; sourceTree = "<group>"; };
		C987F82429BA951D00B44E7A /* ClarityCity-BoldItalic.otf */ = {isa = PBXFileReference; lastKnownFileType = file; path = "ClarityCity-BoldItalic.otf"; sourceTree = "<group>"; };
		C987F82529BA951D00B44E7A /* ClarityCity-Bold.otf */ = {isa = PBXFileReference; lastKnownFileType = file; path = "ClarityCity-Bold.otf"; sourceTree = "<group>"; };
		C987F82629BA951D00B44E7A /* ClarityCity-SemiBold.otf */ = {isa = PBXFileReference; lastKnownFileType = file; path = "ClarityCity-SemiBold.otf"; sourceTree = "<group>"; };
		C987F82729BA951D00B44E7A /* ClarityCity-SemiBoldItalic.otf */ = {isa = PBXFileReference; lastKnownFileType = file; path = "ClarityCity-SemiBoldItalic.otf"; sourceTree = "<group>"; };
		C987F82829BA951E00B44E7A /* ClarityCity-Black.otf */ = {isa = PBXFileReference; lastKnownFileType = file; path = "ClarityCity-Black.otf"; sourceTree = "<group>"; };
		C987F82929BA951E00B44E7A /* ClarityCity-ExtraBoldItalic.otf */ = {isa = PBXFileReference; lastKnownFileType = file; path = "ClarityCity-ExtraBoldItalic.otf"; sourceTree = "<group>"; };
		C987F82A29BA951E00B44E7A /* ClarityCity-Light.otf */ = {isa = PBXFileReference; lastKnownFileType = file; path = "ClarityCity-Light.otf"; sourceTree = "<group>"; };
		C987F82B29BA951E00B44E7A /* ClarityCity-BlackItalic.otf */ = {isa = PBXFileReference; lastKnownFileType = file; path = "ClarityCity-BlackItalic.otf"; sourceTree = "<group>"; };
		C987F82C29BA951E00B44E7A /* ClarityCity-Medium.otf */ = {isa = PBXFileReference; lastKnownFileType = file; path = "ClarityCity-Medium.otf"; sourceTree = "<group>"; };
		C987F82D29BA951E00B44E7A /* ClarityCity-ThinItalic.otf */ = {isa = PBXFileReference; lastKnownFileType = file; path = "ClarityCity-ThinItalic.otf"; sourceTree = "<group>"; };
		C987F82E29BA951E00B44E7A /* ClarityCity-RegularItalic.otf */ = {isa = PBXFileReference; lastKnownFileType = file; path = "ClarityCity-RegularItalic.otf"; sourceTree = "<group>"; };
		C987F82F29BA951E00B44E7A /* ClarityCity-ExtraLightItalic.otf */ = {isa = PBXFileReference; lastKnownFileType = file; path = "ClarityCity-ExtraLightItalic.otf"; sourceTree = "<group>"; };
		C987F83029BA951E00B44E7A /* ClarityCity-Regular.otf */ = {isa = PBXFileReference; lastKnownFileType = file; path = "ClarityCity-Regular.otf"; sourceTree = "<group>"; };
		C987F83129BA951E00B44E7A /* ClarityCity-Thin.otf */ = {isa = PBXFileReference; lastKnownFileType = file; path = "ClarityCity-Thin.otf"; sourceTree = "<group>"; };
		C987F85629BA96B700B44E7A /* Info.plist */ = {isa = PBXFileReference; lastKnownFileType = text.plist; path = Info.plist; sourceTree = "<group>"; };
		C987F85729BA981800B44E7A /* Font.swift */ = {isa = PBXFileReference; lastKnownFileType = sourcecode.swift; path = Font.swift; sourceTree = "<group>"; };
		C98A32262A05795E00E3FA13 /* Task+Timeout.swift */ = {isa = PBXFileReference; lastKnownFileType = sourcecode.swift; path = "Task+Timeout.swift"; sourceTree = "<group>"; };
		C98B8B3F29FBF83B009789C8 /* NotificationCard.swift */ = {isa = PBXFileReference; lastKnownFileType = sourcecode.swift; path = NotificationCard.swift; sourceTree = "<group>"; };
		C98CA9032B14FA3D00929141 /* PagedRelaySubscription.swift */ = {isa = PBXFileReference; lastKnownFileType = sourcecode.swift; path = PagedRelaySubscription.swift; sourceTree = "<group>"; };
		C98CA9062B14FBBF00929141 /* PagedNoteDataSource.swift */ = {isa = PBXFileReference; lastKnownFileType = sourcecode.swift; path = PagedNoteDataSource.swift; sourceTree = "<group>"; };
		C98DC9BA2A795CAD004E5F0F /* ActionBanner.swift */ = {isa = PBXFileReference; lastKnownFileType = sourcecode.swift; path = ActionBanner.swift; sourceTree = "<group>"; };
		C992B3292B3613CC00704A9C /* SubscriptionCancellable.swift */ = {isa = PBXFileReference; lastKnownFileType = sourcecode.swift; path = SubscriptionCancellable.swift; sourceTree = "<group>"; };
		C99507332AB9EE40005B1096 /* Nos 12.xcdatamodel */ = {isa = PBXFileReference; lastKnownFileType = wrapper.xcdatamodel; path = "Nos 12.xcdatamodel"; sourceTree = "<group>"; };
		C99721CA2AEBED26004EBEAB /* String+Empty.swift */ = {isa = PBXFileReference; lastKnownFileType = sourcecode.swift; path = "String+Empty.swift"; sourceTree = "<group>"; };
		C9A0DAD929C685E500466635 /* SideMenuButton.swift */ = {isa = PBXFileReference; lastKnownFileType = sourcecode.swift; path = SideMenuButton.swift; sourceTree = "<group>"; };
		C9A0DADC29C689C900466635 /* NosNavigationBar.swift */ = {isa = PBXFileReference; lastKnownFileType = sourcecode.swift; path = NosNavigationBar.swift; sourceTree = "<group>"; };
		C9A0DADF29C697A100466635 /* AboutView.swift */ = {isa = PBXFileReference; lastKnownFileType = sourcecode.swift; path = AboutView.swift; sourceTree = "<group>"; };
		C9A0DAE329C69F0C00466635 /* HighlightedText.swift */ = {isa = PBXFileReference; fileEncoding = 4; lastKnownFileType = sourcecode.swift; path = HighlightedText.swift; sourceTree = "<group>"; };
		C9A0DAE629C69FA000466635 /* Text+Gradient.swift */ = {isa = PBXFileReference; fileEncoding = 4; lastKnownFileType = sourcecode.swift; path = "Text+Gradient.swift"; sourceTree = "<group>"; };
		C9A0DAE929C6A34200466635 /* ActivityView.swift */ = {isa = PBXFileReference; fileEncoding = 4; lastKnownFileType = sourcecode.swift; path = ActivityView.swift; sourceTree = "<group>"; };
		C9A0DAEC29C6A66C00466635 /* Launch Screen.storyboard */ = {isa = PBXFileReference; lastKnownFileType = file.storyboard; path = "Launch Screen.storyboard"; sourceTree = "<group>"; };
		C9A0DAF729C92F4500466635 /* UNSAPI.swift */ = {isa = PBXFileReference; indentWidth = 4; lastKnownFileType = sourcecode.swift; path = UNSAPI.swift; sourceTree = "<group>"; };
		C9A25B3C29F174D200B39534 /* ReadabilityPadding.swift */ = {isa = PBXFileReference; lastKnownFileType = sourcecode.swift; path = ReadabilityPadding.swift; sourceTree = "<group>"; };
		C9A6C7402AD837AD001F9500 /* UNSWizardController.swift */ = {isa = PBXFileReference; lastKnownFileType = sourcecode.swift; path = UNSWizardController.swift; sourceTree = "<group>"; };
		C9A6C7462AD84263001F9500 /* UNSNamePicker.swift */ = {isa = PBXFileReference; lastKnownFileType = sourcecode.swift; path = UNSNamePicker.swift; sourceTree = "<group>"; };
		C9A6C7482AD86271001F9500 /* UNSNewNameView.swift */ = {isa = PBXFileReference; lastKnownFileType = sourcecode.swift; path = UNSNewNameView.swift; sourceTree = "<group>"; };
		C9A6C74A2AD866A7001F9500 /* UNSSuccessView.swift */ = {isa = PBXFileReference; lastKnownFileType = sourcecode.swift; path = UNSSuccessView.swift; sourceTree = "<group>"; };
		C9A6C74C2AD98E2A001F9500 /* UNSNameTakenView.swift */ = {isa = PBXFileReference; lastKnownFileType = sourcecode.swift; path = UNSNameTakenView.swift; sourceTree = "<group>"; };
		C9A8015D2BD0177D006E29B2 /* ReportPublisher.swift */ = {isa = PBXFileReference; lastKnownFileType = sourcecode.swift; path = ReportPublisher.swift; sourceTree = "<group>"; };
		C9AC31AC2A55E0BD00A94E5A /* NotificationViewModel.swift */ = {isa = PBXFileReference; lastKnownFileType = sourcecode.swift; path = NotificationViewModel.swift; sourceTree = "<group>"; };
		C9ADB134299288230075E7F8 /* KeyFixture.swift */ = {isa = PBXFileReference; lastKnownFileType = sourcecode.swift; path = KeyFixture.swift; sourceTree = "<group>"; };
		C9ADB13729928CC30075E7F8 /* String+Hex.swift */ = {isa = PBXFileReference; lastKnownFileType = sourcecode.swift; path = "String+Hex.swift"; sourceTree = "<group>"; };
		C9ADB13C29929B540075E7F8 /* Bech32.swift */ = {isa = PBXFileReference; lastKnownFileType = sourcecode.swift; path = Bech32.swift; sourceTree = "<group>"; };
		C9ADB14029951CB10075E7F8 /* NSManagedObject+Nos.swift */ = {isa = PBXFileReference; lastKnownFileType = sourcecode.swift; path = "NSManagedObject+Nos.swift"; sourceTree = "<group>"; };
		C9B597642BBC8300002EC76A /* ImagePickerUIViewController.swift */ = {isa = PBXFileReference; fileEncoding = 4; lastKnownFileType = sourcecode.swift; path = ImagePickerUIViewController.swift; sourceTree = "<group>"; };
		C9B678DA29EEBF3B00303F33 /* DependencyInjection.swift */ = {isa = PBXFileReference; lastKnownFileType = sourcecode.swift; path = DependencyInjection.swift; sourceTree = "<group>"; };
		C9B678DD29EEC35B00303F33 /* Foundation+Sendable.swift */ = {isa = PBXFileReference; lastKnownFileType = sourcecode.swift; path = "Foundation+Sendable.swift"; sourceTree = "<group>"; };
		C9B678E029EEC41000303F33 /* SocialGraphCache.swift */ = {isa = PBXFileReference; lastKnownFileType = sourcecode.swift; path = SocialGraphCache.swift; sourceTree = "<group>"; };
		C9B678E629F01A8500303F33 /* FullscreenProgressView.swift */ = {isa = PBXFileReference; lastKnownFileType = sourcecode.swift; path = FullscreenProgressView.swift; sourceTree = "<group>"; };
		C9B708BA2A13BE41006C613A /* NoteTextEditor.swift */ = {isa = PBXFileReference; lastKnownFileType = sourcecode.swift; path = NoteTextEditor.swift; sourceTree = "<group>"; };
		C9B71DC12A9003670031ED9F /* CrashReporting.swift */ = {isa = PBXFileReference; lastKnownFileType = sourcecode.swift; path = CrashReporting.swift; sourceTree = "<group>"; };
		C9BAB09A2996FBA10003A84E /* EventProcessor.swift */ = {isa = PBXFileReference; lastKnownFileType = sourcecode.swift; path = EventProcessor.swift; sourceTree = "<group>"; };
		C9BCF1C02AC72020009BDE06 /* UNSWizardChooseNameView.swift */ = {isa = PBXFileReference; lastKnownFileType = sourcecode.swift; path = UNSWizardChooseNameView.swift; sourceTree = "<group>"; };
		C9BD91882B61BBEF00FDA083 /* bad_contact_list.json */ = {isa = PBXFileReference; lastKnownFileType = text.json; path = bad_contact_list.json; sourceTree = "<group>"; };
		C9BD919A2B61C4FB00FDA083 /* RawNostrID+Random.swift */ = {isa = PBXFileReference; lastKnownFileType = sourcecode.swift; path = "RawNostrID+Random.swift"; sourceTree = "<group>"; };
		C9C2B77B29E072E400548B4A /* WebSocket+Nos.swift */ = {isa = PBXFileReference; lastKnownFileType = sourcecode.swift; path = "WebSocket+Nos.swift"; sourceTree = "<group>"; };
		C9C2B77E29E0731600548B4A /* AsyncTimer.swift */ = {isa = PBXFileReference; lastKnownFileType = sourcecode.swift; path = AsyncTimer.swift; sourceTree = "<group>"; };
		C9C2B78129E0735400548B4A /* RelaySubscriptionManager.swift */ = {isa = PBXFileReference; lastKnownFileType = sourcecode.swift; path = RelaySubscriptionManager.swift; sourceTree = "<group>"; };
		C9C2B78429E073E300548B4A /* RelaySubscription.swift */ = {isa = PBXFileReference; lastKnownFileType = sourcecode.swift; path = RelaySubscription.swift; sourceTree = "<group>"; };
		C9C547502A4F1CC3006B0741 /* SearchController.swift */ = {isa = PBXFileReference; fileEncoding = 4; lastKnownFileType = sourcecode.swift; path = SearchController.swift; sourceTree = "<group>"; };
		C9C547562A4F1D1A006B0741 /* Nos 9.xcdatamodel */ = {isa = PBXFileReference; lastKnownFileType = wrapper.xcdatamodel; path = "Nos 9.xcdatamodel"; sourceTree = "<group>"; };
		C9C547572A4F1D8C006B0741 /* NosNotification+CoreDataClass.swift */ = {isa = PBXFileReference; lastKnownFileType = sourcecode.swift; path = "NosNotification+CoreDataClass.swift"; sourceTree = "<group>"; };
		C9C547582A4F1D8C006B0741 /* NosNotification+CoreDataProperties.swift */ = {isa = PBXFileReference; lastKnownFileType = sourcecode.swift; path = "NosNotification+CoreDataProperties.swift"; sourceTree = "<group>"; };
		C9C9444129F6F0E2002F2C7A /* XCTest+Eventually.swift */ = {isa = PBXFileReference; lastKnownFileType = sourcecode.swift; path = "XCTest+Eventually.swift"; sourceTree = "<group>"; };
		C9CDBBA329A8FA2900C555C7 /* GoldenPostView.swift */ = {isa = PBXFileReference; fileEncoding = 4; lastKnownFileType = sourcecode.swift; path = GoldenPostView.swift; sourceTree = "<group>"; };
		C9CE5B132A0172CF008E198C /* WebView.swift */ = {isa = PBXFileReference; lastKnownFileType = sourcecode.swift; path = WebView.swift; sourceTree = "<group>"; };
		C9CF23162A38A58B00EBEC31 /* ParseQueue.swift */ = {isa = PBXFileReference; lastKnownFileType = sourcecode.swift; path = ParseQueue.swift; sourceTree = "<group>"; };
		C9D573482AB24B7300E06BB4 /* custom-xcassets.stencil */ = {isa = PBXFileReference; lastKnownFileType = text; name = "custom-xcassets.stencil"; path = "Nos/Assets/SwiftGen Stencils/custom-xcassets.stencil"; sourceTree = SOURCE_ROOT; };
		C9DEBFCE298941000078B43A /* Nos.app */ = {isa = PBXFileReference; explicitFileType = wrapper.application; includeInIndex = 0; path = Nos.app; sourceTree = BUILT_PRODUCTS_DIR; };
		C9DEBFD1298941000078B43A /* NosApp.swift */ = {isa = PBXFileReference; lastKnownFileType = sourcecode.swift; path = NosApp.swift; sourceTree = "<group>"; };
		C9DEBFD3298941000078B43A /* PersistenceController.swift */ = {isa = PBXFileReference; lastKnownFileType = sourcecode.swift; path = PersistenceController.swift; sourceTree = "<group>"; };
		C9DEBFD8298941000078B43A /* HomeFeedView.swift */ = {isa = PBXFileReference; lastKnownFileType = sourcecode.swift; path = HomeFeedView.swift; sourceTree = "<group>"; };
		C9DEBFDA298941020078B43A /* Assets.xcassets */ = {isa = PBXFileReference; lastKnownFileType = folder.assetcatalog; path = Assets.xcassets; sourceTree = "<group>"; };
		C9DEBFDC298941020078B43A /* Nos.entitlements */ = {isa = PBXFileReference; lastKnownFileType = text.plist.entitlements; path = Nos.entitlements; sourceTree = "<group>"; };
		C9DEBFDE298941020078B43A /* Preview Assets.xcassets */ = {isa = PBXFileReference; lastKnownFileType = folder.assetcatalog; path = "Preview Assets.xcassets"; sourceTree = "<group>"; };
		C9DEBFE4298941020078B43A /* NosTests.xctest */ = {isa = PBXFileReference; explicitFileType = wrapper.cfbundle; includeInIndex = 0; path = NosTests.xctest; sourceTree = BUILT_PRODUCTS_DIR; };
		C9DEC002298945150078B43A /* String+Lorem.swift */ = {isa = PBXFileReference; lastKnownFileType = sourcecode.swift; path = "String+Lorem.swift"; sourceTree = "<group>"; };
		C9DEC005298947900078B43A /* sample_data.json */ = {isa = PBXFileReference; fileEncoding = 4; lastKnownFileType = text.json; path = sample_data.json; sourceTree = "<group>"; };
		C9DEC03F29894BED0078B43A /* Event+CoreDataClass.swift */ = {isa = PBXFileReference; lastKnownFileType = sourcecode.swift; path = "Event+CoreDataClass.swift"; sourceTree = "<group>"; };
		C9DEC04329894BED0078B43A /* Author+CoreDataClass.swift */ = {isa = PBXFileReference; lastKnownFileType = sourcecode.swift; path = "Author+CoreDataClass.swift"; sourceTree = "<group>"; };
		C9DEC0622989541F0078B43A /* Bundle+Current.swift */ = {isa = PBXFileReference; lastKnownFileType = sourcecode.swift; path = "Bundle+Current.swift"; sourceTree = "<group>"; };
		C9DEC069298965540078B43A /* RelayView.swift */ = {isa = PBXFileReference; lastKnownFileType = sourcecode.swift; path = RelayView.swift; sourceTree = "<group>"; };
		C9DEC06C2989668E0078B43A /* Relay+CoreDataClass.swift */ = {isa = PBXFileReference; lastKnownFileType = sourcecode.swift; path = "Relay+CoreDataClass.swift"; sourceTree = "<group>"; };
		C9DFA964299BEB96006929C1 /* NoteCard.swift */ = {isa = PBXFileReference; fileEncoding = 4; lastKnownFileType = sourcecode.swift; path = NoteCard.swift; sourceTree = "<group>"; };
		C9DFA968299BEC33006929C1 /* CardStyle.swift */ = {isa = PBXFileReference; fileEncoding = 4; lastKnownFileType = sourcecode.swift; path = CardStyle.swift; sourceTree = "<group>"; };
		C9DFA96A299BEE2C006929C1 /* CompactNoteView.swift */ = {isa = PBXFileReference; fileEncoding = 4; lastKnownFileType = sourcecode.swift; path = CompactNoteView.swift; sourceTree = "<group>"; };
		C9DFA970299BF8CD006929C1 /* RepliesView.swift */ = {isa = PBXFileReference; lastKnownFileType = sourcecode.swift; path = RepliesView.swift; sourceTree = "<group>"; };
		C9E37E0E2A1E7C32003D4B0A /* ReportMenu.swift */ = {isa = PBXFileReference; lastKnownFileType = sourcecode.swift; path = ReportMenu.swift; sourceTree = "<group>"; };
		C9E37E112A1E7EC5003D4B0A /* PreviewContainer.swift */ = {isa = PBXFileReference; lastKnownFileType = sourcecode.swift; path = PreviewContainer.swift; sourceTree = "<group>"; };
		C9E37E142A1E8143003D4B0A /* ReportTarget.swift */ = {isa = PBXFileReference; lastKnownFileType = sourcecode.swift; path = ReportTarget.swift; sourceTree = "<group>"; };
		C9E8C1122B081E9C002D46B0 /* UNSNameView.swift */ = {isa = PBXFileReference; lastKnownFileType = sourcecode.swift; path = UNSNameView.swift; sourceTree = "<group>"; };
		C9E8C1142B081EBE002D46B0 /* NIP05View.swift */ = {isa = PBXFileReference; lastKnownFileType = sourcecode.swift; path = NIP05View.swift; sourceTree = "<group>"; };
		C9EE3E5F2A0538B7008A7491 /* ExpirationTimeButton.swift */ = {isa = PBXFileReference; lastKnownFileType = sourcecode.swift; path = ExpirationTimeButton.swift; sourceTree = "<group>"; };
		C9EE3E622A053910008A7491 /* ExpirationTimeOption.swift */ = {isa = PBXFileReference; lastKnownFileType = sourcecode.swift; path = ExpirationTimeOption.swift; sourceTree = "<group>"; };
		C9F0BB6829A5039D000547FC /* Int+Bool.swift */ = {isa = PBXFileReference; lastKnownFileType = sourcecode.swift; path = "Int+Bool.swift"; sourceTree = "<group>"; };
		C9F0BB6A29A503D6000547FC /* PublicKey.swift */ = {isa = PBXFileReference; lastKnownFileType = sourcecode.swift; path = PublicKey.swift; sourceTree = "<group>"; };
		C9F0BB6E29A50437000547FC /* NostrConstants.swift */ = {isa = PBXFileReference; lastKnownFileType = sourcecode.swift; path = NostrConstants.swift; sourceTree = "<group>"; };
		C9F204662ADEDBA80029A858 /* String+Extra.swift */ = {isa = PBXFileReference; fileEncoding = 4; lastKnownFileType = sourcecode.swift; path = "String+Extra.swift"; sourceTree = "<group>"; };
		C9F2047F2AE029D90029A858 /* AppDestination.swift */ = {isa = PBXFileReference; lastKnownFileType = sourcecode.swift; path = AppDestination.swift; sourceTree = "<group>"; };
		C9F64D8B29ED840700563F2B /* LogHelper.swift */ = {isa = PBXFileReference; lastKnownFileType = sourcecode.swift; path = LogHelper.swift; sourceTree = "<group>"; };
		C9F75AD12A02D41E005BBE45 /* ComposerActionBar.swift */ = {isa = PBXFileReference; lastKnownFileType = sourcecode.swift; path = ComposerActionBar.swift; sourceTree = "<group>"; };
		C9F75AD52A041FF7005BBE45 /* ExpirationTimePicker.swift */ = {isa = PBXFileReference; lastKnownFileType = sourcecode.swift; path = ExpirationTimePicker.swift; sourceTree = "<group>"; };
		C9F84C1B298DBBF400C6714D /* Data+Sha.swift */ = {isa = PBXFileReference; lastKnownFileType = sourcecode.swift; path = "Data+Sha.swift"; sourceTree = "<group>"; };
		C9F84C20298DC36800C6714D /* AppView.swift */ = {isa = PBXFileReference; lastKnownFileType = sourcecode.swift; path = AppView.swift; sourceTree = "<group>"; };
		C9F84C22298DC7B900C6714D /* SettingsView.swift */ = {isa = PBXFileReference; lastKnownFileType = sourcecode.swift; path = SettingsView.swift; sourceTree = "<group>"; };
		C9F84C26298DC98800C6714D /* KeyPair.swift */ = {isa = PBXFileReference; lastKnownFileType = sourcecode.swift; path = KeyPair.swift; sourceTree = "<group>"; };
		C9FC1E622B61ACE300A3A6FB /* CoreDataTestCase.swift */ = {isa = PBXFileReference; lastKnownFileType = sourcecode.swift; path = CoreDataTestCase.swift; sourceTree = "<group>"; };
		CD09A74329A50F1D0063464F /* SideMenu.swift */ = {isa = PBXFileReference; lastKnownFileType = sourcecode.swift; path = SideMenu.swift; sourceTree = "<group>"; };
		CD09A74529A50F750063464F /* SideMenuContent.swift */ = {isa = PBXFileReference; lastKnownFileType = sourcecode.swift; path = SideMenuContent.swift; sourceTree = "<group>"; };
		CD09A74729A51EFC0063464F /* Router.swift */ = {isa = PBXFileReference; lastKnownFileType = sourcecode.swift; path = Router.swift; sourceTree = "<group>"; };
		CD27177529A7C8B200AE8888 /* sample_replies.json */ = {isa = PBXFileReference; fileEncoding = 4; lastKnownFileType = text.json; path = sample_replies.json; sourceTree = "<group>"; };
		CD2CF38D299E67F900332116 /* CardButtonStyle.swift */ = {isa = PBXFileReference; lastKnownFileType = sourcecode.swift; path = CardButtonStyle.swift; sourceTree = "<group>"; };
		CD2CF38F299E68BE00332116 /* NoteButton.swift */ = {isa = PBXFileReference; lastKnownFileType = sourcecode.swift; path = NoteButton.swift; sourceTree = "<group>"; };
		CD4908D329B92941007443DB /* ReportABugMailView.swift */ = {isa = PBXFileReference; lastKnownFileType = sourcecode.swift; path = ReportABugMailView.swift; sourceTree = "<group>"; };
		CD76864F29B6503500085358 /* NoteOptionsButton.swift */ = {isa = PBXFileReference; lastKnownFileType = sourcecode.swift; path = NoteOptionsButton.swift; sourceTree = "<group>"; };
		DC2E54C72A700F1400C2CAAB /* UIDevice+Simulator.swift */ = {isa = PBXFileReference; lastKnownFileType = sourcecode.swift; path = "UIDevice+Simulator.swift"; sourceTree = "<group>"; };
		DC4AB2F52A4475B800D1478A /* AppDelegate.swift */ = {isa = PBXFileReference; lastKnownFileType = sourcecode.swift; path = AppDelegate.swift; sourceTree = "<group>"; };
		DC5F203E2A6AE24200F8D73F /* ImagePickerButton.swift */ = {isa = PBXFileReference; lastKnownFileType = sourcecode.swift; path = ImagePickerButton.swift; sourceTree = "<group>"; };
/* End PBXFileReference section */

/* Begin PBXFrameworksBuildPhase section */
		C90862B829E9804B00C35A71 /* Frameworks */ = {
			isa = PBXFrameworksBuildPhase;
			buildActionMask = 2147483647;
			files = (
				C99DBF822A9E8BDE00F7068F /* SDWebImageSwiftUI in Frameworks */,
			);
			runOnlyForDeploymentPostprocessing = 0;
		};
		C9DEBFCB298941000078B43A /* Frameworks */ = {
			isa = PBXFrameworksBuildPhase;
			buildActionMask = 2147483647;
			files = (
				C9DEC068298965270078B43A /* Starscream in Frameworks */,
				C9FD35132BCED5A6008F8D95 /* NostrSDK in Frameworks */,
				C9B71DC02A8E9BAD0031ED9F /* SentrySwiftUI in Frameworks */,
				C9B71DBE2A8E9BAD0031ED9F /* Sentry in Frameworks */,
				C9646E9A29B79E04007239A4 /* Logger in Frameworks */,
				C9FD34F62BCEC89C008F8D95 /* secp256k1 in Frameworks */,
				C9646EA729B7A3DD007239A4 /* Dependencies in Frameworks */,
				C96CB98C2A6040C500498C4E /* DequeModule in Frameworks */,
				C99DBF7E2A9E81CF00F7068F /* SDWebImageSwiftUI in Frameworks */,
				C9646EA429B7A24A007239A4 /* PostHog in Frameworks */,
				C94D855F29914D2300749478 /* SwiftUINavigation in Frameworks */,
			);
			runOnlyForDeploymentPostprocessing = 0;
		};
		C9DEBFE1298941020078B43A /* Frameworks */ = {
			isa = PBXFrameworksBuildPhase;
			buildActionMask = 2147483647;
			files = (
				C99DBF802A9E8BCF00F7068F /* SDWebImageSwiftUI in Frameworks */,
				C959DB812BD02460008F3627 /* NostrSDK in Frameworks */,
				C9FD34F82BCEC8B5008F8D95 /* secp256k1 in Frameworks */,
				CDDA1F7B29A527650047ACD8 /* Starscream in Frameworks */,
				C9B71DC52A9008300031ED9F /* Sentry in Frameworks */,
				C9646EA929B7A4F2007239A4 /* PostHog in Frameworks */,
				C9646EAC29B7A520007239A4 /* Dependencies in Frameworks */,
				C905B0752A619367009B8A78 /* DequeModule in Frameworks */,
				C91565C12B2368FA0068EECA /* ViewInspector in Frameworks */,
				C9646E9C29B79E4D007239A4 /* Logger in Frameworks */,
				CDDA1F7D29A527650047ACD8 /* SwiftUINavigation in Frameworks */,
			);
			runOnlyForDeploymentPostprocessing = 0;
		};
/* End PBXFrameworksBuildPhase section */

/* Begin PBXGroup section */
		030742C32B4769F90073839D /* CoreData */ = {
			isa = PBXGroup;
			children = (
				C9DEC04329894BED0078B43A /* Author+CoreDataClass.swift */,
				3F43C47529A9625700E896A0 /* AuthorReference+CoreDataClass.swift */,
				C9DEC03F29894BED0078B43A /* Event+CoreDataClass.swift */,
				3FFB1D9229A6BBCE002A755D /* EventReference+CoreDataClass.swift */,
				A3B943D4299D514800A15A08 /* Follow+CoreDataClass.swift */,
				C9C547572A4F1D8C006B0741 /* NosNotification+CoreDataClass.swift */,
				C9DEC06C2989668E0078B43A /* Relay+CoreDataClass.swift */,
				037A2C242BA9D75F00FC554B /* Generated */,
			);
			path = CoreData;
			sourceTree = "<group>";
		};
		0320C0F92BFE439000C4C080 /* Relay */ = {
			isa = PBXGroup;
			children = (
				0320C0FA2BFE43A600C4C080 /* RelayServiceTests.swift */,
				0320C1142BFE63DC00C4C080 /* MockRelaySubscriptionManager.swift */,
			);
			path = Relay;
			sourceTree = "<group>";
		};
		032634512C10BB8F00E489B5 /* FileStorage */ = {
			isa = PBXGroup;
			children = (
				0326347C2C10C88400E489B5 /* FileStorageAPI.swift */,
				032634792C10C57A00E489B5 /* FileStorageAPIClient.swift */,
				032634522C10BBAC00E489B5 /* FileStorageAPIRequest.swift */,
				0326346C2C10C2FD00E489B5 /* FileStorageServerInfoResponseJSON.swift */,
				0373CE852C090C070027C856 /* NostrBuildResponseJSON.swift */,
			);
			path = FileStorage;
			sourceTree = "<group>";
		};
		032634662C10C0A000E489B5 /* FileStorage */ = {
			isa = PBXGroup;
			children = (
				0326344F2C10BAF800E489B5 /* FileStorageAPIRequestTests.swift */,
				0326346A2C10C1D800E489B5 /* FileStorageServerInfoResponseJSONTests.swift */,
				0326346F2C10C40B00E489B5 /* NostrBuildAPIClientTests.swift */,
				0373CE8E2C090D4D0027C856 /* NostrBuildResponseJSONTests.swift */,
				032634692C10C12B00E489B5 /* Fixtures */,
			);
			path = FileStorage;
			sourceTree = "<group>";
		};
		032634692C10C12B00E489B5 /* Fixtures */ = {
			isa = PBXGroup;
			children = (
				032634672C10C0D600E489B5 /* nostr_build_nip96_response.json */,
				0373CE8B2C090C8A0027C856 /* nostr_build_response.json */,
			);
			path = Fixtures;
			sourceTree = "<group>";
		};
		0350F1152C0A477E0024CC15 /* Integration */ = {
			isa = PBXGroup;
			children = (
				0350F1202C0A490E0024CC15 /* EventProcessorIntegrationTests.swift */,
			);
			path = Integration;
			sourceTree = "<group>";
		};
		0357299E2BE41653005FEE85 /* Controller */ = {
			isa = PBXGroup;
			children = (
				0357299C2BE41653005FEE85 /* ContentWarningControllerTests.swift */,
				0357299D2BE41653005FEE85 /* SocialGraphTests.swift */,
			);
			path = Controller;
			sourceTree = "<group>";
		};
		035729AA2BE4167E005FEE85 /* Model */ = {
			isa = PBXGroup;
			children = (
				035729A12BE4167E005FEE85 /* AuthorTests.swift */,
				035729A22BE4167E005FEE85 /* Bech32Tests.swift */,
				035729A32BE4167E005FEE85 /* EventTests.swift */,
				035729A42BE4167E005FEE85 /* FollowTests.swift */,
				035729A52BE4167E005FEE85 /* KeyPairTests.swift */,
				035729A62BE4167E005FEE85 /* NoteParserTests.swift */,
				035729A72BE4167E005FEE85 /* ReportTests.swift */,
				035729A82BE4167E005FEE85 /* SHA256KeyTests.swift */,
				035729A92BE4167E005FEE85 /* TLVTests.swift */,
			);
			path = Model;
			sourceTree = "<group>";
		};
		035729B72BE416A6005FEE85 /* Service */ = {
			isa = PBXGroup;
			children = (
				035729B42BE416A6005FEE85 /* DirectMessageWrapperTests.swift */,
				035729B52BE416A6005FEE85 /* GiftWrapperTests.swift */,
				037975D02C0E341500ADDF37 /* MockFeatureFlags.swift */,
				035729B62BE416A6005FEE85 /* ReportPublisherTests.swift */,
				032634662C10C0A000E489B5 /* FileStorage */,
				0320C0F92BFE439000C4C080 /* Relay */,
				03F7C4F22C10DF79006FF613 /* URLSessionProtocol.swift */,
			);
			path = Service;
			sourceTree = "<group>";
		};
		035729BC2BE416BD005FEE85 /* Views */ = {
			isa = PBXGroup;
			children = (
				035729BB2BE416BD005FEE85 /* EventObservationTests.swift */,
				037975BA2C0E24D200ADDF37 /* CompactNoteViewTests.swift */,
			);
			path = Views;
			sourceTree = "<group>";
		};
		037A2C242BA9D75F00FC554B /* Generated */ = {
			isa = PBXGroup;
			children = (
				C973AB582A323167002AED16 /* Author+CoreDataProperties.swift */,
				C973AB572A323167002AED16 /* AuthorReference+CoreDataProperties.swift */,
				C973AB562A323167002AED16 /* Event+CoreDataProperties.swift */,
				C973AB5A2A323167002AED16 /* EventReference+CoreDataProperties.swift */,
				C973AB552A323167002AED16 /* Follow+CoreDataProperties.swift */,
				C9C547582A4F1D8C006B0741 /* NosNotification+CoreDataProperties.swift */,
				C973AB592A323167002AED16 /* Relay+CoreDataProperties.swift */,
			);
			path = Generated;
			sourceTree = "<group>";
		};
		3AAB61B12B24CC8A00717A07 /* Extensions */ = {
			isa = PBXGroup;
			children = (
				3AAB61B42B24CD0000717A07 /* Date+ElapsedTests.swift */,
			);
			path = Extensions;
			sourceTree = "<group>";
		};
		3FB5E64F299D288E00386527 /* Onboarding */ = {
			isa = PBXGroup;
			children = (
				3FB5E650299D28A200386527 /* OnboardingView.swift */,
				3F30020429C1FDD9003D4F8B /* OnboardingStartView.swift */,
				3F30020629C237AB003D4F8B /* OnboardingAgeVerificationView.swift */,
				3F30020829C23895003D4F8B /* OnboardingNotOldEnoughView.swift */,
				3F30020A29C361C8003D4F8B /* OnboardingTermsOfServiceView.swift */,
				3F30020C29C382EB003D4F8B /* OnboardingLoginView.swift */,
			);
			path = Onboarding;
			sourceTree = "<group>";
		};
		5B79F5E92B97B5D7002DA9BE /* ProfileEdit */ = {
			isa = PBXGroup;
			children = (
				5B79F61A2B98B774002DA9BE /* CreateUsernameWizard */,
				5B79F61F2B98B786002DA9BE /* DeleteUsernameWizard */,
				A351E1A129BA92240009B7F6 /* ProfileEditView.swift */,
			);
			path = ProfileEdit;
			sourceTree = "<group>";
		};
		5B79F61A2B98B774002DA9BE /* CreateUsernameWizard */ = {
			isa = PBXGroup;
			children = (
				5BBA5E962BAE04EB00D57D76 /* ExternalNIP05 */,
				5B7C93AF2B6AD52400410ABE /* CreateUsernameWizard.swift */,
				5B79F6082B98AC33002DA9BE /* ClaimYourUniqueIdentitySheet.swift */,
				5B79F60A2B98ACA0002DA9BE /* PickYourUsernameSheet.swift */,
				5B79F6102B98AD0A002DA9BE /* ExcellentChoiceSheet.swift */,
			);
			path = CreateUsernameWizard;
			sourceTree = "<group>";
		};
		5B79F61F2B98B786002DA9BE /* DeleteUsernameWizard */ = {
			isa = PBXGroup;
			children = (
				5B79F6182B98B24C002DA9BE /* DeleteUsernameWizard.swift */,
				5B79F5EA2B97B5E9002DA9BE /* ConfirmUsernameDeletionSheet.swift */,
			);
			path = DeleteUsernameWizard;
			sourceTree = "<group>";
		};
		5B79F6402BA11618002DA9BE /* Components */ = {
			isa = PBXGroup;
			children = (
				5B79F6122B98B145002DA9BE /* WizardNavigationStack.swift */,
				5B79F6452BA11725002DA9BE /* WizardSheetVStack.swift */,
				5B79F64B2BA119AE002DA9BE /* WizardSheetTitleText.swift */,
				5B79F6522BA11B08002DA9BE /* WizardSheetDescriptionText.swift */,
				5B79F6542BA123D4002DA9BE /* WizardSheetBadgeText.swift */,
				5B29B58D2BEC392B008F6008 /* ActivityPubBadgeView.swift */,
			);
			path = Components;
			sourceTree = "<group>";
		};
		5BBA5E962BAE04EB00D57D76 /* ExternalNIP05 */ = {
			isa = PBXGroup;
			children = (
				5BBA5E902BADF98E00D57D76 /* AlreadyHaveANIP05View.swift */,
				5BBA5E9B2BAE052F00D57D76 /* NiceWorkSheet.swift */,
			);
			path = ExternalNIP05;
			sourceTree = "<group>";
		};
		65BD8DC12BDAF2C300802039 /* Discover */ = {
			isa = PBXGroup;
			children = (
				65BD8DBE2BDAF2C300802039 /* DiscoverTab.swift */,
				030AE4282BE3D63C004DEE02 /* FeaturedAuthor.swift */,
				65BD8DBF2BDAF2C300802039 /* FeaturedAuthorCategory.swift */,
				65BD8DC02BDAF2C300802039 /* FeaturedAuthorsView.swift */,
			);
			path = Discover;
			sourceTree = "<group>";
		};
		C9032C2C2BAE31DA001F4EC6 /* Profile */ = {
			isa = PBXGroup;
			children = (
				C95D689E299E6B4100429F86 /* ProfileHeader.swift */,
				5B834F662A83FB5C000C1432 /* ProfileKnownFollowersView.swift */,
				5B834F682A83FC7F000C1432 /* ProfileSocialStatsView.swift */,
				C987F81C29BA6D9A00B44E7A /* ProfileTab.swift */,
				C95D68AC299E721700429F86 /* ProfileView.swift */,
				C9032C2D2BAE31ED001F4EC6 /* ProfileFeedType.swift */,
				5B29B5832BEAA0D7008F6008 /* BioSheet.swift */,
			);
			path = Profile;
			sourceTree = "<group>";
		};
		C905EA362A33620A006F1E99 /* UNS */ = {
			isa = PBXGroup;
			children = (
				C973364E2A7968220012D8B8 /* SetUpUNSBanner.swift */,
				C94C4CF22AD993CA00F801CA /* UNSErrorView.swift */,
				C9A6C7462AD84263001F9500 /* UNSNamePicker.swift */,
				C9A6C74C2AD98E2A001F9500 /* UNSNameTakenView.swift */,
				C9A6C7482AD86271001F9500 /* UNSNewNameView.swift */,
				C981E2DC2AC610D600FBF4F6 /* UNSStepImage.swift */,
				C9A6C74A2AD866A7001F9500 /* UNSSuccessView.swift */,
				C981E2DA2AC6088900FBF4F6 /* UNSVerifyCodeView.swift */,
				C936B45B2A4C7D6B00DF1EB9 /* UNSWizard.swift */,
				C9BCF1C02AC72020009BDE06 /* UNSWizardChooseNameView.swift */,
				C93F48922AC5C9CE00900CEC /* UNSWizardIntroView.swift */,
				C9680AD32ACDF57D006C8C93 /* UNSWizardNeedsPaymentView.swift */,
				C93F488F2AC5C9C400900CEC /* UNSWizardPhoneView.swift */,
				C94D6D5B2AC5D14400F0F11E /* WizardTextField.swift */,
			);
			path = UNS;
			sourceTree = "<group>";
		};
		C90862BC29E9804B00C35A71 /* NosPerformanceTests */ = {
			isa = PBXGroup;
			children = (
				C90862BD29E9804B00C35A71 /* NosPerformanceTests.swift */,
			);
			path = NosPerformanceTests;
			sourceTree = "<group>";
		};
		C92F01502AC4D67B00972489 /* Form */ = {
			isa = PBXGroup;
			children = (
				C92F015D2AC4D99400972489 /* NosForm.swift */,
				C93F488C2AC5C30C00900CEC /* NosFormField.swift */,
				C92F01512AC4D6AB00972489 /* NosFormSection.swift */,
				C92F015A2AC4D74E00972489 /* NosTextEditor.swift */,
				C92F01572AC4D6F700972489 /* NosTextField.swift */,
			);
			path = Form;
			sourceTree = "<group>";
		};
		C96877B32B4EDCCF0051ED2F /* Home */ = {
			isa = PBXGroup;
			children = (
				C9DEBFD8298941000078B43A /* HomeFeedView.swift */,
				5BE281C92AE2CCEB00880466 /* HomeTab.swift */,
				5BE281BD2AE2CCAE00880466 /* StoriesView.swift */,
				5BE281C02AE2CCB400880466 /* StoryNoteView.swift */,
				C96877B82B4EDD110051ED2F /* AuthorStoryCarousel.swift */,
				C96877BA2B4EDE510051ED2F /* StoryAvatarView.swift */,
			);
			path = Home;
			sourceTree = "<group>";
		};
		C97797B7298AA1600046BD25 /* Service */ = {
			isa = PBXGroup;
			children = (
				C9646EA029B7A22C007239A4 /* Analytics.swift */,
				C9C2B77E29E0731600548B4A /* AsyncTimer.swift */,
				C9ADB13C29929B540075E7F8 /* Bech32.swift */,
				C9B71DC12A9003670031ED9F /* CrashReporting.swift */,
				A34E439829A522F20057AFCB /* CurrentUser.swift */,
				C98298322ADD7F9A0096C5B5 /* DeepLinkService.swift */,
				C9B678DA29EEBF3B00303F33 /* DependencyInjection.swift */,
				65D066982BD558690011C5CD /* DirectMessageWrapper.swift */,
				C9BAB09A2996FBA10003A84E /* EventProcessor.swift */,
<<<<<<< HEAD
=======
				0350F12C2C0A7EF20024CC15 /* FeatureFlags.swift */,
				DC5F20422A6ED75C00F8D73F /* FileStorageAPI.swift */,
>>>>>>> 9a919909
				C959DB752BD01DF4008F3627 /* GiftWrapper.swift */,
				A3B943CE299AE00100A15A08 /* KeyChain.swift */,
				C9F64D8B29ED840700563F2B /* LogHelper.swift */,
				5BC0D9CB2B867B9D005D6980 /* NamesAPI.swift */,
				C936B4612A4CB01C00DF1EB9 /* PushNotificationService.swift */,
				C9A8015D2BD0177D006E29B2 /* ReportPublisher.swift */,
				5B8805192A21027C00E21F06 /* SHA256Key.swift */,
				C9B678E029EEC41000303F33 /* SocialGraphCache.swift */,
				5B8B77182A1FDA3C004FC675 /* TLV.swift */,
				C9A0DAF729C92F4500466635 /* UNSAPI.swift */,
				032634512C10BB8F00E489B5 /* FileStorage */,
				C98CA9052B14FA8500929141 /* Relay */,
			);
			path = Service;
			sourceTree = "<group>";
		};
		C97797BD298ABE060046BD25 /* Frameworks */ = {
			isa = PBXGroup;
			children = (
			);
			name = Frameworks;
			sourceTree = "<group>";
		};
		C987F81F29BA94D400B44E7A /* Font */ = {
			isa = PBXGroup;
			children = (
				C987F82829BA951E00B44E7A /* ClarityCity-Black.otf */,
				C987F82B29BA951E00B44E7A /* ClarityCity-BlackItalic.otf */,
				C987F82529BA951D00B44E7A /* ClarityCity-Bold.otf */,
				C987F82429BA951D00B44E7A /* ClarityCity-BoldItalic.otf */,
				C987F82229BA951D00B44E7A /* ClarityCity-ExtraBold.otf */,
				C987F82929BA951E00B44E7A /* ClarityCity-ExtraBoldItalic.otf */,
				C987F82029BA951D00B44E7A /* ClarityCity-ExtraLight.otf */,
				C987F82F29BA951E00B44E7A /* ClarityCity-ExtraLightItalic.otf */,
				C987F82A29BA951E00B44E7A /* ClarityCity-Light.otf */,
				C987F82129BA951D00B44E7A /* ClarityCity-LightItalic.otf */,
				C987F82C29BA951E00B44E7A /* ClarityCity-Medium.otf */,
				C987F82329BA951D00B44E7A /* ClarityCity-MediumItalic.otf */,
				C987F83029BA951E00B44E7A /* ClarityCity-Regular.otf */,
				C987F82E29BA951E00B44E7A /* ClarityCity-RegularItalic.otf */,
				C987F82629BA951D00B44E7A /* ClarityCity-SemiBold.otf */,
				C987F82729BA951D00B44E7A /* ClarityCity-SemiBoldItalic.otf */,
				C987F83129BA951E00B44E7A /* ClarityCity-Thin.otf */,
				C987F82D29BA951E00B44E7A /* ClarityCity-ThinItalic.otf */,
			);
			path = Font;
			sourceTree = "<group>";
		};
		C98CA9052B14FA8500929141 /* Relay */ = {
			isa = PBXGroup;
			children = (
				A336DD3B299FD78000A0CBA0 /* Filter.swift */,
				C98CA9032B14FA3D00929141 /* PagedRelaySubscription.swift */,
				C97797B8298AA19A0046BD25 /* RelayService.swift */,
				C9C2B78129E0735400548B4A /* RelaySubscriptionManager.swift */,
			);
			path = Relay;
			sourceTree = "<group>";
		};
		C9C9443A29F6E420002F2C7A /* Test Helpers */ = {
			isa = PBXGroup;
			children = (
				C9FC1E622B61ACE300A3A6FB /* CoreDataTestCase.swift */,
				C9BD919A2B61C4FB00FDA083 /* RawNostrID+Random.swift */,
				C91400232B2A3894009B13B4 /* SQLiteStoreTestCase.swift */,
				C9C9444129F6F0E2002F2C7A /* XCTest+Eventually.swift */,
				0373CE982C0910250027C856 /* XCTestCase+JSONData.swift */,
			);
			path = "Test Helpers";
			sourceTree = "<group>";
		};
		C9CFF6D02AB241EB00D4B368 /* Modifiers */ = {
			isa = PBXGroup;
			children = (
				C95D68A8299E709800429F86 /* LinearGradient+Planetary.swift */,
				C9A0DAE629C69FA000466635 /* Text+Gradient.swift */,
				C93EC2FC29C3785C0012EE2A /* View+RoundedCorner.swift */,
			);
			path = Modifiers;
			sourceTree = "<group>";
		};
		C9D573472AB24B5800E06BB4 /* SwiftGen Stencils */ = {
			isa = PBXGroup;
			children = (
				C9D573482AB24B7300E06BB4 /* custom-xcassets.stencil */,
			);
			path = "SwiftGen Stencils";
			sourceTree = "<group>";
		};
		C9DEBFC5298941000078B43A = {
			isa = PBXGroup;
			children = (
				C95D68AF299ECE0700429F86 /* CHANGELOG.md */,
				C95D68B1299ECE0700429F86 /* CONTRIBUTING.md */,
				C95D68B0299ECE0700429F86 /* README.md */,
				C92AB3352B599DD0005B3FFB /* doc */,
				C9DEBFD0298941000078B43A /* Nos */,
				C9DEBFE7298941020078B43A /* NosTests */,
				C90862BC29E9804B00C35A71 /* NosPerformanceTests */,
				C9DEBFCF298941000078B43A /* Products */,
				C97797BD298ABE060046BD25 /* Frameworks */,
			);
			sourceTree = "<group>";
		};
		C9DEBFCF298941000078B43A /* Products */ = {
			isa = PBXGroup;
			children = (
				C9DEBFCE298941000078B43A /* Nos.app */,
				C9DEBFE4298941020078B43A /* NosTests.xctest */,
				C90862BB29E9804B00C35A71 /* NosPerformanceTests.xctest */,
			);
			name = Products;
			sourceTree = "<group>";
		};
		C9DEBFD0298941000078B43A /* Nos */ = {
			isa = PBXGroup;
			children = (
				C9DEBFDC298941020078B43A /* Nos.entitlements */,
				5BE460762BAB307A004B83ED /* NosDev.entitlements */,
				5BE460702BAB2BE1004B83ED /* NosStaging.entitlements */,
				C987F85629BA96B700B44E7A /* Info.plist */,
				3F170C77299D816200BC8F8B /* AppController.swift */,
				DC4AB2F52A4475B800D1478A /* AppDelegate.swift */,
				C9DEBFD1298941000078B43A /* NosApp.swift */,
				CD09A74729A51EFC0063464F /* Router.swift */,
				0378409C2BB4A2B600E5E901 /* PrivacyInfo.xcprivacy */,
				C9DFA974299C30CA006929C1 /* Assets */,
				C9EB171929E5976700A15ABB /* Controller */,
				C9DEC001298944FC0078B43A /* Extensions */,
				C9DEC02C29894BB20078B43A /* Models */,
				C97797B7298AA1600046BD25 /* Service */,
				C9F84C24298DC7C100C6714D /* Views */,
			);
			path = Nos;
			sourceTree = "<group>";
		};
		C9DEBFDD298941020078B43A /* Preview Content */ = {
			isa = PBXGroup;
			children = (
				C9DEBFDE298941020078B43A /* Preview Assets.xcassets */,
			);
			path = "Preview Content";
			sourceTree = "<group>";
		};
		C9DEBFE7298941020078B43A /* NosTests */ = {
			isa = PBXGroup;
			children = (
				C98298312ADD7EDB0096C5B5 /* Info.plist */,
				5B098DBB2BDAF6CB00500A1B /* NoteParserTests+NIP08.swift */,
				5B098DC82BDAF7CF00500A1B /* NoteParserTests+NIP27.swift */,
				C96D391A2B61AFD500D3D0A1 /* RawNostrIDTests.swift */,
				5BFBB2942BD9D7EB002E909F /* URLParserTests.swift */,
				0320C0E42BFBB27E00C4C080 /* PerformanceTests.xctestplan */,
				03AB2F7D2BF6609500B73DB1 /* UnitTests.xctestplan */,
				0357299E2BE41653005FEE85 /* Controller */,
				3AAB61B12B24CC8A00717A07 /* Extensions */,
				C9DEC0042989477A0078B43A /* Fixtures */,
				0350F1152C0A477E0024CC15 /* Integration */,
				035729AA2BE4167E005FEE85 /* Model */,
				035729B72BE416A6005FEE85 /* Service */,
				C9C9443A29F6E420002F2C7A /* Test Helpers */,
				035729BC2BE416BD005FEE85 /* Views */,
			);
			path = NosTests;
			sourceTree = "<group>";
		};
		C9DEC001298944FC0078B43A /* Extensions */ = {
			isa = PBXGroup;
			children = (
				C9DEC0622989541F0078B43A /* Bundle+Current.swift */,
				3FFB1D9529A6BBEC002A755D /* Collection+SafeSubscript.swift */,
				C95D68AA299E710F00429F86 /* Color+Hex.swift */,
				C9671D72298DB94C00EE7E12 /* Data+Encoding.swift */,
				C9F84C1B298DBBF400C6714D /* Data+Sha.swift */,
				C942566829B66A2800C4202C /* Date+Elapsed.swift */,
				C913DA0B2AEB2EBF003BDD6D /* FetchRequestPublisher.swift */,
				C987F85729BA981800B44E7A /* Font.swift */,
				C9B678DD29EEC35B00303F33 /* Foundation+Sendable.swift */,
				C9F0BB6829A5039D000547FC /* Int+Bool.swift */,
				C9ADB14029951CB10075E7F8 /* NSManagedObject+Nos.swift */,
				C97A1C8D29E58EC7009D9E8D /* NSManagedObjectContext+Nos.swift */,
				C93EC2F329C34C860012EE2A /* NSPredicate+Bool.swift */,
				C93EC2F629C351470012EE2A /* Optional+Unwrap.swift */,
				C99721CA2AEBED26004EBEAB /* String+Empty.swift */,
				C9F204662ADEDBA80029A858 /* String+Extra.swift */,
				C9ADB13729928CC30075E7F8 /* String+Hex.swift */,
				C9DEC002298945150078B43A /* String+Lorem.swift */,
				C98A32262A05795E00E3FA13 /* Task+Timeout.swift */,
				DC2E54C72A700F1400C2CAAB /* UIDevice+Simulator.swift */,
				C92DF80429C25DE900400561 /* URL+Extensions.swift */,
				C9C2B77B29E072E400548B4A /* WebSocket+Nos.swift */,
				5B098DC52BDAF73500500A1B /* AttributedString+Links.swift */,
			);
			path = Extensions;
			sourceTree = "<group>";
		};
		C9DEC0042989477A0078B43A /* Fixtures */ = {
			isa = PBXGroup;
			children = (
				C9BD91882B61BBEF00FDA083 /* bad_contact_list.json */,
				0350F1162C0A47B20024CC15 /* contact_list.json */,
				0350F10B2C0A46760024CC15 /* new_contact_list.json */,
				0373CE7F2C08DBC40027C856 /* old_contact_list.json */,
				C9DEC005298947900078B43A /* sample_data.json */,
				CD27177529A7C8B200AE8888 /* sample_replies.json */,
				C94B2D172B17F5EC002104B6 /* sample_repost.json */,
				0350F12A2C0A49D40024CC15 /* text_note.json */,
				C9ADB134299288230075E7F8 /* KeyFixture.swift */,
				C90B16B72AFED96300CB4B85 /* URLExtensionTests.swift */,
			);
			path = Fixtures;
			sourceTree = "<group>";
		};
		C9DEC02C29894BB20078B43A /* Models */ = {
			isa = PBXGroup;
			children = (
				C9F2047F2AE029D90029A858 /* AppDestination.swift */,
				C94A5E142A716A6D00B6EC5D /* EditableNoteText.swift */,
				C9EE3E622A053910008A7491 /* ExpirationTimeOption.swift */,
				C93CA0C229AE3A1E00921183 /* JSONEvent.swift */,
				5B503F612A291A1A0098805A /* JSONRelayMetadata.swift */,
				C9F84C26298DC98800C6714D /* KeyPair.swift */,
				C930055E2A6AF8320098CA9E /* LoadingContent.swift */,
				C9F0BB6E29A50437000547FC /* NostrConstants.swift */,
				5B6EB48D29EDBE0E006E750C /* NoteParser.swift */,
				C9AC31AC2A55E0BD00A94E5A /* NotificationViewModel.swift */,
				C9CF23162A38A58B00EBEC31 /* ParseQueue.swift */,
				C9F0BB6A29A503D6000547FC /* PublicKey.swift */,
				C96D39262B61B6D200D3D0A1 /* RawNostrID.swift */,
				C9C2B78429E073E300548B4A /* RelaySubscription.swift */,
				C94A5E172A72C84200B6EC5D /* ReportCategory.swift */,
				C9E37E142A1E8143003D4B0A /* ReportTarget.swift */,
				C992B3292B3613CC00704A9C /* SubscriptionCancellable.swift */,
				5BFBB28A2BD9D79F002E909F /* URLParser.swift */,
				659B27232BD9CB4500BEA6CC /* VerifiableEvent.swift */,
				030742C32B4769F90073839D /* CoreData */,
				C936B4572A4C7B7C00DF1EB9 /* Nos.xcdatamodeld */,
			);
			path = Models;
			sourceTree = "<group>";
		};
		C9DFA974299C30CA006929C1 /* Assets */ = {
			isa = PBXGroup;
			children = (
				C9D573472AB24B5800E06BB4 /* SwiftGen Stencils */,
				C9DEBFDA298941020078B43A /* Assets.xcassets */,
				C9DFA977299C3189006929C1 /* Localization */,
				C987F81F29BA94D400B44E7A /* Font */,
				C94D39242ABDDFB60019C4D5 /* EmptySecrets.xcconfig */,
				C94D39212ABDDDFE0019C4D5 /* Secrets.xcconfig */,
				5BE4609F2BACAFEE004B83ED /* DevSecrets.xcconfig */,
				5BE460A02BACAFEE004B83ED /* ProductionSecrets.xcconfig */,
				5BE4609E2BACAFEE004B83ED /* StagingSecrets.xcconfig */,
				C9A0DAEC29C6A66C00466635 /* Launch Screen.storyboard */,
			);
			path = Assets;
			sourceTree = "<group>";
		};
		C9DFA977299C3189006929C1 /* Localization */ = {
			isa = PBXGroup;
			children = (
				3AD318622B296D1E00026B07 /* ImagePicker.xcstrings */,
				3A67449B2B294712002B8DE0 /* Localizable.xcstrings */,
				3A1C296E2B2A537C0020B753 /* Moderation.xcstrings */,
				3AD3185F2B296D0C00026B07 /* Reply.xcstrings */,
			);
			path = Localization;
			sourceTree = "<group>";
		};
		C9EB171929E5976700A15ABB /* Controller */ = {
			isa = PBXGroup;
			children = (
				0357299A2BE415E5005FEE85 /* ContentWarningController.swift */,
				C913DA092AEAF52B003BDD6D /* NoteWarningController.swift */,
				C98CA9062B14FBBF00929141 /* PagedNoteDataSource.swift */,
				C9DEBFD3298941000078B43A /* PersistenceController.swift */,
				C97A1C8A29E45B4E009D9E8D /* RawEventController.swift */,
				C9C547502A4F1CC3006B0741 /* SearchController.swift */,
				C9A6C7402AD837AD001F9500 /* UNSWizardController.swift */,
			);
			path = Controller;
			sourceTree = "<group>";
		};
		C9EE3E652A053CF1008A7491 /* New Note */ = {
			isa = PBXGroup;
			children = (
				C94D855B2991479900749478 /* NewNoteView.swift */,
				C9F75AD12A02D41E005BBE45 /* ComposerActionBar.swift */,
				C9F75AD52A041FF7005BBE45 /* ExpirationTimePicker.swift */,
				C9EE3E5F2A0538B7008A7491 /* ExpirationTimeButton.swift */,
				DC5F203E2A6AE24200F8D73F /* ImagePickerButton.swift */,
				C93F045D2B9B7A7000AD5872 /* ReplyPreview.swift */,
				C9B597642BBC8300002EC76A /* ImagePickerUIViewController.swift */,
			);
			path = "New Note";
			sourceTree = "<group>";
		};
		C9F84C24298DC7C100C6714D /* Views */ = {
			isa = PBXGroup;
			children = (
				C9A0DADF29C697A100466635 /* AboutView.swift */,
				C98DC9BA2A795CAD004E5F0F /* ActionBanner.swift */,
				C987F81929BA4D0E00B44E7A /* ActionButton.swift */,
				C9A0DAE929C6A34200466635 /* ActivityView.swift */,
				C9F84C20298DC36800C6714D /* AppView.swift */,
				5B8C96B129DB313300B73AEC /* AuthorCard.swift */,
				C97465302A3B89140031226F /* AuthorLabel.swift */,
				5B8C96AB29D52AD200B73AEC /* AuthorListView.swift */,
				5BE281C32AE2CCC300880466 /* AuthorStoryView.swift */,
				3FFB1D88299FF37C002A755D /* AvatarView.swift */,
				C92F01542AC4D6CF00972489 /* BeveledSeparator.swift */,
				C987F81629BA4C6900B44E7A /* BigActionButton.swift */,
				C95D68A0299E6D3E00429F86 /* BioView.swift */,
				CD2CF38D299E67F900332116 /* CardButtonStyle.swift */,
				C9DFA968299BEC33006929C1 /* CardStyle.swift */,
				65BD8DB82BDAF28200802039 /* CircularFollowButton.swift */,
				C9DFA96A299BEE2C006929C1 /* CompactNoteView.swift */,
				5B0D99022A94090A0039F0C5 /* DoubleTapToPopModifier.swift */,
				A303AF8229A9153A005DC8FC /* FollowButton.swift */,
				A32B6C7729A6C99200653FF5 /* FollowCard.swift */,
				A32B6C7229A6BE9B00653FF5 /* FollowsView.swift */,
				C9B678E629F01A8500303F33 /* FullscreenProgressView.swift */,
				C9CDBBA329A8FA2900C555C7 /* GoldenPostView.swift */,
				C930E0562BA49DAD002B5776 /* GridPattern.swift */,
				C9A0DAE329C69F0C00466635 /* HighlightedText.swift */,
				2D4010A12AD87DF300F93AD4 /* KnownFollowersView.swift */,
				C960C57029F3236200929990 /* LikeButton.swift */,
				C905B0762A619E99009B8A78 /* LinkPreview.swift */,
				5BFF66B52A58A8A000AA79DD /* MutesView.swift */,
				C9E8C1142B081EBE002D46B0 /* NIP05View.swift */,
				C9A0DADC29C689C900466635 /* NosNavigationBar.swift */,
				CD2CF38F299E68BE00332116 /* NoteButton.swift */,
				C9DFA964299BEB96006929C1 /* NoteCard.swift */,
				C974652D2A3B86600031226F /* NoteCardHeader.swift */,
				CD76864F29B6503500085358 /* NoteOptionsButton.swift */,
				C9B708BA2A13BE41006C613A /* NoteTextEditor.swift */,
				5B8C96B529DDD3B200B73AEC /* NoteTextViewRepresentable.swift */,
				C98B8B3F29FBF83B009789C8 /* NotificationCard.swift */,
				C94437E529B0DB83004D8C86 /* NotificationsView.swift */,
				C986510F2B0BD49200597B68 /* PagedNoteListView.swift */,
				C95D68A4299E6E1E00429F86 /* PlaceholderModifier.swift */,
				C9E37E112A1E7EC5003D4B0A /* PreviewContainer.swift */,
				C94BC09A2A0AC74A0098F6F1 /* PreviewData.swift */,
				5BFF66B32A58853D00AA79DD /* PublishedEventsView.swift */,
				C97A1C8729E45B3C009D9E8D /* RawEventView.swift */,
				C9A25B3C29F174D200B39534 /* ReadabilityPadding.swift */,
				5BFF66B02A573F6400AA79DD /* RelayDetailView.swift */,
				C93EC2F029C337EB0012EE2A /* RelayPicker.swift */,
				C97465332A3C95FE0031226F /* RelayPickerToolbarButton.swift */,
				C9DEC069298965540078B43A /* RelayView.swift */,
				C9DFA970299BF8CD006929C1 /* RepliesView.swift */,
				5BE281C62AE2CCD800880466 /* ReplyButton.swift */,
				CD4908D329B92941007443DB /* ReportABugMailView.swift */,
				C9E37E0E2A1E7C32003D4B0A /* ReportMenu.swift */,
				C960C57329F3251E00929990 /* RepostButton.swift */,
				C94D14802A12B3F70014C906 /* SearchBar.swift */,
				5B8C96AF29DB2E1100B73AEC /* SearchTextFieldObserver.swift */,
				C9F84C22298DC7B900C6714D /* SettingsView.swift */,
				CD09A74329A50F1D0063464F /* SideMenu.swift */,
				C9A0DAD929C685E500466635 /* SideMenuButton.swift */,
				CD09A74529A50F750063464F /* SideMenuContent.swift */,
				C92DF80729C25FA900400561 /* SquareImage.swift */,
				3FFB1D9B29A7DF9D002A755D /* StackedAvatarsView.swift */,
				C931517C29B915AF00934506 /* StaggeredGrid.swift */,
				2D06BB9C2AE249D70085F509 /* ThreadRootView.swift */,
				3F60F42829B27D3E000D62C4 /* ThreadView.swift */,
				C9E8C1122B081E9C002D46B0 /* UNSNameView.swift */,
				C913DA0D2AEB3265003BDD6D /* WarningView.swift */,
				C9CE5B132A0172CF008E198C /* WebView.swift */,
				5B79F6402BA11618002DA9BE /* Components */,
				65BD8DC12BDAF2C300802039 /* Discover */,
				C92F01502AC4D67B00972489 /* Form */,
				C96877B32B4EDCCF0051ED2F /* Home */,
				C9CFF6D02AB241EB00D4B368 /* Modifiers */,
				C9EE3E652A053CF1008A7491 /* New Note */,
				3FB5E64F299D288E00386527 /* Onboarding */,
				C9DEBFDD298941020078B43A /* Preview Content */,
				C9032C2C2BAE31DA001F4EC6 /* Profile */,
				5B79F5E92B97B5D7002DA9BE /* ProfileEdit */,
				C905EA362A33620A006F1E99 /* UNS */,
			);
			path = Views;
			sourceTree = "<group>";
		};
/* End PBXGroup section */

/* Begin PBXNativeTarget section */
		C90862BA29E9804B00C35A71 /* NosPerformanceTests */ = {
			isa = PBXNativeTarget;
			buildConfigurationList = C90862C329E9804B00C35A71 /* Build configuration list for PBXNativeTarget "NosPerformanceTests" */;
			buildPhases = (
				C90862B729E9804B00C35A71 /* Sources */,
				C90862B829E9804B00C35A71 /* Frameworks */,
				C90862B929E9804B00C35A71 /* Resources */,
			);
			buildRules = (
			);
			dependencies = (
				C90862C229E9804B00C35A71 /* PBXTargetDependency */,
			);
			name = NosPerformanceTests;
			packageProductDependencies = (
				C99DBF812A9E8BDE00F7068F /* SDWebImageSwiftUI */,
			);
			productName = NosPerformanceTests;
			productReference = C90862BB29E9804B00C35A71 /* NosPerformanceTests.xctest */;
			productType = "com.apple.product-type.bundle.ui-testing";
		};
		C9DEBFCD298941000078B43A /* Nos */ = {
			isa = PBXNativeTarget;
			buildConfigurationList = C9DEBFF8298941020078B43A /* Build configuration list for PBXNativeTarget "Nos" */;
			buildPhases = (
				C9BAB0992996BEEA0003A84E /* SwiftLint */,
				C9DEBFCA298941000078B43A /* Sources */,
				C9DEBFCB298941000078B43A /* Frameworks */,
				C9DEBFCC298941000078B43A /* Resources */,
			);
			buildRules = (
			);
			dependencies = (
				3AD3185D2B294E9000026B07 /* PBXTargetDependency */,
				C9D573402AB24A3700E06BB4 /* PBXTargetDependency */,
			);
			name = Nos;
			packageProductDependencies = (
				C9DEC067298965270078B43A /* Starscream */,
				C94D855E29914D2300749478 /* SwiftUINavigation */,
				C9646E9929B79E04007239A4 /* Logger */,
				C9646EA329B7A24A007239A4 /* PostHog */,
				C9646EA629B7A3DD007239A4 /* Dependencies */,
				C96CB98B2A6040C500498C4E /* DequeModule */,
				C9B71DBD2A8E9BAD0031ED9F /* Sentry */,
				C9B71DBF2A8E9BAD0031ED9F /* SentrySwiftUI */,
				C99DBF7D2A9E81CF00F7068F /* SDWebImageSwiftUI */,
				C9FD34F52BCEC89C008F8D95 /* secp256k1 */,
				C9FD35122BCED5A6008F8D95 /* NostrSDK */,
			);
			productName = Nos;
			productReference = C9DEBFCE298941000078B43A /* Nos.app */;
			productType = "com.apple.product-type.application";
		};
		C9DEBFE3298941020078B43A /* NosTests */ = {
			isa = PBXNativeTarget;
			buildConfigurationList = C9DEBFFB298941020078B43A /* Build configuration list for PBXNativeTarget "NosTests" */;
			buildPhases = (
				C9DEBFE0298941020078B43A /* Sources */,
				C9DEBFE1298941020078B43A /* Frameworks */,
				C9DEBFE2298941020078B43A /* Resources */,
			);
			buildRules = (
			);
			dependencies = (
				3AEABEF32B2BF806001BC933 /* PBXTargetDependency */,
				C9A6C7442AD83F7A001F9500 /* PBXTargetDependency */,
				C9DEBFE6298941020078B43A /* PBXTargetDependency */,
			);
			name = NosTests;
			packageProductDependencies = (
				CDDA1F7A29A527650047ACD8 /* Starscream */,
				CDDA1F7C29A527650047ACD8 /* SwiftUINavigation */,
				C9646E9B29B79E4D007239A4 /* Logger */,
				C9646EA829B7A4F2007239A4 /* PostHog */,
				C9646EAB29B7A520007239A4 /* Dependencies */,
				C905B0742A619367009B8A78 /* DequeModule */,
				C9B71DC42A9008300031ED9F /* Sentry */,
				C99DBF7F2A9E8BCF00F7068F /* SDWebImageSwiftUI */,
				C91565C02B2368FA0068EECA /* ViewInspector */,
				C9FD34F72BCEC8B5008F8D95 /* secp256k1 */,
				C959DB802BD02460008F3627 /* NostrSDK */,
			);
			productName = NosTests;
			productReference = C9DEBFE4298941020078B43A /* NosTests.xctest */;
			productType = "com.apple.product-type.bundle.unit-test";
		};
/* End PBXNativeTarget section */

/* Begin PBXProject section */
		C9DEBFC6298941000078B43A /* Project object */ = {
			isa = PBXProject;
			attributes = {
				BuildIndependentTargetsInParallel = 1;
				LastSwiftUpdateCheck = 1420;
				LastUpgradeCheck = 1530;
				TargetAttributes = {
					C90862BA29E9804B00C35A71 = {
						CreatedOnToolsVersion = 14.2;
						TestTargetID = C9DEBFCD298941000078B43A;
					};
					C9DEBFCD298941000078B43A = {
						CreatedOnToolsVersion = 14.2;
					};
					C9DEBFE3298941020078B43A = {
						CreatedOnToolsVersion = 14.2;
					};
				};
			};
			buildConfigurationList = C9DEBFC9298941000078B43A /* Build configuration list for PBXProject "Nos" */;
			compatibilityVersion = "Xcode 14.0";
			developmentRegion = en;
			hasScannedForEncodings = 0;
			knownRegions = (
				en,
				Base,
				es,
				"zh-Hans",
				"zh-Hant",
				fr,
				"pt-BR",
				de,
				nl,
				sv,
			);
			mainGroup = C9DEBFC5298941000078B43A;
			packageReferences = (
				C9DEC066298965270078B43A /* XCRemoteSwiftPackageReference "Starscream" */,
				C94D855D29914D2300749478 /* XCRemoteSwiftPackageReference "swiftui-navigation" */,
				C9ADB139299299570075E7F8 /* XCRemoteSwiftPackageReference "bech32" */,
				C9646E9829B79E04007239A4 /* XCRemoteSwiftPackageReference "logger-ios" */,
				C9646EA229B7A24A007239A4 /* XCRemoteSwiftPackageReference "posthog-ios" */,
				C9646EA529B7A3DD007239A4 /* XCRemoteSwiftPackageReference "swift-dependencies" */,
				C96CB98A2A6040C500498C4E /* XCRemoteSwiftPackageReference "swift-collections" */,
				C9B71DBC2A8E9BAD0031ED9F /* XCRemoteSwiftPackageReference "sentry-cocoa" */,
				C99DBF7C2A9E81CF00F7068F /* XCRemoteSwiftPackageReference "SDWebImageSwiftUI" */,
				C9B737702AB24D5F00398BE7 /* XCRemoteSwiftPackageReference "SwiftGenPlugin" */,
				C91565BF2B2368FA0068EECA /* XCRemoteSwiftPackageReference "ViewInspector" */,
				3AD3185B2B294E6200026B07 /* XCRemoteSwiftPackageReference "xcstrings-tool-plugin" */,
				C9FD34F42BCEC89C008F8D95 /* XCRemoteSwiftPackageReference "secp256k1" */,
				C9FD35112BCED5A6008F8D95 /* XCRemoteSwiftPackageReference "nostr-sdk-ios" */,
			);
			productRefGroup = C9DEBFCF298941000078B43A /* Products */;
			projectDirPath = "";
			projectRoot = "";
			targets = (
				C9DEBFCD298941000078B43A /* Nos */,
				C9DEBFE3298941020078B43A /* NosTests */,
				C90862BA29E9804B00C35A71 /* NosPerformanceTests */,
			);
		};
/* End PBXProject section */

/* Begin PBXResourcesBuildPhase section */
		C90862B929E9804B00C35A71 /* Resources */ = {
			isa = PBXResourcesBuildPhase;
			buildActionMask = 2147483647;
			files = (
			);
			runOnlyForDeploymentPostprocessing = 0;
		};
		C9DEBFCC298941000078B43A /* Resources */ = {
			isa = PBXResourcesBuildPhase;
			buildActionMask = 2147483647;
			files = (
				3AD318602B296D0C00026B07 /* Reply.xcstrings in Resources */,
				C987F83629BA951E00B44E7A /* ClarityCity-ExtraBold.otf in Resources */,
				C9DEC065298955200078B43A /* sample_data.json in Resources */,
				C987F83A29BA951E00B44E7A /* ClarityCity-BoldItalic.otf in Resources */,
				C987F84A29BA951E00B44E7A /* ClarityCity-Medium.otf in Resources */,
				3A1C296F2B2A537C0020B753 /* Moderation.xcstrings in Resources */,
				0378409D2BB4A2B600E5E901 /* PrivacyInfo.xcprivacy in Resources */,
				C9DEBFDF298941020078B43A /* Preview Assets.xcassets in Resources */,
				C987F84E29BA951E00B44E7A /* ClarityCity-RegularItalic.otf in Resources */,
				3A67449C2B294712002B8DE0 /* Localizable.xcstrings in Resources */,
				C95D68B4299ECE0700429F86 /* CONTRIBUTING.md in Resources */,
				C987F83E29BA951E00B44E7A /* ClarityCity-SemiBold.otf in Resources */,
				C987F84629BA951E00B44E7A /* ClarityCity-Light.otf in Resources */,
				C95D68B3299ECE0700429F86 /* README.md in Resources */,
				C987F83C29BA951E00B44E7A /* ClarityCity-Bold.otf in Resources */,
				C987F83229BA951E00B44E7A /* ClarityCity-ExtraLight.otf in Resources */,
				C9DEBFDB298941020078B43A /* Assets.xcassets in Resources */,
				C9A0DAED29C6A66C00466635 /* Launch Screen.storyboard in Resources */,
				C987F84C29BA951E00B44E7A /* ClarityCity-ThinItalic.otf in Resources */,
				C987F85229BA951E00B44E7A /* ClarityCity-Regular.otf in Resources */,
				C987F83429BA951E00B44E7A /* ClarityCity-LightItalic.otf in Resources */,
				C987F83829BA951E00B44E7A /* ClarityCity-MediumItalic.otf in Resources */,
				C9D573492AB24B7300E06BB4 /* custom-xcassets.stencil in Resources */,
				C987F84229BA951E00B44E7A /* ClarityCity-Black.otf in Resources */,
				C987F84029BA951E00B44E7A /* ClarityCity-SemiBoldItalic.otf in Resources */,
				C95D68B2299ECE0700429F86 /* CHANGELOG.md in Resources */,
				3AD318632B296D1E00026B07 /* ImagePicker.xcstrings in Resources */,
				C987F85429BA951E00B44E7A /* ClarityCity-Thin.otf in Resources */,
				C987F84429BA951E00B44E7A /* ClarityCity-ExtraBoldItalic.otf in Resources */,
				C987F85029BA951E00B44E7A /* ClarityCity-ExtraLightItalic.otf in Resources */,
				C987F84829BA951E00B44E7A /* ClarityCity-BlackItalic.otf in Resources */,
			);
			runOnlyForDeploymentPostprocessing = 0;
		};
		C9DEBFE2298941020078B43A /* Resources */ = {
			isa = PBXResourcesBuildPhase;
			buildActionMask = 2147483647;
			files = (
				C987F84B29BA951E00B44E7A /* ClarityCity-Medium.otf in Resources */,
				3AEABEFE2B2BF850001BC933 /* ImagePicker.xcstrings in Resources */,
				0350F1172C0A47B20024CC15 /* contact_list.json in Resources */,
				C987F83729BA951E00B44E7A /* ClarityCity-ExtraBold.otf in Resources */,
				C987F83329BA951E00B44E7A /* ClarityCity-ExtraLight.otf in Resources */,
				C987F83D29BA951E00B44E7A /* ClarityCity-Bold.otf in Resources */,
				C987F84529BA951E00B44E7A /* ClarityCity-ExtraBoldItalic.otf in Resources */,
				C987F84329BA951E00B44E7A /* ClarityCity-Black.otf in Resources */,
				C9BD91892B61BBEF00FDA083 /* bad_contact_list.json in Resources */,
				C987F85329BA951E00B44E7A /* ClarityCity-Regular.otf in Resources */,
				C987F84729BA951E00B44E7A /* ClarityCity-Light.otf in Resources */,
				C987F83929BA951E00B44E7A /* ClarityCity-MediumItalic.otf in Resources */,
				C987F85129BA951E00B44E7A /* ClarityCity-ExtraLightItalic.otf in Resources */,
				C987F84D29BA951E00B44E7A /* ClarityCity-ThinItalic.otf in Resources */,
				C987F84F29BA951E00B44E7A /* ClarityCity-RegularItalic.otf in Resources */,
				CD27177629A7C8B200AE8888 /* sample_replies.json in Resources */,
				C987F83B29BA951E00B44E7A /* ClarityCity-BoldItalic.otf in Resources */,
				C987F84129BA951E00B44E7A /* ClarityCity-SemiBoldItalic.otf in Resources */,
				C987F83529BA951E00B44E7A /* ClarityCity-LightItalic.otf in Resources */,
				3AEABEFD2B2BF84C001BC933 /* Localizable.xcstrings in Resources */,
				0350F12B2C0A49D40024CC15 /* text_note.json in Resources */,
				C987F85529BA951E00B44E7A /* ClarityCity-Thin.otf in Resources */,
				C987F83F29BA951E00B44E7A /* ClarityCity-SemiBold.otf in Resources */,
				3AEABEF82B2BF846001BC933 /* Reply.xcstrings in Resources */,
				0373CE802C08DBC40027C856 /* old_contact_list.json in Resources */,
				0350F10C2C0A46760024CC15 /* new_contact_list.json in Resources */,
				3AEABEFF2B2BF858001BC933 /* Moderation.xcstrings in Resources */,
				C9DEC006298947900078B43A /* sample_data.json in Resources */,
				C94B2D182B17F5EC002104B6 /* sample_repost.json in Resources */,
				C987F84929BA951E00B44E7A /* ClarityCity-BlackItalic.otf in Resources */,
				0373CE8C2C090C8A0027C856 /* nostr_build_response.json in Resources */,
				032634682C10C0D600E489B5 /* nostr_build_nip96_response.json in Resources */,
			);
			runOnlyForDeploymentPostprocessing = 0;
		};
/* End PBXResourcesBuildPhase section */

/* Begin PBXShellScriptBuildPhase section */
		C9BAB0992996BEEA0003A84E /* SwiftLint */ = {
			isa = PBXShellScriptBuildPhase;
			alwaysOutOfDate = 1;
			buildActionMask = 2147483647;
			files = (
			);
			inputFileListPaths = (
			);
			inputPaths = (
			);
			name = SwiftLint;
			outputFileListPaths = (
			);
			outputPaths = (
			);
			runOnlyForDeploymentPostprocessing = 0;
			shellPath = /bin/sh;
			shellScript = "export PATH=\"$PATH:/opt/homebrew/bin\"\nif which swiftlint > /dev/null; then\n  swiftlint --lenient\nelse\n  echo \"warning: SwiftLint not installed, download from https://github.com/realm/SwiftLint\"\nfi\n";
		};
/* End PBXShellScriptBuildPhase section */

/* Begin PBXSourcesBuildPhase section */
		C90862B729E9804B00C35A71 /* Sources */ = {
			isa = PBXSourcesBuildPhase;
			buildActionMask = 2147483647;
			files = (
				C90862BE29E9804B00C35A71 /* NosPerformanceTests.swift in Sources */,
			);
			runOnlyForDeploymentPostprocessing = 0;
		};
		C9DEBFCA298941000078B43A /* Sources */ = {
			isa = PBXSourcesBuildPhase;
			buildActionMask = 2147483647;
			files = (
				CD09A74429A50F1D0063464F /* SideMenu.swift in Sources */,
				C9C547512A4F1CC3006B0741 /* SearchController.swift in Sources */,
				C992B32A2B3613CC00704A9C /* SubscriptionCancellable.swift in Sources */,
				C9DEC06E2989668E0078B43A /* Relay+CoreDataClass.swift in Sources */,
				C9F64D8C29ED840700563F2B /* LogHelper.swift in Sources */,
				C9C2B78529E073E300548B4A /* RelaySubscription.swift in Sources */,
				0350F12D2C0A7EF20024CC15 /* FeatureFlags.swift in Sources */,
				3FFB1D9C29A7DF9D002A755D /* StackedAvatarsView.swift in Sources */,
				C97A1C8E29E58EC7009D9E8D /* NSManagedObjectContext+Nos.swift in Sources */,
				5BBA5E9C2BAE052F00D57D76 /* NiceWorkSheet.swift in Sources */,
				C9B678DE29EEC35B00303F33 /* Foundation+Sendable.swift in Sources */,
				5B88051A2A21027C00E21F06 /* SHA256Key.swift in Sources */,
				C9B71DC22A9003670031ED9F /* CrashReporting.swift in Sources */,
				C987F81729BA4C6A00B44E7A /* BigActionButton.swift in Sources */,
				C98DC9BB2A795CAD004E5F0F /* ActionBanner.swift in Sources */,
				C9F204802AE029D90029A858 /* AppDestination.swift in Sources */,
				3F30020B29C361C8003D4F8B /* OnboardingTermsOfServiceView.swift in Sources */,
				C9C5475B2A4F1D8C006B0741 /* NosNotification+CoreDataProperties.swift in Sources */,
				C98B8B4029FBF83B009789C8 /* NotificationCard.swift in Sources */,
				5B834F672A83FB5C000C1432 /* ProfileKnownFollowersView.swift in Sources */,
				C9E8C1152B081EBE002D46B0 /* NIP05View.swift in Sources */,
				5BC0D9CC2B867B9D005D6980 /* NamesAPI.swift in Sources */,
				C987F81D29BA6D9A00B44E7A /* ProfileTab.swift in Sources */,
				C9ADB14129951CB10075E7F8 /* NSManagedObject+Nos.swift in Sources */,
				C9F84C21298DC36800C6714D /* AppView.swift in Sources */,
				C9CE5B142A0172CF008E198C /* WebView.swift in Sources */,
				CD4908D429B92941007443DB /* ReportABugMailView.swift in Sources */,
				5B7C93B02B6AD52400410ABE /* CreateUsernameWizard.swift in Sources */,
				C9C2B78229E0735400548B4A /* RelaySubscriptionManager.swift in Sources */,
				3FFB1D9629A6BBEC002A755D /* Collection+SafeSubscript.swift in Sources */,
				A34E439929A522F20057AFCB /* CurrentUser.swift in Sources */,
				C9A0DADD29C689C900466635 /* NosNavigationBar.swift in Sources */,
				3F30020529C1FDD9003D4F8B /* OnboardingStartView.swift in Sources */,
				C936B4592A4C7B7C00DF1EB9 /* Nos.xcdatamodeld in Sources */,
				C987F81A29BA4D0E00B44E7A /* ActionButton.swift in Sources */,
				C9E37E122A1E7EC5003D4B0A /* PreviewContainer.swift in Sources */,
				C9A0DAF829C92F4500466635 /* UNSAPI.swift in Sources */,
				5B79F60B2B98ACA0002DA9BE /* PickYourUsernameSheet.swift in Sources */,
				5BFF66B62A58A8A000AA79DD /* MutesView.swift in Sources */,
				C913DA0A2AEAF52B003BDD6D /* NoteWarningController.swift in Sources */,
				3F30020929C23895003D4F8B /* OnboardingNotOldEnoughView.swift in Sources */,
				5B79F6112B98AD0A002DA9BE /* ExcellentChoiceSheet.swift in Sources */,
				C973AB612A323167002AED16 /* Author+CoreDataProperties.swift in Sources */,
				C9B678E129EEC41000303F33 /* SocialGraphCache.swift in Sources */,
				C93F488D2AC5C30C00900CEC /* NosFormField.swift in Sources */,
				C9DEC06A298965550078B43A /* RelayView.swift in Sources */,
				C99E80CD2A0C2C6400187474 /* PreviewData.swift in Sources */,
				C9A0DAE429C69F0C00466635 /* HighlightedText.swift in Sources */,
				C94D855C2991479900749478 /* NewNoteView.swift in Sources */,
				5B79F6532BA11B08002DA9BE /* WizardSheetDescriptionText.swift in Sources */,
				5B6EB48E29EDBE0E006E750C /* NoteParser.swift in Sources */,
				C9F84C23298DC7B900C6714D /* SettingsView.swift in Sources */,
				5B79F6092B98AC33002DA9BE /* ClaimYourUniqueIdentitySheet.swift in Sources */,
				C973AB652A323167002AED16 /* EventReference+CoreDataProperties.swift in Sources */,
				C973AB632A323167002AED16 /* Relay+CoreDataProperties.swift in Sources */,
				C94FE9F729DB259300019CD3 /* Text+Gradient.swift in Sources */,
				3F170C78299D816200BC8F8B /* AppController.swift in Sources */,
				C9F204672ADEDBA80029A858 /* String+Extra.swift in Sources */,
				C95D68AB299E710F00429F86 /* Color+Hex.swift in Sources */,
				037975EA2C0E695A00ADDF37 /* MockFeatureFlags.swift in Sources */,
				C94A5E182A72C84200B6EC5D /* ReportCategory.swift in Sources */,
				C9A8015E2BD0177D006E29B2 /* ReportPublisher.swift in Sources */,
				C973364F2A7968220012D8B8 /* SetUpUNSBanner.swift in Sources */,
				C9F0BB6B29A503D6000547FC /* PublicKey.swift in Sources */,
				5B79F6192B98B24C002DA9BE /* DeleteUsernameWizard.swift in Sources */,
				C9EE3E602A0538B7008A7491 /* ExpirationTimeButton.swift in Sources */,
				A303AF8329A9153A005DC8FC /* FollowButton.swift in Sources */,
				65D066992BD558690011C5CD /* DirectMessageWrapper.swift in Sources */,
				659B27242BD9CB4500BEA6CC /* VerifiableEvent.swift in Sources */,
				C9C2B77F29E0731600548B4A /* AsyncTimer.swift in Sources */,
				A32B6C7329A6BE9B00653FF5 /* FollowsView.swift in Sources */,
				3F30020D29C382EB003D4F8B /* OnboardingLoginView.swift in Sources */,
				C9A25B3D29F174D200B39534 /* ReadabilityPadding.swift in Sources */,
				C9DFA972299BF9E8006929C1 /* CompactNoteView.swift in Sources */,
				C9AC31AD2A55E0BD00A94E5A /* NotificationViewModel.swift in Sources */,
				0326347A2C10C57A00E489B5 /* FileStorageAPIClient.swift in Sources */,
				C9EE3E632A053910008A7491 /* ExpirationTimeOption.swift in Sources */,
				C9A0DAE029C697A100466635 /* AboutView.swift in Sources */,
				C9E8C1132B081E9C002D46B0 /* UNSNameView.swift in Sources */,
				A351E1A229BA92240009B7F6 /* ProfileEditView.swift in Sources */,
				C9DFA969299BEC33006929C1 /* CardStyle.swift in Sources */,
				0373CE862C090C070027C856 /* NostrBuildResponseJSON.swift in Sources */,
				C95D68AD299E721700429F86 /* ProfileView.swift in Sources */,
				C942566929B66A2800C4202C /* Date+Elapsed.swift in Sources */,
				5B8C96B029DB2E1100B73AEC /* SearchTextFieldObserver.swift in Sources */,
				C913DA0E2AEB3265003BDD6D /* WarningView.swift in Sources */,
				C9ADB13829928CC30075E7F8 /* String+Hex.swift in Sources */,
				C9F75AD22A02D41E005BBE45 /* ComposerActionBar.swift in Sources */,
				2D06BB9D2AE249D70085F509 /* ThreadRootView.swift in Sources */,
				C9DEBFD2298941000078B43A /* NosApp.swift in Sources */,
				5BFBB28B2BD9D79F002E909F /* URLParser.swift in Sources */,
				C930055F2A6AF8320098CA9E /* LoadingContent.swift in Sources */,
				5B79F6462BA11725002DA9BE /* WizardSheetVStack.swift in Sources */,
				C930E0572BA49DAD002B5776 /* GridPattern.swift in Sources */,
				C9A6C74D2AD98E2A001F9500 /* UNSNameTakenView.swift in Sources */,
				C92F015B2AC4D74E00972489 /* NosTextEditor.swift in Sources */,
				C913DA0C2AEB2EBF003BDD6D /* FetchRequestPublisher.swift in Sources */,
				C973AB5D2A323167002AED16 /* Event+CoreDataProperties.swift in Sources */,
				5B79F64C2BA119AE002DA9BE /* WizardSheetTitleText.swift in Sources */,
				C96877BB2B4EDE510051ED2F /* StoryAvatarView.swift in Sources */,
				C9F84C27298DC98800C6714D /* KeyPair.swift in Sources */,
				5B8C96B629DDD3B200B73AEC /* NoteTextViewRepresentable.swift in Sources */,
				C93EC2F129C337EB0012EE2A /* RelayPicker.swift in Sources */,
				5BBA5E912BADF98E00D57D76 /* AlreadyHaveANIP05View.swift in Sources */,
				C9F0BB6F29A50437000547FC /* NostrConstants.swift in Sources */,
				C96D39272B61B6D200D3D0A1 /* RawNostrID.swift in Sources */,
				5BFF66B12A573F6400AA79DD /* RelayDetailView.swift in Sources */,
				C9F75AD62A041FF7005BBE45 /* ExpirationTimePicker.swift in Sources */,
				C92F015E2AC4D99400972489 /* NosForm.swift in Sources */,
				5B8C96AC29D52AD200B73AEC /* AuthorListView.swift in Sources */,
				C94A5E152A716A6D00B6EC5D /* EditableNoteText.swift in Sources */,
				C9B597652BBC8300002EC76A /* ImagePickerUIViewController.swift in Sources */,
				C9680AD42ACDF57D006C8C93 /* UNSWizardNeedsPaymentView.swift in Sources */,
				C94C4CF32AD993CA00F801CA /* UNSErrorView.swift in Sources */,
				C98CA9042B14FA3D00929141 /* PagedRelaySubscription.swift in Sources */,
				5B0D99032A94090A0039F0C5 /* DoubleTapToPopModifier.swift in Sources */,
				0357299B2BE415E5005FEE85 /* ContentWarningController.swift in Sources */,
				5BFF66B42A58853D00AA79DD /* PublishedEventsView.swift in Sources */,
				C987F85B29BA9ED800B44E7A /* Font.swift in Sources */,
				C94D6D5C2AC5D14400F0F11E /* WizardTextField.swift in Sources */,
				3FB5E651299D28A200386527 /* OnboardingView.swift in Sources */,
				C973AB5F2A323167002AED16 /* AuthorReference+CoreDataProperties.swift in Sources */,
				A3B943CF299AE00100A15A08 /* KeyChain.swift in Sources */,
				C9671D73298DB94C00EE7E12 /* Data+Encoding.swift in Sources */,
				C9646EA129B7A22C007239A4 /* Analytics.swift in Sources */,
				C9A6C74B2AD866A7001F9500 /* UNSSuccessView.swift in Sources */,
				C981E2DB2AC6088900FBF4F6 /* UNSVerifyCodeView.swift in Sources */,
				DC4AB2F62A4475B800D1478A /* AppDelegate.swift in Sources */,
				5B8C96B229DB313300B73AEC /* AuthorCard.swift in Sources */,
				C9A0DADA29C685E500466635 /* SideMenuButton.swift in Sources */,
				C93F48902AC5C9C400900CEC /* UNSWizardPhoneView.swift in Sources */,
				A3B943D5299D514800A15A08 /* Follow+CoreDataClass.swift in Sources */,
				C92DF80529C25DE900400561 /* URL+Extensions.swift in Sources */,
				5BE281C12AE2CCB400880466 /* StoryNoteView.swift in Sources */,
				3F60F42929B27D3E000D62C4 /* ThreadView.swift in Sources */,
				C9B678DB29EEBF3B00303F33 /* DependencyInjection.swift in Sources */,
				5B098DC62BDAF73500500A1B /* AttributedString+Links.swift in Sources */,
				65BD8DC42BDAF2C300802039 /* FeaturedAuthorsView.swift in Sources */,
				C95D68A9299E709900429F86 /* LinearGradient+Planetary.swift in Sources */,
				C92F01522AC4D6AB00972489 /* NosFormSection.swift in Sources */,
				C9BCF1C12AC72020009BDE06 /* UNSWizardChooseNameView.swift in Sources */,
				C9A6C7412AD837AD001F9500 /* UNSWizardController.swift in Sources */,
				C97465342A3C95FE0031226F /* RelayPickerToolbarButton.swift in Sources */,
				3F43C47629A9625700E896A0 /* AuthorReference+CoreDataClass.swift in Sources */,
				C9A6C7492AD86271001F9500 /* UNSNewNameView.swift in Sources */,
				C9ADB13D29929B540075E7F8 /* Bech32.swift in Sources */,
				C95D68A1299E6D3E00429F86 /* BioView.swift in Sources */,
				5BE281CA2AE2CCEB00880466 /* HomeTab.swift in Sources */,
				C94D14812A12B3F70014C906 /* SearchBar.swift in Sources */,
				C9A6C7472AD84263001F9500 /* UNSNamePicker.swift in Sources */,
				C93EC2F729C351470012EE2A /* Optional+Unwrap.swift in Sources */,
				A32B6C7829A6C99200653FF5 /* FollowCard.swift in Sources */,
				C92DF80829C25FA900400561 /* SquareImage.swift in Sources */,
				5B29B58E2BEC392B008F6008 /* ActivityPubBadgeView.swift in Sources */,
				0326347D2C10C88400E489B5 /* FileStorageAPI.swift in Sources */,
				C9DEBFD9298941000078B43A /* HomeFeedView.swift in Sources */,
				3F30020729C237AB003D4F8B /* OnboardingAgeVerificationView.swift in Sources */,
				65BD8DC22BDAF2C300802039 /* DiscoverTab.swift in Sources */,
				C931517D29B915AF00934506 /* StaggeredGrid.swift in Sources */,
				65BD8DC32BDAF2C300802039 /* FeaturedAuthorCategory.swift in Sources */,
				C93F045E2B9B7A7000AD5872 /* ReplyPreview.swift in Sources */,
				C97465312A3B89140031226F /* AuthorLabel.swift in Sources */,
				C9C547592A4F1D8C006B0741 /* NosNotification+CoreDataClass.swift in Sources */,
				030AE4292BE3D63C004DEE02 /* FeaturedAuthor.swift in Sources */,
				C9B678E729F01A8500303F33 /* FullscreenProgressView.swift in Sources */,
				C9F0BB6929A5039D000547FC /* Int+Bool.swift in Sources */,
				DC5F203F2A6AE24200F8D73F /* ImagePickerButton.swift in Sources */,
				5B79F5EB2B97B5E9002DA9BE /* ConfirmUsernameDeletionSheet.swift in Sources */,
				C9032C2E2BAE31ED001F4EC6 /* ProfileFeedType.swift in Sources */,
				C981E2DD2AC610D600FBF4F6 /* UNSStepImage.swift in Sources */,
				C9CDBBA429A8FA2900C555C7 /* GoldenPostView.swift in Sources */,
				C92F01582AC4D6F700972489 /* NosTextField.swift in Sources */,
				C9C2B77C29E072E400548B4A /* WebSocket+Nos.swift in Sources */,
				C9DEC003298945150078B43A /* String+Lorem.swift in Sources */,
				C97A1C8B29E45B4E009D9E8D /* RawEventController.swift in Sources */,
				C9DEC0632989541F0078B43A /* Bundle+Current.swift in Sources */,
				C93EC2F429C34C860012EE2A /* NSPredicate+Bool.swift in Sources */,
				5B79F6132B98B145002DA9BE /* WizardNavigationStack.swift in Sources */,
				C9F84C1C298DBBF400C6714D /* Data+Sha.swift in Sources */,
				5BE281BE2AE2CCAE00880466 /* StoriesView.swift in Sources */,
				C936B4622A4CB01C00DF1EB9 /* PushNotificationService.swift in Sources */,
				C95D68A6299E6F9E00429F86 /* ProfileHeader.swift in Sources */,
				C9BAB09B2996FBA10003A84E /* EventProcessor.swift in Sources */,
				C960C57129F3236200929990 /* LikeButton.swift in Sources */,
				C97797B9298AA19A0046BD25 /* RelayService.swift in Sources */,
				C99721CB2AEBED26004EBEAB /* String+Empty.swift in Sources */,
				C959DB762BD01DF4008F3627 /* GiftWrapper.swift in Sources */,
				5B29B5842BEAA0D7008F6008 /* BioSheet.swift in Sources */,
				C93CA0C329AE3A1E00921183 /* JSONEvent.swift in Sources */,
				3FFB1D89299FF37C002A755D /* AvatarView.swift in Sources */,
				65BD8DB92BDAF28200802039 /* CircularFollowButton.swift in Sources */,
				C97A1C8829E45B3C009D9E8D /* RawEventView.swift in Sources */,
				C9DEC04529894BED0078B43A /* Event+CoreDataClass.swift in Sources */,
				CD76865029B6503500085358 /* NoteOptionsButton.swift in Sources */,
				0326346D2C10C2FD00E489B5 /* FileStorageServerInfoResponseJSON.swift in Sources */,
				5BE281C72AE2CCD800880466 /* ReplyButton.swift in Sources */,
				032634532C10BBAC00E489B5 /* FileStorageAPIRequest.swift in Sources */,
				C936B45C2A4C7D6B00DF1EB9 /* UNSWizard.swift in Sources */,
				C9DFA966299BEB96006929C1 /* NoteCard.swift in Sources */,
				C98651102B0BD49200597B68 /* PagedNoteListView.swift in Sources */,
				C9E37E152A1E8143003D4B0A /* ReportTarget.swift in Sources */,
				C9DEBFD4298941000078B43A /* PersistenceController.swift in Sources */,
				5B834F692A83FC7F000C1432 /* ProfileSocialStatsView.swift in Sources */,
				CD09A74629A50F750063464F /* SideMenuContent.swift in Sources */,
				C9DFA971299BF8CD006929C1 /* RepliesView.swift in Sources */,
				C974652E2A3B86600031226F /* NoteCardHeader.swift in Sources */,
				C9CF23172A38A58B00EBEC31 /* ParseQueue.swift in Sources */,
				C98A32272A05795E00E3FA13 /* Task+Timeout.swift in Sources */,
				C9B708BB2A13BE41006C613A /* NoteTextEditor.swift in Sources */,
				C9E37E0F2A1E7C32003D4B0A /* ReportMenu.swift in Sources */,
				C95D68A5299E6E1E00429F86 /* PlaceholderModifier.swift in Sources */,
				C960C57429F3251E00929990 /* RepostButton.swift in Sources */,
				3FFB1D9329A6BBCE002A755D /* EventReference+CoreDataClass.swift in Sources */,
				C973AB5B2A323167002AED16 /* Follow+CoreDataProperties.swift in Sources */,
				C92F01552AC4D6CF00972489 /* BeveledSeparator.swift in Sources */,
				C93EC2FD29C3785C0012EE2A /* View+RoundedCorner.swift in Sources */,
				5B503F622A291A1A0098805A /* JSONRelayMetadata.swift in Sources */,
				C98298332ADD7F9A0096C5B5 /* DeepLinkService.swift in Sources */,
				03F7C4F42C10E05B006FF613 /* URLSessionProtocol.swift in Sources */,
				5B8B77192A1FDA3C004FC675 /* TLV.swift in Sources */,
				CD09A74829A51EFC0063464F /* Router.swift in Sources */,
				2D4010A22AD87DF300F93AD4 /* KnownFollowersView.swift in Sources */,
				CD2CF38E299E67F900332116 /* CardButtonStyle.swift in Sources */,
				A336DD3C299FD78000A0CBA0 /* Filter.swift in Sources */,
				DC2E54C82A700F1400C2CAAB /* UIDevice+Simulator.swift in Sources */,
				C98CA9072B14FBBF00929141 /* PagedNoteDataSource.swift in Sources */,
				C9A0DAEA29C6A34200466635 /* ActivityView.swift in Sources */,
				CD2CF390299E68BE00332116 /* NoteButton.swift in Sources */,
				C96877B92B4EDD110051ED2F /* AuthorStoryCarousel.swift in Sources */,
				C93F48932AC5C9CE00900CEC /* UNSWizardIntroView.swift in Sources */,
				5B79F6552BA123D4002DA9BE /* WizardSheetBadgeText.swift in Sources */,
				5BE281C42AE2CCC300880466 /* AuthorStoryView.swift in Sources */,
				C9DEC04D29894BED0078B43A /* Author+CoreDataClass.swift in Sources */,
				C905B0772A619E99009B8A78 /* LinkPreview.swift in Sources */,
				C95D68A7299E6FF000429F86 /* KeyFixture.swift in Sources */,
				C94437E629B0DB83004D8C86 /* NotificationsView.swift in Sources */,
			);
			runOnlyForDeploymentPostprocessing = 0;
		};
		C9DEBFE0298941020078B43A /* Sources */ = {
			isa = PBXSourcesBuildPhase;
			buildActionMask = 2147483647;
			files = (
				03F7C4F32C10DF79006FF613 /* URLSessionProtocol.swift in Sources */,
				0373CE8D2C090D110027C856 /* NostrBuildResponseJSON.swift in Sources */,
				0320C1152BFE63DC00C4C080 /* MockRelaySubscriptionManager.swift in Sources */,
				035729CB2BE41770005FEE85 /* ContentWarningController.swift in Sources */,
				CD09A76229A5220E0063464F /* AppController.swift in Sources */,
				037975BE2C0E265E00ADDF37 /* LinkPreview.swift in Sources */,
				C9A0DAF929C92F4500466635 /* UNSAPI.swift in Sources */,
				C97A1C8C29E45B4E009D9E8D /* RawEventController.swift in Sources */,
				CD09A75F29A521FD0063464F /* RelayService.swift in Sources */,
				CD09A76029A521FD0063464F /* Filter.swift in Sources */,
				C9B71DC32A9003670031ED9F /* CrashReporting.swift in Sources */,
				5B08A1E12A1FDFF700EB8F2E /* TLV.swift in Sources */,
				C9C2B78329E0735400548B4A /* RelaySubscriptionManager.swift in Sources */,
				C9C2B78029E0731600548B4A /* AsyncTimer.swift in Sources */,
				C96D39282B61B6D200D3D0A1 /* RawNostrID.swift in Sources */,
				C9B678E229EEC41000303F33 /* SocialGraphCache.swift in Sources */,
				C9A8015F2BD0177D006E29B2 /* ReportPublisher.swift in Sources */,
				3AAB61B52B24CD0000717A07 /* Date+ElapsedTests.swift in Sources */,
				C936B45F2A4CAF2B00DF1EB9 /* AppDelegate.swift in Sources */,
				C96D391B2B61AFD500D3D0A1 /* RawNostrIDTests.swift in Sources */,
				035729AD2BE4167E005FEE85 /* EventTests.swift in Sources */,
				035729B32BE4167E005FEE85 /* TLVTests.swift in Sources */,
				C9C2B77D29E072E400548B4A /* WebSocket+Nos.swift in Sources */,
				C973AB642A323167002AED16 /* Relay+CoreDataProperties.swift in Sources */,
				C9EE3E642A053910008A7491 /* ExpirationTimeOption.swift in Sources */,
				65D066AA2BD55E160011C5CD /* DirectMessageWrapper.swift in Sources */,
				C973AB5E2A323167002AED16 /* Event+CoreDataProperties.swift in Sources */,
				C9F64D8D29ED840700563F2B /* LogHelper.swift in Sources */,
				C98298342ADD7F9A0096C5B5 /* DeepLinkService.swift in Sources */,
				CD09A75929A521D20063464F /* Color+Hex.swift in Sources */,
				5B88051D2A2104CC00E21F06 /* SHA256Key.swift in Sources */,
				C9CF23182A38A58B00EBEC31 /* ParseQueue.swift in Sources */,
				037975C72C0E26FC00ADDF37 /* Font.swift in Sources */,
				5B39E64429EDBF8100464830 /* NoteParser.swift in Sources */,
				035729CA2BE4173E005FEE85 /* PreviewData.swift in Sources */,
				C94A5E162A716A6D00B6EC5D /* EditableNoteText.swift in Sources */,
				037975D12C0E341500ADDF37 /* MockFeatureFlags.swift in Sources */,
				5BD08BB22A38E96F00BB926C /* JSONRelayMetadata.swift in Sources */,
				C936B45A2A4C7B7C00DF1EB9 /* Nos.xcdatamodeld in Sources */,
				037975BD2C0E25E200ADDF37 /* FeatureFlags.swift in Sources */,
				C98CA9082B14FD8600929141 /* PagedRelaySubscription.swift in Sources */,
				5B79F5B82B8E71CC002DA9BE /* NamesAPI.swift in Sources */,
				C9F204812AE02D8C0029A858 /* AppDestination.swift in Sources */,
				5B098DC72BDAF77400500A1B /* AttributedString+Links.swift in Sources */,
				035729B02BE4167E005FEE85 /* NoteParserTests.swift in Sources */,
				C9FC1E632B61ACE300A3A6FB /* CoreDataTestCase.swift in Sources */,
				0373CE992C0910250027C856 /* XCTestCase+JSONData.swift in Sources */,
				C9E37E162A1E8143003D4B0A /* ReportTarget.swift in Sources */,
				035729BA2BE416A6005FEE85 /* ReportPublisherTests.swift in Sources */,
				0320C0FB2BFE43A600C4C080 /* RelayServiceTests.swift in Sources */,
				C94A5E192A72C84200B6EC5D /* ReportCategory.swift in Sources */,
				035729AC2BE4167E005FEE85 /* Bech32Tests.swift in Sources */,
				C936B4632A4CB01C00DF1EB9 /* PushNotificationService.swift in Sources */,
				C9C5475A2A4F1D8C006B0741 /* NosNotification+CoreDataClass.swift in Sources */,
				CD09A74929A521210063464F /* Router.swift in Sources */,
				C90B16B82AFED96300CB4B85 /* URLExtensionTests.swift in Sources */,
				C93EC2F829C351470012EE2A /* Optional+Unwrap.swift in Sources */,
				035729BD2BE416BD005FEE85 /* EventObservationTests.swift in Sources */,
				C9C5475C2A4F1D8C006B0741 /* NosNotification+CoreDataProperties.swift in Sources */,
				C9B678DF29EEC35B00303F33 /* Foundation+Sendable.swift in Sources */,
				A3B943D7299D6DB700A15A08 /* Follow+CoreDataClass.swift in Sources */,
				C9ADB13E29929EEF0075E7F8 /* Bech32.swift in Sources */,
				5B098DC92BDAF7CF00500A1B /* NoteParserTests+NIP27.swift in Sources */,
				C9DEC05A2989509B0078B43A /* PersistenceController.swift in Sources */,
				C9C2B78629E073E300548B4A /* RelaySubscription.swift in Sources */,
				C973AB662A323167002AED16 /* EventReference+CoreDataProperties.swift in Sources */,
				5B098DBC2BDAF6CB00500A1B /* NoteParserTests+NIP08.swift in Sources */,
				C942566A29B66A2800C4202C /* Date+Elapsed.swift in Sources */,
				C99721CC2AEBED26004EBEAB /* String+Empty.swift in Sources */,
				C93CA0C429AE3A1E00921183 /* JSONEvent.swift in Sources */,
				C9DEC04629894BED0078B43A /* Event+CoreDataClass.swift in Sources */,
				035729A02BE41653005FEE85 /* SocialGraphTests.swift in Sources */,
				037975BC2C0E258E00ADDF37 /* CompactNoteView.swift in Sources */,
				A32B6C7129A672BC00653FF5 /* CurrentUser.swift in Sources */,
				C98A32282A05795E00E3FA13 /* Task+Timeout.swift in Sources */,
				035729B12BE4167E005FEE85 /* ReportTests.swift in Sources */,
				C973AB602A323167002AED16 /* AuthorReference+CoreDataProperties.swift in Sources */,
				5BE281CD2AE2CD4700880466 /* AvatarView.swift in Sources */,
				C9F84C1A298DBB6300C6714D /* Data+Encoding.swift in Sources */,
				C9DEC0642989541F0078B43A /* Bundle+Current.swift in Sources */,
				C9ADB13629928AF00075E7F8 /* KeyPair.swift in Sources */,
				3FFB1D9729A6BBEC002A755D /* Collection+SafeSubscript.swift in Sources */,
				0357299F2BE41653005FEE85 /* ContentWarningControllerTests.swift in Sources */,
				035729B22BE4167E005FEE85 /* SHA256KeyTests.swift in Sources */,
				0326346E2C10C2FD00E489B5 /* FileStorageServerInfoResponseJSON.swift in Sources */,
				0326346B2C10C1D800E489B5 /* FileStorageServerInfoResponseJSONTests.swift in Sources */,
				C9A6C7422AD837AD001F9500 /* UNSWizardController.swift in Sources */,
				0350F1212C0A490E0024CC15 /* EventProcessorIntegrationTests.swift in Sources */,
				0326347B2C10C57A00E489B5 /* FileStorageAPIClient.swift in Sources */,
				C9B678DC29EEBF3B00303F33 /* DependencyInjection.swift in Sources */,
				032634502C10BAF800E489B5 /* FileStorageAPIRequestTests.swift in Sources */,
				C9F0BB6D29A503D9000547FC /* Int+Bool.swift in Sources */,
				DC08FF812A7969C5009F87D1 /* UIDevice+Simulator.swift in Sources */,
				5BFBB2962BD9D824002E909F /* URLParser.swift in Sources */,
				C959DB772BD01DF4008F3627 /* GiftWrapper.swift in Sources */,
				C9C9444229F6F0E2002F2C7A /* XCTest+Eventually.swift in Sources */,
				032634542C10BBB100E489B5 /* FileStorageAPIRequest.swift in Sources */,
				3FFF3BD029A9645F00DD0B72 /* AuthorReference+CoreDataClass.swift in Sources */,
				035729B82BE416A6005FEE85 /* DirectMessageWrapperTests.swift in Sources */,
				C9F0BB6C29A503D6000547FC /* PublicKey.swift in Sources */,
				C9DEC06F2989668E0078B43A /* Relay+CoreDataClass.swift in Sources */,
				C9ADB13F29929F1F0075E7F8 /* String+Hex.swift in Sources */,
				C973AB622A323167002AED16 /* Author+CoreDataProperties.swift in Sources */,
				C93EC2F529C34C860012EE2A /* NSPredicate+Bool.swift in Sources */,
				C9DEC05B298950A90078B43A /* String+Lorem.swift in Sources */,
				C9F84C1D298DBC6100C6714D /* Data+Sha.swift in Sources */,
				C9F0BB7029A50437000547FC /* NostrConstants.swift in Sources */,
				A3B943D8299D758F00A15A08 /* KeyChain.swift in Sources */,
				035729B92BE416A6005FEE85 /* GiftWrapperTests.swift in Sources */,
				032634702C10C40B00E489B5 /* NostrBuildAPIClientTests.swift in Sources */,
				C9646EAA29B7A506007239A4 /* Analytics.swift in Sources */,
				035729AF2BE4167E005FEE85 /* KeyPairTests.swift in Sources */,
				035729AE2BE4167E005FEE85 /* FollowTests.swift in Sources */,
				5BFBB2952BD9D7EB002E909F /* URLParserTests.swift in Sources */,
				C91400252B2A3ABF009B13B4 /* SQLiteStoreTestCase.swift in Sources */,
				0373CE8F2C090D4D0027C856 /* NostrBuildResponseJSONTests.swift in Sources */,
				C9DEC04E29894BED0078B43A /* Author+CoreDataClass.swift in Sources */,
				C9ADB14229951CB10075E7F8 /* NSManagedObject+Nos.swift in Sources */,
				035729AB2BE4167E005FEE85 /* AuthorTests.swift in Sources */,
				C92DF80629C25DE900400561 /* URL+Extensions.swift in Sources */,
				C9BAB09C2996FBA10003A84E /* EventProcessor.swift in Sources */,
				C992B32B2B3613CC00704A9C /* SubscriptionCancellable.swift in Sources */,
				C973AB5C2A323167002AED16 /* Follow+CoreDataProperties.swift in Sources */,
				037975BB2C0E24D200ADDF37 /* CompactNoteViewTests.swift in Sources */,
				659B27312BD9D6FE00BEA6CC /* VerifiableEvent.swift in Sources */,
				C93005602A6AF8320098CA9E /* LoadingContent.swift in Sources */,
				C97A1C8F29E58EC7009D9E8D /* NSManagedObjectContext+Nos.swift in Sources */,
				C9ADB135299288230075E7F8 /* KeyFixture.swift in Sources */,
				C9C547552A4F1CDB006B0741 /* SearchController.swift in Sources */,
				3FFB1D9429A6BBCE002A755D /* EventReference+CoreDataClass.swift in Sources */,
				C9BD919B2B61C4FB00FDA083 /* RawNostrID+Random.swift in Sources */,
				C9A6C7452AD83FB0001F9500 /* NotificationViewModel.swift in Sources */,
			);
			runOnlyForDeploymentPostprocessing = 0;
		};
/* End PBXSourcesBuildPhase section */

/* Begin PBXTargetDependency section */
		3AD3185D2B294E9000026B07 /* PBXTargetDependency */ = {
			isa = PBXTargetDependency;
			productRef = 3AD3185C2B294E9000026B07 /* XCStringsToolPlugin */;
		};
		3AEABEF32B2BF806001BC933 /* PBXTargetDependency */ = {
			isa = PBXTargetDependency;
			productRef = 3AEABEF22B2BF806001BC933 /* XCStringsToolPlugin */;
		};
		C90862C229E9804B00C35A71 /* PBXTargetDependency */ = {
			isa = PBXTargetDependency;
			target = C9DEBFCD298941000078B43A /* Nos */;
			targetProxy = C90862C129E9804B00C35A71 /* PBXContainerItemProxy */;
		};
		C9A6C7442AD83F7A001F9500 /* PBXTargetDependency */ = {
			isa = PBXTargetDependency;
			productRef = C9A6C7432AD83F7A001F9500 /* SwiftGenPlugin */;
		};
		C9D573402AB24A3700E06BB4 /* PBXTargetDependency */ = {
			isa = PBXTargetDependency;
			productRef = C9D5733F2AB24A3700E06BB4 /* SwiftGenPlugin */;
		};
		C9DEBFE6298941020078B43A /* PBXTargetDependency */ = {
			isa = PBXTargetDependency;
			target = C9DEBFCD298941000078B43A /* Nos */;
			targetProxy = C9DEBFE5298941020078B43A /* PBXContainerItemProxy */;
		};
/* End PBXTargetDependency section */

/* Begin XCBuildConfiguration section */
		5B7888CB2B5A0FB800B6761F /* Staging */ = {
			isa = XCBuildConfiguration;
			buildSettings = {
				ALWAYS_SEARCH_USER_PATHS = NO;
				ASSETCATALOG_COMPILER_GENERATE_SWIFT_ASSET_SYMBOL_EXTENSIONS = YES;
				CLANG_ANALYZER_LOCALIZABILITY_NONLOCALIZED = YES;
				CLANG_ANALYZER_NONNULL = YES;
				CLANG_ANALYZER_NUMBER_OBJECT_CONVERSION = YES_AGGRESSIVE;
				CLANG_CXX_LANGUAGE_STANDARD = "gnu++20";
				CLANG_ENABLE_MODULES = YES;
				CLANG_ENABLE_OBJC_ARC = YES;
				CLANG_ENABLE_OBJC_WEAK = YES;
				CLANG_WARN_BLOCK_CAPTURE_AUTORELEASING = YES;
				CLANG_WARN_BOOL_CONVERSION = YES;
				CLANG_WARN_COMMA = YES;
				CLANG_WARN_CONSTANT_CONVERSION = YES;
				CLANG_WARN_DEPRECATED_OBJC_IMPLEMENTATIONS = YES;
				CLANG_WARN_DIRECT_OBJC_ISA_USAGE = YES_ERROR;
				CLANG_WARN_DOCUMENTATION_COMMENTS = YES;
				CLANG_WARN_EMPTY_BODY = YES;
				CLANG_WARN_ENUM_CONVERSION = YES;
				CLANG_WARN_INFINITE_RECURSION = YES;
				CLANG_WARN_INT_CONVERSION = YES;
				CLANG_WARN_NON_LITERAL_NULL_CONVERSION = YES;
				CLANG_WARN_OBJC_IMPLICIT_RETAIN_SELF = YES;
				CLANG_WARN_OBJC_LITERAL_CONVERSION = YES;
				CLANG_WARN_OBJC_ROOT_CLASS = YES_ERROR;
				CLANG_WARN_QUOTED_INCLUDE_IN_FRAMEWORK_HEADER = YES;
				CLANG_WARN_RANGE_LOOP_ANALYSIS = YES;
				CLANG_WARN_STRICT_PROTOTYPES = YES;
				CLANG_WARN_SUSPICIOUS_MOVE = YES;
				CLANG_WARN_UNGUARDED_AVAILABILITY = YES_AGGRESSIVE;
				CLANG_WARN_UNREACHABLE_CODE = YES;
				CLANG_WARN__DUPLICATE_METHOD_MATCH = YES;
				COPY_PHASE_STRIP = NO;
				DEAD_CODE_STRIPPING = YES;
				DEBUG_INFORMATION_FORMAT = "dwarf-with-dsym";
				ENABLE_NS_ASSERTIONS = NO;
				ENABLE_STRICT_OBJC_MSGSEND = YES;
				ENABLE_USER_SCRIPT_SANDBOXING = YES;
				GCC_C_LANGUAGE_STANDARD = gnu11;
				GCC_NO_COMMON_BLOCKS = YES;
				GCC_OPTIMIZATION_LEVEL = s;
				GCC_WARN_64_TO_32_BIT_CONVERSION = YES;
				GCC_WARN_ABOUT_RETURN_TYPE = YES_ERROR;
				GCC_WARN_UNDECLARED_SELECTOR = YES;
				GCC_WARN_UNINITIALIZED_AUTOS = YES_AGGRESSIVE;
				GCC_WARN_UNUSED_FUNCTION = YES;
				GCC_WARN_UNUSED_VARIABLE = YES;
				IPHONEOS_DEPLOYMENT_TARGET = 17.0;
				MACOSX_DEPLOYMENT_TARGET = 13.3;
				MTL_ENABLE_DEBUG_INFO = NO;
				MTL_FAST_MATH = YES;
				SWIFT_COMPILATION_MODE = wholemodule;
				SWIFT_OPTIMIZATION_LEVEL = "-O";
			};
			name = Staging;
		};
		5B7888CC2B5A0FB800B6761F /* Staging */ = {
			isa = XCBuildConfiguration;
			baseConfigurationReference = C94D39212ABDDDFE0019C4D5 /* Secrets.xcconfig */;
			buildSettings = {
				ASSETCATALOG_COMPILER_APPICON_NAME = AppIconStaging;
				ASSETCATALOG_COMPILER_GENERATE_ASSET_SYMBOLS = NO;
				ASSETCATALOG_COMPILER_GLOBAL_ACCENT_COLOR_NAME = accent;
				CODE_SIGN_ENTITLEMENTS = Nos/NosStaging.entitlements;
				CODE_SIGN_IDENTITY = "Apple Distribution: Verse Communications, Inc. (GZCZBKH7MY)";
				CODE_SIGN_STYLE = Manual;
				CURRENT_PROJECT_VERSION = 224;
				DEAD_CODE_STRIPPING = YES;
				DEVELOPMENT_ASSET_PATHS = "\"Nos/Views/Preview Content\"";
				DEVELOPMENT_TEAM = "";
				"DEVELOPMENT_TEAM[sdk=iphoneos*]" = GZCZBKH7MY;
				ENABLE_HARDENED_RUNTIME = YES;
				ENABLE_PREVIEWS = YES;
				ENABLE_USER_SCRIPT_SANDBOXING = NO;
				GCC_PREPROCESSOR_DEFINITIONS = "STAGING=1";
				GENERATE_INFOPLIST_FILE = YES;
				INFOPLIST_FILE = Nos/Info.plist;
				INFOPLIST_KEY_CFBundleDisplayName = "Nos Staging";
				INFOPLIST_KEY_NSCameraUsageDescription = "Nos can access camera to allow users to post photos directly.";
				"INFOPLIST_KEY_UIApplicationSceneManifest_Generation[sdk=iphoneos*]" = YES;
				"INFOPLIST_KEY_UIApplicationSceneManifest_Generation[sdk=iphonesimulator*]" = YES;
				"INFOPLIST_KEY_UIApplicationSupportsIndirectInputEvents[sdk=iphoneos*]" = YES;
				"INFOPLIST_KEY_UIApplicationSupportsIndirectInputEvents[sdk=iphonesimulator*]" = YES;
				"INFOPLIST_KEY_UILaunchScreen_Generation[sdk=iphoneos*]" = YES;
				"INFOPLIST_KEY_UILaunchScreen_Generation[sdk=iphonesimulator*]" = YES;
				INFOPLIST_KEY_UILaunchStoryboardName = "Launch Screen.storyboard";
				"INFOPLIST_KEY_UIStatusBarStyle[sdk=iphoneos*]" = UIStatusBarStyleDefault;
				"INFOPLIST_KEY_UIStatusBarStyle[sdk=iphonesimulator*]" = UIStatusBarStyleDefault;
				INFOPLIST_KEY_UISupportedInterfaceOrientations_iPad = "UIInterfaceOrientationPortrait UIInterfaceOrientationPortraitUpsideDown UIInterfaceOrientationLandscapeLeft UIInterfaceOrientationLandscapeRight";
				INFOPLIST_KEY_UISupportedInterfaceOrientations_iPhone = "UIInterfaceOrientationPortrait UIInterfaceOrientationLandscapeLeft UIInterfaceOrientationLandscapeRight";
				INFOPLIST_KEY_UIUserInterfaceStyle = Dark;
				IPHONEOS_DEPLOYMENT_TARGET = 17.0;
				LD_RUNPATH_SEARCH_PATHS = "@executable_path/Frameworks";
				"LD_RUNPATH_SEARCH_PATHS[sdk=macosx*]" = "@executable_path/../Frameworks";
				LOCALIZATION_PREFERS_STRING_CATALOGS = YES;
				LOCALIZED_STRING_SWIFTUI_SUPPORT = NO;
				MACOSX_DEPLOYMENT_TARGET = 13.3;
				MARKETING_VERSION = 0.1.17;
				PRODUCT_BUNDLE_IDENTIFIER = "com.verse.Nos-staging";
				PRODUCT_NAME = "$(TARGET_NAME) Staging";
				PROVISIONING_PROFILE_SPECIFIER = "";
				"PROVISIONING_PROFILE_SPECIFIER[sdk=iphoneos*]" = "match AppStore com.verse.Nos-staging";
				SCHEME_PREFIX = "nos-staging";
				SDKROOT = auto;
				SUPPORTED_PLATFORMS = "iphoneos iphonesimulator";
				SUPPORTS_MACCATALYST = NO;
				SUPPORTS_MAC_DESIGNED_FOR_IPHONE_IPAD = YES;
				SWIFT_ACTIVE_COMPILATION_CONDITIONS = STAGING;
				SWIFT_EMIT_LOC_STRINGS = NO;
				SWIFT_VERSION = 5.0;
				TARGETED_DEVICE_FAMILY = "1,2";
			};
			name = Staging;
		};
		5B7888CD2B5A0FB800B6761F /* Staging */ = {
			isa = XCBuildConfiguration;
			buildSettings = {
				ALWAYS_EMBED_SWIFT_STANDARD_LIBRARIES = YES;
				CODE_SIGN_STYLE = Automatic;
				CURRENT_PROJECT_VERSION = 224;
				DEAD_CODE_STRIPPING = YES;
				DEVELOPMENT_TEAM = GZCZBKH7MY;
				GENERATE_INFOPLIST_FILE = YES;
				HEADER_SEARCH_PATHS = "";
				INFOPLIST_FILE = NosTests/Info.plist;
				IPHONEOS_DEPLOYMENT_TARGET = 17.0;
				LOCALIZATION_PREFERS_STRING_CATALOGS = YES;
				LOCALIZED_STRING_SWIFTUI_SUPPORT = NO;
				MACOSX_DEPLOYMENT_TARGET = 13.1;
				MARKETING_VERSION = 1.0;
				PRODUCT_BUNDLE_IDENTIFIER = com.verse.NosTests;
				PRODUCT_NAME = "$(TARGET_NAME)";
				SDKROOT = auto;
				SUPPORTED_PLATFORMS = "iphoneos iphonesimulator macosx";
				SWIFT_EMIT_LOC_STRINGS = NO;
				SWIFT_VERSION = 5.0;
				TARGETED_DEVICE_FAMILY = "1,2";
			};
			name = Staging;
		};
		5B7888CF2B5A0FB800B6761F /* Staging */ = {
			isa = XCBuildConfiguration;
			buildSettings = {
				CODE_SIGN_STYLE = Automatic;
				CURRENT_PROJECT_VERSION = 224;
				DEVELOPMENT_TEAM = GZCZBKH7MY;
				GENERATE_INFOPLIST_FILE = YES;
				IPHONEOS_DEPLOYMENT_TARGET = 16.2;
				MARKETING_VERSION = 1.0;
				PRODUCT_BUNDLE_IDENTIFIER = com.verse.NosPerformanceTests;
				PRODUCT_NAME = "$(TARGET_NAME)";
				SDKROOT = iphoneos;
				SWIFT_EMIT_LOC_STRINGS = NO;
				SWIFT_VERSION = 5.0;
				TARGETED_DEVICE_FAMILY = "1,2";
				TEST_TARGET_NAME = Nos;
				VALIDATE_PRODUCT = YES;
			};
			name = Staging;
		};
		5BE460712BAB3028004B83ED /* Dev */ = {
			isa = XCBuildConfiguration;
			buildSettings = {
				ALWAYS_SEARCH_USER_PATHS = NO;
				ASSETCATALOG_COMPILER_GENERATE_SWIFT_ASSET_SYMBOL_EXTENSIONS = YES;
				CLANG_ANALYZER_LOCALIZABILITY_NONLOCALIZED = YES;
				CLANG_ANALYZER_NONNULL = YES;
				CLANG_ANALYZER_NUMBER_OBJECT_CONVERSION = YES_AGGRESSIVE;
				CLANG_CXX_LANGUAGE_STANDARD = "gnu++20";
				CLANG_ENABLE_MODULES = YES;
				CLANG_ENABLE_OBJC_ARC = YES;
				CLANG_ENABLE_OBJC_WEAK = YES;
				CLANG_WARN_BLOCK_CAPTURE_AUTORELEASING = YES;
				CLANG_WARN_BOOL_CONVERSION = YES;
				CLANG_WARN_COMMA = YES;
				CLANG_WARN_CONSTANT_CONVERSION = YES;
				CLANG_WARN_DEPRECATED_OBJC_IMPLEMENTATIONS = YES;
				CLANG_WARN_DIRECT_OBJC_ISA_USAGE = YES_ERROR;
				CLANG_WARN_DOCUMENTATION_COMMENTS = YES;
				CLANG_WARN_EMPTY_BODY = YES;
				CLANG_WARN_ENUM_CONVERSION = YES;
				CLANG_WARN_INFINITE_RECURSION = YES;
				CLANG_WARN_INT_CONVERSION = YES;
				CLANG_WARN_NON_LITERAL_NULL_CONVERSION = YES;
				CLANG_WARN_OBJC_IMPLICIT_RETAIN_SELF = YES;
				CLANG_WARN_OBJC_LITERAL_CONVERSION = YES;
				CLANG_WARN_OBJC_ROOT_CLASS = YES_ERROR;
				CLANG_WARN_QUOTED_INCLUDE_IN_FRAMEWORK_HEADER = YES;
				CLANG_WARN_RANGE_LOOP_ANALYSIS = YES;
				CLANG_WARN_STRICT_PROTOTYPES = YES;
				CLANG_WARN_SUSPICIOUS_MOVE = YES;
				CLANG_WARN_UNGUARDED_AVAILABILITY = YES_AGGRESSIVE;
				CLANG_WARN_UNREACHABLE_CODE = YES;
				CLANG_WARN__DUPLICATE_METHOD_MATCH = YES;
				COPY_PHASE_STRIP = NO;
				DEAD_CODE_STRIPPING = YES;
				DEBUG_INFORMATION_FORMAT = dwarf;
				ENABLE_STRICT_OBJC_MSGSEND = YES;
				ENABLE_TESTABILITY = YES;
				ENABLE_USER_SCRIPT_SANDBOXING = YES;
				GCC_C_LANGUAGE_STANDARD = gnu11;
				GCC_DYNAMIC_NO_PIC = NO;
				GCC_NO_COMMON_BLOCKS = YES;
				GCC_OPTIMIZATION_LEVEL = 0;
				GCC_PREPROCESSOR_DEFINITIONS = (
					"DEBUG=1",
					"$(inherited)",
				);
				GCC_WARN_64_TO_32_BIT_CONVERSION = YES;
				GCC_WARN_ABOUT_RETURN_TYPE = YES_ERROR;
				GCC_WARN_UNDECLARED_SELECTOR = YES;
				GCC_WARN_UNINITIALIZED_AUTOS = YES_AGGRESSIVE;
				GCC_WARN_UNUSED_FUNCTION = YES;
				GCC_WARN_UNUSED_VARIABLE = YES;
				IPHONEOS_DEPLOYMENT_TARGET = 17.0;
				MACOSX_DEPLOYMENT_TARGET = 13.3;
				MTL_ENABLE_DEBUG_INFO = INCLUDE_SOURCE;
				MTL_FAST_MATH = YES;
				ONLY_ACTIVE_ARCH = YES;
				SWIFT_ACTIVE_COMPILATION_CONDITIONS = DEBUG;
				SWIFT_OPTIMIZATION_LEVEL = "-Onone";
			};
			name = Dev;
		};
		5BE460722BAB3028004B83ED /* Dev */ = {
			isa = XCBuildConfiguration;
			baseConfigurationReference = C94D39212ABDDDFE0019C4D5 /* Secrets.xcconfig */;
			buildSettings = {
				ASSETCATALOG_COMPILER_APPICON_NAME = AppIconDev;
				ASSETCATALOG_COMPILER_GENERATE_ASSET_SYMBOLS = NO;
				ASSETCATALOG_COMPILER_GLOBAL_ACCENT_COLOR_NAME = accent;
				CODE_SIGN_ENTITLEMENTS = Nos/NosDev.entitlements;
				CODE_SIGN_IDENTITY = "Apple Development";
				CODE_SIGN_STYLE = Automatic;
				CURRENT_PROJECT_VERSION = 224;
				DEAD_CODE_STRIPPING = YES;
				DEVELOPMENT_ASSET_PATHS = "\"Nos/Views/Preview Content\"";
				DEVELOPMENT_TEAM = GZCZBKH7MY;
				ENABLE_HARDENED_RUNTIME = YES;
				ENABLE_PREVIEWS = YES;
				ENABLE_USER_SCRIPT_SANDBOXING = NO;
				GCC_OPTIMIZATION_LEVEL = 0;
				GCC_PREPROCESSOR_DEFINITIONS = (
					"DEV=1",
					"$(inherited)",
				);
				GENERATE_INFOPLIST_FILE = YES;
				INFOPLIST_FILE = Nos/Info.plist;
				INFOPLIST_KEY_CFBundleDisplayName = "Nos Dev";
				INFOPLIST_KEY_NSCameraUsageDescription = "Nos can access camera to allow users to post photos directly.";
				"INFOPLIST_KEY_UIApplicationSceneManifest_Generation[sdk=iphoneos*]" = YES;
				"INFOPLIST_KEY_UIApplicationSceneManifest_Generation[sdk=iphonesimulator*]" = YES;
				"INFOPLIST_KEY_UIApplicationSupportsIndirectInputEvents[sdk=iphoneos*]" = YES;
				"INFOPLIST_KEY_UIApplicationSupportsIndirectInputEvents[sdk=iphonesimulator*]" = YES;
				"INFOPLIST_KEY_UILaunchScreen_Generation[sdk=iphoneos*]" = YES;
				"INFOPLIST_KEY_UILaunchScreen_Generation[sdk=iphonesimulator*]" = YES;
				INFOPLIST_KEY_UILaunchStoryboardName = "Launch Screen.storyboard";
				"INFOPLIST_KEY_UIStatusBarStyle[sdk=iphoneos*]" = UIStatusBarStyleDefault;
				"INFOPLIST_KEY_UIStatusBarStyle[sdk=iphonesimulator*]" = UIStatusBarStyleDefault;
				INFOPLIST_KEY_UISupportedInterfaceOrientations_iPad = "UIInterfaceOrientationPortrait UIInterfaceOrientationPortraitUpsideDown UIInterfaceOrientationLandscapeLeft UIInterfaceOrientationLandscapeRight";
				INFOPLIST_KEY_UISupportedInterfaceOrientations_iPhone = "UIInterfaceOrientationPortrait UIInterfaceOrientationLandscapeLeft UIInterfaceOrientationLandscapeRight";
				INFOPLIST_KEY_UIUserInterfaceStyle = Dark;
				IPHONEOS_DEPLOYMENT_TARGET = 17.0;
				LD_RUNPATH_SEARCH_PATHS = "@executable_path/Frameworks";
				"LD_RUNPATH_SEARCH_PATHS[sdk=macosx*]" = "@executable_path/../Frameworks";
				LOCALIZATION_PREFERS_STRING_CATALOGS = YES;
				LOCALIZED_STRING_SWIFTUI_SUPPORT = NO;
				MACOSX_DEPLOYMENT_TARGET = 13.3;
				MARKETING_VERSION = 0.1.17;
				PRODUCT_BUNDLE_IDENTIFIER = "com.verse.Nos-dev";
				PRODUCT_NAME = "$(TARGET_NAME) Dev";
				PROVISIONING_PROFILE_SPECIFIER = "";
				SCHEME_PREFIX = "nos-dev";
				SDKROOT = auto;
				SUPPORTED_PLATFORMS = "iphoneos iphonesimulator";
				SUPPORTS_MACCATALYST = NO;
				SUPPORTS_MAC_DESIGNED_FOR_IPHONE_IPAD = YES;
				SWIFT_ACTIVE_COMPILATION_CONDITIONS = "DEBUG DEV";
				SWIFT_EMIT_LOC_STRINGS = NO;
				SWIFT_OPTIMIZATION_LEVEL = "-Onone";
				SWIFT_VERSION = 5.0;
				TARGETED_DEVICE_FAMILY = "1,2";
			};
			name = Dev;
		};
		5BE460732BAB3028004B83ED /* Dev */ = {
			isa = XCBuildConfiguration;
			buildSettings = {
				ALWAYS_EMBED_SWIFT_STANDARD_LIBRARIES = YES;
				CODE_SIGN_STYLE = Automatic;
				CURRENT_PROJECT_VERSION = 224;
				DEAD_CODE_STRIPPING = YES;
				DEVELOPMENT_TEAM = GZCZBKH7MY;
				GCC_OPTIMIZATION_LEVEL = 0;
				GENERATE_INFOPLIST_FILE = YES;
				HEADER_SEARCH_PATHS = "";
				INFOPLIST_FILE = NosTests/Info.plist;
				IPHONEOS_DEPLOYMENT_TARGET = 17.0;
				LOCALIZATION_PREFERS_STRING_CATALOGS = YES;
				LOCALIZED_STRING_SWIFTUI_SUPPORT = NO;
				MACOSX_DEPLOYMENT_TARGET = 13.1;
				MARKETING_VERSION = 1.0;
				PRODUCT_BUNDLE_IDENTIFIER = com.verse.NosTests;
				PRODUCT_NAME = "$(TARGET_NAME)";
				SDKROOT = auto;
				SUPPORTED_PLATFORMS = "iphoneos iphonesimulator macosx";
				SWIFT_EMIT_LOC_STRINGS = NO;
				SWIFT_OPTIMIZATION_LEVEL = "-Onone";
				SWIFT_VERSION = 5.0;
				TARGETED_DEVICE_FAMILY = "1,2";
			};
			name = Dev;
		};
		5BE460752BAB3028004B83ED /* Dev */ = {
			isa = XCBuildConfiguration;
			buildSettings = {
				CODE_SIGN_STYLE = Automatic;
				CURRENT_PROJECT_VERSION = 224;
				DEVELOPMENT_TEAM = GZCZBKH7MY;
				GCC_OPTIMIZATION_LEVEL = s;
				GENERATE_INFOPLIST_FILE = YES;
				IPHONEOS_DEPLOYMENT_TARGET = 16.2;
				MARKETING_VERSION = 1.0;
				PRODUCT_BUNDLE_IDENTIFIER = com.verse.NosPerformanceTests;
				PRODUCT_NAME = "$(TARGET_NAME)";
				SDKROOT = iphoneos;
				SWIFT_EMIT_LOC_STRINGS = NO;
				SWIFT_OPTIMIZATION_LEVEL = "-O";
				SWIFT_VERSION = 5.0;
				TARGETED_DEVICE_FAMILY = "1,2";
				TEST_TARGET_NAME = Nos;
			};
			name = Dev;
		};
		C90862C429E9804B00C35A71 /* Debug */ = {
			isa = XCBuildConfiguration;
			buildSettings = {
				CODE_SIGN_STYLE = Automatic;
				CURRENT_PROJECT_VERSION = 224;
				DEVELOPMENT_TEAM = GZCZBKH7MY;
				GCC_OPTIMIZATION_LEVEL = s;
				GENERATE_INFOPLIST_FILE = YES;
				IPHONEOS_DEPLOYMENT_TARGET = 16.2;
				MARKETING_VERSION = 1.0;
				PRODUCT_BUNDLE_IDENTIFIER = com.verse.NosPerformanceTests;
				PRODUCT_NAME = "$(TARGET_NAME)";
				SDKROOT = iphoneos;
				SWIFT_EMIT_LOC_STRINGS = NO;
				SWIFT_OPTIMIZATION_LEVEL = "-O";
				SWIFT_VERSION = 5.0;
				TARGETED_DEVICE_FAMILY = "1,2";
				TEST_TARGET_NAME = Nos;
			};
			name = Debug;
		};
		C90862C529E9804B00C35A71 /* Release */ = {
			isa = XCBuildConfiguration;
			buildSettings = {
				CODE_SIGN_STYLE = Automatic;
				CURRENT_PROJECT_VERSION = 224;
				DEVELOPMENT_TEAM = GZCZBKH7MY;
				GENERATE_INFOPLIST_FILE = YES;
				IPHONEOS_DEPLOYMENT_TARGET = 16.2;
				MARKETING_VERSION = 1.0;
				PRODUCT_BUNDLE_IDENTIFIER = com.verse.NosPerformanceTests;
				PRODUCT_NAME = "$(TARGET_NAME)";
				SDKROOT = iphoneos;
				SWIFT_EMIT_LOC_STRINGS = NO;
				SWIFT_VERSION = 5.0;
				TARGETED_DEVICE_FAMILY = "1,2";
				TEST_TARGET_NAME = Nos;
				VALIDATE_PRODUCT = YES;
			};
			name = Release;
		};
		C9DEBFF6298941020078B43A /* Debug */ = {
			isa = XCBuildConfiguration;
			buildSettings = {
				ALWAYS_SEARCH_USER_PATHS = NO;
				ASSETCATALOG_COMPILER_GENERATE_SWIFT_ASSET_SYMBOL_EXTENSIONS = YES;
				CLANG_ANALYZER_LOCALIZABILITY_NONLOCALIZED = YES;
				CLANG_ANALYZER_NONNULL = YES;
				CLANG_ANALYZER_NUMBER_OBJECT_CONVERSION = YES_AGGRESSIVE;
				CLANG_CXX_LANGUAGE_STANDARD = "gnu++20";
				CLANG_ENABLE_MODULES = YES;
				CLANG_ENABLE_OBJC_ARC = YES;
				CLANG_ENABLE_OBJC_WEAK = YES;
				CLANG_WARN_BLOCK_CAPTURE_AUTORELEASING = YES;
				CLANG_WARN_BOOL_CONVERSION = YES;
				CLANG_WARN_COMMA = YES;
				CLANG_WARN_CONSTANT_CONVERSION = YES;
				CLANG_WARN_DEPRECATED_OBJC_IMPLEMENTATIONS = YES;
				CLANG_WARN_DIRECT_OBJC_ISA_USAGE = YES_ERROR;
				CLANG_WARN_DOCUMENTATION_COMMENTS = YES;
				CLANG_WARN_EMPTY_BODY = YES;
				CLANG_WARN_ENUM_CONVERSION = YES;
				CLANG_WARN_INFINITE_RECURSION = YES;
				CLANG_WARN_INT_CONVERSION = YES;
				CLANG_WARN_NON_LITERAL_NULL_CONVERSION = YES;
				CLANG_WARN_OBJC_IMPLICIT_RETAIN_SELF = YES;
				CLANG_WARN_OBJC_LITERAL_CONVERSION = YES;
				CLANG_WARN_OBJC_ROOT_CLASS = YES_ERROR;
				CLANG_WARN_QUOTED_INCLUDE_IN_FRAMEWORK_HEADER = YES;
				CLANG_WARN_RANGE_LOOP_ANALYSIS = YES;
				CLANG_WARN_STRICT_PROTOTYPES = YES;
				CLANG_WARN_SUSPICIOUS_MOVE = YES;
				CLANG_WARN_UNGUARDED_AVAILABILITY = YES_AGGRESSIVE;
				CLANG_WARN_UNREACHABLE_CODE = YES;
				CLANG_WARN__DUPLICATE_METHOD_MATCH = YES;
				COPY_PHASE_STRIP = NO;
				DEAD_CODE_STRIPPING = YES;
				DEBUG_INFORMATION_FORMAT = dwarf;
				ENABLE_STRICT_OBJC_MSGSEND = YES;
				ENABLE_TESTABILITY = YES;
				ENABLE_USER_SCRIPT_SANDBOXING = YES;
				GCC_C_LANGUAGE_STANDARD = gnu11;
				GCC_DYNAMIC_NO_PIC = NO;
				GCC_NO_COMMON_BLOCKS = YES;
				GCC_OPTIMIZATION_LEVEL = 0;
				GCC_PREPROCESSOR_DEFINITIONS = (
					"DEBUG=1",
					"$(inherited)",
				);
				GCC_WARN_64_TO_32_BIT_CONVERSION = YES;
				GCC_WARN_ABOUT_RETURN_TYPE = YES_ERROR;
				GCC_WARN_UNDECLARED_SELECTOR = YES;
				GCC_WARN_UNINITIALIZED_AUTOS = YES_AGGRESSIVE;
				GCC_WARN_UNUSED_FUNCTION = YES;
				GCC_WARN_UNUSED_VARIABLE = YES;
				IPHONEOS_DEPLOYMENT_TARGET = 17.0;
				MACOSX_DEPLOYMENT_TARGET = 13.3;
				MTL_ENABLE_DEBUG_INFO = INCLUDE_SOURCE;
				MTL_FAST_MATH = YES;
				ONLY_ACTIVE_ARCH = YES;
				SWIFT_ACTIVE_COMPILATION_CONDITIONS = DEBUG;
				SWIFT_OPTIMIZATION_LEVEL = "-Onone";
			};
			name = Debug;
		};
		C9DEBFF7298941020078B43A /* Release */ = {
			isa = XCBuildConfiguration;
			buildSettings = {
				ALWAYS_SEARCH_USER_PATHS = NO;
				ASSETCATALOG_COMPILER_GENERATE_SWIFT_ASSET_SYMBOL_EXTENSIONS = YES;
				CLANG_ANALYZER_LOCALIZABILITY_NONLOCALIZED = YES;
				CLANG_ANALYZER_NONNULL = YES;
				CLANG_ANALYZER_NUMBER_OBJECT_CONVERSION = YES_AGGRESSIVE;
				CLANG_CXX_LANGUAGE_STANDARD = "gnu++20";
				CLANG_ENABLE_MODULES = YES;
				CLANG_ENABLE_OBJC_ARC = YES;
				CLANG_ENABLE_OBJC_WEAK = YES;
				CLANG_WARN_BLOCK_CAPTURE_AUTORELEASING = YES;
				CLANG_WARN_BOOL_CONVERSION = YES;
				CLANG_WARN_COMMA = YES;
				CLANG_WARN_CONSTANT_CONVERSION = YES;
				CLANG_WARN_DEPRECATED_OBJC_IMPLEMENTATIONS = YES;
				CLANG_WARN_DIRECT_OBJC_ISA_USAGE = YES_ERROR;
				CLANG_WARN_DOCUMENTATION_COMMENTS = YES;
				CLANG_WARN_EMPTY_BODY = YES;
				CLANG_WARN_ENUM_CONVERSION = YES;
				CLANG_WARN_INFINITE_RECURSION = YES;
				CLANG_WARN_INT_CONVERSION = YES;
				CLANG_WARN_NON_LITERAL_NULL_CONVERSION = YES;
				CLANG_WARN_OBJC_IMPLICIT_RETAIN_SELF = YES;
				CLANG_WARN_OBJC_LITERAL_CONVERSION = YES;
				CLANG_WARN_OBJC_ROOT_CLASS = YES_ERROR;
				CLANG_WARN_QUOTED_INCLUDE_IN_FRAMEWORK_HEADER = YES;
				CLANG_WARN_RANGE_LOOP_ANALYSIS = YES;
				CLANG_WARN_STRICT_PROTOTYPES = YES;
				CLANG_WARN_SUSPICIOUS_MOVE = YES;
				CLANG_WARN_UNGUARDED_AVAILABILITY = YES_AGGRESSIVE;
				CLANG_WARN_UNREACHABLE_CODE = YES;
				CLANG_WARN__DUPLICATE_METHOD_MATCH = YES;
				COPY_PHASE_STRIP = NO;
				DEAD_CODE_STRIPPING = YES;
				DEBUG_INFORMATION_FORMAT = "dwarf-with-dsym";
				ENABLE_NS_ASSERTIONS = NO;
				ENABLE_STRICT_OBJC_MSGSEND = YES;
				ENABLE_USER_SCRIPT_SANDBOXING = YES;
				GCC_C_LANGUAGE_STANDARD = gnu11;
				GCC_NO_COMMON_BLOCKS = YES;
				GCC_OPTIMIZATION_LEVEL = s;
				GCC_WARN_64_TO_32_BIT_CONVERSION = YES;
				GCC_WARN_ABOUT_RETURN_TYPE = YES_ERROR;
				GCC_WARN_UNDECLARED_SELECTOR = YES;
				GCC_WARN_UNINITIALIZED_AUTOS = YES_AGGRESSIVE;
				GCC_WARN_UNUSED_FUNCTION = YES;
				GCC_WARN_UNUSED_VARIABLE = YES;
				IPHONEOS_DEPLOYMENT_TARGET = 17.0;
				MACOSX_DEPLOYMENT_TARGET = 13.3;
				MTL_ENABLE_DEBUG_INFO = NO;
				MTL_FAST_MATH = YES;
				SWIFT_COMPILATION_MODE = wholemodule;
				SWIFT_OPTIMIZATION_LEVEL = "-O";
			};
			name = Release;
		};
		C9DEBFF9298941020078B43A /* Debug */ = {
			isa = XCBuildConfiguration;
			baseConfigurationReference = C94D39212ABDDDFE0019C4D5 /* Secrets.xcconfig */;
			buildSettings = {
				ASSETCATALOG_COMPILER_APPICON_NAME = AppIcon;
				ASSETCATALOG_COMPILER_GENERATE_ASSET_SYMBOLS = NO;
				ASSETCATALOG_COMPILER_GLOBAL_ACCENT_COLOR_NAME = accent;
				CODE_SIGN_ENTITLEMENTS = Nos/Nos.entitlements;
				CODE_SIGN_STYLE = Manual;
				CURRENT_PROJECT_VERSION = 224;
				DEAD_CODE_STRIPPING = YES;
				DEVELOPMENT_ASSET_PATHS = "\"Nos/Views/Preview Content\"";
				DEVELOPMENT_TEAM = "";
				"DEVELOPMENT_TEAM[sdk=iphoneos*]" = GZCZBKH7MY;
				ENABLE_HARDENED_RUNTIME = YES;
				ENABLE_PREVIEWS = YES;
				ENABLE_USER_SCRIPT_SANDBOXING = NO;
				GCC_OPTIMIZATION_LEVEL = 0;
				GENERATE_INFOPLIST_FILE = YES;
				INFOPLIST_FILE = Nos/Info.plist;
				INFOPLIST_KEY_NSCameraUsageDescription = "Nos can access camera to allow users to post photos directly.";
				"INFOPLIST_KEY_UIApplicationSceneManifest_Generation[sdk=iphoneos*]" = YES;
				"INFOPLIST_KEY_UIApplicationSceneManifest_Generation[sdk=iphonesimulator*]" = YES;
				"INFOPLIST_KEY_UIApplicationSupportsIndirectInputEvents[sdk=iphoneos*]" = YES;
				"INFOPLIST_KEY_UIApplicationSupportsIndirectInputEvents[sdk=iphonesimulator*]" = YES;
				"INFOPLIST_KEY_UILaunchScreen_Generation[sdk=iphoneos*]" = YES;
				"INFOPLIST_KEY_UILaunchScreen_Generation[sdk=iphonesimulator*]" = YES;
				INFOPLIST_KEY_UILaunchStoryboardName = "Launch Screen.storyboard";
				"INFOPLIST_KEY_UIStatusBarStyle[sdk=iphoneos*]" = UIStatusBarStyleDefault;
				"INFOPLIST_KEY_UIStatusBarStyle[sdk=iphonesimulator*]" = UIStatusBarStyleDefault;
				INFOPLIST_KEY_UISupportedInterfaceOrientations_iPad = "UIInterfaceOrientationPortrait UIInterfaceOrientationPortraitUpsideDown UIInterfaceOrientationLandscapeLeft UIInterfaceOrientationLandscapeRight";
				INFOPLIST_KEY_UISupportedInterfaceOrientations_iPhone = "UIInterfaceOrientationPortrait UIInterfaceOrientationLandscapeLeft UIInterfaceOrientationLandscapeRight";
				INFOPLIST_KEY_UIUserInterfaceStyle = Dark;
				IPHONEOS_DEPLOYMENT_TARGET = 17.0;
				LD_RUNPATH_SEARCH_PATHS = "@executable_path/Frameworks";
				"LD_RUNPATH_SEARCH_PATHS[sdk=macosx*]" = "@executable_path/../Frameworks";
				LOCALIZATION_PREFERS_STRING_CATALOGS = YES;
				LOCALIZED_STRING_SWIFTUI_SUPPORT = NO;
				MACOSX_DEPLOYMENT_TARGET = 13.3;
				MARKETING_VERSION = 0.1.17;
				PRODUCT_BUNDLE_IDENTIFIER = com.verse.Nos;
				PRODUCT_NAME = "$(TARGET_NAME)";
				"PROVISIONING_PROFILE_SPECIFIER[sdk=iphoneos*]" = "match Development com.verse.Nos";
				SCHEME_PREFIX = nos;
				SDKROOT = auto;
				SUPPORTED_PLATFORMS = "iphoneos iphonesimulator";
				SUPPORTS_MACCATALYST = NO;
				SUPPORTS_MAC_DESIGNED_FOR_IPHONE_IPAD = YES;
				SWIFT_EMIT_LOC_STRINGS = NO;
				SWIFT_OPTIMIZATION_LEVEL = "-Onone";
				SWIFT_VERSION = 5.0;
				TARGETED_DEVICE_FAMILY = "1,2";
			};
			name = Debug;
		};
		C9DEBFFA298941020078B43A /* Release */ = {
			isa = XCBuildConfiguration;
			baseConfigurationReference = C94D39212ABDDDFE0019C4D5 /* Secrets.xcconfig */;
			buildSettings = {
				ASSETCATALOG_COMPILER_APPICON_NAME = AppIcon;
				ASSETCATALOG_COMPILER_GENERATE_ASSET_SYMBOLS = NO;
				ASSETCATALOG_COMPILER_GLOBAL_ACCENT_COLOR_NAME = accent;
				CODE_SIGN_ENTITLEMENTS = Nos/Nos.entitlements;
				CODE_SIGN_IDENTITY = "Apple Distribution: Verse Communications, Inc. (GZCZBKH7MY)";
				CODE_SIGN_STYLE = Manual;
				CURRENT_PROJECT_VERSION = 224;
				DEAD_CODE_STRIPPING = YES;
				DEVELOPMENT_ASSET_PATHS = "\"Nos/Views/Preview Content\"";
				DEVELOPMENT_TEAM = "";
				"DEVELOPMENT_TEAM[sdk=iphoneos*]" = GZCZBKH7MY;
				ENABLE_HARDENED_RUNTIME = YES;
				ENABLE_PREVIEWS = YES;
				ENABLE_USER_SCRIPT_SANDBOXING = NO;
				GENERATE_INFOPLIST_FILE = YES;
				INFOPLIST_FILE = Nos/Info.plist;
				INFOPLIST_KEY_NSCameraUsageDescription = "Nos can access camera to allow users to post photos directly.";
				"INFOPLIST_KEY_UIApplicationSceneManifest_Generation[sdk=iphoneos*]" = YES;
				"INFOPLIST_KEY_UIApplicationSceneManifest_Generation[sdk=iphonesimulator*]" = YES;
				"INFOPLIST_KEY_UIApplicationSupportsIndirectInputEvents[sdk=iphoneos*]" = YES;
				"INFOPLIST_KEY_UIApplicationSupportsIndirectInputEvents[sdk=iphonesimulator*]" = YES;
				"INFOPLIST_KEY_UILaunchScreen_Generation[sdk=iphoneos*]" = YES;
				"INFOPLIST_KEY_UILaunchScreen_Generation[sdk=iphonesimulator*]" = YES;
				INFOPLIST_KEY_UILaunchStoryboardName = "Launch Screen.storyboard";
				"INFOPLIST_KEY_UIStatusBarStyle[sdk=iphoneos*]" = UIStatusBarStyleDefault;
				"INFOPLIST_KEY_UIStatusBarStyle[sdk=iphonesimulator*]" = UIStatusBarStyleDefault;
				INFOPLIST_KEY_UISupportedInterfaceOrientations_iPad = "UIInterfaceOrientationPortrait UIInterfaceOrientationPortraitUpsideDown UIInterfaceOrientationLandscapeLeft UIInterfaceOrientationLandscapeRight";
				INFOPLIST_KEY_UISupportedInterfaceOrientations_iPhone = "UIInterfaceOrientationPortrait UIInterfaceOrientationLandscapeLeft UIInterfaceOrientationLandscapeRight";
				INFOPLIST_KEY_UIUserInterfaceStyle = Dark;
				IPHONEOS_DEPLOYMENT_TARGET = 17.0;
				LD_RUNPATH_SEARCH_PATHS = "@executable_path/Frameworks";
				"LD_RUNPATH_SEARCH_PATHS[sdk=macosx*]" = "@executable_path/../Frameworks";
				LOCALIZATION_PREFERS_STRING_CATALOGS = YES;
				LOCALIZED_STRING_SWIFTUI_SUPPORT = NO;
				MACOSX_DEPLOYMENT_TARGET = 13.3;
				MARKETING_VERSION = 0.1.17;
				PRODUCT_BUNDLE_IDENTIFIER = com.verse.Nos;
				PRODUCT_NAME = "$(TARGET_NAME)";
				PROVISIONING_PROFILE_SPECIFIER = "";
				"PROVISIONING_PROFILE_SPECIFIER[sdk=iphoneos*]" = "match AppStore com.verse.Nos";
				SCHEME_PREFIX = nos;
				SDKROOT = auto;
				SUPPORTED_PLATFORMS = "iphoneos iphonesimulator";
				SUPPORTS_MACCATALYST = NO;
				SUPPORTS_MAC_DESIGNED_FOR_IPHONE_IPAD = YES;
				SWIFT_EMIT_LOC_STRINGS = NO;
				SWIFT_VERSION = 5.0;
				TARGETED_DEVICE_FAMILY = "1,2";
			};
			name = Release;
		};
		C9DEBFFC298941020078B43A /* Debug */ = {
			isa = XCBuildConfiguration;
			buildSettings = {
				ALWAYS_EMBED_SWIFT_STANDARD_LIBRARIES = YES;
				CODE_SIGN_STYLE = Automatic;
				CURRENT_PROJECT_VERSION = 224;
				DEAD_CODE_STRIPPING = YES;
				DEVELOPMENT_TEAM = GZCZBKH7MY;
				GCC_OPTIMIZATION_LEVEL = 0;
				GENERATE_INFOPLIST_FILE = YES;
				HEADER_SEARCH_PATHS = "";
				INFOPLIST_FILE = NosTests/Info.plist;
				IPHONEOS_DEPLOYMENT_TARGET = 17.0;
				LOCALIZATION_PREFERS_STRING_CATALOGS = YES;
				LOCALIZED_STRING_SWIFTUI_SUPPORT = NO;
				MACOSX_DEPLOYMENT_TARGET = 13.1;
				MARKETING_VERSION = 1.0;
				PRODUCT_BUNDLE_IDENTIFIER = com.verse.NosTests;
				PRODUCT_NAME = "$(TARGET_NAME)";
				SDKROOT = auto;
				SUPPORTED_PLATFORMS = "iphoneos iphonesimulator macosx";
				SWIFT_EMIT_LOC_STRINGS = NO;
				SWIFT_OPTIMIZATION_LEVEL = "-Onone";
				SWIFT_VERSION = 5.0;
				TARGETED_DEVICE_FAMILY = "1,2";
			};
			name = Debug;
		};
		C9DEBFFD298941020078B43A /* Release */ = {
			isa = XCBuildConfiguration;
			buildSettings = {
				ALWAYS_EMBED_SWIFT_STANDARD_LIBRARIES = YES;
				CODE_SIGN_STYLE = Automatic;
				CURRENT_PROJECT_VERSION = 224;
				DEAD_CODE_STRIPPING = YES;
				DEVELOPMENT_TEAM = GZCZBKH7MY;
				GENERATE_INFOPLIST_FILE = YES;
				HEADER_SEARCH_PATHS = "";
				INFOPLIST_FILE = NosTests/Info.plist;
				IPHONEOS_DEPLOYMENT_TARGET = 17.0;
				LOCALIZATION_PREFERS_STRING_CATALOGS = YES;
				LOCALIZED_STRING_SWIFTUI_SUPPORT = NO;
				MACOSX_DEPLOYMENT_TARGET = 13.1;
				MARKETING_VERSION = 1.0;
				PRODUCT_BUNDLE_IDENTIFIER = com.verse.NosTests;
				PRODUCT_NAME = "$(TARGET_NAME)";
				SDKROOT = auto;
				SUPPORTED_PLATFORMS = "iphoneos iphonesimulator macosx";
				SWIFT_EMIT_LOC_STRINGS = NO;
				SWIFT_VERSION = 5.0;
				TARGETED_DEVICE_FAMILY = "1,2";
			};
			name = Release;
		};
/* End XCBuildConfiguration section */

/* Begin XCConfigurationList section */
		C90862C329E9804B00C35A71 /* Build configuration list for PBXNativeTarget "NosPerformanceTests" */ = {
			isa = XCConfigurationList;
			buildConfigurations = (
				C90862C429E9804B00C35A71 /* Debug */,
				5BE460752BAB3028004B83ED /* Dev */,
				C90862C529E9804B00C35A71 /* Release */,
				5B7888CF2B5A0FB800B6761F /* Staging */,
			);
			defaultConfigurationIsVisible = 0;
			defaultConfigurationName = Release;
		};
		C9DEBFC9298941000078B43A /* Build configuration list for PBXProject "Nos" */ = {
			isa = XCConfigurationList;
			buildConfigurations = (
				C9DEBFF6298941020078B43A /* Debug */,
				5BE460712BAB3028004B83ED /* Dev */,
				C9DEBFF7298941020078B43A /* Release */,
				5B7888CB2B5A0FB800B6761F /* Staging */,
			);
			defaultConfigurationIsVisible = 0;
			defaultConfigurationName = Release;
		};
		C9DEBFF8298941020078B43A /* Build configuration list for PBXNativeTarget "Nos" */ = {
			isa = XCConfigurationList;
			buildConfigurations = (
				C9DEBFF9298941020078B43A /* Debug */,
				5BE460722BAB3028004B83ED /* Dev */,
				C9DEBFFA298941020078B43A /* Release */,
				5B7888CC2B5A0FB800B6761F /* Staging */,
			);
			defaultConfigurationIsVisible = 0;
			defaultConfigurationName = Release;
		};
		C9DEBFFB298941020078B43A /* Build configuration list for PBXNativeTarget "NosTests" */ = {
			isa = XCConfigurationList;
			buildConfigurations = (
				C9DEBFFC298941020078B43A /* Debug */,
				5BE460732BAB3028004B83ED /* Dev */,
				C9DEBFFD298941020078B43A /* Release */,
				5B7888CD2B5A0FB800B6761F /* Staging */,
			);
			defaultConfigurationIsVisible = 0;
			defaultConfigurationName = Release;
		};
/* End XCConfigurationList section */

/* Begin XCRemoteSwiftPackageReference section */
		3AD3185B2B294E6200026B07 /* XCRemoteSwiftPackageReference "xcstrings-tool-plugin" */ = {
			isa = XCRemoteSwiftPackageReference;
			repositoryURL = "https://github.com/liamnichols/xcstrings-tool-plugin.git";
			requirement = {
				kind = upToNextMajorVersion;
				minimumVersion = 0.1.1;
			};
		};
		C91565BF2B2368FA0068EECA /* XCRemoteSwiftPackageReference "ViewInspector" */ = {
			isa = XCRemoteSwiftPackageReference;
			repositoryURL = "https://github.com/nalexn/ViewInspector";
			requirement = {
				kind = upToNextMajorVersion;
				minimumVersion = 0.9.9;
			};
		};
		C94D855D29914D2300749478 /* XCRemoteSwiftPackageReference "swiftui-navigation" */ = {
			isa = XCRemoteSwiftPackageReference;
			repositoryURL = "https://github.com/pointfreeco/swiftui-navigation";
			requirement = {
				kind = upToNextMajorVersion;
				minimumVersion = 0.6.1;
			};
		};
		C9646E9829B79E04007239A4 /* XCRemoteSwiftPackageReference "logger-ios" */ = {
			isa = XCRemoteSwiftPackageReference;
			repositoryURL = "https://github.com/planetary-social/logger-ios";
			requirement = {
				kind = upToNextMajorVersion;
				minimumVersion = 1.1.0;
			};
		};
		C9646EA229B7A24A007239A4 /* XCRemoteSwiftPackageReference "posthog-ios" */ = {
			isa = XCRemoteSwiftPackageReference;
			repositoryURL = "https://github.com/PostHog/posthog-ios.git";
			requirement = {
				kind = upToNextMajorVersion;
				minimumVersion = 3.0.0;
			};
		};
		C9646EA529B7A3DD007239A4 /* XCRemoteSwiftPackageReference "swift-dependencies" */ = {
			isa = XCRemoteSwiftPackageReference;
			repositoryURL = "https://github.com/pointfreeco/swift-dependencies";
			requirement = {
				kind = upToNextMajorVersion;
				minimumVersion = 0.1.4;
			};
		};
		C96CB98A2A6040C500498C4E /* XCRemoteSwiftPackageReference "swift-collections" */ = {
			isa = XCRemoteSwiftPackageReference;
			repositoryURL = "https://github.com/apple/swift-collections.git";
			requirement = {
				kind = upToNextMajorVersion;
				minimumVersion = 1.0.0;
			};
		};
		C99DBF7C2A9E81CF00F7068F /* XCRemoteSwiftPackageReference "SDWebImageSwiftUI" */ = {
			isa = XCRemoteSwiftPackageReference;
			repositoryURL = "https://github.com/SDWebImage/SDWebImageSwiftUI";
			requirement = {
				kind = upToNextMajorVersion;
				minimumVersion = 2.0.0;
			};
		};
		C9ADB139299299570075E7F8 /* XCRemoteSwiftPackageReference "bech32" */ = {
			isa = XCRemoteSwiftPackageReference;
			repositoryURL = "https://github.com/0xdeadp00l/bech32.git";
			requirement = {
				branch = master;
				kind = branch;
			};
		};
		C9B71DBC2A8E9BAD0031ED9F /* XCRemoteSwiftPackageReference "sentry-cocoa" */ = {
			isa = XCRemoteSwiftPackageReference;
			repositoryURL = "https://github.com/getsentry/sentry-cocoa.git";
			requirement = {
				kind = upToNextMajorVersion;
				minimumVersion = 8.0.0;
			};
		};
		C9B737702AB24D5F00398BE7 /* XCRemoteSwiftPackageReference "SwiftGenPlugin" */ = {
			isa = XCRemoteSwiftPackageReference;
			repositoryURL = "https://github.com/BookBeat/SwiftGenPlugin";
			requirement = {
				branch = "xcodeproject-support";
				kind = branch;
			};
		};
		C9C8450C2AB249DB00654BC1 /* XCRemoteSwiftPackageReference "SwiftGenPlugin" */ = {
			isa = XCRemoteSwiftPackageReference;
			repositoryURL = "https://github.com/SwiftGen/SwiftGenPlugin";
			requirement = {
				kind = upToNextMajorVersion;
				minimumVersion = 6.6.2;
			};
		};
		C9DEC066298965270078B43A /* XCRemoteSwiftPackageReference "Starscream" */ = {
			isa = XCRemoteSwiftPackageReference;
			repositoryURL = "https://github.com/daltoniam/Starscream.git";
			requirement = {
				kind = upToNextMajorVersion;
				minimumVersion = 4.0.0;
			};
		};
		C9FD34F42BCEC89C008F8D95 /* XCRemoteSwiftPackageReference "secp256k1" */ = {
			isa = XCRemoteSwiftPackageReference;
			repositoryURL = "https://github.com/GigaBitcoin/secp256k1.swift";
			requirement = {
				kind = upToNextMajorVersion;
				minimumVersion = 0.12.0;
			};
		};
		C9FD35112BCED5A6008F8D95 /* XCRemoteSwiftPackageReference "nostr-sdk-ios" */ = {
			isa = XCRemoteSwiftPackageReference;
			repositoryURL = "https://github.com/nostr-sdk/nostr-sdk-ios";
			requirement = {
				kind = revision;
				revision = 8968ec00caa51d03d48bd2e91e70f121950fa05d;
			};
		};
/* End XCRemoteSwiftPackageReference section */

/* Begin XCSwiftPackageProductDependency section */
		3AD3185C2B294E9000026B07 /* XCStringsToolPlugin */ = {
			isa = XCSwiftPackageProductDependency;
			package = 3AD3185B2B294E6200026B07 /* XCRemoteSwiftPackageReference "xcstrings-tool-plugin" */;
			productName = "plugin:XCStringsToolPlugin";
		};
		3AEABEF22B2BF806001BC933 /* XCStringsToolPlugin */ = {
			isa = XCSwiftPackageProductDependency;
			package = 3AD3185B2B294E6200026B07 /* XCRemoteSwiftPackageReference "xcstrings-tool-plugin" */;
			productName = "plugin:XCStringsToolPlugin";
		};
		C905B0742A619367009B8A78 /* DequeModule */ = {
			isa = XCSwiftPackageProductDependency;
			package = C96CB98A2A6040C500498C4E /* XCRemoteSwiftPackageReference "swift-collections" */;
			productName = DequeModule;
		};
		C91565C02B2368FA0068EECA /* ViewInspector */ = {
			isa = XCSwiftPackageProductDependency;
			package = C91565BF2B2368FA0068EECA /* XCRemoteSwiftPackageReference "ViewInspector" */;
			productName = ViewInspector;
		};
		C94D855E29914D2300749478 /* SwiftUINavigation */ = {
			isa = XCSwiftPackageProductDependency;
			package = C94D855D29914D2300749478 /* XCRemoteSwiftPackageReference "swiftui-navigation" */;
			productName = SwiftUINavigation;
		};
		C959DB802BD02460008F3627 /* NostrSDK */ = {
			isa = XCSwiftPackageProductDependency;
			productName = NostrSDK;
		};
		C9646E9929B79E04007239A4 /* Logger */ = {
			isa = XCSwiftPackageProductDependency;
			package = C9646E9829B79E04007239A4 /* XCRemoteSwiftPackageReference "logger-ios" */;
			productName = Logger;
		};
		C9646E9B29B79E4D007239A4 /* Logger */ = {
			isa = XCSwiftPackageProductDependency;
			package = C9646E9829B79E04007239A4 /* XCRemoteSwiftPackageReference "logger-ios" */;
			productName = Logger;
		};
		C9646EA329B7A24A007239A4 /* PostHog */ = {
			isa = XCSwiftPackageProductDependency;
			package = C9646EA229B7A24A007239A4 /* XCRemoteSwiftPackageReference "posthog-ios" */;
			productName = PostHog;
		};
		C9646EA629B7A3DD007239A4 /* Dependencies */ = {
			isa = XCSwiftPackageProductDependency;
			package = C9646EA529B7A3DD007239A4 /* XCRemoteSwiftPackageReference "swift-dependencies" */;
			productName = Dependencies;
		};
		C9646EA829B7A4F2007239A4 /* PostHog */ = {
			isa = XCSwiftPackageProductDependency;
			package = C9646EA229B7A24A007239A4 /* XCRemoteSwiftPackageReference "posthog-ios" */;
			productName = PostHog;
		};
		C9646EAB29B7A520007239A4 /* Dependencies */ = {
			isa = XCSwiftPackageProductDependency;
			package = C9646EA529B7A3DD007239A4 /* XCRemoteSwiftPackageReference "swift-dependencies" */;
			productName = Dependencies;
		};
		C96CB98B2A6040C500498C4E /* DequeModule */ = {
			isa = XCSwiftPackageProductDependency;
			package = C96CB98A2A6040C500498C4E /* XCRemoteSwiftPackageReference "swift-collections" */;
			productName = DequeModule;
		};
		C99DBF7D2A9E81CF00F7068F /* SDWebImageSwiftUI */ = {
			isa = XCSwiftPackageProductDependency;
			package = C99DBF7C2A9E81CF00F7068F /* XCRemoteSwiftPackageReference "SDWebImageSwiftUI" */;
			productName = SDWebImageSwiftUI;
		};
		C99DBF7F2A9E8BCF00F7068F /* SDWebImageSwiftUI */ = {
			isa = XCSwiftPackageProductDependency;
			package = C99DBF7C2A9E81CF00F7068F /* XCRemoteSwiftPackageReference "SDWebImageSwiftUI" */;
			productName = SDWebImageSwiftUI;
		};
		C99DBF812A9E8BDE00F7068F /* SDWebImageSwiftUI */ = {
			isa = XCSwiftPackageProductDependency;
			package = C99DBF7C2A9E81CF00F7068F /* XCRemoteSwiftPackageReference "SDWebImageSwiftUI" */;
			productName = SDWebImageSwiftUI;
		};
		C9A6C7432AD83F7A001F9500 /* SwiftGenPlugin */ = {
			isa = XCSwiftPackageProductDependency;
			package = C9B737702AB24D5F00398BE7 /* XCRemoteSwiftPackageReference "SwiftGenPlugin" */;
			productName = "plugin:SwiftGenPlugin";
		};
		C9B71DBD2A8E9BAD0031ED9F /* Sentry */ = {
			isa = XCSwiftPackageProductDependency;
			package = C9B71DBC2A8E9BAD0031ED9F /* XCRemoteSwiftPackageReference "sentry-cocoa" */;
			productName = Sentry;
		};
		C9B71DBF2A8E9BAD0031ED9F /* SentrySwiftUI */ = {
			isa = XCSwiftPackageProductDependency;
			package = C9B71DBC2A8E9BAD0031ED9F /* XCRemoteSwiftPackageReference "sentry-cocoa" */;
			productName = SentrySwiftUI;
		};
		C9B71DC42A9008300031ED9F /* Sentry */ = {
			isa = XCSwiftPackageProductDependency;
			package = C9B71DBC2A8E9BAD0031ED9F /* XCRemoteSwiftPackageReference "sentry-cocoa" */;
			productName = Sentry;
		};
		C9D5733F2AB24A3700E06BB4 /* SwiftGenPlugin */ = {
			isa = XCSwiftPackageProductDependency;
			package = C9C8450C2AB249DB00654BC1 /* XCRemoteSwiftPackageReference "SwiftGenPlugin" */;
			productName = "plugin:SwiftGenPlugin";
		};
		C9DEC067298965270078B43A /* Starscream */ = {
			isa = XCSwiftPackageProductDependency;
			package = C9DEC066298965270078B43A /* XCRemoteSwiftPackageReference "Starscream" */;
			productName = Starscream;
		};
		C9FD34F52BCEC89C008F8D95 /* secp256k1 */ = {
			isa = XCSwiftPackageProductDependency;
			package = C9FD34F42BCEC89C008F8D95 /* XCRemoteSwiftPackageReference "secp256k1" */;
			productName = secp256k1;
		};
		C9FD34F72BCEC8B5008F8D95 /* secp256k1 */ = {
			isa = XCSwiftPackageProductDependency;
			package = C9FD34F42BCEC89C008F8D95 /* XCRemoteSwiftPackageReference "secp256k1" */;
			productName = secp256k1;
		};
		C9FD35122BCED5A6008F8D95 /* NostrSDK */ = {
			isa = XCSwiftPackageProductDependency;
			package = C9FD35112BCED5A6008F8D95 /* XCRemoteSwiftPackageReference "nostr-sdk-ios" */;
			productName = NostrSDK;
		};
		CDDA1F7A29A527650047ACD8 /* Starscream */ = {
			isa = XCSwiftPackageProductDependency;
			package = C9DEC066298965270078B43A /* XCRemoteSwiftPackageReference "Starscream" */;
			productName = Starscream;
		};
		CDDA1F7C29A527650047ACD8 /* SwiftUINavigation */ = {
			isa = XCSwiftPackageProductDependency;
			package = C94D855D29914D2300749478 /* XCRemoteSwiftPackageReference "swiftui-navigation" */;
			productName = SwiftUINavigation;
		};
/* End XCSwiftPackageProductDependency section */

/* Begin XCVersionGroup section */
		C936B4572A4C7B7C00DF1EB9 /* Nos.xcdatamodeld */ = {
			isa = XCVersionGroup;
			children = (
				5B810DD62B55BA44008FE8A9 /* Nos 15.xcdatamodel */,
				5B960D2C2B34B1B900C52C45 /* Nos 14.xcdatamodel */,
				5B2F5CC12AE7443700A92B52 /* Nos 13.xcdatamodel */,
				C99507332AB9EE40005B1096 /* Nos 12.xcdatamodel */,
				C92A04DD2A58B02B00C844B8 /* Nos 11.xcdatamodel */,
				C9C547562A4F1D1A006B0741 /* Nos 9.xcdatamodel */,
				5BFF66AF2A4B55FC00AA79DD /* Nos 10.xcdatamodel */,
			);
			currentVersion = 5B810DD62B55BA44008FE8A9 /* Nos 15.xcdatamodel */;
			path = Nos.xcdatamodeld;
			sourceTree = "<group>";
			versionGroupType = wrapper.xcdatamodel;
		};
/* End XCVersionGroup section */
	};
	rootObject = C9DEBFC6298941000078B43A /* Project object */;
}<|MERGE_RESOLUTION|>--- conflicted
+++ resolved
@@ -51,10 +51,6 @@
 		0373CE8F2C090D4D0027C856 /* NostrBuildResponseJSONTests.swift in Sources */ = {isa = PBXBuildFile; fileRef = 0373CE8E2C090D4D0027C856 /* NostrBuildResponseJSONTests.swift */; };
 		0373CE992C0910250027C856 /* XCTestCase+JSONData.swift in Sources */ = {isa = PBXBuildFile; fileRef = 0373CE982C0910250027C856 /* XCTestCase+JSONData.swift */; };
 		0378409D2BB4A2B600E5E901 /* PrivacyInfo.xcprivacy in Resources */ = {isa = PBXBuildFile; fileRef = 0378409C2BB4A2B600E5E901 /* PrivacyInfo.xcprivacy */; };
-<<<<<<< HEAD
-		03F7C4F32C10DF79006FF613 /* URLSessionProtocol.swift in Sources */ = {isa = PBXBuildFile; fileRef = 03F7C4F22C10DF79006FF613 /* URLSessionProtocol.swift */; };
-		03F7C4F42C10E05B006FF613 /* URLSessionProtocol.swift in Sources */ = {isa = PBXBuildFile; fileRef = 03F7C4F22C10DF79006FF613 /* URLSessionProtocol.swift */; };
-=======
 		037975BB2C0E24D200ADDF37 /* CompactNoteViewTests.swift in Sources */ = {isa = PBXBuildFile; fileRef = 037975BA2C0E24D200ADDF37 /* CompactNoteViewTests.swift */; };
 		037975BC2C0E258E00ADDF37 /* CompactNoteView.swift in Sources */ = {isa = PBXBuildFile; fileRef = C9DFA96A299BEE2C006929C1 /* CompactNoteView.swift */; };
 		037975BD2C0E25E200ADDF37 /* FeatureFlags.swift in Sources */ = {isa = PBXBuildFile; fileRef = 0350F12C2C0A7EF20024CC15 /* FeatureFlags.swift */; };
@@ -62,7 +58,8 @@
 		037975C72C0E26FC00ADDF37 /* Font.swift in Sources */ = {isa = PBXBuildFile; fileRef = C987F85729BA981800B44E7A /* Font.swift */; };
 		037975D12C0E341500ADDF37 /* MockFeatureFlags.swift in Sources */ = {isa = PBXBuildFile; fileRef = 037975D02C0E341500ADDF37 /* MockFeatureFlags.swift */; };
 		037975EA2C0E695A00ADDF37 /* MockFeatureFlags.swift in Sources */ = {isa = PBXBuildFile; fileRef = 037975D02C0E341500ADDF37 /* MockFeatureFlags.swift */; };
->>>>>>> 9a919909
+		03F7C4F32C10DF79006FF613 /* URLSessionProtocol.swift in Sources */ = {isa = PBXBuildFile; fileRef = 03F7C4F22C10DF79006FF613 /* URLSessionProtocol.swift */; };
+		03F7C4F42C10E05B006FF613 /* URLSessionProtocol.swift in Sources */ = {isa = PBXBuildFile; fileRef = 03F7C4F22C10DF79006FF613 /* URLSessionProtocol.swift */; };
 		2D06BB9D2AE249D70085F509 /* ThreadRootView.swift in Sources */ = {isa = PBXBuildFile; fileRef = 2D06BB9C2AE249D70085F509 /* ThreadRootView.swift */; };
 		2D4010A22AD87DF300F93AD4 /* KnownFollowersView.swift in Sources */ = {isa = PBXBuildFile; fileRef = 2D4010A12AD87DF300F93AD4 /* KnownFollowersView.swift */; };
 		3A1C296F2B2A537C0020B753 /* Moderation.xcstrings in Resources */ = {isa = PBXBuildFile; fileRef = 3A1C296E2B2A537C0020B753 /* Moderation.xcstrings */; };
@@ -1160,11 +1157,8 @@
 				C9B678DA29EEBF3B00303F33 /* DependencyInjection.swift */,
 				65D066982BD558690011C5CD /* DirectMessageWrapper.swift */,
 				C9BAB09A2996FBA10003A84E /* EventProcessor.swift */,
-<<<<<<< HEAD
-=======
 				0350F12C2C0A7EF20024CC15 /* FeatureFlags.swift */,
 				DC5F20422A6ED75C00F8D73F /* FileStorageAPI.swift */,
->>>>>>> 9a919909
 				C959DB752BD01DF4008F3627 /* GiftWrapper.swift */,
 				A3B943CE299AE00100A15A08 /* KeyChain.swift */,
 				C9F64D8B29ED840700563F2B /* LogHelper.swift */,
