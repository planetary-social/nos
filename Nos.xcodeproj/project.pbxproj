--- conflicted
+++ resolved
@@ -267,12 +267,9 @@
 		A3B943CE299AE00100A15A08 /* KeyChain.swift */ = {isa = PBXFileReference; lastKnownFileType = sourcecode.swift; path = KeyChain.swift; sourceTree = "<group>"; };
 		A3B943D4299D514800A15A08 /* Follow+CoreDataClass.swift */ = {isa = PBXFileReference; lastKnownFileType = sourcecode.swift; path = "Follow+CoreDataClass.swift"; sourceTree = "<group>"; };
 		C92DF80129BFAF9300400561 /* ProductionSecrets.xcconfig */ = {isa = PBXFileReference; lastKnownFileType = text.xcconfig; path = ProductionSecrets.xcconfig; sourceTree = "<group>"; };
-<<<<<<< HEAD
 		C92DF80429C25DE900400561 /* URL+MimeTypes.swift */ = {isa = PBXFileReference; lastKnownFileType = sourcecode.swift; path = "URL+MimeTypes.swift"; sourceTree = "<group>"; };
+		C92DF80229C22E4F00400561 /* Nos 2.xcdatamodel */ = {isa = PBXFileReference; lastKnownFileType = wrapper.xcdatamodel; path = "Nos 2.xcdatamodel"; sourceTree = "<group>"; };
 		C92DF80729C25FA900400561 /* SquareImage.swift */ = {isa = PBXFileReference; lastKnownFileType = sourcecode.swift; path = SquareImage.swift; sourceTree = "<group>"; };
-=======
-		C92DF80229C22E4F00400561 /* Nos 2.xcdatamodel */ = {isa = PBXFileReference; lastKnownFileType = wrapper.xcdatamodel; path = "Nos 2.xcdatamodel"; sourceTree = "<group>"; };
->>>>>>> 4a2e9a10
 		C931517C29B915AF00934506 /* StaggeredGrid.swift */ = {isa = PBXFileReference; lastKnownFileType = sourcecode.swift; path = StaggeredGrid.swift; sourceTree = "<group>"; };
 		C93CA0C229AE3A1E00921183 /* JSONEvent.swift */ = {isa = PBXFileReference; lastKnownFileType = sourcecode.swift; path = JSONEvent.swift; sourceTree = "<group>"; };
 		C942566829B66A2800C4202C /* Date+Elapsed.swift */ = {isa = PBXFileReference; fileEncoding = 4; lastKnownFileType = sourcecode.swift; path = "Date+Elapsed.swift"; sourceTree = "<group>"; };
