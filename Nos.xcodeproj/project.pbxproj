// !$*UTF8*$!
{
	archiveVersion = 1;
	classes = {
	};
	objectVersion = 56;
	objects = {

/* Begin PBXBuildFile section */
		3F170C78299D816200BC8F8B /* AppController.swift in Sources */ = {isa = PBXBuildFile; fileRef = 3F170C77299D816200BC8F8B /* AppController.swift */; };
		3F30020529C1FDD9003D4F8B /* OnboardingStartView.swift in Sources */ = {isa = PBXBuildFile; fileRef = 3F30020429C1FDD9003D4F8B /* OnboardingStartView.swift */; };
		3F30020729C237AB003D4F8B /* OnboardingAgeVerificationView.swift in Sources */ = {isa = PBXBuildFile; fileRef = 3F30020629C237AB003D4F8B /* OnboardingAgeVerificationView.swift */; };
		3F30020929C23895003D4F8B /* OnboardingNotOldEnoughView.swift in Sources */ = {isa = PBXBuildFile; fileRef = 3F30020829C23895003D4F8B /* OnboardingNotOldEnoughView.swift */; };
		3F30020B29C361C8003D4F8B /* OnboardingTermsOfServiceView.swift in Sources */ = {isa = PBXBuildFile; fileRef = 3F30020A29C361C8003D4F8B /* OnboardingTermsOfServiceView.swift */; };
		3F30020D29C382EB003D4F8B /* OnboardingLoginView.swift in Sources */ = {isa = PBXBuildFile; fileRef = 3F30020C29C382EB003D4F8B /* OnboardingLoginView.swift */; };
		3F30021329C3BFDB003D4F8B /* OnboardingStartView.swift in Sources */ = {isa = PBXBuildFile; fileRef = 3F30020429C1FDD9003D4F8B /* OnboardingStartView.swift */; };
		3F30021429C3BFE2003D4F8B /* OnboardingAgeVerificationView.swift in Sources */ = {isa = PBXBuildFile; fileRef = 3F30020629C237AB003D4F8B /* OnboardingAgeVerificationView.swift */; };
		3F30021529C3BFE5003D4F8B /* OnboardingNotOldEnoughView.swift in Sources */ = {isa = PBXBuildFile; fileRef = 3F30020829C23895003D4F8B /* OnboardingNotOldEnoughView.swift */; };
		3F30021629C3BFE8003D4F8B /* OnboardingTermsOfServiceView.swift in Sources */ = {isa = PBXBuildFile; fileRef = 3F30020A29C361C8003D4F8B /* OnboardingTermsOfServiceView.swift */; };
		3F30021729C3BFEB003D4F8B /* OnboardingLoginView.swift in Sources */ = {isa = PBXBuildFile; fileRef = 3F30020C29C382EB003D4F8B /* OnboardingLoginView.swift */; };
		3F43C47629A9625700E896A0 /* AuthorReference+CoreDataClass.swift in Sources */ = {isa = PBXBuildFile; fileRef = 3F43C47529A9625700E896A0 /* AuthorReference+CoreDataClass.swift */; };
		3F60F42929B27D3E000D62C4 /* ThreadView.swift in Sources */ = {isa = PBXBuildFile; fileRef = 3F60F42829B27D3E000D62C4 /* ThreadView.swift */; };
		3FB5E651299D28A200386527 /* OnboardingView.swift in Sources */ = {isa = PBXBuildFile; fileRef = 3FB5E650299D28A200386527 /* OnboardingView.swift */; };
		3FBCDE6D29B648FE00A6C2D4 /* ThreadView.swift in Sources */ = {isa = PBXBuildFile; fileRef = 3F60F42829B27D3E000D62C4 /* ThreadView.swift */; };
		3FFB1D89299FF37C002A755D /* AvatarView.swift in Sources */ = {isa = PBXBuildFile; fileRef = 3FFB1D88299FF37C002A755D /* AvatarView.swift */; };
		3FFB1D9329A6BBCE002A755D /* EventReference+CoreDataClass.swift in Sources */ = {isa = PBXBuildFile; fileRef = 3FFB1D9229A6BBCE002A755D /* EventReference+CoreDataClass.swift */; };
		3FFB1D9429A6BBCE002A755D /* EventReference+CoreDataClass.swift in Sources */ = {isa = PBXBuildFile; fileRef = 3FFB1D9229A6BBCE002A755D /* EventReference+CoreDataClass.swift */; };
		3FFB1D9629A6BBEC002A755D /* Collection+SafeSubscript.swift in Sources */ = {isa = PBXBuildFile; fileRef = 3FFB1D9529A6BBEC002A755D /* Collection+SafeSubscript.swift */; };
		3FFB1D9729A6BBEC002A755D /* Collection+SafeSubscript.swift in Sources */ = {isa = PBXBuildFile; fileRef = 3FFB1D9529A6BBEC002A755D /* Collection+SafeSubscript.swift */; };
		3FFB1D9C29A7DF9D002A755D /* StackedAvatarsView.swift in Sources */ = {isa = PBXBuildFile; fileRef = 3FFB1D9B29A7DF9D002A755D /* StackedAvatarsView.swift */; };
		3FFB1D9D29A7DF9D002A755D /* StackedAvatarsView.swift in Sources */ = {isa = PBXBuildFile; fileRef = 3FFB1D9B29A7DF9D002A755D /* StackedAvatarsView.swift */; };
		3FFF3BD029A9645F00DD0B72 /* AuthorReference+CoreDataClass.swift in Sources */ = {isa = PBXBuildFile; fileRef = 3F43C47529A9625700E896A0 /* AuthorReference+CoreDataClass.swift */; };
		5B46611E29CCB894008B8E8C /* Generated.strings in Resources */ = {isa = PBXBuildFile; fileRef = 5B46612029CCB894008B8E8C /* Generated.strings */; };
		A303AF8329A9153A005DC8FC /* FollowButton.swift in Sources */ = {isa = PBXBuildFile; fileRef = A303AF8229A9153A005DC8FC /* FollowButton.swift */; };
		A303AF8429A969F5005DC8FC /* FollowButton.swift in Sources */ = {isa = PBXBuildFile; fileRef = A303AF8229A9153A005DC8FC /* FollowButton.swift */; };
		A303AF8529A969F5005DC8FC /* FollowsView.swift in Sources */ = {isa = PBXBuildFile; fileRef = A32B6C7229A6BE9B00653FF5 /* FollowsView.swift */; };
		A303AF8629A969FF005DC8FC /* FollowCard.swift in Sources */ = {isa = PBXBuildFile; fileRef = A32B6C7729A6C99200653FF5 /* FollowCard.swift */; };
		A32B6C7129A672BC00653FF5 /* CurrentUser.swift in Sources */ = {isa = PBXBuildFile; fileRef = A34E439829A522F20057AFCB /* CurrentUser.swift */; };
		A32B6C7329A6BE9B00653FF5 /* FollowsView.swift in Sources */ = {isa = PBXBuildFile; fileRef = A32B6C7229A6BE9B00653FF5 /* FollowsView.swift */; };
		A32B6C7829A6C99200653FF5 /* FollowCard.swift in Sources */ = {isa = PBXBuildFile; fileRef = A32B6C7729A6C99200653FF5 /* FollowCard.swift */; };
		A336DD3C299FD78000A0CBA0 /* Filter.swift in Sources */ = {isa = PBXBuildFile; fileRef = A336DD3B299FD78000A0CBA0 /* Filter.swift */; };
		A34E439929A522F20057AFCB /* CurrentUser.swift in Sources */ = {isa = PBXBuildFile; fileRef = A34E439829A522F20057AFCB /* CurrentUser.swift */; };
		A351E1A229BA92240009B7F6 /* ProfileEditView.swift in Sources */ = {isa = PBXBuildFile; fileRef = A351E1A129BA92240009B7F6 /* ProfileEditView.swift */; };
		A351E1A329BBAA790009B7F6 /* ProfileEditView.swift in Sources */ = {isa = PBXBuildFile; fileRef = A351E1A129BA92240009B7F6 /* ProfileEditView.swift */; };
		A362584229C10AD500D07C9A /* NSSet+Add.swift in Sources */ = {isa = PBXBuildFile; fileRef = A362584129C10AD500D07C9A /* NSSet+Add.swift */; };
		A362584329C10AD500D07C9A /* NSSet+Add.swift in Sources */ = {isa = PBXBuildFile; fileRef = A362584129C10AD500D07C9A /* NSSet+Add.swift */; };
		A3B943CF299AE00100A15A08 /* KeyChain.swift in Sources */ = {isa = PBXBuildFile; fileRef = A3B943CE299AE00100A15A08 /* KeyChain.swift */; };
		A3B943D5299D514800A15A08 /* Follow+CoreDataClass.swift in Sources */ = {isa = PBXBuildFile; fileRef = A3B943D4299D514800A15A08 /* Follow+CoreDataClass.swift */; };
		A3B943D7299D6DB700A15A08 /* Follow+CoreDataClass.swift in Sources */ = {isa = PBXBuildFile; fileRef = A3B943D4299D514800A15A08 /* Follow+CoreDataClass.swift */; };
		A3B943D8299D758F00A15A08 /* KeyChain.swift in Sources */ = {isa = PBXBuildFile; fileRef = A3B943CE299AE00100A15A08 /* KeyChain.swift */; };
		C90862BE29E9804B00C35A71 /* NosPerformanceTests.swift in Sources */ = {isa = PBXBuildFile; fileRef = C90862BD29E9804B00C35A71 /* NosPerformanceTests.swift */; };
		C92DF80529C25DE900400561 /* URL+MimeTypes.swift in Sources */ = {isa = PBXBuildFile; fileRef = C92DF80429C25DE900400561 /* URL+MimeTypes.swift */; };
		C92DF80629C25DE900400561 /* URL+MimeTypes.swift in Sources */ = {isa = PBXBuildFile; fileRef = C92DF80429C25DE900400561 /* URL+MimeTypes.swift */; };
		C92DF80829C25FA900400561 /* SquareImage.swift in Sources */ = {isa = PBXBuildFile; fileRef = C92DF80729C25FA900400561 /* SquareImage.swift */; };
		C92DF80929C25FA900400561 /* SquareImage.swift in Sources */ = {isa = PBXBuildFile; fileRef = C92DF80729C25FA900400561 /* SquareImage.swift */; };
		C931517D29B915AF00934506 /* StaggeredGrid.swift in Sources */ = {isa = PBXBuildFile; fileRef = C931517C29B915AF00934506 /* StaggeredGrid.swift */; };
		C931517E29B915AF00934506 /* StaggeredGrid.swift in Sources */ = {isa = PBXBuildFile; fileRef = C931517C29B915AF00934506 /* StaggeredGrid.swift */; };
		C93CA0C029AD59D700921183 /* GoldenPostView.swift in Sources */ = {isa = PBXBuildFile; fileRef = C9CDBBA329A8FA2900C555C7 /* GoldenPostView.swift */; };
		C93CA0C129AD5A5B00921183 /* DiscoverView.swift in Sources */ = {isa = PBXBuildFile; fileRef = C9CDBBA029A8F14C00C555C7 /* DiscoverView.swift */; };
		C93CA0C329AE3A1E00921183 /* JSONEvent.swift in Sources */ = {isa = PBXBuildFile; fileRef = C93CA0C229AE3A1E00921183 /* JSONEvent.swift */; };
		C93CA0C429AE3A1E00921183 /* JSONEvent.swift in Sources */ = {isa = PBXBuildFile; fileRef = C93CA0C229AE3A1E00921183 /* JSONEvent.swift */; };
		C93EC2F129C337EB0012EE2A /* RelayPicker.swift in Sources */ = {isa = PBXBuildFile; fileRef = C93EC2F029C337EB0012EE2A /* RelayPicker.swift */; };
		C93EC2F229C337EB0012EE2A /* RelayPicker.swift in Sources */ = {isa = PBXBuildFile; fileRef = C93EC2F029C337EB0012EE2A /* RelayPicker.swift */; };
		C93EC2F429C34C860012EE2A /* NSPredicate+Bool.swift in Sources */ = {isa = PBXBuildFile; fileRef = C93EC2F329C34C860012EE2A /* NSPredicate+Bool.swift */; };
		C93EC2F529C34C860012EE2A /* NSPredicate+Bool.swift in Sources */ = {isa = PBXBuildFile; fileRef = C93EC2F329C34C860012EE2A /* NSPredicate+Bool.swift */; };
		C93EC2F729C351470012EE2A /* Optional+Unwrap.swift in Sources */ = {isa = PBXBuildFile; fileRef = C93EC2F629C351470012EE2A /* Optional+Unwrap.swift */; };
		C93EC2F829C351470012EE2A /* Optional+Unwrap.swift in Sources */ = {isa = PBXBuildFile; fileRef = C93EC2F629C351470012EE2A /* Optional+Unwrap.swift */; };
		C93EC2FA29C370DE0012EE2A /* DiscoverGrid.swift in Sources */ = {isa = PBXBuildFile; fileRef = C93EC2F929C370DE0012EE2A /* DiscoverGrid.swift */; };
		C93EC2FB29C370DE0012EE2A /* DiscoverGrid.swift in Sources */ = {isa = PBXBuildFile; fileRef = C93EC2F929C370DE0012EE2A /* DiscoverGrid.swift */; };
		C93EC2FD29C3785C0012EE2A /* View+RoundedCorner.swift in Sources */ = {isa = PBXBuildFile; fileRef = C93EC2FC29C3785C0012EE2A /* View+RoundedCorner.swift */; };
		C93EC2FE29C3785C0012EE2A /* View+RoundedCorner.swift in Sources */ = {isa = PBXBuildFile; fileRef = C93EC2FC29C3785C0012EE2A /* View+RoundedCorner.swift */; };
		C942566929B66A2800C4202C /* Date+Elapsed.swift in Sources */ = {isa = PBXBuildFile; fileRef = C942566829B66A2800C4202C /* Date+Elapsed.swift */; };
		C942566A29B66A2800C4202C /* Date+Elapsed.swift in Sources */ = {isa = PBXBuildFile; fileRef = C942566829B66A2800C4202C /* Date+Elapsed.swift */; };
		C942566B29B66B2F00C4202C /* NotificationsView.swift in Sources */ = {isa = PBXBuildFile; fileRef = C94437E529B0DB83004D8C86 /* NotificationsView.swift */; };
		C94437E629B0DB83004D8C86 /* NotificationsView.swift in Sources */ = {isa = PBXBuildFile; fileRef = C94437E529B0DB83004D8C86 /* NotificationsView.swift */; };
		C94D855C2991479900749478 /* NewNoteView.swift in Sources */ = {isa = PBXBuildFile; fileRef = C94D855B2991479900749478 /* NewNoteView.swift */; };
		C94D855F29914D2300749478 /* SwiftUINavigation in Frameworks */ = {isa = PBXBuildFile; productRef = C94D855E29914D2300749478 /* SwiftUINavigation */; };
		C94FE9F529DB177500019CD3 /* Localizable.swift in Sources */ = {isa = PBXBuildFile; fileRef = C9DFA978299C31A7006929C1 /* Localizable.swift */; };
		C94FE9F629DB177500019CD3 /* Localizable.swift in Sources */ = {isa = PBXBuildFile; fileRef = C9DFA978299C31A7006929C1 /* Localizable.swift */; };
		C94FE9F729DB259300019CD3 /* Text+Gradient.swift in Sources */ = {isa = PBXBuildFile; fileRef = C9A0DAE629C69FA000466635 /* Text+Gradient.swift */; };
		C94FE9F829DB25A800019CD3 /* Text+Gradient.swift in Sources */ = {isa = PBXBuildFile; fileRef = C9A0DAE629C69FA000466635 /* Text+Gradient.swift */; };
		C95D68A1299E6D3E00429F86 /* BioView.swift in Sources */ = {isa = PBXBuildFile; fileRef = C95D68A0299E6D3E00429F86 /* BioView.swift */; };
		C95D68A3299E6D9000429F86 /* SelectableText.swift in Sources */ = {isa = PBXBuildFile; fileRef = C95D68A2299E6D9000429F86 /* SelectableText.swift */; };
		C95D68A5299E6E1E00429F86 /* PlaceholderModifier.swift in Sources */ = {isa = PBXBuildFile; fileRef = C95D68A4299E6E1E00429F86 /* PlaceholderModifier.swift */; };
		C95D68A6299E6F9E00429F86 /* ProfileHeader.swift in Sources */ = {isa = PBXBuildFile; fileRef = C95D689E299E6B4100429F86 /* ProfileHeader.swift */; };
		C95D68A7299E6FF000429F86 /* KeyFixture.swift in Sources */ = {isa = PBXBuildFile; fileRef = C9ADB134299288230075E7F8 /* KeyFixture.swift */; };
		C95D68A9299E709900429F86 /* LinearGradient+Planetary.swift in Sources */ = {isa = PBXBuildFile; fileRef = C95D68A8299E709800429F86 /* LinearGradient+Planetary.swift */; };
		C95D68AB299E710F00429F86 /* Color+Hex.swift in Sources */ = {isa = PBXBuildFile; fileRef = C95D68AA299E710F00429F86 /* Color+Hex.swift */; };
		C95D68AD299E721700429F86 /* ProfileView.swift in Sources */ = {isa = PBXBuildFile; fileRef = C95D68AC299E721700429F86 /* ProfileView.swift */; };
		C95D68B2299ECE0700429F86 /* CHANGELOG.md in Resources */ = {isa = PBXBuildFile; fileRef = C95D68AF299ECE0700429F86 /* CHANGELOG.md */; };
		C95D68B3299ECE0700429F86 /* README.md in Resources */ = {isa = PBXBuildFile; fileRef = C95D68B0299ECE0700429F86 /* README.md */; };
		C95D68B4299ECE0700429F86 /* CONTRIBUTING.md in Resources */ = {isa = PBXBuildFile; fileRef = C95D68B1299ECE0700429F86 /* CONTRIBUTING.md */; };
		C960C57129F3236200929990 /* LikeButton.swift in Sources */ = {isa = PBXBuildFile; fileRef = C960C57029F3236200929990 /* LikeButton.swift */; };
		C960C57229F3236200929990 /* LikeButton.swift in Sources */ = {isa = PBXBuildFile; fileRef = C960C57029F3236200929990 /* LikeButton.swift */; };
		C960C57429F3251E00929990 /* RepostButton.swift in Sources */ = {isa = PBXBuildFile; fileRef = C960C57329F3251E00929990 /* RepostButton.swift */; };
		C960C57529F3251E00929990 /* RepostButton.swift in Sources */ = {isa = PBXBuildFile; fileRef = C960C57329F3251E00929990 /* RepostButton.swift */; };
		C9646E9A29B79E04007239A4 /* Logger in Frameworks */ = {isa = PBXBuildFile; productRef = C9646E9929B79E04007239A4 /* Logger */; };
		C9646E9C29B79E4D007239A4 /* Logger in Frameworks */ = {isa = PBXBuildFile; productRef = C9646E9B29B79E4D007239A4 /* Logger */; };
		C9646EA129B7A22C007239A4 /* Analytics.swift in Sources */ = {isa = PBXBuildFile; fileRef = C9646EA029B7A22C007239A4 /* Analytics.swift */; };
		C9646EA429B7A24A007239A4 /* PostHog in Frameworks */ = {isa = PBXBuildFile; productRef = C9646EA329B7A24A007239A4 /* PostHog */; };
		C9646EA729B7A3DD007239A4 /* Dependencies in Frameworks */ = {isa = PBXBuildFile; productRef = C9646EA629B7A3DD007239A4 /* Dependencies */; };
		C9646EA929B7A4F2007239A4 /* PostHog in Frameworks */ = {isa = PBXBuildFile; productRef = C9646EA829B7A4F2007239A4 /* PostHog */; };
		C9646EAA29B7A506007239A4 /* Analytics.swift in Sources */ = {isa = PBXBuildFile; fileRef = C9646EA029B7A22C007239A4 /* Analytics.swift */; };
		C9646EAC29B7A520007239A4 /* Dependencies in Frameworks */ = {isa = PBXBuildFile; productRef = C9646EAB29B7A520007239A4 /* Dependencies */; };
		C9646EAE29B8D653007239A4 /* ViewDidLoadModifier.swift in Sources */ = {isa = PBXBuildFile; fileRef = C9646EAD29B8D653007239A4 /* ViewDidLoadModifier.swift */; };
		C9646EAF29B8D653007239A4 /* ViewDidLoadModifier.swift in Sources */ = {isa = PBXBuildFile; fileRef = C9646EAD29B8D653007239A4 /* ViewDidLoadModifier.swift */; };
		C9671D73298DB94C00EE7E12 /* Data+Encoding.swift in Sources */ = {isa = PBXBuildFile; fileRef = C9671D72298DB94C00EE7E12 /* Data+Encoding.swift */; };
		C97797B9298AA19A0046BD25 /* RelayService.swift in Sources */ = {isa = PBXBuildFile; fileRef = C97797B8298AA19A0046BD25 /* RelayService.swift */; };
		C97797BC298AB1890046BD25 /* secp256k1 in Frameworks */ = {isa = PBXBuildFile; productRef = C97797BB298AB1890046BD25 /* secp256k1 */; };
		C97797BF298ABE060046BD25 /* secp256k1 in Frameworks */ = {isa = PBXBuildFile; productRef = C97797BE298ABE060046BD25 /* secp256k1 */; };
		C97A1C8829E45B3C009D9E8D /* RawEventView.swift in Sources */ = {isa = PBXBuildFile; fileRef = C97A1C8729E45B3C009D9E8D /* RawEventView.swift */; };
		C97A1C8929E45B3C009D9E8D /* RawEventView.swift in Sources */ = {isa = PBXBuildFile; fileRef = C97A1C8729E45B3C009D9E8D /* RawEventView.swift */; };
		C97A1C8B29E45B4E009D9E8D /* RawEventController.swift in Sources */ = {isa = PBXBuildFile; fileRef = C97A1C8A29E45B4E009D9E8D /* RawEventController.swift */; };
		C97A1C8C29E45B4E009D9E8D /* RawEventController.swift in Sources */ = {isa = PBXBuildFile; fileRef = C97A1C8A29E45B4E009D9E8D /* RawEventController.swift */; };
		C97A1C8E29E58EC7009D9E8D /* NSManagedObjectContext+Nos.swift in Sources */ = {isa = PBXBuildFile; fileRef = C97A1C8D29E58EC7009D9E8D /* NSManagedObjectContext+Nos.swift */; };
		C97A1C8F29E58EC7009D9E8D /* NSManagedObjectContext+Nos.swift in Sources */ = {isa = PBXBuildFile; fileRef = C97A1C8D29E58EC7009D9E8D /* NSManagedObjectContext+Nos.swift */; };
		C987F81729BA4C6A00B44E7A /* BigActionButton.swift in Sources */ = {isa = PBXBuildFile; fileRef = C987F81629BA4C6900B44E7A /* BigActionButton.swift */; };
		C987F81829BA4C6A00B44E7A /* BigActionButton.swift in Sources */ = {isa = PBXBuildFile; fileRef = C987F81629BA4C6900B44E7A /* BigActionButton.swift */; };
		C987F81A29BA4D0E00B44E7A /* ActionButton.swift in Sources */ = {isa = PBXBuildFile; fileRef = C987F81929BA4D0E00B44E7A /* ActionButton.swift */; };
		C987F81B29BA4D0E00B44E7A /* ActionButton.swift in Sources */ = {isa = PBXBuildFile; fileRef = C987F81929BA4D0E00B44E7A /* ActionButton.swift */; };
		C987F81D29BA6D9A00B44E7A /* ProfileTab.swift in Sources */ = {isa = PBXBuildFile; fileRef = C987F81C29BA6D9A00B44E7A /* ProfileTab.swift */; };
		C987F81E29BA6D9A00B44E7A /* ProfileTab.swift in Sources */ = {isa = PBXBuildFile; fileRef = C987F81C29BA6D9A00B44E7A /* ProfileTab.swift */; };
		C987F83229BA951E00B44E7A /* ClarityCity-ExtraLight.otf in Resources */ = {isa = PBXBuildFile; fileRef = C987F82029BA951D00B44E7A /* ClarityCity-ExtraLight.otf */; };
		C987F83329BA951E00B44E7A /* ClarityCity-ExtraLight.otf in Resources */ = {isa = PBXBuildFile; fileRef = C987F82029BA951D00B44E7A /* ClarityCity-ExtraLight.otf */; };
		C987F83429BA951E00B44E7A /* ClarityCity-LightItalic.otf in Resources */ = {isa = PBXBuildFile; fileRef = C987F82129BA951D00B44E7A /* ClarityCity-LightItalic.otf */; };
		C987F83529BA951E00B44E7A /* ClarityCity-LightItalic.otf in Resources */ = {isa = PBXBuildFile; fileRef = C987F82129BA951D00B44E7A /* ClarityCity-LightItalic.otf */; };
		C987F83629BA951E00B44E7A /* ClarityCity-ExtraBold.otf in Resources */ = {isa = PBXBuildFile; fileRef = C987F82229BA951D00B44E7A /* ClarityCity-ExtraBold.otf */; };
		C987F83729BA951E00B44E7A /* ClarityCity-ExtraBold.otf in Resources */ = {isa = PBXBuildFile; fileRef = C987F82229BA951D00B44E7A /* ClarityCity-ExtraBold.otf */; };
		C987F83829BA951E00B44E7A /* ClarityCity-MediumItalic.otf in Resources */ = {isa = PBXBuildFile; fileRef = C987F82329BA951D00B44E7A /* ClarityCity-MediumItalic.otf */; };
		C987F83929BA951E00B44E7A /* ClarityCity-MediumItalic.otf in Resources */ = {isa = PBXBuildFile; fileRef = C987F82329BA951D00B44E7A /* ClarityCity-MediumItalic.otf */; };
		C987F83A29BA951E00B44E7A /* ClarityCity-BoldItalic.otf in Resources */ = {isa = PBXBuildFile; fileRef = C987F82429BA951D00B44E7A /* ClarityCity-BoldItalic.otf */; };
		C987F83B29BA951E00B44E7A /* ClarityCity-BoldItalic.otf in Resources */ = {isa = PBXBuildFile; fileRef = C987F82429BA951D00B44E7A /* ClarityCity-BoldItalic.otf */; };
		C987F83C29BA951E00B44E7A /* ClarityCity-Bold.otf in Resources */ = {isa = PBXBuildFile; fileRef = C987F82529BA951D00B44E7A /* ClarityCity-Bold.otf */; };
		C987F83D29BA951E00B44E7A /* ClarityCity-Bold.otf in Resources */ = {isa = PBXBuildFile; fileRef = C987F82529BA951D00B44E7A /* ClarityCity-Bold.otf */; };
		C987F83E29BA951E00B44E7A /* ClarityCity-SemiBold.otf in Resources */ = {isa = PBXBuildFile; fileRef = C987F82629BA951D00B44E7A /* ClarityCity-SemiBold.otf */; };
		C987F83F29BA951E00B44E7A /* ClarityCity-SemiBold.otf in Resources */ = {isa = PBXBuildFile; fileRef = C987F82629BA951D00B44E7A /* ClarityCity-SemiBold.otf */; };
		C987F84029BA951E00B44E7A /* ClarityCity-SemiBoldItalic.otf in Resources */ = {isa = PBXBuildFile; fileRef = C987F82729BA951D00B44E7A /* ClarityCity-SemiBoldItalic.otf */; };
		C987F84129BA951E00B44E7A /* ClarityCity-SemiBoldItalic.otf in Resources */ = {isa = PBXBuildFile; fileRef = C987F82729BA951D00B44E7A /* ClarityCity-SemiBoldItalic.otf */; };
		C987F84229BA951E00B44E7A /* ClarityCity-Black.otf in Resources */ = {isa = PBXBuildFile; fileRef = C987F82829BA951E00B44E7A /* ClarityCity-Black.otf */; };
		C987F84329BA951E00B44E7A /* ClarityCity-Black.otf in Resources */ = {isa = PBXBuildFile; fileRef = C987F82829BA951E00B44E7A /* ClarityCity-Black.otf */; };
		C987F84429BA951E00B44E7A /* ClarityCity-ExtraBoldItalic.otf in Resources */ = {isa = PBXBuildFile; fileRef = C987F82929BA951E00B44E7A /* ClarityCity-ExtraBoldItalic.otf */; };
		C987F84529BA951E00B44E7A /* ClarityCity-ExtraBoldItalic.otf in Resources */ = {isa = PBXBuildFile; fileRef = C987F82929BA951E00B44E7A /* ClarityCity-ExtraBoldItalic.otf */; };
		C987F84629BA951E00B44E7A /* ClarityCity-Light.otf in Resources */ = {isa = PBXBuildFile; fileRef = C987F82A29BA951E00B44E7A /* ClarityCity-Light.otf */; };
		C987F84729BA951E00B44E7A /* ClarityCity-Light.otf in Resources */ = {isa = PBXBuildFile; fileRef = C987F82A29BA951E00B44E7A /* ClarityCity-Light.otf */; };
		C987F84829BA951E00B44E7A /* ClarityCity-BlackItalic.otf in Resources */ = {isa = PBXBuildFile; fileRef = C987F82B29BA951E00B44E7A /* ClarityCity-BlackItalic.otf */; };
		C987F84929BA951E00B44E7A /* ClarityCity-BlackItalic.otf in Resources */ = {isa = PBXBuildFile; fileRef = C987F82B29BA951E00B44E7A /* ClarityCity-BlackItalic.otf */; };
		C987F84A29BA951E00B44E7A /* ClarityCity-Medium.otf in Resources */ = {isa = PBXBuildFile; fileRef = C987F82C29BA951E00B44E7A /* ClarityCity-Medium.otf */; };
		C987F84B29BA951E00B44E7A /* ClarityCity-Medium.otf in Resources */ = {isa = PBXBuildFile; fileRef = C987F82C29BA951E00B44E7A /* ClarityCity-Medium.otf */; };
		C987F84C29BA951E00B44E7A /* ClarityCity-ThinItalic.otf in Resources */ = {isa = PBXBuildFile; fileRef = C987F82D29BA951E00B44E7A /* ClarityCity-ThinItalic.otf */; };
		C987F84D29BA951E00B44E7A /* ClarityCity-ThinItalic.otf in Resources */ = {isa = PBXBuildFile; fileRef = C987F82D29BA951E00B44E7A /* ClarityCity-ThinItalic.otf */; };
		C987F84E29BA951E00B44E7A /* ClarityCity-RegularItalic.otf in Resources */ = {isa = PBXBuildFile; fileRef = C987F82E29BA951E00B44E7A /* ClarityCity-RegularItalic.otf */; };
		C987F84F29BA951E00B44E7A /* ClarityCity-RegularItalic.otf in Resources */ = {isa = PBXBuildFile; fileRef = C987F82E29BA951E00B44E7A /* ClarityCity-RegularItalic.otf */; };
		C987F85029BA951E00B44E7A /* ClarityCity-ExtraLightItalic.otf in Resources */ = {isa = PBXBuildFile; fileRef = C987F82F29BA951E00B44E7A /* ClarityCity-ExtraLightItalic.otf */; };
		C987F85129BA951E00B44E7A /* ClarityCity-ExtraLightItalic.otf in Resources */ = {isa = PBXBuildFile; fileRef = C987F82F29BA951E00B44E7A /* ClarityCity-ExtraLightItalic.otf */; };
		C987F85229BA951E00B44E7A /* ClarityCity-Regular.otf in Resources */ = {isa = PBXBuildFile; fileRef = C987F83029BA951E00B44E7A /* ClarityCity-Regular.otf */; };
		C987F85329BA951E00B44E7A /* ClarityCity-Regular.otf in Resources */ = {isa = PBXBuildFile; fileRef = C987F83029BA951E00B44E7A /* ClarityCity-Regular.otf */; };
		C987F85429BA951E00B44E7A /* ClarityCity-Thin.otf in Resources */ = {isa = PBXBuildFile; fileRef = C987F83129BA951E00B44E7A /* ClarityCity-Thin.otf */; };
		C987F85529BA951E00B44E7A /* ClarityCity-Thin.otf in Resources */ = {isa = PBXBuildFile; fileRef = C987F83129BA951E00B44E7A /* ClarityCity-Thin.otf */; };
		C987F85A29BA9ED800B44E7A /* Font.swift in Sources */ = {isa = PBXBuildFile; fileRef = C987F85729BA981800B44E7A /* Font.swift */; };
		C987F85B29BA9ED800B44E7A /* Font.swift in Sources */ = {isa = PBXBuildFile; fileRef = C987F85729BA981800B44E7A /* Font.swift */; };
		C987F85F29BAB66900B44E7A /* CachedAsyncImage in Frameworks */ = {isa = PBXBuildFile; productRef = C987F85E29BAB66900B44E7A /* CachedAsyncImage */; };
		C987F86129BABAF800B44E7A /* String+Markdown.swift in Sources */ = {isa = PBXBuildFile; fileRef = C987F86029BABAF800B44E7A /* String+Markdown.swift */; };
		C987F86229BABAF800B44E7A /* String+Markdown.swift in Sources */ = {isa = PBXBuildFile; fileRef = C987F86029BABAF800B44E7A /* String+Markdown.swift */; };
		C987F86429BAC3C500B44E7A /* CachedAsyncImage in Frameworks */ = {isa = PBXBuildFile; productRef = C987F86329BAC3C500B44E7A /* CachedAsyncImage */; };
		C9A0DAD829C6467600466635 /* CreateProfileView.swift in Sources */ = {isa = PBXBuildFile; fileRef = C9A0DAD729C6467600466635 /* CreateProfileView.swift */; };
		C9A0DADA29C685E500466635 /* SideMenuButton.swift in Sources */ = {isa = PBXBuildFile; fileRef = C9A0DAD929C685E500466635 /* SideMenuButton.swift */; };
		C9A0DADB29C685E500466635 /* SideMenuButton.swift in Sources */ = {isa = PBXBuildFile; fileRef = C9A0DAD929C685E500466635 /* SideMenuButton.swift */; };
		C9A0DADD29C689C900466635 /* NosNavigationBar.swift in Sources */ = {isa = PBXBuildFile; fileRef = C9A0DADC29C689C900466635 /* NosNavigationBar.swift */; };
		C9A0DADE29C689C900466635 /* NosNavigationBar.swift in Sources */ = {isa = PBXBuildFile; fileRef = C9A0DADC29C689C900466635 /* NosNavigationBar.swift */; };
		C9A0DAE029C697A100466635 /* AboutView.swift in Sources */ = {isa = PBXBuildFile; fileRef = C9A0DADF29C697A100466635 /* AboutView.swift */; };
		C9A0DAE129C697A100466635 /* AboutView.swift in Sources */ = {isa = PBXBuildFile; fileRef = C9A0DADF29C697A100466635 /* AboutView.swift */; };
		C9A0DAE429C69F0C00466635 /* HighlightedText.swift in Sources */ = {isa = PBXBuildFile; fileRef = C9A0DAE329C69F0C00466635 /* HighlightedText.swift */; };
		C9A0DAE529C69F0C00466635 /* HighlightedText.swift in Sources */ = {isa = PBXBuildFile; fileRef = C9A0DAE329C69F0C00466635 /* HighlightedText.swift */; };
		C9A0DAEA29C6A34200466635 /* ActivityView.swift in Sources */ = {isa = PBXBuildFile; fileRef = C9A0DAE929C6A34200466635 /* ActivityView.swift */; };
		C9A0DAEB29C6A34200466635 /* ActivityView.swift in Sources */ = {isa = PBXBuildFile; fileRef = C9A0DAE929C6A34200466635 /* ActivityView.swift */; };
		C9A0DAED29C6A66C00466635 /* Launch Screen.storyboard in Resources */ = {isa = PBXBuildFile; fileRef = C9A0DAEC29C6A66C00466635 /* Launch Screen.storyboard */; };
		C9A0DAF029C7394D00466635 /* CreateProfileView.swift in Sources */ = {isa = PBXBuildFile; fileRef = C9A0DAD729C6467600466635 /* CreateProfileView.swift */; };
		C9A0DAF529C9112400466635 /* UniversalNameWizard.swift in Sources */ = {isa = PBXBuildFile; fileRef = C9A0DAF429C9112400466635 /* UniversalNameWizard.swift */; };
		C9A0DAF629C9112400466635 /* UniversalNameWizard.swift in Sources */ = {isa = PBXBuildFile; fileRef = C9A0DAF429C9112400466635 /* UniversalNameWizard.swift */; };
		C9A0DAF829C92F4500466635 /* UNSAPI.swift in Sources */ = {isa = PBXBuildFile; fileRef = C9A0DAF729C92F4500466635 /* UNSAPI.swift */; };
		C9A0DAF929C92F4500466635 /* UNSAPI.swift in Sources */ = {isa = PBXBuildFile; fileRef = C9A0DAF729C92F4500466635 /* UNSAPI.swift */; };
		C9A25B3D29F174D200B39534 /* ReadabilityPadding.swift in Sources */ = {isa = PBXBuildFile; fileRef = C9A25B3C29F174D200B39534 /* ReadabilityPadding.swift */; };
		C9A25B3E29F174D200B39534 /* ReadabilityPadding.swift in Sources */ = {isa = PBXBuildFile; fileRef = C9A25B3C29F174D200B39534 /* ReadabilityPadding.swift */; };
		C9ADB133299287D60075E7F8 /* KeyPairTests.swift in Sources */ = {isa = PBXBuildFile; fileRef = C9ADB132299287D60075E7F8 /* KeyPairTests.swift */; };
		C9ADB135299288230075E7F8 /* KeyFixture.swift in Sources */ = {isa = PBXBuildFile; fileRef = C9ADB134299288230075E7F8 /* KeyFixture.swift */; };
		C9ADB13629928AF00075E7F8 /* KeyPair.swift in Sources */ = {isa = PBXBuildFile; fileRef = C9F84C26298DC98800C6714D /* KeyPair.swift */; };
		C9ADB13829928CC30075E7F8 /* String+Hex.swift in Sources */ = {isa = PBXBuildFile; fileRef = C9ADB13729928CC30075E7F8 /* String+Hex.swift */; };
		C9ADB13D29929B540075E7F8 /* Bech32.swift in Sources */ = {isa = PBXBuildFile; fileRef = C9ADB13C29929B540075E7F8 /* Bech32.swift */; };
		C9ADB13E29929EEF0075E7F8 /* Bech32.swift in Sources */ = {isa = PBXBuildFile; fileRef = C9ADB13C29929B540075E7F8 /* Bech32.swift */; };
		C9ADB13F29929F1F0075E7F8 /* String+Hex.swift in Sources */ = {isa = PBXBuildFile; fileRef = C9ADB13729928CC30075E7F8 /* String+Hex.swift */; };
		C9ADB14129951CB10075E7F8 /* NSManagedObject+Nos.swift in Sources */ = {isa = PBXBuildFile; fileRef = C9ADB14029951CB10075E7F8 /* NSManagedObject+Nos.swift */; };
		C9ADB14229951CB10075E7F8 /* NSManagedObject+Nos.swift in Sources */ = {isa = PBXBuildFile; fileRef = C9ADB14029951CB10075E7F8 /* NSManagedObject+Nos.swift */; };
		C9B678DB29EEBF3B00303F33 /* DependencyInjection.swift in Sources */ = {isa = PBXBuildFile; fileRef = C9B678DA29EEBF3B00303F33 /* DependencyInjection.swift */; };
		C9B678DC29EEBF3B00303F33 /* DependencyInjection.swift in Sources */ = {isa = PBXBuildFile; fileRef = C9B678DA29EEBF3B00303F33 /* DependencyInjection.swift */; };
		C9B678DE29EEC35B00303F33 /* Foundation+Sendable.swift in Sources */ = {isa = PBXBuildFile; fileRef = C9B678DD29EEC35B00303F33 /* Foundation+Sendable.swift */; };
		C9B678DF29EEC35B00303F33 /* Foundation+Sendable.swift in Sources */ = {isa = PBXBuildFile; fileRef = C9B678DD29EEC35B00303F33 /* Foundation+Sendable.swift */; };
		C9B678E129EEC41000303F33 /* SocialGraphCache.swift in Sources */ = {isa = PBXBuildFile; fileRef = C9B678E029EEC41000303F33 /* SocialGraphCache.swift */; };
		C9B678E229EEC41000303F33 /* SocialGraphCache.swift in Sources */ = {isa = PBXBuildFile; fileRef = C9B678E029EEC41000303F33 /* SocialGraphCache.swift */; };
		C9B678E429EED2DC00303F33 /* SocialGraphTests.swift in Sources */ = {isa = PBXBuildFile; fileRef = C9B678E329EED2DC00303F33 /* SocialGraphTests.swift */; };
		C9B678E729F01A8500303F33 /* FullscreenProgressView.swift in Sources */ = {isa = PBXBuildFile; fileRef = C9B678E629F01A8500303F33 /* FullscreenProgressView.swift */; };
		C9B678E829F01A8500303F33 /* FullscreenProgressView.swift in Sources */ = {isa = PBXBuildFile; fileRef = C9B678E629F01A8500303F33 /* FullscreenProgressView.swift */; };
		C9BAB09B2996FBA10003A84E /* EventProcessor.swift in Sources */ = {isa = PBXBuildFile; fileRef = C9BAB09A2996FBA10003A84E /* EventProcessor.swift */; };
		C9BAB09C2996FBA10003A84E /* EventProcessor.swift in Sources */ = {isa = PBXBuildFile; fileRef = C9BAB09A2996FBA10003A84E /* EventProcessor.swift */; };
		C9C2B77C29E072E400548B4A /* WebSocket+Nos.swift in Sources */ = {isa = PBXBuildFile; fileRef = C9C2B77B29E072E400548B4A /* WebSocket+Nos.swift */; };
		C9C2B77D29E072E400548B4A /* WebSocket+Nos.swift in Sources */ = {isa = PBXBuildFile; fileRef = C9C2B77B29E072E400548B4A /* WebSocket+Nos.swift */; };
		C9C2B77F29E0731600548B4A /* AsyncTimer.swift in Sources */ = {isa = PBXBuildFile; fileRef = C9C2B77E29E0731600548B4A /* AsyncTimer.swift */; };
		C9C2B78029E0731600548B4A /* AsyncTimer.swift in Sources */ = {isa = PBXBuildFile; fileRef = C9C2B77E29E0731600548B4A /* AsyncTimer.swift */; };
		C9C2B78229E0735400548B4A /* RelaySubscriptionManager.swift in Sources */ = {isa = PBXBuildFile; fileRef = C9C2B78129E0735400548B4A /* RelaySubscriptionManager.swift */; };
		C9C2B78329E0735400548B4A /* RelaySubscriptionManager.swift in Sources */ = {isa = PBXBuildFile; fileRef = C9C2B78129E0735400548B4A /* RelaySubscriptionManager.swift */; };
		C9C2B78529E073E300548B4A /* RelaySubscription.swift in Sources */ = {isa = PBXBuildFile; fileRef = C9C2B78429E073E300548B4A /* RelaySubscription.swift */; };
		C9C2B78629E073E300548B4A /* RelaySubscription.swift in Sources */ = {isa = PBXBuildFile; fileRef = C9C2B78429E073E300548B4A /* RelaySubscription.swift */; };
		C9C9444229F6F0E2002F2C7A /* XCTest+Eventually.swift in Sources */ = {isa = PBXBuildFile; fileRef = C9C9444129F6F0E2002F2C7A /* XCTest+Eventually.swift */; };
		C9CDBBA129A8F14C00C555C7 /* DiscoverView.swift in Sources */ = {isa = PBXBuildFile; fileRef = C9CDBBA029A8F14C00C555C7 /* DiscoverView.swift */; };
		C9CDBBA429A8FA2900C555C7 /* GoldenPostView.swift in Sources */ = {isa = PBXBuildFile; fileRef = C9CDBBA329A8FA2900C555C7 /* GoldenPostView.swift */; };
		C9DB207729F30EC700FB7B9D /* AsyncButton.swift in Sources */ = {isa = PBXBuildFile; fileRef = C9DB207629F30EC700FB7B9D /* AsyncButton.swift */; };
		C9DB207829F30EC700FB7B9D /* AsyncButton.swift in Sources */ = {isa = PBXBuildFile; fileRef = C9DB207629F30EC700FB7B9D /* AsyncButton.swift */; };
		C9DEBFD2298941000078B43A /* NosApp.swift in Sources */ = {isa = PBXBuildFile; fileRef = C9DEBFD1298941000078B43A /* NosApp.swift */; };
		C9DEBFD4298941000078B43A /* Persistence.swift in Sources */ = {isa = PBXBuildFile; fileRef = C9DEBFD3298941000078B43A /* Persistence.swift */; };
		C9DEBFD7298941000078B43A /* Nos.xcdatamodeld in Sources */ = {isa = PBXBuildFile; fileRef = C9DEBFD5298941000078B43A /* Nos.xcdatamodeld */; };
		C9DEBFD9298941000078B43A /* HomeFeedView.swift in Sources */ = {isa = PBXBuildFile; fileRef = C9DEBFD8298941000078B43A /* HomeFeedView.swift */; };
		C9DEBFDB298941020078B43A /* Assets.xcassets in Resources */ = {isa = PBXBuildFile; fileRef = C9DEBFDA298941020078B43A /* Assets.xcassets */; };
		C9DEBFDF298941020078B43A /* Preview Assets.xcassets in Resources */ = {isa = PBXBuildFile; fileRef = C9DEBFDE298941020078B43A /* Preview Assets.xcassets */; };
		C9DEBFE9298941020078B43A /* EventTests.swift in Sources */ = {isa = PBXBuildFile; fileRef = C9DEBFE8298941020078B43A /* EventTests.swift */; };
		C9DEBFF3298941020078B43A /* NosUITests.swift in Sources */ = {isa = PBXBuildFile; fileRef = C9DEBFF2298941020078B43A /* NosUITests.swift */; };
		C9DEBFF5298941020078B43A /* NosUITestsLaunchTests.swift in Sources */ = {isa = PBXBuildFile; fileRef = C9DEBFF4298941020078B43A /* NosUITestsLaunchTests.swift */; };
		C9DEC003298945150078B43A /* String+Lorem.swift in Sources */ = {isa = PBXBuildFile; fileRef = C9DEC002298945150078B43A /* String+Lorem.swift */; };
		C9DEC006298947900078B43A /* sample_data.json in Resources */ = {isa = PBXBuildFile; fileRef = C9DEC005298947900078B43A /* sample_data.json */; };
		C9DEC04529894BED0078B43A /* Event+CoreDataClass.swift in Sources */ = {isa = PBXBuildFile; fileRef = C9DEC03F29894BED0078B43A /* Event+CoreDataClass.swift */; };
		C9DEC04629894BED0078B43A /* Event+CoreDataClass.swift in Sources */ = {isa = PBXBuildFile; fileRef = C9DEC03F29894BED0078B43A /* Event+CoreDataClass.swift */; };
		C9DEC04D29894BED0078B43A /* Author+CoreDataClass.swift in Sources */ = {isa = PBXBuildFile; fileRef = C9DEC04329894BED0078B43A /* Author+CoreDataClass.swift */; };
		C9DEC04E29894BED0078B43A /* Author+CoreDataClass.swift in Sources */ = {isa = PBXBuildFile; fileRef = C9DEC04329894BED0078B43A /* Author+CoreDataClass.swift */; };
		C9DEC05A2989509B0078B43A /* Persistence.swift in Sources */ = {isa = PBXBuildFile; fileRef = C9DEBFD3298941000078B43A /* Persistence.swift */; };
		C9DEC05B298950A90078B43A /* String+Lorem.swift in Sources */ = {isa = PBXBuildFile; fileRef = C9DEC002298945150078B43A /* String+Lorem.swift */; };
		C9DEC05C298953280078B43A /* Nos.xcdatamodeld in Sources */ = {isa = PBXBuildFile; fileRef = C9DEBFD5298941000078B43A /* Nos.xcdatamodeld */; };
		C9DEC0632989541F0078B43A /* Bundle+Current.swift in Sources */ = {isa = PBXBuildFile; fileRef = C9DEC0622989541F0078B43A /* Bundle+Current.swift */; };
		C9DEC0642989541F0078B43A /* Bundle+Current.swift in Sources */ = {isa = PBXBuildFile; fileRef = C9DEC0622989541F0078B43A /* Bundle+Current.swift */; };
		C9DEC065298955200078B43A /* sample_data.json in Resources */ = {isa = PBXBuildFile; fileRef = C9DEC005298947900078B43A /* sample_data.json */; };
		C9DEC068298965270078B43A /* Starscream in Frameworks */ = {isa = PBXBuildFile; productRef = C9DEC067298965270078B43A /* Starscream */; };
		C9DEC06A298965550078B43A /* RelayView.swift in Sources */ = {isa = PBXBuildFile; fileRef = C9DEC069298965540078B43A /* RelayView.swift */; };
		C9DEC06B298965550078B43A /* RelayView.swift in Sources */ = {isa = PBXBuildFile; fileRef = C9DEC069298965540078B43A /* RelayView.swift */; };
		C9DEC06E2989668E0078B43A /* Relay+CoreDataClass.swift in Sources */ = {isa = PBXBuildFile; fileRef = C9DEC06C2989668E0078B43A /* Relay+CoreDataClass.swift */; };
		C9DEC06F2989668E0078B43A /* Relay+CoreDataClass.swift in Sources */ = {isa = PBXBuildFile; fileRef = C9DEC06C2989668E0078B43A /* Relay+CoreDataClass.swift */; };
		C9DFA966299BEB96006929C1 /* NoteCard.swift in Sources */ = {isa = PBXBuildFile; fileRef = C9DFA964299BEB96006929C1 /* NoteCard.swift */; };
		C9DFA969299BEC33006929C1 /* CardStyle.swift in Sources */ = {isa = PBXBuildFile; fileRef = C9DFA968299BEC33006929C1 /* CardStyle.swift */; };
		C9DFA96F299BF043006929C1 /* Assets+Planetary.swift in Sources */ = {isa = PBXBuildFile; fileRef = C9DFA96E299BF043006929C1 /* Assets+Planetary.swift */; };
		C9DFA971299BF8CD006929C1 /* RepliesView.swift in Sources */ = {isa = PBXBuildFile; fileRef = C9DFA970299BF8CD006929C1 /* RepliesView.swift */; };
		C9DFA972299BF9E8006929C1 /* CompactNoteView.swift in Sources */ = {isa = PBXBuildFile; fileRef = C9DFA96A299BEE2C006929C1 /* CompactNoteView.swift */; };
		C9DFA976299C30F0006929C1 /* Localized.swift in Sources */ = {isa = PBXBuildFile; fileRef = C9DFA975299C30F0006929C1 /* Localized.swift */; };
		C9DFA97B299C31EE006929C1 /* Localized.swift in Sources */ = {isa = PBXBuildFile; fileRef = C9DFA975299C30F0006929C1 /* Localized.swift */; };
		C9F0BB6929A5039D000547FC /* Int+Bool.swift in Sources */ = {isa = PBXBuildFile; fileRef = C9F0BB6829A5039D000547FC /* Int+Bool.swift */; };
		C9F0BB6B29A503D6000547FC /* PublicKey.swift in Sources */ = {isa = PBXBuildFile; fileRef = C9F0BB6A29A503D6000547FC /* PublicKey.swift */; };
		C9F0BB6C29A503D6000547FC /* PublicKey.swift in Sources */ = {isa = PBXBuildFile; fileRef = C9F0BB6A29A503D6000547FC /* PublicKey.swift */; };
		C9F0BB6D29A503D9000547FC /* Int+Bool.swift in Sources */ = {isa = PBXBuildFile; fileRef = C9F0BB6829A5039D000547FC /* Int+Bool.swift */; };
		C9F0BB6F29A50437000547FC /* NostrConstants.swift in Sources */ = {isa = PBXBuildFile; fileRef = C9F0BB6E29A50437000547FC /* NostrConstants.swift */; };
		C9F0BB7029A50437000547FC /* NostrConstants.swift in Sources */ = {isa = PBXBuildFile; fileRef = C9F0BB6E29A50437000547FC /* NostrConstants.swift */; };
		C9F64D8C29ED840700563F2B /* LogHelper.swift in Sources */ = {isa = PBXBuildFile; fileRef = C9F64D8B29ED840700563F2B /* LogHelper.swift */; };
		C9F64D8D29ED840700563F2B /* LogHelper.swift in Sources */ = {isa = PBXBuildFile; fileRef = C9F64D8B29ED840700563F2B /* LogHelper.swift */; };
		C9F64D8F29ED88CD00563F2B /* Localization+Nos.swift in Sources */ = {isa = PBXBuildFile; fileRef = C9F64D8E29ED88CD00563F2B /* Localization+Nos.swift */; };
		C9F64D9029ED88CD00563F2B /* Localization+Nos.swift in Sources */ = {isa = PBXBuildFile; fileRef = C9F64D8E29ED88CD00563F2B /* Localization+Nos.swift */; };
		C9F84C1A298DBB6300C6714D /* Data+Encoding.swift in Sources */ = {isa = PBXBuildFile; fileRef = C9671D72298DB94C00EE7E12 /* Data+Encoding.swift */; };
		C9F84C1C298DBBF400C6714D /* Data+Sha.swift in Sources */ = {isa = PBXBuildFile; fileRef = C9F84C1B298DBBF400C6714D /* Data+Sha.swift */; };
		C9F84C1D298DBC6100C6714D /* Data+Sha.swift in Sources */ = {isa = PBXBuildFile; fileRef = C9F84C1B298DBBF400C6714D /* Data+Sha.swift */; };
		C9F84C21298DC36800C6714D /* AppView.swift in Sources */ = {isa = PBXBuildFile; fileRef = C9F84C20298DC36800C6714D /* AppView.swift */; };
		C9F84C23298DC7B900C6714D /* SettingsView.swift in Sources */ = {isa = PBXBuildFile; fileRef = C9F84C22298DC7B900C6714D /* SettingsView.swift */; };
		C9F84C27298DC98800C6714D /* KeyPair.swift in Sources */ = {isa = PBXBuildFile; fileRef = C9F84C26298DC98800C6714D /* KeyPair.swift */; };
		CD09A74429A50F1D0063464F /* SideMenu.swift in Sources */ = {isa = PBXBuildFile; fileRef = CD09A74329A50F1D0063464F /* SideMenu.swift */; };
		CD09A74629A50F750063464F /* SideMenuContent.swift in Sources */ = {isa = PBXBuildFile; fileRef = CD09A74529A50F750063464F /* SideMenuContent.swift */; };
		CD09A74829A51EFC0063464F /* Router.swift in Sources */ = {isa = PBXBuildFile; fileRef = CD09A74729A51EFC0063464F /* Router.swift */; };
		CD09A74929A521210063464F /* Router.swift in Sources */ = {isa = PBXBuildFile; fileRef = CD09A74729A51EFC0063464F /* Router.swift */; };
		CD09A74A29A521510063464F /* ProfileView.swift in Sources */ = {isa = PBXBuildFile; fileRef = C95D68AC299E721700429F86 /* ProfileView.swift */; };
		CD09A74B29A521730063464F /* ProfileHeader.swift in Sources */ = {isa = PBXBuildFile; fileRef = C95D689E299E6B4100429F86 /* ProfileHeader.swift */; };
		CD09A74C29A5217A0063464F /* NoteButton.swift in Sources */ = {isa = PBXBuildFile; fileRef = CD2CF38F299E68BE00332116 /* NoteButton.swift */; };
		CD09A74D29A521A70063464F /* CardStyle.swift in Sources */ = {isa = PBXBuildFile; fileRef = C9DFA968299BEC33006929C1 /* CardStyle.swift */; };
		CD09A74E29A521BE0063464F /* NoteCard.swift in Sources */ = {isa = PBXBuildFile; fileRef = C9DFA964299BEB96006929C1 /* NoteCard.swift */; };
		CD09A74F29A521BE0063464F /* BioView.swift in Sources */ = {isa = PBXBuildFile; fileRef = C95D68A0299E6D3E00429F86 /* BioView.swift */; };
		CD09A75029A521D20063464F /* HomeFeedView.swift in Sources */ = {isa = PBXBuildFile; fileRef = C9DEBFD8298941000078B43A /* HomeFeedView.swift */; };
		CD09A75129A521D20063464F /* CompactNoteView.swift in Sources */ = {isa = PBXBuildFile; fileRef = C9DFA96A299BEE2C006929C1 /* CompactNoteView.swift */; };
		CD09A75229A521D20063464F /* RepliesView.swift in Sources */ = {isa = PBXBuildFile; fileRef = C9DFA970299BF8CD006929C1 /* RepliesView.swift */; };
		CD09A75329A521D20063464F /* AppView.swift in Sources */ = {isa = PBXBuildFile; fileRef = C9F84C20298DC36800C6714D /* AppView.swift */; };
		CD09A75429A521D20063464F /* PlaceholderModifier.swift in Sources */ = {isa = PBXBuildFile; fileRef = C95D68A4299E6E1E00429F86 /* PlaceholderModifier.swift */; };
		CD09A75529A521D20063464F /* SelectableText.swift in Sources */ = {isa = PBXBuildFile; fileRef = C95D68A2299E6D9000429F86 /* SelectableText.swift */; };
		CD09A75629A521D20063464F /* SettingsView.swift in Sources */ = {isa = PBXBuildFile; fileRef = C9F84C22298DC7B900C6714D /* SettingsView.swift */; };
		CD09A75729A521D20063464F /* NewNoteView.swift in Sources */ = {isa = PBXBuildFile; fileRef = C94D855B2991479900749478 /* NewNoteView.swift */; };
		CD09A75829A521D20063464F /* LinearGradient+Planetary.swift in Sources */ = {isa = PBXBuildFile; fileRef = C95D68A8299E709800429F86 /* LinearGradient+Planetary.swift */; };
		CD09A75929A521D20063464F /* Color+Hex.swift in Sources */ = {isa = PBXBuildFile; fileRef = C95D68AA299E710F00429F86 /* Color+Hex.swift */; };
		CD09A75A29A521D20063464F /* CardButtonStyle.swift in Sources */ = {isa = PBXBuildFile; fileRef = CD2CF38D299E67F900332116 /* CardButtonStyle.swift */; };
		CD09A75B29A521D20063464F /* AvatarView.swift in Sources */ = {isa = PBXBuildFile; fileRef = 3FFB1D88299FF37C002A755D /* AvatarView.swift */; };
		CD09A75C29A521D20063464F /* SideMenu.swift in Sources */ = {isa = PBXBuildFile; fileRef = CD09A74329A50F1D0063464F /* SideMenu.swift */; };
		CD09A75D29A521D20063464F /* SideMenuContent.swift in Sources */ = {isa = PBXBuildFile; fileRef = CD09A74529A50F750063464F /* SideMenuContent.swift */; };
		CD09A75E29A521EB0063464F /* Assets+Planetary.swift in Sources */ = {isa = PBXBuildFile; fileRef = C9DFA96E299BF043006929C1 /* Assets+Planetary.swift */; };
		CD09A75F29A521FD0063464F /* RelayService.swift in Sources */ = {isa = PBXBuildFile; fileRef = C97797B8298AA19A0046BD25 /* RelayService.swift */; };
		CD09A76029A521FD0063464F /* Filter.swift in Sources */ = {isa = PBXBuildFile; fileRef = A336DD3B299FD78000A0CBA0 /* Filter.swift */; };
		CD09A76129A5220E0063464F /* NosApp.swift in Sources */ = {isa = PBXBuildFile; fileRef = C9DEBFD1298941000078B43A /* NosApp.swift */; };
		CD09A76229A5220E0063464F /* AppController.swift in Sources */ = {isa = PBXBuildFile; fileRef = 3F170C77299D816200BC8F8B /* AppController.swift */; };
		CD09A76329A522190063464F /* OnboardingView.swift in Sources */ = {isa = PBXBuildFile; fileRef = 3FB5E650299D28A200386527 /* OnboardingView.swift */; };
		CD27177629A7C8B200AE8888 /* sample_replies.json in Resources */ = {isa = PBXBuildFile; fileRef = CD27177529A7C8B200AE8888 /* sample_replies.json */; };
		CD2CF38E299E67F900332116 /* CardButtonStyle.swift in Sources */ = {isa = PBXBuildFile; fileRef = CD2CF38D299E67F900332116 /* CardButtonStyle.swift */; };
		CD2CF390299E68BE00332116 /* NoteButton.swift in Sources */ = {isa = PBXBuildFile; fileRef = CD2CF38F299E68BE00332116 /* NoteButton.swift */; };
		CD4908D429B92941007443DB /* ReportABugMailView.swift in Sources */ = {isa = PBXBuildFile; fileRef = CD4908D329B92941007443DB /* ReportABugMailView.swift */; };
		CD4908D529B92B4D007443DB /* ReportABugMailView.swift in Sources */ = {isa = PBXBuildFile; fileRef = CD4908D329B92941007443DB /* ReportABugMailView.swift */; };
		CD76864C29B12F7E00085358 /* ExpandingTextFieldAndSubmitButton.swift in Sources */ = {isa = PBXBuildFile; fileRef = CD76864B29B12F7E00085358 /* ExpandingTextFieldAndSubmitButton.swift */; };
		CD76864D29B133E600085358 /* ExpandingTextFieldAndSubmitButton.swift in Sources */ = {isa = PBXBuildFile; fileRef = CD76864B29B12F7E00085358 /* ExpandingTextFieldAndSubmitButton.swift */; };
		CD76865029B6503500085358 /* NoteOptionsButton.swift in Sources */ = {isa = PBXBuildFile; fileRef = CD76864F29B6503500085358 /* NoteOptionsButton.swift */; };
		CD76865129B68B4400085358 /* NoteOptionsButton.swift in Sources */ = {isa = PBXBuildFile; fileRef = CD76864F29B6503500085358 /* NoteOptionsButton.swift */; };
		CD76865329B793F400085358 /* DiscoverSearchBar.swift in Sources */ = {isa = PBXBuildFile; fileRef = CD76865229B793F400085358 /* DiscoverSearchBar.swift */; };
		CD76865429B7DABE00085358 /* DiscoverSearchBar.swift in Sources */ = {isa = PBXBuildFile; fileRef = CD76865229B793F400085358 /* DiscoverSearchBar.swift */; };
		CDDA1F7B29A527650047ACD8 /* Starscream in Frameworks */ = {isa = PBXBuildFile; productRef = CDDA1F7A29A527650047ACD8 /* Starscream */; };
		CDDA1F7D29A527650047ACD8 /* SwiftUINavigation in Frameworks */ = {isa = PBXBuildFile; productRef = CDDA1F7C29A527650047ACD8 /* SwiftUINavigation */; };
/* End PBXBuildFile section */

/* Begin PBXContainerItemProxy section */
		C90862C129E9804B00C35A71 /* PBXContainerItemProxy */ = {
			isa = PBXContainerItemProxy;
			containerPortal = C9DEBFC6298941000078B43A /* Project object */;
			proxyType = 1;
			remoteGlobalIDString = C9DEBFCD298941000078B43A;
			remoteInfo = Nos;
		};
		C9DEBFE5298941020078B43A /* PBXContainerItemProxy */ = {
			isa = PBXContainerItemProxy;
			containerPortal = C9DEBFC6298941000078B43A /* Project object */;
			proxyType = 1;
			remoteGlobalIDString = C9DEBFCD298941000078B43A;
			remoteInfo = Nos;
		};
		C9DEBFEF298941020078B43A /* PBXContainerItemProxy */ = {
			isa = PBXContainerItemProxy;
			containerPortal = C9DEBFC6298941000078B43A /* Project object */;
			proxyType = 1;
			remoteGlobalIDString = C9DEBFCD298941000078B43A;
			remoteInfo = Nos;
		};
/* End PBXContainerItemProxy section */

/* Begin PBXFileReference section */
		3F170C77299D816200BC8F8B /* AppController.swift */ = {isa = PBXFileReference; lastKnownFileType = sourcecode.swift; path = AppController.swift; sourceTree = "<group>"; };
		3F30020429C1FDD9003D4F8B /* OnboardingStartView.swift */ = {isa = PBXFileReference; lastKnownFileType = sourcecode.swift; path = OnboardingStartView.swift; sourceTree = "<group>"; };
		3F30020629C237AB003D4F8B /* OnboardingAgeVerificationView.swift */ = {isa = PBXFileReference; lastKnownFileType = sourcecode.swift; path = OnboardingAgeVerificationView.swift; sourceTree = "<group>"; };
		3F30020829C23895003D4F8B /* OnboardingNotOldEnoughView.swift */ = {isa = PBXFileReference; lastKnownFileType = sourcecode.swift; path = OnboardingNotOldEnoughView.swift; sourceTree = "<group>"; };
		3F30020A29C361C8003D4F8B /* OnboardingTermsOfServiceView.swift */ = {isa = PBXFileReference; lastKnownFileType = sourcecode.swift; path = OnboardingTermsOfServiceView.swift; sourceTree = "<group>"; };
		3F30020C29C382EB003D4F8B /* OnboardingLoginView.swift */ = {isa = PBXFileReference; lastKnownFileType = sourcecode.swift; path = OnboardingLoginView.swift; sourceTree = "<group>"; };
		3F43C47529A9625700E896A0 /* AuthorReference+CoreDataClass.swift */ = {isa = PBXFileReference; lastKnownFileType = sourcecode.swift; path = "AuthorReference+CoreDataClass.swift"; sourceTree = "<group>"; };
		3F60F42829B27D3E000D62C4 /* ThreadView.swift */ = {isa = PBXFileReference; lastKnownFileType = sourcecode.swift; path = ThreadView.swift; sourceTree = "<group>"; };
		3FB5E650299D28A200386527 /* OnboardingView.swift */ = {isa = PBXFileReference; lastKnownFileType = sourcecode.swift; path = OnboardingView.swift; sourceTree = "<group>"; };
		3FFB1D88299FF37C002A755D /* AvatarView.swift */ = {isa = PBXFileReference; lastKnownFileType = sourcecode.swift; path = AvatarView.swift; sourceTree = "<group>"; };
		3FFB1D9229A6BBCE002A755D /* EventReference+CoreDataClass.swift */ = {isa = PBXFileReference; fileEncoding = 4; lastKnownFileType = sourcecode.swift; path = "EventReference+CoreDataClass.swift"; sourceTree = "<group>"; };
		3FFB1D9529A6BBEC002A755D /* Collection+SafeSubscript.swift */ = {isa = PBXFileReference; fileEncoding = 4; lastKnownFileType = sourcecode.swift; path = "Collection+SafeSubscript.swift"; sourceTree = "<group>"; };
		3FFB1D9B29A7DF9D002A755D /* StackedAvatarsView.swift */ = {isa = PBXFileReference; fileEncoding = 4; lastKnownFileType = sourcecode.swift; path = StackedAvatarsView.swift; sourceTree = "<group>"; };
		5B46611929CCB6DF008B8E8C /* ExportStrings.sh */ = {isa = PBXFileReference; lastKnownFileType = text.script.sh; path = ExportStrings.sh; sourceTree = "<group>"; };
		5B46611B29CCB725008B8E8C /* ExportStrings.swift */ = {isa = PBXFileReference; lastKnownFileType = sourcecode.swift; path = ExportStrings.swift; sourceTree = "<group>"; };
		5B46611F29CCB894008B8E8C /* en */ = {isa = PBXFileReference; lastKnownFileType = text.plist.strings; name = en; path = en.lproj/Generated.strings; sourceTree = "<group>"; };
		5B46612129CCBBE2008B8E8C /* es */ = {isa = PBXFileReference; lastKnownFileType = text.plist.strings; name = es; path = es.lproj/Generated.strings; sourceTree = "<group>"; };
		5B46612229CCBC6C008B8E8C /* zh-Hans */ = {isa = PBXFileReference; lastKnownFileType = text.plist.strings; name = "zh-Hans"; path = "zh-Hans.lproj/Generated.strings"; sourceTree = "<group>"; };
		A303AF8229A9153A005DC8FC /* FollowButton.swift */ = {isa = PBXFileReference; lastKnownFileType = sourcecode.swift; path = FollowButton.swift; sourceTree = "<group>"; };
		A32B6C7229A6BE9B00653FF5 /* FollowsView.swift */ = {isa = PBXFileReference; lastKnownFileType = sourcecode.swift; path = FollowsView.swift; sourceTree = "<group>"; };
		A32B6C7729A6C99200653FF5 /* FollowCard.swift */ = {isa = PBXFileReference; lastKnownFileType = sourcecode.swift; path = FollowCard.swift; sourceTree = "<group>"; };
		A336DD3B299FD78000A0CBA0 /* Filter.swift */ = {isa = PBXFileReference; lastKnownFileType = sourcecode.swift; path = Filter.swift; sourceTree = "<group>"; };
		A34E439829A522F20057AFCB /* CurrentUser.swift */ = {isa = PBXFileReference; lastKnownFileType = sourcecode.swift; path = CurrentUser.swift; sourceTree = "<group>"; };
		A351E1A129BA92240009B7F6 /* ProfileEditView.swift */ = {isa = PBXFileReference; fileEncoding = 4; lastKnownFileType = sourcecode.swift; path = ProfileEditView.swift; sourceTree = "<group>"; };
		A362584129C10AD500D07C9A /* NSSet+Add.swift */ = {isa = PBXFileReference; lastKnownFileType = sourcecode.swift; path = "NSSet+Add.swift"; sourceTree = "<group>"; };
		A3B943CE299AE00100A15A08 /* KeyChain.swift */ = {isa = PBXFileReference; lastKnownFileType = sourcecode.swift; path = KeyChain.swift; sourceTree = "<group>"; };
		A3B943D4299D514800A15A08 /* Follow+CoreDataClass.swift */ = {isa = PBXFileReference; lastKnownFileType = sourcecode.swift; path = "Follow+CoreDataClass.swift"; sourceTree = "<group>"; };
		C90862BB29E9804B00C35A71 /* NosPerformanceTests.xctest */ = {isa = PBXFileReference; explicitFileType = wrapper.cfbundle; includeInIndex = 0; path = NosPerformanceTests.xctest; sourceTree = BUILT_PRODUCTS_DIR; };
		C90862BD29E9804B00C35A71 /* NosPerformanceTests.swift */ = {isa = PBXFileReference; lastKnownFileType = sourcecode.swift; path = NosPerformanceTests.swift; sourceTree = "<group>"; };
		C92DF80129BFAF9300400561 /* ProductionSecrets.xcconfig */ = {isa = PBXFileReference; lastKnownFileType = text.xcconfig; path = ProductionSecrets.xcconfig; sourceTree = "<group>"; };
		C92DF80229C22E4F00400561 /* Nos 2.xcdatamodel */ = {isa = PBXFileReference; lastKnownFileType = wrapper.xcdatamodel; path = "Nos 2.xcdatamodel"; sourceTree = "<group>"; };
		C92DF80429C25DE900400561 /* URL+MimeTypes.swift */ = {isa = PBXFileReference; lastKnownFileType = sourcecode.swift; path = "URL+MimeTypes.swift"; sourceTree = "<group>"; };
		C92DF80729C25FA900400561 /* SquareImage.swift */ = {isa = PBXFileReference; lastKnownFileType = sourcecode.swift; path = SquareImage.swift; sourceTree = "<group>"; };
		C931517C29B915AF00934506 /* StaggeredGrid.swift */ = {isa = PBXFileReference; lastKnownFileType = sourcecode.swift; path = StaggeredGrid.swift; sourceTree = "<group>"; };
		C937786129FC6D1900568C27 /* pt-BR */ = {isa = PBXFileReference; lastKnownFileType = text.plist.strings; name = "pt-BR"; path = "pt-BR.lproj/Generated.strings"; sourceTree = "<group>"; };
		C93CA0C229AE3A1E00921183 /* JSONEvent.swift */ = {isa = PBXFileReference; lastKnownFileType = sourcecode.swift; path = JSONEvent.swift; sourceTree = "<group>"; };
		C93EC2F029C337EB0012EE2A /* RelayPicker.swift */ = {isa = PBXFileReference; lastKnownFileType = sourcecode.swift; path = RelayPicker.swift; sourceTree = "<group>"; };
		C93EC2F329C34C860012EE2A /* NSPredicate+Bool.swift */ = {isa = PBXFileReference; lastKnownFileType = sourcecode.swift; path = "NSPredicate+Bool.swift"; sourceTree = "<group>"; };
		C93EC2F629C351470012EE2A /* Optional+Unwrap.swift */ = {isa = PBXFileReference; lastKnownFileType = sourcecode.swift; path = "Optional+Unwrap.swift"; sourceTree = "<group>"; };
		C93EC2F929C370DE0012EE2A /* DiscoverGrid.swift */ = {isa = PBXFileReference; lastKnownFileType = sourcecode.swift; path = DiscoverGrid.swift; sourceTree = "<group>"; };
		C93EC2FC29C3785C0012EE2A /* View+RoundedCorner.swift */ = {isa = PBXFileReference; fileEncoding = 4; lastKnownFileType = sourcecode.swift; path = "View+RoundedCorner.swift"; sourceTree = "<group>"; };
		C942566829B66A2800C4202C /* Date+Elapsed.swift */ = {isa = PBXFileReference; fileEncoding = 4; lastKnownFileType = sourcecode.swift; path = "Date+Elapsed.swift"; sourceTree = "<group>"; };
		C94437E529B0DB83004D8C86 /* NotificationsView.swift */ = {isa = PBXFileReference; lastKnownFileType = sourcecode.swift; path = NotificationsView.swift; sourceTree = "<group>"; };
		C94D855B2991479900749478 /* NewNoteView.swift */ = {isa = PBXFileReference; lastKnownFileType = sourcecode.swift; path = NewNoteView.swift; sourceTree = "<group>"; };
		C94FE5A629F8441200C27119 /* zh-Hant */ = {isa = PBXFileReference; lastKnownFileType = text.plist.strings; name = "zh-Hant"; path = "zh-Hant.lproj/Generated.strings"; sourceTree = "<group>"; };
		C94FE5A729F8441200C27119 /* fr */ = {isa = PBXFileReference; lastKnownFileType = text.plist.strings; name = fr; path = fr.lproj/Generated.strings; sourceTree = "<group>"; };
		C95D689E299E6B4100429F86 /* ProfileHeader.swift */ = {isa = PBXFileReference; fileEncoding = 4; lastKnownFileType = sourcecode.swift; path = ProfileHeader.swift; sourceTree = "<group>"; };
		C95D68A0299E6D3E00429F86 /* BioView.swift */ = {isa = PBXFileReference; fileEncoding = 4; lastKnownFileType = sourcecode.swift; path = BioView.swift; sourceTree = "<group>"; };
		C95D68A2299E6D9000429F86 /* SelectableText.swift */ = {isa = PBXFileReference; fileEncoding = 4; lastKnownFileType = sourcecode.swift; path = SelectableText.swift; sourceTree = "<group>"; };
		C95D68A4299E6E1E00429F86 /* PlaceholderModifier.swift */ = {isa = PBXFileReference; fileEncoding = 4; lastKnownFileType = sourcecode.swift; path = PlaceholderModifier.swift; sourceTree = "<group>"; };
		C95D68A8299E709800429F86 /* LinearGradient+Planetary.swift */ = {isa = PBXFileReference; fileEncoding = 4; lastKnownFileType = sourcecode.swift; path = "LinearGradient+Planetary.swift"; sourceTree = "<group>"; };
		C95D68AA299E710F00429F86 /* Color+Hex.swift */ = {isa = PBXFileReference; fileEncoding = 4; lastKnownFileType = sourcecode.swift; path = "Color+Hex.swift"; sourceTree = "<group>"; };
		C95D68AC299E721700429F86 /* ProfileView.swift */ = {isa = PBXFileReference; lastKnownFileType = sourcecode.swift; path = ProfileView.swift; sourceTree = "<group>"; };
		C95D68AF299ECE0700429F86 /* CHANGELOG.md */ = {isa = PBXFileReference; fileEncoding = 4; lastKnownFileType = net.daringfireball.markdown; path = CHANGELOG.md; sourceTree = "<group>"; };
		C95D68B0299ECE0700429F86 /* README.md */ = {isa = PBXFileReference; fileEncoding = 4; lastKnownFileType = net.daringfireball.markdown; path = README.md; sourceTree = "<group>"; };
		C95D68B1299ECE0700429F86 /* CONTRIBUTING.md */ = {isa = PBXFileReference; fileEncoding = 4; lastKnownFileType = net.daringfireball.markdown; path = CONTRIBUTING.md; sourceTree = "<group>"; };
		C960C57029F3236200929990 /* LikeButton.swift */ = {isa = PBXFileReference; lastKnownFileType = sourcecode.swift; path = LikeButton.swift; sourceTree = "<group>"; };
		C960C57329F3251E00929990 /* RepostButton.swift */ = {isa = PBXFileReference; lastKnownFileType = sourcecode.swift; path = RepostButton.swift; sourceTree = "<group>"; };
		C9646EA029B7A22C007239A4 /* Analytics.swift */ = {isa = PBXFileReference; lastKnownFileType = sourcecode.swift; path = Analytics.swift; sourceTree = "<group>"; };
		C9646EAD29B8D653007239A4 /* ViewDidLoadModifier.swift */ = {isa = PBXFileReference; lastKnownFileType = sourcecode.swift; path = ViewDidLoadModifier.swift; sourceTree = "<group>"; };
		C9671D72298DB94C00EE7E12 /* Data+Encoding.swift */ = {isa = PBXFileReference; lastKnownFileType = sourcecode.swift; path = "Data+Encoding.swift"; sourceTree = "<group>"; };
		C97797B8298AA19A0046BD25 /* RelayService.swift */ = {isa = PBXFileReference; lastKnownFileType = sourcecode.swift; path = RelayService.swift; sourceTree = "<group>"; };
		C97A1C8729E45B3C009D9E8D /* RawEventView.swift */ = {isa = PBXFileReference; fileEncoding = 4; lastKnownFileType = sourcecode.swift; path = RawEventView.swift; sourceTree = "<group>"; };
		C97A1C8A29E45B4E009D9E8D /* RawEventController.swift */ = {isa = PBXFileReference; fileEncoding = 4; lastKnownFileType = sourcecode.swift; path = RawEventController.swift; sourceTree = "<group>"; };
		C97A1C8D29E58EC7009D9E8D /* NSManagedObjectContext+Nos.swift */ = {isa = PBXFileReference; lastKnownFileType = sourcecode.swift; path = "NSManagedObjectContext+Nos.swift"; sourceTree = "<group>"; };
		C987F81629BA4C6900B44E7A /* BigActionButton.swift */ = {isa = PBXFileReference; fileEncoding = 4; lastKnownFileType = sourcecode.swift; path = BigActionButton.swift; sourceTree = "<group>"; };
		C987F81929BA4D0E00B44E7A /* ActionButton.swift */ = {isa = PBXFileReference; fileEncoding = 4; lastKnownFileType = sourcecode.swift; path = ActionButton.swift; sourceTree = "<group>"; };
		C987F81C29BA6D9A00B44E7A /* ProfileTab.swift */ = {isa = PBXFileReference; lastKnownFileType = sourcecode.swift; path = ProfileTab.swift; sourceTree = "<group>"; };
		C987F82029BA951D00B44E7A /* ClarityCity-ExtraLight.otf */ = {isa = PBXFileReference; lastKnownFileType = file; path = "ClarityCity-ExtraLight.otf"; sourceTree = "<group>"; };
		C987F82129BA951D00B44E7A /* ClarityCity-LightItalic.otf */ = {isa = PBXFileReference; lastKnownFileType = file; path = "ClarityCity-LightItalic.otf"; sourceTree = "<group>"; };
		C987F82229BA951D00B44E7A /* ClarityCity-ExtraBold.otf */ = {isa = PBXFileReference; lastKnownFileType = file; path = "ClarityCity-ExtraBold.otf"; sourceTree = "<group>"; };
		C987F82329BA951D00B44E7A /* ClarityCity-MediumItalic.otf */ = {isa = PBXFileReference; lastKnownFileType = file; path = "ClarityCity-MediumItalic.otf"; sourceTree = "<group>"; };
		C987F82429BA951D00B44E7A /* ClarityCity-BoldItalic.otf */ = {isa = PBXFileReference; lastKnownFileType = file; path = "ClarityCity-BoldItalic.otf"; sourceTree = "<group>"; };
		C987F82529BA951D00B44E7A /* ClarityCity-Bold.otf */ = {isa = PBXFileReference; lastKnownFileType = file; path = "ClarityCity-Bold.otf"; sourceTree = "<group>"; };
		C987F82629BA951D00B44E7A /* ClarityCity-SemiBold.otf */ = {isa = PBXFileReference; lastKnownFileType = file; path = "ClarityCity-SemiBold.otf"; sourceTree = "<group>"; };
		C987F82729BA951D00B44E7A /* ClarityCity-SemiBoldItalic.otf */ = {isa = PBXFileReference; lastKnownFileType = file; path = "ClarityCity-SemiBoldItalic.otf"; sourceTree = "<group>"; };
		C987F82829BA951E00B44E7A /* ClarityCity-Black.otf */ = {isa = PBXFileReference; lastKnownFileType = file; path = "ClarityCity-Black.otf"; sourceTree = "<group>"; };
		C987F82929BA951E00B44E7A /* ClarityCity-ExtraBoldItalic.otf */ = {isa = PBXFileReference; lastKnownFileType = file; path = "ClarityCity-ExtraBoldItalic.otf"; sourceTree = "<group>"; };
		C987F82A29BA951E00B44E7A /* ClarityCity-Light.otf */ = {isa = PBXFileReference; lastKnownFileType = file; path = "ClarityCity-Light.otf"; sourceTree = "<group>"; };
		C987F82B29BA951E00B44E7A /* ClarityCity-BlackItalic.otf */ = {isa = PBXFileReference; lastKnownFileType = file; path = "ClarityCity-BlackItalic.otf"; sourceTree = "<group>"; };
		C987F82C29BA951E00B44E7A /* ClarityCity-Medium.otf */ = {isa = PBXFileReference; lastKnownFileType = file; path = "ClarityCity-Medium.otf"; sourceTree = "<group>"; };
		C987F82D29BA951E00B44E7A /* ClarityCity-ThinItalic.otf */ = {isa = PBXFileReference; lastKnownFileType = file; path = "ClarityCity-ThinItalic.otf"; sourceTree = "<group>"; };
		C987F82E29BA951E00B44E7A /* ClarityCity-RegularItalic.otf */ = {isa = PBXFileReference; lastKnownFileType = file; path = "ClarityCity-RegularItalic.otf"; sourceTree = "<group>"; };
		C987F82F29BA951E00B44E7A /* ClarityCity-ExtraLightItalic.otf */ = {isa = PBXFileReference; lastKnownFileType = file; path = "ClarityCity-ExtraLightItalic.otf"; sourceTree = "<group>"; };
		C987F83029BA951E00B44E7A /* ClarityCity-Regular.otf */ = {isa = PBXFileReference; lastKnownFileType = file; path = "ClarityCity-Regular.otf"; sourceTree = "<group>"; };
		C987F83129BA951E00B44E7A /* ClarityCity-Thin.otf */ = {isa = PBXFileReference; lastKnownFileType = file; path = "ClarityCity-Thin.otf"; sourceTree = "<group>"; };
		C987F85629BA96B700B44E7A /* Info.plist */ = {isa = PBXFileReference; lastKnownFileType = text.plist; path = Info.plist; sourceTree = "<group>"; };
		C987F85729BA981800B44E7A /* Font.swift */ = {isa = PBXFileReference; lastKnownFileType = sourcecode.swift; path = Font.swift; sourceTree = "<group>"; };
		C987F86029BABAF800B44E7A /* String+Markdown.swift */ = {isa = PBXFileReference; lastKnownFileType = sourcecode.swift; path = "String+Markdown.swift"; sourceTree = "<group>"; };
		C9A0DAD729C6467600466635 /* CreateProfileView.swift */ = {isa = PBXFileReference; lastKnownFileType = sourcecode.swift; path = CreateProfileView.swift; sourceTree = "<group>"; };
		C9A0DAD929C685E500466635 /* SideMenuButton.swift */ = {isa = PBXFileReference; lastKnownFileType = sourcecode.swift; path = SideMenuButton.swift; sourceTree = "<group>"; };
		C9A0DADC29C689C900466635 /* NosNavigationBar.swift */ = {isa = PBXFileReference; lastKnownFileType = sourcecode.swift; path = NosNavigationBar.swift; sourceTree = "<group>"; };
		C9A0DADF29C697A100466635 /* AboutView.swift */ = {isa = PBXFileReference; lastKnownFileType = sourcecode.swift; path = AboutView.swift; sourceTree = "<group>"; };
		C9A0DAE329C69F0C00466635 /* HighlightedText.swift */ = {isa = PBXFileReference; fileEncoding = 4; lastKnownFileType = sourcecode.swift; path = HighlightedText.swift; sourceTree = "<group>"; };
		C9A0DAE629C69FA000466635 /* Text+Gradient.swift */ = {isa = PBXFileReference; fileEncoding = 4; lastKnownFileType = sourcecode.swift; path = "Text+Gradient.swift"; sourceTree = "<group>"; };
		C9A0DAE929C6A34200466635 /* ActivityView.swift */ = {isa = PBXFileReference; fileEncoding = 4; lastKnownFileType = sourcecode.swift; path = ActivityView.swift; sourceTree = "<group>"; };
		C9A0DAEC29C6A66C00466635 /* Launch Screen.storyboard */ = {isa = PBXFileReference; lastKnownFileType = file.storyboard; path = "Launch Screen.storyboard"; sourceTree = "<group>"; };
		C9A0DAF329C870D500466635 /* Nos 4.xcdatamodel */ = {isa = PBXFileReference; lastKnownFileType = wrapper.xcdatamodel; path = "Nos 4.xcdatamodel"; sourceTree = "<group>"; };
		C9A0DAF429C9112400466635 /* UniversalNameWizard.swift */ = {isa = PBXFileReference; lastKnownFileType = sourcecode.swift; path = UniversalNameWizard.swift; sourceTree = "<group>"; };
		C9A0DAF729C92F4500466635 /* UNSAPI.swift */ = {isa = PBXFileReference; lastKnownFileType = sourcecode.swift; path = UNSAPI.swift; sourceTree = "<group>"; };
		C9A25B3C29F174D200B39534 /* ReadabilityPadding.swift */ = {isa = PBXFileReference; lastKnownFileType = sourcecode.swift; path = ReadabilityPadding.swift; sourceTree = "<group>"; };
		C9ADB132299287D60075E7F8 /* KeyPairTests.swift */ = {isa = PBXFileReference; lastKnownFileType = sourcecode.swift; path = KeyPairTests.swift; sourceTree = "<group>"; };
		C9ADB134299288230075E7F8 /* KeyFixture.swift */ = {isa = PBXFileReference; lastKnownFileType = sourcecode.swift; path = KeyFixture.swift; sourceTree = "<group>"; };
		C9ADB13729928CC30075E7F8 /* String+Hex.swift */ = {isa = PBXFileReference; lastKnownFileType = sourcecode.swift; path = "String+Hex.swift"; sourceTree = "<group>"; };
		C9ADB13C29929B540075E7F8 /* Bech32.swift */ = {isa = PBXFileReference; lastKnownFileType = sourcecode.swift; path = Bech32.swift; sourceTree = "<group>"; };
		C9ADB14029951CB10075E7F8 /* NSManagedObject+Nos.swift */ = {isa = PBXFileReference; lastKnownFileType = sourcecode.swift; path = "NSManagedObject+Nos.swift"; sourceTree = "<group>"; };
		C9B678DA29EEBF3B00303F33 /* DependencyInjection.swift */ = {isa = PBXFileReference; lastKnownFileType = sourcecode.swift; path = DependencyInjection.swift; sourceTree = "<group>"; };
		C9B678DD29EEC35B00303F33 /* Foundation+Sendable.swift */ = {isa = PBXFileReference; lastKnownFileType = sourcecode.swift; path = "Foundation+Sendable.swift"; sourceTree = "<group>"; };
		C9B678E029EEC41000303F33 /* SocialGraphCache.swift */ = {isa = PBXFileReference; lastKnownFileType = sourcecode.swift; path = SocialGraphCache.swift; sourceTree = "<group>"; };
		C9B678E329EED2DC00303F33 /* SocialGraphTests.swift */ = {isa = PBXFileReference; lastKnownFileType = sourcecode.swift; path = SocialGraphTests.swift; sourceTree = "<group>"; };
		C9B678E529EF1BF200303F33 /* Nos 5.xcdatamodel */ = {isa = PBXFileReference; lastKnownFileType = wrapper.xcdatamodel; path = "Nos 5.xcdatamodel"; sourceTree = "<group>"; };
		C9B678E629F01A8500303F33 /* FullscreenProgressView.swift */ = {isa = PBXFileReference; lastKnownFileType = sourcecode.swift; path = FullscreenProgressView.swift; sourceTree = "<group>"; };
		C9BAB09A2996FBA10003A84E /* EventProcessor.swift */ = {isa = PBXFileReference; lastKnownFileType = sourcecode.swift; path = EventProcessor.swift; sourceTree = "<group>"; };
		C9C2B77B29E072E400548B4A /* WebSocket+Nos.swift */ = {isa = PBXFileReference; lastKnownFileType = sourcecode.swift; path = "WebSocket+Nos.swift"; sourceTree = "<group>"; };
		C9C2B77E29E0731600548B4A /* AsyncTimer.swift */ = {isa = PBXFileReference; lastKnownFileType = sourcecode.swift; path = AsyncTimer.swift; sourceTree = "<group>"; };
		C9C2B78129E0735400548B4A /* RelaySubscriptionManager.swift */ = {isa = PBXFileReference; lastKnownFileType = sourcecode.swift; path = RelaySubscriptionManager.swift; sourceTree = "<group>"; };
		C9C2B78429E073E300548B4A /* RelaySubscription.swift */ = {isa = PBXFileReference; lastKnownFileType = sourcecode.swift; path = RelaySubscription.swift; sourceTree = "<group>"; };
		C9C9444129F6F0E2002F2C7A /* XCTest+Eventually.swift */ = {isa = PBXFileReference; lastKnownFileType = sourcecode.swift; path = "XCTest+Eventually.swift"; sourceTree = "<group>"; };
		C9CDBBA029A8F14C00C555C7 /* DiscoverView.swift */ = {isa = PBXFileReference; lastKnownFileType = sourcecode.swift; path = DiscoverView.swift; sourceTree = "<group>"; };
		C9CDBBA329A8FA2900C555C7 /* GoldenPostView.swift */ = {isa = PBXFileReference; fileEncoding = 4; lastKnownFileType = sourcecode.swift; path = GoldenPostView.swift; sourceTree = "<group>"; };
		C9DB207629F30EC700FB7B9D /* AsyncButton.swift */ = {isa = PBXFileReference; lastKnownFileType = sourcecode.swift; path = AsyncButton.swift; sourceTree = "<group>"; };
		C9DEBFCE298941000078B43A /* Nos.app */ = {isa = PBXFileReference; explicitFileType = wrapper.application; includeInIndex = 0; path = Nos.app; sourceTree = BUILT_PRODUCTS_DIR; };
		C9DEBFD1298941000078B43A /* NosApp.swift */ = {isa = PBXFileReference; lastKnownFileType = sourcecode.swift; path = NosApp.swift; sourceTree = "<group>"; };
		C9DEBFD3298941000078B43A /* Persistence.swift */ = {isa = PBXFileReference; lastKnownFileType = sourcecode.swift; path = Persistence.swift; sourceTree = "<group>"; };
		C9DEBFD6298941000078B43A /* Nos.xcdatamodel */ = {isa = PBXFileReference; lastKnownFileType = wrapper.xcdatamodel; path = Nos.xcdatamodel; sourceTree = "<group>"; };
		C9DEBFD8298941000078B43A /* HomeFeedView.swift */ = {isa = PBXFileReference; lastKnownFileType = sourcecode.swift; path = HomeFeedView.swift; sourceTree = "<group>"; };
		C9DEBFDA298941020078B43A /* Assets.xcassets */ = {isa = PBXFileReference; lastKnownFileType = folder.assetcatalog; path = Assets.xcassets; sourceTree = "<group>"; };
		C9DEBFDC298941020078B43A /* Nos.entitlements */ = {isa = PBXFileReference; lastKnownFileType = text.plist.entitlements; path = Nos.entitlements; sourceTree = "<group>"; };
		C9DEBFDE298941020078B43A /* Preview Assets.xcassets */ = {isa = PBXFileReference; lastKnownFileType = folder.assetcatalog; path = "Preview Assets.xcassets"; sourceTree = "<group>"; };
		C9DEBFE4298941020078B43A /* NosTests.xctest */ = {isa = PBXFileReference; explicitFileType = wrapper.cfbundle; includeInIndex = 0; path = NosTests.xctest; sourceTree = BUILT_PRODUCTS_DIR; };
		C9DEBFE8298941020078B43A /* EventTests.swift */ = {isa = PBXFileReference; lastKnownFileType = sourcecode.swift; path = EventTests.swift; sourceTree = "<group>"; };
		C9DEBFEE298941020078B43A /* NosUITests.xctest */ = {isa = PBXFileReference; explicitFileType = wrapper.cfbundle; includeInIndex = 0; path = NosUITests.xctest; sourceTree = BUILT_PRODUCTS_DIR; };
		C9DEBFF2298941020078B43A /* NosUITests.swift */ = {isa = PBXFileReference; lastKnownFileType = sourcecode.swift; path = NosUITests.swift; sourceTree = "<group>"; };
		C9DEBFF4298941020078B43A /* NosUITestsLaunchTests.swift */ = {isa = PBXFileReference; lastKnownFileType = sourcecode.swift; path = NosUITestsLaunchTests.swift; sourceTree = "<group>"; };
		C9DEC002298945150078B43A /* String+Lorem.swift */ = {isa = PBXFileReference; lastKnownFileType = sourcecode.swift; path = "String+Lorem.swift"; sourceTree = "<group>"; };
		C9DEC005298947900078B43A /* sample_data.json */ = {isa = PBXFileReference; fileEncoding = 4; lastKnownFileType = text.json; path = sample_data.json; sourceTree = "<group>"; };
		C9DEC03F29894BED0078B43A /* Event+CoreDataClass.swift */ = {isa = PBXFileReference; lastKnownFileType = sourcecode.swift; path = "Event+CoreDataClass.swift"; sourceTree = "<group>"; };
		C9DEC04329894BED0078B43A /* Author+CoreDataClass.swift */ = {isa = PBXFileReference; lastKnownFileType = sourcecode.swift; path = "Author+CoreDataClass.swift"; sourceTree = "<group>"; };
		C9DEC0622989541F0078B43A /* Bundle+Current.swift */ = {isa = PBXFileReference; lastKnownFileType = sourcecode.swift; path = "Bundle+Current.swift"; sourceTree = "<group>"; };
		C9DEC069298965540078B43A /* RelayView.swift */ = {isa = PBXFileReference; lastKnownFileType = sourcecode.swift; path = RelayView.swift; sourceTree = "<group>"; };
		C9DEC06C2989668E0078B43A /* Relay+CoreDataClass.swift */ = {isa = PBXFileReference; lastKnownFileType = sourcecode.swift; path = "Relay+CoreDataClass.swift"; sourceTree = "<group>"; };
		C9DFA964299BEB96006929C1 /* NoteCard.swift */ = {isa = PBXFileReference; fileEncoding = 4; lastKnownFileType = sourcecode.swift; path = NoteCard.swift; sourceTree = "<group>"; };
		C9DFA968299BEC33006929C1 /* CardStyle.swift */ = {isa = PBXFileReference; fileEncoding = 4; lastKnownFileType = sourcecode.swift; path = CardStyle.swift; sourceTree = "<group>"; };
		C9DFA96A299BEE2C006929C1 /* CompactNoteView.swift */ = {isa = PBXFileReference; fileEncoding = 4; lastKnownFileType = sourcecode.swift; path = CompactNoteView.swift; sourceTree = "<group>"; };
		C9DFA96E299BF043006929C1 /* Assets+Planetary.swift */ = {isa = PBXFileReference; fileEncoding = 4; lastKnownFileType = sourcecode.swift; name = "Assets+Planetary.swift"; path = "Nos/Extensions/Assets+Planetary.swift"; sourceTree = SOURCE_ROOT; };
		C9DFA970299BF8CD006929C1 /* RepliesView.swift */ = {isa = PBXFileReference; lastKnownFileType = sourcecode.swift; path = RepliesView.swift; sourceTree = "<group>"; };
		C9DFA975299C30F0006929C1 /* Localized.swift */ = {isa = PBXFileReference; lastKnownFileType = sourcecode.swift; path = Localized.swift; sourceTree = "<group>"; };
		C9DFA978299C31A7006929C1 /* Localizable.swift */ = {isa = PBXFileReference; fileEncoding = 4; lastKnownFileType = sourcecode.swift; path = Localizable.swift; sourceTree = "<group>"; };
		C9F0BB6829A5039D000547FC /* Int+Bool.swift */ = {isa = PBXFileReference; lastKnownFileType = sourcecode.swift; path = "Int+Bool.swift"; sourceTree = "<group>"; };
		C9F0BB6A29A503D6000547FC /* PublicKey.swift */ = {isa = PBXFileReference; lastKnownFileType = sourcecode.swift; path = PublicKey.swift; sourceTree = "<group>"; };
		C9F0BB6E29A50437000547FC /* NostrConstants.swift */ = {isa = PBXFileReference; lastKnownFileType = sourcecode.swift; path = NostrConstants.swift; sourceTree = "<group>"; };
		C9F64D8B29ED840700563F2B /* LogHelper.swift */ = {isa = PBXFileReference; lastKnownFileType = sourcecode.swift; path = LogHelper.swift; sourceTree = "<group>"; };
		C9F64D8E29ED88CD00563F2B /* Localization+Nos.swift */ = {isa = PBXFileReference; lastKnownFileType = sourcecode.swift; path = "Localization+Nos.swift"; sourceTree = "<group>"; };
		C9F84C1B298DBBF400C6714D /* Data+Sha.swift */ = {isa = PBXFileReference; lastKnownFileType = sourcecode.swift; path = "Data+Sha.swift"; sourceTree = "<group>"; };
		C9F84C20298DC36800C6714D /* AppView.swift */ = {isa = PBXFileReference; lastKnownFileType = sourcecode.swift; path = AppView.swift; sourceTree = "<group>"; };
		C9F84C22298DC7B900C6714D /* SettingsView.swift */ = {isa = PBXFileReference; lastKnownFileType = sourcecode.swift; path = SettingsView.swift; sourceTree = "<group>"; };
		C9F84C26298DC98800C6714D /* KeyPair.swift */ = {isa = PBXFileReference; lastKnownFileType = sourcecode.swift; path = KeyPair.swift; sourceTree = "<group>"; };
		CD09A74329A50F1D0063464F /* SideMenu.swift */ = {isa = PBXFileReference; lastKnownFileType = sourcecode.swift; path = SideMenu.swift; sourceTree = "<group>"; };
		CD09A74529A50F750063464F /* SideMenuContent.swift */ = {isa = PBXFileReference; lastKnownFileType = sourcecode.swift; path = SideMenuContent.swift; sourceTree = "<group>"; };
		CD09A74729A51EFC0063464F /* Router.swift */ = {isa = PBXFileReference; lastKnownFileType = sourcecode.swift; path = Router.swift; sourceTree = "<group>"; };
		CD27177529A7C8B200AE8888 /* sample_replies.json */ = {isa = PBXFileReference; fileEncoding = 4; lastKnownFileType = text.json; path = sample_replies.json; sourceTree = "<group>"; };
		CD2CF38D299E67F900332116 /* CardButtonStyle.swift */ = {isa = PBXFileReference; lastKnownFileType = sourcecode.swift; path = CardButtonStyle.swift; sourceTree = "<group>"; };
		CD2CF38F299E68BE00332116 /* NoteButton.swift */ = {isa = PBXFileReference; lastKnownFileType = sourcecode.swift; path = NoteButton.swift; sourceTree = "<group>"; };
		CD4908D329B92941007443DB /* ReportABugMailView.swift */ = {isa = PBXFileReference; lastKnownFileType = sourcecode.swift; path = ReportABugMailView.swift; sourceTree = "<group>"; };
		CD4D210D29C350C9000F8188 /* Nos 3.xcdatamodel */ = {isa = PBXFileReference; lastKnownFileType = wrapper.xcdatamodel; path = "Nos 3.xcdatamodel"; sourceTree = "<group>"; };
		CD76864B29B12F7E00085358 /* ExpandingTextFieldAndSubmitButton.swift */ = {isa = PBXFileReference; lastKnownFileType = sourcecode.swift; path = ExpandingTextFieldAndSubmitButton.swift; sourceTree = "<group>"; };
		CD76864F29B6503500085358 /* NoteOptionsButton.swift */ = {isa = PBXFileReference; lastKnownFileType = sourcecode.swift; path = NoteOptionsButton.swift; sourceTree = "<group>"; };
		CD76865229B793F400085358 /* DiscoverSearchBar.swift */ = {isa = PBXFileReference; lastKnownFileType = sourcecode.swift; path = DiscoverSearchBar.swift; sourceTree = "<group>"; };
/* End PBXFileReference section */

/* Begin PBXFrameworksBuildPhase section */
		C90862B829E9804B00C35A71 /* Frameworks */ = {
			isa = PBXFrameworksBuildPhase;
			buildActionMask = 2147483647;
			files = (
			);
			runOnlyForDeploymentPostprocessing = 0;
		};
		C9DEBFCB298941000078B43A /* Frameworks */ = {
			isa = PBXFrameworksBuildPhase;
			buildActionMask = 2147483647;
			files = (
				C9DEC068298965270078B43A /* Starscream in Frameworks */,
				C97797BC298AB1890046BD25 /* secp256k1 in Frameworks */,
				C9646E9A29B79E04007239A4 /* Logger in Frameworks */,
				C9646EA729B7A3DD007239A4 /* Dependencies in Frameworks */,
				C987F85F29BAB66900B44E7A /* CachedAsyncImage in Frameworks */,
				C9646EA429B7A24A007239A4 /* PostHog in Frameworks */,
				C94D855F29914D2300749478 /* SwiftUINavigation in Frameworks */,
			);
			runOnlyForDeploymentPostprocessing = 0;
		};
		C9DEBFE1298941020078B43A /* Frameworks */ = {
			isa = PBXFrameworksBuildPhase;
			buildActionMask = 2147483647;
			files = (
				C97797BF298ABE060046BD25 /* secp256k1 in Frameworks */,
				CDDA1F7B29A527650047ACD8 /* Starscream in Frameworks */,
				C9646EA929B7A4F2007239A4 /* PostHog in Frameworks */,
				C9646EAC29B7A520007239A4 /* Dependencies in Frameworks */,
				C987F86429BAC3C500B44E7A /* CachedAsyncImage in Frameworks */,
				C9646E9C29B79E4D007239A4 /* Logger in Frameworks */,
				CDDA1F7D29A527650047ACD8 /* SwiftUINavigation in Frameworks */,
			);
			runOnlyForDeploymentPostprocessing = 0;
		};
		C9DEBFEB298941020078B43A /* Frameworks */ = {
			isa = PBXFrameworksBuildPhase;
			buildActionMask = 2147483647;
			files = (
			);
			runOnlyForDeploymentPostprocessing = 0;
		};
/* End PBXFrameworksBuildPhase section */

/* Begin PBXGroup section */
		3FB5E64F299D288E00386527 /* Onboarding */ = {
			isa = PBXGroup;
			children = (
				3FB5E650299D28A200386527 /* OnboardingView.swift */,
				3F30020429C1FDD9003D4F8B /* OnboardingStartView.swift */,
				3F30020629C237AB003D4F8B /* OnboardingAgeVerificationView.swift */,
				3F30020829C23895003D4F8B /* OnboardingNotOldEnoughView.swift */,
				3F30020A29C361C8003D4F8B /* OnboardingTermsOfServiceView.swift */,
				3F30020C29C382EB003D4F8B /* OnboardingLoginView.swift */,
				C9A0DAD729C6467600466635 /* CreateProfileView.swift */,
			);
			path = Onboarding;
			sourceTree = "<group>";
		};
		C90862BC29E9804B00C35A71 /* NosPerformanceTests */ = {
			isa = PBXGroup;
			children = (
				C90862BD29E9804B00C35A71 /* NosPerformanceTests.swift */,
			);
			path = NosPerformanceTests;
			sourceTree = "<group>";
		};
		C97797B7298AA1600046BD25 /* Service */ = {
			isa = PBXGroup;
			children = (
				C9ADB13C29929B540075E7F8 /* Bech32.swift */,
				A34E439829A522F20057AFCB /* CurrentUser.swift */,
				C9BAB09A2996FBA10003A84E /* EventProcessor.swift */,
				A336DD3B299FD78000A0CBA0 /* Filter.swift */,
				A3B943CE299AE00100A15A08 /* KeyChain.swift */,
				C97797B8298AA19A0046BD25 /* RelayService.swift */,
				C9C2B78129E0735400548B4A /* RelaySubscriptionManager.swift */,
				C9646EA029B7A22C007239A4 /* Analytics.swift */,
				C9A0DAF729C92F4500466635 /* UNSAPI.swift */,
				C9C2B77E29E0731600548B4A /* AsyncTimer.swift */,
				C9F64D8B29ED840700563F2B /* LogHelper.swift */,
				C9B678DA29EEBF3B00303F33 /* DependencyInjection.swift */,
				C9B678E029EEC41000303F33 /* SocialGraphCache.swift */,
			);
			path = Service;
			sourceTree = "<group>";
		};
		C97797BD298ABE060046BD25 /* Frameworks */ = {
			isa = PBXGroup;
			children = (
			);
			name = Frameworks;
			sourceTree = "<group>";
		};
		C987F81F29BA94D400B44E7A /* Font */ = {
			isa = PBXGroup;
			children = (
				C987F82829BA951E00B44E7A /* ClarityCity-Black.otf */,
				C987F82B29BA951E00B44E7A /* ClarityCity-BlackItalic.otf */,
				C987F82529BA951D00B44E7A /* ClarityCity-Bold.otf */,
				C987F82429BA951D00B44E7A /* ClarityCity-BoldItalic.otf */,
				C987F82229BA951D00B44E7A /* ClarityCity-ExtraBold.otf */,
				C987F82929BA951E00B44E7A /* ClarityCity-ExtraBoldItalic.otf */,
				C987F82029BA951D00B44E7A /* ClarityCity-ExtraLight.otf */,
				C987F82F29BA951E00B44E7A /* ClarityCity-ExtraLightItalic.otf */,
				C987F82A29BA951E00B44E7A /* ClarityCity-Light.otf */,
				C987F82129BA951D00B44E7A /* ClarityCity-LightItalic.otf */,
				C987F82C29BA951E00B44E7A /* ClarityCity-Medium.otf */,
				C987F82329BA951D00B44E7A /* ClarityCity-MediumItalic.otf */,
				C987F83029BA951E00B44E7A /* ClarityCity-Regular.otf */,
				C987F82E29BA951E00B44E7A /* ClarityCity-RegularItalic.otf */,
				C987F82629BA951D00B44E7A /* ClarityCity-SemiBold.otf */,
				C987F82729BA951D00B44E7A /* ClarityCity-SemiBoldItalic.otf */,
				C987F83129BA951E00B44E7A /* ClarityCity-Thin.otf */,
				C987F82D29BA951E00B44E7A /* ClarityCity-ThinItalic.otf */,
			);
			path = Font;
			sourceTree = "<group>";
		};
		C9C9443A29F6E420002F2C7A /* Test Helpers */ = {
			isa = PBXGroup;
			children = (
				C9C9444129F6F0E2002F2C7A /* XCTest+Eventually.swift */,
			);
			path = "Test Helpers";
			sourceTree = "<group>";
		};
		C9DEBFC5298941000078B43A = {
			isa = PBXGroup;
			children = (
				C95D68AF299ECE0700429F86 /* CHANGELOG.md */,
				C95D68B1299ECE0700429F86 /* CONTRIBUTING.md */,
				C95D68B0299ECE0700429F86 /* README.md */,
				C9DEBFD0298941000078B43A /* Nos */,
				C9DEBFE7298941020078B43A /* NosTests */,
				C9DEBFF1298941020078B43A /* NosUITests */,
				C90862BC29E9804B00C35A71 /* NosPerformanceTests */,
				C9DEBFCF298941000078B43A /* Products */,
				C97797BD298ABE060046BD25 /* Frameworks */,
			);
			sourceTree = "<group>";
		};
		C9DEBFCF298941000078B43A /* Products */ = {
			isa = PBXGroup;
			children = (
				C9DEBFCE298941000078B43A /* Nos.app */,
				C9DEBFE4298941020078B43A /* NosTests.xctest */,
				C9DEBFEE298941020078B43A /* NosUITests.xctest */,
				C90862BB29E9804B00C35A71 /* NosPerformanceTests.xctest */,
			);
			name = Products;
			sourceTree = "<group>";
		};
		C9DEBFD0298941000078B43A /* Nos */ = {
			isa = PBXGroup;
			children = (
				C987F85629BA96B700B44E7A /* Info.plist */,
				C9DEBFDC298941020078B43A /* Nos.entitlements */,
				C9DEBFD1298941000078B43A /* NosApp.swift */,
				3F170C77299D816200BC8F8B /* AppController.swift */,
				CD09A74729A51EFC0063464F /* Router.swift */,
				C9DFA974299C30CA006929C1 /* Assets */,
				C9DEC001298944FC0078B43A /* Extensions */,
				C9DEC02C29894BB20078B43A /* Models */,
				C97797B7298AA1600046BD25 /* Service */,
				C9EB171929E5976700A15ABB /* Controller */,
				C9F84C24298DC7C100C6714D /* Views */,
			);
			path = Nos;
			sourceTree = "<group>";
		};
		C9DEBFDD298941020078B43A /* Preview Content */ = {
			isa = PBXGroup;
			children = (
				C9DEBFDE298941020078B43A /* Preview Assets.xcassets */,
			);
			path = "Preview Content";
			sourceTree = "<group>";
		};
		C9DEBFE7298941020078B43A /* NosTests */ = {
			isa = PBXGroup;
			children = (
				C9C9443A29F6E420002F2C7A /* Test Helpers */,
				C9DEC0042989477A0078B43A /* Fixtures */,
				C9DEBFE8298941020078B43A /* EventTests.swift */,
				C9ADB132299287D60075E7F8 /* KeyPairTests.swift */,
				C9B678E329EED2DC00303F33 /* SocialGraphTests.swift */,
			);
			path = NosTests;
			sourceTree = "<group>";
		};
		C9DEBFF1298941020078B43A /* NosUITests */ = {
			isa = PBXGroup;
			children = (
				C9DEBFF2298941020078B43A /* NosUITests.swift */,
				C9DEBFF4298941020078B43A /* NosUITestsLaunchTests.swift */,
			);
			path = NosUITests;
			sourceTree = "<group>";
		};
		C9DEC001298944FC0078B43A /* Extensions */ = {
			isa = PBXGroup;
			children = (
				3FFB1D9529A6BBEC002A755D /* Collection+SafeSubscript.swift */,
				C9DEC002298945150078B43A /* String+Lorem.swift */,
				C9DEC0622989541F0078B43A /* Bundle+Current.swift */,
				C9671D72298DB94C00EE7E12 /* Data+Encoding.swift */,
				C9F84C1B298DBBF400C6714D /* Data+Sha.swift */,
				C942566829B66A2800C4202C /* Date+Elapsed.swift */,
				C9ADB13729928CC30075E7F8 /* String+Hex.swift */,
				C9ADB14029951CB10075E7F8 /* NSManagedObject+Nos.swift */,
				C97A1C8D29E58EC7009D9E8D /* NSManagedObjectContext+Nos.swift */,
				C9DFA96E299BF043006929C1 /* Assets+Planetary.swift */,
				C9F0BB6829A5039D000547FC /* Int+Bool.swift */,
				C987F85729BA981800B44E7A /* Font.swift */,
				C987F86029BABAF800B44E7A /* String+Markdown.swift */,
				A362584129C10AD500D07C9A /* NSSet+Add.swift */,
				C92DF80429C25DE900400561 /* URL+MimeTypes.swift */,
				C93EC2F329C34C860012EE2A /* NSPredicate+Bool.swift */,
				C93EC2F629C351470012EE2A /* Optional+Unwrap.swift */,
				C9C2B77B29E072E400548B4A /* WebSocket+Nos.swift */,
				C9F64D8E29ED88CD00563F2B /* Localization+Nos.swift */,
				C9B678DD29EEC35B00303F33 /* Foundation+Sendable.swift */,
			);
			path = Extensions;
			sourceTree = "<group>";
		};
		C9DEC0042989477A0078B43A /* Fixtures */ = {
			isa = PBXGroup;
			children = (
				CD27177529A7C8B200AE8888 /* sample_replies.json */,
				C9DEC005298947900078B43A /* sample_data.json */,
				C9ADB134299288230075E7F8 /* KeyFixture.swift */,
			);
			path = Fixtures;
			sourceTree = "<group>";
		};
		C9DEC02C29894BB20078B43A /* Models */ = {
			isa = PBXGroup;
			children = (
				C9DEBFD5298941000078B43A /* Nos.xcdatamodeld */,
				C9DEBFD3298941000078B43A /* Persistence.swift */,
				C9DEC03F29894BED0078B43A /* Event+CoreDataClass.swift */,
				C93CA0C229AE3A1E00921183 /* JSONEvent.swift */,
				3FFB1D9229A6BBCE002A755D /* EventReference+CoreDataClass.swift */,
				3F43C47529A9625700E896A0 /* AuthorReference+CoreDataClass.swift */,
				A3B943D4299D514800A15A08 /* Follow+CoreDataClass.swift */,
				C9DEC04329894BED0078B43A /* Author+CoreDataClass.swift */,
				C9DEC06C2989668E0078B43A /* Relay+CoreDataClass.swift */,
				C9F84C26298DC98800C6714D /* KeyPair.swift */,
				C9F0BB6A29A503D6000547FC /* PublicKey.swift */,
				C9F0BB6E29A50437000547FC /* NostrConstants.swift */,
				C9C2B78429E073E300548B4A /* RelaySubscription.swift */,
			);
			path = Models;
			sourceTree = "<group>";
		};
		C9DFA974299C30CA006929C1 /* Assets */ = {
			isa = PBXGroup;
			children = (
				C9DEBFDA298941020078B43A /* Assets.xcassets */,
				C9DFA977299C3189006929C1 /* Localization */,
				C987F81F29BA94D400B44E7A /* Font */,
				C92DF80129BFAF9300400561 /* ProductionSecrets.xcconfig */,
				C9A0DAEC29C6A66C00466635 /* Launch Screen.storyboard */,
			);
			path = Assets;
			sourceTree = "<group>";
		};
		C9DFA977299C3189006929C1 /* Localization */ = {
			isa = PBXGroup;
			children = (
				C9DFA975299C30F0006929C1 /* Localized.swift */,
				C9DFA978299C31A7006929C1 /* Localizable.swift */,
				5B46611929CCB6DF008B8E8C /* ExportStrings.sh */,
				5B46611B29CCB725008B8E8C /* ExportStrings.swift */,
				5B46612029CCB894008B8E8C /* Generated.strings */,
			);
			path = Localization;
			sourceTree = "<group>";
		};
		C9EB171929E5976700A15ABB /* Controller */ = {
			isa = PBXGroup;
			children = (
				C97A1C8A29E45B4E009D9E8D /* RawEventController.swift */,
			);
			path = Controller;
			sourceTree = "<group>";
		};
		C9F84C24298DC7C100C6714D /* Views */ = {
			isa = PBXGroup;
			children = (
				3FB5E64F299D288E00386527 /* Onboarding */,
				C9DEBFDD298941020078B43A /* Preview Content */,
				C9CDBBA329A8FA2900C555C7 /* GoldenPostView.swift */,
				C9F84C20298DC36800C6714D /* AppView.swift */,
				3FFB1D88299FF37C002A755D /* AvatarView.swift */,
				C95D68A0299E6D3E00429F86 /* BioView.swift */,
				CD2CF38D299E67F900332116 /* CardButtonStyle.swift */,
				C9DFA968299BEC33006929C1 /* CardStyle.swift */,
				C95D68AA299E710F00429F86 /* Color+Hex.swift */,
				C9DFA96A299BEE2C006929C1 /* CompactNoteView.swift */,
				A303AF8229A9153A005DC8FC /* FollowButton.swift */,
				A32B6C7729A6C99200653FF5 /* FollowCard.swift */,
				A32B6C7229A6BE9B00653FF5 /* FollowsView.swift */,
				C9DEBFD8298941000078B43A /* HomeFeedView.swift */,
				C95D68A8299E709800429F86 /* LinearGradient+Planetary.swift */,
				C94D855B2991479900749478 /* NewNoteView.swift */,
				CD2CF38F299E68BE00332116 /* NoteButton.swift */,
				C9DFA964299BEB96006929C1 /* NoteCard.swift */,
				C960C57029F3236200929990 /* LikeButton.swift */,
				C960C57329F3251E00929990 /* RepostButton.swift */,
				C95D68A4299E6E1E00429F86 /* PlaceholderModifier.swift */,
				A351E1A129BA92240009B7F6 /* ProfileEditView.swift */,
				C95D689E299E6B4100429F86 /* ProfileHeader.swift */,
				C95D68AC299E721700429F86 /* ProfileView.swift */,
				C987F81C29BA6D9A00B44E7A /* ProfileTab.swift */,
				C9DEC069298965540078B43A /* RelayView.swift */,
				C95D68A2299E6D9000429F86 /* SelectableText.swift */,
				C9F84C22298DC7B900C6714D /* SettingsView.swift */,
				CD09A74329A50F1D0063464F /* SideMenu.swift */,
				CD09A74529A50F750063464F /* SideMenuContent.swift */,
				3FFB1D9B29A7DF9D002A755D /* StackedAvatarsView.swift */,
				C9DFA970299BF8CD006929C1 /* RepliesView.swift */,
				C9CDBBA029A8F14C00C555C7 /* DiscoverView.swift */,
				C93EC2F929C370DE0012EE2A /* DiscoverGrid.swift */,
				CD76864B29B12F7E00085358 /* ExpandingTextFieldAndSubmitButton.swift */,
				C94437E529B0DB83004D8C86 /* NotificationsView.swift */,
				CD76864F29B6503500085358 /* NoteOptionsButton.swift */,
				3F60F42829B27D3E000D62C4 /* ThreadView.swift */,
				C9646EAD29B8D653007239A4 /* ViewDidLoadModifier.swift */,
				CD76865229B793F400085358 /* DiscoverSearchBar.swift */,
				C931517C29B915AF00934506 /* StaggeredGrid.swift */,
				CD4908D329B92941007443DB /* ReportABugMailView.swift */,
				C987F81629BA4C6900B44E7A /* BigActionButton.swift */,
				C987F81929BA4D0E00B44E7A /* ActionButton.swift */,
				C92DF80729C25FA900400561 /* SquareImage.swift */,
				C93EC2F029C337EB0012EE2A /* RelayPicker.swift */,
				C93EC2FC29C3785C0012EE2A /* View+RoundedCorner.swift */,
				C9A0DAD929C685E500466635 /* SideMenuButton.swift */,
				C9A0DADC29C689C900466635 /* NosNavigationBar.swift */,
				C9A0DADF29C697A100466635 /* AboutView.swift */,
				C9A0DAE329C69F0C00466635 /* HighlightedText.swift */,
				C9A0DAE629C69FA000466635 /* Text+Gradient.swift */,
				C9A0DAE929C6A34200466635 /* ActivityView.swift */,
				C9A0DAF429C9112400466635 /* UniversalNameWizard.swift */,
				C97A1C8729E45B3C009D9E8D /* RawEventView.swift */,
				C9B678E629F01A8500303F33 /* FullscreenProgressView.swift */,
				C9A25B3C29F174D200B39534 /* ReadabilityPadding.swift */,
				C9DB207629F30EC700FB7B9D /* AsyncButton.swift */,
			);
			path = Views;
			sourceTree = "<group>";
		};
/* End PBXGroup section */

/* Begin PBXNativeTarget section */
		C90862BA29E9804B00C35A71 /* NosPerformanceTests */ = {
			isa = PBXNativeTarget;
			buildConfigurationList = C90862C329E9804B00C35A71 /* Build configuration list for PBXNativeTarget "NosPerformanceTests" */;
			buildPhases = (
				C90862B729E9804B00C35A71 /* Sources */,
				C90862B829E9804B00C35A71 /* Frameworks */,
				C90862B929E9804B00C35A71 /* Resources */,
			);
			buildRules = (
			);
			dependencies = (
				C90862C229E9804B00C35A71 /* PBXTargetDependency */,
			);
			name = NosPerformanceTests;
			productName = NosPerformanceTests;
			productReference = C90862BB29E9804B00C35A71 /* NosPerformanceTests.xctest */;
			productType = "com.apple.product-type.bundle.ui-testing";
		};
		C9DEBFCD298941000078B43A /* Nos */ = {
			isa = PBXNativeTarget;
			buildConfigurationList = C9DEBFF8298941020078B43A /* Build configuration list for PBXNativeTarget "Nos" */;
			buildPhases = (
				5B46611829CCB66D008B8E8C /* Export Strings for Localization */,
				C9DEBFCA298941000078B43A /* Sources */,
				C9BAB0992996BEEA0003A84E /* SwiftLint */,
				C9DEBFCB298941000078B43A /* Frameworks */,
				C9DEBFCC298941000078B43A /* Resources */,
			);
			buildRules = (
			);
			dependencies = (
			);
			name = Nos;
			packageProductDependencies = (
				C9DEC067298965270078B43A /* Starscream */,
				C97797BB298AB1890046BD25 /* secp256k1 */,
				C94D855E29914D2300749478 /* SwiftUINavigation */,
				C9646E9929B79E04007239A4 /* Logger */,
				C9646EA329B7A24A007239A4 /* PostHog */,
				C9646EA629B7A3DD007239A4 /* Dependencies */,
				C987F85E29BAB66900B44E7A /* CachedAsyncImage */,
			);
			productName = Nos;
			productReference = C9DEBFCE298941000078B43A /* Nos.app */;
			productType = "com.apple.product-type.application";
		};
		C9DEBFE3298941020078B43A /* NosTests */ = {
			isa = PBXNativeTarget;
			buildConfigurationList = C9DEBFFB298941020078B43A /* Build configuration list for PBXNativeTarget "NosTests" */;
			buildPhases = (
				C9DEBFE0298941020078B43A /* Sources */,
				C9DEBFE1298941020078B43A /* Frameworks */,
				C9DEBFE2298941020078B43A /* Resources */,
			);
			buildRules = (
			);
			dependencies = (
				C9DEBFE6298941020078B43A /* PBXTargetDependency */,
			);
			name = NosTests;
			packageProductDependencies = (
				C97797BE298ABE060046BD25 /* secp256k1 */,
				CDDA1F7A29A527650047ACD8 /* Starscream */,
				CDDA1F7C29A527650047ACD8 /* SwiftUINavigation */,
				C9646E9B29B79E4D007239A4 /* Logger */,
				C9646EA829B7A4F2007239A4 /* PostHog */,
				C9646EAB29B7A520007239A4 /* Dependencies */,
				C987F86329BAC3C500B44E7A /* CachedAsyncImage */,
			);
			productName = NosTests;
			productReference = C9DEBFE4298941020078B43A /* NosTests.xctest */;
			productType = "com.apple.product-type.bundle.unit-test";
		};
		C9DEBFED298941020078B43A /* NosUITests */ = {
			isa = PBXNativeTarget;
			buildConfigurationList = C9DEBFFE298941020078B43A /* Build configuration list for PBXNativeTarget "NosUITests" */;
			buildPhases = (
				C9DEBFEA298941020078B43A /* Sources */,
				C9DEBFEB298941020078B43A /* Frameworks */,
				C9DEBFEC298941020078B43A /* Resources */,
			);
			buildRules = (
			);
			dependencies = (
				C9DEBFF0298941020078B43A /* PBXTargetDependency */,
			);
			name = NosUITests;
			productName = NosUITests;
			productReference = C9DEBFEE298941020078B43A /* NosUITests.xctest */;
			productType = "com.apple.product-type.bundle.ui-testing";
		};
/* End PBXNativeTarget section */

/* Begin PBXProject section */
		C9DEBFC6298941000078B43A /* Project object */ = {
			isa = PBXProject;
			attributes = {
				BuildIndependentTargetsInParallel = 1;
				LastSwiftUpdateCheck = 1420;
				LastUpgradeCheck = 1420;
				TargetAttributes = {
					C90862BA29E9804B00C35A71 = {
						CreatedOnToolsVersion = 14.2;
						TestTargetID = C9DEBFCD298941000078B43A;
					};
					C9DEBFCD298941000078B43A = {
						CreatedOnToolsVersion = 14.2;
					};
					C9DEBFE3298941020078B43A = {
						CreatedOnToolsVersion = 14.2;
					};
					C9DEBFED298941020078B43A = {
						CreatedOnToolsVersion = 14.2;
						TestTargetID = C9DEBFCD298941000078B43A;
					};
				};
			};
			buildConfigurationList = C9DEBFC9298941000078B43A /* Build configuration list for PBXProject "Nos" */;
			compatibilityVersion = "Xcode 14.0";
			developmentRegion = en;
			hasScannedForEncodings = 0;
			knownRegions = (
				en,
				Base,
				es,
				"zh-Hans",
				"zh-Hant",
				fr,
<<<<<<< HEAD
=======
				"pt-BR",
>>>>>>> e7441a6e
			);
			mainGroup = C9DEBFC5298941000078B43A;
			packageReferences = (
				C9DEC066298965270078B43A /* XCRemoteSwiftPackageReference "Starscream" */,
				C97797BA298AB1890046BD25 /* XCRemoteSwiftPackageReference "secp256k1" */,
				C94D855D29914D2300749478 /* XCRemoteSwiftPackageReference "swiftui-navigation" */,
				C9ADB139299299570075E7F8 /* XCRemoteSwiftPackageReference "bech32" */,
				C9646E9829B79E04007239A4 /* XCRemoteSwiftPackageReference "logger-ios" */,
				C9646EA229B7A24A007239A4 /* XCRemoteSwiftPackageReference "posthog-ios" */,
				C9646EA529B7A3DD007239A4 /* XCRemoteSwiftPackageReference "swift-dependencies" */,
				C987F85D29BAB66900B44E7A /* XCRemoteSwiftPackageReference "swiftui-cached-async-image" */,
			);
			productRefGroup = C9DEBFCF298941000078B43A /* Products */;
			projectDirPath = "";
			projectRoot = "";
			targets = (
				C9DEBFCD298941000078B43A /* Nos */,
				C9DEBFE3298941020078B43A /* NosTests */,
				C9DEBFED298941020078B43A /* NosUITests */,
				C90862BA29E9804B00C35A71 /* NosPerformanceTests */,
			);
		};
/* End PBXProject section */

/* Begin PBXResourcesBuildPhase section */
		C90862B929E9804B00C35A71 /* Resources */ = {
			isa = PBXResourcesBuildPhase;
			buildActionMask = 2147483647;
			files = (
			);
			runOnlyForDeploymentPostprocessing = 0;
		};
		C9DEBFCC298941000078B43A /* Resources */ = {
			isa = PBXResourcesBuildPhase;
			buildActionMask = 2147483647;
			files = (
				C987F83629BA951E00B44E7A /* ClarityCity-ExtraBold.otf in Resources */,
				C9DEC065298955200078B43A /* sample_data.json in Resources */,
				C987F83A29BA951E00B44E7A /* ClarityCity-BoldItalic.otf in Resources */,
				C987F84A29BA951E00B44E7A /* ClarityCity-Medium.otf in Resources */,
				C9DEBFDF298941020078B43A /* Preview Assets.xcassets in Resources */,
				C987F84E29BA951E00B44E7A /* ClarityCity-RegularItalic.otf in Resources */,
				C95D68B4299ECE0700429F86 /* CONTRIBUTING.md in Resources */,
				C987F83E29BA951E00B44E7A /* ClarityCity-SemiBold.otf in Resources */,
				C987F84629BA951E00B44E7A /* ClarityCity-Light.otf in Resources */,
				C95D68B3299ECE0700429F86 /* README.md in Resources */,
				5B46611E29CCB894008B8E8C /* Generated.strings in Resources */,
				C987F83C29BA951E00B44E7A /* ClarityCity-Bold.otf in Resources */,
				C987F83229BA951E00B44E7A /* ClarityCity-ExtraLight.otf in Resources */,
				C9DEBFDB298941020078B43A /* Assets.xcassets in Resources */,
				C9A0DAED29C6A66C00466635 /* Launch Screen.storyboard in Resources */,
				C987F84C29BA951E00B44E7A /* ClarityCity-ThinItalic.otf in Resources */,
				C987F85229BA951E00B44E7A /* ClarityCity-Regular.otf in Resources */,
				C987F83429BA951E00B44E7A /* ClarityCity-LightItalic.otf in Resources */,
				C987F83829BA951E00B44E7A /* ClarityCity-MediumItalic.otf in Resources */,
				C987F84229BA951E00B44E7A /* ClarityCity-Black.otf in Resources */,
				C987F84029BA951E00B44E7A /* ClarityCity-SemiBoldItalic.otf in Resources */,
				C95D68B2299ECE0700429F86 /* CHANGELOG.md in Resources */,
				C987F85429BA951E00B44E7A /* ClarityCity-Thin.otf in Resources */,
				C987F84429BA951E00B44E7A /* ClarityCity-ExtraBoldItalic.otf in Resources */,
				C987F85029BA951E00B44E7A /* ClarityCity-ExtraLightItalic.otf in Resources */,
				C987F84829BA951E00B44E7A /* ClarityCity-BlackItalic.otf in Resources */,
			);
			runOnlyForDeploymentPostprocessing = 0;
		};
		C9DEBFE2298941020078B43A /* Resources */ = {
			isa = PBXResourcesBuildPhase;
			buildActionMask = 2147483647;
			files = (
				C987F84B29BA951E00B44E7A /* ClarityCity-Medium.otf in Resources */,
				C987F83729BA951E00B44E7A /* ClarityCity-ExtraBold.otf in Resources */,
				C987F83329BA951E00B44E7A /* ClarityCity-ExtraLight.otf in Resources */,
				C987F83D29BA951E00B44E7A /* ClarityCity-Bold.otf in Resources */,
				C987F84529BA951E00B44E7A /* ClarityCity-ExtraBoldItalic.otf in Resources */,
				C987F84329BA951E00B44E7A /* ClarityCity-Black.otf in Resources */,
				C987F85329BA951E00B44E7A /* ClarityCity-Regular.otf in Resources */,
				C987F84729BA951E00B44E7A /* ClarityCity-Light.otf in Resources */,
				C987F83929BA951E00B44E7A /* ClarityCity-MediumItalic.otf in Resources */,
				C987F85129BA951E00B44E7A /* ClarityCity-ExtraLightItalic.otf in Resources */,
				C987F84D29BA951E00B44E7A /* ClarityCity-ThinItalic.otf in Resources */,
				C987F84F29BA951E00B44E7A /* ClarityCity-RegularItalic.otf in Resources */,
				CD27177629A7C8B200AE8888 /* sample_replies.json in Resources */,
				C987F83B29BA951E00B44E7A /* ClarityCity-BoldItalic.otf in Resources */,
				C987F84129BA951E00B44E7A /* ClarityCity-SemiBoldItalic.otf in Resources */,
				C987F83529BA951E00B44E7A /* ClarityCity-LightItalic.otf in Resources */,
				C987F85529BA951E00B44E7A /* ClarityCity-Thin.otf in Resources */,
				C987F83F29BA951E00B44E7A /* ClarityCity-SemiBold.otf in Resources */,
				C9DEC006298947900078B43A /* sample_data.json in Resources */,
				C987F84929BA951E00B44E7A /* ClarityCity-BlackItalic.otf in Resources */,
			);
			runOnlyForDeploymentPostprocessing = 0;
		};
		C9DEBFEC298941020078B43A /* Resources */ = {
			isa = PBXResourcesBuildPhase;
			buildActionMask = 2147483647;
			files = (
			);
			runOnlyForDeploymentPostprocessing = 0;
		};
/* End PBXResourcesBuildPhase section */

/* Begin PBXShellScriptBuildPhase section */
		5B46611829CCB66D008B8E8C /* Export Strings for Localization */ = {
			isa = PBXShellScriptBuildPhase;
			buildActionMask = 12;
			files = (
			);
			inputFileListPaths = (
			);
			inputPaths = (
				"$(SRCROOT)/Nos/Assets/Localization/Localized.swift",
			);
			name = "Export Strings for Localization";
			outputFileListPaths = (
			);
			outputPaths = (
				"$(SRCROOT)/Nos/Assets/Localization/en.lproj/Generated.strings",
			);
			runOnlyForDeploymentPostprocessing = 0;
			shellPath = /bin/sh;
			shellScript = "if [ \"${ENABLE_PREVIEWS}\" = \"YES\" ]; then\n  echo \"SwiftUI Previews enabled, quitting to prevent 'preview paused'.\"\n  exit 0;\nfi\n\nsh $SRCROOT/Nos/Assets/Localization/ExportStrings.sh\n";
		};
		C9BAB0992996BEEA0003A84E /* SwiftLint */ = {
			isa = PBXShellScriptBuildPhase;
			alwaysOutOfDate = 1;
			buildActionMask = 2147483647;
			files = (
			);
			inputFileListPaths = (
			);
			inputPaths = (
			);
			name = SwiftLint;
			outputFileListPaths = (
			);
			outputPaths = (
			);
			runOnlyForDeploymentPostprocessing = 0;
			shellPath = /bin/sh;
			shellScript = "export PATH=\"$PATH:/opt/homebrew/bin\"\nif which swiftlint > /dev/null; then\n  swiftlint --lenient\nelse\n  echo \"warning: SwiftLint not installed, download from https://github.com/realm/SwiftLint\"\nfi\n";
		};
/* End PBXShellScriptBuildPhase section */

/* Begin PBXSourcesBuildPhase section */
		C90862B729E9804B00C35A71 /* Sources */ = {
			isa = PBXSourcesBuildPhase;
			buildActionMask = 2147483647;
			files = (
				C90862BE29E9804B00C35A71 /* NosPerformanceTests.swift in Sources */,
			);
			runOnlyForDeploymentPostprocessing = 0;
		};
		C9DEBFCA298941000078B43A /* Sources */ = {
			isa = PBXSourcesBuildPhase;
			buildActionMask = 2147483647;
			files = (
				CD09A74429A50F1D0063464F /* SideMenu.swift in Sources */,
				C9DEC06E2989668E0078B43A /* Relay+CoreDataClass.swift in Sources */,
				C9F64D8C29ED840700563F2B /* LogHelper.swift in Sources */,
				C9C2B78529E073E300548B4A /* RelaySubscription.swift in Sources */,
				3FFB1D9C29A7DF9D002A755D /* StackedAvatarsView.swift in Sources */,
				C97A1C8E29E58EC7009D9E8D /* NSManagedObjectContext+Nos.swift in Sources */,
				C9B678DE29EEC35B00303F33 /* Foundation+Sendable.swift in Sources */,
				C9A0DAF529C9112400466635 /* UniversalNameWizard.swift in Sources */,
				C9CDBBA129A8F14C00C555C7 /* DiscoverView.swift in Sources */,
				C987F81729BA4C6A00B44E7A /* BigActionButton.swift in Sources */,
				C987F86129BABAF800B44E7A /* String+Markdown.swift in Sources */,
				3F30020B29C361C8003D4F8B /* OnboardingTermsOfServiceView.swift in Sources */,
				C987F81D29BA6D9A00B44E7A /* ProfileTab.swift in Sources */,
				C9ADB14129951CB10075E7F8 /* NSManagedObject+Nos.swift in Sources */,
				C9F84C21298DC36800C6714D /* AppView.swift in Sources */,
				CD4908D429B92941007443DB /* ReportABugMailView.swift in Sources */,
				C9C2B78229E0735400548B4A /* RelaySubscriptionManager.swift in Sources */,
				3FFB1D9629A6BBEC002A755D /* Collection+SafeSubscript.swift in Sources */,
				A34E439929A522F20057AFCB /* CurrentUser.swift in Sources */,
				C9A0DADD29C689C900466635 /* NosNavigationBar.swift in Sources */,
				3F30020529C1FDD9003D4F8B /* OnboardingStartView.swift in Sources */,
				C987F81A29BA4D0E00B44E7A /* ActionButton.swift in Sources */,
				C9A0DAF829C92F4500466635 /* UNSAPI.swift in Sources */,
				3F30020929C23895003D4F8B /* OnboardingNotOldEnoughView.swift in Sources */,
				C9B678E129EEC41000303F33 /* SocialGraphCache.swift in Sources */,
				C9DEC06A298965550078B43A /* RelayView.swift in Sources */,
				C9A0DAE429C69F0C00466635 /* HighlightedText.swift in Sources */,
				C94D855C2991479900749478 /* NewNoteView.swift in Sources */,
				C9F84C23298DC7B900C6714D /* SettingsView.swift in Sources */,
				C94FE9F729DB259300019CD3 /* Text+Gradient.swift in Sources */,
				3F170C78299D816200BC8F8B /* AppController.swift in Sources */,
				C9DEBFD7298941000078B43A /* Nos.xcdatamodeld in Sources */,
				C95D68AB299E710F00429F86 /* Color+Hex.swift in Sources */,
				C9F0BB6B29A503D6000547FC /* PublicKey.swift in Sources */,
				A303AF8329A9153A005DC8FC /* FollowButton.swift in Sources */,
				C9C2B77F29E0731600548B4A /* AsyncTimer.swift in Sources */,
				A32B6C7329A6BE9B00653FF5 /* FollowsView.swift in Sources */,
				3F30020D29C382EB003D4F8B /* OnboardingLoginView.swift in Sources */,
				C9A25B3D29F174D200B39534 /* ReadabilityPadding.swift in Sources */,
				C9DFA972299BF9E8006929C1 /* CompactNoteView.swift in Sources */,
				C9A0DAE029C697A100466635 /* AboutView.swift in Sources */,
				A351E1A229BA92240009B7F6 /* ProfileEditView.swift in Sources */,
				C9DFA969299BEC33006929C1 /* CardStyle.swift in Sources */,
				A362584229C10AD500D07C9A /* NSSet+Add.swift in Sources */,
				C9F64D8F29ED88CD00563F2B /* Localization+Nos.swift in Sources */,
				C95D68AD299E721700429F86 /* ProfileView.swift in Sources */,
				C942566929B66A2800C4202C /* Date+Elapsed.swift in Sources */,
				C9ADB13829928CC30075E7F8 /* String+Hex.swift in Sources */,
				C9DEBFD2298941000078B43A /* NosApp.swift in Sources */,
				C9646EAE29B8D653007239A4 /* ViewDidLoadModifier.swift in Sources */,
				C95D68A3299E6D9000429F86 /* SelectableText.swift in Sources */,
				C9F84C27298DC98800C6714D /* KeyPair.swift in Sources */,
				C93EC2F129C337EB0012EE2A /* RelayPicker.swift in Sources */,
				C9F0BB6F29A50437000547FC /* NostrConstants.swift in Sources */,
				CD76865329B793F400085358 /* DiscoverSearchBar.swift in Sources */,
				C987F85B29BA9ED800B44E7A /* Font.swift in Sources */,
				3FB5E651299D28A200386527 /* OnboardingView.swift in Sources */,
				A3B943CF299AE00100A15A08 /* KeyChain.swift in Sources */,
				C9671D73298DB94C00EE7E12 /* Data+Encoding.swift in Sources */,
				C9646EA129B7A22C007239A4 /* Analytics.swift in Sources */,
				C9A0DADA29C685E500466635 /* SideMenuButton.swift in Sources */,
				A3B943D5299D514800A15A08 /* Follow+CoreDataClass.swift in Sources */,
				C92DF80529C25DE900400561 /* URL+MimeTypes.swift in Sources */,
				3F60F42929B27D3E000D62C4 /* ThreadView.swift in Sources */,
				C9B678DB29EEBF3B00303F33 /* DependencyInjection.swift in Sources */,
				C95D68A9299E709900429F86 /* LinearGradient+Planetary.swift in Sources */,
				3F43C47629A9625700E896A0 /* AuthorReference+CoreDataClass.swift in Sources */,
				C9ADB13D29929B540075E7F8 /* Bech32.swift in Sources */,
				C95D68A1299E6D3E00429F86 /* BioView.swift in Sources */,
				C93EC2F729C351470012EE2A /* Optional+Unwrap.swift in Sources */,
				A32B6C7829A6C99200653FF5 /* FollowCard.swift in Sources */,
				C92DF80829C25FA900400561 /* SquareImage.swift in Sources */,
				C9DEBFD9298941000078B43A /* HomeFeedView.swift in Sources */,
				3F30020729C237AB003D4F8B /* OnboardingAgeVerificationView.swift in Sources */,
				C9DB207729F30EC700FB7B9D /* AsyncButton.swift in Sources */,
				C931517D29B915AF00934506 /* StaggeredGrid.swift in Sources */,
				C9B678E729F01A8500303F33 /* FullscreenProgressView.swift in Sources */,
				C9F0BB6929A5039D000547FC /* Int+Bool.swift in Sources */,
				C9A0DAD829C6467600466635 /* CreateProfileView.swift in Sources */,
				C9CDBBA429A8FA2900C555C7 /* GoldenPostView.swift in Sources */,
				C9C2B77C29E072E400548B4A /* WebSocket+Nos.swift in Sources */,
				C9DEC003298945150078B43A /* String+Lorem.swift in Sources */,
				C97A1C8B29E45B4E009D9E8D /* RawEventController.swift in Sources */,
				C9DEC0632989541F0078B43A /* Bundle+Current.swift in Sources */,
				C93EC2F429C34C860012EE2A /* NSPredicate+Bool.swift in Sources */,
				C9F84C1C298DBBF400C6714D /* Data+Sha.swift in Sources */,
				C95D68A6299E6F9E00429F86 /* ProfileHeader.swift in Sources */,
				C9BAB09B2996FBA10003A84E /* EventProcessor.swift in Sources */,
				C960C57129F3236200929990 /* LikeButton.swift in Sources */,
				C97797B9298AA19A0046BD25 /* RelayService.swift in Sources */,
				C93CA0C329AE3A1E00921183 /* JSONEvent.swift in Sources */,
				3FFB1D89299FF37C002A755D /* AvatarView.swift in Sources */,
				C97A1C8829E45B3C009D9E8D /* RawEventView.swift in Sources */,
				C9DEC04529894BED0078B43A /* Event+CoreDataClass.swift in Sources */,
				CD76865029B6503500085358 /* NoteOptionsButton.swift in Sources */,
				C9DFA966299BEB96006929C1 /* NoteCard.swift in Sources */,
				C9DEBFD4298941000078B43A /* Persistence.swift in Sources */,
				CD76864C29B12F7E00085358 /* ExpandingTextFieldAndSubmitButton.swift in Sources */,
				CD09A74629A50F750063464F /* SideMenuContent.swift in Sources */,
				C9DFA971299BF8CD006929C1 /* RepliesView.swift in Sources */,
				C9DFA976299C30F0006929C1 /* Localized.swift in Sources */,
				C95D68A5299E6E1E00429F86 /* PlaceholderModifier.swift in Sources */,
				C960C57429F3251E00929990 /* RepostButton.swift in Sources */,
				3FFB1D9329A6BBCE002A755D /* EventReference+CoreDataClass.swift in Sources */,
				C93EC2FA29C370DE0012EE2A /* DiscoverGrid.swift in Sources */,
				C94FE9F529DB177500019CD3 /* Localizable.swift in Sources */,
				C93EC2FD29C3785C0012EE2A /* View+RoundedCorner.swift in Sources */,
				CD09A74829A51EFC0063464F /* Router.swift in Sources */,
				CD2CF38E299E67F900332116 /* CardButtonStyle.swift in Sources */,
				A336DD3C299FD78000A0CBA0 /* Filter.swift in Sources */,
				C9A0DAEA29C6A34200466635 /* ActivityView.swift in Sources */,
				CD2CF390299E68BE00332116 /* NoteButton.swift in Sources */,
				C9DEC04D29894BED0078B43A /* Author+CoreDataClass.swift in Sources */,
				C9DFA96F299BF043006929C1 /* Assets+Planetary.swift in Sources */,
				C95D68A7299E6FF000429F86 /* KeyFixture.swift in Sources */,
				C94437E629B0DB83004D8C86 /* NotificationsView.swift in Sources */,
			);
			runOnlyForDeploymentPostprocessing = 0;
		};
		C9DEBFE0298941020078B43A /* Sources */ = {
			isa = PBXSourcesBuildPhase;
			buildActionMask = 2147483647;
			files = (
				CD4908D529B92B4D007443DB /* ReportABugMailView.swift in Sources */,
				CD76865429B7DABE00085358 /* DiscoverSearchBar.swift in Sources */,
				CD76865129B68B4400085358 /* NoteOptionsButton.swift in Sources */,
				CD76864D29B133E600085358 /* ExpandingTextFieldAndSubmitButton.swift in Sources */,
				CD09A76329A522190063464F /* OnboardingView.swift in Sources */,
				CD09A76129A5220E0063464F /* NosApp.swift in Sources */,
				C93EC2F229C337EB0012EE2A /* RelayPicker.swift in Sources */,
				CD09A76229A5220E0063464F /* AppController.swift in Sources */,
				C9A0DAF929C92F4500466635 /* UNSAPI.swift in Sources */,
				C97A1C8C29E45B4E009D9E8D /* RawEventController.swift in Sources */,
				CD09A75F29A521FD0063464F /* RelayService.swift in Sources */,
				CD09A76029A521FD0063464F /* Filter.swift in Sources */,
				C97A1C8929E45B3C009D9E8D /* RawEventView.swift in Sources */,
				CD09A75E29A521EB0063464F /* Assets+Planetary.swift in Sources */,
				CD09A75029A521D20063464F /* HomeFeedView.swift in Sources */,
				C960C57529F3251E00929990 /* RepostButton.swift in Sources */,
				CD09A75129A521D20063464F /* CompactNoteView.swift in Sources */,
				C9C2B78329E0735400548B4A /* RelaySubscriptionManager.swift in Sources */,
				CD09A75229A521D20063464F /* RepliesView.swift in Sources */,
				C9F64D9029ED88CD00563F2B /* Localization+Nos.swift in Sources */,
				CD09A75329A521D20063464F /* AppView.swift in Sources */,
				CD09A75429A521D20063464F /* PlaceholderModifier.swift in Sources */,
				C94FE9F829DB25A800019CD3 /* Text+Gradient.swift in Sources */,
				C9C2B78029E0731600548B4A /* AsyncTimer.swift in Sources */,
				CD09A75529A521D20063464F /* SelectableText.swift in Sources */,
				C9B678E229EEC41000303F33 /* SocialGraphCache.swift in Sources */,
				A303AF8629A969FF005DC8FC /* FollowCard.swift in Sources */,
				C9B678E829F01A8500303F33 /* FullscreenProgressView.swift in Sources */,
				C9C2B77D29E072E400548B4A /* WebSocket+Nos.swift in Sources */,
				A303AF8429A969F5005DC8FC /* FollowButton.swift in Sources */,
				CD09A75629A521D20063464F /* SettingsView.swift in Sources */,
				3F30021729C3BFEB003D4F8B /* OnboardingLoginView.swift in Sources */,
				C9F64D8D29ED840700563F2B /* LogHelper.swift in Sources */,
				3FBCDE6D29B648FE00A6C2D4 /* ThreadView.swift in Sources */,
				C9A0DAE529C69F0C00466635 /* HighlightedText.swift in Sources */,
				CD09A75729A521D20063464F /* NewNoteView.swift in Sources */,
				CD09A75829A521D20063464F /* LinearGradient+Planetary.swift in Sources */,
				C9A0DAEB29C6A34200466635 /* ActivityView.swift in Sources */,
				CD09A75929A521D20063464F /* Color+Hex.swift in Sources */,
				C987F85A29BA9ED800B44E7A /* Font.swift in Sources */,
				CD09A75A29A521D20063464F /* CardButtonStyle.swift in Sources */,
				CD09A75B29A521D20063464F /* AvatarView.swift in Sources */,
				CD09A75C29A521D20063464F /* SideMenu.swift in Sources */,
				CD09A75D29A521D20063464F /* SideMenuContent.swift in Sources */,
				CD09A74E29A521BE0063464F /* NoteCard.swift in Sources */,
				3F30021329C3BFDB003D4F8B /* OnboardingStartView.swift in Sources */,
				CD09A74F29A521BE0063464F /* BioView.swift in Sources */,
				C960C57229F3236200929990 /* LikeButton.swift in Sources */,
				CD09A74D29A521A70063464F /* CardStyle.swift in Sources */,
				CD09A74C29A5217A0063464F /* NoteButton.swift in Sources */,
				A303AF8529A969F5005DC8FC /* FollowsView.swift in Sources */,
				C987F86229BABAF800B44E7A /* String+Markdown.swift in Sources */,
				CD09A74B29A521730063464F /* ProfileHeader.swift in Sources */,
				CD09A74A29A521510063464F /* ProfileView.swift in Sources */,
				CD09A74929A521210063464F /* Router.swift in Sources */,
				C93EC2F829C351470012EE2A /* Optional+Unwrap.swift in Sources */,
				C9B678DF29EEC35B00303F33 /* Foundation+Sendable.swift in Sources */,
				A3B943D7299D6DB700A15A08 /* Follow+CoreDataClass.swift in Sources */,
				C93CA0C129AD5A5B00921183 /* DiscoverView.swift in Sources */,
				C9ADB13E29929EEF0075E7F8 /* Bech32.swift in Sources */,
				C92DF80929C25FA900400561 /* SquareImage.swift in Sources */,
				C9DEC05A2989509B0078B43A /* Persistence.swift in Sources */,
				3F30021529C3BFE5003D4F8B /* OnboardingNotOldEnoughView.swift in Sources */,
				C9C2B78629E073E300548B4A /* RelaySubscription.swift in Sources */,
				C9DEC06B298965550078B43A /* RelayView.swift in Sources */,
				C9DEC05C298953280078B43A /* Nos.xcdatamodeld in Sources */,
				C942566A29B66A2800C4202C /* Date+Elapsed.swift in Sources */,
				C93CA0C429AE3A1E00921183 /* JSONEvent.swift in Sources */,
				C9DEC04629894BED0078B43A /* Event+CoreDataClass.swift in Sources */,
				A32B6C7129A672BC00653FF5 /* CurrentUser.swift in Sources */,
				C9A0DAE129C697A100466635 /* AboutView.swift in Sources */,
				C9F84C1A298DBB6300C6714D /* Data+Encoding.swift in Sources */,
				3F30021629C3BFE8003D4F8B /* OnboardingTermsOfServiceView.swift in Sources */,
				C9DEC0642989541F0078B43A /* Bundle+Current.swift in Sources */,
				C9ADB13629928AF00075E7F8 /* KeyPair.swift in Sources */,
				3FFB1D9729A6BBEC002A755D /* Collection+SafeSubscript.swift in Sources */,
				C9B678DC29EEBF3B00303F33 /* DependencyInjection.swift in Sources */,
				C987F81829BA4C6A00B44E7A /* BigActionButton.swift in Sources */,
				C9F0BB6D29A503D9000547FC /* Int+Bool.swift in Sources */,
				C9DB207829F30EC700FB7B9D /* AsyncButton.swift in Sources */,
				C9C9444229F6F0E2002F2C7A /* XCTest+Eventually.swift in Sources */,
				C942566B29B66B2F00C4202C /* NotificationsView.swift in Sources */,
				C9A0DADE29C689C900466635 /* NosNavigationBar.swift in Sources */,
				C9A0DAF029C7394D00466635 /* CreateProfileView.swift in Sources */,
				3FFF3BD029A9645F00DD0B72 /* AuthorReference+CoreDataClass.swift in Sources */,
				C9F0BB6C29A503D6000547FC /* PublicKey.swift in Sources */,
				C9DEC06F2989668E0078B43A /* Relay+CoreDataClass.swift in Sources */,
				C9ADB13F29929F1F0075E7F8 /* String+Hex.swift in Sources */,
				C94FE9F629DB177500019CD3 /* Localizable.swift in Sources */,
				C9A0DADB29C685E500466635 /* SideMenuButton.swift in Sources */,
				A362584329C10AD500D07C9A /* NSSet+Add.swift in Sources */,
				C93EC2F529C34C860012EE2A /* NSPredicate+Bool.swift in Sources */,
				C93EC2FB29C370DE0012EE2A /* DiscoverGrid.swift in Sources */,
				C9DEC05B298950A90078B43A /* String+Lorem.swift in Sources */,
				C9F84C1D298DBC6100C6714D /* Data+Sha.swift in Sources */,
				3F30021429C3BFE2003D4F8B /* OnboardingAgeVerificationView.swift in Sources */,
				C9B678E429EED2DC00303F33 /* SocialGraphTests.swift in Sources */,
				C9A0DAF629C9112400466635 /* UniversalNameWizard.swift in Sources */,
				3FFB1D9D29A7DF9D002A755D /* StackedAvatarsView.swift in Sources */,
				C9F0BB7029A50437000547FC /* NostrConstants.swift in Sources */,
				A3B943D8299D758F00A15A08 /* KeyChain.swift in Sources */,
				C9646EAA29B7A506007239A4 /* Analytics.swift in Sources */,
				C9ADB133299287D60075E7F8 /* KeyPairTests.swift in Sources */,
				C9DEC04E29894BED0078B43A /* Author+CoreDataClass.swift in Sources */,
				C9A25B3E29F174D200B39534 /* ReadabilityPadding.swift in Sources */,
				C9DEBFE9298941020078B43A /* EventTests.swift in Sources */,
				C9ADB14229951CB10075E7F8 /* NSManagedObject+Nos.swift in Sources */,
				C92DF80629C25DE900400561 /* URL+MimeTypes.swift in Sources */,
				C93CA0C029AD59D700921183 /* GoldenPostView.swift in Sources */,
				C9646EAF29B8D653007239A4 /* ViewDidLoadModifier.swift in Sources */,
				C93EC2FE29C3785C0012EE2A /* View+RoundedCorner.swift in Sources */,
				C9BAB09C2996FBA10003A84E /* EventProcessor.swift in Sources */,
				C931517E29B915AF00934506 /* StaggeredGrid.swift in Sources */,
				C987F81E29BA6D9A00B44E7A /* ProfileTab.swift in Sources */,
				A351E1A329BBAA790009B7F6 /* ProfileEditView.swift in Sources */,
				C9DFA97B299C31EE006929C1 /* Localized.swift in Sources */,
				C97A1C8F29E58EC7009D9E8D /* NSManagedObjectContext+Nos.swift in Sources */,
				C9ADB135299288230075E7F8 /* KeyFixture.swift in Sources */,
				3FFB1D9429A6BBCE002A755D /* EventReference+CoreDataClass.swift in Sources */,
				C987F81B29BA4D0E00B44E7A /* ActionButton.swift in Sources */,
			);
			runOnlyForDeploymentPostprocessing = 0;
		};
		C9DEBFEA298941020078B43A /* Sources */ = {
			isa = PBXSourcesBuildPhase;
			buildActionMask = 2147483647;
			files = (
				C9DEBFF3298941020078B43A /* NosUITests.swift in Sources */,
				C9DEBFF5298941020078B43A /* NosUITestsLaunchTests.swift in Sources */,
			);
			runOnlyForDeploymentPostprocessing = 0;
		};
/* End PBXSourcesBuildPhase section */

/* Begin PBXTargetDependency section */
		C90862C229E9804B00C35A71 /* PBXTargetDependency */ = {
			isa = PBXTargetDependency;
			target = C9DEBFCD298941000078B43A /* Nos */;
			targetProxy = C90862C129E9804B00C35A71 /* PBXContainerItemProxy */;
		};
		C9DEBFE6298941020078B43A /* PBXTargetDependency */ = {
			isa = PBXTargetDependency;
			target = C9DEBFCD298941000078B43A /* Nos */;
			targetProxy = C9DEBFE5298941020078B43A /* PBXContainerItemProxy */;
		};
		C9DEBFF0298941020078B43A /* PBXTargetDependency */ = {
			isa = PBXTargetDependency;
			target = C9DEBFCD298941000078B43A /* Nos */;
			targetProxy = C9DEBFEF298941020078B43A /* PBXContainerItemProxy */;
		};
/* End PBXTargetDependency section */

/* Begin PBXVariantGroup section */
		5B46612029CCB894008B8E8C /* Generated.strings */ = {
			isa = PBXVariantGroup;
			children = (
				5B46611F29CCB894008B8E8C /* en */,
				5B46612129CCBBE2008B8E8C /* es */,
				5B46612229CCBC6C008B8E8C /* zh-Hans */,
				C94FE5A629F8441200C27119 /* zh-Hant */,
				C94FE5A729F8441200C27119 /* fr */,
<<<<<<< HEAD
=======
				C937786129FC6D1900568C27 /* pt-BR */,
>>>>>>> e7441a6e
			);
			name = Generated.strings;
			sourceTree = "<group>";
		};
/* End PBXVariantGroup section */

/* Begin XCBuildConfiguration section */
		C90862C429E9804B00C35A71 /* Debug */ = {
			isa = XCBuildConfiguration;
			buildSettings = {
				CODE_SIGN_STYLE = Automatic;
				CURRENT_PROJECT_VERSION = 37;
				DEVELOPMENT_TEAM = GZCZBKH7MY;
				GCC_OPTIMIZATION_LEVEL = s;
				GENERATE_INFOPLIST_FILE = YES;
				IPHONEOS_DEPLOYMENT_TARGET = 16.2;
				MARKETING_VERSION = 1.0;
				PRODUCT_BUNDLE_IDENTIFIER = com.verse.NosPerformanceTests;
				PRODUCT_NAME = "$(TARGET_NAME)";
				SDKROOT = iphoneos;
				SWIFT_EMIT_LOC_STRINGS = NO;
				SWIFT_OPTIMIZATION_LEVEL = "-O";
				SWIFT_VERSION = 5.0;
				TARGETED_DEVICE_FAMILY = "1,2";
				TEST_TARGET_NAME = Nos;
			};
			name = Debug;
		};
		C90862C529E9804B00C35A71 /* Release */ = {
			isa = XCBuildConfiguration;
			buildSettings = {
				CODE_SIGN_STYLE = Automatic;
				CURRENT_PROJECT_VERSION = 37;
				DEVELOPMENT_TEAM = GZCZBKH7MY;
				GENERATE_INFOPLIST_FILE = YES;
				IPHONEOS_DEPLOYMENT_TARGET = 16.2;
				MARKETING_VERSION = 1.0;
				PRODUCT_BUNDLE_IDENTIFIER = com.verse.NosPerformanceTests;
				PRODUCT_NAME = "$(TARGET_NAME)";
				SDKROOT = iphoneos;
				SWIFT_EMIT_LOC_STRINGS = NO;
				SWIFT_VERSION = 5.0;
				TARGETED_DEVICE_FAMILY = "1,2";
				TEST_TARGET_NAME = Nos;
				VALIDATE_PRODUCT = YES;
			};
			name = Release;
		};
		C9DEBFF6298941020078B43A /* Debug */ = {
			isa = XCBuildConfiguration;
			buildSettings = {
				ALWAYS_SEARCH_USER_PATHS = NO;
				CLANG_ANALYZER_LOCALIZABILITY_NONLOCALIZED = YES;
				CLANG_ANALYZER_NONNULL = YES;
				CLANG_ANALYZER_NUMBER_OBJECT_CONVERSION = YES_AGGRESSIVE;
				CLANG_CXX_LANGUAGE_STANDARD = "gnu++20";
				CLANG_ENABLE_MODULES = YES;
				CLANG_ENABLE_OBJC_ARC = YES;
				CLANG_ENABLE_OBJC_WEAK = YES;
				CLANG_WARN_BLOCK_CAPTURE_AUTORELEASING = YES;
				CLANG_WARN_BOOL_CONVERSION = YES;
				CLANG_WARN_COMMA = YES;
				CLANG_WARN_CONSTANT_CONVERSION = YES;
				CLANG_WARN_DEPRECATED_OBJC_IMPLEMENTATIONS = YES;
				CLANG_WARN_DIRECT_OBJC_ISA_USAGE = YES_ERROR;
				CLANG_WARN_DOCUMENTATION_COMMENTS = YES;
				CLANG_WARN_EMPTY_BODY = YES;
				CLANG_WARN_ENUM_CONVERSION = YES;
				CLANG_WARN_INFINITE_RECURSION = YES;
				CLANG_WARN_INT_CONVERSION = YES;
				CLANG_WARN_NON_LITERAL_NULL_CONVERSION = YES;
				CLANG_WARN_OBJC_IMPLICIT_RETAIN_SELF = YES;
				CLANG_WARN_OBJC_LITERAL_CONVERSION = YES;
				CLANG_WARN_OBJC_ROOT_CLASS = YES_ERROR;
				CLANG_WARN_QUOTED_INCLUDE_IN_FRAMEWORK_HEADER = YES;
				CLANG_WARN_RANGE_LOOP_ANALYSIS = YES;
				CLANG_WARN_STRICT_PROTOTYPES = YES;
				CLANG_WARN_SUSPICIOUS_MOVE = YES;
				CLANG_WARN_UNGUARDED_AVAILABILITY = YES_AGGRESSIVE;
				CLANG_WARN_UNREACHABLE_CODE = YES;
				CLANG_WARN__DUPLICATE_METHOD_MATCH = YES;
				COPY_PHASE_STRIP = NO;
				DEAD_CODE_STRIPPING = YES;
				DEBUG_INFORMATION_FORMAT = dwarf;
				ENABLE_STRICT_OBJC_MSGSEND = YES;
				ENABLE_TESTABILITY = YES;
				GCC_C_LANGUAGE_STANDARD = gnu11;
				GCC_DYNAMIC_NO_PIC = NO;
				GCC_NO_COMMON_BLOCKS = YES;
				GCC_OPTIMIZATION_LEVEL = 0;
				GCC_PREPROCESSOR_DEFINITIONS = (
					"DEBUG=1",
					"$(inherited)",
				);
				GCC_WARN_64_TO_32_BIT_CONVERSION = YES;
				GCC_WARN_ABOUT_RETURN_TYPE = YES_ERROR;
				GCC_WARN_UNDECLARED_SELECTOR = YES;
				GCC_WARN_UNINITIALIZED_AUTOS = YES_AGGRESSIVE;
				GCC_WARN_UNUSED_FUNCTION = YES;
				GCC_WARN_UNUSED_VARIABLE = YES;
				MTL_ENABLE_DEBUG_INFO = INCLUDE_SOURCE;
				MTL_FAST_MATH = YES;
				ONLY_ACTIVE_ARCH = YES;
				SWIFT_ACTIVE_COMPILATION_CONDITIONS = DEBUG;
				SWIFT_OPTIMIZATION_LEVEL = "-Onone";
			};
			name = Debug;
		};
		C9DEBFF7298941020078B43A /* Release */ = {
			isa = XCBuildConfiguration;
			buildSettings = {
				ALWAYS_SEARCH_USER_PATHS = NO;
				CLANG_ANALYZER_LOCALIZABILITY_NONLOCALIZED = YES;
				CLANG_ANALYZER_NONNULL = YES;
				CLANG_ANALYZER_NUMBER_OBJECT_CONVERSION = YES_AGGRESSIVE;
				CLANG_CXX_LANGUAGE_STANDARD = "gnu++20";
				CLANG_ENABLE_MODULES = YES;
				CLANG_ENABLE_OBJC_ARC = YES;
				CLANG_ENABLE_OBJC_WEAK = YES;
				CLANG_WARN_BLOCK_CAPTURE_AUTORELEASING = YES;
				CLANG_WARN_BOOL_CONVERSION = YES;
				CLANG_WARN_COMMA = YES;
				CLANG_WARN_CONSTANT_CONVERSION = YES;
				CLANG_WARN_DEPRECATED_OBJC_IMPLEMENTATIONS = YES;
				CLANG_WARN_DIRECT_OBJC_ISA_USAGE = YES_ERROR;
				CLANG_WARN_DOCUMENTATION_COMMENTS = YES;
				CLANG_WARN_EMPTY_BODY = YES;
				CLANG_WARN_ENUM_CONVERSION = YES;
				CLANG_WARN_INFINITE_RECURSION = YES;
				CLANG_WARN_INT_CONVERSION = YES;
				CLANG_WARN_NON_LITERAL_NULL_CONVERSION = YES;
				CLANG_WARN_OBJC_IMPLICIT_RETAIN_SELF = YES;
				CLANG_WARN_OBJC_LITERAL_CONVERSION = YES;
				CLANG_WARN_OBJC_ROOT_CLASS = YES_ERROR;
				CLANG_WARN_QUOTED_INCLUDE_IN_FRAMEWORK_HEADER = YES;
				CLANG_WARN_RANGE_LOOP_ANALYSIS = YES;
				CLANG_WARN_STRICT_PROTOTYPES = YES;
				CLANG_WARN_SUSPICIOUS_MOVE = YES;
				CLANG_WARN_UNGUARDED_AVAILABILITY = YES_AGGRESSIVE;
				CLANG_WARN_UNREACHABLE_CODE = YES;
				CLANG_WARN__DUPLICATE_METHOD_MATCH = YES;
				COPY_PHASE_STRIP = NO;
				DEAD_CODE_STRIPPING = YES;
				DEBUG_INFORMATION_FORMAT = "dwarf-with-dsym";
				ENABLE_NS_ASSERTIONS = NO;
				ENABLE_STRICT_OBJC_MSGSEND = YES;
				GCC_C_LANGUAGE_STANDARD = gnu11;
				GCC_NO_COMMON_BLOCKS = YES;
				GCC_OPTIMIZATION_LEVEL = s;
				GCC_WARN_64_TO_32_BIT_CONVERSION = YES;
				GCC_WARN_ABOUT_RETURN_TYPE = YES_ERROR;
				GCC_WARN_UNDECLARED_SELECTOR = YES;
				GCC_WARN_UNINITIALIZED_AUTOS = YES_AGGRESSIVE;
				GCC_WARN_UNUSED_FUNCTION = YES;
				GCC_WARN_UNUSED_VARIABLE = YES;
				MTL_ENABLE_DEBUG_INFO = NO;
				MTL_FAST_MATH = YES;
				SWIFT_COMPILATION_MODE = wholemodule;
				SWIFT_OPTIMIZATION_LEVEL = "-O";
			};
			name = Release;
		};
		C9DEBFF9298941020078B43A /* Debug */ = {
			isa = XCBuildConfiguration;
			buildSettings = {
				ASSETCATALOG_COMPILER_APPICON_NAME = AppIcon;
				ASSETCATALOG_COMPILER_GLOBAL_ACCENT_COLOR_NAME = AccentColor;
				CODE_SIGN_ENTITLEMENTS = Nos/Nos.entitlements;
				CODE_SIGN_IDENTITY = "-";
				"CODE_SIGN_IDENTITY[sdk=iphoneos*]" = "Apple Development";
				CODE_SIGN_STYLE = Automatic;
				CURRENT_PROJECT_VERSION = 37;
				DEAD_CODE_STRIPPING = YES;
				DEVELOPMENT_ASSET_PATHS = "\"Nos/Views/Preview Content\"";
				DEVELOPMENT_TEAM = GZCZBKH7MY;
				ENABLE_HARDENED_RUNTIME = YES;
				ENABLE_PREVIEWS = YES;
				GCC_OPTIMIZATION_LEVEL = 0;
				GENERATE_INFOPLIST_FILE = YES;
				INFOPLIST_FILE = Nos/Info.plist;
				"INFOPLIST_KEY_UIApplicationSceneManifest_Generation[sdk=iphoneos*]" = YES;
				"INFOPLIST_KEY_UIApplicationSceneManifest_Generation[sdk=iphonesimulator*]" = YES;
				"INFOPLIST_KEY_UIApplicationSupportsIndirectInputEvents[sdk=iphoneos*]" = YES;
				"INFOPLIST_KEY_UIApplicationSupportsIndirectInputEvents[sdk=iphonesimulator*]" = YES;
				"INFOPLIST_KEY_UILaunchScreen_Generation[sdk=iphoneos*]" = YES;
				"INFOPLIST_KEY_UILaunchScreen_Generation[sdk=iphonesimulator*]" = YES;
				INFOPLIST_KEY_UILaunchStoryboardName = "Launch Screen.storyboard";
				"INFOPLIST_KEY_UIStatusBarStyle[sdk=iphoneos*]" = UIStatusBarStyleDefault;
				"INFOPLIST_KEY_UIStatusBarStyle[sdk=iphonesimulator*]" = UIStatusBarStyleDefault;
				INFOPLIST_KEY_UISupportedInterfaceOrientations_iPad = "UIInterfaceOrientationPortrait UIInterfaceOrientationPortraitUpsideDown UIInterfaceOrientationLandscapeLeft UIInterfaceOrientationLandscapeRight";
				INFOPLIST_KEY_UISupportedInterfaceOrientations_iPhone = "UIInterfaceOrientationPortrait UIInterfaceOrientationLandscapeLeft UIInterfaceOrientationLandscapeRight";
				IPHONEOS_DEPLOYMENT_TARGET = 16.2;
				LD_RUNPATH_SEARCH_PATHS = "@executable_path/Frameworks";
				"LD_RUNPATH_SEARCH_PATHS[sdk=macosx*]" = "@executable_path/../Frameworks";
				MACOSX_DEPLOYMENT_TARGET = 13.1;
				MARKETING_VERSION = 0.1;
				PRODUCT_BUNDLE_IDENTIFIER = com.verse.Nos;
				PRODUCT_NAME = "$(TARGET_NAME)";
				SDKROOT = auto;
				SUPPORTED_PLATFORMS = "iphoneos iphonesimulator";
				SUPPORTS_MACCATALYST = NO;
				SUPPORTS_MAC_DESIGNED_FOR_IPHONE_IPAD = YES;
				SWIFT_EMIT_LOC_STRINGS = YES;
				SWIFT_OPTIMIZATION_LEVEL = "-Onone";
				SWIFT_VERSION = 5.0;
				TARGETED_DEVICE_FAMILY = "1,2";
			};
			name = Debug;
		};
		C9DEBFFA298941020078B43A /* Release */ = {
			isa = XCBuildConfiguration;
			baseConfigurationReference = C92DF80129BFAF9300400561 /* ProductionSecrets.xcconfig */;
			buildSettings = {
				ASSETCATALOG_COMPILER_APPICON_NAME = AppIcon;
				ASSETCATALOG_COMPILER_GLOBAL_ACCENT_COLOR_NAME = AccentColor;
				CODE_SIGN_ENTITLEMENTS = Nos/Nos.entitlements;
				CODE_SIGN_IDENTITY = "-";
				"CODE_SIGN_IDENTITY[sdk=iphoneos*]" = "Apple Development";
				CODE_SIGN_STYLE = Automatic;
				CURRENT_PROJECT_VERSION = 37;
				DEAD_CODE_STRIPPING = YES;
				DEVELOPMENT_ASSET_PATHS = "\"Nos/Views/Preview Content\"";
				DEVELOPMENT_TEAM = GZCZBKH7MY;
				ENABLE_HARDENED_RUNTIME = YES;
				ENABLE_PREVIEWS = YES;
				GENERATE_INFOPLIST_FILE = YES;
				INFOPLIST_FILE = Nos/Info.plist;
				"INFOPLIST_KEY_UIApplicationSceneManifest_Generation[sdk=iphoneos*]" = YES;
				"INFOPLIST_KEY_UIApplicationSceneManifest_Generation[sdk=iphonesimulator*]" = YES;
				"INFOPLIST_KEY_UIApplicationSupportsIndirectInputEvents[sdk=iphoneos*]" = YES;
				"INFOPLIST_KEY_UIApplicationSupportsIndirectInputEvents[sdk=iphonesimulator*]" = YES;
				"INFOPLIST_KEY_UILaunchScreen_Generation[sdk=iphoneos*]" = YES;
				"INFOPLIST_KEY_UILaunchScreen_Generation[sdk=iphonesimulator*]" = YES;
				INFOPLIST_KEY_UILaunchStoryboardName = "Launch Screen.storyboard";
				"INFOPLIST_KEY_UIStatusBarStyle[sdk=iphoneos*]" = UIStatusBarStyleDefault;
				"INFOPLIST_KEY_UIStatusBarStyle[sdk=iphonesimulator*]" = UIStatusBarStyleDefault;
				INFOPLIST_KEY_UISupportedInterfaceOrientations_iPad = "UIInterfaceOrientationPortrait UIInterfaceOrientationPortraitUpsideDown UIInterfaceOrientationLandscapeLeft UIInterfaceOrientationLandscapeRight";
				INFOPLIST_KEY_UISupportedInterfaceOrientations_iPhone = "UIInterfaceOrientationPortrait UIInterfaceOrientationLandscapeLeft UIInterfaceOrientationLandscapeRight";
				IPHONEOS_DEPLOYMENT_TARGET = 16.2;
				LD_RUNPATH_SEARCH_PATHS = "@executable_path/Frameworks";
				"LD_RUNPATH_SEARCH_PATHS[sdk=macosx*]" = "@executable_path/../Frameworks";
				MACOSX_DEPLOYMENT_TARGET = 13.1;
				MARKETING_VERSION = 0.1;
				PRODUCT_BUNDLE_IDENTIFIER = com.verse.Nos;
				PRODUCT_NAME = "$(TARGET_NAME)";
				SDKROOT = auto;
				SUPPORTED_PLATFORMS = "iphoneos iphonesimulator";
				SUPPORTS_MACCATALYST = NO;
				SUPPORTS_MAC_DESIGNED_FOR_IPHONE_IPAD = YES;
				SWIFT_EMIT_LOC_STRINGS = YES;
				SWIFT_VERSION = 5.0;
				TARGETED_DEVICE_FAMILY = "1,2";
			};
			name = Release;
		};
		C9DEBFFC298941020078B43A /* Debug */ = {
			isa = XCBuildConfiguration;
			buildSettings = {
				ALWAYS_EMBED_SWIFT_STANDARD_LIBRARIES = YES;
				CODE_SIGN_STYLE = Automatic;
				CURRENT_PROJECT_VERSION = 37;
				DEAD_CODE_STRIPPING = YES;
				DEVELOPMENT_TEAM = GZCZBKH7MY;
				GCC_OPTIMIZATION_LEVEL = 0;
				GENERATE_INFOPLIST_FILE = YES;
				HEADER_SEARCH_PATHS = "";
				IPHONEOS_DEPLOYMENT_TARGET = 16.2;
				MACOSX_DEPLOYMENT_TARGET = 13.1;
				MARKETING_VERSION = 1.0;
				PRODUCT_BUNDLE_IDENTIFIER = com.verse.NosTests;
				PRODUCT_NAME = "$(TARGET_NAME)";
				SDKROOT = auto;
				SUPPORTED_PLATFORMS = "iphoneos iphonesimulator macosx";
				SWIFT_EMIT_LOC_STRINGS = NO;
				SWIFT_OPTIMIZATION_LEVEL = "-Onone";
				SWIFT_VERSION = 5.0;
				TARGETED_DEVICE_FAMILY = "1,2";
			};
			name = Debug;
		};
		C9DEBFFD298941020078B43A /* Release */ = {
			isa = XCBuildConfiguration;
			buildSettings = {
				ALWAYS_EMBED_SWIFT_STANDARD_LIBRARIES = YES;
				CODE_SIGN_STYLE = Automatic;
				CURRENT_PROJECT_VERSION = 37;
				DEAD_CODE_STRIPPING = YES;
				DEVELOPMENT_TEAM = GZCZBKH7MY;
				GENERATE_INFOPLIST_FILE = YES;
				HEADER_SEARCH_PATHS = "";
				IPHONEOS_DEPLOYMENT_TARGET = 16.2;
				MACOSX_DEPLOYMENT_TARGET = 13.1;
				MARKETING_VERSION = 1.0;
				PRODUCT_BUNDLE_IDENTIFIER = com.verse.NosTests;
				PRODUCT_NAME = "$(TARGET_NAME)";
				SDKROOT = auto;
				SUPPORTED_PLATFORMS = "iphoneos iphonesimulator macosx";
				SWIFT_EMIT_LOC_STRINGS = NO;
				SWIFT_VERSION = 5.0;
				TARGETED_DEVICE_FAMILY = "1,2";
			};
			name = Release;
		};
		C9DEBFFF298941020078B43A /* Debug */ = {
			isa = XCBuildConfiguration;
			buildSettings = {
				ALWAYS_EMBED_SWIFT_STANDARD_LIBRARIES = YES;
				CODE_SIGN_STYLE = Automatic;
				CURRENT_PROJECT_VERSION = 37;
				DEAD_CODE_STRIPPING = YES;
				DEVELOPMENT_TEAM = GZCZBKH7MY;
				GCC_OPTIMIZATION_LEVEL = 0;
				GENERATE_INFOPLIST_FILE = YES;
				IPHONEOS_DEPLOYMENT_TARGET = 16.2;
				MACOSX_DEPLOYMENT_TARGET = 13.1;
				MARKETING_VERSION = 1.0;
				PRODUCT_BUNDLE_IDENTIFIER = com.verse.NosUITests;
				PRODUCT_NAME = "$(TARGET_NAME)";
				SDKROOT = auto;
				SUPPORTED_PLATFORMS = "iphoneos iphonesimulator macosx";
				SWIFT_EMIT_LOC_STRINGS = NO;
				SWIFT_OPTIMIZATION_LEVEL = "-Onone";
				SWIFT_VERSION = 5.0;
				TARGETED_DEVICE_FAMILY = "1,2";
				TEST_TARGET_NAME = Nos;
			};
			name = Debug;
		};
		C9DEC000298941020078B43A /* Release */ = {
			isa = XCBuildConfiguration;
			buildSettings = {
				ALWAYS_EMBED_SWIFT_STANDARD_LIBRARIES = YES;
				CODE_SIGN_STYLE = Automatic;
				CURRENT_PROJECT_VERSION = 37;
				DEAD_CODE_STRIPPING = YES;
				DEVELOPMENT_TEAM = GZCZBKH7MY;
				GENERATE_INFOPLIST_FILE = YES;
				IPHONEOS_DEPLOYMENT_TARGET = 16.2;
				MACOSX_DEPLOYMENT_TARGET = 13.1;
				MARKETING_VERSION = 1.0;
				PRODUCT_BUNDLE_IDENTIFIER = com.verse.NosUITests;
				PRODUCT_NAME = "$(TARGET_NAME)";
				SDKROOT = auto;
				SUPPORTED_PLATFORMS = "iphoneos iphonesimulator macosx";
				SWIFT_EMIT_LOC_STRINGS = NO;
				SWIFT_VERSION = 5.0;
				TARGETED_DEVICE_FAMILY = "1,2";
				TEST_TARGET_NAME = Nos;
			};
			name = Release;
		};
/* End XCBuildConfiguration section */

/* Begin XCConfigurationList section */
		C90862C329E9804B00C35A71 /* Build configuration list for PBXNativeTarget "NosPerformanceTests" */ = {
			isa = XCConfigurationList;
			buildConfigurations = (
				C90862C429E9804B00C35A71 /* Debug */,
				C90862C529E9804B00C35A71 /* Release */,
			);
			defaultConfigurationIsVisible = 0;
			defaultConfigurationName = Release;
		};
		C9DEBFC9298941000078B43A /* Build configuration list for PBXProject "Nos" */ = {
			isa = XCConfigurationList;
			buildConfigurations = (
				C9DEBFF6298941020078B43A /* Debug */,
				C9DEBFF7298941020078B43A /* Release */,
			);
			defaultConfigurationIsVisible = 0;
			defaultConfigurationName = Release;
		};
		C9DEBFF8298941020078B43A /* Build configuration list for PBXNativeTarget "Nos" */ = {
			isa = XCConfigurationList;
			buildConfigurations = (
				C9DEBFF9298941020078B43A /* Debug */,
				C9DEBFFA298941020078B43A /* Release */,
			);
			defaultConfigurationIsVisible = 0;
			defaultConfigurationName = Release;
		};
		C9DEBFFB298941020078B43A /* Build configuration list for PBXNativeTarget "NosTests" */ = {
			isa = XCConfigurationList;
			buildConfigurations = (
				C9DEBFFC298941020078B43A /* Debug */,
				C9DEBFFD298941020078B43A /* Release */,
			);
			defaultConfigurationIsVisible = 0;
			defaultConfigurationName = Release;
		};
		C9DEBFFE298941020078B43A /* Build configuration list for PBXNativeTarget "NosUITests" */ = {
			isa = XCConfigurationList;
			buildConfigurations = (
				C9DEBFFF298941020078B43A /* Debug */,
				C9DEC000298941020078B43A /* Release */,
			);
			defaultConfigurationIsVisible = 0;
			defaultConfigurationName = Release;
		};
/* End XCConfigurationList section */

/* Begin XCRemoteSwiftPackageReference section */
		C94D855D29914D2300749478 /* XCRemoteSwiftPackageReference "swiftui-navigation" */ = {
			isa = XCRemoteSwiftPackageReference;
			repositoryURL = "https://github.com/pointfreeco/swiftui-navigation";
			requirement = {
				kind = upToNextMajorVersion;
				minimumVersion = 0.6.1;
			};
		};
		C9646E9829B79E04007239A4 /* XCRemoteSwiftPackageReference "logger-ios" */ = {
			isa = XCRemoteSwiftPackageReference;
			repositoryURL = "https://github.com/planetary-social/logger-ios";
			requirement = {
				kind = upToNextMajorVersion;
				minimumVersion = 1.0.0;
			};
		};
		C9646EA229B7A24A007239A4 /* XCRemoteSwiftPackageReference "posthog-ios" */ = {
			isa = XCRemoteSwiftPackageReference;
			repositoryURL = "https://github.com/PostHog/posthog-ios.git";
			requirement = {
				kind = upToNextMajorVersion;
				minimumVersion = 2.0.0;
			};
		};
		C9646EA529B7A3DD007239A4 /* XCRemoteSwiftPackageReference "swift-dependencies" */ = {
			isa = XCRemoteSwiftPackageReference;
			repositoryURL = "https://github.com/pointfreeco/swift-dependencies";
			requirement = {
				kind = upToNextMajorVersion;
				minimumVersion = 0.1.4;
			};
		};
		C97797BA298AB1890046BD25 /* XCRemoteSwiftPackageReference "secp256k1" */ = {
			isa = XCRemoteSwiftPackageReference;
			repositoryURL = "https://github.com/GigaBitcoin/secp256k1.swift";
			requirement = {
				kind = upToNextMajorVersion;
				minimumVersion = 0.9.2;
			};
		};
		C987F85D29BAB66900B44E7A /* XCRemoteSwiftPackageReference "swiftui-cached-async-image" */ = {
			isa = XCRemoteSwiftPackageReference;
			repositoryURL = "https://github.com/lorenzofiamingo/swiftui-cached-async-image";
			requirement = {
				kind = upToNextMajorVersion;
				minimumVersion = 2.0.0;
			};
		};
		C9ADB139299299570075E7F8 /* XCRemoteSwiftPackageReference "bech32" */ = {
			isa = XCRemoteSwiftPackageReference;
			repositoryURL = "https://github.com/0xdeadp00l/bech32.git";
			requirement = {
				branch = master;
				kind = branch;
			};
		};
		C9DEC066298965270078B43A /* XCRemoteSwiftPackageReference "Starscream" */ = {
			isa = XCRemoteSwiftPackageReference;
			repositoryURL = "https://github.com/daltoniam/Starscream.git";
			requirement = {
				branch = master;
				kind = branch;
			};
		};
/* End XCRemoteSwiftPackageReference section */

/* Begin XCSwiftPackageProductDependency section */
		C94D855E29914D2300749478 /* SwiftUINavigation */ = {
			isa = XCSwiftPackageProductDependency;
			package = C94D855D29914D2300749478 /* XCRemoteSwiftPackageReference "swiftui-navigation" */;
			productName = SwiftUINavigation;
		};
		C9646E9929B79E04007239A4 /* Logger */ = {
			isa = XCSwiftPackageProductDependency;
			package = C9646E9829B79E04007239A4 /* XCRemoteSwiftPackageReference "logger-ios" */;
			productName = Logger;
		};
		C9646E9B29B79E4D007239A4 /* Logger */ = {
			isa = XCSwiftPackageProductDependency;
			package = C9646E9829B79E04007239A4 /* XCRemoteSwiftPackageReference "logger-ios" */;
			productName = Logger;
		};
		C9646EA329B7A24A007239A4 /* PostHog */ = {
			isa = XCSwiftPackageProductDependency;
			package = C9646EA229B7A24A007239A4 /* XCRemoteSwiftPackageReference "posthog-ios" */;
			productName = PostHog;
		};
		C9646EA629B7A3DD007239A4 /* Dependencies */ = {
			isa = XCSwiftPackageProductDependency;
			package = C9646EA529B7A3DD007239A4 /* XCRemoteSwiftPackageReference "swift-dependencies" */;
			productName = Dependencies;
		};
		C9646EA829B7A4F2007239A4 /* PostHog */ = {
			isa = XCSwiftPackageProductDependency;
			package = C9646EA229B7A24A007239A4 /* XCRemoteSwiftPackageReference "posthog-ios" */;
			productName = PostHog;
		};
		C9646EAB29B7A520007239A4 /* Dependencies */ = {
			isa = XCSwiftPackageProductDependency;
			package = C9646EA529B7A3DD007239A4 /* XCRemoteSwiftPackageReference "swift-dependencies" */;
			productName = Dependencies;
		};
		C97797BB298AB1890046BD25 /* secp256k1 */ = {
			isa = XCSwiftPackageProductDependency;
			package = C97797BA298AB1890046BD25 /* XCRemoteSwiftPackageReference "secp256k1" */;
			productName = secp256k1;
		};
		C97797BE298ABE060046BD25 /* secp256k1 */ = {
			isa = XCSwiftPackageProductDependency;
			package = C97797BA298AB1890046BD25 /* XCRemoteSwiftPackageReference "secp256k1" */;
			productName = secp256k1;
		};
		C987F85E29BAB66900B44E7A /* CachedAsyncImage */ = {
			isa = XCSwiftPackageProductDependency;
			package = C987F85D29BAB66900B44E7A /* XCRemoteSwiftPackageReference "swiftui-cached-async-image" */;
			productName = CachedAsyncImage;
		};
		C987F86329BAC3C500B44E7A /* CachedAsyncImage */ = {
			isa = XCSwiftPackageProductDependency;
			package = C987F85D29BAB66900B44E7A /* XCRemoteSwiftPackageReference "swiftui-cached-async-image" */;
			productName = CachedAsyncImage;
		};
		C9DEC067298965270078B43A /* Starscream */ = {
			isa = XCSwiftPackageProductDependency;
			package = C9DEC066298965270078B43A /* XCRemoteSwiftPackageReference "Starscream" */;
			productName = Starscream;
		};
		CDDA1F7A29A527650047ACD8 /* Starscream */ = {
			isa = XCSwiftPackageProductDependency;
			package = C9DEC066298965270078B43A /* XCRemoteSwiftPackageReference "Starscream" */;
			productName = Starscream;
		};
		CDDA1F7C29A527650047ACD8 /* SwiftUINavigation */ = {
			isa = XCSwiftPackageProductDependency;
			package = C94D855D29914D2300749478 /* XCRemoteSwiftPackageReference "swiftui-navigation" */;
			productName = SwiftUINavigation;
		};
/* End XCSwiftPackageProductDependency section */

/* Begin XCVersionGroup section */
		C9DEBFD5298941000078B43A /* Nos.xcdatamodeld */ = {
			isa = XCVersionGroup;
			children = (
				C9B678E529EF1BF200303F33 /* Nos 5.xcdatamodel */,
				C9A0DAF329C870D500466635 /* Nos 4.xcdatamodel */,
				CD4D210D29C350C9000F8188 /* Nos 3.xcdatamodel */,
				C92DF80229C22E4F00400561 /* Nos 2.xcdatamodel */,
				C9DEBFD6298941000078B43A /* Nos.xcdatamodel */,
			);
			currentVersion = C9B678E529EF1BF200303F33 /* Nos 5.xcdatamodel */;
			path = Nos.xcdatamodeld;
			sourceTree = "<group>";
			versionGroupType = wrapper.xcdatamodel;
		};
/* End XCVersionGroup section */
	};
	rootObject = C9DEBFC6298941000078B43A /* Project object */;
}<|MERGE_RESOLUTION|>--- conflicted
+++ resolved
@@ -989,10 +989,7 @@
 				"zh-Hans",
 				"zh-Hant",
 				fr,
-<<<<<<< HEAD
-=======
 				"pt-BR",
->>>>>>> e7441a6e
 			);
 			mainGroup = C9DEBFC5298941000078B43A;
 			packageReferences = (
@@ -1433,10 +1430,7 @@
 				5B46612229CCBC6C008B8E8C /* zh-Hans */,
 				C94FE5A629F8441200C27119 /* zh-Hant */,
 				C94FE5A729F8441200C27119 /* fr */,
-<<<<<<< HEAD
-=======
 				C937786129FC6D1900568C27 /* pt-BR */,
->>>>>>> e7441a6e
 			);
 			name = Generated.strings;
 			sourceTree = "<group>";
