--- conflicted
+++ resolved
@@ -1130,11 +1130,8 @@
 		C9F84C24298DC7C100C6714D /* Views */ = {
 			isa = PBXGroup;
 			children = (
-<<<<<<< HEAD
 				2D06BB9C2AE249D70085F509 /* ThreadRootView.swift */,
 				2D4010A12AD87DF300F93AD4 /* AuthorCardKnowFollowersView.swift */,
-=======
->>>>>>> 1a59a007
 				C9A0DADF29C697A100466635 /* AboutView.swift */,
 				C98DC9BA2A795CAD004E5F0F /* ActionBanner.swift */,
 				C987F81929BA4D0E00B44E7A /* ActionButton.swift */,
@@ -1630,11 +1627,8 @@
 				C9ADB13829928CC30075E7F8 /* String+Hex.swift in Sources */,
 				C97141EE2AE95F07001A5DD0 /* USBCAddress.swift in Sources */,
 				C9F75AD22A02D41E005BBE45 /* ComposerActionBar.swift in Sources */,
-<<<<<<< HEAD
 				2D06BB9D2AE249D70085F509 /* ThreadRootView.swift in Sources */,
-=======
 				C9F204652ADEDB9B0029A858 /* BigDecimal.swift in Sources */,
->>>>>>> 1a59a007
 				C9DEBFD2298941000078B43A /* NosApp.swift in Sources */,
 				C930055F2A6AF8320098CA9E /* LoadingContent.swift in Sources */,
 				C9A6C74D2AD98E2A001F9500 /* UNSNameTakenView.swift in Sources */,
