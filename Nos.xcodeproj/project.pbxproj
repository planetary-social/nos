--- conflicted
+++ resolved
@@ -64,7 +64,6 @@
 		A3B943D5299D514800A15A08 /* Follow+CoreDataClass.swift in Sources */ = {isa = PBXBuildFile; fileRef = A3B943D4299D514800A15A08 /* Follow+CoreDataClass.swift */; };
 		A3B943D7299D6DB700A15A08 /* Follow+CoreDataClass.swift in Sources */ = {isa = PBXBuildFile; fileRef = A3B943D4299D514800A15A08 /* Follow+CoreDataClass.swift */; };
 		A3B943D8299D758F00A15A08 /* KeyChain.swift in Sources */ = {isa = PBXBuildFile; fileRef = A3B943CE299AE00100A15A08 /* KeyChain.swift */; };
-		C905EA352A3360FE006F1E99 /* StagingSecrets.xcconfig in Resources */ = {isa = PBXBuildFile; fileRef = C905EA342A3360FE006F1E99 /* StagingSecrets.xcconfig */; };
 		C905EA382A33623F006F1E99 /* SetUpUNSBanner.swift in Sources */ = {isa = PBXBuildFile; fileRef = C905EA372A33623F006F1E99 /* SetUpUNSBanner.swift */; };
 		C90862BE29E9804B00C35A71 /* NosPerformanceTests.swift in Sources */ = {isa = PBXBuildFile; fileRef = C90862BD29E9804B00C35A71 /* NosPerformanceTests.swift */; };
 		C92DF80529C25DE900400561 /* URL+MimeTypes.swift in Sources */ = {isa = PBXBuildFile; fileRef = C92DF80429C25DE900400561 /* URL+MimeTypes.swift */; };
@@ -132,7 +131,6 @@
 		C9671D73298DB94C00EE7E12 /* Data+Encoding.swift in Sources */ = {isa = PBXBuildFile; fileRef = C9671D72298DB94C00EE7E12 /* Data+Encoding.swift */; };
 		C973AB5B2A323167002AED16 /* Follow+CoreDataProperties.swift in Sources */ = {isa = PBXBuildFile; fileRef = C973AB552A323167002AED16 /* Follow+CoreDataProperties.swift */; };
 		C973AB5C2A323167002AED16 /* Follow+CoreDataProperties.swift in Sources */ = {isa = PBXBuildFile; fileRef = C973AB552A323167002AED16 /* Follow+CoreDataProperties.swift */; };
-<<<<<<< HEAD
 		C973AB5D2A323167002AED16 /* Event+CoreDataProperties.swift in Sources */ = {isa = PBXBuildFile; fileRef = C973AB562A323167002AED16 /* Event+CoreDataProperties.swift */; };
 		C973AB5E2A323167002AED16 /* Event+CoreDataProperties.swift in Sources */ = {isa = PBXBuildFile; fileRef = C973AB562A323167002AED16 /* Event+CoreDataProperties.swift */; };
 		C973AB5F2A323167002AED16 /* AuthorReference+CoreDataProperties.swift in Sources */ = {isa = PBXBuildFile; fileRef = C973AB572A323167002AED16 /* AuthorReference+CoreDataProperties.swift */; };
@@ -147,24 +145,8 @@
 		C974652F2A3B86600031226F /* NoteCardHeader.swift in Sources */ = {isa = PBXBuildFile; fileRef = C974652D2A3B86600031226F /* NoteCardHeader.swift */; };
 		C97465312A3B89140031226F /* AuthorLabel.swift in Sources */ = {isa = PBXBuildFile; fileRef = C97465302A3B89140031226F /* AuthorLabel.swift */; };
 		C97465322A3B89140031226F /* AuthorLabel.swift in Sources */ = {isa = PBXBuildFile; fileRef = C97465302A3B89140031226F /* AuthorLabel.swift */; };
-=======
->>>>>>> 5b7dc324
 		C97465342A3C95FE0031226F /* RelayPickerToolbarButton.swift in Sources */ = {isa = PBXBuildFile; fileRef = C97465332A3C95FE0031226F /* RelayPickerToolbarButton.swift */; };
 		C97465352A3C95FE0031226F /* RelayPickerToolbarButton.swift in Sources */ = {isa = PBXBuildFile; fileRef = C97465332A3C95FE0031226F /* RelayPickerToolbarButton.swift */; };
-		C973AB5D2A323167002AED16 /* Event+CoreDataProperties.swift in Sources */ = {isa = PBXBuildFile; fileRef = C973AB562A323167002AED16 /* Event+CoreDataProperties.swift */; };
-		C973AB5E2A323167002AED16 /* Event+CoreDataProperties.swift in Sources */ = {isa = PBXBuildFile; fileRef = C973AB562A323167002AED16 /* Event+CoreDataProperties.swift */; };
-		C973AB5F2A323167002AED16 /* AuthorReference+CoreDataProperties.swift in Sources */ = {isa = PBXBuildFile; fileRef = C973AB572A323167002AED16 /* AuthorReference+CoreDataProperties.swift */; };
-		C973AB602A323167002AED16 /* AuthorReference+CoreDataProperties.swift in Sources */ = {isa = PBXBuildFile; fileRef = C973AB572A323167002AED16 /* AuthorReference+CoreDataProperties.swift */; };
-		C973AB612A323167002AED16 /* Author+CoreDataProperties.swift in Sources */ = {isa = PBXBuildFile; fileRef = C973AB582A323167002AED16 /* Author+CoreDataProperties.swift */; };
-		C973AB622A323167002AED16 /* Author+CoreDataProperties.swift in Sources */ = {isa = PBXBuildFile; fileRef = C973AB582A323167002AED16 /* Author+CoreDataProperties.swift */; };
-		C973AB632A323167002AED16 /* Relay+CoreDataProperties.swift in Sources */ = {isa = PBXBuildFile; fileRef = C973AB592A323167002AED16 /* Relay+CoreDataProperties.swift */; };
-		C973AB642A323167002AED16 /* Relay+CoreDataProperties.swift in Sources */ = {isa = PBXBuildFile; fileRef = C973AB592A323167002AED16 /* Relay+CoreDataProperties.swift */; };
-		C973AB652A323167002AED16 /* EventReference+CoreDataProperties.swift in Sources */ = {isa = PBXBuildFile; fileRef = C973AB5A2A323167002AED16 /* EventReference+CoreDataProperties.swift */; };
-		C973AB662A323167002AED16 /* EventReference+CoreDataProperties.swift in Sources */ = {isa = PBXBuildFile; fileRef = C973AB5A2A323167002AED16 /* EventReference+CoreDataProperties.swift */; };
-		C974652E2A3B86600031226F /* NoteCardHeader.swift in Sources */ = {isa = PBXBuildFile; fileRef = C974652D2A3B86600031226F /* NoteCardHeader.swift */; };
-		C974652F2A3B86600031226F /* NoteCardHeader.swift in Sources */ = {isa = PBXBuildFile; fileRef = C974652D2A3B86600031226F /* NoteCardHeader.swift */; };
-		C97465312A3B89140031226F /* AuthorLabel.swift in Sources */ = {isa = PBXBuildFile; fileRef = C97465302A3B89140031226F /* AuthorLabel.swift */; };
-		C97465322A3B89140031226F /* AuthorLabel.swift in Sources */ = {isa = PBXBuildFile; fileRef = C97465302A3B89140031226F /* AuthorLabel.swift */; };
 		C97797B9298AA19A0046BD25 /* RelayService.swift in Sources */ = {isa = PBXBuildFile; fileRef = C97797B8298AA19A0046BD25 /* RelayService.swift */; };
 		C97797BC298AB1890046BD25 /* secp256k1 in Frameworks */ = {isa = PBXBuildFile; productRef = C97797BB298AB1890046BD25 /* secp256k1 */; };
 		C97797BF298ABE060046BD25 /* secp256k1 in Frameworks */ = {isa = PBXBuildFile; productRef = C97797BE298ABE060046BD25 /* secp256k1 */; };
@@ -317,14 +299,14 @@
 		C9DFA97B299C31EE006929C1 /* Localized.swift in Sources */ = {isa = PBXBuildFile; fileRef = C9DFA975299C30F0006929C1 /* Localized.swift */; };
 		C9E37E0F2A1E7C32003D4B0A /* ReportMenu.swift in Sources */ = {isa = PBXBuildFile; fileRef = C9E37E0E2A1E7C32003D4B0A /* ReportMenu.swift */; };
 		C9E37E102A1E7C32003D4B0A /* ReportMenu.swift in Sources */ = {isa = PBXBuildFile; fileRef = C9E37E0E2A1E7C32003D4B0A /* ReportMenu.swift */; };
+		C9E37E122A1E7EC5003D4B0A /* PreviewContainer.swift in Sources */ = {isa = PBXBuildFile; fileRef = C9E37E112A1E7EC5003D4B0A /* PreviewContainer.swift */; };
+		C9E37E132A1E7EC5003D4B0A /* PreviewContainer.swift in Sources */ = {isa = PBXBuildFile; fileRef = C9E37E112A1E7EC5003D4B0A /* PreviewContainer.swift */; };
+		C9E37E152A1E8143003D4B0A /* Report.swift in Sources */ = {isa = PBXBuildFile; fileRef = C9E37E142A1E8143003D4B0A /* Report.swift */; };
+		C9E37E162A1E8143003D4B0A /* Report.swift in Sources */ = {isa = PBXBuildFile; fileRef = C9E37E142A1E8143003D4B0A /* Report.swift */; };
 		C9E9D9C72A2E1EC40048AF0B /* AuthorCard.swift in Sources */ = {isa = PBXBuildFile; fileRef = C9E9D9C62A2E1EC40048AF0B /* AuthorCard.swift */; };
 		C9E9D9C82A2E1EC40048AF0B /* AuthorCard.swift in Sources */ = {isa = PBXBuildFile; fileRef = C9E9D9C62A2E1EC40048AF0B /* AuthorCard.swift */; };
 		C9E9D9CA2A2E35440048AF0B /* SearchController.swift in Sources */ = {isa = PBXBuildFile; fileRef = C9E9D9C92A2E35440048AF0B /* SearchController.swift */; };
 		C9E9D9CB2A2E35440048AF0B /* SearchController.swift in Sources */ = {isa = PBXBuildFile; fileRef = C9E9D9C92A2E35440048AF0B /* SearchController.swift */; };
-		C9E37E122A1E7EC5003D4B0A /* PreviewContainer.swift in Sources */ = {isa = PBXBuildFile; fileRef = C9E37E112A1E7EC5003D4B0A /* PreviewContainer.swift */; };
-		C9E37E132A1E7EC5003D4B0A /* PreviewContainer.swift in Sources */ = {isa = PBXBuildFile; fileRef = C9E37E112A1E7EC5003D4B0A /* PreviewContainer.swift */; };
-		C9E37E152A1E8143003D4B0A /* Report.swift in Sources */ = {isa = PBXBuildFile; fileRef = C9E37E142A1E8143003D4B0A /* Report.swift */; };
-		C9E37E162A1E8143003D4B0A /* Report.swift in Sources */ = {isa = PBXBuildFile; fileRef = C9E37E142A1E8143003D4B0A /* Report.swift */; };
 		C9EE3E602A0538B7008A7491 /* ExpirationTimeButton.swift in Sources */ = {isa = PBXBuildFile; fileRef = C9EE3E5F2A0538B7008A7491 /* ExpirationTimeButton.swift */; };
 		C9EE3E612A0538B7008A7491 /* ExpirationTimeButton.swift in Sources */ = {isa = PBXBuildFile; fileRef = C9EE3E5F2A0538B7008A7491 /* ExpirationTimeButton.swift */; };
 		C9EE3E632A053910008A7491 /* ExpirationTimeOption.swift in Sources */ = {isa = PBXBuildFile; fileRef = C9EE3E622A053910008A7491 /* ExpirationTimeOption.swift */; };
@@ -497,7 +479,6 @@
 		C9646EAD29B8D653007239A4 /* ViewDidLoadModifier.swift */ = {isa = PBXFileReference; lastKnownFileType = sourcecode.swift; path = ViewDidLoadModifier.swift; sourceTree = "<group>"; };
 		C9671D72298DB94C00EE7E12 /* Data+Encoding.swift */ = {isa = PBXFileReference; lastKnownFileType = sourcecode.swift; path = "Data+Encoding.swift"; sourceTree = "<group>"; };
 		C973AB552A323167002AED16 /* Follow+CoreDataProperties.swift */ = {isa = PBXFileReference; lastKnownFileType = sourcecode.swift; path = "Follow+CoreDataProperties.swift"; sourceTree = "<group>"; };
-<<<<<<< HEAD
 		C973AB562A323167002AED16 /* Event+CoreDataProperties.swift */ = {isa = PBXFileReference; lastKnownFileType = sourcecode.swift; path = "Event+CoreDataProperties.swift"; sourceTree = "<group>"; };
 		C973AB572A323167002AED16 /* AuthorReference+CoreDataProperties.swift */ = {isa = PBXFileReference; lastKnownFileType = sourcecode.swift; path = "AuthorReference+CoreDataProperties.swift"; sourceTree = "<group>"; };
 		C973AB582A323167002AED16 /* Author+CoreDataProperties.swift */ = {isa = PBXFileReference; lastKnownFileType = sourcecode.swift; path = "Author+CoreDataProperties.swift"; sourceTree = "<group>"; };
@@ -505,16 +486,7 @@
 		C973AB5A2A323167002AED16 /* EventReference+CoreDataProperties.swift */ = {isa = PBXFileReference; lastKnownFileType = sourcecode.swift; path = "EventReference+CoreDataProperties.swift"; sourceTree = "<group>"; };
 		C974652D2A3B86600031226F /* NoteCardHeader.swift */ = {isa = PBXFileReference; lastKnownFileType = sourcecode.swift; path = NoteCardHeader.swift; sourceTree = "<group>"; };
 		C97465302A3B89140031226F /* AuthorLabel.swift */ = {isa = PBXFileReference; lastKnownFileType = sourcecode.swift; path = AuthorLabel.swift; sourceTree = "<group>"; };
-=======
->>>>>>> 5b7dc324
 		C97465332A3C95FE0031226F /* RelayPickerToolbarButton.swift */ = {isa = PBXFileReference; lastKnownFileType = sourcecode.swift; path = RelayPickerToolbarButton.swift; sourceTree = "<group>"; };
-		C973AB562A323167002AED16 /* Event+CoreDataProperties.swift */ = {isa = PBXFileReference; lastKnownFileType = sourcecode.swift; path = "Event+CoreDataProperties.swift"; sourceTree = "<group>"; };
-		C973AB572A323167002AED16 /* AuthorReference+CoreDataProperties.swift */ = {isa = PBXFileReference; lastKnownFileType = sourcecode.swift; path = "AuthorReference+CoreDataProperties.swift"; sourceTree = "<group>"; };
-		C973AB582A323167002AED16 /* Author+CoreDataProperties.swift */ = {isa = PBXFileReference; lastKnownFileType = sourcecode.swift; path = "Author+CoreDataProperties.swift"; sourceTree = "<group>"; };
-		C973AB592A323167002AED16 /* Relay+CoreDataProperties.swift */ = {isa = PBXFileReference; lastKnownFileType = sourcecode.swift; path = "Relay+CoreDataProperties.swift"; sourceTree = "<group>"; };
-		C973AB5A2A323167002AED16 /* EventReference+CoreDataProperties.swift */ = {isa = PBXFileReference; lastKnownFileType = sourcecode.swift; path = "EventReference+CoreDataProperties.swift"; sourceTree = "<group>"; };
-		C974652D2A3B86600031226F /* NoteCardHeader.swift */ = {isa = PBXFileReference; lastKnownFileType = sourcecode.swift; path = NoteCardHeader.swift; sourceTree = "<group>"; };
-		C97465302A3B89140031226F /* AuthorLabel.swift */ = {isa = PBXFileReference; lastKnownFileType = sourcecode.swift; path = AuthorLabel.swift; sourceTree = "<group>"; };
 		C97797B8298AA19A0046BD25 /* RelayService.swift */ = {isa = PBXFileReference; lastKnownFileType = sourcecode.swift; path = RelayService.swift; sourceTree = "<group>"; };
 		C97A1C8729E45B3C009D9E8D /* RawEventView.swift */ = {isa = PBXFileReference; fileEncoding = 4; lastKnownFileType = sourcecode.swift; path = RawEventView.swift; sourceTree = "<group>"; };
 		C97A1C8A29E45B4E009D9E8D /* RawEventController.swift */ = {isa = PBXFileReference; fileEncoding = 4; lastKnownFileType = sourcecode.swift; path = RawEventController.swift; sourceTree = "<group>"; };
@@ -553,7 +525,6 @@
 		C9A0DAE629C69FA000466635 /* Text+Gradient.swift */ = {isa = PBXFileReference; fileEncoding = 4; lastKnownFileType = sourcecode.swift; path = "Text+Gradient.swift"; sourceTree = "<group>"; };
 		C9A0DAE929C6A34200466635 /* ActivityView.swift */ = {isa = PBXFileReference; fileEncoding = 4; lastKnownFileType = sourcecode.swift; path = ActivityView.swift; sourceTree = "<group>"; };
 		C9A0DAEC29C6A66C00466635 /* Launch Screen.storyboard */ = {isa = PBXFileReference; lastKnownFileType = file.storyboard; path = "Launch Screen.storyboard"; sourceTree = "<group>"; };
-		C9A0DAF429C9112400466635 /* UniversalNameWizard.swift */ = {isa = PBXFileReference; lastKnownFileType = sourcecode.swift; path = UniversalNameWizard.swift; sourceTree = "<group>"; };
 		C9A0DAF729C92F4500466635 /* UNSAPI.swift */ = {isa = PBXFileReference; lastKnownFileType = sourcecode.swift; path = UNSAPI.swift; sourceTree = "<group>"; };
 		C9A25B3C29F174D200B39534 /* ReadabilityPadding.swift */ = {isa = PBXFileReference; lastKnownFileType = sourcecode.swift; path = ReadabilityPadding.swift; sourceTree = "<group>"; };
 		C9ADB132299287D60075E7F8 /* KeyPairTests.swift */ = {isa = PBXFileReference; lastKnownFileType = sourcecode.swift; path = KeyPairTests.swift; sourceTree = "<group>"; };
@@ -576,10 +547,6 @@
 		C9CDBBA029A8F14C00C555C7 /* DiscoverView.swift */ = {isa = PBXFileReference; lastKnownFileType = sourcecode.swift; path = DiscoverView.swift; sourceTree = "<group>"; };
 		C9CDBBA329A8FA2900C555C7 /* GoldenPostView.swift */ = {isa = PBXFileReference; fileEncoding = 4; lastKnownFileType = sourcecode.swift; path = GoldenPostView.swift; sourceTree = "<group>"; };
 		C9CE5B132A0172CF008E198C /* WebView.swift */ = {isa = PBXFileReference; lastKnownFileType = sourcecode.swift; path = WebView.swift; sourceTree = "<group>"; };
-<<<<<<< HEAD
-=======
-		C9CF23152A378E8F00EBEC31 /* Nos 7.xcdatamodel */ = {isa = PBXFileReference; lastKnownFileType = wrapper.xcdatamodel; path = "Nos 7.xcdatamodel"; sourceTree = "<group>"; };
->>>>>>> 5b7dc324
 		C9CF23162A38A58B00EBEC31 /* ParseQueue.swift */ = {isa = PBXFileReference; lastKnownFileType = sourcecode.swift; path = ParseQueue.swift; sourceTree = "<group>"; };
 		C9DB207629F30EC700FB7B9D /* AsyncButton.swift */ = {isa = PBXFileReference; lastKnownFileType = sourcecode.swift; path = AsyncButton.swift; sourceTree = "<group>"; };
 		C9DEBFCE298941000078B43A /* Nos.app */ = {isa = PBXFileReference; explicitFileType = wrapper.application; includeInIndex = 0; path = Nos.app; sourceTree = BUILT_PRODUCTS_DIR; };
@@ -609,11 +576,10 @@
 		C9DFA975299C30F0006929C1 /* Localized.swift */ = {isa = PBXFileReference; lastKnownFileType = sourcecode.swift; path = Localized.swift; sourceTree = "<group>"; };
 		C9DFA978299C31A7006929C1 /* Localizable.swift */ = {isa = PBXFileReference; fileEncoding = 4; lastKnownFileType = sourcecode.swift; path = Localizable.swift; sourceTree = "<group>"; };
 		C9E37E0E2A1E7C32003D4B0A /* ReportMenu.swift */ = {isa = PBXFileReference; lastKnownFileType = sourcecode.swift; path = ReportMenu.swift; sourceTree = "<group>"; };
+		C9E37E112A1E7EC5003D4B0A /* PreviewContainer.swift */ = {isa = PBXFileReference; lastKnownFileType = sourcecode.swift; path = PreviewContainer.swift; sourceTree = "<group>"; };
+		C9E37E142A1E8143003D4B0A /* Report.swift */ = {isa = PBXFileReference; lastKnownFileType = sourcecode.swift; path = Report.swift; sourceTree = "<group>"; };
 		C9E9D9C62A2E1EC40048AF0B /* AuthorCard.swift */ = {isa = PBXFileReference; lastKnownFileType = sourcecode.swift; path = AuthorCard.swift; sourceTree = "<group>"; };
 		C9E9D9C92A2E35440048AF0B /* SearchController.swift */ = {isa = PBXFileReference; lastKnownFileType = sourcecode.swift; path = SearchController.swift; sourceTree = "<group>"; };
-		C9E37E112A1E7EC5003D4B0A /* PreviewContainer.swift */ = {isa = PBXFileReference; lastKnownFileType = sourcecode.swift; path = PreviewContainer.swift; sourceTree = "<group>"; };
-		C9E37E142A1E8143003D4B0A /* Report.swift */ = {isa = PBXFileReference; lastKnownFileType = sourcecode.swift; path = Report.swift; sourceTree = "<group>"; };
-		C9EDC9792A3A27D1009148D1 /* Nos 8.xcdatamodel */ = {isa = PBXFileReference; lastKnownFileType = wrapper.xcdatamodel; path = "Nos 8.xcdatamodel"; sourceTree = "<group>"; };
 		C9EE3E5F2A0538B7008A7491 /* ExpirationTimeButton.swift */ = {isa = PBXFileReference; lastKnownFileType = sourcecode.swift; path = ExpirationTimeButton.swift; sourceTree = "<group>"; };
 		C9EE3E622A053910008A7491 /* ExpirationTimeOption.swift */ = {isa = PBXFileReference; lastKnownFileType = sourcecode.swift; path = ExpirationTimeOption.swift; sourceTree = "<group>"; };
 		C9F0BB6829A5039D000547FC /* Int+Bool.swift */ = {isa = PBXFileReference; lastKnownFileType = sourcecode.swift; path = "Int+Bool.swift"; sourceTree = "<group>"; };
@@ -916,13 +882,8 @@
 				C973AB592A323167002AED16 /* Relay+CoreDataProperties.swift */,
 				C9C2B78429E073E300548B4A /* RelaySubscription.swift */,
 				C9E37E142A1E8143003D4B0A /* Report.swift */,
-<<<<<<< HEAD
 				C9CF23162A38A58B00EBEC31 /* ParseQueue.swift */,
 				C936B4572A4C7B7C00DF1EB9 /* Nos.xcdatamodeld */,
-=======
-				C9DEBFD5298941000078B43A /* Nos.xcdatamodeld */,
-				C9CF23162A38A58B00EBEC31 /* ParseQueue.swift */,
->>>>>>> 5b7dc324
 			);
 			path = Models;
 			sourceTree = "<group>";
@@ -994,7 +955,6 @@
 				C9CDBBA329A8FA2900C555C7 /* GoldenPostView.swift */,
 				C9A0DAE329C69F0C00466635 /* HighlightedText.swift */,
 				C9DEBFD8298941000078B43A /* HomeFeedView.swift */,
-				C960C57029F3236200929990 /* LikeButton.swift */,
 				C95D68A8299E709800429F86 /* LinearGradient+Planetary.swift */,
 				C9A0DADC29C689C900466635 /* NosNavigationBar.swift */,
 				CD2CF38F299E68BE00332116 /* NoteButton.swift */,
@@ -1002,7 +962,6 @@
 				C974652D2A3B86600031226F /* NoteCardHeader.swift */,
 				C97465302A3B89140031226F /* AuthorLabel.swift */,
 				C960C57029F3236200929990 /* LikeButton.swift */,
-				C960C57329F3251E00929990 /* RepostButton.swift */,
 				C95D68A4299E6E1E00429F86 /* PlaceholderModifier.swift */,
 				C9E37E112A1E7EC5003D4B0A /* PreviewContainer.swift */,
 				C94BC09A2A0AC74A0098F6F1 /* PreviewData.swift */,
@@ -1156,7 +1115,7 @@
 			attributes = {
 				BuildIndependentTargetsInParallel = 1;
 				LastSwiftUpdateCheck = 1420;
-				LastUpgradeCheck = 1420;
+				LastUpgradeCheck = 1430;
 				TargetAttributes = {
 					C90862BA29E9804B00C35A71 = {
 						CreatedOnToolsVersion = 14.2;
@@ -1235,7 +1194,6 @@
 				C95D68B3299ECE0700429F86 /* README.md in Resources */,
 				5B46611E29CCB894008B8E8C /* Generated.strings in Resources */,
 				C987F83C29BA951E00B44E7A /* ClarityCity-Bold.otf in Resources */,
-				C905EA352A3360FE006F1E99 /* StagingSecrets.xcconfig in Resources */,
 				C987F83229BA951E00B44E7A /* ClarityCity-ExtraLight.otf in Resources */,
 				C9DEBFDB298941020078B43A /* Assets.xcassets in Resources */,
 				C9A0DAED29C6A66C00466635 /* Launch Screen.storyboard in Resources */,
@@ -1565,10 +1523,7 @@
 				C960C57229F3236200929990 /* LikeButton.swift in Sources */,
 				CD09A74D29A521A70063464F /* CardStyle.swift in Sources */,
 				CD09A74C29A5217A0063464F /* NoteButton.swift in Sources */,
-<<<<<<< HEAD
 				C936B45A2A4C7B7C00DF1EB9 /* Nos.xcdatamodeld in Sources */,
-=======
->>>>>>> 5b7dc324
 				C974652F2A3B86600031226F /* NoteCardHeader.swift in Sources */,
 				A303AF8529A969F5005DC8FC /* FollowsView.swift in Sources */,
 				C9E37E162A1E8143003D4B0A /* Report.swift in Sources */,
@@ -1590,10 +1545,6 @@
 				C9C2B78629E073E300548B4A /* RelaySubscription.swift in Sources */,
 				C9DEC06B298965550078B43A /* RelayView.swift in Sources */,
 				C973AB662A323167002AED16 /* EventReference+CoreDataProperties.swift in Sources */,
-<<<<<<< HEAD
-=======
-				C9DEC05C298953280078B43A /* Nos.xcdatamodeld in Sources */,
->>>>>>> 5b7dc324
 				5B80BE9E29F9864000A363E4 /* Bech32Tests.swift in Sources */,
 				C942566A29B66A2800C4202C /* Date+Elapsed.swift in Sources */,
 				C93CA0C429AE3A1E00921183 /* JSONEvent.swift in Sources */,
@@ -2255,22 +2206,9 @@
 		C936B4572A4C7B7C00DF1EB9 /* Nos.xcdatamodeld */ = {
 			isa = XCVersionGroup;
 			children = (
-<<<<<<< HEAD
 				C936B4582A4C7B7C00DF1EB9 /* Nos 8.xcdatamodel */,
 			);
 			currentVersion = C936B4582A4C7B7C00DF1EB9 /* Nos 8.xcdatamodel */;
-=======
-				C9EDC9792A3A27D1009148D1 /* Nos 8.xcdatamodel */,
-				C9CF23152A378E8F00EBEC31 /* Nos 7.xcdatamodel */,
-				C91FFD392A09444D00743037 /* Nos 6.xcdatamodel */,
-				C9B678E529EF1BF200303F33 /* Nos 5.xcdatamodel */,
-				C9A0DAF329C870D500466635 /* Nos 4.xcdatamodel */,
-				CD4D210D29C350C9000F8188 /* Nos 3.xcdatamodel */,
-				C92DF80229C22E4F00400561 /* Nos 2.xcdatamodel */,
-				C9DEBFD6298941000078B43A /* Nos.xcdatamodel */,
-			);
-			currentVersion = C9EDC9792A3A27D1009148D1 /* Nos 8.xcdatamodel */;
->>>>>>> 5b7dc324
 			path = Nos.xcdatamodeld;
 			sourceTree = "<group>";
 			versionGroupType = wrapper.xcdatamodel;
