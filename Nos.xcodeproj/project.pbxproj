// !$*UTF8*$!
{
	archiveVersion = 1;
	classes = {
	};
	objectVersion = 56;
	objects = {

/* Begin PBXBuildFile section */
		3F170C78299D816200BC8F8B /* AppController.swift in Sources */ = {isa = PBXBuildFile; fileRef = 3F170C77299D816200BC8F8B /* AppController.swift */; };
		3F30020529C1FDD9003D4F8B /* OnboardingStartView.swift in Sources */ = {isa = PBXBuildFile; fileRef = 3F30020429C1FDD9003D4F8B /* OnboardingStartView.swift */; };
		3F30020729C237AB003D4F8B /* OnboardingAgeVerificationView.swift in Sources */ = {isa = PBXBuildFile; fileRef = 3F30020629C237AB003D4F8B /* OnboardingAgeVerificationView.swift */; };
		3F30020929C23895003D4F8B /* OnboardingNotOldEnoughView.swift in Sources */ = {isa = PBXBuildFile; fileRef = 3F30020829C23895003D4F8B /* OnboardingNotOldEnoughView.swift */; };
		3F30020B29C361C8003D4F8B /* OnboardingTermsOfServiceView.swift in Sources */ = {isa = PBXBuildFile; fileRef = 3F30020A29C361C8003D4F8B /* OnboardingTermsOfServiceView.swift */; };
		3F30020D29C382EB003D4F8B /* OnboardingLoginView.swift in Sources */ = {isa = PBXBuildFile; fileRef = 3F30020C29C382EB003D4F8B /* OnboardingLoginView.swift */; };
		3F30021329C3BFDB003D4F8B /* OnboardingStartView.swift in Sources */ = {isa = PBXBuildFile; fileRef = 3F30020429C1FDD9003D4F8B /* OnboardingStartView.swift */; };
		3F30021429C3BFE2003D4F8B /* OnboardingAgeVerificationView.swift in Sources */ = {isa = PBXBuildFile; fileRef = 3F30020629C237AB003D4F8B /* OnboardingAgeVerificationView.swift */; };
		3F30021529C3BFE5003D4F8B /* OnboardingNotOldEnoughView.swift in Sources */ = {isa = PBXBuildFile; fileRef = 3F30020829C23895003D4F8B /* OnboardingNotOldEnoughView.swift */; };
		3F30021629C3BFE8003D4F8B /* OnboardingTermsOfServiceView.swift in Sources */ = {isa = PBXBuildFile; fileRef = 3F30020A29C361C8003D4F8B /* OnboardingTermsOfServiceView.swift */; };
		3F30021729C3BFEB003D4F8B /* OnboardingLoginView.swift in Sources */ = {isa = PBXBuildFile; fileRef = 3F30020C29C382EB003D4F8B /* OnboardingLoginView.swift */; };
		3F43C47629A9625700E896A0 /* AuthorReference+CoreDataClass.swift in Sources */ = {isa = PBXBuildFile; fileRef = 3F43C47529A9625700E896A0 /* AuthorReference+CoreDataClass.swift */; };
		3F60F42929B27D3E000D62C4 /* ThreadView.swift in Sources */ = {isa = PBXBuildFile; fileRef = 3F60F42829B27D3E000D62C4 /* ThreadView.swift */; };
		3FB5E651299D28A200386527 /* OnboardingView.swift in Sources */ = {isa = PBXBuildFile; fileRef = 3FB5E650299D28A200386527 /* OnboardingView.swift */; };
		3FBCDE6D29B648FE00A6C2D4 /* ThreadView.swift in Sources */ = {isa = PBXBuildFile; fileRef = 3F60F42829B27D3E000D62C4 /* ThreadView.swift */; };
		3FFB1D89299FF37C002A755D /* AvatarView.swift in Sources */ = {isa = PBXBuildFile; fileRef = 3FFB1D88299FF37C002A755D /* AvatarView.swift */; };
		3FFB1D9329A6BBCE002A755D /* EventReference+CoreDataClass.swift in Sources */ = {isa = PBXBuildFile; fileRef = 3FFB1D9229A6BBCE002A755D /* EventReference+CoreDataClass.swift */; };
		3FFB1D9429A6BBCE002A755D /* EventReference+CoreDataClass.swift in Sources */ = {isa = PBXBuildFile; fileRef = 3FFB1D9229A6BBCE002A755D /* EventReference+CoreDataClass.swift */; };
		3FFB1D9629A6BBEC002A755D /* Collection+SafeSubscript.swift in Sources */ = {isa = PBXBuildFile; fileRef = 3FFB1D9529A6BBEC002A755D /* Collection+SafeSubscript.swift */; };
		3FFB1D9729A6BBEC002A755D /* Collection+SafeSubscript.swift in Sources */ = {isa = PBXBuildFile; fileRef = 3FFB1D9529A6BBEC002A755D /* Collection+SafeSubscript.swift */; };
		3FFB1D9C29A7DF9D002A755D /* StackedAvatarsView.swift in Sources */ = {isa = PBXBuildFile; fileRef = 3FFB1D9B29A7DF9D002A755D /* StackedAvatarsView.swift */; };
		3FFB1D9D29A7DF9D002A755D /* StackedAvatarsView.swift in Sources */ = {isa = PBXBuildFile; fileRef = 3FFB1D9B29A7DF9D002A755D /* StackedAvatarsView.swift */; };
		3FFF3BD029A9645F00DD0B72 /* AuthorReference+CoreDataClass.swift in Sources */ = {isa = PBXBuildFile; fileRef = 3F43C47529A9625700E896A0 /* AuthorReference+CoreDataClass.swift */; };
		5B39E64429EDBF8100464830 /* NoteParser.swift in Sources */ = {isa = PBXBuildFile; fileRef = 5B6EB48D29EDBE0E006E750C /* NoteParser.swift */; };
		5B46611E29CCB894008B8E8C /* Generated.strings in Resources */ = {isa = PBXBuildFile; fileRef = 5B46612029CCB894008B8E8C /* Generated.strings */; };
		5B6EB48E29EDBE0E006E750C /* NoteParser.swift in Sources */ = {isa = PBXBuildFile; fileRef = 5B6EB48D29EDBE0E006E750C /* NoteParser.swift */; };
		5B6EB49029EDBEC1006E750C /* NoteParserTests.swift in Sources */ = {isa = PBXBuildFile; fileRef = 5B6EB48F29EDBEC1006E750C /* NoteParserTests.swift */; };
		5B80BE9E29F9864000A363E4 /* Bech32Tests.swift in Sources */ = {isa = PBXBuildFile; fileRef = 5B80BE9D29F9864000A363E4 /* Bech32Tests.swift */; };
		5B80BEA029FAEDE300A363E4 /* NProfile.swift in Sources */ = {isa = PBXBuildFile; fileRef = 5B80BE9F29FAEDE300A363E4 /* NProfile.swift */; };
		5B80BEA229FAF30F00A363E4 /* NProfileTests.swift in Sources */ = {isa = PBXBuildFile; fileRef = 5B80BEA129FAF30F00A363E4 /* NProfileTests.swift */; };
		5B80BEA329FAF37700A363E4 /* NProfile.swift in Sources */ = {isa = PBXBuildFile; fileRef = 5B80BE9F29FAEDE300A363E4 /* NProfile.swift */; };
		5B8C96AC29D52AD200B73AEC /* AuthorListView.swift in Sources */ = {isa = PBXBuildFile; fileRef = 5B8C96AB29D52AD200B73AEC /* AuthorListView.swift */; };
		5B8C96B029DB2E1100B73AEC /* SearchTextFieldObserver.swift in Sources */ = {isa = PBXBuildFile; fileRef = 5B8C96AF29DB2E1100B73AEC /* SearchTextFieldObserver.swift */; };
		5B8C96B229DB313300B73AEC /* AuthorCard.swift in Sources */ = {isa = PBXBuildFile; fileRef = 5B8C96B129DB313300B73AEC /* AuthorCard.swift */; };
		5B8C96B629DDD3B200B73AEC /* EditableText.swift in Sources */ = {isa = PBXBuildFile; fileRef = 5B8C96B529DDD3B200B73AEC /* EditableText.swift */; };
		5BF3C50629E4F0BA00738A12 /* EditableText.swift in Sources */ = {isa = PBXBuildFile; fileRef = 5B8C96B529DDD3B200B73AEC /* EditableText.swift */; };
		5BF3C50729E4F0D400738A12 /* AuthorCard.swift in Sources */ = {isa = PBXBuildFile; fileRef = 5B8C96B129DB313300B73AEC /* AuthorCard.swift */; };
		5BF3C50829E4F0DC00738A12 /* AuthorListView.swift in Sources */ = {isa = PBXBuildFile; fileRef = 5B8C96AB29D52AD200B73AEC /* AuthorListView.swift */; };
		5BF3C50929E4F11E00738A12 /* SearchTextFieldObserver.swift in Sources */ = {isa = PBXBuildFile; fileRef = 5B8C96AF29DB2E1100B73AEC /* SearchTextFieldObserver.swift */; };
		A303AF8329A9153A005DC8FC /* FollowButton.swift in Sources */ = {isa = PBXBuildFile; fileRef = A303AF8229A9153A005DC8FC /* FollowButton.swift */; };
		A303AF8429A969F5005DC8FC /* FollowButton.swift in Sources */ = {isa = PBXBuildFile; fileRef = A303AF8229A9153A005DC8FC /* FollowButton.swift */; };
		A303AF8529A969F5005DC8FC /* FollowsView.swift in Sources */ = {isa = PBXBuildFile; fileRef = A32B6C7229A6BE9B00653FF5 /* FollowsView.swift */; };
		A303AF8629A969FF005DC8FC /* FollowCard.swift in Sources */ = {isa = PBXBuildFile; fileRef = A32B6C7729A6C99200653FF5 /* FollowCard.swift */; };
		A32B6C7129A672BC00653FF5 /* CurrentUser.swift in Sources */ = {isa = PBXBuildFile; fileRef = A34E439829A522F20057AFCB /* CurrentUser.swift */; };
		A32B6C7329A6BE9B00653FF5 /* FollowsView.swift in Sources */ = {isa = PBXBuildFile; fileRef = A32B6C7229A6BE9B00653FF5 /* FollowsView.swift */; };
		A32B6C7829A6C99200653FF5 /* FollowCard.swift in Sources */ = {isa = PBXBuildFile; fileRef = A32B6C7729A6C99200653FF5 /* FollowCard.swift */; };
		A336DD3C299FD78000A0CBA0 /* Filter.swift in Sources */ = {isa = PBXBuildFile; fileRef = A336DD3B299FD78000A0CBA0 /* Filter.swift */; };
		A34E439929A522F20057AFCB /* CurrentUser.swift in Sources */ = {isa = PBXBuildFile; fileRef = A34E439829A522F20057AFCB /* CurrentUser.swift */; };
		A351E1A229BA92240009B7F6 /* ProfileEditView.swift in Sources */ = {isa = PBXBuildFile; fileRef = A351E1A129BA92240009B7F6 /* ProfileEditView.swift */; };
		A351E1A329BBAA790009B7F6 /* ProfileEditView.swift in Sources */ = {isa = PBXBuildFile; fileRef = A351E1A129BA92240009B7F6 /* ProfileEditView.swift */; };
		A362584229C10AD500D07C9A /* NSSet+Add.swift in Sources */ = {isa = PBXBuildFile; fileRef = A362584129C10AD500D07C9A /* NSSet+Add.swift */; };
		A362584329C10AD500D07C9A /* NSSet+Add.swift in Sources */ = {isa = PBXBuildFile; fileRef = A362584129C10AD500D07C9A /* NSSet+Add.swift */; };
		A3B943CF299AE00100A15A08 /* KeyChain.swift in Sources */ = {isa = PBXBuildFile; fileRef = A3B943CE299AE00100A15A08 /* KeyChain.swift */; };
		A3B943D5299D514800A15A08 /* Follow+CoreDataClass.swift in Sources */ = {isa = PBXBuildFile; fileRef = A3B943D4299D514800A15A08 /* Follow+CoreDataClass.swift */; };
		A3B943D7299D6DB700A15A08 /* Follow+CoreDataClass.swift in Sources */ = {isa = PBXBuildFile; fileRef = A3B943D4299D514800A15A08 /* Follow+CoreDataClass.swift */; };
		A3B943D8299D758F00A15A08 /* KeyChain.swift in Sources */ = {isa = PBXBuildFile; fileRef = A3B943CE299AE00100A15A08 /* KeyChain.swift */; };
		C90862BE29E9804B00C35A71 /* NosPerformanceTests.swift in Sources */ = {isa = PBXBuildFile; fileRef = C90862BD29E9804B00C35A71 /* NosPerformanceTests.swift */; };
		C92DF80529C25DE900400561 /* URL+MimeTypes.swift in Sources */ = {isa = PBXBuildFile; fileRef = C92DF80429C25DE900400561 /* URL+MimeTypes.swift */; };
		C92DF80629C25DE900400561 /* URL+MimeTypes.swift in Sources */ = {isa = PBXBuildFile; fileRef = C92DF80429C25DE900400561 /* URL+MimeTypes.swift */; };
		C92DF80829C25FA900400561 /* SquareImage.swift in Sources */ = {isa = PBXBuildFile; fileRef = C92DF80729C25FA900400561 /* SquareImage.swift */; };
		C92DF80929C25FA900400561 /* SquareImage.swift in Sources */ = {isa = PBXBuildFile; fileRef = C92DF80729C25FA900400561 /* SquareImage.swift */; };
		C931517D29B915AF00934506 /* StaggeredGrid.swift in Sources */ = {isa = PBXBuildFile; fileRef = C931517C29B915AF00934506 /* StaggeredGrid.swift */; };
		C931517E29B915AF00934506 /* StaggeredGrid.swift in Sources */ = {isa = PBXBuildFile; fileRef = C931517C29B915AF00934506 /* StaggeredGrid.swift */; };
		C93CA0C029AD59D700921183 /* GoldenPostView.swift in Sources */ = {isa = PBXBuildFile; fileRef = C9CDBBA329A8FA2900C555C7 /* GoldenPostView.swift */; };
		C93CA0C129AD5A5B00921183 /* DiscoverView.swift in Sources */ = {isa = PBXBuildFile; fileRef = C9CDBBA029A8F14C00C555C7 /* DiscoverView.swift */; };
		C93CA0C329AE3A1E00921183 /* JSONEvent.swift in Sources */ = {isa = PBXBuildFile; fileRef = C93CA0C229AE3A1E00921183 /* JSONEvent.swift */; };
		C93CA0C429AE3A1E00921183 /* JSONEvent.swift in Sources */ = {isa = PBXBuildFile; fileRef = C93CA0C229AE3A1E00921183 /* JSONEvent.swift */; };
		C93EC2F129C337EB0012EE2A /* RelayPicker.swift in Sources */ = {isa = PBXBuildFile; fileRef = C93EC2F029C337EB0012EE2A /* RelayPicker.swift */; };
		C93EC2F229C337EB0012EE2A /* RelayPicker.swift in Sources */ = {isa = PBXBuildFile; fileRef = C93EC2F029C337EB0012EE2A /* RelayPicker.swift */; };
		C93EC2F429C34C860012EE2A /* NSPredicate+Bool.swift in Sources */ = {isa = PBXBuildFile; fileRef = C93EC2F329C34C860012EE2A /* NSPredicate+Bool.swift */; };
		C93EC2F529C34C860012EE2A /* NSPredicate+Bool.swift in Sources */ = {isa = PBXBuildFile; fileRef = C93EC2F329C34C860012EE2A /* NSPredicate+Bool.swift */; };
		C93EC2F729C351470012EE2A /* Optional+Unwrap.swift in Sources */ = {isa = PBXBuildFile; fileRef = C93EC2F629C351470012EE2A /* Optional+Unwrap.swift */; };
		C93EC2F829C351470012EE2A /* Optional+Unwrap.swift in Sources */ = {isa = PBXBuildFile; fileRef = C93EC2F629C351470012EE2A /* Optional+Unwrap.swift */; };
		C93EC2FA29C370DE0012EE2A /* DiscoverGrid.swift in Sources */ = {isa = PBXBuildFile; fileRef = C93EC2F929C370DE0012EE2A /* DiscoverGrid.swift */; };
		C93EC2FB29C370DE0012EE2A /* DiscoverGrid.swift in Sources */ = {isa = PBXBuildFile; fileRef = C93EC2F929C370DE0012EE2A /* DiscoverGrid.swift */; };
		C93EC2FD29C3785C0012EE2A /* View+RoundedCorner.swift in Sources */ = {isa = PBXBuildFile; fileRef = C93EC2FC29C3785C0012EE2A /* View+RoundedCorner.swift */; };
		C93EC2FE29C3785C0012EE2A /* View+RoundedCorner.swift in Sources */ = {isa = PBXBuildFile; fileRef = C93EC2FC29C3785C0012EE2A /* View+RoundedCorner.swift */; };
		C942566929B66A2800C4202C /* Date+Elapsed.swift in Sources */ = {isa = PBXBuildFile; fileRef = C942566829B66A2800C4202C /* Date+Elapsed.swift */; };
		C942566A29B66A2800C4202C /* Date+Elapsed.swift in Sources */ = {isa = PBXBuildFile; fileRef = C942566829B66A2800C4202C /* Date+Elapsed.swift */; };
		C942566B29B66B2F00C4202C /* NotificationsView.swift in Sources */ = {isa = PBXBuildFile; fileRef = C94437E529B0DB83004D8C86 /* NotificationsView.swift */; };
		C94437E629B0DB83004D8C86 /* NotificationsView.swift in Sources */ = {isa = PBXBuildFile; fileRef = C94437E529B0DB83004D8C86 /* NotificationsView.swift */; };
		C94D14812A12B3F70014C906 /* SearchBar.swift in Sources */ = {isa = PBXBuildFile; fileRef = C94D14802A12B3F70014C906 /* SearchBar.swift */; };
		C94D14822A12B3F70014C906 /* SearchBar.swift in Sources */ = {isa = PBXBuildFile; fileRef = C94D14802A12B3F70014C906 /* SearchBar.swift */; };
		C94D855C2991479900749478 /* NewNoteView.swift in Sources */ = {isa = PBXBuildFile; fileRef = C94D855B2991479900749478 /* NewNoteView.swift */; };
		C94D855F29914D2300749478 /* SwiftUINavigation in Frameworks */ = {isa = PBXBuildFile; productRef = C94D855E29914D2300749478 /* SwiftUINavigation */; };
		C94FE9F529DB177500019CD3 /* Localizable.swift in Sources */ = {isa = PBXBuildFile; fileRef = C9DFA978299C31A7006929C1 /* Localizable.swift */; };
		C94FE9F629DB177500019CD3 /* Localizable.swift in Sources */ = {isa = PBXBuildFile; fileRef = C9DFA978299C31A7006929C1 /* Localizable.swift */; };
		C94FE9F729DB259300019CD3 /* Text+Gradient.swift in Sources */ = {isa = PBXBuildFile; fileRef = C9A0DAE629C69FA000466635 /* Text+Gradient.swift */; };
		C94FE9F829DB25A800019CD3 /* Text+Gradient.swift in Sources */ = {isa = PBXBuildFile; fileRef = C9A0DAE629C69FA000466635 /* Text+Gradient.swift */; };
		C95D68A1299E6D3E00429F86 /* BioView.swift in Sources */ = {isa = PBXBuildFile; fileRef = C95D68A0299E6D3E00429F86 /* BioView.swift */; };
		C95D68A3299E6D9000429F86 /* SelectableText.swift in Sources */ = {isa = PBXBuildFile; fileRef = C95D68A2299E6D9000429F86 /* SelectableText.swift */; };
		C95D68A5299E6E1E00429F86 /* PlaceholderModifier.swift in Sources */ = {isa = PBXBuildFile; fileRef = C95D68A4299E6E1E00429F86 /* PlaceholderModifier.swift */; };
		C95D68A6299E6F9E00429F86 /* ProfileHeader.swift in Sources */ = {isa = PBXBuildFile; fileRef = C95D689E299E6B4100429F86 /* ProfileHeader.swift */; };
		C95D68A7299E6FF000429F86 /* KeyFixture.swift in Sources */ = {isa = PBXBuildFile; fileRef = C9ADB134299288230075E7F8 /* KeyFixture.swift */; };
		C95D68A9299E709900429F86 /* LinearGradient+Planetary.swift in Sources */ = {isa = PBXBuildFile; fileRef = C95D68A8299E709800429F86 /* LinearGradient+Planetary.swift */; };
		C95D68AB299E710F00429F86 /* Color+Hex.swift in Sources */ = {isa = PBXBuildFile; fileRef = C95D68AA299E710F00429F86 /* Color+Hex.swift */; };
		C95D68AD299E721700429F86 /* ProfileView.swift in Sources */ = {isa = PBXBuildFile; fileRef = C95D68AC299E721700429F86 /* ProfileView.swift */; };
		C95D68B2299ECE0700429F86 /* CHANGELOG.md in Resources */ = {isa = PBXBuildFile; fileRef = C95D68AF299ECE0700429F86 /* CHANGELOG.md */; };
		C95D68B3299ECE0700429F86 /* README.md in Resources */ = {isa = PBXBuildFile; fileRef = C95D68B0299ECE0700429F86 /* README.md */; };
		C95D68B4299ECE0700429F86 /* CONTRIBUTING.md in Resources */ = {isa = PBXBuildFile; fileRef = C95D68B1299ECE0700429F86 /* CONTRIBUTING.md */; };
		C960C57129F3236200929990 /* LikeButton.swift in Sources */ = {isa = PBXBuildFile; fileRef = C960C57029F3236200929990 /* LikeButton.swift */; };
		C960C57229F3236200929990 /* LikeButton.swift in Sources */ = {isa = PBXBuildFile; fileRef = C960C57029F3236200929990 /* LikeButton.swift */; };
		C960C57429F3251E00929990 /* RepostButton.swift in Sources */ = {isa = PBXBuildFile; fileRef = C960C57329F3251E00929990 /* RepostButton.swift */; };
		C960C57529F3251E00929990 /* RepostButton.swift in Sources */ = {isa = PBXBuildFile; fileRef = C960C57329F3251E00929990 /* RepostButton.swift */; };
		C9646E9A29B79E04007239A4 /* Logger in Frameworks */ = {isa = PBXBuildFile; productRef = C9646E9929B79E04007239A4 /* Logger */; };
		C9646E9C29B79E4D007239A4 /* Logger in Frameworks */ = {isa = PBXBuildFile; productRef = C9646E9B29B79E4D007239A4 /* Logger */; };
		C9646EA129B7A22C007239A4 /* Analytics.swift in Sources */ = {isa = PBXBuildFile; fileRef = C9646EA029B7A22C007239A4 /* Analytics.swift */; };
		C9646EA429B7A24A007239A4 /* PostHog in Frameworks */ = {isa = PBXBuildFile; productRef = C9646EA329B7A24A007239A4 /* PostHog */; };
		C9646EA729B7A3DD007239A4 /* Dependencies in Frameworks */ = {isa = PBXBuildFile; productRef = C9646EA629B7A3DD007239A4 /* Dependencies */; };
		C9646EA929B7A4F2007239A4 /* PostHog in Frameworks */ = {isa = PBXBuildFile; productRef = C9646EA829B7A4F2007239A4 /* PostHog */; };
		C9646EAA29B7A506007239A4 /* Analytics.swift in Sources */ = {isa = PBXBuildFile; fileRef = C9646EA029B7A22C007239A4 /* Analytics.swift */; };
		C9646EAC29B7A520007239A4 /* Dependencies in Frameworks */ = {isa = PBXBuildFile; productRef = C9646EAB29B7A520007239A4 /* Dependencies */; };
		C9646EAE29B8D653007239A4 /* ViewDidLoadModifier.swift in Sources */ = {isa = PBXBuildFile; fileRef = C9646EAD29B8D653007239A4 /* ViewDidLoadModifier.swift */; };
		C9646EAF29B8D653007239A4 /* ViewDidLoadModifier.swift in Sources */ = {isa = PBXBuildFile; fileRef = C9646EAD29B8D653007239A4 /* ViewDidLoadModifier.swift */; };
		C9671D73298DB94C00EE7E12 /* Data+Encoding.swift in Sources */ = {isa = PBXBuildFile; fileRef = C9671D72298DB94C00EE7E12 /* Data+Encoding.swift */; };
		C97797B9298AA19A0046BD25 /* RelayService.swift in Sources */ = {isa = PBXBuildFile; fileRef = C97797B8298AA19A0046BD25 /* RelayService.swift */; };
		C97797BC298AB1890046BD25 /* secp256k1 in Frameworks */ = {isa = PBXBuildFile; productRef = C97797BB298AB1890046BD25 /* secp256k1 */; };
		C97797BF298ABE060046BD25 /* secp256k1 in Frameworks */ = {isa = PBXBuildFile; productRef = C97797BE298ABE060046BD25 /* secp256k1 */; };
		C97A1C8829E45B3C009D9E8D /* RawEventView.swift in Sources */ = {isa = PBXBuildFile; fileRef = C97A1C8729E45B3C009D9E8D /* RawEventView.swift */; };
		C97A1C8929E45B3C009D9E8D /* RawEventView.swift in Sources */ = {isa = PBXBuildFile; fileRef = C97A1C8729E45B3C009D9E8D /* RawEventView.swift */; };
		C97A1C8B29E45B4E009D9E8D /* RawEventController.swift in Sources */ = {isa = PBXBuildFile; fileRef = C97A1C8A29E45B4E009D9E8D /* RawEventController.swift */; };
		C97A1C8C29E45B4E009D9E8D /* RawEventController.swift in Sources */ = {isa = PBXBuildFile; fileRef = C97A1C8A29E45B4E009D9E8D /* RawEventController.swift */; };
		C97A1C8E29E58EC7009D9E8D /* NSManagedObjectContext+Nos.swift in Sources */ = {isa = PBXBuildFile; fileRef = C97A1C8D29E58EC7009D9E8D /* NSManagedObjectContext+Nos.swift */; };
		C97A1C8F29E58EC7009D9E8D /* NSManagedObjectContext+Nos.swift in Sources */ = {isa = PBXBuildFile; fileRef = C97A1C8D29E58EC7009D9E8D /* NSManagedObjectContext+Nos.swift */; };
		C987F81729BA4C6A00B44E7A /* BigActionButton.swift in Sources */ = {isa = PBXBuildFile; fileRef = C987F81629BA4C6900B44E7A /* BigActionButton.swift */; };
		C987F81829BA4C6A00B44E7A /* BigActionButton.swift in Sources */ = {isa = PBXBuildFile; fileRef = C987F81629BA4C6900B44E7A /* BigActionButton.swift */; };
		C987F81A29BA4D0E00B44E7A /* ActionButton.swift in Sources */ = {isa = PBXBuildFile; fileRef = C987F81929BA4D0E00B44E7A /* ActionButton.swift */; };
		C987F81B29BA4D0E00B44E7A /* ActionButton.swift in Sources */ = {isa = PBXBuildFile; fileRef = C987F81929BA4D0E00B44E7A /* ActionButton.swift */; };
		C987F81D29BA6D9A00B44E7A /* ProfileTab.swift in Sources */ = {isa = PBXBuildFile; fileRef = C987F81C29BA6D9A00B44E7A /* ProfileTab.swift */; };
		C987F81E29BA6D9A00B44E7A /* ProfileTab.swift in Sources */ = {isa = PBXBuildFile; fileRef = C987F81C29BA6D9A00B44E7A /* ProfileTab.swift */; };
		C987F83229BA951E00B44E7A /* ClarityCity-ExtraLight.otf in Resources */ = {isa = PBXBuildFile; fileRef = C987F82029BA951D00B44E7A /* ClarityCity-ExtraLight.otf */; };
		C987F83329BA951E00B44E7A /* ClarityCity-ExtraLight.otf in Resources */ = {isa = PBXBuildFile; fileRef = C987F82029BA951D00B44E7A /* ClarityCity-ExtraLight.otf */; };
		C987F83429BA951E00B44E7A /* ClarityCity-LightItalic.otf in Resources */ = {isa = PBXBuildFile; fileRef = C987F82129BA951D00B44E7A /* ClarityCity-LightItalic.otf */; };
		C987F83529BA951E00B44E7A /* ClarityCity-LightItalic.otf in Resources */ = {isa = PBXBuildFile; fileRef = C987F82129BA951D00B44E7A /* ClarityCity-LightItalic.otf */; };
		C987F83629BA951E00B44E7A /* ClarityCity-ExtraBold.otf in Resources */ = {isa = PBXBuildFile; fileRef = C987F82229BA951D00B44E7A /* ClarityCity-ExtraBold.otf */; };
		C987F83729BA951E00B44E7A /* ClarityCity-ExtraBold.otf in Resources */ = {isa = PBXBuildFile; fileRef = C987F82229BA951D00B44E7A /* ClarityCity-ExtraBold.otf */; };
		C987F83829BA951E00B44E7A /* ClarityCity-MediumItalic.otf in Resources */ = {isa = PBXBuildFile; fileRef = C987F82329BA951D00B44E7A /* ClarityCity-MediumItalic.otf */; };
		C987F83929BA951E00B44E7A /* ClarityCity-MediumItalic.otf in Resources */ = {isa = PBXBuildFile; fileRef = C987F82329BA951D00B44E7A /* ClarityCity-MediumItalic.otf */; };
		C987F83A29BA951E00B44E7A /* ClarityCity-BoldItalic.otf in Resources */ = {isa = PBXBuildFile; fileRef = C987F82429BA951D00B44E7A /* ClarityCity-BoldItalic.otf */; };
		C987F83B29BA951E00B44E7A /* ClarityCity-BoldItalic.otf in Resources */ = {isa = PBXBuildFile; fileRef = C987F82429BA951D00B44E7A /* ClarityCity-BoldItalic.otf */; };
		C987F83C29BA951E00B44E7A /* ClarityCity-Bold.otf in Resources */ = {isa = PBXBuildFile; fileRef = C987F82529BA951D00B44E7A /* ClarityCity-Bold.otf */; };
		C987F83D29BA951E00B44E7A /* ClarityCity-Bold.otf in Resources */ = {isa = PBXBuildFile; fileRef = C987F82529BA951D00B44E7A /* ClarityCity-Bold.otf */; };
		C987F83E29BA951E00B44E7A /* ClarityCity-SemiBold.otf in Resources */ = {isa = PBXBuildFile; fileRef = C987F82629BA951D00B44E7A /* ClarityCity-SemiBold.otf */; };
		C987F83F29BA951E00B44E7A /* ClarityCity-SemiBold.otf in Resources */ = {isa = PBXBuildFile; fileRef = C987F82629BA951D00B44E7A /* ClarityCity-SemiBold.otf */; };
		C987F84029BA951E00B44E7A /* ClarityCity-SemiBoldItalic.otf in Resources */ = {isa = PBXBuildFile; fileRef = C987F82729BA951D00B44E7A /* ClarityCity-SemiBoldItalic.otf */; };
		C987F84129BA951E00B44E7A /* ClarityCity-SemiBoldItalic.otf in Resources */ = {isa = PBXBuildFile; fileRef = C987F82729BA951D00B44E7A /* ClarityCity-SemiBoldItalic.otf */; };
		C987F84229BA951E00B44E7A /* ClarityCity-Black.otf in Resources */ = {isa = PBXBuildFile; fileRef = C987F82829BA951E00B44E7A /* ClarityCity-Black.otf */; };
		C987F84329BA951E00B44E7A /* ClarityCity-Black.otf in Resources */ = {isa = PBXBuildFile; fileRef = C987F82829BA951E00B44E7A /* ClarityCity-Black.otf */; };
		C987F84429BA951E00B44E7A /* ClarityCity-ExtraBoldItalic.otf in Resources */ = {isa = PBXBuildFile; fileRef = C987F82929BA951E00B44E7A /* ClarityCity-ExtraBoldItalic.otf */; };
		C987F84529BA951E00B44E7A /* ClarityCity-ExtraBoldItalic.otf in Resources */ = {isa = PBXBuildFile; fileRef = C987F82929BA951E00B44E7A /* ClarityCity-ExtraBoldItalic.otf */; };
		C987F84629BA951E00B44E7A /* ClarityCity-Light.otf in Resources */ = {isa = PBXBuildFile; fileRef = C987F82A29BA951E00B44E7A /* ClarityCity-Light.otf */; };
		C987F84729BA951E00B44E7A /* ClarityCity-Light.otf in Resources */ = {isa = PBXBuildFile; fileRef = C987F82A29BA951E00B44E7A /* ClarityCity-Light.otf */; };
		C987F84829BA951E00B44E7A /* ClarityCity-BlackItalic.otf in Resources */ = {isa = PBXBuildFile; fileRef = C987F82B29BA951E00B44E7A /* ClarityCity-BlackItalic.otf */; };
		C987F84929BA951E00B44E7A /* ClarityCity-BlackItalic.otf in Resources */ = {isa = PBXBuildFile; fileRef = C987F82B29BA951E00B44E7A /* ClarityCity-BlackItalic.otf */; };
		C987F84A29BA951E00B44E7A /* ClarityCity-Medium.otf in Resources */ = {isa = PBXBuildFile; fileRef = C987F82C29BA951E00B44E7A /* ClarityCity-Medium.otf */; };
		C987F84B29BA951E00B44E7A /* ClarityCity-Medium.otf in Resources */ = {isa = PBXBuildFile; fileRef = C987F82C29BA951E00B44E7A /* ClarityCity-Medium.otf */; };
		C987F84C29BA951E00B44E7A /* ClarityCity-ThinItalic.otf in Resources */ = {isa = PBXBuildFile; fileRef = C987F82D29BA951E00B44E7A /* ClarityCity-ThinItalic.otf */; };
		C987F84D29BA951E00B44E7A /* ClarityCity-ThinItalic.otf in Resources */ = {isa = PBXBuildFile; fileRef = C987F82D29BA951E00B44E7A /* ClarityCity-ThinItalic.otf */; };
		C987F84E29BA951E00B44E7A /* ClarityCity-RegularItalic.otf in Resources */ = {isa = PBXBuildFile; fileRef = C987F82E29BA951E00B44E7A /* ClarityCity-RegularItalic.otf */; };
		C987F84F29BA951E00B44E7A /* ClarityCity-RegularItalic.otf in Resources */ = {isa = PBXBuildFile; fileRef = C987F82E29BA951E00B44E7A /* ClarityCity-RegularItalic.otf */; };
		C987F85029BA951E00B44E7A /* ClarityCity-ExtraLightItalic.otf in Resources */ = {isa = PBXBuildFile; fileRef = C987F82F29BA951E00B44E7A /* ClarityCity-ExtraLightItalic.otf */; };
		C987F85129BA951E00B44E7A /* ClarityCity-ExtraLightItalic.otf in Resources */ = {isa = PBXBuildFile; fileRef = C987F82F29BA951E00B44E7A /* ClarityCity-ExtraLightItalic.otf */; };
		C987F85229BA951E00B44E7A /* ClarityCity-Regular.otf in Resources */ = {isa = PBXBuildFile; fileRef = C987F83029BA951E00B44E7A /* ClarityCity-Regular.otf */; };
		C987F85329BA951E00B44E7A /* ClarityCity-Regular.otf in Resources */ = {isa = PBXBuildFile; fileRef = C987F83029BA951E00B44E7A /* ClarityCity-Regular.otf */; };
		C987F85429BA951E00B44E7A /* ClarityCity-Thin.otf in Resources */ = {isa = PBXBuildFile; fileRef = C987F83129BA951E00B44E7A /* ClarityCity-Thin.otf */; };
		C987F85529BA951E00B44E7A /* ClarityCity-Thin.otf in Resources */ = {isa = PBXBuildFile; fileRef = C987F83129BA951E00B44E7A /* ClarityCity-Thin.otf */; };
		C987F85A29BA9ED800B44E7A /* Font.swift in Sources */ = {isa = PBXBuildFile; fileRef = C987F85729BA981800B44E7A /* Font.swift */; };
		C987F85B29BA9ED800B44E7A /* Font.swift in Sources */ = {isa = PBXBuildFile; fileRef = C987F85729BA981800B44E7A /* Font.swift */; };
		C987F85F29BAB66900B44E7A /* CachedAsyncImage in Frameworks */ = {isa = PBXBuildFile; productRef = C987F85E29BAB66900B44E7A /* CachedAsyncImage */; };
		C987F86129BABAF800B44E7A /* String+Markdown.swift in Sources */ = {isa = PBXBuildFile; fileRef = C987F86029BABAF800B44E7A /* String+Markdown.swift */; };
		C987F86229BABAF800B44E7A /* String+Markdown.swift in Sources */ = {isa = PBXBuildFile; fileRef = C987F86029BABAF800B44E7A /* String+Markdown.swift */; };
		C987F86429BAC3C500B44E7A /* CachedAsyncImage in Frameworks */ = {isa = PBXBuildFile; productRef = C987F86329BAC3C500B44E7A /* CachedAsyncImage */; };
		C98A32272A05795E00E3FA13 /* Task+Timeout.swift in Sources */ = {isa = PBXBuildFile; fileRef = C98A32262A05795E00E3FA13 /* Task+Timeout.swift */; };
		C98A32282A05795E00E3FA13 /* Task+Timeout.swift in Sources */ = {isa = PBXBuildFile; fileRef = C98A32262A05795E00E3FA13 /* Task+Timeout.swift */; };
		C98B8B4029FBF83B009789C8 /* NotificationCard.swift in Sources */ = {isa = PBXBuildFile; fileRef = C98B8B3F29FBF83B009789C8 /* NotificationCard.swift */; };
		C98B8B4129FBF85F009789C8 /* NotificationCard.swift in Sources */ = {isa = PBXBuildFile; fileRef = C98B8B3F29FBF83B009789C8 /* NotificationCard.swift */; };
		C99E80CD2A0C2C6400187474 /* PreviewData.swift in Sources */ = {isa = PBXBuildFile; fileRef = C94BC09A2A0AC74A0098F6F1 /* PreviewData.swift */; };
		C99E80CE2A0C2C9100187474 /* PreviewData.swift in Sources */ = {isa = PBXBuildFile; fileRef = C94BC09A2A0AC74A0098F6F1 /* PreviewData.swift */; };
		C9A0DAD829C6467600466635 /* CreateProfileView.swift in Sources */ = {isa = PBXBuildFile; fileRef = C9A0DAD729C6467600466635 /* CreateProfileView.swift */; };
		C9A0DADA29C685E500466635 /* SideMenuButton.swift in Sources */ = {isa = PBXBuildFile; fileRef = C9A0DAD929C685E500466635 /* SideMenuButton.swift */; };
		C9A0DADB29C685E500466635 /* SideMenuButton.swift in Sources */ = {isa = PBXBuildFile; fileRef = C9A0DAD929C685E500466635 /* SideMenuButton.swift */; };
		C9A0DADD29C689C900466635 /* NosNavigationBar.swift in Sources */ = {isa = PBXBuildFile; fileRef = C9A0DADC29C689C900466635 /* NosNavigationBar.swift */; };
		C9A0DADE29C689C900466635 /* NosNavigationBar.swift in Sources */ = {isa = PBXBuildFile; fileRef = C9A0DADC29C689C900466635 /* NosNavigationBar.swift */; };
		C9A0DAE029C697A100466635 /* AboutView.swift in Sources */ = {isa = PBXBuildFile; fileRef = C9A0DADF29C697A100466635 /* AboutView.swift */; };
		C9A0DAE129C697A100466635 /* AboutView.swift in Sources */ = {isa = PBXBuildFile; fileRef = C9A0DADF29C697A100466635 /* AboutView.swift */; };
		C9A0DAE429C69F0C00466635 /* HighlightedText.swift in Sources */ = {isa = PBXBuildFile; fileRef = C9A0DAE329C69F0C00466635 /* HighlightedText.swift */; };
		C9A0DAE529C69F0C00466635 /* HighlightedText.swift in Sources */ = {isa = PBXBuildFile; fileRef = C9A0DAE329C69F0C00466635 /* HighlightedText.swift */; };
		C9A0DAEA29C6A34200466635 /* ActivityView.swift in Sources */ = {isa = PBXBuildFile; fileRef = C9A0DAE929C6A34200466635 /* ActivityView.swift */; };
		C9A0DAEB29C6A34200466635 /* ActivityView.swift in Sources */ = {isa = PBXBuildFile; fileRef = C9A0DAE929C6A34200466635 /* ActivityView.swift */; };
		C9A0DAED29C6A66C00466635 /* Launch Screen.storyboard in Resources */ = {isa = PBXBuildFile; fileRef = C9A0DAEC29C6A66C00466635 /* Launch Screen.storyboard */; };
		C9A0DAF029C7394D00466635 /* CreateProfileView.swift in Sources */ = {isa = PBXBuildFile; fileRef = C9A0DAD729C6467600466635 /* CreateProfileView.swift */; };
		C9A0DAF529C9112400466635 /* UniversalNameWizard.swift in Sources */ = {isa = PBXBuildFile; fileRef = C9A0DAF429C9112400466635 /* UniversalNameWizard.swift */; };
		C9A0DAF629C9112400466635 /* UniversalNameWizard.swift in Sources */ = {isa = PBXBuildFile; fileRef = C9A0DAF429C9112400466635 /* UniversalNameWizard.swift */; };
		C9A0DAF829C92F4500466635 /* UNSAPI.swift in Sources */ = {isa = PBXBuildFile; fileRef = C9A0DAF729C92F4500466635 /* UNSAPI.swift */; };
		C9A0DAF929C92F4500466635 /* UNSAPI.swift in Sources */ = {isa = PBXBuildFile; fileRef = C9A0DAF729C92F4500466635 /* UNSAPI.swift */; };
		C9A25B3D29F174D200B39534 /* ReadabilityPadding.swift in Sources */ = {isa = PBXBuildFile; fileRef = C9A25B3C29F174D200B39534 /* ReadabilityPadding.swift */; };
		C9A25B3E29F174D200B39534 /* ReadabilityPadding.swift in Sources */ = {isa = PBXBuildFile; fileRef = C9A25B3C29F174D200B39534 /* ReadabilityPadding.swift */; };
		C9ADB133299287D60075E7F8 /* KeyPairTests.swift in Sources */ = {isa = PBXBuildFile; fileRef = C9ADB132299287D60075E7F8 /* KeyPairTests.swift */; };
		C9ADB135299288230075E7F8 /* KeyFixture.swift in Sources */ = {isa = PBXBuildFile; fileRef = C9ADB134299288230075E7F8 /* KeyFixture.swift */; };
		C9ADB13629928AF00075E7F8 /* KeyPair.swift in Sources */ = {isa = PBXBuildFile; fileRef = C9F84C26298DC98800C6714D /* KeyPair.swift */; };
		C9ADB13829928CC30075E7F8 /* String+Hex.swift in Sources */ = {isa = PBXBuildFile; fileRef = C9ADB13729928CC30075E7F8 /* String+Hex.swift */; };
		C9ADB13D29929B540075E7F8 /* Bech32.swift in Sources */ = {isa = PBXBuildFile; fileRef = C9ADB13C29929B540075E7F8 /* Bech32.swift */; };
		C9ADB13E29929EEF0075E7F8 /* Bech32.swift in Sources */ = {isa = PBXBuildFile; fileRef = C9ADB13C29929B540075E7F8 /* Bech32.swift */; };
		C9ADB13F29929F1F0075E7F8 /* String+Hex.swift in Sources */ = {isa = PBXBuildFile; fileRef = C9ADB13729928CC30075E7F8 /* String+Hex.swift */; };
		C9ADB14129951CB10075E7F8 /* NSManagedObject+Nos.swift in Sources */ = {isa = PBXBuildFile; fileRef = C9ADB14029951CB10075E7F8 /* NSManagedObject+Nos.swift */; };
		C9ADB14229951CB10075E7F8 /* NSManagedObject+Nos.swift in Sources */ = {isa = PBXBuildFile; fileRef = C9ADB14029951CB10075E7F8 /* NSManagedObject+Nos.swift */; };
		C9B678DB29EEBF3B00303F33 /* DependencyInjection.swift in Sources */ = {isa = PBXBuildFile; fileRef = C9B678DA29EEBF3B00303F33 /* DependencyInjection.swift */; };
		C9B678DC29EEBF3B00303F33 /* DependencyInjection.swift in Sources */ = {isa = PBXBuildFile; fileRef = C9B678DA29EEBF3B00303F33 /* DependencyInjection.swift */; };
		C9B678DE29EEC35B00303F33 /* Foundation+Sendable.swift in Sources */ = {isa = PBXBuildFile; fileRef = C9B678DD29EEC35B00303F33 /* Foundation+Sendable.swift */; };
		C9B678DF29EEC35B00303F33 /* Foundation+Sendable.swift in Sources */ = {isa = PBXBuildFile; fileRef = C9B678DD29EEC35B00303F33 /* Foundation+Sendable.swift */; };
		C9B678E129EEC41000303F33 /* SocialGraphCache.swift in Sources */ = {isa = PBXBuildFile; fileRef = C9B678E029EEC41000303F33 /* SocialGraphCache.swift */; };
		C9B678E229EEC41000303F33 /* SocialGraphCache.swift in Sources */ = {isa = PBXBuildFile; fileRef = C9B678E029EEC41000303F33 /* SocialGraphCache.swift */; };
		C9B678E429EED2DC00303F33 /* SocialGraphTests.swift in Sources */ = {isa = PBXBuildFile; fileRef = C9B678E329EED2DC00303F33 /* SocialGraphTests.swift */; };
		C9B678E729F01A8500303F33 /* FullscreenProgressView.swift in Sources */ = {isa = PBXBuildFile; fileRef = C9B678E629F01A8500303F33 /* FullscreenProgressView.swift */; };
		C9B678E829F01A8500303F33 /* FullscreenProgressView.swift in Sources */ = {isa = PBXBuildFile; fileRef = C9B678E629F01A8500303F33 /* FullscreenProgressView.swift */; };
		C9B708BB2A13BE41006C613A /* NoteTextEditor.swift in Sources */ = {isa = PBXBuildFile; fileRef = C9B708BA2A13BE41006C613A /* NoteTextEditor.swift */; };
		C9B708BC2A13BE41006C613A /* NoteTextEditor.swift in Sources */ = {isa = PBXBuildFile; fileRef = C9B708BA2A13BE41006C613A /* NoteTextEditor.swift */; };
		C9BAB09B2996FBA10003A84E /* EventProcessor.swift in Sources */ = {isa = PBXBuildFile; fileRef = C9BAB09A2996FBA10003A84E /* EventProcessor.swift */; };
		C9BAB09C2996FBA10003A84E /* EventProcessor.swift in Sources */ = {isa = PBXBuildFile; fileRef = C9BAB09A2996FBA10003A84E /* EventProcessor.swift */; };
		C9C2B77C29E072E400548B4A /* WebSocket+Nos.swift in Sources */ = {isa = PBXBuildFile; fileRef = C9C2B77B29E072E400548B4A /* WebSocket+Nos.swift */; };
		C9C2B77D29E072E400548B4A /* WebSocket+Nos.swift in Sources */ = {isa = PBXBuildFile; fileRef = C9C2B77B29E072E400548B4A /* WebSocket+Nos.swift */; };
		C9C2B77F29E0731600548B4A /* AsyncTimer.swift in Sources */ = {isa = PBXBuildFile; fileRef = C9C2B77E29E0731600548B4A /* AsyncTimer.swift */; };
		C9C2B78029E0731600548B4A /* AsyncTimer.swift in Sources */ = {isa = PBXBuildFile; fileRef = C9C2B77E29E0731600548B4A /* AsyncTimer.swift */; };
		C9C2B78229E0735400548B4A /* RelaySubscriptionManager.swift in Sources */ = {isa = PBXBuildFile; fileRef = C9C2B78129E0735400548B4A /* RelaySubscriptionManager.swift */; };
		C9C2B78329E0735400548B4A /* RelaySubscriptionManager.swift in Sources */ = {isa = PBXBuildFile; fileRef = C9C2B78129E0735400548B4A /* RelaySubscriptionManager.swift */; };
		C9C2B78529E073E300548B4A /* RelaySubscription.swift in Sources */ = {isa = PBXBuildFile; fileRef = C9C2B78429E073E300548B4A /* RelaySubscription.swift */; };
		C9C2B78629E073E300548B4A /* RelaySubscription.swift in Sources */ = {isa = PBXBuildFile; fileRef = C9C2B78429E073E300548B4A /* RelaySubscription.swift */; };
		C9C9444229F6F0E2002F2C7A /* XCTest+Eventually.swift in Sources */ = {isa = PBXBuildFile; fileRef = C9C9444129F6F0E2002F2C7A /* XCTest+Eventually.swift */; };
		C9CDBBA129A8F14C00C555C7 /* DiscoverView.swift in Sources */ = {isa = PBXBuildFile; fileRef = C9CDBBA029A8F14C00C555C7 /* DiscoverView.swift */; };
		C9CDBBA429A8FA2900C555C7 /* GoldenPostView.swift in Sources */ = {isa = PBXBuildFile; fileRef = C9CDBBA329A8FA2900C555C7 /* GoldenPostView.swift */; };
		C9CE5B142A0172CF008E198C /* WebView.swift in Sources */ = {isa = PBXBuildFile; fileRef = C9CE5B132A0172CF008E198C /* WebView.swift */; };
		C9CE5B152A0172CF008E198C /* WebView.swift in Sources */ = {isa = PBXBuildFile; fileRef = C9CE5B132A0172CF008E198C /* WebView.swift */; };
		C9DB207729F30EC700FB7B9D /* AsyncButton.swift in Sources */ = {isa = PBXBuildFile; fileRef = C9DB207629F30EC700FB7B9D /* AsyncButton.swift */; };
		C9DB207829F30EC700FB7B9D /* AsyncButton.swift in Sources */ = {isa = PBXBuildFile; fileRef = C9DB207629F30EC700FB7B9D /* AsyncButton.swift */; };
		C9DEBFD2298941000078B43A /* NosApp.swift in Sources */ = {isa = PBXBuildFile; fileRef = C9DEBFD1298941000078B43A /* NosApp.swift */; };
		C9DEBFD4298941000078B43A /* Persistence.swift in Sources */ = {isa = PBXBuildFile; fileRef = C9DEBFD3298941000078B43A /* Persistence.swift */; };
		C9DEBFD7298941000078B43A /* Nos.xcdatamodeld in Sources */ = {isa = PBXBuildFile; fileRef = C9DEBFD5298941000078B43A /* Nos.xcdatamodeld */; };
		C9DEBFD9298941000078B43A /* HomeFeedView.swift in Sources */ = {isa = PBXBuildFile; fileRef = C9DEBFD8298941000078B43A /* HomeFeedView.swift */; };
		C9DEBFDB298941020078B43A /* Assets.xcassets in Resources */ = {isa = PBXBuildFile; fileRef = C9DEBFDA298941020078B43A /* Assets.xcassets */; };
		C9DEBFDF298941020078B43A /* Preview Assets.xcassets in Resources */ = {isa = PBXBuildFile; fileRef = C9DEBFDE298941020078B43A /* Preview Assets.xcassets */; };
		C9DEBFE9298941020078B43A /* EventTests.swift in Sources */ = {isa = PBXBuildFile; fileRef = C9DEBFE8298941020078B43A /* EventTests.swift */; };
		C9DEBFF3298941020078B43A /* NosUITests.swift in Sources */ = {isa = PBXBuildFile; fileRef = C9DEBFF2298941020078B43A /* NosUITests.swift */; };
		C9DEBFF5298941020078B43A /* NosUITestsLaunchTests.swift in Sources */ = {isa = PBXBuildFile; fileRef = C9DEBFF4298941020078B43A /* NosUITestsLaunchTests.swift */; };
		C9DEC003298945150078B43A /* String+Lorem.swift in Sources */ = {isa = PBXBuildFile; fileRef = C9DEC002298945150078B43A /* String+Lorem.swift */; };
		C9DEC006298947900078B43A /* sample_data.json in Resources */ = {isa = PBXBuildFile; fileRef = C9DEC005298947900078B43A /* sample_data.json */; };
		C9DEC04529894BED0078B43A /* Event+CoreDataClass.swift in Sources */ = {isa = PBXBuildFile; fileRef = C9DEC03F29894BED0078B43A /* Event+CoreDataClass.swift */; };
		C9DEC04629894BED0078B43A /* Event+CoreDataClass.swift in Sources */ = {isa = PBXBuildFile; fileRef = C9DEC03F29894BED0078B43A /* Event+CoreDataClass.swift */; };
		C9DEC04D29894BED0078B43A /* Author+CoreDataClass.swift in Sources */ = {isa = PBXBuildFile; fileRef = C9DEC04329894BED0078B43A /* Author+CoreDataClass.swift */; };
		C9DEC04E29894BED0078B43A /* Author+CoreDataClass.swift in Sources */ = {isa = PBXBuildFile; fileRef = C9DEC04329894BED0078B43A /* Author+CoreDataClass.swift */; };
		C9DEC05A2989509B0078B43A /* Persistence.swift in Sources */ = {isa = PBXBuildFile; fileRef = C9DEBFD3298941000078B43A /* Persistence.swift */; };
		C9DEC05B298950A90078B43A /* String+Lorem.swift in Sources */ = {isa = PBXBuildFile; fileRef = C9DEC002298945150078B43A /* String+Lorem.swift */; };
		C9DEC05C298953280078B43A /* Nos.xcdatamodeld in Sources */ = {isa = PBXBuildFile; fileRef = C9DEBFD5298941000078B43A /* Nos.xcdatamodeld */; };
		C9DEC0632989541F0078B43A /* Bundle+Current.swift in Sources */ = {isa = PBXBuildFile; fileRef = C9DEC0622989541F0078B43A /* Bundle+Current.swift */; };
		C9DEC0642989541F0078B43A /* Bundle+Current.swift in Sources */ = {isa = PBXBuildFile; fileRef = C9DEC0622989541F0078B43A /* Bundle+Current.swift */; };
		C9DEC065298955200078B43A /* sample_data.json in Resources */ = {isa = PBXBuildFile; fileRef = C9DEC005298947900078B43A /* sample_data.json */; };
		C9DEC068298965270078B43A /* Starscream in Frameworks */ = {isa = PBXBuildFile; productRef = C9DEC067298965270078B43A /* Starscream */; };
		C9DEC06A298965550078B43A /* RelayView.swift in Sources */ = {isa = PBXBuildFile; fileRef = C9DEC069298965540078B43A /* RelayView.swift */; };
		C9DEC06B298965550078B43A /* RelayView.swift in Sources */ = {isa = PBXBuildFile; fileRef = C9DEC069298965540078B43A /* RelayView.swift */; };
		C9DEC06E2989668E0078B43A /* Relay+CoreDataClass.swift in Sources */ = {isa = PBXBuildFile; fileRef = C9DEC06C2989668E0078B43A /* Relay+CoreDataClass.swift */; };
		C9DEC06F2989668E0078B43A /* Relay+CoreDataClass.swift in Sources */ = {isa = PBXBuildFile; fileRef = C9DEC06C2989668E0078B43A /* Relay+CoreDataClass.swift */; };
		C9DFA966299BEB96006929C1 /* NoteCard.swift in Sources */ = {isa = PBXBuildFile; fileRef = C9DFA964299BEB96006929C1 /* NoteCard.swift */; };
		C9DFA969299BEC33006929C1 /* CardStyle.swift in Sources */ = {isa = PBXBuildFile; fileRef = C9DFA968299BEC33006929C1 /* CardStyle.swift */; };
		C9DFA96F299BF043006929C1 /* Assets+Planetary.swift in Sources */ = {isa = PBXBuildFile; fileRef = C9DFA96E299BF043006929C1 /* Assets+Planetary.swift */; };
		C9DFA971299BF8CD006929C1 /* RepliesView.swift in Sources */ = {isa = PBXBuildFile; fileRef = C9DFA970299BF8CD006929C1 /* RepliesView.swift */; };
		C9DFA972299BF9E8006929C1 /* CompactNoteView.swift in Sources */ = {isa = PBXBuildFile; fileRef = C9DFA96A299BEE2C006929C1 /* CompactNoteView.swift */; };
		C9DFA976299C30F0006929C1 /* Localized.swift in Sources */ = {isa = PBXBuildFile; fileRef = C9DFA975299C30F0006929C1 /* Localized.swift */; };
		C9DFA97B299C31EE006929C1 /* Localized.swift in Sources */ = {isa = PBXBuildFile; fileRef = C9DFA975299C30F0006929C1 /* Localized.swift */; };
		C9EE3E602A0538B7008A7491 /* ExpirationTimeButton.swift in Sources */ = {isa = PBXBuildFile; fileRef = C9EE3E5F2A0538B7008A7491 /* ExpirationTimeButton.swift */; };
		C9EE3E612A0538B7008A7491 /* ExpirationTimeButton.swift in Sources */ = {isa = PBXBuildFile; fileRef = C9EE3E5F2A0538B7008A7491 /* ExpirationTimeButton.swift */; };
		C9EE3E632A053910008A7491 /* ExpirationTimeOption.swift in Sources */ = {isa = PBXBuildFile; fileRef = C9EE3E622A053910008A7491 /* ExpirationTimeOption.swift */; };
		C9EE3E642A053910008A7491 /* ExpirationTimeOption.swift in Sources */ = {isa = PBXBuildFile; fileRef = C9EE3E622A053910008A7491 /* ExpirationTimeOption.swift */; };
		C9F0BB6929A5039D000547FC /* Int+Bool.swift in Sources */ = {isa = PBXBuildFile; fileRef = C9F0BB6829A5039D000547FC /* Int+Bool.swift */; };
		C9F0BB6B29A503D6000547FC /* PublicKey.swift in Sources */ = {isa = PBXBuildFile; fileRef = C9F0BB6A29A503D6000547FC /* PublicKey.swift */; };
		C9F0BB6C29A503D6000547FC /* PublicKey.swift in Sources */ = {isa = PBXBuildFile; fileRef = C9F0BB6A29A503D6000547FC /* PublicKey.swift */; };
		C9F0BB6D29A503D9000547FC /* Int+Bool.swift in Sources */ = {isa = PBXBuildFile; fileRef = C9F0BB6829A5039D000547FC /* Int+Bool.swift */; };
		C9F0BB6F29A50437000547FC /* NostrConstants.swift in Sources */ = {isa = PBXBuildFile; fileRef = C9F0BB6E29A50437000547FC /* NostrConstants.swift */; };
		C9F0BB7029A50437000547FC /* NostrConstants.swift in Sources */ = {isa = PBXBuildFile; fileRef = C9F0BB6E29A50437000547FC /* NostrConstants.swift */; };
		C9F64D8C29ED840700563F2B /* LogHelper.swift in Sources */ = {isa = PBXBuildFile; fileRef = C9F64D8B29ED840700563F2B /* LogHelper.swift */; };
		C9F64D8D29ED840700563F2B /* LogHelper.swift in Sources */ = {isa = PBXBuildFile; fileRef = C9F64D8B29ED840700563F2B /* LogHelper.swift */; };
		C9F64D8F29ED88CD00563F2B /* Localization+Nos.swift in Sources */ = {isa = PBXBuildFile; fileRef = C9F64D8E29ED88CD00563F2B /* Localization+Nos.swift */; };
		C9F64D9029ED88CD00563F2B /* Localization+Nos.swift in Sources */ = {isa = PBXBuildFile; fileRef = C9F64D8E29ED88CD00563F2B /* Localization+Nos.swift */; };
		C9F75AD22A02D41E005BBE45 /* ComposerActionBar.swift in Sources */ = {isa = PBXBuildFile; fileRef = C9F75AD12A02D41E005BBE45 /* ComposerActionBar.swift */; };
		C9F75AD32A02D41E005BBE45 /* ComposerActionBar.swift in Sources */ = {isa = PBXBuildFile; fileRef = C9F75AD12A02D41E005BBE45 /* ComposerActionBar.swift */; };
		C9F75AD62A041FF7005BBE45 /* ExpirationTimePicker.swift in Sources */ = {isa = PBXBuildFile; fileRef = C9F75AD52A041FF7005BBE45 /* ExpirationTimePicker.swift */; };
		C9F75AD72A041FF7005BBE45 /* ExpirationTimePicker.swift in Sources */ = {isa = PBXBuildFile; fileRef = C9F75AD52A041FF7005BBE45 /* ExpirationTimePicker.swift */; };
		C9F84C1A298DBB6300C6714D /* Data+Encoding.swift in Sources */ = {isa = PBXBuildFile; fileRef = C9671D72298DB94C00EE7E12 /* Data+Encoding.swift */; };
		C9F84C1C298DBBF400C6714D /* Data+Sha.swift in Sources */ = {isa = PBXBuildFile; fileRef = C9F84C1B298DBBF400C6714D /* Data+Sha.swift */; };
		C9F84C1D298DBC6100C6714D /* Data+Sha.swift in Sources */ = {isa = PBXBuildFile; fileRef = C9F84C1B298DBBF400C6714D /* Data+Sha.swift */; };
		C9F84C21298DC36800C6714D /* AppView.swift in Sources */ = {isa = PBXBuildFile; fileRef = C9F84C20298DC36800C6714D /* AppView.swift */; };
		C9F84C23298DC7B900C6714D /* SettingsView.swift in Sources */ = {isa = PBXBuildFile; fileRef = C9F84C22298DC7B900C6714D /* SettingsView.swift */; };
		C9F84C27298DC98800C6714D /* KeyPair.swift in Sources */ = {isa = PBXBuildFile; fileRef = C9F84C26298DC98800C6714D /* KeyPair.swift */; };
		CD09A74429A50F1D0063464F /* SideMenu.swift in Sources */ = {isa = PBXBuildFile; fileRef = CD09A74329A50F1D0063464F /* SideMenu.swift */; };
		CD09A74629A50F750063464F /* SideMenuContent.swift in Sources */ = {isa = PBXBuildFile; fileRef = CD09A74529A50F750063464F /* SideMenuContent.swift */; };
		CD09A74829A51EFC0063464F /* Router.swift in Sources */ = {isa = PBXBuildFile; fileRef = CD09A74729A51EFC0063464F /* Router.swift */; };
		CD09A74929A521210063464F /* Router.swift in Sources */ = {isa = PBXBuildFile; fileRef = CD09A74729A51EFC0063464F /* Router.swift */; };
		CD09A74A29A521510063464F /* ProfileView.swift in Sources */ = {isa = PBXBuildFile; fileRef = C95D68AC299E721700429F86 /* ProfileView.swift */; };
		CD09A74B29A521730063464F /* ProfileHeader.swift in Sources */ = {isa = PBXBuildFile; fileRef = C95D689E299E6B4100429F86 /* ProfileHeader.swift */; };
		CD09A74C29A5217A0063464F /* NoteButton.swift in Sources */ = {isa = PBXBuildFile; fileRef = CD2CF38F299E68BE00332116 /* NoteButton.swift */; };
		CD09A74D29A521A70063464F /* CardStyle.swift in Sources */ = {isa = PBXBuildFile; fileRef = C9DFA968299BEC33006929C1 /* CardStyle.swift */; };
		CD09A74E29A521BE0063464F /* NoteCard.swift in Sources */ = {isa = PBXBuildFile; fileRef = C9DFA964299BEB96006929C1 /* NoteCard.swift */; };
		CD09A74F29A521BE0063464F /* BioView.swift in Sources */ = {isa = PBXBuildFile; fileRef = C95D68A0299E6D3E00429F86 /* BioView.swift */; };
		CD09A75029A521D20063464F /* HomeFeedView.swift in Sources */ = {isa = PBXBuildFile; fileRef = C9DEBFD8298941000078B43A /* HomeFeedView.swift */; };
		CD09A75129A521D20063464F /* CompactNoteView.swift in Sources */ = {isa = PBXBuildFile; fileRef = C9DFA96A299BEE2C006929C1 /* CompactNoteView.swift */; };
		CD09A75229A521D20063464F /* RepliesView.swift in Sources */ = {isa = PBXBuildFile; fileRef = C9DFA970299BF8CD006929C1 /* RepliesView.swift */; };
		CD09A75329A521D20063464F /* AppView.swift in Sources */ = {isa = PBXBuildFile; fileRef = C9F84C20298DC36800C6714D /* AppView.swift */; };
		CD09A75429A521D20063464F /* PlaceholderModifier.swift in Sources */ = {isa = PBXBuildFile; fileRef = C95D68A4299E6E1E00429F86 /* PlaceholderModifier.swift */; };
		CD09A75529A521D20063464F /* SelectableText.swift in Sources */ = {isa = PBXBuildFile; fileRef = C95D68A2299E6D9000429F86 /* SelectableText.swift */; };
		CD09A75629A521D20063464F /* SettingsView.swift in Sources */ = {isa = PBXBuildFile; fileRef = C9F84C22298DC7B900C6714D /* SettingsView.swift */; };
		CD09A75729A521D20063464F /* NewNoteView.swift in Sources */ = {isa = PBXBuildFile; fileRef = C94D855B2991479900749478 /* NewNoteView.swift */; };
		CD09A75829A521D20063464F /* LinearGradient+Planetary.swift in Sources */ = {isa = PBXBuildFile; fileRef = C95D68A8299E709800429F86 /* LinearGradient+Planetary.swift */; };
		CD09A75929A521D20063464F /* Color+Hex.swift in Sources */ = {isa = PBXBuildFile; fileRef = C95D68AA299E710F00429F86 /* Color+Hex.swift */; };
		CD09A75A29A521D20063464F /* CardButtonStyle.swift in Sources */ = {isa = PBXBuildFile; fileRef = CD2CF38D299E67F900332116 /* CardButtonStyle.swift */; };
		CD09A75B29A521D20063464F /* AvatarView.swift in Sources */ = {isa = PBXBuildFile; fileRef = 3FFB1D88299FF37C002A755D /* AvatarView.swift */; };
		CD09A75C29A521D20063464F /* SideMenu.swift in Sources */ = {isa = PBXBuildFile; fileRef = CD09A74329A50F1D0063464F /* SideMenu.swift */; };
		CD09A75D29A521D20063464F /* SideMenuContent.swift in Sources */ = {isa = PBXBuildFile; fileRef = CD09A74529A50F750063464F /* SideMenuContent.swift */; };
		CD09A75E29A521EB0063464F /* Assets+Planetary.swift in Sources */ = {isa = PBXBuildFile; fileRef = C9DFA96E299BF043006929C1 /* Assets+Planetary.swift */; };
		CD09A75F29A521FD0063464F /* RelayService.swift in Sources */ = {isa = PBXBuildFile; fileRef = C97797B8298AA19A0046BD25 /* RelayService.swift */; };
		CD09A76029A521FD0063464F /* Filter.swift in Sources */ = {isa = PBXBuildFile; fileRef = A336DD3B299FD78000A0CBA0 /* Filter.swift */; };
		CD09A76129A5220E0063464F /* NosApp.swift in Sources */ = {isa = PBXBuildFile; fileRef = C9DEBFD1298941000078B43A /* NosApp.swift */; };
		CD09A76229A5220E0063464F /* AppController.swift in Sources */ = {isa = PBXBuildFile; fileRef = 3F170C77299D816200BC8F8B /* AppController.swift */; };
		CD09A76329A522190063464F /* OnboardingView.swift in Sources */ = {isa = PBXBuildFile; fileRef = 3FB5E650299D28A200386527 /* OnboardingView.swift */; };
		CD27177629A7C8B200AE8888 /* sample_replies.json in Resources */ = {isa = PBXBuildFile; fileRef = CD27177529A7C8B200AE8888 /* sample_replies.json */; };
		CD2CF38E299E67F900332116 /* CardButtonStyle.swift in Sources */ = {isa = PBXBuildFile; fileRef = CD2CF38D299E67F900332116 /* CardButtonStyle.swift */; };
		CD2CF390299E68BE00332116 /* NoteButton.swift in Sources */ = {isa = PBXBuildFile; fileRef = CD2CF38F299E68BE00332116 /* NoteButton.swift */; };
		CD4908D429B92941007443DB /* ReportABugMailView.swift in Sources */ = {isa = PBXBuildFile; fileRef = CD4908D329B92941007443DB /* ReportABugMailView.swift */; };
		CD4908D529B92B4D007443DB /* ReportABugMailView.swift in Sources */ = {isa = PBXBuildFile; fileRef = CD4908D329B92941007443DB /* ReportABugMailView.swift */; };
		CD76864C29B12F7E00085358 /* ExpandingTextFieldAndSubmitButton.swift in Sources */ = {isa = PBXBuildFile; fileRef = CD76864B29B12F7E00085358 /* ExpandingTextFieldAndSubmitButton.swift */; };
		CD76864D29B133E600085358 /* ExpandingTextFieldAndSubmitButton.swift in Sources */ = {isa = PBXBuildFile; fileRef = CD76864B29B12F7E00085358 /* ExpandingTextFieldAndSubmitButton.swift */; };
		CD76865029B6503500085358 /* NoteOptionsButton.swift in Sources */ = {isa = PBXBuildFile; fileRef = CD76864F29B6503500085358 /* NoteOptionsButton.swift */; };
		CD76865129B68B4400085358 /* NoteOptionsButton.swift in Sources */ = {isa = PBXBuildFile; fileRef = CD76864F29B6503500085358 /* NoteOptionsButton.swift */; };
		CD76865329B793F400085358 /* DiscoverSearchBar.swift in Sources */ = {isa = PBXBuildFile; fileRef = CD76865229B793F400085358 /* DiscoverSearchBar.swift */; };
		CD76865429B7DABE00085358 /* DiscoverSearchBar.swift in Sources */ = {isa = PBXBuildFile; fileRef = CD76865229B793F400085358 /* DiscoverSearchBar.swift */; };
		CDDA1F7B29A527650047ACD8 /* Starscream in Frameworks */ = {isa = PBXBuildFile; productRef = CDDA1F7A29A527650047ACD8 /* Starscream */; };
		CDDA1F7D29A527650047ACD8 /* SwiftUINavigation in Frameworks */ = {isa = PBXBuildFile; productRef = CDDA1F7C29A527650047ACD8 /* SwiftUINavigation */; };
/* End PBXBuildFile section */

/* Begin PBXContainerItemProxy section */
		C90862C129E9804B00C35A71 /* PBXContainerItemProxy */ = {
			isa = PBXContainerItemProxy;
			containerPortal = C9DEBFC6298941000078B43A /* Project object */;
			proxyType = 1;
			remoteGlobalIDString = C9DEBFCD298941000078B43A;
			remoteInfo = Nos;
		};
		C9DEBFE5298941020078B43A /* PBXContainerItemProxy */ = {
			isa = PBXContainerItemProxy;
			containerPortal = C9DEBFC6298941000078B43A /* Project object */;
			proxyType = 1;
			remoteGlobalIDString = C9DEBFCD298941000078B43A;
			remoteInfo = Nos;
		};
		C9DEBFEF298941020078B43A /* PBXContainerItemProxy */ = {
			isa = PBXContainerItemProxy;
			containerPortal = C9DEBFC6298941000078B43A /* Project object */;
			proxyType = 1;
			remoteGlobalIDString = C9DEBFCD298941000078B43A;
			remoteInfo = Nos;
		};
/* End PBXContainerItemProxy section */

/* Begin PBXFileReference section */
		3F170C77299D816200BC8F8B /* AppController.swift */ = {isa = PBXFileReference; lastKnownFileType = sourcecode.swift; path = AppController.swift; sourceTree = "<group>"; };
		3F30020429C1FDD9003D4F8B /* OnboardingStartView.swift */ = {isa = PBXFileReference; lastKnownFileType = sourcecode.swift; path = OnboardingStartView.swift; sourceTree = "<group>"; };
		3F30020629C237AB003D4F8B /* OnboardingAgeVerificationView.swift */ = {isa = PBXFileReference; lastKnownFileType = sourcecode.swift; path = OnboardingAgeVerificationView.swift; sourceTree = "<group>"; };
		3F30020829C23895003D4F8B /* OnboardingNotOldEnoughView.swift */ = {isa = PBXFileReference; lastKnownFileType = sourcecode.swift; path = OnboardingNotOldEnoughView.swift; sourceTree = "<group>"; };
		3F30020A29C361C8003D4F8B /* OnboardingTermsOfServiceView.swift */ = {isa = PBXFileReference; lastKnownFileType = sourcecode.swift; path = OnboardingTermsOfServiceView.swift; sourceTree = "<group>"; };
		3F30020C29C382EB003D4F8B /* OnboardingLoginView.swift */ = {isa = PBXFileReference; lastKnownFileType = sourcecode.swift; path = OnboardingLoginView.swift; sourceTree = "<group>"; };
		3F43C47529A9625700E896A0 /* AuthorReference+CoreDataClass.swift */ = {isa = PBXFileReference; lastKnownFileType = sourcecode.swift; path = "AuthorReference+CoreDataClass.swift"; sourceTree = "<group>"; };
		3F60F42829B27D3E000D62C4 /* ThreadView.swift */ = {isa = PBXFileReference; lastKnownFileType = sourcecode.swift; path = ThreadView.swift; sourceTree = "<group>"; };
		3FB5E650299D28A200386527 /* OnboardingView.swift */ = {isa = PBXFileReference; lastKnownFileType = sourcecode.swift; path = OnboardingView.swift; sourceTree = "<group>"; };
		3FFB1D88299FF37C002A755D /* AvatarView.swift */ = {isa = PBXFileReference; lastKnownFileType = sourcecode.swift; path = AvatarView.swift; sourceTree = "<group>"; };
		3FFB1D9229A6BBCE002A755D /* EventReference+CoreDataClass.swift */ = {isa = PBXFileReference; fileEncoding = 4; lastKnownFileType = sourcecode.swift; path = "EventReference+CoreDataClass.swift"; sourceTree = "<group>"; };
		3FFB1D9529A6BBEC002A755D /* Collection+SafeSubscript.swift */ = {isa = PBXFileReference; fileEncoding = 4; lastKnownFileType = sourcecode.swift; path = "Collection+SafeSubscript.swift"; sourceTree = "<group>"; };
		3FFB1D9B29A7DF9D002A755D /* StackedAvatarsView.swift */ = {isa = PBXFileReference; fileEncoding = 4; lastKnownFileType = sourcecode.swift; path = StackedAvatarsView.swift; sourceTree = "<group>"; };
		5B46611929CCB6DF008B8E8C /* ExportStrings.sh */ = {isa = PBXFileReference; lastKnownFileType = text.script.sh; path = ExportStrings.sh; sourceTree = "<group>"; };
		5B46611B29CCB725008B8E8C /* ExportStrings.swift */ = {isa = PBXFileReference; lastKnownFileType = sourcecode.swift; path = ExportStrings.swift; sourceTree = "<group>"; };
		5B46611F29CCB894008B8E8C /* en */ = {isa = PBXFileReference; lastKnownFileType = text.plist.strings; name = en; path = en.lproj/Generated.strings; sourceTree = "<group>"; };
		5B46612129CCBBE2008B8E8C /* es */ = {isa = PBXFileReference; lastKnownFileType = text.plist.strings; name = es; path = es.lproj/Generated.strings; sourceTree = "<group>"; };
		5B46612229CCBC6C008B8E8C /* zh-Hans */ = {isa = PBXFileReference; lastKnownFileType = text.plist.strings; name = "zh-Hans"; path = "zh-Hans.lproj/Generated.strings"; sourceTree = "<group>"; };
		5B6EB48D29EDBE0E006E750C /* NoteParser.swift */ = {isa = PBXFileReference; lastKnownFileType = sourcecode.swift; path = NoteParser.swift; sourceTree = "<group>"; };
		5B6EB48F29EDBEC1006E750C /* NoteParserTests.swift */ = {isa = PBXFileReference; lastKnownFileType = sourcecode.swift; path = NoteParserTests.swift; sourceTree = "<group>"; };
		5B80BE9D29F9864000A363E4 /* Bech32Tests.swift */ = {isa = PBXFileReference; lastKnownFileType = sourcecode.swift; path = Bech32Tests.swift; sourceTree = "<group>"; };
		5B80BE9F29FAEDE300A363E4 /* NProfile.swift */ = {isa = PBXFileReference; lastKnownFileType = sourcecode.swift; path = NProfile.swift; sourceTree = "<group>"; };
		5B80BEA129FAF30F00A363E4 /* NProfileTests.swift */ = {isa = PBXFileReference; lastKnownFileType = sourcecode.swift; path = NProfileTests.swift; sourceTree = "<group>"; };
		5B8C96AB29D52AD200B73AEC /* AuthorListView.swift */ = {isa = PBXFileReference; lastKnownFileType = sourcecode.swift; path = AuthorListView.swift; sourceTree = "<group>"; };
		5B8C96AF29DB2E1100B73AEC /* SearchTextFieldObserver.swift */ = {isa = PBXFileReference; lastKnownFileType = sourcecode.swift; path = SearchTextFieldObserver.swift; sourceTree = "<group>"; };
		5B8C96B129DB313300B73AEC /* AuthorCard.swift */ = {isa = PBXFileReference; lastKnownFileType = sourcecode.swift; path = AuthorCard.swift; sourceTree = "<group>"; };
		5B8C96B529DDD3B200B73AEC /* EditableText.swift */ = {isa = PBXFileReference; lastKnownFileType = sourcecode.swift; path = EditableText.swift; sourceTree = "<group>"; };
		A303AF8229A9153A005DC8FC /* FollowButton.swift */ = {isa = PBXFileReference; lastKnownFileType = sourcecode.swift; path = FollowButton.swift; sourceTree = "<group>"; };
		A32B6C7229A6BE9B00653FF5 /* FollowsView.swift */ = {isa = PBXFileReference; lastKnownFileType = sourcecode.swift; path = FollowsView.swift; sourceTree = "<group>"; };
		A32B6C7729A6C99200653FF5 /* FollowCard.swift */ = {isa = PBXFileReference; lastKnownFileType = sourcecode.swift; path = FollowCard.swift; sourceTree = "<group>"; };
		A336DD3B299FD78000A0CBA0 /* Filter.swift */ = {isa = PBXFileReference; lastKnownFileType = sourcecode.swift; path = Filter.swift; sourceTree = "<group>"; };
		A34E439829A522F20057AFCB /* CurrentUser.swift */ = {isa = PBXFileReference; lastKnownFileType = sourcecode.swift; path = CurrentUser.swift; sourceTree = "<group>"; };
		A351E1A129BA92240009B7F6 /* ProfileEditView.swift */ = {isa = PBXFileReference; fileEncoding = 4; lastKnownFileType = sourcecode.swift; path = ProfileEditView.swift; sourceTree = "<group>"; };
		A362584129C10AD500D07C9A /* NSSet+Add.swift */ = {isa = PBXFileReference; lastKnownFileType = sourcecode.swift; path = "NSSet+Add.swift"; sourceTree = "<group>"; };
		A3B943CE299AE00100A15A08 /* KeyChain.swift */ = {isa = PBXFileReference; lastKnownFileType = sourcecode.swift; path = KeyChain.swift; sourceTree = "<group>"; };
		A3B943D4299D514800A15A08 /* Follow+CoreDataClass.swift */ = {isa = PBXFileReference; lastKnownFileType = sourcecode.swift; path = "Follow+CoreDataClass.swift"; sourceTree = "<group>"; };
		C90862BB29E9804B00C35A71 /* NosPerformanceTests.xctest */ = {isa = PBXFileReference; explicitFileType = wrapper.cfbundle; includeInIndex = 0; path = NosPerformanceTests.xctest; sourceTree = BUILT_PRODUCTS_DIR; };
		C90862BD29E9804B00C35A71 /* NosPerformanceTests.swift */ = {isa = PBXFileReference; lastKnownFileType = sourcecode.swift; path = NosPerformanceTests.swift; sourceTree = "<group>"; };
		C91FFD392A09444D00743037 /* Nos 6.xcdatamodel */ = {isa = PBXFileReference; lastKnownFileType = wrapper.xcdatamodel; path = "Nos 6.xcdatamodel"; sourceTree = "<group>"; };
		C92DF80129BFAF9300400561 /* ProductionSecrets.xcconfig */ = {isa = PBXFileReference; lastKnownFileType = text.xcconfig; path = ProductionSecrets.xcconfig; sourceTree = "<group>"; };
		C92DF80229C22E4F00400561 /* Nos 2.xcdatamodel */ = {isa = PBXFileReference; lastKnownFileType = wrapper.xcdatamodel; path = "Nos 2.xcdatamodel"; sourceTree = "<group>"; };
		C92DF80429C25DE900400561 /* URL+MimeTypes.swift */ = {isa = PBXFileReference; lastKnownFileType = sourcecode.swift; path = "URL+MimeTypes.swift"; sourceTree = "<group>"; };
		C92DF80729C25FA900400561 /* SquareImage.swift */ = {isa = PBXFileReference; lastKnownFileType = sourcecode.swift; path = SquareImage.swift; sourceTree = "<group>"; };
		C931517C29B915AF00934506 /* StaggeredGrid.swift */ = {isa = PBXFileReference; lastKnownFileType = sourcecode.swift; path = StaggeredGrid.swift; sourceTree = "<group>"; };
		C937786129FC6D1900568C27 /* pt-BR */ = {isa = PBXFileReference; lastKnownFileType = text.plist.strings; name = "pt-BR"; path = "pt-BR.lproj/Generated.strings"; sourceTree = "<group>"; };
		C93CA0C229AE3A1E00921183 /* JSONEvent.swift */ = {isa = PBXFileReference; lastKnownFileType = sourcecode.swift; path = JSONEvent.swift; sourceTree = "<group>"; };
		C93EC2F029C337EB0012EE2A /* RelayPicker.swift */ = {isa = PBXFileReference; lastKnownFileType = sourcecode.swift; path = RelayPicker.swift; sourceTree = "<group>"; };
		C93EC2F329C34C860012EE2A /* NSPredicate+Bool.swift */ = {isa = PBXFileReference; lastKnownFileType = sourcecode.swift; path = "NSPredicate+Bool.swift"; sourceTree = "<group>"; };
		C93EC2F629C351470012EE2A /* Optional+Unwrap.swift */ = {isa = PBXFileReference; lastKnownFileType = sourcecode.swift; path = "Optional+Unwrap.swift"; sourceTree = "<group>"; };
		C93EC2F929C370DE0012EE2A /* DiscoverGrid.swift */ = {isa = PBXFileReference; lastKnownFileType = sourcecode.swift; path = DiscoverGrid.swift; sourceTree = "<group>"; };
		C93EC2FC29C3785C0012EE2A /* View+RoundedCorner.swift */ = {isa = PBXFileReference; fileEncoding = 4; lastKnownFileType = sourcecode.swift; path = "View+RoundedCorner.swift"; sourceTree = "<group>"; };
		C942566829B66A2800C4202C /* Date+Elapsed.swift */ = {isa = PBXFileReference; fileEncoding = 4; lastKnownFileType = sourcecode.swift; path = "Date+Elapsed.swift"; sourceTree = "<group>"; };
		C94437E529B0DB83004D8C86 /* NotificationsView.swift */ = {isa = PBXFileReference; lastKnownFileType = sourcecode.swift; path = NotificationsView.swift; sourceTree = "<group>"; };
<<<<<<< HEAD
		C94BC09A2A0AC74A0098F6F1 /* PreviewData.swift */ = {isa = PBXFileReference; lastKnownFileType = sourcecode.swift; path = PreviewData.swift; sourceTree = "<group>"; };
=======
		C94D14802A12B3F70014C906 /* SearchBar.swift */ = {isa = PBXFileReference; lastKnownFileType = sourcecode.swift; path = SearchBar.swift; sourceTree = "<group>"; };
>>>>>>> cb642bac
		C94D855B2991479900749478 /* NewNoteView.swift */ = {isa = PBXFileReference; lastKnownFileType = sourcecode.swift; path = NewNoteView.swift; sourceTree = "<group>"; };
		C94FE5A629F8441200C27119 /* zh-Hant */ = {isa = PBXFileReference; lastKnownFileType = text.plist.strings; name = "zh-Hant"; path = "zh-Hant.lproj/Generated.strings"; sourceTree = "<group>"; };
		C94FE5A729F8441200C27119 /* fr */ = {isa = PBXFileReference; lastKnownFileType = text.plist.strings; name = fr; path = fr.lproj/Generated.strings; sourceTree = "<group>"; };
		C95D689E299E6B4100429F86 /* ProfileHeader.swift */ = {isa = PBXFileReference; fileEncoding = 4; lastKnownFileType = sourcecode.swift; path = ProfileHeader.swift; sourceTree = "<group>"; };
		C95D68A0299E6D3E00429F86 /* BioView.swift */ = {isa = PBXFileReference; fileEncoding = 4; lastKnownFileType = sourcecode.swift; path = BioView.swift; sourceTree = "<group>"; };
		C95D68A2299E6D9000429F86 /* SelectableText.swift */ = {isa = PBXFileReference; fileEncoding = 4; lastKnownFileType = sourcecode.swift; path = SelectableText.swift; sourceTree = "<group>"; };
		C95D68A4299E6E1E00429F86 /* PlaceholderModifier.swift */ = {isa = PBXFileReference; fileEncoding = 4; lastKnownFileType = sourcecode.swift; path = PlaceholderModifier.swift; sourceTree = "<group>"; };
		C95D68A8299E709800429F86 /* LinearGradient+Planetary.swift */ = {isa = PBXFileReference; fileEncoding = 4; lastKnownFileType = sourcecode.swift; path = "LinearGradient+Planetary.swift"; sourceTree = "<group>"; };
		C95D68AA299E710F00429F86 /* Color+Hex.swift */ = {isa = PBXFileReference; fileEncoding = 4; lastKnownFileType = sourcecode.swift; path = "Color+Hex.swift"; sourceTree = "<group>"; };
		C95D68AC299E721700429F86 /* ProfileView.swift */ = {isa = PBXFileReference; lastKnownFileType = sourcecode.swift; path = ProfileView.swift; sourceTree = "<group>"; };
		C95D68AF299ECE0700429F86 /* CHANGELOG.md */ = {isa = PBXFileReference; fileEncoding = 4; lastKnownFileType = net.daringfireball.markdown; path = CHANGELOG.md; sourceTree = "<group>"; };
		C95D68B0299ECE0700429F86 /* README.md */ = {isa = PBXFileReference; fileEncoding = 4; lastKnownFileType = net.daringfireball.markdown; path = README.md; sourceTree = "<group>"; };
		C95D68B1299ECE0700429F86 /* CONTRIBUTING.md */ = {isa = PBXFileReference; fileEncoding = 4; lastKnownFileType = net.daringfireball.markdown; path = CONTRIBUTING.md; sourceTree = "<group>"; };
		C960C57029F3236200929990 /* LikeButton.swift */ = {isa = PBXFileReference; lastKnownFileType = sourcecode.swift; path = LikeButton.swift; sourceTree = "<group>"; };
		C960C57329F3251E00929990 /* RepostButton.swift */ = {isa = PBXFileReference; lastKnownFileType = sourcecode.swift; path = RepostButton.swift; sourceTree = "<group>"; };
		C9646EA029B7A22C007239A4 /* Analytics.swift */ = {isa = PBXFileReference; lastKnownFileType = sourcecode.swift; path = Analytics.swift; sourceTree = "<group>"; };
		C9646EAD29B8D653007239A4 /* ViewDidLoadModifier.swift */ = {isa = PBXFileReference; lastKnownFileType = sourcecode.swift; path = ViewDidLoadModifier.swift; sourceTree = "<group>"; };
		C9671D72298DB94C00EE7E12 /* Data+Encoding.swift */ = {isa = PBXFileReference; lastKnownFileType = sourcecode.swift; path = "Data+Encoding.swift"; sourceTree = "<group>"; };
		C97797B8298AA19A0046BD25 /* RelayService.swift */ = {isa = PBXFileReference; lastKnownFileType = sourcecode.swift; path = RelayService.swift; sourceTree = "<group>"; };
		C97A1C8729E45B3C009D9E8D /* RawEventView.swift */ = {isa = PBXFileReference; fileEncoding = 4; lastKnownFileType = sourcecode.swift; path = RawEventView.swift; sourceTree = "<group>"; };
		C97A1C8A29E45B4E009D9E8D /* RawEventController.swift */ = {isa = PBXFileReference; fileEncoding = 4; lastKnownFileType = sourcecode.swift; path = RawEventController.swift; sourceTree = "<group>"; };
		C97A1C8D29E58EC7009D9E8D /* NSManagedObjectContext+Nos.swift */ = {isa = PBXFileReference; lastKnownFileType = sourcecode.swift; path = "NSManagedObjectContext+Nos.swift"; sourceTree = "<group>"; };
		C987F81629BA4C6900B44E7A /* BigActionButton.swift */ = {isa = PBXFileReference; fileEncoding = 4; lastKnownFileType = sourcecode.swift; path = BigActionButton.swift; sourceTree = "<group>"; };
		C987F81929BA4D0E00B44E7A /* ActionButton.swift */ = {isa = PBXFileReference; fileEncoding = 4; lastKnownFileType = sourcecode.swift; path = ActionButton.swift; sourceTree = "<group>"; };
		C987F81C29BA6D9A00B44E7A /* ProfileTab.swift */ = {isa = PBXFileReference; lastKnownFileType = sourcecode.swift; path = ProfileTab.swift; sourceTree = "<group>"; };
		C987F82029BA951D00B44E7A /* ClarityCity-ExtraLight.otf */ = {isa = PBXFileReference; lastKnownFileType = file; path = "ClarityCity-ExtraLight.otf"; sourceTree = "<group>"; };
		C987F82129BA951D00B44E7A /* ClarityCity-LightItalic.otf */ = {isa = PBXFileReference; lastKnownFileType = file; path = "ClarityCity-LightItalic.otf"; sourceTree = "<group>"; };
		C987F82229BA951D00B44E7A /* ClarityCity-ExtraBold.otf */ = {isa = PBXFileReference; lastKnownFileType = file; path = "ClarityCity-ExtraBold.otf"; sourceTree = "<group>"; };
		C987F82329BA951D00B44E7A /* ClarityCity-MediumItalic.otf */ = {isa = PBXFileReference; lastKnownFileType = file; path = "ClarityCity-MediumItalic.otf"; sourceTree = "<group>"; };
		C987F82429BA951D00B44E7A /* ClarityCity-BoldItalic.otf */ = {isa = PBXFileReference; lastKnownFileType = file; path = "ClarityCity-BoldItalic.otf"; sourceTree = "<group>"; };
		C987F82529BA951D00B44E7A /* ClarityCity-Bold.otf */ = {isa = PBXFileReference; lastKnownFileType = file; path = "ClarityCity-Bold.otf"; sourceTree = "<group>"; };
		C987F82629BA951D00B44E7A /* ClarityCity-SemiBold.otf */ = {isa = PBXFileReference; lastKnownFileType = file; path = "ClarityCity-SemiBold.otf"; sourceTree = "<group>"; };
		C987F82729BA951D00B44E7A /* ClarityCity-SemiBoldItalic.otf */ = {isa = PBXFileReference; lastKnownFileType = file; path = "ClarityCity-SemiBoldItalic.otf"; sourceTree = "<group>"; };
		C987F82829BA951E00B44E7A /* ClarityCity-Black.otf */ = {isa = PBXFileReference; lastKnownFileType = file; path = "ClarityCity-Black.otf"; sourceTree = "<group>"; };
		C987F82929BA951E00B44E7A /* ClarityCity-ExtraBoldItalic.otf */ = {isa = PBXFileReference; lastKnownFileType = file; path = "ClarityCity-ExtraBoldItalic.otf"; sourceTree = "<group>"; };
		C987F82A29BA951E00B44E7A /* ClarityCity-Light.otf */ = {isa = PBXFileReference; lastKnownFileType = file; path = "ClarityCity-Light.otf"; sourceTree = "<group>"; };
		C987F82B29BA951E00B44E7A /* ClarityCity-BlackItalic.otf */ = {isa = PBXFileReference; lastKnownFileType = file; path = "ClarityCity-BlackItalic.otf"; sourceTree = "<group>"; };
		C987F82C29BA951E00B44E7A /* ClarityCity-Medium.otf */ = {isa = PBXFileReference; lastKnownFileType = file; path = "ClarityCity-Medium.otf"; sourceTree = "<group>"; };
		C987F82D29BA951E00B44E7A /* ClarityCity-ThinItalic.otf */ = {isa = PBXFileReference; lastKnownFileType = file; path = "ClarityCity-ThinItalic.otf"; sourceTree = "<group>"; };
		C987F82E29BA951E00B44E7A /* ClarityCity-RegularItalic.otf */ = {isa = PBXFileReference; lastKnownFileType = file; path = "ClarityCity-RegularItalic.otf"; sourceTree = "<group>"; };
		C987F82F29BA951E00B44E7A /* ClarityCity-ExtraLightItalic.otf */ = {isa = PBXFileReference; lastKnownFileType = file; path = "ClarityCity-ExtraLightItalic.otf"; sourceTree = "<group>"; };
		C987F83029BA951E00B44E7A /* ClarityCity-Regular.otf */ = {isa = PBXFileReference; lastKnownFileType = file; path = "ClarityCity-Regular.otf"; sourceTree = "<group>"; };
		C987F83129BA951E00B44E7A /* ClarityCity-Thin.otf */ = {isa = PBXFileReference; lastKnownFileType = file; path = "ClarityCity-Thin.otf"; sourceTree = "<group>"; };
		C987F85629BA96B700B44E7A /* Info.plist */ = {isa = PBXFileReference; lastKnownFileType = text.plist; path = Info.plist; sourceTree = "<group>"; };
		C987F85729BA981800B44E7A /* Font.swift */ = {isa = PBXFileReference; lastKnownFileType = sourcecode.swift; path = Font.swift; sourceTree = "<group>"; };
		C987F86029BABAF800B44E7A /* String+Markdown.swift */ = {isa = PBXFileReference; lastKnownFileType = sourcecode.swift; path = "String+Markdown.swift"; sourceTree = "<group>"; };
		C98A32262A05795E00E3FA13 /* Task+Timeout.swift */ = {isa = PBXFileReference; lastKnownFileType = sourcecode.swift; path = "Task+Timeout.swift"; sourceTree = "<group>"; };
		C98B8B3F29FBF83B009789C8 /* NotificationCard.swift */ = {isa = PBXFileReference; lastKnownFileType = sourcecode.swift; path = NotificationCard.swift; sourceTree = "<group>"; };
		C9A0DAD729C6467600466635 /* CreateProfileView.swift */ = {isa = PBXFileReference; lastKnownFileType = sourcecode.swift; path = CreateProfileView.swift; sourceTree = "<group>"; };
		C9A0DAD929C685E500466635 /* SideMenuButton.swift */ = {isa = PBXFileReference; lastKnownFileType = sourcecode.swift; path = SideMenuButton.swift; sourceTree = "<group>"; };
		C9A0DADC29C689C900466635 /* NosNavigationBar.swift */ = {isa = PBXFileReference; lastKnownFileType = sourcecode.swift; path = NosNavigationBar.swift; sourceTree = "<group>"; };
		C9A0DADF29C697A100466635 /* AboutView.swift */ = {isa = PBXFileReference; lastKnownFileType = sourcecode.swift; path = AboutView.swift; sourceTree = "<group>"; };
		C9A0DAE329C69F0C00466635 /* HighlightedText.swift */ = {isa = PBXFileReference; fileEncoding = 4; lastKnownFileType = sourcecode.swift; path = HighlightedText.swift; sourceTree = "<group>"; };
		C9A0DAE629C69FA000466635 /* Text+Gradient.swift */ = {isa = PBXFileReference; fileEncoding = 4; lastKnownFileType = sourcecode.swift; path = "Text+Gradient.swift"; sourceTree = "<group>"; };
		C9A0DAE929C6A34200466635 /* ActivityView.swift */ = {isa = PBXFileReference; fileEncoding = 4; lastKnownFileType = sourcecode.swift; path = ActivityView.swift; sourceTree = "<group>"; };
		C9A0DAEC29C6A66C00466635 /* Launch Screen.storyboard */ = {isa = PBXFileReference; lastKnownFileType = file.storyboard; path = "Launch Screen.storyboard"; sourceTree = "<group>"; };
		C9A0DAF329C870D500466635 /* Nos 4.xcdatamodel */ = {isa = PBXFileReference; lastKnownFileType = wrapper.xcdatamodel; path = "Nos 4.xcdatamodel"; sourceTree = "<group>"; };
		C9A0DAF429C9112400466635 /* UniversalNameWizard.swift */ = {isa = PBXFileReference; lastKnownFileType = sourcecode.swift; path = UniversalNameWizard.swift; sourceTree = "<group>"; };
		C9A0DAF729C92F4500466635 /* UNSAPI.swift */ = {isa = PBXFileReference; lastKnownFileType = sourcecode.swift; path = UNSAPI.swift; sourceTree = "<group>"; };
		C9A25B3C29F174D200B39534 /* ReadabilityPadding.swift */ = {isa = PBXFileReference; lastKnownFileType = sourcecode.swift; path = ReadabilityPadding.swift; sourceTree = "<group>"; };
		C9ADB132299287D60075E7F8 /* KeyPairTests.swift */ = {isa = PBXFileReference; lastKnownFileType = sourcecode.swift; path = KeyPairTests.swift; sourceTree = "<group>"; };
		C9ADB134299288230075E7F8 /* KeyFixture.swift */ = {isa = PBXFileReference; lastKnownFileType = sourcecode.swift; path = KeyFixture.swift; sourceTree = "<group>"; };
		C9ADB13729928CC30075E7F8 /* String+Hex.swift */ = {isa = PBXFileReference; lastKnownFileType = sourcecode.swift; path = "String+Hex.swift"; sourceTree = "<group>"; };
		C9ADB13C29929B540075E7F8 /* Bech32.swift */ = {isa = PBXFileReference; lastKnownFileType = sourcecode.swift; path = Bech32.swift; sourceTree = "<group>"; };
		C9ADB14029951CB10075E7F8 /* NSManagedObject+Nos.swift */ = {isa = PBXFileReference; lastKnownFileType = sourcecode.swift; path = "NSManagedObject+Nos.swift"; sourceTree = "<group>"; };
		C9B678DA29EEBF3B00303F33 /* DependencyInjection.swift */ = {isa = PBXFileReference; lastKnownFileType = sourcecode.swift; path = DependencyInjection.swift; sourceTree = "<group>"; };
		C9B678DD29EEC35B00303F33 /* Foundation+Sendable.swift */ = {isa = PBXFileReference; lastKnownFileType = sourcecode.swift; path = "Foundation+Sendable.swift"; sourceTree = "<group>"; };
		C9B678E029EEC41000303F33 /* SocialGraphCache.swift */ = {isa = PBXFileReference; lastKnownFileType = sourcecode.swift; path = SocialGraphCache.swift; sourceTree = "<group>"; };
		C9B678E329EED2DC00303F33 /* SocialGraphTests.swift */ = {isa = PBXFileReference; lastKnownFileType = sourcecode.swift; path = SocialGraphTests.swift; sourceTree = "<group>"; };
		C9B678E529EF1BF200303F33 /* Nos 5.xcdatamodel */ = {isa = PBXFileReference; lastKnownFileType = wrapper.xcdatamodel; path = "Nos 5.xcdatamodel"; sourceTree = "<group>"; };
		C9B678E629F01A8500303F33 /* FullscreenProgressView.swift */ = {isa = PBXFileReference; lastKnownFileType = sourcecode.swift; path = FullscreenProgressView.swift; sourceTree = "<group>"; };
		C9B708BA2A13BE41006C613A /* NoteTextEditor.swift */ = {isa = PBXFileReference; lastKnownFileType = sourcecode.swift; path = NoteTextEditor.swift; sourceTree = "<group>"; };
		C9BAB09A2996FBA10003A84E /* EventProcessor.swift */ = {isa = PBXFileReference; lastKnownFileType = sourcecode.swift; path = EventProcessor.swift; sourceTree = "<group>"; };
		C9C2B77B29E072E400548B4A /* WebSocket+Nos.swift */ = {isa = PBXFileReference; lastKnownFileType = sourcecode.swift; path = "WebSocket+Nos.swift"; sourceTree = "<group>"; };
		C9C2B77E29E0731600548B4A /* AsyncTimer.swift */ = {isa = PBXFileReference; lastKnownFileType = sourcecode.swift; path = AsyncTimer.swift; sourceTree = "<group>"; };
		C9C2B78129E0735400548B4A /* RelaySubscriptionManager.swift */ = {isa = PBXFileReference; lastKnownFileType = sourcecode.swift; path = RelaySubscriptionManager.swift; sourceTree = "<group>"; };
		C9C2B78429E073E300548B4A /* RelaySubscription.swift */ = {isa = PBXFileReference; lastKnownFileType = sourcecode.swift; path = RelaySubscription.swift; sourceTree = "<group>"; };
		C9C9444129F6F0E2002F2C7A /* XCTest+Eventually.swift */ = {isa = PBXFileReference; lastKnownFileType = sourcecode.swift; path = "XCTest+Eventually.swift"; sourceTree = "<group>"; };
		C9CDBBA029A8F14C00C555C7 /* DiscoverView.swift */ = {isa = PBXFileReference; lastKnownFileType = sourcecode.swift; path = DiscoverView.swift; sourceTree = "<group>"; };
		C9CDBBA329A8FA2900C555C7 /* GoldenPostView.swift */ = {isa = PBXFileReference; fileEncoding = 4; lastKnownFileType = sourcecode.swift; path = GoldenPostView.swift; sourceTree = "<group>"; };
		C9CE5B132A0172CF008E198C /* WebView.swift */ = {isa = PBXFileReference; lastKnownFileType = sourcecode.swift; path = WebView.swift; sourceTree = "<group>"; };
		C9DB207629F30EC700FB7B9D /* AsyncButton.swift */ = {isa = PBXFileReference; lastKnownFileType = sourcecode.swift; path = AsyncButton.swift; sourceTree = "<group>"; };
		C9DEBFCE298941000078B43A /* Nos.app */ = {isa = PBXFileReference; explicitFileType = wrapper.application; includeInIndex = 0; path = Nos.app; sourceTree = BUILT_PRODUCTS_DIR; };
		C9DEBFD1298941000078B43A /* NosApp.swift */ = {isa = PBXFileReference; lastKnownFileType = sourcecode.swift; path = NosApp.swift; sourceTree = "<group>"; };
		C9DEBFD3298941000078B43A /* Persistence.swift */ = {isa = PBXFileReference; lastKnownFileType = sourcecode.swift; path = Persistence.swift; sourceTree = "<group>"; };
		C9DEBFD6298941000078B43A /* Nos.xcdatamodel */ = {isa = PBXFileReference; lastKnownFileType = wrapper.xcdatamodel; path = Nos.xcdatamodel; sourceTree = "<group>"; };
		C9DEBFD8298941000078B43A /* HomeFeedView.swift */ = {isa = PBXFileReference; lastKnownFileType = sourcecode.swift; path = HomeFeedView.swift; sourceTree = "<group>"; };
		C9DEBFDA298941020078B43A /* Assets.xcassets */ = {isa = PBXFileReference; lastKnownFileType = folder.assetcatalog; path = Assets.xcassets; sourceTree = "<group>"; };
		C9DEBFDC298941020078B43A /* Nos.entitlements */ = {isa = PBXFileReference; lastKnownFileType = text.plist.entitlements; path = Nos.entitlements; sourceTree = "<group>"; };
		C9DEBFDE298941020078B43A /* Preview Assets.xcassets */ = {isa = PBXFileReference; lastKnownFileType = folder.assetcatalog; path = "Preview Assets.xcassets"; sourceTree = "<group>"; };
		C9DEBFE4298941020078B43A /* NosTests.xctest */ = {isa = PBXFileReference; explicitFileType = wrapper.cfbundle; includeInIndex = 0; path = NosTests.xctest; sourceTree = BUILT_PRODUCTS_DIR; };
		C9DEBFE8298941020078B43A /* EventTests.swift */ = {isa = PBXFileReference; lastKnownFileType = sourcecode.swift; path = EventTests.swift; sourceTree = "<group>"; };
		C9DEBFEE298941020078B43A /* NosUITests.xctest */ = {isa = PBXFileReference; explicitFileType = wrapper.cfbundle; includeInIndex = 0; path = NosUITests.xctest; sourceTree = BUILT_PRODUCTS_DIR; };
		C9DEBFF2298941020078B43A /* NosUITests.swift */ = {isa = PBXFileReference; lastKnownFileType = sourcecode.swift; path = NosUITests.swift; sourceTree = "<group>"; };
		C9DEBFF4298941020078B43A /* NosUITestsLaunchTests.swift */ = {isa = PBXFileReference; lastKnownFileType = sourcecode.swift; path = NosUITestsLaunchTests.swift; sourceTree = "<group>"; };
		C9DEC002298945150078B43A /* String+Lorem.swift */ = {isa = PBXFileReference; lastKnownFileType = sourcecode.swift; path = "String+Lorem.swift"; sourceTree = "<group>"; };
		C9DEC005298947900078B43A /* sample_data.json */ = {isa = PBXFileReference; fileEncoding = 4; lastKnownFileType = text.json; path = sample_data.json; sourceTree = "<group>"; };
		C9DEC03F29894BED0078B43A /* Event+CoreDataClass.swift */ = {isa = PBXFileReference; lastKnownFileType = sourcecode.swift; path = "Event+CoreDataClass.swift"; sourceTree = "<group>"; };
		C9DEC04329894BED0078B43A /* Author+CoreDataClass.swift */ = {isa = PBXFileReference; lastKnownFileType = sourcecode.swift; path = "Author+CoreDataClass.swift"; sourceTree = "<group>"; };
		C9DEC0622989541F0078B43A /* Bundle+Current.swift */ = {isa = PBXFileReference; lastKnownFileType = sourcecode.swift; path = "Bundle+Current.swift"; sourceTree = "<group>"; };
		C9DEC069298965540078B43A /* RelayView.swift */ = {isa = PBXFileReference; lastKnownFileType = sourcecode.swift; path = RelayView.swift; sourceTree = "<group>"; };
		C9DEC06C2989668E0078B43A /* Relay+CoreDataClass.swift */ = {isa = PBXFileReference; lastKnownFileType = sourcecode.swift; path = "Relay+CoreDataClass.swift"; sourceTree = "<group>"; };
		C9DFA964299BEB96006929C1 /* NoteCard.swift */ = {isa = PBXFileReference; fileEncoding = 4; lastKnownFileType = sourcecode.swift; path = NoteCard.swift; sourceTree = "<group>"; };
		C9DFA968299BEC33006929C1 /* CardStyle.swift */ = {isa = PBXFileReference; fileEncoding = 4; lastKnownFileType = sourcecode.swift; path = CardStyle.swift; sourceTree = "<group>"; };
		C9DFA96A299BEE2C006929C1 /* CompactNoteView.swift */ = {isa = PBXFileReference; fileEncoding = 4; lastKnownFileType = sourcecode.swift; path = CompactNoteView.swift; sourceTree = "<group>"; };
		C9DFA96E299BF043006929C1 /* Assets+Planetary.swift */ = {isa = PBXFileReference; fileEncoding = 4; lastKnownFileType = sourcecode.swift; name = "Assets+Planetary.swift"; path = "Nos/Extensions/Assets+Planetary.swift"; sourceTree = SOURCE_ROOT; };
		C9DFA970299BF8CD006929C1 /* RepliesView.swift */ = {isa = PBXFileReference; lastKnownFileType = sourcecode.swift; path = RepliesView.swift; sourceTree = "<group>"; };
		C9DFA975299C30F0006929C1 /* Localized.swift */ = {isa = PBXFileReference; lastKnownFileType = sourcecode.swift; path = Localized.swift; sourceTree = "<group>"; };
		C9DFA978299C31A7006929C1 /* Localizable.swift */ = {isa = PBXFileReference; fileEncoding = 4; lastKnownFileType = sourcecode.swift; path = Localizable.swift; sourceTree = "<group>"; };
		C9EE3E5F2A0538B7008A7491 /* ExpirationTimeButton.swift */ = {isa = PBXFileReference; lastKnownFileType = sourcecode.swift; path = ExpirationTimeButton.swift; sourceTree = "<group>"; };
		C9EE3E622A053910008A7491 /* ExpirationTimeOption.swift */ = {isa = PBXFileReference; lastKnownFileType = sourcecode.swift; path = ExpirationTimeOption.swift; sourceTree = "<group>"; };
		C9F0BB6829A5039D000547FC /* Int+Bool.swift */ = {isa = PBXFileReference; lastKnownFileType = sourcecode.swift; path = "Int+Bool.swift"; sourceTree = "<group>"; };
		C9F0BB6A29A503D6000547FC /* PublicKey.swift */ = {isa = PBXFileReference; lastKnownFileType = sourcecode.swift; path = PublicKey.swift; sourceTree = "<group>"; };
		C9F0BB6E29A50437000547FC /* NostrConstants.swift */ = {isa = PBXFileReference; lastKnownFileType = sourcecode.swift; path = NostrConstants.swift; sourceTree = "<group>"; };
		C9F64D8B29ED840700563F2B /* LogHelper.swift */ = {isa = PBXFileReference; lastKnownFileType = sourcecode.swift; path = LogHelper.swift; sourceTree = "<group>"; };
		C9F64D8E29ED88CD00563F2B /* Localization+Nos.swift */ = {isa = PBXFileReference; lastKnownFileType = sourcecode.swift; path = "Localization+Nos.swift"; sourceTree = "<group>"; };
		C9F75AD12A02D41E005BBE45 /* ComposerActionBar.swift */ = {isa = PBXFileReference; lastKnownFileType = sourcecode.swift; path = ComposerActionBar.swift; sourceTree = "<group>"; };
		C9F75AD52A041FF7005BBE45 /* ExpirationTimePicker.swift */ = {isa = PBXFileReference; lastKnownFileType = sourcecode.swift; path = ExpirationTimePicker.swift; sourceTree = "<group>"; };
		C9F84C1B298DBBF400C6714D /* Data+Sha.swift */ = {isa = PBXFileReference; lastKnownFileType = sourcecode.swift; path = "Data+Sha.swift"; sourceTree = "<group>"; };
		C9F84C20298DC36800C6714D /* AppView.swift */ = {isa = PBXFileReference; lastKnownFileType = sourcecode.swift; path = AppView.swift; sourceTree = "<group>"; };
		C9F84C22298DC7B900C6714D /* SettingsView.swift */ = {isa = PBXFileReference; lastKnownFileType = sourcecode.swift; path = SettingsView.swift; sourceTree = "<group>"; };
		C9F84C26298DC98800C6714D /* KeyPair.swift */ = {isa = PBXFileReference; lastKnownFileType = sourcecode.swift; path = KeyPair.swift; sourceTree = "<group>"; };
		CD09A74329A50F1D0063464F /* SideMenu.swift */ = {isa = PBXFileReference; lastKnownFileType = sourcecode.swift; path = SideMenu.swift; sourceTree = "<group>"; };
		CD09A74529A50F750063464F /* SideMenuContent.swift */ = {isa = PBXFileReference; lastKnownFileType = sourcecode.swift; path = SideMenuContent.swift; sourceTree = "<group>"; };
		CD09A74729A51EFC0063464F /* Router.swift */ = {isa = PBXFileReference; lastKnownFileType = sourcecode.swift; path = Router.swift; sourceTree = "<group>"; };
		CD27177529A7C8B200AE8888 /* sample_replies.json */ = {isa = PBXFileReference; fileEncoding = 4; lastKnownFileType = text.json; path = sample_replies.json; sourceTree = "<group>"; };
		CD2CF38D299E67F900332116 /* CardButtonStyle.swift */ = {isa = PBXFileReference; lastKnownFileType = sourcecode.swift; path = CardButtonStyle.swift; sourceTree = "<group>"; };
		CD2CF38F299E68BE00332116 /* NoteButton.swift */ = {isa = PBXFileReference; lastKnownFileType = sourcecode.swift; path = NoteButton.swift; sourceTree = "<group>"; };
		CD4908D329B92941007443DB /* ReportABugMailView.swift */ = {isa = PBXFileReference; lastKnownFileType = sourcecode.swift; path = ReportABugMailView.swift; sourceTree = "<group>"; };
		CD4D210D29C350C9000F8188 /* Nos 3.xcdatamodel */ = {isa = PBXFileReference; lastKnownFileType = wrapper.xcdatamodel; path = "Nos 3.xcdatamodel"; sourceTree = "<group>"; };
		CD76864B29B12F7E00085358 /* ExpandingTextFieldAndSubmitButton.swift */ = {isa = PBXFileReference; lastKnownFileType = sourcecode.swift; path = ExpandingTextFieldAndSubmitButton.swift; sourceTree = "<group>"; };
		CD76864F29B6503500085358 /* NoteOptionsButton.swift */ = {isa = PBXFileReference; lastKnownFileType = sourcecode.swift; path = NoteOptionsButton.swift; sourceTree = "<group>"; };
		CD76865229B793F400085358 /* DiscoverSearchBar.swift */ = {isa = PBXFileReference; lastKnownFileType = sourcecode.swift; path = DiscoverSearchBar.swift; sourceTree = "<group>"; };
/* End PBXFileReference section */

/* Begin PBXFrameworksBuildPhase section */
		C90862B829E9804B00C35A71 /* Frameworks */ = {
			isa = PBXFrameworksBuildPhase;
			buildActionMask = 2147483647;
			files = (
			);
			runOnlyForDeploymentPostprocessing = 0;
		};
		C9DEBFCB298941000078B43A /* Frameworks */ = {
			isa = PBXFrameworksBuildPhase;
			buildActionMask = 2147483647;
			files = (
				C9DEC068298965270078B43A /* Starscream in Frameworks */,
				C97797BC298AB1890046BD25 /* secp256k1 in Frameworks */,
				C9646E9A29B79E04007239A4 /* Logger in Frameworks */,
				C9646EA729B7A3DD007239A4 /* Dependencies in Frameworks */,
				C987F85F29BAB66900B44E7A /* CachedAsyncImage in Frameworks */,
				C9646EA429B7A24A007239A4 /* PostHog in Frameworks */,
				C94D855F29914D2300749478 /* SwiftUINavigation in Frameworks */,
			);
			runOnlyForDeploymentPostprocessing = 0;
		};
		C9DEBFE1298941020078B43A /* Frameworks */ = {
			isa = PBXFrameworksBuildPhase;
			buildActionMask = 2147483647;
			files = (
				C97797BF298ABE060046BD25 /* secp256k1 in Frameworks */,
				CDDA1F7B29A527650047ACD8 /* Starscream in Frameworks */,
				C9646EA929B7A4F2007239A4 /* PostHog in Frameworks */,
				C9646EAC29B7A520007239A4 /* Dependencies in Frameworks */,
				C987F86429BAC3C500B44E7A /* CachedAsyncImage in Frameworks */,
				C9646E9C29B79E4D007239A4 /* Logger in Frameworks */,
				CDDA1F7D29A527650047ACD8 /* SwiftUINavigation in Frameworks */,
			);
			runOnlyForDeploymentPostprocessing = 0;
		};
		C9DEBFEB298941020078B43A /* Frameworks */ = {
			isa = PBXFrameworksBuildPhase;
			buildActionMask = 2147483647;
			files = (
			);
			runOnlyForDeploymentPostprocessing = 0;
		};
/* End PBXFrameworksBuildPhase section */

/* Begin PBXGroup section */
		3FB5E64F299D288E00386527 /* Onboarding */ = {
			isa = PBXGroup;
			children = (
				3FB5E650299D28A200386527 /* OnboardingView.swift */,
				3F30020429C1FDD9003D4F8B /* OnboardingStartView.swift */,
				3F30020629C237AB003D4F8B /* OnboardingAgeVerificationView.swift */,
				3F30020829C23895003D4F8B /* OnboardingNotOldEnoughView.swift */,
				3F30020A29C361C8003D4F8B /* OnboardingTermsOfServiceView.swift */,
				3F30020C29C382EB003D4F8B /* OnboardingLoginView.swift */,
				C9A0DAD729C6467600466635 /* CreateProfileView.swift */,
			);
			path = Onboarding;
			sourceTree = "<group>";
		};
		C90862BC29E9804B00C35A71 /* NosPerformanceTests */ = {
			isa = PBXGroup;
			children = (
				C90862BD29E9804B00C35A71 /* NosPerformanceTests.swift */,
			);
			path = NosPerformanceTests;
			sourceTree = "<group>";
		};
		C97797B7298AA1600046BD25 /* Service */ = {
			isa = PBXGroup;
			children = (
				C9ADB13C29929B540075E7F8 /* Bech32.swift */,
				A34E439829A522F20057AFCB /* CurrentUser.swift */,
				C9BAB09A2996FBA10003A84E /* EventProcessor.swift */,
				A336DD3B299FD78000A0CBA0 /* Filter.swift */,
				A3B943CE299AE00100A15A08 /* KeyChain.swift */,
				C97797B8298AA19A0046BD25 /* RelayService.swift */,
				C9C2B78129E0735400548B4A /* RelaySubscriptionManager.swift */,
				C9646EA029B7A22C007239A4 /* Analytics.swift */,
				C9A0DAF729C92F4500466635 /* UNSAPI.swift */,
				C9C2B77E29E0731600548B4A /* AsyncTimer.swift */,
				C9F64D8B29ED840700563F2B /* LogHelper.swift */,
				C9B678DA29EEBF3B00303F33 /* DependencyInjection.swift */,
				C9B678E029EEC41000303F33 /* SocialGraphCache.swift */,
			);
			path = Service;
			sourceTree = "<group>";
		};
		C97797BD298ABE060046BD25 /* Frameworks */ = {
			isa = PBXGroup;
			children = (
			);
			name = Frameworks;
			sourceTree = "<group>";
		};
		C987F81F29BA94D400B44E7A /* Font */ = {
			isa = PBXGroup;
			children = (
				C987F82829BA951E00B44E7A /* ClarityCity-Black.otf */,
				C987F82B29BA951E00B44E7A /* ClarityCity-BlackItalic.otf */,
				C987F82529BA951D00B44E7A /* ClarityCity-Bold.otf */,
				C987F82429BA951D00B44E7A /* ClarityCity-BoldItalic.otf */,
				C987F82229BA951D00B44E7A /* ClarityCity-ExtraBold.otf */,
				C987F82929BA951E00B44E7A /* ClarityCity-ExtraBoldItalic.otf */,
				C987F82029BA951D00B44E7A /* ClarityCity-ExtraLight.otf */,
				C987F82F29BA951E00B44E7A /* ClarityCity-ExtraLightItalic.otf */,
				C987F82A29BA951E00B44E7A /* ClarityCity-Light.otf */,
				C987F82129BA951D00B44E7A /* ClarityCity-LightItalic.otf */,
				C987F82C29BA951E00B44E7A /* ClarityCity-Medium.otf */,
				C987F82329BA951D00B44E7A /* ClarityCity-MediumItalic.otf */,
				C987F83029BA951E00B44E7A /* ClarityCity-Regular.otf */,
				C987F82E29BA951E00B44E7A /* ClarityCity-RegularItalic.otf */,
				C987F82629BA951D00B44E7A /* ClarityCity-SemiBold.otf */,
				C987F82729BA951D00B44E7A /* ClarityCity-SemiBoldItalic.otf */,
				C987F83129BA951E00B44E7A /* ClarityCity-Thin.otf */,
				C987F82D29BA951E00B44E7A /* ClarityCity-ThinItalic.otf */,
			);
			path = Font;
			sourceTree = "<group>";
		};
		C9C9443A29F6E420002F2C7A /* Test Helpers */ = {
			isa = PBXGroup;
			children = (
				C9C9444129F6F0E2002F2C7A /* XCTest+Eventually.swift */,
			);
			path = "Test Helpers";
			sourceTree = "<group>";
		};
		C9DEBFC5298941000078B43A = {
			isa = PBXGroup;
			children = (
				C95D68AF299ECE0700429F86 /* CHANGELOG.md */,
				C95D68B1299ECE0700429F86 /* CONTRIBUTING.md */,
				C95D68B0299ECE0700429F86 /* README.md */,
				C9DEBFD0298941000078B43A /* Nos */,
				C9DEBFE7298941020078B43A /* NosTests */,
				C9DEBFF1298941020078B43A /* NosUITests */,
				C90862BC29E9804B00C35A71 /* NosPerformanceTests */,
				C9DEBFCF298941000078B43A /* Products */,
				C97797BD298ABE060046BD25 /* Frameworks */,
			);
			sourceTree = "<group>";
		};
		C9DEBFCF298941000078B43A /* Products */ = {
			isa = PBXGroup;
			children = (
				C9DEBFCE298941000078B43A /* Nos.app */,
				C9DEBFE4298941020078B43A /* NosTests.xctest */,
				C9DEBFEE298941020078B43A /* NosUITests.xctest */,
				C90862BB29E9804B00C35A71 /* NosPerformanceTests.xctest */,
			);
			name = Products;
			sourceTree = "<group>";
		};
		C9DEBFD0298941000078B43A /* Nos */ = {
			isa = PBXGroup;
			children = (
				C987F85629BA96B700B44E7A /* Info.plist */,
				C9DEBFDC298941020078B43A /* Nos.entitlements */,
				C9DEBFD1298941000078B43A /* NosApp.swift */,
				3F170C77299D816200BC8F8B /* AppController.swift */,
				CD09A74729A51EFC0063464F /* Router.swift */,
				C9DFA974299C30CA006929C1 /* Assets */,
				C9DEC001298944FC0078B43A /* Extensions */,
				C9DEC02C29894BB20078B43A /* Models */,
				C97797B7298AA1600046BD25 /* Service */,
				C9EB171929E5976700A15ABB /* Controller */,
				C9F84C24298DC7C100C6714D /* Views */,
			);
			path = Nos;
			sourceTree = "<group>";
		};
		C9DEBFDD298941020078B43A /* Preview Content */ = {
			isa = PBXGroup;
			children = (
				C9DEBFDE298941020078B43A /* Preview Assets.xcassets */,
			);
			path = "Preview Content";
			sourceTree = "<group>";
		};
		C9DEBFE7298941020078B43A /* NosTests */ = {
			isa = PBXGroup;
			children = (
				C9C9443A29F6E420002F2C7A /* Test Helpers */,
				C9DEC0042989477A0078B43A /* Fixtures */,
				C9DEBFE8298941020078B43A /* EventTests.swift */,
				C9ADB132299287D60075E7F8 /* KeyPairTests.swift */,
				5B6EB48F29EDBEC1006E750C /* NoteParserTests.swift */,
				5B80BE9D29F9864000A363E4 /* Bech32Tests.swift */,
				5B80BEA129FAF30F00A363E4 /* NProfileTests.swift */,
				C9B678E329EED2DC00303F33 /* SocialGraphTests.swift */,
			);
			path = NosTests;
			sourceTree = "<group>";
		};
		C9DEBFF1298941020078B43A /* NosUITests */ = {
			isa = PBXGroup;
			children = (
				C9DEBFF2298941020078B43A /* NosUITests.swift */,
				C9DEBFF4298941020078B43A /* NosUITestsLaunchTests.swift */,
			);
			path = NosUITests;
			sourceTree = "<group>";
		};
		C9DEC001298944FC0078B43A /* Extensions */ = {
			isa = PBXGroup;
			children = (
				3FFB1D9529A6BBEC002A755D /* Collection+SafeSubscript.swift */,
				C9DEC002298945150078B43A /* String+Lorem.swift */,
				C9DEC0622989541F0078B43A /* Bundle+Current.swift */,
				C9671D72298DB94C00EE7E12 /* Data+Encoding.swift */,
				C9F84C1B298DBBF400C6714D /* Data+Sha.swift */,
				C942566829B66A2800C4202C /* Date+Elapsed.swift */,
				C9ADB13729928CC30075E7F8 /* String+Hex.swift */,
				C9ADB14029951CB10075E7F8 /* NSManagedObject+Nos.swift */,
				C97A1C8D29E58EC7009D9E8D /* NSManagedObjectContext+Nos.swift */,
				C9DFA96E299BF043006929C1 /* Assets+Planetary.swift */,
				C9F0BB6829A5039D000547FC /* Int+Bool.swift */,
				C987F85729BA981800B44E7A /* Font.swift */,
				C987F86029BABAF800B44E7A /* String+Markdown.swift */,
				A362584129C10AD500D07C9A /* NSSet+Add.swift */,
				C92DF80429C25DE900400561 /* URL+MimeTypes.swift */,
				C93EC2F329C34C860012EE2A /* NSPredicate+Bool.swift */,
				C93EC2F629C351470012EE2A /* Optional+Unwrap.swift */,
				C9C2B77B29E072E400548B4A /* WebSocket+Nos.swift */,
				C9F64D8E29ED88CD00563F2B /* Localization+Nos.swift */,
				C9B678DD29EEC35B00303F33 /* Foundation+Sendable.swift */,
				C98A32262A05795E00E3FA13 /* Task+Timeout.swift */,
			);
			path = Extensions;
			sourceTree = "<group>";
		};
		C9DEC0042989477A0078B43A /* Fixtures */ = {
			isa = PBXGroup;
			children = (
				CD27177529A7C8B200AE8888 /* sample_replies.json */,
				C9DEC005298947900078B43A /* sample_data.json */,
				C9ADB134299288230075E7F8 /* KeyFixture.swift */,
			);
			path = Fixtures;
			sourceTree = "<group>";
		};
		C9DEC02C29894BB20078B43A /* Models */ = {
			isa = PBXGroup;
			children = (
				C9DEBFD5298941000078B43A /* Nos.xcdatamodeld */,
				C9DEBFD3298941000078B43A /* Persistence.swift */,
				C9DEC03F29894BED0078B43A /* Event+CoreDataClass.swift */,
				C93CA0C229AE3A1E00921183 /* JSONEvent.swift */,
				3FFB1D9229A6BBCE002A755D /* EventReference+CoreDataClass.swift */,
				3F43C47529A9625700E896A0 /* AuthorReference+CoreDataClass.swift */,
				A3B943D4299D514800A15A08 /* Follow+CoreDataClass.swift */,
				C9DEC04329894BED0078B43A /* Author+CoreDataClass.swift */,
				C9DEC06C2989668E0078B43A /* Relay+CoreDataClass.swift */,
				C9F84C26298DC98800C6714D /* KeyPair.swift */,
				C9F0BB6A29A503D6000547FC /* PublicKey.swift */,
				C9F0BB6E29A50437000547FC /* NostrConstants.swift */,
				5B6EB48D29EDBE0E006E750C /* NoteParser.swift */,
				5B80BE9F29FAEDE300A363E4 /* NProfile.swift */,
				C9C2B78429E073E300548B4A /* RelaySubscription.swift */,
				C9EE3E622A053910008A7491 /* ExpirationTimeOption.swift */,
			);
			path = Models;
			sourceTree = "<group>";
		};
		C9DFA974299C30CA006929C1 /* Assets */ = {
			isa = PBXGroup;
			children = (
				C9DEBFDA298941020078B43A /* Assets.xcassets */,
				C9DFA977299C3189006929C1 /* Localization */,
				C987F81F29BA94D400B44E7A /* Font */,
				C92DF80129BFAF9300400561 /* ProductionSecrets.xcconfig */,
				C9A0DAEC29C6A66C00466635 /* Launch Screen.storyboard */,
			);
			path = Assets;
			sourceTree = "<group>";
		};
		C9DFA977299C3189006929C1 /* Localization */ = {
			isa = PBXGroup;
			children = (
				C9DFA975299C30F0006929C1 /* Localized.swift */,
				C9DFA978299C31A7006929C1 /* Localizable.swift */,
				5B46611929CCB6DF008B8E8C /* ExportStrings.sh */,
				5B46611B29CCB725008B8E8C /* ExportStrings.swift */,
				5B46612029CCB894008B8E8C /* Generated.strings */,
			);
			path = Localization;
			sourceTree = "<group>";
		};
		C9EB171929E5976700A15ABB /* Controller */ = {
			isa = PBXGroup;
			children = (
				C97A1C8A29E45B4E009D9E8D /* RawEventController.swift */,
			);
			path = Controller;
			sourceTree = "<group>";
		};
		C9EE3E652A053CF1008A7491 /* New Note */ = {
			isa = PBXGroup;
			children = (
				C94D855B2991479900749478 /* NewNoteView.swift */,
				C9F75AD12A02D41E005BBE45 /* ComposerActionBar.swift */,
				C9F75AD52A041FF7005BBE45 /* ExpirationTimePicker.swift */,
				C9EE3E5F2A0538B7008A7491 /* ExpirationTimeButton.swift */,
			);
			path = "New Note";
			sourceTree = "<group>";
		};
		C9F84C24298DC7C100C6714D /* Views */ = {
			isa = PBXGroup;
			children = (
				3FB5E64F299D288E00386527 /* Onboarding */,
				C9DEBFDD298941020078B43A /* Preview Content */,
				C94BC09A2A0AC74A0098F6F1 /* PreviewData.swift */,
				C9CDBBA329A8FA2900C555C7 /* GoldenPostView.swift */,
				C9F84C20298DC36800C6714D /* AppView.swift */,
				5B8C96AB29D52AD200B73AEC /* AuthorListView.swift */,
				3FFB1D88299FF37C002A755D /* AvatarView.swift */,
				C95D68A0299E6D3E00429F86 /* BioView.swift */,
				CD2CF38D299E67F900332116 /* CardButtonStyle.swift */,
				C9DFA968299BEC33006929C1 /* CardStyle.swift */,
				C95D68AA299E710F00429F86 /* Color+Hex.swift */,
				C9DFA96A299BEE2C006929C1 /* CompactNoteView.swift */,
				A303AF8229A9153A005DC8FC /* FollowButton.swift */,
				A32B6C7729A6C99200653FF5 /* FollowCard.swift */,
				A32B6C7229A6BE9B00653FF5 /* FollowsView.swift */,
				C9DEBFD8298941000078B43A /* HomeFeedView.swift */,
				C95D68A8299E709800429F86 /* LinearGradient+Planetary.swift */,
				CD2CF38F299E68BE00332116 /* NoteButton.swift */,
				C9DFA964299BEB96006929C1 /* NoteCard.swift */,
				C960C57029F3236200929990 /* LikeButton.swift */,
				C960C57329F3251E00929990 /* RepostButton.swift */,
				C95D68A4299E6E1E00429F86 /* PlaceholderModifier.swift */,
				A351E1A129BA92240009B7F6 /* ProfileEditView.swift */,
				C95D689E299E6B4100429F86 /* ProfileHeader.swift */,
				C95D68AC299E721700429F86 /* ProfileView.swift */,
				C987F81C29BA6D9A00B44E7A /* ProfileTab.swift */,
				C9DEC069298965540078B43A /* RelayView.swift */,
				C95D68A2299E6D9000429F86 /* SelectableText.swift */,
				C9F84C22298DC7B900C6714D /* SettingsView.swift */,
				CD09A74329A50F1D0063464F /* SideMenu.swift */,
				CD09A74529A50F750063464F /* SideMenuContent.swift */,
				3FFB1D9B29A7DF9D002A755D /* StackedAvatarsView.swift */,
				C9DFA970299BF8CD006929C1 /* RepliesView.swift */,
				C9CDBBA029A8F14C00C555C7 /* DiscoverView.swift */,
				C93EC2F929C370DE0012EE2A /* DiscoverGrid.swift */,
				CD76864B29B12F7E00085358 /* ExpandingTextFieldAndSubmitButton.swift */,
				C94437E529B0DB83004D8C86 /* NotificationsView.swift */,
				C98B8B3F29FBF83B009789C8 /* NotificationCard.swift */,
				CD76864F29B6503500085358 /* NoteOptionsButton.swift */,
				3F60F42829B27D3E000D62C4 /* ThreadView.swift */,
				C9646EAD29B8D653007239A4 /* ViewDidLoadModifier.swift */,
				CD76865229B793F400085358 /* DiscoverSearchBar.swift */,
				C931517C29B915AF00934506 /* StaggeredGrid.swift */,
				CD4908D329B92941007443DB /* ReportABugMailView.swift */,
				C987F81629BA4C6900B44E7A /* BigActionButton.swift */,
				C987F81929BA4D0E00B44E7A /* ActionButton.swift */,
				C92DF80729C25FA900400561 /* SquareImage.swift */,
				C93EC2F029C337EB0012EE2A /* RelayPicker.swift */,
				C93EC2FC29C3785C0012EE2A /* View+RoundedCorner.swift */,
				C9A0DAD929C685E500466635 /* SideMenuButton.swift */,
				C9A0DADC29C689C900466635 /* NosNavigationBar.swift */,
				C9A0DADF29C697A100466635 /* AboutView.swift */,
				C9A0DAE329C69F0C00466635 /* HighlightedText.swift */,
				C9A0DAE629C69FA000466635 /* Text+Gradient.swift */,
				C9A0DAE929C6A34200466635 /* ActivityView.swift */,
				C9A0DAF429C9112400466635 /* UniversalNameWizard.swift */,
				5B8C96AF29DB2E1100B73AEC /* SearchTextFieldObserver.swift */,
				5B8C96B129DB313300B73AEC /* AuthorCard.swift */,
				5B8C96B529DDD3B200B73AEC /* EditableText.swift */,
				C9B708BA2A13BE41006C613A /* NoteTextEditor.swift */,
				C97A1C8729E45B3C009D9E8D /* RawEventView.swift */,
				C9B678E629F01A8500303F33 /* FullscreenProgressView.swift */,
				C9A25B3C29F174D200B39534 /* ReadabilityPadding.swift */,
				C9DB207629F30EC700FB7B9D /* AsyncButton.swift */,
				C9CE5B132A0172CF008E198C /* WebView.swift */,
<<<<<<< HEAD
				C9EE3E652A053CF1008A7491 /* New Note */,
=======
				C94D14802A12B3F70014C906 /* SearchBar.swift */,
>>>>>>> cb642bac
			);
			path = Views;
			sourceTree = "<group>";
		};
/* End PBXGroup section */

/* Begin PBXNativeTarget section */
		C90862BA29E9804B00C35A71 /* NosPerformanceTests */ = {
			isa = PBXNativeTarget;
			buildConfigurationList = C90862C329E9804B00C35A71 /* Build configuration list for PBXNativeTarget "NosPerformanceTests" */;
			buildPhases = (
				C90862B729E9804B00C35A71 /* Sources */,
				C90862B829E9804B00C35A71 /* Frameworks */,
				C90862B929E9804B00C35A71 /* Resources */,
			);
			buildRules = (
			);
			dependencies = (
				C90862C229E9804B00C35A71 /* PBXTargetDependency */,
			);
			name = NosPerformanceTests;
			productName = NosPerformanceTests;
			productReference = C90862BB29E9804B00C35A71 /* NosPerformanceTests.xctest */;
			productType = "com.apple.product-type.bundle.ui-testing";
		};
		C9DEBFCD298941000078B43A /* Nos */ = {
			isa = PBXNativeTarget;
			buildConfigurationList = C9DEBFF8298941020078B43A /* Build configuration list for PBXNativeTarget "Nos" */;
			buildPhases = (
				5B46611829CCB66D008B8E8C /* Export Strings for Localization */,
				C9DEBFCA298941000078B43A /* Sources */,
				C9BAB0992996BEEA0003A84E /* SwiftLint */,
				C9DEBFCB298941000078B43A /* Frameworks */,
				C9DEBFCC298941000078B43A /* Resources */,
			);
			buildRules = (
			);
			dependencies = (
			);
			name = Nos;
			packageProductDependencies = (
				C9DEC067298965270078B43A /* Starscream */,
				C97797BB298AB1890046BD25 /* secp256k1 */,
				C94D855E29914D2300749478 /* SwiftUINavigation */,
				C9646E9929B79E04007239A4 /* Logger */,
				C9646EA329B7A24A007239A4 /* PostHog */,
				C9646EA629B7A3DD007239A4 /* Dependencies */,
				C987F85E29BAB66900B44E7A /* CachedAsyncImage */,
			);
			productName = Nos;
			productReference = C9DEBFCE298941000078B43A /* Nos.app */;
			productType = "com.apple.product-type.application";
		};
		C9DEBFE3298941020078B43A /* NosTests */ = {
			isa = PBXNativeTarget;
			buildConfigurationList = C9DEBFFB298941020078B43A /* Build configuration list for PBXNativeTarget "NosTests" */;
			buildPhases = (
				C9DEBFE0298941020078B43A /* Sources */,
				C9DEBFE1298941020078B43A /* Frameworks */,
				C9DEBFE2298941020078B43A /* Resources */,
			);
			buildRules = (
			);
			dependencies = (
				C9DEBFE6298941020078B43A /* PBXTargetDependency */,
			);
			name = NosTests;
			packageProductDependencies = (
				C97797BE298ABE060046BD25 /* secp256k1 */,
				CDDA1F7A29A527650047ACD8 /* Starscream */,
				CDDA1F7C29A527650047ACD8 /* SwiftUINavigation */,
				C9646E9B29B79E4D007239A4 /* Logger */,
				C9646EA829B7A4F2007239A4 /* PostHog */,
				C9646EAB29B7A520007239A4 /* Dependencies */,
				C987F86329BAC3C500B44E7A /* CachedAsyncImage */,
			);
			productName = NosTests;
			productReference = C9DEBFE4298941020078B43A /* NosTests.xctest */;
			productType = "com.apple.product-type.bundle.unit-test";
		};
		C9DEBFED298941020078B43A /* NosUITests */ = {
			isa = PBXNativeTarget;
			buildConfigurationList = C9DEBFFE298941020078B43A /* Build configuration list for PBXNativeTarget "NosUITests" */;
			buildPhases = (
				C9DEBFEA298941020078B43A /* Sources */,
				C9DEBFEB298941020078B43A /* Frameworks */,
				C9DEBFEC298941020078B43A /* Resources */,
			);
			buildRules = (
			);
			dependencies = (
				C9DEBFF0298941020078B43A /* PBXTargetDependency */,
			);
			name = NosUITests;
			productName = NosUITests;
			productReference = C9DEBFEE298941020078B43A /* NosUITests.xctest */;
			productType = "com.apple.product-type.bundle.ui-testing";
		};
/* End PBXNativeTarget section */

/* Begin PBXProject section */
		C9DEBFC6298941000078B43A /* Project object */ = {
			isa = PBXProject;
			attributes = {
				BuildIndependentTargetsInParallel = 1;
				LastSwiftUpdateCheck = 1420;
				LastUpgradeCheck = 1420;
				TargetAttributes = {
					C90862BA29E9804B00C35A71 = {
						CreatedOnToolsVersion = 14.2;
						TestTargetID = C9DEBFCD298941000078B43A;
					};
					C9DEBFCD298941000078B43A = {
						CreatedOnToolsVersion = 14.2;
					};
					C9DEBFE3298941020078B43A = {
						CreatedOnToolsVersion = 14.2;
					};
					C9DEBFED298941020078B43A = {
						CreatedOnToolsVersion = 14.2;
						TestTargetID = C9DEBFCD298941000078B43A;
					};
				};
			};
			buildConfigurationList = C9DEBFC9298941000078B43A /* Build configuration list for PBXProject "Nos" */;
			compatibilityVersion = "Xcode 14.0";
			developmentRegion = en;
			hasScannedForEncodings = 0;
			knownRegions = (
				en,
				Base,
				es,
				"zh-Hans",
				"zh-Hant",
				fr,
				"pt-BR",
			);
			mainGroup = C9DEBFC5298941000078B43A;
			packageReferences = (
				C9DEC066298965270078B43A /* XCRemoteSwiftPackageReference "Starscream" */,
				C97797BA298AB1890046BD25 /* XCRemoteSwiftPackageReference "secp256k1" */,
				C94D855D29914D2300749478 /* XCRemoteSwiftPackageReference "swiftui-navigation" */,
				C9ADB139299299570075E7F8 /* XCRemoteSwiftPackageReference "bech32" */,
				C9646E9829B79E04007239A4 /* XCRemoteSwiftPackageReference "logger-ios" */,
				C9646EA229B7A24A007239A4 /* XCRemoteSwiftPackageReference "posthog-ios" */,
				C9646EA529B7A3DD007239A4 /* XCRemoteSwiftPackageReference "swift-dependencies" */,
				C987F85D29BAB66900B44E7A /* XCRemoteSwiftPackageReference "swiftui-cached-async-image" */,
			);
			productRefGroup = C9DEBFCF298941000078B43A /* Products */;
			projectDirPath = "";
			projectRoot = "";
			targets = (
				C9DEBFCD298941000078B43A /* Nos */,
				C9DEBFE3298941020078B43A /* NosTests */,
				C9DEBFED298941020078B43A /* NosUITests */,
				C90862BA29E9804B00C35A71 /* NosPerformanceTests */,
			);
		};
/* End PBXProject section */

/* Begin PBXResourcesBuildPhase section */
		C90862B929E9804B00C35A71 /* Resources */ = {
			isa = PBXResourcesBuildPhase;
			buildActionMask = 2147483647;
			files = (
			);
			runOnlyForDeploymentPostprocessing = 0;
		};
		C9DEBFCC298941000078B43A /* Resources */ = {
			isa = PBXResourcesBuildPhase;
			buildActionMask = 2147483647;
			files = (
				C987F83629BA951E00B44E7A /* ClarityCity-ExtraBold.otf in Resources */,
				C9DEC065298955200078B43A /* sample_data.json in Resources */,
				C987F83A29BA951E00B44E7A /* ClarityCity-BoldItalic.otf in Resources */,
				C987F84A29BA951E00B44E7A /* ClarityCity-Medium.otf in Resources */,
				C9DEBFDF298941020078B43A /* Preview Assets.xcassets in Resources */,
				C987F84E29BA951E00B44E7A /* ClarityCity-RegularItalic.otf in Resources */,
				C95D68B4299ECE0700429F86 /* CONTRIBUTING.md in Resources */,
				C987F83E29BA951E00B44E7A /* ClarityCity-SemiBold.otf in Resources */,
				C987F84629BA951E00B44E7A /* ClarityCity-Light.otf in Resources */,
				C95D68B3299ECE0700429F86 /* README.md in Resources */,
				5B46611E29CCB894008B8E8C /* Generated.strings in Resources */,
				C987F83C29BA951E00B44E7A /* ClarityCity-Bold.otf in Resources */,
				C987F83229BA951E00B44E7A /* ClarityCity-ExtraLight.otf in Resources */,
				C9DEBFDB298941020078B43A /* Assets.xcassets in Resources */,
				C9A0DAED29C6A66C00466635 /* Launch Screen.storyboard in Resources */,
				C987F84C29BA951E00B44E7A /* ClarityCity-ThinItalic.otf in Resources */,
				C987F85229BA951E00B44E7A /* ClarityCity-Regular.otf in Resources */,
				C987F83429BA951E00B44E7A /* ClarityCity-LightItalic.otf in Resources */,
				C987F83829BA951E00B44E7A /* ClarityCity-MediumItalic.otf in Resources */,
				C987F84229BA951E00B44E7A /* ClarityCity-Black.otf in Resources */,
				C987F84029BA951E00B44E7A /* ClarityCity-SemiBoldItalic.otf in Resources */,
				C95D68B2299ECE0700429F86 /* CHANGELOG.md in Resources */,
				C987F85429BA951E00B44E7A /* ClarityCity-Thin.otf in Resources */,
				C987F84429BA951E00B44E7A /* ClarityCity-ExtraBoldItalic.otf in Resources */,
				C987F85029BA951E00B44E7A /* ClarityCity-ExtraLightItalic.otf in Resources */,
				C987F84829BA951E00B44E7A /* ClarityCity-BlackItalic.otf in Resources */,
			);
			runOnlyForDeploymentPostprocessing = 0;
		};
		C9DEBFE2298941020078B43A /* Resources */ = {
			isa = PBXResourcesBuildPhase;
			buildActionMask = 2147483647;
			files = (
				C987F84B29BA951E00B44E7A /* ClarityCity-Medium.otf in Resources */,
				C987F83729BA951E00B44E7A /* ClarityCity-ExtraBold.otf in Resources */,
				C987F83329BA951E00B44E7A /* ClarityCity-ExtraLight.otf in Resources */,
				C987F83D29BA951E00B44E7A /* ClarityCity-Bold.otf in Resources */,
				C987F84529BA951E00B44E7A /* ClarityCity-ExtraBoldItalic.otf in Resources */,
				C987F84329BA951E00B44E7A /* ClarityCity-Black.otf in Resources */,
				C987F85329BA951E00B44E7A /* ClarityCity-Regular.otf in Resources */,
				C987F84729BA951E00B44E7A /* ClarityCity-Light.otf in Resources */,
				C987F83929BA951E00B44E7A /* ClarityCity-MediumItalic.otf in Resources */,
				C987F85129BA951E00B44E7A /* ClarityCity-ExtraLightItalic.otf in Resources */,
				C987F84D29BA951E00B44E7A /* ClarityCity-ThinItalic.otf in Resources */,
				C987F84F29BA951E00B44E7A /* ClarityCity-RegularItalic.otf in Resources */,
				CD27177629A7C8B200AE8888 /* sample_replies.json in Resources */,
				C987F83B29BA951E00B44E7A /* ClarityCity-BoldItalic.otf in Resources */,
				C987F84129BA951E00B44E7A /* ClarityCity-SemiBoldItalic.otf in Resources */,
				C987F83529BA951E00B44E7A /* ClarityCity-LightItalic.otf in Resources */,
				C987F85529BA951E00B44E7A /* ClarityCity-Thin.otf in Resources */,
				C987F83F29BA951E00B44E7A /* ClarityCity-SemiBold.otf in Resources */,
				C9DEC006298947900078B43A /* sample_data.json in Resources */,
				C987F84929BA951E00B44E7A /* ClarityCity-BlackItalic.otf in Resources */,
			);
			runOnlyForDeploymentPostprocessing = 0;
		};
		C9DEBFEC298941020078B43A /* Resources */ = {
			isa = PBXResourcesBuildPhase;
			buildActionMask = 2147483647;
			files = (
			);
			runOnlyForDeploymentPostprocessing = 0;
		};
/* End PBXResourcesBuildPhase section */

/* Begin PBXShellScriptBuildPhase section */
		5B46611829CCB66D008B8E8C /* Export Strings for Localization */ = {
			isa = PBXShellScriptBuildPhase;
			buildActionMask = 12;
			files = (
			);
			inputFileListPaths = (
			);
			inputPaths = (
				"$(SRCROOT)/Nos/Assets/Localization/Localized.swift",
			);
			name = "Export Strings for Localization";
			outputFileListPaths = (
			);
			outputPaths = (
				"$(SRCROOT)/Nos/Assets/Localization/en.lproj/Generated.strings",
			);
			runOnlyForDeploymentPostprocessing = 0;
			shellPath = /bin/sh;
			shellScript = "if [ \"${ENABLE_PREVIEWS}\" = \"YES\" ]; then\n  echo \"SwiftUI Previews enabled, quitting to prevent 'preview paused'.\"\n  exit 0;\nfi\n\nsh $SRCROOT/Nos/Assets/Localization/ExportStrings.sh\n";
		};
		C9BAB0992996BEEA0003A84E /* SwiftLint */ = {
			isa = PBXShellScriptBuildPhase;
			alwaysOutOfDate = 1;
			buildActionMask = 2147483647;
			files = (
			);
			inputFileListPaths = (
			);
			inputPaths = (
			);
			name = SwiftLint;
			outputFileListPaths = (
			);
			outputPaths = (
			);
			runOnlyForDeploymentPostprocessing = 0;
			shellPath = /bin/sh;
			shellScript = "export PATH=\"$PATH:/opt/homebrew/bin\"\nif which swiftlint > /dev/null; then\n  swiftlint --lenient\nelse\n  echo \"warning: SwiftLint not installed, download from https://github.com/realm/SwiftLint\"\nfi\n";
		};
/* End PBXShellScriptBuildPhase section */

/* Begin PBXSourcesBuildPhase section */
		C90862B729E9804B00C35A71 /* Sources */ = {
			isa = PBXSourcesBuildPhase;
			buildActionMask = 2147483647;
			files = (
				C90862BE29E9804B00C35A71 /* NosPerformanceTests.swift in Sources */,
			);
			runOnlyForDeploymentPostprocessing = 0;
		};
		C9DEBFCA298941000078B43A /* Sources */ = {
			isa = PBXSourcesBuildPhase;
			buildActionMask = 2147483647;
			files = (
				CD09A74429A50F1D0063464F /* SideMenu.swift in Sources */,
				C9DEC06E2989668E0078B43A /* Relay+CoreDataClass.swift in Sources */,
				C9F64D8C29ED840700563F2B /* LogHelper.swift in Sources */,
				C9C2B78529E073E300548B4A /* RelaySubscription.swift in Sources */,
				3FFB1D9C29A7DF9D002A755D /* StackedAvatarsView.swift in Sources */,
				C97A1C8E29E58EC7009D9E8D /* NSManagedObjectContext+Nos.swift in Sources */,
				C9B678DE29EEC35B00303F33 /* Foundation+Sendable.swift in Sources */,
				C9A0DAF529C9112400466635 /* UniversalNameWizard.swift in Sources */,
				C9CDBBA129A8F14C00C555C7 /* DiscoverView.swift in Sources */,
				C987F81729BA4C6A00B44E7A /* BigActionButton.swift in Sources */,
				C987F86129BABAF800B44E7A /* String+Markdown.swift in Sources */,
				3F30020B29C361C8003D4F8B /* OnboardingTermsOfServiceView.swift in Sources */,
				C98B8B4029FBF83B009789C8 /* NotificationCard.swift in Sources */,
				C987F81D29BA6D9A00B44E7A /* ProfileTab.swift in Sources */,
				C9ADB14129951CB10075E7F8 /* NSManagedObject+Nos.swift in Sources */,
				C9F84C21298DC36800C6714D /* AppView.swift in Sources */,
				C9CE5B142A0172CF008E198C /* WebView.swift in Sources */,
				CD4908D429B92941007443DB /* ReportABugMailView.swift in Sources */,
				C9C2B78229E0735400548B4A /* RelaySubscriptionManager.swift in Sources */,
				3FFB1D9629A6BBEC002A755D /* Collection+SafeSubscript.swift in Sources */,
				A34E439929A522F20057AFCB /* CurrentUser.swift in Sources */,
				C9A0DADD29C689C900466635 /* NosNavigationBar.swift in Sources */,
				3F30020529C1FDD9003D4F8B /* OnboardingStartView.swift in Sources */,
				C987F81A29BA4D0E00B44E7A /* ActionButton.swift in Sources */,
				C9A0DAF829C92F4500466635 /* UNSAPI.swift in Sources */,
				3F30020929C23895003D4F8B /* OnboardingNotOldEnoughView.swift in Sources */,
				C9B678E129EEC41000303F33 /* SocialGraphCache.swift in Sources */,
				C9DEC06A298965550078B43A /* RelayView.swift in Sources */,
				C99E80CD2A0C2C6400187474 /* PreviewData.swift in Sources */,
				C9A0DAE429C69F0C00466635 /* HighlightedText.swift in Sources */,
				C94D855C2991479900749478 /* NewNoteView.swift in Sources */,
				5B6EB48E29EDBE0E006E750C /* NoteParser.swift in Sources */,
				C9F84C23298DC7B900C6714D /* SettingsView.swift in Sources */,
				C94FE9F729DB259300019CD3 /* Text+Gradient.swift in Sources */,
				3F170C78299D816200BC8F8B /* AppController.swift in Sources */,
				C9DEBFD7298941000078B43A /* Nos.xcdatamodeld in Sources */,
				C95D68AB299E710F00429F86 /* Color+Hex.swift in Sources */,
				C9F0BB6B29A503D6000547FC /* PublicKey.swift in Sources */,
				C9EE3E602A0538B7008A7491 /* ExpirationTimeButton.swift in Sources */,
				A303AF8329A9153A005DC8FC /* FollowButton.swift in Sources */,
				C9C2B77F29E0731600548B4A /* AsyncTimer.swift in Sources */,
				A32B6C7329A6BE9B00653FF5 /* FollowsView.swift in Sources */,
				3F30020D29C382EB003D4F8B /* OnboardingLoginView.swift in Sources */,
				5B80BEA029FAEDE300A363E4 /* NProfile.swift in Sources */,
				C9A25B3D29F174D200B39534 /* ReadabilityPadding.swift in Sources */,
				C9DFA972299BF9E8006929C1 /* CompactNoteView.swift in Sources */,
				C9EE3E632A053910008A7491 /* ExpirationTimeOption.swift in Sources */,
				C9A0DAE029C697A100466635 /* AboutView.swift in Sources */,
				A351E1A229BA92240009B7F6 /* ProfileEditView.swift in Sources */,
				C9DFA969299BEC33006929C1 /* CardStyle.swift in Sources */,
				A362584229C10AD500D07C9A /* NSSet+Add.swift in Sources */,
				C9F64D8F29ED88CD00563F2B /* Localization+Nos.swift in Sources */,
				C95D68AD299E721700429F86 /* ProfileView.swift in Sources */,
				C942566929B66A2800C4202C /* Date+Elapsed.swift in Sources */,
				5B8C96B029DB2E1100B73AEC /* SearchTextFieldObserver.swift in Sources */,
				C9ADB13829928CC30075E7F8 /* String+Hex.swift in Sources */,
				C9F75AD22A02D41E005BBE45 /* ComposerActionBar.swift in Sources */,
				C9DEBFD2298941000078B43A /* NosApp.swift in Sources */,
				C9646EAE29B8D653007239A4 /* ViewDidLoadModifier.swift in Sources */,
				C95D68A3299E6D9000429F86 /* SelectableText.swift in Sources */,
				C9F84C27298DC98800C6714D /* KeyPair.swift in Sources */,
				5B8C96B629DDD3B200B73AEC /* EditableText.swift in Sources */,
				C93EC2F129C337EB0012EE2A /* RelayPicker.swift in Sources */,
				C9F0BB6F29A50437000547FC /* NostrConstants.swift in Sources */,
				C9F75AD62A041FF7005BBE45 /* ExpirationTimePicker.swift in Sources */,
				CD76865329B793F400085358 /* DiscoverSearchBar.swift in Sources */,
				5B8C96AC29D52AD200B73AEC /* AuthorListView.swift in Sources */,
				C987F85B29BA9ED800B44E7A /* Font.swift in Sources */,
				3FB5E651299D28A200386527 /* OnboardingView.swift in Sources */,
				A3B943CF299AE00100A15A08 /* KeyChain.swift in Sources */,
				C9671D73298DB94C00EE7E12 /* Data+Encoding.swift in Sources */,
				C9646EA129B7A22C007239A4 /* Analytics.swift in Sources */,
				5B8C96B229DB313300B73AEC /* AuthorCard.swift in Sources */,
				C9A0DADA29C685E500466635 /* SideMenuButton.swift in Sources */,
				A3B943D5299D514800A15A08 /* Follow+CoreDataClass.swift in Sources */,
				C92DF80529C25DE900400561 /* URL+MimeTypes.swift in Sources */,
				3F60F42929B27D3E000D62C4 /* ThreadView.swift in Sources */,
				C9B678DB29EEBF3B00303F33 /* DependencyInjection.swift in Sources */,
				C95D68A9299E709900429F86 /* LinearGradient+Planetary.swift in Sources */,
				3F43C47629A9625700E896A0 /* AuthorReference+CoreDataClass.swift in Sources */,
				C9ADB13D29929B540075E7F8 /* Bech32.swift in Sources */,
				C95D68A1299E6D3E00429F86 /* BioView.swift in Sources */,
				C94D14812A12B3F70014C906 /* SearchBar.swift in Sources */,
				C93EC2F729C351470012EE2A /* Optional+Unwrap.swift in Sources */,
				A32B6C7829A6C99200653FF5 /* FollowCard.swift in Sources */,
				C92DF80829C25FA900400561 /* SquareImage.swift in Sources */,
				C9DEBFD9298941000078B43A /* HomeFeedView.swift in Sources */,
				3F30020729C237AB003D4F8B /* OnboardingAgeVerificationView.swift in Sources */,
				C9DB207729F30EC700FB7B9D /* AsyncButton.swift in Sources */,
				C931517D29B915AF00934506 /* StaggeredGrid.swift in Sources */,
				C9B678E729F01A8500303F33 /* FullscreenProgressView.swift in Sources */,
				C9F0BB6929A5039D000547FC /* Int+Bool.swift in Sources */,
				C9A0DAD829C6467600466635 /* CreateProfileView.swift in Sources */,
				C9CDBBA429A8FA2900C555C7 /* GoldenPostView.swift in Sources */,
				C9C2B77C29E072E400548B4A /* WebSocket+Nos.swift in Sources */,
				C9DEC003298945150078B43A /* String+Lorem.swift in Sources */,
				C97A1C8B29E45B4E009D9E8D /* RawEventController.swift in Sources */,
				C9DEC0632989541F0078B43A /* Bundle+Current.swift in Sources */,
				C93EC2F429C34C860012EE2A /* NSPredicate+Bool.swift in Sources */,
				C9F84C1C298DBBF400C6714D /* Data+Sha.swift in Sources */,
				C95D68A6299E6F9E00429F86 /* ProfileHeader.swift in Sources */,
				C9BAB09B2996FBA10003A84E /* EventProcessor.swift in Sources */,
				C960C57129F3236200929990 /* LikeButton.swift in Sources */,
				C97797B9298AA19A0046BD25 /* RelayService.swift in Sources */,
				C93CA0C329AE3A1E00921183 /* JSONEvent.swift in Sources */,
				3FFB1D89299FF37C002A755D /* AvatarView.swift in Sources */,
				C97A1C8829E45B3C009D9E8D /* RawEventView.swift in Sources */,
				C9DEC04529894BED0078B43A /* Event+CoreDataClass.swift in Sources */,
				CD76865029B6503500085358 /* NoteOptionsButton.swift in Sources */,
				C9DFA966299BEB96006929C1 /* NoteCard.swift in Sources */,
				C9DEBFD4298941000078B43A /* Persistence.swift in Sources */,
				CD76864C29B12F7E00085358 /* ExpandingTextFieldAndSubmitButton.swift in Sources */,
				CD09A74629A50F750063464F /* SideMenuContent.swift in Sources */,
				C9DFA971299BF8CD006929C1 /* RepliesView.swift in Sources */,
				C9DFA976299C30F0006929C1 /* Localized.swift in Sources */,
				C98A32272A05795E00E3FA13 /* Task+Timeout.swift in Sources */,
				C9B708BB2A13BE41006C613A /* NoteTextEditor.swift in Sources */,
				C95D68A5299E6E1E00429F86 /* PlaceholderModifier.swift in Sources */,
				C960C57429F3251E00929990 /* RepostButton.swift in Sources */,
				3FFB1D9329A6BBCE002A755D /* EventReference+CoreDataClass.swift in Sources */,
				C93EC2FA29C370DE0012EE2A /* DiscoverGrid.swift in Sources */,
				C94FE9F529DB177500019CD3 /* Localizable.swift in Sources */,
				C93EC2FD29C3785C0012EE2A /* View+RoundedCorner.swift in Sources */,
				CD09A74829A51EFC0063464F /* Router.swift in Sources */,
				CD2CF38E299E67F900332116 /* CardButtonStyle.swift in Sources */,
				A336DD3C299FD78000A0CBA0 /* Filter.swift in Sources */,
				C9A0DAEA29C6A34200466635 /* ActivityView.swift in Sources */,
				CD2CF390299E68BE00332116 /* NoteButton.swift in Sources */,
				C9DEC04D29894BED0078B43A /* Author+CoreDataClass.swift in Sources */,
				C9DFA96F299BF043006929C1 /* Assets+Planetary.swift in Sources */,
				C95D68A7299E6FF000429F86 /* KeyFixture.swift in Sources */,
				C94437E629B0DB83004D8C86 /* NotificationsView.swift in Sources */,
			);
			runOnlyForDeploymentPostprocessing = 0;
		};
		C9DEBFE0298941020078B43A /* Sources */ = {
			isa = PBXSourcesBuildPhase;
			buildActionMask = 2147483647;
			files = (
				CD4908D529B92B4D007443DB /* ReportABugMailView.swift in Sources */,
				CD76865429B7DABE00085358 /* DiscoverSearchBar.swift in Sources */,
				CD76865129B68B4400085358 /* NoteOptionsButton.swift in Sources */,
				CD76864D29B133E600085358 /* ExpandingTextFieldAndSubmitButton.swift in Sources */,
				CD09A76329A522190063464F /* OnboardingView.swift in Sources */,
				CD09A76129A5220E0063464F /* NosApp.swift in Sources */,
				C9F75AD72A041FF7005BBE45 /* ExpirationTimePicker.swift in Sources */,
				C93EC2F229C337EB0012EE2A /* RelayPicker.swift in Sources */,
				C99E80CE2A0C2C9100187474 /* PreviewData.swift in Sources */,
				CD09A76229A5220E0063464F /* AppController.swift in Sources */,
				C9A0DAF929C92F4500466635 /* UNSAPI.swift in Sources */,
				5BF3C50729E4F0D400738A12 /* AuthorCard.swift in Sources */,
				C97A1C8C29E45B4E009D9E8D /* RawEventController.swift in Sources */,
				CD09A75F29A521FD0063464F /* RelayService.swift in Sources */,
				CD09A76029A521FD0063464F /* Filter.swift in Sources */,
				C97A1C8929E45B3C009D9E8D /* RawEventView.swift in Sources */,
				CD09A75E29A521EB0063464F /* Assets+Planetary.swift in Sources */,
				CD09A75029A521D20063464F /* HomeFeedView.swift in Sources */,
				C960C57529F3251E00929990 /* RepostButton.swift in Sources */,
				CD09A75129A521D20063464F /* CompactNoteView.swift in Sources */,
				C9C2B78329E0735400548B4A /* RelaySubscriptionManager.swift in Sources */,
				CD09A75229A521D20063464F /* RepliesView.swift in Sources */,
				5BF3C50929E4F11E00738A12 /* SearchTextFieldObserver.swift in Sources */,
				C9F64D9029ED88CD00563F2B /* Localization+Nos.swift in Sources */,
				CD09A75329A521D20063464F /* AppView.swift in Sources */,
				CD09A75429A521D20063464F /* PlaceholderModifier.swift in Sources */,
				C94FE9F829DB25A800019CD3 /* Text+Gradient.swift in Sources */,
				C9C2B78029E0731600548B4A /* AsyncTimer.swift in Sources */,
				CD09A75529A521D20063464F /* SelectableText.swift in Sources */,
				C9B678E229EEC41000303F33 /* SocialGraphCache.swift in Sources */,
				A303AF8629A969FF005DC8FC /* FollowCard.swift in Sources */,
				C9B678E829F01A8500303F33 /* FullscreenProgressView.swift in Sources */,
				C9C2B77D29E072E400548B4A /* WebSocket+Nos.swift in Sources */,
				A303AF8429A969F5005DC8FC /* FollowButton.swift in Sources */,
				C9EE3E642A053910008A7491 /* ExpirationTimeOption.swift in Sources */,
				CD09A75629A521D20063464F /* SettingsView.swift in Sources */,
				3F30021729C3BFEB003D4F8B /* OnboardingLoginView.swift in Sources */,
				C9F64D8D29ED840700563F2B /* LogHelper.swift in Sources */,
				3FBCDE6D29B648FE00A6C2D4 /* ThreadView.swift in Sources */,
				C9A0DAE529C69F0C00466635 /* HighlightedText.swift in Sources */,
				CD09A75729A521D20063464F /* NewNoteView.swift in Sources */,
				CD09A75829A521D20063464F /* LinearGradient+Planetary.swift in Sources */,
				C9A0DAEB29C6A34200466635 /* ActivityView.swift in Sources */,
				CD09A75929A521D20063464F /* Color+Hex.swift in Sources */,
				C987F85A29BA9ED800B44E7A /* Font.swift in Sources */,
				CD09A75A29A521D20063464F /* CardButtonStyle.swift in Sources */,
				CD09A75B29A521D20063464F /* AvatarView.swift in Sources */,
				C9EE3E612A0538B7008A7491 /* ExpirationTimeButton.swift in Sources */,
				CD09A75C29A521D20063464F /* SideMenu.swift in Sources */,
				CD09A75D29A521D20063464F /* SideMenuContent.swift in Sources */,
				CD09A74E29A521BE0063464F /* NoteCard.swift in Sources */,
				5B39E64429EDBF8100464830 /* NoteParser.swift in Sources */,
				3F30021329C3BFDB003D4F8B /* OnboardingStartView.swift in Sources */,
				CD09A74F29A521BE0063464F /* BioView.swift in Sources */,
				C960C57229F3236200929990 /* LikeButton.swift in Sources */,
				CD09A74D29A521A70063464F /* CardStyle.swift in Sources */,
				5B80BEA329FAF37700A363E4 /* NProfile.swift in Sources */,
				CD09A74C29A5217A0063464F /* NoteButton.swift in Sources */,
				A303AF8529A969F5005DC8FC /* FollowsView.swift in Sources */,
				C987F86229BABAF800B44E7A /* String+Markdown.swift in Sources */,
				CD09A74B29A521730063464F /* ProfileHeader.swift in Sources */,
				CD09A74A29A521510063464F /* ProfileView.swift in Sources */,
				C9CE5B152A0172CF008E198C /* WebView.swift in Sources */,
				CD09A74929A521210063464F /* Router.swift in Sources */,
				C93EC2F829C351470012EE2A /* Optional+Unwrap.swift in Sources */,
				C9B678DF29EEC35B00303F33 /* Foundation+Sendable.swift in Sources */,
				A3B943D7299D6DB700A15A08 /* Follow+CoreDataClass.swift in Sources */,
				5BF3C50629E4F0BA00738A12 /* EditableText.swift in Sources */,
				C93CA0C129AD5A5B00921183 /* DiscoverView.swift in Sources */,
				C9ADB13E29929EEF0075E7F8 /* Bech32.swift in Sources */,
				C92DF80929C25FA900400561 /* SquareImage.swift in Sources */,
				C9DEC05A2989509B0078B43A /* Persistence.swift in Sources */,
				3F30021529C3BFE5003D4F8B /* OnboardingNotOldEnoughView.swift in Sources */,
				5B80BEA229FAF30F00A363E4 /* NProfileTests.swift in Sources */,
				C9C2B78629E073E300548B4A /* RelaySubscription.swift in Sources */,
				C9DEC06B298965550078B43A /* RelayView.swift in Sources */,
				C9DEC05C298953280078B43A /* Nos.xcdatamodeld in Sources */,
				5B80BE9E29F9864000A363E4 /* Bech32Tests.swift in Sources */,
				C942566A29B66A2800C4202C /* Date+Elapsed.swift in Sources */,
				C93CA0C429AE3A1E00921183 /* JSONEvent.swift in Sources */,
				C9DEC04629894BED0078B43A /* Event+CoreDataClass.swift in Sources */,
				A32B6C7129A672BC00653FF5 /* CurrentUser.swift in Sources */,
				C98A32282A05795E00E3FA13 /* Task+Timeout.swift in Sources */,
				C9A0DAE129C697A100466635 /* AboutView.swift in Sources */,
				C9F84C1A298DBB6300C6714D /* Data+Encoding.swift in Sources */,
				3F30021629C3BFE8003D4F8B /* OnboardingTermsOfServiceView.swift in Sources */,
				C9DEC0642989541F0078B43A /* Bundle+Current.swift in Sources */,
				C9ADB13629928AF00075E7F8 /* KeyPair.swift in Sources */,
				5BF3C50829E4F0DC00738A12 /* AuthorListView.swift in Sources */,
				3FFB1D9729A6BBEC002A755D /* Collection+SafeSubscript.swift in Sources */,
				C9B678DC29EEBF3B00303F33 /* DependencyInjection.swift in Sources */,
				C987F81829BA4C6A00B44E7A /* BigActionButton.swift in Sources */,
				C9F0BB6D29A503D9000547FC /* Int+Bool.swift in Sources */,
				C98B8B4129FBF85F009789C8 /* NotificationCard.swift in Sources */,
				C9DB207829F30EC700FB7B9D /* AsyncButton.swift in Sources */,
				C94D14822A12B3F70014C906 /* SearchBar.swift in Sources */,
				C9C9444229F6F0E2002F2C7A /* XCTest+Eventually.swift in Sources */,
				C942566B29B66B2F00C4202C /* NotificationsView.swift in Sources */,
				C9A0DADE29C689C900466635 /* NosNavigationBar.swift in Sources */,
				C9A0DAF029C7394D00466635 /* CreateProfileView.swift in Sources */,
				3FFF3BD029A9645F00DD0B72 /* AuthorReference+CoreDataClass.swift in Sources */,
				C9F0BB6C29A503D6000547FC /* PublicKey.swift in Sources */,
				C9DEC06F2989668E0078B43A /* Relay+CoreDataClass.swift in Sources */,
				C9ADB13F29929F1F0075E7F8 /* String+Hex.swift in Sources */,
				C94FE9F629DB177500019CD3 /* Localizable.swift in Sources */,
				C9A0DADB29C685E500466635 /* SideMenuButton.swift in Sources */,
				A362584329C10AD500D07C9A /* NSSet+Add.swift in Sources */,
				C93EC2F529C34C860012EE2A /* NSPredicate+Bool.swift in Sources */,
				C93EC2FB29C370DE0012EE2A /* DiscoverGrid.swift in Sources */,
				C9DEC05B298950A90078B43A /* String+Lorem.swift in Sources */,
				C9F84C1D298DBC6100C6714D /* Data+Sha.swift in Sources */,
				3F30021429C3BFE2003D4F8B /* OnboardingAgeVerificationView.swift in Sources */,
				C9B678E429EED2DC00303F33 /* SocialGraphTests.swift in Sources */,
				C9A0DAF629C9112400466635 /* UniversalNameWizard.swift in Sources */,
				3FFB1D9D29A7DF9D002A755D /* StackedAvatarsView.swift in Sources */,
				C9F0BB7029A50437000547FC /* NostrConstants.swift in Sources */,
				A3B943D8299D758F00A15A08 /* KeyChain.swift in Sources */,
				C9646EAA29B7A506007239A4 /* Analytics.swift in Sources */,
				C9ADB133299287D60075E7F8 /* KeyPairTests.swift in Sources */,
				C9DEC04E29894BED0078B43A /* Author+CoreDataClass.swift in Sources */,
				C9A25B3E29F174D200B39534 /* ReadabilityPadding.swift in Sources */,
				C9DEBFE9298941020078B43A /* EventTests.swift in Sources */,
				C9ADB14229951CB10075E7F8 /* NSManagedObject+Nos.swift in Sources */,
				C92DF80629C25DE900400561 /* URL+MimeTypes.swift in Sources */,
				C9F75AD32A02D41E005BBE45 /* ComposerActionBar.swift in Sources */,
				C93CA0C029AD59D700921183 /* GoldenPostView.swift in Sources */,
				C9646EAF29B8D653007239A4 /* ViewDidLoadModifier.swift in Sources */,
				C93EC2FE29C3785C0012EE2A /* View+RoundedCorner.swift in Sources */,
				C9B708BC2A13BE41006C613A /* NoteTextEditor.swift in Sources */,
				C9BAB09C2996FBA10003A84E /* EventProcessor.swift in Sources */,
				C931517E29B915AF00934506 /* StaggeredGrid.swift in Sources */,
				C987F81E29BA6D9A00B44E7A /* ProfileTab.swift in Sources */,
				A351E1A329BBAA790009B7F6 /* ProfileEditView.swift in Sources */,
				C9DFA97B299C31EE006929C1 /* Localized.swift in Sources */,
				C97A1C8F29E58EC7009D9E8D /* NSManagedObjectContext+Nos.swift in Sources */,
				C9ADB135299288230075E7F8 /* KeyFixture.swift in Sources */,
				3FFB1D9429A6BBCE002A755D /* EventReference+CoreDataClass.swift in Sources */,
				5B6EB49029EDBEC1006E750C /* NoteParserTests.swift in Sources */,
				C987F81B29BA4D0E00B44E7A /* ActionButton.swift in Sources */,
			);
			runOnlyForDeploymentPostprocessing = 0;
		};
		C9DEBFEA298941020078B43A /* Sources */ = {
			isa = PBXSourcesBuildPhase;
			buildActionMask = 2147483647;
			files = (
				C9DEBFF3298941020078B43A /* NosUITests.swift in Sources */,
				C9DEBFF5298941020078B43A /* NosUITestsLaunchTests.swift in Sources */,
			);
			runOnlyForDeploymentPostprocessing = 0;
		};
/* End PBXSourcesBuildPhase section */

/* Begin PBXTargetDependency section */
		C90862C229E9804B00C35A71 /* PBXTargetDependency */ = {
			isa = PBXTargetDependency;
			target = C9DEBFCD298941000078B43A /* Nos */;
			targetProxy = C90862C129E9804B00C35A71 /* PBXContainerItemProxy */;
		};
		C9DEBFE6298941020078B43A /* PBXTargetDependency */ = {
			isa = PBXTargetDependency;
			target = C9DEBFCD298941000078B43A /* Nos */;
			targetProxy = C9DEBFE5298941020078B43A /* PBXContainerItemProxy */;
		};
		C9DEBFF0298941020078B43A /* PBXTargetDependency */ = {
			isa = PBXTargetDependency;
			target = C9DEBFCD298941000078B43A /* Nos */;
			targetProxy = C9DEBFEF298941020078B43A /* PBXContainerItemProxy */;
		};
/* End PBXTargetDependency section */

/* Begin PBXVariantGroup section */
		5B46612029CCB894008B8E8C /* Generated.strings */ = {
			isa = PBXVariantGroup;
			children = (
				5B46611F29CCB894008B8E8C /* en */,
				5B46612129CCBBE2008B8E8C /* es */,
				5B46612229CCBC6C008B8E8C /* zh-Hans */,
				C94FE5A629F8441200C27119 /* zh-Hant */,
				C94FE5A729F8441200C27119 /* fr */,
				C937786129FC6D1900568C27 /* pt-BR */,
			);
			name = Generated.strings;
			sourceTree = "<group>";
		};
/* End PBXVariantGroup section */

/* Begin XCBuildConfiguration section */
		C90862C429E9804B00C35A71 /* Debug */ = {
			isa = XCBuildConfiguration;
			buildSettings = {
				CODE_SIGN_STYLE = Automatic;
				CURRENT_PROJECT_VERSION = 41;
				DEVELOPMENT_TEAM = GZCZBKH7MY;
				GCC_OPTIMIZATION_LEVEL = s;
				GENERATE_INFOPLIST_FILE = YES;
				IPHONEOS_DEPLOYMENT_TARGET = 16.2;
				MARKETING_VERSION = 1.0;
				PRODUCT_BUNDLE_IDENTIFIER = com.verse.NosPerformanceTests;
				PRODUCT_NAME = "$(TARGET_NAME)";
				SDKROOT = iphoneos;
				SWIFT_EMIT_LOC_STRINGS = NO;
				SWIFT_OPTIMIZATION_LEVEL = "-O";
				SWIFT_VERSION = 5.0;
				TARGETED_DEVICE_FAMILY = "1,2";
				TEST_TARGET_NAME = Nos;
			};
			name = Debug;
		};
		C90862C529E9804B00C35A71 /* Release */ = {
			isa = XCBuildConfiguration;
			buildSettings = {
				CODE_SIGN_STYLE = Automatic;
				CURRENT_PROJECT_VERSION = 41;
				DEVELOPMENT_TEAM = GZCZBKH7MY;
				GENERATE_INFOPLIST_FILE = YES;
				IPHONEOS_DEPLOYMENT_TARGET = 16.2;
				MARKETING_VERSION = 1.0;
				PRODUCT_BUNDLE_IDENTIFIER = com.verse.NosPerformanceTests;
				PRODUCT_NAME = "$(TARGET_NAME)";
				SDKROOT = iphoneos;
				SWIFT_EMIT_LOC_STRINGS = NO;
				SWIFT_VERSION = 5.0;
				TARGETED_DEVICE_FAMILY = "1,2";
				TEST_TARGET_NAME = Nos;
				VALIDATE_PRODUCT = YES;
			};
			name = Release;
		};
		C9DEBFF6298941020078B43A /* Debug */ = {
			isa = XCBuildConfiguration;
			buildSettings = {
				ALWAYS_SEARCH_USER_PATHS = NO;
				CLANG_ANALYZER_LOCALIZABILITY_NONLOCALIZED = YES;
				CLANG_ANALYZER_NONNULL = YES;
				CLANG_ANALYZER_NUMBER_OBJECT_CONVERSION = YES_AGGRESSIVE;
				CLANG_CXX_LANGUAGE_STANDARD = "gnu++20";
				CLANG_ENABLE_MODULES = YES;
				CLANG_ENABLE_OBJC_ARC = YES;
				CLANG_ENABLE_OBJC_WEAK = YES;
				CLANG_WARN_BLOCK_CAPTURE_AUTORELEASING = YES;
				CLANG_WARN_BOOL_CONVERSION = YES;
				CLANG_WARN_COMMA = YES;
				CLANG_WARN_CONSTANT_CONVERSION = YES;
				CLANG_WARN_DEPRECATED_OBJC_IMPLEMENTATIONS = YES;
				CLANG_WARN_DIRECT_OBJC_ISA_USAGE = YES_ERROR;
				CLANG_WARN_DOCUMENTATION_COMMENTS = YES;
				CLANG_WARN_EMPTY_BODY = YES;
				CLANG_WARN_ENUM_CONVERSION = YES;
				CLANG_WARN_INFINITE_RECURSION = YES;
				CLANG_WARN_INT_CONVERSION = YES;
				CLANG_WARN_NON_LITERAL_NULL_CONVERSION = YES;
				CLANG_WARN_OBJC_IMPLICIT_RETAIN_SELF = YES;
				CLANG_WARN_OBJC_LITERAL_CONVERSION = YES;
				CLANG_WARN_OBJC_ROOT_CLASS = YES_ERROR;
				CLANG_WARN_QUOTED_INCLUDE_IN_FRAMEWORK_HEADER = YES;
				CLANG_WARN_RANGE_LOOP_ANALYSIS = YES;
				CLANG_WARN_STRICT_PROTOTYPES = YES;
				CLANG_WARN_SUSPICIOUS_MOVE = YES;
				CLANG_WARN_UNGUARDED_AVAILABILITY = YES_AGGRESSIVE;
				CLANG_WARN_UNREACHABLE_CODE = YES;
				CLANG_WARN__DUPLICATE_METHOD_MATCH = YES;
				COPY_PHASE_STRIP = NO;
				DEAD_CODE_STRIPPING = YES;
				DEBUG_INFORMATION_FORMAT = dwarf;
				ENABLE_STRICT_OBJC_MSGSEND = YES;
				ENABLE_TESTABILITY = YES;
				GCC_C_LANGUAGE_STANDARD = gnu11;
				GCC_DYNAMIC_NO_PIC = NO;
				GCC_NO_COMMON_BLOCKS = YES;
				GCC_OPTIMIZATION_LEVEL = 0;
				GCC_PREPROCESSOR_DEFINITIONS = (
					"DEBUG=1",
					"$(inherited)",
				);
				GCC_WARN_64_TO_32_BIT_CONVERSION = YES;
				GCC_WARN_ABOUT_RETURN_TYPE = YES_ERROR;
				GCC_WARN_UNDECLARED_SELECTOR = YES;
				GCC_WARN_UNINITIALIZED_AUTOS = YES_AGGRESSIVE;
				GCC_WARN_UNUSED_FUNCTION = YES;
				GCC_WARN_UNUSED_VARIABLE = YES;
				IPHONEOS_DEPLOYMENT_TARGET = 16.0;
				MACOSX_DEPLOYMENT_TARGET = 13.3;
				MTL_ENABLE_DEBUG_INFO = INCLUDE_SOURCE;
				MTL_FAST_MATH = YES;
				ONLY_ACTIVE_ARCH = YES;
				SWIFT_ACTIVE_COMPILATION_CONDITIONS = DEBUG;
				SWIFT_OPTIMIZATION_LEVEL = "-Onone";
			};
			name = Debug;
		};
		C9DEBFF7298941020078B43A /* Release */ = {
			isa = XCBuildConfiguration;
			buildSettings = {
				ALWAYS_SEARCH_USER_PATHS = NO;
				CLANG_ANALYZER_LOCALIZABILITY_NONLOCALIZED = YES;
				CLANG_ANALYZER_NONNULL = YES;
				CLANG_ANALYZER_NUMBER_OBJECT_CONVERSION = YES_AGGRESSIVE;
				CLANG_CXX_LANGUAGE_STANDARD = "gnu++20";
				CLANG_ENABLE_MODULES = YES;
				CLANG_ENABLE_OBJC_ARC = YES;
				CLANG_ENABLE_OBJC_WEAK = YES;
				CLANG_WARN_BLOCK_CAPTURE_AUTORELEASING = YES;
				CLANG_WARN_BOOL_CONVERSION = YES;
				CLANG_WARN_COMMA = YES;
				CLANG_WARN_CONSTANT_CONVERSION = YES;
				CLANG_WARN_DEPRECATED_OBJC_IMPLEMENTATIONS = YES;
				CLANG_WARN_DIRECT_OBJC_ISA_USAGE = YES_ERROR;
				CLANG_WARN_DOCUMENTATION_COMMENTS = YES;
				CLANG_WARN_EMPTY_BODY = YES;
				CLANG_WARN_ENUM_CONVERSION = YES;
				CLANG_WARN_INFINITE_RECURSION = YES;
				CLANG_WARN_INT_CONVERSION = YES;
				CLANG_WARN_NON_LITERAL_NULL_CONVERSION = YES;
				CLANG_WARN_OBJC_IMPLICIT_RETAIN_SELF = YES;
				CLANG_WARN_OBJC_LITERAL_CONVERSION = YES;
				CLANG_WARN_OBJC_ROOT_CLASS = YES_ERROR;
				CLANG_WARN_QUOTED_INCLUDE_IN_FRAMEWORK_HEADER = YES;
				CLANG_WARN_RANGE_LOOP_ANALYSIS = YES;
				CLANG_WARN_STRICT_PROTOTYPES = YES;
				CLANG_WARN_SUSPICIOUS_MOVE = YES;
				CLANG_WARN_UNGUARDED_AVAILABILITY = YES_AGGRESSIVE;
				CLANG_WARN_UNREACHABLE_CODE = YES;
				CLANG_WARN__DUPLICATE_METHOD_MATCH = YES;
				COPY_PHASE_STRIP = NO;
				DEAD_CODE_STRIPPING = YES;
				DEBUG_INFORMATION_FORMAT = "dwarf-with-dsym";
				ENABLE_NS_ASSERTIONS = NO;
				ENABLE_STRICT_OBJC_MSGSEND = YES;
				GCC_C_LANGUAGE_STANDARD = gnu11;
				GCC_NO_COMMON_BLOCKS = YES;
				GCC_OPTIMIZATION_LEVEL = s;
				GCC_WARN_64_TO_32_BIT_CONVERSION = YES;
				GCC_WARN_ABOUT_RETURN_TYPE = YES_ERROR;
				GCC_WARN_UNDECLARED_SELECTOR = YES;
				GCC_WARN_UNINITIALIZED_AUTOS = YES_AGGRESSIVE;
				GCC_WARN_UNUSED_FUNCTION = YES;
				GCC_WARN_UNUSED_VARIABLE = YES;
				IPHONEOS_DEPLOYMENT_TARGET = 16.0;
				MACOSX_DEPLOYMENT_TARGET = 13.3;
				MTL_ENABLE_DEBUG_INFO = NO;
				MTL_FAST_MATH = YES;
				SWIFT_COMPILATION_MODE = wholemodule;
				SWIFT_OPTIMIZATION_LEVEL = "-O";
			};
			name = Release;
		};
		C9DEBFF9298941020078B43A /* Debug */ = {
			isa = XCBuildConfiguration;
			buildSettings = {
				ASSETCATALOG_COMPILER_APPICON_NAME = AppIcon;
				ASSETCATALOG_COMPILER_GLOBAL_ACCENT_COLOR_NAME = AccentColor;
				CODE_SIGN_ENTITLEMENTS = Nos/Nos.entitlements;
				CODE_SIGN_IDENTITY = "-";
				"CODE_SIGN_IDENTITY[sdk=iphoneos*]" = "Apple Development";
				CODE_SIGN_STYLE = Automatic;
				CURRENT_PROJECT_VERSION = 41;
				DEAD_CODE_STRIPPING = YES;
				DEVELOPMENT_ASSET_PATHS = "\"Nos/Views/Preview Content\"";
				DEVELOPMENT_TEAM = GZCZBKH7MY;
				ENABLE_HARDENED_RUNTIME = YES;
				ENABLE_PREVIEWS = YES;
				GCC_OPTIMIZATION_LEVEL = 0;
				GENERATE_INFOPLIST_FILE = YES;
				INFOPLIST_FILE = Nos/Info.plist;
				"INFOPLIST_KEY_UIApplicationSceneManifest_Generation[sdk=iphoneos*]" = YES;
				"INFOPLIST_KEY_UIApplicationSceneManifest_Generation[sdk=iphonesimulator*]" = YES;
				"INFOPLIST_KEY_UIApplicationSupportsIndirectInputEvents[sdk=iphoneos*]" = YES;
				"INFOPLIST_KEY_UIApplicationSupportsIndirectInputEvents[sdk=iphonesimulator*]" = YES;
				"INFOPLIST_KEY_UILaunchScreen_Generation[sdk=iphoneos*]" = YES;
				"INFOPLIST_KEY_UILaunchScreen_Generation[sdk=iphonesimulator*]" = YES;
				INFOPLIST_KEY_UILaunchStoryboardName = "Launch Screen.storyboard";
				"INFOPLIST_KEY_UIStatusBarStyle[sdk=iphoneos*]" = UIStatusBarStyleDefault;
				"INFOPLIST_KEY_UIStatusBarStyle[sdk=iphonesimulator*]" = UIStatusBarStyleDefault;
				INFOPLIST_KEY_UISupportedInterfaceOrientations_iPad = "UIInterfaceOrientationPortrait UIInterfaceOrientationPortraitUpsideDown UIInterfaceOrientationLandscapeLeft UIInterfaceOrientationLandscapeRight";
				INFOPLIST_KEY_UISupportedInterfaceOrientations_iPhone = "UIInterfaceOrientationPortrait UIInterfaceOrientationLandscapeLeft UIInterfaceOrientationLandscapeRight";
				IPHONEOS_DEPLOYMENT_TARGET = 16.0;
				LD_RUNPATH_SEARCH_PATHS = "@executable_path/Frameworks";
				"LD_RUNPATH_SEARCH_PATHS[sdk=macosx*]" = "@executable_path/../Frameworks";
				MACOSX_DEPLOYMENT_TARGET = 13.3;
				MARKETING_VERSION = 0.1;
				PRODUCT_BUNDLE_IDENTIFIER = com.verse.Nos;
				PRODUCT_NAME = "$(TARGET_NAME)";
				SDKROOT = auto;
				SUPPORTED_PLATFORMS = "iphoneos iphonesimulator";
				SUPPORTS_MACCATALYST = NO;
				SUPPORTS_MAC_DESIGNED_FOR_IPHONE_IPAD = YES;
				SWIFT_EMIT_LOC_STRINGS = YES;
				SWIFT_OPTIMIZATION_LEVEL = "-Onone";
				SWIFT_VERSION = 5.0;
				TARGETED_DEVICE_FAMILY = "1,2";
			};
			name = Debug;
		};
		C9DEBFFA298941020078B43A /* Release */ = {
			isa = XCBuildConfiguration;
			baseConfigurationReference = C92DF80129BFAF9300400561 /* ProductionSecrets.xcconfig */;
			buildSettings = {
				ASSETCATALOG_COMPILER_APPICON_NAME = AppIcon;
				ASSETCATALOG_COMPILER_GLOBAL_ACCENT_COLOR_NAME = AccentColor;
				CODE_SIGN_ENTITLEMENTS = Nos/Nos.entitlements;
				CODE_SIGN_IDENTITY = "-";
				"CODE_SIGN_IDENTITY[sdk=iphoneos*]" = "Apple Development";
				CODE_SIGN_STYLE = Automatic;
				CURRENT_PROJECT_VERSION = 41;
				DEAD_CODE_STRIPPING = YES;
				DEVELOPMENT_ASSET_PATHS = "\"Nos/Views/Preview Content\"";
				DEVELOPMENT_TEAM = GZCZBKH7MY;
				ENABLE_HARDENED_RUNTIME = YES;
				ENABLE_PREVIEWS = YES;
				GENERATE_INFOPLIST_FILE = YES;
				INFOPLIST_FILE = Nos/Info.plist;
				"INFOPLIST_KEY_UIApplicationSceneManifest_Generation[sdk=iphoneos*]" = YES;
				"INFOPLIST_KEY_UIApplicationSceneManifest_Generation[sdk=iphonesimulator*]" = YES;
				"INFOPLIST_KEY_UIApplicationSupportsIndirectInputEvents[sdk=iphoneos*]" = YES;
				"INFOPLIST_KEY_UIApplicationSupportsIndirectInputEvents[sdk=iphonesimulator*]" = YES;
				"INFOPLIST_KEY_UILaunchScreen_Generation[sdk=iphoneos*]" = YES;
				"INFOPLIST_KEY_UILaunchScreen_Generation[sdk=iphonesimulator*]" = YES;
				INFOPLIST_KEY_UILaunchStoryboardName = "Launch Screen.storyboard";
				"INFOPLIST_KEY_UIStatusBarStyle[sdk=iphoneos*]" = UIStatusBarStyleDefault;
				"INFOPLIST_KEY_UIStatusBarStyle[sdk=iphonesimulator*]" = UIStatusBarStyleDefault;
				INFOPLIST_KEY_UISupportedInterfaceOrientations_iPad = "UIInterfaceOrientationPortrait UIInterfaceOrientationPortraitUpsideDown UIInterfaceOrientationLandscapeLeft UIInterfaceOrientationLandscapeRight";
				INFOPLIST_KEY_UISupportedInterfaceOrientations_iPhone = "UIInterfaceOrientationPortrait UIInterfaceOrientationLandscapeLeft UIInterfaceOrientationLandscapeRight";
				IPHONEOS_DEPLOYMENT_TARGET = 16.0;
				LD_RUNPATH_SEARCH_PATHS = "@executable_path/Frameworks";
				"LD_RUNPATH_SEARCH_PATHS[sdk=macosx*]" = "@executable_path/../Frameworks";
				MACOSX_DEPLOYMENT_TARGET = 13.3;
				MARKETING_VERSION = 0.1;
				PRODUCT_BUNDLE_IDENTIFIER = com.verse.Nos;
				PRODUCT_NAME = "$(TARGET_NAME)";
				SDKROOT = auto;
				SUPPORTED_PLATFORMS = "iphoneos iphonesimulator";
				SUPPORTS_MACCATALYST = NO;
				SUPPORTS_MAC_DESIGNED_FOR_IPHONE_IPAD = YES;
				SWIFT_EMIT_LOC_STRINGS = YES;
				SWIFT_VERSION = 5.0;
				TARGETED_DEVICE_FAMILY = "1,2";
			};
			name = Release;
		};
		C9DEBFFC298941020078B43A /* Debug */ = {
			isa = XCBuildConfiguration;
			buildSettings = {
				ALWAYS_EMBED_SWIFT_STANDARD_LIBRARIES = YES;
				CODE_SIGN_STYLE = Automatic;
				CURRENT_PROJECT_VERSION = 41;
				DEAD_CODE_STRIPPING = YES;
				DEVELOPMENT_TEAM = GZCZBKH7MY;
				GCC_OPTIMIZATION_LEVEL = 0;
				GENERATE_INFOPLIST_FILE = YES;
				HEADER_SEARCH_PATHS = "";
				IPHONEOS_DEPLOYMENT_TARGET = 16.2;
				MACOSX_DEPLOYMENT_TARGET = 13.1;
				MARKETING_VERSION = 1.0;
				PRODUCT_BUNDLE_IDENTIFIER = com.verse.NosTests;
				PRODUCT_NAME = "$(TARGET_NAME)";
				SDKROOT = auto;
				SUPPORTED_PLATFORMS = "iphoneos iphonesimulator macosx";
				SWIFT_EMIT_LOC_STRINGS = NO;
				SWIFT_OPTIMIZATION_LEVEL = "-Onone";
				SWIFT_VERSION = 5.0;
				TARGETED_DEVICE_FAMILY = "1,2";
			};
			name = Debug;
		};
		C9DEBFFD298941020078B43A /* Release */ = {
			isa = XCBuildConfiguration;
			buildSettings = {
				ALWAYS_EMBED_SWIFT_STANDARD_LIBRARIES = YES;
				CODE_SIGN_STYLE = Automatic;
				CURRENT_PROJECT_VERSION = 41;
				DEAD_CODE_STRIPPING = YES;
				DEVELOPMENT_TEAM = GZCZBKH7MY;
				GENERATE_INFOPLIST_FILE = YES;
				HEADER_SEARCH_PATHS = "";
				IPHONEOS_DEPLOYMENT_TARGET = 16.2;
				MACOSX_DEPLOYMENT_TARGET = 13.1;
				MARKETING_VERSION = 1.0;
				PRODUCT_BUNDLE_IDENTIFIER = com.verse.NosTests;
				PRODUCT_NAME = "$(TARGET_NAME)";
				SDKROOT = auto;
				SUPPORTED_PLATFORMS = "iphoneos iphonesimulator macosx";
				SWIFT_EMIT_LOC_STRINGS = NO;
				SWIFT_VERSION = 5.0;
				TARGETED_DEVICE_FAMILY = "1,2";
			};
			name = Release;
		};
		C9DEBFFF298941020078B43A /* Debug */ = {
			isa = XCBuildConfiguration;
			buildSettings = {
				ALWAYS_EMBED_SWIFT_STANDARD_LIBRARIES = YES;
				CODE_SIGN_STYLE = Automatic;
				CURRENT_PROJECT_VERSION = 41;
				DEAD_CODE_STRIPPING = YES;
				DEVELOPMENT_TEAM = GZCZBKH7MY;
				GCC_OPTIMIZATION_LEVEL = 0;
				GENERATE_INFOPLIST_FILE = YES;
				IPHONEOS_DEPLOYMENT_TARGET = 16.2;
				MACOSX_DEPLOYMENT_TARGET = 13.1;
				MARKETING_VERSION = 1.0;
				PRODUCT_BUNDLE_IDENTIFIER = com.verse.NosUITests;
				PRODUCT_NAME = "$(TARGET_NAME)";
				SDKROOT = auto;
				SUPPORTED_PLATFORMS = "iphoneos iphonesimulator macosx";
				SWIFT_EMIT_LOC_STRINGS = NO;
				SWIFT_OPTIMIZATION_LEVEL = "-Onone";
				SWIFT_VERSION = 5.0;
				TARGETED_DEVICE_FAMILY = "1,2";
				TEST_TARGET_NAME = Nos;
			};
			name = Debug;
		};
		C9DEC000298941020078B43A /* Release */ = {
			isa = XCBuildConfiguration;
			buildSettings = {
				ALWAYS_EMBED_SWIFT_STANDARD_LIBRARIES = YES;
				CODE_SIGN_STYLE = Automatic;
				CURRENT_PROJECT_VERSION = 41;
				DEAD_CODE_STRIPPING = YES;
				DEVELOPMENT_TEAM = GZCZBKH7MY;
				GENERATE_INFOPLIST_FILE = YES;
				IPHONEOS_DEPLOYMENT_TARGET = 16.2;
				MACOSX_DEPLOYMENT_TARGET = 13.1;
				MARKETING_VERSION = 1.0;
				PRODUCT_BUNDLE_IDENTIFIER = com.verse.NosUITests;
				PRODUCT_NAME = "$(TARGET_NAME)";
				SDKROOT = auto;
				SUPPORTED_PLATFORMS = "iphoneos iphonesimulator macosx";
				SWIFT_EMIT_LOC_STRINGS = NO;
				SWIFT_VERSION = 5.0;
				TARGETED_DEVICE_FAMILY = "1,2";
				TEST_TARGET_NAME = Nos;
			};
			name = Release;
		};
/* End XCBuildConfiguration section */

/* Begin XCConfigurationList section */
		C90862C329E9804B00C35A71 /* Build configuration list for PBXNativeTarget "NosPerformanceTests" */ = {
			isa = XCConfigurationList;
			buildConfigurations = (
				C90862C429E9804B00C35A71 /* Debug */,
				C90862C529E9804B00C35A71 /* Release */,
			);
			defaultConfigurationIsVisible = 0;
			defaultConfigurationName = Release;
		};
		C9DEBFC9298941000078B43A /* Build configuration list for PBXProject "Nos" */ = {
			isa = XCConfigurationList;
			buildConfigurations = (
				C9DEBFF6298941020078B43A /* Debug */,
				C9DEBFF7298941020078B43A /* Release */,
			);
			defaultConfigurationIsVisible = 0;
			defaultConfigurationName = Release;
		};
		C9DEBFF8298941020078B43A /* Build configuration list for PBXNativeTarget "Nos" */ = {
			isa = XCConfigurationList;
			buildConfigurations = (
				C9DEBFF9298941020078B43A /* Debug */,
				C9DEBFFA298941020078B43A /* Release */,
			);
			defaultConfigurationIsVisible = 0;
			defaultConfigurationName = Release;
		};
		C9DEBFFB298941020078B43A /* Build configuration list for PBXNativeTarget "NosTests" */ = {
			isa = XCConfigurationList;
			buildConfigurations = (
				C9DEBFFC298941020078B43A /* Debug */,
				C9DEBFFD298941020078B43A /* Release */,
			);
			defaultConfigurationIsVisible = 0;
			defaultConfigurationName = Release;
		};
		C9DEBFFE298941020078B43A /* Build configuration list for PBXNativeTarget "NosUITests" */ = {
			isa = XCConfigurationList;
			buildConfigurations = (
				C9DEBFFF298941020078B43A /* Debug */,
				C9DEC000298941020078B43A /* Release */,
			);
			defaultConfigurationIsVisible = 0;
			defaultConfigurationName = Release;
		};
/* End XCConfigurationList section */

/* Begin XCRemoteSwiftPackageReference section */
		C94D855D29914D2300749478 /* XCRemoteSwiftPackageReference "swiftui-navigation" */ = {
			isa = XCRemoteSwiftPackageReference;
			repositoryURL = "https://github.com/pointfreeco/swiftui-navigation";
			requirement = {
				kind = upToNextMajorVersion;
				minimumVersion = 0.6.1;
			};
		};
		C9646E9829B79E04007239A4 /* XCRemoteSwiftPackageReference "logger-ios" */ = {
			isa = XCRemoteSwiftPackageReference;
			repositoryURL = "https://github.com/planetary-social/logger-ios";
			requirement = {
				kind = upToNextMajorVersion;
				minimumVersion = 1.0.0;
			};
		};
		C9646EA229B7A24A007239A4 /* XCRemoteSwiftPackageReference "posthog-ios" */ = {
			isa = XCRemoteSwiftPackageReference;
			repositoryURL = "https://github.com/PostHog/posthog-ios.git";
			requirement = {
				kind = upToNextMajorVersion;
				minimumVersion = 2.0.0;
			};
		};
		C9646EA529B7A3DD007239A4 /* XCRemoteSwiftPackageReference "swift-dependencies" */ = {
			isa = XCRemoteSwiftPackageReference;
			repositoryURL = "https://github.com/pointfreeco/swift-dependencies";
			requirement = {
				kind = upToNextMajorVersion;
				minimumVersion = 0.1.4;
			};
		};
		C97797BA298AB1890046BD25 /* XCRemoteSwiftPackageReference "secp256k1" */ = {
			isa = XCRemoteSwiftPackageReference;
			repositoryURL = "https://github.com/GigaBitcoin/secp256k1.swift";
			requirement = {
				kind = upToNextMajorVersion;
				minimumVersion = 0.9.2;
			};
		};
		C987F85D29BAB66900B44E7A /* XCRemoteSwiftPackageReference "swiftui-cached-async-image" */ = {
			isa = XCRemoteSwiftPackageReference;
			repositoryURL = "https://github.com/lorenzofiamingo/swiftui-cached-async-image";
			requirement = {
				kind = upToNextMajorVersion;
				minimumVersion = 2.0.0;
			};
		};
		C9ADB139299299570075E7F8 /* XCRemoteSwiftPackageReference "bech32" */ = {
			isa = XCRemoteSwiftPackageReference;
			repositoryURL = "https://github.com/0xdeadp00l/bech32.git";
			requirement = {
				branch = master;
				kind = branch;
			};
		};
		C9DEC066298965270078B43A /* XCRemoteSwiftPackageReference "Starscream" */ = {
			isa = XCRemoteSwiftPackageReference;
			repositoryURL = "https://github.com/daltoniam/Starscream.git";
			requirement = {
				branch = master;
				kind = branch;
			};
		};
/* End XCRemoteSwiftPackageReference section */

/* Begin XCSwiftPackageProductDependency section */
		C94D855E29914D2300749478 /* SwiftUINavigation */ = {
			isa = XCSwiftPackageProductDependency;
			package = C94D855D29914D2300749478 /* XCRemoteSwiftPackageReference "swiftui-navigation" */;
			productName = SwiftUINavigation;
		};
		C9646E9929B79E04007239A4 /* Logger */ = {
			isa = XCSwiftPackageProductDependency;
			package = C9646E9829B79E04007239A4 /* XCRemoteSwiftPackageReference "logger-ios" */;
			productName = Logger;
		};
		C9646E9B29B79E4D007239A4 /* Logger */ = {
			isa = XCSwiftPackageProductDependency;
			package = C9646E9829B79E04007239A4 /* XCRemoteSwiftPackageReference "logger-ios" */;
			productName = Logger;
		};
		C9646EA329B7A24A007239A4 /* PostHog */ = {
			isa = XCSwiftPackageProductDependency;
			package = C9646EA229B7A24A007239A4 /* XCRemoteSwiftPackageReference "posthog-ios" */;
			productName = PostHog;
		};
		C9646EA629B7A3DD007239A4 /* Dependencies */ = {
			isa = XCSwiftPackageProductDependency;
			package = C9646EA529B7A3DD007239A4 /* XCRemoteSwiftPackageReference "swift-dependencies" */;
			productName = Dependencies;
		};
		C9646EA829B7A4F2007239A4 /* PostHog */ = {
			isa = XCSwiftPackageProductDependency;
			package = C9646EA229B7A24A007239A4 /* XCRemoteSwiftPackageReference "posthog-ios" */;
			productName = PostHog;
		};
		C9646EAB29B7A520007239A4 /* Dependencies */ = {
			isa = XCSwiftPackageProductDependency;
			package = C9646EA529B7A3DD007239A4 /* XCRemoteSwiftPackageReference "swift-dependencies" */;
			productName = Dependencies;
		};
		C97797BB298AB1890046BD25 /* secp256k1 */ = {
			isa = XCSwiftPackageProductDependency;
			package = C97797BA298AB1890046BD25 /* XCRemoteSwiftPackageReference "secp256k1" */;
			productName = secp256k1;
		};
		C97797BE298ABE060046BD25 /* secp256k1 */ = {
			isa = XCSwiftPackageProductDependency;
			package = C97797BA298AB1890046BD25 /* XCRemoteSwiftPackageReference "secp256k1" */;
			productName = secp256k1;
		};
		C987F85E29BAB66900B44E7A /* CachedAsyncImage */ = {
			isa = XCSwiftPackageProductDependency;
			package = C987F85D29BAB66900B44E7A /* XCRemoteSwiftPackageReference "swiftui-cached-async-image" */;
			productName = CachedAsyncImage;
		};
		C987F86329BAC3C500B44E7A /* CachedAsyncImage */ = {
			isa = XCSwiftPackageProductDependency;
			package = C987F85D29BAB66900B44E7A /* XCRemoteSwiftPackageReference "swiftui-cached-async-image" */;
			productName = CachedAsyncImage;
		};
		C9DEC067298965270078B43A /* Starscream */ = {
			isa = XCSwiftPackageProductDependency;
			package = C9DEC066298965270078B43A /* XCRemoteSwiftPackageReference "Starscream" */;
			productName = Starscream;
		};
		CDDA1F7A29A527650047ACD8 /* Starscream */ = {
			isa = XCSwiftPackageProductDependency;
			package = C9DEC066298965270078B43A /* XCRemoteSwiftPackageReference "Starscream" */;
			productName = Starscream;
		};
		CDDA1F7C29A527650047ACD8 /* SwiftUINavigation */ = {
			isa = XCSwiftPackageProductDependency;
			package = C94D855D29914D2300749478 /* XCRemoteSwiftPackageReference "swiftui-navigation" */;
			productName = SwiftUINavigation;
		};
/* End XCSwiftPackageProductDependency section */

/* Begin XCVersionGroup section */
		C9DEBFD5298941000078B43A /* Nos.xcdatamodeld */ = {
			isa = XCVersionGroup;
			children = (
				C91FFD392A09444D00743037 /* Nos 6.xcdatamodel */,
				C9B678E529EF1BF200303F33 /* Nos 5.xcdatamodel */,
				C9A0DAF329C870D500466635 /* Nos 4.xcdatamodel */,
				CD4D210D29C350C9000F8188 /* Nos 3.xcdatamodel */,
				C92DF80229C22E4F00400561 /* Nos 2.xcdatamodel */,
				C9DEBFD6298941000078B43A /* Nos.xcdatamodel */,
			);
			currentVersion = C91FFD392A09444D00743037 /* Nos 6.xcdatamodel */;
			path = Nos.xcdatamodeld;
			sourceTree = "<group>";
			versionGroupType = wrapper.xcdatamodel;
		};
/* End XCVersionGroup section */
	};
	rootObject = C9DEBFC6298941000078B43A /* Project object */;
}<|MERGE_RESOLUTION|>--- conflicted
+++ resolved
@@ -421,11 +421,8 @@
 		C93EC2FC29C3785C0012EE2A /* View+RoundedCorner.swift */ = {isa = PBXFileReference; fileEncoding = 4; lastKnownFileType = sourcecode.swift; path = "View+RoundedCorner.swift"; sourceTree = "<group>"; };
 		C942566829B66A2800C4202C /* Date+Elapsed.swift */ = {isa = PBXFileReference; fileEncoding = 4; lastKnownFileType = sourcecode.swift; path = "Date+Elapsed.swift"; sourceTree = "<group>"; };
 		C94437E529B0DB83004D8C86 /* NotificationsView.swift */ = {isa = PBXFileReference; lastKnownFileType = sourcecode.swift; path = NotificationsView.swift; sourceTree = "<group>"; };
-<<<<<<< HEAD
 		C94BC09A2A0AC74A0098F6F1 /* PreviewData.swift */ = {isa = PBXFileReference; lastKnownFileType = sourcecode.swift; path = PreviewData.swift; sourceTree = "<group>"; };
-=======
 		C94D14802A12B3F70014C906 /* SearchBar.swift */ = {isa = PBXFileReference; lastKnownFileType = sourcecode.swift; path = SearchBar.swift; sourceTree = "<group>"; };
->>>>>>> cb642bac
 		C94D855B2991479900749478 /* NewNoteView.swift */ = {isa = PBXFileReference; lastKnownFileType = sourcecode.swift; path = NewNoteView.swift; sourceTree = "<group>"; };
 		C94FE5A629F8441200C27119 /* zh-Hant */ = {isa = PBXFileReference; lastKnownFileType = text.plist.strings; name = "zh-Hant"; path = "zh-Hant.lproj/Generated.strings"; sourceTree = "<group>"; };
 		C94FE5A729F8441200C27119 /* fr */ = {isa = PBXFileReference; lastKnownFileType = text.plist.strings; name = fr; path = fr.lproj/Generated.strings; sourceTree = "<group>"; };
@@ -937,11 +934,8 @@
 				C9A25B3C29F174D200B39534 /* ReadabilityPadding.swift */,
 				C9DB207629F30EC700FB7B9D /* AsyncButton.swift */,
 				C9CE5B132A0172CF008E198C /* WebView.swift */,
-<<<<<<< HEAD
 				C9EE3E652A053CF1008A7491 /* New Note */,
-=======
 				C94D14802A12B3F70014C906 /* SearchBar.swift */,
->>>>>>> cb642bac
 			);
 			path = Views;
 			sourceTree = "<group>";
