// !$*UTF8*$!
{
	archiveVersion = 1;
	classes = {
	};
	objectVersion = 56;
	objects = {

/* Begin PBXBuildFile section */
		3F170C78299D816200BC8F8B /* AppController.swift in Sources */ = {isa = PBXBuildFile; fileRef = 3F170C77299D816200BC8F8B /* AppController.swift */; };
		3F30020529C1FDD9003D4F8B /* OnboardingStartView.swift in Sources */ = {isa = PBXBuildFile; fileRef = 3F30020429C1FDD9003D4F8B /* OnboardingStartView.swift */; };
		3F30020729C237AB003D4F8B /* OnboardingAgeVerificationView.swift in Sources */ = {isa = PBXBuildFile; fileRef = 3F30020629C237AB003D4F8B /* OnboardingAgeVerificationView.swift */; };
		3F30020929C23895003D4F8B /* OnboardingNotOldEnoughView.swift in Sources */ = {isa = PBXBuildFile; fileRef = 3F30020829C23895003D4F8B /* OnboardingNotOldEnoughView.swift */; };
		3F30020B29C361C8003D4F8B /* OnboardingTermsOfServiceView.swift in Sources */ = {isa = PBXBuildFile; fileRef = 3F30020A29C361C8003D4F8B /* OnboardingTermsOfServiceView.swift */; };
		3F30020D29C382EB003D4F8B /* OnboardingLoginView.swift in Sources */ = {isa = PBXBuildFile; fileRef = 3F30020C29C382EB003D4F8B /* OnboardingLoginView.swift */; };
		3F30021329C3BFDB003D4F8B /* OnboardingStartView.swift in Sources */ = {isa = PBXBuildFile; fileRef = 3F30020429C1FDD9003D4F8B /* OnboardingStartView.swift */; };
		3F30021429C3BFE2003D4F8B /* OnboardingAgeVerificationView.swift in Sources */ = {isa = PBXBuildFile; fileRef = 3F30020629C237AB003D4F8B /* OnboardingAgeVerificationView.swift */; };
		3F30021529C3BFE5003D4F8B /* OnboardingNotOldEnoughView.swift in Sources */ = {isa = PBXBuildFile; fileRef = 3F30020829C23895003D4F8B /* OnboardingNotOldEnoughView.swift */; };
		3F30021629C3BFE8003D4F8B /* OnboardingTermsOfServiceView.swift in Sources */ = {isa = PBXBuildFile; fileRef = 3F30020A29C361C8003D4F8B /* OnboardingTermsOfServiceView.swift */; };
		3F30021729C3BFEB003D4F8B /* OnboardingLoginView.swift in Sources */ = {isa = PBXBuildFile; fileRef = 3F30020C29C382EB003D4F8B /* OnboardingLoginView.swift */; };
		3F43C47629A9625700E896A0 /* AuthorReference+CoreDataClass.swift in Sources */ = {isa = PBXBuildFile; fileRef = 3F43C47529A9625700E896A0 /* AuthorReference+CoreDataClass.swift */; };
		3F60F42929B27D3E000D62C4 /* ThreadView.swift in Sources */ = {isa = PBXBuildFile; fileRef = 3F60F42829B27D3E000D62C4 /* ThreadView.swift */; };
		3FB5E651299D28A200386527 /* OnboardingView.swift in Sources */ = {isa = PBXBuildFile; fileRef = 3FB5E650299D28A200386527 /* OnboardingView.swift */; };
		3FBCDE6D29B648FE00A6C2D4 /* ThreadView.swift in Sources */ = {isa = PBXBuildFile; fileRef = 3F60F42829B27D3E000D62C4 /* ThreadView.swift */; };
		3FFB1D89299FF37C002A755D /* AvatarView.swift in Sources */ = {isa = PBXBuildFile; fileRef = 3FFB1D88299FF37C002A755D /* AvatarView.swift */; };
		3FFB1D9329A6BBCE002A755D /* EventReference+CoreDataClass.swift in Sources */ = {isa = PBXBuildFile; fileRef = 3FFB1D9229A6BBCE002A755D /* EventReference+CoreDataClass.swift */; };
		3FFB1D9429A6BBCE002A755D /* EventReference+CoreDataClass.swift in Sources */ = {isa = PBXBuildFile; fileRef = 3FFB1D9229A6BBCE002A755D /* EventReference+CoreDataClass.swift */; };
		3FFB1D9629A6BBEC002A755D /* Collection+SafeSubscript.swift in Sources */ = {isa = PBXBuildFile; fileRef = 3FFB1D9529A6BBEC002A755D /* Collection+SafeSubscript.swift */; };
		3FFB1D9729A6BBEC002A755D /* Collection+SafeSubscript.swift in Sources */ = {isa = PBXBuildFile; fileRef = 3FFB1D9529A6BBEC002A755D /* Collection+SafeSubscript.swift */; };
		3FFB1D9C29A7DF9D002A755D /* StackedAvatarsView.swift in Sources */ = {isa = PBXBuildFile; fileRef = 3FFB1D9B29A7DF9D002A755D /* StackedAvatarsView.swift */; };
		3FFB1D9D29A7DF9D002A755D /* StackedAvatarsView.swift in Sources */ = {isa = PBXBuildFile; fileRef = 3FFB1D9B29A7DF9D002A755D /* StackedAvatarsView.swift */; };
		3FFF3BD029A9645F00DD0B72 /* AuthorReference+CoreDataClass.swift in Sources */ = {isa = PBXBuildFile; fileRef = 3F43C47529A9625700E896A0 /* AuthorReference+CoreDataClass.swift */; };
		5B08A1E12A1FDFF700EB8F2E /* TLV.swift in Sources */ = {isa = PBXBuildFile; fileRef = 5B8B77182A1FDA3C004FC675 /* TLV.swift */; };
		5B39E64429EDBF8100464830 /* NoteParser.swift in Sources */ = {isa = PBXBuildFile; fileRef = 5B6EB48D29EDBE0E006E750C /* NoteParser.swift */; };
		5B46611E29CCB894008B8E8C /* Generated.strings in Resources */ = {isa = PBXBuildFile; fileRef = 5B46612029CCB894008B8E8C /* Generated.strings */; };
		5B503F622A291A1A0098805A /* JSONRelayMetadata.swift in Sources */ = {isa = PBXBuildFile; fileRef = 5B503F612A291A1A0098805A /* JSONRelayMetadata.swift */; };
		5B6EB48E29EDBE0E006E750C /* NoteParser.swift in Sources */ = {isa = PBXBuildFile; fileRef = 5B6EB48D29EDBE0E006E750C /* NoteParser.swift */; };
		5B6EB49029EDBEC1006E750C /* NoteParserTests.swift in Sources */ = {isa = PBXBuildFile; fileRef = 5B6EB48F29EDBEC1006E750C /* NoteParserTests.swift */; };
		5B80BE9E29F9864000A363E4 /* Bech32Tests.swift in Sources */ = {isa = PBXBuildFile; fileRef = 5B80BE9D29F9864000A363E4 /* Bech32Tests.swift */; };
		5B864BEC2A32589F002BB407 /* RelayMetadata+CoreDataClass.swift in Sources */ = {isa = PBXBuildFile; fileRef = 5B864BEA2A32589F002BB407 /* RelayMetadata+CoreDataClass.swift */; };
		5B864BED2A32589F002BB407 /* RelayMetadata+CoreDataProperties.swift in Sources */ = {isa = PBXBuildFile; fileRef = 5B864BEB2A32589F002BB407 /* RelayMetadata+CoreDataProperties.swift */; };
		5B864BEE2A3258F3002BB407 /* RelayMetadata+CoreDataProperties.swift in Sources */ = {isa = PBXBuildFile; fileRef = 5B864BEB2A32589F002BB407 /* RelayMetadata+CoreDataProperties.swift */; };
		5B864BEF2A3258F5002BB407 /* RelayMetadata+CoreDataClass.swift in Sources */ = {isa = PBXBuildFile; fileRef = 5B864BEA2A32589F002BB407 /* RelayMetadata+CoreDataClass.swift */; };
		5B88051A2A21027C00E21F06 /* SHA256Key.swift in Sources */ = {isa = PBXBuildFile; fileRef = 5B8805192A21027C00E21F06 /* SHA256Key.swift */; };
		5B88051C2A21046C00E21F06 /* SHA256KeyTests.swift in Sources */ = {isa = PBXBuildFile; fileRef = 5B88051B2A21046C00E21F06 /* SHA256KeyTests.swift */; };
		5B88051D2A2104CC00E21F06 /* SHA256Key.swift in Sources */ = {isa = PBXBuildFile; fileRef = 5B8805192A21027C00E21F06 /* SHA256Key.swift */; };
		5B88051F2A21056E00E21F06 /* TLVTests.swift in Sources */ = {isa = PBXBuildFile; fileRef = 5B88051E2A21056E00E21F06 /* TLVTests.swift */; };
		5B8B77192A1FDA3C004FC675 /* TLV.swift in Sources */ = {isa = PBXBuildFile; fileRef = 5B8B77182A1FDA3C004FC675 /* TLV.swift */; };
		5B8C96AC29D52AD200B73AEC /* AuthorListView.swift in Sources */ = {isa = PBXBuildFile; fileRef = 5B8C96AB29D52AD200B73AEC /* AuthorListView.swift */; };
		5B8C96B029DB2E1100B73AEC /* SearchTextFieldObserver.swift in Sources */ = {isa = PBXBuildFile; fileRef = 5B8C96AF29DB2E1100B73AEC /* SearchTextFieldObserver.swift */; };
		5B8C96B229DB313300B73AEC /* AuthorCard.swift in Sources */ = {isa = PBXBuildFile; fileRef = 5B8C96B129DB313300B73AEC /* AuthorCard.swift */; };
		5B8C96B629DDD3B200B73AEC /* EditableText.swift in Sources */ = {isa = PBXBuildFile; fileRef = 5B8C96B529DDD3B200B73AEC /* EditableText.swift */; };
		5BD08BB22A38E96F00BB926C /* JSONRelayMetadata.swift in Sources */ = {isa = PBXBuildFile; fileRef = 5B503F612A291A1A0098805A /* JSONRelayMetadata.swift */; };
		5BF3C50629E4F0BA00738A12 /* EditableText.swift in Sources */ = {isa = PBXBuildFile; fileRef = 5B8C96B529DDD3B200B73AEC /* EditableText.swift */; };
		5BF3C50729E4F0D400738A12 /* AuthorCard.swift in Sources */ = {isa = PBXBuildFile; fileRef = 5B8C96B129DB313300B73AEC /* AuthorCard.swift */; };
		5BF3C50829E4F0DC00738A12 /* AuthorListView.swift in Sources */ = {isa = PBXBuildFile; fileRef = 5B8C96AB29D52AD200B73AEC /* AuthorListView.swift */; };
		5BF3C50929E4F11E00738A12 /* SearchTextFieldObserver.swift in Sources */ = {isa = PBXBuildFile; fileRef = 5B8C96AF29DB2E1100B73AEC /* SearchTextFieldObserver.swift */; };
		A303AF8329A9153A005DC8FC /* FollowButton.swift in Sources */ = {isa = PBXBuildFile; fileRef = A303AF8229A9153A005DC8FC /* FollowButton.swift */; };
		A303AF8429A969F5005DC8FC /* FollowButton.swift in Sources */ = {isa = PBXBuildFile; fileRef = A303AF8229A9153A005DC8FC /* FollowButton.swift */; };
		A303AF8529A969F5005DC8FC /* FollowsView.swift in Sources */ = {isa = PBXBuildFile; fileRef = A32B6C7229A6BE9B00653FF5 /* FollowsView.swift */; };
		A303AF8629A969FF005DC8FC /* FollowCard.swift in Sources */ = {isa = PBXBuildFile; fileRef = A32B6C7729A6C99200653FF5 /* FollowCard.swift */; };
		A32B6C7129A672BC00653FF5 /* CurrentUser.swift in Sources */ = {isa = PBXBuildFile; fileRef = A34E439829A522F20057AFCB /* CurrentUser.swift */; };
		A32B6C7329A6BE9B00653FF5 /* FollowsView.swift in Sources */ = {isa = PBXBuildFile; fileRef = A32B6C7229A6BE9B00653FF5 /* FollowsView.swift */; };
		A32B6C7829A6C99200653FF5 /* FollowCard.swift in Sources */ = {isa = PBXBuildFile; fileRef = A32B6C7729A6C99200653FF5 /* FollowCard.swift */; };
		A336DD3C299FD78000A0CBA0 /* Filter.swift in Sources */ = {isa = PBXBuildFile; fileRef = A336DD3B299FD78000A0CBA0 /* Filter.swift */; };
		A34E439929A522F20057AFCB /* CurrentUser.swift in Sources */ = {isa = PBXBuildFile; fileRef = A34E439829A522F20057AFCB /* CurrentUser.swift */; };
		A351E1A229BA92240009B7F6 /* ProfileEditView.swift in Sources */ = {isa = PBXBuildFile; fileRef = A351E1A129BA92240009B7F6 /* ProfileEditView.swift */; };
		A351E1A329BBAA790009B7F6 /* ProfileEditView.swift in Sources */ = {isa = PBXBuildFile; fileRef = A351E1A129BA92240009B7F6 /* ProfileEditView.swift */; };
		A3B943CF299AE00100A15A08 /* KeyChain.swift in Sources */ = {isa = PBXBuildFile; fileRef = A3B943CE299AE00100A15A08 /* KeyChain.swift */; };
		A3B943D5299D514800A15A08 /* Follow+CoreDataClass.swift in Sources */ = {isa = PBXBuildFile; fileRef = A3B943D4299D514800A15A08 /* Follow+CoreDataClass.swift */; };
		A3B943D7299D6DB700A15A08 /* Follow+CoreDataClass.swift in Sources */ = {isa = PBXBuildFile; fileRef = A3B943D4299D514800A15A08 /* Follow+CoreDataClass.swift */; };
		A3B943D8299D758F00A15A08 /* KeyChain.swift in Sources */ = {isa = PBXBuildFile; fileRef = A3B943CE299AE00100A15A08 /* KeyChain.swift */; };
		C90862BE29E9804B00C35A71 /* NosPerformanceTests.swift in Sources */ = {isa = PBXBuildFile; fileRef = C90862BD29E9804B00C35A71 /* NosPerformanceTests.swift */; };
		C92DF80529C25DE900400561 /* URL+MimeTypes.swift in Sources */ = {isa = PBXBuildFile; fileRef = C92DF80429C25DE900400561 /* URL+MimeTypes.swift */; };
		C92DF80629C25DE900400561 /* URL+MimeTypes.swift in Sources */ = {isa = PBXBuildFile; fileRef = C92DF80429C25DE900400561 /* URL+MimeTypes.swift */; };
		C92DF80829C25FA900400561 /* SquareImage.swift in Sources */ = {isa = PBXBuildFile; fileRef = C92DF80729C25FA900400561 /* SquareImage.swift */; };
		C92DF80929C25FA900400561 /* SquareImage.swift in Sources */ = {isa = PBXBuildFile; fileRef = C92DF80729C25FA900400561 /* SquareImage.swift */; };
		C931517D29B915AF00934506 /* StaggeredGrid.swift in Sources */ = {isa = PBXBuildFile; fileRef = C931517C29B915AF00934506 /* StaggeredGrid.swift */; };
		C931517E29B915AF00934506 /* StaggeredGrid.swift in Sources */ = {isa = PBXBuildFile; fileRef = C931517C29B915AF00934506 /* StaggeredGrid.swift */; };
		C93CA0C029AD59D700921183 /* GoldenPostView.swift in Sources */ = {isa = PBXBuildFile; fileRef = C9CDBBA329A8FA2900C555C7 /* GoldenPostView.swift */; };
		C93CA0C129AD5A5B00921183 /* DiscoverView.swift in Sources */ = {isa = PBXBuildFile; fileRef = C9CDBBA029A8F14C00C555C7 /* DiscoverView.swift */; };
		C93CA0C329AE3A1E00921183 /* JSONEvent.swift in Sources */ = {isa = PBXBuildFile; fileRef = C93CA0C229AE3A1E00921183 /* JSONEvent.swift */; };
		C93CA0C429AE3A1E00921183 /* JSONEvent.swift in Sources */ = {isa = PBXBuildFile; fileRef = C93CA0C229AE3A1E00921183 /* JSONEvent.swift */; };
		C93EC2F129C337EB0012EE2A /* RelayPicker.swift in Sources */ = {isa = PBXBuildFile; fileRef = C93EC2F029C337EB0012EE2A /* RelayPicker.swift */; };
		C93EC2F229C337EB0012EE2A /* RelayPicker.swift in Sources */ = {isa = PBXBuildFile; fileRef = C93EC2F029C337EB0012EE2A /* RelayPicker.swift */; };
		C93EC2F429C34C860012EE2A /* NSPredicate+Bool.swift in Sources */ = {isa = PBXBuildFile; fileRef = C93EC2F329C34C860012EE2A /* NSPredicate+Bool.swift */; };
		C93EC2F529C34C860012EE2A /* NSPredicate+Bool.swift in Sources */ = {isa = PBXBuildFile; fileRef = C93EC2F329C34C860012EE2A /* NSPredicate+Bool.swift */; };
		C93EC2F729C351470012EE2A /* Optional+Unwrap.swift in Sources */ = {isa = PBXBuildFile; fileRef = C93EC2F629C351470012EE2A /* Optional+Unwrap.swift */; };
		C93EC2F829C351470012EE2A /* Optional+Unwrap.swift in Sources */ = {isa = PBXBuildFile; fileRef = C93EC2F629C351470012EE2A /* Optional+Unwrap.swift */; };
		C93EC2FA29C370DE0012EE2A /* DiscoverGrid.swift in Sources */ = {isa = PBXBuildFile; fileRef = C93EC2F929C370DE0012EE2A /* DiscoverGrid.swift */; };
		C93EC2FB29C370DE0012EE2A /* DiscoverGrid.swift in Sources */ = {isa = PBXBuildFile; fileRef = C93EC2F929C370DE0012EE2A /* DiscoverGrid.swift */; };
		C93EC2FD29C3785C0012EE2A /* View+RoundedCorner.swift in Sources */ = {isa = PBXBuildFile; fileRef = C93EC2FC29C3785C0012EE2A /* View+RoundedCorner.swift */; };
		C93EC2FE29C3785C0012EE2A /* View+RoundedCorner.swift in Sources */ = {isa = PBXBuildFile; fileRef = C93EC2FC29C3785C0012EE2A /* View+RoundedCorner.swift */; };
		C942566929B66A2800C4202C /* Date+Elapsed.swift in Sources */ = {isa = PBXBuildFile; fileRef = C942566829B66A2800C4202C /* Date+Elapsed.swift */; };
		C942566A29B66A2800C4202C /* Date+Elapsed.swift in Sources */ = {isa = PBXBuildFile; fileRef = C942566829B66A2800C4202C /* Date+Elapsed.swift */; };
		C942566B29B66B2F00C4202C /* NotificationsView.swift in Sources */ = {isa = PBXBuildFile; fileRef = C94437E529B0DB83004D8C86 /* NotificationsView.swift */; };
		C94437E629B0DB83004D8C86 /* NotificationsView.swift in Sources */ = {isa = PBXBuildFile; fileRef = C94437E529B0DB83004D8C86 /* NotificationsView.swift */; };
		C94D14812A12B3F70014C906 /* SearchBar.swift in Sources */ = {isa = PBXBuildFile; fileRef = C94D14802A12B3F70014C906 /* SearchBar.swift */; };
		C94D14822A12B3F70014C906 /* SearchBar.swift in Sources */ = {isa = PBXBuildFile; fileRef = C94D14802A12B3F70014C906 /* SearchBar.swift */; };
		C94D855C2991479900749478 /* NewNoteView.swift in Sources */ = {isa = PBXBuildFile; fileRef = C94D855B2991479900749478 /* NewNoteView.swift */; };
		C94D855F29914D2300749478 /* SwiftUINavigation in Frameworks */ = {isa = PBXBuildFile; productRef = C94D855E29914D2300749478 /* SwiftUINavigation */; };
		C94FE9F529DB177500019CD3 /* Localizable.swift in Sources */ = {isa = PBXBuildFile; fileRef = C9DFA978299C31A7006929C1 /* Localizable.swift */; };
		C94FE9F629DB177500019CD3 /* Localizable.swift in Sources */ = {isa = PBXBuildFile; fileRef = C9DFA978299C31A7006929C1 /* Localizable.swift */; };
		C94FE9F729DB259300019CD3 /* Text+Gradient.swift in Sources */ = {isa = PBXBuildFile; fileRef = C9A0DAE629C69FA000466635 /* Text+Gradient.swift */; };
		C94FE9F829DB25A800019CD3 /* Text+Gradient.swift in Sources */ = {isa = PBXBuildFile; fileRef = C9A0DAE629C69FA000466635 /* Text+Gradient.swift */; };
		C95D68A1299E6D3E00429F86 /* BioView.swift in Sources */ = {isa = PBXBuildFile; fileRef = C95D68A0299E6D3E00429F86 /* BioView.swift */; };
		C95D68A3299E6D9000429F86 /* SelectableText.swift in Sources */ = {isa = PBXBuildFile; fileRef = C95D68A2299E6D9000429F86 /* SelectableText.swift */; };
		C95D68A5299E6E1E00429F86 /* PlaceholderModifier.swift in Sources */ = {isa = PBXBuildFile; fileRef = C95D68A4299E6E1E00429F86 /* PlaceholderModifier.swift */; };
		C95D68A6299E6F9E00429F86 /* ProfileHeader.swift in Sources */ = {isa = PBXBuildFile; fileRef = C95D689E299E6B4100429F86 /* ProfileHeader.swift */; };
		C95D68A7299E6FF000429F86 /* KeyFixture.swift in Sources */ = {isa = PBXBuildFile; fileRef = C9ADB134299288230075E7F8 /* KeyFixture.swift */; };
		C95D68A9299E709900429F86 /* LinearGradient+Planetary.swift in Sources */ = {isa = PBXBuildFile; fileRef = C95D68A8299E709800429F86 /* LinearGradient+Planetary.swift */; };
		C95D68AB299E710F00429F86 /* Color+Hex.swift in Sources */ = {isa = PBXBuildFile; fileRef = C95D68AA299E710F00429F86 /* Color+Hex.swift */; };
		C95D68AD299E721700429F86 /* ProfileView.swift in Sources */ = {isa = PBXBuildFile; fileRef = C95D68AC299E721700429F86 /* ProfileView.swift */; };
		C95D68B2299ECE0700429F86 /* CHANGELOG.md in Resources */ = {isa = PBXBuildFile; fileRef = C95D68AF299ECE0700429F86 /* CHANGELOG.md */; };
		C95D68B3299ECE0700429F86 /* README.md in Resources */ = {isa = PBXBuildFile; fileRef = C95D68B0299ECE0700429F86 /* README.md */; };
		C95D68B4299ECE0700429F86 /* CONTRIBUTING.md in Resources */ = {isa = PBXBuildFile; fileRef = C95D68B1299ECE0700429F86 /* CONTRIBUTING.md */; };
		C960C57129F3236200929990 /* LikeButton.swift in Sources */ = {isa = PBXBuildFile; fileRef = C960C57029F3236200929990 /* LikeButton.swift */; };
		C960C57229F3236200929990 /* LikeButton.swift in Sources */ = {isa = PBXBuildFile; fileRef = C960C57029F3236200929990 /* LikeButton.swift */; };
		C960C57429F3251E00929990 /* RepostButton.swift in Sources */ = {isa = PBXBuildFile; fileRef = C960C57329F3251E00929990 /* RepostButton.swift */; };
		C960C57529F3251E00929990 /* RepostButton.swift in Sources */ = {isa = PBXBuildFile; fileRef = C960C57329F3251E00929990 /* RepostButton.swift */; };
		C9646E9A29B79E04007239A4 /* Logger in Frameworks */ = {isa = PBXBuildFile; productRef = C9646E9929B79E04007239A4 /* Logger */; };
		C9646E9C29B79E4D007239A4 /* Logger in Frameworks */ = {isa = PBXBuildFile; productRef = C9646E9B29B79E4D007239A4 /* Logger */; };
		C9646EA129B7A22C007239A4 /* Analytics.swift in Sources */ = {isa = PBXBuildFile; fileRef = C9646EA029B7A22C007239A4 /* Analytics.swift */; };
		C9646EA429B7A24A007239A4 /* PostHog in Frameworks */ = {isa = PBXBuildFile; productRef = C9646EA329B7A24A007239A4 /* PostHog */; };
		C9646EA729B7A3DD007239A4 /* Dependencies in Frameworks */ = {isa = PBXBuildFile; productRef = C9646EA629B7A3DD007239A4 /* Dependencies */; };
		C9646EA929B7A4F2007239A4 /* PostHog in Frameworks */ = {isa = PBXBuildFile; productRef = C9646EA829B7A4F2007239A4 /* PostHog */; };
		C9646EAA29B7A506007239A4 /* Analytics.swift in Sources */ = {isa = PBXBuildFile; fileRef = C9646EA029B7A22C007239A4 /* Analytics.swift */; };
		C9646EAC29B7A520007239A4 /* Dependencies in Frameworks */ = {isa = PBXBuildFile; productRef = C9646EAB29B7A520007239A4 /* Dependencies */; };
		C9646EAE29B8D653007239A4 /* ViewDidLoadModifier.swift in Sources */ = {isa = PBXBuildFile; fileRef = C9646EAD29B8D653007239A4 /* ViewDidLoadModifier.swift */; };
		C9646EAF29B8D653007239A4 /* ViewDidLoadModifier.swift in Sources */ = {isa = PBXBuildFile; fileRef = C9646EAD29B8D653007239A4 /* ViewDidLoadModifier.swift */; };
		C9671D73298DB94C00EE7E12 /* Data+Encoding.swift in Sources */ = {isa = PBXBuildFile; fileRef = C9671D72298DB94C00EE7E12 /* Data+Encoding.swift */; };
		C973AB5B2A323167002AED16 /* Follow+CoreDataProperties.swift in Sources */ = {isa = PBXBuildFile; fileRef = C973AB552A323167002AED16 /* Follow+CoreDataProperties.swift */; };
		C973AB5C2A323167002AED16 /* Follow+CoreDataProperties.swift in Sources */ = {isa = PBXBuildFile; fileRef = C973AB552A323167002AED16 /* Follow+CoreDataProperties.swift */; };
		C973AB5D2A323167002AED16 /* Event+CoreDataProperties.swift in Sources */ = {isa = PBXBuildFile; fileRef = C973AB562A323167002AED16 /* Event+CoreDataProperties.swift */; };
		C973AB5E2A323167002AED16 /* Event+CoreDataProperties.swift in Sources */ = {isa = PBXBuildFile; fileRef = C973AB562A323167002AED16 /* Event+CoreDataProperties.swift */; };
		C973AB5F2A323167002AED16 /* AuthorReference+CoreDataProperties.swift in Sources */ = {isa = PBXBuildFile; fileRef = C973AB572A323167002AED16 /* AuthorReference+CoreDataProperties.swift */; };
		C973AB602A323167002AED16 /* AuthorReference+CoreDataProperties.swift in Sources */ = {isa = PBXBuildFile; fileRef = C973AB572A323167002AED16 /* AuthorReference+CoreDataProperties.swift */; };
		C973AB612A323167002AED16 /* Author+CoreDataProperties.swift in Sources */ = {isa = PBXBuildFile; fileRef = C973AB582A323167002AED16 /* Author+CoreDataProperties.swift */; };
		C973AB622A323167002AED16 /* Author+CoreDataProperties.swift in Sources */ = {isa = PBXBuildFile; fileRef = C973AB582A323167002AED16 /* Author+CoreDataProperties.swift */; };
		C973AB632A323167002AED16 /* Relay+CoreDataProperties.swift in Sources */ = {isa = PBXBuildFile; fileRef = C973AB592A323167002AED16 /* Relay+CoreDataProperties.swift */; };
		C973AB642A323167002AED16 /* Relay+CoreDataProperties.swift in Sources */ = {isa = PBXBuildFile; fileRef = C973AB592A323167002AED16 /* Relay+CoreDataProperties.swift */; };
		C973AB652A323167002AED16 /* EventReference+CoreDataProperties.swift in Sources */ = {isa = PBXBuildFile; fileRef = C973AB5A2A323167002AED16 /* EventReference+CoreDataProperties.swift */; };
		C973AB662A323167002AED16 /* EventReference+CoreDataProperties.swift in Sources */ = {isa = PBXBuildFile; fileRef = C973AB5A2A323167002AED16 /* EventReference+CoreDataProperties.swift */; };
		C974652E2A3B86600031226F /* NoteCardHeader.swift in Sources */ = {isa = PBXBuildFile; fileRef = C974652D2A3B86600031226F /* NoteCardHeader.swift */; };
		C974652F2A3B86600031226F /* NoteCardHeader.swift in Sources */ = {isa = PBXBuildFile; fileRef = C974652D2A3B86600031226F /* NoteCardHeader.swift */; };
		C97465312A3B89140031226F /* AuthorLabel.swift in Sources */ = {isa = PBXBuildFile; fileRef = C97465302A3B89140031226F /* AuthorLabel.swift */; };
		C97465322A3B89140031226F /* AuthorLabel.swift in Sources */ = {isa = PBXBuildFile; fileRef = C97465302A3B89140031226F /* AuthorLabel.swift */; };
		C97797B9298AA19A0046BD25 /* RelayService.swift in Sources */ = {isa = PBXBuildFile; fileRef = C97797B8298AA19A0046BD25 /* RelayService.swift */; };
		C97797BC298AB1890046BD25 /* secp256k1 in Frameworks */ = {isa = PBXBuildFile; productRef = C97797BB298AB1890046BD25 /* secp256k1 */; };
		C97797BF298ABE060046BD25 /* secp256k1 in Frameworks */ = {isa = PBXBuildFile; productRef = C97797BE298ABE060046BD25 /* secp256k1 */; };
		C97A1C8829E45B3C009D9E8D /* RawEventView.swift in Sources */ = {isa = PBXBuildFile; fileRef = C97A1C8729E45B3C009D9E8D /* RawEventView.swift */; };
		C97A1C8929E45B3C009D9E8D /* RawEventView.swift in Sources */ = {isa = PBXBuildFile; fileRef = C97A1C8729E45B3C009D9E8D /* RawEventView.swift */; };
		C97A1C8B29E45B4E009D9E8D /* RawEventController.swift in Sources */ = {isa = PBXBuildFile; fileRef = C97A1C8A29E45B4E009D9E8D /* RawEventController.swift */; };
		C97A1C8C29E45B4E009D9E8D /* RawEventController.swift in Sources */ = {isa = PBXBuildFile; fileRef = C97A1C8A29E45B4E009D9E8D /* RawEventController.swift */; };
		C97A1C8E29E58EC7009D9E8D /* NSManagedObjectContext+Nos.swift in Sources */ = {isa = PBXBuildFile; fileRef = C97A1C8D29E58EC7009D9E8D /* NSManagedObjectContext+Nos.swift */; };
		C97A1C8F29E58EC7009D9E8D /* NSManagedObjectContext+Nos.swift in Sources */ = {isa = PBXBuildFile; fileRef = C97A1C8D29E58EC7009D9E8D /* NSManagedObjectContext+Nos.swift */; };
		C987F81729BA4C6A00B44E7A /* BigActionButton.swift in Sources */ = {isa = PBXBuildFile; fileRef = C987F81629BA4C6900B44E7A /* BigActionButton.swift */; };
		C987F81829BA4C6A00B44E7A /* BigActionButton.swift in Sources */ = {isa = PBXBuildFile; fileRef = C987F81629BA4C6900B44E7A /* BigActionButton.swift */; };
		C987F81A29BA4D0E00B44E7A /* ActionButton.swift in Sources */ = {isa = PBXBuildFile; fileRef = C987F81929BA4D0E00B44E7A /* ActionButton.swift */; };
		C987F81B29BA4D0E00B44E7A /* ActionButton.swift in Sources */ = {isa = PBXBuildFile; fileRef = C987F81929BA4D0E00B44E7A /* ActionButton.swift */; };
		C987F81D29BA6D9A00B44E7A /* ProfileTab.swift in Sources */ = {isa = PBXBuildFile; fileRef = C987F81C29BA6D9A00B44E7A /* ProfileTab.swift */; };
		C987F81E29BA6D9A00B44E7A /* ProfileTab.swift in Sources */ = {isa = PBXBuildFile; fileRef = C987F81C29BA6D9A00B44E7A /* ProfileTab.swift */; };
		C987F83229BA951E00B44E7A /* ClarityCity-ExtraLight.otf in Resources */ = {isa = PBXBuildFile; fileRef = C987F82029BA951D00B44E7A /* ClarityCity-ExtraLight.otf */; };
		C987F83329BA951E00B44E7A /* ClarityCity-ExtraLight.otf in Resources */ = {isa = PBXBuildFile; fileRef = C987F82029BA951D00B44E7A /* ClarityCity-ExtraLight.otf */; };
		C987F83429BA951E00B44E7A /* ClarityCity-LightItalic.otf in Resources */ = {isa = PBXBuildFile; fileRef = C987F82129BA951D00B44E7A /* ClarityCity-LightItalic.otf */; };
		C987F83529BA951E00B44E7A /* ClarityCity-LightItalic.otf in Resources */ = {isa = PBXBuildFile; fileRef = C987F82129BA951D00B44E7A /* ClarityCity-LightItalic.otf */; };
		C987F83629BA951E00B44E7A /* ClarityCity-ExtraBold.otf in Resources */ = {isa = PBXBuildFile; fileRef = C987F82229BA951D00B44E7A /* ClarityCity-ExtraBold.otf */; };
		C987F83729BA951E00B44E7A /* ClarityCity-ExtraBold.otf in Resources */ = {isa = PBXBuildFile; fileRef = C987F82229BA951D00B44E7A /* ClarityCity-ExtraBold.otf */; };
		C987F83829BA951E00B44E7A /* ClarityCity-MediumItalic.otf in Resources */ = {isa = PBXBuildFile; fileRef = C987F82329BA951D00B44E7A /* ClarityCity-MediumItalic.otf */; };
		C987F83929BA951E00B44E7A /* ClarityCity-MediumItalic.otf in Resources */ = {isa = PBXBuildFile; fileRef = C987F82329BA951D00B44E7A /* ClarityCity-MediumItalic.otf */; };
		C987F83A29BA951E00B44E7A /* ClarityCity-BoldItalic.otf in Resources */ = {isa = PBXBuildFile; fileRef = C987F82429BA951D00B44E7A /* ClarityCity-BoldItalic.otf */; };
		C987F83B29BA951E00B44E7A /* ClarityCity-BoldItalic.otf in Resources */ = {isa = PBXBuildFile; fileRef = C987F82429BA951D00B44E7A /* ClarityCity-BoldItalic.otf */; };
		C987F83C29BA951E00B44E7A /* ClarityCity-Bold.otf in Resources */ = {isa = PBXBuildFile; fileRef = C987F82529BA951D00B44E7A /* ClarityCity-Bold.otf */; };
		C987F83D29BA951E00B44E7A /* ClarityCity-Bold.otf in Resources */ = {isa = PBXBuildFile; fileRef = C987F82529BA951D00B44E7A /* ClarityCity-Bold.otf */; };
		C987F83E29BA951E00B44E7A /* ClarityCity-SemiBold.otf in Resources */ = {isa = PBXBuildFile; fileRef = C987F82629BA951D00B44E7A /* ClarityCity-SemiBold.otf */; };
		C987F83F29BA951E00B44E7A /* ClarityCity-SemiBold.otf in Resources */ = {isa = PBXBuildFile; fileRef = C987F82629BA951D00B44E7A /* ClarityCity-SemiBold.otf */; };
		C987F84029BA951E00B44E7A /* ClarityCity-SemiBoldItalic.otf in Resources */ = {isa = PBXBuildFile; fileRef = C987F82729BA951D00B44E7A /* ClarityCity-SemiBoldItalic.otf */; };
		C987F84129BA951E00B44E7A /* ClarityCity-SemiBoldItalic.otf in Resources */ = {isa = PBXBuildFile; fileRef = C987F82729BA951D00B44E7A /* ClarityCity-SemiBoldItalic.otf */; };
		C987F84229BA951E00B44E7A /* ClarityCity-Black.otf in Resources */ = {isa = PBXBuildFile; fileRef = C987F82829BA951E00B44E7A /* ClarityCity-Black.otf */; };
		C987F84329BA951E00B44E7A /* ClarityCity-Black.otf in Resources */ = {isa = PBXBuildFile; fileRef = C987F82829BA951E00B44E7A /* ClarityCity-Black.otf */; };
		C987F84429BA951E00B44E7A /* ClarityCity-ExtraBoldItalic.otf in Resources */ = {isa = PBXBuildFile; fileRef = C987F82929BA951E00B44E7A /* ClarityCity-ExtraBoldItalic.otf */; };
		C987F84529BA951E00B44E7A /* ClarityCity-ExtraBoldItalic.otf in Resources */ = {isa = PBXBuildFile; fileRef = C987F82929BA951E00B44E7A /* ClarityCity-ExtraBoldItalic.otf */; };
		C987F84629BA951E00B44E7A /* ClarityCity-Light.otf in Resources */ = {isa = PBXBuildFile; fileRef = C987F82A29BA951E00B44E7A /* ClarityCity-Light.otf */; };
		C987F84729BA951E00B44E7A /* ClarityCity-Light.otf in Resources */ = {isa = PBXBuildFile; fileRef = C987F82A29BA951E00B44E7A /* ClarityCity-Light.otf */; };
		C987F84829BA951E00B44E7A /* ClarityCity-BlackItalic.otf in Resources */ = {isa = PBXBuildFile; fileRef = C987F82B29BA951E00B44E7A /* ClarityCity-BlackItalic.otf */; };
		C987F84929BA951E00B44E7A /* ClarityCity-BlackItalic.otf in Resources */ = {isa = PBXBuildFile; fileRef = C987F82B29BA951E00B44E7A /* ClarityCity-BlackItalic.otf */; };
		C987F84A29BA951E00B44E7A /* ClarityCity-Medium.otf in Resources */ = {isa = PBXBuildFile; fileRef = C987F82C29BA951E00B44E7A /* ClarityCity-Medium.otf */; };
		C987F84B29BA951E00B44E7A /* ClarityCity-Medium.otf in Resources */ = {isa = PBXBuildFile; fileRef = C987F82C29BA951E00B44E7A /* ClarityCity-Medium.otf */; };
		C987F84C29BA951E00B44E7A /* ClarityCity-ThinItalic.otf in Resources */ = {isa = PBXBuildFile; fileRef = C987F82D29BA951E00B44E7A /* ClarityCity-ThinItalic.otf */; };
		C987F84D29BA951E00B44E7A /* ClarityCity-ThinItalic.otf in Resources */ = {isa = PBXBuildFile; fileRef = C987F82D29BA951E00B44E7A /* ClarityCity-ThinItalic.otf */; };
		C987F84E29BA951E00B44E7A /* ClarityCity-RegularItalic.otf in Resources */ = {isa = PBXBuildFile; fileRef = C987F82E29BA951E00B44E7A /* ClarityCity-RegularItalic.otf */; };
		C987F84F29BA951E00B44E7A /* ClarityCity-RegularItalic.otf in Resources */ = {isa = PBXBuildFile; fileRef = C987F82E29BA951E00B44E7A /* ClarityCity-RegularItalic.otf */; };
		C987F85029BA951E00B44E7A /* ClarityCity-ExtraLightItalic.otf in Resources */ = {isa = PBXBuildFile; fileRef = C987F82F29BA951E00B44E7A /* ClarityCity-ExtraLightItalic.otf */; };
		C987F85129BA951E00B44E7A /* ClarityCity-ExtraLightItalic.otf in Resources */ = {isa = PBXBuildFile; fileRef = C987F82F29BA951E00B44E7A /* ClarityCity-ExtraLightItalic.otf */; };
		C987F85229BA951E00B44E7A /* ClarityCity-Regular.otf in Resources */ = {isa = PBXBuildFile; fileRef = C987F83029BA951E00B44E7A /* ClarityCity-Regular.otf */; };
		C987F85329BA951E00B44E7A /* ClarityCity-Regular.otf in Resources */ = {isa = PBXBuildFile; fileRef = C987F83029BA951E00B44E7A /* ClarityCity-Regular.otf */; };
		C987F85429BA951E00B44E7A /* ClarityCity-Thin.otf in Resources */ = {isa = PBXBuildFile; fileRef = C987F83129BA951E00B44E7A /* ClarityCity-Thin.otf */; };
		C987F85529BA951E00B44E7A /* ClarityCity-Thin.otf in Resources */ = {isa = PBXBuildFile; fileRef = C987F83129BA951E00B44E7A /* ClarityCity-Thin.otf */; };
		C987F85A29BA9ED800B44E7A /* Font.swift in Sources */ = {isa = PBXBuildFile; fileRef = C987F85729BA981800B44E7A /* Font.swift */; };
		C987F85B29BA9ED800B44E7A /* Font.swift in Sources */ = {isa = PBXBuildFile; fileRef = C987F85729BA981800B44E7A /* Font.swift */; };
		C987F85F29BAB66900B44E7A /* CachedAsyncImage in Frameworks */ = {isa = PBXBuildFile; productRef = C987F85E29BAB66900B44E7A /* CachedAsyncImage */; };
		C987F86129BABAF800B44E7A /* String+Markdown.swift in Sources */ = {isa = PBXBuildFile; fileRef = C987F86029BABAF800B44E7A /* String+Markdown.swift */; };
		C987F86229BABAF800B44E7A /* String+Markdown.swift in Sources */ = {isa = PBXBuildFile; fileRef = C987F86029BABAF800B44E7A /* String+Markdown.swift */; };
		C987F86429BAC3C500B44E7A /* CachedAsyncImage in Frameworks */ = {isa = PBXBuildFile; productRef = C987F86329BAC3C500B44E7A /* CachedAsyncImage */; };
		C98A32272A05795E00E3FA13 /* Task+Timeout.swift in Sources */ = {isa = PBXBuildFile; fileRef = C98A32262A05795E00E3FA13 /* Task+Timeout.swift */; };
		C98A32282A05795E00E3FA13 /* Task+Timeout.swift in Sources */ = {isa = PBXBuildFile; fileRef = C98A32262A05795E00E3FA13 /* Task+Timeout.swift */; };
		C98B8B4029FBF83B009789C8 /* NotificationCard.swift in Sources */ = {isa = PBXBuildFile; fileRef = C98B8B3F29FBF83B009789C8 /* NotificationCard.swift */; };
		C98B8B4129FBF85F009789C8 /* NotificationCard.swift in Sources */ = {isa = PBXBuildFile; fileRef = C98B8B3F29FBF83B009789C8 /* NotificationCard.swift */; };
		C99E80CD2A0C2C6400187474 /* PreviewData.swift in Sources */ = {isa = PBXBuildFile; fileRef = C94BC09A2A0AC74A0098F6F1 /* PreviewData.swift */; };
		C99E80CE2A0C2C9100187474 /* PreviewData.swift in Sources */ = {isa = PBXBuildFile; fileRef = C94BC09A2A0AC74A0098F6F1 /* PreviewData.swift */; };
		C9A0DAD829C6467600466635 /* CreateProfileView.swift in Sources */ = {isa = PBXBuildFile; fileRef = C9A0DAD729C6467600466635 /* CreateProfileView.swift */; };
		C9A0DADA29C685E500466635 /* SideMenuButton.swift in Sources */ = {isa = PBXBuildFile; fileRef = C9A0DAD929C685E500466635 /* SideMenuButton.swift */; };
		C9A0DADB29C685E500466635 /* SideMenuButton.swift in Sources */ = {isa = PBXBuildFile; fileRef = C9A0DAD929C685E500466635 /* SideMenuButton.swift */; };
		C9A0DADD29C689C900466635 /* NosNavigationBar.swift in Sources */ = {isa = PBXBuildFile; fileRef = C9A0DADC29C689C900466635 /* NosNavigationBar.swift */; };
		C9A0DADE29C689C900466635 /* NosNavigationBar.swift in Sources */ = {isa = PBXBuildFile; fileRef = C9A0DADC29C689C900466635 /* NosNavigationBar.swift */; };
		C9A0DAE029C697A100466635 /* AboutView.swift in Sources */ = {isa = PBXBuildFile; fileRef = C9A0DADF29C697A100466635 /* AboutView.swift */; };
		C9A0DAE129C697A100466635 /* AboutView.swift in Sources */ = {isa = PBXBuildFile; fileRef = C9A0DADF29C697A100466635 /* AboutView.swift */; };
		C9A0DAE429C69F0C00466635 /* HighlightedText.swift in Sources */ = {isa = PBXBuildFile; fileRef = C9A0DAE329C69F0C00466635 /* HighlightedText.swift */; };
		C9A0DAE529C69F0C00466635 /* HighlightedText.swift in Sources */ = {isa = PBXBuildFile; fileRef = C9A0DAE329C69F0C00466635 /* HighlightedText.swift */; };
		C9A0DAEA29C6A34200466635 /* ActivityView.swift in Sources */ = {isa = PBXBuildFile; fileRef = C9A0DAE929C6A34200466635 /* ActivityView.swift */; };
		C9A0DAEB29C6A34200466635 /* ActivityView.swift in Sources */ = {isa = PBXBuildFile; fileRef = C9A0DAE929C6A34200466635 /* ActivityView.swift */; };
		C9A0DAED29C6A66C00466635 /* Launch Screen.storyboard in Resources */ = {isa = PBXBuildFile; fileRef = C9A0DAEC29C6A66C00466635 /* Launch Screen.storyboard */; };
		C9A0DAF029C7394D00466635 /* CreateProfileView.swift in Sources */ = {isa = PBXBuildFile; fileRef = C9A0DAD729C6467600466635 /* CreateProfileView.swift */; };
		C9A0DAF529C9112400466635 /* UniversalNameWizard.swift in Sources */ = {isa = PBXBuildFile; fileRef = C9A0DAF429C9112400466635 /* UniversalNameWizard.swift */; };
		C9A0DAF629C9112400466635 /* UniversalNameWizard.swift in Sources */ = {isa = PBXBuildFile; fileRef = C9A0DAF429C9112400466635 /* UniversalNameWizard.swift */; };
		C9A0DAF829C92F4500466635 /* UNSAPI.swift in Sources */ = {isa = PBXBuildFile; fileRef = C9A0DAF729C92F4500466635 /* UNSAPI.swift */; };
		C9A0DAF929C92F4500466635 /* UNSAPI.swift in Sources */ = {isa = PBXBuildFile; fileRef = C9A0DAF729C92F4500466635 /* UNSAPI.swift */; };
		C9A25B3D29F174D200B39534 /* ReadabilityPadding.swift in Sources */ = {isa = PBXBuildFile; fileRef = C9A25B3C29F174D200B39534 /* ReadabilityPadding.swift */; };
		C9A25B3E29F174D200B39534 /* ReadabilityPadding.swift in Sources */ = {isa = PBXBuildFile; fileRef = C9A25B3C29F174D200B39534 /* ReadabilityPadding.swift */; };
		C9ADB133299287D60075E7F8 /* KeyPairTests.swift in Sources */ = {isa = PBXBuildFile; fileRef = C9ADB132299287D60075E7F8 /* KeyPairTests.swift */; };
		C9ADB135299288230075E7F8 /* KeyFixture.swift in Sources */ = {isa = PBXBuildFile; fileRef = C9ADB134299288230075E7F8 /* KeyFixture.swift */; };
		C9ADB13629928AF00075E7F8 /* KeyPair.swift in Sources */ = {isa = PBXBuildFile; fileRef = C9F84C26298DC98800C6714D /* KeyPair.swift */; };
		C9ADB13829928CC30075E7F8 /* String+Hex.swift in Sources */ = {isa = PBXBuildFile; fileRef = C9ADB13729928CC30075E7F8 /* String+Hex.swift */; };
		C9ADB13D29929B540075E7F8 /* Bech32.swift in Sources */ = {isa = PBXBuildFile; fileRef = C9ADB13C29929B540075E7F8 /* Bech32.swift */; };
		C9ADB13E29929EEF0075E7F8 /* Bech32.swift in Sources */ = {isa = PBXBuildFile; fileRef = C9ADB13C29929B540075E7F8 /* Bech32.swift */; };
		C9ADB13F29929F1F0075E7F8 /* String+Hex.swift in Sources */ = {isa = PBXBuildFile; fileRef = C9ADB13729928CC30075E7F8 /* String+Hex.swift */; };
		C9ADB14129951CB10075E7F8 /* NSManagedObject+Nos.swift in Sources */ = {isa = PBXBuildFile; fileRef = C9ADB14029951CB10075E7F8 /* NSManagedObject+Nos.swift */; };
		C9ADB14229951CB10075E7F8 /* NSManagedObject+Nos.swift in Sources */ = {isa = PBXBuildFile; fileRef = C9ADB14029951CB10075E7F8 /* NSManagedObject+Nos.swift */; };
		C9B678DB29EEBF3B00303F33 /* DependencyInjection.swift in Sources */ = {isa = PBXBuildFile; fileRef = C9B678DA29EEBF3B00303F33 /* DependencyInjection.swift */; };
		C9B678DC29EEBF3B00303F33 /* DependencyInjection.swift in Sources */ = {isa = PBXBuildFile; fileRef = C9B678DA29EEBF3B00303F33 /* DependencyInjection.swift */; };
		C9B678DE29EEC35B00303F33 /* Foundation+Sendable.swift in Sources */ = {isa = PBXBuildFile; fileRef = C9B678DD29EEC35B00303F33 /* Foundation+Sendable.swift */; };
		C9B678DF29EEC35B00303F33 /* Foundation+Sendable.swift in Sources */ = {isa = PBXBuildFile; fileRef = C9B678DD29EEC35B00303F33 /* Foundation+Sendable.swift */; };
		C9B678E129EEC41000303F33 /* SocialGraphCache.swift in Sources */ = {isa = PBXBuildFile; fileRef = C9B678E029EEC41000303F33 /* SocialGraphCache.swift */; };
		C9B678E229EEC41000303F33 /* SocialGraphCache.swift in Sources */ = {isa = PBXBuildFile; fileRef = C9B678E029EEC41000303F33 /* SocialGraphCache.swift */; };
		C9B678E429EED2DC00303F33 /* SocialGraphTests.swift in Sources */ = {isa = PBXBuildFile; fileRef = C9B678E329EED2DC00303F33 /* SocialGraphTests.swift */; };
		C9B678E729F01A8500303F33 /* FullscreenProgressView.swift in Sources */ = {isa = PBXBuildFile; fileRef = C9B678E629F01A8500303F33 /* FullscreenProgressView.swift */; };
		C9B678E829F01A8500303F33 /* FullscreenProgressView.swift in Sources */ = {isa = PBXBuildFile; fileRef = C9B678E629F01A8500303F33 /* FullscreenProgressView.swift */; };
		C9B708BB2A13BE41006C613A /* NoteTextEditor.swift in Sources */ = {isa = PBXBuildFile; fileRef = C9B708BA2A13BE41006C613A /* NoteTextEditor.swift */; };
		C9B708BC2A13BE41006C613A /* NoteTextEditor.swift in Sources */ = {isa = PBXBuildFile; fileRef = C9B708BA2A13BE41006C613A /* NoteTextEditor.swift */; };
		C9BAB09B2996FBA10003A84E /* EventProcessor.swift in Sources */ = {isa = PBXBuildFile; fileRef = C9BAB09A2996FBA10003A84E /* EventProcessor.swift */; };
		C9BAB09C2996FBA10003A84E /* EventProcessor.swift in Sources */ = {isa = PBXBuildFile; fileRef = C9BAB09A2996FBA10003A84E /* EventProcessor.swift */; };
		C9C2B77C29E072E400548B4A /* WebSocket+Nos.swift in Sources */ = {isa = PBXBuildFile; fileRef = C9C2B77B29E072E400548B4A /* WebSocket+Nos.swift */; };
		C9C2B77D29E072E400548B4A /* WebSocket+Nos.swift in Sources */ = {isa = PBXBuildFile; fileRef = C9C2B77B29E072E400548B4A /* WebSocket+Nos.swift */; };
		C9C2B77F29E0731600548B4A /* AsyncTimer.swift in Sources */ = {isa = PBXBuildFile; fileRef = C9C2B77E29E0731600548B4A /* AsyncTimer.swift */; };
		C9C2B78029E0731600548B4A /* AsyncTimer.swift in Sources */ = {isa = PBXBuildFile; fileRef = C9C2B77E29E0731600548B4A /* AsyncTimer.swift */; };
		C9C2B78229E0735400548B4A /* RelaySubscriptionManager.swift in Sources */ = {isa = PBXBuildFile; fileRef = C9C2B78129E0735400548B4A /* RelaySubscriptionManager.swift */; };
		C9C2B78329E0735400548B4A /* RelaySubscriptionManager.swift in Sources */ = {isa = PBXBuildFile; fileRef = C9C2B78129E0735400548B4A /* RelaySubscriptionManager.swift */; };
		C9C2B78529E073E300548B4A /* RelaySubscription.swift in Sources */ = {isa = PBXBuildFile; fileRef = C9C2B78429E073E300548B4A /* RelaySubscription.swift */; };
		C9C2B78629E073E300548B4A /* RelaySubscription.swift in Sources */ = {isa = PBXBuildFile; fileRef = C9C2B78429E073E300548B4A /* RelaySubscription.swift */; };
		C9C9444229F6F0E2002F2C7A /* XCTest+Eventually.swift in Sources */ = {isa = PBXBuildFile; fileRef = C9C9444129F6F0E2002F2C7A /* XCTest+Eventually.swift */; };
		C9CDBBA129A8F14C00C555C7 /* DiscoverView.swift in Sources */ = {isa = PBXBuildFile; fileRef = C9CDBBA029A8F14C00C555C7 /* DiscoverView.swift */; };
		C9CDBBA429A8FA2900C555C7 /* GoldenPostView.swift in Sources */ = {isa = PBXBuildFile; fileRef = C9CDBBA329A8FA2900C555C7 /* GoldenPostView.swift */; };
		C9CE5B142A0172CF008E198C /* WebView.swift in Sources */ = {isa = PBXBuildFile; fileRef = C9CE5B132A0172CF008E198C /* WebView.swift */; };
		C9CE5B152A0172CF008E198C /* WebView.swift in Sources */ = {isa = PBXBuildFile; fileRef = C9CE5B132A0172CF008E198C /* WebView.swift */; };
		C9CF23172A38A58B00EBEC31 /* ParseQueue.swift in Sources */ = {isa = PBXBuildFile; fileRef = C9CF23162A38A58B00EBEC31 /* ParseQueue.swift */; };
		C9CF23182A38A58B00EBEC31 /* ParseQueue.swift in Sources */ = {isa = PBXBuildFile; fileRef = C9CF23162A38A58B00EBEC31 /* ParseQueue.swift */; };
		C9DB207729F30EC700FB7B9D /* AsyncButton.swift in Sources */ = {isa = PBXBuildFile; fileRef = C9DB207629F30EC700FB7B9D /* AsyncButton.swift */; };
		C9DB207829F30EC700FB7B9D /* AsyncButton.swift in Sources */ = {isa = PBXBuildFile; fileRef = C9DB207629F30EC700FB7B9D /* AsyncButton.swift */; };
		C9DEBFD2298941000078B43A /* NosApp.swift in Sources */ = {isa = PBXBuildFile; fileRef = C9DEBFD1298941000078B43A /* NosApp.swift */; };
		C9DEBFD4298941000078B43A /* Persistence.swift in Sources */ = {isa = PBXBuildFile; fileRef = C9DEBFD3298941000078B43A /* Persistence.swift */; };
		C9DEBFD7298941000078B43A /* Nos.xcdatamodeld in Sources */ = {isa = PBXBuildFile; fileRef = C9DEBFD5298941000078B43A /* Nos.xcdatamodeld */; };
		C9DEBFD9298941000078B43A /* HomeFeedView.swift in Sources */ = {isa = PBXBuildFile; fileRef = C9DEBFD8298941000078B43A /* HomeFeedView.swift */; };
		C9DEBFDB298941020078B43A /* Assets.xcassets in Resources */ = {isa = PBXBuildFile; fileRef = C9DEBFDA298941020078B43A /* Assets.xcassets */; };
		C9DEBFDF298941020078B43A /* Preview Assets.xcassets in Resources */ = {isa = PBXBuildFile; fileRef = C9DEBFDE298941020078B43A /* Preview Assets.xcassets */; };
		C9DEBFE9298941020078B43A /* EventTests.swift in Sources */ = {isa = PBXBuildFile; fileRef = C9DEBFE8298941020078B43A /* EventTests.swift */; };
		C9DEBFF3298941020078B43A /* NosUITests.swift in Sources */ = {isa = PBXBuildFile; fileRef = C9DEBFF2298941020078B43A /* NosUITests.swift */; };
		C9DEBFF5298941020078B43A /* NosUITestsLaunchTests.swift in Sources */ = {isa = PBXBuildFile; fileRef = C9DEBFF4298941020078B43A /* NosUITestsLaunchTests.swift */; };
		C9DEC003298945150078B43A /* String+Lorem.swift in Sources */ = {isa = PBXBuildFile; fileRef = C9DEC002298945150078B43A /* String+Lorem.swift */; };
		C9DEC006298947900078B43A /* sample_data.json in Resources */ = {isa = PBXBuildFile; fileRef = C9DEC005298947900078B43A /* sample_data.json */; };
		C9DEC04529894BED0078B43A /* Event+CoreDataClass.swift in Sources */ = {isa = PBXBuildFile; fileRef = C9DEC03F29894BED0078B43A /* Event+CoreDataClass.swift */; };
		C9DEC04629894BED0078B43A /* Event+CoreDataClass.swift in Sources */ = {isa = PBXBuildFile; fileRef = C9DEC03F29894BED0078B43A /* Event+CoreDataClass.swift */; };
		C9DEC04D29894BED0078B43A /* Author+CoreDataClass.swift in Sources */ = {isa = PBXBuildFile; fileRef = C9DEC04329894BED0078B43A /* Author+CoreDataClass.swift */; };
		C9DEC04E29894BED0078B43A /* Author+CoreDataClass.swift in Sources */ = {isa = PBXBuildFile; fileRef = C9DEC04329894BED0078B43A /* Author+CoreDataClass.swift */; };
		C9DEC05A2989509B0078B43A /* Persistence.swift in Sources */ = {isa = PBXBuildFile; fileRef = C9DEBFD3298941000078B43A /* Persistence.swift */; };
		C9DEC05B298950A90078B43A /* String+Lorem.swift in Sources */ = {isa = PBXBuildFile; fileRef = C9DEC002298945150078B43A /* String+Lorem.swift */; };
		C9DEC05C298953280078B43A /* Nos.xcdatamodeld in Sources */ = {isa = PBXBuildFile; fileRef = C9DEBFD5298941000078B43A /* Nos.xcdatamodeld */; };
		C9DEC0632989541F0078B43A /* Bundle+Current.swift in Sources */ = {isa = PBXBuildFile; fileRef = C9DEC0622989541F0078B43A /* Bundle+Current.swift */; };
		C9DEC0642989541F0078B43A /* Bundle+Current.swift in Sources */ = {isa = PBXBuildFile; fileRef = C9DEC0622989541F0078B43A /* Bundle+Current.swift */; };
		C9DEC065298955200078B43A /* sample_data.json in Resources */ = {isa = PBXBuildFile; fileRef = C9DEC005298947900078B43A /* sample_data.json */; };
		C9DEC068298965270078B43A /* Starscream in Frameworks */ = {isa = PBXBuildFile; productRef = C9DEC067298965270078B43A /* Starscream */; };
		C9DEC06A298965550078B43A /* RelayView.swift in Sources */ = {isa = PBXBuildFile; fileRef = C9DEC069298965540078B43A /* RelayView.swift */; };
		C9DEC06B298965550078B43A /* RelayView.swift in Sources */ = {isa = PBXBuildFile; fileRef = C9DEC069298965540078B43A /* RelayView.swift */; };
		C9DEC06E2989668E0078B43A /* Relay+CoreDataClass.swift in Sources */ = {isa = PBXBuildFile; fileRef = C9DEC06C2989668E0078B43A /* Relay+CoreDataClass.swift */; };
		C9DEC06F2989668E0078B43A /* Relay+CoreDataClass.swift in Sources */ = {isa = PBXBuildFile; fileRef = C9DEC06C2989668E0078B43A /* Relay+CoreDataClass.swift */; };
		C9DFA966299BEB96006929C1 /* NoteCard.swift in Sources */ = {isa = PBXBuildFile; fileRef = C9DFA964299BEB96006929C1 /* NoteCard.swift */; };
		C9DFA969299BEC33006929C1 /* CardStyle.swift in Sources */ = {isa = PBXBuildFile; fileRef = C9DFA968299BEC33006929C1 /* CardStyle.swift */; };
		C9DFA96F299BF043006929C1 /* Assets+Planetary.swift in Sources */ = {isa = PBXBuildFile; fileRef = C9DFA96E299BF043006929C1 /* Assets+Planetary.swift */; };
		C9DFA971299BF8CD006929C1 /* RepliesView.swift in Sources */ = {isa = PBXBuildFile; fileRef = C9DFA970299BF8CD006929C1 /* RepliesView.swift */; };
		C9DFA972299BF9E8006929C1 /* CompactNoteView.swift in Sources */ = {isa = PBXBuildFile; fileRef = C9DFA96A299BEE2C006929C1 /* CompactNoteView.swift */; };
		C9DFA976299C30F0006929C1 /* Localized.swift in Sources */ = {isa = PBXBuildFile; fileRef = C9DFA975299C30F0006929C1 /* Localized.swift */; };
		C9DFA97B299C31EE006929C1 /* Localized.swift in Sources */ = {isa = PBXBuildFile; fileRef = C9DFA975299C30F0006929C1 /* Localized.swift */; };
		C9E37E0F2A1E7C32003D4B0A /* ReportMenu.swift in Sources */ = {isa = PBXBuildFile; fileRef = C9E37E0E2A1E7C32003D4B0A /* ReportMenu.swift */; };
		C9E37E102A1E7C32003D4B0A /* ReportMenu.swift in Sources */ = {isa = PBXBuildFile; fileRef = C9E37E0E2A1E7C32003D4B0A /* ReportMenu.swift */; };
		C9E37E122A1E7EC5003D4B0A /* PreviewContainer.swift in Sources */ = {isa = PBXBuildFile; fileRef = C9E37E112A1E7EC5003D4B0A /* PreviewContainer.swift */; };
		C9E37E132A1E7EC5003D4B0A /* PreviewContainer.swift in Sources */ = {isa = PBXBuildFile; fileRef = C9E37E112A1E7EC5003D4B0A /* PreviewContainer.swift */; };
		C9E37E152A1E8143003D4B0A /* Report.swift in Sources */ = {isa = PBXBuildFile; fileRef = C9E37E142A1E8143003D4B0A /* Report.swift */; };
		C9E37E162A1E8143003D4B0A /* Report.swift in Sources */ = {isa = PBXBuildFile; fileRef = C9E37E142A1E8143003D4B0A /* Report.swift */; };
		C9EE3E602A0538B7008A7491 /* ExpirationTimeButton.swift in Sources */ = {isa = PBXBuildFile; fileRef = C9EE3E5F2A0538B7008A7491 /* ExpirationTimeButton.swift */; };
		C9EE3E612A0538B7008A7491 /* ExpirationTimeButton.swift in Sources */ = {isa = PBXBuildFile; fileRef = C9EE3E5F2A0538B7008A7491 /* ExpirationTimeButton.swift */; };
		C9EE3E632A053910008A7491 /* ExpirationTimeOption.swift in Sources */ = {isa = PBXBuildFile; fileRef = C9EE3E622A053910008A7491 /* ExpirationTimeOption.swift */; };
		C9EE3E642A053910008A7491 /* ExpirationTimeOption.swift in Sources */ = {isa = PBXBuildFile; fileRef = C9EE3E622A053910008A7491 /* ExpirationTimeOption.swift */; };
		C9F0BB6929A5039D000547FC /* Int+Bool.swift in Sources */ = {isa = PBXBuildFile; fileRef = C9F0BB6829A5039D000547FC /* Int+Bool.swift */; };
		C9F0BB6B29A503D6000547FC /* PublicKey.swift in Sources */ = {isa = PBXBuildFile; fileRef = C9F0BB6A29A503D6000547FC /* PublicKey.swift */; };
		C9F0BB6C29A503D6000547FC /* PublicKey.swift in Sources */ = {isa = PBXBuildFile; fileRef = C9F0BB6A29A503D6000547FC /* PublicKey.swift */; };
		C9F0BB6D29A503D9000547FC /* Int+Bool.swift in Sources */ = {isa = PBXBuildFile; fileRef = C9F0BB6829A5039D000547FC /* Int+Bool.swift */; };
		C9F0BB6F29A50437000547FC /* NostrConstants.swift in Sources */ = {isa = PBXBuildFile; fileRef = C9F0BB6E29A50437000547FC /* NostrConstants.swift */; };
		C9F0BB7029A50437000547FC /* NostrConstants.swift in Sources */ = {isa = PBXBuildFile; fileRef = C9F0BB6E29A50437000547FC /* NostrConstants.swift */; };
		C9F64D8C29ED840700563F2B /* LogHelper.swift in Sources */ = {isa = PBXBuildFile; fileRef = C9F64D8B29ED840700563F2B /* LogHelper.swift */; };
		C9F64D8D29ED840700563F2B /* LogHelper.swift in Sources */ = {isa = PBXBuildFile; fileRef = C9F64D8B29ED840700563F2B /* LogHelper.swift */; };
		C9F64D8F29ED88CD00563F2B /* Localization+Nos.swift in Sources */ = {isa = PBXBuildFile; fileRef = C9F64D8E29ED88CD00563F2B /* Localization+Nos.swift */; };
		C9F64D9029ED88CD00563F2B /* Localization+Nos.swift in Sources */ = {isa = PBXBuildFile; fileRef = C9F64D8E29ED88CD00563F2B /* Localization+Nos.swift */; };
		C9F75AD22A02D41E005BBE45 /* ComposerActionBar.swift in Sources */ = {isa = PBXBuildFile; fileRef = C9F75AD12A02D41E005BBE45 /* ComposerActionBar.swift */; };
		C9F75AD32A02D41E005BBE45 /* ComposerActionBar.swift in Sources */ = {isa = PBXBuildFile; fileRef = C9F75AD12A02D41E005BBE45 /* ComposerActionBar.swift */; };
		C9F75AD62A041FF7005BBE45 /* ExpirationTimePicker.swift in Sources */ = {isa = PBXBuildFile; fileRef = C9F75AD52A041FF7005BBE45 /* ExpirationTimePicker.swift */; };
		C9F75AD72A041FF7005BBE45 /* ExpirationTimePicker.swift in Sources */ = {isa = PBXBuildFile; fileRef = C9F75AD52A041FF7005BBE45 /* ExpirationTimePicker.swift */; };
		C9F84C1A298DBB6300C6714D /* Data+Encoding.swift in Sources */ = {isa = PBXBuildFile; fileRef = C9671D72298DB94C00EE7E12 /* Data+Encoding.swift */; };
		C9F84C1C298DBBF400C6714D /* Data+Sha.swift in Sources */ = {isa = PBXBuildFile; fileRef = C9F84C1B298DBBF400C6714D /* Data+Sha.swift */; };
		C9F84C1D298DBC6100C6714D /* Data+Sha.swift in Sources */ = {isa = PBXBuildFile; fileRef = C9F84C1B298DBBF400C6714D /* Data+Sha.swift */; };
		C9F84C21298DC36800C6714D /* AppView.swift in Sources */ = {isa = PBXBuildFile; fileRef = C9F84C20298DC36800C6714D /* AppView.swift */; };
		C9F84C23298DC7B900C6714D /* SettingsView.swift in Sources */ = {isa = PBXBuildFile; fileRef = C9F84C22298DC7B900C6714D /* SettingsView.swift */; };
		C9F84C27298DC98800C6714D /* KeyPair.swift in Sources */ = {isa = PBXBuildFile; fileRef = C9F84C26298DC98800C6714D /* KeyPair.swift */; };
		CD09A74429A50F1D0063464F /* SideMenu.swift in Sources */ = {isa = PBXBuildFile; fileRef = CD09A74329A50F1D0063464F /* SideMenu.swift */; };
		CD09A74629A50F750063464F /* SideMenuContent.swift in Sources */ = {isa = PBXBuildFile; fileRef = CD09A74529A50F750063464F /* SideMenuContent.swift */; };
		CD09A74829A51EFC0063464F /* Router.swift in Sources */ = {isa = PBXBuildFile; fileRef = CD09A74729A51EFC0063464F /* Router.swift */; };
		CD09A74929A521210063464F /* Router.swift in Sources */ = {isa = PBXBuildFile; fileRef = CD09A74729A51EFC0063464F /* Router.swift */; };
		CD09A74A29A521510063464F /* ProfileView.swift in Sources */ = {isa = PBXBuildFile; fileRef = C95D68AC299E721700429F86 /* ProfileView.swift */; };
		CD09A74B29A521730063464F /* ProfileHeader.swift in Sources */ = {isa = PBXBuildFile; fileRef = C95D689E299E6B4100429F86 /* ProfileHeader.swift */; };
		CD09A74C29A5217A0063464F /* NoteButton.swift in Sources */ = {isa = PBXBuildFile; fileRef = CD2CF38F299E68BE00332116 /* NoteButton.swift */; };
		CD09A74D29A521A70063464F /* CardStyle.swift in Sources */ = {isa = PBXBuildFile; fileRef = C9DFA968299BEC33006929C1 /* CardStyle.swift */; };
		CD09A74E29A521BE0063464F /* NoteCard.swift in Sources */ = {isa = PBXBuildFile; fileRef = C9DFA964299BEB96006929C1 /* NoteCard.swift */; };
		CD09A74F29A521BE0063464F /* BioView.swift in Sources */ = {isa = PBXBuildFile; fileRef = C95D68A0299E6D3E00429F86 /* BioView.swift */; };
		CD09A75029A521D20063464F /* HomeFeedView.swift in Sources */ = {isa = PBXBuildFile; fileRef = C9DEBFD8298941000078B43A /* HomeFeedView.swift */; };
		CD09A75129A521D20063464F /* CompactNoteView.swift in Sources */ = {isa = PBXBuildFile; fileRef = C9DFA96A299BEE2C006929C1 /* CompactNoteView.swift */; };
		CD09A75229A521D20063464F /* RepliesView.swift in Sources */ = {isa = PBXBuildFile; fileRef = C9DFA970299BF8CD006929C1 /* RepliesView.swift */; };
		CD09A75329A521D20063464F /* AppView.swift in Sources */ = {isa = PBXBuildFile; fileRef = C9F84C20298DC36800C6714D /* AppView.swift */; };
		CD09A75429A521D20063464F /* PlaceholderModifier.swift in Sources */ = {isa = PBXBuildFile; fileRef = C95D68A4299E6E1E00429F86 /* PlaceholderModifier.swift */; };
		CD09A75529A521D20063464F /* SelectableText.swift in Sources */ = {isa = PBXBuildFile; fileRef = C95D68A2299E6D9000429F86 /* SelectableText.swift */; };
		CD09A75629A521D20063464F /* SettingsView.swift in Sources */ = {isa = PBXBuildFile; fileRef = C9F84C22298DC7B900C6714D /* SettingsView.swift */; };
		CD09A75729A521D20063464F /* NewNoteView.swift in Sources */ = {isa = PBXBuildFile; fileRef = C94D855B2991479900749478 /* NewNoteView.swift */; };
		CD09A75829A521D20063464F /* LinearGradient+Planetary.swift in Sources */ = {isa = PBXBuildFile; fileRef = C95D68A8299E709800429F86 /* LinearGradient+Planetary.swift */; };
		CD09A75929A521D20063464F /* Color+Hex.swift in Sources */ = {isa = PBXBuildFile; fileRef = C95D68AA299E710F00429F86 /* Color+Hex.swift */; };
		CD09A75A29A521D20063464F /* CardButtonStyle.swift in Sources */ = {isa = PBXBuildFile; fileRef = CD2CF38D299E67F900332116 /* CardButtonStyle.swift */; };
		CD09A75B29A521D20063464F /* AvatarView.swift in Sources */ = {isa = PBXBuildFile; fileRef = 3FFB1D88299FF37C002A755D /* AvatarView.swift */; };
		CD09A75C29A521D20063464F /* SideMenu.swift in Sources */ = {isa = PBXBuildFile; fileRef = CD09A74329A50F1D0063464F /* SideMenu.swift */; };
		CD09A75D29A521D20063464F /* SideMenuContent.swift in Sources */ = {isa = PBXBuildFile; fileRef = CD09A74529A50F750063464F /* SideMenuContent.swift */; };
		CD09A75E29A521EB0063464F /* Assets+Planetary.swift in Sources */ = {isa = PBXBuildFile; fileRef = C9DFA96E299BF043006929C1 /* Assets+Planetary.swift */; };
		CD09A75F29A521FD0063464F /* RelayService.swift in Sources */ = {isa = PBXBuildFile; fileRef = C97797B8298AA19A0046BD25 /* RelayService.swift */; };
		CD09A76029A521FD0063464F /* Filter.swift in Sources */ = {isa = PBXBuildFile; fileRef = A336DD3B299FD78000A0CBA0 /* Filter.swift */; };
		CD09A76129A5220E0063464F /* NosApp.swift in Sources */ = {isa = PBXBuildFile; fileRef = C9DEBFD1298941000078B43A /* NosApp.swift */; };
		CD09A76229A5220E0063464F /* AppController.swift in Sources */ = {isa = PBXBuildFile; fileRef = 3F170C77299D816200BC8F8B /* AppController.swift */; };
		CD09A76329A522190063464F /* OnboardingView.swift in Sources */ = {isa = PBXBuildFile; fileRef = 3FB5E650299D28A200386527 /* OnboardingView.swift */; };
		CD27177629A7C8B200AE8888 /* sample_replies.json in Resources */ = {isa = PBXBuildFile; fileRef = CD27177529A7C8B200AE8888 /* sample_replies.json */; };
		CD2CF38E299E67F900332116 /* CardButtonStyle.swift in Sources */ = {isa = PBXBuildFile; fileRef = CD2CF38D299E67F900332116 /* CardButtonStyle.swift */; };
		CD2CF390299E68BE00332116 /* NoteButton.swift in Sources */ = {isa = PBXBuildFile; fileRef = CD2CF38F299E68BE00332116 /* NoteButton.swift */; };
		CD4908D429B92941007443DB /* ReportABugMailView.swift in Sources */ = {isa = PBXBuildFile; fileRef = CD4908D329B92941007443DB /* ReportABugMailView.swift */; };
		CD4908D529B92B4D007443DB /* ReportABugMailView.swift in Sources */ = {isa = PBXBuildFile; fileRef = CD4908D329B92941007443DB /* ReportABugMailView.swift */; };
		CD76864C29B12F7E00085358 /* ExpandingTextFieldAndSubmitButton.swift in Sources */ = {isa = PBXBuildFile; fileRef = CD76864B29B12F7E00085358 /* ExpandingTextFieldAndSubmitButton.swift */; };
		CD76864D29B133E600085358 /* ExpandingTextFieldAndSubmitButton.swift in Sources */ = {isa = PBXBuildFile; fileRef = CD76864B29B12F7E00085358 /* ExpandingTextFieldAndSubmitButton.swift */; };
		CD76865029B6503500085358 /* NoteOptionsButton.swift in Sources */ = {isa = PBXBuildFile; fileRef = CD76864F29B6503500085358 /* NoteOptionsButton.swift */; };
		CD76865129B68B4400085358 /* NoteOptionsButton.swift in Sources */ = {isa = PBXBuildFile; fileRef = CD76864F29B6503500085358 /* NoteOptionsButton.swift */; };
		CD76865329B793F400085358 /* DiscoverSearchBar.swift in Sources */ = {isa = PBXBuildFile; fileRef = CD76865229B793F400085358 /* DiscoverSearchBar.swift */; };
		CD76865429B7DABE00085358 /* DiscoverSearchBar.swift in Sources */ = {isa = PBXBuildFile; fileRef = CD76865229B793F400085358 /* DiscoverSearchBar.swift */; };
		CDDA1F7B29A527650047ACD8 /* Starscream in Frameworks */ = {isa = PBXBuildFile; productRef = CDDA1F7A29A527650047ACD8 /* Starscream */; };
		CDDA1F7D29A527650047ACD8 /* SwiftUINavigation in Frameworks */ = {isa = PBXBuildFile; productRef = CDDA1F7C29A527650047ACD8 /* SwiftUINavigation */; };
/* End PBXBuildFile section */

/* Begin PBXContainerItemProxy section */
		C90862C129E9804B00C35A71 /* PBXContainerItemProxy */ = {
			isa = PBXContainerItemProxy;
			containerPortal = C9DEBFC6298941000078B43A /* Project object */;
			proxyType = 1;
			remoteGlobalIDString = C9DEBFCD298941000078B43A;
			remoteInfo = Nos;
		};
		C9DEBFE5298941020078B43A /* PBXContainerItemProxy */ = {
			isa = PBXContainerItemProxy;
			containerPortal = C9DEBFC6298941000078B43A /* Project object */;
			proxyType = 1;
			remoteGlobalIDString = C9DEBFCD298941000078B43A;
			remoteInfo = Nos;
		};
		C9DEBFEF298941020078B43A /* PBXContainerItemProxy */ = {
			isa = PBXContainerItemProxy;
			containerPortal = C9DEBFC6298941000078B43A /* Project object */;
			proxyType = 1;
			remoteGlobalIDString = C9DEBFCD298941000078B43A;
			remoteInfo = Nos;
		};
/* End PBXContainerItemProxy section */

/* Begin PBXFileReference section */
		3F170C77299D816200BC8F8B /* AppController.swift */ = {isa = PBXFileReference; lastKnownFileType = sourcecode.swift; path = AppController.swift; sourceTree = "<group>"; };
		3F30020429C1FDD9003D4F8B /* OnboardingStartView.swift */ = {isa = PBXFileReference; lastKnownFileType = sourcecode.swift; path = OnboardingStartView.swift; sourceTree = "<group>"; };
		3F30020629C237AB003D4F8B /* OnboardingAgeVerificationView.swift */ = {isa = PBXFileReference; lastKnownFileType = sourcecode.swift; path = OnboardingAgeVerificationView.swift; sourceTree = "<group>"; };
		3F30020829C23895003D4F8B /* OnboardingNotOldEnoughView.swift */ = {isa = PBXFileReference; lastKnownFileType = sourcecode.swift; path = OnboardingNotOldEnoughView.swift; sourceTree = "<group>"; };
		3F30020A29C361C8003D4F8B /* OnboardingTermsOfServiceView.swift */ = {isa = PBXFileReference; lastKnownFileType = sourcecode.swift; path = OnboardingTermsOfServiceView.swift; sourceTree = "<group>"; };
		3F30020C29C382EB003D4F8B /* OnboardingLoginView.swift */ = {isa = PBXFileReference; lastKnownFileType = sourcecode.swift; path = OnboardingLoginView.swift; sourceTree = "<group>"; };
		3F43C47529A9625700E896A0 /* AuthorReference+CoreDataClass.swift */ = {isa = PBXFileReference; lastKnownFileType = sourcecode.swift; path = "AuthorReference+CoreDataClass.swift"; sourceTree = "<group>"; };
		3F60F42829B27D3E000D62C4 /* ThreadView.swift */ = {isa = PBXFileReference; lastKnownFileType = sourcecode.swift; path = ThreadView.swift; sourceTree = "<group>"; };
		3FB5E650299D28A200386527 /* OnboardingView.swift */ = {isa = PBXFileReference; lastKnownFileType = sourcecode.swift; path = OnboardingView.swift; sourceTree = "<group>"; };
		3FFB1D88299FF37C002A755D /* AvatarView.swift */ = {isa = PBXFileReference; lastKnownFileType = sourcecode.swift; path = AvatarView.swift; sourceTree = "<group>"; };
		3FFB1D9229A6BBCE002A755D /* EventReference+CoreDataClass.swift */ = {isa = PBXFileReference; fileEncoding = 4; lastKnownFileType = sourcecode.swift; path = "EventReference+CoreDataClass.swift"; sourceTree = "<group>"; };
		3FFB1D9529A6BBEC002A755D /* Collection+SafeSubscript.swift */ = {isa = PBXFileReference; fileEncoding = 4; lastKnownFileType = sourcecode.swift; path = "Collection+SafeSubscript.swift"; sourceTree = "<group>"; };
		3FFB1D9B29A7DF9D002A755D /* StackedAvatarsView.swift */ = {isa = PBXFileReference; fileEncoding = 4; lastKnownFileType = sourcecode.swift; path = StackedAvatarsView.swift; sourceTree = "<group>"; };
		5B46611929CCB6DF008B8E8C /* ExportStrings.sh */ = {isa = PBXFileReference; lastKnownFileType = text.script.sh; path = ExportStrings.sh; sourceTree = "<group>"; };
		5B46611B29CCB725008B8E8C /* ExportStrings.swift */ = {isa = PBXFileReference; lastKnownFileType = sourcecode.swift; path = ExportStrings.swift; sourceTree = "<group>"; };
		5B46611F29CCB894008B8E8C /* en */ = {isa = PBXFileReference; lastKnownFileType = text.plist.strings; name = en; path = en.lproj/Generated.strings; sourceTree = "<group>"; };
		5B46612129CCBBE2008B8E8C /* es */ = {isa = PBXFileReference; lastKnownFileType = text.plist.strings; name = es; path = es.lproj/Generated.strings; sourceTree = "<group>"; };
		5B46612229CCBC6C008B8E8C /* zh-Hans */ = {isa = PBXFileReference; lastKnownFileType = text.plist.strings; name = "zh-Hans"; path = "zh-Hans.lproj/Generated.strings"; sourceTree = "<group>"; };
		5B48EC692A1406C4001EDA7F /* de */ = {isa = PBXFileReference; lastKnownFileType = text.plist.strings; name = de; path = de.lproj/Generated.strings; sourceTree = "<group>"; };
		5B503F612A291A1A0098805A /* JSONRelayMetadata.swift */ = {isa = PBXFileReference; lastKnownFileType = sourcecode.swift; path = JSONRelayMetadata.swift; sourceTree = "<group>"; };
		5B503F632A291D480098805A /* Nos 7.xcdatamodel */ = {isa = PBXFileReference; lastKnownFileType = wrapper.xcdatamodel; path = "Nos 7.xcdatamodel"; sourceTree = "<group>"; };
		5B6EB48D29EDBE0E006E750C /* NoteParser.swift */ = {isa = PBXFileReference; lastKnownFileType = sourcecode.swift; path = NoteParser.swift; sourceTree = "<group>"; };
		5B6EB48F29EDBEC1006E750C /* NoteParserTests.swift */ = {isa = PBXFileReference; lastKnownFileType = sourcecode.swift; path = NoteParserTests.swift; sourceTree = "<group>"; };
		5B80BE9D29F9864000A363E4 /* Bech32Tests.swift */ = {isa = PBXFileReference; lastKnownFileType = sourcecode.swift; path = Bech32Tests.swift; sourceTree = "<group>"; };
		5B864BEA2A32589F002BB407 /* RelayMetadata+CoreDataClass.swift */ = {isa = PBXFileReference; lastKnownFileType = sourcecode.swift; path = "RelayMetadata+CoreDataClass.swift"; sourceTree = SOURCE_ROOT; };
		5B864BEB2A32589F002BB407 /* RelayMetadata+CoreDataProperties.swift */ = {isa = PBXFileReference; lastKnownFileType = sourcecode.swift; path = "RelayMetadata+CoreDataProperties.swift"; sourceTree = SOURCE_ROOT; };
		5B8805192A21027C00E21F06 /* SHA256Key.swift */ = {isa = PBXFileReference; lastKnownFileType = sourcecode.swift; path = SHA256Key.swift; sourceTree = "<group>"; };
		5B88051B2A21046C00E21F06 /* SHA256KeyTests.swift */ = {isa = PBXFileReference; lastKnownFileType = sourcecode.swift; path = SHA256KeyTests.swift; sourceTree = "<group>"; };
		5B88051E2A21056E00E21F06 /* TLVTests.swift */ = {isa = PBXFileReference; lastKnownFileType = sourcecode.swift; path = TLVTests.swift; sourceTree = "<group>"; };
		5B8B77182A1FDA3C004FC675 /* TLV.swift */ = {isa = PBXFileReference; lastKnownFileType = sourcecode.swift; path = TLV.swift; sourceTree = "<group>"; };
		5B8C96AB29D52AD200B73AEC /* AuthorListView.swift */ = {isa = PBXFileReference; lastKnownFileType = sourcecode.swift; path = AuthorListView.swift; sourceTree = "<group>"; };
		5B8C96AF29DB2E1100B73AEC /* SearchTextFieldObserver.swift */ = {isa = PBXFileReference; lastKnownFileType = sourcecode.swift; path = SearchTextFieldObserver.swift; sourceTree = "<group>"; };
		5B8C96B129DB313300B73AEC /* AuthorCard.swift */ = {isa = PBXFileReference; lastKnownFileType = sourcecode.swift; path = AuthorCard.swift; sourceTree = "<group>"; };
		5B8C96B529DDD3B200B73AEC /* EditableText.swift */ = {isa = PBXFileReference; lastKnownFileType = sourcecode.swift; path = EditableText.swift; sourceTree = "<group>"; };
		A303AF8229A9153A005DC8FC /* FollowButton.swift */ = {isa = PBXFileReference; lastKnownFileType = sourcecode.swift; path = FollowButton.swift; sourceTree = "<group>"; };
		A32B6C7229A6BE9B00653FF5 /* FollowsView.swift */ = {isa = PBXFileReference; lastKnownFileType = sourcecode.swift; path = FollowsView.swift; sourceTree = "<group>"; };
		A32B6C7729A6C99200653FF5 /* FollowCard.swift */ = {isa = PBXFileReference; lastKnownFileType = sourcecode.swift; path = FollowCard.swift; sourceTree = "<group>"; };
		A336DD3B299FD78000A0CBA0 /* Filter.swift */ = {isa = PBXFileReference; lastKnownFileType = sourcecode.swift; path = Filter.swift; sourceTree = "<group>"; };
		A34E439829A522F20057AFCB /* CurrentUser.swift */ = {isa = PBXFileReference; lastKnownFileType = sourcecode.swift; path = CurrentUser.swift; sourceTree = "<group>"; };
		A351E1A129BA92240009B7F6 /* ProfileEditView.swift */ = {isa = PBXFileReference; fileEncoding = 4; lastKnownFileType = sourcecode.swift; path = ProfileEditView.swift; sourceTree = "<group>"; };
		A3B943CE299AE00100A15A08 /* KeyChain.swift */ = {isa = PBXFileReference; lastKnownFileType = sourcecode.swift; path = KeyChain.swift; sourceTree = "<group>"; };
		A3B943D4299D514800A15A08 /* Follow+CoreDataClass.swift */ = {isa = PBXFileReference; lastKnownFileType = sourcecode.swift; path = "Follow+CoreDataClass.swift"; sourceTree = "<group>"; };
		C90862BB29E9804B00C35A71 /* NosPerformanceTests.xctest */ = {isa = PBXFileReference; explicitFileType = wrapper.cfbundle; includeInIndex = 0; path = NosPerformanceTests.xctest; sourceTree = BUILT_PRODUCTS_DIR; };
		C90862BD29E9804B00C35A71 /* NosPerformanceTests.swift */ = {isa = PBXFileReference; lastKnownFileType = sourcecode.swift; path = NosPerformanceTests.swift; sourceTree = "<group>"; };
		C91FFD392A09444D00743037 /* Nos 6.xcdatamodel */ = {isa = PBXFileReference; lastKnownFileType = wrapper.xcdatamodel; path = "Nos 6.xcdatamodel"; sourceTree = "<group>"; };
		C92DF80129BFAF9300400561 /* ProductionSecrets.xcconfig */ = {isa = PBXFileReference; lastKnownFileType = text.xcconfig; path = ProductionSecrets.xcconfig; sourceTree = "<group>"; };
		C92DF80229C22E4F00400561 /* Nos 2.xcdatamodel */ = {isa = PBXFileReference; lastKnownFileType = wrapper.xcdatamodel; path = "Nos 2.xcdatamodel"; sourceTree = "<group>"; };
		C92DF80429C25DE900400561 /* URL+MimeTypes.swift */ = {isa = PBXFileReference; lastKnownFileType = sourcecode.swift; path = "URL+MimeTypes.swift"; sourceTree = "<group>"; };
		C92DF80729C25FA900400561 /* SquareImage.swift */ = {isa = PBXFileReference; lastKnownFileType = sourcecode.swift; path = SquareImage.swift; sourceTree = "<group>"; };
		C931517C29B915AF00934506 /* StaggeredGrid.swift */ = {isa = PBXFileReference; lastKnownFileType = sourcecode.swift; path = StaggeredGrid.swift; sourceTree = "<group>"; };
		C937786129FC6D1900568C27 /* pt-BR */ = {isa = PBXFileReference; lastKnownFileType = text.plist.strings; name = "pt-BR"; path = "pt-BR.lproj/Generated.strings"; sourceTree = "<group>"; };
		C93CA0C229AE3A1E00921183 /* JSONEvent.swift */ = {isa = PBXFileReference; lastKnownFileType = sourcecode.swift; path = JSONEvent.swift; sourceTree = "<group>"; };
		C93EC2F029C337EB0012EE2A /* RelayPicker.swift */ = {isa = PBXFileReference; lastKnownFileType = sourcecode.swift; path = RelayPicker.swift; sourceTree = "<group>"; };
		C93EC2F329C34C860012EE2A /* NSPredicate+Bool.swift */ = {isa = PBXFileReference; lastKnownFileType = sourcecode.swift; path = "NSPredicate+Bool.swift"; sourceTree = "<group>"; };
		C93EC2F629C351470012EE2A /* Optional+Unwrap.swift */ = {isa = PBXFileReference; lastKnownFileType = sourcecode.swift; path = "Optional+Unwrap.swift"; sourceTree = "<group>"; };
		C93EC2F929C370DE0012EE2A /* DiscoverGrid.swift */ = {isa = PBXFileReference; lastKnownFileType = sourcecode.swift; path = DiscoverGrid.swift; sourceTree = "<group>"; };
		C93EC2FC29C3785C0012EE2A /* View+RoundedCorner.swift */ = {isa = PBXFileReference; fileEncoding = 4; lastKnownFileType = sourcecode.swift; path = "View+RoundedCorner.swift"; sourceTree = "<group>"; };
		C942566829B66A2800C4202C /* Date+Elapsed.swift */ = {isa = PBXFileReference; fileEncoding = 4; lastKnownFileType = sourcecode.swift; path = "Date+Elapsed.swift"; sourceTree = "<group>"; };
		C94437E529B0DB83004D8C86 /* NotificationsView.swift */ = {isa = PBXFileReference; lastKnownFileType = sourcecode.swift; path = NotificationsView.swift; sourceTree = "<group>"; };
		C94BC09A2A0AC74A0098F6F1 /* PreviewData.swift */ = {isa = PBXFileReference; lastKnownFileType = sourcecode.swift; path = PreviewData.swift; sourceTree = "<group>"; };
		C94D14802A12B3F70014C906 /* SearchBar.swift */ = {isa = PBXFileReference; lastKnownFileType = sourcecode.swift; path = SearchBar.swift; sourceTree = "<group>"; };
		C94D855B2991479900749478 /* NewNoteView.swift */ = {isa = PBXFileReference; lastKnownFileType = sourcecode.swift; path = NewNoteView.swift; sourceTree = "<group>"; };
		C94FE5A629F8441200C27119 /* zh-Hant */ = {isa = PBXFileReference; lastKnownFileType = text.plist.strings; name = "zh-Hant"; path = "zh-Hant.lproj/Generated.strings"; sourceTree = "<group>"; };
		C94FE5A729F8441200C27119 /* fr */ = {isa = PBXFileReference; lastKnownFileType = text.plist.strings; name = fr; path = fr.lproj/Generated.strings; sourceTree = "<group>"; };
		C95D689E299E6B4100429F86 /* ProfileHeader.swift */ = {isa = PBXFileReference; fileEncoding = 4; lastKnownFileType = sourcecode.swift; path = ProfileHeader.swift; sourceTree = "<group>"; };
		C95D68A0299E6D3E00429F86 /* BioView.swift */ = {isa = PBXFileReference; fileEncoding = 4; lastKnownFileType = sourcecode.swift; path = BioView.swift; sourceTree = "<group>"; };
		C95D68A2299E6D9000429F86 /* SelectableText.swift */ = {isa = PBXFileReference; fileEncoding = 4; lastKnownFileType = sourcecode.swift; path = SelectableText.swift; sourceTree = "<group>"; };
		C95D68A4299E6E1E00429F86 /* PlaceholderModifier.swift */ = {isa = PBXFileReference; fileEncoding = 4; lastKnownFileType = sourcecode.swift; path = PlaceholderModifier.swift; sourceTree = "<group>"; };
		C95D68A8299E709800429F86 /* LinearGradient+Planetary.swift */ = {isa = PBXFileReference; fileEncoding = 4; lastKnownFileType = sourcecode.swift; path = "LinearGradient+Planetary.swift"; sourceTree = "<group>"; };
		C95D68AA299E710F00429F86 /* Color+Hex.swift */ = {isa = PBXFileReference; fileEncoding = 4; lastKnownFileType = sourcecode.swift; path = "Color+Hex.swift"; sourceTree = "<group>"; };
		C95D68AC299E721700429F86 /* ProfileView.swift */ = {isa = PBXFileReference; lastKnownFileType = sourcecode.swift; path = ProfileView.swift; sourceTree = "<group>"; };
		C95D68AF299ECE0700429F86 /* CHANGELOG.md */ = {isa = PBXFileReference; fileEncoding = 4; lastKnownFileType = net.daringfireball.markdown; path = CHANGELOG.md; sourceTree = "<group>"; };
		C95D68B0299ECE0700429F86 /* README.md */ = {isa = PBXFileReference; fileEncoding = 4; lastKnownFileType = net.daringfireball.markdown; path = README.md; sourceTree = "<group>"; };
		C95D68B1299ECE0700429F86 /* CONTRIBUTING.md */ = {isa = PBXFileReference; fileEncoding = 4; lastKnownFileType = net.daringfireball.markdown; path = CONTRIBUTING.md; sourceTree = "<group>"; };
		C960C57029F3236200929990 /* LikeButton.swift */ = {isa = PBXFileReference; lastKnownFileType = sourcecode.swift; path = LikeButton.swift; sourceTree = "<group>"; };
		C960C57329F3251E00929990 /* RepostButton.swift */ = {isa = PBXFileReference; lastKnownFileType = sourcecode.swift; path = RepostButton.swift; sourceTree = "<group>"; };
		C9646EA029B7A22C007239A4 /* Analytics.swift */ = {isa = PBXFileReference; lastKnownFileType = sourcecode.swift; path = Analytics.swift; sourceTree = "<group>"; };
		C9646EAD29B8D653007239A4 /* ViewDidLoadModifier.swift */ = {isa = PBXFileReference; lastKnownFileType = sourcecode.swift; path = ViewDidLoadModifier.swift; sourceTree = "<group>"; };
		C9671D72298DB94C00EE7E12 /* Data+Encoding.swift */ = {isa = PBXFileReference; lastKnownFileType = sourcecode.swift; path = "Data+Encoding.swift"; sourceTree = "<group>"; };
		C973AB552A323167002AED16 /* Follow+CoreDataProperties.swift */ = {isa = PBXFileReference; lastKnownFileType = sourcecode.swift; path = "Follow+CoreDataProperties.swift"; sourceTree = "<group>"; };
		C973AB562A323167002AED16 /* Event+CoreDataProperties.swift */ = {isa = PBXFileReference; lastKnownFileType = sourcecode.swift; path = "Event+CoreDataProperties.swift"; sourceTree = "<group>"; };
		C973AB572A323167002AED16 /* AuthorReference+CoreDataProperties.swift */ = {isa = PBXFileReference; lastKnownFileType = sourcecode.swift; path = "AuthorReference+CoreDataProperties.swift"; sourceTree = "<group>"; };
		C973AB582A323167002AED16 /* Author+CoreDataProperties.swift */ = {isa = PBXFileReference; lastKnownFileType = sourcecode.swift; path = "Author+CoreDataProperties.swift"; sourceTree = "<group>"; };
		C973AB592A323167002AED16 /* Relay+CoreDataProperties.swift */ = {isa = PBXFileReference; lastKnownFileType = sourcecode.swift; path = "Relay+CoreDataProperties.swift"; sourceTree = "<group>"; };
		C973AB5A2A323167002AED16 /* EventReference+CoreDataProperties.swift */ = {isa = PBXFileReference; lastKnownFileType = sourcecode.swift; path = "EventReference+CoreDataProperties.swift"; sourceTree = "<group>"; };
		C974652D2A3B86600031226F /* NoteCardHeader.swift */ = {isa = PBXFileReference; lastKnownFileType = sourcecode.swift; path = NoteCardHeader.swift; sourceTree = "<group>"; };
		C97465302A3B89140031226F /* AuthorLabel.swift */ = {isa = PBXFileReference; lastKnownFileType = sourcecode.swift; path = AuthorLabel.swift; sourceTree = "<group>"; };
		C97797B8298AA19A0046BD25 /* RelayService.swift */ = {isa = PBXFileReference; lastKnownFileType = sourcecode.swift; path = RelayService.swift; sourceTree = "<group>"; };
		C97A1C8729E45B3C009D9E8D /* RawEventView.swift */ = {isa = PBXFileReference; fileEncoding = 4; lastKnownFileType = sourcecode.swift; path = RawEventView.swift; sourceTree = "<group>"; };
		C97A1C8A29E45B4E009D9E8D /* RawEventController.swift */ = {isa = PBXFileReference; fileEncoding = 4; lastKnownFileType = sourcecode.swift; path = RawEventController.swift; sourceTree = "<group>"; };
		C97A1C8D29E58EC7009D9E8D /* NSManagedObjectContext+Nos.swift */ = {isa = PBXFileReference; lastKnownFileType = sourcecode.swift; path = "NSManagedObjectContext+Nos.swift"; sourceTree = "<group>"; };
		C987F81629BA4C6900B44E7A /* BigActionButton.swift */ = {isa = PBXFileReference; fileEncoding = 4; lastKnownFileType = sourcecode.swift; path = BigActionButton.swift; sourceTree = "<group>"; };
		C987F81929BA4D0E00B44E7A /* ActionButton.swift */ = {isa = PBXFileReference; fileEncoding = 4; lastKnownFileType = sourcecode.swift; path = ActionButton.swift; sourceTree = "<group>"; };
		C987F81C29BA6D9A00B44E7A /* ProfileTab.swift */ = {isa = PBXFileReference; lastKnownFileType = sourcecode.swift; path = ProfileTab.swift; sourceTree = "<group>"; };
		C987F82029BA951D00B44E7A /* ClarityCity-ExtraLight.otf */ = {isa = PBXFileReference; lastKnownFileType = file; path = "ClarityCity-ExtraLight.otf"; sourceTree = "<group>"; };
		C987F82129BA951D00B44E7A /* ClarityCity-LightItalic.otf */ = {isa = PBXFileReference; lastKnownFileType = file; path = "ClarityCity-LightItalic.otf"; sourceTree = "<group>"; };
		C987F82229BA951D00B44E7A /* ClarityCity-ExtraBold.otf */ = {isa = PBXFileReference; lastKnownFileType = file; path = "ClarityCity-ExtraBold.otf"; sourceTree = "<group>"; };
		C987F82329BA951D00B44E7A /* ClarityCity-MediumItalic.otf */ = {isa = PBXFileReference; lastKnownFileType = file; path = "ClarityCity-MediumItalic.otf"; sourceTree = "<group>"; };
		C987F82429BA951D00B44E7A /* ClarityCity-BoldItalic.otf */ = {isa = PBXFileReference; lastKnownFileType = file; path = "ClarityCity-BoldItalic.otf"; sourceTree = "<group>"; };
		C987F82529BA951D00B44E7A /* ClarityCity-Bold.otf */ = {isa = PBXFileReference; lastKnownFileType = file; path = "ClarityCity-Bold.otf"; sourceTree = "<group>"; };
		C987F82629BA951D00B44E7A /* ClarityCity-SemiBold.otf */ = {isa = PBXFileReference; lastKnownFileType = file; path = "ClarityCity-SemiBold.otf"; sourceTree = "<group>"; };
		C987F82729BA951D00B44E7A /* ClarityCity-SemiBoldItalic.otf */ = {isa = PBXFileReference; lastKnownFileType = file; path = "ClarityCity-SemiBoldItalic.otf"; sourceTree = "<group>"; };
		C987F82829BA951E00B44E7A /* ClarityCity-Black.otf */ = {isa = PBXFileReference; lastKnownFileType = file; path = "ClarityCity-Black.otf"; sourceTree = "<group>"; };
		C987F82929BA951E00B44E7A /* ClarityCity-ExtraBoldItalic.otf */ = {isa = PBXFileReference; lastKnownFileType = file; path = "ClarityCity-ExtraBoldItalic.otf"; sourceTree = "<group>"; };
		C987F82A29BA951E00B44E7A /* ClarityCity-Light.otf */ = {isa = PBXFileReference; lastKnownFileType = file; path = "ClarityCity-Light.otf"; sourceTree = "<group>"; };
		C987F82B29BA951E00B44E7A /* ClarityCity-BlackItalic.otf */ = {isa = PBXFileReference; lastKnownFileType = file; path = "ClarityCity-BlackItalic.otf"; sourceTree = "<group>"; };
		C987F82C29BA951E00B44E7A /* ClarityCity-Medium.otf */ = {isa = PBXFileReference; lastKnownFileType = file; path = "ClarityCity-Medium.otf"; sourceTree = "<group>"; };
		C987F82D29BA951E00B44E7A /* ClarityCity-ThinItalic.otf */ = {isa = PBXFileReference; lastKnownFileType = file; path = "ClarityCity-ThinItalic.otf"; sourceTree = "<group>"; };
		C987F82E29BA951E00B44E7A /* ClarityCity-RegularItalic.otf */ = {isa = PBXFileReference; lastKnownFileType = file; path = "ClarityCity-RegularItalic.otf"; sourceTree = "<group>"; };
		C987F82F29BA951E00B44E7A /* ClarityCity-ExtraLightItalic.otf */ = {isa = PBXFileReference; lastKnownFileType = file; path = "ClarityCity-ExtraLightItalic.otf"; sourceTree = "<group>"; };
		C987F83029BA951E00B44E7A /* ClarityCity-Regular.otf */ = {isa = PBXFileReference; lastKnownFileType = file; path = "ClarityCity-Regular.otf"; sourceTree = "<group>"; };
		C987F83129BA951E00B44E7A /* ClarityCity-Thin.otf */ = {isa = PBXFileReference; lastKnownFileType = file; path = "ClarityCity-Thin.otf"; sourceTree = "<group>"; };
		C987F85629BA96B700B44E7A /* Info.plist */ = {isa = PBXFileReference; lastKnownFileType = text.plist; path = Info.plist; sourceTree = "<group>"; };
		C987F85729BA981800B44E7A /* Font.swift */ = {isa = PBXFileReference; lastKnownFileType = sourcecode.swift; path = Font.swift; sourceTree = "<group>"; };
		C987F86029BABAF800B44E7A /* String+Markdown.swift */ = {isa = PBXFileReference; lastKnownFileType = sourcecode.swift; path = "String+Markdown.swift"; sourceTree = "<group>"; };
		C98A32262A05795E00E3FA13 /* Task+Timeout.swift */ = {isa = PBXFileReference; lastKnownFileType = sourcecode.swift; path = "Task+Timeout.swift"; sourceTree = "<group>"; };
		C98B8B3F29FBF83B009789C8 /* NotificationCard.swift */ = {isa = PBXFileReference; lastKnownFileType = sourcecode.swift; path = NotificationCard.swift; sourceTree = "<group>"; };
		C9A0DAD729C6467600466635 /* CreateProfileView.swift */ = {isa = PBXFileReference; lastKnownFileType = sourcecode.swift; path = CreateProfileView.swift; sourceTree = "<group>"; };
		C9A0DAD929C685E500466635 /* SideMenuButton.swift */ = {isa = PBXFileReference; lastKnownFileType = sourcecode.swift; path = SideMenuButton.swift; sourceTree = "<group>"; };
		C9A0DADC29C689C900466635 /* NosNavigationBar.swift */ = {isa = PBXFileReference; lastKnownFileType = sourcecode.swift; path = NosNavigationBar.swift; sourceTree = "<group>"; };
		C9A0DADF29C697A100466635 /* AboutView.swift */ = {isa = PBXFileReference; lastKnownFileType = sourcecode.swift; path = AboutView.swift; sourceTree = "<group>"; };
		C9A0DAE329C69F0C00466635 /* HighlightedText.swift */ = {isa = PBXFileReference; fileEncoding = 4; lastKnownFileType = sourcecode.swift; path = HighlightedText.swift; sourceTree = "<group>"; };
		C9A0DAE629C69FA000466635 /* Text+Gradient.swift */ = {isa = PBXFileReference; fileEncoding = 4; lastKnownFileType = sourcecode.swift; path = "Text+Gradient.swift"; sourceTree = "<group>"; };
		C9A0DAE929C6A34200466635 /* ActivityView.swift */ = {isa = PBXFileReference; fileEncoding = 4; lastKnownFileType = sourcecode.swift; path = ActivityView.swift; sourceTree = "<group>"; };
		C9A0DAEC29C6A66C00466635 /* Launch Screen.storyboard */ = {isa = PBXFileReference; lastKnownFileType = file.storyboard; path = "Launch Screen.storyboard"; sourceTree = "<group>"; };
		C9A0DAF329C870D500466635 /* Nos 4.xcdatamodel */ = {isa = PBXFileReference; lastKnownFileType = wrapper.xcdatamodel; path = "Nos 4.xcdatamodel"; sourceTree = "<group>"; };
		C9A0DAF429C9112400466635 /* UniversalNameWizard.swift */ = {isa = PBXFileReference; lastKnownFileType = sourcecode.swift; path = UniversalNameWizard.swift; sourceTree = "<group>"; };
		C9A0DAF729C92F4500466635 /* UNSAPI.swift */ = {isa = PBXFileReference; lastKnownFileType = sourcecode.swift; path = UNSAPI.swift; sourceTree = "<group>"; };
		C9A25B3C29F174D200B39534 /* ReadabilityPadding.swift */ = {isa = PBXFileReference; lastKnownFileType = sourcecode.swift; path = ReadabilityPadding.swift; sourceTree = "<group>"; };
		C9ADB132299287D60075E7F8 /* KeyPairTests.swift */ = {isa = PBXFileReference; lastKnownFileType = sourcecode.swift; path = KeyPairTests.swift; sourceTree = "<group>"; };
		C9ADB134299288230075E7F8 /* KeyFixture.swift */ = {isa = PBXFileReference; lastKnownFileType = sourcecode.swift; path = KeyFixture.swift; sourceTree = "<group>"; };
		C9ADB13729928CC30075E7F8 /* String+Hex.swift */ = {isa = PBXFileReference; lastKnownFileType = sourcecode.swift; path = "String+Hex.swift"; sourceTree = "<group>"; };
		C9ADB13C29929B540075E7F8 /* Bech32.swift */ = {isa = PBXFileReference; lastKnownFileType = sourcecode.swift; path = Bech32.swift; sourceTree = "<group>"; };
		C9ADB14029951CB10075E7F8 /* NSManagedObject+Nos.swift */ = {isa = PBXFileReference; lastKnownFileType = sourcecode.swift; path = "NSManagedObject+Nos.swift"; sourceTree = "<group>"; };
		C9B678DA29EEBF3B00303F33 /* DependencyInjection.swift */ = {isa = PBXFileReference; lastKnownFileType = sourcecode.swift; path = DependencyInjection.swift; sourceTree = "<group>"; };
		C9B678DD29EEC35B00303F33 /* Foundation+Sendable.swift */ = {isa = PBXFileReference; lastKnownFileType = sourcecode.swift; path = "Foundation+Sendable.swift"; sourceTree = "<group>"; };
		C9B678E029EEC41000303F33 /* SocialGraphCache.swift */ = {isa = PBXFileReference; lastKnownFileType = sourcecode.swift; path = SocialGraphCache.swift; sourceTree = "<group>"; };
		C9B678E329EED2DC00303F33 /* SocialGraphTests.swift */ = {isa = PBXFileReference; lastKnownFileType = sourcecode.swift; path = SocialGraphTests.swift; sourceTree = "<group>"; };
		C9B678E529EF1BF200303F33 /* Nos 5.xcdatamodel */ = {isa = PBXFileReference; lastKnownFileType = wrapper.xcdatamodel; path = "Nos 5.xcdatamodel"; sourceTree = "<group>"; };
		C9B678E629F01A8500303F33 /* FullscreenProgressView.swift */ = {isa = PBXFileReference; lastKnownFileType = sourcecode.swift; path = FullscreenProgressView.swift; sourceTree = "<group>"; };
		C9B708BA2A13BE41006C613A /* NoteTextEditor.swift */ = {isa = PBXFileReference; lastKnownFileType = sourcecode.swift; path = NoteTextEditor.swift; sourceTree = "<group>"; };
		C9BAB09A2996FBA10003A84E /* EventProcessor.swift */ = {isa = PBXFileReference; lastKnownFileType = sourcecode.swift; path = EventProcessor.swift; sourceTree = "<group>"; };
		C9C2B77B29E072E400548B4A /* WebSocket+Nos.swift */ = {isa = PBXFileReference; lastKnownFileType = sourcecode.swift; path = "WebSocket+Nos.swift"; sourceTree = "<group>"; };
		C9C2B77E29E0731600548B4A /* AsyncTimer.swift */ = {isa = PBXFileReference; lastKnownFileType = sourcecode.swift; path = AsyncTimer.swift; sourceTree = "<group>"; };
		C9C2B78129E0735400548B4A /* RelaySubscriptionManager.swift */ = {isa = PBXFileReference; lastKnownFileType = sourcecode.swift; path = RelaySubscriptionManager.swift; sourceTree = "<group>"; };
		C9C2B78429E073E300548B4A /* RelaySubscription.swift */ = {isa = PBXFileReference; lastKnownFileType = sourcecode.swift; path = RelaySubscription.swift; sourceTree = "<group>"; };
		C9C9444129F6F0E2002F2C7A /* XCTest+Eventually.swift */ = {isa = PBXFileReference; lastKnownFileType = sourcecode.swift; path = "XCTest+Eventually.swift"; sourceTree = "<group>"; };
		C9CDBBA029A8F14C00C555C7 /* DiscoverView.swift */ = {isa = PBXFileReference; lastKnownFileType = sourcecode.swift; path = DiscoverView.swift; sourceTree = "<group>"; };
		C9CDBBA329A8FA2900C555C7 /* GoldenPostView.swift */ = {isa = PBXFileReference; fileEncoding = 4; lastKnownFileType = sourcecode.swift; path = GoldenPostView.swift; sourceTree = "<group>"; };
		C9CE5B132A0172CF008E198C /* WebView.swift */ = {isa = PBXFileReference; lastKnownFileType = sourcecode.swift; path = WebView.swift; sourceTree = "<group>"; };
		C9CF23152A378E8F00EBEC31 /* Nos 7.xcdatamodel */ = {isa = PBXFileReference; lastKnownFileType = wrapper.xcdatamodel; path = "Nos 7.xcdatamodel"; sourceTree = "<group>"; };
		C9CF23162A38A58B00EBEC31 /* ParseQueue.swift */ = {isa = PBXFileReference; lastKnownFileType = sourcecode.swift; path = ParseQueue.swift; sourceTree = "<group>"; };
		C9DB207629F30EC700FB7B9D /* AsyncButton.swift */ = {isa = PBXFileReference; lastKnownFileType = sourcecode.swift; path = AsyncButton.swift; sourceTree = "<group>"; };
		C9DEBFCE298941000078B43A /* Nos.app */ = {isa = PBXFileReference; explicitFileType = wrapper.application; includeInIndex = 0; path = Nos.app; sourceTree = BUILT_PRODUCTS_DIR; };
		C9DEBFD1298941000078B43A /* NosApp.swift */ = {isa = PBXFileReference; lastKnownFileType = sourcecode.swift; path = NosApp.swift; sourceTree = "<group>"; };
		C9DEBFD3298941000078B43A /* Persistence.swift */ = {isa = PBXFileReference; lastKnownFileType = sourcecode.swift; path = Persistence.swift; sourceTree = "<group>"; };
		C9DEBFD6298941000078B43A /* Nos.xcdatamodel */ = {isa = PBXFileReference; lastKnownFileType = wrapper.xcdatamodel; path = Nos.xcdatamodel; sourceTree = "<group>"; };
		C9DEBFD8298941000078B43A /* HomeFeedView.swift */ = {isa = PBXFileReference; lastKnownFileType = sourcecode.swift; path = HomeFeedView.swift; sourceTree = "<group>"; };
		C9DEBFDA298941020078B43A /* Assets.xcassets */ = {isa = PBXFileReference; lastKnownFileType = folder.assetcatalog; path = Assets.xcassets; sourceTree = "<group>"; };
		C9DEBFDC298941020078B43A /* Nos.entitlements */ = {isa = PBXFileReference; lastKnownFileType = text.plist.entitlements; path = Nos.entitlements; sourceTree = "<group>"; };
		C9DEBFDE298941020078B43A /* Preview Assets.xcassets */ = {isa = PBXFileReference; lastKnownFileType = folder.assetcatalog; path = "Preview Assets.xcassets"; sourceTree = "<group>"; };
		C9DEBFE4298941020078B43A /* NosTests.xctest */ = {isa = PBXFileReference; explicitFileType = wrapper.cfbundle; includeInIndex = 0; path = NosTests.xctest; sourceTree = BUILT_PRODUCTS_DIR; };
		C9DEBFE8298941020078B43A /* EventTests.swift */ = {isa = PBXFileReference; lastKnownFileType = sourcecode.swift; path = EventTests.swift; sourceTree = "<group>"; };
		C9DEBFEE298941020078B43A /* NosUITests.xctest */ = {isa = PBXFileReference; explicitFileType = wrapper.cfbundle; includeInIndex = 0; path = NosUITests.xctest; sourceTree = BUILT_PRODUCTS_DIR; };
		C9DEBFF2298941020078B43A /* NosUITests.swift */ = {isa = PBXFileReference; lastKnownFileType = sourcecode.swift; path = NosUITests.swift; sourceTree = "<group>"; };
		C9DEBFF4298941020078B43A /* NosUITestsLaunchTests.swift */ = {isa = PBXFileReference; lastKnownFileType = sourcecode.swift; path = NosUITestsLaunchTests.swift; sourceTree = "<group>"; };
		C9DEC002298945150078B43A /* String+Lorem.swift */ = {isa = PBXFileReference; lastKnownFileType = sourcecode.swift; path = "String+Lorem.swift"; sourceTree = "<group>"; };
		C9DEC005298947900078B43A /* sample_data.json */ = {isa = PBXFileReference; fileEncoding = 4; lastKnownFileType = text.json; path = sample_data.json; sourceTree = "<group>"; };
		C9DEC03F29894BED0078B43A /* Event+CoreDataClass.swift */ = {isa = PBXFileReference; lastKnownFileType = sourcecode.swift; path = "Event+CoreDataClass.swift"; sourceTree = "<group>"; };
		C9DEC04329894BED0078B43A /* Author+CoreDataClass.swift */ = {isa = PBXFileReference; lastKnownFileType = sourcecode.swift; path = "Author+CoreDataClass.swift"; sourceTree = "<group>"; };
		C9DEC0622989541F0078B43A /* Bundle+Current.swift */ = {isa = PBXFileReference; lastKnownFileType = sourcecode.swift; path = "Bundle+Current.swift"; sourceTree = "<group>"; };
		C9DEC069298965540078B43A /* RelayView.swift */ = {isa = PBXFileReference; lastKnownFileType = sourcecode.swift; path = RelayView.swift; sourceTree = "<group>"; };
		C9DEC06C2989668E0078B43A /* Relay+CoreDataClass.swift */ = {isa = PBXFileReference; lastKnownFileType = sourcecode.swift; path = "Relay+CoreDataClass.swift"; sourceTree = "<group>"; };
		C9DFA964299BEB96006929C1 /* NoteCard.swift */ = {isa = PBXFileReference; fileEncoding = 4; lastKnownFileType = sourcecode.swift; path = NoteCard.swift; sourceTree = "<group>"; };
		C9DFA968299BEC33006929C1 /* CardStyle.swift */ = {isa = PBXFileReference; fileEncoding = 4; lastKnownFileType = sourcecode.swift; path = CardStyle.swift; sourceTree = "<group>"; };
		C9DFA96A299BEE2C006929C1 /* CompactNoteView.swift */ = {isa = PBXFileReference; fileEncoding = 4; lastKnownFileType = sourcecode.swift; path = CompactNoteView.swift; sourceTree = "<group>"; };
		C9DFA96E299BF043006929C1 /* Assets+Planetary.swift */ = {isa = PBXFileReference; fileEncoding = 4; lastKnownFileType = sourcecode.swift; name = "Assets+Planetary.swift"; path = "Nos/Extensions/Assets+Planetary.swift"; sourceTree = SOURCE_ROOT; };
		C9DFA970299BF8CD006929C1 /* RepliesView.swift */ = {isa = PBXFileReference; lastKnownFileType = sourcecode.swift; path = RepliesView.swift; sourceTree = "<group>"; };
		C9DFA975299C30F0006929C1 /* Localized.swift */ = {isa = PBXFileReference; lastKnownFileType = sourcecode.swift; path = Localized.swift; sourceTree = "<group>"; };
		C9DFA978299C31A7006929C1 /* Localizable.swift */ = {isa = PBXFileReference; fileEncoding = 4; lastKnownFileType = sourcecode.swift; path = Localizable.swift; sourceTree = "<group>"; };
		C9E37E0E2A1E7C32003D4B0A /* ReportMenu.swift */ = {isa = PBXFileReference; lastKnownFileType = sourcecode.swift; path = ReportMenu.swift; sourceTree = "<group>"; };
		C9E37E112A1E7EC5003D4B0A /* PreviewContainer.swift */ = {isa = PBXFileReference; lastKnownFileType = sourcecode.swift; path = PreviewContainer.swift; sourceTree = "<group>"; };
		C9E37E142A1E8143003D4B0A /* Report.swift */ = {isa = PBXFileReference; lastKnownFileType = sourcecode.swift; path = Report.swift; sourceTree = "<group>"; };
		C9EDC9792A3A27D1009148D1 /* Nos 8.xcdatamodel */ = {isa = PBXFileReference; lastKnownFileType = wrapper.xcdatamodel; path = "Nos 8.xcdatamodel"; sourceTree = "<group>"; };
		C9EE3E5F2A0538B7008A7491 /* ExpirationTimeButton.swift */ = {isa = PBXFileReference; lastKnownFileType = sourcecode.swift; path = ExpirationTimeButton.swift; sourceTree = "<group>"; };
		C9EE3E622A053910008A7491 /* ExpirationTimeOption.swift */ = {isa = PBXFileReference; lastKnownFileType = sourcecode.swift; path = ExpirationTimeOption.swift; sourceTree = "<group>"; };
		C9F0BB6829A5039D000547FC /* Int+Bool.swift */ = {isa = PBXFileReference; lastKnownFileType = sourcecode.swift; path = "Int+Bool.swift"; sourceTree = "<group>"; };
		C9F0BB6A29A503D6000547FC /* PublicKey.swift */ = {isa = PBXFileReference; lastKnownFileType = sourcecode.swift; path = PublicKey.swift; sourceTree = "<group>"; };
		C9F0BB6E29A50437000547FC /* NostrConstants.swift */ = {isa = PBXFileReference; lastKnownFileType = sourcecode.swift; path = NostrConstants.swift; sourceTree = "<group>"; };
		C9F64D8B29ED840700563F2B /* LogHelper.swift */ = {isa = PBXFileReference; lastKnownFileType = sourcecode.swift; path = LogHelper.swift; sourceTree = "<group>"; };
		C9F64D8E29ED88CD00563F2B /* Localization+Nos.swift */ = {isa = PBXFileReference; lastKnownFileType = sourcecode.swift; path = "Localization+Nos.swift"; sourceTree = "<group>"; };
		C9F75AD12A02D41E005BBE45 /* ComposerActionBar.swift */ = {isa = PBXFileReference; lastKnownFileType = sourcecode.swift; path = ComposerActionBar.swift; sourceTree = "<group>"; };
		C9F75AD52A041FF7005BBE45 /* ExpirationTimePicker.swift */ = {isa = PBXFileReference; lastKnownFileType = sourcecode.swift; path = ExpirationTimePicker.swift; sourceTree = "<group>"; };
		C9F84C1B298DBBF400C6714D /* Data+Sha.swift */ = {isa = PBXFileReference; lastKnownFileType = sourcecode.swift; path = "Data+Sha.swift"; sourceTree = "<group>"; };
		C9F84C20298DC36800C6714D /* AppView.swift */ = {isa = PBXFileReference; lastKnownFileType = sourcecode.swift; path = AppView.swift; sourceTree = "<group>"; };
		C9F84C22298DC7B900C6714D /* SettingsView.swift */ = {isa = PBXFileReference; lastKnownFileType = sourcecode.swift; path = SettingsView.swift; sourceTree = "<group>"; };
		C9F84C26298DC98800C6714D /* KeyPair.swift */ = {isa = PBXFileReference; lastKnownFileType = sourcecode.swift; path = KeyPair.swift; sourceTree = "<group>"; };
		CD09A74329A50F1D0063464F /* SideMenu.swift */ = {isa = PBXFileReference; lastKnownFileType = sourcecode.swift; path = SideMenu.swift; sourceTree = "<group>"; };
		CD09A74529A50F750063464F /* SideMenuContent.swift */ = {isa = PBXFileReference; lastKnownFileType = sourcecode.swift; path = SideMenuContent.swift; sourceTree = "<group>"; };
		CD09A74729A51EFC0063464F /* Router.swift */ = {isa = PBXFileReference; lastKnownFileType = sourcecode.swift; path = Router.swift; sourceTree = "<group>"; };
		CD27177529A7C8B200AE8888 /* sample_replies.json */ = {isa = PBXFileReference; fileEncoding = 4; lastKnownFileType = text.json; path = sample_replies.json; sourceTree = "<group>"; };
		CD2CF38D299E67F900332116 /* CardButtonStyle.swift */ = {isa = PBXFileReference; lastKnownFileType = sourcecode.swift; path = CardButtonStyle.swift; sourceTree = "<group>"; };
		CD2CF38F299E68BE00332116 /* NoteButton.swift */ = {isa = PBXFileReference; lastKnownFileType = sourcecode.swift; path = NoteButton.swift; sourceTree = "<group>"; };
		CD4908D329B92941007443DB /* ReportABugMailView.swift */ = {isa = PBXFileReference; lastKnownFileType = sourcecode.swift; path = ReportABugMailView.swift; sourceTree = "<group>"; };
		CD4D210D29C350C9000F8188 /* Nos 3.xcdatamodel */ = {isa = PBXFileReference; lastKnownFileType = wrapper.xcdatamodel; path = "Nos 3.xcdatamodel"; sourceTree = "<group>"; };
		CD76864B29B12F7E00085358 /* ExpandingTextFieldAndSubmitButton.swift */ = {isa = PBXFileReference; lastKnownFileType = sourcecode.swift; path = ExpandingTextFieldAndSubmitButton.swift; sourceTree = "<group>"; };
		CD76864F29B6503500085358 /* NoteOptionsButton.swift */ = {isa = PBXFileReference; lastKnownFileType = sourcecode.swift; path = NoteOptionsButton.swift; sourceTree = "<group>"; };
		CD76865229B793F400085358 /* DiscoverSearchBar.swift */ = {isa = PBXFileReference; lastKnownFileType = sourcecode.swift; path = DiscoverSearchBar.swift; sourceTree = "<group>"; };
/* End PBXFileReference section */

/* Begin PBXFrameworksBuildPhase section */
		C90862B829E9804B00C35A71 /* Frameworks */ = {
			isa = PBXFrameworksBuildPhase;
			buildActionMask = 2147483647;
			files = (
			);
			runOnlyForDeploymentPostprocessing = 0;
		};
		C9DEBFCB298941000078B43A /* Frameworks */ = {
			isa = PBXFrameworksBuildPhase;
			buildActionMask = 2147483647;
			files = (
				C9DEC068298965270078B43A /* Starscream in Frameworks */,
				C97797BC298AB1890046BD25 /* secp256k1 in Frameworks */,
				C9646E9A29B79E04007239A4 /* Logger in Frameworks */,
				C9646EA729B7A3DD007239A4 /* Dependencies in Frameworks */,
				C987F85F29BAB66900B44E7A /* CachedAsyncImage in Frameworks */,
				C9646EA429B7A24A007239A4 /* PostHog in Frameworks */,
				C94D855F29914D2300749478 /* SwiftUINavigation in Frameworks */,
			);
			runOnlyForDeploymentPostprocessing = 0;
		};
		C9DEBFE1298941020078B43A /* Frameworks */ = {
			isa = PBXFrameworksBuildPhase;
			buildActionMask = 2147483647;
			files = (
				C97797BF298ABE060046BD25 /* secp256k1 in Frameworks */,
				CDDA1F7B29A527650047ACD8 /* Starscream in Frameworks */,
				C9646EA929B7A4F2007239A4 /* PostHog in Frameworks */,
				C9646EAC29B7A520007239A4 /* Dependencies in Frameworks */,
				C987F86429BAC3C500B44E7A /* CachedAsyncImage in Frameworks */,
				C9646E9C29B79E4D007239A4 /* Logger in Frameworks */,
				CDDA1F7D29A527650047ACD8 /* SwiftUINavigation in Frameworks */,
			);
			runOnlyForDeploymentPostprocessing = 0;
		};
		C9DEBFEB298941020078B43A /* Frameworks */ = {
			isa = PBXFrameworksBuildPhase;
			buildActionMask = 2147483647;
			files = (
			);
			runOnlyForDeploymentPostprocessing = 0;
		};
/* End PBXFrameworksBuildPhase section */

/* Begin PBXGroup section */
		3FB5E64F299D288E00386527 /* Onboarding */ = {
			isa = PBXGroup;
			children = (
				3FB5E650299D28A200386527 /* OnboardingView.swift */,
				3F30020429C1FDD9003D4F8B /* OnboardingStartView.swift */,
				3F30020629C237AB003D4F8B /* OnboardingAgeVerificationView.swift */,
				3F30020829C23895003D4F8B /* OnboardingNotOldEnoughView.swift */,
				3F30020A29C361C8003D4F8B /* OnboardingTermsOfServiceView.swift */,
				3F30020C29C382EB003D4F8B /* OnboardingLoginView.swift */,
				C9A0DAD729C6467600466635 /* CreateProfileView.swift */,
			);
			path = Onboarding;
			sourceTree = "<group>";
		};
		C90862BC29E9804B00C35A71 /* NosPerformanceTests */ = {
			isa = PBXGroup;
			children = (
				C90862BD29E9804B00C35A71 /* NosPerformanceTests.swift */,
			);
			path = NosPerformanceTests;
			sourceTree = "<group>";
		};
		C97797B7298AA1600046BD25 /* Service */ = {
			isa = PBXGroup;
			children = (
				C9ADB13C29929B540075E7F8 /* Bech32.swift */,
				A34E439829A522F20057AFCB /* CurrentUser.swift */,
				C9BAB09A2996FBA10003A84E /* EventProcessor.swift */,
				A336DD3B299FD78000A0CBA0 /* Filter.swift */,
				A3B943CE299AE00100A15A08 /* KeyChain.swift */,
				C97797B8298AA19A0046BD25 /* RelayService.swift */,
				C9C2B78129E0735400548B4A /* RelaySubscriptionManager.swift */,
				C9646EA029B7A22C007239A4 /* Analytics.swift */,
				C9A0DAF729C92F4500466635 /* UNSAPI.swift */,
				C9C2B77E29E0731600548B4A /* AsyncTimer.swift */,
				C9F64D8B29ED840700563F2B /* LogHelper.swift */,
				C9B678DA29EEBF3B00303F33 /* DependencyInjection.swift */,
				C9B678E029EEC41000303F33 /* SocialGraphCache.swift */,
				5B8B77182A1FDA3C004FC675 /* TLV.swift */,
				5B8805192A21027C00E21F06 /* SHA256Key.swift */,
			);
			path = Service;
			sourceTree = "<group>";
		};
		C97797BD298ABE060046BD25 /* Frameworks */ = {
			isa = PBXGroup;
			children = (
			);
			name = Frameworks;
			sourceTree = "<group>";
		};
		C987F81F29BA94D400B44E7A /* Font */ = {
			isa = PBXGroup;
			children = (
				C987F82829BA951E00B44E7A /* ClarityCity-Black.otf */,
				C987F82B29BA951E00B44E7A /* ClarityCity-BlackItalic.otf */,
				C987F82529BA951D00B44E7A /* ClarityCity-Bold.otf */,
				C987F82429BA951D00B44E7A /* ClarityCity-BoldItalic.otf */,
				C987F82229BA951D00B44E7A /* ClarityCity-ExtraBold.otf */,
				C987F82929BA951E00B44E7A /* ClarityCity-ExtraBoldItalic.otf */,
				C987F82029BA951D00B44E7A /* ClarityCity-ExtraLight.otf */,
				C987F82F29BA951E00B44E7A /* ClarityCity-ExtraLightItalic.otf */,
				C987F82A29BA951E00B44E7A /* ClarityCity-Light.otf */,
				C987F82129BA951D00B44E7A /* ClarityCity-LightItalic.otf */,
				C987F82C29BA951E00B44E7A /* ClarityCity-Medium.otf */,
				C987F82329BA951D00B44E7A /* ClarityCity-MediumItalic.otf */,
				C987F83029BA951E00B44E7A /* ClarityCity-Regular.otf */,
				C987F82E29BA951E00B44E7A /* ClarityCity-RegularItalic.otf */,
				C987F82629BA951D00B44E7A /* ClarityCity-SemiBold.otf */,
				C987F82729BA951D00B44E7A /* ClarityCity-SemiBoldItalic.otf */,
				C987F83129BA951E00B44E7A /* ClarityCity-Thin.otf */,
				C987F82D29BA951E00B44E7A /* ClarityCity-ThinItalic.otf */,
			);
			path = Font;
			sourceTree = "<group>";
		};
		C9C9443A29F6E420002F2C7A /* Test Helpers */ = {
			isa = PBXGroup;
			children = (
				C9C9444129F6F0E2002F2C7A /* XCTest+Eventually.swift */,
			);
			path = "Test Helpers";
			sourceTree = "<group>";
		};
		C9DEBFC5298941000078B43A = {
			isa = PBXGroup;
			children = (
				C95D68AF299ECE0700429F86 /* CHANGELOG.md */,
				C95D68B1299ECE0700429F86 /* CONTRIBUTING.md */,
				C95D68B0299ECE0700429F86 /* README.md */,
				C9DEBFD0298941000078B43A /* Nos */,
				C9DEBFE7298941020078B43A /* NosTests */,
				C9DEBFF1298941020078B43A /* NosUITests */,
				C90862BC29E9804B00C35A71 /* NosPerformanceTests */,
				C9DEBFCF298941000078B43A /* Products */,
				C97797BD298ABE060046BD25 /* Frameworks */,
			);
			sourceTree = "<group>";
		};
		C9DEBFCF298941000078B43A /* Products */ = {
			isa = PBXGroup;
			children = (
				C9DEBFCE298941000078B43A /* Nos.app */,
				C9DEBFE4298941020078B43A /* NosTests.xctest */,
				C9DEBFEE298941020078B43A /* NosUITests.xctest */,
				C90862BB29E9804B00C35A71 /* NosPerformanceTests.xctest */,
			);
			name = Products;
			sourceTree = "<group>";
		};
		C9DEBFD0298941000078B43A /* Nos */ = {
			isa = PBXGroup;
			children = (
				C987F85629BA96B700B44E7A /* Info.plist */,
				C9DEBFDC298941020078B43A /* Nos.entitlements */,
				C9DEBFD1298941000078B43A /* NosApp.swift */,
				3F170C77299D816200BC8F8B /* AppController.swift */,
				CD09A74729A51EFC0063464F /* Router.swift */,
				C9DFA974299C30CA006929C1 /* Assets */,
				C9DEC001298944FC0078B43A /* Extensions */,
				C9DEC02C29894BB20078B43A /* Models */,
				C97797B7298AA1600046BD25 /* Service */,
				C9EB171929E5976700A15ABB /* Controller */,
				C9F84C24298DC7C100C6714D /* Views */,
			);
			path = Nos;
			sourceTree = "<group>";
		};
		C9DEBFDD298941020078B43A /* Preview Content */ = {
			isa = PBXGroup;
			children = (
				C9DEBFDE298941020078B43A /* Preview Assets.xcassets */,
			);
			path = "Preview Content";
			sourceTree = "<group>";
		};
		C9DEBFE7298941020078B43A /* NosTests */ = {
			isa = PBXGroup;
			children = (
				C9C9443A29F6E420002F2C7A /* Test Helpers */,
				C9DEC0042989477A0078B43A /* Fixtures */,
				C9DEBFE8298941020078B43A /* EventTests.swift */,
				C9ADB132299287D60075E7F8 /* KeyPairTests.swift */,
				5B6EB48F29EDBEC1006E750C /* NoteParserTests.swift */,
				5B80BE9D29F9864000A363E4 /* Bech32Tests.swift */,
				C9B678E329EED2DC00303F33 /* SocialGraphTests.swift */,
				5B88051B2A21046C00E21F06 /* SHA256KeyTests.swift */,
				5B88051E2A21056E00E21F06 /* TLVTests.swift */,
			);
			path = NosTests;
			sourceTree = "<group>";
		};
		C9DEBFF1298941020078B43A /* NosUITests */ = {
			isa = PBXGroup;
			children = (
				C9DEBFF2298941020078B43A /* NosUITests.swift */,
				C9DEBFF4298941020078B43A /* NosUITestsLaunchTests.swift */,
			);
			path = NosUITests;
			sourceTree = "<group>";
		};
		C9DEC001298944FC0078B43A /* Extensions */ = {
			isa = PBXGroup;
			children = (
				3FFB1D9529A6BBEC002A755D /* Collection+SafeSubscript.swift */,
				C9DEC002298945150078B43A /* String+Lorem.swift */,
				C9DEC0622989541F0078B43A /* Bundle+Current.swift */,
				C9671D72298DB94C00EE7E12 /* Data+Encoding.swift */,
				C9F84C1B298DBBF400C6714D /* Data+Sha.swift */,
				C942566829B66A2800C4202C /* Date+Elapsed.swift */,
				C9ADB13729928CC30075E7F8 /* String+Hex.swift */,
				C9ADB14029951CB10075E7F8 /* NSManagedObject+Nos.swift */,
				C97A1C8D29E58EC7009D9E8D /* NSManagedObjectContext+Nos.swift */,
				C9DFA96E299BF043006929C1 /* Assets+Planetary.swift */,
				C9F0BB6829A5039D000547FC /* Int+Bool.swift */,
				C987F85729BA981800B44E7A /* Font.swift */,
				C987F86029BABAF800B44E7A /* String+Markdown.swift */,
				C92DF80429C25DE900400561 /* URL+MimeTypes.swift */,
				C93EC2F329C34C860012EE2A /* NSPredicate+Bool.swift */,
				C93EC2F629C351470012EE2A /* Optional+Unwrap.swift */,
				C9C2B77B29E072E400548B4A /* WebSocket+Nos.swift */,
				C9F64D8E29ED88CD00563F2B /* Localization+Nos.swift */,
				C9B678DD29EEC35B00303F33 /* Foundation+Sendable.swift */,
				C98A32262A05795E00E3FA13 /* Task+Timeout.swift */,
			);
			path = Extensions;
			sourceTree = "<group>";
		};
		C9DEC0042989477A0078B43A /* Fixtures */ = {
			isa = PBXGroup;
			children = (
				CD27177529A7C8B200AE8888 /* sample_replies.json */,
				C9DEC005298947900078B43A /* sample_data.json */,
				C9ADB134299288230075E7F8 /* KeyFixture.swift */,
			);
			path = Fixtures;
			sourceTree = "<group>";
		};
		C9DEC02C29894BB20078B43A /* Models */ = {
			isa = PBXGroup;
			children = (
				C9DEC04329894BED0078B43A /* Author+CoreDataClass.swift */,
				C973AB582A323167002AED16 /* Author+CoreDataProperties.swift */,
				3F43C47529A9625700E896A0 /* AuthorReference+CoreDataClass.swift */,
				C973AB572A323167002AED16 /* AuthorReference+CoreDataProperties.swift */,
				C9DEC03F29894BED0078B43A /* Event+CoreDataClass.swift */,
				C973AB562A323167002AED16 /* Event+CoreDataProperties.swift */,
				3FFB1D9229A6BBCE002A755D /* EventReference+CoreDataClass.swift */,
				C973AB5A2A323167002AED16 /* EventReference+CoreDataProperties.swift */,
				C9EE3E622A053910008A7491 /* ExpirationTimeOption.swift */,
				A3B943D4299D514800A15A08 /* Follow+CoreDataClass.swift */,
<<<<<<< HEAD
				C9DEC04329894BED0078B43A /* Author+CoreDataClass.swift */,
				C9DEC06C2989668E0078B43A /* Relay+CoreDataClass.swift */,
				5B864BEA2A32589F002BB407 /* RelayMetadata+CoreDataClass.swift */,
				5B864BEB2A32589F002BB407 /* RelayMetadata+CoreDataProperties.swift */,
=======
				C973AB552A323167002AED16 /* Follow+CoreDataProperties.swift */,
				C93CA0C229AE3A1E00921183 /* JSONEvent.swift */,
>>>>>>> 98ac146d
				C9F84C26298DC98800C6714D /* KeyPair.swift */,
				C9F0BB6E29A50437000547FC /* NostrConstants.swift */,
				5B6EB48D29EDBE0E006E750C /* NoteParser.swift */,
				C9DEBFD3298941000078B43A /* Persistence.swift */,
				C9F0BB6A29A503D6000547FC /* PublicKey.swift */,
				C9DEC06C2989668E0078B43A /* Relay+CoreDataClass.swift */,
				C973AB592A323167002AED16 /* Relay+CoreDataProperties.swift */,
				C9C2B78429E073E300548B4A /* RelaySubscription.swift */,
<<<<<<< HEAD
				C9EE3E622A053910008A7491 /* ExpirationTimeOption.swift */,
				5B503F612A291A1A0098805A /* JSONRelayMetadata.swift */,
=======
>>>>>>> 98ac146d
				C9E37E142A1E8143003D4B0A /* Report.swift */,
				C9DEBFD5298941000078B43A /* Nos.xcdatamodeld */,
				C9CF23162A38A58B00EBEC31 /* ParseQueue.swift */,
			);
			path = Models;
			sourceTree = "<group>";
		};
		C9DFA974299C30CA006929C1 /* Assets */ = {
			isa = PBXGroup;
			children = (
				C9DEBFDA298941020078B43A /* Assets.xcassets */,
				C9DFA977299C3189006929C1 /* Localization */,
				C987F81F29BA94D400B44E7A /* Font */,
				C92DF80129BFAF9300400561 /* ProductionSecrets.xcconfig */,
				C9A0DAEC29C6A66C00466635 /* Launch Screen.storyboard */,
			);
			path = Assets;
			sourceTree = "<group>";
		};
		C9DFA977299C3189006929C1 /* Localization */ = {
			isa = PBXGroup;
			children = (
				C9DFA975299C30F0006929C1 /* Localized.swift */,
				C9DFA978299C31A7006929C1 /* Localizable.swift */,
				5B46611929CCB6DF008B8E8C /* ExportStrings.sh */,
				5B46611B29CCB725008B8E8C /* ExportStrings.swift */,
				5B46612029CCB894008B8E8C /* Generated.strings */,
			);
			path = Localization;
			sourceTree = "<group>";
		};
		C9EB171929E5976700A15ABB /* Controller */ = {
			isa = PBXGroup;
			children = (
				C97A1C8A29E45B4E009D9E8D /* RawEventController.swift */,
			);
			path = Controller;
			sourceTree = "<group>";
		};
		C9EE3E652A053CF1008A7491 /* New Note */ = {
			isa = PBXGroup;
			children = (
				C94D855B2991479900749478 /* NewNoteView.swift */,
				C9F75AD12A02D41E005BBE45 /* ComposerActionBar.swift */,
				C9F75AD52A041FF7005BBE45 /* ExpirationTimePicker.swift */,
				C9EE3E5F2A0538B7008A7491 /* ExpirationTimeButton.swift */,
			);
			path = "New Note";
			sourceTree = "<group>";
		};
		C9F84C24298DC7C100C6714D /* Views */ = {
			isa = PBXGroup;
			children = (
				3FB5E64F299D288E00386527 /* Onboarding */,
				C9DEBFDD298941020078B43A /* Preview Content */,
				C94BC09A2A0AC74A0098F6F1 /* PreviewData.swift */,
				C9CDBBA329A8FA2900C555C7 /* GoldenPostView.swift */,
				C9F84C20298DC36800C6714D /* AppView.swift */,
				5B8C96AB29D52AD200B73AEC /* AuthorListView.swift */,
				3FFB1D88299FF37C002A755D /* AvatarView.swift */,
				C95D68A0299E6D3E00429F86 /* BioView.swift */,
				CD2CF38D299E67F900332116 /* CardButtonStyle.swift */,
				C9DFA968299BEC33006929C1 /* CardStyle.swift */,
				C95D68AA299E710F00429F86 /* Color+Hex.swift */,
				C9E37E112A1E7EC5003D4B0A /* PreviewContainer.swift */,
				C9DFA96A299BEE2C006929C1 /* CompactNoteView.swift */,
				A303AF8229A9153A005DC8FC /* FollowButton.swift */,
				A32B6C7729A6C99200653FF5 /* FollowCard.swift */,
				A32B6C7229A6BE9B00653FF5 /* FollowsView.swift */,
				C9DEBFD8298941000078B43A /* HomeFeedView.swift */,
				C95D68A8299E709800429F86 /* LinearGradient+Planetary.swift */,
				CD2CF38F299E68BE00332116 /* NoteButton.swift */,
				C9DFA964299BEB96006929C1 /* NoteCard.swift */,
				C974652D2A3B86600031226F /* NoteCardHeader.swift */,
				C97465302A3B89140031226F /* AuthorLabel.swift */,
				C960C57029F3236200929990 /* LikeButton.swift */,
				C960C57329F3251E00929990 /* RepostButton.swift */,
				C95D68A4299E6E1E00429F86 /* PlaceholderModifier.swift */,
				A351E1A129BA92240009B7F6 /* ProfileEditView.swift */,
				C95D689E299E6B4100429F86 /* ProfileHeader.swift */,
				C95D68AC299E721700429F86 /* ProfileView.swift */,
				C987F81C29BA6D9A00B44E7A /* ProfileTab.swift */,
				C9DEC069298965540078B43A /* RelayView.swift */,
				C95D68A2299E6D9000429F86 /* SelectableText.swift */,
				C9F84C22298DC7B900C6714D /* SettingsView.swift */,
				CD09A74329A50F1D0063464F /* SideMenu.swift */,
				CD09A74529A50F750063464F /* SideMenuContent.swift */,
				3FFB1D9B29A7DF9D002A755D /* StackedAvatarsView.swift */,
				C9DFA970299BF8CD006929C1 /* RepliesView.swift */,
				C9CDBBA029A8F14C00C555C7 /* DiscoverView.swift */,
				C93EC2F929C370DE0012EE2A /* DiscoverGrid.swift */,
				CD76864B29B12F7E00085358 /* ExpandingTextFieldAndSubmitButton.swift */,
				C94437E529B0DB83004D8C86 /* NotificationsView.swift */,
				C98B8B3F29FBF83B009789C8 /* NotificationCard.swift */,
				CD76864F29B6503500085358 /* NoteOptionsButton.swift */,
				3F60F42829B27D3E000D62C4 /* ThreadView.swift */,
				C9646EAD29B8D653007239A4 /* ViewDidLoadModifier.swift */,
				C9E37E0E2A1E7C32003D4B0A /* ReportMenu.swift */,
				CD76865229B793F400085358 /* DiscoverSearchBar.swift */,
				C931517C29B915AF00934506 /* StaggeredGrid.swift */,
				CD4908D329B92941007443DB /* ReportABugMailView.swift */,
				C987F81629BA4C6900B44E7A /* BigActionButton.swift */,
				C987F81929BA4D0E00B44E7A /* ActionButton.swift */,
				C92DF80729C25FA900400561 /* SquareImage.swift */,
				C93EC2F029C337EB0012EE2A /* RelayPicker.swift */,
				C93EC2FC29C3785C0012EE2A /* View+RoundedCorner.swift */,
				C9A0DAD929C685E500466635 /* SideMenuButton.swift */,
				C9A0DADC29C689C900466635 /* NosNavigationBar.swift */,
				C9A0DADF29C697A100466635 /* AboutView.swift */,
				C9A0DAE329C69F0C00466635 /* HighlightedText.swift */,
				C9A0DAE629C69FA000466635 /* Text+Gradient.swift */,
				C9A0DAE929C6A34200466635 /* ActivityView.swift */,
				C9A0DAF429C9112400466635 /* UniversalNameWizard.swift */,
				5B8C96AF29DB2E1100B73AEC /* SearchTextFieldObserver.swift */,
				5B8C96B129DB313300B73AEC /* AuthorCard.swift */,
				5B8C96B529DDD3B200B73AEC /* EditableText.swift */,
				C9B708BA2A13BE41006C613A /* NoteTextEditor.swift */,
				C97A1C8729E45B3C009D9E8D /* RawEventView.swift */,
				C9B678E629F01A8500303F33 /* FullscreenProgressView.swift */,
				C9A25B3C29F174D200B39534 /* ReadabilityPadding.swift */,
				C9DB207629F30EC700FB7B9D /* AsyncButton.swift */,
				C9CE5B132A0172CF008E198C /* WebView.swift */,
				C9EE3E652A053CF1008A7491 /* New Note */,
				C94D14802A12B3F70014C906 /* SearchBar.swift */,
			);
			path = Views;
			sourceTree = "<group>";
		};
/* End PBXGroup section */

/* Begin PBXNativeTarget section */
		C90862BA29E9804B00C35A71 /* NosPerformanceTests */ = {
			isa = PBXNativeTarget;
			buildConfigurationList = C90862C329E9804B00C35A71 /* Build configuration list for PBXNativeTarget "NosPerformanceTests" */;
			buildPhases = (
				C90862B729E9804B00C35A71 /* Sources */,
				C90862B829E9804B00C35A71 /* Frameworks */,
				C90862B929E9804B00C35A71 /* Resources */,
			);
			buildRules = (
			);
			dependencies = (
				C90862C229E9804B00C35A71 /* PBXTargetDependency */,
			);
			name = NosPerformanceTests;
			productName = NosPerformanceTests;
			productReference = C90862BB29E9804B00C35A71 /* NosPerformanceTests.xctest */;
			productType = "com.apple.product-type.bundle.ui-testing";
		};
		C9DEBFCD298941000078B43A /* Nos */ = {
			isa = PBXNativeTarget;
			buildConfigurationList = C9DEBFF8298941020078B43A /* Build configuration list for PBXNativeTarget "Nos" */;
			buildPhases = (
				5B46611829CCB66D008B8E8C /* Export Strings for Localization */,
				C9DEBFCA298941000078B43A /* Sources */,
				C9BAB0992996BEEA0003A84E /* SwiftLint */,
				C9DEBFCB298941000078B43A /* Frameworks */,
				C9DEBFCC298941000078B43A /* Resources */,
			);
			buildRules = (
			);
			dependencies = (
			);
			name = Nos;
			packageProductDependencies = (
				C9DEC067298965270078B43A /* Starscream */,
				C97797BB298AB1890046BD25 /* secp256k1 */,
				C94D855E29914D2300749478 /* SwiftUINavigation */,
				C9646E9929B79E04007239A4 /* Logger */,
				C9646EA329B7A24A007239A4 /* PostHog */,
				C9646EA629B7A3DD007239A4 /* Dependencies */,
				C987F85E29BAB66900B44E7A /* CachedAsyncImage */,
			);
			productName = Nos;
			productReference = C9DEBFCE298941000078B43A /* Nos.app */;
			productType = "com.apple.product-type.application";
		};
		C9DEBFE3298941020078B43A /* NosTests */ = {
			isa = PBXNativeTarget;
			buildConfigurationList = C9DEBFFB298941020078B43A /* Build configuration list for PBXNativeTarget "NosTests" */;
			buildPhases = (
				C9DEBFE0298941020078B43A /* Sources */,
				C9DEBFE1298941020078B43A /* Frameworks */,
				C9DEBFE2298941020078B43A /* Resources */,
			);
			buildRules = (
			);
			dependencies = (
				C9DEBFE6298941020078B43A /* PBXTargetDependency */,
			);
			name = NosTests;
			packageProductDependencies = (
				C97797BE298ABE060046BD25 /* secp256k1 */,
				CDDA1F7A29A527650047ACD8 /* Starscream */,
				CDDA1F7C29A527650047ACD8 /* SwiftUINavigation */,
				C9646E9B29B79E4D007239A4 /* Logger */,
				C9646EA829B7A4F2007239A4 /* PostHog */,
				C9646EAB29B7A520007239A4 /* Dependencies */,
				C987F86329BAC3C500B44E7A /* CachedAsyncImage */,
			);
			productName = NosTests;
			productReference = C9DEBFE4298941020078B43A /* NosTests.xctest */;
			productType = "com.apple.product-type.bundle.unit-test";
		};
		C9DEBFED298941020078B43A /* NosUITests */ = {
			isa = PBXNativeTarget;
			buildConfigurationList = C9DEBFFE298941020078B43A /* Build configuration list for PBXNativeTarget "NosUITests" */;
			buildPhases = (
				C9DEBFEA298941020078B43A /* Sources */,
				C9DEBFEB298941020078B43A /* Frameworks */,
				C9DEBFEC298941020078B43A /* Resources */,
			);
			buildRules = (
			);
			dependencies = (
				C9DEBFF0298941020078B43A /* PBXTargetDependency */,
			);
			name = NosUITests;
			productName = NosUITests;
			productReference = C9DEBFEE298941020078B43A /* NosUITests.xctest */;
			productType = "com.apple.product-type.bundle.ui-testing";
		};
/* End PBXNativeTarget section */

/* Begin PBXProject section */
		C9DEBFC6298941000078B43A /* Project object */ = {
			isa = PBXProject;
			attributes = {
				BuildIndependentTargetsInParallel = 1;
				LastSwiftUpdateCheck = 1420;
				LastUpgradeCheck = 1420;
				TargetAttributes = {
					C90862BA29E9804B00C35A71 = {
						CreatedOnToolsVersion = 14.2;
						TestTargetID = C9DEBFCD298941000078B43A;
					};
					C9DEBFCD298941000078B43A = {
						CreatedOnToolsVersion = 14.2;
					};
					C9DEBFE3298941020078B43A = {
						CreatedOnToolsVersion = 14.2;
					};
					C9DEBFED298941020078B43A = {
						CreatedOnToolsVersion = 14.2;
						TestTargetID = C9DEBFCD298941000078B43A;
					};
				};
			};
			buildConfigurationList = C9DEBFC9298941000078B43A /* Build configuration list for PBXProject "Nos" */;
			compatibilityVersion = "Xcode 14.0";
			developmentRegion = en;
			hasScannedForEncodings = 0;
			knownRegions = (
				en,
				Base,
				es,
				"zh-Hans",
				"zh-Hant",
				fr,
				"pt-BR",
				de,
			);
			mainGroup = C9DEBFC5298941000078B43A;
			packageReferences = (
				C9DEC066298965270078B43A /* XCRemoteSwiftPackageReference "Starscream" */,
				C97797BA298AB1890046BD25 /* XCRemoteSwiftPackageReference "secp256k1" */,
				C94D855D29914D2300749478 /* XCRemoteSwiftPackageReference "swiftui-navigation" */,
				C9ADB139299299570075E7F8 /* XCRemoteSwiftPackageReference "bech32" */,
				C9646E9829B79E04007239A4 /* XCRemoteSwiftPackageReference "logger-ios" */,
				C9646EA229B7A24A007239A4 /* XCRemoteSwiftPackageReference "posthog-ios" */,
				C9646EA529B7A3DD007239A4 /* XCRemoteSwiftPackageReference "swift-dependencies" */,
				C987F85D29BAB66900B44E7A /* XCRemoteSwiftPackageReference "swiftui-cached-async-image" */,
			);
			productRefGroup = C9DEBFCF298941000078B43A /* Products */;
			projectDirPath = "";
			projectRoot = "";
			targets = (
				C9DEBFCD298941000078B43A /* Nos */,
				C9DEBFE3298941020078B43A /* NosTests */,
				C9DEBFED298941020078B43A /* NosUITests */,
				C90862BA29E9804B00C35A71 /* NosPerformanceTests */,
			);
		};
/* End PBXProject section */

/* Begin PBXResourcesBuildPhase section */
		C90862B929E9804B00C35A71 /* Resources */ = {
			isa = PBXResourcesBuildPhase;
			buildActionMask = 2147483647;
			files = (
			);
			runOnlyForDeploymentPostprocessing = 0;
		};
		C9DEBFCC298941000078B43A /* Resources */ = {
			isa = PBXResourcesBuildPhase;
			buildActionMask = 2147483647;
			files = (
				C987F83629BA951E00B44E7A /* ClarityCity-ExtraBold.otf in Resources */,
				C9DEC065298955200078B43A /* sample_data.json in Resources */,
				C987F83A29BA951E00B44E7A /* ClarityCity-BoldItalic.otf in Resources */,
				C987F84A29BA951E00B44E7A /* ClarityCity-Medium.otf in Resources */,
				C9DEBFDF298941020078B43A /* Preview Assets.xcassets in Resources */,
				C987F84E29BA951E00B44E7A /* ClarityCity-RegularItalic.otf in Resources */,
				C95D68B4299ECE0700429F86 /* CONTRIBUTING.md in Resources */,
				C987F83E29BA951E00B44E7A /* ClarityCity-SemiBold.otf in Resources */,
				C987F84629BA951E00B44E7A /* ClarityCity-Light.otf in Resources */,
				C95D68B3299ECE0700429F86 /* README.md in Resources */,
				5B46611E29CCB894008B8E8C /* Generated.strings in Resources */,
				C987F83C29BA951E00B44E7A /* ClarityCity-Bold.otf in Resources */,
				C987F83229BA951E00B44E7A /* ClarityCity-ExtraLight.otf in Resources */,
				C9DEBFDB298941020078B43A /* Assets.xcassets in Resources */,
				C9A0DAED29C6A66C00466635 /* Launch Screen.storyboard in Resources */,
				C987F84C29BA951E00B44E7A /* ClarityCity-ThinItalic.otf in Resources */,
				C987F85229BA951E00B44E7A /* ClarityCity-Regular.otf in Resources */,
				C987F83429BA951E00B44E7A /* ClarityCity-LightItalic.otf in Resources */,
				C987F83829BA951E00B44E7A /* ClarityCity-MediumItalic.otf in Resources */,
				C987F84229BA951E00B44E7A /* ClarityCity-Black.otf in Resources */,
				C987F84029BA951E00B44E7A /* ClarityCity-SemiBoldItalic.otf in Resources */,
				C95D68B2299ECE0700429F86 /* CHANGELOG.md in Resources */,
				C987F85429BA951E00B44E7A /* ClarityCity-Thin.otf in Resources */,
				C987F84429BA951E00B44E7A /* ClarityCity-ExtraBoldItalic.otf in Resources */,
				C987F85029BA951E00B44E7A /* ClarityCity-ExtraLightItalic.otf in Resources */,
				C987F84829BA951E00B44E7A /* ClarityCity-BlackItalic.otf in Resources */,
			);
			runOnlyForDeploymentPostprocessing = 0;
		};
		C9DEBFE2298941020078B43A /* Resources */ = {
			isa = PBXResourcesBuildPhase;
			buildActionMask = 2147483647;
			files = (
				C987F84B29BA951E00B44E7A /* ClarityCity-Medium.otf in Resources */,
				C987F83729BA951E00B44E7A /* ClarityCity-ExtraBold.otf in Resources */,
				C987F83329BA951E00B44E7A /* ClarityCity-ExtraLight.otf in Resources */,
				C987F83D29BA951E00B44E7A /* ClarityCity-Bold.otf in Resources */,
				C987F84529BA951E00B44E7A /* ClarityCity-ExtraBoldItalic.otf in Resources */,
				C987F84329BA951E00B44E7A /* ClarityCity-Black.otf in Resources */,
				C987F85329BA951E00B44E7A /* ClarityCity-Regular.otf in Resources */,
				C987F84729BA951E00B44E7A /* ClarityCity-Light.otf in Resources */,
				C987F83929BA951E00B44E7A /* ClarityCity-MediumItalic.otf in Resources */,
				C987F85129BA951E00B44E7A /* ClarityCity-ExtraLightItalic.otf in Resources */,
				C987F84D29BA951E00B44E7A /* ClarityCity-ThinItalic.otf in Resources */,
				C987F84F29BA951E00B44E7A /* ClarityCity-RegularItalic.otf in Resources */,
				CD27177629A7C8B200AE8888 /* sample_replies.json in Resources */,
				C987F83B29BA951E00B44E7A /* ClarityCity-BoldItalic.otf in Resources */,
				C987F84129BA951E00B44E7A /* ClarityCity-SemiBoldItalic.otf in Resources */,
				C987F83529BA951E00B44E7A /* ClarityCity-LightItalic.otf in Resources */,
				C987F85529BA951E00B44E7A /* ClarityCity-Thin.otf in Resources */,
				C987F83F29BA951E00B44E7A /* ClarityCity-SemiBold.otf in Resources */,
				C9DEC006298947900078B43A /* sample_data.json in Resources */,
				C987F84929BA951E00B44E7A /* ClarityCity-BlackItalic.otf in Resources */,
			);
			runOnlyForDeploymentPostprocessing = 0;
		};
		C9DEBFEC298941020078B43A /* Resources */ = {
			isa = PBXResourcesBuildPhase;
			buildActionMask = 2147483647;
			files = (
			);
			runOnlyForDeploymentPostprocessing = 0;
		};
/* End PBXResourcesBuildPhase section */

/* Begin PBXShellScriptBuildPhase section */
		5B46611829CCB66D008B8E8C /* Export Strings for Localization */ = {
			isa = PBXShellScriptBuildPhase;
			buildActionMask = 12;
			files = (
			);
			inputFileListPaths = (
			);
			inputPaths = (
				"$(SRCROOT)/Nos/Assets/Localization/Localized.swift",
			);
			name = "Export Strings for Localization";
			outputFileListPaths = (
			);
			outputPaths = (
				"$(SRCROOT)/Nos/Assets/Localization/en.lproj/Generated.strings",
			);
			runOnlyForDeploymentPostprocessing = 0;
			shellPath = /bin/sh;
			shellScript = "if [ \"${ENABLE_PREVIEWS}\" = \"YES\" ]; then\n  echo \"SwiftUI Previews enabled, quitting to prevent 'preview paused'.\"\n  exit 0;\nfi\n\nsh $SRCROOT/Nos/Assets/Localization/ExportStrings.sh\n";
		};
		C9BAB0992996BEEA0003A84E /* SwiftLint */ = {
			isa = PBXShellScriptBuildPhase;
			alwaysOutOfDate = 1;
			buildActionMask = 2147483647;
			files = (
			);
			inputFileListPaths = (
			);
			inputPaths = (
			);
			name = SwiftLint;
			outputFileListPaths = (
			);
			outputPaths = (
			);
			runOnlyForDeploymentPostprocessing = 0;
			shellPath = /bin/sh;
			shellScript = "export PATH=\"$PATH:/opt/homebrew/bin\"\nif which swiftlint > /dev/null; then\n  swiftlint --lenient\nelse\n  echo \"warning: SwiftLint not installed, download from https://github.com/realm/SwiftLint\"\nfi\n";
		};
/* End PBXShellScriptBuildPhase section */

/* Begin PBXSourcesBuildPhase section */
		C90862B729E9804B00C35A71 /* Sources */ = {
			isa = PBXSourcesBuildPhase;
			buildActionMask = 2147483647;
			files = (
				C90862BE29E9804B00C35A71 /* NosPerformanceTests.swift in Sources */,
			);
			runOnlyForDeploymentPostprocessing = 0;
		};
		C9DEBFCA298941000078B43A /* Sources */ = {
			isa = PBXSourcesBuildPhase;
			buildActionMask = 2147483647;
			files = (
				CD09A74429A50F1D0063464F /* SideMenu.swift in Sources */,
				C9DEC06E2989668E0078B43A /* Relay+CoreDataClass.swift in Sources */,
				C9F64D8C29ED840700563F2B /* LogHelper.swift in Sources */,
				C9C2B78529E073E300548B4A /* RelaySubscription.swift in Sources */,
				3FFB1D9C29A7DF9D002A755D /* StackedAvatarsView.swift in Sources */,
				C97A1C8E29E58EC7009D9E8D /* NSManagedObjectContext+Nos.swift in Sources */,
				C9B678DE29EEC35B00303F33 /* Foundation+Sendable.swift in Sources */,
				C9A0DAF529C9112400466635 /* UniversalNameWizard.swift in Sources */,
				5B88051A2A21027C00E21F06 /* SHA256Key.swift in Sources */,
				C9CDBBA129A8F14C00C555C7 /* DiscoverView.swift in Sources */,
				C987F81729BA4C6A00B44E7A /* BigActionButton.swift in Sources */,
				C987F86129BABAF800B44E7A /* String+Markdown.swift in Sources */,
				3F30020B29C361C8003D4F8B /* OnboardingTermsOfServiceView.swift in Sources */,
				C98B8B4029FBF83B009789C8 /* NotificationCard.swift in Sources */,
				C987F81D29BA6D9A00B44E7A /* ProfileTab.swift in Sources */,
				C9ADB14129951CB10075E7F8 /* NSManagedObject+Nos.swift in Sources */,
				C9F84C21298DC36800C6714D /* AppView.swift in Sources */,
				C9CE5B142A0172CF008E198C /* WebView.swift in Sources */,
				CD4908D429B92941007443DB /* ReportABugMailView.swift in Sources */,
				C9C2B78229E0735400548B4A /* RelaySubscriptionManager.swift in Sources */,
				3FFB1D9629A6BBEC002A755D /* Collection+SafeSubscript.swift in Sources */,
				A34E439929A522F20057AFCB /* CurrentUser.swift in Sources */,
				C9A0DADD29C689C900466635 /* NosNavigationBar.swift in Sources */,
				3F30020529C1FDD9003D4F8B /* OnboardingStartView.swift in Sources */,
				C987F81A29BA4D0E00B44E7A /* ActionButton.swift in Sources */,
				C9E37E122A1E7EC5003D4B0A /* PreviewContainer.swift in Sources */,
				C9A0DAF829C92F4500466635 /* UNSAPI.swift in Sources */,
				3F30020929C23895003D4F8B /* OnboardingNotOldEnoughView.swift in Sources */,
				C973AB612A323167002AED16 /* Author+CoreDataProperties.swift in Sources */,
				C9B678E129EEC41000303F33 /* SocialGraphCache.swift in Sources */,
				C9DEC06A298965550078B43A /* RelayView.swift in Sources */,
				C99E80CD2A0C2C6400187474 /* PreviewData.swift in Sources */,
				C9A0DAE429C69F0C00466635 /* HighlightedText.swift in Sources */,
				C94D855C2991479900749478 /* NewNoteView.swift in Sources */,
				5B6EB48E29EDBE0E006E750C /* NoteParser.swift in Sources */,
				C9F84C23298DC7B900C6714D /* SettingsView.swift in Sources */,
				C973AB652A323167002AED16 /* EventReference+CoreDataProperties.swift in Sources */,
				C973AB632A323167002AED16 /* Relay+CoreDataProperties.swift in Sources */,
				C94FE9F729DB259300019CD3 /* Text+Gradient.swift in Sources */,
				3F170C78299D816200BC8F8B /* AppController.swift in Sources */,
				C9DEBFD7298941000078B43A /* Nos.xcdatamodeld in Sources */,
				C95D68AB299E710F00429F86 /* Color+Hex.swift in Sources */,
				C9F0BB6B29A503D6000547FC /* PublicKey.swift in Sources */,
				C9EE3E602A0538B7008A7491 /* ExpirationTimeButton.swift in Sources */,
				A303AF8329A9153A005DC8FC /* FollowButton.swift in Sources */,
				C9C2B77F29E0731600548B4A /* AsyncTimer.swift in Sources */,
				A32B6C7329A6BE9B00653FF5 /* FollowsView.swift in Sources */,
				3F30020D29C382EB003D4F8B /* OnboardingLoginView.swift in Sources */,
				C9A25B3D29F174D200B39534 /* ReadabilityPadding.swift in Sources */,
				C9DFA972299BF9E8006929C1 /* CompactNoteView.swift in Sources */,
				C9EE3E632A053910008A7491 /* ExpirationTimeOption.swift in Sources */,
				5B864BED2A32589F002BB407 /* RelayMetadata+CoreDataProperties.swift in Sources */,
				C9A0DAE029C697A100466635 /* AboutView.swift in Sources */,
				A351E1A229BA92240009B7F6 /* ProfileEditView.swift in Sources */,
				C9DFA969299BEC33006929C1 /* CardStyle.swift in Sources */,
				C9F64D8F29ED88CD00563F2B /* Localization+Nos.swift in Sources */,
				C95D68AD299E721700429F86 /* ProfileView.swift in Sources */,
				C942566929B66A2800C4202C /* Date+Elapsed.swift in Sources */,
				5B8C96B029DB2E1100B73AEC /* SearchTextFieldObserver.swift in Sources */,
				C9ADB13829928CC30075E7F8 /* String+Hex.swift in Sources */,
				C9F75AD22A02D41E005BBE45 /* ComposerActionBar.swift in Sources */,
				C9DEBFD2298941000078B43A /* NosApp.swift in Sources */,
				C9646EAE29B8D653007239A4 /* ViewDidLoadModifier.swift in Sources */,
				C973AB5D2A323167002AED16 /* Event+CoreDataProperties.swift in Sources */,
				C95D68A3299E6D9000429F86 /* SelectableText.swift in Sources */,
				C9F84C27298DC98800C6714D /* KeyPair.swift in Sources */,
				5B8C96B629DDD3B200B73AEC /* EditableText.swift in Sources */,
				C93EC2F129C337EB0012EE2A /* RelayPicker.swift in Sources */,
				C9F0BB6F29A50437000547FC /* NostrConstants.swift in Sources */,
				C9F75AD62A041FF7005BBE45 /* ExpirationTimePicker.swift in Sources */,
				CD76865329B793F400085358 /* DiscoverSearchBar.swift in Sources */,
				5B8C96AC29D52AD200B73AEC /* AuthorListView.swift in Sources */,
				C987F85B29BA9ED800B44E7A /* Font.swift in Sources */,
				3FB5E651299D28A200386527 /* OnboardingView.swift in Sources */,
				C973AB5F2A323167002AED16 /* AuthorReference+CoreDataProperties.swift in Sources */,
				A3B943CF299AE00100A15A08 /* KeyChain.swift in Sources */,
				C9671D73298DB94C00EE7E12 /* Data+Encoding.swift in Sources */,
				C9646EA129B7A22C007239A4 /* Analytics.swift in Sources */,
				5B8C96B229DB313300B73AEC /* AuthorCard.swift in Sources */,
				C9A0DADA29C685E500466635 /* SideMenuButton.swift in Sources */,
				A3B943D5299D514800A15A08 /* Follow+CoreDataClass.swift in Sources */,
				C92DF80529C25DE900400561 /* URL+MimeTypes.swift in Sources */,
				3F60F42929B27D3E000D62C4 /* ThreadView.swift in Sources */,
				C9B678DB29EEBF3B00303F33 /* DependencyInjection.swift in Sources */,
				C95D68A9299E709900429F86 /* LinearGradient+Planetary.swift in Sources */,
				3F43C47629A9625700E896A0 /* AuthorReference+CoreDataClass.swift in Sources */,
				C9ADB13D29929B540075E7F8 /* Bech32.swift in Sources */,
				C95D68A1299E6D3E00429F86 /* BioView.swift in Sources */,
				C94D14812A12B3F70014C906 /* SearchBar.swift in Sources */,
				C93EC2F729C351470012EE2A /* Optional+Unwrap.swift in Sources */,
				A32B6C7829A6C99200653FF5 /* FollowCard.swift in Sources */,
				C92DF80829C25FA900400561 /* SquareImage.swift in Sources */,
				C9DEBFD9298941000078B43A /* HomeFeedView.swift in Sources */,
				3F30020729C237AB003D4F8B /* OnboardingAgeVerificationView.swift in Sources */,
				C9DB207729F30EC700FB7B9D /* AsyncButton.swift in Sources */,
				C931517D29B915AF00934506 /* StaggeredGrid.swift in Sources */,
				C97465312A3B89140031226F /* AuthorLabel.swift in Sources */,
				C9B678E729F01A8500303F33 /* FullscreenProgressView.swift in Sources */,
				C9F0BB6929A5039D000547FC /* Int+Bool.swift in Sources */,
				C9A0DAD829C6467600466635 /* CreateProfileView.swift in Sources */,
				C9CDBBA429A8FA2900C555C7 /* GoldenPostView.swift in Sources */,
				C9C2B77C29E072E400548B4A /* WebSocket+Nos.swift in Sources */,
				C9DEC003298945150078B43A /* String+Lorem.swift in Sources */,
				C97A1C8B29E45B4E009D9E8D /* RawEventController.swift in Sources */,
				C9DEC0632989541F0078B43A /* Bundle+Current.swift in Sources */,
				C93EC2F429C34C860012EE2A /* NSPredicate+Bool.swift in Sources */,
				C9F84C1C298DBBF400C6714D /* Data+Sha.swift in Sources */,
				C95D68A6299E6F9E00429F86 /* ProfileHeader.swift in Sources */,
				C9BAB09B2996FBA10003A84E /* EventProcessor.swift in Sources */,
				C960C57129F3236200929990 /* LikeButton.swift in Sources */,
				C97797B9298AA19A0046BD25 /* RelayService.swift in Sources */,
				C93CA0C329AE3A1E00921183 /* JSONEvent.swift in Sources */,
				3FFB1D89299FF37C002A755D /* AvatarView.swift in Sources */,
				C97A1C8829E45B3C009D9E8D /* RawEventView.swift in Sources */,
				C9DEC04529894BED0078B43A /* Event+CoreDataClass.swift in Sources */,
				CD76865029B6503500085358 /* NoteOptionsButton.swift in Sources */,
				C9DFA966299BEB96006929C1 /* NoteCard.swift in Sources */,
				C9E37E152A1E8143003D4B0A /* Report.swift in Sources */,
				C9DEBFD4298941000078B43A /* Persistence.swift in Sources */,
				CD76864C29B12F7E00085358 /* ExpandingTextFieldAndSubmitButton.swift in Sources */,
				CD09A74629A50F750063464F /* SideMenuContent.swift in Sources */,
				C9DFA971299BF8CD006929C1 /* RepliesView.swift in Sources */,
				C974652E2A3B86600031226F /* NoteCardHeader.swift in Sources */,
				C9DFA976299C30F0006929C1 /* Localized.swift in Sources */,
				C9CF23172A38A58B00EBEC31 /* ParseQueue.swift in Sources */,
				C98A32272A05795E00E3FA13 /* Task+Timeout.swift in Sources */,
				C9B708BB2A13BE41006C613A /* NoteTextEditor.swift in Sources */,
				C9E37E0F2A1E7C32003D4B0A /* ReportMenu.swift in Sources */,
				C95D68A5299E6E1E00429F86 /* PlaceholderModifier.swift in Sources */,
				5B864BEC2A32589F002BB407 /* RelayMetadata+CoreDataClass.swift in Sources */,
				C960C57429F3251E00929990 /* RepostButton.swift in Sources */,
				3FFB1D9329A6BBCE002A755D /* EventReference+CoreDataClass.swift in Sources */,
				C93EC2FA29C370DE0012EE2A /* DiscoverGrid.swift in Sources */,
				C94FE9F529DB177500019CD3 /* Localizable.swift in Sources */,
				C973AB5B2A323167002AED16 /* Follow+CoreDataProperties.swift in Sources */,
				C93EC2FD29C3785C0012EE2A /* View+RoundedCorner.swift in Sources */,
				5B503F622A291A1A0098805A /* JSONRelayMetadata.swift in Sources */,
				5B8B77192A1FDA3C004FC675 /* TLV.swift in Sources */,
				CD09A74829A51EFC0063464F /* Router.swift in Sources */,
				CD2CF38E299E67F900332116 /* CardButtonStyle.swift in Sources */,
				A336DD3C299FD78000A0CBA0 /* Filter.swift in Sources */,
				C9A0DAEA29C6A34200466635 /* ActivityView.swift in Sources */,
				CD2CF390299E68BE00332116 /* NoteButton.swift in Sources */,
				C9DEC04D29894BED0078B43A /* Author+CoreDataClass.swift in Sources */,
				C9DFA96F299BF043006929C1 /* Assets+Planetary.swift in Sources */,
				C95D68A7299E6FF000429F86 /* KeyFixture.swift in Sources */,
				C94437E629B0DB83004D8C86 /* NotificationsView.swift in Sources */,
			);
			runOnlyForDeploymentPostprocessing = 0;
		};
		C9DEBFE0298941020078B43A /* Sources */ = {
			isa = PBXSourcesBuildPhase;
			buildActionMask = 2147483647;
			files = (
				CD4908D529B92B4D007443DB /* ReportABugMailView.swift in Sources */,
				CD76865429B7DABE00085358 /* DiscoverSearchBar.swift in Sources */,
				CD76865129B68B4400085358 /* NoteOptionsButton.swift in Sources */,
				CD76864D29B133E600085358 /* ExpandingTextFieldAndSubmitButton.swift in Sources */,
				CD09A76329A522190063464F /* OnboardingView.swift in Sources */,
				CD09A76129A5220E0063464F /* NosApp.swift in Sources */,
				C9F75AD72A041FF7005BBE45 /* ExpirationTimePicker.swift in Sources */,
				C93EC2F229C337EB0012EE2A /* RelayPicker.swift in Sources */,
				C99E80CE2A0C2C9100187474 /* PreviewData.swift in Sources */,
				CD09A76229A5220E0063464F /* AppController.swift in Sources */,
				C9A0DAF929C92F4500466635 /* UNSAPI.swift in Sources */,
				5BF3C50729E4F0D400738A12 /* AuthorCard.swift in Sources */,
				C97A1C8C29E45B4E009D9E8D /* RawEventController.swift in Sources */,
				CD09A75F29A521FD0063464F /* RelayService.swift in Sources */,
				CD09A76029A521FD0063464F /* Filter.swift in Sources */,
				C97A1C8929E45B3C009D9E8D /* RawEventView.swift in Sources */,
				CD09A75E29A521EB0063464F /* Assets+Planetary.swift in Sources */,
				CD09A75029A521D20063464F /* HomeFeedView.swift in Sources */,
				5B08A1E12A1FDFF700EB8F2E /* TLV.swift in Sources */,
				C960C57529F3251E00929990 /* RepostButton.swift in Sources */,
				CD09A75129A521D20063464F /* CompactNoteView.swift in Sources */,
				C9C2B78329E0735400548B4A /* RelaySubscriptionManager.swift in Sources */,
				CD09A75229A521D20063464F /* RepliesView.swift in Sources */,
				5BF3C50929E4F11E00738A12 /* SearchTextFieldObserver.swift in Sources */,
				C9F64D9029ED88CD00563F2B /* Localization+Nos.swift in Sources */,
				CD09A75329A521D20063464F /* AppView.swift in Sources */,
				CD09A75429A521D20063464F /* PlaceholderModifier.swift in Sources */,
				C94FE9F829DB25A800019CD3 /* Text+Gradient.swift in Sources */,
				C9C2B78029E0731600548B4A /* AsyncTimer.swift in Sources */,
				5B88051C2A21046C00E21F06 /* SHA256KeyTests.swift in Sources */,
				CD09A75529A521D20063464F /* SelectableText.swift in Sources */,
				C9B678E229EEC41000303F33 /* SocialGraphCache.swift in Sources */,
				A303AF8629A969FF005DC8FC /* FollowCard.swift in Sources */,
				C9B678E829F01A8500303F33 /* FullscreenProgressView.swift in Sources */,
				C9C2B77D29E072E400548B4A /* WebSocket+Nos.swift in Sources */,
				A303AF8429A969F5005DC8FC /* FollowButton.swift in Sources */,
				C973AB642A323167002AED16 /* Relay+CoreDataProperties.swift in Sources */,
				C9EE3E642A053910008A7491 /* ExpirationTimeOption.swift in Sources */,
				CD09A75629A521D20063464F /* SettingsView.swift in Sources */,
				C973AB5E2A323167002AED16 /* Event+CoreDataProperties.swift in Sources */,
				3F30021729C3BFEB003D4F8B /* OnboardingLoginView.swift in Sources */,
				C9F64D8D29ED840700563F2B /* LogHelper.swift in Sources */,
				5B88051F2A21056E00E21F06 /* TLVTests.swift in Sources */,
				3FBCDE6D29B648FE00A6C2D4 /* ThreadView.swift in Sources */,
				C9A0DAE529C69F0C00466635 /* HighlightedText.swift in Sources */,
				CD09A75729A521D20063464F /* NewNoteView.swift in Sources */,
				CD09A75829A521D20063464F /* LinearGradient+Planetary.swift in Sources */,
				C9A0DAEB29C6A34200466635 /* ActivityView.swift in Sources */,
				CD09A75929A521D20063464F /* Color+Hex.swift in Sources */,
				C987F85A29BA9ED800B44E7A /* Font.swift in Sources */,
				CD09A75A29A521D20063464F /* CardButtonStyle.swift in Sources */,
				5B88051D2A2104CC00E21F06 /* SHA256Key.swift in Sources */,
				CD09A75B29A521D20063464F /* AvatarView.swift in Sources */,
				C9EE3E612A0538B7008A7491 /* ExpirationTimeButton.swift in Sources */,
				CD09A75C29A521D20063464F /* SideMenu.swift in Sources */,
				C9CF23182A38A58B00EBEC31 /* ParseQueue.swift in Sources */,
				CD09A75D29A521D20063464F /* SideMenuContent.swift in Sources */,
				CD09A74E29A521BE0063464F /* NoteCard.swift in Sources */,
				5B39E64429EDBF8100464830 /* NoteParser.swift in Sources */,
				3F30021329C3BFDB003D4F8B /* OnboardingStartView.swift in Sources */,
				CD09A74F29A521BE0063464F /* BioView.swift in Sources */,
				C960C57229F3236200929990 /* LikeButton.swift in Sources */,
				CD09A74D29A521A70063464F /* CardStyle.swift in Sources */,
				5BD08BB22A38E96F00BB926C /* JSONRelayMetadata.swift in Sources */,
				CD09A74C29A5217A0063464F /* NoteButton.swift in Sources */,
				C974652F2A3B86600031226F /* NoteCardHeader.swift in Sources */,
				A303AF8529A969F5005DC8FC /* FollowsView.swift in Sources */,
				C9E37E162A1E8143003D4B0A /* Report.swift in Sources */,
				C987F86229BABAF800B44E7A /* String+Markdown.swift in Sources */,
				CD09A74B29A521730063464F /* ProfileHeader.swift in Sources */,
				CD09A74A29A521510063464F /* ProfileView.swift in Sources */,
				5B864BEE2A3258F3002BB407 /* RelayMetadata+CoreDataProperties.swift in Sources */,
				C9CE5B152A0172CF008E198C /* WebView.swift in Sources */,
				CD09A74929A521210063464F /* Router.swift in Sources */,
				C93EC2F829C351470012EE2A /* Optional+Unwrap.swift in Sources */,
				C9B678DF29EEC35B00303F33 /* Foundation+Sendable.swift in Sources */,
				A3B943D7299D6DB700A15A08 /* Follow+CoreDataClass.swift in Sources */,
				5BF3C50629E4F0BA00738A12 /* EditableText.swift in Sources */,
				C93CA0C129AD5A5B00921183 /* DiscoverView.swift in Sources */,
				C9ADB13E29929EEF0075E7F8 /* Bech32.swift in Sources */,
				C92DF80929C25FA900400561 /* SquareImage.swift in Sources */,
				C9DEC05A2989509B0078B43A /* Persistence.swift in Sources */,
				C9E37E132A1E7EC5003D4B0A /* PreviewContainer.swift in Sources */,
				3F30021529C3BFE5003D4F8B /* OnboardingNotOldEnoughView.swift in Sources */,
				C9C2B78629E073E300548B4A /* RelaySubscription.swift in Sources */,
				C9DEC06B298965550078B43A /* RelayView.swift in Sources */,
				C973AB662A323167002AED16 /* EventReference+CoreDataProperties.swift in Sources */,
				C9DEC05C298953280078B43A /* Nos.xcdatamodeld in Sources */,
				5B80BE9E29F9864000A363E4 /* Bech32Tests.swift in Sources */,
				C942566A29B66A2800C4202C /* Date+Elapsed.swift in Sources */,
				C93CA0C429AE3A1E00921183 /* JSONEvent.swift in Sources */,
				C9DEC04629894BED0078B43A /* Event+CoreDataClass.swift in Sources */,
				A32B6C7129A672BC00653FF5 /* CurrentUser.swift in Sources */,
				C98A32282A05795E00E3FA13 /* Task+Timeout.swift in Sources */,
				C9A0DAE129C697A100466635 /* AboutView.swift in Sources */,
				C973AB602A323167002AED16 /* AuthorReference+CoreDataProperties.swift in Sources */,
				C9F84C1A298DBB6300C6714D /* Data+Encoding.swift in Sources */,
				3F30021629C3BFE8003D4F8B /* OnboardingTermsOfServiceView.swift in Sources */,
				C9DEC0642989541F0078B43A /* Bundle+Current.swift in Sources */,
				C9ADB13629928AF00075E7F8 /* KeyPair.swift in Sources */,
				5BF3C50829E4F0DC00738A12 /* AuthorListView.swift in Sources */,
				3FFB1D9729A6BBEC002A755D /* Collection+SafeSubscript.swift in Sources */,
				C9B678DC29EEBF3B00303F33 /* DependencyInjection.swift in Sources */,
				C987F81829BA4C6A00B44E7A /* BigActionButton.swift in Sources */,
				C9F0BB6D29A503D9000547FC /* Int+Bool.swift in Sources */,
				C97465322A3B89140031226F /* AuthorLabel.swift in Sources */,
				C98B8B4129FBF85F009789C8 /* NotificationCard.swift in Sources */,
				C9DB207829F30EC700FB7B9D /* AsyncButton.swift in Sources */,
				C94D14822A12B3F70014C906 /* SearchBar.swift in Sources */,
				C9E37E102A1E7C32003D4B0A /* ReportMenu.swift in Sources */,
				C9C9444229F6F0E2002F2C7A /* XCTest+Eventually.swift in Sources */,
				C942566B29B66B2F00C4202C /* NotificationsView.swift in Sources */,
				C9A0DADE29C689C900466635 /* NosNavigationBar.swift in Sources */,
				C9A0DAF029C7394D00466635 /* CreateProfileView.swift in Sources */,
				3FFF3BD029A9645F00DD0B72 /* AuthorReference+CoreDataClass.swift in Sources */,
				C9F0BB6C29A503D6000547FC /* PublicKey.swift in Sources */,
				5B864BEF2A3258F5002BB407 /* RelayMetadata+CoreDataClass.swift in Sources */,
				C9DEC06F2989668E0078B43A /* Relay+CoreDataClass.swift in Sources */,
				C9ADB13F29929F1F0075E7F8 /* String+Hex.swift in Sources */,
				C94FE9F629DB177500019CD3 /* Localizable.swift in Sources */,
				C973AB622A323167002AED16 /* Author+CoreDataProperties.swift in Sources */,
				C9A0DADB29C685E500466635 /* SideMenuButton.swift in Sources */,
				C93EC2F529C34C860012EE2A /* NSPredicate+Bool.swift in Sources */,
				C93EC2FB29C370DE0012EE2A /* DiscoverGrid.swift in Sources */,
				C9DEC05B298950A90078B43A /* String+Lorem.swift in Sources */,
				C9F84C1D298DBC6100C6714D /* Data+Sha.swift in Sources */,
				3F30021429C3BFE2003D4F8B /* OnboardingAgeVerificationView.swift in Sources */,
				C9B678E429EED2DC00303F33 /* SocialGraphTests.swift in Sources */,
				C9A0DAF629C9112400466635 /* UniversalNameWizard.swift in Sources */,
				3FFB1D9D29A7DF9D002A755D /* StackedAvatarsView.swift in Sources */,
				C9F0BB7029A50437000547FC /* NostrConstants.swift in Sources */,
				A3B943D8299D758F00A15A08 /* KeyChain.swift in Sources */,
				C9646EAA29B7A506007239A4 /* Analytics.swift in Sources */,
				C9ADB133299287D60075E7F8 /* KeyPairTests.swift in Sources */,
				C9DEC04E29894BED0078B43A /* Author+CoreDataClass.swift in Sources */,
				C9A25B3E29F174D200B39534 /* ReadabilityPadding.swift in Sources */,
				C9DEBFE9298941020078B43A /* EventTests.swift in Sources */,
				C9ADB14229951CB10075E7F8 /* NSManagedObject+Nos.swift in Sources */,
				C92DF80629C25DE900400561 /* URL+MimeTypes.swift in Sources */,
				C9F75AD32A02D41E005BBE45 /* ComposerActionBar.swift in Sources */,
				C93CA0C029AD59D700921183 /* GoldenPostView.swift in Sources */,
				C9646EAF29B8D653007239A4 /* ViewDidLoadModifier.swift in Sources */,
				C93EC2FE29C3785C0012EE2A /* View+RoundedCorner.swift in Sources */,
				C9B708BC2A13BE41006C613A /* NoteTextEditor.swift in Sources */,
				C9BAB09C2996FBA10003A84E /* EventProcessor.swift in Sources */,
				C931517E29B915AF00934506 /* StaggeredGrid.swift in Sources */,
				C987F81E29BA6D9A00B44E7A /* ProfileTab.swift in Sources */,
				A351E1A329BBAA790009B7F6 /* ProfileEditView.swift in Sources */,
				C9DFA97B299C31EE006929C1 /* Localized.swift in Sources */,
				C973AB5C2A323167002AED16 /* Follow+CoreDataProperties.swift in Sources */,
				C97A1C8F29E58EC7009D9E8D /* NSManagedObjectContext+Nos.swift in Sources */,
				C9ADB135299288230075E7F8 /* KeyFixture.swift in Sources */,
				3FFB1D9429A6BBCE002A755D /* EventReference+CoreDataClass.swift in Sources */,
				5B6EB49029EDBEC1006E750C /* NoteParserTests.swift in Sources */,
				C987F81B29BA4D0E00B44E7A /* ActionButton.swift in Sources */,
			);
			runOnlyForDeploymentPostprocessing = 0;
		};
		C9DEBFEA298941020078B43A /* Sources */ = {
			isa = PBXSourcesBuildPhase;
			buildActionMask = 2147483647;
			files = (
				C9DEBFF3298941020078B43A /* NosUITests.swift in Sources */,
				C9DEBFF5298941020078B43A /* NosUITestsLaunchTests.swift in Sources */,
			);
			runOnlyForDeploymentPostprocessing = 0;
		};
/* End PBXSourcesBuildPhase section */

/* Begin PBXTargetDependency section */
		C90862C229E9804B00C35A71 /* PBXTargetDependency */ = {
			isa = PBXTargetDependency;
			target = C9DEBFCD298941000078B43A /* Nos */;
			targetProxy = C90862C129E9804B00C35A71 /* PBXContainerItemProxy */;
		};
		C9DEBFE6298941020078B43A /* PBXTargetDependency */ = {
			isa = PBXTargetDependency;
			target = C9DEBFCD298941000078B43A /* Nos */;
			targetProxy = C9DEBFE5298941020078B43A /* PBXContainerItemProxy */;
		};
		C9DEBFF0298941020078B43A /* PBXTargetDependency */ = {
			isa = PBXTargetDependency;
			target = C9DEBFCD298941000078B43A /* Nos */;
			targetProxy = C9DEBFEF298941020078B43A /* PBXContainerItemProxy */;
		};
/* End PBXTargetDependency section */

/* Begin PBXVariantGroup section */
		5B46612029CCB894008B8E8C /* Generated.strings */ = {
			isa = PBXVariantGroup;
			children = (
				5B46611F29CCB894008B8E8C /* en */,
				5B46612129CCBBE2008B8E8C /* es */,
				5B46612229CCBC6C008B8E8C /* zh-Hans */,
				C94FE5A629F8441200C27119 /* zh-Hant */,
				C94FE5A729F8441200C27119 /* fr */,
				C937786129FC6D1900568C27 /* pt-BR */,
				5B48EC692A1406C4001EDA7F /* de */,
			);
			name = Generated.strings;
			sourceTree = "<group>";
		};
/* End PBXVariantGroup section */

/* Begin XCBuildConfiguration section */
		C90862C429E9804B00C35A71 /* Debug */ = {
			isa = XCBuildConfiguration;
			buildSettings = {
				CODE_SIGN_STYLE = Automatic;
				CURRENT_PROJECT_VERSION = 45;
				DEVELOPMENT_TEAM = GZCZBKH7MY;
				GCC_OPTIMIZATION_LEVEL = s;
				GENERATE_INFOPLIST_FILE = YES;
				IPHONEOS_DEPLOYMENT_TARGET = 16.2;
				MARKETING_VERSION = 1.0;
				PRODUCT_BUNDLE_IDENTIFIER = com.verse.NosPerformanceTests;
				PRODUCT_NAME = "$(TARGET_NAME)";
				SDKROOT = iphoneos;
				SWIFT_EMIT_LOC_STRINGS = NO;
				SWIFT_OPTIMIZATION_LEVEL = "-O";
				SWIFT_VERSION = 5.0;
				TARGETED_DEVICE_FAMILY = "1,2";
				TEST_TARGET_NAME = Nos;
			};
			name = Debug;
		};
		C90862C529E9804B00C35A71 /* Release */ = {
			isa = XCBuildConfiguration;
			buildSettings = {
				CODE_SIGN_STYLE = Automatic;
				CURRENT_PROJECT_VERSION = 45;
				DEVELOPMENT_TEAM = GZCZBKH7MY;
				GENERATE_INFOPLIST_FILE = YES;
				IPHONEOS_DEPLOYMENT_TARGET = 16.2;
				MARKETING_VERSION = 1.0;
				PRODUCT_BUNDLE_IDENTIFIER = com.verse.NosPerformanceTests;
				PRODUCT_NAME = "$(TARGET_NAME)";
				SDKROOT = iphoneos;
				SWIFT_EMIT_LOC_STRINGS = NO;
				SWIFT_VERSION = 5.0;
				TARGETED_DEVICE_FAMILY = "1,2";
				TEST_TARGET_NAME = Nos;
				VALIDATE_PRODUCT = YES;
			};
			name = Release;
		};
		C9DEBFF6298941020078B43A /* Debug */ = {
			isa = XCBuildConfiguration;
			buildSettings = {
				ALWAYS_SEARCH_USER_PATHS = NO;
				CLANG_ANALYZER_LOCALIZABILITY_NONLOCALIZED = YES;
				CLANG_ANALYZER_NONNULL = YES;
				CLANG_ANALYZER_NUMBER_OBJECT_CONVERSION = YES_AGGRESSIVE;
				CLANG_CXX_LANGUAGE_STANDARD = "gnu++20";
				CLANG_ENABLE_MODULES = YES;
				CLANG_ENABLE_OBJC_ARC = YES;
				CLANG_ENABLE_OBJC_WEAK = YES;
				CLANG_WARN_BLOCK_CAPTURE_AUTORELEASING = YES;
				CLANG_WARN_BOOL_CONVERSION = YES;
				CLANG_WARN_COMMA = YES;
				CLANG_WARN_CONSTANT_CONVERSION = YES;
				CLANG_WARN_DEPRECATED_OBJC_IMPLEMENTATIONS = YES;
				CLANG_WARN_DIRECT_OBJC_ISA_USAGE = YES_ERROR;
				CLANG_WARN_DOCUMENTATION_COMMENTS = YES;
				CLANG_WARN_EMPTY_BODY = YES;
				CLANG_WARN_ENUM_CONVERSION = YES;
				CLANG_WARN_INFINITE_RECURSION = YES;
				CLANG_WARN_INT_CONVERSION = YES;
				CLANG_WARN_NON_LITERAL_NULL_CONVERSION = YES;
				CLANG_WARN_OBJC_IMPLICIT_RETAIN_SELF = YES;
				CLANG_WARN_OBJC_LITERAL_CONVERSION = YES;
				CLANG_WARN_OBJC_ROOT_CLASS = YES_ERROR;
				CLANG_WARN_QUOTED_INCLUDE_IN_FRAMEWORK_HEADER = YES;
				CLANG_WARN_RANGE_LOOP_ANALYSIS = YES;
				CLANG_WARN_STRICT_PROTOTYPES = YES;
				CLANG_WARN_SUSPICIOUS_MOVE = YES;
				CLANG_WARN_UNGUARDED_AVAILABILITY = YES_AGGRESSIVE;
				CLANG_WARN_UNREACHABLE_CODE = YES;
				CLANG_WARN__DUPLICATE_METHOD_MATCH = YES;
				COPY_PHASE_STRIP = NO;
				DEAD_CODE_STRIPPING = YES;
				DEBUG_INFORMATION_FORMAT = dwarf;
				ENABLE_STRICT_OBJC_MSGSEND = YES;
				ENABLE_TESTABILITY = YES;
				GCC_C_LANGUAGE_STANDARD = gnu11;
				GCC_DYNAMIC_NO_PIC = NO;
				GCC_NO_COMMON_BLOCKS = YES;
				GCC_OPTIMIZATION_LEVEL = 0;
				GCC_PREPROCESSOR_DEFINITIONS = (
					"DEBUG=1",
					"$(inherited)",
				);
				GCC_WARN_64_TO_32_BIT_CONVERSION = YES;
				GCC_WARN_ABOUT_RETURN_TYPE = YES_ERROR;
				GCC_WARN_UNDECLARED_SELECTOR = YES;
				GCC_WARN_UNINITIALIZED_AUTOS = YES_AGGRESSIVE;
				GCC_WARN_UNUSED_FUNCTION = YES;
				GCC_WARN_UNUSED_VARIABLE = YES;
				IPHONEOS_DEPLOYMENT_TARGET = 16.0;
				MACOSX_DEPLOYMENT_TARGET = 13.3;
				MTL_ENABLE_DEBUG_INFO = INCLUDE_SOURCE;
				MTL_FAST_MATH = YES;
				ONLY_ACTIVE_ARCH = YES;
				SWIFT_ACTIVE_COMPILATION_CONDITIONS = DEBUG;
				SWIFT_OPTIMIZATION_LEVEL = "-Onone";
			};
			name = Debug;
		};
		C9DEBFF7298941020078B43A /* Release */ = {
			isa = XCBuildConfiguration;
			buildSettings = {
				ALWAYS_SEARCH_USER_PATHS = NO;
				CLANG_ANALYZER_LOCALIZABILITY_NONLOCALIZED = YES;
				CLANG_ANALYZER_NONNULL = YES;
				CLANG_ANALYZER_NUMBER_OBJECT_CONVERSION = YES_AGGRESSIVE;
				CLANG_CXX_LANGUAGE_STANDARD = "gnu++20";
				CLANG_ENABLE_MODULES = YES;
				CLANG_ENABLE_OBJC_ARC = YES;
				CLANG_ENABLE_OBJC_WEAK = YES;
				CLANG_WARN_BLOCK_CAPTURE_AUTORELEASING = YES;
				CLANG_WARN_BOOL_CONVERSION = YES;
				CLANG_WARN_COMMA = YES;
				CLANG_WARN_CONSTANT_CONVERSION = YES;
				CLANG_WARN_DEPRECATED_OBJC_IMPLEMENTATIONS = YES;
				CLANG_WARN_DIRECT_OBJC_ISA_USAGE = YES_ERROR;
				CLANG_WARN_DOCUMENTATION_COMMENTS = YES;
				CLANG_WARN_EMPTY_BODY = YES;
				CLANG_WARN_ENUM_CONVERSION = YES;
				CLANG_WARN_INFINITE_RECURSION = YES;
				CLANG_WARN_INT_CONVERSION = YES;
				CLANG_WARN_NON_LITERAL_NULL_CONVERSION = YES;
				CLANG_WARN_OBJC_IMPLICIT_RETAIN_SELF = YES;
				CLANG_WARN_OBJC_LITERAL_CONVERSION = YES;
				CLANG_WARN_OBJC_ROOT_CLASS = YES_ERROR;
				CLANG_WARN_QUOTED_INCLUDE_IN_FRAMEWORK_HEADER = YES;
				CLANG_WARN_RANGE_LOOP_ANALYSIS = YES;
				CLANG_WARN_STRICT_PROTOTYPES = YES;
				CLANG_WARN_SUSPICIOUS_MOVE = YES;
				CLANG_WARN_UNGUARDED_AVAILABILITY = YES_AGGRESSIVE;
				CLANG_WARN_UNREACHABLE_CODE = YES;
				CLANG_WARN__DUPLICATE_METHOD_MATCH = YES;
				COPY_PHASE_STRIP = NO;
				DEAD_CODE_STRIPPING = YES;
				DEBUG_INFORMATION_FORMAT = "dwarf-with-dsym";
				ENABLE_NS_ASSERTIONS = NO;
				ENABLE_STRICT_OBJC_MSGSEND = YES;
				GCC_C_LANGUAGE_STANDARD = gnu11;
				GCC_NO_COMMON_BLOCKS = YES;
				GCC_OPTIMIZATION_LEVEL = s;
				GCC_WARN_64_TO_32_BIT_CONVERSION = YES;
				GCC_WARN_ABOUT_RETURN_TYPE = YES_ERROR;
				GCC_WARN_UNDECLARED_SELECTOR = YES;
				GCC_WARN_UNINITIALIZED_AUTOS = YES_AGGRESSIVE;
				GCC_WARN_UNUSED_FUNCTION = YES;
				GCC_WARN_UNUSED_VARIABLE = YES;
				IPHONEOS_DEPLOYMENT_TARGET = 16.0;
				MACOSX_DEPLOYMENT_TARGET = 13.3;
				MTL_ENABLE_DEBUG_INFO = NO;
				MTL_FAST_MATH = YES;
				SWIFT_COMPILATION_MODE = wholemodule;
				SWIFT_OPTIMIZATION_LEVEL = "-O";
			};
			name = Release;
		};
		C9DEBFF9298941020078B43A /* Debug */ = {
			isa = XCBuildConfiguration;
			buildSettings = {
				ASSETCATALOG_COMPILER_APPICON_NAME = AppIcon;
				ASSETCATALOG_COMPILER_GLOBAL_ACCENT_COLOR_NAME = AccentColor;
				CODE_SIGN_ENTITLEMENTS = Nos/Nos.entitlements;
				CODE_SIGN_IDENTITY = "-";
				"CODE_SIGN_IDENTITY[sdk=iphoneos*]" = "Apple Development";
				CODE_SIGN_STYLE = Automatic;
				CURRENT_PROJECT_VERSION = 45;
				DEAD_CODE_STRIPPING = YES;
				DEVELOPMENT_ASSET_PATHS = "\"Nos/Views/Preview Content\"";
				DEVELOPMENT_TEAM = GZCZBKH7MY;
				ENABLE_HARDENED_RUNTIME = YES;
				ENABLE_PREVIEWS = YES;
				GCC_OPTIMIZATION_LEVEL = 0;
				GENERATE_INFOPLIST_FILE = YES;
				INFOPLIST_FILE = Nos/Info.plist;
				"INFOPLIST_KEY_UIApplicationSceneManifest_Generation[sdk=iphoneos*]" = YES;
				"INFOPLIST_KEY_UIApplicationSceneManifest_Generation[sdk=iphonesimulator*]" = YES;
				"INFOPLIST_KEY_UIApplicationSupportsIndirectInputEvents[sdk=iphoneos*]" = YES;
				"INFOPLIST_KEY_UIApplicationSupportsIndirectInputEvents[sdk=iphonesimulator*]" = YES;
				"INFOPLIST_KEY_UILaunchScreen_Generation[sdk=iphoneos*]" = YES;
				"INFOPLIST_KEY_UILaunchScreen_Generation[sdk=iphonesimulator*]" = YES;
				INFOPLIST_KEY_UILaunchStoryboardName = "Launch Screen.storyboard";
				"INFOPLIST_KEY_UIStatusBarStyle[sdk=iphoneos*]" = UIStatusBarStyleDefault;
				"INFOPLIST_KEY_UIStatusBarStyle[sdk=iphonesimulator*]" = UIStatusBarStyleDefault;
				INFOPLIST_KEY_UISupportedInterfaceOrientations_iPad = "UIInterfaceOrientationPortrait UIInterfaceOrientationPortraitUpsideDown UIInterfaceOrientationLandscapeLeft UIInterfaceOrientationLandscapeRight";
				INFOPLIST_KEY_UISupportedInterfaceOrientations_iPhone = "UIInterfaceOrientationPortrait UIInterfaceOrientationLandscapeLeft UIInterfaceOrientationLandscapeRight";
				IPHONEOS_DEPLOYMENT_TARGET = 16.0;
				LD_RUNPATH_SEARCH_PATHS = "@executable_path/Frameworks";
				"LD_RUNPATH_SEARCH_PATHS[sdk=macosx*]" = "@executable_path/../Frameworks";
				MACOSX_DEPLOYMENT_TARGET = 13.3;
				MARKETING_VERSION = 0.1;
				PRODUCT_BUNDLE_IDENTIFIER = com.verse.Nos;
				PRODUCT_NAME = "$(TARGET_NAME)";
				SDKROOT = auto;
				SUPPORTED_PLATFORMS = "iphoneos iphonesimulator";
				SUPPORTS_MACCATALYST = NO;
				SUPPORTS_MAC_DESIGNED_FOR_IPHONE_IPAD = YES;
				SWIFT_EMIT_LOC_STRINGS = YES;
				SWIFT_OPTIMIZATION_LEVEL = "-Onone";
				SWIFT_VERSION = 5.0;
				TARGETED_DEVICE_FAMILY = "1,2";
			};
			name = Debug;
		};
		C9DEBFFA298941020078B43A /* Release */ = {
			isa = XCBuildConfiguration;
			baseConfigurationReference = C92DF80129BFAF9300400561 /* ProductionSecrets.xcconfig */;
			buildSettings = {
				ASSETCATALOG_COMPILER_APPICON_NAME = AppIcon;
				ASSETCATALOG_COMPILER_GLOBAL_ACCENT_COLOR_NAME = AccentColor;
				CODE_SIGN_ENTITLEMENTS = Nos/Nos.entitlements;
				CODE_SIGN_IDENTITY = "-";
				"CODE_SIGN_IDENTITY[sdk=iphoneos*]" = "Apple Development";
				CODE_SIGN_STYLE = Automatic;
				CURRENT_PROJECT_VERSION = 45;
				DEAD_CODE_STRIPPING = YES;
				DEVELOPMENT_ASSET_PATHS = "\"Nos/Views/Preview Content\"";
				DEVELOPMENT_TEAM = GZCZBKH7MY;
				ENABLE_HARDENED_RUNTIME = YES;
				ENABLE_PREVIEWS = YES;
				GENERATE_INFOPLIST_FILE = YES;
				INFOPLIST_FILE = Nos/Info.plist;
				"INFOPLIST_KEY_UIApplicationSceneManifest_Generation[sdk=iphoneos*]" = YES;
				"INFOPLIST_KEY_UIApplicationSceneManifest_Generation[sdk=iphonesimulator*]" = YES;
				"INFOPLIST_KEY_UIApplicationSupportsIndirectInputEvents[sdk=iphoneos*]" = YES;
				"INFOPLIST_KEY_UIApplicationSupportsIndirectInputEvents[sdk=iphonesimulator*]" = YES;
				"INFOPLIST_KEY_UILaunchScreen_Generation[sdk=iphoneos*]" = YES;
				"INFOPLIST_KEY_UILaunchScreen_Generation[sdk=iphonesimulator*]" = YES;
				INFOPLIST_KEY_UILaunchStoryboardName = "Launch Screen.storyboard";
				"INFOPLIST_KEY_UIStatusBarStyle[sdk=iphoneos*]" = UIStatusBarStyleDefault;
				"INFOPLIST_KEY_UIStatusBarStyle[sdk=iphonesimulator*]" = UIStatusBarStyleDefault;
				INFOPLIST_KEY_UISupportedInterfaceOrientations_iPad = "UIInterfaceOrientationPortrait UIInterfaceOrientationPortraitUpsideDown UIInterfaceOrientationLandscapeLeft UIInterfaceOrientationLandscapeRight";
				INFOPLIST_KEY_UISupportedInterfaceOrientations_iPhone = "UIInterfaceOrientationPortrait UIInterfaceOrientationLandscapeLeft UIInterfaceOrientationLandscapeRight";
				IPHONEOS_DEPLOYMENT_TARGET = 16.0;
				LD_RUNPATH_SEARCH_PATHS = "@executable_path/Frameworks";
				"LD_RUNPATH_SEARCH_PATHS[sdk=macosx*]" = "@executable_path/../Frameworks";
				MACOSX_DEPLOYMENT_TARGET = 13.3;
				MARKETING_VERSION = 0.1;
				PRODUCT_BUNDLE_IDENTIFIER = com.verse.Nos;
				PRODUCT_NAME = "$(TARGET_NAME)";
				SDKROOT = auto;
				SUPPORTED_PLATFORMS = "iphoneos iphonesimulator";
				SUPPORTS_MACCATALYST = NO;
				SUPPORTS_MAC_DESIGNED_FOR_IPHONE_IPAD = YES;
				SWIFT_EMIT_LOC_STRINGS = YES;
				SWIFT_VERSION = 5.0;
				TARGETED_DEVICE_FAMILY = "1,2";
			};
			name = Release;
		};
		C9DEBFFC298941020078B43A /* Debug */ = {
			isa = XCBuildConfiguration;
			buildSettings = {
				ALWAYS_EMBED_SWIFT_STANDARD_LIBRARIES = YES;
				CODE_SIGN_STYLE = Automatic;
				CURRENT_PROJECT_VERSION = 45;
				DEAD_CODE_STRIPPING = YES;
				DEVELOPMENT_TEAM = GZCZBKH7MY;
				GCC_OPTIMIZATION_LEVEL = 0;
				GENERATE_INFOPLIST_FILE = YES;
				HEADER_SEARCH_PATHS = "";
				IPHONEOS_DEPLOYMENT_TARGET = 16.2;
				MACOSX_DEPLOYMENT_TARGET = 13.1;
				MARKETING_VERSION = 1.0;
				PRODUCT_BUNDLE_IDENTIFIER = com.verse.NosTests;
				PRODUCT_NAME = "$(TARGET_NAME)";
				SDKROOT = auto;
				SUPPORTED_PLATFORMS = "iphoneos iphonesimulator macosx";
				SWIFT_EMIT_LOC_STRINGS = NO;
				SWIFT_OPTIMIZATION_LEVEL = "-Onone";
				SWIFT_VERSION = 5.0;
				TARGETED_DEVICE_FAMILY = "1,2";
			};
			name = Debug;
		};
		C9DEBFFD298941020078B43A /* Release */ = {
			isa = XCBuildConfiguration;
			buildSettings = {
				ALWAYS_EMBED_SWIFT_STANDARD_LIBRARIES = YES;
				CODE_SIGN_STYLE = Automatic;
				CURRENT_PROJECT_VERSION = 45;
				DEAD_CODE_STRIPPING = YES;
				DEVELOPMENT_TEAM = GZCZBKH7MY;
				GENERATE_INFOPLIST_FILE = YES;
				HEADER_SEARCH_PATHS = "";
				IPHONEOS_DEPLOYMENT_TARGET = 16.2;
				MACOSX_DEPLOYMENT_TARGET = 13.1;
				MARKETING_VERSION = 1.0;
				PRODUCT_BUNDLE_IDENTIFIER = com.verse.NosTests;
				PRODUCT_NAME = "$(TARGET_NAME)";
				SDKROOT = auto;
				SUPPORTED_PLATFORMS = "iphoneos iphonesimulator macosx";
				SWIFT_EMIT_LOC_STRINGS = NO;
				SWIFT_VERSION = 5.0;
				TARGETED_DEVICE_FAMILY = "1,2";
			};
			name = Release;
		};
		C9DEBFFF298941020078B43A /* Debug */ = {
			isa = XCBuildConfiguration;
			buildSettings = {
				ALWAYS_EMBED_SWIFT_STANDARD_LIBRARIES = YES;
				CODE_SIGN_STYLE = Automatic;
				CURRENT_PROJECT_VERSION = 45;
				DEAD_CODE_STRIPPING = YES;
				DEVELOPMENT_TEAM = GZCZBKH7MY;
				GCC_OPTIMIZATION_LEVEL = 0;
				GENERATE_INFOPLIST_FILE = YES;
				IPHONEOS_DEPLOYMENT_TARGET = 16.2;
				MACOSX_DEPLOYMENT_TARGET = 13.1;
				MARKETING_VERSION = 1.0;
				PRODUCT_BUNDLE_IDENTIFIER = com.verse.NosUITests;
				PRODUCT_NAME = "$(TARGET_NAME)";
				SDKROOT = auto;
				SUPPORTED_PLATFORMS = "iphoneos iphonesimulator macosx";
				SWIFT_EMIT_LOC_STRINGS = NO;
				SWIFT_OPTIMIZATION_LEVEL = "-Onone";
				SWIFT_VERSION = 5.0;
				TARGETED_DEVICE_FAMILY = "1,2";
				TEST_TARGET_NAME = Nos;
			};
			name = Debug;
		};
		C9DEC000298941020078B43A /* Release */ = {
			isa = XCBuildConfiguration;
			buildSettings = {
				ALWAYS_EMBED_SWIFT_STANDARD_LIBRARIES = YES;
				CODE_SIGN_STYLE = Automatic;
				CURRENT_PROJECT_VERSION = 45;
				DEAD_CODE_STRIPPING = YES;
				DEVELOPMENT_TEAM = GZCZBKH7MY;
				GENERATE_INFOPLIST_FILE = YES;
				IPHONEOS_DEPLOYMENT_TARGET = 16.2;
				MACOSX_DEPLOYMENT_TARGET = 13.1;
				MARKETING_VERSION = 1.0;
				PRODUCT_BUNDLE_IDENTIFIER = com.verse.NosUITests;
				PRODUCT_NAME = "$(TARGET_NAME)";
				SDKROOT = auto;
				SUPPORTED_PLATFORMS = "iphoneos iphonesimulator macosx";
				SWIFT_EMIT_LOC_STRINGS = NO;
				SWIFT_VERSION = 5.0;
				TARGETED_DEVICE_FAMILY = "1,2";
				TEST_TARGET_NAME = Nos;
			};
			name = Release;
		};
/* End XCBuildConfiguration section */

/* Begin XCConfigurationList section */
		C90862C329E9804B00C35A71 /* Build configuration list for PBXNativeTarget "NosPerformanceTests" */ = {
			isa = XCConfigurationList;
			buildConfigurations = (
				C90862C429E9804B00C35A71 /* Debug */,
				C90862C529E9804B00C35A71 /* Release */,
			);
			defaultConfigurationIsVisible = 0;
			defaultConfigurationName = Release;
		};
		C9DEBFC9298941000078B43A /* Build configuration list for PBXProject "Nos" */ = {
			isa = XCConfigurationList;
			buildConfigurations = (
				C9DEBFF6298941020078B43A /* Debug */,
				C9DEBFF7298941020078B43A /* Release */,
			);
			defaultConfigurationIsVisible = 0;
			defaultConfigurationName = Release;
		};
		C9DEBFF8298941020078B43A /* Build configuration list for PBXNativeTarget "Nos" */ = {
			isa = XCConfigurationList;
			buildConfigurations = (
				C9DEBFF9298941020078B43A /* Debug */,
				C9DEBFFA298941020078B43A /* Release */,
			);
			defaultConfigurationIsVisible = 0;
			defaultConfigurationName = Release;
		};
		C9DEBFFB298941020078B43A /* Build configuration list for PBXNativeTarget "NosTests" */ = {
			isa = XCConfigurationList;
			buildConfigurations = (
				C9DEBFFC298941020078B43A /* Debug */,
				C9DEBFFD298941020078B43A /* Release */,
			);
			defaultConfigurationIsVisible = 0;
			defaultConfigurationName = Release;
		};
		C9DEBFFE298941020078B43A /* Build configuration list for PBXNativeTarget "NosUITests" */ = {
			isa = XCConfigurationList;
			buildConfigurations = (
				C9DEBFFF298941020078B43A /* Debug */,
				C9DEC000298941020078B43A /* Release */,
			);
			defaultConfigurationIsVisible = 0;
			defaultConfigurationName = Release;
		};
/* End XCConfigurationList section */

/* Begin XCRemoteSwiftPackageReference section */
		C94D855D29914D2300749478 /* XCRemoteSwiftPackageReference "swiftui-navigation" */ = {
			isa = XCRemoteSwiftPackageReference;
			repositoryURL = "https://github.com/pointfreeco/swiftui-navigation";
			requirement = {
				kind = upToNextMajorVersion;
				minimumVersion = 0.6.1;
			};
		};
		C9646E9829B79E04007239A4 /* XCRemoteSwiftPackageReference "logger-ios" */ = {
			isa = XCRemoteSwiftPackageReference;
			repositoryURL = "https://github.com/planetary-social/logger-ios";
			requirement = {
				kind = upToNextMajorVersion;
				minimumVersion = 1.0.0;
			};
		};
		C9646EA229B7A24A007239A4 /* XCRemoteSwiftPackageReference "posthog-ios" */ = {
			isa = XCRemoteSwiftPackageReference;
			repositoryURL = "https://github.com/PostHog/posthog-ios.git";
			requirement = {
				kind = upToNextMajorVersion;
				minimumVersion = 2.0.0;
			};
		};
		C9646EA529B7A3DD007239A4 /* XCRemoteSwiftPackageReference "swift-dependencies" */ = {
			isa = XCRemoteSwiftPackageReference;
			repositoryURL = "https://github.com/pointfreeco/swift-dependencies";
			requirement = {
				kind = upToNextMajorVersion;
				minimumVersion = 0.1.4;
			};
		};
		C97797BA298AB1890046BD25 /* XCRemoteSwiftPackageReference "secp256k1" */ = {
			isa = XCRemoteSwiftPackageReference;
			repositoryURL = "https://github.com/GigaBitcoin/secp256k1.swift";
			requirement = {
				kind = upToNextMajorVersion;
				minimumVersion = 0.9.2;
			};
		};
		C987F85D29BAB66900B44E7A /* XCRemoteSwiftPackageReference "swiftui-cached-async-image" */ = {
			isa = XCRemoteSwiftPackageReference;
			repositoryURL = "https://github.com/lorenzofiamingo/swiftui-cached-async-image";
			requirement = {
				kind = upToNextMajorVersion;
				minimumVersion = 2.0.0;
			};
		};
		C9ADB139299299570075E7F8 /* XCRemoteSwiftPackageReference "bech32" */ = {
			isa = XCRemoteSwiftPackageReference;
			repositoryURL = "https://github.com/0xdeadp00l/bech32.git";
			requirement = {
				branch = master;
				kind = branch;
			};
		};
		C9DEC066298965270078B43A /* XCRemoteSwiftPackageReference "Starscream" */ = {
			isa = XCRemoteSwiftPackageReference;
			repositoryURL = "https://github.com/daltoniam/Starscream.git";
			requirement = {
				branch = master;
				kind = branch;
			};
		};
/* End XCRemoteSwiftPackageReference section */

/* Begin XCSwiftPackageProductDependency section */
		C94D855E29914D2300749478 /* SwiftUINavigation */ = {
			isa = XCSwiftPackageProductDependency;
			package = C94D855D29914D2300749478 /* XCRemoteSwiftPackageReference "swiftui-navigation" */;
			productName = SwiftUINavigation;
		};
		C9646E9929B79E04007239A4 /* Logger */ = {
			isa = XCSwiftPackageProductDependency;
			package = C9646E9829B79E04007239A4 /* XCRemoteSwiftPackageReference "logger-ios" */;
			productName = Logger;
		};
		C9646E9B29B79E4D007239A4 /* Logger */ = {
			isa = XCSwiftPackageProductDependency;
			package = C9646E9829B79E04007239A4 /* XCRemoteSwiftPackageReference "logger-ios" */;
			productName = Logger;
		};
		C9646EA329B7A24A007239A4 /* PostHog */ = {
			isa = XCSwiftPackageProductDependency;
			package = C9646EA229B7A24A007239A4 /* XCRemoteSwiftPackageReference "posthog-ios" */;
			productName = PostHog;
		};
		C9646EA629B7A3DD007239A4 /* Dependencies */ = {
			isa = XCSwiftPackageProductDependency;
			package = C9646EA529B7A3DD007239A4 /* XCRemoteSwiftPackageReference "swift-dependencies" */;
			productName = Dependencies;
		};
		C9646EA829B7A4F2007239A4 /* PostHog */ = {
			isa = XCSwiftPackageProductDependency;
			package = C9646EA229B7A24A007239A4 /* XCRemoteSwiftPackageReference "posthog-ios" */;
			productName = PostHog;
		};
		C9646EAB29B7A520007239A4 /* Dependencies */ = {
			isa = XCSwiftPackageProductDependency;
			package = C9646EA529B7A3DD007239A4 /* XCRemoteSwiftPackageReference "swift-dependencies" */;
			productName = Dependencies;
		};
		C97797BB298AB1890046BD25 /* secp256k1 */ = {
			isa = XCSwiftPackageProductDependency;
			package = C97797BA298AB1890046BD25 /* XCRemoteSwiftPackageReference "secp256k1" */;
			productName = secp256k1;
		};
		C97797BE298ABE060046BD25 /* secp256k1 */ = {
			isa = XCSwiftPackageProductDependency;
			package = C97797BA298AB1890046BD25 /* XCRemoteSwiftPackageReference "secp256k1" */;
			productName = secp256k1;
		};
		C987F85E29BAB66900B44E7A /* CachedAsyncImage */ = {
			isa = XCSwiftPackageProductDependency;
			package = C987F85D29BAB66900B44E7A /* XCRemoteSwiftPackageReference "swiftui-cached-async-image" */;
			productName = CachedAsyncImage;
		};
		C987F86329BAC3C500B44E7A /* CachedAsyncImage */ = {
			isa = XCSwiftPackageProductDependency;
			package = C987F85D29BAB66900B44E7A /* XCRemoteSwiftPackageReference "swiftui-cached-async-image" */;
			productName = CachedAsyncImage;
		};
		C9DEC067298965270078B43A /* Starscream */ = {
			isa = XCSwiftPackageProductDependency;
			package = C9DEC066298965270078B43A /* XCRemoteSwiftPackageReference "Starscream" */;
			productName = Starscream;
		};
		CDDA1F7A29A527650047ACD8 /* Starscream */ = {
			isa = XCSwiftPackageProductDependency;
			package = C9DEC066298965270078B43A /* XCRemoteSwiftPackageReference "Starscream" */;
			productName = Starscream;
		};
		CDDA1F7C29A527650047ACD8 /* SwiftUINavigation */ = {
			isa = XCSwiftPackageProductDependency;
			package = C94D855D29914D2300749478 /* XCRemoteSwiftPackageReference "swiftui-navigation" */;
			productName = SwiftUINavigation;
		};
/* End XCSwiftPackageProductDependency section */

/* Begin XCVersionGroup section */
		C9DEBFD5298941000078B43A /* Nos.xcdatamodeld */ = {
			isa = XCVersionGroup;
			children = (
<<<<<<< HEAD
				5B503F632A291D480098805A /* Nos 7.xcdatamodel */,
=======
				C9EDC9792A3A27D1009148D1 /* Nos 8.xcdatamodel */,
				C9CF23152A378E8F00EBEC31 /* Nos 7.xcdatamodel */,
>>>>>>> 98ac146d
				C91FFD392A09444D00743037 /* Nos 6.xcdatamodel */,
				C9B678E529EF1BF200303F33 /* Nos 5.xcdatamodel */,
				C9A0DAF329C870D500466635 /* Nos 4.xcdatamodel */,
				CD4D210D29C350C9000F8188 /* Nos 3.xcdatamodel */,
				C92DF80229C22E4F00400561 /* Nos 2.xcdatamodel */,
				C9DEBFD6298941000078B43A /* Nos.xcdatamodel */,
			);
<<<<<<< HEAD
			currentVersion = 5B503F632A291D480098805A /* Nos 7.xcdatamodel */;
=======
			currentVersion = C9EDC9792A3A27D1009148D1 /* Nos 8.xcdatamodel */;
>>>>>>> 98ac146d
			path = Nos.xcdatamodeld;
			sourceTree = "<group>";
			versionGroupType = wrapper.xcdatamodel;
		};
/* End XCVersionGroup section */
	};
	rootObject = C9DEBFC6298941000078B43A /* Project object */;
}<|MERGE_RESOLUTION|>--- conflicted
+++ resolved
@@ -857,6 +857,9 @@
 			isa = PBXGroup;
 			children = (
 				C9DEC04329894BED0078B43A /* Author+CoreDataClass.swift */,
+				C9DEC06C2989668E0078B43A /* Relay+CoreDataClass.swift */,
+				5B864BEA2A32589F002BB407 /* RelayMetadata+CoreDataClass.swift */,
+				5B864BEB2A32589F002BB407 /* RelayMetadata+CoreDataProperties.swift */,
 				C973AB582A323167002AED16 /* Author+CoreDataProperties.swift */,
 				3F43C47529A9625700E896A0 /* AuthorReference+CoreDataClass.swift */,
 				C973AB572A323167002AED16 /* AuthorReference+CoreDataProperties.swift */,
@@ -866,15 +869,8 @@
 				C973AB5A2A323167002AED16 /* EventReference+CoreDataProperties.swift */,
 				C9EE3E622A053910008A7491 /* ExpirationTimeOption.swift */,
 				A3B943D4299D514800A15A08 /* Follow+CoreDataClass.swift */,
-<<<<<<< HEAD
-				C9DEC04329894BED0078B43A /* Author+CoreDataClass.swift */,
-				C9DEC06C2989668E0078B43A /* Relay+CoreDataClass.swift */,
-				5B864BEA2A32589F002BB407 /* RelayMetadata+CoreDataClass.swift */,
-				5B864BEB2A32589F002BB407 /* RelayMetadata+CoreDataProperties.swift */,
-=======
 				C973AB552A323167002AED16 /* Follow+CoreDataProperties.swift */,
 				C93CA0C229AE3A1E00921183 /* JSONEvent.swift */,
->>>>>>> 98ac146d
 				C9F84C26298DC98800C6714D /* KeyPair.swift */,
 				C9F0BB6E29A50437000547FC /* NostrConstants.swift */,
 				5B6EB48D29EDBE0E006E750C /* NoteParser.swift */,
@@ -883,11 +879,7 @@
 				C9DEC06C2989668E0078B43A /* Relay+CoreDataClass.swift */,
 				C973AB592A323167002AED16 /* Relay+CoreDataProperties.swift */,
 				C9C2B78429E073E300548B4A /* RelaySubscription.swift */,
-<<<<<<< HEAD
-				C9EE3E622A053910008A7491 /* ExpirationTimeOption.swift */,
 				5B503F612A291A1A0098805A /* JSONRelayMetadata.swift */,
-=======
->>>>>>> 98ac146d
 				C9E37E142A1E8143003D4B0A /* Report.swift */,
 				C9DEBFD5298941000078B43A /* Nos.xcdatamodeld */,
 				C9CF23162A38A58B00EBEC31 /* ParseQueue.swift */,
@@ -2206,12 +2198,8 @@
 		C9DEBFD5298941000078B43A /* Nos.xcdatamodeld */ = {
 			isa = XCVersionGroup;
 			children = (
-<<<<<<< HEAD
-				5B503F632A291D480098805A /* Nos 7.xcdatamodel */,
-=======
 				C9EDC9792A3A27D1009148D1 /* Nos 8.xcdatamodel */,
 				C9CF23152A378E8F00EBEC31 /* Nos 7.xcdatamodel */,
->>>>>>> 98ac146d
 				C91FFD392A09444D00743037 /* Nos 6.xcdatamodel */,
 				C9B678E529EF1BF200303F33 /* Nos 5.xcdatamodel */,
 				C9A0DAF329C870D500466635 /* Nos 4.xcdatamodel */,
@@ -2219,11 +2207,7 @@
 				C92DF80229C22E4F00400561 /* Nos 2.xcdatamodel */,
 				C9DEBFD6298941000078B43A /* Nos.xcdatamodel */,
 			);
-<<<<<<< HEAD
-			currentVersion = 5B503F632A291D480098805A /* Nos 7.xcdatamodel */;
-=======
 			currentVersion = C9EDC9792A3A27D1009148D1 /* Nos 8.xcdatamodel */;
->>>>>>> 98ac146d
 			path = Nos.xcdatamodeld;
 			sourceTree = "<group>";
 			versionGroupType = wrapper.xcdatamodel;
