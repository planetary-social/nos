--- conflicted
+++ resolved
@@ -446,14 +446,8 @@
 		C9F0BB6B29A503D6000547FC /* PublicKey.swift in Sources */ = {isa = PBXBuildFile; fileRef = C9F0BB6A29A503D6000547FC /* PublicKey.swift */; };
 		C9F0BB6C29A503D6000547FC /* PublicKey.swift in Sources */ = {isa = PBXBuildFile; fileRef = C9F0BB6A29A503D6000547FC /* PublicKey.swift */; };
 		C9F0BB6D29A503D9000547FC /* Int+Bool.swift in Sources */ = {isa = PBXBuildFile; fileRef = C9F0BB6829A5039D000547FC /* Int+Bool.swift */; };
-<<<<<<< HEAD
-		C9F0BB6F29A50437000547FC /* NostrConstants.swift in Sources */ = {isa = PBXBuildFile; fileRef = C9F0BB6E29A50437000547FC /* NostrConstants.swift */; };
-		C9F0BB7029A50437000547FC /* NostrConstants.swift in Sources */ = {isa = PBXBuildFile; fileRef = C9F0BB6E29A50437000547FC /* NostrConstants.swift */; };
-=======
 		C9F0BB6F29A50437000547FC /* NostrIdentifierPrefix.swift in Sources */ = {isa = PBXBuildFile; fileRef = C9F0BB6E29A50437000547FC /* NostrIdentifierPrefix.swift */; };
 		C9F0BB7029A50437000547FC /* NostrIdentifierPrefix.swift in Sources */ = {isa = PBXBuildFile; fileRef = C9F0BB6E29A50437000547FC /* NostrIdentifierPrefix.swift */; };
-		C9F204672ADEDBA80029A858 /* String+Extra.swift in Sources */ = {isa = PBXBuildFile; fileRef = C9F204662ADEDBA80029A858 /* String+Extra.swift */; };
->>>>>>> dd55a33f
 		C9F204802AE029D90029A858 /* AppDestination.swift in Sources */ = {isa = PBXBuildFile; fileRef = C9F2047F2AE029D90029A858 /* AppDestination.swift */; };
 		C9F204812AE02D8C0029A858 /* AppDestination.swift in Sources */ = {isa = PBXBuildFile; fileRef = C9F2047F2AE029D90029A858 /* AppDestination.swift */; };
 		C9F64D8C29ED840700563F2B /* Zipper.swift in Sources */ = {isa = PBXBuildFile; fileRef = C9F64D8B29ED840700563F2B /* Zipper.swift */; };
@@ -837,12 +831,7 @@
 		C9EF84CE2C24D63000182B6F /* MockRelayService.swift */ = {isa = PBXFileReference; lastKnownFileType = sourcecode.swift; path = MockRelayService.swift; sourceTree = "<group>"; };
 		C9F0BB6829A5039D000547FC /* Int+Bool.swift */ = {isa = PBXFileReference; lastKnownFileType = sourcecode.swift; path = "Int+Bool.swift"; sourceTree = "<group>"; };
 		C9F0BB6A29A503D6000547FC /* PublicKey.swift */ = {isa = PBXFileReference; lastKnownFileType = sourcecode.swift; path = PublicKey.swift; sourceTree = "<group>"; };
-<<<<<<< HEAD
-		C9F0BB6E29A50437000547FC /* NostrConstants.swift */ = {isa = PBXFileReference; lastKnownFileType = sourcecode.swift; path = NostrConstants.swift; sourceTree = "<group>"; };
-=======
 		C9F0BB6E29A50437000547FC /* NostrIdentifierPrefix.swift */ = {isa = PBXFileReference; lastKnownFileType = sourcecode.swift; path = NostrIdentifierPrefix.swift; sourceTree = "<group>"; };
-		C9F204662ADEDBA80029A858 /* String+Extra.swift */ = {isa = PBXFileReference; fileEncoding = 4; lastKnownFileType = sourcecode.swift; path = "String+Extra.swift"; sourceTree = "<group>"; };
->>>>>>> dd55a33f
 		C9F2047F2AE029D90029A858 /* AppDestination.swift */ = {isa = PBXFileReference; lastKnownFileType = sourcecode.swift; path = AppDestination.swift; sourceTree = "<group>"; };
 		C9F64D8B29ED840700563F2B /* Zipper.swift */ = {isa = PBXFileReference; lastKnownFileType = sourcecode.swift; path = Zipper.swift; sourceTree = "<group>"; };
 		C9F75AD12A02D41E005BBE45 /* ComposerActionBar.swift */ = {isa = PBXFileReference; lastKnownFileType = sourcecode.swift; path = ComposerActionBar.swift; sourceTree = "<group>"; };
