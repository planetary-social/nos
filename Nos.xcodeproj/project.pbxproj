--- conflicted
+++ resolved
@@ -73,14 +73,11 @@
 		C92DF80929C25FA900400561 /* SquareImage.swift in Sources */ = {isa = PBXBuildFile; fileRef = C92DF80729C25FA900400561 /* SquareImage.swift */; };
 		C931517D29B915AF00934506 /* StaggeredGrid.swift in Sources */ = {isa = PBXBuildFile; fileRef = C931517C29B915AF00934506 /* StaggeredGrid.swift */; };
 		C931517E29B915AF00934506 /* StaggeredGrid.swift in Sources */ = {isa = PBXBuildFile; fileRef = C931517C29B915AF00934506 /* StaggeredGrid.swift */; };
-<<<<<<< HEAD
 		C936B4592A4C7B7C00DF1EB9 /* Nos.xcdatamodeld in Sources */ = {isa = PBXBuildFile; fileRef = C936B4572A4C7B7C00DF1EB9 /* Nos.xcdatamodeld */; };
 		C936B45A2A4C7B7C00DF1EB9 /* Nos.xcdatamodeld in Sources */ = {isa = PBXBuildFile; fileRef = C936B4572A4C7B7C00DF1EB9 /* Nos.xcdatamodeld */; };
-=======
 		C936B45C2A4C7D6B00DF1EB9 /* UniversalNameWizard.swift in Sources */ = {isa = PBXBuildFile; fileRef = C936B45B2A4C7D6B00DF1EB9 /* UniversalNameWizard.swift */; };
 		C936B45D2A4C7D8200DF1EB9 /* SetUpUNSBanner.swift in Sources */ = {isa = PBXBuildFile; fileRef = C905EA372A33623F006F1E99 /* SetUpUNSBanner.swift */; };
 		C936B45E2A4C7D8900DF1EB9 /* UniversalNameWizard.swift in Sources */ = {isa = PBXBuildFile; fileRef = C936B45B2A4C7D6B00DF1EB9 /* UniversalNameWizard.swift */; };
->>>>>>> a24938e7
 		C93CA0C029AD59D700921183 /* GoldenPostView.swift in Sources */ = {isa = PBXBuildFile; fileRef = C9CDBBA329A8FA2900C555C7 /* GoldenPostView.swift */; };
 		C93CA0C129AD5A5B00921183 /* DiscoverView.swift in Sources */ = {isa = PBXBuildFile; fileRef = C9CDBBA029A8F14C00C555C7 /* DiscoverView.swift */; };
 		C93CA0C329AE3A1E00921183 /* JSONEvent.swift in Sources */ = {isa = PBXBuildFile; fileRef = C93CA0C229AE3A1E00921183 /* JSONEvent.swift */; };
@@ -133,7 +130,6 @@
 		C9646EAE29B8D653007239A4 /* ViewDidLoadModifier.swift in Sources */ = {isa = PBXBuildFile; fileRef = C9646EAD29B8D653007239A4 /* ViewDidLoadModifier.swift */; };
 		C9646EAF29B8D653007239A4 /* ViewDidLoadModifier.swift in Sources */ = {isa = PBXBuildFile; fileRef = C9646EAD29B8D653007239A4 /* ViewDidLoadModifier.swift */; };
 		C9671D73298DB94C00EE7E12 /* Data+Encoding.swift in Sources */ = {isa = PBXBuildFile; fileRef = C9671D72298DB94C00EE7E12 /* Data+Encoding.swift */; };
-<<<<<<< HEAD
 		C973AB5B2A323167002AED16 /* Follow+CoreDataProperties.swift in Sources */ = {isa = PBXBuildFile; fileRef = C973AB552A323167002AED16 /* Follow+CoreDataProperties.swift */; };
 		C973AB5C2A323167002AED16 /* Follow+CoreDataProperties.swift in Sources */ = {isa = PBXBuildFile; fileRef = C973AB552A323167002AED16 /* Follow+CoreDataProperties.swift */; };
 		C973AB5D2A323167002AED16 /* Event+CoreDataProperties.swift in Sources */ = {isa = PBXBuildFile; fileRef = C973AB562A323167002AED16 /* Event+CoreDataProperties.swift */; };
@@ -150,10 +146,8 @@
 		C974652F2A3B86600031226F /* NoteCardHeader.swift in Sources */ = {isa = PBXBuildFile; fileRef = C974652D2A3B86600031226F /* NoteCardHeader.swift */; };
 		C97465312A3B89140031226F /* AuthorLabel.swift in Sources */ = {isa = PBXBuildFile; fileRef = C97465302A3B89140031226F /* AuthorLabel.swift */; };
 		C97465322A3B89140031226F /* AuthorLabel.swift in Sources */ = {isa = PBXBuildFile; fileRef = C97465302A3B89140031226F /* AuthorLabel.swift */; };
-=======
 		C97465342A3C95FE0031226F /* RelayPickerToolbarButton.swift in Sources */ = {isa = PBXBuildFile; fileRef = C97465332A3C95FE0031226F /* RelayPickerToolbarButton.swift */; };
 		C97465352A3C95FE0031226F /* RelayPickerToolbarButton.swift in Sources */ = {isa = PBXBuildFile; fileRef = C97465332A3C95FE0031226F /* RelayPickerToolbarButton.swift */; };
->>>>>>> a24938e7
 		C97797B9298AA19A0046BD25 /* RelayService.swift in Sources */ = {isa = PBXBuildFile; fileRef = C97797B8298AA19A0046BD25 /* RelayService.swift */; };
 		C97797BC298AB1890046BD25 /* secp256k1 in Frameworks */ = {isa = PBXBuildFile; productRef = C97797BB298AB1890046BD25 /* secp256k1 */; };
 		C97797BF298ABE060046BD25 /* secp256k1 in Frameworks */ = {isa = PBXBuildFile; productRef = C97797BE298ABE060046BD25 /* secp256k1 */; };
@@ -454,11 +448,8 @@
 		C92DF80429C25DE900400561 /* URL+MimeTypes.swift */ = {isa = PBXFileReference; lastKnownFileType = sourcecode.swift; path = "URL+MimeTypes.swift"; sourceTree = "<group>"; };
 		C92DF80729C25FA900400561 /* SquareImage.swift */ = {isa = PBXFileReference; lastKnownFileType = sourcecode.swift; path = SquareImage.swift; sourceTree = "<group>"; };
 		C931517C29B915AF00934506 /* StaggeredGrid.swift */ = {isa = PBXFileReference; lastKnownFileType = sourcecode.swift; path = StaggeredGrid.swift; sourceTree = "<group>"; };
-<<<<<<< HEAD
 		C936B4582A4C7B7C00DF1EB9 /* Nos 8.xcdatamodel */ = {isa = PBXFileReference; lastKnownFileType = wrapper.xcdatamodel; path = "Nos 8.xcdatamodel"; sourceTree = "<group>"; };
-=======
 		C936B45B2A4C7D6B00DF1EB9 /* UniversalNameWizard.swift */ = {isa = PBXFileReference; fileEncoding = 4; lastKnownFileType = sourcecode.swift; path = UniversalNameWizard.swift; sourceTree = "<group>"; };
->>>>>>> a24938e7
 		C937786129FC6D1900568C27 /* pt-BR */ = {isa = PBXFileReference; lastKnownFileType = text.plist.strings; name = "pt-BR"; path = "pt-BR.lproj/Generated.strings"; sourceTree = "<group>"; };
 		C93CA0C229AE3A1E00921183 /* JSONEvent.swift */ = {isa = PBXFileReference; lastKnownFileType = sourcecode.swift; path = JSONEvent.swift; sourceTree = "<group>"; };
 		C93EC2F029C337EB0012EE2A /* RelayPicker.swift */ = {isa = PBXFileReference; lastKnownFileType = sourcecode.swift; path = RelayPicker.swift; sourceTree = "<group>"; };
@@ -488,7 +479,6 @@
 		C9646EA029B7A22C007239A4 /* Analytics.swift */ = {isa = PBXFileReference; lastKnownFileType = sourcecode.swift; path = Analytics.swift; sourceTree = "<group>"; };
 		C9646EAD29B8D653007239A4 /* ViewDidLoadModifier.swift */ = {isa = PBXFileReference; lastKnownFileType = sourcecode.swift; path = ViewDidLoadModifier.swift; sourceTree = "<group>"; };
 		C9671D72298DB94C00EE7E12 /* Data+Encoding.swift */ = {isa = PBXFileReference; lastKnownFileType = sourcecode.swift; path = "Data+Encoding.swift"; sourceTree = "<group>"; };
-<<<<<<< HEAD
 		C973AB552A323167002AED16 /* Follow+CoreDataProperties.swift */ = {isa = PBXFileReference; lastKnownFileType = sourcecode.swift; path = "Follow+CoreDataProperties.swift"; sourceTree = "<group>"; };
 		C973AB562A323167002AED16 /* Event+CoreDataProperties.swift */ = {isa = PBXFileReference; lastKnownFileType = sourcecode.swift; path = "Event+CoreDataProperties.swift"; sourceTree = "<group>"; };
 		C973AB572A323167002AED16 /* AuthorReference+CoreDataProperties.swift */ = {isa = PBXFileReference; lastKnownFileType = sourcecode.swift; path = "AuthorReference+CoreDataProperties.swift"; sourceTree = "<group>"; };
@@ -497,9 +487,7 @@
 		C973AB5A2A323167002AED16 /* EventReference+CoreDataProperties.swift */ = {isa = PBXFileReference; lastKnownFileType = sourcecode.swift; path = "EventReference+CoreDataProperties.swift"; sourceTree = "<group>"; };
 		C974652D2A3B86600031226F /* NoteCardHeader.swift */ = {isa = PBXFileReference; lastKnownFileType = sourcecode.swift; path = NoteCardHeader.swift; sourceTree = "<group>"; };
 		C97465302A3B89140031226F /* AuthorLabel.swift */ = {isa = PBXFileReference; lastKnownFileType = sourcecode.swift; path = AuthorLabel.swift; sourceTree = "<group>"; };
-=======
 		C97465332A3C95FE0031226F /* RelayPickerToolbarButton.swift */ = {isa = PBXFileReference; lastKnownFileType = sourcecode.swift; path = RelayPickerToolbarButton.swift; sourceTree = "<group>"; };
->>>>>>> a24938e7
 		C97797B8298AA19A0046BD25 /* RelayService.swift */ = {isa = PBXFileReference; lastKnownFileType = sourcecode.swift; path = RelayService.swift; sourceTree = "<group>"; };
 		C97A1C8729E45B3C009D9E8D /* RawEventView.swift */ = {isa = PBXFileReference; fileEncoding = 4; lastKnownFileType = sourcecode.swift; path = RawEventView.swift; sourceTree = "<group>"; };
 		C97A1C8A29E45B4E009D9E8D /* RawEventController.swift */ = {isa = PBXFileReference; fileEncoding = 4; lastKnownFileType = sourcecode.swift; path = RawEventController.swift; sourceTree = "<group>"; };
@@ -538,11 +526,7 @@
 		C9A0DAE629C69FA000466635 /* Text+Gradient.swift */ = {isa = PBXFileReference; fileEncoding = 4; lastKnownFileType = sourcecode.swift; path = "Text+Gradient.swift"; sourceTree = "<group>"; };
 		C9A0DAE929C6A34200466635 /* ActivityView.swift */ = {isa = PBXFileReference; fileEncoding = 4; lastKnownFileType = sourcecode.swift; path = ActivityView.swift; sourceTree = "<group>"; };
 		C9A0DAEC29C6A66C00466635 /* Launch Screen.storyboard */ = {isa = PBXFileReference; lastKnownFileType = file.storyboard; path = "Launch Screen.storyboard"; sourceTree = "<group>"; };
-<<<<<<< HEAD
 		C9A0DAF429C9112400466635 /* UniversalNameWizard.swift */ = {isa = PBXFileReference; lastKnownFileType = sourcecode.swift; path = UniversalNameWizard.swift; sourceTree = "<group>"; };
-=======
-		C9A0DAF329C870D500466635 /* Nos 4.xcdatamodel */ = {isa = PBXFileReference; lastKnownFileType = wrapper.xcdatamodel; path = "Nos 4.xcdatamodel"; sourceTree = "<group>"; };
->>>>>>> a24938e7
 		C9A0DAF729C92F4500466635 /* UNSAPI.swift */ = {isa = PBXFileReference; lastKnownFileType = sourcecode.swift; path = UNSAPI.swift; sourceTree = "<group>"; };
 		C9A25B3C29F174D200B39534 /* ReadabilityPadding.swift */ = {isa = PBXFileReference; lastKnownFileType = sourcecode.swift; path = ReadabilityPadding.swift; sourceTree = "<group>"; };
 		C9ADB132299287D60075E7F8 /* KeyPairTests.swift */ = {isa = PBXFileReference; lastKnownFileType = sourcecode.swift; path = KeyPairTests.swift; sourceTree = "<group>"; };
@@ -978,13 +962,10 @@
 				C9A0DADC29C689C900466635 /* NosNavigationBar.swift */,
 				CD2CF38F299E68BE00332116 /* NoteButton.swift */,
 				C9DFA964299BEB96006929C1 /* NoteCard.swift */,
-<<<<<<< HEAD
 				C974652D2A3B86600031226F /* NoteCardHeader.swift */,
 				C97465302A3B89140031226F /* AuthorLabel.swift */,
 				C960C57029F3236200929990 /* LikeButton.swift */,
 				C960C57329F3251E00929990 /* RepostButton.swift */,
-=======
->>>>>>> a24938e7
 				C95D68A4299E6E1E00429F86 /* PlaceholderModifier.swift */,
 				C9E37E112A1E7EC5003D4B0A /* PreviewContainer.swift */,
 				C94BC09A2A0AC74A0098F6F1 /* PreviewData.swift */,
