// !$*UTF8*$!
{
	archiveVersion = 1;
	classes = {
	};
	objectVersion = 56;
	objects = {

/* Begin PBXBuildFile section */
		3F170C78299D816200BC8F8B /* AppController.swift in Sources */ = {isa = PBXBuildFile; fileRef = 3F170C77299D816200BC8F8B /* AppController.swift */; };
		3F30020529C1FDD9003D4F8B /* OnboardingStartView.swift in Sources */ = {isa = PBXBuildFile; fileRef = 3F30020429C1FDD9003D4F8B /* OnboardingStartView.swift */; };
		3F30020729C237AB003D4F8B /* OnboardingAgeVerificationView.swift in Sources */ = {isa = PBXBuildFile; fileRef = 3F30020629C237AB003D4F8B /* OnboardingAgeVerificationView.swift */; };
		3F30020929C23895003D4F8B /* OnboardingNotOldEnoughView.swift in Sources */ = {isa = PBXBuildFile; fileRef = 3F30020829C23895003D4F8B /* OnboardingNotOldEnoughView.swift */; };
		3F30020B29C361C8003D4F8B /* OnboardingTermsOfServiceView.swift in Sources */ = {isa = PBXBuildFile; fileRef = 3F30020A29C361C8003D4F8B /* OnboardingTermsOfServiceView.swift */; };
		3F30020D29C382EB003D4F8B /* OnboardingLoginView.swift in Sources */ = {isa = PBXBuildFile; fileRef = 3F30020C29C382EB003D4F8B /* OnboardingLoginView.swift */; };
		3F30021329C3BFDB003D4F8B /* OnboardingStartView.swift in Sources */ = {isa = PBXBuildFile; fileRef = 3F30020429C1FDD9003D4F8B /* OnboardingStartView.swift */; };
		3F30021429C3BFE2003D4F8B /* OnboardingAgeVerificationView.swift in Sources */ = {isa = PBXBuildFile; fileRef = 3F30020629C237AB003D4F8B /* OnboardingAgeVerificationView.swift */; };
		3F30021529C3BFE5003D4F8B /* OnboardingNotOldEnoughView.swift in Sources */ = {isa = PBXBuildFile; fileRef = 3F30020829C23895003D4F8B /* OnboardingNotOldEnoughView.swift */; };
		3F30021629C3BFE8003D4F8B /* OnboardingTermsOfServiceView.swift in Sources */ = {isa = PBXBuildFile; fileRef = 3F30020A29C361C8003D4F8B /* OnboardingTermsOfServiceView.swift */; };
		3F30021729C3BFEB003D4F8B /* OnboardingLoginView.swift in Sources */ = {isa = PBXBuildFile; fileRef = 3F30020C29C382EB003D4F8B /* OnboardingLoginView.swift */; };
		3F43C47629A9625700E896A0 /* AuthorReference+CoreDataClass.swift in Sources */ = {isa = PBXBuildFile; fileRef = 3F43C47529A9625700E896A0 /* AuthorReference+CoreDataClass.swift */; };
		3F60F42929B27D3E000D62C4 /* ThreadView.swift in Sources */ = {isa = PBXBuildFile; fileRef = 3F60F42829B27D3E000D62C4 /* ThreadView.swift */; };
		3FB5E651299D28A200386527 /* OnboardingView.swift in Sources */ = {isa = PBXBuildFile; fileRef = 3FB5E650299D28A200386527 /* OnboardingView.swift */; };
		3FBCDE6D29B648FE00A6C2D4 /* ThreadView.swift in Sources */ = {isa = PBXBuildFile; fileRef = 3F60F42829B27D3E000D62C4 /* ThreadView.swift */; };
		3FFB1D89299FF37C002A755D /* AvatarView.swift in Sources */ = {isa = PBXBuildFile; fileRef = 3FFB1D88299FF37C002A755D /* AvatarView.swift */; };
		3FFB1D9329A6BBCE002A755D /* EventReference+CoreDataClass.swift in Sources */ = {isa = PBXBuildFile; fileRef = 3FFB1D9229A6BBCE002A755D /* EventReference+CoreDataClass.swift */; };
		3FFB1D9429A6BBCE002A755D /* EventReference+CoreDataClass.swift in Sources */ = {isa = PBXBuildFile; fileRef = 3FFB1D9229A6BBCE002A755D /* EventReference+CoreDataClass.swift */; };
		3FFB1D9629A6BBEC002A755D /* Collection+SafeSubscript.swift in Sources */ = {isa = PBXBuildFile; fileRef = 3FFB1D9529A6BBEC002A755D /* Collection+SafeSubscript.swift */; };
		3FFB1D9729A6BBEC002A755D /* Collection+SafeSubscript.swift in Sources */ = {isa = PBXBuildFile; fileRef = 3FFB1D9529A6BBEC002A755D /* Collection+SafeSubscript.swift */; };
		3FFB1D9C29A7DF9D002A755D /* StackedAvatarsView.swift in Sources */ = {isa = PBXBuildFile; fileRef = 3FFB1D9B29A7DF9D002A755D /* StackedAvatarsView.swift */; };
		3FFB1D9D29A7DF9D002A755D /* StackedAvatarsView.swift in Sources */ = {isa = PBXBuildFile; fileRef = 3FFB1D9B29A7DF9D002A755D /* StackedAvatarsView.swift */; };
		3FFF3BD029A9645F00DD0B72 /* AuthorReference+CoreDataClass.swift in Sources */ = {isa = PBXBuildFile; fileRef = 3F43C47529A9625700E896A0 /* AuthorReference+CoreDataClass.swift */; };
		5B39E64429EDBF8100464830 /* NoteParser.swift in Sources */ = {isa = PBXBuildFile; fileRef = 5B6EB48D29EDBE0E006E750C /* NoteParser.swift */; };
		5B6EB48E29EDBE0E006E750C /* NoteParser.swift in Sources */ = {isa = PBXBuildFile; fileRef = 5B6EB48D29EDBE0E006E750C /* NoteParser.swift */; };
		5B6EB49029EDBEC1006E750C /* NoteParserTests.swift in Sources */ = {isa = PBXBuildFile; fileRef = 5B6EB48F29EDBEC1006E750C /* NoteParserTests.swift */; };
		5B80BE9E29F9864000A363E4 /* Bech32Tests.swift in Sources */ = {isa = PBXBuildFile; fileRef = 5B80BE9D29F9864000A363E4 /* Bech32Tests.swift */; };
		5B80BEA029FAEDE300A363E4 /* Profile.swift in Sources */ = {isa = PBXBuildFile; fileRef = 5B80BE9F29FAEDE300A363E4 /* Profile.swift */; };
		5B80BEA229FAF30F00A363E4 /* ProfileTests.swift in Sources */ = {isa = PBXBuildFile; fileRef = 5B80BEA129FAF30F00A363E4 /* ProfileTests.swift */; };
		5B80BEA329FAF37700A363E4 /* Profile.swift in Sources */ = {isa = PBXBuildFile; fileRef = 5B80BE9F29FAEDE300A363E4 /* Profile.swift */; };
		5B8C96AC29D52AD200B73AEC /* AuthorListView.swift in Sources */ = {isa = PBXBuildFile; fileRef = 5B8C96AB29D52AD200B73AEC /* AuthorListView.swift */; };
		5B8C96B029DB2E1100B73AEC /* SearchTextFieldObserver.swift in Sources */ = {isa = PBXBuildFile; fileRef = 5B8C96AF29DB2E1100B73AEC /* SearchTextFieldObserver.swift */; };
		5B8C96B229DB313300B73AEC /* AuthorCard.swift in Sources */ = {isa = PBXBuildFile; fileRef = 5B8C96B129DB313300B73AEC /* AuthorCard.swift */; };
		5B8C96B629DDD3B200B73AEC /* EditableText.swift in Sources */ = {isa = PBXBuildFile; fileRef = 5B8C96B529DDD3B200B73AEC /* EditableText.swift */; };
		5BF3C50629E4F0BA00738A12 /* EditableText.swift in Sources */ = {isa = PBXBuildFile; fileRef = 5B8C96B529DDD3B200B73AEC /* EditableText.swift */; };
		5BF3C50729E4F0D400738A12 /* AuthorCard.swift in Sources */ = {isa = PBXBuildFile; fileRef = 5B8C96B129DB313300B73AEC /* AuthorCard.swift */; };
		5BF3C50829E4F0DC00738A12 /* AuthorListView.swift in Sources */ = {isa = PBXBuildFile; fileRef = 5B8C96AB29D52AD200B73AEC /* AuthorListView.swift */; };
		5BF3C50929E4F11E00738A12 /* SearchTextFieldObserver.swift in Sources */ = {isa = PBXBuildFile; fileRef = 5B8C96AF29DB2E1100B73AEC /* SearchTextFieldObserver.swift */; };
		5B46611E29CCB894008B8E8C /* Generated.strings in Resources */ = {isa = PBXBuildFile; fileRef = 5B46612029CCB894008B8E8C /* Generated.strings */; };
		A303AF8329A9153A005DC8FC /* FollowButton.swift in Sources */ = {isa = PBXBuildFile; fileRef = A303AF8229A9153A005DC8FC /* FollowButton.swift */; };
		A303AF8429A969F5005DC8FC /* FollowButton.swift in Sources */ = {isa = PBXBuildFile; fileRef = A303AF8229A9153A005DC8FC /* FollowButton.swift */; };
		A303AF8529A969F5005DC8FC /* FollowsView.swift in Sources */ = {isa = PBXBuildFile; fileRef = A32B6C7229A6BE9B00653FF5 /* FollowsView.swift */; };
		A303AF8629A969FF005DC8FC /* FollowCard.swift in Sources */ = {isa = PBXBuildFile; fileRef = A32B6C7729A6C99200653FF5 /* FollowCard.swift */; };
		A32B6C7129A672BC00653FF5 /* CurrentUser.swift in Sources */ = {isa = PBXBuildFile; fileRef = A34E439829A522F20057AFCB /* CurrentUser.swift */; };
		A32B6C7329A6BE9B00653FF5 /* FollowsView.swift in Sources */ = {isa = PBXBuildFile; fileRef = A32B6C7229A6BE9B00653FF5 /* FollowsView.swift */; };
		A32B6C7829A6C99200653FF5 /* FollowCard.swift in Sources */ = {isa = PBXBuildFile; fileRef = A32B6C7729A6C99200653FF5 /* FollowCard.swift */; };
		A336DD3C299FD78000A0CBA0 /* Filter.swift in Sources */ = {isa = PBXBuildFile; fileRef = A336DD3B299FD78000A0CBA0 /* Filter.swift */; };
		A34E439929A522F20057AFCB /* CurrentUser.swift in Sources */ = {isa = PBXBuildFile; fileRef = A34E439829A522F20057AFCB /* CurrentUser.swift */; };
		A351E1A229BA92240009B7F6 /* ProfileEditView.swift in Sources */ = {isa = PBXBuildFile; fileRef = A351E1A129BA92240009B7F6 /* ProfileEditView.swift */; };
		A351E1A329BBAA790009B7F6 /* ProfileEditView.swift in Sources */ = {isa = PBXBuildFile; fileRef = A351E1A129BA92240009B7F6 /* ProfileEditView.swift */; };
		A362584229C10AD500D07C9A /* NSSet+Add.swift in Sources */ = {isa = PBXBuildFile; fileRef = A362584129C10AD500D07C9A /* NSSet+Add.swift */; };
		A362584329C10AD500D07C9A /* NSSet+Add.swift in Sources */ = {isa = PBXBuildFile; fileRef = A362584129C10AD500D07C9A /* NSSet+Add.swift */; };
		A3B943CF299AE00100A15A08 /* KeyChain.swift in Sources */ = {isa = PBXBuildFile; fileRef = A3B943CE299AE00100A15A08 /* KeyChain.swift */; };
		A3B943D5299D514800A15A08 /* Follow+CoreDataClass.swift in Sources */ = {isa = PBXBuildFile; fileRef = A3B943D4299D514800A15A08 /* Follow+CoreDataClass.swift */; };
		A3B943D7299D6DB700A15A08 /* Follow+CoreDataClass.swift in Sources */ = {isa = PBXBuildFile; fileRef = A3B943D4299D514800A15A08 /* Follow+CoreDataClass.swift */; };
		A3B943D8299D758F00A15A08 /* KeyChain.swift in Sources */ = {isa = PBXBuildFile; fileRef = A3B943CE299AE00100A15A08 /* KeyChain.swift */; };
		C90862BE29E9804B00C35A71 /* NosPerformanceTests.swift in Sources */ = {isa = PBXBuildFile; fileRef = C90862BD29E9804B00C35A71 /* NosPerformanceTests.swift */; };
		C92DF80529C25DE900400561 /* URL+MimeTypes.swift in Sources */ = {isa = PBXBuildFile; fileRef = C92DF80429C25DE900400561 /* URL+MimeTypes.swift */; };
		C92DF80629C25DE900400561 /* URL+MimeTypes.swift in Sources */ = {isa = PBXBuildFile; fileRef = C92DF80429C25DE900400561 /* URL+MimeTypes.swift */; };
		C92DF80829C25FA900400561 /* SquareImage.swift in Sources */ = {isa = PBXBuildFile; fileRef = C92DF80729C25FA900400561 /* SquareImage.swift */; };
		C92DF80929C25FA900400561 /* SquareImage.swift in Sources */ = {isa = PBXBuildFile; fileRef = C92DF80729C25FA900400561 /* SquareImage.swift */; };
		C931517D29B915AF00934506 /* StaggeredGrid.swift in Sources */ = {isa = PBXBuildFile; fileRef = C931517C29B915AF00934506 /* StaggeredGrid.swift */; };
		C931517E29B915AF00934506 /* StaggeredGrid.swift in Sources */ = {isa = PBXBuildFile; fileRef = C931517C29B915AF00934506 /* StaggeredGrid.swift */; };
		C93CA0C029AD59D700921183 /* GoldenPostView.swift in Sources */ = {isa = PBXBuildFile; fileRef = C9CDBBA329A8FA2900C555C7 /* GoldenPostView.swift */; };
		C93CA0C129AD5A5B00921183 /* DiscoverView.swift in Sources */ = {isa = PBXBuildFile; fileRef = C9CDBBA029A8F14C00C555C7 /* DiscoverView.swift */; };
		C93CA0C329AE3A1E00921183 /* JSONEvent.swift in Sources */ = {isa = PBXBuildFile; fileRef = C93CA0C229AE3A1E00921183 /* JSONEvent.swift */; };
		C93CA0C429AE3A1E00921183 /* JSONEvent.swift in Sources */ = {isa = PBXBuildFile; fileRef = C93CA0C229AE3A1E00921183 /* JSONEvent.swift */; };
		C93EC2F129C337EB0012EE2A /* RelayPicker.swift in Sources */ = {isa = PBXBuildFile; fileRef = C93EC2F029C337EB0012EE2A /* RelayPicker.swift */; };
		C93EC2F229C337EB0012EE2A /* RelayPicker.swift in Sources */ = {isa = PBXBuildFile; fileRef = C93EC2F029C337EB0012EE2A /* RelayPicker.swift */; };
		C93EC2F429C34C860012EE2A /* NSPredicate+Bool.swift in Sources */ = {isa = PBXBuildFile; fileRef = C93EC2F329C34C860012EE2A /* NSPredicate+Bool.swift */; };
		C93EC2F529C34C860012EE2A /* NSPredicate+Bool.swift in Sources */ = {isa = PBXBuildFile; fileRef = C93EC2F329C34C860012EE2A /* NSPredicate+Bool.swift */; };
		C93EC2F729C351470012EE2A /* Optional+Unwrap.swift in Sources */ = {isa = PBXBuildFile; fileRef = C93EC2F629C351470012EE2A /* Optional+Unwrap.swift */; };
		C93EC2F829C351470012EE2A /* Optional+Unwrap.swift in Sources */ = {isa = PBXBuildFile; fileRef = C93EC2F629C351470012EE2A /* Optional+Unwrap.swift */; };
		C93EC2FA29C370DE0012EE2A /* DiscoverGrid.swift in Sources */ = {isa = PBXBuildFile; fileRef = C93EC2F929C370DE0012EE2A /* DiscoverGrid.swift */; };
		C93EC2FB29C370DE0012EE2A /* DiscoverGrid.swift in Sources */ = {isa = PBXBuildFile; fileRef = C93EC2F929C370DE0012EE2A /* DiscoverGrid.swift */; };
		C93EC2FD29C3785C0012EE2A /* View+RoundedCorner.swift in Sources */ = {isa = PBXBuildFile; fileRef = C93EC2FC29C3785C0012EE2A /* View+RoundedCorner.swift */; };
		C93EC2FE29C3785C0012EE2A /* View+RoundedCorner.swift in Sources */ = {isa = PBXBuildFile; fileRef = C93EC2FC29C3785C0012EE2A /* View+RoundedCorner.swift */; };
		C942566929B66A2800C4202C /* Date+Elapsed.swift in Sources */ = {isa = PBXBuildFile; fileRef = C942566829B66A2800C4202C /* Date+Elapsed.swift */; };
		C942566A29B66A2800C4202C /* Date+Elapsed.swift in Sources */ = {isa = PBXBuildFile; fileRef = C942566829B66A2800C4202C /* Date+Elapsed.swift */; };
		C942566B29B66B2F00C4202C /* NotificationsView.swift in Sources */ = {isa = PBXBuildFile; fileRef = C94437E529B0DB83004D8C86 /* NotificationsView.swift */; };
		C94437E629B0DB83004D8C86 /* NotificationsView.swift in Sources */ = {isa = PBXBuildFile; fileRef = C94437E529B0DB83004D8C86 /* NotificationsView.swift */; };
		C94D855C2991479900749478 /* NewNoteView.swift in Sources */ = {isa = PBXBuildFile; fileRef = C94D855B2991479900749478 /* NewNoteView.swift */; };
		C94D855F29914D2300749478 /* SwiftUINavigation in Frameworks */ = {isa = PBXBuildFile; productRef = C94D855E29914D2300749478 /* SwiftUINavigation */; };
		C94FE9F529DB177500019CD3 /* Localizable.swift in Sources */ = {isa = PBXBuildFile; fileRef = C9DFA978299C31A7006929C1 /* Localizable.swift */; };
		C94FE9F629DB177500019CD3 /* Localizable.swift in Sources */ = {isa = PBXBuildFile; fileRef = C9DFA978299C31A7006929C1 /* Localizable.swift */; };
		C94FE9F729DB259300019CD3 /* Text+Gradient.swift in Sources */ = {isa = PBXBuildFile; fileRef = C9A0DAE629C69FA000466635 /* Text+Gradient.swift */; };
		C94FE9F829DB25A800019CD3 /* Text+Gradient.swift in Sources */ = {isa = PBXBuildFile; fileRef = C9A0DAE629C69FA000466635 /* Text+Gradient.swift */; };
		C95D68A1299E6D3E00429F86 /* BioView.swift in Sources */ = {isa = PBXBuildFile; fileRef = C95D68A0299E6D3E00429F86 /* BioView.swift */; };
		C95D68A3299E6D9000429F86 /* SelectableText.swift in Sources */ = {isa = PBXBuildFile; fileRef = C95D68A2299E6D9000429F86 /* SelectableText.swift */; };
		C95D68A5299E6E1E00429F86 /* PlaceholderModifier.swift in Sources */ = {isa = PBXBuildFile; fileRef = C95D68A4299E6E1E00429F86 /* PlaceholderModifier.swift */; };
		C95D68A6299E6F9E00429F86 /* ProfileHeader.swift in Sources */ = {isa = PBXBuildFile; fileRef = C95D689E299E6B4100429F86 /* ProfileHeader.swift */; };
		C95D68A7299E6FF000429F86 /* KeyFixture.swift in Sources */ = {isa = PBXBuildFile; fileRef = C9ADB134299288230075E7F8 /* KeyFixture.swift */; };
		C95D68A9299E709900429F86 /* LinearGradient+Planetary.swift in Sources */ = {isa = PBXBuildFile; fileRef = C95D68A8299E709800429F86 /* LinearGradient+Planetary.swift */; };
		C95D68AB299E710F00429F86 /* Color+Hex.swift in Sources */ = {isa = PBXBuildFile; fileRef = C95D68AA299E710F00429F86 /* Color+Hex.swift */; };
		C95D68AD299E721700429F86 /* ProfileView.swift in Sources */ = {isa = PBXBuildFile; fileRef = C95D68AC299E721700429F86 /* ProfileView.swift */; };
		C95D68B2299ECE0700429F86 /* CHANGELOG.md in Resources */ = {isa = PBXBuildFile; fileRef = C95D68AF299ECE0700429F86 /* CHANGELOG.md */; };
		C95D68B3299ECE0700429F86 /* README.md in Resources */ = {isa = PBXBuildFile; fileRef = C95D68B0299ECE0700429F86 /* README.md */; };
		C95D68B4299ECE0700429F86 /* CONTRIBUTING.md in Resources */ = {isa = PBXBuildFile; fileRef = C95D68B1299ECE0700429F86 /* CONTRIBUTING.md */; };
		C960C57129F3236200929990 /* LikeButton.swift in Sources */ = {isa = PBXBuildFile; fileRef = C960C57029F3236200929990 /* LikeButton.swift */; };
		C960C57229F3236200929990 /* LikeButton.swift in Sources */ = {isa = PBXBuildFile; fileRef = C960C57029F3236200929990 /* LikeButton.swift */; };
		C960C57429F3251E00929990 /* RepostButton.swift in Sources */ = {isa = PBXBuildFile; fileRef = C960C57329F3251E00929990 /* RepostButton.swift */; };
		C960C57529F3251E00929990 /* RepostButton.swift in Sources */ = {isa = PBXBuildFile; fileRef = C960C57329F3251E00929990 /* RepostButton.swift */; };
		C9646E9A29B79E04007239A4 /* Logger in Frameworks */ = {isa = PBXBuildFile; productRef = C9646E9929B79E04007239A4 /* Logger */; };
		C9646E9C29B79E4D007239A4 /* Logger in Frameworks */ = {isa = PBXBuildFile; productRef = C9646E9B29B79E4D007239A4 /* Logger */; };
		C9646EA129B7A22C007239A4 /* Analytics.swift in Sources */ = {isa = PBXBuildFile; fileRef = C9646EA029B7A22C007239A4 /* Analytics.swift */; };
		C9646EA429B7A24A007239A4 /* PostHog in Frameworks */ = {isa = PBXBuildFile; productRef = C9646EA329B7A24A007239A4 /* PostHog */; };
		C9646EA729B7A3DD007239A4 /* Dependencies in Frameworks */ = {isa = PBXBuildFile; productRef = C9646EA629B7A3DD007239A4 /* Dependencies */; };
		C9646EA929B7A4F2007239A4 /* PostHog in Frameworks */ = {isa = PBXBuildFile; productRef = C9646EA829B7A4F2007239A4 /* PostHog */; };
		C9646EAA29B7A506007239A4 /* Analytics.swift in Sources */ = {isa = PBXBuildFile; fileRef = C9646EA029B7A22C007239A4 /* Analytics.swift */; };
		C9646EAC29B7A520007239A4 /* Dependencies in Frameworks */ = {isa = PBXBuildFile; productRef = C9646EAB29B7A520007239A4 /* Dependencies */; };
		C9646EAE29B8D653007239A4 /* ViewDidLoadModifier.swift in Sources */ = {isa = PBXBuildFile; fileRef = C9646EAD29B8D653007239A4 /* ViewDidLoadModifier.swift */; };
		C9646EAF29B8D653007239A4 /* ViewDidLoadModifier.swift in Sources */ = {isa = PBXBuildFile; fileRef = C9646EAD29B8D653007239A4 /* ViewDidLoadModifier.swift */; };
		C9671D73298DB94C00EE7E12 /* Data+Encoding.swift in Sources */ = {isa = PBXBuildFile; fileRef = C9671D72298DB94C00EE7E12 /* Data+Encoding.swift */; };
		C97797B9298AA19A0046BD25 /* RelayService.swift in Sources */ = {isa = PBXBuildFile; fileRef = C97797B8298AA19A0046BD25 /* RelayService.swift */; };
		C97797BC298AB1890046BD25 /* secp256k1 in Frameworks */ = {isa = PBXBuildFile; productRef = C97797BB298AB1890046BD25 /* secp256k1 */; };
		C97797BF298ABE060046BD25 /* secp256k1 in Frameworks */ = {isa = PBXBuildFile; productRef = C97797BE298ABE060046BD25 /* secp256k1 */; };
		C97A1C8829E45B3C009D9E8D /* RawEventView.swift in Sources */ = {isa = PBXBuildFile; fileRef = C97A1C8729E45B3C009D9E8D /* RawEventView.swift */; };
		C97A1C8929E45B3C009D9E8D /* RawEventView.swift in Sources */ = {isa = PBXBuildFile; fileRef = C97A1C8729E45B3C009D9E8D /* RawEventView.swift */; };
		C97A1C8B29E45B4E009D9E8D /* RawEventController.swift in Sources */ = {isa = PBXBuildFile; fileRef = C97A1C8A29E45B4E009D9E8D /* RawEventController.swift */; };
		C97A1C8C29E45B4E009D9E8D /* RawEventController.swift in Sources */ = {isa = PBXBuildFile; fileRef = C97A1C8A29E45B4E009D9E8D /* RawEventController.swift */; };
		C97A1C8E29E58EC7009D9E8D /* NSManagedObjectContext+Nos.swift in Sources */ = {isa = PBXBuildFile; fileRef = C97A1C8D29E58EC7009D9E8D /* NSManagedObjectContext+Nos.swift */; };
		C97A1C8F29E58EC7009D9E8D /* NSManagedObjectContext+Nos.swift in Sources */ = {isa = PBXBuildFile; fileRef = C97A1C8D29E58EC7009D9E8D /* NSManagedObjectContext+Nos.swift */; };
		C987F81729BA4C6A00B44E7A /* BigActionButton.swift in Sources */ = {isa = PBXBuildFile; fileRef = C987F81629BA4C6900B44E7A /* BigActionButton.swift */; };
		C987F81829BA4C6A00B44E7A /* BigActionButton.swift in Sources */ = {isa = PBXBuildFile; fileRef = C987F81629BA4C6900B44E7A /* BigActionButton.swift */; };
		C987F81A29BA4D0E00B44E7A /* ActionButton.swift in Sources */ = {isa = PBXBuildFile; fileRef = C987F81929BA4D0E00B44E7A /* ActionButton.swift */; };
		C987F81B29BA4D0E00B44E7A /* ActionButton.swift in Sources */ = {isa = PBXBuildFile; fileRef = C987F81929BA4D0E00B44E7A /* ActionButton.swift */; };
		C987F81D29BA6D9A00B44E7A /* ProfileTab.swift in Sources */ = {isa = PBXBuildFile; fileRef = C987F81C29BA6D9A00B44E7A /* ProfileTab.swift */; };
		C987F81E29BA6D9A00B44E7A /* ProfileTab.swift in Sources */ = {isa = PBXBuildFile; fileRef = C987F81C29BA6D9A00B44E7A /* ProfileTab.swift */; };
		C987F83229BA951E00B44E7A /* ClarityCity-ExtraLight.otf in Resources */ = {isa = PBXBuildFile; fileRef = C987F82029BA951D00B44E7A /* ClarityCity-ExtraLight.otf */; };
		C987F83329BA951E00B44E7A /* ClarityCity-ExtraLight.otf in Resources */ = {isa = PBXBuildFile; fileRef = C987F82029BA951D00B44E7A /* ClarityCity-ExtraLight.otf */; };
		C987F83429BA951E00B44E7A /* ClarityCity-LightItalic.otf in Resources */ = {isa = PBXBuildFile; fileRef = C987F82129BA951D00B44E7A /* ClarityCity-LightItalic.otf */; };
		C987F83529BA951E00B44E7A /* ClarityCity-LightItalic.otf in Resources */ = {isa = PBXBuildFile; fileRef = C987F82129BA951D00B44E7A /* ClarityCity-LightItalic.otf */; };
		C987F83629BA951E00B44E7A /* ClarityCity-ExtraBold.otf in Resources */ = {isa = PBXBuildFile; fileRef = C987F82229BA951D00B44E7A /* ClarityCity-ExtraBold.otf */; };
		C987F83729BA951E00B44E7A /* ClarityCity-ExtraBold.otf in Resources */ = {isa = PBXBuildFile; fileRef = C987F82229BA951D00B44E7A /* ClarityCity-ExtraBold.otf */; };
		C987F83829BA951E00B44E7A /* ClarityCity-MediumItalic.otf in Resources */ = {isa = PBXBuildFile; fileRef = C987F82329BA951D00B44E7A /* ClarityCity-MediumItalic.otf */; };
		C987F83929BA951E00B44E7A /* ClarityCity-MediumItalic.otf in Resources */ = {isa = PBXBuildFile; fileRef = C987F82329BA951D00B44E7A /* ClarityCity-MediumItalic.otf */; };
		C987F83A29BA951E00B44E7A /* ClarityCity-BoldItalic.otf in Resources */ = {isa = PBXBuildFile; fileRef = C987F82429BA951D00B44E7A /* ClarityCity-BoldItalic.otf */; };
		C987F83B29BA951E00B44E7A /* ClarityCity-BoldItalic.otf in Resources */ = {isa = PBXBuildFile; fileRef = C987F82429BA951D00B44E7A /* ClarityCity-BoldItalic.otf */; };
		C987F83C29BA951E00B44E7A /* ClarityCity-Bold.otf in Resources */ = {isa = PBXBuildFile; fileRef = C987F82529BA951D00B44E7A /* ClarityCity-Bold.otf */; };
		C987F83D29BA951E00B44E7A /* ClarityCity-Bold.otf in Resources */ = {isa = PBXBuildFile; fileRef = C987F82529BA951D00B44E7A /* ClarityCity-Bold.otf */; };
		C987F83E29BA951E00B44E7A /* ClarityCity-SemiBold.otf in Resources */ = {isa = PBXBuildFile; fileRef = C987F82629BA951D00B44E7A /* ClarityCity-SemiBold.otf */; };
		C987F83F29BA951E00B44E7A /* ClarityCity-SemiBold.otf in Resources */ = {isa = PBXBuildFile; fileRef = C987F82629BA951D00B44E7A /* ClarityCity-SemiBold.otf */; };
		C987F84029BA951E00B44E7A /* ClarityCity-SemiBoldItalic.otf in Resources */ = {isa = PBXBuildFile; fileRef = C987F82729BA951D00B44E7A /* ClarityCity-SemiBoldItalic.otf */; };
		C987F84129BA951E00B44E7A /* ClarityCity-SemiBoldItalic.otf in Resources */ = {isa = PBXBuildFile; fileRef = C987F82729BA951D00B44E7A /* ClarityCity-SemiBoldItalic.otf */; };
		C987F84229BA951E00B44E7A /* ClarityCity-Black.otf in Resources */ = {isa = PBXBuildFile; fileRef = C987F82829BA951E00B44E7A /* ClarityCity-Black.otf */; };
		C987F84329BA951E00B44E7A /* ClarityCity-Black.otf in Resources */ = {isa = PBXBuildFile; fileRef = C987F82829BA951E00B44E7A /* ClarityCity-Black.otf */; };
		C987F84429BA951E00B44E7A /* ClarityCity-ExtraBoldItalic.otf in Resources */ = {isa = PBXBuildFile; fileRef = C987F82929BA951E00B44E7A /* ClarityCity-ExtraBoldItalic.otf */; };
		C987F84529BA951E00B44E7A /* ClarityCity-ExtraBoldItalic.otf in Resources */ = {isa = PBXBuildFile; fileRef = C987F82929BA951E00B44E7A /* ClarityCity-ExtraBoldItalic.otf */; };
		C987F84629BA951E00B44E7A /* ClarityCity-Light.otf in Resources */ = {isa = PBXBuildFile; fileRef = C987F82A29BA951E00B44E7A /* ClarityCity-Light.otf */; };
		C987F84729BA951E00B44E7A /* ClarityCity-Light.otf in Resources */ = {isa = PBXBuildFile; fileRef = C987F82A29BA951E00B44E7A /* ClarityCity-Light.otf */; };
		C987F84829BA951E00B44E7A /* ClarityCity-BlackItalic.otf in Resources */ = {isa = PBXBuildFile; fileRef = C987F82B29BA951E00B44E7A /* ClarityCity-BlackItalic.otf */; };
		C987F84929BA951E00B44E7A /* ClarityCity-BlackItalic.otf in Resources */ = {isa = PBXBuildFile; fileRef = C987F82B29BA951E00B44E7A /* ClarityCity-BlackItalic.otf */; };
		C987F84A29BA951E00B44E7A /* ClarityCity-Medium.otf in Resources */ = {isa = PBXBuildFile; fileRef = C987F82C29BA951E00B44E7A /* ClarityCity-Medium.otf */; };
		C987F84B29BA951E00B44E7A /* ClarityCity-Medium.otf in Resources */ = {isa = PBXBuildFile; fileRef = C987F82C29BA951E00B44E7A /* ClarityCity-Medium.otf */; };
		C987F84C29BA951E00B44E7A /* ClarityCity-ThinItalic.otf in Resources */ = {isa = PBXBuildFile; fileRef = C987F82D29BA951E00B44E7A /* ClarityCity-ThinItalic.otf */; };
		C987F84D29BA951E00B44E7A /* ClarityCity-ThinItalic.otf in Resources */ = {isa = PBXBuildFile; fileRef = C987F82D29BA951E00B44E7A /* ClarityCity-ThinItalic.otf */; };
		C987F84E29BA951E00B44E7A /* ClarityCity-RegularItalic.otf in Resources */ = {isa = PBXBuildFile; fileRef = C987F82E29BA951E00B44E7A /* ClarityCity-RegularItalic.otf */; };
		C987F84F29BA951E00B44E7A /* ClarityCity-RegularItalic.otf in Resources */ = {isa = PBXBuildFile; fileRef = C987F82E29BA951E00B44E7A /* ClarityCity-RegularItalic.otf */; };
		C987F85029BA951E00B44E7A /* ClarityCity-ExtraLightItalic.otf in Resources */ = {isa = PBXBuildFile; fileRef = C987F82F29BA951E00B44E7A /* ClarityCity-ExtraLightItalic.otf */; };
		C987F85129BA951E00B44E7A /* ClarityCity-ExtraLightItalic.otf in Resources */ = {isa = PBXBuildFile; fileRef = C987F82F29BA951E00B44E7A /* ClarityCity-ExtraLightItalic.otf */; };
		C987F85229BA951E00B44E7A /* ClarityCity-Regular.otf in Resources */ = {isa = PBXBuildFile; fileRef = C987F83029BA951E00B44E7A /* ClarityCity-Regular.otf */; };
		C987F85329BA951E00B44E7A /* ClarityCity-Regular.otf in Resources */ = {isa = PBXBuildFile; fileRef = C987F83029BA951E00B44E7A /* ClarityCity-Regular.otf */; };
		C987F85429BA951E00B44E7A /* ClarityCity-Thin.otf in Resources */ = {isa = PBXBuildFile; fileRef = C987F83129BA951E00B44E7A /* ClarityCity-Thin.otf */; };
		C987F85529BA951E00B44E7A /* ClarityCity-Thin.otf in Resources */ = {isa = PBXBuildFile; fileRef = C987F83129BA951E00B44E7A /* ClarityCity-Thin.otf */; };
		C987F85A29BA9ED800B44E7A /* Font.swift in Sources */ = {isa = PBXBuildFile; fileRef = C987F85729BA981800B44E7A /* Font.swift */; };
		C987F85B29BA9ED800B44E7A /* Font.swift in Sources */ = {isa = PBXBuildFile; fileRef = C987F85729BA981800B44E7A /* Font.swift */; };
		C987F85F29BAB66900B44E7A /* CachedAsyncImage in Frameworks */ = {isa = PBXBuildFile; productRef = C987F85E29BAB66900B44E7A /* CachedAsyncImage */; };
		C987F86129BABAF800B44E7A /* String+Markdown.swift in Sources */ = {isa = PBXBuildFile; fileRef = C987F86029BABAF800B44E7A /* String+Markdown.swift */; };
		C987F86229BABAF800B44E7A /* String+Markdown.swift in Sources */ = {isa = PBXBuildFile; fileRef = C987F86029BABAF800B44E7A /* String+Markdown.swift */; };
		C987F86429BAC3C500B44E7A /* CachedAsyncImage in Frameworks */ = {isa = PBXBuildFile; productRef = C987F86329BAC3C500B44E7A /* CachedAsyncImage */; };
		C9A0DAD829C6467600466635 /* CreateProfileView.swift in Sources */ = {isa = PBXBuildFile; fileRef = C9A0DAD729C6467600466635 /* CreateProfileView.swift */; };
		C9A0DADA29C685E500466635 /* SideMenuButton.swift in Sources */ = {isa = PBXBuildFile; fileRef = C9A0DAD929C685E500466635 /* SideMenuButton.swift */; };
		C9A0DADB29C685E500466635 /* SideMenuButton.swift in Sources */ = {isa = PBXBuildFile; fileRef = C9A0DAD929C685E500466635 /* SideMenuButton.swift */; };
		C9A0DADD29C689C900466635 /* NosNavigationBar.swift in Sources */ = {isa = PBXBuildFile; fileRef = C9A0DADC29C689C900466635 /* NosNavigationBar.swift */; };
		C9A0DADE29C689C900466635 /* NosNavigationBar.swift in Sources */ = {isa = PBXBuildFile; fileRef = C9A0DADC29C689C900466635 /* NosNavigationBar.swift */; };
		C9A0DAE029C697A100466635 /* AboutView.swift in Sources */ = {isa = PBXBuildFile; fileRef = C9A0DADF29C697A100466635 /* AboutView.swift */; };
		C9A0DAE129C697A100466635 /* AboutView.swift in Sources */ = {isa = PBXBuildFile; fileRef = C9A0DADF29C697A100466635 /* AboutView.swift */; };
		C9A0DAE429C69F0C00466635 /* HighlightedText.swift in Sources */ = {isa = PBXBuildFile; fileRef = C9A0DAE329C69F0C00466635 /* HighlightedText.swift */; };
		C9A0DAE529C69F0C00466635 /* HighlightedText.swift in Sources */ = {isa = PBXBuildFile; fileRef = C9A0DAE329C69F0C00466635 /* HighlightedText.swift */; };
		C9A0DAEA29C6A34200466635 /* ActivityView.swift in Sources */ = {isa = PBXBuildFile; fileRef = C9A0DAE929C6A34200466635 /* ActivityView.swift */; };
		C9A0DAEB29C6A34200466635 /* ActivityView.swift in Sources */ = {isa = PBXBuildFile; fileRef = C9A0DAE929C6A34200466635 /* ActivityView.swift */; };
		C9A0DAED29C6A66C00466635 /* Launch Screen.storyboard in Resources */ = {isa = PBXBuildFile; fileRef = C9A0DAEC29C6A66C00466635 /* Launch Screen.storyboard */; };
		C9A0DAF029C7394D00466635 /* CreateProfileView.swift in Sources */ = {isa = PBXBuildFile; fileRef = C9A0DAD729C6467600466635 /* CreateProfileView.swift */; };
		C9A0DAF529C9112400466635 /* UniversalNameWizard.swift in Sources */ = {isa = PBXBuildFile; fileRef = C9A0DAF429C9112400466635 /* UniversalNameWizard.swift */; };
		C9A0DAF629C9112400466635 /* UniversalNameWizard.swift in Sources */ = {isa = PBXBuildFile; fileRef = C9A0DAF429C9112400466635 /* UniversalNameWizard.swift */; };
		C9A0DAF829C92F4500466635 /* UNSAPI.swift in Sources */ = {isa = PBXBuildFile; fileRef = C9A0DAF729C92F4500466635 /* UNSAPI.swift */; };
		C9A0DAF929C92F4500466635 /* UNSAPI.swift in Sources */ = {isa = PBXBuildFile; fileRef = C9A0DAF729C92F4500466635 /* UNSAPI.swift */; };
		C9A25B3D29F174D200B39534 /* ReadabilityPadding.swift in Sources */ = {isa = PBXBuildFile; fileRef = C9A25B3C29F174D200B39534 /* ReadabilityPadding.swift */; };
		C9A25B3E29F174D200B39534 /* ReadabilityPadding.swift in Sources */ = {isa = PBXBuildFile; fileRef = C9A25B3C29F174D200B39534 /* ReadabilityPadding.swift */; };
		C9ADB133299287D60075E7F8 /* KeyPairTests.swift in Sources */ = {isa = PBXBuildFile; fileRef = C9ADB132299287D60075E7F8 /* KeyPairTests.swift */; };
		C9ADB135299288230075E7F8 /* KeyFixture.swift in Sources */ = {isa = PBXBuildFile; fileRef = C9ADB134299288230075E7F8 /* KeyFixture.swift */; };
		C9ADB13629928AF00075E7F8 /* KeyPair.swift in Sources */ = {isa = PBXBuildFile; fileRef = C9F84C26298DC98800C6714D /* KeyPair.swift */; };
		C9ADB13829928CC30075E7F8 /* String+Hex.swift in Sources */ = {isa = PBXBuildFile; fileRef = C9ADB13729928CC30075E7F8 /* String+Hex.swift */; };
		C9ADB13D29929B540075E7F8 /* Bech32.swift in Sources */ = {isa = PBXBuildFile; fileRef = C9ADB13C29929B540075E7F8 /* Bech32.swift */; };
		C9ADB13E29929EEF0075E7F8 /* Bech32.swift in Sources */ = {isa = PBXBuildFile; fileRef = C9ADB13C29929B540075E7F8 /* Bech32.swift */; };
		C9ADB13F29929F1F0075E7F8 /* String+Hex.swift in Sources */ = {isa = PBXBuildFile; fileRef = C9ADB13729928CC30075E7F8 /* String+Hex.swift */; };
		C9ADB14129951CB10075E7F8 /* NSManagedObject+Nos.swift in Sources */ = {isa = PBXBuildFile; fileRef = C9ADB14029951CB10075E7F8 /* NSManagedObject+Nos.swift */; };
		C9ADB14229951CB10075E7F8 /* NSManagedObject+Nos.swift in Sources */ = {isa = PBXBuildFile; fileRef = C9ADB14029951CB10075E7F8 /* NSManagedObject+Nos.swift */; };
		C9B678DB29EEBF3B00303F33 /* DependencyInjection.swift in Sources */ = {isa = PBXBuildFile; fileRef = C9B678DA29EEBF3B00303F33 /* DependencyInjection.swift */; };
		C9B678DC29EEBF3B00303F33 /* DependencyInjection.swift in Sources */ = {isa = PBXBuildFile; fileRef = C9B678DA29EEBF3B00303F33 /* DependencyInjection.swift */; };
		C9B678DE29EEC35B00303F33 /* Foundation+Sendable.swift in Sources */ = {isa = PBXBuildFile; fileRef = C9B678DD29EEC35B00303F33 /* Foundation+Sendable.swift */; };
		C9B678DF29EEC35B00303F33 /* Foundation+Sendable.swift in Sources */ = {isa = PBXBuildFile; fileRef = C9B678DD29EEC35B00303F33 /* Foundation+Sendable.swift */; };
		C9B678E129EEC41000303F33 /* SocialGraphCache.swift in Sources */ = {isa = PBXBuildFile; fileRef = C9B678E029EEC41000303F33 /* SocialGraphCache.swift */; };
		C9B678E229EEC41000303F33 /* SocialGraphCache.swift in Sources */ = {isa = PBXBuildFile; fileRef = C9B678E029EEC41000303F33 /* SocialGraphCache.swift */; };
		C9B678E429EED2DC00303F33 /* SocialGraphTests.swift in Sources */ = {isa = PBXBuildFile; fileRef = C9B678E329EED2DC00303F33 /* SocialGraphTests.swift */; };
		C9B678E729F01A8500303F33 /* FullscreenProgressView.swift in Sources */ = {isa = PBXBuildFile; fileRef = C9B678E629F01A8500303F33 /* FullscreenProgressView.swift */; };
		C9B678E829F01A8500303F33 /* FullscreenProgressView.swift in Sources */ = {isa = PBXBuildFile; fileRef = C9B678E629F01A8500303F33 /* FullscreenProgressView.swift */; };
		C9BAB09B2996FBA10003A84E /* EventProcessor.swift in Sources */ = {isa = PBXBuildFile; fileRef = C9BAB09A2996FBA10003A84E /* EventProcessor.swift */; };
		C9BAB09C2996FBA10003A84E /* EventProcessor.swift in Sources */ = {isa = PBXBuildFile; fileRef = C9BAB09A2996FBA10003A84E /* EventProcessor.swift */; };
		C9C2B77C29E072E400548B4A /* WebSocket+Nos.swift in Sources */ = {isa = PBXBuildFile; fileRef = C9C2B77B29E072E400548B4A /* WebSocket+Nos.swift */; };
		C9C2B77D29E072E400548B4A /* WebSocket+Nos.swift in Sources */ = {isa = PBXBuildFile; fileRef = C9C2B77B29E072E400548B4A /* WebSocket+Nos.swift */; };
		C9C2B77F29E0731600548B4A /* AsyncTimer.swift in Sources */ = {isa = PBXBuildFile; fileRef = C9C2B77E29E0731600548B4A /* AsyncTimer.swift */; };
		C9C2B78029E0731600548B4A /* AsyncTimer.swift in Sources */ = {isa = PBXBuildFile; fileRef = C9C2B77E29E0731600548B4A /* AsyncTimer.swift */; };
		C9C2B78229E0735400548B4A /* RelaySubscriptionManager.swift in Sources */ = {isa = PBXBuildFile; fileRef = C9C2B78129E0735400548B4A /* RelaySubscriptionManager.swift */; };
		C9C2B78329E0735400548B4A /* RelaySubscriptionManager.swift in Sources */ = {isa = PBXBuildFile; fileRef = C9C2B78129E0735400548B4A /* RelaySubscriptionManager.swift */; };
		C9C2B78529E073E300548B4A /* RelaySubscription.swift in Sources */ = {isa = PBXBuildFile; fileRef = C9C2B78429E073E300548B4A /* RelaySubscription.swift */; };
		C9C2B78629E073E300548B4A /* RelaySubscription.swift in Sources */ = {isa = PBXBuildFile; fileRef = C9C2B78429E073E300548B4A /* RelaySubscription.swift */; };
		C9C9444229F6F0E2002F2C7A /* XCTest+Eventually.swift in Sources */ = {isa = PBXBuildFile; fileRef = C9C9444129F6F0E2002F2C7A /* XCTest+Eventually.swift */; };
		C9CDBBA129A8F14C00C555C7 /* DiscoverView.swift in Sources */ = {isa = PBXBuildFile; fileRef = C9CDBBA029A8F14C00C555C7 /* DiscoverView.swift */; };
		C9CDBBA429A8FA2900C555C7 /* GoldenPostView.swift in Sources */ = {isa = PBXBuildFile; fileRef = C9CDBBA329A8FA2900C555C7 /* GoldenPostView.swift */; };
		C9DB207729F30EC700FB7B9D /* AsyncButton.swift in Sources */ = {isa = PBXBuildFile; fileRef = C9DB207629F30EC700FB7B9D /* AsyncButton.swift */; };
		C9DB207829F30EC700FB7B9D /* AsyncButton.swift in Sources */ = {isa = PBXBuildFile; fileRef = C9DB207629F30EC700FB7B9D /* AsyncButton.swift */; };
		C9DEBFD2298941000078B43A /* NosApp.swift in Sources */ = {isa = PBXBuildFile; fileRef = C9DEBFD1298941000078B43A /* NosApp.swift */; };
		C9DEBFD4298941000078B43A /* Persistence.swift in Sources */ = {isa = PBXBuildFile; fileRef = C9DEBFD3298941000078B43A /* Persistence.swift */; };
		C9DEBFD7298941000078B43A /* Nos.xcdatamodeld in Sources */ = {isa = PBXBuildFile; fileRef = C9DEBFD5298941000078B43A /* Nos.xcdatamodeld */; };
		C9DEBFD9298941000078B43A /* HomeFeedView.swift in Sources */ = {isa = PBXBuildFile; fileRef = C9DEBFD8298941000078B43A /* HomeFeedView.swift */; };
		C9DEBFDB298941020078B43A /* Assets.xcassets in Resources */ = {isa = PBXBuildFile; fileRef = C9DEBFDA298941020078B43A /* Assets.xcassets */; };
		C9DEBFDF298941020078B43A /* Preview Assets.xcassets in Resources */ = {isa = PBXBuildFile; fileRef = C9DEBFDE298941020078B43A /* Preview Assets.xcassets */; };
		C9DEBFE9298941020078B43A /* EventTests.swift in Sources */ = {isa = PBXBuildFile; fileRef = C9DEBFE8298941020078B43A /* EventTests.swift */; };
		C9DEBFF3298941020078B43A /* NosUITests.swift in Sources */ = {isa = PBXBuildFile; fileRef = C9DEBFF2298941020078B43A /* NosUITests.swift */; };
		C9DEBFF5298941020078B43A /* NosUITestsLaunchTests.swift in Sources */ = {isa = PBXBuildFile; fileRef = C9DEBFF4298941020078B43A /* NosUITestsLaunchTests.swift */; };
		C9DEC003298945150078B43A /* String+Lorem.swift in Sources */ = {isa = PBXBuildFile; fileRef = C9DEC002298945150078B43A /* String+Lorem.swift */; };
		C9DEC006298947900078B43A /* sample_data.json in Resources */ = {isa = PBXBuildFile; fileRef = C9DEC005298947900078B43A /* sample_data.json */; };
		C9DEC04529894BED0078B43A /* Event+CoreDataClass.swift in Sources */ = {isa = PBXBuildFile; fileRef = C9DEC03F29894BED0078B43A /* Event+CoreDataClass.swift */; };
		C9DEC04629894BED0078B43A /* Event+CoreDataClass.swift in Sources */ = {isa = PBXBuildFile; fileRef = C9DEC03F29894BED0078B43A /* Event+CoreDataClass.swift */; };
		C9DEC04D29894BED0078B43A /* Author+CoreDataClass.swift in Sources */ = {isa = PBXBuildFile; fileRef = C9DEC04329894BED0078B43A /* Author+CoreDataClass.swift */; };
		C9DEC04E29894BED0078B43A /* Author+CoreDataClass.swift in Sources */ = {isa = PBXBuildFile; fileRef = C9DEC04329894BED0078B43A /* Author+CoreDataClass.swift */; };
		C9DEC05A2989509B0078B43A /* Persistence.swift in Sources */ = {isa = PBXBuildFile; fileRef = C9DEBFD3298941000078B43A /* Persistence.swift */; };
		C9DEC05B298950A90078B43A /* String+Lorem.swift in Sources */ = {isa = PBXBuildFile; fileRef = C9DEC002298945150078B43A /* String+Lorem.swift */; };
		C9DEC05C298953280078B43A /* Nos.xcdatamodeld in Sources */ = {isa = PBXBuildFile; fileRef = C9DEBFD5298941000078B43A /* Nos.xcdatamodeld */; };
		C9DEC0632989541F0078B43A /* Bundle+Current.swift in Sources */ = {isa = PBXBuildFile; fileRef = C9DEC0622989541F0078B43A /* Bundle+Current.swift */; };
		C9DEC0642989541F0078B43A /* Bundle+Current.swift in Sources */ = {isa = PBXBuildFile; fileRef = C9DEC0622989541F0078B43A /* Bundle+Current.swift */; };
		C9DEC065298955200078B43A /* sample_data.json in Resources */ = {isa = PBXBuildFile; fileRef = C9DEC005298947900078B43A /* sample_data.json */; };
		C9DEC068298965270078B43A /* Starscream in Frameworks */ = {isa = PBXBuildFile; productRef = C9DEC067298965270078B43A /* Starscream */; };
		C9DEC06A298965550078B43A /* RelayView.swift in Sources */ = {isa = PBXBuildFile; fileRef = C9DEC069298965540078B43A /* RelayView.swift */; };
		C9DEC06B298965550078B43A /* RelayView.swift in Sources */ = {isa = PBXBuildFile; fileRef = C9DEC069298965540078B43A /* RelayView.swift */; };
		C9DEC06E2989668E0078B43A /* Relay+CoreDataClass.swift in Sources */ = {isa = PBXBuildFile; fileRef = C9DEC06C2989668E0078B43A /* Relay+CoreDataClass.swift */; };
		C9DEC06F2989668E0078B43A /* Relay+CoreDataClass.swift in Sources */ = {isa = PBXBuildFile; fileRef = C9DEC06C2989668E0078B43A /* Relay+CoreDataClass.swift */; };
		C9DFA966299BEB96006929C1 /* NoteCard.swift in Sources */ = {isa = PBXBuildFile; fileRef = C9DFA964299BEB96006929C1 /* NoteCard.swift */; };
		C9DFA969299BEC33006929C1 /* CardStyle.swift in Sources */ = {isa = PBXBuildFile; fileRef = C9DFA968299BEC33006929C1 /* CardStyle.swift */; };
		C9DFA96F299BF043006929C1 /* Assets+Planetary.swift in Sources */ = {isa = PBXBuildFile; fileRef = C9DFA96E299BF043006929C1 /* Assets+Planetary.swift */; };
		C9DFA971299BF8CD006929C1 /* RepliesView.swift in Sources */ = {isa = PBXBuildFile; fileRef = C9DFA970299BF8CD006929C1 /* RepliesView.swift */; };
		C9DFA972299BF9E8006929C1 /* CompactNoteView.swift in Sources */ = {isa = PBXBuildFile; fileRef = C9DFA96A299BEE2C006929C1 /* CompactNoteView.swift */; };
		C9DFA976299C30F0006929C1 /* Localized.swift in Sources */ = {isa = PBXBuildFile; fileRef = C9DFA975299C30F0006929C1 /* Localized.swift */; };
		C9DFA97B299C31EE006929C1 /* Localized.swift in Sources */ = {isa = PBXBuildFile; fileRef = C9DFA975299C30F0006929C1 /* Localized.swift */; };
		C9F0BB6929A5039D000547FC /* Int+Bool.swift in Sources */ = {isa = PBXBuildFile; fileRef = C9F0BB6829A5039D000547FC /* Int+Bool.swift */; };
		C9F0BB6B29A503D6000547FC /* PublicKey.swift in Sources */ = {isa = PBXBuildFile; fileRef = C9F0BB6A29A503D6000547FC /* PublicKey.swift */; };
		C9F0BB6C29A503D6000547FC /* PublicKey.swift in Sources */ = {isa = PBXBuildFile; fileRef = C9F0BB6A29A503D6000547FC /* PublicKey.swift */; };
		C9F0BB6D29A503D9000547FC /* Int+Bool.swift in Sources */ = {isa = PBXBuildFile; fileRef = C9F0BB6829A5039D000547FC /* Int+Bool.swift */; };
		C9F0BB6F29A50437000547FC /* NostrConstants.swift in Sources */ = {isa = PBXBuildFile; fileRef = C9F0BB6E29A50437000547FC /* NostrConstants.swift */; };
		C9F0BB7029A50437000547FC /* NostrConstants.swift in Sources */ = {isa = PBXBuildFile; fileRef = C9F0BB6E29A50437000547FC /* NostrConstants.swift */; };
		C9F64D8C29ED840700563F2B /* LogHelper.swift in Sources */ = {isa = PBXBuildFile; fileRef = C9F64D8B29ED840700563F2B /* LogHelper.swift */; };
		C9F64D8D29ED840700563F2B /* LogHelper.swift in Sources */ = {isa = PBXBuildFile; fileRef = C9F64D8B29ED840700563F2B /* LogHelper.swift */; };
		C9F64D8F29ED88CD00563F2B /* Localization+Nos.swift in Sources */ = {isa = PBXBuildFile; fileRef = C9F64D8E29ED88CD00563F2B /* Localization+Nos.swift */; };
		C9F64D9029ED88CD00563F2B /* Localization+Nos.swift in Sources */ = {isa = PBXBuildFile; fileRef = C9F64D8E29ED88CD00563F2B /* Localization+Nos.swift */; };
		C9F84C1A298DBB6300C6714D /* Data+Encoding.swift in Sources */ = {isa = PBXBuildFile; fileRef = C9671D72298DB94C00EE7E12 /* Data+Encoding.swift */; };
		C9F84C1C298DBBF400C6714D /* Data+Sha.swift in Sources */ = {isa = PBXBuildFile; fileRef = C9F84C1B298DBBF400C6714D /* Data+Sha.swift */; };
		C9F84C1D298DBC6100C6714D /* Data+Sha.swift in Sources */ = {isa = PBXBuildFile; fileRef = C9F84C1B298DBBF400C6714D /* Data+Sha.swift */; };
		C9F84C21298DC36800C6714D /* AppView.swift in Sources */ = {isa = PBXBuildFile; fileRef = C9F84C20298DC36800C6714D /* AppView.swift */; };
		C9F84C23298DC7B900C6714D /* SettingsView.swift in Sources */ = {isa = PBXBuildFile; fileRef = C9F84C22298DC7B900C6714D /* SettingsView.swift */; };
		C9F84C27298DC98800C6714D /* KeyPair.swift in Sources */ = {isa = PBXBuildFile; fileRef = C9F84C26298DC98800C6714D /* KeyPair.swift */; };
		CD09A74429A50F1D0063464F /* SideMenu.swift in Sources */ = {isa = PBXBuildFile; fileRef = CD09A74329A50F1D0063464F /* SideMenu.swift */; };
		CD09A74629A50F750063464F /* SideMenuContent.swift in Sources */ = {isa = PBXBuildFile; fileRef = CD09A74529A50F750063464F /* SideMenuContent.swift */; };
		CD09A74829A51EFC0063464F /* Router.swift in Sources */ = {isa = PBXBuildFile; fileRef = CD09A74729A51EFC0063464F /* Router.swift */; };
		CD09A74929A521210063464F /* Router.swift in Sources */ = {isa = PBXBuildFile; fileRef = CD09A74729A51EFC0063464F /* Router.swift */; };
		CD09A74A29A521510063464F /* ProfileView.swift in Sources */ = {isa = PBXBuildFile; fileRef = C95D68AC299E721700429F86 /* ProfileView.swift */; };
		CD09A74B29A521730063464F /* ProfileHeader.swift in Sources */ = {isa = PBXBuildFile; fileRef = C95D689E299E6B4100429F86 /* ProfileHeader.swift */; };
		CD09A74C29A5217A0063464F /* NoteButton.swift in Sources */ = {isa = PBXBuildFile; fileRef = CD2CF38F299E68BE00332116 /* NoteButton.swift */; };
		CD09A74D29A521A70063464F /* CardStyle.swift in Sources */ = {isa = PBXBuildFile; fileRef = C9DFA968299BEC33006929C1 /* CardStyle.swift */; };
		CD09A74E29A521BE0063464F /* NoteCard.swift in Sources */ = {isa = PBXBuildFile; fileRef = C9DFA964299BEB96006929C1 /* NoteCard.swift */; };
		CD09A74F29A521BE0063464F /* BioView.swift in Sources */ = {isa = PBXBuildFile; fileRef = C95D68A0299E6D3E00429F86 /* BioView.swift */; };
		CD09A75029A521D20063464F /* HomeFeedView.swift in Sources */ = {isa = PBXBuildFile; fileRef = C9DEBFD8298941000078B43A /* HomeFeedView.swift */; };
		CD09A75129A521D20063464F /* CompactNoteView.swift in Sources */ = {isa = PBXBuildFile; fileRef = C9DFA96A299BEE2C006929C1 /* CompactNoteView.swift */; };
		CD09A75229A521D20063464F /* RepliesView.swift in Sources */ = {isa = PBXBuildFile; fileRef = C9DFA970299BF8CD006929C1 /* RepliesView.swift */; };
		CD09A75329A521D20063464F /* AppView.swift in Sources */ = {isa = PBXBuildFile; fileRef = C9F84C20298DC36800C6714D /* AppView.swift */; };
		CD09A75429A521D20063464F /* PlaceholderModifier.swift in Sources */ = {isa = PBXBuildFile; fileRef = C95D68A4299E6E1E00429F86 /* PlaceholderModifier.swift */; };
		CD09A75529A521D20063464F /* SelectableText.swift in Sources */ = {isa = PBXBuildFile; fileRef = C95D68A2299E6D9000429F86 /* SelectableText.swift */; };
		CD09A75629A521D20063464F /* SettingsView.swift in Sources */ = {isa = PBXBuildFile; fileRef = C9F84C22298DC7B900C6714D /* SettingsView.swift */; };
		CD09A75729A521D20063464F /* NewNoteView.swift in Sources */ = {isa = PBXBuildFile; fileRef = C94D855B2991479900749478 /* NewNoteView.swift */; };
		CD09A75829A521D20063464F /* LinearGradient+Planetary.swift in Sources */ = {isa = PBXBuildFile; fileRef = C95D68A8299E709800429F86 /* LinearGradient+Planetary.swift */; };
		CD09A75929A521D20063464F /* Color+Hex.swift in Sources */ = {isa = PBXBuildFile; fileRef = C95D68AA299E710F00429F86 /* Color+Hex.swift */; };
		CD09A75A29A521D20063464F /* CardButtonStyle.swift in Sources */ = {isa = PBXBuildFile; fileRef = CD2CF38D299E67F900332116 /* CardButtonStyle.swift */; };
		CD09A75B29A521D20063464F /* AvatarView.swift in Sources */ = {isa = PBXBuildFile; fileRef = 3FFB1D88299FF37C002A755D /* AvatarView.swift */; };
		CD09A75C29A521D20063464F /* SideMenu.swift in Sources */ = {isa = PBXBuildFile; fileRef = CD09A74329A50F1D0063464F /* SideMenu.swift */; };
		CD09A75D29A521D20063464F /* SideMenuContent.swift in Sources */ = {isa = PBXBuildFile; fileRef = CD09A74529A50F750063464F /* SideMenuContent.swift */; };
		CD09A75E29A521EB0063464F /* Assets+Planetary.swift in Sources */ = {isa = PBXBuildFile; fileRef = C9DFA96E299BF043006929C1 /* Assets+Planetary.swift */; };
		CD09A75F29A521FD0063464F /* RelayService.swift in Sources */ = {isa = PBXBuildFile; fileRef = C97797B8298AA19A0046BD25 /* RelayService.swift */; };
		CD09A76029A521FD0063464F /* Filter.swift in Sources */ = {isa = PBXBuildFile; fileRef = A336DD3B299FD78000A0CBA0 /* Filter.swift */; };
		CD09A76129A5220E0063464F /* NosApp.swift in Sources */ = {isa = PBXBuildFile; fileRef = C9DEBFD1298941000078B43A /* NosApp.swift */; };
		CD09A76229A5220E0063464F /* AppController.swift in Sources */ = {isa = PBXBuildFile; fileRef = 3F170C77299D816200BC8F8B /* AppController.swift */; };
		CD09A76329A522190063464F /* OnboardingView.swift in Sources */ = {isa = PBXBuildFile; fileRef = 3FB5E650299D28A200386527 /* OnboardingView.swift */; };
		CD27177629A7C8B200AE8888 /* sample_replies.json in Resources */ = {isa = PBXBuildFile; fileRef = CD27177529A7C8B200AE8888 /* sample_replies.json */; };
		CD2CF38E299E67F900332116 /* CardButtonStyle.swift in Sources */ = {isa = PBXBuildFile; fileRef = CD2CF38D299E67F900332116 /* CardButtonStyle.swift */; };
		CD2CF390299E68BE00332116 /* NoteButton.swift in Sources */ = {isa = PBXBuildFile; fileRef = CD2CF38F299E68BE00332116 /* NoteButton.swift */; };
		CD4908D429B92941007443DB /* ReportABugMailView.swift in Sources */ = {isa = PBXBuildFile; fileRef = CD4908D329B92941007443DB /* ReportABugMailView.swift */; };
		CD4908D529B92B4D007443DB /* ReportABugMailView.swift in Sources */ = {isa = PBXBuildFile; fileRef = CD4908D329B92941007443DB /* ReportABugMailView.swift */; };
		CD76864C29B12F7E00085358 /* ExpandingTextFieldAndSubmitButton.swift in Sources */ = {isa = PBXBuildFile; fileRef = CD76864B29B12F7E00085358 /* ExpandingTextFieldAndSubmitButton.swift */; };
		CD76864D29B133E600085358 /* ExpandingTextFieldAndSubmitButton.swift in Sources */ = {isa = PBXBuildFile; fileRef = CD76864B29B12F7E00085358 /* ExpandingTextFieldAndSubmitButton.swift */; };
		CD76865029B6503500085358 /* NoteOptionsButton.swift in Sources */ = {isa = PBXBuildFile; fileRef = CD76864F29B6503500085358 /* NoteOptionsButton.swift */; };
		CD76865129B68B4400085358 /* NoteOptionsButton.swift in Sources */ = {isa = PBXBuildFile; fileRef = CD76864F29B6503500085358 /* NoteOptionsButton.swift */; };
		CD76865329B793F400085358 /* DiscoverSearchBar.swift in Sources */ = {isa = PBXBuildFile; fileRef = CD76865229B793F400085358 /* DiscoverSearchBar.swift */; };
		CD76865429B7DABE00085358 /* DiscoverSearchBar.swift in Sources */ = {isa = PBXBuildFile; fileRef = CD76865229B793F400085358 /* DiscoverSearchBar.swift */; };
		CDDA1F7B29A527650047ACD8 /* Starscream in Frameworks */ = {isa = PBXBuildFile; productRef = CDDA1F7A29A527650047ACD8 /* Starscream */; };
		CDDA1F7D29A527650047ACD8 /* SwiftUINavigation in Frameworks */ = {isa = PBXBuildFile; productRef = CDDA1F7C29A527650047ACD8 /* SwiftUINavigation */; };
/* End PBXBuildFile section */

/* Begin PBXContainerItemProxy section */
		C90862C129E9804B00C35A71 /* PBXContainerItemProxy */ = {
			isa = PBXContainerItemProxy;
			containerPortal = C9DEBFC6298941000078B43A /* Project object */;
			proxyType = 1;
			remoteGlobalIDString = C9DEBFCD298941000078B43A;
			remoteInfo = Nos;
		};
		C9DEBFE5298941020078B43A /* PBXContainerItemProxy */ = {
			isa = PBXContainerItemProxy;
			containerPortal = C9DEBFC6298941000078B43A /* Project object */;
			proxyType = 1;
			remoteGlobalIDString = C9DEBFCD298941000078B43A;
			remoteInfo = Nos;
		};
		C9DEBFEF298941020078B43A /* PBXContainerItemProxy */ = {
			isa = PBXContainerItemProxy;
			containerPortal = C9DEBFC6298941000078B43A /* Project object */;
			proxyType = 1;
			remoteGlobalIDString = C9DEBFCD298941000078B43A;
			remoteInfo = Nos;
		};
/* End PBXContainerItemProxy section */

/* Begin PBXFileReference section */
		3F170C77299D816200BC8F8B /* AppController.swift */ = {isa = PBXFileReference; lastKnownFileType = sourcecode.swift; path = AppController.swift; sourceTree = "<group>"; };
		3F30020429C1FDD9003D4F8B /* OnboardingStartView.swift */ = {isa = PBXFileReference; lastKnownFileType = sourcecode.swift; path = OnboardingStartView.swift; sourceTree = "<group>"; };
		3F30020629C237AB003D4F8B /* OnboardingAgeVerificationView.swift */ = {isa = PBXFileReference; lastKnownFileType = sourcecode.swift; path = OnboardingAgeVerificationView.swift; sourceTree = "<group>"; };
		3F30020829C23895003D4F8B /* OnboardingNotOldEnoughView.swift */ = {isa = PBXFileReference; lastKnownFileType = sourcecode.swift; path = OnboardingNotOldEnoughView.swift; sourceTree = "<group>"; };
		3F30020A29C361C8003D4F8B /* OnboardingTermsOfServiceView.swift */ = {isa = PBXFileReference; lastKnownFileType = sourcecode.swift; path = OnboardingTermsOfServiceView.swift; sourceTree = "<group>"; };
		3F30020C29C382EB003D4F8B /* OnboardingLoginView.swift */ = {isa = PBXFileReference; lastKnownFileType = sourcecode.swift; path = OnboardingLoginView.swift; sourceTree = "<group>"; };
		3F43C47529A9625700E896A0 /* AuthorReference+CoreDataClass.swift */ = {isa = PBXFileReference; lastKnownFileType = sourcecode.swift; path = "AuthorReference+CoreDataClass.swift"; sourceTree = "<group>"; };
		3F60F42829B27D3E000D62C4 /* ThreadView.swift */ = {isa = PBXFileReference; lastKnownFileType = sourcecode.swift; path = ThreadView.swift; sourceTree = "<group>"; };
		3FB5E650299D28A200386527 /* OnboardingView.swift */ = {isa = PBXFileReference; lastKnownFileType = sourcecode.swift; path = OnboardingView.swift; sourceTree = "<group>"; };
		3FFB1D88299FF37C002A755D /* AvatarView.swift */ = {isa = PBXFileReference; lastKnownFileType = sourcecode.swift; path = AvatarView.swift; sourceTree = "<group>"; };
		3FFB1D9229A6BBCE002A755D /* EventReference+CoreDataClass.swift */ = {isa = PBXFileReference; fileEncoding = 4; lastKnownFileType = sourcecode.swift; path = "EventReference+CoreDataClass.swift"; sourceTree = "<group>"; };
		3FFB1D9529A6BBEC002A755D /* Collection+SafeSubscript.swift */ = {isa = PBXFileReference; fileEncoding = 4; lastKnownFileType = sourcecode.swift; path = "Collection+SafeSubscript.swift"; sourceTree = "<group>"; };
		3FFB1D9B29A7DF9D002A755D /* StackedAvatarsView.swift */ = {isa = PBXFileReference; fileEncoding = 4; lastKnownFileType = sourcecode.swift; path = StackedAvatarsView.swift; sourceTree = "<group>"; };
		5B6EB48D29EDBE0E006E750C /* NoteParser.swift */ = {isa = PBXFileReference; lastKnownFileType = sourcecode.swift; path = NoteParser.swift; sourceTree = "<group>"; };
		5B6EB48F29EDBEC1006E750C /* NoteParserTests.swift */ = {isa = PBXFileReference; lastKnownFileType = sourcecode.swift; path = NoteParserTests.swift; sourceTree = "<group>"; };
		5B80BE9D29F9864000A363E4 /* Bech32Tests.swift */ = {isa = PBXFileReference; lastKnownFileType = sourcecode.swift; path = Bech32Tests.swift; sourceTree = "<group>"; };
		5B80BE9F29FAEDE300A363E4 /* Profile.swift */ = {isa = PBXFileReference; lastKnownFileType = sourcecode.swift; path = Profile.swift; sourceTree = "<group>"; };
		5B80BEA129FAF30F00A363E4 /* ProfileTests.swift */ = {isa = PBXFileReference; lastKnownFileType = sourcecode.swift; path = ProfileTests.swift; sourceTree = "<group>"; };
		5B8C96AB29D52AD200B73AEC /* AuthorListView.swift */ = {isa = PBXFileReference; lastKnownFileType = sourcecode.swift; path = AuthorListView.swift; sourceTree = "<group>"; };
		5B8C96AF29DB2E1100B73AEC /* SearchTextFieldObserver.swift */ = {isa = PBXFileReference; lastKnownFileType = sourcecode.swift; path = SearchTextFieldObserver.swift; sourceTree = "<group>"; };
		5B8C96B129DB313300B73AEC /* AuthorCard.swift */ = {isa = PBXFileReference; lastKnownFileType = sourcecode.swift; path = AuthorCard.swift; sourceTree = "<group>"; };
		5B8C96B529DDD3B200B73AEC /* EditableText.swift */ = {isa = PBXFileReference; lastKnownFileType = sourcecode.swift; path = EditableText.swift; sourceTree = "<group>"; };
		5B46611929CCB6DF008B8E8C /* ExportStrings.sh */ = {isa = PBXFileReference; lastKnownFileType = text.script.sh; path = ExportStrings.sh; sourceTree = "<group>"; };
		5B46611B29CCB725008B8E8C /* ExportStrings.swift */ = {isa = PBXFileReference; lastKnownFileType = sourcecode.swift; path = ExportStrings.swift; sourceTree = "<group>"; };
		5B46611F29CCB894008B8E8C /* en */ = {isa = PBXFileReference; lastKnownFileType = text.plist.strings; name = en; path = en.lproj/Generated.strings; sourceTree = "<group>"; };
		5B46612129CCBBE2008B8E8C /* es */ = {isa = PBXFileReference; lastKnownFileType = text.plist.strings; name = es; path = es.lproj/Generated.strings; sourceTree = "<group>"; };
		5B46612229CCBC6C008B8E8C /* zh-Hans */ = {isa = PBXFileReference; lastKnownFileType = text.plist.strings; name = "zh-Hans"; path = "zh-Hans.lproj/Generated.strings"; sourceTree = "<group>"; };
		A303AF8229A9153A005DC8FC /* FollowButton.swift */ = {isa = PBXFileReference; lastKnownFileType = sourcecode.swift; path = FollowButton.swift; sourceTree = "<group>"; };
		A32B6C7229A6BE9B00653FF5 /* FollowsView.swift */ = {isa = PBXFileReference; lastKnownFileType = sourcecode.swift; path = FollowsView.swift; sourceTree = "<group>"; };
		A32B6C7729A6C99200653FF5 /* FollowCard.swift */ = {isa = PBXFileReference; lastKnownFileType = sourcecode.swift; path = FollowCard.swift; sourceTree = "<group>"; };
		A336DD3B299FD78000A0CBA0 /* Filter.swift */ = {isa = PBXFileReference; lastKnownFileType = sourcecode.swift; path = Filter.swift; sourceTree = "<group>"; };
		A34E439829A522F20057AFCB /* CurrentUser.swift */ = {isa = PBXFileReference; lastKnownFileType = sourcecode.swift; path = CurrentUser.swift; sourceTree = "<group>"; };
		A351E1A129BA92240009B7F6 /* ProfileEditView.swift */ = {isa = PBXFileReference; fileEncoding = 4; lastKnownFileType = sourcecode.swift; path = ProfileEditView.swift; sourceTree = "<group>"; };
		A362584129C10AD500D07C9A /* NSSet+Add.swift */ = {isa = PBXFileReference; lastKnownFileType = sourcecode.swift; path = "NSSet+Add.swift"; sourceTree = "<group>"; };
		A3B943CE299AE00100A15A08 /* KeyChain.swift */ = {isa = PBXFileReference; lastKnownFileType = sourcecode.swift; path = KeyChain.swift; sourceTree = "<group>"; };
		A3B943D4299D514800A15A08 /* Follow+CoreDataClass.swift */ = {isa = PBXFileReference; lastKnownFileType = sourcecode.swift; path = "Follow+CoreDataClass.swift"; sourceTree = "<group>"; };
		C90862BB29E9804B00C35A71 /* NosPerformanceTests.xctest */ = {isa = PBXFileReference; explicitFileType = wrapper.cfbundle; includeInIndex = 0; path = NosPerformanceTests.xctest; sourceTree = BUILT_PRODUCTS_DIR; };
		C90862BD29E9804B00C35A71 /* NosPerformanceTests.swift */ = {isa = PBXFileReference; lastKnownFileType = sourcecode.swift; path = NosPerformanceTests.swift; sourceTree = "<group>"; };
		C92DF80129BFAF9300400561 /* ProductionSecrets.xcconfig */ = {isa = PBXFileReference; lastKnownFileType = text.xcconfig; path = ProductionSecrets.xcconfig; sourceTree = "<group>"; };
		C92DF80229C22E4F00400561 /* Nos 2.xcdatamodel */ = {isa = PBXFileReference; lastKnownFileType = wrapper.xcdatamodel; path = "Nos 2.xcdatamodel"; sourceTree = "<group>"; };
		C92DF80429C25DE900400561 /* URL+MimeTypes.swift */ = {isa = PBXFileReference; lastKnownFileType = sourcecode.swift; path = "URL+MimeTypes.swift"; sourceTree = "<group>"; };
		C92DF80729C25FA900400561 /* SquareImage.swift */ = {isa = PBXFileReference; lastKnownFileType = sourcecode.swift; path = SquareImage.swift; sourceTree = "<group>"; };
		C931517C29B915AF00934506 /* StaggeredGrid.swift */ = {isa = PBXFileReference; lastKnownFileType = sourcecode.swift; path = StaggeredGrid.swift; sourceTree = "<group>"; };
		C93CA0C229AE3A1E00921183 /* JSONEvent.swift */ = {isa = PBXFileReference; lastKnownFileType = sourcecode.swift; path = JSONEvent.swift; sourceTree = "<group>"; };
		C93EC2F029C337EB0012EE2A /* RelayPicker.swift */ = {isa = PBXFileReference; lastKnownFileType = sourcecode.swift; path = RelayPicker.swift; sourceTree = "<group>"; };
		C93EC2F329C34C860012EE2A /* NSPredicate+Bool.swift */ = {isa = PBXFileReference; lastKnownFileType = sourcecode.swift; path = "NSPredicate+Bool.swift"; sourceTree = "<group>"; };
		C93EC2F629C351470012EE2A /* Optional+Unwrap.swift */ = {isa = PBXFileReference; lastKnownFileType = sourcecode.swift; path = "Optional+Unwrap.swift"; sourceTree = "<group>"; };
		C93EC2F929C370DE0012EE2A /* DiscoverGrid.swift */ = {isa = PBXFileReference; lastKnownFileType = sourcecode.swift; path = DiscoverGrid.swift; sourceTree = "<group>"; };
		C93EC2FC29C3785C0012EE2A /* View+RoundedCorner.swift */ = {isa = PBXFileReference; fileEncoding = 4; lastKnownFileType = sourcecode.swift; path = "View+RoundedCorner.swift"; sourceTree = "<group>"; };
		C942566829B66A2800C4202C /* Date+Elapsed.swift */ = {isa = PBXFileReference; fileEncoding = 4; lastKnownFileType = sourcecode.swift; path = "Date+Elapsed.swift"; sourceTree = "<group>"; };
		C94437E529B0DB83004D8C86 /* NotificationsView.swift */ = {isa = PBXFileReference; lastKnownFileType = sourcecode.swift; path = NotificationsView.swift; sourceTree = "<group>"; };
		C94D855B2991479900749478 /* NewNoteView.swift */ = {isa = PBXFileReference; lastKnownFileType = sourcecode.swift; path = NewNoteView.swift; sourceTree = "<group>"; };
		C95D689E299E6B4100429F86 /* ProfileHeader.swift */ = {isa = PBXFileReference; fileEncoding = 4; lastKnownFileType = sourcecode.swift; path = ProfileHeader.swift; sourceTree = "<group>"; };
		C95D68A0299E6D3E00429F86 /* BioView.swift */ = {isa = PBXFileReference; fileEncoding = 4; lastKnownFileType = sourcecode.swift; path = BioView.swift; sourceTree = "<group>"; };
		C95D68A2299E6D9000429F86 /* SelectableText.swift */ = {isa = PBXFileReference; fileEncoding = 4; lastKnownFileType = sourcecode.swift; path = SelectableText.swift; sourceTree = "<group>"; };
		C95D68A4299E6E1E00429F86 /* PlaceholderModifier.swift */ = {isa = PBXFileReference; fileEncoding = 4; lastKnownFileType = sourcecode.swift; path = PlaceholderModifier.swift; sourceTree = "<group>"; };
		C95D68A8299E709800429F86 /* LinearGradient+Planetary.swift */ = {isa = PBXFileReference; fileEncoding = 4; lastKnownFileType = sourcecode.swift; path = "LinearGradient+Planetary.swift"; sourceTree = "<group>"; };
		C95D68AA299E710F00429F86 /* Color+Hex.swift */ = {isa = PBXFileReference; fileEncoding = 4; lastKnownFileType = sourcecode.swift; path = "Color+Hex.swift"; sourceTree = "<group>"; };
		C95D68AC299E721700429F86 /* ProfileView.swift */ = {isa = PBXFileReference; lastKnownFileType = sourcecode.swift; path = ProfileView.swift; sourceTree = "<group>"; };
		C95D68AF299ECE0700429F86 /* CHANGELOG.md */ = {isa = PBXFileReference; fileEncoding = 4; lastKnownFileType = net.daringfireball.markdown; path = CHANGELOG.md; sourceTree = "<group>"; };
		C95D68B0299ECE0700429F86 /* README.md */ = {isa = PBXFileReference; fileEncoding = 4; lastKnownFileType = net.daringfireball.markdown; path = README.md; sourceTree = "<group>"; };
		C95D68B1299ECE0700429F86 /* CONTRIBUTING.md */ = {isa = PBXFileReference; fileEncoding = 4; lastKnownFileType = net.daringfireball.markdown; path = CONTRIBUTING.md; sourceTree = "<group>"; };
		C960C57029F3236200929990 /* LikeButton.swift */ = {isa = PBXFileReference; lastKnownFileType = sourcecode.swift; path = LikeButton.swift; sourceTree = "<group>"; };
		C960C57329F3251E00929990 /* RepostButton.swift */ = {isa = PBXFileReference; lastKnownFileType = sourcecode.swift; path = RepostButton.swift; sourceTree = "<group>"; };
		C9646EA029B7A22C007239A4 /* Analytics.swift */ = {isa = PBXFileReference; lastKnownFileType = sourcecode.swift; path = Analytics.swift; sourceTree = "<group>"; };
		C9646EAD29B8D653007239A4 /* ViewDidLoadModifier.swift */ = {isa = PBXFileReference; lastKnownFileType = sourcecode.swift; path = ViewDidLoadModifier.swift; sourceTree = "<group>"; };
		C9671D72298DB94C00EE7E12 /* Data+Encoding.swift */ = {isa = PBXFileReference; lastKnownFileType = sourcecode.swift; path = "Data+Encoding.swift"; sourceTree = "<group>"; };
		C97797B8298AA19A0046BD25 /* RelayService.swift */ = {isa = PBXFileReference; lastKnownFileType = sourcecode.swift; path = RelayService.swift; sourceTree = "<group>"; };
		C97A1C8729E45B3C009D9E8D /* RawEventView.swift */ = {isa = PBXFileReference; fileEncoding = 4; lastKnownFileType = sourcecode.swift; path = RawEventView.swift; sourceTree = "<group>"; };
		C97A1C8A29E45B4E009D9E8D /* RawEventController.swift */ = {isa = PBXFileReference; fileEncoding = 4; lastKnownFileType = sourcecode.swift; path = RawEventController.swift; sourceTree = "<group>"; };
		C97A1C8D29E58EC7009D9E8D /* NSManagedObjectContext+Nos.swift */ = {isa = PBXFileReference; lastKnownFileType = sourcecode.swift; path = "NSManagedObjectContext+Nos.swift"; sourceTree = "<group>"; };
		C987F81629BA4C6900B44E7A /* BigActionButton.swift */ = {isa = PBXFileReference; fileEncoding = 4; lastKnownFileType = sourcecode.swift; path = BigActionButton.swift; sourceTree = "<group>"; };
		C987F81929BA4D0E00B44E7A /* ActionButton.swift */ = {isa = PBXFileReference; fileEncoding = 4; lastKnownFileType = sourcecode.swift; path = ActionButton.swift; sourceTree = "<group>"; };
		C987F81C29BA6D9A00B44E7A /* ProfileTab.swift */ = {isa = PBXFileReference; lastKnownFileType = sourcecode.swift; path = ProfileTab.swift; sourceTree = "<group>"; };
		C987F82029BA951D00B44E7A /* ClarityCity-ExtraLight.otf */ = {isa = PBXFileReference; lastKnownFileType = file; path = "ClarityCity-ExtraLight.otf"; sourceTree = "<group>"; };
		C987F82129BA951D00B44E7A /* ClarityCity-LightItalic.otf */ = {isa = PBXFileReference; lastKnownFileType = file; path = "ClarityCity-LightItalic.otf"; sourceTree = "<group>"; };
		C987F82229BA951D00B44E7A /* ClarityCity-ExtraBold.otf */ = {isa = PBXFileReference; lastKnownFileType = file; path = "ClarityCity-ExtraBold.otf"; sourceTree = "<group>"; };
		C987F82329BA951D00B44E7A /* ClarityCity-MediumItalic.otf */ = {isa = PBXFileReference; lastKnownFileType = file; path = "ClarityCity-MediumItalic.otf"; sourceTree = "<group>"; };
		C987F82429BA951D00B44E7A /* ClarityCity-BoldItalic.otf */ = {isa = PBXFileReference; lastKnownFileType = file; path = "ClarityCity-BoldItalic.otf"; sourceTree = "<group>"; };
		C987F82529BA951D00B44E7A /* ClarityCity-Bold.otf */ = {isa = PBXFileReference; lastKnownFileType = file; path = "ClarityCity-Bold.otf"; sourceTree = "<group>"; };
		C987F82629BA951D00B44E7A /* ClarityCity-SemiBold.otf */ = {isa = PBXFileReference; lastKnownFileType = file; path = "ClarityCity-SemiBold.otf"; sourceTree = "<group>"; };
		C987F82729BA951D00B44E7A /* ClarityCity-SemiBoldItalic.otf */ = {isa = PBXFileReference; lastKnownFileType = file; path = "ClarityCity-SemiBoldItalic.otf"; sourceTree = "<group>"; };
		C987F82829BA951E00B44E7A /* ClarityCity-Black.otf */ = {isa = PBXFileReference; lastKnownFileType = file; path = "ClarityCity-Black.otf"; sourceTree = "<group>"; };
		C987F82929BA951E00B44E7A /* ClarityCity-ExtraBoldItalic.otf */ = {isa = PBXFileReference; lastKnownFileType = file; path = "ClarityCity-ExtraBoldItalic.otf"; sourceTree = "<group>"; };
		C987F82A29BA951E00B44E7A /* ClarityCity-Light.otf */ = {isa = PBXFileReference; lastKnownFileType = file; path = "ClarityCity-Light.otf"; sourceTree = "<group>"; };
		C987F82B29BA951E00B44E7A /* ClarityCity-BlackItalic.otf */ = {isa = PBXFileReference; lastKnownFileType = file; path = "ClarityCity-BlackItalic.otf"; sourceTree = "<group>"; };
		C987F82C29BA951E00B44E7A /* ClarityCity-Medium.otf */ = {isa = PBXFileReference; lastKnownFileType = file; path = "ClarityCity-Medium.otf"; sourceTree = "<group>"; };
		C987F82D29BA951E00B44E7A /* ClarityCity-ThinItalic.otf */ = {isa = PBXFileReference; lastKnownFileType = file; path = "ClarityCity-ThinItalic.otf"; sourceTree = "<group>"; };
		C987F82E29BA951E00B44E7A /* ClarityCity-RegularItalic.otf */ = {isa = PBXFileReference; lastKnownFileType = file; path = "ClarityCity-RegularItalic.otf"; sourceTree = "<group>"; };
		C987F82F29BA951E00B44E7A /* ClarityCity-ExtraLightItalic.otf */ = {isa = PBXFileReference; lastKnownFileType = file; path = "ClarityCity-ExtraLightItalic.otf"; sourceTree = "<group>"; };
		C987F83029BA951E00B44E7A /* ClarityCity-Regular.otf */ = {isa = PBXFileReference; lastKnownFileType = file; path = "ClarityCity-Regular.otf"; sourceTree = "<group>"; };
		C987F83129BA951E00B44E7A /* ClarityCity-Thin.otf */ = {isa = PBXFileReference; lastKnownFileType = file; path = "ClarityCity-Thin.otf"; sourceTree = "<group>"; };
		C987F85629BA96B700B44E7A /* Info.plist */ = {isa = PBXFileReference; lastKnownFileType = text.plist; path = Info.plist; sourceTree = "<group>"; };
		C987F85729BA981800B44E7A /* Font.swift */ = {isa = PBXFileReference; lastKnownFileType = sourcecode.swift; path = Font.swift; sourceTree = "<group>"; };
		C987F86029BABAF800B44E7A /* String+Markdown.swift */ = {isa = PBXFileReference; lastKnownFileType = sourcecode.swift; path = "String+Markdown.swift"; sourceTree = "<group>"; };
		C9A0DAD729C6467600466635 /* CreateProfileView.swift */ = {isa = PBXFileReference; lastKnownFileType = sourcecode.swift; path = CreateProfileView.swift; sourceTree = "<group>"; };
		C9A0DAD929C685E500466635 /* SideMenuButton.swift */ = {isa = PBXFileReference; lastKnownFileType = sourcecode.swift; path = SideMenuButton.swift; sourceTree = "<group>"; };
		C9A0DADC29C689C900466635 /* NosNavigationBar.swift */ = {isa = PBXFileReference; lastKnownFileType = sourcecode.swift; path = NosNavigationBar.swift; sourceTree = "<group>"; };
		C9A0DADF29C697A100466635 /* AboutView.swift */ = {isa = PBXFileReference; lastKnownFileType = sourcecode.swift; path = AboutView.swift; sourceTree = "<group>"; };
		C9A0DAE329C69F0C00466635 /* HighlightedText.swift */ = {isa = PBXFileReference; fileEncoding = 4; lastKnownFileType = sourcecode.swift; path = HighlightedText.swift; sourceTree = "<group>"; };
		C9A0DAE629C69FA000466635 /* Text+Gradient.swift */ = {isa = PBXFileReference; fileEncoding = 4; lastKnownFileType = sourcecode.swift; path = "Text+Gradient.swift"; sourceTree = "<group>"; };
		C9A0DAE929C6A34200466635 /* ActivityView.swift */ = {isa = PBXFileReference; fileEncoding = 4; lastKnownFileType = sourcecode.swift; path = ActivityView.swift; sourceTree = "<group>"; };
		C9A0DAEC29C6A66C00466635 /* Launch Screen.storyboard */ = {isa = PBXFileReference; lastKnownFileType = file.storyboard; path = "Launch Screen.storyboard"; sourceTree = "<group>"; };
		C9A0DAF329C870D500466635 /* Nos 4.xcdatamodel */ = {isa = PBXFileReference; lastKnownFileType = wrapper.xcdatamodel; path = "Nos 4.xcdatamodel"; sourceTree = "<group>"; };
		C9A0DAF429C9112400466635 /* UniversalNameWizard.swift */ = {isa = PBXFileReference; lastKnownFileType = sourcecode.swift; path = UniversalNameWizard.swift; sourceTree = "<group>"; };
		C9A0DAF729C92F4500466635 /* UNSAPI.swift */ = {isa = PBXFileReference; lastKnownFileType = sourcecode.swift; path = UNSAPI.swift; sourceTree = "<group>"; };
		C9A25B3C29F174D200B39534 /* ReadabilityPadding.swift */ = {isa = PBXFileReference; lastKnownFileType = sourcecode.swift; path = ReadabilityPadding.swift; sourceTree = "<group>"; };
		C9ADB132299287D60075E7F8 /* KeyPairTests.swift */ = {isa = PBXFileReference; lastKnownFileType = sourcecode.swift; path = KeyPairTests.swift; sourceTree = "<group>"; };
		C9ADB134299288230075E7F8 /* KeyFixture.swift */ = {isa = PBXFileReference; lastKnownFileType = sourcecode.swift; path = KeyFixture.swift; sourceTree = "<group>"; };
		C9ADB13729928CC30075E7F8 /* String+Hex.swift */ = {isa = PBXFileReference; lastKnownFileType = sourcecode.swift; path = "String+Hex.swift"; sourceTree = "<group>"; };
		C9ADB13C29929B540075E7F8 /* Bech32.swift */ = {isa = PBXFileReference; lastKnownFileType = sourcecode.swift; path = Bech32.swift; sourceTree = "<group>"; };
		C9ADB14029951CB10075E7F8 /* NSManagedObject+Nos.swift */ = {isa = PBXFileReference; lastKnownFileType = sourcecode.swift; path = "NSManagedObject+Nos.swift"; sourceTree = "<group>"; };
		C9B678DA29EEBF3B00303F33 /* DependencyInjection.swift */ = {isa = PBXFileReference; lastKnownFileType = sourcecode.swift; path = DependencyInjection.swift; sourceTree = "<group>"; };
		C9B678DD29EEC35B00303F33 /* Foundation+Sendable.swift */ = {isa = PBXFileReference; lastKnownFileType = sourcecode.swift; path = "Foundation+Sendable.swift"; sourceTree = "<group>"; };
		C9B678E029EEC41000303F33 /* SocialGraphCache.swift */ = {isa = PBXFileReference; lastKnownFileType = sourcecode.swift; path = SocialGraphCache.swift; sourceTree = "<group>"; };
		C9B678E329EED2DC00303F33 /* SocialGraphTests.swift */ = {isa = PBXFileReference; lastKnownFileType = sourcecode.swift; path = SocialGraphTests.swift; sourceTree = "<group>"; };
		C9B678E529EF1BF200303F33 /* Nos 5.xcdatamodel */ = {isa = PBXFileReference; lastKnownFileType = wrapper.xcdatamodel; path = "Nos 5.xcdatamodel"; sourceTree = "<group>"; };
		C9B678E629F01A8500303F33 /* FullscreenProgressView.swift */ = {isa = PBXFileReference; lastKnownFileType = sourcecode.swift; path = FullscreenProgressView.swift; sourceTree = "<group>"; };
		C9BAB09A2996FBA10003A84E /* EventProcessor.swift */ = {isa = PBXFileReference; lastKnownFileType = sourcecode.swift; path = EventProcessor.swift; sourceTree = "<group>"; };
		C9C2B77B29E072E400548B4A /* WebSocket+Nos.swift */ = {isa = PBXFileReference; lastKnownFileType = sourcecode.swift; path = "WebSocket+Nos.swift"; sourceTree = "<group>"; };
		C9C2B77E29E0731600548B4A /* AsyncTimer.swift */ = {isa = PBXFileReference; lastKnownFileType = sourcecode.swift; path = AsyncTimer.swift; sourceTree = "<group>"; };
		C9C2B78129E0735400548B4A /* RelaySubscriptionManager.swift */ = {isa = PBXFileReference; lastKnownFileType = sourcecode.swift; path = RelaySubscriptionManager.swift; sourceTree = "<group>"; };
		C9C2B78429E073E300548B4A /* RelaySubscription.swift */ = {isa = PBXFileReference; lastKnownFileType = sourcecode.swift; path = RelaySubscription.swift; sourceTree = "<group>"; };
		C9C9444129F6F0E2002F2C7A /* XCTest+Eventually.swift */ = {isa = PBXFileReference; lastKnownFileType = sourcecode.swift; path = "XCTest+Eventually.swift"; sourceTree = "<group>"; };
		C9CDBBA029A8F14C00C555C7 /* DiscoverView.swift */ = {isa = PBXFileReference; lastKnownFileType = sourcecode.swift; path = DiscoverView.swift; sourceTree = "<group>"; };
		C9CDBBA329A8FA2900C555C7 /* GoldenPostView.swift */ = {isa = PBXFileReference; fileEncoding = 4; lastKnownFileType = sourcecode.swift; path = GoldenPostView.swift; sourceTree = "<group>"; };
		C9DB207629F30EC700FB7B9D /* AsyncButton.swift */ = {isa = PBXFileReference; lastKnownFileType = sourcecode.swift; path = AsyncButton.swift; sourceTree = "<group>"; };
		C9DEBFCE298941000078B43A /* Nos.app */ = {isa = PBXFileReference; explicitFileType = wrapper.application; includeInIndex = 0; path = Nos.app; sourceTree = BUILT_PRODUCTS_DIR; };
		C9DEBFD1298941000078B43A /* NosApp.swift */ = {isa = PBXFileReference; lastKnownFileType = sourcecode.swift; path = NosApp.swift; sourceTree = "<group>"; };
		C9DEBFD3298941000078B43A /* Persistence.swift */ = {isa = PBXFileReference; lastKnownFileType = sourcecode.swift; path = Persistence.swift; sourceTree = "<group>"; };
		C9DEBFD6298941000078B43A /* Nos.xcdatamodel */ = {isa = PBXFileReference; lastKnownFileType = wrapper.xcdatamodel; path = Nos.xcdatamodel; sourceTree = "<group>"; };
		C9DEBFD8298941000078B43A /* HomeFeedView.swift */ = {isa = PBXFileReference; lastKnownFileType = sourcecode.swift; path = HomeFeedView.swift; sourceTree = "<group>"; };
		C9DEBFDA298941020078B43A /* Assets.xcassets */ = {isa = PBXFileReference; lastKnownFileType = folder.assetcatalog; path = Assets.xcassets; sourceTree = "<group>"; };
		C9DEBFDC298941020078B43A /* Nos.entitlements */ = {isa = PBXFileReference; lastKnownFileType = text.plist.entitlements; path = Nos.entitlements; sourceTree = "<group>"; };
		C9DEBFDE298941020078B43A /* Preview Assets.xcassets */ = {isa = PBXFileReference; lastKnownFileType = folder.assetcatalog; path = "Preview Assets.xcassets"; sourceTree = "<group>"; };
		C9DEBFE4298941020078B43A /* NosTests.xctest */ = {isa = PBXFileReference; explicitFileType = wrapper.cfbundle; includeInIndex = 0; path = NosTests.xctest; sourceTree = BUILT_PRODUCTS_DIR; };
		C9DEBFE8298941020078B43A /* EventTests.swift */ = {isa = PBXFileReference; lastKnownFileType = sourcecode.swift; path = EventTests.swift; sourceTree = "<group>"; };
		C9DEBFEE298941020078B43A /* NosUITests.xctest */ = {isa = PBXFileReference; explicitFileType = wrapper.cfbundle; includeInIndex = 0; path = NosUITests.xctest; sourceTree = BUILT_PRODUCTS_DIR; };
		C9DEBFF2298941020078B43A /* NosUITests.swift */ = {isa = PBXFileReference; lastKnownFileType = sourcecode.swift; path = NosUITests.swift; sourceTree = "<group>"; };
		C9DEBFF4298941020078B43A /* NosUITestsLaunchTests.swift */ = {isa = PBXFileReference; lastKnownFileType = sourcecode.swift; path = NosUITestsLaunchTests.swift; sourceTree = "<group>"; };
		C9DEC002298945150078B43A /* String+Lorem.swift */ = {isa = PBXFileReference; lastKnownFileType = sourcecode.swift; path = "String+Lorem.swift"; sourceTree = "<group>"; };
		C9DEC005298947900078B43A /* sample_data.json */ = {isa = PBXFileReference; fileEncoding = 4; lastKnownFileType = text.json; path = sample_data.json; sourceTree = "<group>"; };
		C9DEC03F29894BED0078B43A /* Event+CoreDataClass.swift */ = {isa = PBXFileReference; lastKnownFileType = sourcecode.swift; path = "Event+CoreDataClass.swift"; sourceTree = "<group>"; };
		C9DEC04329894BED0078B43A /* Author+CoreDataClass.swift */ = {isa = PBXFileReference; lastKnownFileType = sourcecode.swift; path = "Author+CoreDataClass.swift"; sourceTree = "<group>"; };
		C9DEC0622989541F0078B43A /* Bundle+Current.swift */ = {isa = PBXFileReference; lastKnownFileType = sourcecode.swift; path = "Bundle+Current.swift"; sourceTree = "<group>"; };
		C9DEC069298965540078B43A /* RelayView.swift */ = {isa = PBXFileReference; lastKnownFileType = sourcecode.swift; path = RelayView.swift; sourceTree = "<group>"; };
		C9DEC06C2989668E0078B43A /* Relay+CoreDataClass.swift */ = {isa = PBXFileReference; lastKnownFileType = sourcecode.swift; path = "Relay+CoreDataClass.swift"; sourceTree = "<group>"; };
		C9DFA964299BEB96006929C1 /* NoteCard.swift */ = {isa = PBXFileReference; fileEncoding = 4; lastKnownFileType = sourcecode.swift; path = NoteCard.swift; sourceTree = "<group>"; };
		C9DFA968299BEC33006929C1 /* CardStyle.swift */ = {isa = PBXFileReference; fileEncoding = 4; lastKnownFileType = sourcecode.swift; path = CardStyle.swift; sourceTree = "<group>"; };
		C9DFA96A299BEE2C006929C1 /* CompactNoteView.swift */ = {isa = PBXFileReference; fileEncoding = 4; lastKnownFileType = sourcecode.swift; path = CompactNoteView.swift; sourceTree = "<group>"; };
		C9DFA96E299BF043006929C1 /* Assets+Planetary.swift */ = {isa = PBXFileReference; fileEncoding = 4; lastKnownFileType = sourcecode.swift; name = "Assets+Planetary.swift"; path = "Nos/Extensions/Assets+Planetary.swift"; sourceTree = SOURCE_ROOT; };
		C9DFA970299BF8CD006929C1 /* RepliesView.swift */ = {isa = PBXFileReference; lastKnownFileType = sourcecode.swift; path = RepliesView.swift; sourceTree = "<group>"; };
		C9DFA975299C30F0006929C1 /* Localized.swift */ = {isa = PBXFileReference; lastKnownFileType = sourcecode.swift; path = Localized.swift; sourceTree = "<group>"; };
		C9DFA978299C31A7006929C1 /* Localizable.swift */ = {isa = PBXFileReference; fileEncoding = 4; lastKnownFileType = sourcecode.swift; path = Localizable.swift; sourceTree = "<group>"; };
		C9F0BB6829A5039D000547FC /* Int+Bool.swift */ = {isa = PBXFileReference; lastKnownFileType = sourcecode.swift; path = "Int+Bool.swift"; sourceTree = "<group>"; };
		C9F0BB6A29A503D6000547FC /* PublicKey.swift */ = {isa = PBXFileReference; lastKnownFileType = sourcecode.swift; path = PublicKey.swift; sourceTree = "<group>"; };
		C9F0BB6E29A50437000547FC /* NostrConstants.swift */ = {isa = PBXFileReference; lastKnownFileType = sourcecode.swift; path = NostrConstants.swift; sourceTree = "<group>"; };
		C9F64D8B29ED840700563F2B /* LogHelper.swift */ = {isa = PBXFileReference; lastKnownFileType = sourcecode.swift; path = LogHelper.swift; sourceTree = "<group>"; };
		C9F64D8E29ED88CD00563F2B /* Localization+Nos.swift */ = {isa = PBXFileReference; lastKnownFileType = sourcecode.swift; path = "Localization+Nos.swift"; sourceTree = "<group>"; };
		C9F84C1B298DBBF400C6714D /* Data+Sha.swift */ = {isa = PBXFileReference; lastKnownFileType = sourcecode.swift; path = "Data+Sha.swift"; sourceTree = "<group>"; };
		C9F84C20298DC36800C6714D /* AppView.swift */ = {isa = PBXFileReference; lastKnownFileType = sourcecode.swift; path = AppView.swift; sourceTree = "<group>"; };
		C9F84C22298DC7B900C6714D /* SettingsView.swift */ = {isa = PBXFileReference; lastKnownFileType = sourcecode.swift; path = SettingsView.swift; sourceTree = "<group>"; };
		C9F84C26298DC98800C6714D /* KeyPair.swift */ = {isa = PBXFileReference; lastKnownFileType = sourcecode.swift; path = KeyPair.swift; sourceTree = "<group>"; };
		CD09A74329A50F1D0063464F /* SideMenu.swift */ = {isa = PBXFileReference; lastKnownFileType = sourcecode.swift; path = SideMenu.swift; sourceTree = "<group>"; };
		CD09A74529A50F750063464F /* SideMenuContent.swift */ = {isa = PBXFileReference; lastKnownFileType = sourcecode.swift; path = SideMenuContent.swift; sourceTree = "<group>"; };
		CD09A74729A51EFC0063464F /* Router.swift */ = {isa = PBXFileReference; lastKnownFileType = sourcecode.swift; path = Router.swift; sourceTree = "<group>"; };
		CD27177529A7C8B200AE8888 /* sample_replies.json */ = {isa = PBXFileReference; fileEncoding = 4; lastKnownFileType = text.json; path = sample_replies.json; sourceTree = "<group>"; };
		CD2CF38D299E67F900332116 /* CardButtonStyle.swift */ = {isa = PBXFileReference; lastKnownFileType = sourcecode.swift; path = CardButtonStyle.swift; sourceTree = "<group>"; };
		CD2CF38F299E68BE00332116 /* NoteButton.swift */ = {isa = PBXFileReference; lastKnownFileType = sourcecode.swift; path = NoteButton.swift; sourceTree = "<group>"; };
		CD4908D329B92941007443DB /* ReportABugMailView.swift */ = {isa = PBXFileReference; lastKnownFileType = sourcecode.swift; path = ReportABugMailView.swift; sourceTree = "<group>"; };
		CD4D210D29C350C9000F8188 /* Nos 3.xcdatamodel */ = {isa = PBXFileReference; lastKnownFileType = wrapper.xcdatamodel; path = "Nos 3.xcdatamodel"; sourceTree = "<group>"; };
		CD76864B29B12F7E00085358 /* ExpandingTextFieldAndSubmitButton.swift */ = {isa = PBXFileReference; lastKnownFileType = sourcecode.swift; path = ExpandingTextFieldAndSubmitButton.swift; sourceTree = "<group>"; };
		CD76864F29B6503500085358 /* NoteOptionsButton.swift */ = {isa = PBXFileReference; lastKnownFileType = sourcecode.swift; path = NoteOptionsButton.swift; sourceTree = "<group>"; };
		CD76865229B793F400085358 /* DiscoverSearchBar.swift */ = {isa = PBXFileReference; lastKnownFileType = sourcecode.swift; path = DiscoverSearchBar.swift; sourceTree = "<group>"; };
/* End PBXFileReference section */

/* Begin PBXFrameworksBuildPhase section */
		C90862B829E9804B00C35A71 /* Frameworks */ = {
			isa = PBXFrameworksBuildPhase;
			buildActionMask = 2147483647;
			files = (
			);
			runOnlyForDeploymentPostprocessing = 0;
		};
		C9DEBFCB298941000078B43A /* Frameworks */ = {
			isa = PBXFrameworksBuildPhase;
			buildActionMask = 2147483647;
			files = (
				C9DEC068298965270078B43A /* Starscream in Frameworks */,
				C97797BC298AB1890046BD25 /* secp256k1 in Frameworks */,
				C9646E9A29B79E04007239A4 /* Logger in Frameworks */,
				C9646EA729B7A3DD007239A4 /* Dependencies in Frameworks */,
				C987F85F29BAB66900B44E7A /* CachedAsyncImage in Frameworks */,
				C9646EA429B7A24A007239A4 /* PostHog in Frameworks */,
				C94D855F29914D2300749478 /* SwiftUINavigation in Frameworks */,
			);
			runOnlyForDeploymentPostprocessing = 0;
		};
		C9DEBFE1298941020078B43A /* Frameworks */ = {
			isa = PBXFrameworksBuildPhase;
			buildActionMask = 2147483647;
			files = (
				C97797BF298ABE060046BD25 /* secp256k1 in Frameworks */,
				CDDA1F7B29A527650047ACD8 /* Starscream in Frameworks */,
				C9646EA929B7A4F2007239A4 /* PostHog in Frameworks */,
				C9646EAC29B7A520007239A4 /* Dependencies in Frameworks */,
				C987F86429BAC3C500B44E7A /* CachedAsyncImage in Frameworks */,
				C9646E9C29B79E4D007239A4 /* Logger in Frameworks */,
				CDDA1F7D29A527650047ACD8 /* SwiftUINavigation in Frameworks */,
			);
			runOnlyForDeploymentPostprocessing = 0;
		};
		C9DEBFEB298941020078B43A /* Frameworks */ = {
			isa = PBXFrameworksBuildPhase;
			buildActionMask = 2147483647;
			files = (
			);
			runOnlyForDeploymentPostprocessing = 0;
		};
/* End PBXFrameworksBuildPhase section */

/* Begin PBXGroup section */
		3FB5E64F299D288E00386527 /* Onboarding */ = {
			isa = PBXGroup;
			children = (
				3FB5E650299D28A200386527 /* OnboardingView.swift */,
				3F30020429C1FDD9003D4F8B /* OnboardingStartView.swift */,
				3F30020629C237AB003D4F8B /* OnboardingAgeVerificationView.swift */,
				3F30020829C23895003D4F8B /* OnboardingNotOldEnoughView.swift */,
				3F30020A29C361C8003D4F8B /* OnboardingTermsOfServiceView.swift */,
				3F30020C29C382EB003D4F8B /* OnboardingLoginView.swift */,
				C9A0DAD729C6467600466635 /* CreateProfileView.swift */,
			);
			path = Onboarding;
			sourceTree = "<group>";
		};
		C90862BC29E9804B00C35A71 /* NosPerformanceTests */ = {
			isa = PBXGroup;
			children = (
				C90862BD29E9804B00C35A71 /* NosPerformanceTests.swift */,
			);
			path = NosPerformanceTests;
			sourceTree = "<group>";
		};
		C97797B7298AA1600046BD25 /* Service */ = {
			isa = PBXGroup;
			children = (
				C9ADB13C29929B540075E7F8 /* Bech32.swift */,
				A34E439829A522F20057AFCB /* CurrentUser.swift */,
				C9BAB09A2996FBA10003A84E /* EventProcessor.swift */,
				A336DD3B299FD78000A0CBA0 /* Filter.swift */,
				A3B943CE299AE00100A15A08 /* KeyChain.swift */,
				C97797B8298AA19A0046BD25 /* RelayService.swift */,
				C9C2B78129E0735400548B4A /* RelaySubscriptionManager.swift */,
				C9646EA029B7A22C007239A4 /* Analytics.swift */,
				C9A0DAF729C92F4500466635 /* UNSAPI.swift */,
				C9C2B77E29E0731600548B4A /* AsyncTimer.swift */,
				C9F64D8B29ED840700563F2B /* LogHelper.swift */,
				C9B678DA29EEBF3B00303F33 /* DependencyInjection.swift */,
				C9B678E029EEC41000303F33 /* SocialGraphCache.swift */,
			);
			path = Service;
			sourceTree = "<group>";
		};
		C97797BD298ABE060046BD25 /* Frameworks */ = {
			isa = PBXGroup;
			children = (
			);
			name = Frameworks;
			sourceTree = "<group>";
		};
		C987F81F29BA94D400B44E7A /* Font */ = {
			isa = PBXGroup;
			children = (
				C987F82829BA951E00B44E7A /* ClarityCity-Black.otf */,
				C987F82B29BA951E00B44E7A /* ClarityCity-BlackItalic.otf */,
				C987F82529BA951D00B44E7A /* ClarityCity-Bold.otf */,
				C987F82429BA951D00B44E7A /* ClarityCity-BoldItalic.otf */,
				C987F82229BA951D00B44E7A /* ClarityCity-ExtraBold.otf */,
				C987F82929BA951E00B44E7A /* ClarityCity-ExtraBoldItalic.otf */,
				C987F82029BA951D00B44E7A /* ClarityCity-ExtraLight.otf */,
				C987F82F29BA951E00B44E7A /* ClarityCity-ExtraLightItalic.otf */,
				C987F82A29BA951E00B44E7A /* ClarityCity-Light.otf */,
				C987F82129BA951D00B44E7A /* ClarityCity-LightItalic.otf */,
				C987F82C29BA951E00B44E7A /* ClarityCity-Medium.otf */,
				C987F82329BA951D00B44E7A /* ClarityCity-MediumItalic.otf */,
				C987F83029BA951E00B44E7A /* ClarityCity-Regular.otf */,
				C987F82E29BA951E00B44E7A /* ClarityCity-RegularItalic.otf */,
				C987F82629BA951D00B44E7A /* ClarityCity-SemiBold.otf */,
				C987F82729BA951D00B44E7A /* ClarityCity-SemiBoldItalic.otf */,
				C987F83129BA951E00B44E7A /* ClarityCity-Thin.otf */,
				C987F82D29BA951E00B44E7A /* ClarityCity-ThinItalic.otf */,
			);
			path = Font;
			sourceTree = "<group>";
		};
		C9C9443A29F6E420002F2C7A /* Test Helpers */ = {
			isa = PBXGroup;
			children = (
				C9C9444129F6F0E2002F2C7A /* XCTest+Eventually.swift */,
			);
			path = "Test Helpers";
			sourceTree = "<group>";
		};
		C9DEBFC5298941000078B43A = {
			isa = PBXGroup;
			children = (
				C95D68AF299ECE0700429F86 /* CHANGELOG.md */,
				C95D68B1299ECE0700429F86 /* CONTRIBUTING.md */,
				C95D68B0299ECE0700429F86 /* README.md */,
				C9DEBFD0298941000078B43A /* Nos */,
				C9DEBFE7298941020078B43A /* NosTests */,
				C9DEBFF1298941020078B43A /* NosUITests */,
				C90862BC29E9804B00C35A71 /* NosPerformanceTests */,
				C9DEBFCF298941000078B43A /* Products */,
				C97797BD298ABE060046BD25 /* Frameworks */,
			);
			sourceTree = "<group>";
		};
		C9DEBFCF298941000078B43A /* Products */ = {
			isa = PBXGroup;
			children = (
				C9DEBFCE298941000078B43A /* Nos.app */,
				C9DEBFE4298941020078B43A /* NosTests.xctest */,
				C9DEBFEE298941020078B43A /* NosUITests.xctest */,
				C90862BB29E9804B00C35A71 /* NosPerformanceTests.xctest */,
			);
			name = Products;
			sourceTree = "<group>";
		};
		C9DEBFD0298941000078B43A /* Nos */ = {
			isa = PBXGroup;
			children = (
				C987F85629BA96B700B44E7A /* Info.plist */,
				C9DEBFDC298941020078B43A /* Nos.entitlements */,
				C9DEBFD1298941000078B43A /* NosApp.swift */,
				3F170C77299D816200BC8F8B /* AppController.swift */,
				CD09A74729A51EFC0063464F /* Router.swift */,
				C9DFA974299C30CA006929C1 /* Assets */,
				C9DEC001298944FC0078B43A /* Extensions */,
				C9DEC02C29894BB20078B43A /* Models */,
				C97797B7298AA1600046BD25 /* Service */,
				C9EB171929E5976700A15ABB /* Controller */,
				C9F84C24298DC7C100C6714D /* Views */,
			);
			path = Nos;
			sourceTree = "<group>";
		};
		C9DEBFDD298941020078B43A /* Preview Content */ = {
			isa = PBXGroup;
			children = (
				C9DEBFDE298941020078B43A /* Preview Assets.xcassets */,
			);
			path = "Preview Content";
			sourceTree = "<group>";
		};
		C9DEBFE7298941020078B43A /* NosTests */ = {
			isa = PBXGroup;
			children = (
				C9C9443A29F6E420002F2C7A /* Test Helpers */,
				C9DEC0042989477A0078B43A /* Fixtures */,
				C9DEBFE8298941020078B43A /* EventTests.swift */,
				C9ADB132299287D60075E7F8 /* KeyPairTests.swift */,
				5B6EB48F29EDBEC1006E750C /* NoteParserTests.swift */,
				5B80BE9D29F9864000A363E4 /* Bech32Tests.swift */,
				5B80BEA129FAF30F00A363E4 /* ProfileTests.swift */,
				C9B678E329EED2DC00303F33 /* SocialGraphTests.swift */,
			);
			path = NosTests;
			sourceTree = "<group>";
		};
		C9DEBFF1298941020078B43A /* NosUITests */ = {
			isa = PBXGroup;
			children = (
				C9DEBFF2298941020078B43A /* NosUITests.swift */,
				C9DEBFF4298941020078B43A /* NosUITestsLaunchTests.swift */,
			);
			path = NosUITests;
			sourceTree = "<group>";
		};
		C9DEC001298944FC0078B43A /* Extensions */ = {
			isa = PBXGroup;
			children = (
				3FFB1D9529A6BBEC002A755D /* Collection+SafeSubscript.swift */,
				C9DEC002298945150078B43A /* String+Lorem.swift */,
				C9DEC0622989541F0078B43A /* Bundle+Current.swift */,
				C9671D72298DB94C00EE7E12 /* Data+Encoding.swift */,
				C9F84C1B298DBBF400C6714D /* Data+Sha.swift */,
				C942566829B66A2800C4202C /* Date+Elapsed.swift */,
				C9ADB13729928CC30075E7F8 /* String+Hex.swift */,
				C9ADB14029951CB10075E7F8 /* NSManagedObject+Nos.swift */,
				C97A1C8D29E58EC7009D9E8D /* NSManagedObjectContext+Nos.swift */,
				C9DFA96E299BF043006929C1 /* Assets+Planetary.swift */,
				C9F0BB6829A5039D000547FC /* Int+Bool.swift */,
				C987F85729BA981800B44E7A /* Font.swift */,
				C987F86029BABAF800B44E7A /* String+Markdown.swift */,
				A362584129C10AD500D07C9A /* NSSet+Add.swift */,
				C92DF80429C25DE900400561 /* URL+MimeTypes.swift */,
				C93EC2F329C34C860012EE2A /* NSPredicate+Bool.swift */,
				C93EC2F629C351470012EE2A /* Optional+Unwrap.swift */,
				C9C2B77B29E072E400548B4A /* WebSocket+Nos.swift */,
				C9F64D8E29ED88CD00563F2B /* Localization+Nos.swift */,
				C9B678DD29EEC35B00303F33 /* Foundation+Sendable.swift */,
			);
			path = Extensions;
			sourceTree = "<group>";
		};
		C9DEC0042989477A0078B43A /* Fixtures */ = {
			isa = PBXGroup;
			children = (
				CD27177529A7C8B200AE8888 /* sample_replies.json */,
				C9DEC005298947900078B43A /* sample_data.json */,
				C9ADB134299288230075E7F8 /* KeyFixture.swift */,
			);
			path = Fixtures;
			sourceTree = "<group>";
		};
		C9DEC02C29894BB20078B43A /* Models */ = {
			isa = PBXGroup;
			children = (
				C9DEBFD5298941000078B43A /* Nos.xcdatamodeld */,
				C9DEBFD3298941000078B43A /* Persistence.swift */,
				C9DEC03F29894BED0078B43A /* Event+CoreDataClass.swift */,
				C93CA0C229AE3A1E00921183 /* JSONEvent.swift */,
				3FFB1D9229A6BBCE002A755D /* EventReference+CoreDataClass.swift */,
				3F43C47529A9625700E896A0 /* AuthorReference+CoreDataClass.swift */,
				A3B943D4299D514800A15A08 /* Follow+CoreDataClass.swift */,
				C9DEC04329894BED0078B43A /* Author+CoreDataClass.swift */,
				C9DEC06C2989668E0078B43A /* Relay+CoreDataClass.swift */,
				C9F84C26298DC98800C6714D /* KeyPair.swift */,
				C9F0BB6A29A503D6000547FC /* PublicKey.swift */,
				C9F0BB6E29A50437000547FC /* NostrConstants.swift */,
				5B6EB48D29EDBE0E006E750C /* NoteParser.swift */,
				5B80BE9F29FAEDE300A363E4 /* Profile.swift */,
				C9C2B78429E073E300548B4A /* RelaySubscription.swift */,
			);
			path = Models;
			sourceTree = "<group>";
		};
		C9DFA974299C30CA006929C1 /* Assets */ = {
			isa = PBXGroup;
			children = (
				C9DEBFDA298941020078B43A /* Assets.xcassets */,
				C9DFA977299C3189006929C1 /* Localization */,
				C987F81F29BA94D400B44E7A /* Font */,
				C92DF80129BFAF9300400561 /* ProductionSecrets.xcconfig */,
				C9A0DAEC29C6A66C00466635 /* Launch Screen.storyboard */,
			);
			path = Assets;
			sourceTree = "<group>";
		};
		C9DFA977299C3189006929C1 /* Localization */ = {
			isa = PBXGroup;
			children = (
				C9DFA975299C30F0006929C1 /* Localized.swift */,
				C9DFA978299C31A7006929C1 /* Localizable.swift */,
				5B46611929CCB6DF008B8E8C /* ExportStrings.sh */,
				5B46611B29CCB725008B8E8C /* ExportStrings.swift */,
				5B46612029CCB894008B8E8C /* Generated.strings */,
			);
			path = Localization;
			sourceTree = "<group>";
		};
		C9EB171929E5976700A15ABB /* Controller */ = {
			isa = PBXGroup;
			children = (
				C97A1C8A29E45B4E009D9E8D /* RawEventController.swift */,
			);
			path = Controller;
			sourceTree = "<group>";
		};
		C9F84C24298DC7C100C6714D /* Views */ = {
			isa = PBXGroup;
			children = (
				3FB5E64F299D288E00386527 /* Onboarding */,
				C9DEBFDD298941020078B43A /* Preview Content */,
				C9CDBBA329A8FA2900C555C7 /* GoldenPostView.swift */,
				C9F84C20298DC36800C6714D /* AppView.swift */,
				5B8C96AB29D52AD200B73AEC /* AuthorListView.swift */,
				3FFB1D88299FF37C002A755D /* AvatarView.swift */,
				C95D68A0299E6D3E00429F86 /* BioView.swift */,
				CD2CF38D299E67F900332116 /* CardButtonStyle.swift */,
				C9DFA968299BEC33006929C1 /* CardStyle.swift */,
				C95D68AA299E710F00429F86 /* Color+Hex.swift */,
				C9DFA96A299BEE2C006929C1 /* CompactNoteView.swift */,
				A303AF8229A9153A005DC8FC /* FollowButton.swift */,
				A32B6C7729A6C99200653FF5 /* FollowCard.swift */,
				A32B6C7229A6BE9B00653FF5 /* FollowsView.swift */,
				C9DEBFD8298941000078B43A /* HomeFeedView.swift */,
				C95D68A8299E709800429F86 /* LinearGradient+Planetary.swift */,
				C94D855B2991479900749478 /* NewNoteView.swift */,
				CD2CF38F299E68BE00332116 /* NoteButton.swift */,
				C9DFA964299BEB96006929C1 /* NoteCard.swift */,
				C960C57029F3236200929990 /* LikeButton.swift */,
				C960C57329F3251E00929990 /* RepostButton.swift */,
				C95D68A4299E6E1E00429F86 /* PlaceholderModifier.swift */,
				A351E1A129BA92240009B7F6 /* ProfileEditView.swift */,
				C95D689E299E6B4100429F86 /* ProfileHeader.swift */,
				C95D68AC299E721700429F86 /* ProfileView.swift */,
				C987F81C29BA6D9A00B44E7A /* ProfileTab.swift */,
				C9DEC069298965540078B43A /* RelayView.swift */,
				C95D68A2299E6D9000429F86 /* SelectableText.swift */,
				C9F84C22298DC7B900C6714D /* SettingsView.swift */,
				CD09A74329A50F1D0063464F /* SideMenu.swift */,
				CD09A74529A50F750063464F /* SideMenuContent.swift */,
				3FFB1D9B29A7DF9D002A755D /* StackedAvatarsView.swift */,
				C9DFA970299BF8CD006929C1 /* RepliesView.swift */,
				C9CDBBA029A8F14C00C555C7 /* DiscoverView.swift */,
				C93EC2F929C370DE0012EE2A /* DiscoverGrid.swift */,
				CD76864B29B12F7E00085358 /* ExpandingTextFieldAndSubmitButton.swift */,
				C94437E529B0DB83004D8C86 /* NotificationsView.swift */,
				CD76864F29B6503500085358 /* NoteOptionsButton.swift */,
				3F60F42829B27D3E000D62C4 /* ThreadView.swift */,
				C9646EAD29B8D653007239A4 /* ViewDidLoadModifier.swift */,
				CD76865229B793F400085358 /* DiscoverSearchBar.swift */,
				C931517C29B915AF00934506 /* StaggeredGrid.swift */,
				CD4908D329B92941007443DB /* ReportABugMailView.swift */,
				C987F81629BA4C6900B44E7A /* BigActionButton.swift */,
				C987F81929BA4D0E00B44E7A /* ActionButton.swift */,
				C92DF80729C25FA900400561 /* SquareImage.swift */,
				C93EC2F029C337EB0012EE2A /* RelayPicker.swift */,
				C93EC2FC29C3785C0012EE2A /* View+RoundedCorner.swift */,
				C9A0DAD929C685E500466635 /* SideMenuButton.swift */,
				C9A0DADC29C689C900466635 /* NosNavigationBar.swift */,
				C9A0DADF29C697A100466635 /* AboutView.swift */,
				C9A0DAE329C69F0C00466635 /* HighlightedText.swift */,
				C9A0DAE629C69FA000466635 /* Text+Gradient.swift */,
				C9A0DAE929C6A34200466635 /* ActivityView.swift */,
				C9A0DAF429C9112400466635 /* UniversalNameWizard.swift */,
				5B8C96AF29DB2E1100B73AEC /* SearchTextFieldObserver.swift */,
				5B8C96B129DB313300B73AEC /* AuthorCard.swift */,
				5B8C96B529DDD3B200B73AEC /* EditableText.swift */,
				C97A1C8729E45B3C009D9E8D /* RawEventView.swift */,
				C9B678E629F01A8500303F33 /* FullscreenProgressView.swift */,
				C9A25B3C29F174D200B39534 /* ReadabilityPadding.swift */,
				C9DB207629F30EC700FB7B9D /* AsyncButton.swift */,
			);
			path = Views;
			sourceTree = "<group>";
		};
/* End PBXGroup section */

/* Begin PBXNativeTarget section */
		C90862BA29E9804B00C35A71 /* NosPerformanceTests */ = {
			isa = PBXNativeTarget;
			buildConfigurationList = C90862C329E9804B00C35A71 /* Build configuration list for PBXNativeTarget "NosPerformanceTests" */;
			buildPhases = (
				C90862B729E9804B00C35A71 /* Sources */,
				C90862B829E9804B00C35A71 /* Frameworks */,
				C90862B929E9804B00C35A71 /* Resources */,
			);
			buildRules = (
			);
			dependencies = (
				C90862C229E9804B00C35A71 /* PBXTargetDependency */,
			);
			name = NosPerformanceTests;
			productName = NosPerformanceTests;
			productReference = C90862BB29E9804B00C35A71 /* NosPerformanceTests.xctest */;
			productType = "com.apple.product-type.bundle.ui-testing";
		};
		C9DEBFCD298941000078B43A /* Nos */ = {
			isa = PBXNativeTarget;
			buildConfigurationList = C9DEBFF8298941020078B43A /* Build configuration list for PBXNativeTarget "Nos" */;
			buildPhases = (
				5B46611829CCB66D008B8E8C /* Export Strings for Localization */,
				C9DEBFCA298941000078B43A /* Sources */,
				C9BAB0992996BEEA0003A84E /* SwiftLint */,
				C9DEBFCB298941000078B43A /* Frameworks */,
				C9DEBFCC298941000078B43A /* Resources */,
			);
			buildRules = (
			);
			dependencies = (
			);
			name = Nos;
			packageProductDependencies = (
				C9DEC067298965270078B43A /* Starscream */,
				C97797BB298AB1890046BD25 /* secp256k1 */,
				C94D855E29914D2300749478 /* SwiftUINavigation */,
				C9646E9929B79E04007239A4 /* Logger */,
				C9646EA329B7A24A007239A4 /* PostHog */,
				C9646EA629B7A3DD007239A4 /* Dependencies */,
				C987F85E29BAB66900B44E7A /* CachedAsyncImage */,
			);
			productName = Nos;
			productReference = C9DEBFCE298941000078B43A /* Nos.app */;
			productType = "com.apple.product-type.application";
		};
		C9DEBFE3298941020078B43A /* NosTests */ = {
			isa = PBXNativeTarget;
			buildConfigurationList = C9DEBFFB298941020078B43A /* Build configuration list for PBXNativeTarget "NosTests" */;
			buildPhases = (
				C9DEBFE0298941020078B43A /* Sources */,
				C9DEBFE1298941020078B43A /* Frameworks */,
				C9DEBFE2298941020078B43A /* Resources */,
			);
			buildRules = (
			);
			dependencies = (
				C9DEBFE6298941020078B43A /* PBXTargetDependency */,
			);
			name = NosTests;
			packageProductDependencies = (
				C97797BE298ABE060046BD25 /* secp256k1 */,
				CDDA1F7A29A527650047ACD8 /* Starscream */,
				CDDA1F7C29A527650047ACD8 /* SwiftUINavigation */,
				C9646E9B29B79E4D007239A4 /* Logger */,
				C9646EA829B7A4F2007239A4 /* PostHog */,
				C9646EAB29B7A520007239A4 /* Dependencies */,
				C987F86329BAC3C500B44E7A /* CachedAsyncImage */,
			);
			productName = NosTests;
			productReference = C9DEBFE4298941020078B43A /* NosTests.xctest */;
			productType = "com.apple.product-type.bundle.unit-test";
		};
		C9DEBFED298941020078B43A /* NosUITests */ = {
			isa = PBXNativeTarget;
			buildConfigurationList = C9DEBFFE298941020078B43A /* Build configuration list for PBXNativeTarget "NosUITests" */;
			buildPhases = (
				C9DEBFEA298941020078B43A /* Sources */,
				C9DEBFEB298941020078B43A /* Frameworks */,
				C9DEBFEC298941020078B43A /* Resources */,
			);
			buildRules = (
			);
			dependencies = (
				C9DEBFF0298941020078B43A /* PBXTargetDependency */,
			);
			name = NosUITests;
			productName = NosUITests;
			productReference = C9DEBFEE298941020078B43A /* NosUITests.xctest */;
			productType = "com.apple.product-type.bundle.ui-testing";
		};
/* End PBXNativeTarget section */

/* Begin PBXProject section */
		C9DEBFC6298941000078B43A /* Project object */ = {
			isa = PBXProject;
			attributes = {
				BuildIndependentTargetsInParallel = 1;
				LastSwiftUpdateCheck = 1420;
				LastUpgradeCheck = 1420;
				TargetAttributes = {
					C90862BA29E9804B00C35A71 = {
						CreatedOnToolsVersion = 14.2;
						TestTargetID = C9DEBFCD298941000078B43A;
					};
					C9DEBFCD298941000078B43A = {
						CreatedOnToolsVersion = 14.2;
					};
					C9DEBFE3298941020078B43A = {
						CreatedOnToolsVersion = 14.2;
					};
					C9DEBFED298941020078B43A = {
						CreatedOnToolsVersion = 14.2;
						TestTargetID = C9DEBFCD298941000078B43A;
					};
				};
			};
			buildConfigurationList = C9DEBFC9298941000078B43A /* Build configuration list for PBXProject "Nos" */;
			compatibilityVersion = "Xcode 14.0";
			developmentRegion = en;
			hasScannedForEncodings = 0;
			knownRegions = (
				en,
				Base,
				es,
				"zh-Hans",
			);
			mainGroup = C9DEBFC5298941000078B43A;
			packageReferences = (
				C9DEC066298965270078B43A /* XCRemoteSwiftPackageReference "Starscream" */,
				C97797BA298AB1890046BD25 /* XCRemoteSwiftPackageReference "secp256k1" */,
				C94D855D29914D2300749478 /* XCRemoteSwiftPackageReference "swiftui-navigation" */,
				C9ADB139299299570075E7F8 /* XCRemoteSwiftPackageReference "bech32" */,
				C9646E9829B79E04007239A4 /* XCRemoteSwiftPackageReference "logger-ios" */,
				C9646EA229B7A24A007239A4 /* XCRemoteSwiftPackageReference "posthog-ios" */,
				C9646EA529B7A3DD007239A4 /* XCRemoteSwiftPackageReference "swift-dependencies" */,
				C987F85D29BAB66900B44E7A /* XCRemoteSwiftPackageReference "swiftui-cached-async-image" */,
			);
			productRefGroup = C9DEBFCF298941000078B43A /* Products */;
			projectDirPath = "";
			projectRoot = "";
			targets = (
				C9DEBFCD298941000078B43A /* Nos */,
				C9DEBFE3298941020078B43A /* NosTests */,
				C9DEBFED298941020078B43A /* NosUITests */,
				C90862BA29E9804B00C35A71 /* NosPerformanceTests */,
			);
		};
/* End PBXProject section */

/* Begin PBXResourcesBuildPhase section */
		C90862B929E9804B00C35A71 /* Resources */ = {
			isa = PBXResourcesBuildPhase;
			buildActionMask = 2147483647;
			files = (
			);
			runOnlyForDeploymentPostprocessing = 0;
		};
		C9DEBFCC298941000078B43A /* Resources */ = {
			isa = PBXResourcesBuildPhase;
			buildActionMask = 2147483647;
			files = (
				C987F83629BA951E00B44E7A /* ClarityCity-ExtraBold.otf in Resources */,
				C9DEC065298955200078B43A /* sample_data.json in Resources */,
				C987F83A29BA951E00B44E7A /* ClarityCity-BoldItalic.otf in Resources */,
				C987F84A29BA951E00B44E7A /* ClarityCity-Medium.otf in Resources */,
				C9DEBFDF298941020078B43A /* Preview Assets.xcassets in Resources */,
				C987F84E29BA951E00B44E7A /* ClarityCity-RegularItalic.otf in Resources */,
				C95D68B4299ECE0700429F86 /* CONTRIBUTING.md in Resources */,
				C987F83E29BA951E00B44E7A /* ClarityCity-SemiBold.otf in Resources */,
				C987F84629BA951E00B44E7A /* ClarityCity-Light.otf in Resources */,
				C95D68B3299ECE0700429F86 /* README.md in Resources */,
				5B46611E29CCB894008B8E8C /* Generated.strings in Resources */,
				C987F83C29BA951E00B44E7A /* ClarityCity-Bold.otf in Resources */,
				C987F83229BA951E00B44E7A /* ClarityCity-ExtraLight.otf in Resources */,
				C9DEBFDB298941020078B43A /* Assets.xcassets in Resources */,
				C9A0DAED29C6A66C00466635 /* Launch Screen.storyboard in Resources */,
				C987F84C29BA951E00B44E7A /* ClarityCity-ThinItalic.otf in Resources */,
				C987F85229BA951E00B44E7A /* ClarityCity-Regular.otf in Resources */,
				C987F83429BA951E00B44E7A /* ClarityCity-LightItalic.otf in Resources */,
				C987F83829BA951E00B44E7A /* ClarityCity-MediumItalic.otf in Resources */,
				C987F84229BA951E00B44E7A /* ClarityCity-Black.otf in Resources */,
				C987F84029BA951E00B44E7A /* ClarityCity-SemiBoldItalic.otf in Resources */,
				C95D68B2299ECE0700429F86 /* CHANGELOG.md in Resources */,
				C987F85429BA951E00B44E7A /* ClarityCity-Thin.otf in Resources */,
				C987F84429BA951E00B44E7A /* ClarityCity-ExtraBoldItalic.otf in Resources */,
				C987F85029BA951E00B44E7A /* ClarityCity-ExtraLightItalic.otf in Resources */,
				C987F84829BA951E00B44E7A /* ClarityCity-BlackItalic.otf in Resources */,
			);
			runOnlyForDeploymentPostprocessing = 0;
		};
		C9DEBFE2298941020078B43A /* Resources */ = {
			isa = PBXResourcesBuildPhase;
			buildActionMask = 2147483647;
			files = (
				C987F84B29BA951E00B44E7A /* ClarityCity-Medium.otf in Resources */,
				C987F83729BA951E00B44E7A /* ClarityCity-ExtraBold.otf in Resources */,
				C987F83329BA951E00B44E7A /* ClarityCity-ExtraLight.otf in Resources */,
				C987F83D29BA951E00B44E7A /* ClarityCity-Bold.otf in Resources */,
				C987F84529BA951E00B44E7A /* ClarityCity-ExtraBoldItalic.otf in Resources */,
				C987F84329BA951E00B44E7A /* ClarityCity-Black.otf in Resources */,
				C987F85329BA951E00B44E7A /* ClarityCity-Regular.otf in Resources */,
				C987F84729BA951E00B44E7A /* ClarityCity-Light.otf in Resources */,
				C987F83929BA951E00B44E7A /* ClarityCity-MediumItalic.otf in Resources */,
				C987F85129BA951E00B44E7A /* ClarityCity-ExtraLightItalic.otf in Resources */,
				C987F84D29BA951E00B44E7A /* ClarityCity-ThinItalic.otf in Resources */,
				C987F84F29BA951E00B44E7A /* ClarityCity-RegularItalic.otf in Resources */,
				CD27177629A7C8B200AE8888 /* sample_replies.json in Resources */,
				C987F83B29BA951E00B44E7A /* ClarityCity-BoldItalic.otf in Resources */,
				C987F84129BA951E00B44E7A /* ClarityCity-SemiBoldItalic.otf in Resources */,
				C987F83529BA951E00B44E7A /* ClarityCity-LightItalic.otf in Resources */,
				C987F85529BA951E00B44E7A /* ClarityCity-Thin.otf in Resources */,
				C987F83F29BA951E00B44E7A /* ClarityCity-SemiBold.otf in Resources */,
				C9DEC006298947900078B43A /* sample_data.json in Resources */,
				C987F84929BA951E00B44E7A /* ClarityCity-BlackItalic.otf in Resources */,
			);
			runOnlyForDeploymentPostprocessing = 0;
		};
		C9DEBFEC298941020078B43A /* Resources */ = {
			isa = PBXResourcesBuildPhase;
			buildActionMask = 2147483647;
			files = (
			);
			runOnlyForDeploymentPostprocessing = 0;
		};
/* End PBXResourcesBuildPhase section */

/* Begin PBXShellScriptBuildPhase section */
		5B46611829CCB66D008B8E8C /* Export Strings for Localization */ = {
			isa = PBXShellScriptBuildPhase;
			buildActionMask = 12;
			files = (
			);
			inputFileListPaths = (
			);
			inputPaths = (
				"$(SRCROOT)/Nos/Assets/Localization/Localized.swift",
			);
			name = "Export Strings for Localization";
			outputFileListPaths = (
			);
			outputPaths = (
				"$(SRCROOT)/Nos/Assets/Localization/en.lproj/Generated.strings",
			);
			runOnlyForDeploymentPostprocessing = 0;
			shellPath = /bin/sh;
			shellScript = "if [ \"${ENABLE_PREVIEWS}\" = \"YES\" ]; then\n  echo \"SwiftUI Previews enabled, quitting to prevent 'preview paused'.\"\n  exit 0;\nfi\n\nsh $SRCROOT/Nos/Assets/Localization/ExportStrings.sh\n";
		};
		C9BAB0992996BEEA0003A84E /* SwiftLint */ = {
			isa = PBXShellScriptBuildPhase;
			alwaysOutOfDate = 1;
			buildActionMask = 2147483647;
			files = (
			);
			inputFileListPaths = (
			);
			inputPaths = (
			);
			name = SwiftLint;
			outputFileListPaths = (
			);
			outputPaths = (
			);
			runOnlyForDeploymentPostprocessing = 0;
			shellPath = /bin/sh;
			shellScript = "export PATH=\"$PATH:/opt/homebrew/bin\"\nif which swiftlint > /dev/null; then\n  swiftlint --lenient\nelse\n  echo \"warning: SwiftLint not installed, download from https://github.com/realm/SwiftLint\"\nfi\n";
		};
/* End PBXShellScriptBuildPhase section */

/* Begin PBXSourcesBuildPhase section */
		C90862B729E9804B00C35A71 /* Sources */ = {
			isa = PBXSourcesBuildPhase;
			buildActionMask = 2147483647;
			files = (
				C90862BE29E9804B00C35A71 /* NosPerformanceTests.swift in Sources */,
			);
			runOnlyForDeploymentPostprocessing = 0;
		};
		C9DEBFCA298941000078B43A /* Sources */ = {
			isa = PBXSourcesBuildPhase;
			buildActionMask = 2147483647;
			files = (
				CD09A74429A50F1D0063464F /* SideMenu.swift in Sources */,
				C9DEC06E2989668E0078B43A /* Relay+CoreDataClass.swift in Sources */,
				C9F64D8C29ED840700563F2B /* LogHelper.swift in Sources */,
				C9C2B78529E073E300548B4A /* RelaySubscription.swift in Sources */,
				3FFB1D9C29A7DF9D002A755D /* StackedAvatarsView.swift in Sources */,
				C97A1C8E29E58EC7009D9E8D /* NSManagedObjectContext+Nos.swift in Sources */,
				C9B678DE29EEC35B00303F33 /* Foundation+Sendable.swift in Sources */,
				C9A0DAF529C9112400466635 /* UniversalNameWizard.swift in Sources */,
				C9CDBBA129A8F14C00C555C7 /* DiscoverView.swift in Sources */,
				C987F81729BA4C6A00B44E7A /* BigActionButton.swift in Sources */,
				C987F86129BABAF800B44E7A /* String+Markdown.swift in Sources */,
				3F30020B29C361C8003D4F8B /* OnboardingTermsOfServiceView.swift in Sources */,
				C987F81D29BA6D9A00B44E7A /* ProfileTab.swift in Sources */,
				C9ADB14129951CB10075E7F8 /* NSManagedObject+Nos.swift in Sources */,
				C9F84C21298DC36800C6714D /* AppView.swift in Sources */,
				CD4908D429B92941007443DB /* ReportABugMailView.swift in Sources */,
				C9C2B78229E0735400548B4A /* RelaySubscriptionManager.swift in Sources */,
				3FFB1D9629A6BBEC002A755D /* Collection+SafeSubscript.swift in Sources */,
				A34E439929A522F20057AFCB /* CurrentUser.swift in Sources */,
				C9A0DADD29C689C900466635 /* NosNavigationBar.swift in Sources */,
				3F30020529C1FDD9003D4F8B /* OnboardingStartView.swift in Sources */,
				C987F81A29BA4D0E00B44E7A /* ActionButton.swift in Sources */,
				C9A0DAF829C92F4500466635 /* UNSAPI.swift in Sources */,
				3F30020929C23895003D4F8B /* OnboardingNotOldEnoughView.swift in Sources */,
				C9B678E129EEC41000303F33 /* SocialGraphCache.swift in Sources */,
				C9DEC06A298965550078B43A /* RelayView.swift in Sources */,
				C9A0DAE429C69F0C00466635 /* HighlightedText.swift in Sources */,
				C94D855C2991479900749478 /* NewNoteView.swift in Sources */,
				5B6EB48E29EDBE0E006E750C /* NoteParser.swift in Sources */,
				C9F84C23298DC7B900C6714D /* SettingsView.swift in Sources */,
				C94FE9F729DB259300019CD3 /* Text+Gradient.swift in Sources */,
				3F170C78299D816200BC8F8B /* AppController.swift in Sources */,
				C9DEBFD7298941000078B43A /* Nos.xcdatamodeld in Sources */,
				C95D68AB299E710F00429F86 /* Color+Hex.swift in Sources */,
				C9F0BB6B29A503D6000547FC /* PublicKey.swift in Sources */,
				A303AF8329A9153A005DC8FC /* FollowButton.swift in Sources */,
				C9C2B77F29E0731600548B4A /* AsyncTimer.swift in Sources */,
				A32B6C7329A6BE9B00653FF5 /* FollowsView.swift in Sources */,
				3F30020D29C382EB003D4F8B /* OnboardingLoginView.swift in Sources */,
<<<<<<< HEAD
				5B80BEA029FAEDE300A363E4 /* Profile.swift in Sources */,
=======
				C9A25B3D29F174D200B39534 /* ReadabilityPadding.swift in Sources */,
>>>>>>> 05ce15d6
				C9DFA972299BF9E8006929C1 /* CompactNoteView.swift in Sources */,
				C9A0DAE029C697A100466635 /* AboutView.swift in Sources */,
				A351E1A229BA92240009B7F6 /* ProfileEditView.swift in Sources */,
				C9DFA969299BEC33006929C1 /* CardStyle.swift in Sources */,
				A362584229C10AD500D07C9A /* NSSet+Add.swift in Sources */,
				C9F64D8F29ED88CD00563F2B /* Localization+Nos.swift in Sources */,
				C95D68AD299E721700429F86 /* ProfileView.swift in Sources */,
				C942566929B66A2800C4202C /* Date+Elapsed.swift in Sources */,
				5B8C96B029DB2E1100B73AEC /* SearchTextFieldObserver.swift in Sources */,
				C9ADB13829928CC30075E7F8 /* String+Hex.swift in Sources */,
				C9DEBFD2298941000078B43A /* NosApp.swift in Sources */,
				C9646EAE29B8D653007239A4 /* ViewDidLoadModifier.swift in Sources */,
				C95D68A3299E6D9000429F86 /* SelectableText.swift in Sources */,
				C9F84C27298DC98800C6714D /* KeyPair.swift in Sources */,
				5B8C96B629DDD3B200B73AEC /* EditableText.swift in Sources */,
				C93EC2F129C337EB0012EE2A /* RelayPicker.swift in Sources */,
				C9F0BB6F29A50437000547FC /* NostrConstants.swift in Sources */,
				CD76865329B793F400085358 /* DiscoverSearchBar.swift in Sources */,
				5B8C96AC29D52AD200B73AEC /* AuthorListView.swift in Sources */,
				C987F85B29BA9ED800B44E7A /* Font.swift in Sources */,
				3FB5E651299D28A200386527 /* OnboardingView.swift in Sources */,
				A3B943CF299AE00100A15A08 /* KeyChain.swift in Sources */,
				C9671D73298DB94C00EE7E12 /* Data+Encoding.swift in Sources */,
				C9646EA129B7A22C007239A4 /* Analytics.swift in Sources */,
				5B8C96B229DB313300B73AEC /* AuthorCard.swift in Sources */,
				C9A0DADA29C685E500466635 /* SideMenuButton.swift in Sources */,
				A3B943D5299D514800A15A08 /* Follow+CoreDataClass.swift in Sources */,
				C92DF80529C25DE900400561 /* URL+MimeTypes.swift in Sources */,
				3F60F42929B27D3E000D62C4 /* ThreadView.swift in Sources */,
				C9B678DB29EEBF3B00303F33 /* DependencyInjection.swift in Sources */,
				C95D68A9299E709900429F86 /* LinearGradient+Planetary.swift in Sources */,
				3F43C47629A9625700E896A0 /* AuthorReference+CoreDataClass.swift in Sources */,
				C9ADB13D29929B540075E7F8 /* Bech32.swift in Sources */,
				C95D68A1299E6D3E00429F86 /* BioView.swift in Sources */,
				C93EC2F729C351470012EE2A /* Optional+Unwrap.swift in Sources */,
				A32B6C7829A6C99200653FF5 /* FollowCard.swift in Sources */,
				C92DF80829C25FA900400561 /* SquareImage.swift in Sources */,
				C9DEBFD9298941000078B43A /* HomeFeedView.swift in Sources */,
				3F30020729C237AB003D4F8B /* OnboardingAgeVerificationView.swift in Sources */,
				C9DB207729F30EC700FB7B9D /* AsyncButton.swift in Sources */,
				C931517D29B915AF00934506 /* StaggeredGrid.swift in Sources */,
				C9B678E729F01A8500303F33 /* FullscreenProgressView.swift in Sources */,
				C9F0BB6929A5039D000547FC /* Int+Bool.swift in Sources */,
				C9A0DAD829C6467600466635 /* CreateProfileView.swift in Sources */,
				C9CDBBA429A8FA2900C555C7 /* GoldenPostView.swift in Sources */,
				C9C2B77C29E072E400548B4A /* WebSocket+Nos.swift in Sources */,
				C9DEC003298945150078B43A /* String+Lorem.swift in Sources */,
				C97A1C8B29E45B4E009D9E8D /* RawEventController.swift in Sources */,
				C9DEC0632989541F0078B43A /* Bundle+Current.swift in Sources */,
				C93EC2F429C34C860012EE2A /* NSPredicate+Bool.swift in Sources */,
				C9F84C1C298DBBF400C6714D /* Data+Sha.swift in Sources */,
				C95D68A6299E6F9E00429F86 /* ProfileHeader.swift in Sources */,
				C9BAB09B2996FBA10003A84E /* EventProcessor.swift in Sources */,
				C960C57129F3236200929990 /* LikeButton.swift in Sources */,
				C97797B9298AA19A0046BD25 /* RelayService.swift in Sources */,
				C93CA0C329AE3A1E00921183 /* JSONEvent.swift in Sources */,
				3FFB1D89299FF37C002A755D /* AvatarView.swift in Sources */,
				C97A1C8829E45B3C009D9E8D /* RawEventView.swift in Sources */,
				C9DEC04529894BED0078B43A /* Event+CoreDataClass.swift in Sources */,
				CD76865029B6503500085358 /* NoteOptionsButton.swift in Sources */,
				C9DFA966299BEB96006929C1 /* NoteCard.swift in Sources */,
				C9DEBFD4298941000078B43A /* Persistence.swift in Sources */,
				CD76864C29B12F7E00085358 /* ExpandingTextFieldAndSubmitButton.swift in Sources */,
				CD09A74629A50F750063464F /* SideMenuContent.swift in Sources */,
				C9DFA971299BF8CD006929C1 /* RepliesView.swift in Sources */,
				C9DFA976299C30F0006929C1 /* Localized.swift in Sources */,
				C95D68A5299E6E1E00429F86 /* PlaceholderModifier.swift in Sources */,
				C960C57429F3251E00929990 /* RepostButton.swift in Sources */,
				3FFB1D9329A6BBCE002A755D /* EventReference+CoreDataClass.swift in Sources */,
				C93EC2FA29C370DE0012EE2A /* DiscoverGrid.swift in Sources */,
				C94FE9F529DB177500019CD3 /* Localizable.swift in Sources */,
				C93EC2FD29C3785C0012EE2A /* View+RoundedCorner.swift in Sources */,
				CD09A74829A51EFC0063464F /* Router.swift in Sources */,
				CD2CF38E299E67F900332116 /* CardButtonStyle.swift in Sources */,
				A336DD3C299FD78000A0CBA0 /* Filter.swift in Sources */,
				C9A0DAEA29C6A34200466635 /* ActivityView.swift in Sources */,
				CD2CF390299E68BE00332116 /* NoteButton.swift in Sources */,
				C9DEC04D29894BED0078B43A /* Author+CoreDataClass.swift in Sources */,
				C9DFA96F299BF043006929C1 /* Assets+Planetary.swift in Sources */,
				C95D68A7299E6FF000429F86 /* KeyFixture.swift in Sources */,
				C94437E629B0DB83004D8C86 /* NotificationsView.swift in Sources */,
			);
			runOnlyForDeploymentPostprocessing = 0;
		};
		C9DEBFE0298941020078B43A /* Sources */ = {
			isa = PBXSourcesBuildPhase;
			buildActionMask = 2147483647;
			files = (
				CD4908D529B92B4D007443DB /* ReportABugMailView.swift in Sources */,
				CD76865429B7DABE00085358 /* DiscoverSearchBar.swift in Sources */,
				CD76865129B68B4400085358 /* NoteOptionsButton.swift in Sources */,
				CD76864D29B133E600085358 /* ExpandingTextFieldAndSubmitButton.swift in Sources */,
				CD09A76329A522190063464F /* OnboardingView.swift in Sources */,
				CD09A76129A5220E0063464F /* NosApp.swift in Sources */,
				C93EC2F229C337EB0012EE2A /* RelayPicker.swift in Sources */,
				CD09A76229A5220E0063464F /* AppController.swift in Sources */,
				C9A0DAF929C92F4500466635 /* UNSAPI.swift in Sources */,
				5BF3C50729E4F0D400738A12 /* AuthorCard.swift in Sources */,
				C97A1C8C29E45B4E009D9E8D /* RawEventController.swift in Sources */,
				CD09A75F29A521FD0063464F /* RelayService.swift in Sources */,
				CD09A76029A521FD0063464F /* Filter.swift in Sources */,
				C97A1C8929E45B3C009D9E8D /* RawEventView.swift in Sources */,
				CD09A75E29A521EB0063464F /* Assets+Planetary.swift in Sources */,
				CD09A75029A521D20063464F /* HomeFeedView.swift in Sources */,
				C960C57529F3251E00929990 /* RepostButton.swift in Sources */,
				CD09A75129A521D20063464F /* CompactNoteView.swift in Sources */,
				C9C2B78329E0735400548B4A /* RelaySubscriptionManager.swift in Sources */,
				CD09A75229A521D20063464F /* RepliesView.swift in Sources */,
				5BF3C50929E4F11E00738A12 /* SearchTextFieldObserver.swift in Sources */,
				C9F64D9029ED88CD00563F2B /* Localization+Nos.swift in Sources */,
				CD09A75329A521D20063464F /* AppView.swift in Sources */,
				CD09A75429A521D20063464F /* PlaceholderModifier.swift in Sources */,
				C94FE9F829DB25A800019CD3 /* Text+Gradient.swift in Sources */,
				C9C2B78029E0731600548B4A /* AsyncTimer.swift in Sources */,
				CD09A75529A521D20063464F /* SelectableText.swift in Sources */,
				C9B678E229EEC41000303F33 /* SocialGraphCache.swift in Sources */,
				A303AF8629A969FF005DC8FC /* FollowCard.swift in Sources */,
				C9B678E829F01A8500303F33 /* FullscreenProgressView.swift in Sources */,
				C9C2B77D29E072E400548B4A /* WebSocket+Nos.swift in Sources */,
				A303AF8429A969F5005DC8FC /* FollowButton.swift in Sources */,
				CD09A75629A521D20063464F /* SettingsView.swift in Sources */,
				3F30021729C3BFEB003D4F8B /* OnboardingLoginView.swift in Sources */,
				C9F64D8D29ED840700563F2B /* LogHelper.swift in Sources */,
				3FBCDE6D29B648FE00A6C2D4 /* ThreadView.swift in Sources */,
				C9A0DAE529C69F0C00466635 /* HighlightedText.swift in Sources */,
				CD09A75729A521D20063464F /* NewNoteView.swift in Sources */,
				CD09A75829A521D20063464F /* LinearGradient+Planetary.swift in Sources */,
				C9A0DAEB29C6A34200466635 /* ActivityView.swift in Sources */,
				CD09A75929A521D20063464F /* Color+Hex.swift in Sources */,
				C987F85A29BA9ED800B44E7A /* Font.swift in Sources */,
				CD09A75A29A521D20063464F /* CardButtonStyle.swift in Sources */,
				CD09A75B29A521D20063464F /* AvatarView.swift in Sources */,
				CD09A75C29A521D20063464F /* SideMenu.swift in Sources */,
				CD09A75D29A521D20063464F /* SideMenuContent.swift in Sources */,
				CD09A74E29A521BE0063464F /* NoteCard.swift in Sources */,
				5B39E64429EDBF8100464830 /* NoteParser.swift in Sources */,
				3F30021329C3BFDB003D4F8B /* OnboardingStartView.swift in Sources */,
				CD09A74F29A521BE0063464F /* BioView.swift in Sources */,
				C960C57229F3236200929990 /* LikeButton.swift in Sources */,
				CD09A74D29A521A70063464F /* CardStyle.swift in Sources */,
				5B80BEA329FAF37700A363E4 /* Profile.swift in Sources */,
				CD09A74C29A5217A0063464F /* NoteButton.swift in Sources */,
				A303AF8529A969F5005DC8FC /* FollowsView.swift in Sources */,
				C987F86229BABAF800B44E7A /* String+Markdown.swift in Sources */,
				CD09A74B29A521730063464F /* ProfileHeader.swift in Sources */,
				CD09A74A29A521510063464F /* ProfileView.swift in Sources */,
				CD09A74929A521210063464F /* Router.swift in Sources */,
				C93EC2F829C351470012EE2A /* Optional+Unwrap.swift in Sources */,
				C9B678DF29EEC35B00303F33 /* Foundation+Sendable.swift in Sources */,
				A3B943D7299D6DB700A15A08 /* Follow+CoreDataClass.swift in Sources */,
				5BF3C50629E4F0BA00738A12 /* EditableText.swift in Sources */,
				C93CA0C129AD5A5B00921183 /* DiscoverView.swift in Sources */,
				C9ADB13E29929EEF0075E7F8 /* Bech32.swift in Sources */,
				C92DF80929C25FA900400561 /* SquareImage.swift in Sources */,
				C9DEC05A2989509B0078B43A /* Persistence.swift in Sources */,
				3F30021529C3BFE5003D4F8B /* OnboardingNotOldEnoughView.swift in Sources */,
				5B80BEA229FAF30F00A363E4 /* ProfileTests.swift in Sources */,
				C9C2B78629E073E300548B4A /* RelaySubscription.swift in Sources */,
				C9DEC06B298965550078B43A /* RelayView.swift in Sources */,
				C9DEC05C298953280078B43A /* Nos.xcdatamodeld in Sources */,
				5B80BE9E29F9864000A363E4 /* Bech32Tests.swift in Sources */,
				C942566A29B66A2800C4202C /* Date+Elapsed.swift in Sources */,
				C93CA0C429AE3A1E00921183 /* JSONEvent.swift in Sources */,
				C9DEC04629894BED0078B43A /* Event+CoreDataClass.swift in Sources */,
				A32B6C7129A672BC00653FF5 /* CurrentUser.swift in Sources */,
				C9A0DAE129C697A100466635 /* AboutView.swift in Sources */,
				C9F84C1A298DBB6300C6714D /* Data+Encoding.swift in Sources */,
				3F30021629C3BFE8003D4F8B /* OnboardingTermsOfServiceView.swift in Sources */,
				C9DEC0642989541F0078B43A /* Bundle+Current.swift in Sources */,
				C9ADB13629928AF00075E7F8 /* KeyPair.swift in Sources */,
				5BF3C50829E4F0DC00738A12 /* AuthorListView.swift in Sources */,
				3FFB1D9729A6BBEC002A755D /* Collection+SafeSubscript.swift in Sources */,
				C9B678DC29EEBF3B00303F33 /* DependencyInjection.swift in Sources */,
				C987F81829BA4C6A00B44E7A /* BigActionButton.swift in Sources */,
				C9F0BB6D29A503D9000547FC /* Int+Bool.swift in Sources */,
				C9DB207829F30EC700FB7B9D /* AsyncButton.swift in Sources */,
				C9C9444229F6F0E2002F2C7A /* XCTest+Eventually.swift in Sources */,
				C942566B29B66B2F00C4202C /* NotificationsView.swift in Sources */,
				C9A0DADE29C689C900466635 /* NosNavigationBar.swift in Sources */,
				C9A0DAF029C7394D00466635 /* CreateProfileView.swift in Sources */,
				3FFF3BD029A9645F00DD0B72 /* AuthorReference+CoreDataClass.swift in Sources */,
				C9F0BB6C29A503D6000547FC /* PublicKey.swift in Sources */,
				C9DEC06F2989668E0078B43A /* Relay+CoreDataClass.swift in Sources */,
				C9ADB13F29929F1F0075E7F8 /* String+Hex.swift in Sources */,
				C94FE9F629DB177500019CD3 /* Localizable.swift in Sources */,
				C9A0DADB29C685E500466635 /* SideMenuButton.swift in Sources */,
				A362584329C10AD500D07C9A /* NSSet+Add.swift in Sources */,
				C93EC2F529C34C860012EE2A /* NSPredicate+Bool.swift in Sources */,
				C93EC2FB29C370DE0012EE2A /* DiscoverGrid.swift in Sources */,
				C9DEC05B298950A90078B43A /* String+Lorem.swift in Sources */,
				C9F84C1D298DBC6100C6714D /* Data+Sha.swift in Sources */,
				3F30021429C3BFE2003D4F8B /* OnboardingAgeVerificationView.swift in Sources */,
				C9B678E429EED2DC00303F33 /* SocialGraphTests.swift in Sources */,
				C9A0DAF629C9112400466635 /* UniversalNameWizard.swift in Sources */,
				3FFB1D9D29A7DF9D002A755D /* StackedAvatarsView.swift in Sources */,
				C9F0BB7029A50437000547FC /* NostrConstants.swift in Sources */,
				A3B943D8299D758F00A15A08 /* KeyChain.swift in Sources */,
				C9646EAA29B7A506007239A4 /* Analytics.swift in Sources */,
				C9ADB133299287D60075E7F8 /* KeyPairTests.swift in Sources */,
				C9DEC04E29894BED0078B43A /* Author+CoreDataClass.swift in Sources */,
				C9A25B3E29F174D200B39534 /* ReadabilityPadding.swift in Sources */,
				C9DEBFE9298941020078B43A /* EventTests.swift in Sources */,
				C9ADB14229951CB10075E7F8 /* NSManagedObject+Nos.swift in Sources */,
				C92DF80629C25DE900400561 /* URL+MimeTypes.swift in Sources */,
				C93CA0C029AD59D700921183 /* GoldenPostView.swift in Sources */,
				C9646EAF29B8D653007239A4 /* ViewDidLoadModifier.swift in Sources */,
				C93EC2FE29C3785C0012EE2A /* View+RoundedCorner.swift in Sources */,
				C9BAB09C2996FBA10003A84E /* EventProcessor.swift in Sources */,
				C931517E29B915AF00934506 /* StaggeredGrid.swift in Sources */,
				C987F81E29BA6D9A00B44E7A /* ProfileTab.swift in Sources */,
				A351E1A329BBAA790009B7F6 /* ProfileEditView.swift in Sources */,
				C9DFA97B299C31EE006929C1 /* Localized.swift in Sources */,
				C97A1C8F29E58EC7009D9E8D /* NSManagedObjectContext+Nos.swift in Sources */,
				C9ADB135299288230075E7F8 /* KeyFixture.swift in Sources */,
				3FFB1D9429A6BBCE002A755D /* EventReference+CoreDataClass.swift in Sources */,
				5B6EB49029EDBEC1006E750C /* NoteParserTests.swift in Sources */,
				C987F81B29BA4D0E00B44E7A /* ActionButton.swift in Sources */,
			);
			runOnlyForDeploymentPostprocessing = 0;
		};
		C9DEBFEA298941020078B43A /* Sources */ = {
			isa = PBXSourcesBuildPhase;
			buildActionMask = 2147483647;
			files = (
				C9DEBFF3298941020078B43A /* NosUITests.swift in Sources */,
				C9DEBFF5298941020078B43A /* NosUITestsLaunchTests.swift in Sources */,
			);
			runOnlyForDeploymentPostprocessing = 0;
		};
/* End PBXSourcesBuildPhase section */

/* Begin PBXTargetDependency section */
		C90862C229E9804B00C35A71 /* PBXTargetDependency */ = {
			isa = PBXTargetDependency;
			target = C9DEBFCD298941000078B43A /* Nos */;
			targetProxy = C90862C129E9804B00C35A71 /* PBXContainerItemProxy */;
		};
		C9DEBFE6298941020078B43A /* PBXTargetDependency */ = {
			isa = PBXTargetDependency;
			target = C9DEBFCD298941000078B43A /* Nos */;
			targetProxy = C9DEBFE5298941020078B43A /* PBXContainerItemProxy */;
		};
		C9DEBFF0298941020078B43A /* PBXTargetDependency */ = {
			isa = PBXTargetDependency;
			target = C9DEBFCD298941000078B43A /* Nos */;
			targetProxy = C9DEBFEF298941020078B43A /* PBXContainerItemProxy */;
		};
/* End PBXTargetDependency section */

/* Begin PBXVariantGroup section */
		5B46612029CCB894008B8E8C /* Generated.strings */ = {
			isa = PBXVariantGroup;
			children = (
				5B46611F29CCB894008B8E8C /* en */,
				5B46612129CCBBE2008B8E8C /* es */,
				5B46612229CCBC6C008B8E8C /* zh-Hans */,
			);
			name = Generated.strings;
			sourceTree = "<group>";
		};
/* End PBXVariantGroup section */

/* Begin XCBuildConfiguration section */
		C90862C429E9804B00C35A71 /* Debug */ = {
			isa = XCBuildConfiguration;
			buildSettings = {
				CODE_SIGN_STYLE = Automatic;
				CURRENT_PROJECT_VERSION = 35;
				DEVELOPMENT_TEAM = GZCZBKH7MY;
				GCC_OPTIMIZATION_LEVEL = s;
				GENERATE_INFOPLIST_FILE = YES;
				IPHONEOS_DEPLOYMENT_TARGET = 16.2;
				MARKETING_VERSION = 1.0;
				PRODUCT_BUNDLE_IDENTIFIER = com.verse.NosPerformanceTests;
				PRODUCT_NAME = "$(TARGET_NAME)";
				SDKROOT = iphoneos;
				SWIFT_EMIT_LOC_STRINGS = NO;
				SWIFT_OPTIMIZATION_LEVEL = "-O";
				SWIFT_VERSION = 5.0;
				TARGETED_DEVICE_FAMILY = "1,2";
				TEST_TARGET_NAME = Nos;
			};
			name = Debug;
		};
		C90862C529E9804B00C35A71 /* Release */ = {
			isa = XCBuildConfiguration;
			buildSettings = {
				CODE_SIGN_STYLE = Automatic;
				CURRENT_PROJECT_VERSION = 35;
				DEVELOPMENT_TEAM = GZCZBKH7MY;
				GENERATE_INFOPLIST_FILE = YES;
				IPHONEOS_DEPLOYMENT_TARGET = 16.2;
				MARKETING_VERSION = 1.0;
				PRODUCT_BUNDLE_IDENTIFIER = com.verse.NosPerformanceTests;
				PRODUCT_NAME = "$(TARGET_NAME)";
				SDKROOT = iphoneos;
				SWIFT_EMIT_LOC_STRINGS = NO;
				SWIFT_VERSION = 5.0;
				TARGETED_DEVICE_FAMILY = "1,2";
				TEST_TARGET_NAME = Nos;
				VALIDATE_PRODUCT = YES;
			};
			name = Release;
		};
		C9DEBFF6298941020078B43A /* Debug */ = {
			isa = XCBuildConfiguration;
			buildSettings = {
				ALWAYS_SEARCH_USER_PATHS = NO;
				CLANG_ANALYZER_LOCALIZABILITY_NONLOCALIZED = YES;
				CLANG_ANALYZER_NONNULL = YES;
				CLANG_ANALYZER_NUMBER_OBJECT_CONVERSION = YES_AGGRESSIVE;
				CLANG_CXX_LANGUAGE_STANDARD = "gnu++20";
				CLANG_ENABLE_MODULES = YES;
				CLANG_ENABLE_OBJC_ARC = YES;
				CLANG_ENABLE_OBJC_WEAK = YES;
				CLANG_WARN_BLOCK_CAPTURE_AUTORELEASING = YES;
				CLANG_WARN_BOOL_CONVERSION = YES;
				CLANG_WARN_COMMA = YES;
				CLANG_WARN_CONSTANT_CONVERSION = YES;
				CLANG_WARN_DEPRECATED_OBJC_IMPLEMENTATIONS = YES;
				CLANG_WARN_DIRECT_OBJC_ISA_USAGE = YES_ERROR;
				CLANG_WARN_DOCUMENTATION_COMMENTS = YES;
				CLANG_WARN_EMPTY_BODY = YES;
				CLANG_WARN_ENUM_CONVERSION = YES;
				CLANG_WARN_INFINITE_RECURSION = YES;
				CLANG_WARN_INT_CONVERSION = YES;
				CLANG_WARN_NON_LITERAL_NULL_CONVERSION = YES;
				CLANG_WARN_OBJC_IMPLICIT_RETAIN_SELF = YES;
				CLANG_WARN_OBJC_LITERAL_CONVERSION = YES;
				CLANG_WARN_OBJC_ROOT_CLASS = YES_ERROR;
				CLANG_WARN_QUOTED_INCLUDE_IN_FRAMEWORK_HEADER = YES;
				CLANG_WARN_RANGE_LOOP_ANALYSIS = YES;
				CLANG_WARN_STRICT_PROTOTYPES = YES;
				CLANG_WARN_SUSPICIOUS_MOVE = YES;
				CLANG_WARN_UNGUARDED_AVAILABILITY = YES_AGGRESSIVE;
				CLANG_WARN_UNREACHABLE_CODE = YES;
				CLANG_WARN__DUPLICATE_METHOD_MATCH = YES;
				COPY_PHASE_STRIP = NO;
				DEAD_CODE_STRIPPING = YES;
				DEBUG_INFORMATION_FORMAT = dwarf;
				ENABLE_STRICT_OBJC_MSGSEND = YES;
				ENABLE_TESTABILITY = YES;
				GCC_C_LANGUAGE_STANDARD = gnu11;
				GCC_DYNAMIC_NO_PIC = NO;
				GCC_NO_COMMON_BLOCKS = YES;
				GCC_OPTIMIZATION_LEVEL = 0;
				GCC_PREPROCESSOR_DEFINITIONS = (
					"DEBUG=1",
					"$(inherited)",
				);
				GCC_WARN_64_TO_32_BIT_CONVERSION = YES;
				GCC_WARN_ABOUT_RETURN_TYPE = YES_ERROR;
				GCC_WARN_UNDECLARED_SELECTOR = YES;
				GCC_WARN_UNINITIALIZED_AUTOS = YES_AGGRESSIVE;
				GCC_WARN_UNUSED_FUNCTION = YES;
				GCC_WARN_UNUSED_VARIABLE = YES;
				MTL_ENABLE_DEBUG_INFO = INCLUDE_SOURCE;
				MTL_FAST_MATH = YES;
				ONLY_ACTIVE_ARCH = YES;
				SWIFT_ACTIVE_COMPILATION_CONDITIONS = DEBUG;
				SWIFT_OPTIMIZATION_LEVEL = "-Onone";
			};
			name = Debug;
		};
		C9DEBFF7298941020078B43A /* Release */ = {
			isa = XCBuildConfiguration;
			buildSettings = {
				ALWAYS_SEARCH_USER_PATHS = NO;
				CLANG_ANALYZER_LOCALIZABILITY_NONLOCALIZED = YES;
				CLANG_ANALYZER_NONNULL = YES;
				CLANG_ANALYZER_NUMBER_OBJECT_CONVERSION = YES_AGGRESSIVE;
				CLANG_CXX_LANGUAGE_STANDARD = "gnu++20";
				CLANG_ENABLE_MODULES = YES;
				CLANG_ENABLE_OBJC_ARC = YES;
				CLANG_ENABLE_OBJC_WEAK = YES;
				CLANG_WARN_BLOCK_CAPTURE_AUTORELEASING = YES;
				CLANG_WARN_BOOL_CONVERSION = YES;
				CLANG_WARN_COMMA = YES;
				CLANG_WARN_CONSTANT_CONVERSION = YES;
				CLANG_WARN_DEPRECATED_OBJC_IMPLEMENTATIONS = YES;
				CLANG_WARN_DIRECT_OBJC_ISA_USAGE = YES_ERROR;
				CLANG_WARN_DOCUMENTATION_COMMENTS = YES;
				CLANG_WARN_EMPTY_BODY = YES;
				CLANG_WARN_ENUM_CONVERSION = YES;
				CLANG_WARN_INFINITE_RECURSION = YES;
				CLANG_WARN_INT_CONVERSION = YES;
				CLANG_WARN_NON_LITERAL_NULL_CONVERSION = YES;
				CLANG_WARN_OBJC_IMPLICIT_RETAIN_SELF = YES;
				CLANG_WARN_OBJC_LITERAL_CONVERSION = YES;
				CLANG_WARN_OBJC_ROOT_CLASS = YES_ERROR;
				CLANG_WARN_QUOTED_INCLUDE_IN_FRAMEWORK_HEADER = YES;
				CLANG_WARN_RANGE_LOOP_ANALYSIS = YES;
				CLANG_WARN_STRICT_PROTOTYPES = YES;
				CLANG_WARN_SUSPICIOUS_MOVE = YES;
				CLANG_WARN_UNGUARDED_AVAILABILITY = YES_AGGRESSIVE;
				CLANG_WARN_UNREACHABLE_CODE = YES;
				CLANG_WARN__DUPLICATE_METHOD_MATCH = YES;
				COPY_PHASE_STRIP = NO;
				DEAD_CODE_STRIPPING = YES;
				DEBUG_INFORMATION_FORMAT = "dwarf-with-dsym";
				ENABLE_NS_ASSERTIONS = NO;
				ENABLE_STRICT_OBJC_MSGSEND = YES;
				GCC_C_LANGUAGE_STANDARD = gnu11;
				GCC_NO_COMMON_BLOCKS = YES;
				GCC_OPTIMIZATION_LEVEL = s;
				GCC_WARN_64_TO_32_BIT_CONVERSION = YES;
				GCC_WARN_ABOUT_RETURN_TYPE = YES_ERROR;
				GCC_WARN_UNDECLARED_SELECTOR = YES;
				GCC_WARN_UNINITIALIZED_AUTOS = YES_AGGRESSIVE;
				GCC_WARN_UNUSED_FUNCTION = YES;
				GCC_WARN_UNUSED_VARIABLE = YES;
				MTL_ENABLE_DEBUG_INFO = NO;
				MTL_FAST_MATH = YES;
				SWIFT_COMPILATION_MODE = wholemodule;
				SWIFT_OPTIMIZATION_LEVEL = "-O";
			};
			name = Release;
		};
		C9DEBFF9298941020078B43A /* Debug */ = {
			isa = XCBuildConfiguration;
			buildSettings = {
				ASSETCATALOG_COMPILER_APPICON_NAME = AppIcon;
				ASSETCATALOG_COMPILER_GLOBAL_ACCENT_COLOR_NAME = AccentColor;
				CODE_SIGN_ENTITLEMENTS = Nos/Nos.entitlements;
				CODE_SIGN_IDENTITY = "-";
				"CODE_SIGN_IDENTITY[sdk=iphoneos*]" = "Apple Development";
				CODE_SIGN_STYLE = Automatic;
				CURRENT_PROJECT_VERSION = 35;
				DEAD_CODE_STRIPPING = YES;
				DEVELOPMENT_ASSET_PATHS = "\"Nos/Views/Preview Content\"";
				DEVELOPMENT_TEAM = GZCZBKH7MY;
				ENABLE_HARDENED_RUNTIME = YES;
				ENABLE_PREVIEWS = YES;
				GCC_OPTIMIZATION_LEVEL = 0;
				GENERATE_INFOPLIST_FILE = YES;
				INFOPLIST_FILE = Nos/Info.plist;
				"INFOPLIST_KEY_UIApplicationSceneManifest_Generation[sdk=iphoneos*]" = YES;
				"INFOPLIST_KEY_UIApplicationSceneManifest_Generation[sdk=iphonesimulator*]" = YES;
				"INFOPLIST_KEY_UIApplicationSupportsIndirectInputEvents[sdk=iphoneos*]" = YES;
				"INFOPLIST_KEY_UIApplicationSupportsIndirectInputEvents[sdk=iphonesimulator*]" = YES;
				"INFOPLIST_KEY_UILaunchScreen_Generation[sdk=iphoneos*]" = YES;
				"INFOPLIST_KEY_UILaunchScreen_Generation[sdk=iphonesimulator*]" = YES;
				INFOPLIST_KEY_UILaunchStoryboardName = "Launch Screen.storyboard";
				"INFOPLIST_KEY_UIStatusBarStyle[sdk=iphoneos*]" = UIStatusBarStyleDefault;
				"INFOPLIST_KEY_UIStatusBarStyle[sdk=iphonesimulator*]" = UIStatusBarStyleDefault;
				INFOPLIST_KEY_UISupportedInterfaceOrientations_iPad = "UIInterfaceOrientationPortrait UIInterfaceOrientationPortraitUpsideDown UIInterfaceOrientationLandscapeLeft UIInterfaceOrientationLandscapeRight";
				INFOPLIST_KEY_UISupportedInterfaceOrientations_iPhone = "UIInterfaceOrientationPortrait UIInterfaceOrientationLandscapeLeft UIInterfaceOrientationLandscapeRight";
				IPHONEOS_DEPLOYMENT_TARGET = 16.2;
				LD_RUNPATH_SEARCH_PATHS = "@executable_path/Frameworks";
				"LD_RUNPATH_SEARCH_PATHS[sdk=macosx*]" = "@executable_path/../Frameworks";
				MACOSX_DEPLOYMENT_TARGET = 13.1;
				MARKETING_VERSION = 0.1;
				PRODUCT_BUNDLE_IDENTIFIER = com.verse.Nos;
				PRODUCT_NAME = "$(TARGET_NAME)";
				SDKROOT = auto;
				SUPPORTED_PLATFORMS = "iphoneos iphonesimulator";
				SUPPORTS_MACCATALYST = NO;
				SUPPORTS_MAC_DESIGNED_FOR_IPHONE_IPAD = YES;
				SWIFT_EMIT_LOC_STRINGS = YES;
				SWIFT_OPTIMIZATION_LEVEL = "-Onone";
				SWIFT_VERSION = 5.0;
				TARGETED_DEVICE_FAMILY = "1,2";
			};
			name = Debug;
		};
		C9DEBFFA298941020078B43A /* Release */ = {
			isa = XCBuildConfiguration;
			baseConfigurationReference = C92DF80129BFAF9300400561 /* ProductionSecrets.xcconfig */;
			buildSettings = {
				ASSETCATALOG_COMPILER_APPICON_NAME = AppIcon;
				ASSETCATALOG_COMPILER_GLOBAL_ACCENT_COLOR_NAME = AccentColor;
				CODE_SIGN_ENTITLEMENTS = Nos/Nos.entitlements;
				CODE_SIGN_IDENTITY = "-";
				"CODE_SIGN_IDENTITY[sdk=iphoneos*]" = "Apple Development";
				CODE_SIGN_STYLE = Automatic;
				CURRENT_PROJECT_VERSION = 35;
				DEAD_CODE_STRIPPING = YES;
				DEVELOPMENT_ASSET_PATHS = "\"Nos/Views/Preview Content\"";
				DEVELOPMENT_TEAM = GZCZBKH7MY;
				ENABLE_HARDENED_RUNTIME = YES;
				ENABLE_PREVIEWS = YES;
				GENERATE_INFOPLIST_FILE = YES;
				INFOPLIST_FILE = Nos/Info.plist;
				"INFOPLIST_KEY_UIApplicationSceneManifest_Generation[sdk=iphoneos*]" = YES;
				"INFOPLIST_KEY_UIApplicationSceneManifest_Generation[sdk=iphonesimulator*]" = YES;
				"INFOPLIST_KEY_UIApplicationSupportsIndirectInputEvents[sdk=iphoneos*]" = YES;
				"INFOPLIST_KEY_UIApplicationSupportsIndirectInputEvents[sdk=iphonesimulator*]" = YES;
				"INFOPLIST_KEY_UILaunchScreen_Generation[sdk=iphoneos*]" = YES;
				"INFOPLIST_KEY_UILaunchScreen_Generation[sdk=iphonesimulator*]" = YES;
				INFOPLIST_KEY_UILaunchStoryboardName = "Launch Screen.storyboard";
				"INFOPLIST_KEY_UIStatusBarStyle[sdk=iphoneos*]" = UIStatusBarStyleDefault;
				"INFOPLIST_KEY_UIStatusBarStyle[sdk=iphonesimulator*]" = UIStatusBarStyleDefault;
				INFOPLIST_KEY_UISupportedInterfaceOrientations_iPad = "UIInterfaceOrientationPortrait UIInterfaceOrientationPortraitUpsideDown UIInterfaceOrientationLandscapeLeft UIInterfaceOrientationLandscapeRight";
				INFOPLIST_KEY_UISupportedInterfaceOrientations_iPhone = "UIInterfaceOrientationPortrait UIInterfaceOrientationLandscapeLeft UIInterfaceOrientationLandscapeRight";
				IPHONEOS_DEPLOYMENT_TARGET = 16.2;
				LD_RUNPATH_SEARCH_PATHS = "@executable_path/Frameworks";
				"LD_RUNPATH_SEARCH_PATHS[sdk=macosx*]" = "@executable_path/../Frameworks";
				MACOSX_DEPLOYMENT_TARGET = 13.1;
				MARKETING_VERSION = 0.1;
				PRODUCT_BUNDLE_IDENTIFIER = com.verse.Nos;
				PRODUCT_NAME = "$(TARGET_NAME)";
				SDKROOT = auto;
				SUPPORTED_PLATFORMS = "iphoneos iphonesimulator";
				SUPPORTS_MACCATALYST = NO;
				SUPPORTS_MAC_DESIGNED_FOR_IPHONE_IPAD = YES;
				SWIFT_EMIT_LOC_STRINGS = YES;
				SWIFT_VERSION = 5.0;
				TARGETED_DEVICE_FAMILY = "1,2";
			};
			name = Release;
		};
		C9DEBFFC298941020078B43A /* Debug */ = {
			isa = XCBuildConfiguration;
			buildSettings = {
				ALWAYS_EMBED_SWIFT_STANDARD_LIBRARIES = YES;
				CODE_SIGN_STYLE = Automatic;
				CURRENT_PROJECT_VERSION = 35;
				DEAD_CODE_STRIPPING = YES;
				DEVELOPMENT_TEAM = GZCZBKH7MY;
				GCC_OPTIMIZATION_LEVEL = 0;
				GENERATE_INFOPLIST_FILE = YES;
				HEADER_SEARCH_PATHS = "";
				IPHONEOS_DEPLOYMENT_TARGET = 16.2;
				MACOSX_DEPLOYMENT_TARGET = 13.1;
				MARKETING_VERSION = 1.0;
				PRODUCT_BUNDLE_IDENTIFIER = com.verse.NosTests;
				PRODUCT_NAME = "$(TARGET_NAME)";
				SDKROOT = auto;
				SUPPORTED_PLATFORMS = "iphoneos iphonesimulator macosx";
				SWIFT_EMIT_LOC_STRINGS = NO;
				SWIFT_OPTIMIZATION_LEVEL = "-Onone";
				SWIFT_VERSION = 5.0;
				TARGETED_DEVICE_FAMILY = "1,2";
			};
			name = Debug;
		};
		C9DEBFFD298941020078B43A /* Release */ = {
			isa = XCBuildConfiguration;
			buildSettings = {
				ALWAYS_EMBED_SWIFT_STANDARD_LIBRARIES = YES;
				CODE_SIGN_STYLE = Automatic;
				CURRENT_PROJECT_VERSION = 35;
				DEAD_CODE_STRIPPING = YES;
				DEVELOPMENT_TEAM = GZCZBKH7MY;
				GENERATE_INFOPLIST_FILE = YES;
				HEADER_SEARCH_PATHS = "";
				IPHONEOS_DEPLOYMENT_TARGET = 16.2;
				MACOSX_DEPLOYMENT_TARGET = 13.1;
				MARKETING_VERSION = 1.0;
				PRODUCT_BUNDLE_IDENTIFIER = com.verse.NosTests;
				PRODUCT_NAME = "$(TARGET_NAME)";
				SDKROOT = auto;
				SUPPORTED_PLATFORMS = "iphoneos iphonesimulator macosx";
				SWIFT_EMIT_LOC_STRINGS = NO;
				SWIFT_VERSION = 5.0;
				TARGETED_DEVICE_FAMILY = "1,2";
			};
			name = Release;
		};
		C9DEBFFF298941020078B43A /* Debug */ = {
			isa = XCBuildConfiguration;
			buildSettings = {
				ALWAYS_EMBED_SWIFT_STANDARD_LIBRARIES = YES;
				CODE_SIGN_STYLE = Automatic;
				CURRENT_PROJECT_VERSION = 35;
				DEAD_CODE_STRIPPING = YES;
				DEVELOPMENT_TEAM = GZCZBKH7MY;
				GCC_OPTIMIZATION_LEVEL = 0;
				GENERATE_INFOPLIST_FILE = YES;
				IPHONEOS_DEPLOYMENT_TARGET = 16.2;
				MACOSX_DEPLOYMENT_TARGET = 13.1;
				MARKETING_VERSION = 1.0;
				PRODUCT_BUNDLE_IDENTIFIER = com.verse.NosUITests;
				PRODUCT_NAME = "$(TARGET_NAME)";
				SDKROOT = auto;
				SUPPORTED_PLATFORMS = "iphoneos iphonesimulator macosx";
				SWIFT_EMIT_LOC_STRINGS = NO;
				SWIFT_OPTIMIZATION_LEVEL = "-Onone";
				SWIFT_VERSION = 5.0;
				TARGETED_DEVICE_FAMILY = "1,2";
				TEST_TARGET_NAME = Nos;
			};
			name = Debug;
		};
		C9DEC000298941020078B43A /* Release */ = {
			isa = XCBuildConfiguration;
			buildSettings = {
				ALWAYS_EMBED_SWIFT_STANDARD_LIBRARIES = YES;
				CODE_SIGN_STYLE = Automatic;
				CURRENT_PROJECT_VERSION = 35;
				DEAD_CODE_STRIPPING = YES;
				DEVELOPMENT_TEAM = GZCZBKH7MY;
				GENERATE_INFOPLIST_FILE = YES;
				IPHONEOS_DEPLOYMENT_TARGET = 16.2;
				MACOSX_DEPLOYMENT_TARGET = 13.1;
				MARKETING_VERSION = 1.0;
				PRODUCT_BUNDLE_IDENTIFIER = com.verse.NosUITests;
				PRODUCT_NAME = "$(TARGET_NAME)";
				SDKROOT = auto;
				SUPPORTED_PLATFORMS = "iphoneos iphonesimulator macosx";
				SWIFT_EMIT_LOC_STRINGS = NO;
				SWIFT_VERSION = 5.0;
				TARGETED_DEVICE_FAMILY = "1,2";
				TEST_TARGET_NAME = Nos;
			};
			name = Release;
		};
/* End XCBuildConfiguration section */

/* Begin XCConfigurationList section */
		C90862C329E9804B00C35A71 /* Build configuration list for PBXNativeTarget "NosPerformanceTests" */ = {
			isa = XCConfigurationList;
			buildConfigurations = (
				C90862C429E9804B00C35A71 /* Debug */,
				C90862C529E9804B00C35A71 /* Release */,
			);
			defaultConfigurationIsVisible = 0;
			defaultConfigurationName = Release;
		};
		C9DEBFC9298941000078B43A /* Build configuration list for PBXProject "Nos" */ = {
			isa = XCConfigurationList;
			buildConfigurations = (
				C9DEBFF6298941020078B43A /* Debug */,
				C9DEBFF7298941020078B43A /* Release */,
			);
			defaultConfigurationIsVisible = 0;
			defaultConfigurationName = Release;
		};
		C9DEBFF8298941020078B43A /* Build configuration list for PBXNativeTarget "Nos" */ = {
			isa = XCConfigurationList;
			buildConfigurations = (
				C9DEBFF9298941020078B43A /* Debug */,
				C9DEBFFA298941020078B43A /* Release */,
			);
			defaultConfigurationIsVisible = 0;
			defaultConfigurationName = Release;
		};
		C9DEBFFB298941020078B43A /* Build configuration list for PBXNativeTarget "NosTests" */ = {
			isa = XCConfigurationList;
			buildConfigurations = (
				C9DEBFFC298941020078B43A /* Debug */,
				C9DEBFFD298941020078B43A /* Release */,
			);
			defaultConfigurationIsVisible = 0;
			defaultConfigurationName = Release;
		};
		C9DEBFFE298941020078B43A /* Build configuration list for PBXNativeTarget "NosUITests" */ = {
			isa = XCConfigurationList;
			buildConfigurations = (
				C9DEBFFF298941020078B43A /* Debug */,
				C9DEC000298941020078B43A /* Release */,
			);
			defaultConfigurationIsVisible = 0;
			defaultConfigurationName = Release;
		};
/* End XCConfigurationList section */

/* Begin XCRemoteSwiftPackageReference section */
		C94D855D29914D2300749478 /* XCRemoteSwiftPackageReference "swiftui-navigation" */ = {
			isa = XCRemoteSwiftPackageReference;
			repositoryURL = "https://github.com/pointfreeco/swiftui-navigation";
			requirement = {
				kind = upToNextMajorVersion;
				minimumVersion = 0.6.1;
			};
		};
		C9646E9829B79E04007239A4 /* XCRemoteSwiftPackageReference "logger-ios" */ = {
			isa = XCRemoteSwiftPackageReference;
			repositoryURL = "https://github.com/planetary-social/logger-ios";
			requirement = {
				kind = upToNextMajorVersion;
				minimumVersion = 1.0.0;
			};
		};
		C9646EA229B7A24A007239A4 /* XCRemoteSwiftPackageReference "posthog-ios" */ = {
			isa = XCRemoteSwiftPackageReference;
			repositoryURL = "https://github.com/PostHog/posthog-ios.git";
			requirement = {
				kind = upToNextMajorVersion;
				minimumVersion = 2.0.0;
			};
		};
		C9646EA529B7A3DD007239A4 /* XCRemoteSwiftPackageReference "swift-dependencies" */ = {
			isa = XCRemoteSwiftPackageReference;
			repositoryURL = "https://github.com/pointfreeco/swift-dependencies";
			requirement = {
				kind = upToNextMajorVersion;
				minimumVersion = 0.1.4;
			};
		};
		C97797BA298AB1890046BD25 /* XCRemoteSwiftPackageReference "secp256k1" */ = {
			isa = XCRemoteSwiftPackageReference;
			repositoryURL = "https://github.com/GigaBitcoin/secp256k1.swift";
			requirement = {
				kind = upToNextMajorVersion;
				minimumVersion = 0.9.2;
			};
		};
		C987F85D29BAB66900B44E7A /* XCRemoteSwiftPackageReference "swiftui-cached-async-image" */ = {
			isa = XCRemoteSwiftPackageReference;
			repositoryURL = "https://github.com/lorenzofiamingo/swiftui-cached-async-image";
			requirement = {
				kind = upToNextMajorVersion;
				minimumVersion = 2.0.0;
			};
		};
		C9ADB139299299570075E7F8 /* XCRemoteSwiftPackageReference "bech32" */ = {
			isa = XCRemoteSwiftPackageReference;
			repositoryURL = "https://github.com/0xdeadp00l/bech32.git";
			requirement = {
				branch = master;
				kind = branch;
			};
		};
		C9DEC066298965270078B43A /* XCRemoteSwiftPackageReference "Starscream" */ = {
			isa = XCRemoteSwiftPackageReference;
			repositoryURL = "https://github.com/daltoniam/Starscream.git";
			requirement = {
				branch = master;
				kind = branch;
			};
		};
/* End XCRemoteSwiftPackageReference section */

/* Begin XCSwiftPackageProductDependency section */
		C94D855E29914D2300749478 /* SwiftUINavigation */ = {
			isa = XCSwiftPackageProductDependency;
			package = C94D855D29914D2300749478 /* XCRemoteSwiftPackageReference "swiftui-navigation" */;
			productName = SwiftUINavigation;
		};
		C9646E9929B79E04007239A4 /* Logger */ = {
			isa = XCSwiftPackageProductDependency;
			package = C9646E9829B79E04007239A4 /* XCRemoteSwiftPackageReference "logger-ios" */;
			productName = Logger;
		};
		C9646E9B29B79E4D007239A4 /* Logger */ = {
			isa = XCSwiftPackageProductDependency;
			package = C9646E9829B79E04007239A4 /* XCRemoteSwiftPackageReference "logger-ios" */;
			productName = Logger;
		};
		C9646EA329B7A24A007239A4 /* PostHog */ = {
			isa = XCSwiftPackageProductDependency;
			package = C9646EA229B7A24A007239A4 /* XCRemoteSwiftPackageReference "posthog-ios" */;
			productName = PostHog;
		};
		C9646EA629B7A3DD007239A4 /* Dependencies */ = {
			isa = XCSwiftPackageProductDependency;
			package = C9646EA529B7A3DD007239A4 /* XCRemoteSwiftPackageReference "swift-dependencies" */;
			productName = Dependencies;
		};
		C9646EA829B7A4F2007239A4 /* PostHog */ = {
			isa = XCSwiftPackageProductDependency;
			package = C9646EA229B7A24A007239A4 /* XCRemoteSwiftPackageReference "posthog-ios" */;
			productName = PostHog;
		};
		C9646EAB29B7A520007239A4 /* Dependencies */ = {
			isa = XCSwiftPackageProductDependency;
			package = C9646EA529B7A3DD007239A4 /* XCRemoteSwiftPackageReference "swift-dependencies" */;
			productName = Dependencies;
		};
		C97797BB298AB1890046BD25 /* secp256k1 */ = {
			isa = XCSwiftPackageProductDependency;
			package = C97797BA298AB1890046BD25 /* XCRemoteSwiftPackageReference "secp256k1" */;
			productName = secp256k1;
		};
		C97797BE298ABE060046BD25 /* secp256k1 */ = {
			isa = XCSwiftPackageProductDependency;
			package = C97797BA298AB1890046BD25 /* XCRemoteSwiftPackageReference "secp256k1" */;
			productName = secp256k1;
		};
		C987F85E29BAB66900B44E7A /* CachedAsyncImage */ = {
			isa = XCSwiftPackageProductDependency;
			package = C987F85D29BAB66900B44E7A /* XCRemoteSwiftPackageReference "swiftui-cached-async-image" */;
			productName = CachedAsyncImage;
		};
		C987F86329BAC3C500B44E7A /* CachedAsyncImage */ = {
			isa = XCSwiftPackageProductDependency;
			package = C987F85D29BAB66900B44E7A /* XCRemoteSwiftPackageReference "swiftui-cached-async-image" */;
			productName = CachedAsyncImage;
		};
		C9DEC067298965270078B43A /* Starscream */ = {
			isa = XCSwiftPackageProductDependency;
			package = C9DEC066298965270078B43A /* XCRemoteSwiftPackageReference "Starscream" */;
			productName = Starscream;
		};
		CDDA1F7A29A527650047ACD8 /* Starscream */ = {
			isa = XCSwiftPackageProductDependency;
			package = C9DEC066298965270078B43A /* XCRemoteSwiftPackageReference "Starscream" */;
			productName = Starscream;
		};
		CDDA1F7C29A527650047ACD8 /* SwiftUINavigation */ = {
			isa = XCSwiftPackageProductDependency;
			package = C94D855D29914D2300749478 /* XCRemoteSwiftPackageReference "swiftui-navigation" */;
			productName = SwiftUINavigation;
		};
/* End XCSwiftPackageProductDependency section */

/* Begin XCVersionGroup section */
		C9DEBFD5298941000078B43A /* Nos.xcdatamodeld */ = {
			isa = XCVersionGroup;
			children = (
				C9B678E529EF1BF200303F33 /* Nos 5.xcdatamodel */,
				C9A0DAF329C870D500466635 /* Nos 4.xcdatamodel */,
				CD4D210D29C350C9000F8188 /* Nos 3.xcdatamodel */,
				C92DF80229C22E4F00400561 /* Nos 2.xcdatamodel */,
				C9DEBFD6298941000078B43A /* Nos.xcdatamodel */,
			);
			currentVersion = C9B678E529EF1BF200303F33 /* Nos 5.xcdatamodel */;
			path = Nos.xcdatamodeld;
			sourceTree = "<group>";
			versionGroupType = wrapper.xcdatamodel;
		};
/* End XCVersionGroup section */
	};
	rootObject = C9DEBFC6298941000078B43A /* Project object */;
}<|MERGE_RESOLUTION|>--- conflicted
+++ resolved
@@ -1212,11 +1212,8 @@
 				C9C2B77F29E0731600548B4A /* AsyncTimer.swift in Sources */,
 				A32B6C7329A6BE9B00653FF5 /* FollowsView.swift in Sources */,
 				3F30020D29C382EB003D4F8B /* OnboardingLoginView.swift in Sources */,
-<<<<<<< HEAD
 				5B80BEA029FAEDE300A363E4 /* Profile.swift in Sources */,
-=======
 				C9A25B3D29F174D200B39534 /* ReadabilityPadding.swift in Sources */,
->>>>>>> 05ce15d6
 				C9DFA972299BF9E8006929C1 /* CompactNoteView.swift in Sources */,
 				C9A0DAE029C697A100466635 /* AboutView.swift in Sources */,
 				A351E1A229BA92240009B7F6 /* ProfileEditView.swift in Sources */,
