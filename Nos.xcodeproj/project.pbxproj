--- conflicted
+++ resolved
@@ -2179,24 +2179,9 @@
 		C936B4572A4C7B7C00DF1EB9 /* Nos.xcdatamodeld */ = {
 			isa = XCVersionGroup;
 			children = (
-<<<<<<< HEAD
 				5BFF66AF2A4B55FC00AA79DD /* Nos 10.xcdatamodel */,
-				5BEC18CA2A4B438700E6842E /* Nos 9.xcdatamodel */,
-				C9EDC9792A3A27D1009148D1 /* Nos 8.xcdatamodel */,
-				C9CF23152A378E8F00EBEC31 /* Nos 7.xcdatamodel */,
-				C91FFD392A09444D00743037 /* Nos 6.xcdatamodel */,
-				C9B678E529EF1BF200303F33 /* Nos 5.xcdatamodel */,
-				C9A0DAF329C870D500466635 /* Nos 4.xcdatamodel */,
-				CD4D210D29C350C9000F8188 /* Nos 3.xcdatamodel */,
-				C92DF80229C22E4F00400561 /* Nos 2.xcdatamodel */,
-				C9DEBFD6298941000078B43A /* Nos.xcdatamodel */,
 			);
 			currentVersion = 5BFF66AF2A4B55FC00AA79DD /* Nos 10.xcdatamodel */;
-=======
-				C936B4582A4C7B7C00DF1EB9 /* Nos 8.xcdatamodel */,
-			);
-			currentVersion = C936B4582A4C7B7C00DF1EB9 /* Nos 8.xcdatamodel */;
->>>>>>> dfba3c33
 			path = Nos.xcdatamodeld;
 			sourceTree = "<group>";
 			versionGroupType = wrapper.xcdatamodel;
