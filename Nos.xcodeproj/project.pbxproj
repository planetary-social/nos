// !$*UTF8*$!
{
	archiveVersion = 1;
	classes = {
	};
	objectVersion = 56;
	objects = {

/* Begin PBXBuildFile section */
		3F170C78299D816200BC8F8B /* AppController.swift in Sources */ = {isa = PBXBuildFile; fileRef = 3F170C77299D816200BC8F8B /* AppController.swift */; };
		3F30020529C1FDD9003D4F8B /* OnboardingStartView.swift in Sources */ = {isa = PBXBuildFile; fileRef = 3F30020429C1FDD9003D4F8B /* OnboardingStartView.swift */; };
		3F30020729C237AB003D4F8B /* OnboardingAgeVerificationView.swift in Sources */ = {isa = PBXBuildFile; fileRef = 3F30020629C237AB003D4F8B /* OnboardingAgeVerificationView.swift */; };
		3F30020929C23895003D4F8B /* OnboardingNotOldEnoughView.swift in Sources */ = {isa = PBXBuildFile; fileRef = 3F30020829C23895003D4F8B /* OnboardingNotOldEnoughView.swift */; };
		3F30020B29C361C8003D4F8B /* OnboardingTermsOfServiceView.swift in Sources */ = {isa = PBXBuildFile; fileRef = 3F30020A29C361C8003D4F8B /* OnboardingTermsOfServiceView.swift */; };
		3F30020D29C382EB003D4F8B /* OnboardingLoginView.swift in Sources */ = {isa = PBXBuildFile; fileRef = 3F30020C29C382EB003D4F8B /* OnboardingLoginView.swift */; };
		3F30021329C3BFDB003D4F8B /* OnboardingStartView.swift in Sources */ = {isa = PBXBuildFile; fileRef = 3F30020429C1FDD9003D4F8B /* OnboardingStartView.swift */; };
		3F30021429C3BFE2003D4F8B /* OnboardingAgeVerificationView.swift in Sources */ = {isa = PBXBuildFile; fileRef = 3F30020629C237AB003D4F8B /* OnboardingAgeVerificationView.swift */; };
		3F30021529C3BFE5003D4F8B /* OnboardingNotOldEnoughView.swift in Sources */ = {isa = PBXBuildFile; fileRef = 3F30020829C23895003D4F8B /* OnboardingNotOldEnoughView.swift */; };
		3F30021629C3BFE8003D4F8B /* OnboardingTermsOfServiceView.swift in Sources */ = {isa = PBXBuildFile; fileRef = 3F30020A29C361C8003D4F8B /* OnboardingTermsOfServiceView.swift */; };
		3F30021729C3BFEB003D4F8B /* OnboardingLoginView.swift in Sources */ = {isa = PBXBuildFile; fileRef = 3F30020C29C382EB003D4F8B /* OnboardingLoginView.swift */; };
		3F43C47629A9625700E896A0 /* AuthorReference+CoreDataClass.swift in Sources */ = {isa = PBXBuildFile; fileRef = 3F43C47529A9625700E896A0 /* AuthorReference+CoreDataClass.swift */; };
		3F60F42929B27D3E000D62C4 /* ThreadView.swift in Sources */ = {isa = PBXBuildFile; fileRef = 3F60F42829B27D3E000D62C4 /* ThreadView.swift */; };
		3FB5E651299D28A200386527 /* OnboardingView.swift in Sources */ = {isa = PBXBuildFile; fileRef = 3FB5E650299D28A200386527 /* OnboardingView.swift */; };
		3FBCDE6D29B648FE00A6C2D4 /* ThreadView.swift in Sources */ = {isa = PBXBuildFile; fileRef = 3F60F42829B27D3E000D62C4 /* ThreadView.swift */; };
		3FFB1D89299FF37C002A755D /* AvatarView.swift in Sources */ = {isa = PBXBuildFile; fileRef = 3FFB1D88299FF37C002A755D /* AvatarView.swift */; };
		3FFB1D9329A6BBCE002A755D /* EventReference+CoreDataClass.swift in Sources */ = {isa = PBXBuildFile; fileRef = 3FFB1D9229A6BBCE002A755D /* EventReference+CoreDataClass.swift */; };
		3FFB1D9429A6BBCE002A755D /* EventReference+CoreDataClass.swift in Sources */ = {isa = PBXBuildFile; fileRef = 3FFB1D9229A6BBCE002A755D /* EventReference+CoreDataClass.swift */; };
		3FFB1D9629A6BBEC002A755D /* Collection+SafeSubscript.swift in Sources */ = {isa = PBXBuildFile; fileRef = 3FFB1D9529A6BBEC002A755D /* Collection+SafeSubscript.swift */; };
		3FFB1D9729A6BBEC002A755D /* Collection+SafeSubscript.swift in Sources */ = {isa = PBXBuildFile; fileRef = 3FFB1D9529A6BBEC002A755D /* Collection+SafeSubscript.swift */; };
		3FFB1D9C29A7DF9D002A755D /* StackedAvatarsView.swift in Sources */ = {isa = PBXBuildFile; fileRef = 3FFB1D9B29A7DF9D002A755D /* StackedAvatarsView.swift */; };
		3FFB1D9D29A7DF9D002A755D /* StackedAvatarsView.swift in Sources */ = {isa = PBXBuildFile; fileRef = 3FFB1D9B29A7DF9D002A755D /* StackedAvatarsView.swift */; };
		3FFF3BD029A9645F00DD0B72 /* AuthorReference+CoreDataClass.swift in Sources */ = {isa = PBXBuildFile; fileRef = 3F43C47529A9625700E896A0 /* AuthorReference+CoreDataClass.swift */; };
		5B39E64429EDBF8100464830 /* NoteParser.swift in Sources */ = {isa = PBXBuildFile; fileRef = 5B6EB48D29EDBE0E006E750C /* NoteParser.swift */; };
		5B46611E29CCB894008B8E8C /* Generated.strings in Resources */ = {isa = PBXBuildFile; fileRef = 5B46612029CCB894008B8E8C /* Generated.strings */; };
		5B6EB48E29EDBE0E006E750C /* NoteParser.swift in Sources */ = {isa = PBXBuildFile; fileRef = 5B6EB48D29EDBE0E006E750C /* NoteParser.swift */; };
		5B6EB49029EDBEC1006E750C /* NoteParserTests.swift in Sources */ = {isa = PBXBuildFile; fileRef = 5B6EB48F29EDBEC1006E750C /* NoteParserTests.swift */; };
		5B80BE9E29F9864000A363E4 /* Bech32Tests.swift in Sources */ = {isa = PBXBuildFile; fileRef = 5B80BE9D29F9864000A363E4 /* Bech32Tests.swift */; };
		5B80BEA029FAEDE300A363E4 /* NProfile.swift in Sources */ = {isa = PBXBuildFile; fileRef = 5B80BE9F29FAEDE300A363E4 /* NProfile.swift */; };
		5B80BEA229FAF30F00A363E4 /* NProfileTests.swift in Sources */ = {isa = PBXBuildFile; fileRef = 5B80BEA129FAF30F00A363E4 /* NProfileTests.swift */; };
		5B80BEA329FAF37700A363E4 /* NProfile.swift in Sources */ = {isa = PBXBuildFile; fileRef = 5B80BE9F29FAEDE300A363E4 /* NProfile.swift */; };
		5B8C96AC29D52AD200B73AEC /* AuthorListView.swift in Sources */ = {isa = PBXBuildFile; fileRef = 5B8C96AB29D52AD200B73AEC /* AuthorListView.swift */; };
		5B8C96B029DB2E1100B73AEC /* SearchTextFieldObserver.swift in Sources */ = {isa = PBXBuildFile; fileRef = 5B8C96AF29DB2E1100B73AEC /* SearchTextFieldObserver.swift */; };
		5B8C96B229DB313300B73AEC /* AuthorCard.swift in Sources */ = {isa = PBXBuildFile; fileRef = 5B8C96B129DB313300B73AEC /* AuthorCard.swift */; };
		5B8C96B629DDD3B200B73AEC /* EditableText.swift in Sources */ = {isa = PBXBuildFile; fileRef = 5B8C96B529DDD3B200B73AEC /* EditableText.swift */; };
		5BF3C50629E4F0BA00738A12 /* EditableText.swift in Sources */ = {isa = PBXBuildFile; fileRef = 5B8C96B529DDD3B200B73AEC /* EditableText.swift */; };
		5BF3C50729E4F0D400738A12 /* AuthorCard.swift in Sources */ = {isa = PBXBuildFile; fileRef = 5B8C96B129DB313300B73AEC /* AuthorCard.swift */; };
		5BF3C50829E4F0DC00738A12 /* AuthorListView.swift in Sources */ = {isa = PBXBuildFile; fileRef = 5B8C96AB29D52AD200B73AEC /* AuthorListView.swift */; };
		5BF3C50929E4F11E00738A12 /* SearchTextFieldObserver.swift in Sources */ = {isa = PBXBuildFile; fileRef = 5B8C96AF29DB2E1100B73AEC /* SearchTextFieldObserver.swift */; };
		A303AF8329A9153A005DC8FC /* FollowButton.swift in Sources */ = {isa = PBXBuildFile; fileRef = A303AF8229A9153A005DC8FC /* FollowButton.swift */; };
		A303AF8429A969F5005DC8FC /* FollowButton.swift in Sources */ = {isa = PBXBuildFile; fileRef = A303AF8229A9153A005DC8FC /* FollowButton.swift */; };
		A303AF8529A969F5005DC8FC /* FollowsView.swift in Sources */ = {isa = PBXBuildFile; fileRef = A32B6C7229A6BE9B00653FF5 /* FollowsView.swift */; };
		A303AF8629A969FF005DC8FC /* FollowCard.swift in Sources */ = {isa = PBXBuildFile; fileRef = A32B6C7729A6C99200653FF5 /* FollowCard.swift */; };
		A32B6C7129A672BC00653FF5 /* CurrentUser.swift in Sources */ = {isa = PBXBuildFile; fileRef = A34E439829A522F20057AFCB /* CurrentUser.swift */; };
		A32B6C7329A6BE9B00653FF5 /* FollowsView.swift in Sources */ = {isa = PBXBuildFile; fileRef = A32B6C7229A6BE9B00653FF5 /* FollowsView.swift */; };
		A32B6C7829A6C99200653FF5 /* FollowCard.swift in Sources */ = {isa = PBXBuildFile; fileRef = A32B6C7729A6C99200653FF5 /* FollowCard.swift */; };
		A336DD3C299FD78000A0CBA0 /* Filter.swift in Sources */ = {isa = PBXBuildFile; fileRef = A336DD3B299FD78000A0CBA0 /* Filter.swift */; };
		A34E439929A522F20057AFCB /* CurrentUser.swift in Sources */ = {isa = PBXBuildFile; fileRef = A34E439829A522F20057AFCB /* CurrentUser.swift */; };
		A351E1A229BA92240009B7F6 /* ProfileEditView.swift in Sources */ = {isa = PBXBuildFile; fileRef = A351E1A129BA92240009B7F6 /* ProfileEditView.swift */; };
		A351E1A329BBAA790009B7F6 /* ProfileEditView.swift in Sources */ = {isa = PBXBuildFile; fileRef = A351E1A129BA92240009B7F6 /* ProfileEditView.swift */; };
		A362584229C10AD500D07C9A /* NSSet+Add.swift in Sources */ = {isa = PBXBuildFile; fileRef = A362584129C10AD500D07C9A /* NSSet+Add.swift */; };
		A362584329C10AD500D07C9A /* NSSet+Add.swift in Sources */ = {isa = PBXBuildFile; fileRef = A362584129C10AD500D07C9A /* NSSet+Add.swift */; };
		A3B943CF299AE00100A15A08 /* KeyChain.swift in Sources */ = {isa = PBXBuildFile; fileRef = A3B943CE299AE00100A15A08 /* KeyChain.swift */; };
		A3B943D5299D514800A15A08 /* Follow+CoreDataClass.swift in Sources */ = {isa = PBXBuildFile; fileRef = A3B943D4299D514800A15A08 /* Follow+CoreDataClass.swift */; };
		A3B943D7299D6DB700A15A08 /* Follow+CoreDataClass.swift in Sources */ = {isa = PBXBuildFile; fileRef = A3B943D4299D514800A15A08 /* Follow+CoreDataClass.swift */; };
		A3B943D8299D758F00A15A08 /* KeyChain.swift in Sources */ = {isa = PBXBuildFile; fileRef = A3B943CE299AE00100A15A08 /* KeyChain.swift */; };
		C90862BE29E9804B00C35A71 /* NosPerformanceTests.swift in Sources */ = {isa = PBXBuildFile; fileRef = C90862BD29E9804B00C35A71 /* NosPerformanceTests.swift */; };
		C92DF80529C25DE900400561 /* URL+MimeTypes.swift in Sources */ = {isa = PBXBuildFile; fileRef = C92DF80429C25DE900400561 /* URL+MimeTypes.swift */; };
		C92DF80629C25DE900400561 /* URL+MimeTypes.swift in Sources */ = {isa = PBXBuildFile; fileRef = C92DF80429C25DE900400561 /* URL+MimeTypes.swift */; };
		C92DF80829C25FA900400561 /* SquareImage.swift in Sources */ = {isa = PBXBuildFile; fileRef = C92DF80729C25FA900400561 /* SquareImage.swift */; };
		C92DF80929C25FA900400561 /* SquareImage.swift in Sources */ = {isa = PBXBuildFile; fileRef = C92DF80729C25FA900400561 /* SquareImage.swift */; };
		C931517D29B915AF00934506 /* StaggeredGrid.swift in Sources */ = {isa = PBXBuildFile; fileRef = C931517C29B915AF00934506 /* StaggeredGrid.swift */; };
		C931517E29B915AF00934506 /* StaggeredGrid.swift in Sources */ = {isa = PBXBuildFile; fileRef = C931517C29B915AF00934506 /* StaggeredGrid.swift */; };
		C93CA0C029AD59D700921183 /* GoldenPostView.swift in Sources */ = {isa = PBXBuildFile; fileRef = C9CDBBA329A8FA2900C555C7 /* GoldenPostView.swift */; };
		C93CA0C129AD5A5B00921183 /* DiscoverView.swift in Sources */ = {isa = PBXBuildFile; fileRef = C9CDBBA029A8F14C00C555C7 /* DiscoverView.swift */; };
		C93CA0C329AE3A1E00921183 /* JSONEvent.swift in Sources */ = {isa = PBXBuildFile; fileRef = C93CA0C229AE3A1E00921183 /* JSONEvent.swift */; };
		C93CA0C429AE3A1E00921183 /* JSONEvent.swift in Sources */ = {isa = PBXBuildFile; fileRef = C93CA0C229AE3A1E00921183 /* JSONEvent.swift */; };
		C93EC2F129C337EB0012EE2A /* RelayPicker.swift in Sources */ = {isa = PBXBuildFile; fileRef = C93EC2F029C337EB0012EE2A /* RelayPicker.swift */; };
		C93EC2F229C337EB0012EE2A /* RelayPicker.swift in Sources */ = {isa = PBXBuildFile; fileRef = C93EC2F029C337EB0012EE2A /* RelayPicker.swift */; };
		C93EC2F429C34C860012EE2A /* NSPredicate+Bool.swift in Sources */ = {isa = PBXBuildFile; fileRef = C93EC2F329C34C860012EE2A /* NSPredicate+Bool.swift */; };
		C93EC2F529C34C860012EE2A /* NSPredicate+Bool.swift in Sources */ = {isa = PBXBuildFile; fileRef = C93EC2F329C34C860012EE2A /* NSPredicate+Bool.swift */; };
		C93EC2F729C351470012EE2A /* Optional+Unwrap.swift in Sources */ = {isa = PBXBuildFile; fileRef = C93EC2F629C351470012EE2A /* Optional+Unwrap.swift */; };
		C93EC2F829C351470012EE2A /* Optional+Unwrap.swift in Sources */ = {isa = PBXBuildFile; fileRef = C93EC2F629C351470012EE2A /* Optional+Unwrap.swift */; };
		C93EC2FA29C370DE0012EE2A /* DiscoverGrid.swift in Sources */ = {isa = PBXBuildFile; fileRef = C93EC2F929C370DE0012EE2A /* DiscoverGrid.swift */; };
		C93EC2FB29C370DE0012EE2A /* DiscoverGrid.swift in Sources */ = {isa = PBXBuildFile; fileRef = C93EC2F929C370DE0012EE2A /* DiscoverGrid.swift */; };
		C93EC2FD29C3785C0012EE2A /* View+RoundedCorner.swift in Sources */ = {isa = PBXBuildFile; fileRef = C93EC2FC29C3785C0012EE2A /* View+RoundedCorner.swift */; };
		C93EC2FE29C3785C0012EE2A /* View+RoundedCorner.swift in Sources */ = {isa = PBXBuildFile; fileRef = C93EC2FC29C3785C0012EE2A /* View+RoundedCorner.swift */; };
		C942566929B66A2800C4202C /* Date+Elapsed.swift in Sources */ = {isa = PBXBuildFile; fileRef = C942566829B66A2800C4202C /* Date+Elapsed.swift */; };
		C942566A29B66A2800C4202C /* Date+Elapsed.swift in Sources */ = {isa = PBXBuildFile; fileRef = C942566829B66A2800C4202C /* Date+Elapsed.swift */; };
		C942566B29B66B2F00C4202C /* NotificationsView.swift in Sources */ = {isa = PBXBuildFile; fileRef = C94437E529B0DB83004D8C86 /* NotificationsView.swift */; };
		C94437E629B0DB83004D8C86 /* NotificationsView.swift in Sources */ = {isa = PBXBuildFile; fileRef = C94437E529B0DB83004D8C86 /* NotificationsView.swift */; };
<<<<<<< HEAD
		C94BC09B2A0AC74A0098F6F1 /* PreviewData.swift in Sources */ = {isa = PBXBuildFile; fileRef = C94BC09A2A0AC74A0098F6F1 /* PreviewData.swift */; };
		C94BC09C2A0AC74A0098F6F1 /* PreviewData.swift in Sources */ = {isa = PBXBuildFile; fileRef = C94BC09A2A0AC74A0098F6F1 /* PreviewData.swift */; };
=======
>>>>>>> ae2e62ca
		C94D14812A12B3F70014C906 /* SearchBar.swift in Sources */ = {isa = PBXBuildFile; fileRef = C94D14802A12B3F70014C906 /* SearchBar.swift */; };
		C94D14822A12B3F70014C906 /* SearchBar.swift in Sources */ = {isa = PBXBuildFile; fileRef = C94D14802A12B3F70014C906 /* SearchBar.swift */; };
		C94D855C2991479900749478 /* NewNoteView.swift in Sources */ = {isa = PBXBuildFile; fileRef = C94D855B2991479900749478 /* NewNoteView.swift */; };
		C94D855F29914D2300749478 /* SwiftUINavigation in Frameworks */ = {isa = PBXBuildFile; productRef = C94D855E29914D2300749478 /* SwiftUINavigation */; };
		C94FE9F529DB177500019CD3 /* Localizable.swift in Sources */ = {isa = PBXBuildFile; fileRef = C9DFA978299C31A7006929C1 /* Localizable.swift */; };
		C94FE9F629DB177500019CD3 /* Localizable.swift in Sources */ = {isa = PBXBuildFile; fileRef = C9DFA978299C31A7006929C1 /* Localizable.swift */; };
		C94FE9F729DB259300019CD3 /* Text+Gradient.swift in Sources */ = {isa = PBXBuildFile; fileRef = C9A0DAE629C69FA000466635 /* Text+Gradient.swift */; };
		C94FE9F829DB25A800019CD3 /* Text+Gradient.swift in Sources */ = {isa = PBXBuildFile; fileRef = C9A0DAE629C69FA000466635 /* Text+Gradient.swift */; };
		C95D68A1299E6D3E00429F86 /* BioView.swift in Sources */ = {isa = PBXBuildFile; fileRef = C95D68A0299E6D3E00429F86 /* BioView.swift */; };
		C95D68A3299E6D9000429F86 /* SelectableText.swift in Sources */ = {isa = PBXBuildFile; fileRef = C95D68A2299E6D9000429F86 /* SelectableText.swift */; };
		C95D68A5299E6E1E00429F86 /* PlaceholderModifier.swift in Sources */ = {isa = PBXBuildFile; fileRef = C95D68A4299E6E1E00429F86 /* PlaceholderModifier.swift */; };
		C95D68A6299E6F9E00429F86 /* ProfileHeader.swift in Sources */ = {isa = PBXBuildFile; fileRef = C95D689E299E6B4100429F86 /* ProfileHeader.swift */; };
		C95D68A7299E6FF000429F86 /* KeyFixture.swift in Sources */ = {isa = PBXBuildFile; fileRef = C9ADB134299288230075E7F8 /* KeyFixture.swift */; };
		C95D68A9299E709900429F86 /* LinearGradient+Planetary.swift in Sources */ = {isa = PBXBuildFile; fileRef = C95D68A8299E709800429F86 /* LinearGradient+Planetary.swift */; };
		C95D68AB299E710F00429F86 /* Color+Hex.swift in Sources */ = {isa = PBXBuildFile; fileRef = C95D68AA299E710F00429F86 /* Color+Hex.swift */; };
		C95D68AD299E721700429F86 /* ProfileView.swift in Sources */ = {isa = PBXBuildFile; fileRef = C95D68AC299E721700429F86 /* ProfileView.swift */; };
		C95D68B2299ECE0700429F86 /* CHANGELOG.md in Resources */ = {isa = PBXBuildFile; fileRef = C95D68AF299ECE0700429F86 /* CHANGELOG.md */; };
		C95D68B3299ECE0700429F86 /* README.md in Resources */ = {isa = PBXBuildFile; fileRef = C95D68B0299ECE0700429F86 /* README.md */; };
		C95D68B4299ECE0700429F86 /* CONTRIBUTING.md in Resources */ = {isa = PBXBuildFile; fileRef = C95D68B1299ECE0700429F86 /* CONTRIBUTING.md */; };
		C960C57129F3236200929990 /* LikeButton.swift in Sources */ = {isa = PBXBuildFile; fileRef = C960C57029F3236200929990 /* LikeButton.swift */; };
		C960C57229F3236200929990 /* LikeButton.swift in Sources */ = {isa = PBXBuildFile; fileRef = C960C57029F3236200929990 /* LikeButton.swift */; };
		C960C57429F3251E00929990 /* RepostButton.swift in Sources */ = {isa = PBXBuildFile; fileRef = C960C57329F3251E00929990 /* RepostButton.swift */; };
		C960C57529F3251E00929990 /* RepostButton.swift in Sources */ = {isa = PBXBuildFile; fileRef = C960C57329F3251E00929990 /* RepostButton.swift */; };
		C9646E9A29B79E04007239A4 /* Logger in Frameworks */ = {isa = PBXBuildFile; productRef = C9646E9929B79E04007239A4 /* Logger */; };
		C9646E9C29B79E4D007239A4 /* Logger in Frameworks */ = {isa = PBXBuildFile; productRef = C9646E9B29B79E4D007239A4 /* Logger */; };
		C9646EA129B7A22C007239A4 /* Analytics.swift in Sources */ = {isa = PBXBuildFile; fileRef = C9646EA029B7A22C007239A4 /* Analytics.swift */; };
		C9646EA429B7A24A007239A4 /* PostHog in Frameworks */ = {isa = PBXBuildFile; productRef = C9646EA329B7A24A007239A4 /* PostHog */; };
		C9646EA729B7A3DD007239A4 /* Dependencies in Frameworks */ = {isa = PBXBuildFile; productRef = C9646EA629B7A3DD007239A4 /* Dependencies */; };
		C9646EA929B7A4F2007239A4 /* PostHog in Frameworks */ = {isa = PBXBuildFile; productRef = C9646EA829B7A4F2007239A4 /* PostHog */; };
		C9646EAA29B7A506007239A4 /* Analytics.swift in Sources */ = {isa = PBXBuildFile; fileRef = C9646EA029B7A22C007239A4 /* Analytics.swift */; };
		C9646EAC29B7A520007239A4 /* Dependencies in Frameworks */ = {isa = PBXBuildFile; productRef = C9646EAB29B7A520007239A4 /* Dependencies */; };
		C9646EAE29B8D653007239A4 /* ViewDidLoadModifier.swift in Sources */ = {isa = PBXBuildFile; fileRef = C9646EAD29B8D653007239A4 /* ViewDidLoadModifier.swift */; };
		C9646EAF29B8D653007239A4 /* ViewDidLoadModifier.swift in Sources */ = {isa = PBXBuildFile; fileRef = C9646EAD29B8D653007239A4 /* ViewDidLoadModifier.swift */; };
		C9671D73298DB94C00EE7E12 /* Data+Encoding.swift in Sources */ = {isa = PBXBuildFile; fileRef = C9671D72298DB94C00EE7E12 /* Data+Encoding.swift */; };
		C97797B9298AA19A0046BD25 /* RelayService.swift in Sources */ = {isa = PBXBuildFile; fileRef = C97797B8298AA19A0046BD25 /* RelayService.swift */; };
		C97797BC298AB1890046BD25 /* secp256k1 in Frameworks */ = {isa = PBXBuildFile; productRef = C97797BB298AB1890046BD25 /* secp256k1 */; };
		C97797BF298ABE060046BD25 /* secp256k1 in Frameworks */ = {isa = PBXBuildFile; productRef = C97797BE298ABE060046BD25 /* secp256k1 */; };
		C97A1C8829E45B3C009D9E8D /* RawEventView.swift in Sources */ = {isa = PBXBuildFile; fileRef = C97A1C8729E45B3C009D9E8D /* RawEventView.swift */; };
		C97A1C8929E45B3C009D9E8D /* RawEventView.swift in Sources */ = {isa = PBXBuildFile; fileRef = C97A1C8729E45B3C009D9E8D /* RawEventView.swift */; };
		C97A1C8B29E45B4E009D9E8D /* RawEventController.swift in Sources */ = {isa = PBXBuildFile; fileRef = C97A1C8A29E45B4E009D9E8D /* RawEventController.swift */; };
		C97A1C8C29E45B4E009D9E8D /* RawEventController.swift in Sources */ = {isa = PBXBuildFile; fileRef = C97A1C8A29E45B4E009D9E8D /* RawEventController.swift */; };
		C97A1C8E29E58EC7009D9E8D /* NSManagedObjectContext+Nos.swift in Sources */ = {isa = PBXBuildFile; fileRef = C97A1C8D29E58EC7009D9E8D /* NSManagedObjectContext+Nos.swift */; };
		C97A1C8F29E58EC7009D9E8D /* NSManagedObjectContext+Nos.swift in Sources */ = {isa = PBXBuildFile; fileRef = C97A1C8D29E58EC7009D9E8D /* NSManagedObjectContext+Nos.swift */; };
		C987F81729BA4C6A00B44E7A /* BigActionButton.swift in Sources */ = {isa = PBXBuildFile; fileRef = C987F81629BA4C6900B44E7A /* BigActionButton.swift */; };
		C987F81829BA4C6A00B44E7A /* BigActionButton.swift in Sources */ = {isa = PBXBuildFile; fileRef = C987F81629BA4C6900B44E7A /* BigActionButton.swift */; };
		C987F81A29BA4D0E00B44E7A /* ActionButton.swift in Sources */ = {isa = PBXBuildFile; fileRef = C987F81929BA4D0E00B44E7A /* ActionButton.swift */; };
		C987F81B29BA4D0E00B44E7A /* ActionButton.swift in Sources */ = {isa = PBXBuildFile; fileRef = C987F81929BA4D0E00B44E7A /* ActionButton.swift */; };
		C987F81D29BA6D9A00B44E7A /* ProfileTab.swift in Sources */ = {isa = PBXBuildFile; fileRef = C987F81C29BA6D9A00B44E7A /* ProfileTab.swift */; };
		C987F81E29BA6D9A00B44E7A /* ProfileTab.swift in Sources */ = {isa = PBXBuildFile; fileRef = C987F81C29BA6D9A00B44E7A /* ProfileTab.swift */; };
		C987F83229BA951E00B44E7A /* ClarityCity-ExtraLight.otf in Resources */ = {isa = PBXBuildFile; fileRef = C987F82029BA951D00B44E7A /* ClarityCity-ExtraLight.otf */; };
		C987F83329BA951E00B44E7A /* ClarityCity-ExtraLight.otf in Resources */ = {isa = PBXBuildFile; fileRef = C987F82029BA951D00B44E7A /* ClarityCity-ExtraLight.otf */; };
		C987F83429BA951E00B44E7A /* ClarityCity-LightItalic.otf in Resources */ = {isa = PBXBuildFile; fileRef = C987F82129BA951D00B44E7A /* ClarityCity-LightItalic.otf */; };
		C987F83529BA951E00B44E7A /* ClarityCity-LightItalic.otf in Resources */ = {isa = PBXBuildFile; fileRef = C987F82129BA951D00B44E7A /* ClarityCity-LightItalic.otf */; };
		C987F83629BA951E00B44E7A /* ClarityCity-ExtraBold.otf in Resources */ = {isa = PBXBuildFile; fileRef = C987F82229BA951D00B44E7A /* ClarityCity-ExtraBold.otf */; };
		C987F83729BA951E00B44E7A /* ClarityCity-ExtraBold.otf in Resources */ = {isa = PBXBuildFile; fileRef = C987F82229BA951D00B44E7A /* ClarityCity-ExtraBold.otf */; };
		C987F83829BA951E00B44E7A /* ClarityCity-MediumItalic.otf in Resources */ = {isa = PBXBuildFile; fileRef = C987F82329BA951D00B44E7A /* ClarityCity-MediumItalic.otf */; };
		C987F83929BA951E00B44E7A /* ClarityCity-MediumItalic.otf in Resources */ = {isa = PBXBuildFile; fileRef = C987F82329BA951D00B44E7A /* ClarityCity-MediumItalic.otf */; };
		C987F83A29BA951E00B44E7A /* ClarityCity-BoldItalic.otf in Resources */ = {isa = PBXBuildFile; fileRef = C987F82429BA951D00B44E7A /* ClarityCity-BoldItalic.otf */; };
		C987F83B29BA951E00B44E7A /* ClarityCity-BoldItalic.otf in Resources */ = {isa = PBXBuildFile; fileRef = C987F82429BA951D00B44E7A /* ClarityCity-BoldItalic.otf */; };
		C987F83C29BA951E00B44E7A /* ClarityCity-Bold.otf in Resources */ = {isa = PBXBuildFile; fileRef = C987F82529BA951D00B44E7A /* ClarityCity-Bold.otf */; };
		C987F83D29BA951E00B44E7A /* ClarityCity-Bold.otf in Resources */ = {isa = PBXBuildFile; fileRef = C987F82529BA951D00B44E7A /* ClarityCity-Bold.otf */; };
		C987F83E29BA951E00B44E7A /* ClarityCity-SemiBold.otf in Resources */ = {isa = PBXBuildFile; fileRef = C987F82629BA951D00B44E7A /* ClarityCity-SemiBold.otf */; };
		C987F83F29BA951E00B44E7A /* ClarityCity-SemiBold.otf in Resources */ = {isa = PBXBuildFile; fileRef = C987F82629BA951D00B44E7A /* ClarityCity-SemiBold.otf */; };
		C987F84029BA951E00B44E7A /* ClarityCity-SemiBoldItalic.otf in Resources */ = {isa = PBXBuildFile; fileRef = C987F82729BA951D00B44E7A /* ClarityCity-SemiBoldItalic.otf */; };
		C987F84129BA951E00B44E7A /* ClarityCity-SemiBoldItalic.otf in Resources */ = {isa = PBXBuildFile; fileRef = C987F82729BA951D00B44E7A /* ClarityCity-SemiBoldItalic.otf */; };
		C987F84229BA951E00B44E7A /* ClarityCity-Black.otf in Resources */ = {isa = PBXBuildFile; fileRef = C987F82829BA951E00B44E7A /* ClarityCity-Black.otf */; };
		C987F84329BA951E00B44E7A /* ClarityCity-Black.otf in Resources */ = {isa = PBXBuildFile; fileRef = C987F82829BA951E00B44E7A /* ClarityCity-Black.otf */; };
		C987F84429BA951E00B44E7A /* ClarityCity-ExtraBoldItalic.otf in Resources */ = {isa = PBXBuildFile; fileRef = C987F82929BA951E00B44E7A /* ClarityCity-ExtraBoldItalic.otf */; };
		C987F84529BA951E00B44E7A /* ClarityCity-ExtraBoldItalic.otf in Resources */ = {isa = PBXBuildFile; fileRef = C987F82929BA951E00B44E7A /* ClarityCity-ExtraBoldItalic.otf */; };
		C987F84629BA951E00B44E7A /* ClarityCity-Light.otf in Resources */ = {isa = PBXBuildFile; fileRef = C987F82A29BA951E00B44E7A /* ClarityCity-Light.otf */; };
		C987F84729BA951E00B44E7A /* ClarityCity-Light.otf in Resources */ = {isa = PBXBuildFile; fileRef = C987F82A29BA951E00B44E7A /* ClarityCity-Light.otf */; };
		C987F84829BA951E00B44E7A /* ClarityCity-BlackItalic.otf in Resources */ = {isa = PBXBuildFile; fileRef = C987F82B29BA951E00B44E7A /* ClarityCity-BlackItalic.otf */; };
		C987F84929BA951E00B44E7A /* ClarityCity-BlackItalic.otf in Resources */ = {isa = PBXBuildFile; fileRef = C987F82B29BA951E00B44E7A /* ClarityCity-BlackItalic.otf */; };
		C987F84A29BA951E00B44E7A /* ClarityCity-Medium.otf in Resources */ = {isa = PBXBuildFile; fileRef = C987F82C29BA951E00B44E7A /* ClarityCity-Medium.otf */; };
		C987F84B29BA951E00B44E7A /* ClarityCity-Medium.otf in Resources */ = {isa = PBXBuildFile; fileRef = C987F82C29BA951E00B44E7A /* ClarityCity-Medium.otf */; };
		C987F84C29BA951E00B44E7A /* ClarityCity-ThinItalic.otf in Resources */ = {isa = PBXBuildFile; fileRef = C987F82D29BA951E00B44E7A /* ClarityCity-ThinItalic.otf */; };
		C987F84D29BA951E00B44E7A /* ClarityCity-ThinItalic.otf in Resources */ = {isa = PBXBuildFile; fileRef = C987F82D29BA951E00B44E7A /* ClarityCity-ThinItalic.otf */; };
		C987F84E29BA951E00B44E7A /* ClarityCity-RegularItalic.otf in Resources */ = {isa = PBXBuildFile; fileRef = C987F82E29BA951E00B44E7A /* ClarityCity-RegularItalic.otf */; };
		C987F84F29BA951E00B44E7A /* ClarityCity-RegularItalic.otf in Resources */ = {isa = PBXBuildFile; fileRef = C987F82E29BA951E00B44E7A /* ClarityCity-RegularItalic.otf */; };
		C987F85029BA951E00B44E7A /* ClarityCity-ExtraLightItalic.otf in Resources */ = {isa = PBXBuildFile; fileRef = C987F82F29BA951E00B44E7A /* ClarityCity-ExtraLightItalic.otf */; };
		C987F85129BA951E00B44E7A /* ClarityCity-ExtraLightItalic.otf in Resources */ = {isa = PBXBuildFile; fileRef = C987F82F29BA951E00B44E7A /* ClarityCity-ExtraLightItalic.otf */; };
		C987F85229BA951E00B44E7A /* ClarityCity-Regular.otf in Resources */ = {isa = PBXBuildFile; fileRef = C987F83029BA951E00B44E7A /* ClarityCity-Regular.otf */; };
		C987F85329BA951E00B44E7A /* ClarityCity-Regular.otf in Resources */ = {isa = PBXBuildFile; fileRef = C987F83029BA951E00B44E7A /* ClarityCity-Regular.otf */; };
		C987F85429BA951E00B44E7A /* ClarityCity-Thin.otf in Resources */ = {isa = PBXBuildFile; fileRef = C987F83129BA951E00B44E7A /* ClarityCity-Thin.otf */; };
		C987F85529BA951E00B44E7A /* ClarityCity-Thin.otf in Resources */ = {isa = PBXBuildFile; fileRef = C987F83129BA951E00B44E7A /* ClarityCity-Thin.otf */; };
		C987F85A29BA9ED800B44E7A /* Font.swift in Sources */ = {isa = PBXBuildFile; fileRef = C987F85729BA981800B44E7A /* Font.swift */; };
		C987F85B29BA9ED800B44E7A /* Font.swift in Sources */ = {isa = PBXBuildFile; fileRef = C987F85729BA981800B44E7A /* Font.swift */; };
		C987F85F29BAB66900B44E7A /* CachedAsyncImage in Frameworks */ = {isa = PBXBuildFile; productRef = C987F85E29BAB66900B44E7A /* CachedAsyncImage */; };
		C987F86129BABAF800B44E7A /* String+Markdown.swift in Sources */ = {isa = PBXBuildFile; fileRef = C987F86029BABAF800B44E7A /* String+Markdown.swift */; };
		C987F86229BABAF800B44E7A /* String+Markdown.swift in Sources */ = {isa = PBXBuildFile; fileRef = C987F86029BABAF800B44E7A /* String+Markdown.swift */; };
		C987F86429BAC3C500B44E7A /* CachedAsyncImage in Frameworks */ = {isa = PBXBuildFile; productRef = C987F86329BAC3C500B44E7A /* CachedAsyncImage */; };
		C98A32272A05795E00E3FA13 /* Task+Timeout.swift in Sources */ = {isa = PBXBuildFile; fileRef = C98A32262A05795E00E3FA13 /* Task+Timeout.swift */; };
		C98A32282A05795E00E3FA13 /* Task+Timeout.swift in Sources */ = {isa = PBXBuildFile; fileRef = C98A32262A05795E00E3FA13 /* Task+Timeout.swift */; };
		C98B8B4029FBF83B009789C8 /* NotificationCard.swift in Sources */ = {isa = PBXBuildFile; fileRef = C98B8B3F29FBF83B009789C8 /* NotificationCard.swift */; };
		C98B8B4129FBF85F009789C8 /* NotificationCard.swift in Sources */ = {isa = PBXBuildFile; fileRef = C98B8B3F29FBF83B009789C8 /* NotificationCard.swift */; };
		C99E80CD2A0C2C6400187474 /* PreviewData.swift in Sources */ = {isa = PBXBuildFile; fileRef = C94BC09A2A0AC74A0098F6F1 /* PreviewData.swift */; };
		C99E80CE2A0C2C9100187474 /* PreviewData.swift in Sources */ = {isa = PBXBuildFile; fileRef = C94BC09A2A0AC74A0098F6F1 /* PreviewData.swift */; };
		C9A0DAD829C6467600466635 /* CreateProfileView.swift in Sources */ = {isa = PBXBuildFile; fileRef = C9A0DAD729C6467600466635 /* CreateProfileView.swift */; };
		C9A0DADA29C685E500466635 /* SideMenuButton.swift in Sources */ = {isa = PBXBuildFile; fileRef = C9A0DAD929C685E500466635 /* SideMenuButton.swift */; };
		C9A0DADB29C685E500466635 /* SideMenuButton.swift in Sources */ = {isa = PBXBuildFile; fileRef = C9A0DAD929C685E500466635 /* SideMenuButton.swift */; };
		C9A0DADD29C689C900466635 /* NosNavigationBar.swift in Sources */ = {isa = PBXBuildFile; fileRef = C9A0DADC29C689C900466635 /* NosNavigationBar.swift */; };
		C9A0DADE29C689C900466635 /* NosNavigationBar.swift in Sources */ = {isa = PBXBuildFile; fileRef = C9A0DADC29C689C900466635 /* NosNavigationBar.swift */; };
		C9A0DAE029C697A100466635 /* AboutView.swift in Sources */ = {isa = PBXBuildFile; fileRef = C9A0DADF29C697A100466635 /* AboutView.swift */; };
		C9A0DAE129C697A100466635 /* AboutView.swift in Sources */ = {isa = PBXBuildFile; fileRef = C9A0DADF29C697A100466635 /* AboutView.swift */; };
		C9A0DAE429C69F0C00466635 /* HighlightedText.swift in Sources */ = {isa = PBXBuildFile; fileRef = C9A0DAE329C69F0C00466635 /* HighlightedText.swift */; };
		C9A0DAE529C69F0C00466635 /* HighlightedText.swift in Sources */ = {isa = PBXBuildFile; fileRef = C9A0DAE329C69F0C00466635 /* HighlightedText.swift */; };
		C9A0DAEA29C6A34200466635 /* ActivityView.swift in Sources */ = {isa = PBXBuildFile; fileRef = C9A0DAE929C6A34200466635 /* ActivityView.swift */; };
		C9A0DAEB29C6A34200466635 /* ActivityView.swift in Sources */ = {isa = PBXBuildFile; fileRef = C9A0DAE929C6A34200466635 /* ActivityView.swift */; };
		C9A0DAED29C6A66C00466635 /* Launch Screen.storyboard in Resources */ = {isa = PBXBuildFile; fileRef = C9A0DAEC29C6A66C00466635 /* Launch Screen.storyboard */; };
		C9A0DAF029C7394D00466635 /* CreateProfileView.swift in Sources */ = {isa = PBXBuildFile; fileRef = C9A0DAD729C6467600466635 /* CreateProfileView.swift */; };
		C9A0DAF529C9112400466635 /* UniversalNameWizard.swift in Sources */ = {isa = PBXBuildFile; fileRef = C9A0DAF429C9112400466635 /* UniversalNameWizard.swift */; };
		C9A0DAF629C9112400466635 /* UniversalNameWizard.swift in Sources */ = {isa = PBXBuildFile; fileRef = C9A0DAF429C9112400466635 /* UniversalNameWizard.swift */; };
		C9A0DAF829C92F4500466635 /* UNSAPI.swift in Sources */ = {isa = PBXBuildFile; fileRef = C9A0DAF729C92F4500466635 /* UNSAPI.swift */; };
		C9A0DAF929C92F4500466635 /* UNSAPI.swift in Sources */ = {isa = PBXBuildFile; fileRef = C9A0DAF729C92F4500466635 /* UNSAPI.swift */; };
		C9A25B3D29F174D200B39534 /* ReadabilityPadding.swift in Sources */ = {isa = PBXBuildFile; fileRef = C9A25B3C29F174D200B39534 /* ReadabilityPadding.swift */; };
		C9A25B3E29F174D200B39534 /* ReadabilityPadding.swift in Sources */ = {isa = PBXBuildFile; fileRef = C9A25B3C29F174D200B39534 /* ReadabilityPadding.swift */; };
		C9ADB133299287D60075E7F8 /* KeyPairTests.swift in Sources */ = {isa = PBXBuildFile; fileRef = C9ADB132299287D60075E7F8 /* KeyPairTests.swift */; };
		C9ADB135299288230075E7F8 /* KeyFixture.swift in Sources */ = {isa = PBXBuildFile; fileRef = C9ADB134299288230075E7F8 /* KeyFixture.swift */; };
		C9ADB13629928AF00075E7F8 /* KeyPair.swift in Sources */ = {isa = PBXBuildFile; fileRef = C9F84C26298DC98800C6714D /* KeyPair.swift */; };
		C9ADB13829928CC30075E7F8 /* String+Hex.swift in Sources */ = {isa = PBXBuildFile; fileRef = C9ADB13729928CC30075E7F8 /* String+Hex.swift */; };
		C9ADB13D29929B540075E7F8 /* Bech32.swift in Sources */ = {isa = PBXBuildFile; fileRef = C9ADB13C29929B540075E7F8 /* Bech32.swift */; };
		C9ADB13E29929EEF0075E7F8 /* Bech32.swift in Sources */ = {isa = PBXBuildFile; fileRef = C9ADB13C29929B540075E7F8 /* Bech32.swift */; };
		C9ADB13F29929F1F0075E7F8 /* String+Hex.swift in Sources */ = {isa = PBXBuildFile; fileRef = C9ADB13729928CC30075E7F8 /* String+Hex.swift */; };
		C9ADB14129951CB10075E7F8 /* NSManagedObject+Nos.swift in Sources */ = {isa = PBXBuildFile; fileRef = C9ADB14029951CB10075E7F8 /* NSManagedObject+Nos.swift */; };
		C9ADB14229951CB10075E7F8 /* NSManagedObject+Nos.swift in Sources */ = {isa = PBXBuildFile; fileRef = C9ADB14029951CB10075E7F8 /* NSManagedObject+Nos.swift */; };
		C9B678DB29EEBF3B00303F33 /* DependencyInjection.swift in Sources */ = {isa = PBXBuildFile; fileRef = C9B678DA29EEBF3B00303F33 /* DependencyInjection.swift */; };
		C9B678DC29EEBF3B00303F33 /* DependencyInjection.swift in Sources */ = {isa = PBXBuildFile; fileRef = C9B678DA29EEBF3B00303F33 /* DependencyInjection.swift */; };
		C9B678DE29EEC35B00303F33 /* Foundation+Sendable.swift in Sources */ = {isa = PBXBuildFile; fileRef = C9B678DD29EEC35B00303F33 /* Foundation+Sendable.swift */; };
		C9B678DF29EEC35B00303F33 /* Foundation+Sendable.swift in Sources */ = {isa = PBXBuildFile; fileRef = C9B678DD29EEC35B00303F33 /* Foundation+Sendable.swift */; };
		C9B678E129EEC41000303F33 /* SocialGraphCache.swift in Sources */ = {isa = PBXBuildFile; fileRef = C9B678E029EEC41000303F33 /* SocialGraphCache.swift */; };
		C9B678E229EEC41000303F33 /* SocialGraphCache.swift in Sources */ = {isa = PBXBuildFile; fileRef = C9B678E029EEC41000303F33 /* SocialGraphCache.swift */; };
		C9B678E429EED2DC00303F33 /* SocialGraphTests.swift in Sources */ = {isa = PBXBuildFile; fileRef = C9B678E329EED2DC00303F33 /* SocialGraphTests.swift */; };
		C9B678E729F01A8500303F33 /* FullscreenProgressView.swift in Sources */ = {isa = PBXBuildFile; fileRef = C9B678E629F01A8500303F33 /* FullscreenProgressView.swift */; };
		C9B678E829F01A8500303F33 /* FullscreenProgressView.swift in Sources */ = {isa = PBXBuildFile; fileRef = C9B678E629F01A8500303F33 /* FullscreenProgressView.swift */; };
		C9B708BB2A13BE41006C613A /* NoteTextEditor.swift in Sources */ = {isa = PBXBuildFile; fileRef = C9B708BA2A13BE41006C613A /* NoteTextEditor.swift */; };
		C9B708BC2A13BE41006C613A /* NoteTextEditor.swift in Sources */ = {isa = PBXBuildFile; fileRef = C9B708BA2A13BE41006C613A /* NoteTextEditor.swift */; };
		C9BAB09B2996FBA10003A84E /* EventProcessor.swift in Sources */ = {isa = PBXBuildFile; fileRef = C9BAB09A2996FBA10003A84E /* EventProcessor.swift */; };
		C9BAB09C2996FBA10003A84E /* EventProcessor.swift in Sources */ = {isa = PBXBuildFile; fileRef = C9BAB09A2996FBA10003A84E /* EventProcessor.swift */; };
		C9C2B77C29E072E400548B4A /* WebSocket+Nos.swift in Sources */ = {isa = PBXBuildFile; fileRef = C9C2B77B29E072E400548B4A /* WebSocket+Nos.swift */; };
		C9C2B77D29E072E400548B4A /* WebSocket+Nos.swift in Sources */ = {isa = PBXBuildFile; fileRef = C9C2B77B29E072E400548B4A /* WebSocket+Nos.swift */; };
		C9C2B77F29E0731600548B4A /* AsyncTimer.swift in Sources */ = {isa = PBXBuildFile; fileRef = C9C2B77E29E0731600548B4A /* AsyncTimer.swift */; };
		C9C2B78029E0731600548B4A /* AsyncTimer.swift in Sources */ = {isa = PBXBuildFile; fileRef = C9C2B77E29E0731600548B4A /* AsyncTimer.swift */; };
		C9C2B78229E0735400548B4A /* RelaySubscriptionManager.swift in Sources */ = {isa = PBXBuildFile; fileRef = C9C2B78129E0735400548B4A /* RelaySubscriptionManager.swift */; };
		C9C2B78329E0735400548B4A /* RelaySubscriptionManager.swift in Sources */ = {isa = PBXBuildFile; fileRef = C9C2B78129E0735400548B4A /* RelaySubscriptionManager.swift */; };
		C9C2B78529E073E300548B4A /* RelaySubscription.swift in Sources */ = {isa = PBXBuildFile; fileRef = C9C2B78429E073E300548B4A /* RelaySubscription.swift */; };
		C9C2B78629E073E300548B4A /* RelaySubscription.swift in Sources */ = {isa = PBXBuildFile; fileRef = C9C2B78429E073E300548B4A /* RelaySubscription.swift */; };
		C9C9444229F6F0E2002F2C7A /* XCTest+Eventually.swift in Sources */ = {isa = PBXBuildFile; fileRef = C9C9444129F6F0E2002F2C7A /* XCTest+Eventually.swift */; };
		C9CDBBA129A8F14C00C555C7 /* DiscoverView.swift in Sources */ = {isa = PBXBuildFile; fileRef = C9CDBBA029A8F14C00C555C7 /* DiscoverView.swift */; };
		C9CDBBA429A8FA2900C555C7 /* GoldenPostView.swift in Sources */ = {isa = PBXBuildFile; fileRef = C9CDBBA329A8FA2900C555C7 /* GoldenPostView.swift */; };
		C9CE5B142A0172CF008E198C /* WebView.swift in Sources */ = {isa = PBXBuildFile; fileRef = C9CE5B132A0172CF008E198C /* WebView.swift */; };
		C9CE5B152A0172CF008E198C /* WebView.swift in Sources */ = {isa = PBXBuildFile; fileRef = C9CE5B132A0172CF008E198C /* WebView.swift */; };
		C9DB207729F30EC700FB7B9D /* AsyncButton.swift in Sources */ = {isa = PBXBuildFile; fileRef = C9DB207629F30EC700FB7B9D /* AsyncButton.swift */; };
		C9DB207829F30EC700FB7B9D /* AsyncButton.swift in Sources */ = {isa = PBXBuildFile; fileRef = C9DB207629F30EC700FB7B9D /* AsyncButton.swift */; };
		C9DEBFD2298941000078B43A /* NosApp.swift in Sources */ = {isa = PBXBuildFile; fileRef = C9DEBFD1298941000078B43A /* NosApp.swift */; };
		C9DEBFD4298941000078B43A /* Persistence.swift in Sources */ = {isa = PBXBuildFile; fileRef = C9DEBFD3298941000078B43A /* Persistence.swift */; };
		C9DEBFD7298941000078B43A /* Nos.xcdatamodeld in Sources */ = {isa = PBXBuildFile; fileRef = C9DEBFD5298941000078B43A /* Nos.xcdatamodeld */; };
		C9DEBFD9298941000078B43A /* HomeFeedView.swift in Sources */ = {isa = PBXBuildFile; fileRef = C9DEBFD8298941000078B43A /* HomeFeedView.swift */; };
		C9DEBFDB298941020078B43A /* Assets.xcassets in Resources */ = {isa = PBXBuildFile; fileRef = C9DEBFDA298941020078B43A /* Assets.xcassets */; };
		C9DEBFDF298941020078B43A /* Preview Assets.xcassets in Resources */ = {isa = PBXBuildFile; fileRef = C9DEBFDE298941020078B43A /* Preview Assets.xcassets */; };
		C9DEBFE9298941020078B43A /* EventTests.swift in Sources */ = {isa = PBXBuildFile; fileRef = C9DEBFE8298941020078B43A /* EventTests.swift */; };
		C9DEBFF3298941020078B43A /* NosUITests.swift in Sources */ = {isa = PBXBuildFile; fileRef = C9DEBFF2298941020078B43A /* NosUITests.swift */; };
		C9DEBFF5298941020078B43A /* NosUITestsLaunchTests.swift in Sources */ = {isa = PBXBuildFile; fileRef = C9DEBFF4298941020078B43A /* NosUITestsLaunchTests.swift */; };
		C9DEC003298945150078B43A /* String+Lorem.swift in Sources */ = {isa = PBXBuildFile; fileRef = C9DEC002298945150078B43A /* String+Lorem.swift */; };
		C9DEC006298947900078B43A /* sample_data.json in Resources */ = {isa = PBXBuildFile; fileRef = C9DEC005298947900078B43A /* sample_data.json */; };
		C9DEC04529894BED0078B43A /* Event+CoreDataClass.swift in Sources */ = {isa = PBXBuildFile; fileRef = C9DEC03F29894BED0078B43A /* Event+CoreDataClass.swift */; };
		C9DEC04629894BED0078B43A /* Event+CoreDataClass.swift in Sources */ = {isa = PBXBuildFile; fileRef = C9DEC03F29894BED0078B43A /* Event+CoreDataClass.swift */; };
		C9DEC04D29894BED0078B43A /* Author+CoreDataClass.swift in Sources */ = {isa = PBXBuildFile; fileRef = C9DEC04329894BED0078B43A /* Author+CoreDataClass.swift */; };
		C9DEC04E29894BED0078B43A /* Author+CoreDataClass.swift in Sources */ = {isa = PBXBuildFile; fileRef = C9DEC04329894BED0078B43A /* Author+CoreDataClass.swift */; };
		C9DEC05A2989509B0078B43A /* Persistence.swift in Sources */ = {isa = PBXBuildFile; fileRef = C9DEBFD3298941000078B43A /* Persistence.swift */; };
		C9DEC05B298950A90078B43A /* String+Lorem.swift in Sources */ = {isa = PBXBuildFile; fileRef = C9DEC002298945150078B43A /* String+Lorem.swift */; };
		C9DEC05C298953280078B43A /* Nos.xcdatamodeld in Sources */ = {isa = PBXBuildFile; fileRef = C9DEBFD5298941000078B43A /* Nos.xcdatamodeld */; };
		C9DEC0632989541F0078B43A /* Bundle+Current.swift in Sources */ = {isa = PBXBuildFile; fileRef = C9DEC0622989541F0078B43A /* Bundle+Current.swift */; };
		C9DEC0642989541F0078B43A /* Bundle+Current.swift in Sources */ = {isa = PBXBuildFile; fileRef = C9DEC0622989541F0078B43A /* Bundle+Current.swift */; };
		C9DEC065298955200078B43A /* sample_data.json in Resources */ = {isa = PBXBuildFile; fileRef = C9DEC005298947900078B43A /* sample_data.json */; };
		C9DEC068298965270078B43A /* Starscream in Frameworks */ = {isa = PBXBuildFile; productRef = C9DEC067298965270078B43A /* Starscream */; };
		C9DEC06A298965550078B43A /* RelayView.swift in Sources */ = {isa = PBXBuildFile; fileRef = C9DEC069298965540078B43A /* RelayView.swift */; };
		C9DEC06B298965550078B43A /* RelayView.swift in Sources */ = {isa = PBXBuildFile; fileRef = C9DEC069298965540078B43A /* RelayView.swift */; };
		C9DEC06E2989668E0078B43A /* Relay+CoreDataClass.swift in Sources */ = {isa = PBXBuildFile; fileRef = C9DEC06C2989668E0078B43A /* Relay+CoreDataClass.swift */; };
		C9DEC06F2989668E0078B43A /* Relay+CoreDataClass.swift in Sources */ = {isa = PBXBuildFile; fileRef = C9DEC06C2989668E0078B43A /* Relay+CoreDataClass.swift */; };
		C9DFA966299BEB96006929C1 /* NoteCard.swift in Sources */ = {isa = PBXBuildFile; fileRef = C9DFA964299BEB96006929C1 /* NoteCard.swift */; };
		C9DFA969299BEC33006929C1 /* CardStyle.swift in Sources */ = {isa = PBXBuildFile; fileRef = C9DFA968299BEC33006929C1 /* CardStyle.swift */; };
		C9DFA96F299BF043006929C1 /* Assets+Planetary.swift in Sources */ = {isa = PBXBuildFile; fileRef = C9DFA96E299BF043006929C1 /* Assets+Planetary.swift */; };
		C9DFA971299BF8CD006929C1 /* RepliesView.swift in Sources */ = {isa = PBXBuildFile; fileRef = C9DFA970299BF8CD006929C1 /* RepliesView.swift */; };
		C9DFA972299BF9E8006929C1 /* CompactNoteView.swift in Sources */ = {isa = PBXBuildFile; fileRef = C9DFA96A299BEE2C006929C1 /* CompactNoteView.swift */; };
		C9DFA976299C30F0006929C1 /* Localized.swift in Sources */ = {isa = PBXBuildFile; fileRef = C9DFA975299C30F0006929C1 /* Localized.swift */; };
		C9DFA97B299C31EE006929C1 /* Localized.swift in Sources */ = {isa = PBXBuildFile; fileRef = C9DFA975299C30F0006929C1 /* Localized.swift */; };
		C9EE3E602A0538B7008A7491 /* ExpirationTimeButton.swift in Sources */ = {isa = PBXBuildFile; fileRef = C9EE3E5F2A0538B7008A7491 /* ExpirationTimeButton.swift */; };
		C9EE3E612A0538B7008A7491 /* ExpirationTimeButton.swift in Sources */ = {isa = PBXBuildFile; fileRef = C9EE3E5F2A0538B7008A7491 /* ExpirationTimeButton.swift */; };
		C9EE3E632A053910008A7491 /* ExpirationTimeOption.swift in Sources */ = {isa = PBXBuildFile; fileRef = C9EE3E622A053910008A7491 /* ExpirationTimeOption.swift */; };
		C9EE3E642A053910008A7491 /* ExpirationTimeOption.swift in Sources */ = {isa = PBXBuildFile; fileRef = C9EE3E622A053910008A7491 /* ExpirationTimeOption.swift */; };
		C9F0BB6929A5039D000547FC /* Int+Bool.swift in Sources */ = {isa = PBXBuildFile; fileRef = C9F0BB6829A5039D000547FC /* Int+Bool.swift */; };
		C9F0BB6B29A503D6000547FC /* PublicKey.swift in Sources */ = {isa = PBXBuildFile; fileRef = C9F0BB6A29A503D6000547FC /* PublicKey.swift */; };
		C9F0BB6C29A503D6000547FC /* PublicKey.swift in Sources */ = {isa = PBXBuildFile; fileRef = C9F0BB6A29A503D6000547FC /* PublicKey.swift */; };
		C9F0BB6D29A503D9000547FC /* Int+Bool.swift in Sources */ = {isa = PBXBuildFile; fileRef = C9F0BB6829A5039D000547FC /* Int+Bool.swift */; };
		C9F0BB6F29A50437000547FC /* NostrConstants.swift in Sources */ = {isa = PBXBuildFile; fileRef = C9F0BB6E29A50437000547FC /* NostrConstants.swift */; };
		C9F0BB7029A50437000547FC /* NostrConstants.swift in Sources */ = {isa = PBXBuildFile; fileRef = C9F0BB6E29A50437000547FC /* NostrConstants.swift */; };
		C9F64D8C29ED840700563F2B /* LogHelper.swift in Sources */ = {isa = PBXBuildFile; fileRef = C9F64D8B29ED840700563F2B /* LogHelper.swift */; };
		C9F64D8D29ED840700563F2B /* LogHelper.swift in Sources */ = {isa = PBXBuildFile; fileRef = C9F64D8B29ED840700563F2B /* LogHelper.swift */; };
		C9F64D8F29ED88CD00563F2B /* Localization+Nos.swift in Sources */ = {isa = PBXBuildFile; fileRef = C9F64D8E29ED88CD00563F2B /* Localization+Nos.swift */; };
		C9F64D9029ED88CD00563F2B /* Localization+Nos.swift in Sources */ = {isa = PBXBuildFile; fileRef = C9F64D8E29ED88CD00563F2B /* Localization+Nos.swift */; };
		C9F75AD22A02D41E005BBE45 /* ComposerActionBar.swift in Sources */ = {isa = PBXBuildFile; fileRef = C9F75AD12A02D41E005BBE45 /* ComposerActionBar.swift */; };
		C9F75AD32A02D41E005BBE45 /* ComposerActionBar.swift in Sources */ = {isa = PBXBuildFile; fileRef = C9F75AD12A02D41E005BBE45 /* ComposerActionBar.swift */; };
		C9F75AD62A041FF7005BBE45 /* ExpirationTimePicker.swift in Sources */ = {isa = PBXBuildFile; fileRef = C9F75AD52A041FF7005BBE45 /* ExpirationTimePicker.swift */; };
		C9F75AD72A041FF7005BBE45 /* ExpirationTimePicker.swift in Sources */ = {isa = PBXBuildFile; fileRef = C9F75AD52A041FF7005BBE45 /* ExpirationTimePicker.swift */; };
		C9F84C1A298DBB6300C6714D /* Data+Encoding.swift in Sources */ = {isa = PBXBuildFile; fileRef = C9671D72298DB94C00EE7E12 /* Data+Encoding.swift */; };
		C9F84C1C298DBBF400C6714D /* Data+Sha.swift in Sources */ = {isa = PBXBuildFile; fileRef = C9F84C1B298DBBF400C6714D /* Data+Sha.swift */; };
		C9F84C1D298DBC6100C6714D /* Data+Sha.swift in Sources */ = {isa = PBXBuildFile; fileRef = C9F84C1B298DBBF400C6714D /* Data+Sha.swift */; };
		C9F84C21298DC36800C6714D /* AppView.swift in Sources */ = {isa = PBXBuildFile; fileRef = C9F84C20298DC36800C6714D /* AppView.swift */; };
		C9F84C23298DC7B900C6714D /* SettingsView.swift in Sources */ = {isa = PBXBuildFile; fileRef = C9F84C22298DC7B900C6714D /* SettingsView.swift */; };
		C9F84C27298DC98800C6714D /* KeyPair.swift in Sources */ = {isa = PBXBuildFile; fileRef = C9F84C26298DC98800C6714D /* KeyPair.swift */; };
		CD09A74429A50F1D0063464F /* SideMenu.swift in Sources */ = {isa = PBXBuildFile; fileRef = CD09A74329A50F1D0063464F /* SideMenu.swift */; };
		CD09A74629A50F750063464F /* SideMenuContent.swift in Sources */ = {isa = PBXBuildFile; fileRef = CD09A74529A50F750063464F /* SideMenuContent.swift */; };
		CD09A74829A51EFC0063464F /* Router.swift in Sources */ = {isa = PBXBuildFile; fileRef = CD09A74729A51EFC0063464F /* Router.swift */; };
		CD09A74929A521210063464F /* Router.swift in Sources */ = {isa = PBXBuildFile; fileRef = CD09A74729A51EFC0063464F /* Router.swift */; };
		CD09A74A29A521510063464F /* ProfileView.swift in Sources */ = {isa = PBXBuildFile; fileRef = C95D68AC299E721700429F86 /* ProfileView.swift */; };
		CD09A74B29A521730063464F /* ProfileHeader.swift in Sources */ = {isa = PBXBuildFile; fileRef = C95D689E299E6B4100429F86 /* ProfileHeader.swift */; };
		CD09A74C29A5217A0063464F /* NoteButton.swift in Sources */ = {isa = PBXBuildFile; fileRef = CD2CF38F299E68BE00332116 /* NoteButton.swift */; };
		CD09A74D29A521A70063464F /* CardStyle.swift in Sources */ = {isa = PBXBuildFile; fileRef = C9DFA968299BEC33006929C1 /* CardStyle.swift */; };
		CD09A74E29A521BE0063464F /* NoteCard.swift in Sources */ = {isa = PBXBuildFile; fileRef = C9DFA964299BEB96006929C1 /* NoteCard.swift */; };
		CD09A74F29A521BE0063464F /* BioView.swift in Sources */ = {isa = PBXBuildFile; fileRef = C95D68A0299E6D3E00429F86 /* BioView.swift */; };
		CD09A75029A521D20063464F /* HomeFeedView.swift in Sources */ = {isa = PBXBuildFile; fileRef = C9DEBFD8298941000078B43A /* HomeFeedView.swift */; };
		CD09A75129A521D20063464F /* CompactNoteView.swift in Sources */ = {isa = PBXBuildFile; fileRef = C9DFA96A299BEE2C006929C1 /* CompactNoteView.swift */; };
		CD09A75229A521D20063464F /* RepliesView.swift in Sources */ = {isa = PBXBuildFile; fileRef = C9DFA970299BF8CD006929C1 /* RepliesView.swift */; };
		CD09A75329A521D20063464F /* AppView.swift in Sources */ = {isa = PBXBuildFile; fileRef = C9F84C20298DC36800C6714D /* AppView.swift */; };
		CD09A75429A521D20063464F /* PlaceholderModifier.swift in Sources */ = {isa = PBXBuildFile; fileRef = C95D68A4299E6E1E00429F86 /* PlaceholderModifier.swift */; };
		CD09A75529A521D20063464F /* SelectableText.swift in Sources */ = {isa = PBXBuildFile; fileRef = C95D68A2299E6D9000429F86 /* SelectableText.swift */; };
		CD09A75629A521D20063464F /* SettingsView.swift in Sources */ = {isa = PBXBuildFile; fileRef = C9F84C22298DC7B900C6714D /* SettingsView.swift */; };
		CD09A75729A521D20063464F /* NewNoteView.swift in Sources */ = {isa = PBXBuildFile; fileRef = C94D855B2991479900749478 /* NewNoteView.swift */; };
		CD09A75829A521D20063464F /* LinearGradient+Planetary.swift in Sources */ = {isa = PBXBuildFile; fileRef = C95D68A8299E709800429F86 /* LinearGradient+Planetary.swift */; };
		CD09A75929A521D20063464F /* Color+Hex.swift in Sources */ = {isa = PBXBuildFile; fileRef = C95D68AA299E710F00429F86 /* Color+Hex.swift */; };
		CD09A75A29A521D20063464F /* CardButtonStyle.swift in Sources */ = {isa = PBXBuildFile; fileRef = CD2CF38D299E67F900332116 /* CardButtonStyle.swift */; };
		CD09A75B29A521D20063464F /* AvatarView.swift in Sources */ = {isa = PBXBuildFile; fileRef = 3FFB1D88299FF37C002A755D /* AvatarView.swift */; };
		CD09A75C29A521D20063464F /* SideMenu.swift in Sources */ = {isa = PBXBuildFile; fileRef = CD09A74329A50F1D0063464F /* SideMenu.swift */; };
		CD09A75D29A521D20063464F /* SideMenuContent.swift in Sources */ = {isa = PBXBuildFile; fileRef = CD09A74529A50F750063464F /* SideMenuContent.swift */; };
		CD09A75E29A521EB0063464F /* Assets+Planetary.swift in Sources */ = {isa = PBXBuildFile; fileRef = C9DFA96E299BF043006929C1 /* Assets+Planetary.swift */; };
		CD09A75F29A521FD0063464F /* RelayService.swift in Sources */ = {isa = PBXBuildFile; fileRef = C97797B8298AA19A0046BD25 /* RelayService.swift */; };
		CD09A76029A521FD0063464F /* Filter.swift in Sources */ = {isa = PBXBuildFile; fileRef = A336DD3B299FD78000A0CBA0 /* Filter.swift */; };
		CD09A76129A5220E0063464F /* NosApp.swift in Sources */ = {isa = PBXBuildFile; fileRef = C9DEBFD1298941000078B43A /* NosApp.swift */; };
		CD09A76229A5220E0063464F /* AppController.swift in Sources */ = {isa = PBXBuildFile; fileRef = 3F170C77299D816200BC8F8B /* AppController.swift */; };
		CD09A76329A522190063464F /* OnboardingView.swift in Sources */ = {isa = PBXBuildFile; fileRef = 3FB5E650299D28A200386527 /* OnboardingView.swift */; };
		CD27177629A7C8B200AE8888 /* sample_replies.json in Resources */ = {isa = PBXBuildFile; fileRef = CD27177529A7C8B200AE8888 /* sample_replies.json */; };
		CD2CF38E299E67F900332116 /* CardButtonStyle.swift in Sources */ = {isa = PBXBuildFile; fileRef = CD2CF38D299E67F900332116 /* CardButtonStyle.swift */; };
		CD2CF390299E68BE00332116 /* NoteButton.swift in Sources */ = {isa = PBXBuildFile; fileRef = CD2CF38F299E68BE00332116 /* NoteButton.swift */; };
		CD4908D429B92941007443DB /* ReportABugMailView.swift in Sources */ = {isa = PBXBuildFile; fileRef = CD4908D329B92941007443DB /* ReportABugMailView.swift */; };
		CD4908D529B92B4D007443DB /* ReportABugMailView.swift in Sources */ = {isa = PBXBuildFile; fileRef = CD4908D329B92941007443DB /* ReportABugMailView.swift */; };
		CD76864C29B12F7E00085358 /* ExpandingTextFieldAndSubmitButton.swift in Sources */ = {isa = PBXBuildFile; fileRef = CD76864B29B12F7E00085358 /* ExpandingTextFieldAndSubmitButton.swift */; };
		CD76864D29B133E600085358 /* ExpandingTextFieldAndSubmitButton.swift in Sources */ = {isa = PBXBuildFile; fileRef = CD76864B29B12F7E00085358 /* ExpandingTextFieldAndSubmitButton.swift */; };
		CD76865029B6503500085358 /* NoteOptionsButton.swift in Sources */ = {isa = PBXBuildFile; fileRef = CD76864F29B6503500085358 /* NoteOptionsButton.swift */; };
		CD76865129B68B4400085358 /* NoteOptionsButton.swift in Sources */ = {isa = PBXBuildFile; fileRef = CD76864F29B6503500085358 /* NoteOptionsButton.swift */; };
		CD76865329B793F400085358 /* DiscoverSearchBar.swift in Sources */ = {isa = PBXBuildFile; fileRef = CD76865229B793F400085358 /* DiscoverSearchBar.swift */; };
		CD76865429B7DABE00085358 /* DiscoverSearchBar.swift in Sources */ = {isa = PBXBuildFile; fileRef = CD76865229B793F400085358 /* DiscoverSearchBar.swift */; };
		CDDA1F7B29A527650047ACD8 /* Starscream in Frameworks */ = {isa = PBXBuildFile; productRef = CDDA1F7A29A527650047ACD8 /* Starscream */; };
		CDDA1F7D29A527650047ACD8 /* SwiftUINavigation in Frameworks */ = {isa = PBXBuildFile; productRef = CDDA1F7C29A527650047ACD8 /* SwiftUINavigation */; };
/* End PBXBuildFile section */

/* Begin PBXContainerItemProxy section */
		C90862C129E9804B00C35A71 /* PBXContainerItemProxy */ = {
			isa = PBXContainerItemProxy;
			containerPortal = C9DEBFC6298941000078B43A /* Project object */;
			proxyType = 1;
			remoteGlobalIDString = C9DEBFCD298941000078B43A;
			remoteInfo = Nos;
		};
		C9DEBFE5298941020078B43A /* PBXContainerItemProxy */ = {
			isa = PBXContainerItemProxy;
			containerPortal = C9DEBFC6298941000078B43A /* Project object */;
			proxyType = 1;
			remoteGlobalIDString = C9DEBFCD298941000078B43A;
			remoteInfo = Nos;
		};
		C9DEBFEF298941020078B43A /* PBXContainerItemProxy */ = {
			isa = PBXContainerItemProxy;
			containerPortal = C9DEBFC6298941000078B43A /* Project object */;
			proxyType = 1;
			remoteGlobalIDString = C9DEBFCD298941000078B43A;
			remoteInfo = Nos;
		};
/* End PBXContainerItemProxy section */

/* Begin PBXFileReference section */
		3F170C77299D816200BC8F8B /* AppController.swift */ = {isa = PBXFileReference; lastKnownFileType = sourcecode.swift; path = AppController.swift; sourceTree = "<group>"; };
		3F30020429C1FDD9003D4F8B /* OnboardingStartView.swift */ = {isa = PBXFileReference; lastKnownFileType = sourcecode.swift; path = OnboardingStartView.swift; sourceTree = "<group>"; };
		3F30020629C237AB003D4F8B /* OnboardingAgeVerificationView.swift */ = {isa = PBXFileReference; lastKnownFileType = sourcecode.swift; path = OnboardingAgeVerificationView.swift; sourceTree = "<group>"; };
		3F30020829C23895003D4F8B /* OnboardingNotOldEnoughView.swift */ = {isa = PBXFileReference; lastKnownFileType = sourcecode.swift; path = OnboardingNotOldEnoughView.swift; sourceTree = "<group>"; };
		3F30020A29C361C8003D4F8B /* OnboardingTermsOfServiceView.swift */ = {isa = PBXFileReference; lastKnownFileType = sourcecode.swift; path = OnboardingTermsOfServiceView.swift; sourceTree = "<group>"; };
		3F30020C29C382EB003D4F8B /* OnboardingLoginView.swift */ = {isa = PBXFileReference; lastKnownFileType = sourcecode.swift; path = OnboardingLoginView.swift; sourceTree = "<group>"; };
		3F43C47529A9625700E896A0 /* AuthorReference+CoreDataClass.swift */ = {isa = PBXFileReference; lastKnownFileType = sourcecode.swift; path = "AuthorReference+CoreDataClass.swift"; sourceTree = "<group>"; };
		3F60F42829B27D3E000D62C4 /* ThreadView.swift */ = {isa = PBXFileReference; lastKnownFileType = sourcecode.swift; path = ThreadView.swift; sourceTree = "<group>"; };
		3FB5E650299D28A200386527 /* OnboardingView.swift */ = {isa = PBXFileReference; lastKnownFileType = sourcecode.swift; path = OnboardingView.swift; sourceTree = "<group>"; };
		3FFB1D88299FF37C002A755D /* AvatarView.swift */ = {isa = PBXFileReference; lastKnownFileType = sourcecode.swift; path = AvatarView.swift; sourceTree = "<group>"; };
		3FFB1D9229A6BBCE002A755D /* EventReference+CoreDataClass.swift */ = {isa = PBXFileReference; fileEncoding = 4; lastKnownFileType = sourcecode.swift; path = "EventReference+CoreDataClass.swift"; sourceTree = "<group>"; };
		3FFB1D9529A6BBEC002A755D /* Collection+SafeSubscript.swift */ = {isa = PBXFileReference; fileEncoding = 4; lastKnownFileType = sourcecode.swift; path = "Collection+SafeSubscript.swift"; sourceTree = "<group>"; };
		3FFB1D9B29A7DF9D002A755D /* StackedAvatarsView.swift */ = {isa = PBXFileReference; fileEncoding = 4; lastKnownFileType = sourcecode.swift; path = StackedAvatarsView.swift; sourceTree = "<group>"; };
		5B46611929CCB6DF008B8E8C /* ExportStrings.sh */ = {isa = PBXFileReference; lastKnownFileType = text.script.sh; path = ExportStrings.sh; sourceTree = "<group>"; };
		5B46611B29CCB725008B8E8C /* ExportStrings.swift */ = {isa = PBXFileReference; lastKnownFileType = sourcecode.swift; path = ExportStrings.swift; sourceTree = "<group>"; };
		5B46611F29CCB894008B8E8C /* en */ = {isa = PBXFileReference; lastKnownFileType = text.plist.strings; name = en; path = en.lproj/Generated.strings; sourceTree = "<group>"; };
		5B46612129CCBBE2008B8E8C /* es */ = {isa = PBXFileReference; lastKnownFileType = text.plist.strings; name = es; path = es.lproj/Generated.strings; sourceTree = "<group>"; };
		5B46612229CCBC6C008B8E8C /* zh-Hans */ = {isa = PBXFileReference; lastKnownFileType = text.plist.strings; name = "zh-Hans"; path = "zh-Hans.lproj/Generated.strings"; sourceTree = "<group>"; };
		5B6EB48D29EDBE0E006E750C /* NoteParser.swift */ = {isa = PBXFileReference; lastKnownFileType = sourcecode.swift; path = NoteParser.swift; sourceTree = "<group>"; };
		5B6EB48F29EDBEC1006E750C /* NoteParserTests.swift */ = {isa = PBXFileReference; lastKnownFileType = sourcecode.swift; path = NoteParserTests.swift; sourceTree = "<group>"; };
		5B80BE9D29F9864000A363E4 /* Bech32Tests.swift */ = {isa = PBXFileReference; lastKnownFileType = sourcecode.swift; path = Bech32Tests.swift; sourceTree = "<group>"; };
		5B80BE9F29FAEDE300A363E4 /* NProfile.swift */ = {isa = PBXFileReference; lastKnownFileType = sourcecode.swift; path = NProfile.swift; sourceTree = "<group>"; };
		5B80BEA129FAF30F00A363E4 /* NProfileTests.swift */ = {isa = PBXFileReference; lastKnownFileType = sourcecode.swift; path = NProfileTests.swift; sourceTree = "<group>"; };
		5B8C96AB29D52AD200B73AEC /* AuthorListView.swift */ = {isa = PBXFileReference; lastKnownFileType = sourcecode.swift; path = AuthorListView.swift; sourceTree = "<group>"; };
		5B8C96AF29DB2E1100B73AEC /* SearchTextFieldObserver.swift */ = {isa = PBXFileReference; lastKnownFileType = sourcecode.swift; path = SearchTextFieldObserver.swift; sourceTree = "<group>"; };
		5B8C96B129DB313300B73AEC /* AuthorCard.swift */ = {isa = PBXFileReference; lastKnownFileType = sourcecode.swift; path = AuthorCard.swift; sourceTree = "<group>"; };
		5B8C96B529DDD3B200B73AEC /* EditableText.swift */ = {isa = PBXFileReference; lastKnownFileType = sourcecode.swift; path = EditableText.swift; sourceTree = "<group>"; };
		A303AF8229A9153A005DC8FC /* FollowButton.swift */ = {isa = PBXFileReference; lastKnownFileType = sourcecode.swift; path = FollowButton.swift; sourceTree = "<group>"; };
		A32B6C7229A6BE9B00653FF5 /* FollowsView.swift */ = {isa = PBXFileReference; lastKnownFileType = sourcecode.swift; path = FollowsView.swift; sourceTree = "<group>"; };
		A32B6C7729A6C99200653FF5 /* FollowCard.swift */ = {isa = PBXFileReference; lastKnownFileType = sourcecode.swift; path = FollowCard.swift; sourceTree = "<group>"; };
		A336DD3B299FD78000A0CBA0 /* Filter.swift */ = {isa = PBXFileReference; lastKnownFileType = sourcecode.swift; path = Filter.swift; sourceTree = "<group>"; };
		A34E439829A522F20057AFCB /* CurrentUser.swift */ = {isa = PBXFileReference; lastKnownFileType = sourcecode.swift; path = CurrentUser.swift; sourceTree = "<group>"; };
		A351E1A129BA92240009B7F6 /* ProfileEditView.swift */ = {isa = PBXFileReference; fileEncoding = 4; lastKnownFileType = sourcecode.swift; path = ProfileEditView.swift; sourceTree = "<group>"; };
		A362584129C10AD500D07C9A /* NSSet+Add.swift */ = {isa = PBXFileReference; lastKnownFileType = sourcecode.swift; path = "NSSet+Add.swift"; sourceTree = "<group>"; };
		A3B943CE299AE00100A15A08 /* KeyChain.swift */ = {isa = PBXFileReference; lastKnownFileType = sourcecode.swift; path = KeyChain.swift; sourceTree = "<group>"; };
		A3B943D4299D514800A15A08 /* Follow+CoreDataClass.swift */ = {isa = PBXFileReference; lastKnownFileType = sourcecode.swift; path = "Follow+CoreDataClass.swift"; sourceTree = "<group>"; };
		C90862BB29E9804B00C35A71 /* NosPerformanceTests.xctest */ = {isa = PBXFileReference; explicitFileType = wrapper.cfbundle; includeInIndex = 0; path = NosPerformanceTests.xctest; sourceTree = BUILT_PRODUCTS_DIR; };
		C90862BD29E9804B00C35A71 /* NosPerformanceTests.swift */ = {isa = PBXFileReference; lastKnownFileType = sourcecode.swift; path = NosPerformanceTests.swift; sourceTree = "<group>"; };
		C91FFD392A09444D00743037 /* Nos 6.xcdatamodel */ = {isa = PBXFileReference; lastKnownFileType = wrapper.xcdatamodel; path = "Nos 6.xcdatamodel"; sourceTree = "<group>"; };
		C92DF80129BFAF9300400561 /* ProductionSecrets.xcconfig */ = {isa = PBXFileReference; lastKnownFileType = text.xcconfig; path = ProductionSecrets.xcconfig; sourceTree = "<group>"; };
		C92DF80229C22E4F00400561 /* Nos 2.xcdatamodel */ = {isa = PBXFileReference; lastKnownFileType = wrapper.xcdatamodel; path = "Nos 2.xcdatamodel"; sourceTree = "<group>"; };
		C92DF80429C25DE900400561 /* URL+MimeTypes.swift */ = {isa = PBXFileReference; lastKnownFileType = sourcecode.swift; path = "URL+MimeTypes.swift"; sourceTree = "<group>"; };
		C92DF80729C25FA900400561 /* SquareImage.swift */ = {isa = PBXFileReference; lastKnownFileType = sourcecode.swift; path = SquareImage.swift; sourceTree = "<group>"; };
		C931517C29B915AF00934506 /* StaggeredGrid.swift */ = {isa = PBXFileReference; lastKnownFileType = sourcecode.swift; path = StaggeredGrid.swift; sourceTree = "<group>"; };
		C937786129FC6D1900568C27 /* pt-BR */ = {isa = PBXFileReference; lastKnownFileType = text.plist.strings; name = "pt-BR"; path = "pt-BR.lproj/Generated.strings"; sourceTree = "<group>"; };
		C93CA0C229AE3A1E00921183 /* JSONEvent.swift */ = {isa = PBXFileReference; lastKnownFileType = sourcecode.swift; path = JSONEvent.swift; sourceTree = "<group>"; };
		C93EC2F029C337EB0012EE2A /* RelayPicker.swift */ = {isa = PBXFileReference; lastKnownFileType = sourcecode.swift; path = RelayPicker.swift; sourceTree = "<group>"; };
		C93EC2F329C34C860012EE2A /* NSPredicate+Bool.swift */ = {isa = PBXFileReference; lastKnownFileType = sourcecode.swift; path = "NSPredicate+Bool.swift"; sourceTree = "<group>"; };
		C93EC2F629C351470012EE2A /* Optional+Unwrap.swift */ = {isa = PBXFileReference; lastKnownFileType = sourcecode.swift; path = "Optional+Unwrap.swift"; sourceTree = "<group>"; };
		C93EC2F929C370DE0012EE2A /* DiscoverGrid.swift */ = {isa = PBXFileReference; lastKnownFileType = sourcecode.swift; path = DiscoverGrid.swift; sourceTree = "<group>"; };
		C93EC2FC29C3785C0012EE2A /* View+RoundedCorner.swift */ = {isa = PBXFileReference; fileEncoding = 4; lastKnownFileType = sourcecode.swift; path = "View+RoundedCorner.swift"; sourceTree = "<group>"; };
		C942566829B66A2800C4202C /* Date+Elapsed.swift */ = {isa = PBXFileReference; fileEncoding = 4; lastKnownFileType = sourcecode.swift; path = "Date+Elapsed.swift"; sourceTree = "<group>"; };
		C94437E529B0DB83004D8C86 /* NotificationsView.swift */ = {isa = PBXFileReference; lastKnownFileType = sourcecode.swift; path = NotificationsView.swift; sourceTree = "<group>"; };
		C94BC09A2A0AC74A0098F6F1 /* PreviewData.swift */ = {isa = PBXFileReference; lastKnownFileType = sourcecode.swift; path = PreviewData.swift; sourceTree = "<group>"; };
		C94D14802A12B3F70014C906 /* SearchBar.swift */ = {isa = PBXFileReference; lastKnownFileType = sourcecode.swift; path = SearchBar.swift; sourceTree = "<group>"; };
		C94D855B2991479900749478 /* NewNoteView.swift */ = {isa = PBXFileReference; lastKnownFileType = sourcecode.swift; path = NewNoteView.swift; sourceTree = "<group>"; };
		C94FE5A629F8441200C27119 /* zh-Hant */ = {isa = PBXFileReference; lastKnownFileType = text.plist.strings; name = "zh-Hant"; path = "zh-Hant.lproj/Generated.strings"; sourceTree = "<group>"; };
		C94FE5A729F8441200C27119 /* fr */ = {isa = PBXFileReference; lastKnownFileType = text.plist.strings; name = fr; path = fr.lproj/Generated.strings; sourceTree = "<group>"; };
		C95D689E299E6B4100429F86 /* ProfileHeader.swift */ = {isa = PBXFileReference; fileEncoding = 4; lastKnownFileType = sourcecode.swift; path = ProfileHeader.swift; sourceTree = "<group>"; };
		C95D68A0299E6D3E00429F86 /* BioView.swift */ = {isa = PBXFileReference; fileEncoding = 4; lastKnownFileType = sourcecode.swift; path = BioView.swift; sourceTree = "<group>"; };
		C95D68A2299E6D9000429F86 /* SelectableText.swift */ = {isa = PBXFileReference; fileEncoding = 4; lastKnownFileType = sourcecode.swift; path = SelectableText.swift; sourceTree = "<group>"; };
		C95D68A4299E6E1E00429F86 /* PlaceholderModifier.swift */ = {isa = PBXFileReference; fileEncoding = 4; lastKnownFileType = sourcecode.swift; path = PlaceholderModifier.swift; sourceTree = "<group>"; };
		C95D68A8299E709800429F86 /* LinearGradient+Planetary.swift */ = {isa = PBXFileReference; fileEncoding = 4; lastKnownFileType = sourcecode.swift; path = "LinearGradient+Planetary.swift"; sourceTree = "<group>"; };
		C95D68AA299E710F00429F86 /* Color+Hex.swift */ = {isa = PBXFileReference; fileEncoding = 4; lastKnownFileType = sourcecode.swift; path = "Color+Hex.swift"; sourceTree = "<group>"; };
		C95D68AC299E721700429F86 /* ProfileView.swift */ = {isa = PBXFileReference; lastKnownFileType = sourcecode.swift; path = ProfileView.swift; sourceTree = "<group>"; };
		C95D68AF299ECE0700429F86 /* CHANGELOG.md */ = {isa = PBXFileReference; fileEncoding = 4; lastKnownFileType = net.daringfireball.markdown; path = CHANGELOG.md; sourceTree = "<group>"; };
		C95D68B0299ECE0700429F86 /* README.md */ = {isa = PBXFileReference; fileEncoding = 4; lastKnownFileType = net.daringfireball.markdown; path = README.md; sourceTree = "<group>"; };
		C95D68B1299ECE0700429F86 /* CONTRIBUTING.md */ = {isa = PBXFileReference; fileEncoding = 4; lastKnownFileType = net.daringfireball.markdown; path = CONTRIBUTING.md; sourceTree = "<group>"; };
		C960C57029F3236200929990 /* LikeButton.swift */ = {isa = PBXFileReference; lastKnownFileType = sourcecode.swift; path = LikeButton.swift; sourceTree = "<group>"; };
		C960C57329F3251E00929990 /* RepostButton.swift */ = {isa = PBXFileReference; lastKnownFileType = sourcecode.swift; path = RepostButton.swift; sourceTree = "<group>"; };
		C9646EA029B7A22C007239A4 /* Analytics.swift */ = {isa = PBXFileReference; lastKnownFileType = sourcecode.swift; path = Analytics.swift; sourceTree = "<group>"; };
		C9646EAD29B8D653007239A4 /* ViewDidLoadModifier.swift */ = {isa = PBXFileReference; lastKnownFileType = sourcecode.swift; path = ViewDidLoadModifier.swift; sourceTree = "<group>"; };
		C9671D72298DB94C00EE7E12 /* Data+Encoding.swift */ = {isa = PBXFileReference; lastKnownFileType = sourcecode.swift; path = "Data+Encoding.swift"; sourceTree = "<group>"; };
		C97797B8298AA19A0046BD25 /* RelayService.swift */ = {isa = PBXFileReference; lastKnownFileType = sourcecode.swift; path = RelayService.swift; sourceTree = "<group>"; };
		C97A1C8729E45B3C009D9E8D /* RawEventView.swift */ = {isa = PBXFileReference; fileEncoding = 4; lastKnownFileType = sourcecode.swift; path = RawEventView.swift; sourceTree = "<group>"; };
		C97A1C8A29E45B4E009D9E8D /* RawEventController.swift */ = {isa = PBXFileReference; fileEncoding = 4; lastKnownFileType = sourcecode.swift; path = RawEventController.swift; sourceTree = "<group>"; };
		C97A1C8D29E58EC7009D9E8D /* NSManagedObjectContext+Nos.swift */ = {isa = PBXFileReference; lastKnownFileType = sourcecode.swift; path = "NSManagedObjectContext+Nos.swift"; sourceTree = "<group>"; };
		C987F81629BA4C6900B44E7A /* BigActionButton.swift */ = {isa = PBXFileReference; fileEncoding = 4; lastKnownFileType = sourcecode.swift; path = BigActionButton.swift; sourceTree = "<group>"; };
		C987F81929BA4D0E00B44E7A /* ActionButton.swift */ = {isa = PBXFileReference; fileEncoding = 4; lastKnownFileType = sourcecode.swift; path = ActionButton.swift; sourceTree = "<group>"; };
		C987F81C29BA6D9A00B44E7A /* ProfileTab.swift */ = {isa = PBXFileReference; lastKnownFileType = sourcecode.swift; path = ProfileTab.swift; sourceTree = "<group>"; };
		C987F82029BA951D00B44E7A /* ClarityCity-ExtraLight.otf */ = {isa = PBXFileReference; lastKnownFileType = file; path = "ClarityCity-ExtraLight.otf"; sourceTree = "<group>"; };
		C987F82129BA951D00B44E7A /* ClarityCity-LightItalic.otf */ = {isa = PBXFileReference; lastKnownFileType = file; path = "ClarityCity-LightItalic.otf"; sourceTree = "<group>"; };
		C987F82229BA951D00B44E7A /* ClarityCity-ExtraBold.otf */ = {isa = PBXFileReference; lastKnownFileType = file; path = "ClarityCity-ExtraBold.otf"; sourceTree = "<group>"; };
		C987F82329BA951D00B44E7A /* ClarityCity-MediumItalic.otf */ = {isa = PBXFileReference; lastKnownFileType = file; path = "ClarityCity-MediumItalic.otf"; sourceTree = "<group>"; };
		C987F82429BA951D00B44E7A /* ClarityCity-BoldItalic.otf */ = {isa = PBXFileReference; lastKnownFileType = file; path = "ClarityCity-BoldItalic.otf"; sourceTree = "<group>"; };
		C987F82529BA951D00B44E7A /* ClarityCity-Bold.otf */ = {isa = PBXFileReference; lastKnownFileType = file; path = "ClarityCity-Bold.otf"; sourceTree = "<group>"; };
		C987F82629BA951D00B44E7A /* ClarityCity-SemiBold.otf */ = {isa = PBXFileReference; lastKnownFileType = file; path = "ClarityCity-SemiBold.otf"; sourceTree = "<group>"; };
		C987F82729BA951D00B44E7A /* ClarityCity-SemiBoldItalic.otf */ = {isa = PBXFileReference; lastKnownFileType = file; path = "ClarityCity-SemiBoldItalic.otf"; sourceTree = "<group>"; };
		C987F82829BA951E00B44E7A /* ClarityCity-Black.otf */ = {isa = PBXFileReference; lastKnownFileType = file; path = "ClarityCity-Black.otf"; sourceTree = "<group>"; };
		C987F82929BA951E00B44E7A /* ClarityCity-ExtraBoldItalic.otf */ = {isa = PBXFileReference; lastKnownFileType = file; path = "ClarityCity-ExtraBoldItalic.otf"; sourceTree = "<group>"; };
		C987F82A29BA951E00B44E7A /* ClarityCity-Light.otf */ = {isa = PBXFileReference; lastKnownFileType = file; path = "ClarityCity-Light.otf"; sourceTree = "<group>"; };
		C987F82B29BA951E00B44E7A /* ClarityCity-BlackItalic.otf */ = {isa = PBXFileReference; lastKnownFileType = file; path = "ClarityCity-BlackItalic.otf"; sourceTree = "<group>"; };
		C987F82C29BA951E00B44E7A /* ClarityCity-Medium.otf */ = {isa = PBXFileReference; lastKnownFileType = file; path = "ClarityCity-Medium.otf"; sourceTree = "<group>"; };
		C987F82D29BA951E00B44E7A /* ClarityCity-ThinItalic.otf */ = {isa = PBXFileReference; lastKnownFileType = file; path = "ClarityCity-ThinItalic.otf"; sourceTree = "<group>"; };
		C987F82E29BA951E00B44E7A /* ClarityCity-RegularItalic.otf */ = {isa = PBXFileReference; lastKnownFileType = file; path = "ClarityCity-RegularItalic.otf"; sourceTree = "<group>"; };
		C987F82F29BA951E00B44E7A /* ClarityCity-ExtraLightItalic.otf */ = {isa = PBXFileReference; lastKnownFileType = file; path = "ClarityCity-ExtraLightItalic.otf"; sourceTree = "<group>"; };
		C987F83029BA951E00B44E7A /* ClarityCity-Regular.otf */ = {isa = PBXFileReference; lastKnownFileType = file; path = "ClarityCity-Regular.otf"; sourceTree = "<group>"; };
		C987F83129BA951E00B44E7A /* ClarityCity-Thin.otf */ = {isa = PBXFileReference; lastKnownFileType = file; path = "ClarityCity-Thin.otf"; sourceTree = "<group>"; };
		C987F85629BA96B700B44E7A /* Info.plist */ = {isa = PBXFileReference; lastKnownFileType = text.plist; path = Info.plist; sourceTree = "<group>"; };
		C987F85729BA981800B44E7A /* Font.swift */ = {isa = PBXFileReference; lastKnownFileType = sourcecode.swift; path = Font.swift; sourceTree = "<group>"; };
		C987F86029BABAF800B44E7A /* String+Markdown.swift */ = {isa = PBXFileReference; lastKnownFileType = sourcecode.swift; path = "String+Markdown.swift"; sourceTree = "<group>"; };
		C98A32262A05795E00E3FA13 /* Task+Timeout.swift */ = {isa = PBXFileReference; lastKnownFileType = sourcecode.swift; path = "Task+Timeout.swift"; sourceTree = "<group>"; };
		C98B8B3F29FBF83B009789C8 /* NotificationCard.swift */ = {isa = PBXFileReference; lastKnownFileType = sourcecode.swift; path = NotificationCard.swift; sourceTree = "<group>"; };
		C9A0DAD729C6467600466635 /* CreateProfileView.swift */ = {isa = PBXFileReference; lastKnownFileType = sourcecode.swift; path = CreateProfileView.swift; sourceTree = "<group>"; };
		C9A0DAD929C685E500466635 /* SideMenuButton.swift */ = {isa = PBXFileReference; lastKnownFileType = sourcecode.swift; path = SideMenuButton.swift; sourceTree = "<group>"; };
		C9A0DADC29C689C900466635 /* NosNavigationBar.swift */ = {isa = PBXFileReference; lastKnownFileType = sourcecode.swift; path = NosNavigationBar.swift; sourceTree = "<group>"; };
		C9A0DADF29C697A100466635 /* AboutView.swift */ = {isa = PBXFileReference; lastKnownFileType = sourcecode.swift; path = AboutView.swift; sourceTree = "<group>"; };
		C9A0DAE329C69F0C00466635 /* HighlightedText.swift */ = {isa = PBXFileReference; fileEncoding = 4; lastKnownFileType = sourcecode.swift; path = HighlightedText.swift; sourceTree = "<group>"; };
		C9A0DAE629C69FA000466635 /* Text+Gradient.swift */ = {isa = PBXFileReference; fileEncoding = 4; lastKnownFileType = sourcecode.swift; path = "Text+Gradient.swift"; sourceTree = "<group>"; };
		C9A0DAE929C6A34200466635 /* ActivityView.swift */ = {isa = PBXFileReference; fileEncoding = 4; lastKnownFileType = sourcecode.swift; path = ActivityView.swift; sourceTree = "<group>"; };
		C9A0DAEC29C6A66C00466635 /* Launch Screen.storyboard */ = {isa = PBXFileReference; lastKnownFileType = file.storyboard; path = "Launch Screen.storyboard"; sourceTree = "<group>"; };
		C9A0DAF329C870D500466635 /* Nos 4.xcdatamodel */ = {isa = PBXFileReference; lastKnownFileType = wrapper.xcdatamodel; path = "Nos 4.xcdatamodel"; sourceTree = "<group>"; };
		C9A0DAF429C9112400466635 /* UniversalNameWizard.swift */ = {isa = PBXFileReference; lastKnownFileType = sourcecode.swift; path = UniversalNameWizard.swift; sourceTree = "<group>"; };
		C9A0DAF729C92F4500466635 /* UNSAPI.swift */ = {isa = PBXFileReference; lastKnownFileType = sourcecode.swift; path = UNSAPI.swift; sourceTree = "<group>"; };
		C9A25B3C29F174D200B39534 /* ReadabilityPadding.swift */ = {isa = PBXFileReference; lastKnownFileType = sourcecode.swift; path = ReadabilityPadding.swift; sourceTree = "<group>"; };
		C9ADB132299287D60075E7F8 /* KeyPairTests.swift */ = {isa = PBXFileReference; lastKnownFileType = sourcecode.swift; path = KeyPairTests.swift; sourceTree = "<group>"; };
		C9ADB134299288230075E7F8 /* KeyFixture.swift */ = {isa = PBXFileReference; lastKnownFileType = sourcecode.swift; path = KeyFixture.swift; sourceTree = "<group>"; };
		C9ADB13729928CC30075E7F8 /* String+Hex.swift */ = {isa = PBXFileReference; lastKnownFileType = sourcecode.swift; path = "String+Hex.swift"; sourceTree = "<group>"; };
		C9ADB13C29929B540075E7F8 /* Bech32.swift */ = {isa = PBXFileReference; lastKnownFileType = sourcecode.swift; path = Bech32.swift; sourceTree = "<group>"; };
		C9ADB14029951CB10075E7F8 /* NSManagedObject+Nos.swift */ = {isa = PBXFileReference; lastKnownFileType = sourcecode.swift; path = "NSManagedObject+Nos.swift"; sourceTree = "<group>"; };
		C9B678DA29EEBF3B00303F33 /* DependencyInjection.swift */ = {isa = PBXFileReference; lastKnownFileType = sourcecode.swift; path = DependencyInjection.swift; sourceTree = "<group>"; };
		C9B678DD29EEC35B00303F33 /* Foundation+Sendable.swift */ = {isa = PBXFileReference; lastKnownFileType = sourcecode.swift; path = "Foundation+Sendable.swift"; sourceTree = "<group>"; };
		C9B678E029EEC41000303F33 /* SocialGraphCache.swift */ = {isa = PBXFileReference; lastKnownFileType = sourcecode.swift; path = SocialGraphCache.swift; sourceTree = "<group>"; };
		C9B678E329EED2DC00303F33 /* SocialGraphTests.swift */ = {isa = PBXFileReference; lastKnownFileType = sourcecode.swift; path = SocialGraphTests.swift; sourceTree = "<group>"; };
		C9B678E529EF1BF200303F33 /* Nos 5.xcdatamodel */ = {isa = PBXFileReference; lastKnownFileType = wrapper.xcdatamodel; path = "Nos 5.xcdatamodel"; sourceTree = "<group>"; };
		C9B678E629F01A8500303F33 /* FullscreenProgressView.swift */ = {isa = PBXFileReference; lastKnownFileType = sourcecode.swift; path = FullscreenProgressView.swift; sourceTree = "<group>"; };
		C9B708BA2A13BE41006C613A /* NoteTextEditor.swift */ = {isa = PBXFileReference; lastKnownFileType = sourcecode.swift; path = NoteTextEditor.swift; sourceTree = "<group>"; };
		C9BAB09A2996FBA10003A84E /* EventProcessor.swift */ = {isa = PBXFileReference; lastKnownFileType = sourcecode.swift; path = EventProcessor.swift; sourceTree = "<group>"; };
		C9C2B77B29E072E400548B4A /* WebSocket+Nos.swift */ = {isa = PBXFileReference; lastKnownFileType = sourcecode.swift; path = "WebSocket+Nos.swift"; sourceTree = "<group>"; };
		C9C2B77E29E0731600548B4A /* AsyncTimer.swift */ = {isa = PBXFileReference; lastKnownFileType = sourcecode.swift; path = AsyncTimer.swift; sourceTree = "<group>"; };
		C9C2B78129E0735400548B4A /* RelaySubscriptionManager.swift */ = {isa = PBXFileReference; lastKnownFileType = sourcecode.swift; path = RelaySubscriptionManager.swift; sourceTree = "<group>"; };
		C9C2B78429E073E300548B4A /* RelaySubscription.swift */ = {isa = PBXFileReference; lastKnownFileType = sourcecode.swift; path = RelaySubscription.swift; sourceTree = "<group>"; };
		C9C9444129F6F0E2002F2C7A /* XCTest+Eventually.swift */ = {isa = PBXFileReference; lastKnownFileType = sourcecode.swift; path = "XCTest+Eventually.swift"; sourceTree = "<group>"; };
		C9CDBBA029A8F14C00C555C7 /* DiscoverView.swift */ = {isa = PBXFileReference; lastKnownFileType = sourcecode.swift; path = DiscoverView.swift; sourceTree = "<group>"; };
		C9CDBBA329A8FA2900C555C7 /* GoldenPostView.swift */ = {isa = PBXFileReference; fileEncoding = 4; lastKnownFileType = sourcecode.swift; path = GoldenPostView.swift; sourceTree = "<group>"; };
		C9CE5B132A0172CF008E198C /* WebView.swift */ = {isa = PBXFileReference; lastKnownFileType = sourcecode.swift; path = WebView.swift; sourceTree = "<group>"; };
		C9DB207629F30EC700FB7B9D /* AsyncButton.swift */ = {isa = PBXFileReference; lastKnownFileType = sourcecode.swift; path = AsyncButton.swift; sourceTree = "<group>"; };
		C9DEBFCE298941000078B43A /* Nos.app */ = {isa = PBXFileReference; explicitFileType = wrapper.application; includeInIndex = 0; path = Nos.app; sourceTree = BUILT_PRODUCTS_DIR; };
		C9DEBFD1298941000078B43A /* NosApp.swift */ = {isa = PBXFileReference; lastKnownFileType = sourcecode.swift; path = NosApp.swift; sourceTree = "<group>"; };
		C9DEBFD3298941000078B43A /* Persistence.swift */ = {isa = PBXFileReference; lastKnownFileType = sourcecode.swift; path = Persistence.swift; sourceTree = "<group>"; };
		C9DEBFD6298941000078B43A /* Nos.xcdatamodel */ = {isa = PBXFileReference; lastKnownFileType = wrapper.xcdatamodel; path = Nos.xcdatamodel; sourceTree = "<group>"; };
		C9DEBFD8298941000078B43A /* HomeFeedView.swift */ = {isa = PBXFileReference; lastKnownFileType = sourcecode.swift; path = HomeFeedView.swift; sourceTree = "<group>"; };
		C9DEBFDA298941020078B43A /* Assets.xcassets */ = {isa = PBXFileReference; lastKnownFileType = folder.assetcatalog; path = Assets.xcassets; sourceTree = "<group>"; };
		C9DEBFDC298941020078B43A /* Nos.entitlements */ = {isa = PBXFileReference; lastKnownFileType = text.plist.entitlements; path = Nos.entitlements; sourceTree = "<group>"; };
		C9DEBFDE298941020078B43A /* Preview Assets.xcassets */ = {isa = PBXFileReference; lastKnownFileType = folder.assetcatalog; path = "Preview Assets.xcassets"; sourceTree = "<group>"; };
		C9DEBFE4298941020078B43A /* NosTests.xctest */ = {isa = PBXFileReference; explicitFileType = wrapper.cfbundle; includeInIndex = 0; path = NosTests.xctest; sourceTree = BUILT_PRODUCTS_DIR; };
		C9DEBFE8298941020078B43A /* EventTests.swift */ = {isa = PBXFileReference; lastKnownFileType = sourcecode.swift; path = EventTests.swift; sourceTree = "<group>"; };
		C9DEBFEE298941020078B43A /* NosUITests.xctest */ = {isa = PBXFileReference; explicitFileType = wrapper.cfbundle; includeInIndex = 0; path = NosUITests.xctest; sourceTree = BUILT_PRODUCTS_DIR; };
		C9DEBFF2298941020078B43A /* NosUITests.swift */ = {isa = PBXFileReference; lastKnownFileType = sourcecode.swift; path = NosUITests.swift; sourceTree = "<group>"; };
		C9DEBFF4298941020078B43A /* NosUITestsLaunchTests.swift */ = {isa = PBXFileReference; lastKnownFileType = sourcecode.swift; path = NosUITestsLaunchTests.swift; sourceTree = "<group>"; };
		C9DEC002298945150078B43A /* String+Lorem.swift */ = {isa = PBXFileReference; lastKnownFileType = sourcecode.swift; path = "String+Lorem.swift"; sourceTree = "<group>"; };
		C9DEC005298947900078B43A /* sample_data.json */ = {isa = PBXFileReference; fileEncoding = 4; lastKnownFileType = text.json; path = sample_data.json; sourceTree = "<group>"; };
		C9DEC03F29894BED0078B43A /* Event+CoreDataClass.swift */ = {isa = PBXFileReference; lastKnownFileType = sourcecode.swift; path = "Event+CoreDataClass.swift"; sourceTree = "<group>"; };
		C9DEC04329894BED0078B43A /* Author+CoreDataClass.swift */ = {isa = PBXFileReference; lastKnownFileType = sourcecode.swift; path = "Author+CoreDataClass.swift"; sourceTree = "<group>"; };
		C9DEC0622989541F0078B43A /* Bundle+Current.swift */ = {isa = PBXFileReference; lastKnownFileType = sourcecode.swift; path = "Bundle+Current.swift"; sourceTree = "<group>"; };
		C9DEC069298965540078B43A /* RelayView.swift */ = {isa = PBXFileReference; lastKnownFileType = sourcecode.swift; path = RelayView.swift; sourceTree = "<group>"; };
		C9DEC06C2989668E0078B43A /* Relay+CoreDataClass.swift */ = {isa = PBXFileReference; lastKnownFileType = sourcecode.swift; path = "Relay+CoreDataClass.swift"; sourceTree = "<group>"; };
		C9DFA964299BEB96006929C1 /* NoteCard.swift */ = {isa = PBXFileReference; fileEncoding = 4; lastKnownFileType = sourcecode.swift; path = NoteCard.swift; sourceTree = "<group>"; };
		C9DFA968299BEC33006929C1 /* CardStyle.swift */ = {isa = PBXFileReference; fileEncoding = 4; lastKnownFileType = sourcecode.swift; path = CardStyle.swift; sourceTree = "<group>"; };
		C9DFA96A299BEE2C006929C1 /* CompactNoteView.swift */ = {isa = PBXFileReference; fileEncoding = 4; lastKnownFileType = sourcecode.swift; path = CompactNoteView.swift; sourceTree = "<group>"; };
		C9DFA96E299BF043006929C1 /* Assets+Planetary.swift */ = {isa = PBXFileReference; fileEncoding = 4; lastKnownFileType = sourcecode.swift; name = "Assets+Planetary.swift"; path = "Nos/Extensions/Assets+Planetary.swift"; sourceTree = SOURCE_ROOT; };
		C9DFA970299BF8CD006929C1 /* RepliesView.swift */ = {isa = PBXFileReference; lastKnownFileType = sourcecode.swift; path = RepliesView.swift; sourceTree = "<group>"; };
		C9DFA975299C30F0006929C1 /* Localized.swift */ = {isa = PBXFileReference; lastKnownFileType = sourcecode.swift; path = Localized.swift; sourceTree = "<group>"; };
		C9DFA978299C31A7006929C1 /* Localizable.swift */ = {isa = PBXFileReference; fileEncoding = 4; lastKnownFileType = sourcecode.swift; path = Localizable.swift; sourceTree = "<group>"; };
		C9EE3E5F2A0538B7008A7491 /* ExpirationTimeButton.swift */ = {isa = PBXFileReference; lastKnownFileType = sourcecode.swift; path = ExpirationTimeButton.swift; sourceTree = "<group>"; };
		C9EE3E622A053910008A7491 /* ExpirationTimeOption.swift */ = {isa = PBXFileReference; lastKnownFileType = sourcecode.swift; path = ExpirationTimeOption.swift; sourceTree = "<group>"; };
		C9F0BB6829A5039D000547FC /* Int+Bool.swift */ = {isa = PBXFileReference; lastKnownFileType = sourcecode.swift; path = "Int+Bool.swift"; sourceTree = "<group>"; };
		C9F0BB6A29A503D6000547FC /* PublicKey.swift */ = {isa = PBXFileReference; lastKnownFileType = sourcecode.swift; path = PublicKey.swift; sourceTree = "<group>"; };
		C9F0BB6E29A50437000547FC /* NostrConstants.swift */ = {isa = PBXFileReference; lastKnownFileType = sourcecode.swift; path = NostrConstants.swift; sourceTree = "<group>"; };
		C9F64D8B29ED840700563F2B /* LogHelper.swift */ = {isa = PBXFileReference; lastKnownFileType = sourcecode.swift; path = LogHelper.swift; sourceTree = "<group>"; };
		C9F64D8E29ED88CD00563F2B /* Localization+Nos.swift */ = {isa = PBXFileReference; lastKnownFileType = sourcecode.swift; path = "Localization+Nos.swift"; sourceTree = "<group>"; };
		C9F75AD12A02D41E005BBE45 /* ComposerActionBar.swift */ = {isa = PBXFileReference; lastKnownFileType = sourcecode.swift; path = ComposerActionBar.swift; sourceTree = "<group>"; };
		C9F75AD52A041FF7005BBE45 /* ExpirationTimePicker.swift */ = {isa = PBXFileReference; lastKnownFileType = sourcecode.swift; path = ExpirationTimePicker.swift; sourceTree = "<group>"; };
		C9F84C1B298DBBF400C6714D /* Data+Sha.swift */ = {isa = PBXFileReference; lastKnownFileType = sourcecode.swift; path = "Data+Sha.swift"; sourceTree = "<group>"; };
		C9F84C20298DC36800C6714D /* AppView.swift */ = {isa = PBXFileReference; lastKnownFileType = sourcecode.swift; path = AppView.swift; sourceTree = "<group>"; };
		C9F84C22298DC7B900C6714D /* SettingsView.swift */ = {isa = PBXFileReference; lastKnownFileType = sourcecode.swift; path = SettingsView.swift; sourceTree = "<group>"; };
		C9F84C26298DC98800C6714D /* KeyPair.swift */ = {isa = PBXFileReference; lastKnownFileType = sourcecode.swift; path = KeyPair.swift; sourceTree = "<group>"; };
		CD09A74329A50F1D0063464F /* SideMenu.swift */ = {isa = PBXFileReference; lastKnownFileType = sourcecode.swift; path = SideMenu.swift; sourceTree = "<group>"; };
		CD09A74529A50F750063464F /* SideMenuContent.swift */ = {isa = PBXFileReference; lastKnownFileType = sourcecode.swift; path = SideMenuContent.swift; sourceTree = "<group>"; };
		CD09A74729A51EFC0063464F /* Router.swift */ = {isa = PBXFileReference; lastKnownFileType = sourcecode.swift; path = Router.swift; sourceTree = "<group>"; };
		CD27177529A7C8B200AE8888 /* sample_replies.json */ = {isa = PBXFileReference; fileEncoding = 4; lastKnownFileType = text.json; path = sample_replies.json; sourceTree = "<group>"; };
		CD2CF38D299E67F900332116 /* CardButtonStyle.swift */ = {isa = PBXFileReference; lastKnownFileType = sourcecode.swift; path = CardButtonStyle.swift; sourceTree = "<group>"; };
		CD2CF38F299E68BE00332116 /* NoteButton.swift */ = {isa = PBXFileReference; lastKnownFileType = sourcecode.swift; path = NoteButton.swift; sourceTree = "<group>"; };
		CD4908D329B92941007443DB /* ReportABugMailView.swift */ = {isa = PBXFileReference; lastKnownFileType = sourcecode.swift; path = ReportABugMailView.swift; sourceTree = "<group>"; };
		CD4D210D29C350C9000F8188 /* Nos 3.xcdatamodel */ = {isa = PBXFileReference; lastKnownFileType = wrapper.xcdatamodel; path = "Nos 3.xcdatamodel"; sourceTree = "<group>"; };
		CD76864B29B12F7E00085358 /* ExpandingTextFieldAndSubmitButton.swift */ = {isa = PBXFileReference; lastKnownFileType = sourcecode.swift; path = ExpandingTextFieldAndSubmitButton.swift; sourceTree = "<group>"; };
		CD76864F29B6503500085358 /* NoteOptionsButton.swift */ = {isa = PBXFileReference; lastKnownFileType = sourcecode.swift; path = NoteOptionsButton.swift; sourceTree = "<group>"; };
		CD76865229B793F400085358 /* DiscoverSearchBar.swift */ = {isa = PBXFileReference; lastKnownFileType = sourcecode.swift; path = DiscoverSearchBar.swift; sourceTree = "<group>"; };
/* End PBXFileReference section */

/* Begin PBXFrameworksBuildPhase section */
		C90862B829E9804B00C35A71 /* Frameworks */ = {
			isa = PBXFrameworksBuildPhase;
			buildActionMask = 2147483647;
			files = (
			);
			runOnlyForDeploymentPostprocessing = 0;
		};
		C9DEBFCB298941000078B43A /* Frameworks */ = {
			isa = PBXFrameworksBuildPhase;
			buildActionMask = 2147483647;
			files = (
				C9DEC068298965270078B43A /* Starscream in Frameworks */,
				C97797BC298AB1890046BD25 /* secp256k1 in Frameworks */,
				C9646E9A29B79E04007239A4 /* Logger in Frameworks */,
				C9646EA729B7A3DD007239A4 /* Dependencies in Frameworks */,
				C987F85F29BAB66900B44E7A /* CachedAsyncImage in Frameworks */,
				C9646EA429B7A24A007239A4 /* PostHog in Frameworks */,
				C94D855F29914D2300749478 /* SwiftUINavigation in Frameworks */,
			);
			runOnlyForDeploymentPostprocessing = 0;
		};
		C9DEBFE1298941020078B43A /* Frameworks */ = {
			isa = PBXFrameworksBuildPhase;
			buildActionMask = 2147483647;
			files = (
				C97797BF298ABE060046BD25 /* secp256k1 in Frameworks */,
				CDDA1F7B29A527650047ACD8 /* Starscream in Frameworks */,
				C9646EA929B7A4F2007239A4 /* PostHog in Frameworks */,
				C9646EAC29B7A520007239A4 /* Dependencies in Frameworks */,
				C987F86429BAC3C500B44E7A /* CachedAsyncImage in Frameworks */,
				C9646E9C29B79E4D007239A4 /* Logger in Frameworks */,
				CDDA1F7D29A527650047ACD8 /* SwiftUINavigation in Frameworks */,
			);
			runOnlyForDeploymentPostprocessing = 0;
		};
		C9DEBFEB298941020078B43A /* Frameworks */ = {
			isa = PBXFrameworksBuildPhase;
			buildActionMask = 2147483647;
			files = (
			);
			runOnlyForDeploymentPostprocessing = 0;
		};
/* End PBXFrameworksBuildPhase section */

/* Begin PBXGroup section */
		3FB5E64F299D288E00386527 /* Onboarding */ = {
			isa = PBXGroup;
			children = (
				3FB5E650299D28A200386527 /* OnboardingView.swift */,
				3F30020429C1FDD9003D4F8B /* OnboardingStartView.swift */,
				3F30020629C237AB003D4F8B /* OnboardingAgeVerificationView.swift */,
				3F30020829C23895003D4F8B /* OnboardingNotOldEnoughView.swift */,
				3F30020A29C361C8003D4F8B /* OnboardingTermsOfServiceView.swift */,
				3F30020C29C382EB003D4F8B /* OnboardingLoginView.swift */,
				C9A0DAD729C6467600466635 /* CreateProfileView.swift */,
			);
			path = Onboarding;
			sourceTree = "<group>";
		};
		C90862BC29E9804B00C35A71 /* NosPerformanceTests */ = {
			isa = PBXGroup;
			children = (
				C90862BD29E9804B00C35A71 /* NosPerformanceTests.swift */,
			);
			path = NosPerformanceTests;
			sourceTree = "<group>";
		};
		C97797B7298AA1600046BD25 /* Service */ = {
			isa = PBXGroup;
			children = (
				C9ADB13C29929B540075E7F8 /* Bech32.swift */,
				A34E439829A522F20057AFCB /* CurrentUser.swift */,
				C9BAB09A2996FBA10003A84E /* EventProcessor.swift */,
				A336DD3B299FD78000A0CBA0 /* Filter.swift */,
				A3B943CE299AE00100A15A08 /* KeyChain.swift */,
				C97797B8298AA19A0046BD25 /* RelayService.swift */,
				C9C2B78129E0735400548B4A /* RelaySubscriptionManager.swift */,
				C9646EA029B7A22C007239A4 /* Analytics.swift */,
				C9A0DAF729C92F4500466635 /* UNSAPI.swift */,
				C9C2B77E29E0731600548B4A /* AsyncTimer.swift */,
				C9F64D8B29ED840700563F2B /* LogHelper.swift */,
				C9B678DA29EEBF3B00303F33 /* DependencyInjection.swift */,
				C9B678E029EEC41000303F33 /* SocialGraphCache.swift */,
			);
			path = Service;
			sourceTree = "<group>";
		};
		C97797BD298ABE060046BD25 /* Frameworks */ = {
			isa = PBXGroup;
			children = (
			);
			name = Frameworks;
			sourceTree = "<group>";
		};
		C987F81F29BA94D400B44E7A /* Font */ = {
			isa = PBXGroup;
			children = (
				C987F82829BA951E00B44E7A /* ClarityCity-Black.otf */,
				C987F82B29BA951E00B44E7A /* ClarityCity-BlackItalic.otf */,
				C987F82529BA951D00B44E7A /* ClarityCity-Bold.otf */,
				C987F82429BA951D00B44E7A /* ClarityCity-BoldItalic.otf */,
				C987F82229BA951D00B44E7A /* ClarityCity-ExtraBold.otf */,
				C987F82929BA951E00B44E7A /* ClarityCity-ExtraBoldItalic.otf */,
				C987F82029BA951D00B44E7A /* ClarityCity-ExtraLight.otf */,
				C987F82F29BA951E00B44E7A /* ClarityCity-ExtraLightItalic.otf */,
				C987F82A29BA951E00B44E7A /* ClarityCity-Light.otf */,
				C987F82129BA951D00B44E7A /* ClarityCity-LightItalic.otf */,
				C987F82C29BA951E00B44E7A /* ClarityCity-Medium.otf */,
				C987F82329BA951D00B44E7A /* ClarityCity-MediumItalic.otf */,
				C987F83029BA951E00B44E7A /* ClarityCity-Regular.otf */,
				C987F82E29BA951E00B44E7A /* ClarityCity-RegularItalic.otf */,
				C987F82629BA951D00B44E7A /* ClarityCity-SemiBold.otf */,
				C987F82729BA951D00B44E7A /* ClarityCity-SemiBoldItalic.otf */,
				C987F83129BA951E00B44E7A /* ClarityCity-Thin.otf */,
				C987F82D29BA951E00B44E7A /* ClarityCity-ThinItalic.otf */,
			);
			path = Font;
			sourceTree = "<group>";
		};
		C9C9443A29F6E420002F2C7A /* Test Helpers */ = {
			isa = PBXGroup;
			children = (
				C9C9444129F6F0E2002F2C7A /* XCTest+Eventually.swift */,
			);
			path = "Test Helpers";
			sourceTree = "<group>";
		};
		C9DEBFC5298941000078B43A = {
			isa = PBXGroup;
			children = (
				C95D68AF299ECE0700429F86 /* CHANGELOG.md */,
				C95D68B1299ECE0700429F86 /* CONTRIBUTING.md */,
				C95D68B0299ECE0700429F86 /* README.md */,
				C9DEBFD0298941000078B43A /* Nos */,
				C9DEBFE7298941020078B43A /* NosTests */,
				C9DEBFF1298941020078B43A /* NosUITests */,
				C90862BC29E9804B00C35A71 /* NosPerformanceTests */,
				C9DEBFCF298941000078B43A /* Products */,
				C97797BD298ABE060046BD25 /* Frameworks */,
			);
			sourceTree = "<group>";
		};
		C9DEBFCF298941000078B43A /* Products */ = {
			isa = PBXGroup;
			children = (
				C9DEBFCE298941000078B43A /* Nos.app */,
				C9DEBFE4298941020078B43A /* NosTests.xctest */,
				C9DEBFEE298941020078B43A /* NosUITests.xctest */,
				C90862BB29E9804B00C35A71 /* NosPerformanceTests.xctest */,
			);
			name = Products;
			sourceTree = "<group>";
		};
		C9DEBFD0298941000078B43A /* Nos */ = {
			isa = PBXGroup;
			children = (
				C987F85629BA96B700B44E7A /* Info.plist */,
				C9DEBFDC298941020078B43A /* Nos.entitlements */,
				C9DEBFD1298941000078B43A /* NosApp.swift */,
				3F170C77299D816200BC8F8B /* AppController.swift */,
				CD09A74729A51EFC0063464F /* Router.swift */,
				C9DFA974299C30CA006929C1 /* Assets */,
				C9DEC001298944FC0078B43A /* Extensions */,
				C9DEC02C29894BB20078B43A /* Models */,
				C97797B7298AA1600046BD25 /* Service */,
				C9EB171929E5976700A15ABB /* Controller */,
				C9F84C24298DC7C100C6714D /* Views */,
			);
			path = Nos;
			sourceTree = "<group>";
		};
		C9DEBFDD298941020078B43A /* Preview Content */ = {
			isa = PBXGroup;
			children = (
				C9DEBFDE298941020078B43A /* Preview Assets.xcassets */,
				C94BC09A2A0AC74A0098F6F1 /* PreviewData.swift */,
			);
			path = "Preview Content";
			sourceTree = "<group>";
		};
		C9DEBFE7298941020078B43A /* NosTests */ = {
			isa = PBXGroup;
			children = (
				C9C9443A29F6E420002F2C7A /* Test Helpers */,
				C9DEC0042989477A0078B43A /* Fixtures */,
				C9DEBFE8298941020078B43A /* EventTests.swift */,
				C9ADB132299287D60075E7F8 /* KeyPairTests.swift */,
				5B6EB48F29EDBEC1006E750C /* NoteParserTests.swift */,
				5B80BE9D29F9864000A363E4 /* Bech32Tests.swift */,
				5B80BEA129FAF30F00A363E4 /* NProfileTests.swift */,
				C9B678E329EED2DC00303F33 /* SocialGraphTests.swift */,
			);
			path = NosTests;
			sourceTree = "<group>";
		};
		C9DEBFF1298941020078B43A /* NosUITests */ = {
			isa = PBXGroup;
			children = (
				C9DEBFF2298941020078B43A /* NosUITests.swift */,
				C9DEBFF4298941020078B43A /* NosUITestsLaunchTests.swift */,
			);
			path = NosUITests;
			sourceTree = "<group>";
		};
		C9DEC001298944FC0078B43A /* Extensions */ = {
			isa = PBXGroup;
			children = (
				3FFB1D9529A6BBEC002A755D /* Collection+SafeSubscript.swift */,
				C9DEC002298945150078B43A /* String+Lorem.swift */,
				C9DEC0622989541F0078B43A /* Bundle+Current.swift */,
				C9671D72298DB94C00EE7E12 /* Data+Encoding.swift */,
				C9F84C1B298DBBF400C6714D /* Data+Sha.swift */,
				C942566829B66A2800C4202C /* Date+Elapsed.swift */,
				C9ADB13729928CC30075E7F8 /* String+Hex.swift */,
				C9ADB14029951CB10075E7F8 /* NSManagedObject+Nos.swift */,
				C97A1C8D29E58EC7009D9E8D /* NSManagedObjectContext+Nos.swift */,
				C9DFA96E299BF043006929C1 /* Assets+Planetary.swift */,
				C9F0BB6829A5039D000547FC /* Int+Bool.swift */,
				C987F85729BA981800B44E7A /* Font.swift */,
				C987F86029BABAF800B44E7A /* String+Markdown.swift */,
				A362584129C10AD500D07C9A /* NSSet+Add.swift */,
				C92DF80429C25DE900400561 /* URL+MimeTypes.swift */,
				C93EC2F329C34C860012EE2A /* NSPredicate+Bool.swift */,
				C93EC2F629C351470012EE2A /* Optional+Unwrap.swift */,
				C9C2B77B29E072E400548B4A /* WebSocket+Nos.swift */,
				C9F64D8E29ED88CD00563F2B /* Localization+Nos.swift */,
				C9B678DD29EEC35B00303F33 /* Foundation+Sendable.swift */,
				C98A32262A05795E00E3FA13 /* Task+Timeout.swift */,
			);
			path = Extensions;
			sourceTree = "<group>";
		};
		C9DEC0042989477A0078B43A /* Fixtures */ = {
			isa = PBXGroup;
			children = (
				CD27177529A7C8B200AE8888 /* sample_replies.json */,
				C9DEC005298947900078B43A /* sample_data.json */,
				C9ADB134299288230075E7F8 /* KeyFixture.swift */,
			);
			path = Fixtures;
			sourceTree = "<group>";
		};
		C9DEC02C29894BB20078B43A /* Models */ = {
			isa = PBXGroup;
			children = (
				C9DEBFD5298941000078B43A /* Nos.xcdatamodeld */,
				C9DEBFD3298941000078B43A /* Persistence.swift */,
				C9DEC03F29894BED0078B43A /* Event+CoreDataClass.swift */,
				C93CA0C229AE3A1E00921183 /* JSONEvent.swift */,
				3FFB1D9229A6BBCE002A755D /* EventReference+CoreDataClass.swift */,
				3F43C47529A9625700E896A0 /* AuthorReference+CoreDataClass.swift */,
				A3B943D4299D514800A15A08 /* Follow+CoreDataClass.swift */,
				C9DEC04329894BED0078B43A /* Author+CoreDataClass.swift */,
				C9DEC06C2989668E0078B43A /* Relay+CoreDataClass.swift */,
				C9F84C26298DC98800C6714D /* KeyPair.swift */,
				C9F0BB6A29A503D6000547FC /* PublicKey.swift */,
				C9F0BB6E29A50437000547FC /* NostrConstants.swift */,
				5B6EB48D29EDBE0E006E750C /* NoteParser.swift */,
				5B80BE9F29FAEDE300A363E4 /* NProfile.swift */,
				C9C2B78429E073E300548B4A /* RelaySubscription.swift */,
				C9EE3E622A053910008A7491 /* ExpirationTimeOption.swift */,
			);
			path = Models;
			sourceTree = "<group>";
		};
		C9DFA974299C30CA006929C1 /* Assets */ = {
			isa = PBXGroup;
			children = (
				C9DEBFDA298941020078B43A /* Assets.xcassets */,
				C9DFA977299C3189006929C1 /* Localization */,
				C987F81F29BA94D400B44E7A /* Font */,
				C92DF80129BFAF9300400561 /* ProductionSecrets.xcconfig */,
				C9A0DAEC29C6A66C00466635 /* Launch Screen.storyboard */,
			);
			path = Assets;
			sourceTree = "<group>";
		};
		C9DFA977299C3189006929C1 /* Localization */ = {
			isa = PBXGroup;
			children = (
				C9DFA975299C30F0006929C1 /* Localized.swift */,
				C9DFA978299C31A7006929C1 /* Localizable.swift */,
				5B46611929CCB6DF008B8E8C /* ExportStrings.sh */,
				5B46611B29CCB725008B8E8C /* ExportStrings.swift */,
				5B46612029CCB894008B8E8C /* Generated.strings */,
			);
			path = Localization;
			sourceTree = "<group>";
		};
		C9EB171929E5976700A15ABB /* Controller */ = {
			isa = PBXGroup;
			children = (
				C97A1C8A29E45B4E009D9E8D /* RawEventController.swift */,
			);
			path = Controller;
			sourceTree = "<group>";
		};
		C9EE3E652A053CF1008A7491 /* New Note */ = {
			isa = PBXGroup;
			children = (
				C94D855B2991479900749478 /* NewNoteView.swift */,
				C9F75AD12A02D41E005BBE45 /* ComposerActionBar.swift */,
				C9F75AD52A041FF7005BBE45 /* ExpirationTimePicker.swift */,
				C9EE3E5F2A0538B7008A7491 /* ExpirationTimeButton.swift */,
			);
			path = "New Note";
			sourceTree = "<group>";
		};
		C9F84C24298DC7C100C6714D /* Views */ = {
			isa = PBXGroup;
			children = (
				3FB5E64F299D288E00386527 /* Onboarding */,
				C9DEBFDD298941020078B43A /* Preview Content */,
				C94BC09A2A0AC74A0098F6F1 /* PreviewData.swift */,
				C9CDBBA329A8FA2900C555C7 /* GoldenPostView.swift */,
				C9F84C20298DC36800C6714D /* AppView.swift */,
				5B8C96AB29D52AD200B73AEC /* AuthorListView.swift */,
				3FFB1D88299FF37C002A755D /* AvatarView.swift */,
				C95D68A0299E6D3E00429F86 /* BioView.swift */,
				CD2CF38D299E67F900332116 /* CardButtonStyle.swift */,
				C9DFA968299BEC33006929C1 /* CardStyle.swift */,
				C95D68AA299E710F00429F86 /* Color+Hex.swift */,
				C9DFA96A299BEE2C006929C1 /* CompactNoteView.swift */,
				A303AF8229A9153A005DC8FC /* FollowButton.swift */,
				A32B6C7729A6C99200653FF5 /* FollowCard.swift */,
				A32B6C7229A6BE9B00653FF5 /* FollowsView.swift */,
				C9DEBFD8298941000078B43A /* HomeFeedView.swift */,
				C95D68A8299E709800429F86 /* LinearGradient+Planetary.swift */,
				CD2CF38F299E68BE00332116 /* NoteButton.swift */,
				C9DFA964299BEB96006929C1 /* NoteCard.swift */,
				C960C57029F3236200929990 /* LikeButton.swift */,
				C960C57329F3251E00929990 /* RepostButton.swift */,
				C95D68A4299E6E1E00429F86 /* PlaceholderModifier.swift */,
				A351E1A129BA92240009B7F6 /* ProfileEditView.swift */,
				C95D689E299E6B4100429F86 /* ProfileHeader.swift */,
				C95D68AC299E721700429F86 /* ProfileView.swift */,
				C987F81C29BA6D9A00B44E7A /* ProfileTab.swift */,
				C9DEC069298965540078B43A /* RelayView.swift */,
				C95D68A2299E6D9000429F86 /* SelectableText.swift */,
				C9F84C22298DC7B900C6714D /* SettingsView.swift */,
				CD09A74329A50F1D0063464F /* SideMenu.swift */,
				CD09A74529A50F750063464F /* SideMenuContent.swift */,
				3FFB1D9B29A7DF9D002A755D /* StackedAvatarsView.swift */,
				C9DFA970299BF8CD006929C1 /* RepliesView.swift */,
				C9CDBBA029A8F14C00C555C7 /* DiscoverView.swift */,
				C93EC2F929C370DE0012EE2A /* DiscoverGrid.swift */,
				CD76864B29B12F7E00085358 /* ExpandingTextFieldAndSubmitButton.swift */,
				C94437E529B0DB83004D8C86 /* NotificationsView.swift */,
				C98B8B3F29FBF83B009789C8 /* NotificationCard.swift */,
				CD76864F29B6503500085358 /* NoteOptionsButton.swift */,
				3F60F42829B27D3E000D62C4 /* ThreadView.swift */,
				C9646EAD29B8D653007239A4 /* ViewDidLoadModifier.swift */,
				CD76865229B793F400085358 /* DiscoverSearchBar.swift */,
				C931517C29B915AF00934506 /* StaggeredGrid.swift */,
				CD4908D329B92941007443DB /* ReportABugMailView.swift */,
				C987F81629BA4C6900B44E7A /* BigActionButton.swift */,
				C987F81929BA4D0E00B44E7A /* ActionButton.swift */,
				C92DF80729C25FA900400561 /* SquareImage.swift */,
				C93EC2F029C337EB0012EE2A /* RelayPicker.swift */,
				C93EC2FC29C3785C0012EE2A /* View+RoundedCorner.swift */,
				C9A0DAD929C685E500466635 /* SideMenuButton.swift */,
				C9A0DADC29C689C900466635 /* NosNavigationBar.swift */,
				C9A0DADF29C697A100466635 /* AboutView.swift */,
				C9A0DAE329C69F0C00466635 /* HighlightedText.swift */,
				C9A0DAE629C69FA000466635 /* Text+Gradient.swift */,
				C9A0DAE929C6A34200466635 /* ActivityView.swift */,
				C9A0DAF429C9112400466635 /* UniversalNameWizard.swift */,
				5B8C96AF29DB2E1100B73AEC /* SearchTextFieldObserver.swift */,
				5B8C96B129DB313300B73AEC /* AuthorCard.swift */,
				5B8C96B529DDD3B200B73AEC /* EditableText.swift */,
				C9B708BA2A13BE41006C613A /* NoteTextEditor.swift */,
				C97A1C8729E45B3C009D9E8D /* RawEventView.swift */,
				C9B678E629F01A8500303F33 /* FullscreenProgressView.swift */,
				C9A25B3C29F174D200B39534 /* ReadabilityPadding.swift */,
				C9DB207629F30EC700FB7B9D /* AsyncButton.swift */,
				C9CE5B132A0172CF008E198C /* WebView.swift */,
<<<<<<< HEAD
				C94D14802A12B3F70014C906 /* SearchBar.swift */,
				C9EE3E652A053CF1008A7491 /* New Note */,
=======
				C9EE3E652A053CF1008A7491 /* New Note */,
				C94D14802A12B3F70014C906 /* SearchBar.swift */,
>>>>>>> ae2e62ca
			);
			path = Views;
			sourceTree = "<group>";
		};
/* End PBXGroup section */

/* Begin PBXNativeTarget section */
		C90862BA29E9804B00C35A71 /* NosPerformanceTests */ = {
			isa = PBXNativeTarget;
			buildConfigurationList = C90862C329E9804B00C35A71 /* Build configuration list for PBXNativeTarget "NosPerformanceTests" */;
			buildPhases = (
				C90862B729E9804B00C35A71 /* Sources */,
				C90862B829E9804B00C35A71 /* Frameworks */,
				C90862B929E9804B00C35A71 /* Resources */,
			);
			buildRules = (
			);
			dependencies = (
				C90862C229E9804B00C35A71 /* PBXTargetDependency */,
			);
			name = NosPerformanceTests;
			productName = NosPerformanceTests;
			productReference = C90862BB29E9804B00C35A71 /* NosPerformanceTests.xctest */;
			productType = "com.apple.product-type.bundle.ui-testing";
		};
		C9DEBFCD298941000078B43A /* Nos */ = {
			isa = PBXNativeTarget;
			buildConfigurationList = C9DEBFF8298941020078B43A /* Build configuration list for PBXNativeTarget "Nos" */;
			buildPhases = (
				5B46611829CCB66D008B8E8C /* Export Strings for Localization */,
				C9DEBFCA298941000078B43A /* Sources */,
				C9BAB0992996BEEA0003A84E /* SwiftLint */,
				C9DEBFCB298941000078B43A /* Frameworks */,
				C9DEBFCC298941000078B43A /* Resources */,
			);
			buildRules = (
			);
			dependencies = (
			);
			name = Nos;
			packageProductDependencies = (
				C9DEC067298965270078B43A /* Starscream */,
				C97797BB298AB1890046BD25 /* secp256k1 */,
				C94D855E29914D2300749478 /* SwiftUINavigation */,
				C9646E9929B79E04007239A4 /* Logger */,
				C9646EA329B7A24A007239A4 /* PostHog */,
				C9646EA629B7A3DD007239A4 /* Dependencies */,
				C987F85E29BAB66900B44E7A /* CachedAsyncImage */,
			);
			productName = Nos;
			productReference = C9DEBFCE298941000078B43A /* Nos.app */;
			productType = "com.apple.product-type.application";
		};
		C9DEBFE3298941020078B43A /* NosTests */ = {
			isa = PBXNativeTarget;
			buildConfigurationList = C9DEBFFB298941020078B43A /* Build configuration list for PBXNativeTarget "NosTests" */;
			buildPhases = (
				C9DEBFE0298941020078B43A /* Sources */,
				C9DEBFE1298941020078B43A /* Frameworks */,
				C9DEBFE2298941020078B43A /* Resources */,
			);
			buildRules = (
			);
			dependencies = (
				C9DEBFE6298941020078B43A /* PBXTargetDependency */,
			);
			name = NosTests;
			packageProductDependencies = (
				C97797BE298ABE060046BD25 /* secp256k1 */,
				CDDA1F7A29A527650047ACD8 /* Starscream */,
				CDDA1F7C29A527650047ACD8 /* SwiftUINavigation */,
				C9646E9B29B79E4D007239A4 /* Logger */,
				C9646EA829B7A4F2007239A4 /* PostHog */,
				C9646EAB29B7A520007239A4 /* Dependencies */,
				C987F86329BAC3C500B44E7A /* CachedAsyncImage */,
			);
			productName = NosTests;
			productReference = C9DEBFE4298941020078B43A /* NosTests.xctest */;
			productType = "com.apple.product-type.bundle.unit-test";
		};
		C9DEBFED298941020078B43A /* NosUITests */ = {
			isa = PBXNativeTarget;
			buildConfigurationList = C9DEBFFE298941020078B43A /* Build configuration list for PBXNativeTarget "NosUITests" */;
			buildPhases = (
				C9DEBFEA298941020078B43A /* Sources */,
				C9DEBFEB298941020078B43A /* Frameworks */,
				C9DEBFEC298941020078B43A /* Resources */,
			);
			buildRules = (
			);
			dependencies = (
				C9DEBFF0298941020078B43A /* PBXTargetDependency */,
			);
			name = NosUITests;
			productName = NosUITests;
			productReference = C9DEBFEE298941020078B43A /* NosUITests.xctest */;
			productType = "com.apple.product-type.bundle.ui-testing";
		};
/* End PBXNativeTarget section */

/* Begin PBXProject section */
		C9DEBFC6298941000078B43A /* Project object */ = {
			isa = PBXProject;
			attributes = {
				BuildIndependentTargetsInParallel = 1;
				LastSwiftUpdateCheck = 1420;
				LastUpgradeCheck = 1420;
				TargetAttributes = {
					C90862BA29E9804B00C35A71 = {
						CreatedOnToolsVersion = 14.2;
						TestTargetID = C9DEBFCD298941000078B43A;
					};
					C9DEBFCD298941000078B43A = {
						CreatedOnToolsVersion = 14.2;
					};
					C9DEBFE3298941020078B43A = {
						CreatedOnToolsVersion = 14.2;
					};
					C9DEBFED298941020078B43A = {
						CreatedOnToolsVersion = 14.2;
						TestTargetID = C9DEBFCD298941000078B43A;
					};
				};
			};
			buildConfigurationList = C9DEBFC9298941000078B43A /* Build configuration list for PBXProject "Nos" */;
			compatibilityVersion = "Xcode 14.0";
			developmentRegion = en;
			hasScannedForEncodings = 0;
			knownRegions = (
				en,
				Base,
				es,
				"zh-Hans",
				"zh-Hant",
				fr,
				"pt-BR",
			);
			mainGroup = C9DEBFC5298941000078B43A;
			packageReferences = (
				C9DEC066298965270078B43A /* XCRemoteSwiftPackageReference "Starscream" */,
				C97797BA298AB1890046BD25 /* XCRemoteSwiftPackageReference "secp256k1" */,
				C94D855D29914D2300749478 /* XCRemoteSwiftPackageReference "swiftui-navigation" */,
				C9ADB139299299570075E7F8 /* XCRemoteSwiftPackageReference "bech32" */,
				C9646E9829B79E04007239A4 /* XCRemoteSwiftPackageReference "logger-ios" */,
				C9646EA229B7A24A007239A4 /* XCRemoteSwiftPackageReference "posthog-ios" */,
				C9646EA529B7A3DD007239A4 /* XCRemoteSwiftPackageReference "swift-dependencies" */,
				C987F85D29BAB66900B44E7A /* XCRemoteSwiftPackageReference "swiftui-cached-async-image" */,
			);
			productRefGroup = C9DEBFCF298941000078B43A /* Products */;
			projectDirPath = "";
			projectRoot = "";
			targets = (
				C9DEBFCD298941000078B43A /* Nos */,
				C9DEBFE3298941020078B43A /* NosTests */,
				C9DEBFED298941020078B43A /* NosUITests */,
				C90862BA29E9804B00C35A71 /* NosPerformanceTests */,
			);
		};
/* End PBXProject section */

/* Begin PBXResourcesBuildPhase section */
		C90862B929E9804B00C35A71 /* Resources */ = {
			isa = PBXResourcesBuildPhase;
			buildActionMask = 2147483647;
			files = (
			);
			runOnlyForDeploymentPostprocessing = 0;
		};
		C9DEBFCC298941000078B43A /* Resources */ = {
			isa = PBXResourcesBuildPhase;
			buildActionMask = 2147483647;
			files = (
				C987F83629BA951E00B44E7A /* ClarityCity-ExtraBold.otf in Resources */,
				C9DEC065298955200078B43A /* sample_data.json in Resources */,
				C987F83A29BA951E00B44E7A /* ClarityCity-BoldItalic.otf in Resources */,
				C987F84A29BA951E00B44E7A /* ClarityCity-Medium.otf in Resources */,
				C9DEBFDF298941020078B43A /* Preview Assets.xcassets in Resources */,
				C987F84E29BA951E00B44E7A /* ClarityCity-RegularItalic.otf in Resources */,
				C95D68B4299ECE0700429F86 /* CONTRIBUTING.md in Resources */,
				C987F83E29BA951E00B44E7A /* ClarityCity-SemiBold.otf in Resources */,
				C987F84629BA951E00B44E7A /* ClarityCity-Light.otf in Resources */,
				C95D68B3299ECE0700429F86 /* README.md in Resources */,
				5B46611E29CCB894008B8E8C /* Generated.strings in Resources */,
				C987F83C29BA951E00B44E7A /* ClarityCity-Bold.otf in Resources */,
				C987F83229BA951E00B44E7A /* ClarityCity-ExtraLight.otf in Resources */,
				C9DEBFDB298941020078B43A /* Assets.xcassets in Resources */,
				C9A0DAED29C6A66C00466635 /* Launch Screen.storyboard in Resources */,
				C987F84C29BA951E00B44E7A /* ClarityCity-ThinItalic.otf in Resources */,
				C987F85229BA951E00B44E7A /* ClarityCity-Regular.otf in Resources */,
				C987F83429BA951E00B44E7A /* ClarityCity-LightItalic.otf in Resources */,
				C987F83829BA951E00B44E7A /* ClarityCity-MediumItalic.otf in Resources */,
				C987F84229BA951E00B44E7A /* ClarityCity-Black.otf in Resources */,
				C987F84029BA951E00B44E7A /* ClarityCity-SemiBoldItalic.otf in Resources */,
				C95D68B2299ECE0700429F86 /* CHANGELOG.md in Resources */,
				C987F85429BA951E00B44E7A /* ClarityCity-Thin.otf in Resources */,
				C987F84429BA951E00B44E7A /* ClarityCity-ExtraBoldItalic.otf in Resources */,
				C987F85029BA951E00B44E7A /* ClarityCity-ExtraLightItalic.otf in Resources */,
				C987F84829BA951E00B44E7A /* ClarityCity-BlackItalic.otf in Resources */,
			);
			runOnlyForDeploymentPostprocessing = 0;
		};
		C9DEBFE2298941020078B43A /* Resources */ = {
			isa = PBXResourcesBuildPhase;
			buildActionMask = 2147483647;
			files = (
				C987F84B29BA951E00B44E7A /* ClarityCity-Medium.otf in Resources */,
				C987F83729BA951E00B44E7A /* ClarityCity-ExtraBold.otf in Resources */,
				C987F83329BA951E00B44E7A /* ClarityCity-ExtraLight.otf in Resources */,
				C987F83D29BA951E00B44E7A /* ClarityCity-Bold.otf in Resources */,
				C987F84529BA951E00B44E7A /* ClarityCity-ExtraBoldItalic.otf in Resources */,
				C987F84329BA951E00B44E7A /* ClarityCity-Black.otf in Resources */,
				C987F85329BA951E00B44E7A /* ClarityCity-Regular.otf in Resources */,
				C987F84729BA951E00B44E7A /* ClarityCity-Light.otf in Resources */,
				C987F83929BA951E00B44E7A /* ClarityCity-MediumItalic.otf in Resources */,
				C987F85129BA951E00B44E7A /* ClarityCity-ExtraLightItalic.otf in Resources */,
				C987F84D29BA951E00B44E7A /* ClarityCity-ThinItalic.otf in Resources */,
				C987F84F29BA951E00B44E7A /* ClarityCity-RegularItalic.otf in Resources */,
				CD27177629A7C8B200AE8888 /* sample_replies.json in Resources */,
				C987F83B29BA951E00B44E7A /* ClarityCity-BoldItalic.otf in Resources */,
				C987F84129BA951E00B44E7A /* ClarityCity-SemiBoldItalic.otf in Resources */,
				C987F83529BA951E00B44E7A /* ClarityCity-LightItalic.otf in Resources */,
				C987F85529BA951E00B44E7A /* ClarityCity-Thin.otf in Resources */,
				C987F83F29BA951E00B44E7A /* ClarityCity-SemiBold.otf in Resources */,
				C9DEC006298947900078B43A /* sample_data.json in Resources */,
				C987F84929BA951E00B44E7A /* ClarityCity-BlackItalic.otf in Resources */,
			);
			runOnlyForDeploymentPostprocessing = 0;
		};
		C9DEBFEC298941020078B43A /* Resources */ = {
			isa = PBXResourcesBuildPhase;
			buildActionMask = 2147483647;
			files = (
			);
			runOnlyForDeploymentPostprocessing = 0;
		};
/* End PBXResourcesBuildPhase section */

/* Begin PBXShellScriptBuildPhase section */
		5B46611829CCB66D008B8E8C /* Export Strings for Localization */ = {
			isa = PBXShellScriptBuildPhase;
			buildActionMask = 12;
			files = (
			);
			inputFileListPaths = (
			);
			inputPaths = (
				"$(SRCROOT)/Nos/Assets/Localization/Localized.swift",
			);
			name = "Export Strings for Localization";
			outputFileListPaths = (
			);
			outputPaths = (
				"$(SRCROOT)/Nos/Assets/Localization/en.lproj/Generated.strings",
			);
			runOnlyForDeploymentPostprocessing = 0;
			shellPath = /bin/sh;
			shellScript = "if [ \"${ENABLE_PREVIEWS}\" = \"YES\" ]; then\n  echo \"SwiftUI Previews enabled, quitting to prevent 'preview paused'.\"\n  exit 0;\nfi\n\nsh $SRCROOT/Nos/Assets/Localization/ExportStrings.sh\n";
		};
		C9BAB0992996BEEA0003A84E /* SwiftLint */ = {
			isa = PBXShellScriptBuildPhase;
			alwaysOutOfDate = 1;
			buildActionMask = 2147483647;
			files = (
			);
			inputFileListPaths = (
			);
			inputPaths = (
			);
			name = SwiftLint;
			outputFileListPaths = (
			);
			outputPaths = (
			);
			runOnlyForDeploymentPostprocessing = 0;
			shellPath = /bin/sh;
			shellScript = "export PATH=\"$PATH:/opt/homebrew/bin\"\nif which swiftlint > /dev/null; then\n  swiftlint --lenient\nelse\n  echo \"warning: SwiftLint not installed, download from https://github.com/realm/SwiftLint\"\nfi\n";
		};
/* End PBXShellScriptBuildPhase section */

/* Begin PBXSourcesBuildPhase section */
		C90862B729E9804B00C35A71 /* Sources */ = {
			isa = PBXSourcesBuildPhase;
			buildActionMask = 2147483647;
			files = (
				C90862BE29E9804B00C35A71 /* NosPerformanceTests.swift in Sources */,
			);
			runOnlyForDeploymentPostprocessing = 0;
		};
		C9DEBFCA298941000078B43A /* Sources */ = {
			isa = PBXSourcesBuildPhase;
			buildActionMask = 2147483647;
			files = (
				CD09A74429A50F1D0063464F /* SideMenu.swift in Sources */,
				C9DEC06E2989668E0078B43A /* Relay+CoreDataClass.swift in Sources */,
				C9F64D8C29ED840700563F2B /* LogHelper.swift in Sources */,
				C9C2B78529E073E300548B4A /* RelaySubscription.swift in Sources */,
				3FFB1D9C29A7DF9D002A755D /* StackedAvatarsView.swift in Sources */,
				C97A1C8E29E58EC7009D9E8D /* NSManagedObjectContext+Nos.swift in Sources */,
				C9B678DE29EEC35B00303F33 /* Foundation+Sendable.swift in Sources */,
				C9A0DAF529C9112400466635 /* UniversalNameWizard.swift in Sources */,
				C9CDBBA129A8F14C00C555C7 /* DiscoverView.swift in Sources */,
				C987F81729BA4C6A00B44E7A /* BigActionButton.swift in Sources */,
				C987F86129BABAF800B44E7A /* String+Markdown.swift in Sources */,
				3F30020B29C361C8003D4F8B /* OnboardingTermsOfServiceView.swift in Sources */,
				C98B8B4029FBF83B009789C8 /* NotificationCard.swift in Sources */,
				C987F81D29BA6D9A00B44E7A /* ProfileTab.swift in Sources */,
				C9ADB14129951CB10075E7F8 /* NSManagedObject+Nos.swift in Sources */,
				C9F84C21298DC36800C6714D /* AppView.swift in Sources */,
				C9CE5B142A0172CF008E198C /* WebView.swift in Sources */,
				CD4908D429B92941007443DB /* ReportABugMailView.swift in Sources */,
				C9C2B78229E0735400548B4A /* RelaySubscriptionManager.swift in Sources */,
				3FFB1D9629A6BBEC002A755D /* Collection+SafeSubscript.swift in Sources */,
				A34E439929A522F20057AFCB /* CurrentUser.swift in Sources */,
				C9A0DADD29C689C900466635 /* NosNavigationBar.swift in Sources */,
				3F30020529C1FDD9003D4F8B /* OnboardingStartView.swift in Sources */,
				C987F81A29BA4D0E00B44E7A /* ActionButton.swift in Sources */,
				C9A0DAF829C92F4500466635 /* UNSAPI.swift in Sources */,
				3F30020929C23895003D4F8B /* OnboardingNotOldEnoughView.swift in Sources */,
				C9B678E129EEC41000303F33 /* SocialGraphCache.swift in Sources */,
				C9DEC06A298965550078B43A /* RelayView.swift in Sources */,
				C99E80CD2A0C2C6400187474 /* PreviewData.swift in Sources */,
				C9A0DAE429C69F0C00466635 /* HighlightedText.swift in Sources */,
				C94D855C2991479900749478 /* NewNoteView.swift in Sources */,
				5B6EB48E29EDBE0E006E750C /* NoteParser.swift in Sources */,
				C9F84C23298DC7B900C6714D /* SettingsView.swift in Sources */,
				C94FE9F729DB259300019CD3 /* Text+Gradient.swift in Sources */,
				3F170C78299D816200BC8F8B /* AppController.swift in Sources */,
				C9DEBFD7298941000078B43A /* Nos.xcdatamodeld in Sources */,
				C95D68AB299E710F00429F86 /* Color+Hex.swift in Sources */,
				C9F0BB6B29A503D6000547FC /* PublicKey.swift in Sources */,
				C9EE3E602A0538B7008A7491 /* ExpirationTimeButton.swift in Sources */,
				A303AF8329A9153A005DC8FC /* FollowButton.swift in Sources */,
				C9C2B77F29E0731600548B4A /* AsyncTimer.swift in Sources */,
				A32B6C7329A6BE9B00653FF5 /* FollowsView.swift in Sources */,
				3F30020D29C382EB003D4F8B /* OnboardingLoginView.swift in Sources */,
				5B80BEA029FAEDE300A363E4 /* NProfile.swift in Sources */,
				C9A25B3D29F174D200B39534 /* ReadabilityPadding.swift in Sources */,
				C9DFA972299BF9E8006929C1 /* CompactNoteView.swift in Sources */,
				C9EE3E632A053910008A7491 /* ExpirationTimeOption.swift in Sources */,
				C9A0DAE029C697A100466635 /* AboutView.swift in Sources */,
				A351E1A229BA92240009B7F6 /* ProfileEditView.swift in Sources */,
				C9DFA969299BEC33006929C1 /* CardStyle.swift in Sources */,
				A362584229C10AD500D07C9A /* NSSet+Add.swift in Sources */,
				C9F64D8F29ED88CD00563F2B /* Localization+Nos.swift in Sources */,
				C95D68AD299E721700429F86 /* ProfileView.swift in Sources */,
				C942566929B66A2800C4202C /* Date+Elapsed.swift in Sources */,
				5B8C96B029DB2E1100B73AEC /* SearchTextFieldObserver.swift in Sources */,
				C9ADB13829928CC30075E7F8 /* String+Hex.swift in Sources */,
				C9F75AD22A02D41E005BBE45 /* ComposerActionBar.swift in Sources */,
				C9DEBFD2298941000078B43A /* NosApp.swift in Sources */,
				C9646EAE29B8D653007239A4 /* ViewDidLoadModifier.swift in Sources */,
				C95D68A3299E6D9000429F86 /* SelectableText.swift in Sources */,
				C9F84C27298DC98800C6714D /* KeyPair.swift in Sources */,
<<<<<<< HEAD
				C94BC09B2A0AC74A0098F6F1 /* PreviewData.swift in Sources */,
=======
>>>>>>> ae2e62ca
				5B8C96B629DDD3B200B73AEC /* EditableText.swift in Sources */,
				C93EC2F129C337EB0012EE2A /* RelayPicker.swift in Sources */,
				C9F0BB6F29A50437000547FC /* NostrConstants.swift in Sources */,
				C9F75AD62A041FF7005BBE45 /* ExpirationTimePicker.swift in Sources */,
				CD76865329B793F400085358 /* DiscoverSearchBar.swift in Sources */,
				5B8C96AC29D52AD200B73AEC /* AuthorListView.swift in Sources */,
				C987F85B29BA9ED800B44E7A /* Font.swift in Sources */,
				3FB5E651299D28A200386527 /* OnboardingView.swift in Sources */,
				A3B943CF299AE00100A15A08 /* KeyChain.swift in Sources */,
				C9671D73298DB94C00EE7E12 /* Data+Encoding.swift in Sources */,
				C9646EA129B7A22C007239A4 /* Analytics.swift in Sources */,
				5B8C96B229DB313300B73AEC /* AuthorCard.swift in Sources */,
				C9A0DADA29C685E500466635 /* SideMenuButton.swift in Sources */,
				A3B943D5299D514800A15A08 /* Follow+CoreDataClass.swift in Sources */,
				C92DF80529C25DE900400561 /* URL+MimeTypes.swift in Sources */,
				3F60F42929B27D3E000D62C4 /* ThreadView.swift in Sources */,
				C9B678DB29EEBF3B00303F33 /* DependencyInjection.swift in Sources */,
				C95D68A9299E709900429F86 /* LinearGradient+Planetary.swift in Sources */,
				3F43C47629A9625700E896A0 /* AuthorReference+CoreDataClass.swift in Sources */,
				C9ADB13D29929B540075E7F8 /* Bech32.swift in Sources */,
				C95D68A1299E6D3E00429F86 /* BioView.swift in Sources */,
				C94D14812A12B3F70014C906 /* SearchBar.swift in Sources */,
				C93EC2F729C351470012EE2A /* Optional+Unwrap.swift in Sources */,
				A32B6C7829A6C99200653FF5 /* FollowCard.swift in Sources */,
				C92DF80829C25FA900400561 /* SquareImage.swift in Sources */,
				C9DEBFD9298941000078B43A /* HomeFeedView.swift in Sources */,
				3F30020729C237AB003D4F8B /* OnboardingAgeVerificationView.swift in Sources */,
				C9DB207729F30EC700FB7B9D /* AsyncButton.swift in Sources */,
				C931517D29B915AF00934506 /* StaggeredGrid.swift in Sources */,
				C9B678E729F01A8500303F33 /* FullscreenProgressView.swift in Sources */,
				C9F0BB6929A5039D000547FC /* Int+Bool.swift in Sources */,
				C9A0DAD829C6467600466635 /* CreateProfileView.swift in Sources */,
				C9CDBBA429A8FA2900C555C7 /* GoldenPostView.swift in Sources */,
				C9C2B77C29E072E400548B4A /* WebSocket+Nos.swift in Sources */,
				C9DEC003298945150078B43A /* String+Lorem.swift in Sources */,
				C97A1C8B29E45B4E009D9E8D /* RawEventController.swift in Sources */,
				C9DEC0632989541F0078B43A /* Bundle+Current.swift in Sources */,
				C93EC2F429C34C860012EE2A /* NSPredicate+Bool.swift in Sources */,
				C9F84C1C298DBBF400C6714D /* Data+Sha.swift in Sources */,
				C95D68A6299E6F9E00429F86 /* ProfileHeader.swift in Sources */,
				C9BAB09B2996FBA10003A84E /* EventProcessor.swift in Sources */,
				C960C57129F3236200929990 /* LikeButton.swift in Sources */,
				C97797B9298AA19A0046BD25 /* RelayService.swift in Sources */,
				C93CA0C329AE3A1E00921183 /* JSONEvent.swift in Sources */,
				3FFB1D89299FF37C002A755D /* AvatarView.swift in Sources */,
				C97A1C8829E45B3C009D9E8D /* RawEventView.swift in Sources */,
				C9DEC04529894BED0078B43A /* Event+CoreDataClass.swift in Sources */,
				CD76865029B6503500085358 /* NoteOptionsButton.swift in Sources */,
				C9DFA966299BEB96006929C1 /* NoteCard.swift in Sources */,
				C9DEBFD4298941000078B43A /* Persistence.swift in Sources */,
				CD76864C29B12F7E00085358 /* ExpandingTextFieldAndSubmitButton.swift in Sources */,
				CD09A74629A50F750063464F /* SideMenuContent.swift in Sources */,
				C9DFA971299BF8CD006929C1 /* RepliesView.swift in Sources */,
				C9DFA976299C30F0006929C1 /* Localized.swift in Sources */,
				C98A32272A05795E00E3FA13 /* Task+Timeout.swift in Sources */,
				C9B708BB2A13BE41006C613A /* NoteTextEditor.swift in Sources */,
				C95D68A5299E6E1E00429F86 /* PlaceholderModifier.swift in Sources */,
				C960C57429F3251E00929990 /* RepostButton.swift in Sources */,
				3FFB1D9329A6BBCE002A755D /* EventReference+CoreDataClass.swift in Sources */,
				C93EC2FA29C370DE0012EE2A /* DiscoverGrid.swift in Sources */,
				C94FE9F529DB177500019CD3 /* Localizable.swift in Sources */,
				C93EC2FD29C3785C0012EE2A /* View+RoundedCorner.swift in Sources */,
				CD09A74829A51EFC0063464F /* Router.swift in Sources */,
				CD2CF38E299E67F900332116 /* CardButtonStyle.swift in Sources */,
				A336DD3C299FD78000A0CBA0 /* Filter.swift in Sources */,
				C9A0DAEA29C6A34200466635 /* ActivityView.swift in Sources */,
				CD2CF390299E68BE00332116 /* NoteButton.swift in Sources */,
				C9DEC04D29894BED0078B43A /* Author+CoreDataClass.swift in Sources */,
				C9DFA96F299BF043006929C1 /* Assets+Planetary.swift in Sources */,
				C95D68A7299E6FF000429F86 /* KeyFixture.swift in Sources */,
				C94437E629B0DB83004D8C86 /* NotificationsView.swift in Sources */,
			);
			runOnlyForDeploymentPostprocessing = 0;
		};
		C9DEBFE0298941020078B43A /* Sources */ = {
			isa = PBXSourcesBuildPhase;
			buildActionMask = 2147483647;
			files = (
				CD4908D529B92B4D007443DB /* ReportABugMailView.swift in Sources */,
				CD76865429B7DABE00085358 /* DiscoverSearchBar.swift in Sources */,
				CD76865129B68B4400085358 /* NoteOptionsButton.swift in Sources */,
				CD76864D29B133E600085358 /* ExpandingTextFieldAndSubmitButton.swift in Sources */,
				CD09A76329A522190063464F /* OnboardingView.swift in Sources */,
				CD09A76129A5220E0063464F /* NosApp.swift in Sources */,
				C9F75AD72A041FF7005BBE45 /* ExpirationTimePicker.swift in Sources */,
				C93EC2F229C337EB0012EE2A /* RelayPicker.swift in Sources */,
				C99E80CE2A0C2C9100187474 /* PreviewData.swift in Sources */,
				CD09A76229A5220E0063464F /* AppController.swift in Sources */,
				C9A0DAF929C92F4500466635 /* UNSAPI.swift in Sources */,
				5BF3C50729E4F0D400738A12 /* AuthorCard.swift in Sources */,
				C97A1C8C29E45B4E009D9E8D /* RawEventController.swift in Sources */,
				CD09A75F29A521FD0063464F /* RelayService.swift in Sources */,
				CD09A76029A521FD0063464F /* Filter.swift in Sources */,
				C97A1C8929E45B3C009D9E8D /* RawEventView.swift in Sources */,
				CD09A75E29A521EB0063464F /* Assets+Planetary.swift in Sources */,
				CD09A75029A521D20063464F /* HomeFeedView.swift in Sources */,
				C960C57529F3251E00929990 /* RepostButton.swift in Sources */,
				CD09A75129A521D20063464F /* CompactNoteView.swift in Sources */,
				C9C2B78329E0735400548B4A /* RelaySubscriptionManager.swift in Sources */,
				CD09A75229A521D20063464F /* RepliesView.swift in Sources */,
				5BF3C50929E4F11E00738A12 /* SearchTextFieldObserver.swift in Sources */,
				C9F64D9029ED88CD00563F2B /* Localization+Nos.swift in Sources */,
				CD09A75329A521D20063464F /* AppView.swift in Sources */,
				CD09A75429A521D20063464F /* PlaceholderModifier.swift in Sources */,
				C94FE9F829DB25A800019CD3 /* Text+Gradient.swift in Sources */,
				C9C2B78029E0731600548B4A /* AsyncTimer.swift in Sources */,
				CD09A75529A521D20063464F /* SelectableText.swift in Sources */,
				C9B678E229EEC41000303F33 /* SocialGraphCache.swift in Sources */,
				A303AF8629A969FF005DC8FC /* FollowCard.swift in Sources */,
				C9B678E829F01A8500303F33 /* FullscreenProgressView.swift in Sources */,
				C9C2B77D29E072E400548B4A /* WebSocket+Nos.swift in Sources */,
				A303AF8429A969F5005DC8FC /* FollowButton.swift in Sources */,
				C9EE3E642A053910008A7491 /* ExpirationTimeOption.swift in Sources */,
				CD09A75629A521D20063464F /* SettingsView.swift in Sources */,
				3F30021729C3BFEB003D4F8B /* OnboardingLoginView.swift in Sources */,
				C9F64D8D29ED840700563F2B /* LogHelper.swift in Sources */,
				3FBCDE6D29B648FE00A6C2D4 /* ThreadView.swift in Sources */,
				C9A0DAE529C69F0C00466635 /* HighlightedText.swift in Sources */,
				CD09A75729A521D20063464F /* NewNoteView.swift in Sources */,
				CD09A75829A521D20063464F /* LinearGradient+Planetary.swift in Sources */,
				C9A0DAEB29C6A34200466635 /* ActivityView.swift in Sources */,
				CD09A75929A521D20063464F /* Color+Hex.swift in Sources */,
				C987F85A29BA9ED800B44E7A /* Font.swift in Sources */,
				CD09A75A29A521D20063464F /* CardButtonStyle.swift in Sources */,
				CD09A75B29A521D20063464F /* AvatarView.swift in Sources */,
				C9EE3E612A0538B7008A7491 /* ExpirationTimeButton.swift in Sources */,
				CD09A75C29A521D20063464F /* SideMenu.swift in Sources */,
				CD09A75D29A521D20063464F /* SideMenuContent.swift in Sources */,
				CD09A74E29A521BE0063464F /* NoteCard.swift in Sources */,
				5B39E64429EDBF8100464830 /* NoteParser.swift in Sources */,
				3F30021329C3BFDB003D4F8B /* OnboardingStartView.swift in Sources */,
				CD09A74F29A521BE0063464F /* BioView.swift in Sources */,
				C960C57229F3236200929990 /* LikeButton.swift in Sources */,
				CD09A74D29A521A70063464F /* CardStyle.swift in Sources */,
				5B80BEA329FAF37700A363E4 /* NProfile.swift in Sources */,
				CD09A74C29A5217A0063464F /* NoteButton.swift in Sources */,
				A303AF8529A969F5005DC8FC /* FollowsView.swift in Sources */,
				C987F86229BABAF800B44E7A /* String+Markdown.swift in Sources */,
				CD09A74B29A521730063464F /* ProfileHeader.swift in Sources */,
				CD09A74A29A521510063464F /* ProfileView.swift in Sources */,
				C9CE5B152A0172CF008E198C /* WebView.swift in Sources */,
				CD09A74929A521210063464F /* Router.swift in Sources */,
				C93EC2F829C351470012EE2A /* Optional+Unwrap.swift in Sources */,
				C9B678DF29EEC35B00303F33 /* Foundation+Sendable.swift in Sources */,
				A3B943D7299D6DB700A15A08 /* Follow+CoreDataClass.swift in Sources */,
				5BF3C50629E4F0BA00738A12 /* EditableText.swift in Sources */,
				C93CA0C129AD5A5B00921183 /* DiscoverView.swift in Sources */,
				C9ADB13E29929EEF0075E7F8 /* Bech32.swift in Sources */,
				C92DF80929C25FA900400561 /* SquareImage.swift in Sources */,
				C9DEC05A2989509B0078B43A /* Persistence.swift in Sources */,
				3F30021529C3BFE5003D4F8B /* OnboardingNotOldEnoughView.swift in Sources */,
				5B80BEA229FAF30F00A363E4 /* NProfileTests.swift in Sources */,
				C9C2B78629E073E300548B4A /* RelaySubscription.swift in Sources */,
				C9DEC06B298965550078B43A /* RelayView.swift in Sources */,
				C9DEC05C298953280078B43A /* Nos.xcdatamodeld in Sources */,
				5B80BE9E29F9864000A363E4 /* Bech32Tests.swift in Sources */,
				C942566A29B66A2800C4202C /* Date+Elapsed.swift in Sources */,
				C93CA0C429AE3A1E00921183 /* JSONEvent.swift in Sources */,
				C9DEC04629894BED0078B43A /* Event+CoreDataClass.swift in Sources */,
				A32B6C7129A672BC00653FF5 /* CurrentUser.swift in Sources */,
				C98A32282A05795E00E3FA13 /* Task+Timeout.swift in Sources */,
				C9A0DAE129C697A100466635 /* AboutView.swift in Sources */,
				C9F84C1A298DBB6300C6714D /* Data+Encoding.swift in Sources */,
				3F30021629C3BFE8003D4F8B /* OnboardingTermsOfServiceView.swift in Sources */,
				C9DEC0642989541F0078B43A /* Bundle+Current.swift in Sources */,
				C9ADB13629928AF00075E7F8 /* KeyPair.swift in Sources */,
				5BF3C50829E4F0DC00738A12 /* AuthorListView.swift in Sources */,
				3FFB1D9729A6BBEC002A755D /* Collection+SafeSubscript.swift in Sources */,
				C9B678DC29EEBF3B00303F33 /* DependencyInjection.swift in Sources */,
				C987F81829BA4C6A00B44E7A /* BigActionButton.swift in Sources */,
				C9F0BB6D29A503D9000547FC /* Int+Bool.swift in Sources */,
				C98B8B4129FBF85F009789C8 /* NotificationCard.swift in Sources */,
				C9DB207829F30EC700FB7B9D /* AsyncButton.swift in Sources */,
				C94D14822A12B3F70014C906 /* SearchBar.swift in Sources */,
				C9C9444229F6F0E2002F2C7A /* XCTest+Eventually.swift in Sources */,
				C942566B29B66B2F00C4202C /* NotificationsView.swift in Sources */,
				C9A0DADE29C689C900466635 /* NosNavigationBar.swift in Sources */,
				C9A0DAF029C7394D00466635 /* CreateProfileView.swift in Sources */,
				C94BC09C2A0AC74A0098F6F1 /* PreviewData.swift in Sources */,
				3FFF3BD029A9645F00DD0B72 /* AuthorReference+CoreDataClass.swift in Sources */,
				C9F0BB6C29A503D6000547FC /* PublicKey.swift in Sources */,
				C9DEC06F2989668E0078B43A /* Relay+CoreDataClass.swift in Sources */,
				C9ADB13F29929F1F0075E7F8 /* String+Hex.swift in Sources */,
				C94FE9F629DB177500019CD3 /* Localizable.swift in Sources */,
				C9A0DADB29C685E500466635 /* SideMenuButton.swift in Sources */,
				A362584329C10AD500D07C9A /* NSSet+Add.swift in Sources */,
				C93EC2F529C34C860012EE2A /* NSPredicate+Bool.swift in Sources */,
				C93EC2FB29C370DE0012EE2A /* DiscoverGrid.swift in Sources */,
				C9DEC05B298950A90078B43A /* String+Lorem.swift in Sources */,
				C9F84C1D298DBC6100C6714D /* Data+Sha.swift in Sources */,
				3F30021429C3BFE2003D4F8B /* OnboardingAgeVerificationView.swift in Sources */,
				C9B678E429EED2DC00303F33 /* SocialGraphTests.swift in Sources */,
				C9A0DAF629C9112400466635 /* UniversalNameWizard.swift in Sources */,
				3FFB1D9D29A7DF9D002A755D /* StackedAvatarsView.swift in Sources */,
				C9F0BB7029A50437000547FC /* NostrConstants.swift in Sources */,
				A3B943D8299D758F00A15A08 /* KeyChain.swift in Sources */,
				C9646EAA29B7A506007239A4 /* Analytics.swift in Sources */,
				C9ADB133299287D60075E7F8 /* KeyPairTests.swift in Sources */,
				C9DEC04E29894BED0078B43A /* Author+CoreDataClass.swift in Sources */,
				C9A25B3E29F174D200B39534 /* ReadabilityPadding.swift in Sources */,
				C9DEBFE9298941020078B43A /* EventTests.swift in Sources */,
				C9ADB14229951CB10075E7F8 /* NSManagedObject+Nos.swift in Sources */,
				C92DF80629C25DE900400561 /* URL+MimeTypes.swift in Sources */,
				C9F75AD32A02D41E005BBE45 /* ComposerActionBar.swift in Sources */,
				C93CA0C029AD59D700921183 /* GoldenPostView.swift in Sources */,
				C9646EAF29B8D653007239A4 /* ViewDidLoadModifier.swift in Sources */,
				C93EC2FE29C3785C0012EE2A /* View+RoundedCorner.swift in Sources */,
				C9B708BC2A13BE41006C613A /* NoteTextEditor.swift in Sources */,
				C9BAB09C2996FBA10003A84E /* EventProcessor.swift in Sources */,
				C931517E29B915AF00934506 /* StaggeredGrid.swift in Sources */,
				C987F81E29BA6D9A00B44E7A /* ProfileTab.swift in Sources */,
				A351E1A329BBAA790009B7F6 /* ProfileEditView.swift in Sources */,
				C9DFA97B299C31EE006929C1 /* Localized.swift in Sources */,
				C97A1C8F29E58EC7009D9E8D /* NSManagedObjectContext+Nos.swift in Sources */,
				C9ADB135299288230075E7F8 /* KeyFixture.swift in Sources */,
				3FFB1D9429A6BBCE002A755D /* EventReference+CoreDataClass.swift in Sources */,
				5B6EB49029EDBEC1006E750C /* NoteParserTests.swift in Sources */,
				C987F81B29BA4D0E00B44E7A /* ActionButton.swift in Sources */,
			);
			runOnlyForDeploymentPostprocessing = 0;
		};
		C9DEBFEA298941020078B43A /* Sources */ = {
			isa = PBXSourcesBuildPhase;
			buildActionMask = 2147483647;
			files = (
				C9DEBFF3298941020078B43A /* NosUITests.swift in Sources */,
				C9DEBFF5298941020078B43A /* NosUITestsLaunchTests.swift in Sources */,
			);
			runOnlyForDeploymentPostprocessing = 0;
		};
/* End PBXSourcesBuildPhase section */

/* Begin PBXTargetDependency section */
		C90862C229E9804B00C35A71 /* PBXTargetDependency */ = {
			isa = PBXTargetDependency;
			target = C9DEBFCD298941000078B43A /* Nos */;
			targetProxy = C90862C129E9804B00C35A71 /* PBXContainerItemProxy */;
		};
		C9DEBFE6298941020078B43A /* PBXTargetDependency */ = {
			isa = PBXTargetDependency;
			target = C9DEBFCD298941000078B43A /* Nos */;
			targetProxy = C9DEBFE5298941020078B43A /* PBXContainerItemProxy */;
		};
		C9DEBFF0298941020078B43A /* PBXTargetDependency */ = {
			isa = PBXTargetDependency;
			target = C9DEBFCD298941000078B43A /* Nos */;
			targetProxy = C9DEBFEF298941020078B43A /* PBXContainerItemProxy */;
		};
/* End PBXTargetDependency section */

/* Begin PBXVariantGroup section */
		5B46612029CCB894008B8E8C /* Generated.strings */ = {
			isa = PBXVariantGroup;
			children = (
				5B46611F29CCB894008B8E8C /* en */,
				5B46612129CCBBE2008B8E8C /* es */,
				5B46612229CCBC6C008B8E8C /* zh-Hans */,
				C94FE5A629F8441200C27119 /* zh-Hant */,
				C94FE5A729F8441200C27119 /* fr */,
				C937786129FC6D1900568C27 /* pt-BR */,
			);
			name = Generated.strings;
			sourceTree = "<group>";
		};
/* End PBXVariantGroup section */

/* Begin XCBuildConfiguration section */
		C90862C429E9804B00C35A71 /* Debug */ = {
			isa = XCBuildConfiguration;
			buildSettings = {
				CODE_SIGN_STYLE = Automatic;
				CURRENT_PROJECT_VERSION = 42;
				DEVELOPMENT_TEAM = GZCZBKH7MY;
				GCC_OPTIMIZATION_LEVEL = s;
				GENERATE_INFOPLIST_FILE = YES;
				IPHONEOS_DEPLOYMENT_TARGET = 16.2;
				MARKETING_VERSION = 1.0;
				PRODUCT_BUNDLE_IDENTIFIER = com.verse.NosPerformanceTests;
				PRODUCT_NAME = "$(TARGET_NAME)";
				SDKROOT = iphoneos;
				SWIFT_EMIT_LOC_STRINGS = NO;
				SWIFT_OPTIMIZATION_LEVEL = "-O";
				SWIFT_VERSION = 5.0;
				TARGETED_DEVICE_FAMILY = "1,2";
				TEST_TARGET_NAME = Nos;
			};
			name = Debug;
		};
		C90862C529E9804B00C35A71 /* Release */ = {
			isa = XCBuildConfiguration;
			buildSettings = {
				CODE_SIGN_STYLE = Automatic;
				CURRENT_PROJECT_VERSION = 42;
				DEVELOPMENT_TEAM = GZCZBKH7MY;
				GENERATE_INFOPLIST_FILE = YES;
				IPHONEOS_DEPLOYMENT_TARGET = 16.2;
				MARKETING_VERSION = 1.0;
				PRODUCT_BUNDLE_IDENTIFIER = com.verse.NosPerformanceTests;
				PRODUCT_NAME = "$(TARGET_NAME)";
				SDKROOT = iphoneos;
				SWIFT_EMIT_LOC_STRINGS = NO;
				SWIFT_VERSION = 5.0;
				TARGETED_DEVICE_FAMILY = "1,2";
				TEST_TARGET_NAME = Nos;
				VALIDATE_PRODUCT = YES;
			};
			name = Release;
		};
		C9DEBFF6298941020078B43A /* Debug */ = {
			isa = XCBuildConfiguration;
			buildSettings = {
				ALWAYS_SEARCH_USER_PATHS = NO;
				CLANG_ANALYZER_LOCALIZABILITY_NONLOCALIZED = YES;
				CLANG_ANALYZER_NONNULL = YES;
				CLANG_ANALYZER_NUMBER_OBJECT_CONVERSION = YES_AGGRESSIVE;
				CLANG_CXX_LANGUAGE_STANDARD = "gnu++20";
				CLANG_ENABLE_MODULES = YES;
				CLANG_ENABLE_OBJC_ARC = YES;
				CLANG_ENABLE_OBJC_WEAK = YES;
				CLANG_WARN_BLOCK_CAPTURE_AUTORELEASING = YES;
				CLANG_WARN_BOOL_CONVERSION = YES;
				CLANG_WARN_COMMA = YES;
				CLANG_WARN_CONSTANT_CONVERSION = YES;
				CLANG_WARN_DEPRECATED_OBJC_IMPLEMENTATIONS = YES;
				CLANG_WARN_DIRECT_OBJC_ISA_USAGE = YES_ERROR;
				CLANG_WARN_DOCUMENTATION_COMMENTS = YES;
				CLANG_WARN_EMPTY_BODY = YES;
				CLANG_WARN_ENUM_CONVERSION = YES;
				CLANG_WARN_INFINITE_RECURSION = YES;
				CLANG_WARN_INT_CONVERSION = YES;
				CLANG_WARN_NON_LITERAL_NULL_CONVERSION = YES;
				CLANG_WARN_OBJC_IMPLICIT_RETAIN_SELF = YES;
				CLANG_WARN_OBJC_LITERAL_CONVERSION = YES;
				CLANG_WARN_OBJC_ROOT_CLASS = YES_ERROR;
				CLANG_WARN_QUOTED_INCLUDE_IN_FRAMEWORK_HEADER = YES;
				CLANG_WARN_RANGE_LOOP_ANALYSIS = YES;
				CLANG_WARN_STRICT_PROTOTYPES = YES;
				CLANG_WARN_SUSPICIOUS_MOVE = YES;
				CLANG_WARN_UNGUARDED_AVAILABILITY = YES_AGGRESSIVE;
				CLANG_WARN_UNREACHABLE_CODE = YES;
				CLANG_WARN__DUPLICATE_METHOD_MATCH = YES;
				COPY_PHASE_STRIP = NO;
				DEAD_CODE_STRIPPING = YES;
				DEBUG_INFORMATION_FORMAT = dwarf;
				ENABLE_STRICT_OBJC_MSGSEND = YES;
				ENABLE_TESTABILITY = YES;
				GCC_C_LANGUAGE_STANDARD = gnu11;
				GCC_DYNAMIC_NO_PIC = NO;
				GCC_NO_COMMON_BLOCKS = YES;
				GCC_OPTIMIZATION_LEVEL = 0;
				GCC_PREPROCESSOR_DEFINITIONS = (
					"DEBUG=1",
					"$(inherited)",
				);
				GCC_WARN_64_TO_32_BIT_CONVERSION = YES;
				GCC_WARN_ABOUT_RETURN_TYPE = YES_ERROR;
				GCC_WARN_UNDECLARED_SELECTOR = YES;
				GCC_WARN_UNINITIALIZED_AUTOS = YES_AGGRESSIVE;
				GCC_WARN_UNUSED_FUNCTION = YES;
				GCC_WARN_UNUSED_VARIABLE = YES;
				IPHONEOS_DEPLOYMENT_TARGET = 16.0;
				MACOSX_DEPLOYMENT_TARGET = 13.3;
				MTL_ENABLE_DEBUG_INFO = INCLUDE_SOURCE;
				MTL_FAST_MATH = YES;
				ONLY_ACTIVE_ARCH = YES;
				SWIFT_ACTIVE_COMPILATION_CONDITIONS = DEBUG;
				SWIFT_OPTIMIZATION_LEVEL = "-Onone";
			};
			name = Debug;
		};
		C9DEBFF7298941020078B43A /* Release */ = {
			isa = XCBuildConfiguration;
			buildSettings = {
				ALWAYS_SEARCH_USER_PATHS = NO;
				CLANG_ANALYZER_LOCALIZABILITY_NONLOCALIZED = YES;
				CLANG_ANALYZER_NONNULL = YES;
				CLANG_ANALYZER_NUMBER_OBJECT_CONVERSION = YES_AGGRESSIVE;
				CLANG_CXX_LANGUAGE_STANDARD = "gnu++20";
				CLANG_ENABLE_MODULES = YES;
				CLANG_ENABLE_OBJC_ARC = YES;
				CLANG_ENABLE_OBJC_WEAK = YES;
				CLANG_WARN_BLOCK_CAPTURE_AUTORELEASING = YES;
				CLANG_WARN_BOOL_CONVERSION = YES;
				CLANG_WARN_COMMA = YES;
				CLANG_WARN_CONSTANT_CONVERSION = YES;
				CLANG_WARN_DEPRECATED_OBJC_IMPLEMENTATIONS = YES;
				CLANG_WARN_DIRECT_OBJC_ISA_USAGE = YES_ERROR;
				CLANG_WARN_DOCUMENTATION_COMMENTS = YES;
				CLANG_WARN_EMPTY_BODY = YES;
				CLANG_WARN_ENUM_CONVERSION = YES;
				CLANG_WARN_INFINITE_RECURSION = YES;
				CLANG_WARN_INT_CONVERSION = YES;
				CLANG_WARN_NON_LITERAL_NULL_CONVERSION = YES;
				CLANG_WARN_OBJC_IMPLICIT_RETAIN_SELF = YES;
				CLANG_WARN_OBJC_LITERAL_CONVERSION = YES;
				CLANG_WARN_OBJC_ROOT_CLASS = YES_ERROR;
				CLANG_WARN_QUOTED_INCLUDE_IN_FRAMEWORK_HEADER = YES;
				CLANG_WARN_RANGE_LOOP_ANALYSIS = YES;
				CLANG_WARN_STRICT_PROTOTYPES = YES;
				CLANG_WARN_SUSPICIOUS_MOVE = YES;
				CLANG_WARN_UNGUARDED_AVAILABILITY = YES_AGGRESSIVE;
				CLANG_WARN_UNREACHABLE_CODE = YES;
				CLANG_WARN__DUPLICATE_METHOD_MATCH = YES;
				COPY_PHASE_STRIP = NO;
				DEAD_CODE_STRIPPING = YES;
				DEBUG_INFORMATION_FORMAT = "dwarf-with-dsym";
				ENABLE_NS_ASSERTIONS = NO;
				ENABLE_STRICT_OBJC_MSGSEND = YES;
				GCC_C_LANGUAGE_STANDARD = gnu11;
				GCC_NO_COMMON_BLOCKS = YES;
				GCC_OPTIMIZATION_LEVEL = s;
				GCC_WARN_64_TO_32_BIT_CONVERSION = YES;
				GCC_WARN_ABOUT_RETURN_TYPE = YES_ERROR;
				GCC_WARN_UNDECLARED_SELECTOR = YES;
				GCC_WARN_UNINITIALIZED_AUTOS = YES_AGGRESSIVE;
				GCC_WARN_UNUSED_FUNCTION = YES;
				GCC_WARN_UNUSED_VARIABLE = YES;
				IPHONEOS_DEPLOYMENT_TARGET = 16.0;
				MACOSX_DEPLOYMENT_TARGET = 13.3;
				MTL_ENABLE_DEBUG_INFO = NO;
				MTL_FAST_MATH = YES;
				SWIFT_COMPILATION_MODE = wholemodule;
				SWIFT_OPTIMIZATION_LEVEL = "-O";
			};
			name = Release;
		};
		C9DEBFF9298941020078B43A /* Debug */ = {
			isa = XCBuildConfiguration;
			buildSettings = {
				ASSETCATALOG_COMPILER_APPICON_NAME = AppIcon;
				ASSETCATALOG_COMPILER_GLOBAL_ACCENT_COLOR_NAME = AccentColor;
				CODE_SIGN_ENTITLEMENTS = Nos/Nos.entitlements;
				CODE_SIGN_IDENTITY = "-";
				"CODE_SIGN_IDENTITY[sdk=iphoneos*]" = "Apple Development";
				CODE_SIGN_STYLE = Automatic;
				CURRENT_PROJECT_VERSION = 42;
				DEAD_CODE_STRIPPING = YES;
				DEVELOPMENT_ASSET_PATHS = "\"Nos/Views/Preview Content\"";
				DEVELOPMENT_TEAM = GZCZBKH7MY;
				ENABLE_HARDENED_RUNTIME = YES;
				ENABLE_PREVIEWS = YES;
				GCC_OPTIMIZATION_LEVEL = 0;
				GENERATE_INFOPLIST_FILE = YES;
				INFOPLIST_FILE = Nos/Info.plist;
				"INFOPLIST_KEY_UIApplicationSceneManifest_Generation[sdk=iphoneos*]" = YES;
				"INFOPLIST_KEY_UIApplicationSceneManifest_Generation[sdk=iphonesimulator*]" = YES;
				"INFOPLIST_KEY_UIApplicationSupportsIndirectInputEvents[sdk=iphoneos*]" = YES;
				"INFOPLIST_KEY_UIApplicationSupportsIndirectInputEvents[sdk=iphonesimulator*]" = YES;
				"INFOPLIST_KEY_UILaunchScreen_Generation[sdk=iphoneos*]" = YES;
				"INFOPLIST_KEY_UILaunchScreen_Generation[sdk=iphonesimulator*]" = YES;
				INFOPLIST_KEY_UILaunchStoryboardName = "Launch Screen.storyboard";
				"INFOPLIST_KEY_UIStatusBarStyle[sdk=iphoneos*]" = UIStatusBarStyleDefault;
				"INFOPLIST_KEY_UIStatusBarStyle[sdk=iphonesimulator*]" = UIStatusBarStyleDefault;
				INFOPLIST_KEY_UISupportedInterfaceOrientations_iPad = "UIInterfaceOrientationPortrait UIInterfaceOrientationPortraitUpsideDown UIInterfaceOrientationLandscapeLeft UIInterfaceOrientationLandscapeRight";
				INFOPLIST_KEY_UISupportedInterfaceOrientations_iPhone = "UIInterfaceOrientationPortrait UIInterfaceOrientationLandscapeLeft UIInterfaceOrientationLandscapeRight";
				IPHONEOS_DEPLOYMENT_TARGET = 16.0;
				LD_RUNPATH_SEARCH_PATHS = "@executable_path/Frameworks";
				"LD_RUNPATH_SEARCH_PATHS[sdk=macosx*]" = "@executable_path/../Frameworks";
				MACOSX_DEPLOYMENT_TARGET = 13.3;
				MARKETING_VERSION = 0.1;
				PRODUCT_BUNDLE_IDENTIFIER = com.verse.Nos;
				PRODUCT_NAME = "$(TARGET_NAME)";
				SDKROOT = auto;
				SUPPORTED_PLATFORMS = "iphoneos iphonesimulator";
				SUPPORTS_MACCATALYST = NO;
				SUPPORTS_MAC_DESIGNED_FOR_IPHONE_IPAD = YES;
				SWIFT_EMIT_LOC_STRINGS = YES;
				SWIFT_OPTIMIZATION_LEVEL = "-Onone";
				SWIFT_VERSION = 5.0;
				TARGETED_DEVICE_FAMILY = "1,2";
			};
			name = Debug;
		};
		C9DEBFFA298941020078B43A /* Release */ = {
			isa = XCBuildConfiguration;
			baseConfigurationReference = C92DF80129BFAF9300400561 /* ProductionSecrets.xcconfig */;
			buildSettings = {
				ASSETCATALOG_COMPILER_APPICON_NAME = AppIcon;
				ASSETCATALOG_COMPILER_GLOBAL_ACCENT_COLOR_NAME = AccentColor;
				CODE_SIGN_ENTITLEMENTS = Nos/Nos.entitlements;
				CODE_SIGN_IDENTITY = "-";
				"CODE_SIGN_IDENTITY[sdk=iphoneos*]" = "Apple Development";
				CODE_SIGN_STYLE = Automatic;
				CURRENT_PROJECT_VERSION = 42;
				DEAD_CODE_STRIPPING = YES;
				DEVELOPMENT_ASSET_PATHS = "\"Nos/Views/Preview Content\"";
				DEVELOPMENT_TEAM = GZCZBKH7MY;
				ENABLE_HARDENED_RUNTIME = YES;
				ENABLE_PREVIEWS = YES;
				GENERATE_INFOPLIST_FILE = YES;
				INFOPLIST_FILE = Nos/Info.plist;
				"INFOPLIST_KEY_UIApplicationSceneManifest_Generation[sdk=iphoneos*]" = YES;
				"INFOPLIST_KEY_UIApplicationSceneManifest_Generation[sdk=iphonesimulator*]" = YES;
				"INFOPLIST_KEY_UIApplicationSupportsIndirectInputEvents[sdk=iphoneos*]" = YES;
				"INFOPLIST_KEY_UIApplicationSupportsIndirectInputEvents[sdk=iphonesimulator*]" = YES;
				"INFOPLIST_KEY_UILaunchScreen_Generation[sdk=iphoneos*]" = YES;
				"INFOPLIST_KEY_UILaunchScreen_Generation[sdk=iphonesimulator*]" = YES;
				INFOPLIST_KEY_UILaunchStoryboardName = "Launch Screen.storyboard";
				"INFOPLIST_KEY_UIStatusBarStyle[sdk=iphoneos*]" = UIStatusBarStyleDefault;
				"INFOPLIST_KEY_UIStatusBarStyle[sdk=iphonesimulator*]" = UIStatusBarStyleDefault;
				INFOPLIST_KEY_UISupportedInterfaceOrientations_iPad = "UIInterfaceOrientationPortrait UIInterfaceOrientationPortraitUpsideDown UIInterfaceOrientationLandscapeLeft UIInterfaceOrientationLandscapeRight";
				INFOPLIST_KEY_UISupportedInterfaceOrientations_iPhone = "UIInterfaceOrientationPortrait UIInterfaceOrientationLandscapeLeft UIInterfaceOrientationLandscapeRight";
				IPHONEOS_DEPLOYMENT_TARGET = 16.0;
				LD_RUNPATH_SEARCH_PATHS = "@executable_path/Frameworks";
				"LD_RUNPATH_SEARCH_PATHS[sdk=macosx*]" = "@executable_path/../Frameworks";
				MACOSX_DEPLOYMENT_TARGET = 13.3;
				MARKETING_VERSION = 0.1;
				PRODUCT_BUNDLE_IDENTIFIER = com.verse.Nos;
				PRODUCT_NAME = "$(TARGET_NAME)";
				SDKROOT = auto;
				SUPPORTED_PLATFORMS = "iphoneos iphonesimulator";
				SUPPORTS_MACCATALYST = NO;
				SUPPORTS_MAC_DESIGNED_FOR_IPHONE_IPAD = YES;
				SWIFT_EMIT_LOC_STRINGS = YES;
				SWIFT_VERSION = 5.0;
				TARGETED_DEVICE_FAMILY = "1,2";
			};
			name = Release;
		};
		C9DEBFFC298941020078B43A /* Debug */ = {
			isa = XCBuildConfiguration;
			buildSettings = {
				ALWAYS_EMBED_SWIFT_STANDARD_LIBRARIES = YES;
				CODE_SIGN_STYLE = Automatic;
				CURRENT_PROJECT_VERSION = 42;
				DEAD_CODE_STRIPPING = YES;
				DEVELOPMENT_TEAM = GZCZBKH7MY;
				GCC_OPTIMIZATION_LEVEL = 0;
				GENERATE_INFOPLIST_FILE = YES;
				HEADER_SEARCH_PATHS = "";
				IPHONEOS_DEPLOYMENT_TARGET = 16.2;
				MACOSX_DEPLOYMENT_TARGET = 13.1;
				MARKETING_VERSION = 1.0;
				PRODUCT_BUNDLE_IDENTIFIER = com.verse.NosTests;
				PRODUCT_NAME = "$(TARGET_NAME)";
				SDKROOT = auto;
				SUPPORTED_PLATFORMS = "iphoneos iphonesimulator macosx";
				SWIFT_EMIT_LOC_STRINGS = NO;
				SWIFT_OPTIMIZATION_LEVEL = "-Onone";
				SWIFT_VERSION = 5.0;
				TARGETED_DEVICE_FAMILY = "1,2";
			};
			name = Debug;
		};
		C9DEBFFD298941020078B43A /* Release */ = {
			isa = XCBuildConfiguration;
			buildSettings = {
				ALWAYS_EMBED_SWIFT_STANDARD_LIBRARIES = YES;
				CODE_SIGN_STYLE = Automatic;
				CURRENT_PROJECT_VERSION = 42;
				DEAD_CODE_STRIPPING = YES;
				DEVELOPMENT_TEAM = GZCZBKH7MY;
				GENERATE_INFOPLIST_FILE = YES;
				HEADER_SEARCH_PATHS = "";
				IPHONEOS_DEPLOYMENT_TARGET = 16.2;
				MACOSX_DEPLOYMENT_TARGET = 13.1;
				MARKETING_VERSION = 1.0;
				PRODUCT_BUNDLE_IDENTIFIER = com.verse.NosTests;
				PRODUCT_NAME = "$(TARGET_NAME)";
				SDKROOT = auto;
				SUPPORTED_PLATFORMS = "iphoneos iphonesimulator macosx";
				SWIFT_EMIT_LOC_STRINGS = NO;
				SWIFT_VERSION = 5.0;
				TARGETED_DEVICE_FAMILY = "1,2";
			};
			name = Release;
		};
		C9DEBFFF298941020078B43A /* Debug */ = {
			isa = XCBuildConfiguration;
			buildSettings = {
				ALWAYS_EMBED_SWIFT_STANDARD_LIBRARIES = YES;
				CODE_SIGN_STYLE = Automatic;
				CURRENT_PROJECT_VERSION = 42;
				DEAD_CODE_STRIPPING = YES;
				DEVELOPMENT_TEAM = GZCZBKH7MY;
				GCC_OPTIMIZATION_LEVEL = 0;
				GENERATE_INFOPLIST_FILE = YES;
				IPHONEOS_DEPLOYMENT_TARGET = 16.2;
				MACOSX_DEPLOYMENT_TARGET = 13.1;
				MARKETING_VERSION = 1.0;
				PRODUCT_BUNDLE_IDENTIFIER = com.verse.NosUITests;
				PRODUCT_NAME = "$(TARGET_NAME)";
				SDKROOT = auto;
				SUPPORTED_PLATFORMS = "iphoneos iphonesimulator macosx";
				SWIFT_EMIT_LOC_STRINGS = NO;
				SWIFT_OPTIMIZATION_LEVEL = "-Onone";
				SWIFT_VERSION = 5.0;
				TARGETED_DEVICE_FAMILY = "1,2";
				TEST_TARGET_NAME = Nos;
			};
			name = Debug;
		};
		C9DEC000298941020078B43A /* Release */ = {
			isa = XCBuildConfiguration;
			buildSettings = {
				ALWAYS_EMBED_SWIFT_STANDARD_LIBRARIES = YES;
				CODE_SIGN_STYLE = Automatic;
				CURRENT_PROJECT_VERSION = 42;
				DEAD_CODE_STRIPPING = YES;
				DEVELOPMENT_TEAM = GZCZBKH7MY;
				GENERATE_INFOPLIST_FILE = YES;
				IPHONEOS_DEPLOYMENT_TARGET = 16.2;
				MACOSX_DEPLOYMENT_TARGET = 13.1;
				MARKETING_VERSION = 1.0;
				PRODUCT_BUNDLE_IDENTIFIER = com.verse.NosUITests;
				PRODUCT_NAME = "$(TARGET_NAME)";
				SDKROOT = auto;
				SUPPORTED_PLATFORMS = "iphoneos iphonesimulator macosx";
				SWIFT_EMIT_LOC_STRINGS = NO;
				SWIFT_VERSION = 5.0;
				TARGETED_DEVICE_FAMILY = "1,2";
				TEST_TARGET_NAME = Nos;
			};
			name = Release;
		};
/* End XCBuildConfiguration section */

/* Begin XCConfigurationList section */
		C90862C329E9804B00C35A71 /* Build configuration list for PBXNativeTarget "NosPerformanceTests" */ = {
			isa = XCConfigurationList;
			buildConfigurations = (
				C90862C429E9804B00C35A71 /* Debug */,
				C90862C529E9804B00C35A71 /* Release */,
			);
			defaultConfigurationIsVisible = 0;
			defaultConfigurationName = Release;
		};
		C9DEBFC9298941000078B43A /* Build configuration list for PBXProject "Nos" */ = {
			isa = XCConfigurationList;
			buildConfigurations = (
				C9DEBFF6298941020078B43A /* Debug */,
				C9DEBFF7298941020078B43A /* Release */,
			);
			defaultConfigurationIsVisible = 0;
			defaultConfigurationName = Release;
		};
		C9DEBFF8298941020078B43A /* Build configuration list for PBXNativeTarget "Nos" */ = {
			isa = XCConfigurationList;
			buildConfigurations = (
				C9DEBFF9298941020078B43A /* Debug */,
				C9DEBFFA298941020078B43A /* Release */,
			);
			defaultConfigurationIsVisible = 0;
			defaultConfigurationName = Release;
		};
		C9DEBFFB298941020078B43A /* Build configuration list for PBXNativeTarget "NosTests" */ = {
			isa = XCConfigurationList;
			buildConfigurations = (
				C9DEBFFC298941020078B43A /* Debug */,
				C9DEBFFD298941020078B43A /* Release */,
			);
			defaultConfigurationIsVisible = 0;
			defaultConfigurationName = Release;
		};
		C9DEBFFE298941020078B43A /* Build configuration list for PBXNativeTarget "NosUITests" */ = {
			isa = XCConfigurationList;
			buildConfigurations = (
				C9DEBFFF298941020078B43A /* Debug */,
				C9DEC000298941020078B43A /* Release */,
			);
			defaultConfigurationIsVisible = 0;
			defaultConfigurationName = Release;
		};
/* End XCConfigurationList section */

/* Begin XCRemoteSwiftPackageReference section */
		C94D855D29914D2300749478 /* XCRemoteSwiftPackageReference "swiftui-navigation" */ = {
			isa = XCRemoteSwiftPackageReference;
			repositoryURL = "https://github.com/pointfreeco/swiftui-navigation";
			requirement = {
				kind = upToNextMajorVersion;
				minimumVersion = 0.6.1;
			};
		};
		C9646E9829B79E04007239A4 /* XCRemoteSwiftPackageReference "logger-ios" */ = {
			isa = XCRemoteSwiftPackageReference;
			repositoryURL = "https://github.com/planetary-social/logger-ios";
			requirement = {
				kind = upToNextMajorVersion;
				minimumVersion = 1.0.0;
			};
		};
		C9646EA229B7A24A007239A4 /* XCRemoteSwiftPackageReference "posthog-ios" */ = {
			isa = XCRemoteSwiftPackageReference;
			repositoryURL = "https://github.com/PostHog/posthog-ios.git";
			requirement = {
				kind = upToNextMajorVersion;
				minimumVersion = 2.0.0;
			};
		};
		C9646EA529B7A3DD007239A4 /* XCRemoteSwiftPackageReference "swift-dependencies" */ = {
			isa = XCRemoteSwiftPackageReference;
			repositoryURL = "https://github.com/pointfreeco/swift-dependencies";
			requirement = {
				kind = upToNextMajorVersion;
				minimumVersion = 0.1.4;
			};
		};
		C97797BA298AB1890046BD25 /* XCRemoteSwiftPackageReference "secp256k1" */ = {
			isa = XCRemoteSwiftPackageReference;
			repositoryURL = "https://github.com/GigaBitcoin/secp256k1.swift";
			requirement = {
				kind = upToNextMajorVersion;
				minimumVersion = 0.9.2;
			};
		};
		C987F85D29BAB66900B44E7A /* XCRemoteSwiftPackageReference "swiftui-cached-async-image" */ = {
			isa = XCRemoteSwiftPackageReference;
			repositoryURL = "https://github.com/lorenzofiamingo/swiftui-cached-async-image";
			requirement = {
				kind = upToNextMajorVersion;
				minimumVersion = 2.0.0;
			};
		};
		C9ADB139299299570075E7F8 /* XCRemoteSwiftPackageReference "bech32" */ = {
			isa = XCRemoteSwiftPackageReference;
			repositoryURL = "https://github.com/0xdeadp00l/bech32.git";
			requirement = {
				branch = master;
				kind = branch;
			};
		};
		C9DEC066298965270078B43A /* XCRemoteSwiftPackageReference "Starscream" */ = {
			isa = XCRemoteSwiftPackageReference;
			repositoryURL = "https://github.com/daltoniam/Starscream.git";
			requirement = {
				branch = master;
				kind = branch;
			};
		};
/* End XCRemoteSwiftPackageReference section */

/* Begin XCSwiftPackageProductDependency section */
		C94D855E29914D2300749478 /* SwiftUINavigation */ = {
			isa = XCSwiftPackageProductDependency;
			package = C94D855D29914D2300749478 /* XCRemoteSwiftPackageReference "swiftui-navigation" */;
			productName = SwiftUINavigation;
		};
		C9646E9929B79E04007239A4 /* Logger */ = {
			isa = XCSwiftPackageProductDependency;
			package = C9646E9829B79E04007239A4 /* XCRemoteSwiftPackageReference "logger-ios" */;
			productName = Logger;
		};
		C9646E9B29B79E4D007239A4 /* Logger */ = {
			isa = XCSwiftPackageProductDependency;
			package = C9646E9829B79E04007239A4 /* XCRemoteSwiftPackageReference "logger-ios" */;
			productName = Logger;
		};
		C9646EA329B7A24A007239A4 /* PostHog */ = {
			isa = XCSwiftPackageProductDependency;
			package = C9646EA229B7A24A007239A4 /* XCRemoteSwiftPackageReference "posthog-ios" */;
			productName = PostHog;
		};
		C9646EA629B7A3DD007239A4 /* Dependencies */ = {
			isa = XCSwiftPackageProductDependency;
			package = C9646EA529B7A3DD007239A4 /* XCRemoteSwiftPackageReference "swift-dependencies" */;
			productName = Dependencies;
		};
		C9646EA829B7A4F2007239A4 /* PostHog */ = {
			isa = XCSwiftPackageProductDependency;
			package = C9646EA229B7A24A007239A4 /* XCRemoteSwiftPackageReference "posthog-ios" */;
			productName = PostHog;
		};
		C9646EAB29B7A520007239A4 /* Dependencies */ = {
			isa = XCSwiftPackageProductDependency;
			package = C9646EA529B7A3DD007239A4 /* XCRemoteSwiftPackageReference "swift-dependencies" */;
			productName = Dependencies;
		};
		C97797BB298AB1890046BD25 /* secp256k1 */ = {
			isa = XCSwiftPackageProductDependency;
			package = C97797BA298AB1890046BD25 /* XCRemoteSwiftPackageReference "secp256k1" */;
			productName = secp256k1;
		};
		C97797BE298ABE060046BD25 /* secp256k1 */ = {
			isa = XCSwiftPackageProductDependency;
			package = C97797BA298AB1890046BD25 /* XCRemoteSwiftPackageReference "secp256k1" */;
			productName = secp256k1;
		};
		C987F85E29BAB66900B44E7A /* CachedAsyncImage */ = {
			isa = XCSwiftPackageProductDependency;
			package = C987F85D29BAB66900B44E7A /* XCRemoteSwiftPackageReference "swiftui-cached-async-image" */;
			productName = CachedAsyncImage;
		};
		C987F86329BAC3C500B44E7A /* CachedAsyncImage */ = {
			isa = XCSwiftPackageProductDependency;
			package = C987F85D29BAB66900B44E7A /* XCRemoteSwiftPackageReference "swiftui-cached-async-image" */;
			productName = CachedAsyncImage;
		};
		C9DEC067298965270078B43A /* Starscream */ = {
			isa = XCSwiftPackageProductDependency;
			package = C9DEC066298965270078B43A /* XCRemoteSwiftPackageReference "Starscream" */;
			productName = Starscream;
		};
		CDDA1F7A29A527650047ACD8 /* Starscream */ = {
			isa = XCSwiftPackageProductDependency;
			package = C9DEC066298965270078B43A /* XCRemoteSwiftPackageReference "Starscream" */;
			productName = Starscream;
		};
		CDDA1F7C29A527650047ACD8 /* SwiftUINavigation */ = {
			isa = XCSwiftPackageProductDependency;
			package = C94D855D29914D2300749478 /* XCRemoteSwiftPackageReference "swiftui-navigation" */;
			productName = SwiftUINavigation;
		};
/* End XCSwiftPackageProductDependency section */

/* Begin XCVersionGroup section */
		C9DEBFD5298941000078B43A /* Nos.xcdatamodeld */ = {
			isa = XCVersionGroup;
			children = (
				C91FFD392A09444D00743037 /* Nos 6.xcdatamodel */,
				C9B678E529EF1BF200303F33 /* Nos 5.xcdatamodel */,
				C9A0DAF329C870D500466635 /* Nos 4.xcdatamodel */,
				CD4D210D29C350C9000F8188 /* Nos 3.xcdatamodel */,
				C92DF80229C22E4F00400561 /* Nos 2.xcdatamodel */,
				C9DEBFD6298941000078B43A /* Nos.xcdatamodel */,
			);
			currentVersion = C91FFD392A09444D00743037 /* Nos 6.xcdatamodel */;
			path = Nos.xcdatamodeld;
			sourceTree = "<group>";
			versionGroupType = wrapper.xcdatamodel;
		};
/* End XCVersionGroup section */
	};
	rootObject = C9DEBFC6298941000078B43A /* Project object */;
}<|MERGE_RESOLUTION|>--- conflicted
+++ resolved
@@ -88,11 +88,6 @@
 		C942566A29B66A2800C4202C /* Date+Elapsed.swift in Sources */ = {isa = PBXBuildFile; fileRef = C942566829B66A2800C4202C /* Date+Elapsed.swift */; };
 		C942566B29B66B2F00C4202C /* NotificationsView.swift in Sources */ = {isa = PBXBuildFile; fileRef = C94437E529B0DB83004D8C86 /* NotificationsView.swift */; };
 		C94437E629B0DB83004D8C86 /* NotificationsView.swift in Sources */ = {isa = PBXBuildFile; fileRef = C94437E529B0DB83004D8C86 /* NotificationsView.swift */; };
-<<<<<<< HEAD
-		C94BC09B2A0AC74A0098F6F1 /* PreviewData.swift in Sources */ = {isa = PBXBuildFile; fileRef = C94BC09A2A0AC74A0098F6F1 /* PreviewData.swift */; };
-		C94BC09C2A0AC74A0098F6F1 /* PreviewData.swift in Sources */ = {isa = PBXBuildFile; fileRef = C94BC09A2A0AC74A0098F6F1 /* PreviewData.swift */; };
-=======
->>>>>>> ae2e62ca
 		C94D14812A12B3F70014C906 /* SearchBar.swift in Sources */ = {isa = PBXBuildFile; fileRef = C94D14802A12B3F70014C906 /* SearchBar.swift */; };
 		C94D14822A12B3F70014C906 /* SearchBar.swift in Sources */ = {isa = PBXBuildFile; fileRef = C94D14802A12B3F70014C906 /* SearchBar.swift */; };
 		C94D855C2991479900749478 /* NewNoteView.swift in Sources */ = {isa = PBXBuildFile; fileRef = C94D855B2991479900749478 /* NewNoteView.swift */; };
@@ -739,7 +734,6 @@
 			isa = PBXGroup;
 			children = (
 				C9DEBFDE298941020078B43A /* Preview Assets.xcassets */,
-				C94BC09A2A0AC74A0098F6F1 /* PreviewData.swift */,
 			);
 			path = "Preview Content";
 			sourceTree = "<group>";
@@ -940,13 +934,8 @@
 				C9A25B3C29F174D200B39534 /* ReadabilityPadding.swift */,
 				C9DB207629F30EC700FB7B9D /* AsyncButton.swift */,
 				C9CE5B132A0172CF008E198C /* WebView.swift */,
-<<<<<<< HEAD
-				C94D14802A12B3F70014C906 /* SearchBar.swift */,
-				C9EE3E652A053CF1008A7491 /* New Note */,
-=======
 				C9EE3E652A053CF1008A7491 /* New Note */,
 				C94D14802A12B3F70014C906 /* SearchBar.swift */,
->>>>>>> ae2e62ca
 			);
 			path = Views;
 			sourceTree = "<group>";
@@ -1300,10 +1289,6 @@
 				C9646EAE29B8D653007239A4 /* ViewDidLoadModifier.swift in Sources */,
 				C95D68A3299E6D9000429F86 /* SelectableText.swift in Sources */,
 				C9F84C27298DC98800C6714D /* KeyPair.swift in Sources */,
-<<<<<<< HEAD
-				C94BC09B2A0AC74A0098F6F1 /* PreviewData.swift in Sources */,
-=======
->>>>>>> ae2e62ca
 				5B8C96B629DDD3B200B73AEC /* EditableText.swift in Sources */,
 				C93EC2F129C337EB0012EE2A /* RelayPicker.swift in Sources */,
 				C9F0BB6F29A50437000547FC /* NostrConstants.swift in Sources */,
@@ -1482,7 +1467,6 @@
 				C942566B29B66B2F00C4202C /* NotificationsView.swift in Sources */,
 				C9A0DADE29C689C900466635 /* NosNavigationBar.swift in Sources */,
 				C9A0DAF029C7394D00466635 /* CreateProfileView.swift in Sources */,
-				C94BC09C2A0AC74A0098F6F1 /* PreviewData.swift in Sources */,
 				3FFF3BD029A9645F00DD0B72 /* AuthorReference+CoreDataClass.swift in Sources */,
 				C9F0BB6C29A503D6000547FC /* PublicKey.swift in Sources */,
 				C9DEC06F2989668E0078B43A /* Relay+CoreDataClass.swift in Sources */,
