// !$*UTF8*$!
{
	archiveVersion = 1;
	classes = {
	};
	objectVersion = 60;
	objects = {

/* Begin PBXBuildFile section */
		2D06BB9D2AE249D70085F509 /* ThreadRootView.swift in Sources */ = {isa = PBXBuildFile; fileRef = 2D06BB9C2AE249D70085F509 /* ThreadRootView.swift */; };
		2D4010A22AD87DF300F93AD4 /* KnownFollowersView.swift in Sources */ = {isa = PBXBuildFile; fileRef = 2D4010A12AD87DF300F93AD4 /* KnownFollowersView.swift */; };
		3A1C296F2B2A537C0020B753 /* Moderation.xcstrings in Resources */ = {isa = PBXBuildFile; fileRef = 3A1C296E2B2A537C0020B753 /* Moderation.xcstrings */; };
		3A67449C2B294712002B8DE0 /* Localizable.xcstrings in Resources */ = {isa = PBXBuildFile; fileRef = 3A67449B2B294712002B8DE0 /* Localizable.xcstrings */; };
		3AAB61B52B24CD0000717A07 /* Date+ElapsedTests.swift in Sources */ = {isa = PBXBuildFile; fileRef = 3AAB61B42B24CD0000717A07 /* Date+ElapsedTests.swift */; };
		3AD318602B296D0C00026B07 /* Reply.xcstrings in Resources */ = {isa = PBXBuildFile; fileRef = 3AD3185F2B296D0C00026B07 /* Reply.xcstrings */; };
		3AD318632B296D1E00026B07 /* ImagePicker.xcstrings in Resources */ = {isa = PBXBuildFile; fileRef = 3AD318622B296D1E00026B07 /* ImagePicker.xcstrings */; };
		3AEABEF82B2BF846001BC933 /* Reply.xcstrings in Resources */ = {isa = PBXBuildFile; fileRef = 3AD3185F2B296D0C00026B07 /* Reply.xcstrings */; };
		3AEABEFD2B2BF84C001BC933 /* Localizable.xcstrings in Resources */ = {isa = PBXBuildFile; fileRef = 3A67449B2B294712002B8DE0 /* Localizable.xcstrings */; };
		3AEABEFE2B2BF850001BC933 /* ImagePicker.xcstrings in Resources */ = {isa = PBXBuildFile; fileRef = 3AD318622B296D1E00026B07 /* ImagePicker.xcstrings */; };
		3AEABEFF2B2BF858001BC933 /* Moderation.xcstrings in Resources */ = {isa = PBXBuildFile; fileRef = 3A1C296E2B2A537C0020B753 /* Moderation.xcstrings */; };
		3F170C78299D816200BC8F8B /* AppController.swift in Sources */ = {isa = PBXBuildFile; fileRef = 3F170C77299D816200BC8F8B /* AppController.swift */; };
		3F30020529C1FDD9003D4F8B /* OnboardingStartView.swift in Sources */ = {isa = PBXBuildFile; fileRef = 3F30020429C1FDD9003D4F8B /* OnboardingStartView.swift */; };
		3F30020729C237AB003D4F8B /* OnboardingAgeVerificationView.swift in Sources */ = {isa = PBXBuildFile; fileRef = 3F30020629C237AB003D4F8B /* OnboardingAgeVerificationView.swift */; };
		3F30020929C23895003D4F8B /* OnboardingNotOldEnoughView.swift in Sources */ = {isa = PBXBuildFile; fileRef = 3F30020829C23895003D4F8B /* OnboardingNotOldEnoughView.swift */; };
		3F30020B29C361C8003D4F8B /* OnboardingTermsOfServiceView.swift in Sources */ = {isa = PBXBuildFile; fileRef = 3F30020A29C361C8003D4F8B /* OnboardingTermsOfServiceView.swift */; };
		3F30020D29C382EB003D4F8B /* OnboardingLoginView.swift in Sources */ = {isa = PBXBuildFile; fileRef = 3F30020C29C382EB003D4F8B /* OnboardingLoginView.swift */; };
		3F43C47629A9625700E896A0 /* AuthorReference+CoreDataClass.swift in Sources */ = {isa = PBXBuildFile; fileRef = 3F43C47529A9625700E896A0 /* AuthorReference+CoreDataClass.swift */; };
		3F60F42929B27D3E000D62C4 /* ThreadView.swift in Sources */ = {isa = PBXBuildFile; fileRef = 3F60F42829B27D3E000D62C4 /* ThreadView.swift */; };
		3FB5E651299D28A200386527 /* OnboardingView.swift in Sources */ = {isa = PBXBuildFile; fileRef = 3FB5E650299D28A200386527 /* OnboardingView.swift */; };
		3FFB1D89299FF37C002A755D /* AvatarView.swift in Sources */ = {isa = PBXBuildFile; fileRef = 3FFB1D88299FF37C002A755D /* AvatarView.swift */; };
		3FFB1D9329A6BBCE002A755D /* EventReference+CoreDataClass.swift in Sources */ = {isa = PBXBuildFile; fileRef = 3FFB1D9229A6BBCE002A755D /* EventReference+CoreDataClass.swift */; };
		3FFB1D9429A6BBCE002A755D /* EventReference+CoreDataClass.swift in Sources */ = {isa = PBXBuildFile; fileRef = 3FFB1D9229A6BBCE002A755D /* EventReference+CoreDataClass.swift */; };
		3FFB1D9629A6BBEC002A755D /* Collection+SafeSubscript.swift in Sources */ = {isa = PBXBuildFile; fileRef = 3FFB1D9529A6BBEC002A755D /* Collection+SafeSubscript.swift */; };
		3FFB1D9729A6BBEC002A755D /* Collection+SafeSubscript.swift in Sources */ = {isa = PBXBuildFile; fileRef = 3FFB1D9529A6BBEC002A755D /* Collection+SafeSubscript.swift */; };
		3FFB1D9C29A7DF9D002A755D /* StackedAvatarsView.swift in Sources */ = {isa = PBXBuildFile; fileRef = 3FFB1D9B29A7DF9D002A755D /* StackedAvatarsView.swift */; };
		3FFF3BD029A9645F00DD0B72 /* AuthorReference+CoreDataClass.swift in Sources */ = {isa = PBXBuildFile; fileRef = 3F43C47529A9625700E896A0 /* AuthorReference+CoreDataClass.swift */; };
		5B08A1E12A1FDFF700EB8F2E /* TLV.swift in Sources */ = {isa = PBXBuildFile; fileRef = 5B8B77182A1FDA3C004FC675 /* TLV.swift */; };
		5B0D99032A94090A0039F0C5 /* DoubleTapToPopModifier.swift in Sources */ = {isa = PBXBuildFile; fileRef = 5B0D99022A94090A0039F0C5 /* DoubleTapToPopModifier.swift */; };
		5B39E64429EDBF8100464830 /* NoteParser.swift in Sources */ = {isa = PBXBuildFile; fileRef = 5B6EB48D29EDBE0E006E750C /* NoteParser.swift */; };
		5B503F622A291A1A0098805A /* JSONRelayMetadata.swift in Sources */ = {isa = PBXBuildFile; fileRef = 5B503F612A291A1A0098805A /* JSONRelayMetadata.swift */; };
		5B6EB48E29EDBE0E006E750C /* NoteParser.swift in Sources */ = {isa = PBXBuildFile; fileRef = 5B6EB48D29EDBE0E006E750C /* NoteParser.swift */; };
		5B6EB49029EDBEC1006E750C /* NoteParserTests.swift in Sources */ = {isa = PBXBuildFile; fileRef = 5B6EB48F29EDBEC1006E750C /* NoteParserTests.swift */; };
		5B80BE9E29F9864000A363E4 /* Bech32Tests.swift in Sources */ = {isa = PBXBuildFile; fileRef = 5B80BE9D29F9864000A363E4 /* Bech32Tests.swift */; };
		5B834F672A83FB5C000C1432 /* ProfileKnownFollowersView.swift in Sources */ = {isa = PBXBuildFile; fileRef = 5B834F662A83FB5C000C1432 /* ProfileKnownFollowersView.swift */; };
		5B834F692A83FC7F000C1432 /* ProfileSocialStatsView.swift in Sources */ = {isa = PBXBuildFile; fileRef = 5B834F682A83FC7F000C1432 /* ProfileSocialStatsView.swift */; };
		5B88051A2A21027C00E21F06 /* SHA256Key.swift in Sources */ = {isa = PBXBuildFile; fileRef = 5B8805192A21027C00E21F06 /* SHA256Key.swift */; };
		5B88051C2A21046C00E21F06 /* SHA256KeyTests.swift in Sources */ = {isa = PBXBuildFile; fileRef = 5B88051B2A21046C00E21F06 /* SHA256KeyTests.swift */; };
		5B88051D2A2104CC00E21F06 /* SHA256Key.swift in Sources */ = {isa = PBXBuildFile; fileRef = 5B8805192A21027C00E21F06 /* SHA256Key.swift */; };
		5B88051F2A21056E00E21F06 /* TLVTests.swift in Sources */ = {isa = PBXBuildFile; fileRef = 5B88051E2A21056E00E21F06 /* TLVTests.swift */; };
		5B8B77192A1FDA3C004FC675 /* TLV.swift in Sources */ = {isa = PBXBuildFile; fileRef = 5B8B77182A1FDA3C004FC675 /* TLV.swift */; };
		5B8C96AC29D52AD200B73AEC /* AuthorListView.swift in Sources */ = {isa = PBXBuildFile; fileRef = 5B8C96AB29D52AD200B73AEC /* AuthorListView.swift */; };
		5B8C96B029DB2E1100B73AEC /* SearchTextFieldObserver.swift in Sources */ = {isa = PBXBuildFile; fileRef = 5B8C96AF29DB2E1100B73AEC /* SearchTextFieldObserver.swift */; };
		5B8C96B229DB313300B73AEC /* AuthorCard.swift in Sources */ = {isa = PBXBuildFile; fileRef = 5B8C96B129DB313300B73AEC /* AuthorCard.swift */; };
		5B8C96B629DDD3B200B73AEC /* EditableText.swift in Sources */ = {isa = PBXBuildFile; fileRef = 5B8C96B529DDD3B200B73AEC /* EditableText.swift */; };
		5BD08BB22A38E96F00BB926C /* JSONRelayMetadata.swift in Sources */ = {isa = PBXBuildFile; fileRef = 5B503F612A291A1A0098805A /* JSONRelayMetadata.swift */; };
		5BE281BE2AE2CCAE00880466 /* StoriesView.swift in Sources */ = {isa = PBXBuildFile; fileRef = 5BE281BD2AE2CCAE00880466 /* StoriesView.swift */; };
		5BE281C12AE2CCB400880466 /* StoryNoteView.swift in Sources */ = {isa = PBXBuildFile; fileRef = 5BE281C02AE2CCB400880466 /* StoryNoteView.swift */; };
		5BE281C42AE2CCC300880466 /* AuthorStoryView.swift in Sources */ = {isa = PBXBuildFile; fileRef = 5BE281C32AE2CCC300880466 /* AuthorStoryView.swift */; };
		5BE281C72AE2CCD800880466 /* ReplyButton.swift in Sources */ = {isa = PBXBuildFile; fileRef = 5BE281C62AE2CCD800880466 /* ReplyButton.swift */; };
		5BE281CA2AE2CCEB00880466 /* HomeTab.swift in Sources */ = {isa = PBXBuildFile; fileRef = 5BE281C92AE2CCEB00880466 /* HomeTab.swift */; };
		5BE281CD2AE2CD4700880466 /* AvatarView.swift in Sources */ = {isa = PBXBuildFile; fileRef = 3FFB1D88299FF37C002A755D /* AvatarView.swift */; };
		5BFF66B12A573F6400AA79DD /* RelayDetailView.swift in Sources */ = {isa = PBXBuildFile; fileRef = 5BFF66B02A573F6400AA79DD /* RelayDetailView.swift */; };
		5BFF66B42A58853D00AA79DD /* PublishedEventsView.swift in Sources */ = {isa = PBXBuildFile; fileRef = 5BFF66B32A58853D00AA79DD /* PublishedEventsView.swift */; };
		5BFF66B62A58A8A000AA79DD /* MutesView.swift in Sources */ = {isa = PBXBuildFile; fileRef = 5BFF66B52A58A8A000AA79DD /* MutesView.swift */; };
		A303AF8329A9153A005DC8FC /* FollowButton.swift in Sources */ = {isa = PBXBuildFile; fileRef = A303AF8229A9153A005DC8FC /* FollowButton.swift */; };
		A32B6C7129A672BC00653FF5 /* CurrentUser.swift in Sources */ = {isa = PBXBuildFile; fileRef = A34E439829A522F20057AFCB /* CurrentUser.swift */; };
		A32B6C7329A6BE9B00653FF5 /* FollowsView.swift in Sources */ = {isa = PBXBuildFile; fileRef = A32B6C7229A6BE9B00653FF5 /* FollowsView.swift */; };
		A32B6C7829A6C99200653FF5 /* FollowCard.swift in Sources */ = {isa = PBXBuildFile; fileRef = A32B6C7729A6C99200653FF5 /* FollowCard.swift */; };
		A336DD3C299FD78000A0CBA0 /* Filter.swift in Sources */ = {isa = PBXBuildFile; fileRef = A336DD3B299FD78000A0CBA0 /* Filter.swift */; };
		A34E439929A522F20057AFCB /* CurrentUser.swift in Sources */ = {isa = PBXBuildFile; fileRef = A34E439829A522F20057AFCB /* CurrentUser.swift */; };
		A351E1A229BA92240009B7F6 /* ProfileEditView.swift in Sources */ = {isa = PBXBuildFile; fileRef = A351E1A129BA92240009B7F6 /* ProfileEditView.swift */; };
		A3B943CF299AE00100A15A08 /* KeyChain.swift in Sources */ = {isa = PBXBuildFile; fileRef = A3B943CE299AE00100A15A08 /* KeyChain.swift */; };
		A3B943D5299D514800A15A08 /* Follow+CoreDataClass.swift in Sources */ = {isa = PBXBuildFile; fileRef = A3B943D4299D514800A15A08 /* Follow+CoreDataClass.swift */; };
		A3B943D7299D6DB700A15A08 /* Follow+CoreDataClass.swift in Sources */ = {isa = PBXBuildFile; fileRef = A3B943D4299D514800A15A08 /* Follow+CoreDataClass.swift */; };
		A3B943D8299D758F00A15A08 /* KeyChain.swift in Sources */ = {isa = PBXBuildFile; fileRef = A3B943CE299AE00100A15A08 /* KeyChain.swift */; };
		C905B0752A619367009B8A78 /* DequeModule in Frameworks */ = {isa = PBXBuildFile; productRef = C905B0742A619367009B8A78 /* DequeModule */; };
		C905B0772A619E99009B8A78 /* LinkPreview.swift in Sources */ = {isa = PBXBuildFile; fileRef = C905B0762A619E99009B8A78 /* LinkPreview.swift */; };
		C90862BE29E9804B00C35A71 /* NosPerformanceTests.swift in Sources */ = {isa = PBXBuildFile; fileRef = C90862BD29E9804B00C35A71 /* NosPerformanceTests.swift */; };
		C90B16B82AFED96300CB4B85 /* URLExtensionTests.swift in Sources */ = {isa = PBXBuildFile; fileRef = C90B16B72AFED96300CB4B85 /* URLExtensionTests.swift */; };
		C913DA0A2AEAF52B003BDD6D /* NoteWarningController.swift in Sources */ = {isa = PBXBuildFile; fileRef = C913DA092AEAF52B003BDD6D /* NoteWarningController.swift */; };
		C913DA0C2AEB2EBF003BDD6D /* FetchRequestPublisher.swift in Sources */ = {isa = PBXBuildFile; fileRef = C913DA0B2AEB2EBF003BDD6D /* FetchRequestPublisher.swift */; };
		C913DA0E2AEB3265003BDD6D /* WarningView.swift in Sources */ = {isa = PBXBuildFile; fileRef = C913DA0D2AEB3265003BDD6D /* WarningView.swift */; };
		C91400252B2A3ABF009B13B4 /* SQLiteStoreTestCase.swift in Sources */ = {isa = PBXBuildFile; fileRef = C91400232B2A3894009B13B4 /* SQLiteStoreTestCase.swift */; };
		C91565C12B2368FA0068EECA /* ViewInspector in Frameworks */ = {isa = PBXBuildFile; productRef = C91565C02B2368FA0068EECA /* ViewInspector */; };
		C92DF80529C25DE900400561 /* URL+Extensions.swift in Sources */ = {isa = PBXBuildFile; fileRef = C92DF80429C25DE900400561 /* URL+Extensions.swift */; };
		C92DF80629C25DE900400561 /* URL+Extensions.swift in Sources */ = {isa = PBXBuildFile; fileRef = C92DF80429C25DE900400561 /* URL+Extensions.swift */; };
		C92DF80829C25FA900400561 /* SquareImage.swift in Sources */ = {isa = PBXBuildFile; fileRef = C92DF80729C25FA900400561 /* SquareImage.swift */; };
		C92F01522AC4D6AB00972489 /* NosFormSection.swift in Sources */ = {isa = PBXBuildFile; fileRef = C92F01512AC4D6AB00972489 /* NosFormSection.swift */; };
		C92F01552AC4D6CF00972489 /* BeveledSeparator.swift in Sources */ = {isa = PBXBuildFile; fileRef = C92F01542AC4D6CF00972489 /* BeveledSeparator.swift */; };
		C92F01582AC4D6F700972489 /* NosTextField.swift in Sources */ = {isa = PBXBuildFile; fileRef = C92F01572AC4D6F700972489 /* NosTextField.swift */; };
		C92F015B2AC4D74E00972489 /* NosTextEditor.swift in Sources */ = {isa = PBXBuildFile; fileRef = C92F015A2AC4D74E00972489 /* NosTextEditor.swift */; };
		C92F015E2AC4D99400972489 /* NosForm.swift in Sources */ = {isa = PBXBuildFile; fileRef = C92F015D2AC4D99400972489 /* NosForm.swift */; };
		C930055F2A6AF8320098CA9E /* LoadingContent.swift in Sources */ = {isa = PBXBuildFile; fileRef = C930055E2A6AF8320098CA9E /* LoadingContent.swift */; };
		C93005602A6AF8320098CA9E /* LoadingContent.swift in Sources */ = {isa = PBXBuildFile; fileRef = C930055E2A6AF8320098CA9E /* LoadingContent.swift */; };
		C931517D29B915AF00934506 /* StaggeredGrid.swift in Sources */ = {isa = PBXBuildFile; fileRef = C931517C29B915AF00934506 /* StaggeredGrid.swift */; };
		C9332C632ADECFA700AD7B0E /* StarscreamOld in Frameworks */ = {isa = PBXBuildFile; productRef = C9332C622ADECFA700AD7B0E /* StarscreamOld */; };
		C9332C662ADED0D700AD7B0E /* StarscreamOld in Frameworks */ = {isa = PBXBuildFile; productRef = C9332C652ADED0D700AD7B0E /* StarscreamOld */; };
		C936B4592A4C7B7C00DF1EB9 /* Nos.xcdatamodeld in Sources */ = {isa = PBXBuildFile; fileRef = C936B4572A4C7B7C00DF1EB9 /* Nos.xcdatamodeld */; };
		C936B45A2A4C7B7C00DF1EB9 /* Nos.xcdatamodeld in Sources */ = {isa = PBXBuildFile; fileRef = C936B4572A4C7B7C00DF1EB9 /* Nos.xcdatamodeld */; };
		C936B45C2A4C7D6B00DF1EB9 /* UNSWizard.swift in Sources */ = {isa = PBXBuildFile; fileRef = C936B45B2A4C7D6B00DF1EB9 /* UNSWizard.swift */; };
		C936B45F2A4CAF2B00DF1EB9 /* AppDelegate.swift in Sources */ = {isa = PBXBuildFile; fileRef = DC4AB2F52A4475B800D1478A /* AppDelegate.swift */; };
		C936B4622A4CB01C00DF1EB9 /* PushNotificationService.swift in Sources */ = {isa = PBXBuildFile; fileRef = C936B4612A4CB01C00DF1EB9 /* PushNotificationService.swift */; };
		C936B4632A4CB01C00DF1EB9 /* PushNotificationService.swift in Sources */ = {isa = PBXBuildFile; fileRef = C936B4612A4CB01C00DF1EB9 /* PushNotificationService.swift */; };
		C93CA0C329AE3A1E00921183 /* JSONEvent.swift in Sources */ = {isa = PBXBuildFile; fileRef = C93CA0C229AE3A1E00921183 /* JSONEvent.swift */; };
		C93CA0C429AE3A1E00921183 /* JSONEvent.swift in Sources */ = {isa = PBXBuildFile; fileRef = C93CA0C229AE3A1E00921183 /* JSONEvent.swift */; };
		C93EC2F129C337EB0012EE2A /* RelayPicker.swift in Sources */ = {isa = PBXBuildFile; fileRef = C93EC2F029C337EB0012EE2A /* RelayPicker.swift */; };
		C93EC2F429C34C860012EE2A /* NSPredicate+Bool.swift in Sources */ = {isa = PBXBuildFile; fileRef = C93EC2F329C34C860012EE2A /* NSPredicate+Bool.swift */; };
		C93EC2F529C34C860012EE2A /* NSPredicate+Bool.swift in Sources */ = {isa = PBXBuildFile; fileRef = C93EC2F329C34C860012EE2A /* NSPredicate+Bool.swift */; };
		C93EC2F729C351470012EE2A /* Optional+Unwrap.swift in Sources */ = {isa = PBXBuildFile; fileRef = C93EC2F629C351470012EE2A /* Optional+Unwrap.swift */; };
		C93EC2F829C351470012EE2A /* Optional+Unwrap.swift in Sources */ = {isa = PBXBuildFile; fileRef = C93EC2F629C351470012EE2A /* Optional+Unwrap.swift */; };
		C93EC2FA29C370DE0012EE2A /* DiscoverGrid.swift in Sources */ = {isa = PBXBuildFile; fileRef = C93EC2F929C370DE0012EE2A /* DiscoverGrid.swift */; };
		C93EC2FD29C3785C0012EE2A /* View+RoundedCorner.swift in Sources */ = {isa = PBXBuildFile; fileRef = C93EC2FC29C3785C0012EE2A /* View+RoundedCorner.swift */; };
		C93F488D2AC5C30C00900CEC /* NosFormField.swift in Sources */ = {isa = PBXBuildFile; fileRef = C93F488C2AC5C30C00900CEC /* NosFormField.swift */; };
		C93F48902AC5C9C400900CEC /* UNSWizardPhoneView.swift in Sources */ = {isa = PBXBuildFile; fileRef = C93F488F2AC5C9C400900CEC /* UNSWizardPhoneView.swift */; };
		C93F48932AC5C9CE00900CEC /* UNSWizardIntroView.swift in Sources */ = {isa = PBXBuildFile; fileRef = C93F48922AC5C9CE00900CEC /* UNSWizardIntroView.swift */; };
		C942566929B66A2800C4202C /* Date+Elapsed.swift in Sources */ = {isa = PBXBuildFile; fileRef = C942566829B66A2800C4202C /* Date+Elapsed.swift */; };
		C942566A29B66A2800C4202C /* Date+Elapsed.swift in Sources */ = {isa = PBXBuildFile; fileRef = C942566829B66A2800C4202C /* Date+Elapsed.swift */; };
		C94437E629B0DB83004D8C86 /* NotificationsView.swift in Sources */ = {isa = PBXBuildFile; fileRef = C94437E529B0DB83004D8C86 /* NotificationsView.swift */; };
		C94824482B32364100005B36 /* WalletConnectModal in Frameworks */ = {isa = PBXBuildFile; productRef = C94824472B32364100005B36 /* WalletConnectModal */; };
		C948244A2B32364900005B36 /* Web3 in Frameworks */ = {isa = PBXBuildFile; productRef = C94824492B32364900005B36 /* Web3 */; };
		C94A5E152A716A6D00B6EC5D /* EditableNoteText.swift in Sources */ = {isa = PBXBuildFile; fileRef = C94A5E142A716A6D00B6EC5D /* EditableNoteText.swift */; };
		C94A5E162A716A6D00B6EC5D /* EditableNoteText.swift in Sources */ = {isa = PBXBuildFile; fileRef = C94A5E142A716A6D00B6EC5D /* EditableNoteText.swift */; };
		C94A5E182A72C84200B6EC5D /* ReportCategory.swift in Sources */ = {isa = PBXBuildFile; fileRef = C94A5E172A72C84200B6EC5D /* ReportCategory.swift */; };
		C94A5E192A72C84200B6EC5D /* ReportCategory.swift in Sources */ = {isa = PBXBuildFile; fileRef = C94A5E172A72C84200B6EC5D /* ReportCategory.swift */; };
		C94B2D182B17F5EC002104B6 /* sample_repost.json in Resources */ = {isa = PBXBuildFile; fileRef = C94B2D172B17F5EC002104B6 /* sample_repost.json */; };
		C94C4CF32AD993CA00F801CA /* UNSErrorView.swift in Sources */ = {isa = PBXBuildFile; fileRef = C94C4CF22AD993CA00F801CA /* UNSErrorView.swift */; };
		C94D14812A12B3F70014C906 /* SearchBar.swift in Sources */ = {isa = PBXBuildFile; fileRef = C94D14802A12B3F70014C906 /* SearchBar.swift */; };
		C94D59AC2AE711A400295AE8 /* WalletConnectErrorView.swift in Sources */ = {isa = PBXBuildFile; fileRef = C94D59AB2AE711A400295AE8 /* WalletConnectErrorView.swift */; };
		C94D59AE2AE7286E00295AE8 /* ReportTests.swift in Sources */ = {isa = PBXBuildFile; fileRef = C94D59AD2AE7286E00295AE8 /* ReportTests.swift */; };
		C94D6D5C2AC5D14400F0F11E /* WizardTextField.swift in Sources */ = {isa = PBXBuildFile; fileRef = C94D6D5B2AC5D14400F0F11E /* WizardTextField.swift */; };
		C94D855C2991479900749478 /* NewNoteView.swift in Sources */ = {isa = PBXBuildFile; fileRef = C94D855B2991479900749478 /* NewNoteView.swift */; };
		C94D855F29914D2300749478 /* SwiftUINavigation in Frameworks */ = {isa = PBXBuildFile; productRef = C94D855E29914D2300749478 /* SwiftUINavigation */; };
		C94FE9F729DB259300019CD3 /* Text+Gradient.swift in Sources */ = {isa = PBXBuildFile; fileRef = C9A0DAE629C69FA000466635 /* Text+Gradient.swift */; };
		C95D68A1299E6D3E00429F86 /* BioView.swift in Sources */ = {isa = PBXBuildFile; fileRef = C95D68A0299E6D3E00429F86 /* BioView.swift */; };
		C95D68A3299E6D9000429F86 /* SelectableText.swift in Sources */ = {isa = PBXBuildFile; fileRef = C95D68A2299E6D9000429F86 /* SelectableText.swift */; };
		C95D68A5299E6E1E00429F86 /* PlaceholderModifier.swift in Sources */ = {isa = PBXBuildFile; fileRef = C95D68A4299E6E1E00429F86 /* PlaceholderModifier.swift */; };
		C95D68A6299E6F9E00429F86 /* ProfileHeader.swift in Sources */ = {isa = PBXBuildFile; fileRef = C95D689E299E6B4100429F86 /* ProfileHeader.swift */; };
		C95D68A7299E6FF000429F86 /* KeyFixture.swift in Sources */ = {isa = PBXBuildFile; fileRef = C9ADB134299288230075E7F8 /* KeyFixture.swift */; };
		C95D68A9299E709900429F86 /* LinearGradient+Planetary.swift in Sources */ = {isa = PBXBuildFile; fileRef = C95D68A8299E709800429F86 /* LinearGradient+Planetary.swift */; };
		C95D68AB299E710F00429F86 /* Color+Hex.swift in Sources */ = {isa = PBXBuildFile; fileRef = C95D68AA299E710F00429F86 /* Color+Hex.swift */; };
		C95D68AD299E721700429F86 /* ProfileView.swift in Sources */ = {isa = PBXBuildFile; fileRef = C95D68AC299E721700429F86 /* ProfileView.swift */; };
		C95D68B2299ECE0700429F86 /* CHANGELOG.md in Resources */ = {isa = PBXBuildFile; fileRef = C95D68AF299ECE0700429F86 /* CHANGELOG.md */; };
		C95D68B3299ECE0700429F86 /* README.md in Resources */ = {isa = PBXBuildFile; fileRef = C95D68B0299ECE0700429F86 /* README.md */; };
		C95D68B4299ECE0700429F86 /* CONTRIBUTING.md in Resources */ = {isa = PBXBuildFile; fileRef = C95D68B1299ECE0700429F86 /* CONTRIBUTING.md */; };
		C95F0ACA2ABA379700A0D9CE /* WalletConnect in Frameworks */ = {isa = PBXBuildFile; productRef = C95F0AC92ABA379700A0D9CE /* WalletConnect */; };
		C960C57129F3236200929990 /* LikeButton.swift in Sources */ = {isa = PBXBuildFile; fileRef = C960C57029F3236200929990 /* LikeButton.swift */; };
		C960C57429F3251E00929990 /* RepostButton.swift in Sources */ = {isa = PBXBuildFile; fileRef = C960C57329F3251E00929990 /* RepostButton.swift */; };
		C9646E9A29B79E04007239A4 /* Logger in Frameworks */ = {isa = PBXBuildFile; productRef = C9646E9929B79E04007239A4 /* Logger */; };
		C9646E9C29B79E4D007239A4 /* Logger in Frameworks */ = {isa = PBXBuildFile; productRef = C9646E9B29B79E4D007239A4 /* Logger */; };
		C9646EA129B7A22C007239A4 /* Analytics.swift in Sources */ = {isa = PBXBuildFile; fileRef = C9646EA029B7A22C007239A4 /* Analytics.swift */; };
		C9646EA429B7A24A007239A4 /* PostHog in Frameworks */ = {isa = PBXBuildFile; productRef = C9646EA329B7A24A007239A4 /* PostHog */; };
		C9646EA729B7A3DD007239A4 /* Dependencies in Frameworks */ = {isa = PBXBuildFile; productRef = C9646EA629B7A3DD007239A4 /* Dependencies */; };
		C9646EA929B7A4F2007239A4 /* PostHog in Frameworks */ = {isa = PBXBuildFile; productRef = C9646EA829B7A4F2007239A4 /* PostHog */; };
		C9646EAA29B7A506007239A4 /* Analytics.swift in Sources */ = {isa = PBXBuildFile; fileRef = C9646EA029B7A22C007239A4 /* Analytics.swift */; };
		C9646EAC29B7A520007239A4 /* Dependencies in Frameworks */ = {isa = PBXBuildFile; productRef = C9646EAB29B7A520007239A4 /* Dependencies */; };
		C9646EAE29B8D653007239A4 /* ViewDidLoadModifier.swift in Sources */ = {isa = PBXBuildFile; fileRef = C9646EAD29B8D653007239A4 /* ViewDidLoadModifier.swift */; };
		C9671D73298DB94C00EE7E12 /* Data+Encoding.swift in Sources */ = {isa = PBXBuildFile; fileRef = C9671D72298DB94C00EE7E12 /* Data+Encoding.swift */; };
		C9680AD12ACC5251006C8C93 /* Either.swift in Sources */ = {isa = PBXBuildFile; fileRef = C9680AD02ACC5251006C8C93 /* Either.swift */; };
		C9680AD22ACC5251006C8C93 /* Either.swift in Sources */ = {isa = PBXBuildFile; fileRef = C9680AD02ACC5251006C8C93 /* Either.swift */; };
		C9680AD42ACDF57D006C8C93 /* UNSWizardNeedsPaymentView.swift in Sources */ = {isa = PBXBuildFile; fileRef = C9680AD32ACDF57D006C8C93 /* UNSWizardNeedsPaymentView.swift */; };
		C96CB98C2A6040C500498C4E /* DequeModule in Frameworks */ = {isa = PBXBuildFile; productRef = C96CB98B2A6040C500498C4E /* DequeModule */; };
		C97141EE2AE95F07001A5DD0 /* USBCAddress.swift in Sources */ = {isa = PBXBuildFile; fileRef = C97141ED2AE95F07001A5DD0 /* USBCAddress.swift */; };
		C97141EF2AE95F07001A5DD0 /* USBCAddress.swift in Sources */ = {isa = PBXBuildFile; fileRef = C97141ED2AE95F07001A5DD0 /* USBCAddress.swift */; };
		C973364F2A7968220012D8B8 /* SetUpUNSBanner.swift in Sources */ = {isa = PBXBuildFile; fileRef = C973364E2A7968220012D8B8 /* SetUpUNSBanner.swift */; };
		C973AB5B2A323167002AED16 /* Follow+CoreDataProperties.swift in Sources */ = {isa = PBXBuildFile; fileRef = C973AB552A323167002AED16 /* Follow+CoreDataProperties.swift */; };
		C973AB5C2A323167002AED16 /* Follow+CoreDataProperties.swift in Sources */ = {isa = PBXBuildFile; fileRef = C973AB552A323167002AED16 /* Follow+CoreDataProperties.swift */; };
		C973AB5D2A323167002AED16 /* Event+CoreDataProperties.swift in Sources */ = {isa = PBXBuildFile; fileRef = C973AB562A323167002AED16 /* Event+CoreDataProperties.swift */; };
		C973AB5E2A323167002AED16 /* Event+CoreDataProperties.swift in Sources */ = {isa = PBXBuildFile; fileRef = C973AB562A323167002AED16 /* Event+CoreDataProperties.swift */; };
		C973AB5F2A323167002AED16 /* AuthorReference+CoreDataProperties.swift in Sources */ = {isa = PBXBuildFile; fileRef = C973AB572A323167002AED16 /* AuthorReference+CoreDataProperties.swift */; };
		C973AB602A323167002AED16 /* AuthorReference+CoreDataProperties.swift in Sources */ = {isa = PBXBuildFile; fileRef = C973AB572A323167002AED16 /* AuthorReference+CoreDataProperties.swift */; };
		C973AB612A323167002AED16 /* Author+CoreDataProperties.swift in Sources */ = {isa = PBXBuildFile; fileRef = C973AB582A323167002AED16 /* Author+CoreDataProperties.swift */; };
		C973AB622A323167002AED16 /* Author+CoreDataProperties.swift in Sources */ = {isa = PBXBuildFile; fileRef = C973AB582A323167002AED16 /* Author+CoreDataProperties.swift */; };
		C973AB632A323167002AED16 /* Relay+CoreDataProperties.swift in Sources */ = {isa = PBXBuildFile; fileRef = C973AB592A323167002AED16 /* Relay+CoreDataProperties.swift */; };
		C973AB642A323167002AED16 /* Relay+CoreDataProperties.swift in Sources */ = {isa = PBXBuildFile; fileRef = C973AB592A323167002AED16 /* Relay+CoreDataProperties.swift */; };
		C973AB652A323167002AED16 /* EventReference+CoreDataProperties.swift in Sources */ = {isa = PBXBuildFile; fileRef = C973AB5A2A323167002AED16 /* EventReference+CoreDataProperties.swift */; };
		C973AB662A323167002AED16 /* EventReference+CoreDataProperties.swift in Sources */ = {isa = PBXBuildFile; fileRef = C973AB5A2A323167002AED16 /* EventReference+CoreDataProperties.swift */; };
		C974652E2A3B86600031226F /* NoteCardHeader.swift in Sources */ = {isa = PBXBuildFile; fileRef = C974652D2A3B86600031226F /* NoteCardHeader.swift */; };
		C97465312A3B89140031226F /* AuthorLabel.swift in Sources */ = {isa = PBXBuildFile; fileRef = C97465302A3B89140031226F /* AuthorLabel.swift */; };
		C97465342A3C95FE0031226F /* RelayPickerToolbarButton.swift in Sources */ = {isa = PBXBuildFile; fileRef = C97465332A3C95FE0031226F /* RelayPickerToolbarButton.swift */; };
		C97797B9298AA19A0046BD25 /* RelayService.swift in Sources */ = {isa = PBXBuildFile; fileRef = C97797B8298AA19A0046BD25 /* RelayService.swift */; };
		C97797BC298AB1890046BD25 /* secp256k1 in Frameworks */ = {isa = PBXBuildFile; productRef = C97797BB298AB1890046BD25 /* secp256k1 */; };
		C97797BF298ABE060046BD25 /* secp256k1 in Frameworks */ = {isa = PBXBuildFile; productRef = C97797BE298ABE060046BD25 /* secp256k1 */; };
		C97A1C8829E45B3C009D9E8D /* RawEventView.swift in Sources */ = {isa = PBXBuildFile; fileRef = C97A1C8729E45B3C009D9E8D /* RawEventView.swift */; };
		C97A1C8B29E45B4E009D9E8D /* RawEventController.swift in Sources */ = {isa = PBXBuildFile; fileRef = C97A1C8A29E45B4E009D9E8D /* RawEventController.swift */; };
		C97A1C8C29E45B4E009D9E8D /* RawEventController.swift in Sources */ = {isa = PBXBuildFile; fileRef = C97A1C8A29E45B4E009D9E8D /* RawEventController.swift */; };
		C97A1C8E29E58EC7009D9E8D /* NSManagedObjectContext+Nos.swift in Sources */ = {isa = PBXBuildFile; fileRef = C97A1C8D29E58EC7009D9E8D /* NSManagedObjectContext+Nos.swift */; };
		C97A1C8F29E58EC7009D9E8D /* NSManagedObjectContext+Nos.swift in Sources */ = {isa = PBXBuildFile; fileRef = C97A1C8D29E58EC7009D9E8D /* NSManagedObjectContext+Nos.swift */; };
		C981E2DB2AC6088900FBF4F6 /* UNSVerifyCodeView.swift in Sources */ = {isa = PBXBuildFile; fileRef = C981E2DA2AC6088900FBF4F6 /* UNSVerifyCodeView.swift */; };
		C981E2DD2AC610D600FBF4F6 /* UNSStepImage.swift in Sources */ = {isa = PBXBuildFile; fileRef = C981E2DC2AC610D600FBF4F6 /* UNSStepImage.swift */; };
		C98298332ADD7F9A0096C5B5 /* DeepLinkService.swift in Sources */ = {isa = PBXBuildFile; fileRef = C98298322ADD7F9A0096C5B5 /* DeepLinkService.swift */; };
		C98298342ADD7F9A0096C5B5 /* DeepLinkService.swift in Sources */ = {isa = PBXBuildFile; fileRef = C98298322ADD7F9A0096C5B5 /* DeepLinkService.swift */; };
		C98651102B0BD49200597B68 /* PagedNoteListView.swift in Sources */ = {isa = PBXBuildFile; fileRef = C986510F2B0BD49200597B68 /* PagedNoteListView.swift */; };
		C987F81729BA4C6A00B44E7A /* BigActionButton.swift in Sources */ = {isa = PBXBuildFile; fileRef = C987F81629BA4C6900B44E7A /* BigActionButton.swift */; };
		C987F81A29BA4D0E00B44E7A /* ActionButton.swift in Sources */ = {isa = PBXBuildFile; fileRef = C987F81929BA4D0E00B44E7A /* ActionButton.swift */; };
		C987F81D29BA6D9A00B44E7A /* ProfileTab.swift in Sources */ = {isa = PBXBuildFile; fileRef = C987F81C29BA6D9A00B44E7A /* ProfileTab.swift */; };
		C987F83229BA951E00B44E7A /* ClarityCity-ExtraLight.otf in Resources */ = {isa = PBXBuildFile; fileRef = C987F82029BA951D00B44E7A /* ClarityCity-ExtraLight.otf */; };
		C987F83329BA951E00B44E7A /* ClarityCity-ExtraLight.otf in Resources */ = {isa = PBXBuildFile; fileRef = C987F82029BA951D00B44E7A /* ClarityCity-ExtraLight.otf */; };
		C987F83429BA951E00B44E7A /* ClarityCity-LightItalic.otf in Resources */ = {isa = PBXBuildFile; fileRef = C987F82129BA951D00B44E7A /* ClarityCity-LightItalic.otf */; };
		C987F83529BA951E00B44E7A /* ClarityCity-LightItalic.otf in Resources */ = {isa = PBXBuildFile; fileRef = C987F82129BA951D00B44E7A /* ClarityCity-LightItalic.otf */; };
		C987F83629BA951E00B44E7A /* ClarityCity-ExtraBold.otf in Resources */ = {isa = PBXBuildFile; fileRef = C987F82229BA951D00B44E7A /* ClarityCity-ExtraBold.otf */; };
		C987F83729BA951E00B44E7A /* ClarityCity-ExtraBold.otf in Resources */ = {isa = PBXBuildFile; fileRef = C987F82229BA951D00B44E7A /* ClarityCity-ExtraBold.otf */; };
		C987F83829BA951E00B44E7A /* ClarityCity-MediumItalic.otf in Resources */ = {isa = PBXBuildFile; fileRef = C987F82329BA951D00B44E7A /* ClarityCity-MediumItalic.otf */; };
		C987F83929BA951E00B44E7A /* ClarityCity-MediumItalic.otf in Resources */ = {isa = PBXBuildFile; fileRef = C987F82329BA951D00B44E7A /* ClarityCity-MediumItalic.otf */; };
		C987F83A29BA951E00B44E7A /* ClarityCity-BoldItalic.otf in Resources */ = {isa = PBXBuildFile; fileRef = C987F82429BA951D00B44E7A /* ClarityCity-BoldItalic.otf */; };
		C987F83B29BA951E00B44E7A /* ClarityCity-BoldItalic.otf in Resources */ = {isa = PBXBuildFile; fileRef = C987F82429BA951D00B44E7A /* ClarityCity-BoldItalic.otf */; };
		C987F83C29BA951E00B44E7A /* ClarityCity-Bold.otf in Resources */ = {isa = PBXBuildFile; fileRef = C987F82529BA951D00B44E7A /* ClarityCity-Bold.otf */; };
		C987F83D29BA951E00B44E7A /* ClarityCity-Bold.otf in Resources */ = {isa = PBXBuildFile; fileRef = C987F82529BA951D00B44E7A /* ClarityCity-Bold.otf */; };
		C987F83E29BA951E00B44E7A /* ClarityCity-SemiBold.otf in Resources */ = {isa = PBXBuildFile; fileRef = C987F82629BA951D00B44E7A /* ClarityCity-SemiBold.otf */; };
		C987F83F29BA951E00B44E7A /* ClarityCity-SemiBold.otf in Resources */ = {isa = PBXBuildFile; fileRef = C987F82629BA951D00B44E7A /* ClarityCity-SemiBold.otf */; };
		C987F84029BA951E00B44E7A /* ClarityCity-SemiBoldItalic.otf in Resources */ = {isa = PBXBuildFile; fileRef = C987F82729BA951D00B44E7A /* ClarityCity-SemiBoldItalic.otf */; };
		C987F84129BA951E00B44E7A /* ClarityCity-SemiBoldItalic.otf in Resources */ = {isa = PBXBuildFile; fileRef = C987F82729BA951D00B44E7A /* ClarityCity-SemiBoldItalic.otf */; };
		C987F84229BA951E00B44E7A /* ClarityCity-Black.otf in Resources */ = {isa = PBXBuildFile; fileRef = C987F82829BA951E00B44E7A /* ClarityCity-Black.otf */; };
		C987F84329BA951E00B44E7A /* ClarityCity-Black.otf in Resources */ = {isa = PBXBuildFile; fileRef = C987F82829BA951E00B44E7A /* ClarityCity-Black.otf */; };
		C987F84429BA951E00B44E7A /* ClarityCity-ExtraBoldItalic.otf in Resources */ = {isa = PBXBuildFile; fileRef = C987F82929BA951E00B44E7A /* ClarityCity-ExtraBoldItalic.otf */; };
		C987F84529BA951E00B44E7A /* ClarityCity-ExtraBoldItalic.otf in Resources */ = {isa = PBXBuildFile; fileRef = C987F82929BA951E00B44E7A /* ClarityCity-ExtraBoldItalic.otf */; };
		C987F84629BA951E00B44E7A /* ClarityCity-Light.otf in Resources */ = {isa = PBXBuildFile; fileRef = C987F82A29BA951E00B44E7A /* ClarityCity-Light.otf */; };
		C987F84729BA951E00B44E7A /* ClarityCity-Light.otf in Resources */ = {isa = PBXBuildFile; fileRef = C987F82A29BA951E00B44E7A /* ClarityCity-Light.otf */; };
		C987F84829BA951E00B44E7A /* ClarityCity-BlackItalic.otf in Resources */ = {isa = PBXBuildFile; fileRef = C987F82B29BA951E00B44E7A /* ClarityCity-BlackItalic.otf */; };
		C987F84929BA951E00B44E7A /* ClarityCity-BlackItalic.otf in Resources */ = {isa = PBXBuildFile; fileRef = C987F82B29BA951E00B44E7A /* ClarityCity-BlackItalic.otf */; };
		C987F84A29BA951E00B44E7A /* ClarityCity-Medium.otf in Resources */ = {isa = PBXBuildFile; fileRef = C987F82C29BA951E00B44E7A /* ClarityCity-Medium.otf */; };
		C987F84B29BA951E00B44E7A /* ClarityCity-Medium.otf in Resources */ = {isa = PBXBuildFile; fileRef = C987F82C29BA951E00B44E7A /* ClarityCity-Medium.otf */; };
		C987F84C29BA951E00B44E7A /* ClarityCity-ThinItalic.otf in Resources */ = {isa = PBXBuildFile; fileRef = C987F82D29BA951E00B44E7A /* ClarityCity-ThinItalic.otf */; };
		C987F84D29BA951E00B44E7A /* ClarityCity-ThinItalic.otf in Resources */ = {isa = PBXBuildFile; fileRef = C987F82D29BA951E00B44E7A /* ClarityCity-ThinItalic.otf */; };
		C987F84E29BA951E00B44E7A /* ClarityCity-RegularItalic.otf in Resources */ = {isa = PBXBuildFile; fileRef = C987F82E29BA951E00B44E7A /* ClarityCity-RegularItalic.otf */; };
		C987F84F29BA951E00B44E7A /* ClarityCity-RegularItalic.otf in Resources */ = {isa = PBXBuildFile; fileRef = C987F82E29BA951E00B44E7A /* ClarityCity-RegularItalic.otf */; };
		C987F85029BA951E00B44E7A /* ClarityCity-ExtraLightItalic.otf in Resources */ = {isa = PBXBuildFile; fileRef = C987F82F29BA951E00B44E7A /* ClarityCity-ExtraLightItalic.otf */; };
		C987F85129BA951E00B44E7A /* ClarityCity-ExtraLightItalic.otf in Resources */ = {isa = PBXBuildFile; fileRef = C987F82F29BA951E00B44E7A /* ClarityCity-ExtraLightItalic.otf */; };
		C987F85229BA951E00B44E7A /* ClarityCity-Regular.otf in Resources */ = {isa = PBXBuildFile; fileRef = C987F83029BA951E00B44E7A /* ClarityCity-Regular.otf */; };
		C987F85329BA951E00B44E7A /* ClarityCity-Regular.otf in Resources */ = {isa = PBXBuildFile; fileRef = C987F83029BA951E00B44E7A /* ClarityCity-Regular.otf */; };
		C987F85429BA951E00B44E7A /* ClarityCity-Thin.otf in Resources */ = {isa = PBXBuildFile; fileRef = C987F83129BA951E00B44E7A /* ClarityCity-Thin.otf */; };
		C987F85529BA951E00B44E7A /* ClarityCity-Thin.otf in Resources */ = {isa = PBXBuildFile; fileRef = C987F83129BA951E00B44E7A /* ClarityCity-Thin.otf */; };
		C987F85B29BA9ED800B44E7A /* Font.swift in Sources */ = {isa = PBXBuildFile; fileRef = C987F85729BA981800B44E7A /* Font.swift */; };
		C987F86129BABAF800B44E7A /* String+Markdown.swift in Sources */ = {isa = PBXBuildFile; fileRef = C987F86029BABAF800B44E7A /* String+Markdown.swift */; };
		C987F86229BABAF800B44E7A /* String+Markdown.swift in Sources */ = {isa = PBXBuildFile; fileRef = C987F86029BABAF800B44E7A /* String+Markdown.swift */; };
		C98A32272A05795E00E3FA13 /* Task+Timeout.swift in Sources */ = {isa = PBXBuildFile; fileRef = C98A32262A05795E00E3FA13 /* Task+Timeout.swift */; };
		C98A32282A05795E00E3FA13 /* Task+Timeout.swift in Sources */ = {isa = PBXBuildFile; fileRef = C98A32262A05795E00E3FA13 /* Task+Timeout.swift */; };
		C98B8B4029FBF83B009789C8 /* NotificationCard.swift in Sources */ = {isa = PBXBuildFile; fileRef = C98B8B3F29FBF83B009789C8 /* NotificationCard.swift */; };
		C98CA9042B14FA3D00929141 /* PagedRelaySubscription.swift in Sources */ = {isa = PBXBuildFile; fileRef = C98CA9032B14FA3D00929141 /* PagedRelaySubscription.swift */; };
		C98CA9072B14FBBF00929141 /* PagedNoteDataSource.swift in Sources */ = {isa = PBXBuildFile; fileRef = C98CA9062B14FBBF00929141 /* PagedNoteDataSource.swift */; };
		C98CA9082B14FD8600929141 /* PagedRelaySubscription.swift in Sources */ = {isa = PBXBuildFile; fileRef = C98CA9032B14FA3D00929141 /* PagedRelaySubscription.swift */; };
		C98DC9BB2A795CAD004E5F0F /* ActionBanner.swift in Sources */ = {isa = PBXBuildFile; fileRef = C98DC9BA2A795CAD004E5F0F /* ActionBanner.swift */; };
		C992B32A2B3613CC00704A9C /* SubscriptionCancellable.swift in Sources */ = {isa = PBXBuildFile; fileRef = C992B3292B3613CC00704A9C /* SubscriptionCancellable.swift */; };
		C992B32B2B3613CC00704A9C /* SubscriptionCancellable.swift in Sources */ = {isa = PBXBuildFile; fileRef = C992B3292B3613CC00704A9C /* SubscriptionCancellable.swift */; };
		C99721CB2AEBED26004EBEAB /* String+Empty.swift in Sources */ = {isa = PBXBuildFile; fileRef = C99721CA2AEBED26004EBEAB /* String+Empty.swift */; };
		C99721CC2AEBED26004EBEAB /* String+Empty.swift in Sources */ = {isa = PBXBuildFile; fileRef = C99721CA2AEBED26004EBEAB /* String+Empty.swift */; };
		C99D053C2AE6E5F50053D472 /* WalletConnectSendView.swift in Sources */ = {isa = PBXBuildFile; fileRef = C99D053B2AE6E5F50053D472 /* WalletConnectSendView.swift */; };
		C99DBF7E2A9E81CF00F7068F /* SDWebImageSwiftUI in Frameworks */ = {isa = PBXBuildFile; productRef = C99DBF7D2A9E81CF00F7068F /* SDWebImageSwiftUI */; };
		C99DBF802A9E8BCF00F7068F /* SDWebImageSwiftUI in Frameworks */ = {isa = PBXBuildFile; productRef = C99DBF7F2A9E8BCF00F7068F /* SDWebImageSwiftUI */; };
		C99DBF822A9E8BDE00F7068F /* SDWebImageSwiftUI in Frameworks */ = {isa = PBXBuildFile; productRef = C99DBF812A9E8BDE00F7068F /* SDWebImageSwiftUI */; };
		C99E80CD2A0C2C6400187474 /* PreviewData.swift in Sources */ = {isa = PBXBuildFile; fileRef = C94BC09A2A0AC74A0098F6F1 /* PreviewData.swift */; };
		C9A0DADA29C685E500466635 /* SideMenuButton.swift in Sources */ = {isa = PBXBuildFile; fileRef = C9A0DAD929C685E500466635 /* SideMenuButton.swift */; };
		C9A0DADD29C689C900466635 /* NosNavigationBar.swift in Sources */ = {isa = PBXBuildFile; fileRef = C9A0DADC29C689C900466635 /* NosNavigationBar.swift */; };
		C9A0DAE029C697A100466635 /* AboutView.swift in Sources */ = {isa = PBXBuildFile; fileRef = C9A0DADF29C697A100466635 /* AboutView.swift */; };
		C9A0DAE429C69F0C00466635 /* HighlightedText.swift in Sources */ = {isa = PBXBuildFile; fileRef = C9A0DAE329C69F0C00466635 /* HighlightedText.swift */; };
		C9A0DAEA29C6A34200466635 /* ActivityView.swift in Sources */ = {isa = PBXBuildFile; fileRef = C9A0DAE929C6A34200466635 /* ActivityView.swift */; };
		C9A0DAED29C6A66C00466635 /* Launch Screen.storyboard in Resources */ = {isa = PBXBuildFile; fileRef = C9A0DAEC29C6A66C00466635 /* Launch Screen.storyboard */; };
		C9A0DAF829C92F4500466635 /* UNSAPI.swift in Sources */ = {isa = PBXBuildFile; fileRef = C9A0DAF729C92F4500466635 /* UNSAPI.swift */; };
		C9A0DAF929C92F4500466635 /* UNSAPI.swift in Sources */ = {isa = PBXBuildFile; fileRef = C9A0DAF729C92F4500466635 /* UNSAPI.swift */; };
		C9A25B3D29F174D200B39534 /* ReadabilityPadding.swift in Sources */ = {isa = PBXBuildFile; fileRef = C9A25B3C29F174D200B39534 /* ReadabilityPadding.swift */; };
		C9A2FCA22AE6FF360020A5C6 /* USBCBalanceBarButtonItem.swift in Sources */ = {isa = PBXBuildFile; fileRef = C9A2FCA12AE6FF360020A5C6 /* USBCBalanceBarButtonItem.swift */; };
		C9A2FCA42AE701510020A5C6 /* SendUSBCController.swift in Sources */ = {isa = PBXBuildFile; fileRef = C9A2FCA32AE701510020A5C6 /* SendUSBCController.swift */; };
		C9A6C7412AD837AD001F9500 /* UNSWizardController.swift in Sources */ = {isa = PBXBuildFile; fileRef = C9A6C7402AD837AD001F9500 /* UNSWizardController.swift */; };
		C9A6C7422AD837AD001F9500 /* UNSWizardController.swift in Sources */ = {isa = PBXBuildFile; fileRef = C9A6C7402AD837AD001F9500 /* UNSWizardController.swift */; };
		C9A6C7452AD83FB0001F9500 /* NotificationViewModel.swift in Sources */ = {isa = PBXBuildFile; fileRef = C9AC31AC2A55E0BD00A94E5A /* NotificationViewModel.swift */; };
		C9A6C7472AD84263001F9500 /* UNSNamePicker.swift in Sources */ = {isa = PBXBuildFile; fileRef = C9A6C7462AD84263001F9500 /* UNSNamePicker.swift */; };
		C9A6C7492AD86271001F9500 /* UNSNewNameView.swift in Sources */ = {isa = PBXBuildFile; fileRef = C9A6C7482AD86271001F9500 /* UNSNewNameView.swift */; };
		C9A6C74B2AD866A7001F9500 /* UNSSuccessView.swift in Sources */ = {isa = PBXBuildFile; fileRef = C9A6C74A2AD866A7001F9500 /* UNSSuccessView.swift */; };
		C9A6C74D2AD98E2A001F9500 /* UNSNameTakenView.swift in Sources */ = {isa = PBXBuildFile; fileRef = C9A6C74C2AD98E2A001F9500 /* UNSNameTakenView.swift */; };
		C9AA1BB12ABA383F00E8BD6D /* USBCWalletConnectService.swift in Sources */ = {isa = PBXBuildFile; fileRef = C9AA1BB02ABA383F00E8BD6D /* USBCWalletConnectService.swift */; };
		C9AA1BB42ABA3D5C00E8BD6D /* Web3Wallet in Frameworks */ = {isa = PBXBuildFile; productRef = C9AA1BB32ABA3D5C00E8BD6D /* Web3Wallet */; };
		C9AA1BBA2ABB62EB00E8BD6D /* Web3 in Frameworks */ = {isa = PBXBuildFile; productRef = C9AA1BB92ABB62EB00E8BD6D /* Web3 */; };
		C9AA1BBC2ABB6E8900E8BD6D /* WalletConnectModal in Frameworks */ = {isa = PBXBuildFile; productRef = C9AA1BBB2ABB6E8900E8BD6D /* WalletConnectModal */; };
		C9AC31AD2A55E0BD00A94E5A /* NotificationViewModel.swift in Sources */ = {isa = PBXBuildFile; fileRef = C9AC31AC2A55E0BD00A94E5A /* NotificationViewModel.swift */; };
		C9ADB133299287D60075E7F8 /* KeyPairTests.swift in Sources */ = {isa = PBXBuildFile; fileRef = C9ADB132299287D60075E7F8 /* KeyPairTests.swift */; };
		C9ADB135299288230075E7F8 /* KeyFixture.swift in Sources */ = {isa = PBXBuildFile; fileRef = C9ADB134299288230075E7F8 /* KeyFixture.swift */; };
		C9ADB13629928AF00075E7F8 /* KeyPair.swift in Sources */ = {isa = PBXBuildFile; fileRef = C9F84C26298DC98800C6714D /* KeyPair.swift */; };
		C9ADB13829928CC30075E7F8 /* String+Hex.swift in Sources */ = {isa = PBXBuildFile; fileRef = C9ADB13729928CC30075E7F8 /* String+Hex.swift */; };
		C9ADB13D29929B540075E7F8 /* Bech32.swift in Sources */ = {isa = PBXBuildFile; fileRef = C9ADB13C29929B540075E7F8 /* Bech32.swift */; };
		C9ADB13E29929EEF0075E7F8 /* Bech32.swift in Sources */ = {isa = PBXBuildFile; fileRef = C9ADB13C29929B540075E7F8 /* Bech32.swift */; };
		C9ADB13F29929F1F0075E7F8 /* String+Hex.swift in Sources */ = {isa = PBXBuildFile; fileRef = C9ADB13729928CC30075E7F8 /* String+Hex.swift */; };
		C9ADB14129951CB10075E7F8 /* NSManagedObject+Nos.swift in Sources */ = {isa = PBXBuildFile; fileRef = C9ADB14029951CB10075E7F8 /* NSManagedObject+Nos.swift */; };
		C9ADB14229951CB10075E7F8 /* NSManagedObject+Nos.swift in Sources */ = {isa = PBXBuildFile; fileRef = C9ADB14029951CB10075E7F8 /* NSManagedObject+Nos.swift */; };
		C9B678DB29EEBF3B00303F33 /* DependencyInjection.swift in Sources */ = {isa = PBXBuildFile; fileRef = C9B678DA29EEBF3B00303F33 /* DependencyInjection.swift */; };
		C9B678DC29EEBF3B00303F33 /* DependencyInjection.swift in Sources */ = {isa = PBXBuildFile; fileRef = C9B678DA29EEBF3B00303F33 /* DependencyInjection.swift */; };
		C9B678DE29EEC35B00303F33 /* Foundation+Sendable.swift in Sources */ = {isa = PBXBuildFile; fileRef = C9B678DD29EEC35B00303F33 /* Foundation+Sendable.swift */; };
		C9B678DF29EEC35B00303F33 /* Foundation+Sendable.swift in Sources */ = {isa = PBXBuildFile; fileRef = C9B678DD29EEC35B00303F33 /* Foundation+Sendable.swift */; };
		C9B678E129EEC41000303F33 /* SocialGraphCache.swift in Sources */ = {isa = PBXBuildFile; fileRef = C9B678E029EEC41000303F33 /* SocialGraphCache.swift */; };
		C9B678E229EEC41000303F33 /* SocialGraphCache.swift in Sources */ = {isa = PBXBuildFile; fileRef = C9B678E029EEC41000303F33 /* SocialGraphCache.swift */; };
		C9B678E429EED2DC00303F33 /* SocialGraphTests.swift in Sources */ = {isa = PBXBuildFile; fileRef = C9B678E329EED2DC00303F33 /* SocialGraphTests.swift */; };
		C9B678E729F01A8500303F33 /* FullscreenProgressView.swift in Sources */ = {isa = PBXBuildFile; fileRef = C9B678E629F01A8500303F33 /* FullscreenProgressView.swift */; };
		C9B708BB2A13BE41006C613A /* NoteTextEditor.swift in Sources */ = {isa = PBXBuildFile; fileRef = C9B708BA2A13BE41006C613A /* NoteTextEditor.swift */; };
		C9B71DBE2A8E9BAD0031ED9F /* Sentry in Frameworks */ = {isa = PBXBuildFile; productRef = C9B71DBD2A8E9BAD0031ED9F /* Sentry */; };
		C9B71DC02A8E9BAD0031ED9F /* SentrySwiftUI in Frameworks */ = {isa = PBXBuildFile; productRef = C9B71DBF2A8E9BAD0031ED9F /* SentrySwiftUI */; };
		C9B71DC22A9003670031ED9F /* CrashReporting.swift in Sources */ = {isa = PBXBuildFile; fileRef = C9B71DC12A9003670031ED9F /* CrashReporting.swift */; };
		C9B71DC32A9003670031ED9F /* CrashReporting.swift in Sources */ = {isa = PBXBuildFile; fileRef = C9B71DC12A9003670031ED9F /* CrashReporting.swift */; };
		C9B71DC52A9008300031ED9F /* Sentry in Frameworks */ = {isa = PBXBuildFile; productRef = C9B71DC42A9008300031ED9F /* Sentry */; };
		C9BA85912B23628300AFC2C3 /* Logger in Frameworks */ = {isa = PBXBuildFile; productRef = C9BA85902B23628300AFC2C3 /* Logger */; };
		C9BA85932B23628B00AFC2C3 /* Dependencies in Frameworks */ = {isa = PBXBuildFile; productRef = C9BA85922B23628B00AFC2C3 /* Dependencies */; };
		C9BA85952B2362C100AFC2C3 /* SDWebImageSwiftUI in Frameworks */ = {isa = PBXBuildFile; productRef = C9BA85942B2362C100AFC2C3 /* SDWebImageSwiftUI */; };
		C9BA85972B23638700AFC2C3 /* Starscream in Frameworks */ = {isa = PBXBuildFile; productRef = C9BA85962B23638700AFC2C3 /* Starscream */; };
		C9BA85992B23638700AFC2C3 /* secp256k1 in Frameworks */ = {isa = PBXBuildFile; productRef = C9BA85982B23638700AFC2C3 /* secp256k1 */; };
		C9BA859B2B23638700AFC2C3 /* SwiftUINavigation in Frameworks */ = {isa = PBXBuildFile; productRef = C9BA859A2B23638700AFC2C3 /* SwiftUINavigation */; };
		C9BA859D2B23638700AFC2C3 /* PostHog in Frameworks */ = {isa = PBXBuildFile; productRef = C9BA859C2B23638700AFC2C3 /* PostHog */; };
		C9BA859F2B23638700AFC2C3 /* DequeModule in Frameworks */ = {isa = PBXBuildFile; productRef = C9BA859E2B23638700AFC2C3 /* DequeModule */; };
		C9BA85A12B23638700AFC2C3 /* SentrySwiftUI in Frameworks */ = {isa = PBXBuildFile; productRef = C9BA85A02B23638700AFC2C3 /* SentrySwiftUI */; };
		C9BA85A32B23638700AFC2C3 /* WalletConnect in Frameworks */ = {isa = PBXBuildFile; productRef = C9BA85A22B23638700AFC2C3 /* WalletConnect */; };
		C9BA85A52B23638700AFC2C3 /* Web3 in Frameworks */ = {isa = PBXBuildFile; productRef = C9BA85A42B23638700AFC2C3 /* Web3 */; };
		C9BA85A72B23638700AFC2C3 /* StarscreamOld in Frameworks */ = {isa = PBXBuildFile; productRef = C9BA85A62B23638700AFC2C3 /* StarscreamOld */; };
		C9BA85A92B2363A900AFC2C3 /* WalletConnectModal in Frameworks */ = {isa = PBXBuildFile; productRef = C9BA85A82B2363A900AFC2C3 /* WalletConnectModal */; };
		C9BA85AB2B2363CA00AFC2C3 /* Sentry in Frameworks */ = {isa = PBXBuildFile; productRef = C9BA85AA2B2363CA00AFC2C3 /* Sentry */; };
		C9BAB09B2996FBA10003A84E /* EventProcessor.swift in Sources */ = {isa = PBXBuildFile; fileRef = C9BAB09A2996FBA10003A84E /* EventProcessor.swift */; };
		C9BAB09C2996FBA10003A84E /* EventProcessor.swift in Sources */ = {isa = PBXBuildFile; fileRef = C9BAB09A2996FBA10003A84E /* EventProcessor.swift */; };
		C9BCF1C12AC72020009BDE06 /* UNSWizardChooseNameView.swift in Sources */ = {isa = PBXBuildFile; fileRef = C9BCF1C02AC72020009BDE06 /* UNSWizardChooseNameView.swift */; };
		C9C2B77C29E072E400548B4A /* WebSocket+Nos.swift in Sources */ = {isa = PBXBuildFile; fileRef = C9C2B77B29E072E400548B4A /* WebSocket+Nos.swift */; };
		C9C2B77D29E072E400548B4A /* WebSocket+Nos.swift in Sources */ = {isa = PBXBuildFile; fileRef = C9C2B77B29E072E400548B4A /* WebSocket+Nos.swift */; };
		C9C2B77F29E0731600548B4A /* AsyncTimer.swift in Sources */ = {isa = PBXBuildFile; fileRef = C9C2B77E29E0731600548B4A /* AsyncTimer.swift */; };
		C9C2B78029E0731600548B4A /* AsyncTimer.swift in Sources */ = {isa = PBXBuildFile; fileRef = C9C2B77E29E0731600548B4A /* AsyncTimer.swift */; };
		C9C2B78229E0735400548B4A /* RelaySubscriptionManager.swift in Sources */ = {isa = PBXBuildFile; fileRef = C9C2B78129E0735400548B4A /* RelaySubscriptionManager.swift */; };
		C9C2B78329E0735400548B4A /* RelaySubscriptionManager.swift in Sources */ = {isa = PBXBuildFile; fileRef = C9C2B78129E0735400548B4A /* RelaySubscriptionManager.swift */; };
		C9C2B78529E073E300548B4A /* RelaySubscription.swift in Sources */ = {isa = PBXBuildFile; fileRef = C9C2B78429E073E300548B4A /* RelaySubscription.swift */; };
		C9C2B78629E073E300548B4A /* RelaySubscription.swift in Sources */ = {isa = PBXBuildFile; fileRef = C9C2B78429E073E300548B4A /* RelaySubscription.swift */; };
		C9C45E162B23741E00F523DA /* EventObservationTests.swift in Sources */ = {isa = PBXBuildFile; fileRef = C9C45E152B23741E00F523DA /* EventObservationTests.swift */; };
		C9C547512A4F1CC3006B0741 /* SearchController.swift in Sources */ = {isa = PBXBuildFile; fileRef = C9C547502A4F1CC3006B0741 /* SearchController.swift */; };
		C9C547552A4F1CDB006B0741 /* SearchController.swift in Sources */ = {isa = PBXBuildFile; fileRef = C9C547502A4F1CC3006B0741 /* SearchController.swift */; };
		C9C547592A4F1D8C006B0741 /* NosNotification+CoreDataClass.swift in Sources */ = {isa = PBXBuildFile; fileRef = C9C547572A4F1D8C006B0741 /* NosNotification+CoreDataClass.swift */; };
		C9C5475A2A4F1D8C006B0741 /* NosNotification+CoreDataClass.swift in Sources */ = {isa = PBXBuildFile; fileRef = C9C547572A4F1D8C006B0741 /* NosNotification+CoreDataClass.swift */; };
		C9C5475B2A4F1D8C006B0741 /* NosNotification+CoreDataProperties.swift in Sources */ = {isa = PBXBuildFile; fileRef = C9C547582A4F1D8C006B0741 /* NosNotification+CoreDataProperties.swift */; };
		C9C5475C2A4F1D8C006B0741 /* NosNotification+CoreDataProperties.swift in Sources */ = {isa = PBXBuildFile; fileRef = C9C547582A4F1D8C006B0741 /* NosNotification+CoreDataProperties.swift */; };
		C9C9444229F6F0E2002F2C7A /* XCTest+Eventually.swift in Sources */ = {isa = PBXBuildFile; fileRef = C9C9444129F6F0E2002F2C7A /* XCTest+Eventually.swift */; };
		C9CDBBA129A8F14C00C555C7 /* DiscoverView.swift in Sources */ = {isa = PBXBuildFile; fileRef = C9CDBBA029A8F14C00C555C7 /* DiscoverView.swift */; };
		C9CDBBA429A8FA2900C555C7 /* GoldenPostView.swift in Sources */ = {isa = PBXBuildFile; fileRef = C9CDBBA329A8FA2900C555C7 /* GoldenPostView.swift */; };
		C9CE5B142A0172CF008E198C /* WebView.swift in Sources */ = {isa = PBXBuildFile; fileRef = C9CE5B132A0172CF008E198C /* WebView.swift */; };
		C9CF23172A38A58B00EBEC31 /* ParseQueue.swift in Sources */ = {isa = PBXBuildFile; fileRef = C9CF23162A38A58B00EBEC31 /* ParseQueue.swift */; };
		C9CF23182A38A58B00EBEC31 /* ParseQueue.swift in Sources */ = {isa = PBXBuildFile; fileRef = C9CF23162A38A58B00EBEC31 /* ParseQueue.swift */; };
		C9D573492AB24B7300E06BB4 /* custom-xcassets.stencil in Resources */ = {isa = PBXBuildFile; fileRef = C9D573482AB24B7300E06BB4 /* custom-xcassets.stencil */; };
		C9DEBFD2298941000078B43A /* NosApp.swift in Sources */ = {isa = PBXBuildFile; fileRef = C9DEBFD1298941000078B43A /* NosApp.swift */; };
		C9DEBFD4298941000078B43A /* Persistence.swift in Sources */ = {isa = PBXBuildFile; fileRef = C9DEBFD3298941000078B43A /* Persistence.swift */; };
		C9DEBFD9298941000078B43A /* HomeFeedView.swift in Sources */ = {isa = PBXBuildFile; fileRef = C9DEBFD8298941000078B43A /* HomeFeedView.swift */; };
		C9DEBFDB298941020078B43A /* Assets.xcassets in Resources */ = {isa = PBXBuildFile; fileRef = C9DEBFDA298941020078B43A /* Assets.xcassets */; };
		C9DEBFDF298941020078B43A /* Preview Assets.xcassets in Resources */ = {isa = PBXBuildFile; fileRef = C9DEBFDE298941020078B43A /* Preview Assets.xcassets */; };
		C9DEBFE9298941020078B43A /* EventTests.swift in Sources */ = {isa = PBXBuildFile; fileRef = C9DEBFE8298941020078B43A /* EventTests.swift */; };
		C9DEBFF3298941020078B43A /* NosUITests.swift in Sources */ = {isa = PBXBuildFile; fileRef = C9DEBFF2298941020078B43A /* NosUITests.swift */; };
		C9DEBFF5298941020078B43A /* NosUITestsLaunchTests.swift in Sources */ = {isa = PBXBuildFile; fileRef = C9DEBFF4298941020078B43A /* NosUITestsLaunchTests.swift */; };
		C9DEC003298945150078B43A /* String+Lorem.swift in Sources */ = {isa = PBXBuildFile; fileRef = C9DEC002298945150078B43A /* String+Lorem.swift */; };
		C9DEC006298947900078B43A /* sample_data.json in Resources */ = {isa = PBXBuildFile; fileRef = C9DEC005298947900078B43A /* sample_data.json */; };
		C9DEC04529894BED0078B43A /* Event+CoreDataClass.swift in Sources */ = {isa = PBXBuildFile; fileRef = C9DEC03F29894BED0078B43A /* Event+CoreDataClass.swift */; };
		C9DEC04629894BED0078B43A /* Event+CoreDataClass.swift in Sources */ = {isa = PBXBuildFile; fileRef = C9DEC03F29894BED0078B43A /* Event+CoreDataClass.swift */; };
		C9DEC04D29894BED0078B43A /* Author+CoreDataClass.swift in Sources */ = {isa = PBXBuildFile; fileRef = C9DEC04329894BED0078B43A /* Author+CoreDataClass.swift */; };
		C9DEC04E29894BED0078B43A /* Author+CoreDataClass.swift in Sources */ = {isa = PBXBuildFile; fileRef = C9DEC04329894BED0078B43A /* Author+CoreDataClass.swift */; };
		C9DEC05A2989509B0078B43A /* Persistence.swift in Sources */ = {isa = PBXBuildFile; fileRef = C9DEBFD3298941000078B43A /* Persistence.swift */; };
		C9DEC05B298950A90078B43A /* String+Lorem.swift in Sources */ = {isa = PBXBuildFile; fileRef = C9DEC002298945150078B43A /* String+Lorem.swift */; };
		C9DEC0632989541F0078B43A /* Bundle+Current.swift in Sources */ = {isa = PBXBuildFile; fileRef = C9DEC0622989541F0078B43A /* Bundle+Current.swift */; };
		C9DEC0642989541F0078B43A /* Bundle+Current.swift in Sources */ = {isa = PBXBuildFile; fileRef = C9DEC0622989541F0078B43A /* Bundle+Current.swift */; };
		C9DEC065298955200078B43A /* sample_data.json in Resources */ = {isa = PBXBuildFile; fileRef = C9DEC005298947900078B43A /* sample_data.json */; };
		C9DEC068298965270078B43A /* Starscream in Frameworks */ = {isa = PBXBuildFile; productRef = C9DEC067298965270078B43A /* Starscream */; };
		C9DEC06A298965550078B43A /* RelayView.swift in Sources */ = {isa = PBXBuildFile; fileRef = C9DEC069298965540078B43A /* RelayView.swift */; };
		C9DEC06E2989668E0078B43A /* Relay+CoreDataClass.swift in Sources */ = {isa = PBXBuildFile; fileRef = C9DEC06C2989668E0078B43A /* Relay+CoreDataClass.swift */; };
		C9DEC06F2989668E0078B43A /* Relay+CoreDataClass.swift in Sources */ = {isa = PBXBuildFile; fileRef = C9DEC06C2989668E0078B43A /* Relay+CoreDataClass.swift */; };
		C9DF76282AE1D11F000134DF /* SendUSBCBarButtonItem.swift in Sources */ = {isa = PBXBuildFile; fileRef = C9DF76272AE1D11F000134DF /* SendUSBCBarButtonItem.swift */; };
		C9DFA966299BEB96006929C1 /* NoteCard.swift in Sources */ = {isa = PBXBuildFile; fileRef = C9DFA964299BEB96006929C1 /* NoteCard.swift */; };
		C9DFA969299BEC33006929C1 /* CardStyle.swift in Sources */ = {isa = PBXBuildFile; fileRef = C9DFA968299BEC33006929C1 /* CardStyle.swift */; };
		C9DFA971299BF8CD006929C1 /* RepliesView.swift in Sources */ = {isa = PBXBuildFile; fileRef = C9DFA970299BF8CD006929C1 /* RepliesView.swift */; };
		C9DFA972299BF9E8006929C1 /* CompactNoteView.swift in Sources */ = {isa = PBXBuildFile; fileRef = C9DFA96A299BEE2C006929C1 /* CompactNoteView.swift */; };
		C9E37E0F2A1E7C32003D4B0A /* ReportMenu.swift in Sources */ = {isa = PBXBuildFile; fileRef = C9E37E0E2A1E7C32003D4B0A /* ReportMenu.swift */; };
		C9E37E122A1E7EC5003D4B0A /* PreviewContainer.swift in Sources */ = {isa = PBXBuildFile; fileRef = C9E37E112A1E7EC5003D4B0A /* PreviewContainer.swift */; };
		C9E37E152A1E8143003D4B0A /* Report.swift in Sources */ = {isa = PBXBuildFile; fileRef = C9E37E142A1E8143003D4B0A /* Report.swift */; };
		C9E37E162A1E8143003D4B0A /* Report.swift in Sources */ = {isa = PBXBuildFile; fileRef = C9E37E142A1E8143003D4B0A /* Report.swift */; };
		C9E8C1132B081E9C002D46B0 /* UNSNameView.swift in Sources */ = {isa = PBXBuildFile; fileRef = C9E8C1122B081E9C002D46B0 /* UNSNameView.swift */; };
		C9E8C1152B081EBE002D46B0 /* NIP05View.swift in Sources */ = {isa = PBXBuildFile; fileRef = C9E8C1142B081EBE002D46B0 /* NIP05View.swift */; };
<<<<<<< HEAD
		C9E9D9C72A2E1EC40048AF0B /* BuildFile in Sources */ = {isa = PBXBuildFile; };
		C9E9D9CA2A2E35440048AF0B /* BuildFile in Sources */ = {isa = PBXBuildFile; };
=======
>>>>>>> f10b773b
		C9EE3E602A0538B7008A7491 /* ExpirationTimeButton.swift in Sources */ = {isa = PBXBuildFile; fileRef = C9EE3E5F2A0538B7008A7491 /* ExpirationTimeButton.swift */; };
		C9EE3E632A053910008A7491 /* ExpirationTimeOption.swift in Sources */ = {isa = PBXBuildFile; fileRef = C9EE3E622A053910008A7491 /* ExpirationTimeOption.swift */; };
		C9EE3E642A053910008A7491 /* ExpirationTimeOption.swift in Sources */ = {isa = PBXBuildFile; fileRef = C9EE3E622A053910008A7491 /* ExpirationTimeOption.swift */; };
		C9F0BB6929A5039D000547FC /* Int+Bool.swift in Sources */ = {isa = PBXBuildFile; fileRef = C9F0BB6829A5039D000547FC /* Int+Bool.swift */; };
		C9F0BB6B29A503D6000547FC /* PublicKey.swift in Sources */ = {isa = PBXBuildFile; fileRef = C9F0BB6A29A503D6000547FC /* PublicKey.swift */; };
		C9F0BB6C29A503D6000547FC /* PublicKey.swift in Sources */ = {isa = PBXBuildFile; fileRef = C9F0BB6A29A503D6000547FC /* PublicKey.swift */; };
		C9F0BB6D29A503D9000547FC /* Int+Bool.swift in Sources */ = {isa = PBXBuildFile; fileRef = C9F0BB6829A5039D000547FC /* Int+Bool.swift */; };
		C9F0BB6F29A50437000547FC /* NostrConstants.swift in Sources */ = {isa = PBXBuildFile; fileRef = C9F0BB6E29A50437000547FC /* NostrConstants.swift */; };
		C9F0BB7029A50437000547FC /* NostrConstants.swift in Sources */ = {isa = PBXBuildFile; fileRef = C9F0BB6E29A50437000547FC /* NostrConstants.swift */; };
		C9F2045F2ADED8F70029A858 /* WalletConnectSessionManager.swift in Sources */ = {isa = PBXBuildFile; fileRef = C9F2045E2ADED8F70029A858 /* WalletConnectSessionManager.swift */; };
		C9F204612ADEDB720029A858 /* Wei.swift in Sources */ = {isa = PBXBuildFile; fileRef = C9F204602ADEDB720029A858 /* Wei.swift */; };
		C9F204632ADEDB910029A858 /* Web3Utils.swift in Sources */ = {isa = PBXBuildFile; fileRef = C9F204622ADEDB910029A858 /* Web3Utils.swift */; };
		C9F204652ADEDB9B0029A858 /* BigDecimal.swift in Sources */ = {isa = PBXBuildFile; fileRef = C9F204642ADEDB9A0029A858 /* BigDecimal.swift */; };
		C9F204672ADEDBA80029A858 /* String+Extra.swift in Sources */ = {isa = PBXBuildFile; fileRef = C9F204662ADEDBA80029A858 /* String+Extra.swift */; };
		C9F204692ADEDC4E0029A858 /* WalletConnectCryptoProvider.swift in Sources */ = {isa = PBXBuildFile; fileRef = C9F204682ADEDC4E0029A858 /* WalletConnectCryptoProvider.swift */; };
		C9F2046B2ADEDCB80029A858 /* WalletConnectPairingView.swift in Sources */ = {isa = PBXBuildFile; fileRef = C9F2046A2ADEDCB80029A858 /* WalletConnectPairingView.swift */; };
		C9F204792ADEDE120029A858 /* WalletConnectChain.swift in Sources */ = {isa = PBXBuildFile; fileRef = C9F204772ADEDE120029A858 /* WalletConnectChain.swift */; };
		C9F204802AE029D90029A858 /* AppDestination.swift in Sources */ = {isa = PBXBuildFile; fileRef = C9F2047F2AE029D90029A858 /* AppDestination.swift */; };
		C9F204812AE02D8C0029A858 /* AppDestination.swift in Sources */ = {isa = PBXBuildFile; fileRef = C9F2047F2AE029D90029A858 /* AppDestination.swift */; };
		C9F204832AE03A8E0029A858 /* bignumber.js in Resources */ = {isa = PBXBuildFile; fileRef = C9F204822AE03A8D0029A858 /* bignumber.js */; };
		C9F204862AE067130029A858 /* SendUSBCWizard.swift in Sources */ = {isa = PBXBuildFile; fileRef = C9F204852AE067130029A858 /* SendUSBCWizard.swift */; };
		C9F64D8C29ED840700563F2B /* LogHelper.swift in Sources */ = {isa = PBXBuildFile; fileRef = C9F64D8B29ED840700563F2B /* LogHelper.swift */; };
		C9F64D8D29ED840700563F2B /* LogHelper.swift in Sources */ = {isa = PBXBuildFile; fileRef = C9F64D8B29ED840700563F2B /* LogHelper.swift */; };
		C9F75AD22A02D41E005BBE45 /* ComposerActionBar.swift in Sources */ = {isa = PBXBuildFile; fileRef = C9F75AD12A02D41E005BBE45 /* ComposerActionBar.swift */; };
		C9F75AD62A041FF7005BBE45 /* ExpirationTimePicker.swift in Sources */ = {isa = PBXBuildFile; fileRef = C9F75AD52A041FF7005BBE45 /* ExpirationTimePicker.swift */; };
		C9F84C1A298DBB6300C6714D /* Data+Encoding.swift in Sources */ = {isa = PBXBuildFile; fileRef = C9671D72298DB94C00EE7E12 /* Data+Encoding.swift */; };
		C9F84C1C298DBBF400C6714D /* Data+Sha.swift in Sources */ = {isa = PBXBuildFile; fileRef = C9F84C1B298DBBF400C6714D /* Data+Sha.swift */; };
		C9F84C1D298DBC6100C6714D /* Data+Sha.swift in Sources */ = {isa = PBXBuildFile; fileRef = C9F84C1B298DBBF400C6714D /* Data+Sha.swift */; };
		C9F84C21298DC36800C6714D /* AppView.swift in Sources */ = {isa = PBXBuildFile; fileRef = C9F84C20298DC36800C6714D /* AppView.swift */; };
		C9F84C23298DC7B900C6714D /* SettingsView.swift in Sources */ = {isa = PBXBuildFile; fileRef = C9F84C22298DC7B900C6714D /* SettingsView.swift */; };
		C9F84C27298DC98800C6714D /* KeyPair.swift in Sources */ = {isa = PBXBuildFile; fileRef = C9F84C26298DC98800C6714D /* KeyPair.swift */; };
		CD09A74429A50F1D0063464F /* SideMenu.swift in Sources */ = {isa = PBXBuildFile; fileRef = CD09A74329A50F1D0063464F /* SideMenu.swift */; };
		CD09A74629A50F750063464F /* SideMenuContent.swift in Sources */ = {isa = PBXBuildFile; fileRef = CD09A74529A50F750063464F /* SideMenuContent.swift */; };
		CD09A74829A51EFC0063464F /* Router.swift in Sources */ = {isa = PBXBuildFile; fileRef = CD09A74729A51EFC0063464F /* Router.swift */; };
		CD09A74929A521210063464F /* Router.swift in Sources */ = {isa = PBXBuildFile; fileRef = CD09A74729A51EFC0063464F /* Router.swift */; };
		CD09A75929A521D20063464F /* Color+Hex.swift in Sources */ = {isa = PBXBuildFile; fileRef = C95D68AA299E710F00429F86 /* Color+Hex.swift */; };
		CD09A75F29A521FD0063464F /* RelayService.swift in Sources */ = {isa = PBXBuildFile; fileRef = C97797B8298AA19A0046BD25 /* RelayService.swift */; };
		CD09A76029A521FD0063464F /* Filter.swift in Sources */ = {isa = PBXBuildFile; fileRef = A336DD3B299FD78000A0CBA0 /* Filter.swift */; };
		CD09A76229A5220E0063464F /* AppController.swift in Sources */ = {isa = PBXBuildFile; fileRef = 3F170C77299D816200BC8F8B /* AppController.swift */; };
		CD27177629A7C8B200AE8888 /* sample_replies.json in Resources */ = {isa = PBXBuildFile; fileRef = CD27177529A7C8B200AE8888 /* sample_replies.json */; };
		CD2CF38E299E67F900332116 /* CardButtonStyle.swift in Sources */ = {isa = PBXBuildFile; fileRef = CD2CF38D299E67F900332116 /* CardButtonStyle.swift */; };
		CD2CF390299E68BE00332116 /* NoteButton.swift in Sources */ = {isa = PBXBuildFile; fileRef = CD2CF38F299E68BE00332116 /* NoteButton.swift */; };
		CD4908D429B92941007443DB /* ReportABugMailView.swift in Sources */ = {isa = PBXBuildFile; fileRef = CD4908D329B92941007443DB /* ReportABugMailView.swift */; };
		CD76864C29B12F7E00085358 /* ExpandingTextFieldAndSubmitButton.swift in Sources */ = {isa = PBXBuildFile; fileRef = CD76864B29B12F7E00085358 /* ExpandingTextFieldAndSubmitButton.swift */; };
		CD76865029B6503500085358 /* NoteOptionsButton.swift in Sources */ = {isa = PBXBuildFile; fileRef = CD76864F29B6503500085358 /* NoteOptionsButton.swift */; };
		CD76865329B793F400085358 /* DiscoverSearchBar.swift in Sources */ = {isa = PBXBuildFile; fileRef = CD76865229B793F400085358 /* DiscoverSearchBar.swift */; };
		CDDA1F7B29A527650047ACD8 /* Starscream in Frameworks */ = {isa = PBXBuildFile; productRef = CDDA1F7A29A527650047ACD8 /* Starscream */; };
		CDDA1F7D29A527650047ACD8 /* SwiftUINavigation in Frameworks */ = {isa = PBXBuildFile; productRef = CDDA1F7C29A527650047ACD8 /* SwiftUINavigation */; };
		DC08FF7E2A7968FF009F87D1 /* FileStorageAPI.swift in Sources */ = {isa = PBXBuildFile; fileRef = DC5F20422A6ED75C00F8D73F /* FileStorageAPI.swift */; };
		DC08FF802A796997009F87D1 /* ImagePickerUIViewController.swift in Sources */ = {isa = PBXBuildFile; fileRef = DC5F20402A6AE31000F8D73F /* ImagePickerUIViewController.swift */; };
		DC08FF812A7969C5009F87D1 /* UIDevice+Simulator.swift in Sources */ = {isa = PBXBuildFile; fileRef = DC2E54C72A700F1400C2CAAB /* UIDevice+Simulator.swift */; };
		DC2E54C82A700F1400C2CAAB /* UIDevice+Simulator.swift in Sources */ = {isa = PBXBuildFile; fileRef = DC2E54C72A700F1400C2CAAB /* UIDevice+Simulator.swift */; };
		DC4AB2F62A4475B800D1478A /* AppDelegate.swift in Sources */ = {isa = PBXBuildFile; fileRef = DC4AB2F52A4475B800D1478A /* AppDelegate.swift */; };
		DC5F203F2A6AE24200F8D73F /* ImagePickerButton.swift in Sources */ = {isa = PBXBuildFile; fileRef = DC5F203E2A6AE24200F8D73F /* ImagePickerButton.swift */; };
		DC5F20412A6AE31000F8D73F /* ImagePickerUIViewController.swift in Sources */ = {isa = PBXBuildFile; fileRef = DC5F20402A6AE31000F8D73F /* ImagePickerUIViewController.swift */; };
		DC5F20432A6ED75C00F8D73F /* FileStorageAPI.swift in Sources */ = {isa = PBXBuildFile; fileRef = DC5F20422A6ED75C00F8D73F /* FileStorageAPI.swift */; };
/* End PBXBuildFile section */

/* Begin PBXContainerItemProxy section */
		C90862C129E9804B00C35A71 /* PBXContainerItemProxy */ = {
			isa = PBXContainerItemProxy;
			containerPortal = C9DEBFC6298941000078B43A /* Project object */;
			proxyType = 1;
			remoteGlobalIDString = C9DEBFCD298941000078B43A;
			remoteInfo = Nos;
		};
		C9DEBFE5298941020078B43A /* PBXContainerItemProxy */ = {
			isa = PBXContainerItemProxy;
			containerPortal = C9DEBFC6298941000078B43A /* Project object */;
			proxyType = 1;
			remoteGlobalIDString = C9DEBFCD298941000078B43A;
			remoteInfo = Nos;
		};
		C9DEBFEF298941020078B43A /* PBXContainerItemProxy */ = {
			isa = PBXContainerItemProxy;
			containerPortal = C9DEBFC6298941000078B43A /* Project object */;
			proxyType = 1;
			remoteGlobalIDString = C9DEBFCD298941000078B43A;
			remoteInfo = Nos;
		};
/* End PBXContainerItemProxy section */

/* Begin PBXFileReference section */
		2D06BB9C2AE249D70085F509 /* ThreadRootView.swift */ = {isa = PBXFileReference; fileEncoding = 4; lastKnownFileType = sourcecode.swift; path = ThreadRootView.swift; sourceTree = "<group>"; };
		2D4010A12AD87DF300F93AD4 /* KnownFollowersView.swift */ = {isa = PBXFileReference; fileEncoding = 4; lastKnownFileType = sourcecode.swift; path = KnownFollowersView.swift; sourceTree = "<group>"; };
		3A1C296E2B2A537C0020B753 /* Moderation.xcstrings */ = {isa = PBXFileReference; lastKnownFileType = text.json.xcstrings; path = Moderation.xcstrings; sourceTree = "<group>"; };
		3A67449B2B294712002B8DE0 /* Localizable.xcstrings */ = {isa = PBXFileReference; lastKnownFileType = text.json.xcstrings; path = Localizable.xcstrings; sourceTree = "<group>"; };
		3AAB61B42B24CD0000717A07 /* Date+ElapsedTests.swift */ = {isa = PBXFileReference; lastKnownFileType = sourcecode.swift; path = "Date+ElapsedTests.swift"; sourceTree = "<group>"; };
		3AD3185F2B296D0C00026B07 /* Reply.xcstrings */ = {isa = PBXFileReference; lastKnownFileType = text.json.xcstrings; path = Reply.xcstrings; sourceTree = "<group>"; };
		3AD318622B296D1E00026B07 /* ImagePicker.xcstrings */ = {isa = PBXFileReference; lastKnownFileType = text.json.xcstrings; path = ImagePicker.xcstrings; sourceTree = "<group>"; };
		3F170C77299D816200BC8F8B /* AppController.swift */ = {isa = PBXFileReference; lastKnownFileType = sourcecode.swift; path = AppController.swift; sourceTree = "<group>"; };
		3F30020429C1FDD9003D4F8B /* OnboardingStartView.swift */ = {isa = PBXFileReference; lastKnownFileType = sourcecode.swift; path = OnboardingStartView.swift; sourceTree = "<group>"; };
		3F30020629C237AB003D4F8B /* OnboardingAgeVerificationView.swift */ = {isa = PBXFileReference; lastKnownFileType = sourcecode.swift; path = OnboardingAgeVerificationView.swift; sourceTree = "<group>"; };
		3F30020829C23895003D4F8B /* OnboardingNotOldEnoughView.swift */ = {isa = PBXFileReference; lastKnownFileType = sourcecode.swift; path = OnboardingNotOldEnoughView.swift; sourceTree = "<group>"; };
		3F30020A29C361C8003D4F8B /* OnboardingTermsOfServiceView.swift */ = {isa = PBXFileReference; lastKnownFileType = sourcecode.swift; path = OnboardingTermsOfServiceView.swift; sourceTree = "<group>"; };
		3F30020C29C382EB003D4F8B /* OnboardingLoginView.swift */ = {isa = PBXFileReference; lastKnownFileType = sourcecode.swift; path = OnboardingLoginView.swift; sourceTree = "<group>"; };
		3F43C47529A9625700E896A0 /* AuthorReference+CoreDataClass.swift */ = {isa = PBXFileReference; lastKnownFileType = sourcecode.swift; path = "AuthorReference+CoreDataClass.swift"; sourceTree = "<group>"; };
		3F60F42829B27D3E000D62C4 /* ThreadView.swift */ = {isa = PBXFileReference; lastKnownFileType = sourcecode.swift; path = ThreadView.swift; sourceTree = "<group>"; };
		3FB5E650299D28A200386527 /* OnboardingView.swift */ = {isa = PBXFileReference; lastKnownFileType = sourcecode.swift; path = OnboardingView.swift; sourceTree = "<group>"; };
		3FFB1D88299FF37C002A755D /* AvatarView.swift */ = {isa = PBXFileReference; lastKnownFileType = sourcecode.swift; path = AvatarView.swift; sourceTree = "<group>"; };
		3FFB1D9229A6BBCE002A755D /* EventReference+CoreDataClass.swift */ = {isa = PBXFileReference; fileEncoding = 4; lastKnownFileType = sourcecode.swift; path = "EventReference+CoreDataClass.swift"; sourceTree = "<group>"; };
		3FFB1D9529A6BBEC002A755D /* Collection+SafeSubscript.swift */ = {isa = PBXFileReference; fileEncoding = 4; lastKnownFileType = sourcecode.swift; path = "Collection+SafeSubscript.swift"; sourceTree = "<group>"; };
		3FFB1D9B29A7DF9D002A755D /* StackedAvatarsView.swift */ = {isa = PBXFileReference; fileEncoding = 4; lastKnownFileType = sourcecode.swift; path = StackedAvatarsView.swift; sourceTree = "<group>"; };
		5B0D99022A94090A0039F0C5 /* DoubleTapToPopModifier.swift */ = {isa = PBXFileReference; lastKnownFileType = sourcecode.swift; path = DoubleTapToPopModifier.swift; sourceTree = "<group>"; };
		5B2F5CC12AE7443700A92B52 /* Nos 13.xcdatamodel */ = {isa = PBXFileReference; lastKnownFileType = wrapper.xcdatamodel; path = "Nos 13.xcdatamodel"; sourceTree = "<group>"; };
		5B503F612A291A1A0098805A /* JSONRelayMetadata.swift */ = {isa = PBXFileReference; lastKnownFileType = sourcecode.swift; path = JSONRelayMetadata.swift; sourceTree = "<group>"; };
		5B6EB48D29EDBE0E006E750C /* NoteParser.swift */ = {isa = PBXFileReference; lastKnownFileType = sourcecode.swift; path = NoteParser.swift; sourceTree = "<group>"; };
		5B6EB48F29EDBEC1006E750C /* NoteParserTests.swift */ = {isa = PBXFileReference; lastKnownFileType = sourcecode.swift; path = NoteParserTests.swift; sourceTree = "<group>"; };
		5B80BE9D29F9864000A363E4 /* Bech32Tests.swift */ = {isa = PBXFileReference; lastKnownFileType = sourcecode.swift; path = Bech32Tests.swift; sourceTree = "<group>"; };
		5B834F662A83FB5C000C1432 /* ProfileKnownFollowersView.swift */ = {isa = PBXFileReference; lastKnownFileType = sourcecode.swift; path = ProfileKnownFollowersView.swift; sourceTree = "<group>"; };
		5B834F682A83FC7F000C1432 /* ProfileSocialStatsView.swift */ = {isa = PBXFileReference; lastKnownFileType = sourcecode.swift; path = ProfileSocialStatsView.swift; sourceTree = "<group>"; };
		5B8805192A21027C00E21F06 /* SHA256Key.swift */ = {isa = PBXFileReference; lastKnownFileType = sourcecode.swift; path = SHA256Key.swift; sourceTree = "<group>"; };
		5B88051B2A21046C00E21F06 /* SHA256KeyTests.swift */ = {isa = PBXFileReference; lastKnownFileType = sourcecode.swift; path = SHA256KeyTests.swift; sourceTree = "<group>"; };
		5B88051E2A21056E00E21F06 /* TLVTests.swift */ = {isa = PBXFileReference; lastKnownFileType = sourcecode.swift; path = TLVTests.swift; sourceTree = "<group>"; };
		5B8B77182A1FDA3C004FC675 /* TLV.swift */ = {isa = PBXFileReference; lastKnownFileType = sourcecode.swift; path = TLV.swift; sourceTree = "<group>"; };
		5B8C96AB29D52AD200B73AEC /* AuthorListView.swift */ = {isa = PBXFileReference; lastKnownFileType = sourcecode.swift; path = AuthorListView.swift; sourceTree = "<group>"; };
		5B8C96AF29DB2E1100B73AEC /* SearchTextFieldObserver.swift */ = {isa = PBXFileReference; lastKnownFileType = sourcecode.swift; path = SearchTextFieldObserver.swift; sourceTree = "<group>"; };
		5B8C96B129DB313300B73AEC /* AuthorCard.swift */ = {isa = PBXFileReference; lastKnownFileType = sourcecode.swift; path = AuthorCard.swift; sourceTree = "<group>"; };
		5B8C96B529DDD3B200B73AEC /* EditableText.swift */ = {isa = PBXFileReference; lastKnownFileType = sourcecode.swift; path = EditableText.swift; sourceTree = "<group>"; };
		5BE281BD2AE2CCAE00880466 /* StoriesView.swift */ = {isa = PBXFileReference; fileEncoding = 4; lastKnownFileType = sourcecode.swift; path = StoriesView.swift; sourceTree = "<group>"; };
		5BE281C02AE2CCB400880466 /* StoryNoteView.swift */ = {isa = PBXFileReference; fileEncoding = 4; lastKnownFileType = sourcecode.swift; path = StoryNoteView.swift; sourceTree = "<group>"; };
		5BE281C32AE2CCC300880466 /* AuthorStoryView.swift */ = {isa = PBXFileReference; fileEncoding = 4; lastKnownFileType = sourcecode.swift; path = AuthorStoryView.swift; sourceTree = "<group>"; };
		5BE281C62AE2CCD800880466 /* ReplyButton.swift */ = {isa = PBXFileReference; fileEncoding = 4; lastKnownFileType = sourcecode.swift; path = ReplyButton.swift; sourceTree = "<group>"; };
		5BE281C92AE2CCEB00880466 /* HomeTab.swift */ = {isa = PBXFileReference; fileEncoding = 4; lastKnownFileType = sourcecode.swift; path = HomeTab.swift; sourceTree = "<group>"; };
		5BFF66AF2A4B55FC00AA79DD /* Nos 10.xcdatamodel */ = {isa = PBXFileReference; lastKnownFileType = wrapper.xcdatamodel; path = "Nos 10.xcdatamodel"; sourceTree = "<group>"; };
		5BFF66B02A573F6400AA79DD /* RelayDetailView.swift */ = {isa = PBXFileReference; lastKnownFileType = sourcecode.swift; path = RelayDetailView.swift; sourceTree = "<group>"; };
		5BFF66B32A58853D00AA79DD /* PublishedEventsView.swift */ = {isa = PBXFileReference; lastKnownFileType = sourcecode.swift; path = PublishedEventsView.swift; sourceTree = "<group>"; };
		5BFF66B52A58A8A000AA79DD /* MutesView.swift */ = {isa = PBXFileReference; lastKnownFileType = sourcecode.swift; path = MutesView.swift; sourceTree = "<group>"; };
		A303AF8229A9153A005DC8FC /* FollowButton.swift */ = {isa = PBXFileReference; lastKnownFileType = sourcecode.swift; path = FollowButton.swift; sourceTree = "<group>"; };
		A32B6C7229A6BE9B00653FF5 /* FollowsView.swift */ = {isa = PBXFileReference; lastKnownFileType = sourcecode.swift; path = FollowsView.swift; sourceTree = "<group>"; };
		A32B6C7729A6C99200653FF5 /* FollowCard.swift */ = {isa = PBXFileReference; lastKnownFileType = sourcecode.swift; path = FollowCard.swift; sourceTree = "<group>"; };
		A336DD3B299FD78000A0CBA0 /* Filter.swift */ = {isa = PBXFileReference; lastKnownFileType = sourcecode.swift; path = Filter.swift; sourceTree = "<group>"; };
		A34E439829A522F20057AFCB /* CurrentUser.swift */ = {isa = PBXFileReference; lastKnownFileType = sourcecode.swift; path = CurrentUser.swift; sourceTree = "<group>"; };
		A351E1A129BA92240009B7F6 /* ProfileEditView.swift */ = {isa = PBXFileReference; fileEncoding = 4; lastKnownFileType = sourcecode.swift; path = ProfileEditView.swift; sourceTree = "<group>"; };
		A3B943CE299AE00100A15A08 /* KeyChain.swift */ = {isa = PBXFileReference; lastKnownFileType = sourcecode.swift; path = KeyChain.swift; sourceTree = "<group>"; };
		A3B943D4299D514800A15A08 /* Follow+CoreDataClass.swift */ = {isa = PBXFileReference; lastKnownFileType = sourcecode.swift; path = "Follow+CoreDataClass.swift"; sourceTree = "<group>"; };
		C905B0762A619E99009B8A78 /* LinkPreview.swift */ = {isa = PBXFileReference; lastKnownFileType = sourcecode.swift; path = LinkPreview.swift; sourceTree = "<group>"; };
		C905EA342A3360FE006F1E99 /* StagingSecrets.xcconfig */ = {isa = PBXFileReference; fileEncoding = 4; lastKnownFileType = text.xcconfig; name = StagingSecrets.xcconfig; path = Nos/Assets/StagingSecrets.xcconfig; sourceTree = SOURCE_ROOT; };
		C90862BB29E9804B00C35A71 /* NosPerformanceTests.xctest */ = {isa = PBXFileReference; explicitFileType = wrapper.cfbundle; includeInIndex = 0; path = NosPerformanceTests.xctest; sourceTree = BUILT_PRODUCTS_DIR; };
		C90862BD29E9804B00C35A71 /* NosPerformanceTests.swift */ = {isa = PBXFileReference; lastKnownFileType = sourcecode.swift; path = NosPerformanceTests.swift; sourceTree = "<group>"; };
		C90B16B72AFED96300CB4B85 /* URLExtensionTests.swift */ = {isa = PBXFileReference; lastKnownFileType = sourcecode.swift; path = URLExtensionTests.swift; sourceTree = "<group>"; };
		C913DA092AEAF52B003BDD6D /* NoteWarningController.swift */ = {isa = PBXFileReference; lastKnownFileType = sourcecode.swift; path = NoteWarningController.swift; sourceTree = "<group>"; };
		C913DA0B2AEB2EBF003BDD6D /* FetchRequestPublisher.swift */ = {isa = PBXFileReference; lastKnownFileType = sourcecode.swift; path = FetchRequestPublisher.swift; sourceTree = "<group>"; };
		C913DA0D2AEB3265003BDD6D /* WarningView.swift */ = {isa = PBXFileReference; lastKnownFileType = sourcecode.swift; path = WarningView.swift; sourceTree = "<group>"; };
		C91400232B2A3894009B13B4 /* SQLiteStoreTestCase.swift */ = {isa = PBXFileReference; lastKnownFileType = sourcecode.swift; path = SQLiteStoreTestCase.swift; sourceTree = "<group>"; };
		C92A04DD2A58B02B00C844B8 /* Nos 11.xcdatamodel */ = {isa = PBXFileReference; lastKnownFileType = wrapper.xcdatamodel; path = "Nos 11.xcdatamodel"; sourceTree = "<group>"; };
		C92DF80129BFAF9300400561 /* ProductionSecrets.xcconfig */ = {isa = PBXFileReference; lastKnownFileType = text.xcconfig; path = ProductionSecrets.xcconfig; sourceTree = "<group>"; };
		C92DF80429C25DE900400561 /* URL+Extensions.swift */ = {isa = PBXFileReference; lastKnownFileType = sourcecode.swift; path = "URL+Extensions.swift"; sourceTree = "<group>"; };
		C92DF80729C25FA900400561 /* SquareImage.swift */ = {isa = PBXFileReference; lastKnownFileType = sourcecode.swift; path = SquareImage.swift; sourceTree = "<group>"; };
		C92F01512AC4D6AB00972489 /* NosFormSection.swift */ = {isa = PBXFileReference; lastKnownFileType = sourcecode.swift; path = NosFormSection.swift; sourceTree = "<group>"; };
		C92F01542AC4D6CF00972489 /* BeveledSeparator.swift */ = {isa = PBXFileReference; lastKnownFileType = sourcecode.swift; path = BeveledSeparator.swift; sourceTree = "<group>"; };
		C92F01572AC4D6F700972489 /* NosTextField.swift */ = {isa = PBXFileReference; lastKnownFileType = sourcecode.swift; path = NosTextField.swift; sourceTree = "<group>"; };
		C92F015A2AC4D74E00972489 /* NosTextEditor.swift */ = {isa = PBXFileReference; lastKnownFileType = sourcecode.swift; path = NosTextEditor.swift; sourceTree = "<group>"; };
		C92F015D2AC4D99400972489 /* NosForm.swift */ = {isa = PBXFileReference; lastKnownFileType = sourcecode.swift; path = NosForm.swift; sourceTree = "<group>"; };
		C930055E2A6AF8320098CA9E /* LoadingContent.swift */ = {isa = PBXFileReference; fileEncoding = 4; lastKnownFileType = sourcecode.swift; path = LoadingContent.swift; sourceTree = "<group>"; };
		C931517C29B915AF00934506 /* StaggeredGrid.swift */ = {isa = PBXFileReference; lastKnownFileType = sourcecode.swift; path = StaggeredGrid.swift; sourceTree = "<group>"; };
		C936B45B2A4C7D6B00DF1EB9 /* UNSWizard.swift */ = {isa = PBXFileReference; fileEncoding = 4; lastKnownFileType = sourcecode.swift; path = UNSWizard.swift; sourceTree = "<group>"; };
		C936B4612A4CB01C00DF1EB9 /* PushNotificationService.swift */ = {isa = PBXFileReference; lastKnownFileType = sourcecode.swift; path = PushNotificationService.swift; sourceTree = "<group>"; };
		C93CA0C229AE3A1E00921183 /* JSONEvent.swift */ = {isa = PBXFileReference; lastKnownFileType = sourcecode.swift; path = JSONEvent.swift; sourceTree = "<group>"; };
		C93EC2F029C337EB0012EE2A /* RelayPicker.swift */ = {isa = PBXFileReference; lastKnownFileType = sourcecode.swift; path = RelayPicker.swift; sourceTree = "<group>"; };
		C93EC2F329C34C860012EE2A /* NSPredicate+Bool.swift */ = {isa = PBXFileReference; lastKnownFileType = sourcecode.swift; path = "NSPredicate+Bool.swift"; sourceTree = "<group>"; };
		C93EC2F629C351470012EE2A /* Optional+Unwrap.swift */ = {isa = PBXFileReference; lastKnownFileType = sourcecode.swift; path = "Optional+Unwrap.swift"; sourceTree = "<group>"; };
		C93EC2F929C370DE0012EE2A /* DiscoverGrid.swift */ = {isa = PBXFileReference; lastKnownFileType = sourcecode.swift; path = DiscoverGrid.swift; sourceTree = "<group>"; };
		C93EC2FC29C3785C0012EE2A /* View+RoundedCorner.swift */ = {isa = PBXFileReference; fileEncoding = 4; lastKnownFileType = sourcecode.swift; path = "View+RoundedCorner.swift"; sourceTree = "<group>"; };
		C93F488C2AC5C30C00900CEC /* NosFormField.swift */ = {isa = PBXFileReference; lastKnownFileType = sourcecode.swift; path = NosFormField.swift; sourceTree = "<group>"; };
		C93F488F2AC5C9C400900CEC /* UNSWizardPhoneView.swift */ = {isa = PBXFileReference; fileEncoding = 4; lastKnownFileType = sourcecode.swift; path = UNSWizardPhoneView.swift; sourceTree = "<group>"; };
		C93F48922AC5C9CE00900CEC /* UNSWizardIntroView.swift */ = {isa = PBXFileReference; fileEncoding = 4; lastKnownFileType = sourcecode.swift; path = UNSWizardIntroView.swift; sourceTree = "<group>"; };
		C942566829B66A2800C4202C /* Date+Elapsed.swift */ = {isa = PBXFileReference; fileEncoding = 4; lastKnownFileType = sourcecode.swift; path = "Date+Elapsed.swift"; sourceTree = "<group>"; };
		C94437E529B0DB83004D8C86 /* NotificationsView.swift */ = {isa = PBXFileReference; lastKnownFileType = sourcecode.swift; path = NotificationsView.swift; sourceTree = "<group>"; };
		C94A5E142A716A6D00B6EC5D /* EditableNoteText.swift */ = {isa = PBXFileReference; lastKnownFileType = sourcecode.swift; path = EditableNoteText.swift; sourceTree = "<group>"; };
		C94A5E172A72C84200B6EC5D /* ReportCategory.swift */ = {isa = PBXFileReference; lastKnownFileType = sourcecode.swift; path = ReportCategory.swift; sourceTree = "<group>"; };
		C94B2D172B17F5EC002104B6 /* sample_repost.json */ = {isa = PBXFileReference; fileEncoding = 4; lastKnownFileType = text.json; path = sample_repost.json; sourceTree = "<group>"; };
		C94BC09A2A0AC74A0098F6F1 /* PreviewData.swift */ = {isa = PBXFileReference; lastKnownFileType = sourcecode.swift; path = PreviewData.swift; sourceTree = "<group>"; };
		C94C4CF22AD993CA00F801CA /* UNSErrorView.swift */ = {isa = PBXFileReference; lastKnownFileType = sourcecode.swift; path = UNSErrorView.swift; sourceTree = "<group>"; };
		C94D14802A12B3F70014C906 /* SearchBar.swift */ = {isa = PBXFileReference; lastKnownFileType = sourcecode.swift; path = SearchBar.swift; sourceTree = "<group>"; };
		C94D39212ABDDDFE0019C4D5 /* Secrets.xcconfig */ = {isa = PBXFileReference; fileEncoding = 4; lastKnownFileType = text.xcconfig; path = Secrets.xcconfig; sourceTree = "<group>"; };
		C94D39242ABDDFB60019C4D5 /* EmptySecrets.xcconfig */ = {isa = PBXFileReference; fileEncoding = 4; lastKnownFileType = text.xcconfig; path = EmptySecrets.xcconfig; sourceTree = "<group>"; };
		C94D59AB2AE711A400295AE8 /* WalletConnectErrorView.swift */ = {isa = PBXFileReference; lastKnownFileType = sourcecode.swift; path = WalletConnectErrorView.swift; sourceTree = "<group>"; };
		C94D59AD2AE7286E00295AE8 /* ReportTests.swift */ = {isa = PBXFileReference; lastKnownFileType = sourcecode.swift; path = ReportTests.swift; sourceTree = "<group>"; };
		C94D6D5B2AC5D14400F0F11E /* WizardTextField.swift */ = {isa = PBXFileReference; lastKnownFileType = sourcecode.swift; path = WizardTextField.swift; sourceTree = "<group>"; };
		C94D855B2991479900749478 /* NewNoteView.swift */ = {isa = PBXFileReference; lastKnownFileType = sourcecode.swift; path = NewNoteView.swift; sourceTree = "<group>"; };
		C95D689E299E6B4100429F86 /* ProfileHeader.swift */ = {isa = PBXFileReference; fileEncoding = 4; lastKnownFileType = sourcecode.swift; path = ProfileHeader.swift; sourceTree = "<group>"; };
		C95D68A0299E6D3E00429F86 /* BioView.swift */ = {isa = PBXFileReference; fileEncoding = 4; lastKnownFileType = sourcecode.swift; path = BioView.swift; sourceTree = "<group>"; };
		C95D68A2299E6D9000429F86 /* SelectableText.swift */ = {isa = PBXFileReference; fileEncoding = 4; lastKnownFileType = sourcecode.swift; path = SelectableText.swift; sourceTree = "<group>"; };
		C95D68A4299E6E1E00429F86 /* PlaceholderModifier.swift */ = {isa = PBXFileReference; fileEncoding = 4; lastKnownFileType = sourcecode.swift; path = PlaceholderModifier.swift; sourceTree = "<group>"; };
		C95D68A8299E709800429F86 /* LinearGradient+Planetary.swift */ = {isa = PBXFileReference; fileEncoding = 4; lastKnownFileType = sourcecode.swift; path = "LinearGradient+Planetary.swift"; sourceTree = "<group>"; };
		C95D68AA299E710F00429F86 /* Color+Hex.swift */ = {isa = PBXFileReference; fileEncoding = 4; lastKnownFileType = sourcecode.swift; path = "Color+Hex.swift"; sourceTree = "<group>"; };
		C95D68AC299E721700429F86 /* ProfileView.swift */ = {isa = PBXFileReference; lastKnownFileType = sourcecode.swift; path = ProfileView.swift; sourceTree = "<group>"; };
		C95D68AF299ECE0700429F86 /* CHANGELOG.md */ = {isa = PBXFileReference; fileEncoding = 4; lastKnownFileType = net.daringfireball.markdown; path = CHANGELOG.md; sourceTree = "<group>"; };
		C95D68B0299ECE0700429F86 /* README.md */ = {isa = PBXFileReference; fileEncoding = 4; lastKnownFileType = net.daringfireball.markdown; path = README.md; sourceTree = "<group>"; };
		C95D68B1299ECE0700429F86 /* CONTRIBUTING.md */ = {isa = PBXFileReference; fileEncoding = 4; lastKnownFileType = net.daringfireball.markdown; path = CONTRIBUTING.md; sourceTree = "<group>"; };
		C960C57029F3236200929990 /* LikeButton.swift */ = {isa = PBXFileReference; lastKnownFileType = sourcecode.swift; path = LikeButton.swift; sourceTree = "<group>"; };
		C960C57329F3251E00929990 /* RepostButton.swift */ = {isa = PBXFileReference; lastKnownFileType = sourcecode.swift; path = RepostButton.swift; sourceTree = "<group>"; };
		C9646EA029B7A22C007239A4 /* Analytics.swift */ = {isa = PBXFileReference; lastKnownFileType = sourcecode.swift; path = Analytics.swift; sourceTree = "<group>"; };
		C9646EAD29B8D653007239A4 /* ViewDidLoadModifier.swift */ = {isa = PBXFileReference; lastKnownFileType = sourcecode.swift; path = ViewDidLoadModifier.swift; sourceTree = "<group>"; };
		C9671D72298DB94C00EE7E12 /* Data+Encoding.swift */ = {isa = PBXFileReference; lastKnownFileType = sourcecode.swift; path = "Data+Encoding.swift"; sourceTree = "<group>"; };
		C9680AD02ACC5251006C8C93 /* Either.swift */ = {isa = PBXFileReference; fileEncoding = 4; lastKnownFileType = sourcecode.swift; path = Either.swift; sourceTree = "<group>"; };
		C9680AD32ACDF57D006C8C93 /* UNSWizardNeedsPaymentView.swift */ = {isa = PBXFileReference; fileEncoding = 4; lastKnownFileType = sourcecode.swift; path = UNSWizardNeedsPaymentView.swift; sourceTree = "<group>"; };
		C97141ED2AE95F07001A5DD0 /* USBCAddress.swift */ = {isa = PBXFileReference; lastKnownFileType = sourcecode.swift; path = USBCAddress.swift; sourceTree = "<group>"; };
		C973364E2A7968220012D8B8 /* SetUpUNSBanner.swift */ = {isa = PBXFileReference; fileEncoding = 4; lastKnownFileType = sourcecode.swift; path = SetUpUNSBanner.swift; sourceTree = "<group>"; };
		C973AB552A323167002AED16 /* Follow+CoreDataProperties.swift */ = {isa = PBXFileReference; lastKnownFileType = sourcecode.swift; path = "Follow+CoreDataProperties.swift"; sourceTree = "<group>"; };
		C973AB562A323167002AED16 /* Event+CoreDataProperties.swift */ = {isa = PBXFileReference; lastKnownFileType = sourcecode.swift; path = "Event+CoreDataProperties.swift"; sourceTree = "<group>"; };
		C973AB572A323167002AED16 /* AuthorReference+CoreDataProperties.swift */ = {isa = PBXFileReference; lastKnownFileType = sourcecode.swift; path = "AuthorReference+CoreDataProperties.swift"; sourceTree = "<group>"; };
		C973AB582A323167002AED16 /* Author+CoreDataProperties.swift */ = {isa = PBXFileReference; lastKnownFileType = sourcecode.swift; path = "Author+CoreDataProperties.swift"; sourceTree = "<group>"; };
		C973AB592A323167002AED16 /* Relay+CoreDataProperties.swift */ = {isa = PBXFileReference; lastKnownFileType = sourcecode.swift; path = "Relay+CoreDataProperties.swift"; sourceTree = "<group>"; };
		C973AB5A2A323167002AED16 /* EventReference+CoreDataProperties.swift */ = {isa = PBXFileReference; lastKnownFileType = sourcecode.swift; path = "EventReference+CoreDataProperties.swift"; sourceTree = "<group>"; };
		C974652D2A3B86600031226F /* NoteCardHeader.swift */ = {isa = PBXFileReference; lastKnownFileType = sourcecode.swift; path = NoteCardHeader.swift; sourceTree = "<group>"; };
		C97465302A3B89140031226F /* AuthorLabel.swift */ = {isa = PBXFileReference; lastKnownFileType = sourcecode.swift; path = AuthorLabel.swift; sourceTree = "<group>"; };
		C97465332A3C95FE0031226F /* RelayPickerToolbarButton.swift */ = {isa = PBXFileReference; lastKnownFileType = sourcecode.swift; path = RelayPickerToolbarButton.swift; sourceTree = "<group>"; };
		C97797B8298AA19A0046BD25 /* RelayService.swift */ = {isa = PBXFileReference; lastKnownFileType = sourcecode.swift; path = RelayService.swift; sourceTree = "<group>"; };
		C97A1C8729E45B3C009D9E8D /* RawEventView.swift */ = {isa = PBXFileReference; fileEncoding = 4; lastKnownFileType = sourcecode.swift; path = RawEventView.swift; sourceTree = "<group>"; };
		C97A1C8A29E45B4E009D9E8D /* RawEventController.swift */ = {isa = PBXFileReference; fileEncoding = 4; lastKnownFileType = sourcecode.swift; path = RawEventController.swift; sourceTree = "<group>"; };
		C97A1C8D29E58EC7009D9E8D /* NSManagedObjectContext+Nos.swift */ = {isa = PBXFileReference; lastKnownFileType = sourcecode.swift; path = "NSManagedObjectContext+Nos.swift"; sourceTree = "<group>"; };
		C981E2DA2AC6088900FBF4F6 /* UNSVerifyCodeView.swift */ = {isa = PBXFileReference; fileEncoding = 4; lastKnownFileType = sourcecode.swift; path = UNSVerifyCodeView.swift; sourceTree = "<group>"; };
		C981E2DC2AC610D600FBF4F6 /* UNSStepImage.swift */ = {isa = PBXFileReference; lastKnownFileType = sourcecode.swift; path = UNSStepImage.swift; sourceTree = "<group>"; };
		C98298312ADD7EDB0096C5B5 /* Info.plist */ = {isa = PBXFileReference; lastKnownFileType = text.plist; path = Info.plist; sourceTree = "<group>"; };
		C98298322ADD7F9A0096C5B5 /* DeepLinkService.swift */ = {isa = PBXFileReference; lastKnownFileType = sourcecode.swift; path = DeepLinkService.swift; sourceTree = "<group>"; };
		C986510F2B0BD49200597B68 /* PagedNoteListView.swift */ = {isa = PBXFileReference; lastKnownFileType = sourcecode.swift; path = PagedNoteListView.swift; sourceTree = "<group>"; };
		C987F81629BA4C6900B44E7A /* BigActionButton.swift */ = {isa = PBXFileReference; fileEncoding = 4; lastKnownFileType = sourcecode.swift; path = BigActionButton.swift; sourceTree = "<group>"; };
		C987F81929BA4D0E00B44E7A /* ActionButton.swift */ = {isa = PBXFileReference; fileEncoding = 4; lastKnownFileType = sourcecode.swift; path = ActionButton.swift; sourceTree = "<group>"; };
		C987F81C29BA6D9A00B44E7A /* ProfileTab.swift */ = {isa = PBXFileReference; lastKnownFileType = sourcecode.swift; path = ProfileTab.swift; sourceTree = "<group>"; };
		C987F82029BA951D00B44E7A /* ClarityCity-ExtraLight.otf */ = {isa = PBXFileReference; lastKnownFileType = file; path = "ClarityCity-ExtraLight.otf"; sourceTree = "<group>"; };
		C987F82129BA951D00B44E7A /* ClarityCity-LightItalic.otf */ = {isa = PBXFileReference; lastKnownFileType = file; path = "ClarityCity-LightItalic.otf"; sourceTree = "<group>"; };
		C987F82229BA951D00B44E7A /* ClarityCity-ExtraBold.otf */ = {isa = PBXFileReference; lastKnownFileType = file; path = "ClarityCity-ExtraBold.otf"; sourceTree = "<group>"; };
		C987F82329BA951D00B44E7A /* ClarityCity-MediumItalic.otf */ = {isa = PBXFileReference; lastKnownFileType = file; path = "ClarityCity-MediumItalic.otf"; sourceTree = "<group>"; };
		C987F82429BA951D00B44E7A /* ClarityCity-BoldItalic.otf */ = {isa = PBXFileReference; lastKnownFileType = file; path = "ClarityCity-BoldItalic.otf"; sourceTree = "<group>"; };
		C987F82529BA951D00B44E7A /* ClarityCity-Bold.otf */ = {isa = PBXFileReference; lastKnownFileType = file; path = "ClarityCity-Bold.otf"; sourceTree = "<group>"; };
		C987F82629BA951D00B44E7A /* ClarityCity-SemiBold.otf */ = {isa = PBXFileReference; lastKnownFileType = file; path = "ClarityCity-SemiBold.otf"; sourceTree = "<group>"; };
		C987F82729BA951D00B44E7A /* ClarityCity-SemiBoldItalic.otf */ = {isa = PBXFileReference; lastKnownFileType = file; path = "ClarityCity-SemiBoldItalic.otf"; sourceTree = "<group>"; };
		C987F82829BA951E00B44E7A /* ClarityCity-Black.otf */ = {isa = PBXFileReference; lastKnownFileType = file; path = "ClarityCity-Black.otf"; sourceTree = "<group>"; };
		C987F82929BA951E00B44E7A /* ClarityCity-ExtraBoldItalic.otf */ = {isa = PBXFileReference; lastKnownFileType = file; path = "ClarityCity-ExtraBoldItalic.otf"; sourceTree = "<group>"; };
		C987F82A29BA951E00B44E7A /* ClarityCity-Light.otf */ = {isa = PBXFileReference; lastKnownFileType = file; path = "ClarityCity-Light.otf"; sourceTree = "<group>"; };
		C987F82B29BA951E00B44E7A /* ClarityCity-BlackItalic.otf */ = {isa = PBXFileReference; lastKnownFileType = file; path = "ClarityCity-BlackItalic.otf"; sourceTree = "<group>"; };
		C987F82C29BA951E00B44E7A /* ClarityCity-Medium.otf */ = {isa = PBXFileReference; lastKnownFileType = file; path = "ClarityCity-Medium.otf"; sourceTree = "<group>"; };
		C987F82D29BA951E00B44E7A /* ClarityCity-ThinItalic.otf */ = {isa = PBXFileReference; lastKnownFileType = file; path = "ClarityCity-ThinItalic.otf"; sourceTree = "<group>"; };
		C987F82E29BA951E00B44E7A /* ClarityCity-RegularItalic.otf */ = {isa = PBXFileReference; lastKnownFileType = file; path = "ClarityCity-RegularItalic.otf"; sourceTree = "<group>"; };
		C987F82F29BA951E00B44E7A /* ClarityCity-ExtraLightItalic.otf */ = {isa = PBXFileReference; lastKnownFileType = file; path = "ClarityCity-ExtraLightItalic.otf"; sourceTree = "<group>"; };
		C987F83029BA951E00B44E7A /* ClarityCity-Regular.otf */ = {isa = PBXFileReference; lastKnownFileType = file; path = "ClarityCity-Regular.otf"; sourceTree = "<group>"; };
		C987F83129BA951E00B44E7A /* ClarityCity-Thin.otf */ = {isa = PBXFileReference; lastKnownFileType = file; path = "ClarityCity-Thin.otf"; sourceTree = "<group>"; };
		C987F85629BA96B700B44E7A /* Info.plist */ = {isa = PBXFileReference; lastKnownFileType = text.plist; path = Info.plist; sourceTree = "<group>"; };
		C987F85729BA981800B44E7A /* Font.swift */ = {isa = PBXFileReference; lastKnownFileType = sourcecode.swift; path = Font.swift; sourceTree = "<group>"; };
		C987F86029BABAF800B44E7A /* String+Markdown.swift */ = {isa = PBXFileReference; lastKnownFileType = sourcecode.swift; path = "String+Markdown.swift"; sourceTree = "<group>"; };
		C98A32262A05795E00E3FA13 /* Task+Timeout.swift */ = {isa = PBXFileReference; lastKnownFileType = sourcecode.swift; path = "Task+Timeout.swift"; sourceTree = "<group>"; };
		C98B8B3F29FBF83B009789C8 /* NotificationCard.swift */ = {isa = PBXFileReference; lastKnownFileType = sourcecode.swift; path = NotificationCard.swift; sourceTree = "<group>"; };
		C98CA9032B14FA3D00929141 /* PagedRelaySubscription.swift */ = {isa = PBXFileReference; lastKnownFileType = sourcecode.swift; path = PagedRelaySubscription.swift; sourceTree = "<group>"; };
		C98CA9062B14FBBF00929141 /* PagedNoteDataSource.swift */ = {isa = PBXFileReference; lastKnownFileType = sourcecode.swift; path = PagedNoteDataSource.swift; sourceTree = "<group>"; };
		C98DC9BA2A795CAD004E5F0F /* ActionBanner.swift */ = {isa = PBXFileReference; lastKnownFileType = sourcecode.swift; path = ActionBanner.swift; sourceTree = "<group>"; };
		C992B3292B3613CC00704A9C /* SubscriptionCancellable.swift */ = {isa = PBXFileReference; lastKnownFileType = sourcecode.swift; path = SubscriptionCancellable.swift; sourceTree = "<group>"; };
		C99507332AB9EE40005B1096 /* Nos 12.xcdatamodel */ = {isa = PBXFileReference; lastKnownFileType = wrapper.xcdatamodel; path = "Nos 12.xcdatamodel"; sourceTree = "<group>"; };
		C99721CA2AEBED26004EBEAB /* String+Empty.swift */ = {isa = PBXFileReference; lastKnownFileType = sourcecode.swift; path = "String+Empty.swift"; sourceTree = "<group>"; };
		C99D053B2AE6E5F50053D472 /* WalletConnectSendView.swift */ = {isa = PBXFileReference; lastKnownFileType = sourcecode.swift; path = WalletConnectSendView.swift; sourceTree = "<group>"; };
		C9A0DAD929C685E500466635 /* SideMenuButton.swift */ = {isa = PBXFileReference; lastKnownFileType = sourcecode.swift; path = SideMenuButton.swift; sourceTree = "<group>"; };
		C9A0DADC29C689C900466635 /* NosNavigationBar.swift */ = {isa = PBXFileReference; lastKnownFileType = sourcecode.swift; path = NosNavigationBar.swift; sourceTree = "<group>"; };
		C9A0DADF29C697A100466635 /* AboutView.swift */ = {isa = PBXFileReference; lastKnownFileType = sourcecode.swift; path = AboutView.swift; sourceTree = "<group>"; };
		C9A0DAE329C69F0C00466635 /* HighlightedText.swift */ = {isa = PBXFileReference; fileEncoding = 4; lastKnownFileType = sourcecode.swift; path = HighlightedText.swift; sourceTree = "<group>"; };
		C9A0DAE629C69FA000466635 /* Text+Gradient.swift */ = {isa = PBXFileReference; fileEncoding = 4; lastKnownFileType = sourcecode.swift; path = "Text+Gradient.swift"; sourceTree = "<group>"; };
		C9A0DAE929C6A34200466635 /* ActivityView.swift */ = {isa = PBXFileReference; fileEncoding = 4; lastKnownFileType = sourcecode.swift; path = ActivityView.swift; sourceTree = "<group>"; };
		C9A0DAEC29C6A66C00466635 /* Launch Screen.storyboard */ = {isa = PBXFileReference; lastKnownFileType = file.storyboard; path = "Launch Screen.storyboard"; sourceTree = "<group>"; };
		C9A0DAF729C92F4500466635 /* UNSAPI.swift */ = {isa = PBXFileReference; indentWidth = 4; lastKnownFileType = sourcecode.swift; path = UNSAPI.swift; sourceTree = "<group>"; };
		C9A25B3C29F174D200B39534 /* ReadabilityPadding.swift */ = {isa = PBXFileReference; lastKnownFileType = sourcecode.swift; path = ReadabilityPadding.swift; sourceTree = "<group>"; };
		C9A2FCA12AE6FF360020A5C6 /* USBCBalanceBarButtonItem.swift */ = {isa = PBXFileReference; lastKnownFileType = sourcecode.swift; path = USBCBalanceBarButtonItem.swift; sourceTree = "<group>"; };
		C9A2FCA32AE701510020A5C6 /* SendUSBCController.swift */ = {isa = PBXFileReference; lastKnownFileType = sourcecode.swift; path = SendUSBCController.swift; sourceTree = "<group>"; };
		C9A6C7402AD837AD001F9500 /* UNSWizardController.swift */ = {isa = PBXFileReference; lastKnownFileType = sourcecode.swift; path = UNSWizardController.swift; sourceTree = "<group>"; };
		C9A6C7462AD84263001F9500 /* UNSNamePicker.swift */ = {isa = PBXFileReference; lastKnownFileType = sourcecode.swift; path = UNSNamePicker.swift; sourceTree = "<group>"; };
		C9A6C7482AD86271001F9500 /* UNSNewNameView.swift */ = {isa = PBXFileReference; lastKnownFileType = sourcecode.swift; path = UNSNewNameView.swift; sourceTree = "<group>"; };
		C9A6C74A2AD866A7001F9500 /* UNSSuccessView.swift */ = {isa = PBXFileReference; lastKnownFileType = sourcecode.swift; path = UNSSuccessView.swift; sourceTree = "<group>"; };
		C9A6C74C2AD98E2A001F9500 /* UNSNameTakenView.swift */ = {isa = PBXFileReference; lastKnownFileType = sourcecode.swift; path = UNSNameTakenView.swift; sourceTree = "<group>"; };
		C9AA1BB02ABA383F00E8BD6D /* USBCWalletConnectService.swift */ = {isa = PBXFileReference; lastKnownFileType = sourcecode.swift; path = USBCWalletConnectService.swift; sourceTree = "<group>"; };
		C9AC31AC2A55E0BD00A94E5A /* NotificationViewModel.swift */ = {isa = PBXFileReference; lastKnownFileType = sourcecode.swift; path = NotificationViewModel.swift; sourceTree = "<group>"; };
		C9ADB132299287D60075E7F8 /* KeyPairTests.swift */ = {isa = PBXFileReference; lastKnownFileType = sourcecode.swift; path = KeyPairTests.swift; sourceTree = "<group>"; };
		C9ADB134299288230075E7F8 /* KeyFixture.swift */ = {isa = PBXFileReference; lastKnownFileType = sourcecode.swift; path = KeyFixture.swift; sourceTree = "<group>"; };
		C9ADB13729928CC30075E7F8 /* String+Hex.swift */ = {isa = PBXFileReference; lastKnownFileType = sourcecode.swift; path = "String+Hex.swift"; sourceTree = "<group>"; };
		C9ADB13C29929B540075E7F8 /* Bech32.swift */ = {isa = PBXFileReference; lastKnownFileType = sourcecode.swift; path = Bech32.swift; sourceTree = "<group>"; };
		C9ADB14029951CB10075E7F8 /* NSManagedObject+Nos.swift */ = {isa = PBXFileReference; lastKnownFileType = sourcecode.swift; path = "NSManagedObject+Nos.swift"; sourceTree = "<group>"; };
		C9B678DA29EEBF3B00303F33 /* DependencyInjection.swift */ = {isa = PBXFileReference; lastKnownFileType = sourcecode.swift; path = DependencyInjection.swift; sourceTree = "<group>"; };
		C9B678DD29EEC35B00303F33 /* Foundation+Sendable.swift */ = {isa = PBXFileReference; lastKnownFileType = sourcecode.swift; path = "Foundation+Sendable.swift"; sourceTree = "<group>"; };
		C9B678E029EEC41000303F33 /* SocialGraphCache.swift */ = {isa = PBXFileReference; lastKnownFileType = sourcecode.swift; path = SocialGraphCache.swift; sourceTree = "<group>"; };
		C9B678E329EED2DC00303F33 /* SocialGraphTests.swift */ = {isa = PBXFileReference; lastKnownFileType = sourcecode.swift; path = SocialGraphTests.swift; sourceTree = "<group>"; };
		C9B678E629F01A8500303F33 /* FullscreenProgressView.swift */ = {isa = PBXFileReference; lastKnownFileType = sourcecode.swift; path = FullscreenProgressView.swift; sourceTree = "<group>"; };
		C9B708BA2A13BE41006C613A /* NoteTextEditor.swift */ = {isa = PBXFileReference; lastKnownFileType = sourcecode.swift; path = NoteTextEditor.swift; sourceTree = "<group>"; };
		C9B71DC12A9003670031ED9F /* CrashReporting.swift */ = {isa = PBXFileReference; lastKnownFileType = sourcecode.swift; path = CrashReporting.swift; sourceTree = "<group>"; };
		C9BAB09A2996FBA10003A84E /* EventProcessor.swift */ = {isa = PBXFileReference; lastKnownFileType = sourcecode.swift; path = EventProcessor.swift; sourceTree = "<group>"; };
		C9BCF1C02AC72020009BDE06 /* UNSWizardChooseNameView.swift */ = {isa = PBXFileReference; lastKnownFileType = sourcecode.swift; path = UNSWizardChooseNameView.swift; sourceTree = "<group>"; };
		C9C2B77B29E072E400548B4A /* WebSocket+Nos.swift */ = {isa = PBXFileReference; lastKnownFileType = sourcecode.swift; path = "WebSocket+Nos.swift"; sourceTree = "<group>"; };
		C9C2B77E29E0731600548B4A /* AsyncTimer.swift */ = {isa = PBXFileReference; lastKnownFileType = sourcecode.swift; path = AsyncTimer.swift; sourceTree = "<group>"; };
		C9C2B78129E0735400548B4A /* RelaySubscriptionManager.swift */ = {isa = PBXFileReference; lastKnownFileType = sourcecode.swift; path = RelaySubscriptionManager.swift; sourceTree = "<group>"; };
		C9C2B78429E073E300548B4A /* RelaySubscription.swift */ = {isa = PBXFileReference; lastKnownFileType = sourcecode.swift; path = RelaySubscription.swift; sourceTree = "<group>"; };
		C9C45E152B23741E00F523DA /* EventObservationTests.swift */ = {isa = PBXFileReference; lastKnownFileType = sourcecode.swift; path = EventObservationTests.swift; sourceTree = "<group>"; };
		C9C547502A4F1CC3006B0741 /* SearchController.swift */ = {isa = PBXFileReference; fileEncoding = 4; lastKnownFileType = sourcecode.swift; path = SearchController.swift; sourceTree = "<group>"; };
		C9C547562A4F1D1A006B0741 /* Nos 9.xcdatamodel */ = {isa = PBXFileReference; lastKnownFileType = wrapper.xcdatamodel; path = "Nos 9.xcdatamodel"; sourceTree = "<group>"; };
		C9C547572A4F1D8C006B0741 /* NosNotification+CoreDataClass.swift */ = {isa = PBXFileReference; lastKnownFileType = sourcecode.swift; path = "NosNotification+CoreDataClass.swift"; sourceTree = "<group>"; };
		C9C547582A4F1D8C006B0741 /* NosNotification+CoreDataProperties.swift */ = {isa = PBXFileReference; lastKnownFileType = sourcecode.swift; path = "NosNotification+CoreDataProperties.swift"; sourceTree = "<group>"; };
		C9C9444129F6F0E2002F2C7A /* XCTest+Eventually.swift */ = {isa = PBXFileReference; lastKnownFileType = sourcecode.swift; path = "XCTest+Eventually.swift"; sourceTree = "<group>"; };
		C9CDBBA029A8F14C00C555C7 /* DiscoverView.swift */ = {isa = PBXFileReference; lastKnownFileType = sourcecode.swift; path = DiscoverView.swift; sourceTree = "<group>"; };
		C9CDBBA329A8FA2900C555C7 /* GoldenPostView.swift */ = {isa = PBXFileReference; fileEncoding = 4; lastKnownFileType = sourcecode.swift; path = GoldenPostView.swift; sourceTree = "<group>"; };
		C9CE5B132A0172CF008E198C /* WebView.swift */ = {isa = PBXFileReference; lastKnownFileType = sourcecode.swift; path = WebView.swift; sourceTree = "<group>"; };
		C9CF23162A38A58B00EBEC31 /* ParseQueue.swift */ = {isa = PBXFileReference; lastKnownFileType = sourcecode.swift; path = ParseQueue.swift; sourceTree = "<group>"; };
		C9D573482AB24B7300E06BB4 /* custom-xcassets.stencil */ = {isa = PBXFileReference; lastKnownFileType = text; name = "custom-xcassets.stencil"; path = "Nos/Assets/SwiftGen Stencils/custom-xcassets.stencil"; sourceTree = SOURCE_ROOT; };
		C9DEBFCE298941000078B43A /* Nos.app */ = {isa = PBXFileReference; explicitFileType = wrapper.application; includeInIndex = 0; path = Nos.app; sourceTree = BUILT_PRODUCTS_DIR; };
		C9DEBFD1298941000078B43A /* NosApp.swift */ = {isa = PBXFileReference; lastKnownFileType = sourcecode.swift; path = NosApp.swift; sourceTree = "<group>"; };
		C9DEBFD3298941000078B43A /* Persistence.swift */ = {isa = PBXFileReference; lastKnownFileType = sourcecode.swift; path = Persistence.swift; sourceTree = "<group>"; };
		C9DEBFD8298941000078B43A /* HomeFeedView.swift */ = {isa = PBXFileReference; lastKnownFileType = sourcecode.swift; path = HomeFeedView.swift; sourceTree = "<group>"; };
		C9DEBFDA298941020078B43A /* Assets.xcassets */ = {isa = PBXFileReference; lastKnownFileType = folder.assetcatalog; path = Assets.xcassets; sourceTree = "<group>"; };
		C9DEBFDC298941020078B43A /* Nos.entitlements */ = {isa = PBXFileReference; lastKnownFileType = text.plist.entitlements; path = Nos.entitlements; sourceTree = "<group>"; };
		C9DEBFDE298941020078B43A /* Preview Assets.xcassets */ = {isa = PBXFileReference; lastKnownFileType = folder.assetcatalog; path = "Preview Assets.xcassets"; sourceTree = "<group>"; };
		C9DEBFE4298941020078B43A /* NosTests.xctest */ = {isa = PBXFileReference; explicitFileType = wrapper.cfbundle; includeInIndex = 0; path = NosTests.xctest; sourceTree = BUILT_PRODUCTS_DIR; };
		C9DEBFE8298941020078B43A /* EventTests.swift */ = {isa = PBXFileReference; lastKnownFileType = sourcecode.swift; path = EventTests.swift; sourceTree = "<group>"; };
		C9DEBFEE298941020078B43A /* NosUITests.xctest */ = {isa = PBXFileReference; explicitFileType = wrapper.cfbundle; includeInIndex = 0; path = NosUITests.xctest; sourceTree = BUILT_PRODUCTS_DIR; };
		C9DEBFF2298941020078B43A /* NosUITests.swift */ = {isa = PBXFileReference; lastKnownFileType = sourcecode.swift; path = NosUITests.swift; sourceTree = "<group>"; };
		C9DEBFF4298941020078B43A /* NosUITestsLaunchTests.swift */ = {isa = PBXFileReference; lastKnownFileType = sourcecode.swift; path = NosUITestsLaunchTests.swift; sourceTree = "<group>"; };
		C9DEC002298945150078B43A /* String+Lorem.swift */ = {isa = PBXFileReference; lastKnownFileType = sourcecode.swift; path = "String+Lorem.swift"; sourceTree = "<group>"; };
		C9DEC005298947900078B43A /* sample_data.json */ = {isa = PBXFileReference; fileEncoding = 4; lastKnownFileType = text.json; path = sample_data.json; sourceTree = "<group>"; };
		C9DEC03F29894BED0078B43A /* Event+CoreDataClass.swift */ = {isa = PBXFileReference; lastKnownFileType = sourcecode.swift; path = "Event+CoreDataClass.swift"; sourceTree = "<group>"; };
		C9DEC04329894BED0078B43A /* Author+CoreDataClass.swift */ = {isa = PBXFileReference; lastKnownFileType = sourcecode.swift; path = "Author+CoreDataClass.swift"; sourceTree = "<group>"; };
		C9DEC0622989541F0078B43A /* Bundle+Current.swift */ = {isa = PBXFileReference; lastKnownFileType = sourcecode.swift; path = "Bundle+Current.swift"; sourceTree = "<group>"; };
		C9DEC069298965540078B43A /* RelayView.swift */ = {isa = PBXFileReference; lastKnownFileType = sourcecode.swift; path = RelayView.swift; sourceTree = "<group>"; };
		C9DEC06C2989668E0078B43A /* Relay+CoreDataClass.swift */ = {isa = PBXFileReference; lastKnownFileType = sourcecode.swift; path = "Relay+CoreDataClass.swift"; sourceTree = "<group>"; };
		C9DF76272AE1D11F000134DF /* SendUSBCBarButtonItem.swift */ = {isa = PBXFileReference; lastKnownFileType = sourcecode.swift; path = SendUSBCBarButtonItem.swift; sourceTree = "<group>"; };
		C9DFA964299BEB96006929C1 /* NoteCard.swift */ = {isa = PBXFileReference; fileEncoding = 4; lastKnownFileType = sourcecode.swift; path = NoteCard.swift; sourceTree = "<group>"; };
		C9DFA968299BEC33006929C1 /* CardStyle.swift */ = {isa = PBXFileReference; fileEncoding = 4; lastKnownFileType = sourcecode.swift; path = CardStyle.swift; sourceTree = "<group>"; };
		C9DFA96A299BEE2C006929C1 /* CompactNoteView.swift */ = {isa = PBXFileReference; fileEncoding = 4; lastKnownFileType = sourcecode.swift; path = CompactNoteView.swift; sourceTree = "<group>"; };
		C9DFA970299BF8CD006929C1 /* RepliesView.swift */ = {isa = PBXFileReference; lastKnownFileType = sourcecode.swift; path = RepliesView.swift; sourceTree = "<group>"; };
		C9E37E0E2A1E7C32003D4B0A /* ReportMenu.swift */ = {isa = PBXFileReference; lastKnownFileType = sourcecode.swift; path = ReportMenu.swift; sourceTree = "<group>"; };
		C9E37E112A1E7EC5003D4B0A /* PreviewContainer.swift */ = {isa = PBXFileReference; lastKnownFileType = sourcecode.swift; path = PreviewContainer.swift; sourceTree = "<group>"; };
		C9E37E142A1E8143003D4B0A /* Report.swift */ = {isa = PBXFileReference; lastKnownFileType = sourcecode.swift; path = Report.swift; sourceTree = "<group>"; };
		C9E8C1122B081E9C002D46B0 /* UNSNameView.swift */ = {isa = PBXFileReference; lastKnownFileType = sourcecode.swift; path = UNSNameView.swift; sourceTree = "<group>"; };
		C9E8C1142B081EBE002D46B0 /* NIP05View.swift */ = {isa = PBXFileReference; lastKnownFileType = sourcecode.swift; path = NIP05View.swift; sourceTree = "<group>"; };
		C9EE3E5F2A0538B7008A7491 /* ExpirationTimeButton.swift */ = {isa = PBXFileReference; lastKnownFileType = sourcecode.swift; path = ExpirationTimeButton.swift; sourceTree = "<group>"; };
		C9EE3E622A053910008A7491 /* ExpirationTimeOption.swift */ = {isa = PBXFileReference; lastKnownFileType = sourcecode.swift; path = ExpirationTimeOption.swift; sourceTree = "<group>"; };
		C9F0BB6829A5039D000547FC /* Int+Bool.swift */ = {isa = PBXFileReference; lastKnownFileType = sourcecode.swift; path = "Int+Bool.swift"; sourceTree = "<group>"; };
		C9F0BB6A29A503D6000547FC /* PublicKey.swift */ = {isa = PBXFileReference; lastKnownFileType = sourcecode.swift; path = PublicKey.swift; sourceTree = "<group>"; };
		C9F0BB6E29A50437000547FC /* NostrConstants.swift */ = {isa = PBXFileReference; lastKnownFileType = sourcecode.swift; path = NostrConstants.swift; sourceTree = "<group>"; };
		C9F2045E2ADED8F70029A858 /* WalletConnectSessionManager.swift */ = {isa = PBXFileReference; lastKnownFileType = sourcecode.swift; path = WalletConnectSessionManager.swift; sourceTree = "<group>"; };
		C9F204602ADEDB720029A858 /* Wei.swift */ = {isa = PBXFileReference; fileEncoding = 4; lastKnownFileType = sourcecode.swift; path = Wei.swift; sourceTree = "<group>"; };
		C9F204622ADEDB910029A858 /* Web3Utils.swift */ = {isa = PBXFileReference; fileEncoding = 4; lastKnownFileType = sourcecode.swift; path = Web3Utils.swift; sourceTree = "<group>"; };
		C9F204642ADEDB9A0029A858 /* BigDecimal.swift */ = {isa = PBXFileReference; fileEncoding = 4; lastKnownFileType = sourcecode.swift; path = BigDecimal.swift; sourceTree = "<group>"; };
		C9F204662ADEDBA80029A858 /* String+Extra.swift */ = {isa = PBXFileReference; fileEncoding = 4; lastKnownFileType = sourcecode.swift; path = "String+Extra.swift"; sourceTree = "<group>"; };
		C9F204682ADEDC4E0029A858 /* WalletConnectCryptoProvider.swift */ = {isa = PBXFileReference; lastKnownFileType = sourcecode.swift; path = WalletConnectCryptoProvider.swift; sourceTree = "<group>"; };
		C9F2046A2ADEDCB80029A858 /* WalletConnectPairingView.swift */ = {isa = PBXFileReference; lastKnownFileType = sourcecode.swift; path = WalletConnectPairingView.swift; sourceTree = "<group>"; };
		C9F204772ADEDE120029A858 /* WalletConnectChain.swift */ = {isa = PBXFileReference; fileEncoding = 4; lastKnownFileType = sourcecode.swift; path = WalletConnectChain.swift; sourceTree = "<group>"; };
		C9F2047F2AE029D90029A858 /* AppDestination.swift */ = {isa = PBXFileReference; lastKnownFileType = sourcecode.swift; path = AppDestination.swift; sourceTree = "<group>"; };
		C9F204822AE03A8D0029A858 /* bignumber.js */ = {isa = PBXFileReference; fileEncoding = 4; lastKnownFileType = sourcecode.javascript; path = bignumber.js; sourceTree = "<group>"; };
		C9F204852AE067130029A858 /* SendUSBCWizard.swift */ = {isa = PBXFileReference; lastKnownFileType = sourcecode.swift; path = SendUSBCWizard.swift; sourceTree = "<group>"; };
		C9F64D8B29ED840700563F2B /* LogHelper.swift */ = {isa = PBXFileReference; lastKnownFileType = sourcecode.swift; path = LogHelper.swift; sourceTree = "<group>"; };
		C9F75AD12A02D41E005BBE45 /* ComposerActionBar.swift */ = {isa = PBXFileReference; lastKnownFileType = sourcecode.swift; path = ComposerActionBar.swift; sourceTree = "<group>"; };
		C9F75AD52A041FF7005BBE45 /* ExpirationTimePicker.swift */ = {isa = PBXFileReference; lastKnownFileType = sourcecode.swift; path = ExpirationTimePicker.swift; sourceTree = "<group>"; };
		C9F84C1B298DBBF400C6714D /* Data+Sha.swift */ = {isa = PBXFileReference; lastKnownFileType = sourcecode.swift; path = "Data+Sha.swift"; sourceTree = "<group>"; };
		C9F84C20298DC36800C6714D /* AppView.swift */ = {isa = PBXFileReference; lastKnownFileType = sourcecode.swift; path = AppView.swift; sourceTree = "<group>"; };
		C9F84C22298DC7B900C6714D /* SettingsView.swift */ = {isa = PBXFileReference; lastKnownFileType = sourcecode.swift; path = SettingsView.swift; sourceTree = "<group>"; };
		C9F84C26298DC98800C6714D /* KeyPair.swift */ = {isa = PBXFileReference; lastKnownFileType = sourcecode.swift; path = KeyPair.swift; sourceTree = "<group>"; };
		CD09A74329A50F1D0063464F /* SideMenu.swift */ = {isa = PBXFileReference; lastKnownFileType = sourcecode.swift; path = SideMenu.swift; sourceTree = "<group>"; };
		CD09A74529A50F750063464F /* SideMenuContent.swift */ = {isa = PBXFileReference; lastKnownFileType = sourcecode.swift; path = SideMenuContent.swift; sourceTree = "<group>"; };
		CD09A74729A51EFC0063464F /* Router.swift */ = {isa = PBXFileReference; lastKnownFileType = sourcecode.swift; path = Router.swift; sourceTree = "<group>"; };
		CD27177529A7C8B200AE8888 /* sample_replies.json */ = {isa = PBXFileReference; fileEncoding = 4; lastKnownFileType = text.json; path = sample_replies.json; sourceTree = "<group>"; };
		CD2CF38D299E67F900332116 /* CardButtonStyle.swift */ = {isa = PBXFileReference; lastKnownFileType = sourcecode.swift; path = CardButtonStyle.swift; sourceTree = "<group>"; };
		CD2CF38F299E68BE00332116 /* NoteButton.swift */ = {isa = PBXFileReference; lastKnownFileType = sourcecode.swift; path = NoteButton.swift; sourceTree = "<group>"; };
		CD4908D329B92941007443DB /* ReportABugMailView.swift */ = {isa = PBXFileReference; lastKnownFileType = sourcecode.swift; path = ReportABugMailView.swift; sourceTree = "<group>"; };
		CD76864B29B12F7E00085358 /* ExpandingTextFieldAndSubmitButton.swift */ = {isa = PBXFileReference; lastKnownFileType = sourcecode.swift; path = ExpandingTextFieldAndSubmitButton.swift; sourceTree = "<group>"; };
		CD76864F29B6503500085358 /* NoteOptionsButton.swift */ = {isa = PBXFileReference; lastKnownFileType = sourcecode.swift; path = NoteOptionsButton.swift; sourceTree = "<group>"; };
		CD76865229B793F400085358 /* DiscoverSearchBar.swift */ = {isa = PBXFileReference; lastKnownFileType = sourcecode.swift; path = DiscoverSearchBar.swift; sourceTree = "<group>"; };
		DC2E54C72A700F1400C2CAAB /* UIDevice+Simulator.swift */ = {isa = PBXFileReference; lastKnownFileType = sourcecode.swift; path = "UIDevice+Simulator.swift"; sourceTree = "<group>"; };
		DC4AB2F52A4475B800D1478A /* AppDelegate.swift */ = {isa = PBXFileReference; lastKnownFileType = sourcecode.swift; path = AppDelegate.swift; sourceTree = "<group>"; };
		DC5F203E2A6AE24200F8D73F /* ImagePickerButton.swift */ = {isa = PBXFileReference; lastKnownFileType = sourcecode.swift; path = ImagePickerButton.swift; sourceTree = "<group>"; };
		DC5F20402A6AE31000F8D73F /* ImagePickerUIViewController.swift */ = {isa = PBXFileReference; lastKnownFileType = sourcecode.swift; path = ImagePickerUIViewController.swift; sourceTree = "<group>"; };
		DC5F20422A6ED75C00F8D73F /* FileStorageAPI.swift */ = {isa = PBXFileReference; lastKnownFileType = sourcecode.swift; path = FileStorageAPI.swift; sourceTree = "<group>"; };
/* End PBXFileReference section */

/* Begin PBXFrameworksBuildPhase section */
		C90862B829E9804B00C35A71 /* Frameworks */ = {
			isa = PBXFrameworksBuildPhase;
			buildActionMask = 2147483647;
			files = (
				C99DBF822A9E8BDE00F7068F /* SDWebImageSwiftUI in Frameworks */,
			);
			runOnlyForDeploymentPostprocessing = 0;
		};
		C9DEBFCB298941000078B43A /* Frameworks */ = {
			isa = PBXFrameworksBuildPhase;
			buildActionMask = 2147483647;
			files = (
				C9DEC068298965270078B43A /* Starscream in Frameworks */,
				C9332C662ADED0D700AD7B0E /* StarscreamOld in Frameworks */,
				C95F0ACA2ABA379700A0D9CE /* WalletConnect in Frameworks */,
				C9B71DC02A8E9BAD0031ED9F /* SentrySwiftUI in Frameworks */,
				C97797BC298AB1890046BD25 /* secp256k1 in Frameworks */,
				C9AA1BB42ABA3D5C00E8BD6D /* Web3Wallet in Frameworks */,
				C9B71DBE2A8E9BAD0031ED9F /* Sentry in Frameworks */,
				C9332C632ADECFA700AD7B0E /* StarscreamOld in Frameworks */,
				C9646E9A29B79E04007239A4 /* Logger in Frameworks */,
				C9646EA729B7A3DD007239A4 /* Dependencies in Frameworks */,
				C9AA1BBC2ABB6E8900E8BD6D /* WalletConnectModal in Frameworks */,
				C96CB98C2A6040C500498C4E /* DequeModule in Frameworks */,
				C99DBF7E2A9E81CF00F7068F /* SDWebImageSwiftUI in Frameworks */,
				C9AA1BBA2ABB62EB00E8BD6D /* Web3 in Frameworks */,
				C9646EA429B7A24A007239A4 /* PostHog in Frameworks */,
				C94D855F29914D2300749478 /* SwiftUINavigation in Frameworks */,
			);
			runOnlyForDeploymentPostprocessing = 0;
		};
		C9DEBFE1298941020078B43A /* Frameworks */ = {
			isa = PBXFrameworksBuildPhase;
			buildActionMask = 2147483647;
			files = (
				C99DBF802A9E8BCF00F7068F /* SDWebImageSwiftUI in Frameworks */,
				C97797BF298ABE060046BD25 /* secp256k1 in Frameworks */,
				CDDA1F7B29A527650047ACD8 /* Starscream in Frameworks */,
				C9B71DC52A9008300031ED9F /* Sentry in Frameworks */,
				C9646EA929B7A4F2007239A4 /* PostHog in Frameworks */,
				C9646EAC29B7A520007239A4 /* Dependencies in Frameworks */,
				C905B0752A619367009B8A78 /* DequeModule in Frameworks */,
				C91565C12B2368FA0068EECA /* ViewInspector in Frameworks */,
				C9646E9C29B79E4D007239A4 /* Logger in Frameworks */,
				C948244A2B32364900005B36 /* Web3 in Frameworks */,
				CDDA1F7D29A527650047ACD8 /* SwiftUINavigation in Frameworks */,
				C94824482B32364100005B36 /* WalletConnectModal in Frameworks */,
			);
			runOnlyForDeploymentPostprocessing = 0;
		};
		C9DEBFEB298941020078B43A /* Frameworks */ = {
			isa = PBXFrameworksBuildPhase;
			buildActionMask = 2147483647;
			files = (
				C9BA85A52B23638700AFC2C3 /* Web3 in Frameworks */,
				C9BA85952B2362C100AFC2C3 /* SDWebImageSwiftUI in Frameworks */,
				C9BA85A12B23638700AFC2C3 /* SentrySwiftUI in Frameworks */,
				C9BA85992B23638700AFC2C3 /* secp256k1 in Frameworks */,
				C9BA859D2B23638700AFC2C3 /* PostHog in Frameworks */,
				C9BA85AB2B2363CA00AFC2C3 /* Sentry in Frameworks */,
				C9BA859B2B23638700AFC2C3 /* SwiftUINavigation in Frameworks */,
				C9BA85912B23628300AFC2C3 /* Logger in Frameworks */,
				C9BA85A32B23638700AFC2C3 /* WalletConnect in Frameworks */,
				C9BA85A92B2363A900AFC2C3 /* WalletConnectModal in Frameworks */,
				C9BA859F2B23638700AFC2C3 /* DequeModule in Frameworks */,
				C9BA85A72B23638700AFC2C3 /* StarscreamOld in Frameworks */,
				C9BA85932B23628B00AFC2C3 /* Dependencies in Frameworks */,
				C9BA85972B23638700AFC2C3 /* Starscream in Frameworks */,
			);
			runOnlyForDeploymentPostprocessing = 0;
		};
/* End PBXFrameworksBuildPhase section */

/* Begin PBXGroup section */
		3AAB61B12B24CC8A00717A07 /* Extensions */ = {
			isa = PBXGroup;
			children = (
				3AAB61B42B24CD0000717A07 /* Date+ElapsedTests.swift */,
			);
			path = Extensions;
			sourceTree = "<group>";
		};
		3FB5E64F299D288E00386527 /* Onboarding */ = {
			isa = PBXGroup;
			children = (
				3FB5E650299D28A200386527 /* OnboardingView.swift */,
				3F30020429C1FDD9003D4F8B /* OnboardingStartView.swift */,
				3F30020629C237AB003D4F8B /* OnboardingAgeVerificationView.swift */,
				3F30020829C23895003D4F8B /* OnboardingNotOldEnoughView.swift */,
				3F30020A29C361C8003D4F8B /* OnboardingTermsOfServiceView.swift */,
				3F30020C29C382EB003D4F8B /* OnboardingLoginView.swift */,
			);
			path = Onboarding;
			sourceTree = "<group>";
		};
		C905EA362A33620A006F1E99 /* UNS */ = {
			isa = PBXGroup;
			children = (
				C973364E2A7968220012D8B8 /* SetUpUNSBanner.swift */,
				C936B45B2A4C7D6B00DF1EB9 /* UNSWizard.swift */,
				C94C4CF22AD993CA00F801CA /* UNSErrorView.swift */,
				C9A6C74C2AD98E2A001F9500 /* UNSNameTakenView.swift */,
				C9A6C7482AD86271001F9500 /* UNSNewNameView.swift */,
				C9A6C74A2AD866A7001F9500 /* UNSSuccessView.swift */,
				C981E2DC2AC610D600FBF4F6 /* UNSStepImage.swift */,
				C9BCF1C02AC72020009BDE06 /* UNSWizardChooseNameView.swift */,
				C9A6C7462AD84263001F9500 /* UNSNamePicker.swift */,
				C93F48922AC5C9CE00900CEC /* UNSWizardIntroView.swift */,
				C981E2DA2AC6088900FBF4F6 /* UNSVerifyCodeView.swift */,
				C93F488F2AC5C9C400900CEC /* UNSWizardPhoneView.swift */,
				C9680AD32ACDF57D006C8C93 /* UNSWizardNeedsPaymentView.swift */,
				C94D6D5B2AC5D14400F0F11E /* WizardTextField.swift */,
			);
			path = UNS;
			sourceTree = "<group>";
		};
		C90862BC29E9804B00C35A71 /* NosPerformanceTests */ = {
			isa = PBXGroup;
			children = (
				C90862BD29E9804B00C35A71 /* NosPerformanceTests.swift */,
			);
			path = NosPerformanceTests;
			sourceTree = "<group>";
		};
		C92F01502AC4D67B00972489 /* Form */ = {
			isa = PBXGroup;
			children = (
				C92F015D2AC4D99400972489 /* NosForm.swift */,
				C93F488C2AC5C30C00900CEC /* NosFormField.swift */,
				C92F01512AC4D6AB00972489 /* NosFormSection.swift */,
				C92F015A2AC4D74E00972489 /* NosTextEditor.swift */,
				C92F01572AC4D6F700972489 /* NosTextField.swift */,
			);
			path = Form;
			sourceTree = "<group>";
		};
		C97797B7298AA1600046BD25 /* Service */ = {
			isa = PBXGroup;
			children = (
				C9646EA029B7A22C007239A4 /* Analytics.swift */,
				C9C2B77E29E0731600548B4A /* AsyncTimer.swift */,
				C9ADB13C29929B540075E7F8 /* Bech32.swift */,
				C9B71DC12A9003670031ED9F /* CrashReporting.swift */,
				A34E439829A522F20057AFCB /* CurrentUser.swift */,
				C98298322ADD7F9A0096C5B5 /* DeepLinkService.swift */,
				C9B678DA29EEBF3B00303F33 /* DependencyInjection.swift */,
				C9BAB09A2996FBA10003A84E /* EventProcessor.swift */,
				A3B943CE299AE00100A15A08 /* KeyChain.swift */,
				C9F64D8B29ED840700563F2B /* LogHelper.swift */,
				C936B4612A4CB01C00DF1EB9 /* PushNotificationService.swift */,
				5B8805192A21027C00E21F06 /* SHA256Key.swift */,
				C9B678E029EEC41000303F33 /* SocialGraphCache.swift */,
				5B8B77182A1FDA3C004FC675 /* TLV.swift */,
				C9A0DAF729C92F4500466635 /* UNSAPI.swift */,
				C9AA1BB02ABA383F00E8BD6D /* USBCWalletConnectService.swift */,
				C9F204682ADEDC4E0029A858 /* WalletConnectCryptoProvider.swift */,
				C9F2045E2ADED8F70029A858 /* WalletConnectSessionManager.swift */,
				C98CA9052B14FA8500929141 /* Relay */,
			);
			path = Service;
			sourceTree = "<group>";
		};
		C97797BD298ABE060046BD25 /* Frameworks */ = {
			isa = PBXGroup;
			children = (
			);
			name = Frameworks;
			sourceTree = "<group>";
		};
		C987F81F29BA94D400B44E7A /* Font */ = {
			isa = PBXGroup;
			children = (
				C987F82829BA951E00B44E7A /* ClarityCity-Black.otf */,
				C987F82B29BA951E00B44E7A /* ClarityCity-BlackItalic.otf */,
				C987F82529BA951D00B44E7A /* ClarityCity-Bold.otf */,
				C987F82429BA951D00B44E7A /* ClarityCity-BoldItalic.otf */,
				C987F82229BA951D00B44E7A /* ClarityCity-ExtraBold.otf */,
				C987F82929BA951E00B44E7A /* ClarityCity-ExtraBoldItalic.otf */,
				C987F82029BA951D00B44E7A /* ClarityCity-ExtraLight.otf */,
				C987F82F29BA951E00B44E7A /* ClarityCity-ExtraLightItalic.otf */,
				C987F82A29BA951E00B44E7A /* ClarityCity-Light.otf */,
				C987F82129BA951D00B44E7A /* ClarityCity-LightItalic.otf */,
				C987F82C29BA951E00B44E7A /* ClarityCity-Medium.otf */,
				C987F82329BA951D00B44E7A /* ClarityCity-MediumItalic.otf */,
				C987F83029BA951E00B44E7A /* ClarityCity-Regular.otf */,
				C987F82E29BA951E00B44E7A /* ClarityCity-RegularItalic.otf */,
				C987F82629BA951D00B44E7A /* ClarityCity-SemiBold.otf */,
				C987F82729BA951D00B44E7A /* ClarityCity-SemiBoldItalic.otf */,
				C987F83129BA951E00B44E7A /* ClarityCity-Thin.otf */,
				C987F82D29BA951E00B44E7A /* ClarityCity-ThinItalic.otf */,
			);
			path = Font;
			sourceTree = "<group>";
		};
		C98CA9052B14FA8500929141 /* Relay */ = {
			isa = PBXGroup;
			children = (
				A336DD3B299FD78000A0CBA0 /* Filter.swift */,
				C98CA9032B14FA3D00929141 /* PagedRelaySubscription.swift */,
				C97797B8298AA19A0046BD25 /* RelayService.swift */,
				C9C2B78129E0735400548B4A /* RelaySubscriptionManager.swift */,
			);
			path = Relay;
			sourceTree = "<group>";
		};
		C9C9443A29F6E420002F2C7A /* Test Helpers */ = {
			isa = PBXGroup;
			children = (
				C9C9444129F6F0E2002F2C7A /* XCTest+Eventually.swift */,
				C91400232B2A3894009B13B4 /* SQLiteStoreTestCase.swift */,
			);
			path = "Test Helpers";
			sourceTree = "<group>";
		};
		C9CFF6D02AB241EB00D4B368 /* Modifiers */ = {
			isa = PBXGroup;
			children = (
				C95D68A8299E709800429F86 /* LinearGradient+Planetary.swift */,
				C9A0DAE629C69FA000466635 /* Text+Gradient.swift */,
				C93EC2FC29C3785C0012EE2A /* View+RoundedCorner.swift */,
				C9646EAD29B8D653007239A4 /* ViewDidLoadModifier.swift */,
			);
			path = Modifiers;
			sourceTree = "<group>";
		};
		C9D573472AB24B5800E06BB4 /* SwiftGen Stencils */ = {
			isa = PBXGroup;
			children = (
				C9D573482AB24B7300E06BB4 /* custom-xcassets.stencil */,
			);
			path = "SwiftGen Stencils";
			sourceTree = "<group>";
		};
		C9DEBFC5298941000078B43A = {
			isa = PBXGroup;
			children = (
				C95D68AF299ECE0700429F86 /* CHANGELOG.md */,
				C95D68B1299ECE0700429F86 /* CONTRIBUTING.md */,
				C95D68B0299ECE0700429F86 /* README.md */,
				C9DEBFD0298941000078B43A /* Nos */,
				C9DEBFE7298941020078B43A /* NosTests */,
				C9DEBFF1298941020078B43A /* NosUITests */,
				C90862BC29E9804B00C35A71 /* NosPerformanceTests */,
				C9DEBFCF298941000078B43A /* Products */,
				C97797BD298ABE060046BD25 /* Frameworks */,
			);
			sourceTree = "<group>";
		};
		C9DEBFCF298941000078B43A /* Products */ = {
			isa = PBXGroup;
			children = (
				C9DEBFCE298941000078B43A /* Nos.app */,
				C9DEBFE4298941020078B43A /* NosTests.xctest */,
				C9DEBFEE298941020078B43A /* NosUITests.xctest */,
				C90862BB29E9804B00C35A71 /* NosPerformanceTests.xctest */,
			);
			name = Products;
			sourceTree = "<group>";
		};
		C9DEBFD0298941000078B43A /* Nos */ = {
			isa = PBXGroup;
			children = (
				C987F85629BA96B700B44E7A /* Info.plist */,
				C9DEBFDC298941020078B43A /* Nos.entitlements */,
				C9DEBFD1298941000078B43A /* NosApp.swift */,
				3F170C77299D816200BC8F8B /* AppController.swift */,
				CD09A74729A51EFC0063464F /* Router.swift */,
				C9DFA974299C30CA006929C1 /* Assets */,
				C9DEC001298944FC0078B43A /* Extensions */,
				C9DEC02C29894BB20078B43A /* Models */,
				C97797B7298AA1600046BD25 /* Service */,
				C9EB171929E5976700A15ABB /* Controller */,
				C9F84C24298DC7C100C6714D /* Views */,
			);
			path = Nos;
			sourceTree = "<group>";
		};
		C9DEBFDD298941020078B43A /* Preview Content */ = {
			isa = PBXGroup;
			children = (
				C9DEBFDE298941020078B43A /* Preview Assets.xcassets */,
			);
			path = "Preview Content";
			sourceTree = "<group>";
		};
		C9DEBFE7298941020078B43A /* NosTests */ = {
			isa = PBXGroup;
			children = (
				C98298312ADD7EDB0096C5B5 /* Info.plist */,
				3AAB61B12B24CC8A00717A07 /* Extensions */,
				C9C9443A29F6E420002F2C7A /* Test Helpers */,
				C9DEC0042989477A0078B43A /* Fixtures */,
				C9DEBFE8298941020078B43A /* EventTests.swift */,
				C9C45E152B23741E00F523DA /* EventObservationTests.swift */,
				C9ADB132299287D60075E7F8 /* KeyPairTests.swift */,
				5B6EB48F29EDBEC1006E750C /* NoteParserTests.swift */,
				5B80BE9D29F9864000A363E4 /* Bech32Tests.swift */,
				C9B678E329EED2DC00303F33 /* SocialGraphTests.swift */,
				5B88051B2A21046C00E21F06 /* SHA256KeyTests.swift */,
				5B88051E2A21056E00E21F06 /* TLVTests.swift */,
				C94D59AD2AE7286E00295AE8 /* ReportTests.swift */,
			);
			path = NosTests;
			sourceTree = "<group>";
		};
		C9DEBFF1298941020078B43A /* NosUITests */ = {
			isa = PBXGroup;
			children = (
				C9DEBFF2298941020078B43A /* NosUITests.swift */,
				C9DEBFF4298941020078B43A /* NosUITestsLaunchTests.swift */,
			);
			path = NosUITests;
			sourceTree = "<group>";
		};
		C9DEC001298944FC0078B43A /* Extensions */ = {
			isa = PBXGroup;
			children = (
				C9DEC0622989541F0078B43A /* Bundle+Current.swift */,
				3FFB1D9529A6BBEC002A755D /* Collection+SafeSubscript.swift */,
				C95D68AA299E710F00429F86 /* Color+Hex.swift */,
				C9671D72298DB94C00EE7E12 /* Data+Encoding.swift */,
				C9F84C1B298DBBF400C6714D /* Data+Sha.swift */,
				C942566829B66A2800C4202C /* Date+Elapsed.swift */,
				C913DA0B2AEB2EBF003BDD6D /* FetchRequestPublisher.swift */,
				C987F85729BA981800B44E7A /* Font.swift */,
				C9B678DD29EEC35B00303F33 /* Foundation+Sendable.swift */,
				C9F0BB6829A5039D000547FC /* Int+Bool.swift */,
				C9ADB14029951CB10075E7F8 /* NSManagedObject+Nos.swift */,
				C97A1C8D29E58EC7009D9E8D /* NSManagedObjectContext+Nos.swift */,
				C93EC2F329C34C860012EE2A /* NSPredicate+Bool.swift */,
				C93EC2F629C351470012EE2A /* Optional+Unwrap.swift */,
				C99721CA2AEBED26004EBEAB /* String+Empty.swift */,
				C9F204662ADEDBA80029A858 /* String+Extra.swift */,
				C9ADB13729928CC30075E7F8 /* String+Hex.swift */,
				C9DEC002298945150078B43A /* String+Lorem.swift */,
				C987F86029BABAF800B44E7A /* String+Markdown.swift */,
				C98A32262A05795E00E3FA13 /* Task+Timeout.swift */,
				DC2E54C72A700F1400C2CAAB /* UIDevice+Simulator.swift */,
				C92DF80429C25DE900400561 /* URL+Extensions.swift */,
				C9F204622ADEDB910029A858 /* Web3Utils.swift */,
				C9C2B77B29E072E400548B4A /* WebSocket+Nos.swift */,
			);
			path = Extensions;
			sourceTree = "<group>";
		};
		C9DEC0042989477A0078B43A /* Fixtures */ = {
			isa = PBXGroup;
			children = (
				C94B2D172B17F5EC002104B6 /* sample_repost.json */,
				CD27177529A7C8B200AE8888 /* sample_replies.json */,
				C9DEC005298947900078B43A /* sample_data.json */,
				C9ADB134299288230075E7F8 /* KeyFixture.swift */,
				C90B16B72AFED96300CB4B85 /* URLExtensionTests.swift */,
			);
			path = Fixtures;
			sourceTree = "<group>";
		};
		C9DEC02C29894BB20078B43A /* Models */ = {
			isa = PBXGroup;
			children = (
				C9F2047F2AE029D90029A858 /* AppDestination.swift */,
				C9DEC04329894BED0078B43A /* Author+CoreDataClass.swift */,
				C973AB582A323167002AED16 /* Author+CoreDataProperties.swift */,
				3F43C47529A9625700E896A0 /* AuthorReference+CoreDataClass.swift */,
				C973AB572A323167002AED16 /* AuthorReference+CoreDataProperties.swift */,
				C9F204642ADEDB9A0029A858 /* BigDecimal.swift */,
				C94A5E142A716A6D00B6EC5D /* EditableNoteText.swift */,
				C9680AD02ACC5251006C8C93 /* Either.swift */,
				C9DEC03F29894BED0078B43A /* Event+CoreDataClass.swift */,
				C973AB562A323167002AED16 /* Event+CoreDataProperties.swift */,
				3FFB1D9229A6BBCE002A755D /* EventReference+CoreDataClass.swift */,
				C973AB5A2A323167002AED16 /* EventReference+CoreDataProperties.swift */,
				C9EE3E622A053910008A7491 /* ExpirationTimeOption.swift */,
				A3B943D4299D514800A15A08 /* Follow+CoreDataClass.swift */,
				C973AB552A323167002AED16 /* Follow+CoreDataProperties.swift */,
				C93CA0C229AE3A1E00921183 /* JSONEvent.swift */,
				5B503F612A291A1A0098805A /* JSONRelayMetadata.swift */,
				C9F84C26298DC98800C6714D /* KeyPair.swift */,
				C930055E2A6AF8320098CA9E /* LoadingContent.swift */,
				C9C547572A4F1D8C006B0741 /* NosNotification+CoreDataClass.swift */,
				C9C547582A4F1D8C006B0741 /* NosNotification+CoreDataProperties.swift */,
				C9F0BB6E29A50437000547FC /* NostrConstants.swift */,
				5B6EB48D29EDBE0E006E750C /* NoteParser.swift */,
				C9AC31AC2A55E0BD00A94E5A /* NotificationViewModel.swift */,
				C9CF23162A38A58B00EBEC31 /* ParseQueue.swift */,
				C9DEBFD3298941000078B43A /* Persistence.swift */,
				C9F0BB6A29A503D6000547FC /* PublicKey.swift */,
				C9DEC06C2989668E0078B43A /* Relay+CoreDataClass.swift */,
				C973AB592A323167002AED16 /* Relay+CoreDataProperties.swift */,
				C9C2B78429E073E300548B4A /* RelaySubscription.swift */,
				C9E37E142A1E8143003D4B0A /* Report.swift */,
				C94A5E172A72C84200B6EC5D /* ReportCategory.swift */,
				C992B3292B3613CC00704A9C /* SubscriptionCancellable.swift */,
				C97141ED2AE95F07001A5DD0 /* USBCAddress.swift */,
				C9F204772ADEDE120029A858 /* WalletConnectChain.swift */,
				C9F204602ADEDB720029A858 /* Wei.swift */,
				C936B4572A4C7B7C00DF1EB9 /* Nos.xcdatamodeld */,
			);
			path = Models;
			sourceTree = "<group>";
		};
		C9DFA974299C30CA006929C1 /* Assets */ = {
			isa = PBXGroup;
			children = (
				C9D573472AB24B5800E06BB4 /* SwiftGen Stencils */,
				C9DEBFDA298941020078B43A /* Assets.xcassets */,
				C9DFA977299C3189006929C1 /* Localization */,
				C987F81F29BA94D400B44E7A /* Font */,
				C92DF80129BFAF9300400561 /* ProductionSecrets.xcconfig */,
				C905EA342A3360FE006F1E99 /* StagingSecrets.xcconfig */,
				C94D39242ABDDFB60019C4D5 /* EmptySecrets.xcconfig */,
				DC4AB2F52A4475B800D1478A /* AppDelegate.swift */,
				C94D39212ABDDDFE0019C4D5 /* Secrets.xcconfig */,
				C9A0DAEC29C6A66C00466635 /* Launch Screen.storyboard */,
			);
			path = Assets;
			sourceTree = "<group>";
		};
		C9DFA977299C3189006929C1 /* Localization */ = {
			isa = PBXGroup;
			children = (
				3AD318622B296D1E00026B07 /* ImagePicker.xcstrings */,
				3A67449B2B294712002B8DE0 /* Localizable.xcstrings */,
				3A1C296E2B2A537C0020B753 /* Moderation.xcstrings */,
				3AD3185F2B296D0C00026B07 /* Reply.xcstrings */,
			);
			path = Localization;
			sourceTree = "<group>";
		};
		C9EB171929E5976700A15ABB /* Controller */ = {
			isa = PBXGroup;
			children = (
				C9C547502A4F1CC3006B0741 /* SearchController.swift */,
				C97A1C8A29E45B4E009D9E8D /* RawEventController.swift */,
				C9A6C7402AD837AD001F9500 /* UNSWizardController.swift */,
				C9A2FCA32AE701510020A5C6 /* SendUSBCController.swift */,
				C913DA092AEAF52B003BDD6D /* NoteWarningController.swift */,
				C98CA9062B14FBBF00929141 /* PagedNoteDataSource.swift */,
			);
			path = Controller;
			sourceTree = "<group>";
		};
		C9EE3E652A053CF1008A7491 /* New Note */ = {
			isa = PBXGroup;
			children = (
				C94D855B2991479900749478 /* NewNoteView.swift */,
				C9F75AD12A02D41E005BBE45 /* ComposerActionBar.swift */,
				C9F75AD52A041FF7005BBE45 /* ExpirationTimePicker.swift */,
				C9EE3E5F2A0538B7008A7491 /* ExpirationTimeButton.swift */,
				DC5F20402A6AE31000F8D73F /* ImagePickerUIViewController.swift */,
				DC5F203E2A6AE24200F8D73F /* ImagePickerButton.swift */,
				DC5F20422A6ED75C00F8D73F /* FileStorageAPI.swift */,
			);
			path = "New Note";
			sourceTree = "<group>";
		};
		C9F2046E2ADEDDCA0029A858 /* USBC */ = {
			isa = PBXGroup;
			children = (
				C9F2046A2ADEDCB80029A858 /* WalletConnectPairingView.swift */,
				C9F204852AE067130029A858 /* SendUSBCWizard.swift */,
				C9F204822AE03A8D0029A858 /* bignumber.js */,
				C99D053B2AE6E5F50053D472 /* WalletConnectSendView.swift */,
				C94D59AB2AE711A400295AE8 /* WalletConnectErrorView.swift */,
			);
			path = USBC;
			sourceTree = "<group>";
		};
		C9F84C24298DC7C100C6714D /* Views */ = {
			isa = PBXGroup;
			children = (
				C9A0DADF29C697A100466635 /* AboutView.swift */,
				C98DC9BA2A795CAD004E5F0F /* ActionBanner.swift */,
				C987F81929BA4D0E00B44E7A /* ActionButton.swift */,
				C9A0DAE929C6A34200466635 /* ActivityView.swift */,
				C9F84C20298DC36800C6714D /* AppView.swift */,
				2D4010A12AD87DF300F93AD4 /* KnownFollowersView.swift */,
				C97465302A3B89140031226F /* AuthorLabel.swift */,
				5B8C96AB29D52AD200B73AEC /* AuthorListView.swift */,
				5B8C96B129DB313300B73AEC /* AuthorCard.swift */,
				5BE281C32AE2CCC300880466 /* AuthorStoryView.swift */,
				3FFB1D88299FF37C002A755D /* AvatarView.swift */,
				C92F01542AC4D6CF00972489 /* BeveledSeparator.swift */,
				C987F81629BA4C6900B44E7A /* BigActionButton.swift */,
				C95D68A0299E6D3E00429F86 /* BioView.swift */,
				CD2CF38D299E67F900332116 /* CardButtonStyle.swift */,
				C9DFA968299BEC33006929C1 /* CardStyle.swift */,
				C9DFA96A299BEE2C006929C1 /* CompactNoteView.swift */,
				C93EC2F929C370DE0012EE2A /* DiscoverGrid.swift */,
				CD76865229B793F400085358 /* DiscoverSearchBar.swift */,
				C9CDBBA029A8F14C00C555C7 /* DiscoverView.swift */,
				5B0D99022A94090A0039F0C5 /* DoubleTapToPopModifier.swift */,
				5B8C96B529DDD3B200B73AEC /* EditableText.swift */,
				CD76864B29B12F7E00085358 /* ExpandingTextFieldAndSubmitButton.swift */,
				A303AF8229A9153A005DC8FC /* FollowButton.swift */,
				C9E8C1142B081EBE002D46B0 /* NIP05View.swift */,
				A32B6C7729A6C99200653FF5 /* FollowCard.swift */,
				A32B6C7229A6BE9B00653FF5 /* FollowsView.swift */,
				C9B678E629F01A8500303F33 /* FullscreenProgressView.swift */,
				C9CDBBA329A8FA2900C555C7 /* GoldenPostView.swift */,
				C9A0DAE329C69F0C00466635 /* HighlightedText.swift */,
				C9DEBFD8298941000078B43A /* HomeFeedView.swift */,
				5BE281C92AE2CCEB00880466 /* HomeTab.swift */,
				C960C57029F3236200929990 /* LikeButton.swift */,
				C905B0762A619E99009B8A78 /* LinkPreview.swift */,
				5BFF66B52A58A8A000AA79DD /* MutesView.swift */,
				C9A0DADC29C689C900466635 /* NosNavigationBar.swift */,
				CD2CF38F299E68BE00332116 /* NoteButton.swift */,
				C9DFA964299BEB96006929C1 /* NoteCard.swift */,
				C974652D2A3B86600031226F /* NoteCardHeader.swift */,
				CD76864F29B6503500085358 /* NoteOptionsButton.swift */,
				C9B708BA2A13BE41006C613A /* NoteTextEditor.swift */,
				C98B8B3F29FBF83B009789C8 /* NotificationCard.swift */,
				C94437E529B0DB83004D8C86 /* NotificationsView.swift */,
				C95D68A4299E6E1E00429F86 /* PlaceholderModifier.swift */,
				C9E37E112A1E7EC5003D4B0A /* PreviewContainer.swift */,
				C94BC09A2A0AC74A0098F6F1 /* PreviewData.swift */,
				A351E1A129BA92240009B7F6 /* ProfileEditView.swift */,
				C95D689E299E6B4100429F86 /* ProfileHeader.swift */,
				5B834F662A83FB5C000C1432 /* ProfileKnownFollowersView.swift */,
				5B834F682A83FC7F000C1432 /* ProfileSocialStatsView.swift */,
				C987F81C29BA6D9A00B44E7A /* ProfileTab.swift */,
				C95D68AC299E721700429F86 /* ProfileView.swift */,
				C986510F2B0BD49200597B68 /* PagedNoteListView.swift */,
				5BFF66B32A58853D00AA79DD /* PublishedEventsView.swift */,
				C97A1C8729E45B3C009D9E8D /* RawEventView.swift */,
				C9A25B3C29F174D200B39534 /* ReadabilityPadding.swift */,
				5BFF66B02A573F6400AA79DD /* RelayDetailView.swift */,
				C93EC2F029C337EB0012EE2A /* RelayPicker.swift */,
				C97465332A3C95FE0031226F /* RelayPickerToolbarButton.swift */,
				C9DEC069298965540078B43A /* RelayView.swift */,
				C9DFA970299BF8CD006929C1 /* RepliesView.swift */,
				5BE281C62AE2CCD800880466 /* ReplyButton.swift */,
				CD4908D329B92941007443DB /* ReportABugMailView.swift */,
				C9E37E0E2A1E7C32003D4B0A /* ReportMenu.swift */,
				C960C57329F3251E00929990 /* RepostButton.swift */,
				C94D14802A12B3F70014C906 /* SearchBar.swift */,
				5B8C96AF29DB2E1100B73AEC /* SearchTextFieldObserver.swift */,
				C95D68A2299E6D9000429F86 /* SelectableText.swift */,
				C9DF76272AE1D11F000134DF /* SendUSBCBarButtonItem.swift */,
				C9F84C22298DC7B900C6714D /* SettingsView.swift */,
				CD09A74329A50F1D0063464F /* SideMenu.swift */,
				C9A0DAD929C685E500466635 /* SideMenuButton.swift */,
				CD09A74529A50F750063464F /* SideMenuContent.swift */,
				C92DF80729C25FA900400561 /* SquareImage.swift */,
				3FFB1D9B29A7DF9D002A755D /* StackedAvatarsView.swift */,
				C931517C29B915AF00934506 /* StaggeredGrid.swift */,
				5BE281BD2AE2CCAE00880466 /* StoriesView.swift */,
				5BE281C02AE2CCB400880466 /* StoryNoteView.swift */,
				2D06BB9C2AE249D70085F509 /* ThreadRootView.swift */,
				3F60F42829B27D3E000D62C4 /* ThreadView.swift */,
				C9A2FCA12AE6FF360020A5C6 /* USBCBalanceBarButtonItem.swift */,
				C9CE5B132A0172CF008E198C /* WebView.swift */,
				C92F01502AC4D67B00972489 /* Form */,
				C9CFF6D02AB241EB00D4B368 /* Modifiers */,
				C9EE3E652A053CF1008A7491 /* New Note */,
				3FB5E64F299D288E00386527 /* Onboarding */,
				C9DEBFDD298941020078B43A /* Preview Content */,
				C905EA362A33620A006F1E99 /* UNS */,
				C9F2046E2ADEDDCA0029A858 /* USBC */,
				C913DA0D2AEB3265003BDD6D /* WarningView.swift */,
				C9E8C1122B081E9C002D46B0 /* UNSNameView.swift */,
			);
			path = Views;
			sourceTree = "<group>";
		};
/* End PBXGroup section */

/* Begin PBXNativeTarget section */
		C90862BA29E9804B00C35A71 /* NosPerformanceTests */ = {
			isa = PBXNativeTarget;
			buildConfigurationList = C90862C329E9804B00C35A71 /* Build configuration list for PBXNativeTarget "NosPerformanceTests" */;
			buildPhases = (
				C90862B729E9804B00C35A71 /* Sources */,
				C90862B829E9804B00C35A71 /* Frameworks */,
				C90862B929E9804B00C35A71 /* Resources */,
			);
			buildRules = (
			);
			dependencies = (
				C90862C229E9804B00C35A71 /* PBXTargetDependency */,
			);
			name = NosPerformanceTests;
			packageProductDependencies = (
				C99DBF812A9E8BDE00F7068F /* SDWebImageSwiftUI */,
			);
			productName = NosPerformanceTests;
			productReference = C90862BB29E9804B00C35A71 /* NosPerformanceTests.xctest */;
			productType = "com.apple.product-type.bundle.ui-testing";
		};
		C9DEBFCD298941000078B43A /* Nos */ = {
			isa = PBXNativeTarget;
			buildConfigurationList = C9DEBFF8298941020078B43A /* Build configuration list for PBXNativeTarget "Nos" */;
			buildPhases = (
				C9DEBFCA298941000078B43A /* Sources */,
				C9BAB0992996BEEA0003A84E /* SwiftLint */,
				C9DEBFCB298941000078B43A /* Frameworks */,
				C9DEBFCC298941000078B43A /* Resources */,
			);
			buildRules = (
			);
			dependencies = (
				3AD3185D2B294E9000026B07 /* PBXTargetDependency */,
				C9D573402AB24A3700E06BB4 /* PBXTargetDependency */,
			);
			name = Nos;
			packageProductDependencies = (
				C9DEC067298965270078B43A /* Starscream */,
				C97797BB298AB1890046BD25 /* secp256k1 */,
				C94D855E29914D2300749478 /* SwiftUINavigation */,
				C9646E9929B79E04007239A4 /* Logger */,
				C9646EA329B7A24A007239A4 /* PostHog */,
				C9646EA629B7A3DD007239A4 /* Dependencies */,
				C96CB98B2A6040C500498C4E /* DequeModule */,
				C9B71DBD2A8E9BAD0031ED9F /* Sentry */,
				C9B71DBF2A8E9BAD0031ED9F /* SentrySwiftUI */,
				C99DBF7D2A9E81CF00F7068F /* SDWebImageSwiftUI */,
				C95F0AC92ABA379700A0D9CE /* WalletConnect */,
				C9AA1BB32ABA3D5C00E8BD6D /* Web3Wallet */,
				C9AA1BB92ABB62EB00E8BD6D /* Web3 */,
				C9AA1BBB2ABB6E8900E8BD6D /* WalletConnectModal */,
				C9332C622ADECFA700AD7B0E /* StarscreamOld */,
				C9332C652ADED0D700AD7B0E /* StarscreamOld */,
			);
			productName = Nos;
			productReference = C9DEBFCE298941000078B43A /* Nos.app */;
			productType = "com.apple.product-type.application";
		};
		C9DEBFE3298941020078B43A /* NosTests */ = {
			isa = PBXNativeTarget;
			buildConfigurationList = C9DEBFFB298941020078B43A /* Build configuration list for PBXNativeTarget "NosTests" */;
			buildPhases = (
				C9DEBFE0298941020078B43A /* Sources */,
				C9DEBFE1298941020078B43A /* Frameworks */,
				C9DEBFE2298941020078B43A /* Resources */,
			);
			buildRules = (
			);
			dependencies = (
				3AEABEF32B2BF806001BC933 /* PBXTargetDependency */,
				C9A6C7442AD83F7A001F9500 /* PBXTargetDependency */,
				C9DEBFE6298941020078B43A /* PBXTargetDependency */,
			);
			name = NosTests;
			packageProductDependencies = (
				C97797BE298ABE060046BD25 /* secp256k1 */,
				CDDA1F7A29A527650047ACD8 /* Starscream */,
				CDDA1F7C29A527650047ACD8 /* SwiftUINavigation */,
				C9646E9B29B79E4D007239A4 /* Logger */,
				C9646EA829B7A4F2007239A4 /* PostHog */,
				C9646EAB29B7A520007239A4 /* Dependencies */,
				C905B0742A619367009B8A78 /* DequeModule */,
				C9B71DC42A9008300031ED9F /* Sentry */,
				C99DBF7F2A9E8BCF00F7068F /* SDWebImageSwiftUI */,
				C91565C02B2368FA0068EECA /* ViewInspector */,
				C94824472B32364100005B36 /* WalletConnectModal */,
				C94824492B32364900005B36 /* Web3 */,
			);
			productName = NosTests;
			productReference = C9DEBFE4298941020078B43A /* NosTests.xctest */;
			productType = "com.apple.product-type.bundle.unit-test";
		};
		C9DEBFED298941020078B43A /* NosUITests */ = {
			isa = PBXNativeTarget;
			buildConfigurationList = C9DEBFFE298941020078B43A /* Build configuration list for PBXNativeTarget "NosUITests" */;
			buildPhases = (
				C9DEBFEA298941020078B43A /* Sources */,
				C9DEBFEB298941020078B43A /* Frameworks */,
				C9DEBFEC298941020078B43A /* Resources */,
			);
			buildRules = (
			);
			dependencies = (
				C9DEBFF0298941020078B43A /* PBXTargetDependency */,
			);
			name = NosUITests;
			packageProductDependencies = (
				C9BA85902B23628300AFC2C3 /* Logger */,
				C9BA85922B23628B00AFC2C3 /* Dependencies */,
				C9BA85942B2362C100AFC2C3 /* SDWebImageSwiftUI */,
				C9BA85962B23638700AFC2C3 /* Starscream */,
				C9BA85982B23638700AFC2C3 /* secp256k1 */,
				C9BA859A2B23638700AFC2C3 /* SwiftUINavigation */,
				C9BA859C2B23638700AFC2C3 /* PostHog */,
				C9BA859E2B23638700AFC2C3 /* DequeModule */,
				C9BA85A02B23638700AFC2C3 /* SentrySwiftUI */,
				C9BA85A22B23638700AFC2C3 /* WalletConnect */,
				C9BA85A42B23638700AFC2C3 /* Web3 */,
				C9BA85A62B23638700AFC2C3 /* StarscreamOld */,
				C9BA85A82B2363A900AFC2C3 /* WalletConnectModal */,
				C9BA85AA2B2363CA00AFC2C3 /* Sentry */,
			);
			productName = NosUITests;
			productReference = C9DEBFEE298941020078B43A /* NosUITests.xctest */;
			productType = "com.apple.product-type.bundle.ui-testing";
		};
/* End PBXNativeTarget section */

/* Begin PBXProject section */
		C9DEBFC6298941000078B43A /* Project object */ = {
			isa = PBXProject;
			attributes = {
				BuildIndependentTargetsInParallel = 1;
				LastSwiftUpdateCheck = 1420;
				LastUpgradeCheck = 1500;
				TargetAttributes = {
					C90862BA29E9804B00C35A71 = {
						CreatedOnToolsVersion = 14.2;
						TestTargetID = C9DEBFCD298941000078B43A;
					};
					C9DEBFCD298941000078B43A = {
						CreatedOnToolsVersion = 14.2;
					};
					C9DEBFE3298941020078B43A = {
						CreatedOnToolsVersion = 14.2;
					};
					C9DEBFED298941020078B43A = {
						CreatedOnToolsVersion = 14.2;
						TestTargetID = C9DEBFCD298941000078B43A;
					};
				};
			};
			buildConfigurationList = C9DEBFC9298941000078B43A /* Build configuration list for PBXProject "Nos" */;
			compatibilityVersion = "Xcode 14.0";
			developmentRegion = en;
			hasScannedForEncodings = 0;
			knownRegions = (
				en,
				Base,
				es,
				"zh-Hans",
				"zh-Hant",
				fr,
				"pt-BR",
				de,
				nl,
				sv,
			);
			mainGroup = C9DEBFC5298941000078B43A;
			packageReferences = (
				C9DEC066298965270078B43A /* XCRemoteSwiftPackageReference "Starscream.git" */,
				C97797BA298AB1890046BD25 /* XCRemoteSwiftPackageReference "secp256k1.swift" */,
				C94D855D29914D2300749478 /* XCRemoteSwiftPackageReference "swiftui-navigation" */,
				C9ADB139299299570075E7F8 /* XCRemoteSwiftPackageReference "bech32.git" */,
				C9646E9829B79E04007239A4 /* XCRemoteSwiftPackageReference "logger-ios" */,
				C9646EA229B7A24A007239A4 /* XCRemoteSwiftPackageReference "posthog-ios.git" */,
				C9646EA529B7A3DD007239A4 /* XCRemoteSwiftPackageReference "swift-dependencies" */,
				C96CB98A2A6040C500498C4E /* XCRemoteSwiftPackageReference "swift-collections.git" */,
				C9B71DBC2A8E9BAD0031ED9F /* XCRemoteSwiftPackageReference "sentry-cocoa.git" */,
				C99DBF7C2A9E81CF00F7068F /* XCRemoteSwiftPackageReference "SDWebImageSwiftUI" */,
				C9B737702AB24D5F00398BE7 /* XCRemoteSwiftPackageReference "SwiftGenPlugin" */,
				C95F0AC82ABA379700A0D9CE /* XCRemoteSwiftPackageReference "WalletConnectSwiftV2" */,
				C9AA1BB82ABB62EB00E8BD6D /* XCRemoteSwiftPackageReference "Web3.swift" */,
				C9332C642ADED0D700AD7B0E /* XCLocalSwiftPackageReference "StarscreamOld" */,
				C91565BF2B2368FA0068EECA /* XCRemoteSwiftPackageReference "ViewInspector" */,
				3AD3185B2B294E6200026B07 /* XCRemoteSwiftPackageReference "xcstrings-tool-plugin" */,
			);
			productRefGroup = C9DEBFCF298941000078B43A /* Products */;
			projectDirPath = "";
			projectRoot = "";
			targets = (
				C9DEBFCD298941000078B43A /* Nos */,
				C9DEBFE3298941020078B43A /* NosTests */,
				C9DEBFED298941020078B43A /* NosUITests */,
				C90862BA29E9804B00C35A71 /* NosPerformanceTests */,
			);
		};
/* End PBXProject section */

/* Begin PBXResourcesBuildPhase section */
		C90862B929E9804B00C35A71 /* Resources */ = {
			isa = PBXResourcesBuildPhase;
			buildActionMask = 2147483647;
			files = (
			);
			runOnlyForDeploymentPostprocessing = 0;
		};
		C9DEBFCC298941000078B43A /* Resources */ = {
			isa = PBXResourcesBuildPhase;
			buildActionMask = 2147483647;
			files = (
				3AD318602B296D0C00026B07 /* Reply.xcstrings in Resources */,
				C987F83629BA951E00B44E7A /* ClarityCity-ExtraBold.otf in Resources */,
				C9DEC065298955200078B43A /* sample_data.json in Resources */,
				C987F83A29BA951E00B44E7A /* ClarityCity-BoldItalic.otf in Resources */,
				C987F84A29BA951E00B44E7A /* ClarityCity-Medium.otf in Resources */,
				3A1C296F2B2A537C0020B753 /* Moderation.xcstrings in Resources */,
				C9DEBFDF298941020078B43A /* Preview Assets.xcassets in Resources */,
				C987F84E29BA951E00B44E7A /* ClarityCity-RegularItalic.otf in Resources */,
				3A67449C2B294712002B8DE0 /* Localizable.xcstrings in Resources */,
				C95D68B4299ECE0700429F86 /* CONTRIBUTING.md in Resources */,
				C987F83E29BA951E00B44E7A /* ClarityCity-SemiBold.otf in Resources */,
				C987F84629BA951E00B44E7A /* ClarityCity-Light.otf in Resources */,
				C95D68B3299ECE0700429F86 /* README.md in Resources */,
				C987F83C29BA951E00B44E7A /* ClarityCity-Bold.otf in Resources */,
				C987F83229BA951E00B44E7A /* ClarityCity-ExtraLight.otf in Resources */,
				C9DEBFDB298941020078B43A /* Assets.xcassets in Resources */,
				C9A0DAED29C6A66C00466635 /* Launch Screen.storyboard in Resources */,
				C987F84C29BA951E00B44E7A /* ClarityCity-ThinItalic.otf in Resources */,
				C987F85229BA951E00B44E7A /* ClarityCity-Regular.otf in Resources */,
				C987F83429BA951E00B44E7A /* ClarityCity-LightItalic.otf in Resources */,
				C987F83829BA951E00B44E7A /* ClarityCity-MediumItalic.otf in Resources */,
				C9D573492AB24B7300E06BB4 /* custom-xcassets.stencil in Resources */,
				C987F84229BA951E00B44E7A /* ClarityCity-Black.otf in Resources */,
				C987F84029BA951E00B44E7A /* ClarityCity-SemiBoldItalic.otf in Resources */,
				C9F204832AE03A8E0029A858 /* bignumber.js in Resources */,
				C95D68B2299ECE0700429F86 /* CHANGELOG.md in Resources */,
				3AD318632B296D1E00026B07 /* ImagePicker.xcstrings in Resources */,
				C987F85429BA951E00B44E7A /* ClarityCity-Thin.otf in Resources */,
				C987F84429BA951E00B44E7A /* ClarityCity-ExtraBoldItalic.otf in Resources */,
				C987F85029BA951E00B44E7A /* ClarityCity-ExtraLightItalic.otf in Resources */,
				C987F84829BA951E00B44E7A /* ClarityCity-BlackItalic.otf in Resources */,
			);
			runOnlyForDeploymentPostprocessing = 0;
		};
		C9DEBFE2298941020078B43A /* Resources */ = {
			isa = PBXResourcesBuildPhase;
			buildActionMask = 2147483647;
			files = (
				C987F84B29BA951E00B44E7A /* ClarityCity-Medium.otf in Resources */,
				3AEABEFE2B2BF850001BC933 /* ImagePicker.xcstrings in Resources */,
				C987F83729BA951E00B44E7A /* ClarityCity-ExtraBold.otf in Resources */,
				C987F83329BA951E00B44E7A /* ClarityCity-ExtraLight.otf in Resources */,
				C987F83D29BA951E00B44E7A /* ClarityCity-Bold.otf in Resources */,
				C987F84529BA951E00B44E7A /* ClarityCity-ExtraBoldItalic.otf in Resources */,
				C987F84329BA951E00B44E7A /* ClarityCity-Black.otf in Resources */,
				C987F85329BA951E00B44E7A /* ClarityCity-Regular.otf in Resources */,
				C987F84729BA951E00B44E7A /* ClarityCity-Light.otf in Resources */,
				C987F83929BA951E00B44E7A /* ClarityCity-MediumItalic.otf in Resources */,
				C987F85129BA951E00B44E7A /* ClarityCity-ExtraLightItalic.otf in Resources */,
				C987F84D29BA951E00B44E7A /* ClarityCity-ThinItalic.otf in Resources */,
				C987F84F29BA951E00B44E7A /* ClarityCity-RegularItalic.otf in Resources */,
				CD27177629A7C8B200AE8888 /* sample_replies.json in Resources */,
				C987F83B29BA951E00B44E7A /* ClarityCity-BoldItalic.otf in Resources */,
				C987F84129BA951E00B44E7A /* ClarityCity-SemiBoldItalic.otf in Resources */,
				C987F83529BA951E00B44E7A /* ClarityCity-LightItalic.otf in Resources */,
				3AEABEFD2B2BF84C001BC933 /* Localizable.xcstrings in Resources */,
				C987F85529BA951E00B44E7A /* ClarityCity-Thin.otf in Resources */,
				C987F83F29BA951E00B44E7A /* ClarityCity-SemiBold.otf in Resources */,
				3AEABEF82B2BF846001BC933 /* Reply.xcstrings in Resources */,
				3AEABEFF2B2BF858001BC933 /* Moderation.xcstrings in Resources */,
				C9DEC006298947900078B43A /* sample_data.json in Resources */,
				C94B2D182B17F5EC002104B6 /* sample_repost.json in Resources */,
				C987F84929BA951E00B44E7A /* ClarityCity-BlackItalic.otf in Resources */,
			);
			runOnlyForDeploymentPostprocessing = 0;
		};
		C9DEBFEC298941020078B43A /* Resources */ = {
			isa = PBXResourcesBuildPhase;
			buildActionMask = 2147483647;
			files = (
			);
			runOnlyForDeploymentPostprocessing = 0;
		};
/* End PBXResourcesBuildPhase section */

/* Begin PBXShellScriptBuildPhase section */
		C9BAB0992996BEEA0003A84E /* SwiftLint */ = {
			isa = PBXShellScriptBuildPhase;
			alwaysOutOfDate = 1;
			buildActionMask = 2147483647;
			files = (
			);
			inputFileListPaths = (
			);
			inputPaths = (
			);
			name = SwiftLint;
			outputFileListPaths = (
			);
			outputPaths = (
			);
			runOnlyForDeploymentPostprocessing = 0;
			shellPath = /bin/sh;
			shellScript = "export PATH=\"$PATH:/opt/homebrew/bin\"\nif which swiftlint > /dev/null; then\n  swiftlint --lenient\nelse\n  echo \"warning: SwiftLint not installed, download from https://github.com/realm/SwiftLint\"\nfi\n";
		};
/* End PBXShellScriptBuildPhase section */

/* Begin PBXSourcesBuildPhase section */
		C90862B729E9804B00C35A71 /* Sources */ = {
			isa = PBXSourcesBuildPhase;
			buildActionMask = 2147483647;
			files = (
				C90862BE29E9804B00C35A71 /* NosPerformanceTests.swift in Sources */,
			);
			runOnlyForDeploymentPostprocessing = 0;
		};
		C9DEBFCA298941000078B43A /* Sources */ = {
			isa = PBXSourcesBuildPhase;
			buildActionMask = 2147483647;
			files = (
				CD09A74429A50F1D0063464F /* SideMenu.swift in Sources */,
				C9F2046B2ADEDCB80029A858 /* WalletConnectPairingView.swift in Sources */,
				C9C547512A4F1CC3006B0741 /* SearchController.swift in Sources */,
				C992B32A2B3613CC00704A9C /* SubscriptionCancellable.swift in Sources */,
				C9DEC06E2989668E0078B43A /* Relay+CoreDataClass.swift in Sources */,
				C9F64D8C29ED840700563F2B /* LogHelper.swift in Sources */,
				C9C2B78529E073E300548B4A /* RelaySubscription.swift in Sources */,
				3FFB1D9C29A7DF9D002A755D /* StackedAvatarsView.swift in Sources */,
				C97A1C8E29E58EC7009D9E8D /* NSManagedObjectContext+Nos.swift in Sources */,
				C9B678DE29EEC35B00303F33 /* Foundation+Sendable.swift in Sources */,
				5B88051A2A21027C00E21F06 /* SHA256Key.swift in Sources */,
				C9CDBBA129A8F14C00C555C7 /* DiscoverView.swift in Sources */,
				C9B71DC22A9003670031ED9F /* CrashReporting.swift in Sources */,
				C987F81729BA4C6A00B44E7A /* BigActionButton.swift in Sources */,
				C98DC9BB2A795CAD004E5F0F /* ActionBanner.swift in Sources */,
				C987F86129BABAF800B44E7A /* String+Markdown.swift in Sources */,
				C9F204802AE029D90029A858 /* AppDestination.swift in Sources */,
				3F30020B29C361C8003D4F8B /* OnboardingTermsOfServiceView.swift in Sources */,
				C9C5475B2A4F1D8C006B0741 /* NosNotification+CoreDataProperties.swift in Sources */,
				C9680AD12ACC5251006C8C93 /* Either.swift in Sources */,
				C98B8B4029FBF83B009789C8 /* NotificationCard.swift in Sources */,
				5B834F672A83FB5C000C1432 /* ProfileKnownFollowersView.swift in Sources */,
				C9E8C1152B081EBE002D46B0 /* NIP05View.swift in Sources */,
				C987F81D29BA6D9A00B44E7A /* ProfileTab.swift in Sources */,
				C9ADB14129951CB10075E7F8 /* NSManagedObject+Nos.swift in Sources */,
				C9F84C21298DC36800C6714D /* AppView.swift in Sources */,
				C9CE5B142A0172CF008E198C /* WebView.swift in Sources */,
				DC5F20432A6ED75C00F8D73F /* FileStorageAPI.swift in Sources */,
				CD4908D429B92941007443DB /* ReportABugMailView.swift in Sources */,
				C9C2B78229E0735400548B4A /* RelaySubscriptionManager.swift in Sources */,
				3FFB1D9629A6BBEC002A755D /* Collection+SafeSubscript.swift in Sources */,
				A34E439929A522F20057AFCB /* CurrentUser.swift in Sources */,
				C9A0DADD29C689C900466635 /* NosNavigationBar.swift in Sources */,
				3F30020529C1FDD9003D4F8B /* OnboardingStartView.swift in Sources */,
				C936B4592A4C7B7C00DF1EB9 /* Nos.xcdatamodeld in Sources */,
				C987F81A29BA4D0E00B44E7A /* ActionButton.swift in Sources */,
				C9E37E122A1E7EC5003D4B0A /* PreviewContainer.swift in Sources */,
				C9A0DAF829C92F4500466635 /* UNSAPI.swift in Sources */,
				5BFF66B62A58A8A000AA79DD /* MutesView.swift in Sources */,
				C9F2045F2ADED8F70029A858 /* WalletConnectSessionManager.swift in Sources */,
				C913DA0A2AEAF52B003BDD6D /* NoteWarningController.swift in Sources */,
				3F30020929C23895003D4F8B /* OnboardingNotOldEnoughView.swift in Sources */,
				C973AB612A323167002AED16 /* Author+CoreDataProperties.swift in Sources */,
				C9B678E129EEC41000303F33 /* SocialGraphCache.swift in Sources */,
				C9AA1BB12ABA383F00E8BD6D /* USBCWalletConnectService.swift in Sources */,
				C93F488D2AC5C30C00900CEC /* NosFormField.swift in Sources */,
				C9DEC06A298965550078B43A /* RelayView.swift in Sources */,
				C99E80CD2A0C2C6400187474 /* PreviewData.swift in Sources */,
				C9DF76282AE1D11F000134DF /* SendUSBCBarButtonItem.swift in Sources */,
				C9A0DAE429C69F0C00466635 /* HighlightedText.swift in Sources */,
				C94D855C2991479900749478 /* NewNoteView.swift in Sources */,
				5B6EB48E29EDBE0E006E750C /* NoteParser.swift in Sources */,
				C9F84C23298DC7B900C6714D /* SettingsView.swift in Sources */,
				C9F204612ADEDB720029A858 /* Wei.swift in Sources */,
				C973AB652A323167002AED16 /* EventReference+CoreDataProperties.swift in Sources */,
				C973AB632A323167002AED16 /* Relay+CoreDataProperties.swift in Sources */,
				C94FE9F729DB259300019CD3 /* Text+Gradient.swift in Sources */,
				3F170C78299D816200BC8F8B /* AppController.swift in Sources */,
				C9F204672ADEDBA80029A858 /* String+Extra.swift in Sources */,
				C9F204792ADEDE120029A858 /* WalletConnectChain.swift in Sources */,
				C95D68AB299E710F00429F86 /* Color+Hex.swift in Sources */,
				C94A5E182A72C84200B6EC5D /* ReportCategory.swift in Sources */,
				C973364F2A7968220012D8B8 /* SetUpUNSBanner.swift in Sources */,
				C9F0BB6B29A503D6000547FC /* PublicKey.swift in Sources */,
				C9EE3E602A0538B7008A7491 /* ExpirationTimeButton.swift in Sources */,
				A303AF8329A9153A005DC8FC /* FollowButton.swift in Sources */,
				C9C2B77F29E0731600548B4A /* AsyncTimer.swift in Sources */,
				A32B6C7329A6BE9B00653FF5 /* FollowsView.swift in Sources */,
				3F30020D29C382EB003D4F8B /* OnboardingLoginView.swift in Sources */,
				C9A25B3D29F174D200B39534 /* ReadabilityPadding.swift in Sources */,
				C9DFA972299BF9E8006929C1 /* CompactNoteView.swift in Sources */,
				C9AC31AD2A55E0BD00A94E5A /* NotificationViewModel.swift in Sources */,
				C9EE3E632A053910008A7491 /* ExpirationTimeOption.swift in Sources */,
				C9A0DAE029C697A100466635 /* AboutView.swift in Sources */,
				C9E8C1132B081E9C002D46B0 /* UNSNameView.swift in Sources */,
				A351E1A229BA92240009B7F6 /* ProfileEditView.swift in Sources */,
				C9DFA969299BEC33006929C1 /* CardStyle.swift in Sources */,
				C95D68AD299E721700429F86 /* ProfileView.swift in Sources */,
				C942566929B66A2800C4202C /* Date+Elapsed.swift in Sources */,
				C9A2FCA22AE6FF360020A5C6 /* USBCBalanceBarButtonItem.swift in Sources */,
				5B8C96B029DB2E1100B73AEC /* SearchTextFieldObserver.swift in Sources */,
				C913DA0E2AEB3265003BDD6D /* WarningView.swift in Sources */,
				C9ADB13829928CC30075E7F8 /* String+Hex.swift in Sources */,
				C97141EE2AE95F07001A5DD0 /* USBCAddress.swift in Sources */,
				C9F75AD22A02D41E005BBE45 /* ComposerActionBar.swift in Sources */,
				2D06BB9D2AE249D70085F509 /* ThreadRootView.swift in Sources */,
				C9F204652ADEDB9B0029A858 /* BigDecimal.swift in Sources */,
				C9DEBFD2298941000078B43A /* NosApp.swift in Sources */,
				C930055F2A6AF8320098CA9E /* LoadingContent.swift in Sources */,
				C9A6C74D2AD98E2A001F9500 /* UNSNameTakenView.swift in Sources */,
				C9646EAE29B8D653007239A4 /* ViewDidLoadModifier.swift in Sources */,
				C94D59AC2AE711A400295AE8 /* WalletConnectErrorView.swift in Sources */,
				C92F015B2AC4D74E00972489 /* NosTextEditor.swift in Sources */,
				C913DA0C2AEB2EBF003BDD6D /* FetchRequestPublisher.swift in Sources */,
				C973AB5D2A323167002AED16 /* Event+CoreDataProperties.swift in Sources */,
				C95D68A3299E6D9000429F86 /* SelectableText.swift in Sources */,
				C9F84C27298DC98800C6714D /* KeyPair.swift in Sources */,
				5B8C96B629DDD3B200B73AEC /* EditableText.swift in Sources */,
				C93EC2F129C337EB0012EE2A /* RelayPicker.swift in Sources */,
				C9F0BB6F29A50437000547FC /* NostrConstants.swift in Sources */,
				5BFF66B12A573F6400AA79DD /* RelayDetailView.swift in Sources */,
				C9F204632ADEDB910029A858 /* Web3Utils.swift in Sources */,
				C9F75AD62A041FF7005BBE45 /* ExpirationTimePicker.swift in Sources */,
				C92F015E2AC4D99400972489 /* NosForm.swift in Sources */,
				CD76865329B793F400085358 /* DiscoverSearchBar.swift in Sources */,
				5B8C96AC29D52AD200B73AEC /* AuthorListView.swift in Sources */,
				C94A5E152A716A6D00B6EC5D /* EditableNoteText.swift in Sources */,
				DC5F20412A6AE31000F8D73F /* ImagePickerUIViewController.swift in Sources */,
				C9680AD42ACDF57D006C8C93 /* UNSWizardNeedsPaymentView.swift in Sources */,
				C94C4CF32AD993CA00F801CA /* UNSErrorView.swift in Sources */,
				C9A2FCA42AE701510020A5C6 /* SendUSBCController.swift in Sources */,
				C98CA9042B14FA3D00929141 /* PagedRelaySubscription.swift in Sources */,
				5B0D99032A94090A0039F0C5 /* DoubleTapToPopModifier.swift in Sources */,
				5BFF66B42A58853D00AA79DD /* PublishedEventsView.swift in Sources */,
				C987F85B29BA9ED800B44E7A /* Font.swift in Sources */,
				C94D6D5C2AC5D14400F0F11E /* WizardTextField.swift in Sources */,
				3FB5E651299D28A200386527 /* OnboardingView.swift in Sources */,
				C973AB5F2A323167002AED16 /* AuthorReference+CoreDataProperties.swift in Sources */,
				A3B943CF299AE00100A15A08 /* KeyChain.swift in Sources */,
				C9671D73298DB94C00EE7E12 /* Data+Encoding.swift in Sources */,
<<<<<<< HEAD
				C9E9D9CA2A2E35440048AF0B /* BuildFile in Sources */,
=======
>>>>>>> f10b773b
				C9646EA129B7A22C007239A4 /* Analytics.swift in Sources */,
				C9A6C74B2AD866A7001F9500 /* UNSSuccessView.swift in Sources */,
				C981E2DB2AC6088900FBF4F6 /* UNSVerifyCodeView.swift in Sources */,
				DC4AB2F62A4475B800D1478A /* AppDelegate.swift in Sources */,
				5B8C96B229DB313300B73AEC /* AuthorCard.swift in Sources */,
				C9A0DADA29C685E500466635 /* SideMenuButton.swift in Sources */,
				C93F48902AC5C9C400900CEC /* UNSWizardPhoneView.swift in Sources */,
				A3B943D5299D514800A15A08 /* Follow+CoreDataClass.swift in Sources */,
				C92DF80529C25DE900400561 /* URL+Extensions.swift in Sources */,
				5BE281C12AE2CCB400880466 /* StoryNoteView.swift in Sources */,
				3F60F42929B27D3E000D62C4 /* ThreadView.swift in Sources */,
				C9B678DB29EEBF3B00303F33 /* DependencyInjection.swift in Sources */,
				C95D68A9299E709900429F86 /* LinearGradient+Planetary.swift in Sources */,
				C92F01522AC4D6AB00972489 /* NosFormSection.swift in Sources */,
				C9BCF1C12AC72020009BDE06 /* UNSWizardChooseNameView.swift in Sources */,
				C9A6C7412AD837AD001F9500 /* UNSWizardController.swift in Sources */,
				C9F204862AE067130029A858 /* SendUSBCWizard.swift in Sources */,
				C97465342A3C95FE0031226F /* RelayPickerToolbarButton.swift in Sources */,
				3F43C47629A9625700E896A0 /* AuthorReference+CoreDataClass.swift in Sources */,
				C9A6C7492AD86271001F9500 /* UNSNewNameView.swift in Sources */,
				C9ADB13D29929B540075E7F8 /* Bech32.swift in Sources */,
				C95D68A1299E6D3E00429F86 /* BioView.swift in Sources */,
				5BE281CA2AE2CCEB00880466 /* HomeTab.swift in Sources */,
				C94D14812A12B3F70014C906 /* SearchBar.swift in Sources */,
				C9A6C7472AD84263001F9500 /* UNSNamePicker.swift in Sources */,
				C93EC2F729C351470012EE2A /* Optional+Unwrap.swift in Sources */,
				A32B6C7829A6C99200653FF5 /* FollowCard.swift in Sources */,
				C92DF80829C25FA900400561 /* SquareImage.swift in Sources */,
				C9DEBFD9298941000078B43A /* HomeFeedView.swift in Sources */,
				3F30020729C237AB003D4F8B /* OnboardingAgeVerificationView.swift in Sources */,
				C931517D29B915AF00934506 /* StaggeredGrid.swift in Sources */,
				C97465312A3B89140031226F /* AuthorLabel.swift in Sources */,
				C9C547592A4F1D8C006B0741 /* NosNotification+CoreDataClass.swift in Sources */,
				C9B678E729F01A8500303F33 /* FullscreenProgressView.swift in Sources */,
				C9F0BB6929A5039D000547FC /* Int+Bool.swift in Sources */,
				DC5F203F2A6AE24200F8D73F /* ImagePickerButton.swift in Sources */,
				C981E2DD2AC610D600FBF4F6 /* UNSStepImage.swift in Sources */,
				C9CDBBA429A8FA2900C555C7 /* GoldenPostView.swift in Sources */,
				C92F01582AC4D6F700972489 /* NosTextField.swift in Sources */,
				C9C2B77C29E072E400548B4A /* WebSocket+Nos.swift in Sources */,
				C9DEC003298945150078B43A /* String+Lorem.swift in Sources */,
				C97A1C8B29E45B4E009D9E8D /* RawEventController.swift in Sources */,
				C9DEC0632989541F0078B43A /* Bundle+Current.swift in Sources */,
				C93EC2F429C34C860012EE2A /* NSPredicate+Bool.swift in Sources */,
				C99D053C2AE6E5F50053D472 /* WalletConnectSendView.swift in Sources */,
				C9F84C1C298DBBF400C6714D /* Data+Sha.swift in Sources */,
				5BE281BE2AE2CCAE00880466 /* StoriesView.swift in Sources */,
				C936B4622A4CB01C00DF1EB9 /* PushNotificationService.swift in Sources */,
				C95D68A6299E6F9E00429F86 /* ProfileHeader.swift in Sources */,
				C9BAB09B2996FBA10003A84E /* EventProcessor.swift in Sources */,
				C960C57129F3236200929990 /* LikeButton.swift in Sources */,
				C97797B9298AA19A0046BD25 /* RelayService.swift in Sources */,
				C99721CB2AEBED26004EBEAB /* String+Empty.swift in Sources */,
				C93CA0C329AE3A1E00921183 /* JSONEvent.swift in Sources */,
				3FFB1D89299FF37C002A755D /* AvatarView.swift in Sources */,
				C97A1C8829E45B3C009D9E8D /* RawEventView.swift in Sources */,
				C9DEC04529894BED0078B43A /* Event+CoreDataClass.swift in Sources */,
				CD76865029B6503500085358 /* NoteOptionsButton.swift in Sources */,
				5BE281C72AE2CCD800880466 /* ReplyButton.swift in Sources */,
				C936B45C2A4C7D6B00DF1EB9 /* UNSWizard.swift in Sources */,
				C9DFA966299BEB96006929C1 /* NoteCard.swift in Sources */,
				C98651102B0BD49200597B68 /* PagedNoteListView.swift in Sources */,
				C9E37E152A1E8143003D4B0A /* Report.swift in Sources */,
				C9DEBFD4298941000078B43A /* Persistence.swift in Sources */,
				CD76864C29B12F7E00085358 /* ExpandingTextFieldAndSubmitButton.swift in Sources */,
				5B834F692A83FC7F000C1432 /* ProfileSocialStatsView.swift in Sources */,
				CD09A74629A50F750063464F /* SideMenuContent.swift in Sources */,
				C9DFA971299BF8CD006929C1 /* RepliesView.swift in Sources */,
				C974652E2A3B86600031226F /* NoteCardHeader.swift in Sources */,
				C9CF23172A38A58B00EBEC31 /* ParseQueue.swift in Sources */,
				C98A32272A05795E00E3FA13 /* Task+Timeout.swift in Sources */,
				C9B708BB2A13BE41006C613A /* NoteTextEditor.swift in Sources */,
				C9E37E0F2A1E7C32003D4B0A /* ReportMenu.swift in Sources */,
				C95D68A5299E6E1E00429F86 /* PlaceholderModifier.swift in Sources */,
				C960C57429F3251E00929990 /* RepostButton.swift in Sources */,
				C9F204692ADEDC4E0029A858 /* WalletConnectCryptoProvider.swift in Sources */,
				3FFB1D9329A6BBCE002A755D /* EventReference+CoreDataClass.swift in Sources */,
				C93EC2FA29C370DE0012EE2A /* DiscoverGrid.swift in Sources */,
				C973AB5B2A323167002AED16 /* Follow+CoreDataProperties.swift in Sources */,
				C92F01552AC4D6CF00972489 /* BeveledSeparator.swift in Sources */,
				C93EC2FD29C3785C0012EE2A /* View+RoundedCorner.swift in Sources */,
				5B503F622A291A1A0098805A /* JSONRelayMetadata.swift in Sources */,
				C98298332ADD7F9A0096C5B5 /* DeepLinkService.swift in Sources */,
				5B8B77192A1FDA3C004FC675 /* TLV.swift in Sources */,
				CD09A74829A51EFC0063464F /* Router.swift in Sources */,
				2D4010A22AD87DF300F93AD4 /* KnownFollowersView.swift in Sources */,
				CD2CF38E299E67F900332116 /* CardButtonStyle.swift in Sources */,
				A336DD3C299FD78000A0CBA0 /* Filter.swift in Sources */,
				DC2E54C82A700F1400C2CAAB /* UIDevice+Simulator.swift in Sources */,
				C98CA9072B14FBBF00929141 /* PagedNoteDataSource.swift in Sources */,
				C9A0DAEA29C6A34200466635 /* ActivityView.swift in Sources */,
				CD2CF390299E68BE00332116 /* NoteButton.swift in Sources */,
				C93F48932AC5C9CE00900CEC /* UNSWizardIntroView.swift in Sources */,
				5BE281C42AE2CCC300880466 /* AuthorStoryView.swift in Sources */,
				C9DEC04D29894BED0078B43A /* Author+CoreDataClass.swift in Sources */,
				C905B0772A619E99009B8A78 /* LinkPreview.swift in Sources */,
<<<<<<< HEAD
				C9E9D9C72A2E1EC40048AF0B /* BuildFile in Sources */,
=======
>>>>>>> f10b773b
				C95D68A7299E6FF000429F86 /* KeyFixture.swift in Sources */,
				C94437E629B0DB83004D8C86 /* NotificationsView.swift in Sources */,
			);
			runOnlyForDeploymentPostprocessing = 0;
		};
		C9DEBFE0298941020078B43A /* Sources */ = {
			isa = PBXSourcesBuildPhase;
			buildActionMask = 2147483647;
			files = (
				CD09A76229A5220E0063464F /* AppController.swift in Sources */,
				C9A0DAF929C92F4500466635 /* UNSAPI.swift in Sources */,
				C97A1C8C29E45B4E009D9E8D /* RawEventController.swift in Sources */,
				CD09A75F29A521FD0063464F /* RelayService.swift in Sources */,
				CD09A76029A521FD0063464F /* Filter.swift in Sources */,
				C9B71DC32A9003670031ED9F /* CrashReporting.swift in Sources */,
				5B08A1E12A1FDFF700EB8F2E /* TLV.swift in Sources */,
				C9C2B78329E0735400548B4A /* RelaySubscriptionManager.swift in Sources */,
				C9C2B78029E0731600548B4A /* AsyncTimer.swift in Sources */,
				5B88051C2A21046C00E21F06 /* SHA256KeyTests.swift in Sources */,
				C9B678E229EEC41000303F33 /* SocialGraphCache.swift in Sources */,
				3AAB61B52B24CD0000717A07 /* Date+ElapsedTests.swift in Sources */,
				C936B45F2A4CAF2B00DF1EB9 /* AppDelegate.swift in Sources */,
				C9C2B77D29E072E400548B4A /* WebSocket+Nos.swift in Sources */,
				C973AB642A323167002AED16 /* Relay+CoreDataProperties.swift in Sources */,
				C9EE3E642A053910008A7491 /* ExpirationTimeOption.swift in Sources */,
				C973AB5E2A323167002AED16 /* Event+CoreDataProperties.swift in Sources */,
				C9F64D8D29ED840700563F2B /* LogHelper.swift in Sources */,
				DC08FF7E2A7968FF009F87D1 /* FileStorageAPI.swift in Sources */,
				5B88051F2A21056E00E21F06 /* TLVTests.swift in Sources */,
				C98298342ADD7F9A0096C5B5 /* DeepLinkService.swift in Sources */,
				CD09A75929A521D20063464F /* Color+Hex.swift in Sources */,
				5B88051D2A2104CC00E21F06 /* SHA256Key.swift in Sources */,
				C9CF23182A38A58B00EBEC31 /* ParseQueue.swift in Sources */,
				5B39E64429EDBF8100464830 /* NoteParser.swift in Sources */,
				C94A5E162A716A6D00B6EC5D /* EditableNoteText.swift in Sources */,
				5BD08BB22A38E96F00BB926C /* JSONRelayMetadata.swift in Sources */,
				C936B45A2A4C7B7C00DF1EB9 /* Nos.xcdatamodeld in Sources */,
				C98CA9082B14FD8600929141 /* PagedRelaySubscription.swift in Sources */,
				C9F204812AE02D8C0029A858 /* AppDestination.swift in Sources */,
				C9E37E162A1E8143003D4B0A /* Report.swift in Sources */,
				C987F86229BABAF800B44E7A /* String+Markdown.swift in Sources */,
				C94A5E192A72C84200B6EC5D /* ReportCategory.swift in Sources */,
				C936B4632A4CB01C00DF1EB9 /* PushNotificationService.swift in Sources */,
				C9C5475A2A4F1D8C006B0741 /* NosNotification+CoreDataClass.swift in Sources */,
				CD09A74929A521210063464F /* Router.swift in Sources */,
				C90B16B82AFED96300CB4B85 /* URLExtensionTests.swift in Sources */,
				C93EC2F829C351470012EE2A /* Optional+Unwrap.swift in Sources */,
				C9C5475C2A4F1D8C006B0741 /* NosNotification+CoreDataProperties.swift in Sources */,
				C9B678DF29EEC35B00303F33 /* Foundation+Sendable.swift in Sources */,
				C9C45E162B23741E00F523DA /* EventObservationTests.swift in Sources */,
				A3B943D7299D6DB700A15A08 /* Follow+CoreDataClass.swift in Sources */,
				C9ADB13E29929EEF0075E7F8 /* Bech32.swift in Sources */,
				C9DEC05A2989509B0078B43A /* Persistence.swift in Sources */,
				C9C2B78629E073E300548B4A /* RelaySubscription.swift in Sources */,
				C973AB662A323167002AED16 /* EventReference+CoreDataProperties.swift in Sources */,
				C97141EF2AE95F07001A5DD0 /* USBCAddress.swift in Sources */,
				5B80BE9E29F9864000A363E4 /* Bech32Tests.swift in Sources */,
				C942566A29B66A2800C4202C /* Date+Elapsed.swift in Sources */,
				C99721CC2AEBED26004EBEAB /* String+Empty.swift in Sources */,
				C93CA0C429AE3A1E00921183 /* JSONEvent.swift in Sources */,
				C9DEC04629894BED0078B43A /* Event+CoreDataClass.swift in Sources */,
				A32B6C7129A672BC00653FF5 /* CurrentUser.swift in Sources */,
				C98A32282A05795E00E3FA13 /* Task+Timeout.swift in Sources */,
				C973AB602A323167002AED16 /* AuthorReference+CoreDataProperties.swift in Sources */,
				5BE281CD2AE2CD4700880466 /* AvatarView.swift in Sources */,
				C9F84C1A298DBB6300C6714D /* Data+Encoding.swift in Sources */,
				C9DEC0642989541F0078B43A /* Bundle+Current.swift in Sources */,
				C9ADB13629928AF00075E7F8 /* KeyPair.swift in Sources */,
				3FFB1D9729A6BBEC002A755D /* Collection+SafeSubscript.swift in Sources */,
				C94D59AE2AE7286E00295AE8 /* ReportTests.swift in Sources */,
				C9A6C7422AD837AD001F9500 /* UNSWizardController.swift in Sources */,
				C9B678DC29EEBF3B00303F33 /* DependencyInjection.swift in Sources */,
				C9F0BB6D29A503D9000547FC /* Int+Bool.swift in Sources */,
				DC08FF812A7969C5009F87D1 /* UIDevice+Simulator.swift in Sources */,
				C9C9444229F6F0E2002F2C7A /* XCTest+Eventually.swift in Sources */,
				C9680AD22ACC5251006C8C93 /* Either.swift in Sources */,
				3FFF3BD029A9645F00DD0B72 /* AuthorReference+CoreDataClass.swift in Sources */,
				C9F0BB6C29A503D6000547FC /* PublicKey.swift in Sources */,
				C9DEC06F2989668E0078B43A /* Relay+CoreDataClass.swift in Sources */,
				C9ADB13F29929F1F0075E7F8 /* String+Hex.swift in Sources */,
				C973AB622A323167002AED16 /* Author+CoreDataProperties.swift in Sources */,
				C93EC2F529C34C860012EE2A /* NSPredicate+Bool.swift in Sources */,
				C9DEC05B298950A90078B43A /* String+Lorem.swift in Sources */,
				C9F84C1D298DBC6100C6714D /* Data+Sha.swift in Sources */,
				C9B678E429EED2DC00303F33 /* SocialGraphTests.swift in Sources */,
				C9F0BB7029A50437000547FC /* NostrConstants.swift in Sources */,
				A3B943D8299D758F00A15A08 /* KeyChain.swift in Sources */,
				C9646EAA29B7A506007239A4 /* Analytics.swift in Sources */,
				C91400252B2A3ABF009B13B4 /* SQLiteStoreTestCase.swift in Sources */,
				C9ADB133299287D60075E7F8 /* KeyPairTests.swift in Sources */,
				C9DEC04E29894BED0078B43A /* Author+CoreDataClass.swift in Sources */,
				C9DEBFE9298941020078B43A /* EventTests.swift in Sources */,
				C9ADB14229951CB10075E7F8 /* NSManagedObject+Nos.swift in Sources */,
				C92DF80629C25DE900400561 /* URL+Extensions.swift in Sources */,
				C9BAB09C2996FBA10003A84E /* EventProcessor.swift in Sources */,
				C992B32B2B3613CC00704A9C /* SubscriptionCancellable.swift in Sources */,
				C973AB5C2A323167002AED16 /* Follow+CoreDataProperties.swift in Sources */,
				C93005602A6AF8320098CA9E /* LoadingContent.swift in Sources */,
				C97A1C8F29E58EC7009D9E8D /* NSManagedObjectContext+Nos.swift in Sources */,
				C9ADB135299288230075E7F8 /* KeyFixture.swift in Sources */,
				C9C547552A4F1CDB006B0741 /* SearchController.swift in Sources */,
				DC08FF802A796997009F87D1 /* ImagePickerUIViewController.swift in Sources */,
				3FFB1D9429A6BBCE002A755D /* EventReference+CoreDataClass.swift in Sources */,
				5B6EB49029EDBEC1006E750C /* NoteParserTests.swift in Sources */,
				C9A6C7452AD83FB0001F9500 /* NotificationViewModel.swift in Sources */,
			);
			runOnlyForDeploymentPostprocessing = 0;
		};
		C9DEBFEA298941020078B43A /* Sources */ = {
			isa = PBXSourcesBuildPhase;
			buildActionMask = 2147483647;
			files = (
				C9DEBFF3298941020078B43A /* NosUITests.swift in Sources */,
				C9DEBFF5298941020078B43A /* NosUITestsLaunchTests.swift in Sources */,
			);
			runOnlyForDeploymentPostprocessing = 0;
		};
/* End PBXSourcesBuildPhase section */

/* Begin PBXTargetDependency section */
		3AD3185D2B294E9000026B07 /* PBXTargetDependency */ = {
			isa = PBXTargetDependency;
			productRef = 3AD3185C2B294E9000026B07 /* XCStringsToolPlugin */;
		};
		3AEABEF32B2BF806001BC933 /* PBXTargetDependency */ = {
			isa = PBXTargetDependency;
			productRef = 3AEABEF22B2BF806001BC933 /* XCStringsToolPlugin */;
		};
		C90862C229E9804B00C35A71 /* PBXTargetDependency */ = {
			isa = PBXTargetDependency;
			target = C9DEBFCD298941000078B43A /* Nos */;
			targetProxy = C90862C129E9804B00C35A71 /* PBXContainerItemProxy */;
		};
		C9A6C7442AD83F7A001F9500 /* PBXTargetDependency */ = {
			isa = PBXTargetDependency;
			productRef = C9A6C7432AD83F7A001F9500 /* plugin:SwiftGenPlugin */;
		};
		C9D573402AB24A3700E06BB4 /* PBXTargetDependency */ = {
			isa = PBXTargetDependency;
			productRef = C9D5733F2AB24A3700E06BB4 /* plugin:SwiftGenPlugin */;
		};
		C9DEBFE6298941020078B43A /* PBXTargetDependency */ = {
			isa = PBXTargetDependency;
			target = C9DEBFCD298941000078B43A /* Nos */;
			targetProxy = C9DEBFE5298941020078B43A /* PBXContainerItemProxy */;
		};
		C9DEBFF0298941020078B43A /* PBXTargetDependency */ = {
			isa = PBXTargetDependency;
			target = C9DEBFCD298941000078B43A /* Nos */;
			targetProxy = C9DEBFEF298941020078B43A /* PBXContainerItemProxy */;
		};
/* End PBXTargetDependency section */

/* Begin XCBuildConfiguration section */
		C90862C429E9804B00C35A71 /* Debug */ = {
			isa = XCBuildConfiguration;
			buildSettings = {
				CODE_SIGN_STYLE = Automatic;
				CURRENT_PROJECT_VERSION = 144;
				DEVELOPMENT_TEAM = GZCZBKH7MY;
				GCC_OPTIMIZATION_LEVEL = s;
				GENERATE_INFOPLIST_FILE = YES;
				IPHONEOS_DEPLOYMENT_TARGET = 16.2;
				MARKETING_VERSION = 1.0;
				PRODUCT_BUNDLE_IDENTIFIER = com.verse.NosPerformanceTests;
				PRODUCT_NAME = "$(TARGET_NAME)";
				SDKROOT = iphoneos;
				SWIFT_EMIT_LOC_STRINGS = NO;
				SWIFT_OPTIMIZATION_LEVEL = "-O";
				SWIFT_VERSION = 5.0;
				TARGETED_DEVICE_FAMILY = "1,2";
				TEST_TARGET_NAME = Nos;
			};
			name = Debug;
		};
		C90862C529E9804B00C35A71 /* Release */ = {
			isa = XCBuildConfiguration;
			buildSettings = {
				CODE_SIGN_STYLE = Automatic;
				CURRENT_PROJECT_VERSION = 144;
				DEVELOPMENT_TEAM = GZCZBKH7MY;
				GENERATE_INFOPLIST_FILE = YES;
				IPHONEOS_DEPLOYMENT_TARGET = 16.2;
				MARKETING_VERSION = 1.0;
				PRODUCT_BUNDLE_IDENTIFIER = com.verse.NosPerformanceTests;
				PRODUCT_NAME = "$(TARGET_NAME)";
				SDKROOT = iphoneos;
				SWIFT_EMIT_LOC_STRINGS = NO;
				SWIFT_VERSION = 5.0;
				TARGETED_DEVICE_FAMILY = "1,2";
				TEST_TARGET_NAME = Nos;
				VALIDATE_PRODUCT = YES;
			};
			name = Release;
		};
		C9DEBFF6298941020078B43A /* Debug */ = {
			isa = XCBuildConfiguration;
			buildSettings = {
				ALWAYS_SEARCH_USER_PATHS = NO;
				CLANG_ANALYZER_LOCALIZABILITY_NONLOCALIZED = YES;
				CLANG_ANALYZER_NONNULL = YES;
				CLANG_ANALYZER_NUMBER_OBJECT_CONVERSION = YES_AGGRESSIVE;
				CLANG_CXX_LANGUAGE_STANDARD = "gnu++20";
				CLANG_ENABLE_MODULES = YES;
				CLANG_ENABLE_OBJC_ARC = YES;
				CLANG_ENABLE_OBJC_WEAK = YES;
				CLANG_WARN_BLOCK_CAPTURE_AUTORELEASING = YES;
				CLANG_WARN_BOOL_CONVERSION = YES;
				CLANG_WARN_COMMA = YES;
				CLANG_WARN_CONSTANT_CONVERSION = YES;
				CLANG_WARN_DEPRECATED_OBJC_IMPLEMENTATIONS = YES;
				CLANG_WARN_DIRECT_OBJC_ISA_USAGE = YES_ERROR;
				CLANG_WARN_DOCUMENTATION_COMMENTS = YES;
				CLANG_WARN_EMPTY_BODY = YES;
				CLANG_WARN_ENUM_CONVERSION = YES;
				CLANG_WARN_INFINITE_RECURSION = YES;
				CLANG_WARN_INT_CONVERSION = YES;
				CLANG_WARN_NON_LITERAL_NULL_CONVERSION = YES;
				CLANG_WARN_OBJC_IMPLICIT_RETAIN_SELF = YES;
				CLANG_WARN_OBJC_LITERAL_CONVERSION = YES;
				CLANG_WARN_OBJC_ROOT_CLASS = YES_ERROR;
				CLANG_WARN_QUOTED_INCLUDE_IN_FRAMEWORK_HEADER = YES;
				CLANG_WARN_RANGE_LOOP_ANALYSIS = YES;
				CLANG_WARN_STRICT_PROTOTYPES = YES;
				CLANG_WARN_SUSPICIOUS_MOVE = YES;
				CLANG_WARN_UNGUARDED_AVAILABILITY = YES_AGGRESSIVE;
				CLANG_WARN_UNREACHABLE_CODE = YES;
				CLANG_WARN__DUPLICATE_METHOD_MATCH = YES;
				COPY_PHASE_STRIP = NO;
				DEAD_CODE_STRIPPING = YES;
				DEBUG_INFORMATION_FORMAT = dwarf;
				ENABLE_STRICT_OBJC_MSGSEND = YES;
				ENABLE_TESTABILITY = YES;
				ENABLE_USER_SCRIPT_SANDBOXING = YES;
				GCC_C_LANGUAGE_STANDARD = gnu11;
				GCC_DYNAMIC_NO_PIC = NO;
				GCC_NO_COMMON_BLOCKS = YES;
				GCC_OPTIMIZATION_LEVEL = 0;
				GCC_PREPROCESSOR_DEFINITIONS = (
					"DEBUG=1",
					"$(inherited)",
				);
				GCC_WARN_64_TO_32_BIT_CONVERSION = YES;
				GCC_WARN_ABOUT_RETURN_TYPE = YES_ERROR;
				GCC_WARN_UNDECLARED_SELECTOR = YES;
				GCC_WARN_UNINITIALIZED_AUTOS = YES_AGGRESSIVE;
				GCC_WARN_UNUSED_FUNCTION = YES;
				GCC_WARN_UNUSED_VARIABLE = YES;
				IPHONEOS_DEPLOYMENT_TARGET = 17.0;
				MACOSX_DEPLOYMENT_TARGET = 13.3;
				MTL_ENABLE_DEBUG_INFO = INCLUDE_SOURCE;
				MTL_FAST_MATH = YES;
				ONLY_ACTIVE_ARCH = YES;
				SWIFT_ACTIVE_COMPILATION_CONDITIONS = DEBUG;
				SWIFT_OPTIMIZATION_LEVEL = "-Onone";
			};
			name = Debug;
		};
		C9DEBFF7298941020078B43A /* Release */ = {
			isa = XCBuildConfiguration;
			buildSettings = {
				ALWAYS_SEARCH_USER_PATHS = NO;
				CLANG_ANALYZER_LOCALIZABILITY_NONLOCALIZED = YES;
				CLANG_ANALYZER_NONNULL = YES;
				CLANG_ANALYZER_NUMBER_OBJECT_CONVERSION = YES_AGGRESSIVE;
				CLANG_CXX_LANGUAGE_STANDARD = "gnu++20";
				CLANG_ENABLE_MODULES = YES;
				CLANG_ENABLE_OBJC_ARC = YES;
				CLANG_ENABLE_OBJC_WEAK = YES;
				CLANG_WARN_BLOCK_CAPTURE_AUTORELEASING = YES;
				CLANG_WARN_BOOL_CONVERSION = YES;
				CLANG_WARN_COMMA = YES;
				CLANG_WARN_CONSTANT_CONVERSION = YES;
				CLANG_WARN_DEPRECATED_OBJC_IMPLEMENTATIONS = YES;
				CLANG_WARN_DIRECT_OBJC_ISA_USAGE = YES_ERROR;
				CLANG_WARN_DOCUMENTATION_COMMENTS = YES;
				CLANG_WARN_EMPTY_BODY = YES;
				CLANG_WARN_ENUM_CONVERSION = YES;
				CLANG_WARN_INFINITE_RECURSION = YES;
				CLANG_WARN_INT_CONVERSION = YES;
				CLANG_WARN_NON_LITERAL_NULL_CONVERSION = YES;
				CLANG_WARN_OBJC_IMPLICIT_RETAIN_SELF = YES;
				CLANG_WARN_OBJC_LITERAL_CONVERSION = YES;
				CLANG_WARN_OBJC_ROOT_CLASS = YES_ERROR;
				CLANG_WARN_QUOTED_INCLUDE_IN_FRAMEWORK_HEADER = YES;
				CLANG_WARN_RANGE_LOOP_ANALYSIS = YES;
				CLANG_WARN_STRICT_PROTOTYPES = YES;
				CLANG_WARN_SUSPICIOUS_MOVE = YES;
				CLANG_WARN_UNGUARDED_AVAILABILITY = YES_AGGRESSIVE;
				CLANG_WARN_UNREACHABLE_CODE = YES;
				CLANG_WARN__DUPLICATE_METHOD_MATCH = YES;
				COPY_PHASE_STRIP = NO;
				DEAD_CODE_STRIPPING = YES;
				DEBUG_INFORMATION_FORMAT = "dwarf-with-dsym";
				ENABLE_NS_ASSERTIONS = NO;
				ENABLE_STRICT_OBJC_MSGSEND = YES;
				ENABLE_USER_SCRIPT_SANDBOXING = YES;
				GCC_C_LANGUAGE_STANDARD = gnu11;
				GCC_NO_COMMON_BLOCKS = YES;
				GCC_OPTIMIZATION_LEVEL = s;
				GCC_WARN_64_TO_32_BIT_CONVERSION = YES;
				GCC_WARN_ABOUT_RETURN_TYPE = YES_ERROR;
				GCC_WARN_UNDECLARED_SELECTOR = YES;
				GCC_WARN_UNINITIALIZED_AUTOS = YES_AGGRESSIVE;
				GCC_WARN_UNUSED_FUNCTION = YES;
				GCC_WARN_UNUSED_VARIABLE = YES;
				IPHONEOS_DEPLOYMENT_TARGET = 17.0;
				MACOSX_DEPLOYMENT_TARGET = 13.3;
				MTL_ENABLE_DEBUG_INFO = NO;
				MTL_FAST_MATH = YES;
				SWIFT_COMPILATION_MODE = wholemodule;
				SWIFT_OPTIMIZATION_LEVEL = "-O";
			};
			name = Release;
		};
		C9DEBFF9298941020078B43A /* Debug */ = {
			isa = XCBuildConfiguration;
			baseConfigurationReference = C94D39212ABDDDFE0019C4D5 /* Secrets.xcconfig */;
			buildSettings = {
				ASSETCATALOG_COMPILER_APPICON_NAME = AppIcon;
				ASSETCATALOG_COMPILER_GENERATE_ASSET_SYMBOLS = NO;
				ASSETCATALOG_COMPILER_GLOBAL_ACCENT_COLOR_NAME = accent;
				CODE_SIGN_ENTITLEMENTS = Nos/Nos.entitlements;
				CODE_SIGN_IDENTITY = "-";
				"CODE_SIGN_IDENTITY[sdk=iphoneos*]" = "Apple Development";
				CODE_SIGN_STYLE = Manual;
				CURRENT_PROJECT_VERSION = 144;
				DEAD_CODE_STRIPPING = YES;
				DEVELOPMENT_ASSET_PATHS = "\"Nos/Views/Preview Content\"";
				DEVELOPMENT_TEAM = "";
				"DEVELOPMENT_TEAM[sdk=iphoneos*]" = GZCZBKH7MY;
				ENABLE_HARDENED_RUNTIME = YES;
				ENABLE_PREVIEWS = YES;
				ENABLE_USER_SCRIPT_SANDBOXING = NO;
				GCC_OPTIMIZATION_LEVEL = 0;
				GENERATE_INFOPLIST_FILE = YES;
				INFOPLIST_FILE = Nos/Info.plist;
				INFOPLIST_KEY_NSCameraUsageDescription = "Nos can access camera to allow users to post photos directly.";
				"INFOPLIST_KEY_UIApplicationSceneManifest_Generation[sdk=iphoneos*]" = YES;
				"INFOPLIST_KEY_UIApplicationSceneManifest_Generation[sdk=iphonesimulator*]" = YES;
				"INFOPLIST_KEY_UIApplicationSupportsIndirectInputEvents[sdk=iphoneos*]" = YES;
				"INFOPLIST_KEY_UIApplicationSupportsIndirectInputEvents[sdk=iphonesimulator*]" = YES;
				"INFOPLIST_KEY_UILaunchScreen_Generation[sdk=iphoneos*]" = YES;
				"INFOPLIST_KEY_UILaunchScreen_Generation[sdk=iphonesimulator*]" = YES;
				INFOPLIST_KEY_UILaunchStoryboardName = "Launch Screen.storyboard";
				"INFOPLIST_KEY_UIStatusBarStyle[sdk=iphoneos*]" = UIStatusBarStyleDefault;
				"INFOPLIST_KEY_UIStatusBarStyle[sdk=iphonesimulator*]" = UIStatusBarStyleDefault;
				INFOPLIST_KEY_UISupportedInterfaceOrientations_iPad = "UIInterfaceOrientationPortrait UIInterfaceOrientationPortraitUpsideDown UIInterfaceOrientationLandscapeLeft UIInterfaceOrientationLandscapeRight";
				INFOPLIST_KEY_UISupportedInterfaceOrientations_iPhone = "UIInterfaceOrientationPortrait UIInterfaceOrientationLandscapeLeft UIInterfaceOrientationLandscapeRight";
				IPHONEOS_DEPLOYMENT_TARGET = 17.0;
				LD_RUNPATH_SEARCH_PATHS = "@executable_path/Frameworks";
				"LD_RUNPATH_SEARCH_PATHS[sdk=macosx*]" = "@executable_path/../Frameworks";
				LOCALIZATION_PREFERS_STRING_CATALOGS = YES;
				LOCALIZED_STRING_SWIFTUI_SUPPORT = NO;
				MACOSX_DEPLOYMENT_TARGET = 13.3;
				MARKETING_VERSION = 0.1.1;
				PRODUCT_BUNDLE_IDENTIFIER = com.verse.Nos;
				PRODUCT_NAME = "$(TARGET_NAME)";
				PROVISIONING_PROFILE_SPECIFIER = "";
				"PROVISIONING_PROFILE_SPECIFIER[sdk=iphoneos*]" = "match Development com.verse.Nos";
				SDKROOT = auto;
				SUPPORTED_PLATFORMS = "iphoneos iphonesimulator";
				SUPPORTS_MACCATALYST = NO;
				SUPPORTS_MAC_DESIGNED_FOR_IPHONE_IPAD = YES;
				SWIFT_EMIT_LOC_STRINGS = NO;
				SWIFT_OPTIMIZATION_LEVEL = "-Onone";
				SWIFT_VERSION = 5.0;
				TARGETED_DEVICE_FAMILY = "1,2";
			};
			name = Debug;
		};
		C9DEBFFA298941020078B43A /* Release */ = {
			isa = XCBuildConfiguration;
			baseConfigurationReference = C94D39212ABDDDFE0019C4D5 /* Secrets.xcconfig */;
			buildSettings = {
				ASSETCATALOG_COMPILER_APPICON_NAME = AppIcon;
				ASSETCATALOG_COMPILER_GENERATE_ASSET_SYMBOLS = NO;
				ASSETCATALOG_COMPILER_GLOBAL_ACCENT_COLOR_NAME = accent;
				CODE_SIGN_ENTITLEMENTS = Nos/Nos.entitlements;
				CODE_SIGN_IDENTITY = "Apple Distribution: Verse Communications, Inc. (GZCZBKH7MY)";
				"CODE_SIGN_IDENTITY[sdk=iphoneos*]" = "Apple Distribution: Verse Communications, Inc. (GZCZBKH7MY)";
				CODE_SIGN_STYLE = Manual;
				CURRENT_PROJECT_VERSION = 144;
				DEAD_CODE_STRIPPING = YES;
				DEVELOPMENT_ASSET_PATHS = "\"Nos/Views/Preview Content\"";
				DEVELOPMENT_TEAM = "";
				"DEVELOPMENT_TEAM[sdk=iphoneos*]" = GZCZBKH7MY;
				ENABLE_HARDENED_RUNTIME = YES;
				ENABLE_PREVIEWS = YES;
				ENABLE_USER_SCRIPT_SANDBOXING = NO;
				GENERATE_INFOPLIST_FILE = YES;
				INFOPLIST_FILE = Nos/Info.plist;
				INFOPLIST_KEY_NSCameraUsageDescription = "Nos can access camera to allow users to post photos directly.";
				"INFOPLIST_KEY_UIApplicationSceneManifest_Generation[sdk=iphoneos*]" = YES;
				"INFOPLIST_KEY_UIApplicationSceneManifest_Generation[sdk=iphonesimulator*]" = YES;
				"INFOPLIST_KEY_UIApplicationSupportsIndirectInputEvents[sdk=iphoneos*]" = YES;
				"INFOPLIST_KEY_UIApplicationSupportsIndirectInputEvents[sdk=iphonesimulator*]" = YES;
				"INFOPLIST_KEY_UILaunchScreen_Generation[sdk=iphoneos*]" = YES;
				"INFOPLIST_KEY_UILaunchScreen_Generation[sdk=iphonesimulator*]" = YES;
				INFOPLIST_KEY_UILaunchStoryboardName = "Launch Screen.storyboard";
				"INFOPLIST_KEY_UIStatusBarStyle[sdk=iphoneos*]" = UIStatusBarStyleDefault;
				"INFOPLIST_KEY_UIStatusBarStyle[sdk=iphonesimulator*]" = UIStatusBarStyleDefault;
				INFOPLIST_KEY_UISupportedInterfaceOrientations_iPad = "UIInterfaceOrientationPortrait UIInterfaceOrientationPortraitUpsideDown UIInterfaceOrientationLandscapeLeft UIInterfaceOrientationLandscapeRight";
				INFOPLIST_KEY_UISupportedInterfaceOrientations_iPhone = "UIInterfaceOrientationPortrait UIInterfaceOrientationLandscapeLeft UIInterfaceOrientationLandscapeRight";
				IPHONEOS_DEPLOYMENT_TARGET = 17.0;
				LD_RUNPATH_SEARCH_PATHS = "@executable_path/Frameworks";
				"LD_RUNPATH_SEARCH_PATHS[sdk=macosx*]" = "@executable_path/../Frameworks";
				LOCALIZATION_PREFERS_STRING_CATALOGS = YES;
				LOCALIZED_STRING_SWIFTUI_SUPPORT = NO;
				MACOSX_DEPLOYMENT_TARGET = 13.3;
				MARKETING_VERSION = 0.1.1;
				PRODUCT_BUNDLE_IDENTIFIER = com.verse.Nos;
				PRODUCT_NAME = "$(TARGET_NAME)";
				PROVISIONING_PROFILE_SPECIFIER = "";
				"PROVISIONING_PROFILE_SPECIFIER[sdk=iphoneos*]" = "match AppStore com.verse.Nos";
				SDKROOT = auto;
				SUPPORTED_PLATFORMS = "iphoneos iphonesimulator";
				SUPPORTS_MACCATALYST = NO;
				SUPPORTS_MAC_DESIGNED_FOR_IPHONE_IPAD = YES;
				SWIFT_EMIT_LOC_STRINGS = NO;
				SWIFT_VERSION = 5.0;
				TARGETED_DEVICE_FAMILY = "1,2";
			};
			name = Release;
		};
		C9DEBFFC298941020078B43A /* Debug */ = {
			isa = XCBuildConfiguration;
			buildSettings = {
				ALWAYS_EMBED_SWIFT_STANDARD_LIBRARIES = YES;
				CODE_SIGN_STYLE = Automatic;
				CURRENT_PROJECT_VERSION = 144;
				DEAD_CODE_STRIPPING = YES;
				DEVELOPMENT_TEAM = GZCZBKH7MY;
				GCC_OPTIMIZATION_LEVEL = 0;
				GENERATE_INFOPLIST_FILE = YES;
				HEADER_SEARCH_PATHS = "";
				INFOPLIST_FILE = NosTests/Info.plist;
				IPHONEOS_DEPLOYMENT_TARGET = 17.0;
				LOCALIZATION_PREFERS_STRING_CATALOGS = YES;
				LOCALIZED_STRING_SWIFTUI_SUPPORT = NO;
				MACOSX_DEPLOYMENT_TARGET = 13.1;
				MARKETING_VERSION = 1.0;
				PRODUCT_BUNDLE_IDENTIFIER = com.verse.NosTests;
				PRODUCT_NAME = "$(TARGET_NAME)";
				SDKROOT = auto;
				SUPPORTED_PLATFORMS = "iphoneos iphonesimulator macosx";
				SWIFT_EMIT_LOC_STRINGS = NO;
				SWIFT_OPTIMIZATION_LEVEL = "-Onone";
				SWIFT_VERSION = 5.0;
				TARGETED_DEVICE_FAMILY = "1,2";
			};
			name = Debug;
		};
		C9DEBFFD298941020078B43A /* Release */ = {
			isa = XCBuildConfiguration;
			buildSettings = {
				ALWAYS_EMBED_SWIFT_STANDARD_LIBRARIES = YES;
				CODE_SIGN_STYLE = Automatic;
				CURRENT_PROJECT_VERSION = 144;
				DEAD_CODE_STRIPPING = YES;
				DEVELOPMENT_TEAM = GZCZBKH7MY;
				GENERATE_INFOPLIST_FILE = YES;
				HEADER_SEARCH_PATHS = "";
				INFOPLIST_FILE = NosTests/Info.plist;
				IPHONEOS_DEPLOYMENT_TARGET = 17.0;
				LOCALIZATION_PREFERS_STRING_CATALOGS = YES;
				LOCALIZED_STRING_SWIFTUI_SUPPORT = NO;
				MACOSX_DEPLOYMENT_TARGET = 13.1;
				MARKETING_VERSION = 1.0;
				PRODUCT_BUNDLE_IDENTIFIER = com.verse.NosTests;
				PRODUCT_NAME = "$(TARGET_NAME)";
				SDKROOT = auto;
				SUPPORTED_PLATFORMS = "iphoneos iphonesimulator macosx";
				SWIFT_EMIT_LOC_STRINGS = NO;
				SWIFT_VERSION = 5.0;
				TARGETED_DEVICE_FAMILY = "1,2";
			};
			name = Release;
		};
		C9DEBFFF298941020078B43A /* Debug */ = {
			isa = XCBuildConfiguration;
			buildSettings = {
				ALWAYS_EMBED_SWIFT_STANDARD_LIBRARIES = YES;
				CODE_SIGN_STYLE = Automatic;
				CURRENT_PROJECT_VERSION = 144;
				DEAD_CODE_STRIPPING = YES;
				DEVELOPMENT_TEAM = GZCZBKH7MY;
				GCC_OPTIMIZATION_LEVEL = 0;
				GENERATE_INFOPLIST_FILE = YES;
				IPHONEOS_DEPLOYMENT_TARGET = 17.0;
				MACOSX_DEPLOYMENT_TARGET = 13.1;
				MARKETING_VERSION = 1.0;
				PRODUCT_BUNDLE_IDENTIFIER = com.verse.NosUITests;
				PRODUCT_NAME = "$(TARGET_NAME)";
				SDKROOT = auto;
				SUPPORTED_PLATFORMS = "iphoneos iphonesimulator macosx";
				SWIFT_EMIT_LOC_STRINGS = NO;
				SWIFT_OPTIMIZATION_LEVEL = "-Onone";
				SWIFT_VERSION = 5.0;
				TARGETED_DEVICE_FAMILY = "1,2";
				TEST_TARGET_NAME = Nos;
			};
			name = Debug;
		};
		C9DEC000298941020078B43A /* Release */ = {
			isa = XCBuildConfiguration;
			buildSettings = {
				ALWAYS_EMBED_SWIFT_STANDARD_LIBRARIES = YES;
				CODE_SIGN_STYLE = Automatic;
				CURRENT_PROJECT_VERSION = 144;
				DEAD_CODE_STRIPPING = YES;
				DEVELOPMENT_TEAM = GZCZBKH7MY;
				GENERATE_INFOPLIST_FILE = YES;
				IPHONEOS_DEPLOYMENT_TARGET = 17.0;
				MACOSX_DEPLOYMENT_TARGET = 13.1;
				MARKETING_VERSION = 1.0;
				PRODUCT_BUNDLE_IDENTIFIER = com.verse.NosUITests;
				PRODUCT_NAME = "$(TARGET_NAME)";
				SDKROOT = auto;
				SUPPORTED_PLATFORMS = "iphoneos iphonesimulator macosx";
				SWIFT_EMIT_LOC_STRINGS = NO;
				SWIFT_VERSION = 5.0;
				TARGETED_DEVICE_FAMILY = "1,2";
				TEST_TARGET_NAME = Nos;
			};
			name = Release;
		};
/* End XCBuildConfiguration section */

/* Begin XCConfigurationList section */
		C90862C329E9804B00C35A71 /* Build configuration list for PBXNativeTarget "NosPerformanceTests" */ = {
			isa = XCConfigurationList;
			buildConfigurations = (
				C90862C429E9804B00C35A71 /* Debug */,
				C90862C529E9804B00C35A71 /* Release */,
			);
			defaultConfigurationIsVisible = 0;
			defaultConfigurationName = Release;
		};
		C9DEBFC9298941000078B43A /* Build configuration list for PBXProject "Nos" */ = {
			isa = XCConfigurationList;
			buildConfigurations = (
				C9DEBFF6298941020078B43A /* Debug */,
				C9DEBFF7298941020078B43A /* Release */,
			);
			defaultConfigurationIsVisible = 0;
			defaultConfigurationName = Release;
		};
		C9DEBFF8298941020078B43A /* Build configuration list for PBXNativeTarget "Nos" */ = {
			isa = XCConfigurationList;
			buildConfigurations = (
				C9DEBFF9298941020078B43A /* Debug */,
				C9DEBFFA298941020078B43A /* Release */,
			);
			defaultConfigurationIsVisible = 0;
			defaultConfigurationName = Release;
		};
		C9DEBFFB298941020078B43A /* Build configuration list for PBXNativeTarget "NosTests" */ = {
			isa = XCConfigurationList;
			buildConfigurations = (
				C9DEBFFC298941020078B43A /* Debug */,
				C9DEBFFD298941020078B43A /* Release */,
			);
			defaultConfigurationIsVisible = 0;
			defaultConfigurationName = Release;
		};
		C9DEBFFE298941020078B43A /* Build configuration list for PBXNativeTarget "NosUITests" */ = {
			isa = XCConfigurationList;
			buildConfigurations = (
				C9DEBFFF298941020078B43A /* Debug */,
				C9DEC000298941020078B43A /* Release */,
			);
			defaultConfigurationIsVisible = 0;
			defaultConfigurationName = Release;
		};
/* End XCConfigurationList section */

/* Begin XCLocalSwiftPackageReference section */
		C9332C642ADED0D700AD7B0E /* XCLocalSwiftPackageReference "StarscreamOld" */ = {
			isa = XCLocalSwiftPackageReference;
			relativePath = StarscreamOld;
		};
/* End XCLocalSwiftPackageReference section */

/* Begin XCRemoteSwiftPackageReference section */
		C91565BF2B2368FA0068EECA /* XCRemoteSwiftPackageReference "ViewInspector" */ = {
			isa = XCRemoteSwiftPackageReference;
			repositoryURL = "https://github.com/nalexn/ViewInspector";
			requirement = {
				kind = upToNextMajorVersion;
				minimumVersion = 0.9.9;
			};
		};
		3AD3185B2B294E6200026B07 /* XCRemoteSwiftPackageReference "xcstrings-tool-plugin" */ = {
			isa = XCRemoteSwiftPackageReference;
			repositoryURL = "https://github.com/liamnichols/xcstrings-tool-plugin.git";
			requirement = {
				kind = upToNextMajorVersion;
				minimumVersion = 0.1.1;
			};
		};
		C94D855D29914D2300749478 /* XCRemoteSwiftPackageReference "swiftui-navigation" */ = {
			isa = XCRemoteSwiftPackageReference;
			repositoryURL = "https://github.com/pointfreeco/swiftui-navigation";
			requirement = {
				kind = upToNextMajorVersion;
				minimumVersion = 0.6.1;
			};
		};
		C95F0AC82ABA379700A0D9CE /* XCRemoteSwiftPackageReference "WalletConnectSwiftV2" */ = {
			isa = XCRemoteSwiftPackageReference;
			repositoryURL = "https://github.com/WalletConnect/WalletConnectSwiftV2";
			requirement = {
				kind = exactVersion;
				version = 1.9.0;
			};
		};
		C9646E9829B79E04007239A4 /* XCRemoteSwiftPackageReference "logger-ios" */ = {
			isa = XCRemoteSwiftPackageReference;
			repositoryURL = "https://github.com/planetary-social/logger-ios";
			requirement = {
				kind = upToNextMajorVersion;
				minimumVersion = 1.1.0;
			};
		};
		C9646EA229B7A24A007239A4 /* XCRemoteSwiftPackageReference "posthog-ios.git" */ = {
			isa = XCRemoteSwiftPackageReference;
			repositoryURL = "https://github.com/PostHog/posthog-ios.git";
			requirement = {
				kind = upToNextMajorVersion;
				minimumVersion = 2.0.0;
			};
		};
		C9646EA529B7A3DD007239A4 /* XCRemoteSwiftPackageReference "swift-dependencies" */ = {
			isa = XCRemoteSwiftPackageReference;
			repositoryURL = "https://github.com/pointfreeco/swift-dependencies";
			requirement = {
				kind = upToNextMajorVersion;
				minimumVersion = 0.1.4;
			};
		};
		C96CB98A2A6040C500498C4E /* XCRemoteSwiftPackageReference "swift-collections.git" */ = {
			isa = XCRemoteSwiftPackageReference;
			repositoryURL = "https://github.com/apple/swift-collections.git";
			requirement = {
				kind = upToNextMajorVersion;
				minimumVersion = 1.0.0;
			};
		};
		C97797BA298AB1890046BD25 /* XCRemoteSwiftPackageReference "secp256k1.swift" */ = {
			isa = XCRemoteSwiftPackageReference;
			repositoryURL = "https://github.com/GigaBitcoin/secp256k1.swift";
			requirement = {
				kind = upToNextMajorVersion;
				minimumVersion = 0.9.2;
			};
		};
		C99DBF7C2A9E81CF00F7068F /* XCRemoteSwiftPackageReference "SDWebImageSwiftUI" */ = {
			isa = XCRemoteSwiftPackageReference;
			repositoryURL = "https://github.com/SDWebImage/SDWebImageSwiftUI";
			requirement = {
				kind = upToNextMajorVersion;
				minimumVersion = 2.0.0;
			};
		};
		C9AA1BB82ABB62EB00E8BD6D /* XCRemoteSwiftPackageReference "Web3.swift" */ = {
			isa = XCRemoteSwiftPackageReference;
			repositoryURL = "https://github.com/Boilertalk/Web3.swift";
			requirement = {
				kind = upToNextMajorVersion;
				minimumVersion = 0.8.4;
			};
		};
		C9ADB139299299570075E7F8 /* XCRemoteSwiftPackageReference "bech32.git" */ = {
			isa = XCRemoteSwiftPackageReference;
			repositoryURL = "https://github.com/0xdeadp00l/bech32.git";
			requirement = {
				branch = master;
				kind = branch;
			};
		};
		C9B71DBC2A8E9BAD0031ED9F /* XCRemoteSwiftPackageReference "sentry-cocoa.git" */ = {
			isa = XCRemoteSwiftPackageReference;
			repositoryURL = "https://github.com/getsentry/sentry-cocoa.git";
			requirement = {
				kind = upToNextMajorVersion;
				minimumVersion = 8.0.0;
			};
		};
		C9B737702AB24D5F00398BE7 /* XCRemoteSwiftPackageReference "SwiftGenPlugin" */ = {
			isa = XCRemoteSwiftPackageReference;
			repositoryURL = "https://github.com/BookBeat/SwiftGenPlugin";
			requirement = {
				branch = "xcodeproject-support";
				kind = branch;
			};
		};
		C9C8450C2AB249DB00654BC1 /* XCRemoteSwiftPackageReference "SwiftGenPlugin" */ = {
			isa = XCRemoteSwiftPackageReference;
			repositoryURL = "https://github.com/SwiftGen/SwiftGenPlugin";
			requirement = {
				kind = upToNextMajorVersion;
				minimumVersion = 6.6.2;
			};
		};
		C9DEC066298965270078B43A /* XCRemoteSwiftPackageReference "Starscream.git" */ = {
			isa = XCRemoteSwiftPackageReference;
			repositoryURL = "https://github.com/daltoniam/Starscream.git";
			requirement = {
				kind = upToNextMajorVersion;
				minimumVersion = 4.0.0;
			};
		};
/* End XCRemoteSwiftPackageReference section */

/* Begin XCSwiftPackageProductDependency section */
		3AD3185C2B294E9000026B07 /* XCStringsToolPlugin */ = {
			isa = XCSwiftPackageProductDependency;
			package = 3AD3185B2B294E6200026B07 /* XCRemoteSwiftPackageReference "xcstrings-tool-plugin" */;
			productName = "plugin:XCStringsToolPlugin";
		};
		3AEABEF22B2BF806001BC933 /* XCStringsToolPlugin */ = {
			isa = XCSwiftPackageProductDependency;
			package = 3AD3185B2B294E6200026B07 /* XCRemoteSwiftPackageReference "xcstrings-tool-plugin" */;
			productName = "plugin:XCStringsToolPlugin";
		};
		C905B0742A619367009B8A78 /* DequeModule */ = {
			isa = XCSwiftPackageProductDependency;
			package = C96CB98A2A6040C500498C4E /* XCRemoteSwiftPackageReference "swift-collections.git" */;
			productName = DequeModule;
		};
		C91565C02B2368FA0068EECA /* ViewInspector */ = {
			isa = XCSwiftPackageProductDependency;
			package = C91565BF2B2368FA0068EECA /* XCRemoteSwiftPackageReference "ViewInspector" */;
			productName = ViewInspector;
		};
		C9332C622ADECFA700AD7B0E /* StarscreamOld */ = {
			isa = XCSwiftPackageProductDependency;
			productName = StarscreamOld;
		};
		C9332C652ADED0D700AD7B0E /* StarscreamOld */ = {
			isa = XCSwiftPackageProductDependency;
			productName = StarscreamOld;
		};
		C94824472B32364100005B36 /* WalletConnectModal */ = {
			isa = XCSwiftPackageProductDependency;
			package = C95F0AC82ABA379700A0D9CE /* XCRemoteSwiftPackageReference "WalletConnectSwiftV2" */;
			productName = WalletConnectModal;
		};
		C94824492B32364900005B36 /* Web3 */ = {
			isa = XCSwiftPackageProductDependency;
			package = C9AA1BB82ABB62EB00E8BD6D /* XCRemoteSwiftPackageReference "Web3" */;
			productName = Web3;
		};
		C94D855E29914D2300749478 /* SwiftUINavigation */ = {
			isa = XCSwiftPackageProductDependency;
			package = C94D855D29914D2300749478 /* XCRemoteSwiftPackageReference "swiftui-navigation" */;
			productName = SwiftUINavigation;
		};
		C95F0AC92ABA379700A0D9CE /* WalletConnect */ = {
			isa = XCSwiftPackageProductDependency;
			package = C95F0AC82ABA379700A0D9CE /* XCRemoteSwiftPackageReference "WalletConnectSwiftV2" */;
			productName = WalletConnect;
		};
		C9646E9929B79E04007239A4 /* Logger */ = {
			isa = XCSwiftPackageProductDependency;
			package = C9646E9829B79E04007239A4 /* XCRemoteSwiftPackageReference "logger-ios" */;
			productName = Logger;
		};
		C9646E9B29B79E4D007239A4 /* Logger */ = {
			isa = XCSwiftPackageProductDependency;
			package = C9646E9829B79E04007239A4 /* XCRemoteSwiftPackageReference "logger-ios" */;
			productName = Logger;
		};
		C9646EA329B7A24A007239A4 /* PostHog */ = {
			isa = XCSwiftPackageProductDependency;
			package = C9646EA229B7A24A007239A4 /* XCRemoteSwiftPackageReference "posthog-ios.git" */;
			productName = PostHog;
		};
		C9646EA629B7A3DD007239A4 /* Dependencies */ = {
			isa = XCSwiftPackageProductDependency;
			package = C9646EA529B7A3DD007239A4 /* XCRemoteSwiftPackageReference "swift-dependencies" */;
			productName = Dependencies;
		};
		C9646EA829B7A4F2007239A4 /* PostHog */ = {
			isa = XCSwiftPackageProductDependency;
			package = C9646EA229B7A24A007239A4 /* XCRemoteSwiftPackageReference "posthog-ios.git" */;
			productName = PostHog;
		};
		C9646EAB29B7A520007239A4 /* Dependencies */ = {
			isa = XCSwiftPackageProductDependency;
			package = C9646EA529B7A3DD007239A4 /* XCRemoteSwiftPackageReference "swift-dependencies" */;
			productName = Dependencies;
		};
		C96CB98B2A6040C500498C4E /* DequeModule */ = {
			isa = XCSwiftPackageProductDependency;
			package = C96CB98A2A6040C500498C4E /* XCRemoteSwiftPackageReference "swift-collections.git" */;
			productName = DequeModule;
		};
		C97797BB298AB1890046BD25 /* secp256k1 */ = {
			isa = XCSwiftPackageProductDependency;
			package = C97797BA298AB1890046BD25 /* XCRemoteSwiftPackageReference "secp256k1.swift" */;
			productName = secp256k1;
		};
		C97797BE298ABE060046BD25 /* secp256k1 */ = {
			isa = XCSwiftPackageProductDependency;
			package = C97797BA298AB1890046BD25 /* XCRemoteSwiftPackageReference "secp256k1.swift" */;
			productName = secp256k1;
		};
		C99DBF7D2A9E81CF00F7068F /* SDWebImageSwiftUI */ = {
			isa = XCSwiftPackageProductDependency;
			package = C99DBF7C2A9E81CF00F7068F /* XCRemoteSwiftPackageReference "SDWebImageSwiftUI" */;
			productName = SDWebImageSwiftUI;
		};
		C99DBF7F2A9E8BCF00F7068F /* SDWebImageSwiftUI */ = {
			isa = XCSwiftPackageProductDependency;
			package = C99DBF7C2A9E81CF00F7068F /* XCRemoteSwiftPackageReference "SDWebImageSwiftUI" */;
			productName = SDWebImageSwiftUI;
		};
		C99DBF812A9E8BDE00F7068F /* SDWebImageSwiftUI */ = {
			isa = XCSwiftPackageProductDependency;
			package = C99DBF7C2A9E81CF00F7068F /* XCRemoteSwiftPackageReference "SDWebImageSwiftUI" */;
			productName = SDWebImageSwiftUI;
		};
		C9A6C7432AD83F7A001F9500 /* plugin:SwiftGenPlugin */ = {
			isa = XCSwiftPackageProductDependency;
			package = C9B737702AB24D5F00398BE7 /* XCRemoteSwiftPackageReference "SwiftGenPlugin" */;
			productName = "plugin:SwiftGenPlugin";
		};
		C9AA1BB32ABA3D5C00E8BD6D /* Web3Wallet */ = {
			isa = XCSwiftPackageProductDependency;
			package = C95F0AC82ABA379700A0D9CE /* XCRemoteSwiftPackageReference "WalletConnectSwiftV2" */;
			productName = Web3Wallet;
		};
		C9AA1BB92ABB62EB00E8BD6D /* Web3 */ = {
			isa = XCSwiftPackageProductDependency;
			package = C9AA1BB82ABB62EB00E8BD6D /* XCRemoteSwiftPackageReference "Web3.swift" */;
			productName = Web3;
		};
		C9AA1BBB2ABB6E8900E8BD6D /* WalletConnectModal */ = {
			isa = XCSwiftPackageProductDependency;
			package = C95F0AC82ABA379700A0D9CE /* XCRemoteSwiftPackageReference "WalletConnectSwiftV2" */;
			productName = WalletConnectModal;
		};
		C9B71DBD2A8E9BAD0031ED9F /* Sentry */ = {
			isa = XCSwiftPackageProductDependency;
			package = C9B71DBC2A8E9BAD0031ED9F /* XCRemoteSwiftPackageReference "sentry-cocoa.git" */;
			productName = Sentry;
		};
		C9B71DBF2A8E9BAD0031ED9F /* SentrySwiftUI */ = {
			isa = XCSwiftPackageProductDependency;
			package = C9B71DBC2A8E9BAD0031ED9F /* XCRemoteSwiftPackageReference "sentry-cocoa.git" */;
			productName = SentrySwiftUI;
		};
		C9B71DC42A9008300031ED9F /* Sentry */ = {
			isa = XCSwiftPackageProductDependency;
			package = C9B71DBC2A8E9BAD0031ED9F /* XCRemoteSwiftPackageReference "sentry-cocoa.git" */;
			productName = Sentry;
		};
		C9BA85902B23628300AFC2C3 /* Logger */ = {
			isa = XCSwiftPackageProductDependency;
			package = C9646E9829B79E04007239A4 /* XCRemoteSwiftPackageReference "logger-ios" */;
			productName = Logger;
		};
		C9BA85922B23628B00AFC2C3 /* Dependencies */ = {
			isa = XCSwiftPackageProductDependency;
			package = C9646EA529B7A3DD007239A4 /* XCRemoteSwiftPackageReference "swift-dependencies" */;
			productName = Dependencies;
		};
		C9BA85942B2362C100AFC2C3 /* SDWebImageSwiftUI */ = {
			isa = XCSwiftPackageProductDependency;
			package = C99DBF7C2A9E81CF00F7068F /* XCRemoteSwiftPackageReference "SDWebImageSwiftUI" */;
			productName = SDWebImageSwiftUI;
		};
		C9BA85962B23638700AFC2C3 /* Starscream */ = {
			isa = XCSwiftPackageProductDependency;
			package = C9DEC066298965270078B43A /* XCRemoteSwiftPackageReference "Starscream.git" */;
			productName = Starscream;
		};
		C9BA85982B23638700AFC2C3 /* secp256k1 */ = {
			isa = XCSwiftPackageProductDependency;
			package = C97797BA298AB1890046BD25 /* XCRemoteSwiftPackageReference "secp256k1.swift" */;
			productName = secp256k1;
		};
		C9BA859A2B23638700AFC2C3 /* SwiftUINavigation */ = {
			isa = XCSwiftPackageProductDependency;
			package = C94D855D29914D2300749478 /* XCRemoteSwiftPackageReference "swiftui-navigation" */;
			productName = SwiftUINavigation;
		};
		C9BA859C2B23638700AFC2C3 /* PostHog */ = {
			isa = XCSwiftPackageProductDependency;
			package = C9646EA229B7A24A007239A4 /* XCRemoteSwiftPackageReference "posthog-ios.git" */;
			productName = PostHog;
		};
		C9BA859E2B23638700AFC2C3 /* DequeModule */ = {
			isa = XCSwiftPackageProductDependency;
			package = C96CB98A2A6040C500498C4E /* XCRemoteSwiftPackageReference "swift-collections.git" */;
			productName = DequeModule;
		};
		C9BA85A02B23638700AFC2C3 /* SentrySwiftUI */ = {
			isa = XCSwiftPackageProductDependency;
			package = C9B71DBC2A8E9BAD0031ED9F /* XCRemoteSwiftPackageReference "sentry-cocoa.git" */;
			productName = SentrySwiftUI;
		};
		C9BA85A22B23638700AFC2C3 /* WalletConnect */ = {
			isa = XCSwiftPackageProductDependency;
			package = C95F0AC82ABA379700A0D9CE /* XCRemoteSwiftPackageReference "WalletConnectSwiftV2" */;
			productName = WalletConnect;
		};
		C9BA85A42B23638700AFC2C3 /* Web3 */ = {
			isa = XCSwiftPackageProductDependency;
			package = C9AA1BB82ABB62EB00E8BD6D /* XCRemoteSwiftPackageReference "Web3.swift" */;
			productName = Web3;
		};
		C9BA85A62B23638700AFC2C3 /* StarscreamOld */ = {
			isa = XCSwiftPackageProductDependency;
			package = C9332C642ADED0D700AD7B0E /* XCLocalSwiftPackageReference "StarscreamOld" */;
			productName = StarscreamOld;
		};
		C9BA85A82B2363A900AFC2C3 /* WalletConnectModal */ = {
			isa = XCSwiftPackageProductDependency;
			package = C95F0AC82ABA379700A0D9CE /* XCRemoteSwiftPackageReference "WalletConnectSwiftV2" */;
			productName = WalletConnectModal;
		};
		C9BA85AA2B2363CA00AFC2C3 /* Sentry */ = {
			isa = XCSwiftPackageProductDependency;
			package = C9B71DBC2A8E9BAD0031ED9F /* XCRemoteSwiftPackageReference "sentry-cocoa.git" */;
			productName = Sentry;
		};
		C9D5733F2AB24A3700E06BB4 /* plugin:SwiftGenPlugin */ = {
			isa = XCSwiftPackageProductDependency;
			package = C9C8450C2AB249DB00654BC1 /* XCRemoteSwiftPackageReference "SwiftGenPlugin" */;
			productName = "plugin:SwiftGenPlugin";
		};
		C9DEC067298965270078B43A /* Starscream */ = {
			isa = XCSwiftPackageProductDependency;
			package = C9DEC066298965270078B43A /* XCRemoteSwiftPackageReference "Starscream.git" */;
			productName = Starscream;
		};
		CDDA1F7A29A527650047ACD8 /* Starscream */ = {
			isa = XCSwiftPackageProductDependency;
			package = C9DEC066298965270078B43A /* XCRemoteSwiftPackageReference "Starscream.git" */;
			productName = Starscream;
		};
		CDDA1F7C29A527650047ACD8 /* SwiftUINavigation */ = {
			isa = XCSwiftPackageProductDependency;
			package = C94D855D29914D2300749478 /* XCRemoteSwiftPackageReference "swiftui-navigation" */;
			productName = SwiftUINavigation;
		};
/* End XCSwiftPackageProductDependency section */

/* Begin XCVersionGroup section */
		C936B4572A4C7B7C00DF1EB9 /* Nos.xcdatamodeld */ = {
			isa = XCVersionGroup;
			children = (
				5B2F5CC12AE7443700A92B52 /* Nos 13.xcdatamodel */,
				C99507332AB9EE40005B1096 /* Nos 12.xcdatamodel */,
				C92A04DD2A58B02B00C844B8 /* Nos 11.xcdatamodel */,
				C9C547562A4F1D1A006B0741 /* Nos 9.xcdatamodel */,
				5BFF66AF2A4B55FC00AA79DD /* Nos 10.xcdatamodel */,
			);
			currentVersion = 5B2F5CC12AE7443700A92B52 /* Nos 13.xcdatamodel */;
			path = Nos.xcdatamodeld;
			sourceTree = "<group>";
			versionGroupType = wrapper.xcdatamodel;
		};
/* End XCVersionGroup section */
	};
	rootObject = C9DEBFC6298941000078B43A /* Project object */;
}<|MERGE_RESOLUTION|>--- conflicted
+++ resolved
@@ -367,11 +367,6 @@
 		C9E37E162A1E8143003D4B0A /* Report.swift in Sources */ = {isa = PBXBuildFile; fileRef = C9E37E142A1E8143003D4B0A /* Report.swift */; };
 		C9E8C1132B081E9C002D46B0 /* UNSNameView.swift in Sources */ = {isa = PBXBuildFile; fileRef = C9E8C1122B081E9C002D46B0 /* UNSNameView.swift */; };
 		C9E8C1152B081EBE002D46B0 /* NIP05View.swift in Sources */ = {isa = PBXBuildFile; fileRef = C9E8C1142B081EBE002D46B0 /* NIP05View.swift */; };
-<<<<<<< HEAD
-		C9E9D9C72A2E1EC40048AF0B /* BuildFile in Sources */ = {isa = PBXBuildFile; };
-		C9E9D9CA2A2E35440048AF0B /* BuildFile in Sources */ = {isa = PBXBuildFile; };
-=======
->>>>>>> f10b773b
 		C9EE3E602A0538B7008A7491 /* ExpirationTimeButton.swift in Sources */ = {isa = PBXBuildFile; fileRef = C9EE3E5F2A0538B7008A7491 /* ExpirationTimeButton.swift */; };
 		C9EE3E632A053910008A7491 /* ExpirationTimeOption.swift in Sources */ = {isa = PBXBuildFile; fileRef = C9EE3E622A053910008A7491 /* ExpirationTimeOption.swift */; };
 		C9EE3E642A053910008A7491 /* ExpirationTimeOption.swift in Sources */ = {isa = PBXBuildFile; fileRef = C9EE3E622A053910008A7491 /* ExpirationTimeOption.swift */; };
@@ -1751,10 +1746,6 @@
 				C973AB5F2A323167002AED16 /* AuthorReference+CoreDataProperties.swift in Sources */,
 				A3B943CF299AE00100A15A08 /* KeyChain.swift in Sources */,
 				C9671D73298DB94C00EE7E12 /* Data+Encoding.swift in Sources */,
-<<<<<<< HEAD
-				C9E9D9CA2A2E35440048AF0B /* BuildFile in Sources */,
-=======
->>>>>>> f10b773b
 				C9646EA129B7A22C007239A4 /* Analytics.swift in Sources */,
 				C9A6C74B2AD866A7001F9500 /* UNSSuccessView.swift in Sources */,
 				C981E2DB2AC6088900FBF4F6 /* UNSVerifyCodeView.swift in Sources */,
@@ -1851,10 +1842,6 @@
 				5BE281C42AE2CCC300880466 /* AuthorStoryView.swift in Sources */,
 				C9DEC04D29894BED0078B43A /* Author+CoreDataClass.swift in Sources */,
 				C905B0772A619E99009B8A78 /* LinkPreview.swift in Sources */,
-<<<<<<< HEAD
-				C9E9D9C72A2E1EC40048AF0B /* BuildFile in Sources */,
-=======
->>>>>>> f10b773b
 				C95D68A7299E6FF000429F86 /* KeyFixture.swift in Sources */,
 				C94437E629B0DB83004D8C86 /* NotificationsView.swift in Sources */,
 			);
