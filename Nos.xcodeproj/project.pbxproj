--- conflicted
+++ resolved
@@ -478,6 +478,7 @@
 		5B6EB48D29EDBE0E006E750C /* NoteParser.swift */ = {isa = PBXFileReference; lastKnownFileType = sourcecode.swift; path = NoteParser.swift; sourceTree = "<group>"; };
 		5B6EB48F29EDBEC1006E750C /* NoteParserTests.swift */ = {isa = PBXFileReference; lastKnownFileType = sourcecode.swift; path = NoteParserTests.swift; sourceTree = "<group>"; };
 		5B80BE9D29F9864000A363E4 /* Bech32Tests.swift */ = {isa = PBXFileReference; lastKnownFileType = sourcecode.swift; path = Bech32Tests.swift; sourceTree = "<group>"; };
+		5B810DD62B55BA44008FE8A9 /* Nos 15.xcdatamodel */ = {isa = PBXFileReference; lastKnownFileType = wrapper.xcdatamodel; path = "Nos 15.xcdatamodel"; sourceTree = "<group>"; };
 		5B834F662A83FB5C000C1432 /* ProfileKnownFollowersView.swift */ = {isa = PBXFileReference; lastKnownFileType = sourcecode.swift; path = ProfileKnownFollowersView.swift; sourceTree = "<group>"; };
 		5B834F682A83FC7F000C1432 /* ProfileSocialStatsView.swift */ = {isa = PBXFileReference; lastKnownFileType = sourcecode.swift; path = ProfileSocialStatsView.swift; sourceTree = "<group>"; };
 		5B8805192A21027C00E21F06 /* SHA256Key.swift */ = {isa = PBXFileReference; lastKnownFileType = sourcecode.swift; path = SHA256Key.swift; sourceTree = "<group>"; };
@@ -1490,22 +1491,22 @@
 			);
 			mainGroup = C9DEBFC5298941000078B43A;
 			packageReferences = (
-				C9DEC066298965270078B43A /* XCRemoteSwiftPackageReference "Starscream.git" */,
-				C97797BA298AB1890046BD25 /* XCRemoteSwiftPackageReference "secp256k1.swift" */,
+				C9DEC066298965270078B43A /* XCRemoteSwiftPackageReference "Starscream" */,
+				C97797BA298AB1890046BD25 /* XCRemoteSwiftPackageReference "secp256k1" */,
 				C94D855D29914D2300749478 /* XCRemoteSwiftPackageReference "swiftui-navigation" */,
-				C9ADB139299299570075E7F8 /* XCRemoteSwiftPackageReference "bech32.git" */,
+				C9ADB139299299570075E7F8 /* XCRemoteSwiftPackageReference "bech32" */,
 				C9646E9829B79E04007239A4 /* XCRemoteSwiftPackageReference "logger-ios" */,
-				C9646EA229B7A24A007239A4 /* XCRemoteSwiftPackageReference "posthog-ios.git" */,
+				C9646EA229B7A24A007239A4 /* XCRemoteSwiftPackageReference "posthog-ios" */,
 				C9646EA529B7A3DD007239A4 /* XCRemoteSwiftPackageReference "swift-dependencies" */,
-				C96CB98A2A6040C500498C4E /* XCRemoteSwiftPackageReference "swift-collections.git" */,
-				C9B71DBC2A8E9BAD0031ED9F /* XCRemoteSwiftPackageReference "sentry-cocoa.git" */,
+				C96CB98A2A6040C500498C4E /* XCRemoteSwiftPackageReference "swift-collections" */,
+				C9B71DBC2A8E9BAD0031ED9F /* XCRemoteSwiftPackageReference "sentry-cocoa" */,
 				C99DBF7C2A9E81CF00F7068F /* XCRemoteSwiftPackageReference "SDWebImageSwiftUI" */,
 				C9B737702AB24D5F00398BE7 /* XCRemoteSwiftPackageReference "SwiftGenPlugin" */,
 				C95F0AC82ABA379700A0D9CE /* XCRemoteSwiftPackageReference "WalletConnectSwiftV2" */,
-				C9AA1BB82ABB62EB00E8BD6D /* XCRemoteSwiftPackageReference "Web3.swift" */,
+				C9AA1BB82ABB62EB00E8BD6D /* XCRemoteSwiftPackageReference "Web3" */,
 				C9332C642ADED0D700AD7B0E /* XCLocalSwiftPackageReference "StarscreamOld" */,
 				C91565BF2B2368FA0068EECA /* XCRemoteSwiftPackageReference "ViewInspector" */,
-				3AD3185B2B294E6200026B07 /* XCRemoteSwiftPackageReference "xcstrings-tool-plugin.git" */,
+				3AD3185B2B294E6200026B07 /* XCRemoteSwiftPackageReference "xcstrings-tool-plugin" */,
 			);
 			productRefGroup = C9DEBFCF298941000078B43A /* Products */;
 			projectDirPath = "";
@@ -1981,11 +1982,11 @@
 /* Begin PBXTargetDependency section */
 		3AD3185D2B294E9000026B07 /* PBXTargetDependency */ = {
 			isa = PBXTargetDependency;
-			productRef = 3AD3185C2B294E9000026B07 /* plugin:XCStringsToolPlugin */;
+			productRef = 3AD3185C2B294E9000026B07 /* XCStringsToolPlugin */;
 		};
 		3AEABEF32B2BF806001BC933 /* PBXTargetDependency */ = {
 			isa = PBXTargetDependency;
-			productRef = 3AEABEF22B2BF806001BC933 /* plugin:XCStringsToolPlugin */;
+			productRef = 3AEABEF22B2BF806001BC933 /* XCStringsToolPlugin */;
 		};
 		C90862C229E9804B00C35A71 /* PBXTargetDependency */ = {
 			isa = PBXTargetDependency;
@@ -1994,11 +1995,11 @@
 		};
 		C9A6C7442AD83F7A001F9500 /* PBXTargetDependency */ = {
 			isa = PBXTargetDependency;
-			productRef = C9A6C7432AD83F7A001F9500 /* plugin:SwiftGenPlugin */;
+			productRef = C9A6C7432AD83F7A001F9500 /* SwiftGenPlugin */;
 		};
 		C9D573402AB24A3700E06BB4 /* PBXTargetDependency */ = {
 			isa = PBXTargetDependency;
-			productRef = C9D5733F2AB24A3700E06BB4 /* plugin:SwiftGenPlugin */;
+			productRef = C9D5733F2AB24A3700E06BB4 /* SwiftGenPlugin */;
 		};
 		C9DEBFE6298941020078B43A /* PBXTargetDependency */ = {
 			isa = PBXTargetDependency;
@@ -2184,11 +2185,7 @@
 				CODE_SIGN_ENTITLEMENTS = Nos/Nos.entitlements;
 				CODE_SIGN_IDENTITY = "Apple Development";
 				CODE_SIGN_STYLE = Automatic;
-<<<<<<< HEAD
-				CURRENT_PROJECT_VERSION = 135;
-=======
 				CURRENT_PROJECT_VERSION = 144;
->>>>>>> c4a6faea
 				DEAD_CODE_STRIPPING = YES;
 				DEVELOPMENT_ASSET_PATHS = "\"Nos/Views/Preview Content\"";
 				DEVELOPMENT_TEAM = GZCZBKH7MY;
@@ -2445,11 +2442,7 @@
 /* End XCLocalSwiftPackageReference section */
 
 /* Begin XCRemoteSwiftPackageReference section */
-<<<<<<< HEAD
 		3AD3185B2B294E6200026B07 /* XCRemoteSwiftPackageReference "xcstrings-tool-plugin" */ = {
-=======
-		3AD3185B2B294E6200026B07 /* XCRemoteSwiftPackageReference "xcstrings-tool-plugin.git" */ = {
->>>>>>> c4a6faea
 			isa = XCRemoteSwiftPackageReference;
 			repositoryURL = "https://github.com/liamnichols/xcstrings-tool-plugin.git";
 			requirement = {
@@ -2489,7 +2482,7 @@
 				minimumVersion = 1.1.0;
 			};
 		};
-		C9646EA229B7A24A007239A4 /* XCRemoteSwiftPackageReference "posthog-ios.git" */ = {
+		C9646EA229B7A24A007239A4 /* XCRemoteSwiftPackageReference "posthog-ios" */ = {
 			isa = XCRemoteSwiftPackageReference;
 			repositoryURL = "https://github.com/PostHog/posthog-ios.git";
 			requirement = {
@@ -2505,7 +2498,7 @@
 				minimumVersion = 0.1.4;
 			};
 		};
-		C96CB98A2A6040C500498C4E /* XCRemoteSwiftPackageReference "swift-collections.git" */ = {
+		C96CB98A2A6040C500498C4E /* XCRemoteSwiftPackageReference "swift-collections" */ = {
 			isa = XCRemoteSwiftPackageReference;
 			repositoryURL = "https://github.com/apple/swift-collections.git";
 			requirement = {
@@ -2513,7 +2506,7 @@
 				minimumVersion = 1.0.0;
 			};
 		};
-		C97797BA298AB1890046BD25 /* XCRemoteSwiftPackageReference "secp256k1.swift" */ = {
+		C97797BA298AB1890046BD25 /* XCRemoteSwiftPackageReference "secp256k1" */ = {
 			isa = XCRemoteSwiftPackageReference;
 			repositoryURL = "https://github.com/GigaBitcoin/secp256k1.swift";
 			requirement = {
@@ -2529,7 +2522,7 @@
 				minimumVersion = 2.0.0;
 			};
 		};
-		C9AA1BB82ABB62EB00E8BD6D /* XCRemoteSwiftPackageReference "Web3.swift" */ = {
+		C9AA1BB82ABB62EB00E8BD6D /* XCRemoteSwiftPackageReference "Web3" */ = {
 			isa = XCRemoteSwiftPackageReference;
 			repositoryURL = "https://github.com/Boilertalk/Web3.swift";
 			requirement = {
@@ -2537,7 +2530,7 @@
 				minimumVersion = 0.8.4;
 			};
 		};
-		C9ADB139299299570075E7F8 /* XCRemoteSwiftPackageReference "bech32.git" */ = {
+		C9ADB139299299570075E7F8 /* XCRemoteSwiftPackageReference "bech32" */ = {
 			isa = XCRemoteSwiftPackageReference;
 			repositoryURL = "https://github.com/0xdeadp00l/bech32.git";
 			requirement = {
@@ -2545,7 +2538,7 @@
 				kind = branch;
 			};
 		};
-		C9B71DBC2A8E9BAD0031ED9F /* XCRemoteSwiftPackageReference "sentry-cocoa.git" */ = {
+		C9B71DBC2A8E9BAD0031ED9F /* XCRemoteSwiftPackageReference "sentry-cocoa" */ = {
 			isa = XCRemoteSwiftPackageReference;
 			repositoryURL = "https://github.com/getsentry/sentry-cocoa.git";
 			requirement = {
@@ -2569,7 +2562,7 @@
 				minimumVersion = 6.6.2;
 			};
 		};
-		C9DEC066298965270078B43A /* XCRemoteSwiftPackageReference "Starscream.git" */ = {
+		C9DEC066298965270078B43A /* XCRemoteSwiftPackageReference "Starscream" */ = {
 			isa = XCRemoteSwiftPackageReference;
 			repositoryURL = "https://github.com/daltoniam/Starscream.git";
 			requirement = {
@@ -2580,19 +2573,19 @@
 /* End XCRemoteSwiftPackageReference section */
 
 /* Begin XCSwiftPackageProductDependency section */
-		3AD3185C2B294E9000026B07 /* plugin:XCStringsToolPlugin */ = {
-			isa = XCSwiftPackageProductDependency;
-			package = 3AD3185B2B294E6200026B07 /* XCRemoteSwiftPackageReference "xcstrings-tool-plugin.git" */;
+		3AD3185C2B294E9000026B07 /* XCStringsToolPlugin */ = {
+			isa = XCSwiftPackageProductDependency;
+			package = 3AD3185B2B294E6200026B07 /* XCRemoteSwiftPackageReference "xcstrings-tool-plugin" */;
 			productName = "plugin:XCStringsToolPlugin";
 		};
-		3AEABEF22B2BF806001BC933 /* plugin:XCStringsToolPlugin */ = {
-			isa = XCSwiftPackageProductDependency;
-			package = 3AD3185B2B294E6200026B07 /* XCRemoteSwiftPackageReference "xcstrings-tool-plugin.git" */;
+		3AEABEF22B2BF806001BC933 /* XCStringsToolPlugin */ = {
+			isa = XCSwiftPackageProductDependency;
+			package = 3AD3185B2B294E6200026B07 /* XCRemoteSwiftPackageReference "xcstrings-tool-plugin" */;
 			productName = "plugin:XCStringsToolPlugin";
 		};
 		C905B0742A619367009B8A78 /* DequeModule */ = {
 			isa = XCSwiftPackageProductDependency;
-			package = C96CB98A2A6040C500498C4E /* XCRemoteSwiftPackageReference "swift-collections.git" */;
+			package = C96CB98A2A6040C500498C4E /* XCRemoteSwiftPackageReference "swift-collections" */;
 			productName = DequeModule;
 		};
 		C91565C02B2368FA0068EECA /* ViewInspector */ = {
@@ -2615,7 +2608,7 @@
 		};
 		C94824492B32364900005B36 /* Web3 */ = {
 			isa = XCSwiftPackageProductDependency;
-			package = C9AA1BB82ABB62EB00E8BD6D /* XCRemoteSwiftPackageReference "Web3.swift" */;
+			package = C9AA1BB82ABB62EB00E8BD6D /* XCRemoteSwiftPackageReference "Web3" */;
 			productName = Web3;
 		};
 		C94D855E29914D2300749478 /* SwiftUINavigation */ = {
@@ -2640,7 +2633,7 @@
 		};
 		C9646EA329B7A24A007239A4 /* PostHog */ = {
 			isa = XCSwiftPackageProductDependency;
-			package = C9646EA229B7A24A007239A4 /* XCRemoteSwiftPackageReference "posthog-ios.git" */;
+			package = C9646EA229B7A24A007239A4 /* XCRemoteSwiftPackageReference "posthog-ios" */;
 			productName = PostHog;
 		};
 		C9646EA629B7A3DD007239A4 /* Dependencies */ = {
@@ -2650,7 +2643,7 @@
 		};
 		C9646EA829B7A4F2007239A4 /* PostHog */ = {
 			isa = XCSwiftPackageProductDependency;
-			package = C9646EA229B7A24A007239A4 /* XCRemoteSwiftPackageReference "posthog-ios.git" */;
+			package = C9646EA229B7A24A007239A4 /* XCRemoteSwiftPackageReference "posthog-ios" */;
 			productName = PostHog;
 		};
 		C9646EAB29B7A520007239A4 /* Dependencies */ = {
@@ -2660,17 +2653,17 @@
 		};
 		C96CB98B2A6040C500498C4E /* DequeModule */ = {
 			isa = XCSwiftPackageProductDependency;
-			package = C96CB98A2A6040C500498C4E /* XCRemoteSwiftPackageReference "swift-collections.git" */;
+			package = C96CB98A2A6040C500498C4E /* XCRemoteSwiftPackageReference "swift-collections" */;
 			productName = DequeModule;
 		};
 		C97797BB298AB1890046BD25 /* secp256k1 */ = {
 			isa = XCSwiftPackageProductDependency;
-			package = C97797BA298AB1890046BD25 /* XCRemoteSwiftPackageReference "secp256k1.swift" */;
+			package = C97797BA298AB1890046BD25 /* XCRemoteSwiftPackageReference "secp256k1" */;
 			productName = secp256k1;
 		};
 		C97797BE298ABE060046BD25 /* secp256k1 */ = {
 			isa = XCSwiftPackageProductDependency;
-			package = C97797BA298AB1890046BD25 /* XCRemoteSwiftPackageReference "secp256k1.swift" */;
+			package = C97797BA298AB1890046BD25 /* XCRemoteSwiftPackageReference "secp256k1" */;
 			productName = secp256k1;
 		};
 		C99DBF7D2A9E81CF00F7068F /* SDWebImageSwiftUI */ = {
@@ -2688,7 +2681,7 @@
 			package = C99DBF7C2A9E81CF00F7068F /* XCRemoteSwiftPackageReference "SDWebImageSwiftUI" */;
 			productName = SDWebImageSwiftUI;
 		};
-		C9A6C7432AD83F7A001F9500 /* plugin:SwiftGenPlugin */ = {
+		C9A6C7432AD83F7A001F9500 /* SwiftGenPlugin */ = {
 			isa = XCSwiftPackageProductDependency;
 			package = C9B737702AB24D5F00398BE7 /* XCRemoteSwiftPackageReference "SwiftGenPlugin" */;
 			productName = "plugin:SwiftGenPlugin";
@@ -2700,7 +2693,7 @@
 		};
 		C9AA1BB92ABB62EB00E8BD6D /* Web3 */ = {
 			isa = XCSwiftPackageProductDependency;
-			package = C9AA1BB82ABB62EB00E8BD6D /* XCRemoteSwiftPackageReference "Web3.swift" */;
+			package = C9AA1BB82ABB62EB00E8BD6D /* XCRemoteSwiftPackageReference "Web3" */;
 			productName = Web3;
 		};
 		C9AA1BBB2ABB6E8900E8BD6D /* WalletConnectModal */ = {
@@ -2710,17 +2703,17 @@
 		};
 		C9B71DBD2A8E9BAD0031ED9F /* Sentry */ = {
 			isa = XCSwiftPackageProductDependency;
-			package = C9B71DBC2A8E9BAD0031ED9F /* XCRemoteSwiftPackageReference "sentry-cocoa.git" */;
+			package = C9B71DBC2A8E9BAD0031ED9F /* XCRemoteSwiftPackageReference "sentry-cocoa" */;
 			productName = Sentry;
 		};
 		C9B71DBF2A8E9BAD0031ED9F /* SentrySwiftUI */ = {
 			isa = XCSwiftPackageProductDependency;
-			package = C9B71DBC2A8E9BAD0031ED9F /* XCRemoteSwiftPackageReference "sentry-cocoa.git" */;
+			package = C9B71DBC2A8E9BAD0031ED9F /* XCRemoteSwiftPackageReference "sentry-cocoa" */;
 			productName = SentrySwiftUI;
 		};
 		C9B71DC42A9008300031ED9F /* Sentry */ = {
 			isa = XCSwiftPackageProductDependency;
-			package = C9B71DBC2A8E9BAD0031ED9F /* XCRemoteSwiftPackageReference "sentry-cocoa.git" */;
+			package = C9B71DBC2A8E9BAD0031ED9F /* XCRemoteSwiftPackageReference "sentry-cocoa" */;
 			productName = Sentry;
 		};
 		C9BA85902B23628300AFC2C3 /* Logger */ = {
@@ -2740,12 +2733,12 @@
 		};
 		C9BA85962B23638700AFC2C3 /* Starscream */ = {
 			isa = XCSwiftPackageProductDependency;
-			package = C9DEC066298965270078B43A /* XCRemoteSwiftPackageReference "Starscream.git" */;
+			package = C9DEC066298965270078B43A /* XCRemoteSwiftPackageReference "Starscream" */;
 			productName = Starscream;
 		};
 		C9BA85982B23638700AFC2C3 /* secp256k1 */ = {
 			isa = XCSwiftPackageProductDependency;
-			package = C97797BA298AB1890046BD25 /* XCRemoteSwiftPackageReference "secp256k1.swift" */;
+			package = C97797BA298AB1890046BD25 /* XCRemoteSwiftPackageReference "secp256k1" */;
 			productName = secp256k1;
 		};
 		C9BA859A2B23638700AFC2C3 /* SwiftUINavigation */ = {
@@ -2755,17 +2748,17 @@
 		};
 		C9BA859C2B23638700AFC2C3 /* PostHog */ = {
 			isa = XCSwiftPackageProductDependency;
-			package = C9646EA229B7A24A007239A4 /* XCRemoteSwiftPackageReference "posthog-ios.git" */;
+			package = C9646EA229B7A24A007239A4 /* XCRemoteSwiftPackageReference "posthog-ios" */;
 			productName = PostHog;
 		};
 		C9BA859E2B23638700AFC2C3 /* DequeModule */ = {
 			isa = XCSwiftPackageProductDependency;
-			package = C96CB98A2A6040C500498C4E /* XCRemoteSwiftPackageReference "swift-collections.git" */;
+			package = C96CB98A2A6040C500498C4E /* XCRemoteSwiftPackageReference "swift-collections" */;
 			productName = DequeModule;
 		};
 		C9BA85A02B23638700AFC2C3 /* SentrySwiftUI */ = {
 			isa = XCSwiftPackageProductDependency;
-			package = C9B71DBC2A8E9BAD0031ED9F /* XCRemoteSwiftPackageReference "sentry-cocoa.git" */;
+			package = C9B71DBC2A8E9BAD0031ED9F /* XCRemoteSwiftPackageReference "sentry-cocoa" */;
 			productName = SentrySwiftUI;
 		};
 		C9BA85A22B23638700AFC2C3 /* WalletConnect */ = {
@@ -2775,7 +2768,7 @@
 		};
 		C9BA85A42B23638700AFC2C3 /* Web3 */ = {
 			isa = XCSwiftPackageProductDependency;
-			package = C9AA1BB82ABB62EB00E8BD6D /* XCRemoteSwiftPackageReference "Web3.swift" */;
+			package = C9AA1BB82ABB62EB00E8BD6D /* XCRemoteSwiftPackageReference "Web3" */;
 			productName = Web3;
 		};
 		C9BA85A62B23638700AFC2C3 /* StarscreamOld */ = {
@@ -2790,22 +2783,22 @@
 		};
 		C9BA85AA2B2363CA00AFC2C3 /* Sentry */ = {
 			isa = XCSwiftPackageProductDependency;
-			package = C9B71DBC2A8E9BAD0031ED9F /* XCRemoteSwiftPackageReference "sentry-cocoa.git" */;
+			package = C9B71DBC2A8E9BAD0031ED9F /* XCRemoteSwiftPackageReference "sentry-cocoa" */;
 			productName = Sentry;
 		};
-		C9D5733F2AB24A3700E06BB4 /* plugin:SwiftGenPlugin */ = {
+		C9D5733F2AB24A3700E06BB4 /* SwiftGenPlugin */ = {
 			isa = XCSwiftPackageProductDependency;
 			package = C9C8450C2AB249DB00654BC1 /* XCRemoteSwiftPackageReference "SwiftGenPlugin" */;
 			productName = "plugin:SwiftGenPlugin";
 		};
 		C9DEC067298965270078B43A /* Starscream */ = {
 			isa = XCSwiftPackageProductDependency;
-			package = C9DEC066298965270078B43A /* XCRemoteSwiftPackageReference "Starscream.git" */;
+			package = C9DEC066298965270078B43A /* XCRemoteSwiftPackageReference "Starscream" */;
 			productName = Starscream;
 		};
 		CDDA1F7A29A527650047ACD8 /* Starscream */ = {
 			isa = XCSwiftPackageProductDependency;
-			package = C9DEC066298965270078B43A /* XCRemoteSwiftPackageReference "Starscream.git" */;
+			package = C9DEC066298965270078B43A /* XCRemoteSwiftPackageReference "Starscream" */;
 			productName = Starscream;
 		};
 		CDDA1F7C29A527650047ACD8 /* SwiftUINavigation */ = {
@@ -2819,6 +2812,7 @@
 		C936B4572A4C7B7C00DF1EB9 /* Nos.xcdatamodeld */ = {
 			isa = XCVersionGroup;
 			children = (
+				5B810DD62B55BA44008FE8A9 /* Nos 15.xcdatamodel */,
 				5B960D2C2B34B1B900C52C45 /* Nos 14.xcdatamodel */,
 				5B2F5CC12AE7443700A92B52 /* Nos 13.xcdatamodel */,
 				C99507332AB9EE40005B1096 /* Nos 12.xcdatamodel */,
@@ -2826,7 +2820,7 @@
 				C9C547562A4F1D1A006B0741 /* Nos 9.xcdatamodel */,
 				5BFF66AF2A4B55FC00AA79DD /* Nos 10.xcdatamodel */,
 			);
-			currentVersion = 5B960D2C2B34B1B900C52C45 /* Nos 14.xcdatamodel */;
+			currentVersion = 5B810DD62B55BA44008FE8A9 /* Nos 15.xcdatamodel */;
 			path = Nos.xcdatamodeld;
 			sourceTree = "<group>";
 			versionGroupType = wrapper.xcdatamodel;
