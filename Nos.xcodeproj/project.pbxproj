// !$*UTF8*$!
{
	archiveVersion = 1;
	classes = {
	};
	objectVersion = 56;
	objects = {

/* Begin PBXBuildFile section */
		3F170C78299D816200BC8F8B /* AppController.swift in Sources */ = {isa = PBXBuildFile; fileRef = 3F170C77299D816200BC8F8B /* AppController.swift */; };
		3F30020529C1FDD9003D4F8B /* OnboardingStartView.swift in Sources */ = {isa = PBXBuildFile; fileRef = 3F30020429C1FDD9003D4F8B /* OnboardingStartView.swift */; };
		3F30020729C237AB003D4F8B /* OnboardingAgeVerificationView.swift in Sources */ = {isa = PBXBuildFile; fileRef = 3F30020629C237AB003D4F8B /* OnboardingAgeVerificationView.swift */; };
		3F30020929C23895003D4F8B /* OnboardingNotOldEnoughView.swift in Sources */ = {isa = PBXBuildFile; fileRef = 3F30020829C23895003D4F8B /* OnboardingNotOldEnoughView.swift */; };
		3F30020B29C361C8003D4F8B /* OnboardingTermsOfServiceView.swift in Sources */ = {isa = PBXBuildFile; fileRef = 3F30020A29C361C8003D4F8B /* OnboardingTermsOfServiceView.swift */; };
		3F30020D29C382EB003D4F8B /* OnboardingLoginView.swift in Sources */ = {isa = PBXBuildFile; fileRef = 3F30020C29C382EB003D4F8B /* OnboardingLoginView.swift */; };
		3F30021329C3BFDB003D4F8B /* OnboardingStartView.swift in Sources */ = {isa = PBXBuildFile; fileRef = 3F30020429C1FDD9003D4F8B /* OnboardingStartView.swift */; };
		3F30021429C3BFE2003D4F8B /* OnboardingAgeVerificationView.swift in Sources */ = {isa = PBXBuildFile; fileRef = 3F30020629C237AB003D4F8B /* OnboardingAgeVerificationView.swift */; };
		3F30021529C3BFE5003D4F8B /* OnboardingNotOldEnoughView.swift in Sources */ = {isa = PBXBuildFile; fileRef = 3F30020829C23895003D4F8B /* OnboardingNotOldEnoughView.swift */; };
		3F30021629C3BFE8003D4F8B /* OnboardingTermsOfServiceView.swift in Sources */ = {isa = PBXBuildFile; fileRef = 3F30020A29C361C8003D4F8B /* OnboardingTermsOfServiceView.swift */; };
		3F30021729C3BFEB003D4F8B /* OnboardingLoginView.swift in Sources */ = {isa = PBXBuildFile; fileRef = 3F30020C29C382EB003D4F8B /* OnboardingLoginView.swift */; };
		3F43C47629A9625700E896A0 /* AuthorReference+CoreDataClass.swift in Sources */ = {isa = PBXBuildFile; fileRef = 3F43C47529A9625700E896A0 /* AuthorReference+CoreDataClass.swift */; };
		3F60F42929B27D3E000D62C4 /* ThreadView.swift in Sources */ = {isa = PBXBuildFile; fileRef = 3F60F42829B27D3E000D62C4 /* ThreadView.swift */; };
		3FB5E651299D28A200386527 /* OnboardingView.swift in Sources */ = {isa = PBXBuildFile; fileRef = 3FB5E650299D28A200386527 /* OnboardingView.swift */; };
		3FBCDE6D29B648FE00A6C2D4 /* ThreadView.swift in Sources */ = {isa = PBXBuildFile; fileRef = 3F60F42829B27D3E000D62C4 /* ThreadView.swift */; };
		3FFB1D89299FF37C002A755D /* AvatarView.swift in Sources */ = {isa = PBXBuildFile; fileRef = 3FFB1D88299FF37C002A755D /* AvatarView.swift */; };
		3FFB1D9329A6BBCE002A755D /* EventReference+CoreDataClass.swift in Sources */ = {isa = PBXBuildFile; fileRef = 3FFB1D9229A6BBCE002A755D /* EventReference+CoreDataClass.swift */; };
		3FFB1D9429A6BBCE002A755D /* EventReference+CoreDataClass.swift in Sources */ = {isa = PBXBuildFile; fileRef = 3FFB1D9229A6BBCE002A755D /* EventReference+CoreDataClass.swift */; };
		3FFB1D9629A6BBEC002A755D /* Collection+SafeSubscript.swift in Sources */ = {isa = PBXBuildFile; fileRef = 3FFB1D9529A6BBEC002A755D /* Collection+SafeSubscript.swift */; };
		3FFB1D9729A6BBEC002A755D /* Collection+SafeSubscript.swift in Sources */ = {isa = PBXBuildFile; fileRef = 3FFB1D9529A6BBEC002A755D /* Collection+SafeSubscript.swift */; };
		3FFB1D9C29A7DF9D002A755D /* StackedAvatarsView.swift in Sources */ = {isa = PBXBuildFile; fileRef = 3FFB1D9B29A7DF9D002A755D /* StackedAvatarsView.swift */; };
		3FFB1D9D29A7DF9D002A755D /* StackedAvatarsView.swift in Sources */ = {isa = PBXBuildFile; fileRef = 3FFB1D9B29A7DF9D002A755D /* StackedAvatarsView.swift */; };
		3FFF3BD029A9645F00DD0B72 /* AuthorReference+CoreDataClass.swift in Sources */ = {isa = PBXBuildFile; fileRef = 3F43C47529A9625700E896A0 /* AuthorReference+CoreDataClass.swift */; };
		5B46611E29CCB894008B8E8C /* Generated.strings in Resources */ = {isa = PBXBuildFile; fileRef = 5B46612029CCB894008B8E8C /* Generated.strings */; };
		A303AF8329A9153A005DC8FC /* FollowButton.swift in Sources */ = {isa = PBXBuildFile; fileRef = A303AF8229A9153A005DC8FC /* FollowButton.swift */; };
		A303AF8429A969F5005DC8FC /* FollowButton.swift in Sources */ = {isa = PBXBuildFile; fileRef = A303AF8229A9153A005DC8FC /* FollowButton.swift */; };
		A303AF8529A969F5005DC8FC /* FollowsView.swift in Sources */ = {isa = PBXBuildFile; fileRef = A32B6C7229A6BE9B00653FF5 /* FollowsView.swift */; };
		A303AF8629A969FF005DC8FC /* FollowCard.swift in Sources */ = {isa = PBXBuildFile; fileRef = A32B6C7729A6C99200653FF5 /* FollowCard.swift */; };
		A32B6C7129A672BC00653FF5 /* CurrentUser.swift in Sources */ = {isa = PBXBuildFile; fileRef = A34E439829A522F20057AFCB /* CurrentUser.swift */; };
		A32B6C7329A6BE9B00653FF5 /* FollowsView.swift in Sources */ = {isa = PBXBuildFile; fileRef = A32B6C7229A6BE9B00653FF5 /* FollowsView.swift */; };
		A32B6C7829A6C99200653FF5 /* FollowCard.swift in Sources */ = {isa = PBXBuildFile; fileRef = A32B6C7729A6C99200653FF5 /* FollowCard.swift */; };
		A336DD3C299FD78000A0CBA0 /* Filter.swift in Sources */ = {isa = PBXBuildFile; fileRef = A336DD3B299FD78000A0CBA0 /* Filter.swift */; };
		A34E439929A522F20057AFCB /* CurrentUser.swift in Sources */ = {isa = PBXBuildFile; fileRef = A34E439829A522F20057AFCB /* CurrentUser.swift */; };
		A351E1A229BA92240009B7F6 /* ProfileEditView.swift in Sources */ = {isa = PBXBuildFile; fileRef = A351E1A129BA92240009B7F6 /* ProfileEditView.swift */; };
		A351E1A329BBAA790009B7F6 /* ProfileEditView.swift in Sources */ = {isa = PBXBuildFile; fileRef = A351E1A129BA92240009B7F6 /* ProfileEditView.swift */; };
		A362584229C10AD500D07C9A /* NSSet+Add.swift in Sources */ = {isa = PBXBuildFile; fileRef = A362584129C10AD500D07C9A /* NSSet+Add.swift */; };
		A362584329C10AD500D07C9A /* NSSet+Add.swift in Sources */ = {isa = PBXBuildFile; fileRef = A362584129C10AD500D07C9A /* NSSet+Add.swift */; };
		A3B943CF299AE00100A15A08 /* KeyChain.swift in Sources */ = {isa = PBXBuildFile; fileRef = A3B943CE299AE00100A15A08 /* KeyChain.swift */; };
		A3B943D5299D514800A15A08 /* Follow+CoreDataClass.swift in Sources */ = {isa = PBXBuildFile; fileRef = A3B943D4299D514800A15A08 /* Follow+CoreDataClass.swift */; };
		A3B943D7299D6DB700A15A08 /* Follow+CoreDataClass.swift in Sources */ = {isa = PBXBuildFile; fileRef = A3B943D4299D514800A15A08 /* Follow+CoreDataClass.swift */; };
		A3B943D8299D758F00A15A08 /* KeyChain.swift in Sources */ = {isa = PBXBuildFile; fileRef = A3B943CE299AE00100A15A08 /* KeyChain.swift */; };
		C92DF80529C25DE900400561 /* URL+MimeTypes.swift in Sources */ = {isa = PBXBuildFile; fileRef = C92DF80429C25DE900400561 /* URL+MimeTypes.swift */; };
		C92DF80629C25DE900400561 /* URL+MimeTypes.swift in Sources */ = {isa = PBXBuildFile; fileRef = C92DF80429C25DE900400561 /* URL+MimeTypes.swift */; };
		C92DF80829C25FA900400561 /* SquareImage.swift in Sources */ = {isa = PBXBuildFile; fileRef = C92DF80729C25FA900400561 /* SquareImage.swift */; };
		C92DF80929C25FA900400561 /* SquareImage.swift in Sources */ = {isa = PBXBuildFile; fileRef = C92DF80729C25FA900400561 /* SquareImage.swift */; };
		C931517D29B915AF00934506 /* StaggeredGrid.swift in Sources */ = {isa = PBXBuildFile; fileRef = C931517C29B915AF00934506 /* StaggeredGrid.swift */; };
		C931517E29B915AF00934506 /* StaggeredGrid.swift in Sources */ = {isa = PBXBuildFile; fileRef = C931517C29B915AF00934506 /* StaggeredGrid.swift */; };
		C93CA0C029AD59D700921183 /* GoldenPostView.swift in Sources */ = {isa = PBXBuildFile; fileRef = C9CDBBA329A8FA2900C555C7 /* GoldenPostView.swift */; };
		C93CA0C129AD5A5B00921183 /* DiscoverView.swift in Sources */ = {isa = PBXBuildFile; fileRef = C9CDBBA029A8F14C00C555C7 /* DiscoverView.swift */; };
		C93CA0C329AE3A1E00921183 /* JSONEvent.swift in Sources */ = {isa = PBXBuildFile; fileRef = C93CA0C229AE3A1E00921183 /* JSONEvent.swift */; };
		C93CA0C429AE3A1E00921183 /* JSONEvent.swift in Sources */ = {isa = PBXBuildFile; fileRef = C93CA0C229AE3A1E00921183 /* JSONEvent.swift */; };
		C93EC2F129C337EB0012EE2A /* RelayPicker.swift in Sources */ = {isa = PBXBuildFile; fileRef = C93EC2F029C337EB0012EE2A /* RelayPicker.swift */; };
		C93EC2F229C337EB0012EE2A /* RelayPicker.swift in Sources */ = {isa = PBXBuildFile; fileRef = C93EC2F029C337EB0012EE2A /* RelayPicker.swift */; };
		C93EC2F429C34C860012EE2A /* NSPredicate+Bool.swift in Sources */ = {isa = PBXBuildFile; fileRef = C93EC2F329C34C860012EE2A /* NSPredicate+Bool.swift */; };
		C93EC2F529C34C860012EE2A /* NSPredicate+Bool.swift in Sources */ = {isa = PBXBuildFile; fileRef = C93EC2F329C34C860012EE2A /* NSPredicate+Bool.swift */; };
		C93EC2F729C351470012EE2A /* Optional+Unwrap.swift in Sources */ = {isa = PBXBuildFile; fileRef = C93EC2F629C351470012EE2A /* Optional+Unwrap.swift */; };
		C93EC2F829C351470012EE2A /* Optional+Unwrap.swift in Sources */ = {isa = PBXBuildFile; fileRef = C93EC2F629C351470012EE2A /* Optional+Unwrap.swift */; };
		C93EC2FA29C370DE0012EE2A /* DiscoverGrid.swift in Sources */ = {isa = PBXBuildFile; fileRef = C93EC2F929C370DE0012EE2A /* DiscoverGrid.swift */; };
		C93EC2FB29C370DE0012EE2A /* DiscoverGrid.swift in Sources */ = {isa = PBXBuildFile; fileRef = C93EC2F929C370DE0012EE2A /* DiscoverGrid.swift */; };
		C93EC2FD29C3785C0012EE2A /* View+RoundedCorner.swift in Sources */ = {isa = PBXBuildFile; fileRef = C93EC2FC29C3785C0012EE2A /* View+RoundedCorner.swift */; };
		C93EC2FE29C3785C0012EE2A /* View+RoundedCorner.swift in Sources */ = {isa = PBXBuildFile; fileRef = C93EC2FC29C3785C0012EE2A /* View+RoundedCorner.swift */; };
		C942566929B66A2800C4202C /* Date+Elapsed.swift in Sources */ = {isa = PBXBuildFile; fileRef = C942566829B66A2800C4202C /* Date+Elapsed.swift */; };
		C942566A29B66A2800C4202C /* Date+Elapsed.swift in Sources */ = {isa = PBXBuildFile; fileRef = C942566829B66A2800C4202C /* Date+Elapsed.swift */; };
		C942566B29B66B2F00C4202C /* NotificationsView.swift in Sources */ = {isa = PBXBuildFile; fileRef = C94437E529B0DB83004D8C86 /* NotificationsView.swift */; };
		C94437E629B0DB83004D8C86 /* NotificationsView.swift in Sources */ = {isa = PBXBuildFile; fileRef = C94437E529B0DB83004D8C86 /* NotificationsView.swift */; };
		C94D855C2991479900749478 /* NewNoteView.swift in Sources */ = {isa = PBXBuildFile; fileRef = C94D855B2991479900749478 /* NewNoteView.swift */; };
		C94D855F29914D2300749478 /* SwiftUINavigation in Frameworks */ = {isa = PBXBuildFile; productRef = C94D855E29914D2300749478 /* SwiftUINavigation */; };
<<<<<<< HEAD
		C94FE9F529DB177500019CD3 /* Localizable.swift in Sources */ = {isa = PBXBuildFile; fileRef = C9DFA978299C31A7006929C1 /* Localizable.swift */; };
		C94FE9F629DB177500019CD3 /* Localizable.swift in Sources */ = {isa = PBXBuildFile; fileRef = C9DFA978299C31A7006929C1 /* Localizable.swift */; };
=======
		C94FE9F729DB259300019CD3 /* Text+Gradient.swift in Sources */ = {isa = PBXBuildFile; fileRef = C9A0DAE629C69FA000466635 /* Text+Gradient.swift */; };
		C94FE9F829DB25A800019CD3 /* Text+Gradient.swift in Sources */ = {isa = PBXBuildFile; fileRef = C9A0DAE629C69FA000466635 /* Text+Gradient.swift */; };
>>>>>>> 02a75bae
		C95D68A1299E6D3E00429F86 /* BioView.swift in Sources */ = {isa = PBXBuildFile; fileRef = C95D68A0299E6D3E00429F86 /* BioView.swift */; };
		C95D68A3299E6D9000429F86 /* SelectableText.swift in Sources */ = {isa = PBXBuildFile; fileRef = C95D68A2299E6D9000429F86 /* SelectableText.swift */; };
		C95D68A5299E6E1E00429F86 /* PlaceholderModifier.swift in Sources */ = {isa = PBXBuildFile; fileRef = C95D68A4299E6E1E00429F86 /* PlaceholderModifier.swift */; };
		C95D68A6299E6F9E00429F86 /* ProfileHeader.swift in Sources */ = {isa = PBXBuildFile; fileRef = C95D689E299E6B4100429F86 /* ProfileHeader.swift */; };
		C95D68A7299E6FF000429F86 /* KeyFixture.swift in Sources */ = {isa = PBXBuildFile; fileRef = C9ADB134299288230075E7F8 /* KeyFixture.swift */; };
		C95D68A9299E709900429F86 /* LinearGradient+Planetary.swift in Sources */ = {isa = PBXBuildFile; fileRef = C95D68A8299E709800429F86 /* LinearGradient+Planetary.swift */; };
		C95D68AB299E710F00429F86 /* Color+Hex.swift in Sources */ = {isa = PBXBuildFile; fileRef = C95D68AA299E710F00429F86 /* Color+Hex.swift */; };
		C95D68AD299E721700429F86 /* ProfileView.swift in Sources */ = {isa = PBXBuildFile; fileRef = C95D68AC299E721700429F86 /* ProfileView.swift */; };
		C95D68B2299ECE0700429F86 /* CHANGELOG.md in Resources */ = {isa = PBXBuildFile; fileRef = C95D68AF299ECE0700429F86 /* CHANGELOG.md */; };
		C95D68B3299ECE0700429F86 /* README.md in Resources */ = {isa = PBXBuildFile; fileRef = C95D68B0299ECE0700429F86 /* README.md */; };
		C95D68B4299ECE0700429F86 /* CONTRIBUTING.md in Resources */ = {isa = PBXBuildFile; fileRef = C95D68B1299ECE0700429F86 /* CONTRIBUTING.md */; };
		C9646E9A29B79E04007239A4 /* Logger in Frameworks */ = {isa = PBXBuildFile; productRef = C9646E9929B79E04007239A4 /* Logger */; };
		C9646E9C29B79E4D007239A4 /* Logger in Frameworks */ = {isa = PBXBuildFile; productRef = C9646E9B29B79E4D007239A4 /* Logger */; };
		C9646EA129B7A22C007239A4 /* Analytics.swift in Sources */ = {isa = PBXBuildFile; fileRef = C9646EA029B7A22C007239A4 /* Analytics.swift */; };
		C9646EA429B7A24A007239A4 /* PostHog in Frameworks */ = {isa = PBXBuildFile; productRef = C9646EA329B7A24A007239A4 /* PostHog */; };
		C9646EA729B7A3DD007239A4 /* Dependencies in Frameworks */ = {isa = PBXBuildFile; productRef = C9646EA629B7A3DD007239A4 /* Dependencies */; };
		C9646EA929B7A4F2007239A4 /* PostHog in Frameworks */ = {isa = PBXBuildFile; productRef = C9646EA829B7A4F2007239A4 /* PostHog */; };
		C9646EAA29B7A506007239A4 /* Analytics.swift in Sources */ = {isa = PBXBuildFile; fileRef = C9646EA029B7A22C007239A4 /* Analytics.swift */; };
		C9646EAC29B7A520007239A4 /* Dependencies in Frameworks */ = {isa = PBXBuildFile; productRef = C9646EAB29B7A520007239A4 /* Dependencies */; };
		C9646EAE29B8D653007239A4 /* ViewDidLoadModifier.swift in Sources */ = {isa = PBXBuildFile; fileRef = C9646EAD29B8D653007239A4 /* ViewDidLoadModifier.swift */; };
		C9646EAF29B8D653007239A4 /* ViewDidLoadModifier.swift in Sources */ = {isa = PBXBuildFile; fileRef = C9646EAD29B8D653007239A4 /* ViewDidLoadModifier.swift */; };
		C9671D73298DB94C00EE7E12 /* Data+Encoding.swift in Sources */ = {isa = PBXBuildFile; fileRef = C9671D72298DB94C00EE7E12 /* Data+Encoding.swift */; };
		C97797B9298AA19A0046BD25 /* RelayService.swift in Sources */ = {isa = PBXBuildFile; fileRef = C97797B8298AA19A0046BD25 /* RelayService.swift */; };
		C97797BC298AB1890046BD25 /* secp256k1 in Frameworks */ = {isa = PBXBuildFile; productRef = C97797BB298AB1890046BD25 /* secp256k1 */; };
		C97797BF298ABE060046BD25 /* secp256k1 in Frameworks */ = {isa = PBXBuildFile; productRef = C97797BE298ABE060046BD25 /* secp256k1 */; };
		C987F81729BA4C6A00B44E7A /* BigActionButton.swift in Sources */ = {isa = PBXBuildFile; fileRef = C987F81629BA4C6900B44E7A /* BigActionButton.swift */; };
		C987F81829BA4C6A00B44E7A /* BigActionButton.swift in Sources */ = {isa = PBXBuildFile; fileRef = C987F81629BA4C6900B44E7A /* BigActionButton.swift */; };
		C987F81A29BA4D0E00B44E7A /* ActionButton.swift in Sources */ = {isa = PBXBuildFile; fileRef = C987F81929BA4D0E00B44E7A /* ActionButton.swift */; };
		C987F81B29BA4D0E00B44E7A /* ActionButton.swift in Sources */ = {isa = PBXBuildFile; fileRef = C987F81929BA4D0E00B44E7A /* ActionButton.swift */; };
		C987F81D29BA6D9A00B44E7A /* ProfileTab.swift in Sources */ = {isa = PBXBuildFile; fileRef = C987F81C29BA6D9A00B44E7A /* ProfileTab.swift */; };
		C987F81E29BA6D9A00B44E7A /* ProfileTab.swift in Sources */ = {isa = PBXBuildFile; fileRef = C987F81C29BA6D9A00B44E7A /* ProfileTab.swift */; };
		C987F83229BA951E00B44E7A /* ClarityCity-ExtraLight.otf in Resources */ = {isa = PBXBuildFile; fileRef = C987F82029BA951D00B44E7A /* ClarityCity-ExtraLight.otf */; };
		C987F83329BA951E00B44E7A /* ClarityCity-ExtraLight.otf in Resources */ = {isa = PBXBuildFile; fileRef = C987F82029BA951D00B44E7A /* ClarityCity-ExtraLight.otf */; };
		C987F83429BA951E00B44E7A /* ClarityCity-LightItalic.otf in Resources */ = {isa = PBXBuildFile; fileRef = C987F82129BA951D00B44E7A /* ClarityCity-LightItalic.otf */; };
		C987F83529BA951E00B44E7A /* ClarityCity-LightItalic.otf in Resources */ = {isa = PBXBuildFile; fileRef = C987F82129BA951D00B44E7A /* ClarityCity-LightItalic.otf */; };
		C987F83629BA951E00B44E7A /* ClarityCity-ExtraBold.otf in Resources */ = {isa = PBXBuildFile; fileRef = C987F82229BA951D00B44E7A /* ClarityCity-ExtraBold.otf */; };
		C987F83729BA951E00B44E7A /* ClarityCity-ExtraBold.otf in Resources */ = {isa = PBXBuildFile; fileRef = C987F82229BA951D00B44E7A /* ClarityCity-ExtraBold.otf */; };
		C987F83829BA951E00B44E7A /* ClarityCity-MediumItalic.otf in Resources */ = {isa = PBXBuildFile; fileRef = C987F82329BA951D00B44E7A /* ClarityCity-MediumItalic.otf */; };
		C987F83929BA951E00B44E7A /* ClarityCity-MediumItalic.otf in Resources */ = {isa = PBXBuildFile; fileRef = C987F82329BA951D00B44E7A /* ClarityCity-MediumItalic.otf */; };
		C987F83A29BA951E00B44E7A /* ClarityCity-BoldItalic.otf in Resources */ = {isa = PBXBuildFile; fileRef = C987F82429BA951D00B44E7A /* ClarityCity-BoldItalic.otf */; };
		C987F83B29BA951E00B44E7A /* ClarityCity-BoldItalic.otf in Resources */ = {isa = PBXBuildFile; fileRef = C987F82429BA951D00B44E7A /* ClarityCity-BoldItalic.otf */; };
		C987F83C29BA951E00B44E7A /* ClarityCity-Bold.otf in Resources */ = {isa = PBXBuildFile; fileRef = C987F82529BA951D00B44E7A /* ClarityCity-Bold.otf */; };
		C987F83D29BA951E00B44E7A /* ClarityCity-Bold.otf in Resources */ = {isa = PBXBuildFile; fileRef = C987F82529BA951D00B44E7A /* ClarityCity-Bold.otf */; };
		C987F83E29BA951E00B44E7A /* ClarityCity-SemiBold.otf in Resources */ = {isa = PBXBuildFile; fileRef = C987F82629BA951D00B44E7A /* ClarityCity-SemiBold.otf */; };
		C987F83F29BA951E00B44E7A /* ClarityCity-SemiBold.otf in Resources */ = {isa = PBXBuildFile; fileRef = C987F82629BA951D00B44E7A /* ClarityCity-SemiBold.otf */; };
		C987F84029BA951E00B44E7A /* ClarityCity-SemiBoldItalic.otf in Resources */ = {isa = PBXBuildFile; fileRef = C987F82729BA951D00B44E7A /* ClarityCity-SemiBoldItalic.otf */; };
		C987F84129BA951E00B44E7A /* ClarityCity-SemiBoldItalic.otf in Resources */ = {isa = PBXBuildFile; fileRef = C987F82729BA951D00B44E7A /* ClarityCity-SemiBoldItalic.otf */; };
		C987F84229BA951E00B44E7A /* ClarityCity-Black.otf in Resources */ = {isa = PBXBuildFile; fileRef = C987F82829BA951E00B44E7A /* ClarityCity-Black.otf */; };
		C987F84329BA951E00B44E7A /* ClarityCity-Black.otf in Resources */ = {isa = PBXBuildFile; fileRef = C987F82829BA951E00B44E7A /* ClarityCity-Black.otf */; };
		C987F84429BA951E00B44E7A /* ClarityCity-ExtraBoldItalic.otf in Resources */ = {isa = PBXBuildFile; fileRef = C987F82929BA951E00B44E7A /* ClarityCity-ExtraBoldItalic.otf */; };
		C987F84529BA951E00B44E7A /* ClarityCity-ExtraBoldItalic.otf in Resources */ = {isa = PBXBuildFile; fileRef = C987F82929BA951E00B44E7A /* ClarityCity-ExtraBoldItalic.otf */; };
		C987F84629BA951E00B44E7A /* ClarityCity-Light.otf in Resources */ = {isa = PBXBuildFile; fileRef = C987F82A29BA951E00B44E7A /* ClarityCity-Light.otf */; };
		C987F84729BA951E00B44E7A /* ClarityCity-Light.otf in Resources */ = {isa = PBXBuildFile; fileRef = C987F82A29BA951E00B44E7A /* ClarityCity-Light.otf */; };
		C987F84829BA951E00B44E7A /* ClarityCity-BlackItalic.otf in Resources */ = {isa = PBXBuildFile; fileRef = C987F82B29BA951E00B44E7A /* ClarityCity-BlackItalic.otf */; };
		C987F84929BA951E00B44E7A /* ClarityCity-BlackItalic.otf in Resources */ = {isa = PBXBuildFile; fileRef = C987F82B29BA951E00B44E7A /* ClarityCity-BlackItalic.otf */; };
		C987F84A29BA951E00B44E7A /* ClarityCity-Medium.otf in Resources */ = {isa = PBXBuildFile; fileRef = C987F82C29BA951E00B44E7A /* ClarityCity-Medium.otf */; };
		C987F84B29BA951E00B44E7A /* ClarityCity-Medium.otf in Resources */ = {isa = PBXBuildFile; fileRef = C987F82C29BA951E00B44E7A /* ClarityCity-Medium.otf */; };
		C987F84C29BA951E00B44E7A /* ClarityCity-ThinItalic.otf in Resources */ = {isa = PBXBuildFile; fileRef = C987F82D29BA951E00B44E7A /* ClarityCity-ThinItalic.otf */; };
		C987F84D29BA951E00B44E7A /* ClarityCity-ThinItalic.otf in Resources */ = {isa = PBXBuildFile; fileRef = C987F82D29BA951E00B44E7A /* ClarityCity-ThinItalic.otf */; };
		C987F84E29BA951E00B44E7A /* ClarityCity-RegularItalic.otf in Resources */ = {isa = PBXBuildFile; fileRef = C987F82E29BA951E00B44E7A /* ClarityCity-RegularItalic.otf */; };
		C987F84F29BA951E00B44E7A /* ClarityCity-RegularItalic.otf in Resources */ = {isa = PBXBuildFile; fileRef = C987F82E29BA951E00B44E7A /* ClarityCity-RegularItalic.otf */; };
		C987F85029BA951E00B44E7A /* ClarityCity-ExtraLightItalic.otf in Resources */ = {isa = PBXBuildFile; fileRef = C987F82F29BA951E00B44E7A /* ClarityCity-ExtraLightItalic.otf */; };
		C987F85129BA951E00B44E7A /* ClarityCity-ExtraLightItalic.otf in Resources */ = {isa = PBXBuildFile; fileRef = C987F82F29BA951E00B44E7A /* ClarityCity-ExtraLightItalic.otf */; };
		C987F85229BA951E00B44E7A /* ClarityCity-Regular.otf in Resources */ = {isa = PBXBuildFile; fileRef = C987F83029BA951E00B44E7A /* ClarityCity-Regular.otf */; };
		C987F85329BA951E00B44E7A /* ClarityCity-Regular.otf in Resources */ = {isa = PBXBuildFile; fileRef = C987F83029BA951E00B44E7A /* ClarityCity-Regular.otf */; };
		C987F85429BA951E00B44E7A /* ClarityCity-Thin.otf in Resources */ = {isa = PBXBuildFile; fileRef = C987F83129BA951E00B44E7A /* ClarityCity-Thin.otf */; };
		C987F85529BA951E00B44E7A /* ClarityCity-Thin.otf in Resources */ = {isa = PBXBuildFile; fileRef = C987F83129BA951E00B44E7A /* ClarityCity-Thin.otf */; };
		C987F85A29BA9ED800B44E7A /* Font.swift in Sources */ = {isa = PBXBuildFile; fileRef = C987F85729BA981800B44E7A /* Font.swift */; };
		C987F85B29BA9ED800B44E7A /* Font.swift in Sources */ = {isa = PBXBuildFile; fileRef = C987F85729BA981800B44E7A /* Font.swift */; };
		C987F85F29BAB66900B44E7A /* CachedAsyncImage in Frameworks */ = {isa = PBXBuildFile; productRef = C987F85E29BAB66900B44E7A /* CachedAsyncImage */; };
		C987F86129BABAF800B44E7A /* String+Markdown.swift in Sources */ = {isa = PBXBuildFile; fileRef = C987F86029BABAF800B44E7A /* String+Markdown.swift */; };
		C987F86229BABAF800B44E7A /* String+Markdown.swift in Sources */ = {isa = PBXBuildFile; fileRef = C987F86029BABAF800B44E7A /* String+Markdown.swift */; };
		C987F86429BAC3C500B44E7A /* CachedAsyncImage in Frameworks */ = {isa = PBXBuildFile; productRef = C987F86329BAC3C500B44E7A /* CachedAsyncImage */; };
		C9A0DAD829C6467600466635 /* CreateProfileView.swift in Sources */ = {isa = PBXBuildFile; fileRef = C9A0DAD729C6467600466635 /* CreateProfileView.swift */; };
		C9A0DADA29C685E500466635 /* SideMenuButton.swift in Sources */ = {isa = PBXBuildFile; fileRef = C9A0DAD929C685E500466635 /* SideMenuButton.swift */; };
		C9A0DADB29C685E500466635 /* SideMenuButton.swift in Sources */ = {isa = PBXBuildFile; fileRef = C9A0DAD929C685E500466635 /* SideMenuButton.swift */; };
		C9A0DADD29C689C900466635 /* NosNavigationBar.swift in Sources */ = {isa = PBXBuildFile; fileRef = C9A0DADC29C689C900466635 /* NosNavigationBar.swift */; };
		C9A0DADE29C689C900466635 /* NosNavigationBar.swift in Sources */ = {isa = PBXBuildFile; fileRef = C9A0DADC29C689C900466635 /* NosNavigationBar.swift */; };
		C9A0DAE029C697A100466635 /* AboutView.swift in Sources */ = {isa = PBXBuildFile; fileRef = C9A0DADF29C697A100466635 /* AboutView.swift */; };
		C9A0DAE129C697A100466635 /* AboutView.swift in Sources */ = {isa = PBXBuildFile; fileRef = C9A0DADF29C697A100466635 /* AboutView.swift */; };
		C9A0DAE429C69F0C00466635 /* HighlightedText.swift in Sources */ = {isa = PBXBuildFile; fileRef = C9A0DAE329C69F0C00466635 /* HighlightedText.swift */; };
		C9A0DAE529C69F0C00466635 /* HighlightedText.swift in Sources */ = {isa = PBXBuildFile; fileRef = C9A0DAE329C69F0C00466635 /* HighlightedText.swift */; };
		C9A0DAEA29C6A34200466635 /* ActivityView.swift in Sources */ = {isa = PBXBuildFile; fileRef = C9A0DAE929C6A34200466635 /* ActivityView.swift */; };
		C9A0DAEB29C6A34200466635 /* ActivityView.swift in Sources */ = {isa = PBXBuildFile; fileRef = C9A0DAE929C6A34200466635 /* ActivityView.swift */; };
		C9A0DAED29C6A66C00466635 /* Launch Screen.storyboard in Resources */ = {isa = PBXBuildFile; fileRef = C9A0DAEC29C6A66C00466635 /* Launch Screen.storyboard */; };
		C9A0DAF029C7394D00466635 /* CreateProfileView.swift in Sources */ = {isa = PBXBuildFile; fileRef = C9A0DAD729C6467600466635 /* CreateProfileView.swift */; };
		C9A0DAF529C9112400466635 /* UniversalNameWizard.swift in Sources */ = {isa = PBXBuildFile; fileRef = C9A0DAF429C9112400466635 /* UniversalNameWizard.swift */; };
		C9A0DAF629C9112400466635 /* UniversalNameWizard.swift in Sources */ = {isa = PBXBuildFile; fileRef = C9A0DAF429C9112400466635 /* UniversalNameWizard.swift */; };
		C9A0DAF829C92F4500466635 /* UNSAPI.swift in Sources */ = {isa = PBXBuildFile; fileRef = C9A0DAF729C92F4500466635 /* UNSAPI.swift */; };
		C9A0DAF929C92F4500466635 /* UNSAPI.swift in Sources */ = {isa = PBXBuildFile; fileRef = C9A0DAF729C92F4500466635 /* UNSAPI.swift */; };
		C9ADB133299287D60075E7F8 /* KeyPairTests.swift in Sources */ = {isa = PBXBuildFile; fileRef = C9ADB132299287D60075E7F8 /* KeyPairTests.swift */; };
		C9ADB135299288230075E7F8 /* KeyFixture.swift in Sources */ = {isa = PBXBuildFile; fileRef = C9ADB134299288230075E7F8 /* KeyFixture.swift */; };
		C9ADB13629928AF00075E7F8 /* KeyPair.swift in Sources */ = {isa = PBXBuildFile; fileRef = C9F84C26298DC98800C6714D /* KeyPair.swift */; };
		C9ADB13829928CC30075E7F8 /* String+Hex.swift in Sources */ = {isa = PBXBuildFile; fileRef = C9ADB13729928CC30075E7F8 /* String+Hex.swift */; };
		C9ADB13D29929B540075E7F8 /* Bech32.swift in Sources */ = {isa = PBXBuildFile; fileRef = C9ADB13C29929B540075E7F8 /* Bech32.swift */; };
		C9ADB13E29929EEF0075E7F8 /* Bech32.swift in Sources */ = {isa = PBXBuildFile; fileRef = C9ADB13C29929B540075E7F8 /* Bech32.swift */; };
		C9ADB13F29929F1F0075E7F8 /* String+Hex.swift in Sources */ = {isa = PBXBuildFile; fileRef = C9ADB13729928CC30075E7F8 /* String+Hex.swift */; };
		C9ADB14129951CB10075E7F8 /* NSManagedObject+Nos.swift in Sources */ = {isa = PBXBuildFile; fileRef = C9ADB14029951CB10075E7F8 /* NSManagedObject+Nos.swift */; };
		C9ADB14229951CB10075E7F8 /* NSManagedObject+Nos.swift in Sources */ = {isa = PBXBuildFile; fileRef = C9ADB14029951CB10075E7F8 /* NSManagedObject+Nos.swift */; };
		C9BAB09B2996FBA10003A84E /* EventProcessor.swift in Sources */ = {isa = PBXBuildFile; fileRef = C9BAB09A2996FBA10003A84E /* EventProcessor.swift */; };
		C9BAB09C2996FBA10003A84E /* EventProcessor.swift in Sources */ = {isa = PBXBuildFile; fileRef = C9BAB09A2996FBA10003A84E /* EventProcessor.swift */; };
		C9CDBBA129A8F14C00C555C7 /* DiscoverView.swift in Sources */ = {isa = PBXBuildFile; fileRef = C9CDBBA029A8F14C00C555C7 /* DiscoverView.swift */; };
		C9CDBBA429A8FA2900C555C7 /* GoldenPostView.swift in Sources */ = {isa = PBXBuildFile; fileRef = C9CDBBA329A8FA2900C555C7 /* GoldenPostView.swift */; };
		C9DEBFD2298941000078B43A /* NosApp.swift in Sources */ = {isa = PBXBuildFile; fileRef = C9DEBFD1298941000078B43A /* NosApp.swift */; };
		C9DEBFD4298941000078B43A /* Persistence.swift in Sources */ = {isa = PBXBuildFile; fileRef = C9DEBFD3298941000078B43A /* Persistence.swift */; };
		C9DEBFD7298941000078B43A /* Nos.xcdatamodeld in Sources */ = {isa = PBXBuildFile; fileRef = C9DEBFD5298941000078B43A /* Nos.xcdatamodeld */; };
		C9DEBFD9298941000078B43A /* HomeFeedView.swift in Sources */ = {isa = PBXBuildFile; fileRef = C9DEBFD8298941000078B43A /* HomeFeedView.swift */; };
		C9DEBFDB298941020078B43A /* Assets.xcassets in Resources */ = {isa = PBXBuildFile; fileRef = C9DEBFDA298941020078B43A /* Assets.xcassets */; };
		C9DEBFDF298941020078B43A /* Preview Assets.xcassets in Resources */ = {isa = PBXBuildFile; fileRef = C9DEBFDE298941020078B43A /* Preview Assets.xcassets */; };
		C9DEBFE9298941020078B43A /* EventTests.swift in Sources */ = {isa = PBXBuildFile; fileRef = C9DEBFE8298941020078B43A /* EventTests.swift */; };
		C9DEBFF3298941020078B43A /* NosUITests.swift in Sources */ = {isa = PBXBuildFile; fileRef = C9DEBFF2298941020078B43A /* NosUITests.swift */; };
		C9DEBFF5298941020078B43A /* NosUITestsLaunchTests.swift in Sources */ = {isa = PBXBuildFile; fileRef = C9DEBFF4298941020078B43A /* NosUITestsLaunchTests.swift */; };
		C9DEC003298945150078B43A /* String+Lorem.swift in Sources */ = {isa = PBXBuildFile; fileRef = C9DEC002298945150078B43A /* String+Lorem.swift */; };
		C9DEC006298947900078B43A /* sample_data.json in Resources */ = {isa = PBXBuildFile; fileRef = C9DEC005298947900078B43A /* sample_data.json */; };
		C9DEC04529894BED0078B43A /* Event+CoreDataClass.swift in Sources */ = {isa = PBXBuildFile; fileRef = C9DEC03F29894BED0078B43A /* Event+CoreDataClass.swift */; };
		C9DEC04629894BED0078B43A /* Event+CoreDataClass.swift in Sources */ = {isa = PBXBuildFile; fileRef = C9DEC03F29894BED0078B43A /* Event+CoreDataClass.swift */; };
		C9DEC04D29894BED0078B43A /* Author+CoreDataClass.swift in Sources */ = {isa = PBXBuildFile; fileRef = C9DEC04329894BED0078B43A /* Author+CoreDataClass.swift */; };
		C9DEC04E29894BED0078B43A /* Author+CoreDataClass.swift in Sources */ = {isa = PBXBuildFile; fileRef = C9DEC04329894BED0078B43A /* Author+CoreDataClass.swift */; };
		C9DEC05A2989509B0078B43A /* Persistence.swift in Sources */ = {isa = PBXBuildFile; fileRef = C9DEBFD3298941000078B43A /* Persistence.swift */; };
		C9DEC05B298950A90078B43A /* String+Lorem.swift in Sources */ = {isa = PBXBuildFile; fileRef = C9DEC002298945150078B43A /* String+Lorem.swift */; };
		C9DEC05C298953280078B43A /* Nos.xcdatamodeld in Sources */ = {isa = PBXBuildFile; fileRef = C9DEBFD5298941000078B43A /* Nos.xcdatamodeld */; };
		C9DEC0632989541F0078B43A /* Bundle+Current.swift in Sources */ = {isa = PBXBuildFile; fileRef = C9DEC0622989541F0078B43A /* Bundle+Current.swift */; };
		C9DEC0642989541F0078B43A /* Bundle+Current.swift in Sources */ = {isa = PBXBuildFile; fileRef = C9DEC0622989541F0078B43A /* Bundle+Current.swift */; };
		C9DEC065298955200078B43A /* sample_data.json in Resources */ = {isa = PBXBuildFile; fileRef = C9DEC005298947900078B43A /* sample_data.json */; };
		C9DEC068298965270078B43A /* Starscream in Frameworks */ = {isa = PBXBuildFile; productRef = C9DEC067298965270078B43A /* Starscream */; };
		C9DEC06A298965550078B43A /* RelayView.swift in Sources */ = {isa = PBXBuildFile; fileRef = C9DEC069298965540078B43A /* RelayView.swift */; };
		C9DEC06B298965550078B43A /* RelayView.swift in Sources */ = {isa = PBXBuildFile; fileRef = C9DEC069298965540078B43A /* RelayView.swift */; };
		C9DEC06E2989668E0078B43A /* Relay+CoreDataClass.swift in Sources */ = {isa = PBXBuildFile; fileRef = C9DEC06C2989668E0078B43A /* Relay+CoreDataClass.swift */; };
		C9DEC06F2989668E0078B43A /* Relay+CoreDataClass.swift in Sources */ = {isa = PBXBuildFile; fileRef = C9DEC06C2989668E0078B43A /* Relay+CoreDataClass.swift */; };
		C9DFA966299BEB96006929C1 /* NoteCard.swift in Sources */ = {isa = PBXBuildFile; fileRef = C9DFA964299BEB96006929C1 /* NoteCard.swift */; };
		C9DFA969299BEC33006929C1 /* CardStyle.swift in Sources */ = {isa = PBXBuildFile; fileRef = C9DFA968299BEC33006929C1 /* CardStyle.swift */; };
		C9DFA96F299BF043006929C1 /* Assets+Planetary.swift in Sources */ = {isa = PBXBuildFile; fileRef = C9DFA96E299BF043006929C1 /* Assets+Planetary.swift */; };
		C9DFA971299BF8CD006929C1 /* RepliesView.swift in Sources */ = {isa = PBXBuildFile; fileRef = C9DFA970299BF8CD006929C1 /* RepliesView.swift */; };
		C9DFA972299BF9E8006929C1 /* CompactNoteView.swift in Sources */ = {isa = PBXBuildFile; fileRef = C9DFA96A299BEE2C006929C1 /* CompactNoteView.swift */; };
		C9DFA976299C30F0006929C1 /* Localized.swift in Sources */ = {isa = PBXBuildFile; fileRef = C9DFA975299C30F0006929C1 /* Localized.swift */; };
		C9DFA97B299C31EE006929C1 /* Localized.swift in Sources */ = {isa = PBXBuildFile; fileRef = C9DFA975299C30F0006929C1 /* Localized.swift */; };
		C9F0BB6929A5039D000547FC /* Int+Bool.swift in Sources */ = {isa = PBXBuildFile; fileRef = C9F0BB6829A5039D000547FC /* Int+Bool.swift */; };
		C9F0BB6B29A503D6000547FC /* PublicKey.swift in Sources */ = {isa = PBXBuildFile; fileRef = C9F0BB6A29A503D6000547FC /* PublicKey.swift */; };
		C9F0BB6C29A503D6000547FC /* PublicKey.swift in Sources */ = {isa = PBXBuildFile; fileRef = C9F0BB6A29A503D6000547FC /* PublicKey.swift */; };
		C9F0BB6D29A503D9000547FC /* Int+Bool.swift in Sources */ = {isa = PBXBuildFile; fileRef = C9F0BB6829A5039D000547FC /* Int+Bool.swift */; };
		C9F0BB6F29A50437000547FC /* NostrConstants.swift in Sources */ = {isa = PBXBuildFile; fileRef = C9F0BB6E29A50437000547FC /* NostrConstants.swift */; };
		C9F0BB7029A50437000547FC /* NostrConstants.swift in Sources */ = {isa = PBXBuildFile; fileRef = C9F0BB6E29A50437000547FC /* NostrConstants.swift */; };
		C9F84C1A298DBB6300C6714D /* Data+Encoding.swift in Sources */ = {isa = PBXBuildFile; fileRef = C9671D72298DB94C00EE7E12 /* Data+Encoding.swift */; };
		C9F84C1C298DBBF400C6714D /* Data+Sha.swift in Sources */ = {isa = PBXBuildFile; fileRef = C9F84C1B298DBBF400C6714D /* Data+Sha.swift */; };
		C9F84C1D298DBC6100C6714D /* Data+Sha.swift in Sources */ = {isa = PBXBuildFile; fileRef = C9F84C1B298DBBF400C6714D /* Data+Sha.swift */; };
		C9F84C21298DC36800C6714D /* AppView.swift in Sources */ = {isa = PBXBuildFile; fileRef = C9F84C20298DC36800C6714D /* AppView.swift */; };
		C9F84C23298DC7B900C6714D /* SettingsView.swift in Sources */ = {isa = PBXBuildFile; fileRef = C9F84C22298DC7B900C6714D /* SettingsView.swift */; };
		C9F84C27298DC98800C6714D /* KeyPair.swift in Sources */ = {isa = PBXBuildFile; fileRef = C9F84C26298DC98800C6714D /* KeyPair.swift */; };
		CD09A74429A50F1D0063464F /* SideMenu.swift in Sources */ = {isa = PBXBuildFile; fileRef = CD09A74329A50F1D0063464F /* SideMenu.swift */; };
		CD09A74629A50F750063464F /* SideMenuContent.swift in Sources */ = {isa = PBXBuildFile; fileRef = CD09A74529A50F750063464F /* SideMenuContent.swift */; };
		CD09A74829A51EFC0063464F /* Router.swift in Sources */ = {isa = PBXBuildFile; fileRef = CD09A74729A51EFC0063464F /* Router.swift */; };
		CD09A74929A521210063464F /* Router.swift in Sources */ = {isa = PBXBuildFile; fileRef = CD09A74729A51EFC0063464F /* Router.swift */; };
		CD09A74A29A521510063464F /* ProfileView.swift in Sources */ = {isa = PBXBuildFile; fileRef = C95D68AC299E721700429F86 /* ProfileView.swift */; };
		CD09A74B29A521730063464F /* ProfileHeader.swift in Sources */ = {isa = PBXBuildFile; fileRef = C95D689E299E6B4100429F86 /* ProfileHeader.swift */; };
		CD09A74C29A5217A0063464F /* NoteButton.swift in Sources */ = {isa = PBXBuildFile; fileRef = CD2CF38F299E68BE00332116 /* NoteButton.swift */; };
		CD09A74D29A521A70063464F /* CardStyle.swift in Sources */ = {isa = PBXBuildFile; fileRef = C9DFA968299BEC33006929C1 /* CardStyle.swift */; };
		CD09A74E29A521BE0063464F /* NoteCard.swift in Sources */ = {isa = PBXBuildFile; fileRef = C9DFA964299BEB96006929C1 /* NoteCard.swift */; };
		CD09A74F29A521BE0063464F /* BioView.swift in Sources */ = {isa = PBXBuildFile; fileRef = C95D68A0299E6D3E00429F86 /* BioView.swift */; };
		CD09A75029A521D20063464F /* HomeFeedView.swift in Sources */ = {isa = PBXBuildFile; fileRef = C9DEBFD8298941000078B43A /* HomeFeedView.swift */; };
		CD09A75129A521D20063464F /* CompactNoteView.swift in Sources */ = {isa = PBXBuildFile; fileRef = C9DFA96A299BEE2C006929C1 /* CompactNoteView.swift */; };
		CD09A75229A521D20063464F /* RepliesView.swift in Sources */ = {isa = PBXBuildFile; fileRef = C9DFA970299BF8CD006929C1 /* RepliesView.swift */; };
		CD09A75329A521D20063464F /* AppView.swift in Sources */ = {isa = PBXBuildFile; fileRef = C9F84C20298DC36800C6714D /* AppView.swift */; };
		CD09A75429A521D20063464F /* PlaceholderModifier.swift in Sources */ = {isa = PBXBuildFile; fileRef = C95D68A4299E6E1E00429F86 /* PlaceholderModifier.swift */; };
		CD09A75529A521D20063464F /* SelectableText.swift in Sources */ = {isa = PBXBuildFile; fileRef = C95D68A2299E6D9000429F86 /* SelectableText.swift */; };
		CD09A75629A521D20063464F /* SettingsView.swift in Sources */ = {isa = PBXBuildFile; fileRef = C9F84C22298DC7B900C6714D /* SettingsView.swift */; };
		CD09A75729A521D20063464F /* NewNoteView.swift in Sources */ = {isa = PBXBuildFile; fileRef = C94D855B2991479900749478 /* NewNoteView.swift */; };
		CD09A75829A521D20063464F /* LinearGradient+Planetary.swift in Sources */ = {isa = PBXBuildFile; fileRef = C95D68A8299E709800429F86 /* LinearGradient+Planetary.swift */; };
		CD09A75929A521D20063464F /* Color+Hex.swift in Sources */ = {isa = PBXBuildFile; fileRef = C95D68AA299E710F00429F86 /* Color+Hex.swift */; };
		CD09A75A29A521D20063464F /* CardButtonStyle.swift in Sources */ = {isa = PBXBuildFile; fileRef = CD2CF38D299E67F900332116 /* CardButtonStyle.swift */; };
		CD09A75B29A521D20063464F /* AvatarView.swift in Sources */ = {isa = PBXBuildFile; fileRef = 3FFB1D88299FF37C002A755D /* AvatarView.swift */; };
		CD09A75C29A521D20063464F /* SideMenu.swift in Sources */ = {isa = PBXBuildFile; fileRef = CD09A74329A50F1D0063464F /* SideMenu.swift */; };
		CD09A75D29A521D20063464F /* SideMenuContent.swift in Sources */ = {isa = PBXBuildFile; fileRef = CD09A74529A50F750063464F /* SideMenuContent.swift */; };
		CD09A75E29A521EB0063464F /* Assets+Planetary.swift in Sources */ = {isa = PBXBuildFile; fileRef = C9DFA96E299BF043006929C1 /* Assets+Planetary.swift */; };
		CD09A75F29A521FD0063464F /* RelayService.swift in Sources */ = {isa = PBXBuildFile; fileRef = C97797B8298AA19A0046BD25 /* RelayService.swift */; };
		CD09A76029A521FD0063464F /* Filter.swift in Sources */ = {isa = PBXBuildFile; fileRef = A336DD3B299FD78000A0CBA0 /* Filter.swift */; };
		CD09A76129A5220E0063464F /* NosApp.swift in Sources */ = {isa = PBXBuildFile; fileRef = C9DEBFD1298941000078B43A /* NosApp.swift */; };
		CD09A76229A5220E0063464F /* AppController.swift in Sources */ = {isa = PBXBuildFile; fileRef = 3F170C77299D816200BC8F8B /* AppController.swift */; };
		CD09A76329A522190063464F /* OnboardingView.swift in Sources */ = {isa = PBXBuildFile; fileRef = 3FB5E650299D28A200386527 /* OnboardingView.swift */; };
		CD27177629A7C8B200AE8888 /* sample_replies.json in Resources */ = {isa = PBXBuildFile; fileRef = CD27177529A7C8B200AE8888 /* sample_replies.json */; };
		CD2CF38E299E67F900332116 /* CardButtonStyle.swift in Sources */ = {isa = PBXBuildFile; fileRef = CD2CF38D299E67F900332116 /* CardButtonStyle.swift */; };
		CD2CF390299E68BE00332116 /* NoteButton.swift in Sources */ = {isa = PBXBuildFile; fileRef = CD2CF38F299E68BE00332116 /* NoteButton.swift */; };
		CD4908D429B92941007443DB /* ReportABugMailView.swift in Sources */ = {isa = PBXBuildFile; fileRef = CD4908D329B92941007443DB /* ReportABugMailView.swift */; };
		CD4908D529B92B4D007443DB /* ReportABugMailView.swift in Sources */ = {isa = PBXBuildFile; fileRef = CD4908D329B92941007443DB /* ReportABugMailView.swift */; };
		CD76864C29B12F7E00085358 /* ExpandingTextFieldAndSubmitButton.swift in Sources */ = {isa = PBXBuildFile; fileRef = CD76864B29B12F7E00085358 /* ExpandingTextFieldAndSubmitButton.swift */; };
		CD76864D29B133E600085358 /* ExpandingTextFieldAndSubmitButton.swift in Sources */ = {isa = PBXBuildFile; fileRef = CD76864B29B12F7E00085358 /* ExpandingTextFieldAndSubmitButton.swift */; };
		CD76865029B6503500085358 /* NoteOptionsButton.swift in Sources */ = {isa = PBXBuildFile; fileRef = CD76864F29B6503500085358 /* NoteOptionsButton.swift */; };
		CD76865129B68B4400085358 /* NoteOptionsButton.swift in Sources */ = {isa = PBXBuildFile; fileRef = CD76864F29B6503500085358 /* NoteOptionsButton.swift */; };
		CD76865329B793F400085358 /* DiscoverSearchBar.swift in Sources */ = {isa = PBXBuildFile; fileRef = CD76865229B793F400085358 /* DiscoverSearchBar.swift */; };
		CD76865429B7DABE00085358 /* DiscoverSearchBar.swift in Sources */ = {isa = PBXBuildFile; fileRef = CD76865229B793F400085358 /* DiscoverSearchBar.swift */; };
		CDDA1F7B29A527650047ACD8 /* Starscream in Frameworks */ = {isa = PBXBuildFile; productRef = CDDA1F7A29A527650047ACD8 /* Starscream */; };
		CDDA1F7D29A527650047ACD8 /* SwiftUINavigation in Frameworks */ = {isa = PBXBuildFile; productRef = CDDA1F7C29A527650047ACD8 /* SwiftUINavigation */; };
/* End PBXBuildFile section */

/* Begin PBXContainerItemProxy section */
		C9DEBFE5298941020078B43A /* PBXContainerItemProxy */ = {
			isa = PBXContainerItemProxy;
			containerPortal = C9DEBFC6298941000078B43A /* Project object */;
			proxyType = 1;
			remoteGlobalIDString = C9DEBFCD298941000078B43A;
			remoteInfo = Nos;
		};
		C9DEBFEF298941020078B43A /* PBXContainerItemProxy */ = {
			isa = PBXContainerItemProxy;
			containerPortal = C9DEBFC6298941000078B43A /* Project object */;
			proxyType = 1;
			remoteGlobalIDString = C9DEBFCD298941000078B43A;
			remoteInfo = Nos;
		};
/* End PBXContainerItemProxy section */

/* Begin PBXFileReference section */
		3F170C77299D816200BC8F8B /* AppController.swift */ = {isa = PBXFileReference; lastKnownFileType = sourcecode.swift; path = AppController.swift; sourceTree = "<group>"; };
		3F30020429C1FDD9003D4F8B /* OnboardingStartView.swift */ = {isa = PBXFileReference; lastKnownFileType = sourcecode.swift; path = OnboardingStartView.swift; sourceTree = "<group>"; };
		3F30020629C237AB003D4F8B /* OnboardingAgeVerificationView.swift */ = {isa = PBXFileReference; lastKnownFileType = sourcecode.swift; path = OnboardingAgeVerificationView.swift; sourceTree = "<group>"; };
		3F30020829C23895003D4F8B /* OnboardingNotOldEnoughView.swift */ = {isa = PBXFileReference; lastKnownFileType = sourcecode.swift; path = OnboardingNotOldEnoughView.swift; sourceTree = "<group>"; };
		3F30020A29C361C8003D4F8B /* OnboardingTermsOfServiceView.swift */ = {isa = PBXFileReference; lastKnownFileType = sourcecode.swift; path = OnboardingTermsOfServiceView.swift; sourceTree = "<group>"; };
		3F30020C29C382EB003D4F8B /* OnboardingLoginView.swift */ = {isa = PBXFileReference; lastKnownFileType = sourcecode.swift; path = OnboardingLoginView.swift; sourceTree = "<group>"; };
		3F43C47529A9625700E896A0 /* AuthorReference+CoreDataClass.swift */ = {isa = PBXFileReference; lastKnownFileType = sourcecode.swift; path = "AuthorReference+CoreDataClass.swift"; sourceTree = "<group>"; };
		3F60F42829B27D3E000D62C4 /* ThreadView.swift */ = {isa = PBXFileReference; lastKnownFileType = sourcecode.swift; path = ThreadView.swift; sourceTree = "<group>"; };
		3FB5E650299D28A200386527 /* OnboardingView.swift */ = {isa = PBXFileReference; lastKnownFileType = sourcecode.swift; path = OnboardingView.swift; sourceTree = "<group>"; };
		3FFB1D88299FF37C002A755D /* AvatarView.swift */ = {isa = PBXFileReference; lastKnownFileType = sourcecode.swift; path = AvatarView.swift; sourceTree = "<group>"; };
		3FFB1D9229A6BBCE002A755D /* EventReference+CoreDataClass.swift */ = {isa = PBXFileReference; fileEncoding = 4; lastKnownFileType = sourcecode.swift; path = "EventReference+CoreDataClass.swift"; sourceTree = "<group>"; };
		3FFB1D9529A6BBEC002A755D /* Collection+SafeSubscript.swift */ = {isa = PBXFileReference; fileEncoding = 4; lastKnownFileType = sourcecode.swift; path = "Collection+SafeSubscript.swift"; sourceTree = "<group>"; };
		3FFB1D9B29A7DF9D002A755D /* StackedAvatarsView.swift */ = {isa = PBXFileReference; fileEncoding = 4; lastKnownFileType = sourcecode.swift; path = StackedAvatarsView.swift; sourceTree = "<group>"; };
		5B46611929CCB6DF008B8E8C /* ExportStrings.sh */ = {isa = PBXFileReference; lastKnownFileType = text.script.sh; path = ExportStrings.sh; sourceTree = "<group>"; };
		5B46611B29CCB725008B8E8C /* ExportStrings.swift */ = {isa = PBXFileReference; lastKnownFileType = sourcecode.swift; path = ExportStrings.swift; sourceTree = "<group>"; };
		5B46611F29CCB894008B8E8C /* en */ = {isa = PBXFileReference; lastKnownFileType = text.plist.strings; name = en; path = en.lproj/Generated.strings; sourceTree = "<group>"; };
		5B46612129CCBBE2008B8E8C /* es */ = {isa = PBXFileReference; lastKnownFileType = text.plist.strings; name = es; path = es.lproj/Generated.strings; sourceTree = "<group>"; };
		5B46612229CCBC6C008B8E8C /* zh-Hans */ = {isa = PBXFileReference; lastKnownFileType = text.plist.strings; name = "zh-Hans"; path = "zh-Hans.lproj/Generated.strings"; sourceTree = "<group>"; };
		A303AF8229A9153A005DC8FC /* FollowButton.swift */ = {isa = PBXFileReference; lastKnownFileType = sourcecode.swift; path = FollowButton.swift; sourceTree = "<group>"; };
		A32B6C7229A6BE9B00653FF5 /* FollowsView.swift */ = {isa = PBXFileReference; lastKnownFileType = sourcecode.swift; path = FollowsView.swift; sourceTree = "<group>"; };
		A32B6C7729A6C99200653FF5 /* FollowCard.swift */ = {isa = PBXFileReference; lastKnownFileType = sourcecode.swift; path = FollowCard.swift; sourceTree = "<group>"; };
		A336DD3B299FD78000A0CBA0 /* Filter.swift */ = {isa = PBXFileReference; lastKnownFileType = sourcecode.swift; path = Filter.swift; sourceTree = "<group>"; };
		A34E439829A522F20057AFCB /* CurrentUser.swift */ = {isa = PBXFileReference; lastKnownFileType = sourcecode.swift; path = CurrentUser.swift; sourceTree = "<group>"; };
		A351E1A129BA92240009B7F6 /* ProfileEditView.swift */ = {isa = PBXFileReference; fileEncoding = 4; lastKnownFileType = sourcecode.swift; path = ProfileEditView.swift; sourceTree = "<group>"; };
		A362584129C10AD500D07C9A /* NSSet+Add.swift */ = {isa = PBXFileReference; lastKnownFileType = sourcecode.swift; path = "NSSet+Add.swift"; sourceTree = "<group>"; };
		A3B943CE299AE00100A15A08 /* KeyChain.swift */ = {isa = PBXFileReference; lastKnownFileType = sourcecode.swift; path = KeyChain.swift; sourceTree = "<group>"; };
		A3B943D4299D514800A15A08 /* Follow+CoreDataClass.swift */ = {isa = PBXFileReference; lastKnownFileType = sourcecode.swift; path = "Follow+CoreDataClass.swift"; sourceTree = "<group>"; };
		C92DF80129BFAF9300400561 /* ProductionSecrets.xcconfig */ = {isa = PBXFileReference; lastKnownFileType = text.xcconfig; path = ProductionSecrets.xcconfig; sourceTree = "<group>"; };
		C92DF80229C22E4F00400561 /* Nos 2.xcdatamodel */ = {isa = PBXFileReference; lastKnownFileType = wrapper.xcdatamodel; path = "Nos 2.xcdatamodel"; sourceTree = "<group>"; };
		C92DF80429C25DE900400561 /* URL+MimeTypes.swift */ = {isa = PBXFileReference; lastKnownFileType = sourcecode.swift; path = "URL+MimeTypes.swift"; sourceTree = "<group>"; };
		C92DF80729C25FA900400561 /* SquareImage.swift */ = {isa = PBXFileReference; lastKnownFileType = sourcecode.swift; path = SquareImage.swift; sourceTree = "<group>"; };
		C931517C29B915AF00934506 /* StaggeredGrid.swift */ = {isa = PBXFileReference; lastKnownFileType = sourcecode.swift; path = StaggeredGrid.swift; sourceTree = "<group>"; };
		C93CA0C229AE3A1E00921183 /* JSONEvent.swift */ = {isa = PBXFileReference; lastKnownFileType = sourcecode.swift; path = JSONEvent.swift; sourceTree = "<group>"; };
		C93EC2F029C337EB0012EE2A /* RelayPicker.swift */ = {isa = PBXFileReference; lastKnownFileType = sourcecode.swift; path = RelayPicker.swift; sourceTree = "<group>"; };
		C93EC2F329C34C860012EE2A /* NSPredicate+Bool.swift */ = {isa = PBXFileReference; lastKnownFileType = sourcecode.swift; path = "NSPredicate+Bool.swift"; sourceTree = "<group>"; };
		C93EC2F629C351470012EE2A /* Optional+Unwrap.swift */ = {isa = PBXFileReference; lastKnownFileType = sourcecode.swift; path = "Optional+Unwrap.swift"; sourceTree = "<group>"; };
		C93EC2F929C370DE0012EE2A /* DiscoverGrid.swift */ = {isa = PBXFileReference; lastKnownFileType = sourcecode.swift; path = DiscoverGrid.swift; sourceTree = "<group>"; };
		C93EC2FC29C3785C0012EE2A /* View+RoundedCorner.swift */ = {isa = PBXFileReference; fileEncoding = 4; lastKnownFileType = sourcecode.swift; path = "View+RoundedCorner.swift"; sourceTree = "<group>"; };
		C942566829B66A2800C4202C /* Date+Elapsed.swift */ = {isa = PBXFileReference; fileEncoding = 4; lastKnownFileType = sourcecode.swift; path = "Date+Elapsed.swift"; sourceTree = "<group>"; };
		C94437E529B0DB83004D8C86 /* NotificationsView.swift */ = {isa = PBXFileReference; lastKnownFileType = sourcecode.swift; path = NotificationsView.swift; sourceTree = "<group>"; };
		C94D855B2991479900749478 /* NewNoteView.swift */ = {isa = PBXFileReference; lastKnownFileType = sourcecode.swift; path = NewNoteView.swift; sourceTree = "<group>"; };
		C95D689E299E6B4100429F86 /* ProfileHeader.swift */ = {isa = PBXFileReference; fileEncoding = 4; lastKnownFileType = sourcecode.swift; path = ProfileHeader.swift; sourceTree = "<group>"; };
		C95D68A0299E6D3E00429F86 /* BioView.swift */ = {isa = PBXFileReference; fileEncoding = 4; lastKnownFileType = sourcecode.swift; path = BioView.swift; sourceTree = "<group>"; };
		C95D68A2299E6D9000429F86 /* SelectableText.swift */ = {isa = PBXFileReference; fileEncoding = 4; lastKnownFileType = sourcecode.swift; path = SelectableText.swift; sourceTree = "<group>"; };
		C95D68A4299E6E1E00429F86 /* PlaceholderModifier.swift */ = {isa = PBXFileReference; fileEncoding = 4; lastKnownFileType = sourcecode.swift; path = PlaceholderModifier.swift; sourceTree = "<group>"; };
		C95D68A8299E709800429F86 /* LinearGradient+Planetary.swift */ = {isa = PBXFileReference; fileEncoding = 4; lastKnownFileType = sourcecode.swift; path = "LinearGradient+Planetary.swift"; sourceTree = "<group>"; };
		C95D68AA299E710F00429F86 /* Color+Hex.swift */ = {isa = PBXFileReference; fileEncoding = 4; lastKnownFileType = sourcecode.swift; path = "Color+Hex.swift"; sourceTree = "<group>"; };
		C95D68AC299E721700429F86 /* ProfileView.swift */ = {isa = PBXFileReference; lastKnownFileType = sourcecode.swift; path = ProfileView.swift; sourceTree = "<group>"; };
		C95D68AF299ECE0700429F86 /* CHANGELOG.md */ = {isa = PBXFileReference; fileEncoding = 4; lastKnownFileType = net.daringfireball.markdown; path = CHANGELOG.md; sourceTree = "<group>"; };
		C95D68B0299ECE0700429F86 /* README.md */ = {isa = PBXFileReference; fileEncoding = 4; lastKnownFileType = net.daringfireball.markdown; path = README.md; sourceTree = "<group>"; };
		C95D68B1299ECE0700429F86 /* CONTRIBUTING.md */ = {isa = PBXFileReference; fileEncoding = 4; lastKnownFileType = net.daringfireball.markdown; path = CONTRIBUTING.md; sourceTree = "<group>"; };
		C9646EA029B7A22C007239A4 /* Analytics.swift */ = {isa = PBXFileReference; lastKnownFileType = sourcecode.swift; path = Analytics.swift; sourceTree = "<group>"; };
		C9646EAD29B8D653007239A4 /* ViewDidLoadModifier.swift */ = {isa = PBXFileReference; lastKnownFileType = sourcecode.swift; path = ViewDidLoadModifier.swift; sourceTree = "<group>"; };
		C9671D72298DB94C00EE7E12 /* Data+Encoding.swift */ = {isa = PBXFileReference; lastKnownFileType = sourcecode.swift; path = "Data+Encoding.swift"; sourceTree = "<group>"; };
		C97797B8298AA19A0046BD25 /* RelayService.swift */ = {isa = PBXFileReference; lastKnownFileType = sourcecode.swift; path = RelayService.swift; sourceTree = "<group>"; };
		C987F81629BA4C6900B44E7A /* BigActionButton.swift */ = {isa = PBXFileReference; fileEncoding = 4; lastKnownFileType = sourcecode.swift; path = BigActionButton.swift; sourceTree = "<group>"; };
		C987F81929BA4D0E00B44E7A /* ActionButton.swift */ = {isa = PBXFileReference; fileEncoding = 4; lastKnownFileType = sourcecode.swift; path = ActionButton.swift; sourceTree = "<group>"; };
		C987F81C29BA6D9A00B44E7A /* ProfileTab.swift */ = {isa = PBXFileReference; lastKnownFileType = sourcecode.swift; path = ProfileTab.swift; sourceTree = "<group>"; };
		C987F82029BA951D00B44E7A /* ClarityCity-ExtraLight.otf */ = {isa = PBXFileReference; lastKnownFileType = file; path = "ClarityCity-ExtraLight.otf"; sourceTree = "<group>"; };
		C987F82129BA951D00B44E7A /* ClarityCity-LightItalic.otf */ = {isa = PBXFileReference; lastKnownFileType = file; path = "ClarityCity-LightItalic.otf"; sourceTree = "<group>"; };
		C987F82229BA951D00B44E7A /* ClarityCity-ExtraBold.otf */ = {isa = PBXFileReference; lastKnownFileType = file; path = "ClarityCity-ExtraBold.otf"; sourceTree = "<group>"; };
		C987F82329BA951D00B44E7A /* ClarityCity-MediumItalic.otf */ = {isa = PBXFileReference; lastKnownFileType = file; path = "ClarityCity-MediumItalic.otf"; sourceTree = "<group>"; };
		C987F82429BA951D00B44E7A /* ClarityCity-BoldItalic.otf */ = {isa = PBXFileReference; lastKnownFileType = file; path = "ClarityCity-BoldItalic.otf"; sourceTree = "<group>"; };
		C987F82529BA951D00B44E7A /* ClarityCity-Bold.otf */ = {isa = PBXFileReference; lastKnownFileType = file; path = "ClarityCity-Bold.otf"; sourceTree = "<group>"; };
		C987F82629BA951D00B44E7A /* ClarityCity-SemiBold.otf */ = {isa = PBXFileReference; lastKnownFileType = file; path = "ClarityCity-SemiBold.otf"; sourceTree = "<group>"; };
		C987F82729BA951D00B44E7A /* ClarityCity-SemiBoldItalic.otf */ = {isa = PBXFileReference; lastKnownFileType = file; path = "ClarityCity-SemiBoldItalic.otf"; sourceTree = "<group>"; };
		C987F82829BA951E00B44E7A /* ClarityCity-Black.otf */ = {isa = PBXFileReference; lastKnownFileType = file; path = "ClarityCity-Black.otf"; sourceTree = "<group>"; };
		C987F82929BA951E00B44E7A /* ClarityCity-ExtraBoldItalic.otf */ = {isa = PBXFileReference; lastKnownFileType = file; path = "ClarityCity-ExtraBoldItalic.otf"; sourceTree = "<group>"; };
		C987F82A29BA951E00B44E7A /* ClarityCity-Light.otf */ = {isa = PBXFileReference; lastKnownFileType = file; path = "ClarityCity-Light.otf"; sourceTree = "<group>"; };
		C987F82B29BA951E00B44E7A /* ClarityCity-BlackItalic.otf */ = {isa = PBXFileReference; lastKnownFileType = file; path = "ClarityCity-BlackItalic.otf"; sourceTree = "<group>"; };
		C987F82C29BA951E00B44E7A /* ClarityCity-Medium.otf */ = {isa = PBXFileReference; lastKnownFileType = file; path = "ClarityCity-Medium.otf"; sourceTree = "<group>"; };
		C987F82D29BA951E00B44E7A /* ClarityCity-ThinItalic.otf */ = {isa = PBXFileReference; lastKnownFileType = file; path = "ClarityCity-ThinItalic.otf"; sourceTree = "<group>"; };
		C987F82E29BA951E00B44E7A /* ClarityCity-RegularItalic.otf */ = {isa = PBXFileReference; lastKnownFileType = file; path = "ClarityCity-RegularItalic.otf"; sourceTree = "<group>"; };
		C987F82F29BA951E00B44E7A /* ClarityCity-ExtraLightItalic.otf */ = {isa = PBXFileReference; lastKnownFileType = file; path = "ClarityCity-ExtraLightItalic.otf"; sourceTree = "<group>"; };
		C987F83029BA951E00B44E7A /* ClarityCity-Regular.otf */ = {isa = PBXFileReference; lastKnownFileType = file; path = "ClarityCity-Regular.otf"; sourceTree = "<group>"; };
		C987F83129BA951E00B44E7A /* ClarityCity-Thin.otf */ = {isa = PBXFileReference; lastKnownFileType = file; path = "ClarityCity-Thin.otf"; sourceTree = "<group>"; };
		C987F85629BA96B700B44E7A /* Info.plist */ = {isa = PBXFileReference; lastKnownFileType = text.plist; path = Info.plist; sourceTree = "<group>"; };
		C987F85729BA981800B44E7A /* Font.swift */ = {isa = PBXFileReference; lastKnownFileType = sourcecode.swift; path = Font.swift; sourceTree = "<group>"; };
		C987F86029BABAF800B44E7A /* String+Markdown.swift */ = {isa = PBXFileReference; lastKnownFileType = sourcecode.swift; path = "String+Markdown.swift"; sourceTree = "<group>"; };
		C9A0DAD729C6467600466635 /* CreateProfileView.swift */ = {isa = PBXFileReference; lastKnownFileType = sourcecode.swift; path = CreateProfileView.swift; sourceTree = "<group>"; };
		C9A0DAD929C685E500466635 /* SideMenuButton.swift */ = {isa = PBXFileReference; lastKnownFileType = sourcecode.swift; path = SideMenuButton.swift; sourceTree = "<group>"; };
		C9A0DADC29C689C900466635 /* NosNavigationBar.swift */ = {isa = PBXFileReference; lastKnownFileType = sourcecode.swift; path = NosNavigationBar.swift; sourceTree = "<group>"; };
		C9A0DADF29C697A100466635 /* AboutView.swift */ = {isa = PBXFileReference; lastKnownFileType = sourcecode.swift; path = AboutView.swift; sourceTree = "<group>"; };
		C9A0DAE329C69F0C00466635 /* HighlightedText.swift */ = {isa = PBXFileReference; fileEncoding = 4; lastKnownFileType = sourcecode.swift; path = HighlightedText.swift; sourceTree = "<group>"; };
		C9A0DAE629C69FA000466635 /* Text+Gradient.swift */ = {isa = PBXFileReference; fileEncoding = 4; lastKnownFileType = sourcecode.swift; path = "Text+Gradient.swift"; sourceTree = "<group>"; };
		C9A0DAE929C6A34200466635 /* ActivityView.swift */ = {isa = PBXFileReference; fileEncoding = 4; lastKnownFileType = sourcecode.swift; path = ActivityView.swift; sourceTree = "<group>"; };
		C9A0DAEC29C6A66C00466635 /* Launch Screen.storyboard */ = {isa = PBXFileReference; lastKnownFileType = file.storyboard; path = "Launch Screen.storyboard"; sourceTree = "<group>"; };
		C9A0DAF329C870D500466635 /* Nos 4.xcdatamodel */ = {isa = PBXFileReference; lastKnownFileType = wrapper.xcdatamodel; path = "Nos 4.xcdatamodel"; sourceTree = "<group>"; };
		C9A0DAF429C9112400466635 /* UniversalNameWizard.swift */ = {isa = PBXFileReference; lastKnownFileType = sourcecode.swift; path = UniversalNameWizard.swift; sourceTree = "<group>"; };
		C9A0DAF729C92F4500466635 /* UNSAPI.swift */ = {isa = PBXFileReference; lastKnownFileType = sourcecode.swift; path = UNSAPI.swift; sourceTree = "<group>"; };
		C9ADB132299287D60075E7F8 /* KeyPairTests.swift */ = {isa = PBXFileReference; lastKnownFileType = sourcecode.swift; path = KeyPairTests.swift; sourceTree = "<group>"; };
		C9ADB134299288230075E7F8 /* KeyFixture.swift */ = {isa = PBXFileReference; lastKnownFileType = sourcecode.swift; path = KeyFixture.swift; sourceTree = "<group>"; };
		C9ADB13729928CC30075E7F8 /* String+Hex.swift */ = {isa = PBXFileReference; lastKnownFileType = sourcecode.swift; path = "String+Hex.swift"; sourceTree = "<group>"; };
		C9ADB13C29929B540075E7F8 /* Bech32.swift */ = {isa = PBXFileReference; lastKnownFileType = sourcecode.swift; path = Bech32.swift; sourceTree = "<group>"; };
		C9ADB14029951CB10075E7F8 /* NSManagedObject+Nos.swift */ = {isa = PBXFileReference; lastKnownFileType = sourcecode.swift; path = "NSManagedObject+Nos.swift"; sourceTree = "<group>"; };
		C9BAB09A2996FBA10003A84E /* EventProcessor.swift */ = {isa = PBXFileReference; lastKnownFileType = sourcecode.swift; path = EventProcessor.swift; sourceTree = "<group>"; };
		C9CDBBA029A8F14C00C555C7 /* DiscoverView.swift */ = {isa = PBXFileReference; lastKnownFileType = sourcecode.swift; path = DiscoverView.swift; sourceTree = "<group>"; };
		C9CDBBA329A8FA2900C555C7 /* GoldenPostView.swift */ = {isa = PBXFileReference; fileEncoding = 4; lastKnownFileType = sourcecode.swift; path = GoldenPostView.swift; sourceTree = "<group>"; };
		C9DEBFCE298941000078B43A /* Nos.app */ = {isa = PBXFileReference; explicitFileType = wrapper.application; includeInIndex = 0; path = Nos.app; sourceTree = BUILT_PRODUCTS_DIR; };
		C9DEBFD1298941000078B43A /* NosApp.swift */ = {isa = PBXFileReference; lastKnownFileType = sourcecode.swift; path = NosApp.swift; sourceTree = "<group>"; };
		C9DEBFD3298941000078B43A /* Persistence.swift */ = {isa = PBXFileReference; lastKnownFileType = sourcecode.swift; path = Persistence.swift; sourceTree = "<group>"; };
		C9DEBFD6298941000078B43A /* Nos.xcdatamodel */ = {isa = PBXFileReference; lastKnownFileType = wrapper.xcdatamodel; path = Nos.xcdatamodel; sourceTree = "<group>"; };
		C9DEBFD8298941000078B43A /* HomeFeedView.swift */ = {isa = PBXFileReference; lastKnownFileType = sourcecode.swift; path = HomeFeedView.swift; sourceTree = "<group>"; };
		C9DEBFDA298941020078B43A /* Assets.xcassets */ = {isa = PBXFileReference; lastKnownFileType = folder.assetcatalog; path = Assets.xcassets; sourceTree = "<group>"; };
		C9DEBFDC298941020078B43A /* Nos.entitlements */ = {isa = PBXFileReference; lastKnownFileType = text.plist.entitlements; path = Nos.entitlements; sourceTree = "<group>"; };
		C9DEBFDE298941020078B43A /* Preview Assets.xcassets */ = {isa = PBXFileReference; lastKnownFileType = folder.assetcatalog; path = "Preview Assets.xcassets"; sourceTree = "<group>"; };
		C9DEBFE4298941020078B43A /* NosTests.xctest */ = {isa = PBXFileReference; explicitFileType = wrapper.cfbundle; includeInIndex = 0; path = NosTests.xctest; sourceTree = BUILT_PRODUCTS_DIR; };
		C9DEBFE8298941020078B43A /* EventTests.swift */ = {isa = PBXFileReference; lastKnownFileType = sourcecode.swift; path = EventTests.swift; sourceTree = "<group>"; };
		C9DEBFEE298941020078B43A /* NosUITests.xctest */ = {isa = PBXFileReference; explicitFileType = wrapper.cfbundle; includeInIndex = 0; path = NosUITests.xctest; sourceTree = BUILT_PRODUCTS_DIR; };
		C9DEBFF2298941020078B43A /* NosUITests.swift */ = {isa = PBXFileReference; lastKnownFileType = sourcecode.swift; path = NosUITests.swift; sourceTree = "<group>"; };
		C9DEBFF4298941020078B43A /* NosUITestsLaunchTests.swift */ = {isa = PBXFileReference; lastKnownFileType = sourcecode.swift; path = NosUITestsLaunchTests.swift; sourceTree = "<group>"; };
		C9DEC002298945150078B43A /* String+Lorem.swift */ = {isa = PBXFileReference; lastKnownFileType = sourcecode.swift; path = "String+Lorem.swift"; sourceTree = "<group>"; };
		C9DEC005298947900078B43A /* sample_data.json */ = {isa = PBXFileReference; fileEncoding = 4; lastKnownFileType = text.json; path = sample_data.json; sourceTree = "<group>"; };
		C9DEC03F29894BED0078B43A /* Event+CoreDataClass.swift */ = {isa = PBXFileReference; lastKnownFileType = sourcecode.swift; path = "Event+CoreDataClass.swift"; sourceTree = "<group>"; };
		C9DEC04329894BED0078B43A /* Author+CoreDataClass.swift */ = {isa = PBXFileReference; lastKnownFileType = sourcecode.swift; path = "Author+CoreDataClass.swift"; sourceTree = "<group>"; };
		C9DEC0622989541F0078B43A /* Bundle+Current.swift */ = {isa = PBXFileReference; lastKnownFileType = sourcecode.swift; path = "Bundle+Current.swift"; sourceTree = "<group>"; };
		C9DEC069298965540078B43A /* RelayView.swift */ = {isa = PBXFileReference; lastKnownFileType = sourcecode.swift; path = RelayView.swift; sourceTree = "<group>"; };
		C9DEC06C2989668E0078B43A /* Relay+CoreDataClass.swift */ = {isa = PBXFileReference; lastKnownFileType = sourcecode.swift; path = "Relay+CoreDataClass.swift"; sourceTree = "<group>"; };
		C9DFA964299BEB96006929C1 /* NoteCard.swift */ = {isa = PBXFileReference; fileEncoding = 4; lastKnownFileType = sourcecode.swift; path = NoteCard.swift; sourceTree = "<group>"; };
		C9DFA968299BEC33006929C1 /* CardStyle.swift */ = {isa = PBXFileReference; fileEncoding = 4; lastKnownFileType = sourcecode.swift; path = CardStyle.swift; sourceTree = "<group>"; };
		C9DFA96A299BEE2C006929C1 /* CompactNoteView.swift */ = {isa = PBXFileReference; fileEncoding = 4; lastKnownFileType = sourcecode.swift; path = CompactNoteView.swift; sourceTree = "<group>"; };
		C9DFA96E299BF043006929C1 /* Assets+Planetary.swift */ = {isa = PBXFileReference; fileEncoding = 4; lastKnownFileType = sourcecode.swift; name = "Assets+Planetary.swift"; path = "Nos/Extensions/Assets+Planetary.swift"; sourceTree = SOURCE_ROOT; };
		C9DFA970299BF8CD006929C1 /* RepliesView.swift */ = {isa = PBXFileReference; lastKnownFileType = sourcecode.swift; path = RepliesView.swift; sourceTree = "<group>"; };
		C9DFA975299C30F0006929C1 /* Localized.swift */ = {isa = PBXFileReference; lastKnownFileType = sourcecode.swift; path = Localized.swift; sourceTree = "<group>"; };
		C9DFA978299C31A7006929C1 /* Localizable.swift */ = {isa = PBXFileReference; fileEncoding = 4; lastKnownFileType = sourcecode.swift; path = Localizable.swift; sourceTree = "<group>"; };
		C9F0BB6829A5039D000547FC /* Int+Bool.swift */ = {isa = PBXFileReference; lastKnownFileType = sourcecode.swift; path = "Int+Bool.swift"; sourceTree = "<group>"; };
		C9F0BB6A29A503D6000547FC /* PublicKey.swift */ = {isa = PBXFileReference; lastKnownFileType = sourcecode.swift; path = PublicKey.swift; sourceTree = "<group>"; };
		C9F0BB6E29A50437000547FC /* NostrConstants.swift */ = {isa = PBXFileReference; lastKnownFileType = sourcecode.swift; path = NostrConstants.swift; sourceTree = "<group>"; };
		C9F84C1B298DBBF400C6714D /* Data+Sha.swift */ = {isa = PBXFileReference; lastKnownFileType = sourcecode.swift; path = "Data+Sha.swift"; sourceTree = "<group>"; };
		C9F84C20298DC36800C6714D /* AppView.swift */ = {isa = PBXFileReference; lastKnownFileType = sourcecode.swift; path = AppView.swift; sourceTree = "<group>"; };
		C9F84C22298DC7B900C6714D /* SettingsView.swift */ = {isa = PBXFileReference; lastKnownFileType = sourcecode.swift; path = SettingsView.swift; sourceTree = "<group>"; };
		C9F84C26298DC98800C6714D /* KeyPair.swift */ = {isa = PBXFileReference; lastKnownFileType = sourcecode.swift; path = KeyPair.swift; sourceTree = "<group>"; };
		CD09A74329A50F1D0063464F /* SideMenu.swift */ = {isa = PBXFileReference; lastKnownFileType = sourcecode.swift; path = SideMenu.swift; sourceTree = "<group>"; };
		CD09A74529A50F750063464F /* SideMenuContent.swift */ = {isa = PBXFileReference; lastKnownFileType = sourcecode.swift; path = SideMenuContent.swift; sourceTree = "<group>"; };
		CD09A74729A51EFC0063464F /* Router.swift */ = {isa = PBXFileReference; lastKnownFileType = sourcecode.swift; path = Router.swift; sourceTree = "<group>"; };
		CD27177529A7C8B200AE8888 /* sample_replies.json */ = {isa = PBXFileReference; fileEncoding = 4; lastKnownFileType = text.json; path = sample_replies.json; sourceTree = "<group>"; };
		CD2CF38D299E67F900332116 /* CardButtonStyle.swift */ = {isa = PBXFileReference; lastKnownFileType = sourcecode.swift; path = CardButtonStyle.swift; sourceTree = "<group>"; };
		CD2CF38F299E68BE00332116 /* NoteButton.swift */ = {isa = PBXFileReference; lastKnownFileType = sourcecode.swift; path = NoteButton.swift; sourceTree = "<group>"; };
		CD4908D329B92941007443DB /* ReportABugMailView.swift */ = {isa = PBXFileReference; lastKnownFileType = sourcecode.swift; path = ReportABugMailView.swift; sourceTree = "<group>"; };
		CD4D210D29C350C9000F8188 /* Nos 3.xcdatamodel */ = {isa = PBXFileReference; lastKnownFileType = wrapper.xcdatamodel; path = "Nos 3.xcdatamodel"; sourceTree = "<group>"; };
		CD76864B29B12F7E00085358 /* ExpandingTextFieldAndSubmitButton.swift */ = {isa = PBXFileReference; lastKnownFileType = sourcecode.swift; path = ExpandingTextFieldAndSubmitButton.swift; sourceTree = "<group>"; };
		CD76864F29B6503500085358 /* NoteOptionsButton.swift */ = {isa = PBXFileReference; lastKnownFileType = sourcecode.swift; path = NoteOptionsButton.swift; sourceTree = "<group>"; };
		CD76865229B793F400085358 /* DiscoverSearchBar.swift */ = {isa = PBXFileReference; lastKnownFileType = sourcecode.swift; path = DiscoverSearchBar.swift; sourceTree = "<group>"; };
/* End PBXFileReference section */

/* Begin PBXFrameworksBuildPhase section */
		C9DEBFCB298941000078B43A /* Frameworks */ = {
			isa = PBXFrameworksBuildPhase;
			buildActionMask = 2147483647;
			files = (
				C9DEC068298965270078B43A /* Starscream in Frameworks */,
				C97797BC298AB1890046BD25 /* secp256k1 in Frameworks */,
				C9646E9A29B79E04007239A4 /* Logger in Frameworks */,
				C9646EA729B7A3DD007239A4 /* Dependencies in Frameworks */,
				C987F85F29BAB66900B44E7A /* CachedAsyncImage in Frameworks */,
				C9646EA429B7A24A007239A4 /* PostHog in Frameworks */,
				C94D855F29914D2300749478 /* SwiftUINavigation in Frameworks */,
			);
			runOnlyForDeploymentPostprocessing = 0;
		};
		C9DEBFE1298941020078B43A /* Frameworks */ = {
			isa = PBXFrameworksBuildPhase;
			buildActionMask = 2147483647;
			files = (
				C97797BF298ABE060046BD25 /* secp256k1 in Frameworks */,
				CDDA1F7B29A527650047ACD8 /* Starscream in Frameworks */,
				C9646EA929B7A4F2007239A4 /* PostHog in Frameworks */,
				C9646EAC29B7A520007239A4 /* Dependencies in Frameworks */,
				C987F86429BAC3C500B44E7A /* CachedAsyncImage in Frameworks */,
				C9646E9C29B79E4D007239A4 /* Logger in Frameworks */,
				CDDA1F7D29A527650047ACD8 /* SwiftUINavigation in Frameworks */,
			);
			runOnlyForDeploymentPostprocessing = 0;
		};
		C9DEBFEB298941020078B43A /* Frameworks */ = {
			isa = PBXFrameworksBuildPhase;
			buildActionMask = 2147483647;
			files = (
			);
			runOnlyForDeploymentPostprocessing = 0;
		};
/* End PBXFrameworksBuildPhase section */

/* Begin PBXGroup section */
		3FB5E64F299D288E00386527 /* Onboarding */ = {
			isa = PBXGroup;
			children = (
				3FB5E650299D28A200386527 /* OnboardingView.swift */,
				3F30020429C1FDD9003D4F8B /* OnboardingStartView.swift */,
				3F30020629C237AB003D4F8B /* OnboardingAgeVerificationView.swift */,
				3F30020829C23895003D4F8B /* OnboardingNotOldEnoughView.swift */,
				3F30020A29C361C8003D4F8B /* OnboardingTermsOfServiceView.swift */,
				3F30020C29C382EB003D4F8B /* OnboardingLoginView.swift */,
				C9A0DAD729C6467600466635 /* CreateProfileView.swift */,
			);
			path = Onboarding;
			sourceTree = "<group>";
		};
		C97797B7298AA1600046BD25 /* Service */ = {
			isa = PBXGroup;
			children = (
				C9ADB13C29929B540075E7F8 /* Bech32.swift */,
				A34E439829A522F20057AFCB /* CurrentUser.swift */,
				C9BAB09A2996FBA10003A84E /* EventProcessor.swift */,
				A336DD3B299FD78000A0CBA0 /* Filter.swift */,
				A3B943CE299AE00100A15A08 /* KeyChain.swift */,
				C97797B8298AA19A0046BD25 /* RelayService.swift */,
				C9646EA029B7A22C007239A4 /* Analytics.swift */,
				C9A0DAF729C92F4500466635 /* UNSAPI.swift */,
			);
			path = Service;
			sourceTree = "<group>";
		};
		C97797BD298ABE060046BD25 /* Frameworks */ = {
			isa = PBXGroup;
			children = (
			);
			name = Frameworks;
			sourceTree = "<group>";
		};
		C987F81F29BA94D400B44E7A /* Font */ = {
			isa = PBXGroup;
			children = (
				C987F82829BA951E00B44E7A /* ClarityCity-Black.otf */,
				C987F82B29BA951E00B44E7A /* ClarityCity-BlackItalic.otf */,
				C987F82529BA951D00B44E7A /* ClarityCity-Bold.otf */,
				C987F82429BA951D00B44E7A /* ClarityCity-BoldItalic.otf */,
				C987F82229BA951D00B44E7A /* ClarityCity-ExtraBold.otf */,
				C987F82929BA951E00B44E7A /* ClarityCity-ExtraBoldItalic.otf */,
				C987F82029BA951D00B44E7A /* ClarityCity-ExtraLight.otf */,
				C987F82F29BA951E00B44E7A /* ClarityCity-ExtraLightItalic.otf */,
				C987F82A29BA951E00B44E7A /* ClarityCity-Light.otf */,
				C987F82129BA951D00B44E7A /* ClarityCity-LightItalic.otf */,
				C987F82C29BA951E00B44E7A /* ClarityCity-Medium.otf */,
				C987F82329BA951D00B44E7A /* ClarityCity-MediumItalic.otf */,
				C987F83029BA951E00B44E7A /* ClarityCity-Regular.otf */,
				C987F82E29BA951E00B44E7A /* ClarityCity-RegularItalic.otf */,
				C987F82629BA951D00B44E7A /* ClarityCity-SemiBold.otf */,
				C987F82729BA951D00B44E7A /* ClarityCity-SemiBoldItalic.otf */,
				C987F83129BA951E00B44E7A /* ClarityCity-Thin.otf */,
				C987F82D29BA951E00B44E7A /* ClarityCity-ThinItalic.otf */,
			);
			path = Font;
			sourceTree = "<group>";
		};
		C9DEBFC5298941000078B43A = {
			isa = PBXGroup;
			children = (
				C95D68AF299ECE0700429F86 /* CHANGELOG.md */,
				C95D68B1299ECE0700429F86 /* CONTRIBUTING.md */,
				C95D68B0299ECE0700429F86 /* README.md */,
				C9DEBFD0298941000078B43A /* Nos */,
				C9DEBFE7298941020078B43A /* NosTests */,
				C9DEBFF1298941020078B43A /* NosUITests */,
				C9DEBFCF298941000078B43A /* Products */,
				C97797BD298ABE060046BD25 /* Frameworks */,
			);
			sourceTree = "<group>";
		};
		C9DEBFCF298941000078B43A /* Products */ = {
			isa = PBXGroup;
			children = (
				C9DEBFCE298941000078B43A /* Nos.app */,
				C9DEBFE4298941020078B43A /* NosTests.xctest */,
				C9DEBFEE298941020078B43A /* NosUITests.xctest */,
			);
			name = Products;
			sourceTree = "<group>";
		};
		C9DEBFD0298941000078B43A /* Nos */ = {
			isa = PBXGroup;
			children = (
				C987F85629BA96B700B44E7A /* Info.plist */,
				C9DEBFDC298941020078B43A /* Nos.entitlements */,
				C9DEBFD1298941000078B43A /* NosApp.swift */,
				3F170C77299D816200BC8F8B /* AppController.swift */,
				CD09A74729A51EFC0063464F /* Router.swift */,
				C9DFA974299C30CA006929C1 /* Assets */,
				C9DEC001298944FC0078B43A /* Extensions */,
				C9DEC02C29894BB20078B43A /* Models */,
				C97797B7298AA1600046BD25 /* Service */,
				C9F84C24298DC7C100C6714D /* Views */,
			);
			path = Nos;
			sourceTree = "<group>";
		};
		C9DEBFDD298941020078B43A /* Preview Content */ = {
			isa = PBXGroup;
			children = (
				C9DEBFDE298941020078B43A /* Preview Assets.xcassets */,
			);
			path = "Preview Content";
			sourceTree = "<group>";
		};
		C9DEBFE7298941020078B43A /* NosTests */ = {
			isa = PBXGroup;
			children = (
				C9DEC0042989477A0078B43A /* Fixtures */,
				C9DEBFE8298941020078B43A /* EventTests.swift */,
				C9ADB132299287D60075E7F8 /* KeyPairTests.swift */,
			);
			path = NosTests;
			sourceTree = "<group>";
		};
		C9DEBFF1298941020078B43A /* NosUITests */ = {
			isa = PBXGroup;
			children = (
				C9DEBFF2298941020078B43A /* NosUITests.swift */,
				C9DEBFF4298941020078B43A /* NosUITestsLaunchTests.swift */,
			);
			path = NosUITests;
			sourceTree = "<group>";
		};
		C9DEC001298944FC0078B43A /* Extensions */ = {
			isa = PBXGroup;
			children = (
				3FFB1D9529A6BBEC002A755D /* Collection+SafeSubscript.swift */,
				C9DEC002298945150078B43A /* String+Lorem.swift */,
				C9DEC0622989541F0078B43A /* Bundle+Current.swift */,
				C9671D72298DB94C00EE7E12 /* Data+Encoding.swift */,
				C9F84C1B298DBBF400C6714D /* Data+Sha.swift */,
				C942566829B66A2800C4202C /* Date+Elapsed.swift */,
				C9ADB13729928CC30075E7F8 /* String+Hex.swift */,
				C9ADB14029951CB10075E7F8 /* NSManagedObject+Nos.swift */,
				C9DFA96E299BF043006929C1 /* Assets+Planetary.swift */,
				C9F0BB6829A5039D000547FC /* Int+Bool.swift */,
				C987F85729BA981800B44E7A /* Font.swift */,
				C987F86029BABAF800B44E7A /* String+Markdown.swift */,
				A362584129C10AD500D07C9A /* NSSet+Add.swift */,
				C92DF80429C25DE900400561 /* URL+MimeTypes.swift */,
				C93EC2F329C34C860012EE2A /* NSPredicate+Bool.swift */,
				C93EC2F629C351470012EE2A /* Optional+Unwrap.swift */,
			);
			path = Extensions;
			sourceTree = "<group>";
		};
		C9DEC0042989477A0078B43A /* Fixtures */ = {
			isa = PBXGroup;
			children = (
				CD27177529A7C8B200AE8888 /* sample_replies.json */,
				C9DEC005298947900078B43A /* sample_data.json */,
				C9ADB134299288230075E7F8 /* KeyFixture.swift */,
			);
			path = Fixtures;
			sourceTree = "<group>";
		};
		C9DEC02C29894BB20078B43A /* Models */ = {
			isa = PBXGroup;
			children = (
				C9DEBFD5298941000078B43A /* Nos.xcdatamodeld */,
				C9DEBFD3298941000078B43A /* Persistence.swift */,
				C9DEC03F29894BED0078B43A /* Event+CoreDataClass.swift */,
				C93CA0C229AE3A1E00921183 /* JSONEvent.swift */,
				3FFB1D9229A6BBCE002A755D /* EventReference+CoreDataClass.swift */,
				3F43C47529A9625700E896A0 /* AuthorReference+CoreDataClass.swift */,
				A3B943D4299D514800A15A08 /* Follow+CoreDataClass.swift */,
				C9DEC04329894BED0078B43A /* Author+CoreDataClass.swift */,
				C9DEC06C2989668E0078B43A /* Relay+CoreDataClass.swift */,
				C9F84C26298DC98800C6714D /* KeyPair.swift */,
				C9F0BB6A29A503D6000547FC /* PublicKey.swift */,
				C9F0BB6E29A50437000547FC /* NostrConstants.swift */,
			);
			path = Models;
			sourceTree = "<group>";
		};
		C9DFA974299C30CA006929C1 /* Assets */ = {
			isa = PBXGroup;
			children = (
				C9DEBFDA298941020078B43A /* Assets.xcassets */,
				C9DFA977299C3189006929C1 /* Localization */,
				C987F81F29BA94D400B44E7A /* Font */,
				C92DF80129BFAF9300400561 /* ProductionSecrets.xcconfig */,
				C9A0DAEC29C6A66C00466635 /* Launch Screen.storyboard */,
			);
			path = Assets;
			sourceTree = "<group>";
		};
		C9DFA977299C3189006929C1 /* Localization */ = {
			isa = PBXGroup;
			children = (
				C9DFA975299C30F0006929C1 /* Localized.swift */,
				C9DFA978299C31A7006929C1 /* Localizable.swift */,
				5B46611929CCB6DF008B8E8C /* ExportStrings.sh */,
				5B46611B29CCB725008B8E8C /* ExportStrings.swift */,
				5B46612029CCB894008B8E8C /* Generated.strings */,
			);
			path = Localization;
			sourceTree = "<group>";
		};
		C9F84C24298DC7C100C6714D /* Views */ = {
			isa = PBXGroup;
			children = (
				3FB5E64F299D288E00386527 /* Onboarding */,
				C9DEBFDD298941020078B43A /* Preview Content */,
				C9CDBBA329A8FA2900C555C7 /* GoldenPostView.swift */,
				C9F84C20298DC36800C6714D /* AppView.swift */,
				3FFB1D88299FF37C002A755D /* AvatarView.swift */,
				C95D68A0299E6D3E00429F86 /* BioView.swift */,
				CD2CF38D299E67F900332116 /* CardButtonStyle.swift */,
				C9DFA968299BEC33006929C1 /* CardStyle.swift */,
				C95D68AA299E710F00429F86 /* Color+Hex.swift */,
				C9DFA96A299BEE2C006929C1 /* CompactNoteView.swift */,
				A303AF8229A9153A005DC8FC /* FollowButton.swift */,
				A32B6C7729A6C99200653FF5 /* FollowCard.swift */,
				A32B6C7229A6BE9B00653FF5 /* FollowsView.swift */,
				C9DEBFD8298941000078B43A /* HomeFeedView.swift */,
				C95D68A8299E709800429F86 /* LinearGradient+Planetary.swift */,
				C94D855B2991479900749478 /* NewNoteView.swift */,
				CD2CF38F299E68BE00332116 /* NoteButton.swift */,
				C9DFA964299BEB96006929C1 /* NoteCard.swift */,
				C95D68A4299E6E1E00429F86 /* PlaceholderModifier.swift */,
				A351E1A129BA92240009B7F6 /* ProfileEditView.swift */,
				C95D689E299E6B4100429F86 /* ProfileHeader.swift */,
				C95D68AC299E721700429F86 /* ProfileView.swift */,
				C987F81C29BA6D9A00B44E7A /* ProfileTab.swift */,
				C9DEC069298965540078B43A /* RelayView.swift */,
				C95D68A2299E6D9000429F86 /* SelectableText.swift */,
				C9F84C22298DC7B900C6714D /* SettingsView.swift */,
				CD09A74329A50F1D0063464F /* SideMenu.swift */,
				CD09A74529A50F750063464F /* SideMenuContent.swift */,
				3FFB1D9B29A7DF9D002A755D /* StackedAvatarsView.swift */,
				C9DFA970299BF8CD006929C1 /* RepliesView.swift */,
				C9CDBBA029A8F14C00C555C7 /* DiscoverView.swift */,
				C93EC2F929C370DE0012EE2A /* DiscoverGrid.swift */,
				CD76864B29B12F7E00085358 /* ExpandingTextFieldAndSubmitButton.swift */,
				C94437E529B0DB83004D8C86 /* NotificationsView.swift */,
				CD76864F29B6503500085358 /* NoteOptionsButton.swift */,
				3F60F42829B27D3E000D62C4 /* ThreadView.swift */,
				C9646EAD29B8D653007239A4 /* ViewDidLoadModifier.swift */,
				CD76865229B793F400085358 /* DiscoverSearchBar.swift */,
				C931517C29B915AF00934506 /* StaggeredGrid.swift */,
				CD4908D329B92941007443DB /* ReportABugMailView.swift */,
				C987F81629BA4C6900B44E7A /* BigActionButton.swift */,
				C987F81929BA4D0E00B44E7A /* ActionButton.swift */,
				C92DF80729C25FA900400561 /* SquareImage.swift */,
				C93EC2F029C337EB0012EE2A /* RelayPicker.swift */,
				C93EC2FC29C3785C0012EE2A /* View+RoundedCorner.swift */,
				C9A0DAD929C685E500466635 /* SideMenuButton.swift */,
				C9A0DADC29C689C900466635 /* NosNavigationBar.swift */,
				C9A0DADF29C697A100466635 /* AboutView.swift */,
				C9A0DAE329C69F0C00466635 /* HighlightedText.swift */,
				C9A0DAE629C69FA000466635 /* Text+Gradient.swift */,
				C9A0DAE929C6A34200466635 /* ActivityView.swift */,
				C9A0DAF429C9112400466635 /* UniversalNameWizard.swift */,
			);
			path = Views;
			sourceTree = "<group>";
		};
/* End PBXGroup section */

/* Begin PBXNativeTarget section */
		C9DEBFCD298941000078B43A /* Nos */ = {
			isa = PBXNativeTarget;
			buildConfigurationList = C9DEBFF8298941020078B43A /* Build configuration list for PBXNativeTarget "Nos" */;
			buildPhases = (
				5B46611829CCB66D008B8E8C /* Export Strings for Localization */,
				C9DEBFCA298941000078B43A /* Sources */,
				C9BAB0992996BEEA0003A84E /* SwiftLint */,
				C9DEBFCB298941000078B43A /* Frameworks */,
				C9DEBFCC298941000078B43A /* Resources */,
			);
			buildRules = (
			);
			dependencies = (
			);
			name = Nos;
			packageProductDependencies = (
				C9DEC067298965270078B43A /* Starscream */,
				C97797BB298AB1890046BD25 /* secp256k1 */,
				C94D855E29914D2300749478 /* SwiftUINavigation */,
				C9646E9929B79E04007239A4 /* Logger */,
				C9646EA329B7A24A007239A4 /* PostHog */,
				C9646EA629B7A3DD007239A4 /* Dependencies */,
				C987F85E29BAB66900B44E7A /* CachedAsyncImage */,
			);
			productName = Nos;
			productReference = C9DEBFCE298941000078B43A /* Nos.app */;
			productType = "com.apple.product-type.application";
		};
		C9DEBFE3298941020078B43A /* NosTests */ = {
			isa = PBXNativeTarget;
			buildConfigurationList = C9DEBFFB298941020078B43A /* Build configuration list for PBXNativeTarget "NosTests" */;
			buildPhases = (
				C9DEBFE0298941020078B43A /* Sources */,
				C9DEBFE1298941020078B43A /* Frameworks */,
				C9DEBFE2298941020078B43A /* Resources */,
			);
			buildRules = (
			);
			dependencies = (
				C9DEBFE6298941020078B43A /* PBXTargetDependency */,
			);
			name = NosTests;
			packageProductDependencies = (
				C97797BE298ABE060046BD25 /* secp256k1 */,
				CDDA1F7A29A527650047ACD8 /* Starscream */,
				CDDA1F7C29A527650047ACD8 /* SwiftUINavigation */,
				C9646E9B29B79E4D007239A4 /* Logger */,
				C9646EA829B7A4F2007239A4 /* PostHog */,
				C9646EAB29B7A520007239A4 /* Dependencies */,
				C987F86329BAC3C500B44E7A /* CachedAsyncImage */,
			);
			productName = NosTests;
			productReference = C9DEBFE4298941020078B43A /* NosTests.xctest */;
			productType = "com.apple.product-type.bundle.unit-test";
		};
		C9DEBFED298941020078B43A /* NosUITests */ = {
			isa = PBXNativeTarget;
			buildConfigurationList = C9DEBFFE298941020078B43A /* Build configuration list for PBXNativeTarget "NosUITests" */;
			buildPhases = (
				C9DEBFEA298941020078B43A /* Sources */,
				C9DEBFEB298941020078B43A /* Frameworks */,
				C9DEBFEC298941020078B43A /* Resources */,
			);
			buildRules = (
			);
			dependencies = (
				C9DEBFF0298941020078B43A /* PBXTargetDependency */,
			);
			name = NosUITests;
			productName = NosUITests;
			productReference = C9DEBFEE298941020078B43A /* NosUITests.xctest */;
			productType = "com.apple.product-type.bundle.ui-testing";
		};
/* End PBXNativeTarget section */

/* Begin PBXProject section */
		C9DEBFC6298941000078B43A /* Project object */ = {
			isa = PBXProject;
			attributes = {
				BuildIndependentTargetsInParallel = 1;
				LastSwiftUpdateCheck = 1420;
				LastUpgradeCheck = 1420;
				TargetAttributes = {
					C9DEBFCD298941000078B43A = {
						CreatedOnToolsVersion = 14.2;
					};
					C9DEBFE3298941020078B43A = {
						CreatedOnToolsVersion = 14.2;
					};
					C9DEBFED298941020078B43A = {
						CreatedOnToolsVersion = 14.2;
						TestTargetID = C9DEBFCD298941000078B43A;
					};
				};
			};
			buildConfigurationList = C9DEBFC9298941000078B43A /* Build configuration list for PBXProject "Nos" */;
			compatibilityVersion = "Xcode 14.0";
			developmentRegion = en;
			hasScannedForEncodings = 0;
			knownRegions = (
				en,
				Base,
				es,
				"zh-Hans",
			);
			mainGroup = C9DEBFC5298941000078B43A;
			packageReferences = (
				C9DEC066298965270078B43A /* XCRemoteSwiftPackageReference "Starscream" */,
				C97797BA298AB1890046BD25 /* XCRemoteSwiftPackageReference "secp256k1" */,
				C94D855D29914D2300749478 /* XCRemoteSwiftPackageReference "swiftui-navigation" */,
				C9ADB139299299570075E7F8 /* XCRemoteSwiftPackageReference "bech32" */,
				C9646E9829B79E04007239A4 /* XCRemoteSwiftPackageReference "logger-ios" */,
				C9646EA229B7A24A007239A4 /* XCRemoteSwiftPackageReference "posthog-ios" */,
				C9646EA529B7A3DD007239A4 /* XCRemoteSwiftPackageReference "swift-dependencies" */,
				C987F85D29BAB66900B44E7A /* XCRemoteSwiftPackageReference "swiftui-cached-async-image" */,
			);
			productRefGroup = C9DEBFCF298941000078B43A /* Products */;
			projectDirPath = "";
			projectRoot = "";
			targets = (
				C9DEBFCD298941000078B43A /* Nos */,
				C9DEBFE3298941020078B43A /* NosTests */,
				C9DEBFED298941020078B43A /* NosUITests */,
			);
		};
/* End PBXProject section */

/* Begin PBXResourcesBuildPhase section */
		C9DEBFCC298941000078B43A /* Resources */ = {
			isa = PBXResourcesBuildPhase;
			buildActionMask = 2147483647;
			files = (
				C987F83629BA951E00B44E7A /* ClarityCity-ExtraBold.otf in Resources */,
				C9DEC065298955200078B43A /* sample_data.json in Resources */,
				C987F83A29BA951E00B44E7A /* ClarityCity-BoldItalic.otf in Resources */,
				C987F84A29BA951E00B44E7A /* ClarityCity-Medium.otf in Resources */,
				C9DEBFDF298941020078B43A /* Preview Assets.xcassets in Resources */,
				C987F84E29BA951E00B44E7A /* ClarityCity-RegularItalic.otf in Resources */,
				C95D68B4299ECE0700429F86 /* CONTRIBUTING.md in Resources */,
				C987F83E29BA951E00B44E7A /* ClarityCity-SemiBold.otf in Resources */,
				C987F84629BA951E00B44E7A /* ClarityCity-Light.otf in Resources */,
				C95D68B3299ECE0700429F86 /* README.md in Resources */,
				5B46611E29CCB894008B8E8C /* Generated.strings in Resources */,
				C987F83C29BA951E00B44E7A /* ClarityCity-Bold.otf in Resources */,
				C987F83229BA951E00B44E7A /* ClarityCity-ExtraLight.otf in Resources */,
				C9DEBFDB298941020078B43A /* Assets.xcassets in Resources */,
				C9A0DAED29C6A66C00466635 /* Launch Screen.storyboard in Resources */,
				C987F84C29BA951E00B44E7A /* ClarityCity-ThinItalic.otf in Resources */,
				C987F85229BA951E00B44E7A /* ClarityCity-Regular.otf in Resources */,
				C987F83429BA951E00B44E7A /* ClarityCity-LightItalic.otf in Resources */,
				C987F83829BA951E00B44E7A /* ClarityCity-MediumItalic.otf in Resources */,
				C987F84229BA951E00B44E7A /* ClarityCity-Black.otf in Resources */,
				C987F84029BA951E00B44E7A /* ClarityCity-SemiBoldItalic.otf in Resources */,
				C95D68B2299ECE0700429F86 /* CHANGELOG.md in Resources */,
				C987F85429BA951E00B44E7A /* ClarityCity-Thin.otf in Resources */,
				C987F84429BA951E00B44E7A /* ClarityCity-ExtraBoldItalic.otf in Resources */,
				C987F85029BA951E00B44E7A /* ClarityCity-ExtraLightItalic.otf in Resources */,
				C987F84829BA951E00B44E7A /* ClarityCity-BlackItalic.otf in Resources */,
			);
			runOnlyForDeploymentPostprocessing = 0;
		};
		C9DEBFE2298941020078B43A /* Resources */ = {
			isa = PBXResourcesBuildPhase;
			buildActionMask = 2147483647;
			files = (
				C987F84B29BA951E00B44E7A /* ClarityCity-Medium.otf in Resources */,
				C987F83729BA951E00B44E7A /* ClarityCity-ExtraBold.otf in Resources */,
				C987F83329BA951E00B44E7A /* ClarityCity-ExtraLight.otf in Resources */,
				C987F83D29BA951E00B44E7A /* ClarityCity-Bold.otf in Resources */,
				C987F84529BA951E00B44E7A /* ClarityCity-ExtraBoldItalic.otf in Resources */,
				C987F84329BA951E00B44E7A /* ClarityCity-Black.otf in Resources */,
				C987F85329BA951E00B44E7A /* ClarityCity-Regular.otf in Resources */,
				C987F84729BA951E00B44E7A /* ClarityCity-Light.otf in Resources */,
				C987F83929BA951E00B44E7A /* ClarityCity-MediumItalic.otf in Resources */,
				C987F85129BA951E00B44E7A /* ClarityCity-ExtraLightItalic.otf in Resources */,
				C987F84D29BA951E00B44E7A /* ClarityCity-ThinItalic.otf in Resources */,
				C987F84F29BA951E00B44E7A /* ClarityCity-RegularItalic.otf in Resources */,
				CD27177629A7C8B200AE8888 /* sample_replies.json in Resources */,
				C987F83B29BA951E00B44E7A /* ClarityCity-BoldItalic.otf in Resources */,
				C987F84129BA951E00B44E7A /* ClarityCity-SemiBoldItalic.otf in Resources */,
				C987F83529BA951E00B44E7A /* ClarityCity-LightItalic.otf in Resources */,
				C987F85529BA951E00B44E7A /* ClarityCity-Thin.otf in Resources */,
				C987F83F29BA951E00B44E7A /* ClarityCity-SemiBold.otf in Resources */,
				C9DEC006298947900078B43A /* sample_data.json in Resources */,
				C987F84929BA951E00B44E7A /* ClarityCity-BlackItalic.otf in Resources */,
			);
			runOnlyForDeploymentPostprocessing = 0;
		};
		C9DEBFEC298941020078B43A /* Resources */ = {
			isa = PBXResourcesBuildPhase;
			buildActionMask = 2147483647;
			files = (
			);
			runOnlyForDeploymentPostprocessing = 0;
		};
/* End PBXResourcesBuildPhase section */

/* Begin PBXShellScriptBuildPhase section */
		5B46611829CCB66D008B8E8C /* Export Strings for Localization */ = {
			isa = PBXShellScriptBuildPhase;
			buildActionMask = 12;
			files = (
			);
			inputFileListPaths = (
			);
			inputPaths = (
				"$(SRCROOT)/Nos/Assets/Localization/Localized.swift",
			);
			name = "Export Strings for Localization";
			outputFileListPaths = (
			);
			outputPaths = (
				"$(SRCROOT)/Nos/Assets/Localization/en.lproj/Generated.strings",
			);
			runOnlyForDeploymentPostprocessing = 0;
			shellPath = /bin/sh;
			shellScript = "if [ \"${ENABLE_PREVIEWS}\" = \"YES\" ]; then\n  echo \"SwiftUI Previews enabled, quitting to prevent 'preview paused'.\"\n  exit 0;\nfi\n\nsh $SRCROOT/Nos/Assets/Localization/ExportStrings.sh\n";
		};
		C9BAB0992996BEEA0003A84E /* SwiftLint */ = {
			isa = PBXShellScriptBuildPhase;
			alwaysOutOfDate = 1;
			buildActionMask = 2147483647;
			files = (
			);
			inputFileListPaths = (
			);
			inputPaths = (
			);
			name = SwiftLint;
			outputFileListPaths = (
			);
			outputPaths = (
			);
			runOnlyForDeploymentPostprocessing = 0;
			shellPath = /bin/sh;
			shellScript = "export PATH=\"$PATH:/opt/homebrew/bin\"\nif which swiftlint > /dev/null; then\n  swiftlint --lenient\nelse\n  echo \"warning: SwiftLint not installed, download from https://github.com/realm/SwiftLint\"\nfi\n";
		};
/* End PBXShellScriptBuildPhase section */

/* Begin PBXSourcesBuildPhase section */
		C9DEBFCA298941000078B43A /* Sources */ = {
			isa = PBXSourcesBuildPhase;
			buildActionMask = 2147483647;
			files = (
				CD09A74429A50F1D0063464F /* SideMenu.swift in Sources */,
				C9DEC06E2989668E0078B43A /* Relay+CoreDataClass.swift in Sources */,
				3FFB1D9C29A7DF9D002A755D /* StackedAvatarsView.swift in Sources */,
				C9A0DAF529C9112400466635 /* UniversalNameWizard.swift in Sources */,
				C9CDBBA129A8F14C00C555C7 /* DiscoverView.swift in Sources */,
				C987F81729BA4C6A00B44E7A /* BigActionButton.swift in Sources */,
				C987F86129BABAF800B44E7A /* String+Markdown.swift in Sources */,
				3F30020B29C361C8003D4F8B /* OnboardingTermsOfServiceView.swift in Sources */,
				C987F81D29BA6D9A00B44E7A /* ProfileTab.swift in Sources */,
				C9ADB14129951CB10075E7F8 /* NSManagedObject+Nos.swift in Sources */,
				C9F84C21298DC36800C6714D /* AppView.swift in Sources */,
				CD4908D429B92941007443DB /* ReportABugMailView.swift in Sources */,
				3FFB1D9629A6BBEC002A755D /* Collection+SafeSubscript.swift in Sources */,
				A34E439929A522F20057AFCB /* CurrentUser.swift in Sources */,
				C9A0DADD29C689C900466635 /* NosNavigationBar.swift in Sources */,
				3F30020529C1FDD9003D4F8B /* OnboardingStartView.swift in Sources */,
				C987F81A29BA4D0E00B44E7A /* ActionButton.swift in Sources */,
				C9A0DAF829C92F4500466635 /* UNSAPI.swift in Sources */,
				3F30020929C23895003D4F8B /* OnboardingNotOldEnoughView.swift in Sources */,
				C9DEC06A298965550078B43A /* RelayView.swift in Sources */,
				C9A0DAE429C69F0C00466635 /* HighlightedText.swift in Sources */,
				C94D855C2991479900749478 /* NewNoteView.swift in Sources */,
				C9F84C23298DC7B900C6714D /* SettingsView.swift in Sources */,
				C94FE9F729DB259300019CD3 /* Text+Gradient.swift in Sources */,
				3F170C78299D816200BC8F8B /* AppController.swift in Sources */,
				C9DEBFD7298941000078B43A /* Nos.xcdatamodeld in Sources */,
				C95D68AB299E710F00429F86 /* Color+Hex.swift in Sources */,
				C9F0BB6B29A503D6000547FC /* PublicKey.swift in Sources */,
				A303AF8329A9153A005DC8FC /* FollowButton.swift in Sources */,
				A32B6C7329A6BE9B00653FF5 /* FollowsView.swift in Sources */,
				3F30020D29C382EB003D4F8B /* OnboardingLoginView.swift in Sources */,
				C9DFA972299BF9E8006929C1 /* CompactNoteView.swift in Sources */,
				C9A0DAE029C697A100466635 /* AboutView.swift in Sources */,
				A351E1A229BA92240009B7F6 /* ProfileEditView.swift in Sources */,
				C9DFA969299BEC33006929C1 /* CardStyle.swift in Sources */,
				A362584229C10AD500D07C9A /* NSSet+Add.swift in Sources */,
				C95D68AD299E721700429F86 /* ProfileView.swift in Sources */,
				C942566929B66A2800C4202C /* Date+Elapsed.swift in Sources */,
				C9ADB13829928CC30075E7F8 /* String+Hex.swift in Sources */,
				C9DEBFD2298941000078B43A /* NosApp.swift in Sources */,
				C9646EAE29B8D653007239A4 /* ViewDidLoadModifier.swift in Sources */,
				C95D68A3299E6D9000429F86 /* SelectableText.swift in Sources */,
				C9F84C27298DC98800C6714D /* KeyPair.swift in Sources */,
				C93EC2F129C337EB0012EE2A /* RelayPicker.swift in Sources */,
				C9F0BB6F29A50437000547FC /* NostrConstants.swift in Sources */,
				CD76865329B793F400085358 /* DiscoverSearchBar.swift in Sources */,
				C987F85B29BA9ED800B44E7A /* Font.swift in Sources */,
				3FB5E651299D28A200386527 /* OnboardingView.swift in Sources */,
				A3B943CF299AE00100A15A08 /* KeyChain.swift in Sources */,
				C9671D73298DB94C00EE7E12 /* Data+Encoding.swift in Sources */,
				C9646EA129B7A22C007239A4 /* Analytics.swift in Sources */,
				C9A0DADA29C685E500466635 /* SideMenuButton.swift in Sources */,
				A3B943D5299D514800A15A08 /* Follow+CoreDataClass.swift in Sources */,
				C92DF80529C25DE900400561 /* URL+MimeTypes.swift in Sources */,
				3F60F42929B27D3E000D62C4 /* ThreadView.swift in Sources */,
				C95D68A9299E709900429F86 /* LinearGradient+Planetary.swift in Sources */,
				3F43C47629A9625700E896A0 /* AuthorReference+CoreDataClass.swift in Sources */,
				C9ADB13D29929B540075E7F8 /* Bech32.swift in Sources */,
				C95D68A1299E6D3E00429F86 /* BioView.swift in Sources */,
				C93EC2F729C351470012EE2A /* Optional+Unwrap.swift in Sources */,
				A32B6C7829A6C99200653FF5 /* FollowCard.swift in Sources */,
				C92DF80829C25FA900400561 /* SquareImage.swift in Sources */,
				C9DEBFD9298941000078B43A /* HomeFeedView.swift in Sources */,
				3F30020729C237AB003D4F8B /* OnboardingAgeVerificationView.swift in Sources */,
				C931517D29B915AF00934506 /* StaggeredGrid.swift in Sources */,
				C9F0BB6929A5039D000547FC /* Int+Bool.swift in Sources */,
				C9A0DAD829C6467600466635 /* CreateProfileView.swift in Sources */,
				C9CDBBA429A8FA2900C555C7 /* GoldenPostView.swift in Sources */,
				C9DEC003298945150078B43A /* String+Lorem.swift in Sources */,
				C9DEC0632989541F0078B43A /* Bundle+Current.swift in Sources */,
				C93EC2F429C34C860012EE2A /* NSPredicate+Bool.swift in Sources */,
				C9F84C1C298DBBF400C6714D /* Data+Sha.swift in Sources */,
				C95D68A6299E6F9E00429F86 /* ProfileHeader.swift in Sources */,
				C9BAB09B2996FBA10003A84E /* EventProcessor.swift in Sources */,
				C97797B9298AA19A0046BD25 /* RelayService.swift in Sources */,
				C93CA0C329AE3A1E00921183 /* JSONEvent.swift in Sources */,
				3FFB1D89299FF37C002A755D /* AvatarView.swift in Sources */,
				C9DEC04529894BED0078B43A /* Event+CoreDataClass.swift in Sources */,
				CD76865029B6503500085358 /* NoteOptionsButton.swift in Sources */,
				C9DFA966299BEB96006929C1 /* NoteCard.swift in Sources */,
				C9DEBFD4298941000078B43A /* Persistence.swift in Sources */,
				CD76864C29B12F7E00085358 /* ExpandingTextFieldAndSubmitButton.swift in Sources */,
				CD09A74629A50F750063464F /* SideMenuContent.swift in Sources */,
				C9DFA971299BF8CD006929C1 /* RepliesView.swift in Sources */,
				C9DFA976299C30F0006929C1 /* Localized.swift in Sources */,
				C95D68A5299E6E1E00429F86 /* PlaceholderModifier.swift in Sources */,
				3FFB1D9329A6BBCE002A755D /* EventReference+CoreDataClass.swift in Sources */,
				C93EC2FA29C370DE0012EE2A /* DiscoverGrid.swift in Sources */,
				C94FE9F529DB177500019CD3 /* Localizable.swift in Sources */,
				C93EC2FD29C3785C0012EE2A /* View+RoundedCorner.swift in Sources */,
				CD09A74829A51EFC0063464F /* Router.swift in Sources */,
				CD2CF38E299E67F900332116 /* CardButtonStyle.swift in Sources */,
				A336DD3C299FD78000A0CBA0 /* Filter.swift in Sources */,
				C9A0DAEA29C6A34200466635 /* ActivityView.swift in Sources */,
				CD2CF390299E68BE00332116 /* NoteButton.swift in Sources */,
				C9DEC04D29894BED0078B43A /* Author+CoreDataClass.swift in Sources */,
				C9DFA96F299BF043006929C1 /* Assets+Planetary.swift in Sources */,
				C95D68A7299E6FF000429F86 /* KeyFixture.swift in Sources */,
				C94437E629B0DB83004D8C86 /* NotificationsView.swift in Sources */,
			);
			runOnlyForDeploymentPostprocessing = 0;
		};
		C9DEBFE0298941020078B43A /* Sources */ = {
			isa = PBXSourcesBuildPhase;
			buildActionMask = 2147483647;
			files = (
				CD4908D529B92B4D007443DB /* ReportABugMailView.swift in Sources */,
				CD76865429B7DABE00085358 /* DiscoverSearchBar.swift in Sources */,
				CD76865129B68B4400085358 /* NoteOptionsButton.swift in Sources */,
				CD76864D29B133E600085358 /* ExpandingTextFieldAndSubmitButton.swift in Sources */,
				CD09A76329A522190063464F /* OnboardingView.swift in Sources */,
				CD09A76129A5220E0063464F /* NosApp.swift in Sources */,
				C93EC2F229C337EB0012EE2A /* RelayPicker.swift in Sources */,
				CD09A76229A5220E0063464F /* AppController.swift in Sources */,
				C9A0DAF929C92F4500466635 /* UNSAPI.swift in Sources */,
				CD09A75F29A521FD0063464F /* RelayService.swift in Sources */,
				CD09A76029A521FD0063464F /* Filter.swift in Sources */,
				CD09A75E29A521EB0063464F /* Assets+Planetary.swift in Sources */,
				CD09A75029A521D20063464F /* HomeFeedView.swift in Sources */,
				CD09A75129A521D20063464F /* CompactNoteView.swift in Sources */,
				CD09A75229A521D20063464F /* RepliesView.swift in Sources */,
				CD09A75329A521D20063464F /* AppView.swift in Sources */,
				CD09A75429A521D20063464F /* PlaceholderModifier.swift in Sources */,
				C94FE9F829DB25A800019CD3 /* Text+Gradient.swift in Sources */,
				CD09A75529A521D20063464F /* SelectableText.swift in Sources */,
				A303AF8629A969FF005DC8FC /* FollowCard.swift in Sources */,
				A303AF8429A969F5005DC8FC /* FollowButton.swift in Sources */,
				CD09A75629A521D20063464F /* SettingsView.swift in Sources */,
				3F30021729C3BFEB003D4F8B /* OnboardingLoginView.swift in Sources */,
				3FBCDE6D29B648FE00A6C2D4 /* ThreadView.swift in Sources */,
				C9A0DAE529C69F0C00466635 /* HighlightedText.swift in Sources */,
				CD09A75729A521D20063464F /* NewNoteView.swift in Sources */,
				CD09A75829A521D20063464F /* LinearGradient+Planetary.swift in Sources */,
				C9A0DAEB29C6A34200466635 /* ActivityView.swift in Sources */,
				CD09A75929A521D20063464F /* Color+Hex.swift in Sources */,
				C987F85A29BA9ED800B44E7A /* Font.swift in Sources */,
				CD09A75A29A521D20063464F /* CardButtonStyle.swift in Sources */,
				CD09A75B29A521D20063464F /* AvatarView.swift in Sources */,
				CD09A75C29A521D20063464F /* SideMenu.swift in Sources */,
				CD09A75D29A521D20063464F /* SideMenuContent.swift in Sources */,
				CD09A74E29A521BE0063464F /* NoteCard.swift in Sources */,
				3F30021329C3BFDB003D4F8B /* OnboardingStartView.swift in Sources */,
				CD09A74F29A521BE0063464F /* BioView.swift in Sources */,
				CD09A74D29A521A70063464F /* CardStyle.swift in Sources */,
				CD09A74C29A5217A0063464F /* NoteButton.swift in Sources */,
				A303AF8529A969F5005DC8FC /* FollowsView.swift in Sources */,
				C987F86229BABAF800B44E7A /* String+Markdown.swift in Sources */,
				CD09A74B29A521730063464F /* ProfileHeader.swift in Sources */,
				CD09A74A29A521510063464F /* ProfileView.swift in Sources */,
				CD09A74929A521210063464F /* Router.swift in Sources */,
				C93EC2F829C351470012EE2A /* Optional+Unwrap.swift in Sources */,
				A3B943D7299D6DB700A15A08 /* Follow+CoreDataClass.swift in Sources */,
				C93CA0C129AD5A5B00921183 /* DiscoverView.swift in Sources */,
				C9ADB13E29929EEF0075E7F8 /* Bech32.swift in Sources */,
				C92DF80929C25FA900400561 /* SquareImage.swift in Sources */,
				C9DEC05A2989509B0078B43A /* Persistence.swift in Sources */,
				3F30021529C3BFE5003D4F8B /* OnboardingNotOldEnoughView.swift in Sources */,
				C9DEC06B298965550078B43A /* RelayView.swift in Sources */,
				C9DEC05C298953280078B43A /* Nos.xcdatamodeld in Sources */,
				C942566A29B66A2800C4202C /* Date+Elapsed.swift in Sources */,
				C93CA0C429AE3A1E00921183 /* JSONEvent.swift in Sources */,
				C9DEC04629894BED0078B43A /* Event+CoreDataClass.swift in Sources */,
				A32B6C7129A672BC00653FF5 /* CurrentUser.swift in Sources */,
				C9A0DAE129C697A100466635 /* AboutView.swift in Sources */,
				C9F84C1A298DBB6300C6714D /* Data+Encoding.swift in Sources */,
				3F30021629C3BFE8003D4F8B /* OnboardingTermsOfServiceView.swift in Sources */,
				C9DEC0642989541F0078B43A /* Bundle+Current.swift in Sources */,
				C9ADB13629928AF00075E7F8 /* KeyPair.swift in Sources */,
				3FFB1D9729A6BBEC002A755D /* Collection+SafeSubscript.swift in Sources */,
				C987F81829BA4C6A00B44E7A /* BigActionButton.swift in Sources */,
				C9F0BB6D29A503D9000547FC /* Int+Bool.swift in Sources */,
				C942566B29B66B2F00C4202C /* NotificationsView.swift in Sources */,
				C9A0DADE29C689C900466635 /* NosNavigationBar.swift in Sources */,
				C9A0DAF029C7394D00466635 /* CreateProfileView.swift in Sources */,
				3FFF3BD029A9645F00DD0B72 /* AuthorReference+CoreDataClass.swift in Sources */,
				C9F0BB6C29A503D6000547FC /* PublicKey.swift in Sources */,
				C9DEC06F2989668E0078B43A /* Relay+CoreDataClass.swift in Sources */,
				C9ADB13F29929F1F0075E7F8 /* String+Hex.swift in Sources */,
				C94FE9F629DB177500019CD3 /* Localizable.swift in Sources */,
				C9A0DADB29C685E500466635 /* SideMenuButton.swift in Sources */,
				A362584329C10AD500D07C9A /* NSSet+Add.swift in Sources */,
				C93EC2F529C34C860012EE2A /* NSPredicate+Bool.swift in Sources */,
				C93EC2FB29C370DE0012EE2A /* DiscoverGrid.swift in Sources */,
				C9DEC05B298950A90078B43A /* String+Lorem.swift in Sources */,
				C9F84C1D298DBC6100C6714D /* Data+Sha.swift in Sources */,
				3F30021429C3BFE2003D4F8B /* OnboardingAgeVerificationView.swift in Sources */,
				C9A0DAF629C9112400466635 /* UniversalNameWizard.swift in Sources */,
				3FFB1D9D29A7DF9D002A755D /* StackedAvatarsView.swift in Sources */,
				C9F0BB7029A50437000547FC /* NostrConstants.swift in Sources */,
				A3B943D8299D758F00A15A08 /* KeyChain.swift in Sources */,
				C9646EAA29B7A506007239A4 /* Analytics.swift in Sources */,
				C9ADB133299287D60075E7F8 /* KeyPairTests.swift in Sources */,
				C9DEC04E29894BED0078B43A /* Author+CoreDataClass.swift in Sources */,
				C9DEBFE9298941020078B43A /* EventTests.swift in Sources */,
				C9ADB14229951CB10075E7F8 /* NSManagedObject+Nos.swift in Sources */,
				C92DF80629C25DE900400561 /* URL+MimeTypes.swift in Sources */,
				C93CA0C029AD59D700921183 /* GoldenPostView.swift in Sources */,
				C9646EAF29B8D653007239A4 /* ViewDidLoadModifier.swift in Sources */,
				C93EC2FE29C3785C0012EE2A /* View+RoundedCorner.swift in Sources */,
				C9BAB09C2996FBA10003A84E /* EventProcessor.swift in Sources */,
				C931517E29B915AF00934506 /* StaggeredGrid.swift in Sources */,
				C987F81E29BA6D9A00B44E7A /* ProfileTab.swift in Sources */,
				A351E1A329BBAA790009B7F6 /* ProfileEditView.swift in Sources */,
				C9DFA97B299C31EE006929C1 /* Localized.swift in Sources */,
				C9ADB135299288230075E7F8 /* KeyFixture.swift in Sources */,
				3FFB1D9429A6BBCE002A755D /* EventReference+CoreDataClass.swift in Sources */,
				C987F81B29BA4D0E00B44E7A /* ActionButton.swift in Sources */,
			);
			runOnlyForDeploymentPostprocessing = 0;
		};
		C9DEBFEA298941020078B43A /* Sources */ = {
			isa = PBXSourcesBuildPhase;
			buildActionMask = 2147483647;
			files = (
				C9DEBFF3298941020078B43A /* NosUITests.swift in Sources */,
				C9DEBFF5298941020078B43A /* NosUITestsLaunchTests.swift in Sources */,
			);
			runOnlyForDeploymentPostprocessing = 0;
		};
/* End PBXSourcesBuildPhase section */

/* Begin PBXTargetDependency section */
		C9DEBFE6298941020078B43A /* PBXTargetDependency */ = {
			isa = PBXTargetDependency;
			target = C9DEBFCD298941000078B43A /* Nos */;
			targetProxy = C9DEBFE5298941020078B43A /* PBXContainerItemProxy */;
		};
		C9DEBFF0298941020078B43A /* PBXTargetDependency */ = {
			isa = PBXTargetDependency;
			target = C9DEBFCD298941000078B43A /* Nos */;
			targetProxy = C9DEBFEF298941020078B43A /* PBXContainerItemProxy */;
		};
/* End PBXTargetDependency section */

/* Begin PBXVariantGroup section */
		5B46612029CCB894008B8E8C /* Generated.strings */ = {
			isa = PBXVariantGroup;
			children = (
				5B46611F29CCB894008B8E8C /* en */,
				5B46612129CCBBE2008B8E8C /* es */,
				5B46612229CCBC6C008B8E8C /* zh-Hans */,
			);
			name = Generated.strings;
			sourceTree = "<group>";
		};
/* End PBXVariantGroup section */

/* Begin XCBuildConfiguration section */
		C9DEBFF6298941020078B43A /* Debug */ = {
			isa = XCBuildConfiguration;
			buildSettings = {
				ALWAYS_SEARCH_USER_PATHS = NO;
				CLANG_ANALYZER_LOCALIZABILITY_NONLOCALIZED = YES;
				CLANG_ANALYZER_NONNULL = YES;
				CLANG_ANALYZER_NUMBER_OBJECT_CONVERSION = YES_AGGRESSIVE;
				CLANG_CXX_LANGUAGE_STANDARD = "gnu++20";
				CLANG_ENABLE_MODULES = YES;
				CLANG_ENABLE_OBJC_ARC = YES;
				CLANG_ENABLE_OBJC_WEAK = YES;
				CLANG_WARN_BLOCK_CAPTURE_AUTORELEASING = YES;
				CLANG_WARN_BOOL_CONVERSION = YES;
				CLANG_WARN_COMMA = YES;
				CLANG_WARN_CONSTANT_CONVERSION = YES;
				CLANG_WARN_DEPRECATED_OBJC_IMPLEMENTATIONS = YES;
				CLANG_WARN_DIRECT_OBJC_ISA_USAGE = YES_ERROR;
				CLANG_WARN_DOCUMENTATION_COMMENTS = YES;
				CLANG_WARN_EMPTY_BODY = YES;
				CLANG_WARN_ENUM_CONVERSION = YES;
				CLANG_WARN_INFINITE_RECURSION = YES;
				CLANG_WARN_INT_CONVERSION = YES;
				CLANG_WARN_NON_LITERAL_NULL_CONVERSION = YES;
				CLANG_WARN_OBJC_IMPLICIT_RETAIN_SELF = YES;
				CLANG_WARN_OBJC_LITERAL_CONVERSION = YES;
				CLANG_WARN_OBJC_ROOT_CLASS = YES_ERROR;
				CLANG_WARN_QUOTED_INCLUDE_IN_FRAMEWORK_HEADER = YES;
				CLANG_WARN_RANGE_LOOP_ANALYSIS = YES;
				CLANG_WARN_STRICT_PROTOTYPES = YES;
				CLANG_WARN_SUSPICIOUS_MOVE = YES;
				CLANG_WARN_UNGUARDED_AVAILABILITY = YES_AGGRESSIVE;
				CLANG_WARN_UNREACHABLE_CODE = YES;
				CLANG_WARN__DUPLICATE_METHOD_MATCH = YES;
				COPY_PHASE_STRIP = NO;
				DEAD_CODE_STRIPPING = YES;
				DEBUG_INFORMATION_FORMAT = dwarf;
				ENABLE_STRICT_OBJC_MSGSEND = YES;
				ENABLE_TESTABILITY = YES;
				GCC_C_LANGUAGE_STANDARD = gnu11;
				GCC_DYNAMIC_NO_PIC = NO;
				GCC_NO_COMMON_BLOCKS = YES;
				GCC_OPTIMIZATION_LEVEL = 0;
				GCC_PREPROCESSOR_DEFINITIONS = (
					"DEBUG=1",
					"$(inherited)",
				);
				GCC_WARN_64_TO_32_BIT_CONVERSION = YES;
				GCC_WARN_ABOUT_RETURN_TYPE = YES_ERROR;
				GCC_WARN_UNDECLARED_SELECTOR = YES;
				GCC_WARN_UNINITIALIZED_AUTOS = YES_AGGRESSIVE;
				GCC_WARN_UNUSED_FUNCTION = YES;
				GCC_WARN_UNUSED_VARIABLE = YES;
				MTL_ENABLE_DEBUG_INFO = INCLUDE_SOURCE;
				MTL_FAST_MATH = YES;
				ONLY_ACTIVE_ARCH = YES;
				SWIFT_ACTIVE_COMPILATION_CONDITIONS = DEBUG;
				SWIFT_OPTIMIZATION_LEVEL = "-Onone";
			};
			name = Debug;
		};
		C9DEBFF7298941020078B43A /* Release */ = {
			isa = XCBuildConfiguration;
			buildSettings = {
				ALWAYS_SEARCH_USER_PATHS = NO;
				CLANG_ANALYZER_LOCALIZABILITY_NONLOCALIZED = YES;
				CLANG_ANALYZER_NONNULL = YES;
				CLANG_ANALYZER_NUMBER_OBJECT_CONVERSION = YES_AGGRESSIVE;
				CLANG_CXX_LANGUAGE_STANDARD = "gnu++20";
				CLANG_ENABLE_MODULES = YES;
				CLANG_ENABLE_OBJC_ARC = YES;
				CLANG_ENABLE_OBJC_WEAK = YES;
				CLANG_WARN_BLOCK_CAPTURE_AUTORELEASING = YES;
				CLANG_WARN_BOOL_CONVERSION = YES;
				CLANG_WARN_COMMA = YES;
				CLANG_WARN_CONSTANT_CONVERSION = YES;
				CLANG_WARN_DEPRECATED_OBJC_IMPLEMENTATIONS = YES;
				CLANG_WARN_DIRECT_OBJC_ISA_USAGE = YES_ERROR;
				CLANG_WARN_DOCUMENTATION_COMMENTS = YES;
				CLANG_WARN_EMPTY_BODY = YES;
				CLANG_WARN_ENUM_CONVERSION = YES;
				CLANG_WARN_INFINITE_RECURSION = YES;
				CLANG_WARN_INT_CONVERSION = YES;
				CLANG_WARN_NON_LITERAL_NULL_CONVERSION = YES;
				CLANG_WARN_OBJC_IMPLICIT_RETAIN_SELF = YES;
				CLANG_WARN_OBJC_LITERAL_CONVERSION = YES;
				CLANG_WARN_OBJC_ROOT_CLASS = YES_ERROR;
				CLANG_WARN_QUOTED_INCLUDE_IN_FRAMEWORK_HEADER = YES;
				CLANG_WARN_RANGE_LOOP_ANALYSIS = YES;
				CLANG_WARN_STRICT_PROTOTYPES = YES;
				CLANG_WARN_SUSPICIOUS_MOVE = YES;
				CLANG_WARN_UNGUARDED_AVAILABILITY = YES_AGGRESSIVE;
				CLANG_WARN_UNREACHABLE_CODE = YES;
				CLANG_WARN__DUPLICATE_METHOD_MATCH = YES;
				COPY_PHASE_STRIP = NO;
				DEAD_CODE_STRIPPING = YES;
				DEBUG_INFORMATION_FORMAT = "dwarf-with-dsym";
				ENABLE_NS_ASSERTIONS = NO;
				ENABLE_STRICT_OBJC_MSGSEND = YES;
				GCC_C_LANGUAGE_STANDARD = gnu11;
				GCC_NO_COMMON_BLOCKS = YES;
				GCC_WARN_64_TO_32_BIT_CONVERSION = YES;
				GCC_WARN_ABOUT_RETURN_TYPE = YES_ERROR;
				GCC_WARN_UNDECLARED_SELECTOR = YES;
				GCC_WARN_UNINITIALIZED_AUTOS = YES_AGGRESSIVE;
				GCC_WARN_UNUSED_FUNCTION = YES;
				GCC_WARN_UNUSED_VARIABLE = YES;
				MTL_ENABLE_DEBUG_INFO = NO;
				MTL_FAST_MATH = YES;
				SWIFT_COMPILATION_MODE = wholemodule;
				SWIFT_OPTIMIZATION_LEVEL = "-O";
			};
			name = Release;
		};
		C9DEBFF9298941020078B43A /* Debug */ = {
			isa = XCBuildConfiguration;
			buildSettings = {
				ASSETCATALOG_COMPILER_APPICON_NAME = AppIcon;
				ASSETCATALOG_COMPILER_GLOBAL_ACCENT_COLOR_NAME = AccentColor;
				CODE_SIGN_ENTITLEMENTS = Nos/Nos.entitlements;
				CODE_SIGN_IDENTITY = "-";
				"CODE_SIGN_IDENTITY[sdk=iphoneos*]" = "Apple Development";
				CODE_SIGN_STYLE = Automatic;
				CURRENT_PROJECT_VERSION = 25;
				DEAD_CODE_STRIPPING = YES;
				DEVELOPMENT_ASSET_PATHS = "\"Nos/Views/Preview Content\"";
				DEVELOPMENT_TEAM = GZCZBKH7MY;
				ENABLE_HARDENED_RUNTIME = YES;
				ENABLE_PREVIEWS = YES;
				GENERATE_INFOPLIST_FILE = YES;
				INFOPLIST_FILE = Nos/Info.plist;
				"INFOPLIST_KEY_UIApplicationSceneManifest_Generation[sdk=iphoneos*]" = YES;
				"INFOPLIST_KEY_UIApplicationSceneManifest_Generation[sdk=iphonesimulator*]" = YES;
				"INFOPLIST_KEY_UIApplicationSupportsIndirectInputEvents[sdk=iphoneos*]" = YES;
				"INFOPLIST_KEY_UIApplicationSupportsIndirectInputEvents[sdk=iphonesimulator*]" = YES;
				"INFOPLIST_KEY_UILaunchScreen_Generation[sdk=iphoneos*]" = YES;
				"INFOPLIST_KEY_UILaunchScreen_Generation[sdk=iphonesimulator*]" = YES;
				INFOPLIST_KEY_UILaunchStoryboardName = "Launch Screen.storyboard";
				"INFOPLIST_KEY_UIStatusBarStyle[sdk=iphoneos*]" = UIStatusBarStyleDefault;
				"INFOPLIST_KEY_UIStatusBarStyle[sdk=iphonesimulator*]" = UIStatusBarStyleDefault;
				INFOPLIST_KEY_UISupportedInterfaceOrientations_iPad = "UIInterfaceOrientationPortrait UIInterfaceOrientationPortraitUpsideDown UIInterfaceOrientationLandscapeLeft UIInterfaceOrientationLandscapeRight";
				INFOPLIST_KEY_UISupportedInterfaceOrientations_iPhone = "UIInterfaceOrientationPortrait UIInterfaceOrientationLandscapeLeft UIInterfaceOrientationLandscapeRight";
				IPHONEOS_DEPLOYMENT_TARGET = 16.2;
				LD_RUNPATH_SEARCH_PATHS = "@executable_path/Frameworks";
				"LD_RUNPATH_SEARCH_PATHS[sdk=macosx*]" = "@executable_path/../Frameworks";
				MACOSX_DEPLOYMENT_TARGET = 13.1;
				MARKETING_VERSION = 0.1;
				PRODUCT_BUNDLE_IDENTIFIER = com.verse.Nos;
				PRODUCT_NAME = "$(TARGET_NAME)";
				SDKROOT = auto;
				SUPPORTED_PLATFORMS = "iphoneos iphonesimulator";
				SUPPORTS_MACCATALYST = NO;
				SUPPORTS_MAC_DESIGNED_FOR_IPHONE_IPAD = YES;
				SWIFT_EMIT_LOC_STRINGS = YES;
				SWIFT_VERSION = 5.0;
				TARGETED_DEVICE_FAMILY = "1,2";
			};
			name = Debug;
		};
		C9DEBFFA298941020078B43A /* Release */ = {
			isa = XCBuildConfiguration;
			baseConfigurationReference = C92DF80129BFAF9300400561 /* ProductionSecrets.xcconfig */;
			buildSettings = {
				ASSETCATALOG_COMPILER_APPICON_NAME = AppIcon;
				ASSETCATALOG_COMPILER_GLOBAL_ACCENT_COLOR_NAME = AccentColor;
				CODE_SIGN_ENTITLEMENTS = Nos/Nos.entitlements;
				CODE_SIGN_IDENTITY = "-";
				"CODE_SIGN_IDENTITY[sdk=iphoneos*]" = "Apple Development";
				CODE_SIGN_STYLE = Automatic;
				CURRENT_PROJECT_VERSION = 25;
				DEAD_CODE_STRIPPING = YES;
				DEVELOPMENT_ASSET_PATHS = "\"Nos/Views/Preview Content\"";
				DEVELOPMENT_TEAM = GZCZBKH7MY;
				ENABLE_HARDENED_RUNTIME = YES;
				ENABLE_PREVIEWS = YES;
				GENERATE_INFOPLIST_FILE = YES;
				INFOPLIST_FILE = Nos/Info.plist;
				"INFOPLIST_KEY_UIApplicationSceneManifest_Generation[sdk=iphoneos*]" = YES;
				"INFOPLIST_KEY_UIApplicationSceneManifest_Generation[sdk=iphonesimulator*]" = YES;
				"INFOPLIST_KEY_UIApplicationSupportsIndirectInputEvents[sdk=iphoneos*]" = YES;
				"INFOPLIST_KEY_UIApplicationSupportsIndirectInputEvents[sdk=iphonesimulator*]" = YES;
				"INFOPLIST_KEY_UILaunchScreen_Generation[sdk=iphoneos*]" = YES;
				"INFOPLIST_KEY_UILaunchScreen_Generation[sdk=iphonesimulator*]" = YES;
				INFOPLIST_KEY_UILaunchStoryboardName = "Launch Screen.storyboard";
				"INFOPLIST_KEY_UIStatusBarStyle[sdk=iphoneos*]" = UIStatusBarStyleDefault;
				"INFOPLIST_KEY_UIStatusBarStyle[sdk=iphonesimulator*]" = UIStatusBarStyleDefault;
				INFOPLIST_KEY_UISupportedInterfaceOrientations_iPad = "UIInterfaceOrientationPortrait UIInterfaceOrientationPortraitUpsideDown UIInterfaceOrientationLandscapeLeft UIInterfaceOrientationLandscapeRight";
				INFOPLIST_KEY_UISupportedInterfaceOrientations_iPhone = "UIInterfaceOrientationPortrait UIInterfaceOrientationLandscapeLeft UIInterfaceOrientationLandscapeRight";
				IPHONEOS_DEPLOYMENT_TARGET = 16.2;
				LD_RUNPATH_SEARCH_PATHS = "@executable_path/Frameworks";
				"LD_RUNPATH_SEARCH_PATHS[sdk=macosx*]" = "@executable_path/../Frameworks";
				MACOSX_DEPLOYMENT_TARGET = 13.1;
				MARKETING_VERSION = 0.1;
				PRODUCT_BUNDLE_IDENTIFIER = com.verse.Nos;
				PRODUCT_NAME = "$(TARGET_NAME)";
				SDKROOT = auto;
				SUPPORTED_PLATFORMS = "iphoneos iphonesimulator";
				SUPPORTS_MACCATALYST = NO;
				SUPPORTS_MAC_DESIGNED_FOR_IPHONE_IPAD = YES;
				SWIFT_EMIT_LOC_STRINGS = YES;
				SWIFT_VERSION = 5.0;
				TARGETED_DEVICE_FAMILY = "1,2";
			};
			name = Release;
		};
		C9DEBFFC298941020078B43A /* Debug */ = {
			isa = XCBuildConfiguration;
			buildSettings = {
				ALWAYS_EMBED_SWIFT_STANDARD_LIBRARIES = YES;
				CODE_SIGN_STYLE = Automatic;
				CURRENT_PROJECT_VERSION = 25;
				DEAD_CODE_STRIPPING = YES;
				DEVELOPMENT_TEAM = GZCZBKH7MY;
				GENERATE_INFOPLIST_FILE = YES;
				HEADER_SEARCH_PATHS = "";
				IPHONEOS_DEPLOYMENT_TARGET = 16.2;
				MACOSX_DEPLOYMENT_TARGET = 13.1;
				MARKETING_VERSION = 1.0;
				PRODUCT_BUNDLE_IDENTIFIER = com.verse.NosTests;
				PRODUCT_NAME = "$(TARGET_NAME)";
				SDKROOT = auto;
				SUPPORTED_PLATFORMS = "iphoneos iphonesimulator macosx";
				SWIFT_EMIT_LOC_STRINGS = NO;
				SWIFT_VERSION = 5.0;
				TARGETED_DEVICE_FAMILY = "1,2";
			};
			name = Debug;
		};
		C9DEBFFD298941020078B43A /* Release */ = {
			isa = XCBuildConfiguration;
			buildSettings = {
				ALWAYS_EMBED_SWIFT_STANDARD_LIBRARIES = YES;
				CODE_SIGN_STYLE = Automatic;
				CURRENT_PROJECT_VERSION = 25;
				DEAD_CODE_STRIPPING = YES;
				DEVELOPMENT_TEAM = GZCZBKH7MY;
				GENERATE_INFOPLIST_FILE = YES;
				HEADER_SEARCH_PATHS = "";
				IPHONEOS_DEPLOYMENT_TARGET = 16.2;
				MACOSX_DEPLOYMENT_TARGET = 13.1;
				MARKETING_VERSION = 1.0;
				PRODUCT_BUNDLE_IDENTIFIER = com.verse.NosTests;
				PRODUCT_NAME = "$(TARGET_NAME)";
				SDKROOT = auto;
				SUPPORTED_PLATFORMS = "iphoneos iphonesimulator macosx";
				SWIFT_EMIT_LOC_STRINGS = NO;
				SWIFT_VERSION = 5.0;
				TARGETED_DEVICE_FAMILY = "1,2";
			};
			name = Release;
		};
		C9DEBFFF298941020078B43A /* Debug */ = {
			isa = XCBuildConfiguration;
			buildSettings = {
				ALWAYS_EMBED_SWIFT_STANDARD_LIBRARIES = YES;
				CODE_SIGN_STYLE = Automatic;
				CURRENT_PROJECT_VERSION = 25;
				DEAD_CODE_STRIPPING = YES;
				DEVELOPMENT_TEAM = GZCZBKH7MY;
				GENERATE_INFOPLIST_FILE = YES;
				IPHONEOS_DEPLOYMENT_TARGET = 16.2;
				MACOSX_DEPLOYMENT_TARGET = 13.1;
				MARKETING_VERSION = 1.0;
				PRODUCT_BUNDLE_IDENTIFIER = com.verse.NosUITests;
				PRODUCT_NAME = "$(TARGET_NAME)";
				SDKROOT = auto;
				SUPPORTED_PLATFORMS = "iphoneos iphonesimulator macosx";
				SWIFT_EMIT_LOC_STRINGS = NO;
				SWIFT_VERSION = 5.0;
				TARGETED_DEVICE_FAMILY = "1,2";
				TEST_TARGET_NAME = Nos;
			};
			name = Debug;
		};
		C9DEC000298941020078B43A /* Release */ = {
			isa = XCBuildConfiguration;
			buildSettings = {
				ALWAYS_EMBED_SWIFT_STANDARD_LIBRARIES = YES;
				CODE_SIGN_STYLE = Automatic;
				CURRENT_PROJECT_VERSION = 25;
				DEAD_CODE_STRIPPING = YES;
				DEVELOPMENT_TEAM = GZCZBKH7MY;
				GENERATE_INFOPLIST_FILE = YES;
				IPHONEOS_DEPLOYMENT_TARGET = 16.2;
				MACOSX_DEPLOYMENT_TARGET = 13.1;
				MARKETING_VERSION = 1.0;
				PRODUCT_BUNDLE_IDENTIFIER = com.verse.NosUITests;
				PRODUCT_NAME = "$(TARGET_NAME)";
				SDKROOT = auto;
				SUPPORTED_PLATFORMS = "iphoneos iphonesimulator macosx";
				SWIFT_EMIT_LOC_STRINGS = NO;
				SWIFT_VERSION = 5.0;
				TARGETED_DEVICE_FAMILY = "1,2";
				TEST_TARGET_NAME = Nos;
			};
			name = Release;
		};
/* End XCBuildConfiguration section */

/* Begin XCConfigurationList section */
		C9DEBFC9298941000078B43A /* Build configuration list for PBXProject "Nos" */ = {
			isa = XCConfigurationList;
			buildConfigurations = (
				C9DEBFF6298941020078B43A /* Debug */,
				C9DEBFF7298941020078B43A /* Release */,
			);
			defaultConfigurationIsVisible = 0;
			defaultConfigurationName = Release;
		};
		C9DEBFF8298941020078B43A /* Build configuration list for PBXNativeTarget "Nos" */ = {
			isa = XCConfigurationList;
			buildConfigurations = (
				C9DEBFF9298941020078B43A /* Debug */,
				C9DEBFFA298941020078B43A /* Release */,
			);
			defaultConfigurationIsVisible = 0;
			defaultConfigurationName = Release;
		};
		C9DEBFFB298941020078B43A /* Build configuration list for PBXNativeTarget "NosTests" */ = {
			isa = XCConfigurationList;
			buildConfigurations = (
				C9DEBFFC298941020078B43A /* Debug */,
				C9DEBFFD298941020078B43A /* Release */,
			);
			defaultConfigurationIsVisible = 0;
			defaultConfigurationName = Release;
		};
		C9DEBFFE298941020078B43A /* Build configuration list for PBXNativeTarget "NosUITests" */ = {
			isa = XCConfigurationList;
			buildConfigurations = (
				C9DEBFFF298941020078B43A /* Debug */,
				C9DEC000298941020078B43A /* Release */,
			);
			defaultConfigurationIsVisible = 0;
			defaultConfigurationName = Release;
		};
/* End XCConfigurationList section */

/* Begin XCRemoteSwiftPackageReference section */
		C94D855D29914D2300749478 /* XCRemoteSwiftPackageReference "swiftui-navigation" */ = {
			isa = XCRemoteSwiftPackageReference;
			repositoryURL = "https://github.com/pointfreeco/swiftui-navigation";
			requirement = {
				kind = upToNextMajorVersion;
				minimumVersion = 0.6.1;
			};
		};
		C9646E9829B79E04007239A4 /* XCRemoteSwiftPackageReference "logger-ios" */ = {
			isa = XCRemoteSwiftPackageReference;
			repositoryURL = "https://github.com/planetary-social/logger-ios";
			requirement = {
				kind = upToNextMajorVersion;
				minimumVersion = 1.0.0;
			};
		};
		C9646EA229B7A24A007239A4 /* XCRemoteSwiftPackageReference "posthog-ios" */ = {
			isa = XCRemoteSwiftPackageReference;
			repositoryURL = "https://github.com/PostHog/posthog-ios.git";
			requirement = {
				kind = upToNextMajorVersion;
				minimumVersion = 2.0.0;
			};
		};
		C9646EA529B7A3DD007239A4 /* XCRemoteSwiftPackageReference "swift-dependencies" */ = {
			isa = XCRemoteSwiftPackageReference;
			repositoryURL = "https://github.com/pointfreeco/swift-dependencies";
			requirement = {
				kind = upToNextMajorVersion;
				minimumVersion = 0.1.4;
			};
		};
		C97797BA298AB1890046BD25 /* XCRemoteSwiftPackageReference "secp256k1" */ = {
			isa = XCRemoteSwiftPackageReference;
			repositoryURL = "https://github.com/GigaBitcoin/secp256k1.swift";
			requirement = {
				kind = upToNextMajorVersion;
				minimumVersion = 0.9.2;
			};
		};
		C987F85D29BAB66900B44E7A /* XCRemoteSwiftPackageReference "swiftui-cached-async-image" */ = {
			isa = XCRemoteSwiftPackageReference;
			repositoryURL = "https://github.com/lorenzofiamingo/swiftui-cached-async-image";
			requirement = {
				kind = upToNextMajorVersion;
				minimumVersion = 2.0.0;
			};
		};
		C9ADB139299299570075E7F8 /* XCRemoteSwiftPackageReference "bech32" */ = {
			isa = XCRemoteSwiftPackageReference;
			repositoryURL = "https://github.com/0xdeadp00l/bech32.git";
			requirement = {
				branch = master;
				kind = branch;
			};
		};
		C9DEC066298965270078B43A /* XCRemoteSwiftPackageReference "Starscream" */ = {
			isa = XCRemoteSwiftPackageReference;
			repositoryURL = "https://github.com/daltoniam/Starscream.git";
			requirement = {
				branch = master;
				kind = branch;
			};
		};
/* End XCRemoteSwiftPackageReference section */

/* Begin XCSwiftPackageProductDependency section */
		C94D855E29914D2300749478 /* SwiftUINavigation */ = {
			isa = XCSwiftPackageProductDependency;
			package = C94D855D29914D2300749478 /* XCRemoteSwiftPackageReference "swiftui-navigation" */;
			productName = SwiftUINavigation;
		};
		C9646E9929B79E04007239A4 /* Logger */ = {
			isa = XCSwiftPackageProductDependency;
			package = C9646E9829B79E04007239A4 /* XCRemoteSwiftPackageReference "logger-ios" */;
			productName = Logger;
		};
		C9646E9B29B79E4D007239A4 /* Logger */ = {
			isa = XCSwiftPackageProductDependency;
			package = C9646E9829B79E04007239A4 /* XCRemoteSwiftPackageReference "logger-ios" */;
			productName = Logger;
		};
		C9646EA329B7A24A007239A4 /* PostHog */ = {
			isa = XCSwiftPackageProductDependency;
			package = C9646EA229B7A24A007239A4 /* XCRemoteSwiftPackageReference "posthog-ios" */;
			productName = PostHog;
		};
		C9646EA629B7A3DD007239A4 /* Dependencies */ = {
			isa = XCSwiftPackageProductDependency;
			package = C9646EA529B7A3DD007239A4 /* XCRemoteSwiftPackageReference "swift-dependencies" */;
			productName = Dependencies;
		};
		C9646EA829B7A4F2007239A4 /* PostHog */ = {
			isa = XCSwiftPackageProductDependency;
			package = C9646EA229B7A24A007239A4 /* XCRemoteSwiftPackageReference "posthog-ios" */;
			productName = PostHog;
		};
		C9646EAB29B7A520007239A4 /* Dependencies */ = {
			isa = XCSwiftPackageProductDependency;
			package = C9646EA529B7A3DD007239A4 /* XCRemoteSwiftPackageReference "swift-dependencies" */;
			productName = Dependencies;
		};
		C97797BB298AB1890046BD25 /* secp256k1 */ = {
			isa = XCSwiftPackageProductDependency;
			package = C97797BA298AB1890046BD25 /* XCRemoteSwiftPackageReference "secp256k1" */;
			productName = secp256k1;
		};
		C97797BE298ABE060046BD25 /* secp256k1 */ = {
			isa = XCSwiftPackageProductDependency;
			package = C97797BA298AB1890046BD25 /* XCRemoteSwiftPackageReference "secp256k1" */;
			productName = secp256k1;
		};
		C987F85E29BAB66900B44E7A /* CachedAsyncImage */ = {
			isa = XCSwiftPackageProductDependency;
			package = C987F85D29BAB66900B44E7A /* XCRemoteSwiftPackageReference "swiftui-cached-async-image" */;
			productName = CachedAsyncImage;
		};
		C987F86329BAC3C500B44E7A /* CachedAsyncImage */ = {
			isa = XCSwiftPackageProductDependency;
			package = C987F85D29BAB66900B44E7A /* XCRemoteSwiftPackageReference "swiftui-cached-async-image" */;
			productName = CachedAsyncImage;
		};
		C9DEC067298965270078B43A /* Starscream */ = {
			isa = XCSwiftPackageProductDependency;
			package = C9DEC066298965270078B43A /* XCRemoteSwiftPackageReference "Starscream" */;
			productName = Starscream;
		};
		CDDA1F7A29A527650047ACD8 /* Starscream */ = {
			isa = XCSwiftPackageProductDependency;
			package = C9DEC066298965270078B43A /* XCRemoteSwiftPackageReference "Starscream" */;
			productName = Starscream;
		};
		CDDA1F7C29A527650047ACD8 /* SwiftUINavigation */ = {
			isa = XCSwiftPackageProductDependency;
			package = C94D855D29914D2300749478 /* XCRemoteSwiftPackageReference "swiftui-navigation" */;
			productName = SwiftUINavigation;
		};
/* End XCSwiftPackageProductDependency section */

/* Begin XCVersionGroup section */
		C9DEBFD5298941000078B43A /* Nos.xcdatamodeld */ = {
			isa = XCVersionGroup;
			children = (
				C9A0DAF329C870D500466635 /* Nos 4.xcdatamodel */,
				CD4D210D29C350C9000F8188 /* Nos 3.xcdatamodel */,
				C92DF80229C22E4F00400561 /* Nos 2.xcdatamodel */,
				C9DEBFD6298941000078B43A /* Nos.xcdatamodel */,
			);
			currentVersion = C9A0DAF329C870D500466635 /* Nos 4.xcdatamodel */;
			path = Nos.xcdatamodeld;
			sourceTree = "<group>";
			versionGroupType = wrapper.xcdatamodel;
		};
/* End XCVersionGroup section */
	};
	rootObject = C9DEBFC6298941000078B43A /* Project object */;
}<|MERGE_RESOLUTION|>--- conflicted
+++ resolved
@@ -74,13 +74,10 @@
 		C94437E629B0DB83004D8C86 /* NotificationsView.swift in Sources */ = {isa = PBXBuildFile; fileRef = C94437E529B0DB83004D8C86 /* NotificationsView.swift */; };
 		C94D855C2991479900749478 /* NewNoteView.swift in Sources */ = {isa = PBXBuildFile; fileRef = C94D855B2991479900749478 /* NewNoteView.swift */; };
 		C94D855F29914D2300749478 /* SwiftUINavigation in Frameworks */ = {isa = PBXBuildFile; productRef = C94D855E29914D2300749478 /* SwiftUINavigation */; };
-<<<<<<< HEAD
 		C94FE9F529DB177500019CD3 /* Localizable.swift in Sources */ = {isa = PBXBuildFile; fileRef = C9DFA978299C31A7006929C1 /* Localizable.swift */; };
 		C94FE9F629DB177500019CD3 /* Localizable.swift in Sources */ = {isa = PBXBuildFile; fileRef = C9DFA978299C31A7006929C1 /* Localizable.swift */; };
-=======
 		C94FE9F729DB259300019CD3 /* Text+Gradient.swift in Sources */ = {isa = PBXBuildFile; fileRef = C9A0DAE629C69FA000466635 /* Text+Gradient.swift */; };
 		C94FE9F829DB25A800019CD3 /* Text+Gradient.swift in Sources */ = {isa = PBXBuildFile; fileRef = C9A0DAE629C69FA000466635 /* Text+Gradient.swift */; };
->>>>>>> 02a75bae
 		C95D68A1299E6D3E00429F86 /* BioView.swift in Sources */ = {isa = PBXBuildFile; fileRef = C95D68A0299E6D3E00429F86 /* BioView.swift */; };
 		C95D68A3299E6D9000429F86 /* SelectableText.swift in Sources */ = {isa = PBXBuildFile; fileRef = C95D68A2299E6D9000429F86 /* SelectableText.swift */; };
 		C95D68A5299E6E1E00429F86 /* PlaceholderModifier.swift in Sources */ = {isa = PBXBuildFile; fileRef = C95D68A4299E6E1E00429F86 /* PlaceholderModifier.swift */; };
