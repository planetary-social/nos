// !$*UTF8*$!
{
	archiveVersion = 1;
	classes = {
	};
	objectVersion = 56;
	objects = {

/* Begin PBXBuildFile section */
		030024192CC00DFC0073ED56 /* SplashScreenView.swift in Sources */ = {isa = PBXBuildFile; fileRef = 030024182CC00DF70073ED56 /* SplashScreenView.swift */; };
		030036852C5D39DD002C71F5 /* RefreshController.swift in Sources */ = {isa = PBXBuildFile; fileRef = 030036842C5D39DD002C71F5 /* RefreshController.swift */; };
		030036942C5D3AD3002C71F5 /* RefreshController.swift in Sources */ = {isa = PBXBuildFile; fileRef = 030036842C5D39DD002C71F5 /* RefreshController.swift */; };
		030036AB2C5D872B002C71F5 /* NewNotesButton.swift in Sources */ = {isa = PBXBuildFile; fileRef = 030036AA2C5D872B002C71F5 /* NewNotesButton.swift */; };
		0304D0A72C9B4BF2001D16C7 /* OpenGraphMetatdata.swift in Sources */ = {isa = PBXBuildFile; fileRef = 0304D0A62C9B4BF2001D16C7 /* OpenGraphMetatdata.swift */; };
		0304D0A82C9B4BF2001D16C7 /* OpenGraphMetatdata.swift in Sources */ = {isa = PBXBuildFile; fileRef = 0304D0A62C9B4BF2001D16C7 /* OpenGraphMetatdata.swift */; };
		0304D0B22C9B731F001D16C7 /* MockOpenGraphService.swift in Sources */ = {isa = PBXBuildFile; fileRef = 0304D0B12C9B731F001D16C7 /* MockOpenGraphService.swift */; };
		0304D0B32C9B731F001D16C7 /* MockOpenGraphService.swift in Sources */ = {isa = PBXBuildFile; fileRef = 0304D0B12C9B731F001D16C7 /* MockOpenGraphService.swift */; };
		030AE4292BE3D63C004DEE02 /* FeaturedAuthor.swift in Sources */ = {isa = PBXBuildFile; fileRef = 030AE4282BE3D63C004DEE02 /* FeaturedAuthor.swift */; };
		030E56CA2CC1BC6200A4A51E /* PublicKeyView.swift in Sources */ = {isa = PBXBuildFile; fileRef = 030E56C92CC1BC6200A4A51E /* PublicKeyView.swift */; };
		030E56E42CC1BF2900A4A51E /* CopyButtonState.swift in Sources */ = {isa = PBXBuildFile; fileRef = 030E56E32CC1BF2900A4A51E /* CopyButtonState.swift */; };
		030E56F32CC2836D00A4A51E /* CopyKeyView.swift in Sources */ = {isa = PBXBuildFile; fileRef = 030E56F22CC2836D00A4A51E /* CopyKeyView.swift */; };
		030E570D2CC2A05B00A4A51E /* DisplayNameView.swift in Sources */ = {isa = PBXBuildFile; fileRef = 030E570C2CC2A05B00A4A51E /* DisplayNameView.swift */; };
		030E571B2CC2ADDB00A4A51E /* SaveProfileError.swift in Sources */ = {isa = PBXBuildFile; fileRef = 030E571A2CC2ADDB00A4A51E /* SaveProfileError.swift */; };
		030E57292CC2B0D100A4A51E /* UsernameView.swift in Sources */ = {isa = PBXBuildFile; fileRef = 030E57282CC2B0D100A4A51E /* UsernameView.swift */; };
		030FECAB2CB5E0B900820014 /* BuildYourNetworkView.swift in Sources */ = {isa = PBXBuildFile; fileRef = 030FECAA2CB5E0B900820014 /* BuildYourNetworkView.swift */; };
		0314CF742C9C7DD00001A53B /* youTube_fortnight_short.html in Resources */ = {isa = PBXBuildFile; fileRef = 0314CF732C9C7DD00001A53B /* youTube_fortnight_short.html */; };
		0314D5AC2C7D31060002E7F4 /* MediaService.swift in Sources */ = {isa = PBXBuildFile; fileRef = 0314D5AB2C7D31060002E7F4 /* MediaService.swift */; };
		0314D5AD2C7D31060002E7F4 /* MediaService.swift in Sources */ = {isa = PBXBuildFile; fileRef = 0314D5AB2C7D31060002E7F4 /* MediaService.swift */; };
		0315B5EF2C7E451C0020E707 /* MockMediaService.swift in Sources */ = {isa = PBXBuildFile; fileRef = 0315B5EE2C7E451C0020E707 /* MockMediaService.swift */; };
		0315B5F02C7E451C0020E707 /* MockMediaService.swift in Sources */ = {isa = PBXBuildFile; fileRef = 0315B5EE2C7E451C0020E707 /* MockMediaService.swift */; };
		0317263C2C7935220030EDCA /* AspectRatioContainer.swift in Sources */ = {isa = PBXBuildFile; fileRef = 0317263B2C7935220030EDCA /* AspectRatioContainer.swift */; };
		0317263D2C7935220030EDCA /* AspectRatioContainer.swift in Sources */ = {isa = PBXBuildFile; fileRef = 0317263B2C7935220030EDCA /* AspectRatioContainer.swift */; };
		031D0BB42C826F8400D95342 /* EventProcessorIntegrationTests+InlineMetadata.swift in Sources */ = {isa = PBXBuildFile; fileRef = 031D0BB32C826F8400D95342 /* EventProcessorIntegrationTests+InlineMetadata.swift */; };
		0320C0FB2BFE43A600C4C080 /* RelayServiceTests.swift in Sources */ = {isa = PBXBuildFile; fileRef = 0320C0FA2BFE43A600C4C080 /* RelayServiceTests.swift */; };
		0320C1152BFE63DC00C4C080 /* MockRelaySubscriptionManager.swift in Sources */ = {isa = PBXBuildFile; fileRef = 0320C1142BFE63DC00C4C080 /* MockRelaySubscriptionManager.swift */; };
		032634682C10C0D600E489B5 /* nostr_build_nip96_response.json in Resources */ = {isa = PBXBuildFile; fileRef = 032634672C10C0D600E489B5 /* nostr_build_nip96_response.json */; };
		0326346B2C10C1D800E489B5 /* FileStorageServerInfoResponseJSONTests.swift in Sources */ = {isa = PBXBuildFile; fileRef = 0326346A2C10C1D800E489B5 /* FileStorageServerInfoResponseJSONTests.swift */; };
		0326346D2C10C2FD00E489B5 /* FileStorageServerInfoResponseJSON.swift in Sources */ = {isa = PBXBuildFile; fileRef = 0326346C2C10C2FD00E489B5 /* FileStorageServerInfoResponseJSON.swift */; };
		0326346E2C10C2FD00E489B5 /* FileStorageServerInfoResponseJSON.swift in Sources */ = {isa = PBXBuildFile; fileRef = 0326346C2C10C2FD00E489B5 /* FileStorageServerInfoResponseJSON.swift */; };
		032634702C10C40B00E489B5 /* NostrBuildAPIClientTests.swift in Sources */ = {isa = PBXBuildFile; fileRef = 0326346F2C10C40B00E489B5 /* NostrBuildAPIClientTests.swift */; };
		0326347A2C10C57A00E489B5 /* FileStorageAPIClient.swift in Sources */ = {isa = PBXBuildFile; fileRef = 032634792C10C57A00E489B5 /* FileStorageAPIClient.swift */; };
		0326347B2C10C57A00E489B5 /* FileStorageAPIClient.swift in Sources */ = {isa = PBXBuildFile; fileRef = 032634792C10C57A00E489B5 /* FileStorageAPIClient.swift */; };
		0348342A2C9A02FC0050CF51 /* MockOpenGraphParser.swift in Sources */ = {isa = PBXBuildFile; fileRef = 034834292C9A02FC0050CF51 /* MockOpenGraphParser.swift */; };
		034EBDBA2C24895E006BA35A /* CurrentUserError.swift in Sources */ = {isa = PBXBuildFile; fileRef = 034EBDB92C24895E006BA35A /* CurrentUserError.swift */; };
		034EBDC72C2489B4006BA35A /* CurrentUserError.swift in Sources */ = {isa = PBXBuildFile; fileRef = 034EBDB92C24895E006BA35A /* CurrentUserError.swift */; };
		0350F10C2C0A46760024CC15 /* new_contact_list.json in Resources */ = {isa = PBXBuildFile; fileRef = 0350F10B2C0A46760024CC15 /* new_contact_list.json */; };
		0350F1172C0A47B20024CC15 /* contact_list.json in Resources */ = {isa = PBXBuildFile; fileRef = 0350F1162C0A47B20024CC15 /* contact_list.json */; };
		0350F1212C0A490E0024CC15 /* EventProcessorIntegrationTests.swift in Sources */ = {isa = PBXBuildFile; fileRef = 0350F1202C0A490E0024CC15 /* EventProcessorIntegrationTests.swift */; };
		0350F12B2C0A49D40024CC15 /* text_note.json in Resources */ = {isa = PBXBuildFile; fileRef = 0350F12A2C0A49D40024CC15 /* text_note.json */; };
		0350F12D2C0A7EF20024CC15 /* FeatureFlags.swift in Sources */ = {isa = PBXBuildFile; fileRef = 0350F12C2C0A7EF20024CC15 /* FeatureFlags.swift */; };
		0357299B2BE415E5005FEE85 /* ContentWarningController.swift in Sources */ = {isa = PBXBuildFile; fileRef = 0357299A2BE415E5005FEE85 /* ContentWarningController.swift */; };
		0357299F2BE41653005FEE85 /* ContentWarningControllerTests.swift in Sources */ = {isa = PBXBuildFile; fileRef = 0357299C2BE41653005FEE85 /* ContentWarningControllerTests.swift */; };
		035729A02BE41653005FEE85 /* SocialGraphCacheTests.swift in Sources */ = {isa = PBXBuildFile; fileRef = 0357299D2BE41653005FEE85 /* SocialGraphCacheTests.swift */; };
		035729AB2BE4167E005FEE85 /* AuthorTests.swift in Sources */ = {isa = PBXBuildFile; fileRef = 035729A12BE4167E005FEE85 /* AuthorTests.swift */; };
		035729AC2BE4167E005FEE85 /* Bech32Tests.swift in Sources */ = {isa = PBXBuildFile; fileRef = 035729A22BE4167E005FEE85 /* Bech32Tests.swift */; };
		035729AD2BE4167E005FEE85 /* EventTests.swift in Sources */ = {isa = PBXBuildFile; fileRef = 035729A32BE4167E005FEE85 /* EventTests.swift */; };
		035729AE2BE4167E005FEE85 /* FollowTests.swift in Sources */ = {isa = PBXBuildFile; fileRef = 035729A42BE4167E005FEE85 /* FollowTests.swift */; };
		035729AF2BE4167E005FEE85 /* KeyPairTests.swift in Sources */ = {isa = PBXBuildFile; fileRef = 035729A52BE4167E005FEE85 /* KeyPairTests.swift */; };
		035729B02BE4167E005FEE85 /* NoteParserTests.swift in Sources */ = {isa = PBXBuildFile; fileRef = 035729A62BE4167E005FEE85 /* NoteParserTests.swift */; };
		035729B12BE4167E005FEE85 /* ReportCategoryTests.swift in Sources */ = {isa = PBXBuildFile; fileRef = 035729A72BE4167E005FEE85 /* ReportCategoryTests.swift */; };
		035729B22BE4167E005FEE85 /* SHA256KeyTests.swift in Sources */ = {isa = PBXBuildFile; fileRef = 035729A82BE4167E005FEE85 /* SHA256KeyTests.swift */; };
		035729B32BE4167E005FEE85 /* TLVElementTests.swift in Sources */ = {isa = PBXBuildFile; fileRef = 035729A92BE4167E005FEE85 /* TLVElementTests.swift */; };
		035729B82BE416A6005FEE85 /* DirectMessageWrapperTests.swift in Sources */ = {isa = PBXBuildFile; fileRef = 035729B42BE416A6005FEE85 /* DirectMessageWrapperTests.swift */; };
		035729B92BE416A6005FEE85 /* GiftWrapperTests.swift in Sources */ = {isa = PBXBuildFile; fileRef = 035729B52BE416A6005FEE85 /* GiftWrapperTests.swift */; };
		035729BA2BE416A6005FEE85 /* ReportPublisherTests.swift in Sources */ = {isa = PBXBuildFile; fileRef = 035729B62BE416A6005FEE85 /* ReportPublisherTests.swift */; };
		035729BD2BE416BD005FEE85 /* EventObservationTests.swift in Sources */ = {isa = PBXBuildFile; fileRef = 035729BB2BE416BD005FEE85 /* EventObservationTests.swift */; };
		035729CA2BE4173E005FEE85 /* PreviewData.swift in Sources */ = {isa = PBXBuildFile; fileRef = C94BC09A2A0AC74A0098F6F1 /* PreviewData.swift */; };
		035729CB2BE41770005FEE85 /* ContentWarningController.swift in Sources */ = {isa = PBXBuildFile; fileRef = 0357299A2BE415E5005FEE85 /* ContentWarningController.swift */; };
		03585DB22C8B951C00AD65AF /* text_note_with_duplicate_metadata_urls.json in Resources */ = {isa = PBXBuildFile; fileRef = 03585DB12C8B951C00AD65AF /* text_note_with_duplicate_metadata_urls.json */; };
		03618C962C826D5E00BCBC55 /* CompactNoteView.swift in Sources */ = {isa = PBXBuildFile; fileRef = C9DFA96A299BEE2C006929C1 /* CompactNoteView.swift */; };
		03618C982C826F2100BCBC55 /* text_note_with_media_metadata.json in Resources */ = {isa = PBXBuildFile; fileRef = 03618C972C826F2100BCBC55 /* text_note_with_media_metadata.json */; };
		0365CD872C4016A200622A1A /* EventKind.swift in Sources */ = {isa = PBXBuildFile; fileRef = 0365CD862C4016A200622A1A /* EventKind.swift */; };
		0365CD902C40171100622A1A /* EventKind.swift in Sources */ = {isa = PBXBuildFile; fileRef = 0365CD862C4016A200622A1A /* EventKind.swift */; };
		037071272C90C5FA00BEAEC4 /* OpenGraphService.swift in Sources */ = {isa = PBXBuildFile; fileRef = 037071262C90C5FA00BEAEC4 /* OpenGraphService.swift */; };
		037071282C90C5FA00BEAEC4 /* OpenGraphService.swift in Sources */ = {isa = PBXBuildFile; fileRef = 037071262C90C5FA00BEAEC4 /* OpenGraphService.swift */; };
		0370712B2C90C76900BEAEC4 /* DefaultOpenGraphServiceTests.swift in Sources */ = {isa = PBXBuildFile; fileRef = 0370712A2C90C76900BEAEC4 /* DefaultOpenGraphServiceTests.swift */; };
		037071362C90D3F200BEAEC4 /* youtube_video_toxic.html in Resources */ = {isa = PBXBuildFile; fileRef = 037071352C90D3F200BEAEC4 /* youtube_video_toxic.html */; };
		0373CE802C08DBC40027C856 /* old_contact_list.json in Resources */ = {isa = PBXBuildFile; fileRef = 0373CE7F2C08DBC40027C856 /* old_contact_list.json */; };
		0373CE992C0910250027C856 /* XCTestCase+FileData.swift in Sources */ = {isa = PBXBuildFile; fileRef = 0373CE982C0910250027C856 /* XCTestCase+FileData.swift */; };
		0376DF622C3DBAED00C80786 /* NostrIdentifierTests.swift in Sources */ = {isa = PBXBuildFile; fileRef = 0376DF612C3DBAED00C80786 /* NostrIdentifierTests.swift */; };
		0378409D2BB4A2B600E5E901 /* PrivacyInfo.xcprivacy in Resources */ = {isa = PBXBuildFile; fileRef = 0378409C2BB4A2B600E5E901 /* PrivacyInfo.xcprivacy */; };
		037975BD2C0E25E200ADDF37 /* FeatureFlags.swift in Sources */ = {isa = PBXBuildFile; fileRef = 0350F12C2C0A7EF20024CC15 /* FeatureFlags.swift */; };
		037975BE2C0E265E00ADDF37 /* LPLinkViewRepresentable.swift in Sources */ = {isa = PBXBuildFile; fileRef = C905B0762A619E99009B8A78 /* LPLinkViewRepresentable.swift */; };
		037975C72C0E26FC00ADDF37 /* Font+Clarity.swift in Sources */ = {isa = PBXBuildFile; fileRef = C987F85729BA981800B44E7A /* Font+Clarity.swift */; };
		037975D12C0E341500ADDF37 /* MockFeatureFlags.swift in Sources */ = {isa = PBXBuildFile; fileRef = 037975D02C0E341500ADDF37 /* MockFeatureFlags.swift */; };
		037975EA2C0E695A00ADDF37 /* MockFeatureFlags.swift in Sources */ = {isa = PBXBuildFile; fileRef = 037975D02C0E341500ADDF37 /* MockFeatureFlags.swift */; };
		038196F72CA36797002A94E3 /* elmo-animated.webp in Resources */ = {isa = PBXBuildFile; fileRef = 038196F62CA36797002A94E3 /* elmo-animated.webp */; };
		038196F92CA367C4002A94E3 /* ImageAnimatedTests.swift in Sources */ = {isa = PBXBuildFile; fileRef = 038196F82CA367C4002A94E3 /* ImageAnimatedTests.swift */; };
		0383CD712C76793E007DB0E4 /* GalleryView.swift in Sources */ = {isa = PBXBuildFile; fileRef = 03E181382C75467C00886CC6 /* GalleryView.swift */; };
		0383CD722C767966007DB0E4 /* LinearGradient+Planetary.swift in Sources */ = {isa = PBXBuildFile; fileRef = C95D68A8299E709800429F86 /* LinearGradient+Planetary.swift */; };
		0383CD7B2C76798C007DB0E4 /* ImageButton.swift in Sources */ = {isa = PBXBuildFile; fileRef = 03E1812E2C753C9B00886CC6 /* ImageButton.swift */; };
		0383CD842C76799D007DB0E4 /* LinkView.swift in Sources */ = {isa = PBXBuildFile; fileRef = 03E181462C754BA300886CC6 /* LinkView.swift */; };
		038863DE2C6FF51500B09797 /* ZoomableContainer.swift in Sources */ = {isa = PBXBuildFile; fileRef = 038863DD2C6FF51500B09797 /* ZoomableContainer.swift */; };
		038863DF2C6FF51500B09797 /* ZoomableContainer.swift in Sources */ = {isa = PBXBuildFile; fileRef = 038863DD2C6FF51500B09797 /* ZoomableContainer.swift */; };
		038EF09D2CC16D640031F7F2 /* PrivateKeyView.swift in Sources */ = {isa = PBXBuildFile; fileRef = 038EF09C2CC16D640031F7F2 /* PrivateKeyView.swift */; };
		039389232CA4985C00698978 /* SDWebImageWebPCoder in Frameworks */ = {isa = PBXBuildFile; productRef = 039389222CA4985C00698978 /* SDWebImageWebPCoder */; };
		0393892D2CA4987000698978 /* SDWebImageWebPCoder in Frameworks */ = {isa = PBXBuildFile; productRef = 0393892C2CA4987000698978 /* SDWebImageWebPCoder */; };
		0393893D2CA49CE000698978 /* fonts-animated.gif in Resources */ = {isa = PBXBuildFile; fileRef = 0393893C2CA49CE000698978 /* fonts-animated.gif */; };
		039C961F2C480F4100A8EB39 /* unsupported_kinds.json in Resources */ = {isa = PBXBuildFile; fileRef = 039C961E2C480F4100A8EB39 /* unsupported_kinds.json */; };
		039C96292C48321E00A8EB39 /* long_form_data.json in Resources */ = {isa = PBXBuildFile; fileRef = 039C96282C48321E00A8EB39 /* long_form_data.json */; };
		039F09592CC051FF00FEEC81 /* CreateAccountView.swift in Sources */ = {isa = PBXBuildFile; fileRef = 039F09582CC051EE00FEEC81 /* CreateAccountView.swift */; };
		03A241BD2CC2F458007EA31B /* AccountSuccessView.swift in Sources */ = {isa = PBXBuildFile; fileRef = 03A241BC2CC2F458007EA31B /* AccountSuccessView.swift */; };
		03A241D32CC3056F007EA31B /* AgeVerificationView.swift in Sources */ = {isa = PBXBuildFile; fileRef = 03A241D22CC3056F007EA31B /* AgeVerificationView.swift */; };
		03A3AA3B2C5028FF008FE153 /* PublicKeyTests.swift in Sources */ = {isa = PBXBuildFile; fileRef = 03A3AA3A2C5028FF008FE153 /* PublicKeyTests.swift */; };
		03A743452CC048C700893CAE /* GoToFeedTip.swift in Sources */ = {isa = PBXBuildFile; fileRef = 03A743442CC048C700893CAE /* GoToFeedTip.swift */; };
		03B4E6A22C125CA1006E5F59 /* nostr_build_nip96_upload_response.json in Resources */ = {isa = PBXBuildFile; fileRef = 03B4E6A12C125CA1006E5F59 /* nostr_build_nip96_upload_response.json */; };
		03B4E6AC2C125D13006E5F59 /* FileStorageUploadResponseJSONTests.swift in Sources */ = {isa = PBXBuildFile; fileRef = 03B4E6AB2C125D13006E5F59 /* FileStorageUploadResponseJSONTests.swift */; };
		03B4E6AE2C125D61006E5F59 /* FileStorageUploadResponseJSON.swift in Sources */ = {isa = PBXBuildFile; fileRef = 03B4E6AD2C125D61006E5F59 /* FileStorageUploadResponseJSON.swift */; };
		03B4E6AF2C125D61006E5F59 /* FileStorageUploadResponseJSON.swift in Sources */ = {isa = PBXBuildFile; fileRef = 03B4E6AD2C125D61006E5F59 /* FileStorageUploadResponseJSON.swift */; };
		03C49AC02C938A9C00502321 /* SwiftSoup in Frameworks */ = {isa = PBXBuildFile; productRef = 03C49ABF2C938A9C00502321 /* SwiftSoup */; };
		03C49AC22C938DE100502321 /* SoupOpenGraphParser.swift in Sources */ = {isa = PBXBuildFile; fileRef = 03C49AC12C938DE100502321 /* SoupOpenGraphParser.swift */; };
		03C49AC32C938DE100502321 /* SoupOpenGraphParser.swift in Sources */ = {isa = PBXBuildFile; fileRef = 03C49AC12C938DE100502321 /* SoupOpenGraphParser.swift */; };
		03C5DBC52CC19044009A9E0E /* LargeNumberView.swift in Sources */ = {isa = PBXBuildFile; fileRef = 03C5DBC42CC19044009A9E0E /* LargeNumberView.swift */; };
		03C68C522C94D8400037DC59 /* SwiftSoup in Frameworks */ = {isa = PBXBuildFile; productRef = 03C68C512C94D8400037DC59 /* SwiftSoup */; };
		03C7E7922CB9C0B30054624C /* WelcomeToFeedTip.swift in Sources */ = {isa = PBXBuildFile; fileRef = 03C7E7912CB9C0AF0054624C /* WelcomeToFeedTip.swift */; };
		03C7E7982CB9C16C0054624C /* InlineTipViewStyle.swift in Sources */ = {isa = PBXBuildFile; fileRef = 03C7E7972CB9C1600054624C /* InlineTipViewStyle.swift */; };
		03C7E7A22CB9CD150054624C /* PointDownEmojiTipViewStyle.swift in Sources */ = {isa = PBXBuildFile; fileRef = 03C7E7A12CB9CD0B0054624C /* PointDownEmojiTipViewStyle.swift */; };
		03C8B4962C6D065900A07CCD /* ImageViewer.swift in Sources */ = {isa = PBXBuildFile; fileRef = 03C8B4952C6D065900A07CCD /* ImageViewer.swift */; };
		03D1B4282C3C1A5D001778CD /* NostrIdentifier.swift in Sources */ = {isa = PBXBuildFile; fileRef = 03D1B4272C3C1A5D001778CD /* NostrIdentifier.swift */; };
		03D1B4292C3C1AC9001778CD /* NostrIdentifier.swift in Sources */ = {isa = PBXBuildFile; fileRef = 03D1B4272C3C1A5D001778CD /* NostrIdentifier.swift */; };
		03D1B42C2C3C1B0D001778CD /* TLVElement.swift in Sources */ = {isa = PBXBuildFile; fileRef = 03D1B42B2C3C1B0D001778CD /* TLVElement.swift */; };
		03D1B42D2C3C1B0D001778CD /* TLVElement.swift in Sources */ = {isa = PBXBuildFile; fileRef = 03D1B42B2C3C1B0D001778CD /* TLVElement.swift */; };
		03E1812F2C753C9B00886CC6 /* ImageButton.swift in Sources */ = {isa = PBXBuildFile; fileRef = 03E1812E2C753C9B00886CC6 /* ImageButton.swift */; };
		03E181392C75467C00886CC6 /* GalleryView.swift in Sources */ = {isa = PBXBuildFile; fileRef = 03E181382C75467C00886CC6 /* GalleryView.swift */; };
		03E181472C754BA300886CC6 /* LinkView.swift in Sources */ = {isa = PBXBuildFile; fileRef = 03E181462C754BA300886CC6 /* LinkView.swift */; };
		03E711672C935114000B6F96 /* SoupOpenGraphParserTests.swift in Sources */ = {isa = PBXBuildFile; fileRef = 03E711662C935114000B6F96 /* SoupOpenGraphParserTests.swift */; };
		03E711812C936DD1000B6F96 /* OpenGraphParser.swift in Sources */ = {isa = PBXBuildFile; fileRef = 03E711802C936DD1000B6F96 /* OpenGraphParser.swift */; };
		03E711822C936DD1000B6F96 /* OpenGraphParser.swift in Sources */ = {isa = PBXBuildFile; fileRef = 03E711802C936DD1000B6F96 /* OpenGraphParser.swift */; };
		03E9C6792C6FBBE400C9B843 /* ImageViewer.swift in Sources */ = {isa = PBXBuildFile; fileRef = 03C8B4952C6D065900A07CCD /* ImageViewer.swift */; };
		03EB470B2CB080180004FF35 /* BrokenLinkView.swift in Sources */ = {isa = PBXBuildFile; fileRef = 03EB47062CB080110004FF35 /* BrokenLinkView.swift */; };
		03EB470C2CB080180004FF35 /* BrokenLinkView.swift in Sources */ = {isa = PBXBuildFile; fileRef = 03EB47062CB080110004FF35 /* BrokenLinkView.swift */; };
		03ED93472C46C48400C8D443 /* JSONEventTests.swift in Sources */ = {isa = PBXBuildFile; fileRef = 03ED93462C46C48400C8D443 /* JSONEventTests.swift */; };
		03F7C4F32C10DF79006FF613 /* URLSessionProtocol.swift in Sources */ = {isa = PBXBuildFile; fileRef = 03F7C4F22C10DF79006FF613 /* URLSessionProtocol.swift */; };
		03F7C4F42C10E05B006FF613 /* URLSessionProtocol.swift in Sources */ = {isa = PBXBuildFile; fileRef = 03F7C4F22C10DF79006FF613 /* URLSessionProtocol.swift */; };
		03FE3F792C87A9D900D25810 /* EventError.swift in Sources */ = {isa = PBXBuildFile; fileRef = 03FE3F782C87A9D900D25810 /* EventError.swift */; };
		03FE3F7A2C87A9DC00D25810 /* EventError.swift in Sources */ = {isa = PBXBuildFile; fileRef = 03FE3F782C87A9D900D25810 /* EventError.swift */; };
		03FE3F7C2C87AC9900D25810 /* Event+InlineMetadata.swift in Sources */ = {isa = PBXBuildFile; fileRef = 03FE3F7B2C87AC9900D25810 /* Event+InlineMetadata.swift */; };
		03FE3F7D2C87AC9900D25810 /* Event+InlineMetadata.swift in Sources */ = {isa = PBXBuildFile; fileRef = 03FE3F7B2C87AC9900D25810 /* Event+InlineMetadata.swift */; };
		03FE3F8C2C87BC9500D25810 /* text_note_multiple_media.json in Resources */ = {isa = PBXBuildFile; fileRef = 03FE3F8A2C87BC9500D25810 /* text_note_multiple_media.json */; };
		041C56C42CA1B48E007D3BB2 /* UserFlagView.swift in Sources */ = {isa = PBXBuildFile; fileRef = 041C56C32CA1B48E007D3BB2 /* UserFlagView.swift */; };
		042406F32C907A15008F2A21 /* NosToggle.swift in Sources */ = {isa = PBXBuildFile; fileRef = 042406F22C907A15008F2A21 /* NosToggle.swift */; };
		04368D2B2C99A2C400DEAA2E /* FlagOption.swift in Sources */ = {isa = PBXBuildFile; fileRef = 04368D2A2C99A2C400DEAA2E /* FlagOption.swift */; };
		04368D312C99A78800DEAA2E /* NosRadioButton.swift in Sources */ = {isa = PBXBuildFile; fileRef = 04368D302C99A78800DEAA2E /* NosRadioButton.swift */; };
		04368D4B2C99CFC700DEAA2E /* ContentFlagView.swift in Sources */ = {isa = PBXBuildFile; fileRef = 04368D4A2C99CFC700DEAA2E /* ContentFlagView.swift */; };
		045EDCF32CAAF47600B67964 /* FlagSuccessView.swift in Sources */ = {isa = PBXBuildFile; fileRef = 045EDCF22CAAF47600B67964 /* FlagSuccessView.swift */; };
		045EDD052CAC025700B67964 /* ScrollViewProxy+Animate.swift in Sources */ = {isa = PBXBuildFile; fileRef = 045EDD042CAC025700B67964 /* ScrollViewProxy+Animate.swift */; };
		0496D6312C975E6900D29375 /* FlagOptionPicker.swift in Sources */ = {isa = PBXBuildFile; fileRef = 0496D6302C975E6900D29375 /* FlagOptionPicker.swift */; };
		04C9D7272CBF09C200EAAD4D /* TextField+PlaceHolderStyle.swift in Sources */ = {isa = PBXBuildFile; fileRef = 04C9D7262CBF09C200EAAD4D /* TextField+PlaceHolderStyle.swift */; };
		04C9D7912CC29D5000EAAD4D /* FeaturedAuthor+Cohort1.swift in Sources */ = {isa = PBXBuildFile; fileRef = 04C9D7902CC29D5000EAAD4D /* FeaturedAuthor+Cohort1.swift */; };
		04C9D7932CC29D8300EAAD4D /* FeaturedAuthor+Cohort2.swift in Sources */ = {isa = PBXBuildFile; fileRef = 04C9D7922CC29D8300EAAD4D /* FeaturedAuthor+Cohort2.swift */; };
		04C9D7952CC29E0A00EAAD4D /* FeaturedAuthor+Cohort3.swift in Sources */ = {isa = PBXBuildFile; fileRef = 04C9D7942CC29E0A00EAAD4D /* FeaturedAuthor+Cohort3.swift */; };
		04C9D7972CC29E4A00EAAD4D /* FeaturedAuthor+Cohort4.swift in Sources */ = {isa = PBXBuildFile; fileRef = 04C9D7962CC29E4A00EAAD4D /* FeaturedAuthor+Cohort4.swift */; };
		04C9D7992CC29EDD00EAAD4D /* FeaturedAuthor+Cohort5.swift in Sources */ = {isa = PBXBuildFile; fileRef = 04C9D7982CC29EDD00EAAD4D /* FeaturedAuthor+Cohort5.swift */; };
		04F16AA72CBDBD91003AD693 /* DeleteConfirmationView.swift in Sources */ = {isa = PBXBuildFile; fileRef = 04F16AA62CBDBD91003AD693 /* DeleteConfirmationView.swift */; };
		2D06BB9D2AE249D70085F509 /* ThreadRootView.swift in Sources */ = {isa = PBXBuildFile; fileRef = 2D06BB9C2AE249D70085F509 /* ThreadRootView.swift */; };
		2D4010A22AD87DF300F93AD4 /* KnownFollowersView.swift in Sources */ = {isa = PBXBuildFile; fileRef = 2D4010A12AD87DF300F93AD4 /* KnownFollowersView.swift */; };
		3A1C296F2B2A537C0020B753 /* Moderation.xcstrings in Resources */ = {isa = PBXBuildFile; fileRef = 3A1C296E2B2A537C0020B753 /* Moderation.xcstrings */; };
		3A67449C2B294712002B8DE0 /* Localizable.xcstrings in Resources */ = {isa = PBXBuildFile; fileRef = 3A67449B2B294712002B8DE0 /* Localizable.xcstrings */; };
		3AAB61B52B24CD0000717A07 /* Date+ElapsedTests.swift in Sources */ = {isa = PBXBuildFile; fileRef = 3AAB61B42B24CD0000717A07 /* Date+ElapsedTests.swift */; };
		3AD318602B296D0C00026B07 /* Reply.xcstrings in Resources */ = {isa = PBXBuildFile; fileRef = 3AD3185F2B296D0C00026B07 /* Reply.xcstrings */; };
		3AD318632B296D1E00026B07 /* ImagePicker.xcstrings in Resources */ = {isa = PBXBuildFile; fileRef = 3AD318622B296D1E00026B07 /* ImagePicker.xcstrings */; };
		3AEABEF82B2BF846001BC933 /* Reply.xcstrings in Resources */ = {isa = PBXBuildFile; fileRef = 3AD3185F2B296D0C00026B07 /* Reply.xcstrings */; };
		3AEABEFD2B2BF84C001BC933 /* Localizable.xcstrings in Resources */ = {isa = PBXBuildFile; fileRef = 3A67449B2B294712002B8DE0 /* Localizable.xcstrings */; };
		3AEABEFE2B2BF850001BC933 /* ImagePicker.xcstrings in Resources */ = {isa = PBXBuildFile; fileRef = 3AD318622B296D1E00026B07 /* ImagePicker.xcstrings */; };
		3AEABEFF2B2BF858001BC933 /* Moderation.xcstrings in Resources */ = {isa = PBXBuildFile; fileRef = 3A1C296E2B2A537C0020B753 /* Moderation.xcstrings */; };
		3F170C78299D816200BC8F8B /* AppController.swift in Sources */ = {isa = PBXBuildFile; fileRef = 3F170C77299D816200BC8F8B /* AppController.swift */; };
		3F30020529C1FDD9003D4F8B /* OnboardingStartView.swift in Sources */ = {isa = PBXBuildFile; fileRef = 3F30020429C1FDD9003D4F8B /* OnboardingStartView.swift */; };
		3F30020729C237AB003D4F8B /* OnboardingAgeVerificationView.swift in Sources */ = {isa = PBXBuildFile; fileRef = 3F30020629C237AB003D4F8B /* OnboardingAgeVerificationView.swift */; };
		3F30020929C23895003D4F8B /* OnboardingNotOldEnoughView.swift in Sources */ = {isa = PBXBuildFile; fileRef = 3F30020829C23895003D4F8B /* OnboardingNotOldEnoughView.swift */; };
		3F30020D29C382EB003D4F8B /* OnboardingLoginView.swift in Sources */ = {isa = PBXBuildFile; fileRef = 3F30020C29C382EB003D4F8B /* OnboardingLoginView.swift */; };
		3F43C47629A9625700E896A0 /* AuthorReference+CoreDataClass.swift in Sources */ = {isa = PBXBuildFile; fileRef = 3F43C47529A9625700E896A0 /* AuthorReference+CoreDataClass.swift */; };
		3F60F42929B27D3E000D62C4 /* ThreadView.swift in Sources */ = {isa = PBXBuildFile; fileRef = 3F60F42829B27D3E000D62C4 /* ThreadView.swift */; };
		3FB5E651299D28A200386527 /* OnboardingView.swift in Sources */ = {isa = PBXBuildFile; fileRef = 3FB5E650299D28A200386527 /* OnboardingView.swift */; };
		3FFB1D89299FF37C002A755D /* AvatarView.swift in Sources */ = {isa = PBXBuildFile; fileRef = 3FFB1D88299FF37C002A755D /* AvatarView.swift */; };
		3FFB1D9329A6BBCE002A755D /* EventReference+CoreDataClass.swift in Sources */ = {isa = PBXBuildFile; fileRef = 3FFB1D9229A6BBCE002A755D /* EventReference+CoreDataClass.swift */; };
		3FFB1D9429A6BBCE002A755D /* EventReference+CoreDataClass.swift in Sources */ = {isa = PBXBuildFile; fileRef = 3FFB1D9229A6BBCE002A755D /* EventReference+CoreDataClass.swift */; };
		3FFB1D9629A6BBEC002A755D /* Collection+SafeSubscript.swift in Sources */ = {isa = PBXBuildFile; fileRef = 3FFB1D9529A6BBEC002A755D /* Collection+SafeSubscript.swift */; };
		3FFB1D9729A6BBEC002A755D /* Collection+SafeSubscript.swift in Sources */ = {isa = PBXBuildFile; fileRef = 3FFB1D9529A6BBEC002A755D /* Collection+SafeSubscript.swift */; };
		3FFB1D9C29A7DF9D002A755D /* StackedAvatarsView.swift in Sources */ = {isa = PBXBuildFile; fileRef = 3FFB1D9B29A7DF9D002A755D /* StackedAvatarsView.swift */; };
		3FFF3BD029A9645F00DD0B72 /* AuthorReference+CoreDataClass.swift in Sources */ = {isa = PBXBuildFile; fileRef = 3F43C47529A9625700E896A0 /* AuthorReference+CoreDataClass.swift */; };
		500899F32C95C1F900834588 /* PushNotificationRegistrar.swift in Sources */ = {isa = PBXBuildFile; fileRef = 502B6C3C2C9462A400446316 /* PushNotificationRegistrar.swift */; };
		50089A012C9712EF00834588 /* JSONEvent+Kinds.swift in Sources */ = {isa = PBXBuildFile; fileRef = 50089A002C9712EF00834588 /* JSONEvent+Kinds.swift */; };
		50089A022C9712EF00834588 /* JSONEvent+Kinds.swift in Sources */ = {isa = PBXBuildFile; fileRef = 50089A002C9712EF00834588 /* JSONEvent+Kinds.swift */; };
		50089A0C2C97182200834588 /* CurrentUser+PublishEvents.swift in Sources */ = {isa = PBXBuildFile; fileRef = 50089A0B2C97182200834588 /* CurrentUser+PublishEvents.swift */; };
		50089A0D2C97182200834588 /* CurrentUser+PublishEvents.swift in Sources */ = {isa = PBXBuildFile; fileRef = 50089A0B2C97182200834588 /* CurrentUser+PublishEvents.swift */; };
		50089A172C98678600834588 /* View+ListRowGradientBackground.swift in Sources */ = {isa = PBXBuildFile; fileRef = 50089A162C98678600834588 /* View+ListRowGradientBackground.swift */; };
		502B6C3D2C9462A400446316 /* PushNotificationRegistrar.swift in Sources */ = {isa = PBXBuildFile; fileRef = 502B6C3C2C9462A400446316 /* PushNotificationRegistrar.swift */; };
		5044546E2C90726A00251A7E /* Event+Fetching.swift in Sources */ = {isa = PBXBuildFile; fileRef = 5044546D2C90726A00251A7E /* Event+Fetching.swift */; };
		504454702C90728500251A7E /* Event+Hydration.swift in Sources */ = {isa = PBXBuildFile; fileRef = 5044546F2C90728500251A7E /* Event+Hydration.swift */; };
		504454712C90728E00251A7E /* Event+Fetching.swift in Sources */ = {isa = PBXBuildFile; fileRef = 5044546D2C90726A00251A7E /* Event+Fetching.swift */; };
		504454722C90729100251A7E /* Event+Hydration.swift in Sources */ = {isa = PBXBuildFile; fileRef = 5044546F2C90728500251A7E /* Event+Hydration.swift */; };
		5045540D2C81E10C0044ECAE /* EditableAvatarView.swift in Sources */ = {isa = PBXBuildFile; fileRef = 5045540C2C81E10C0044ECAE /* EditableAvatarView.swift */; };
		508133CB2C79F78500DFBF75 /* AttributedString+Quotation.swift in Sources */ = {isa = PBXBuildFile; fileRef = 508133CA2C79F78500DFBF75 /* AttributedString+Quotation.swift */; };
		508133DB2C7A003600DFBF75 /* AttributedString+QuotationsTests.swift in Sources */ = {isa = PBXBuildFile; fileRef = 508133DA2C7A003600DFBF75 /* AttributedString+QuotationsTests.swift */; };
		508133DC2C7A007700DFBF75 /* AttributedString+Quotation.swift in Sources */ = {isa = PBXBuildFile; fileRef = 508133CA2C79F78500DFBF75 /* AttributedString+Quotation.swift */; };
		508B2B612C9EF65300C14034 /* NSPersistentContainer+Nos.swift in Sources */ = {isa = PBXBuildFile; fileRef = 508B2B602C9EF65300C14034 /* NSPersistentContainer+Nos.swift */; };
		508B2B622C9EF65300C14034 /* NSPersistentContainer+Nos.swift in Sources */ = {isa = PBXBuildFile; fileRef = 508B2B602C9EF65300C14034 /* NSPersistentContainer+Nos.swift */; };
		509532DF2C62360500E0BACA /* NotificationViewModelTests.swift in Sources */ = {isa = PBXBuildFile; fileRef = 509532DE2C62360500E0BACA /* NotificationViewModelTests.swift */; };
		509533002C62535400E0BACA /* zap_request.json in Resources */ = {isa = PBXBuildFile; fileRef = 509532FF2C62535400E0BACA /* zap_request.json */; };
		5095330B2C625B5D00E0BACA /* zap_request_one_sat.json in Resources */ = {isa = PBXBuildFile; fileRef = 509533092C625B5D00E0BACA /* zap_request_one_sat.json */; };
		5095330C2C625B5D00E0BACA /* zap_request_no_amount.json in Resources */ = {isa = PBXBuildFile; fileRef = 5095330A2C625B5D00E0BACA /* zap_request_no_amount.json */; };
		50DE6B1B2C6B88FE0065665D /* View+StyledBorder.swift in Sources */ = {isa = PBXBuildFile; fileRef = 50DE6B1A2C6B88FE0065665D /* View+StyledBorder.swift */; };
		50E2EB722C86175900D4B360 /* NSRegularExpression+Replacement.swift in Sources */ = {isa = PBXBuildFile; fileRef = 50E2EB712C86175900D4B360 /* NSRegularExpression+Replacement.swift */; };
		50E2EB7B2C8617C800D4B360 /* NSRegularExpression+Replacement.swift in Sources */ = {isa = PBXBuildFile; fileRef = 50E2EB712C86175900D4B360 /* NSRegularExpression+Replacement.swift */; };
		50F695072C6392C4000E4C74 /* zap_receipt.json in Resources */ = {isa = PBXBuildFile; fileRef = 50F695062C6392C4000E4C74 /* zap_receipt.json */; };
		5B098DBC2BDAF6CB00500A1B /* NoteParserTests+NIP08.swift in Sources */ = {isa = PBXBuildFile; fileRef = 5B098DBB2BDAF6CB00500A1B /* NoteParserTests+NIP08.swift */; };
		5B098DC62BDAF73500500A1B /* AttributedString+Links.swift in Sources */ = {isa = PBXBuildFile; fileRef = 5B098DC52BDAF73500500A1B /* AttributedString+Links.swift */; };
		5B098DC72BDAF77400500A1B /* AttributedString+Links.swift in Sources */ = {isa = PBXBuildFile; fileRef = 5B098DC52BDAF73500500A1B /* AttributedString+Links.swift */; };
		5B098DC92BDAF7CF00500A1B /* NoteParserTests+NIP27.swift in Sources */ = {isa = PBXBuildFile; fileRef = 5B098DC82BDAF7CF00500A1B /* NoteParserTests+NIP27.swift */; };
		5B0D99032A94090A0039F0C5 /* DoubleTapToPopModifier.swift in Sources */ = {isa = PBXBuildFile; fileRef = 5B0D99022A94090A0039F0C5 /* DoubleTapToPopModifier.swift */; };
		5B29B5842BEAA0D7008F6008 /* BioSheet.swift in Sources */ = {isa = PBXBuildFile; fileRef = 5B29B5832BEAA0D7008F6008 /* BioSheet.swift */; };
		5B29B58E2BEC392B008F6008 /* ActivityPubBadgeView.swift in Sources */ = {isa = PBXBuildFile; fileRef = 5B29B58D2BEC392B008F6008 /* ActivityPubBadgeView.swift */; };
		5B39E64429EDBF8100464830 /* NoteParser.swift in Sources */ = {isa = PBXBuildFile; fileRef = 5B6EB48D29EDBE0E006E750C /* NoteParser.swift */; };
		5B503F622A291A1A0098805A /* JSONRelayMetadata.swift in Sources */ = {isa = PBXBuildFile; fileRef = 5B503F612A291A1A0098805A /* JSONRelayMetadata.swift */; };
		5B6136382C2F408E00ADD9C3 /* RepliesLabel.swift in Sources */ = {isa = PBXBuildFile; fileRef = 5B6136372C2F408E00ADD9C3 /* RepliesLabel.swift */; };
		5B6136462C348A5100ADD9C3 /* RepliesDisplayType.swift in Sources */ = {isa = PBXBuildFile; fileRef = 5B6136452C348A5100ADD9C3 /* RepliesDisplayType.swift */; };
		5B6EB48E29EDBE0E006E750C /* NoteParser.swift in Sources */ = {isa = PBXBuildFile; fileRef = 5B6EB48D29EDBE0E006E750C /* NoteParser.swift */; };
		5B79F5B82B8E71CC002DA9BE /* NamesAPI.swift in Sources */ = {isa = PBXBuildFile; fileRef = 5BC0D9CB2B867B9D005D6980 /* NamesAPI.swift */; };
		5B79F5EB2B97B5E9002DA9BE /* ConfirmUsernameDeletionSheet.swift in Sources */ = {isa = PBXBuildFile; fileRef = 5B79F5EA2B97B5E9002DA9BE /* ConfirmUsernameDeletionSheet.swift */; };
		5B79F6092B98AC33002DA9BE /* ClaimYourUniqueIdentitySheet.swift in Sources */ = {isa = PBXBuildFile; fileRef = 5B79F6082B98AC33002DA9BE /* ClaimYourUniqueIdentitySheet.swift */; };
		5B79F60B2B98ACA0002DA9BE /* PickYourUsernameSheet.swift in Sources */ = {isa = PBXBuildFile; fileRef = 5B79F60A2B98ACA0002DA9BE /* PickYourUsernameSheet.swift */; };
		5B79F6112B98AD0A002DA9BE /* ExcellentChoiceSheet.swift in Sources */ = {isa = PBXBuildFile; fileRef = 5B79F6102B98AD0A002DA9BE /* ExcellentChoiceSheet.swift */; };
		5B79F6132B98B145002DA9BE /* WizardNavigationStack.swift in Sources */ = {isa = PBXBuildFile; fileRef = 5B79F6122B98B145002DA9BE /* WizardNavigationStack.swift */; };
		5B79F6192B98B24C002DA9BE /* DeleteUsernameWizard.swift in Sources */ = {isa = PBXBuildFile; fileRef = 5B79F6182B98B24C002DA9BE /* DeleteUsernameWizard.swift */; };
		5B79F6462BA11725002DA9BE /* WizardSheetVStack.swift in Sources */ = {isa = PBXBuildFile; fileRef = 5B79F6452BA11725002DA9BE /* WizardSheetVStack.swift */; };
		5B79F64C2BA119AE002DA9BE /* WizardSheetTitleText.swift in Sources */ = {isa = PBXBuildFile; fileRef = 5B79F64B2BA119AE002DA9BE /* WizardSheetTitleText.swift */; };
		5B79F6532BA11B08002DA9BE /* WizardSheetDescriptionText.swift in Sources */ = {isa = PBXBuildFile; fileRef = 5B79F6522BA11B08002DA9BE /* WizardSheetDescriptionText.swift */; };
		5B79F6552BA123D4002DA9BE /* WizardSheetBadgeText.swift in Sources */ = {isa = PBXBuildFile; fileRef = 5B79F6542BA123D4002DA9BE /* WizardSheetBadgeText.swift */; };
		5B7C93B02B6AD52400410ABE /* CreateUsernameWizard.swift in Sources */ = {isa = PBXBuildFile; fileRef = 5B7C93AF2B6AD52400410ABE /* CreateUsernameWizard.swift */; };
		5B834F672A83FB5C000C1432 /* ProfileKnownFollowersView.swift in Sources */ = {isa = PBXBuildFile; fileRef = 5B834F662A83FB5C000C1432 /* ProfileKnownFollowersView.swift */; };
		5B834F692A83FC7F000C1432 /* ProfileSocialStatsView.swift in Sources */ = {isa = PBXBuildFile; fileRef = 5B834F682A83FC7F000C1432 /* ProfileSocialStatsView.swift */; };
		5B88051A2A21027C00E21F06 /* SHA256Key.swift in Sources */ = {isa = PBXBuildFile; fileRef = 5B8805192A21027C00E21F06 /* SHA256Key.swift */; };
		5B88051D2A2104CC00E21F06 /* SHA256Key.swift in Sources */ = {isa = PBXBuildFile; fileRef = 5B8805192A21027C00E21F06 /* SHA256Key.swift */; };
		5B8C96AC29D52AD200B73AEC /* AuthorListView.swift in Sources */ = {isa = PBXBuildFile; fileRef = 5B8C96AB29D52AD200B73AEC /* AuthorListView.swift */; };
		5B8C96B229DB313300B73AEC /* AuthorCard.swift in Sources */ = {isa = PBXBuildFile; fileRef = 5B8C96B129DB313300B73AEC /* AuthorCard.swift */; };
		5B8C96B629DDD3B200B73AEC /* NoteUITextViewRepresentable.swift in Sources */ = {isa = PBXBuildFile; fileRef = 5B8C96B529DDD3B200B73AEC /* NoteUITextViewRepresentable.swift */; };
		5BBA5E912BADF98E00D57D76 /* AlreadyHaveANIP05View.swift in Sources */ = {isa = PBXBuildFile; fileRef = 5BBA5E902BADF98E00D57D76 /* AlreadyHaveANIP05View.swift */; };
		5BBA5E9C2BAE052F00D57D76 /* NiceWorkSheet.swift in Sources */ = {isa = PBXBuildFile; fileRef = 5BBA5E9B2BAE052F00D57D76 /* NiceWorkSheet.swift */; };
		5BC0D9CC2B867B9D005D6980 /* NamesAPI.swift in Sources */ = {isa = PBXBuildFile; fileRef = 5BC0D9CB2B867B9D005D6980 /* NamesAPI.swift */; };
		5BCA95D22C8A5F0D00A52D1A /* PreviewEventRepository.swift in Sources */ = {isa = PBXBuildFile; fileRef = 5BCA95D12C8A5F0D00A52D1A /* PreviewEventRepository.swift */; };
		5BD08BB22A38E96F00BB926C /* JSONRelayMetadata.swift in Sources */ = {isa = PBXBuildFile; fileRef = 5B503F612A291A1A0098805A /* JSONRelayMetadata.swift */; };
		5BD25E592C192BBC005CF884 /* NoteParserTests+Parse.swift in Sources */ = {isa = PBXBuildFile; fileRef = 5BD25E582C192BBC005CF884 /* NoteParserTests+Parse.swift */; };
		5BD813A32C8BA7CC00E65F4D /* PreviewEventRepository.swift in Sources */ = {isa = PBXBuildFile; fileRef = 5BCA95D12C8A5F0D00A52D1A /* PreviewEventRepository.swift */; };
		5BE281C72AE2CCD800880466 /* ReplyButton.swift in Sources */ = {isa = PBXBuildFile; fileRef = 5BE281C62AE2CCD800880466 /* ReplyButton.swift */; };
		5BE281CA2AE2CCEB00880466 /* HomeTab.swift in Sources */ = {isa = PBXBuildFile; fileRef = 5BE281C92AE2CCEB00880466 /* HomeTab.swift */; };
		5BFBB28B2BD9D79F002E909F /* URLParser.swift in Sources */ = {isa = PBXBuildFile; fileRef = 5BFBB28A2BD9D79F002E909F /* URLParser.swift */; };
		5BFBB2952BD9D7EB002E909F /* URLParserTests.swift in Sources */ = {isa = PBXBuildFile; fileRef = 5BFBB2942BD9D7EB002E909F /* URLParserTests.swift */; };
		5BFBB2962BD9D824002E909F /* URLParser.swift in Sources */ = {isa = PBXBuildFile; fileRef = 5BFBB28A2BD9D79F002E909F /* URLParser.swift */; };
		5BFF66B12A573F6400AA79DD /* RelayDetailView.swift in Sources */ = {isa = PBXBuildFile; fileRef = 5BFF66B02A573F6400AA79DD /* RelayDetailView.swift */; };
		5BFF66B42A58853D00AA79DD /* PublishedEventsView.swift in Sources */ = {isa = PBXBuildFile; fileRef = 5BFF66B32A58853D00AA79DD /* PublishedEventsView.swift */; };
		5BFF66B62A58A8A000AA79DD /* MutesView.swift in Sources */ = {isa = PBXBuildFile; fileRef = 5BFF66B52A58A8A000AA79DD /* MutesView.swift */; };
		659B27242BD9CB4500BEA6CC /* VerifiableEvent.swift in Sources */ = {isa = PBXBuildFile; fileRef = 659B27232BD9CB4500BEA6CC /* VerifiableEvent.swift */; };
		659B27312BD9D6FE00BEA6CC /* VerifiableEvent.swift in Sources */ = {isa = PBXBuildFile; fileRef = 659B27232BD9CB4500BEA6CC /* VerifiableEvent.swift */; };
		65BD8DB92BDAF28200802039 /* CircularFollowButton.swift in Sources */ = {isa = PBXBuildFile; fileRef = 65BD8DB82BDAF28200802039 /* CircularFollowButton.swift */; };
		65BD8DC22BDAF2C300802039 /* DiscoverTab.swift in Sources */ = {isa = PBXBuildFile; fileRef = 65BD8DBE2BDAF2C300802039 /* DiscoverTab.swift */; };
		65BD8DC32BDAF2C300802039 /* FeaturedAuthorCategory.swift in Sources */ = {isa = PBXBuildFile; fileRef = 65BD8DBF2BDAF2C300802039 /* FeaturedAuthorCategory.swift */; };
		65BD8DC42BDAF2C300802039 /* DiscoverContentsView.swift in Sources */ = {isa = PBXBuildFile; fileRef = 65BD8DC02BDAF2C300802039 /* DiscoverContentsView.swift */; };
		65D066992BD558690011C5CD /* DirectMessageWrapper.swift in Sources */ = {isa = PBXBuildFile; fileRef = 65D066982BD558690011C5CD /* DirectMessageWrapper.swift */; };
		65D066AA2BD55E160011C5CD /* DirectMessageWrapper.swift in Sources */ = {isa = PBXBuildFile; fileRef = 65D066982BD558690011C5CD /* DirectMessageWrapper.swift */; };
		9DB106002C650DDE00F98A30 /* Colors.xcassets in Resources */ = {isa = PBXBuildFile; fileRef = 9DF077732C63BEA200F6B14E /* Colors.xcassets */; };
		9DF077742C63BEA200F6B14E /* Colors.xcassets in Resources */ = {isa = PBXBuildFile; fileRef = 9DF077732C63BEA200F6B14E /* Colors.xcassets */; };
		A303AF8329A9153A005DC8FC /* FollowButton.swift in Sources */ = {isa = PBXBuildFile; fileRef = A303AF8229A9153A005DC8FC /* FollowButton.swift */; };
		A32B6C7129A672BC00653FF5 /* CurrentUser.swift in Sources */ = {isa = PBXBuildFile; fileRef = A34E439829A522F20057AFCB /* CurrentUser.swift */; };
		A32B6C7329A6BE9B00653FF5 /* FollowsView.swift in Sources */ = {isa = PBXBuildFile; fileRef = A32B6C7229A6BE9B00653FF5 /* FollowsView.swift */; };
		A32B6C7829A6C99200653FF5 /* CompactAuthorCard.swift in Sources */ = {isa = PBXBuildFile; fileRef = A32B6C7729A6C99200653FF5 /* CompactAuthorCard.swift */; };
		A336DD3C299FD78000A0CBA0 /* Filter.swift in Sources */ = {isa = PBXBuildFile; fileRef = A336DD3B299FD78000A0CBA0 /* Filter.swift */; };
		A34E439929A522F20057AFCB /* CurrentUser.swift in Sources */ = {isa = PBXBuildFile; fileRef = A34E439829A522F20057AFCB /* CurrentUser.swift */; };
		A351E1A229BA92240009B7F6 /* ProfileEditView.swift in Sources */ = {isa = PBXBuildFile; fileRef = A351E1A129BA92240009B7F6 /* ProfileEditView.swift */; };
		A3B943CF299AE00100A15A08 /* Keychain.swift in Sources */ = {isa = PBXBuildFile; fileRef = A3B943CE299AE00100A15A08 /* Keychain.swift */; };
		A3B943D5299D514800A15A08 /* Follow+CoreDataClass.swift in Sources */ = {isa = PBXBuildFile; fileRef = A3B943D4299D514800A15A08 /* Follow+CoreDataClass.swift */; };
		A3B943D7299D6DB700A15A08 /* Follow+CoreDataClass.swift in Sources */ = {isa = PBXBuildFile; fileRef = A3B943D4299D514800A15A08 /* Follow+CoreDataClass.swift */; };
		A3B943D8299D758F00A15A08 /* Keychain.swift in Sources */ = {isa = PBXBuildFile; fileRef = A3B943CE299AE00100A15A08 /* Keychain.swift */; };
		C9032C2E2BAE31ED001F4EC6 /* ProfileFeedType.swift in Sources */ = {isa = PBXBuildFile; fileRef = C9032C2D2BAE31ED001F4EC6 /* ProfileFeedType.swift */; };
		C90352BA2C1235CD000A5993 /* NosNavigationDestination.swift in Sources */ = {isa = PBXBuildFile; fileRef = C90352B92C1235CD000A5993 /* NosNavigationDestination.swift */; };
		C90352BB2C1235CD000A5993 /* NosNavigationDestination.swift in Sources */ = {isa = PBXBuildFile; fileRef = C90352B92C1235CD000A5993 /* NosNavigationDestination.swift */; };
		C905B0752A619367009B8A78 /* DequeModule in Frameworks */ = {isa = PBXBuildFile; productRef = C905B0742A619367009B8A78 /* DequeModule */; };
		C905B0772A619E99009B8A78 /* LPLinkViewRepresentable.swift in Sources */ = {isa = PBXBuildFile; fileRef = C905B0762A619E99009B8A78 /* LPLinkViewRepresentable.swift */; };
		C90862BE29E9804B00C35A71 /* NosPerformanceTests.swift in Sources */ = {isa = PBXBuildFile; fileRef = C90862BD29E9804B00C35A71 /* NosPerformanceTests.swift */; };
		C90B16B82AFED96300CB4B85 /* URLExtensionTests.swift in Sources */ = {isa = PBXBuildFile; fileRef = C90B16B72AFED96300CB4B85 /* URLExtensionTests.swift */; };
		C913DA0A2AEAF52B003BDD6D /* NoteWarningController.swift in Sources */ = {isa = PBXBuildFile; fileRef = C913DA092AEAF52B003BDD6D /* NoteWarningController.swift */; };
		C913DA0C2AEB2EBF003BDD6D /* FetchRequestPublisher.swift in Sources */ = {isa = PBXBuildFile; fileRef = C913DA0B2AEB2EBF003BDD6D /* FetchRequestPublisher.swift */; };
		C913DA0E2AEB3265003BDD6D /* WarningView.swift in Sources */ = {isa = PBXBuildFile; fileRef = C913DA0D2AEB3265003BDD6D /* WarningView.swift */; };
		C91400252B2A3ABF009B13B4 /* SQLiteStoreTestCase.swift in Sources */ = {isa = PBXBuildFile; fileRef = C91400232B2A3894009B13B4 /* SQLiteStoreTestCase.swift */; };
		C91565C12B2368FA0068EECA /* ViewInspector in Frameworks */ = {isa = PBXBuildFile; productRef = C91565C02B2368FA0068EECA /* ViewInspector */; };
		C9246C1C2C8A42A0005495CE /* RelaySubscriptionManagerTests.swift in Sources */ = {isa = PBXBuildFile; fileRef = C9246C1B2C8A42A0005495CE /* RelaySubscriptionManagerTests.swift */; };
		C92DF80529C25DE900400561 /* URL+Extensions.swift in Sources */ = {isa = PBXBuildFile; fileRef = C92DF80429C25DE900400561 /* URL+Extensions.swift */; };
		C92DF80629C25DE900400561 /* URL+Extensions.swift in Sources */ = {isa = PBXBuildFile; fileRef = C92DF80429C25DE900400561 /* URL+Extensions.swift */; };
		C92DF80829C25FA900400561 /* SquareImage.swift in Sources */ = {isa = PBXBuildFile; fileRef = C92DF80729C25FA900400561 /* SquareImage.swift */; };
		C92E7F672C4EFF3D00B80638 /* WebSocketErrorEvent.swift in Sources */ = {isa = PBXBuildFile; fileRef = C92E7F662C4EFF3D00B80638 /* WebSocketErrorEvent.swift */; };
		C92E7F682C4EFF3D00B80638 /* WebSocketErrorEvent.swift in Sources */ = {isa = PBXBuildFile; fileRef = C92E7F662C4EFF3D00B80638 /* WebSocketErrorEvent.swift */; };
		C92E7F6A2C4EFF7200B80638 /* WebSocketConnection.swift in Sources */ = {isa = PBXBuildFile; fileRef = C92E7F692C4EFF7200B80638 /* WebSocketConnection.swift */; };
		C92E7F6B2C4EFF7200B80638 /* WebSocketConnection.swift in Sources */ = {isa = PBXBuildFile; fileRef = C92E7F692C4EFF7200B80638 /* WebSocketConnection.swift */; };
		C92E7F6D2C4EFF9B00B80638 /* WebSocketState.swift in Sources */ = {isa = PBXBuildFile; fileRef = C92E7F6C2C4EFF9B00B80638 /* WebSocketState.swift */; };
		C92E7F6E2C4EFF9B00B80638 /* WebSocketState.swift in Sources */ = {isa = PBXBuildFile; fileRef = C92E7F6C2C4EFF9B00B80638 /* WebSocketState.swift */; };
		C92F01522AC4D6AB00972489 /* NosFormSection.swift in Sources */ = {isa = PBXBuildFile; fileRef = C92F01512AC4D6AB00972489 /* NosFormSection.swift */; };
		C92F01552AC4D6CF00972489 /* BeveledSeparator.swift in Sources */ = {isa = PBXBuildFile; fileRef = C92F01542AC4D6CF00972489 /* BeveledSeparator.swift */; };
		C92F01582AC4D6F700972489 /* NosTextField.swift in Sources */ = {isa = PBXBuildFile; fileRef = C92F01572AC4D6F700972489 /* NosTextField.swift */; };
		C92F015B2AC4D74E00972489 /* NosTextEditor.swift in Sources */ = {isa = PBXBuildFile; fileRef = C92F015A2AC4D74E00972489 /* NosTextEditor.swift */; };
		C92F015E2AC4D99400972489 /* NosForm.swift in Sources */ = {isa = PBXBuildFile; fileRef = C92F015D2AC4D99400972489 /* NosForm.swift */; };
		C930055F2A6AF8320098CA9E /* LoadingContent.swift in Sources */ = {isa = PBXBuildFile; fileRef = C930055E2A6AF8320098CA9E /* LoadingContent.swift */; };
		C93005602A6AF8320098CA9E /* LoadingContent.swift in Sources */ = {isa = PBXBuildFile; fileRef = C930055E2A6AF8320098CA9E /* LoadingContent.swift */; };
		C930E0572BA49DAD002B5776 /* GridPattern.swift in Sources */ = {isa = PBXBuildFile; fileRef = C930E0562BA49DAD002B5776 /* GridPattern.swift */; };
		C936B4592A4C7B7C00DF1EB9 /* Nos.xcdatamodeld in Sources */ = {isa = PBXBuildFile; fileRef = C936B4572A4C7B7C00DF1EB9 /* Nos.xcdatamodeld */; };
		C936B45A2A4C7B7C00DF1EB9 /* Nos.xcdatamodeld in Sources */ = {isa = PBXBuildFile; fileRef = C936B4572A4C7B7C00DF1EB9 /* Nos.xcdatamodeld */; };
		C936B45F2A4CAF2B00DF1EB9 /* AppDelegate.swift in Sources */ = {isa = PBXBuildFile; fileRef = DC4AB2F52A4475B800D1478A /* AppDelegate.swift */; };
		C936B4622A4CB01C00DF1EB9 /* PushNotificationService.swift in Sources */ = {isa = PBXBuildFile; fileRef = C936B4612A4CB01C00DF1EB9 /* PushNotificationService.swift */; };
		C936B4632A4CB01C00DF1EB9 /* PushNotificationService.swift in Sources */ = {isa = PBXBuildFile; fileRef = C936B4612A4CB01C00DF1EB9 /* PushNotificationService.swift */; };
		C93CA0C329AE3A1E00921183 /* JSONEvent.swift in Sources */ = {isa = PBXBuildFile; fileRef = C93CA0C229AE3A1E00921183 /* JSONEvent.swift */; };
		C93CA0C429AE3A1E00921183 /* JSONEvent.swift in Sources */ = {isa = PBXBuildFile; fileRef = C93CA0C229AE3A1E00921183 /* JSONEvent.swift */; };
		C93EC2F129C337EB0012EE2A /* RelayPicker.swift in Sources */ = {isa = PBXBuildFile; fileRef = C93EC2F029C337EB0012EE2A /* RelayPicker.swift */; };
		C93EC2F429C34C860012EE2A /* NSPredicate+Bool.swift in Sources */ = {isa = PBXBuildFile; fileRef = C93EC2F329C34C860012EE2A /* NSPredicate+Bool.swift */; };
		C93EC2F529C34C860012EE2A /* NSPredicate+Bool.swift in Sources */ = {isa = PBXBuildFile; fileRef = C93EC2F329C34C860012EE2A /* NSPredicate+Bool.swift */; };
		C93EC2F729C351470012EE2A /* Optional+Unwrap.swift in Sources */ = {isa = PBXBuildFile; fileRef = C93EC2F629C351470012EE2A /* Optional+Unwrap.swift */; };
		C93EC2F829C351470012EE2A /* Optional+Unwrap.swift in Sources */ = {isa = PBXBuildFile; fileRef = C93EC2F629C351470012EE2A /* Optional+Unwrap.swift */; };
		C93EC2FD29C3785C0012EE2A /* View+RoundedCorner.swift in Sources */ = {isa = PBXBuildFile; fileRef = C93EC2FC29C3785C0012EE2A /* View+RoundedCorner.swift */; };
		C93F045E2B9B7A7000AD5872 /* ReplyPreview.swift in Sources */ = {isa = PBXBuildFile; fileRef = C93F045D2B9B7A7000AD5872 /* ReplyPreview.swift */; };
		C93F488D2AC5C30C00900CEC /* NosFormField.swift in Sources */ = {isa = PBXBuildFile; fileRef = C93F488C2AC5C30C00900CEC /* NosFormField.swift */; };
		C942566929B66A2800C4202C /* Date+Elapsed.swift in Sources */ = {isa = PBXBuildFile; fileRef = C942566829B66A2800C4202C /* Date+Elapsed.swift */; };
		C942566A29B66A2800C4202C /* Date+Elapsed.swift in Sources */ = {isa = PBXBuildFile; fileRef = C942566829B66A2800C4202C /* Date+Elapsed.swift */; };
		C944024D2C5BE6A600834568 /* Assets.xcassets in Resources */ = {isa = PBXBuildFile; fileRef = C9DEBFDA298941020078B43A /* Assets.xcassets */; };
		C94437E629B0DB83004D8C86 /* NotificationsView.swift in Sources */ = {isa = PBXBuildFile; fileRef = C94437E529B0DB83004D8C86 /* NotificationsView.swift */; };
		C94A5E182A72C84200B6EC5D /* ReportCategory.swift in Sources */ = {isa = PBXBuildFile; fileRef = C94A5E172A72C84200B6EC5D /* ReportCategory.swift */; };
		C94A5E192A72C84200B6EC5D /* ReportCategory.swift in Sources */ = {isa = PBXBuildFile; fileRef = C94A5E172A72C84200B6EC5D /* ReportCategory.swift */; };
		C94B2D182B17F5EC002104B6 /* sample_repost.json in Resources */ = {isa = PBXBuildFile; fileRef = C94B2D172B17F5EC002104B6 /* sample_repost.json */; };
		C94D14812A12B3F70014C906 /* SearchBar.swift in Sources */ = {isa = PBXBuildFile; fileRef = C94D14802A12B3F70014C906 /* SearchBar.swift */; };
		C94D855C2991479900749478 /* NoteComposer.swift in Sources */ = {isa = PBXBuildFile; fileRef = C94D855B2991479900749478 /* NoteComposer.swift */; };
		C94D855F29914D2300749478 /* SwiftUINavigation in Frameworks */ = {isa = PBXBuildFile; productRef = C94D855E29914D2300749478 /* SwiftUINavigation */; };
		C94FE9F729DB259300019CD3 /* Text+Gradient.swift in Sources */ = {isa = PBXBuildFile; fileRef = C9A0DAE629C69FA000466635 /* Text+Gradient.swift */; };
		C95057A72CC692360024EC9C /* mute_list.json in Resources */ = {isa = PBXBuildFile; fileRef = C95057A62CC692320024EC9C /* mute_list.json */; };
		C95057B12CC698730024EC9C /* mute_list_2.json in Resources */ = {isa = PBXBuildFile; fileRef = C95057B02CC6986E0024EC9C /* mute_list_2.json */; };
		C95057C52CC69A7D0024EC9C /* mute_list_self.json in Resources */ = {isa = PBXBuildFile; fileRef = C95057C42CC69A770024EC9C /* mute_list_self.json */; };
		C959DB762BD01DF4008F3627 /* GiftWrapper.swift in Sources */ = {isa = PBXBuildFile; fileRef = C959DB752BD01DF4008F3627 /* GiftWrapper.swift */; };
		C959DB772BD01DF4008F3627 /* GiftWrapper.swift in Sources */ = {isa = PBXBuildFile; fileRef = C959DB752BD01DF4008F3627 /* GiftWrapper.swift */; };
		C959DB812BD02460008F3627 /* NostrSDK in Frameworks */ = {isa = PBXBuildFile; productRef = C959DB802BD02460008F3627 /* NostrSDK */; };
		C95D68A1299E6D3E00429F86 /* BioView.swift in Sources */ = {isa = PBXBuildFile; fileRef = C95D68A0299E6D3E00429F86 /* BioView.swift */; };
		C95D68A5299E6E1E00429F86 /* PlaceholderModifier.swift in Sources */ = {isa = PBXBuildFile; fileRef = C95D68A4299E6E1E00429F86 /* PlaceholderModifier.swift */; };
		C95D68A6299E6F9E00429F86 /* ProfileHeader.swift in Sources */ = {isa = PBXBuildFile; fileRef = C95D689E299E6B4100429F86 /* ProfileHeader.swift */; };
		C95D68A7299E6FF000429F86 /* KeyFixture.swift in Sources */ = {isa = PBXBuildFile; fileRef = C9ADB134299288230075E7F8 /* KeyFixture.swift */; };
		C95D68A9299E709900429F86 /* LinearGradient+Planetary.swift in Sources */ = {isa = PBXBuildFile; fileRef = C95D68A8299E709800429F86 /* LinearGradient+Planetary.swift */; };
		C95D68AB299E710F00429F86 /* Color+Hex.swift in Sources */ = {isa = PBXBuildFile; fileRef = C95D68AA299E710F00429F86 /* Color+Hex.swift */; };
		C95D68AD299E721700429F86 /* ProfileView.swift in Sources */ = {isa = PBXBuildFile; fileRef = C95D68AC299E721700429F86 /* ProfileView.swift */; };
		C95D68B2299ECE0700429F86 /* CHANGELOG.md in Resources */ = {isa = PBXBuildFile; fileRef = C95D68AF299ECE0700429F86 /* CHANGELOG.md */; };
		C95D68B3299ECE0700429F86 /* README.md in Resources */ = {isa = PBXBuildFile; fileRef = C95D68B0299ECE0700429F86 /* README.md */; };
		C95D68B4299ECE0700429F86 /* CONTRIBUTING.md in Resources */ = {isa = PBXBuildFile; fileRef = C95D68B1299ECE0700429F86 /* CONTRIBUTING.md */; };
		C960C57129F3236200929990 /* LikeButton.swift in Sources */ = {isa = PBXBuildFile; fileRef = C960C57029F3236200929990 /* LikeButton.swift */; };
		C960C57429F3251E00929990 /* RepostButton.swift in Sources */ = {isa = PBXBuildFile; fileRef = C960C57329F3251E00929990 /* RepostButton.swift */; };
		C9646E9A29B79E04007239A4 /* Logger in Frameworks */ = {isa = PBXBuildFile; productRef = C9646E9929B79E04007239A4 /* Logger */; };
		C9646E9C29B79E4D007239A4 /* Logger in Frameworks */ = {isa = PBXBuildFile; productRef = C9646E9B29B79E4D007239A4 /* Logger */; };
		C9646EA129B7A22C007239A4 /* Analytics.swift in Sources */ = {isa = PBXBuildFile; fileRef = C9646EA029B7A22C007239A4 /* Analytics.swift */; };
		C9646EA429B7A24A007239A4 /* PostHog in Frameworks */ = {isa = PBXBuildFile; productRef = C9646EA329B7A24A007239A4 /* PostHog */; };
		C9646EA729B7A3DD007239A4 /* Dependencies in Frameworks */ = {isa = PBXBuildFile; productRef = C9646EA629B7A3DD007239A4 /* Dependencies */; };
		C9646EA929B7A4F2007239A4 /* PostHog in Frameworks */ = {isa = PBXBuildFile; productRef = C9646EA829B7A4F2007239A4 /* PostHog */; };
		C9646EAA29B7A506007239A4 /* Analytics.swift in Sources */ = {isa = PBXBuildFile; fileRef = C9646EA029B7A22C007239A4 /* Analytics.swift */; };
		C9646EAC29B7A520007239A4 /* Dependencies in Frameworks */ = {isa = PBXBuildFile; productRef = C9646EAB29B7A520007239A4 /* Dependencies */; };
		C9671D73298DB94C00EE7E12 /* Data+Encoding.swift in Sources */ = {isa = PBXBuildFile; fileRef = C9671D72298DB94C00EE7E12 /* Data+Encoding.swift */; };
		C96CB98C2A6040C500498C4E /* DequeModule in Frameworks */ = {isa = PBXBuildFile; productRef = C96CB98B2A6040C500498C4E /* DequeModule */; };
		C96D391B2B61AFD500D3D0A1 /* RawNostrIDTests.swift in Sources */ = {isa = PBXBuildFile; fileRef = C96D391A2B61AFD500D3D0A1 /* RawNostrIDTests.swift */; };
		C96D39272B61B6D200D3D0A1 /* RawNostrID.swift in Sources */ = {isa = PBXBuildFile; fileRef = C96D39262B61B6D200D3D0A1 /* RawNostrID.swift */; };
		C96D39282B61B6D200D3D0A1 /* RawNostrID.swift in Sources */ = {isa = PBXBuildFile; fileRef = C96D39262B61B6D200D3D0A1 /* RawNostrID.swift */; };
		C9736E5E2C13B718005BCE70 /* EventFixture.swift in Sources */ = {isa = PBXBuildFile; fileRef = C9736E5D2C13B718005BCE70 /* EventFixture.swift */; };
		C973AB5B2A323167002AED16 /* Follow+CoreDataProperties.swift in Sources */ = {isa = PBXBuildFile; fileRef = C973AB552A323167002AED16 /* Follow+CoreDataProperties.swift */; };
		C973AB5C2A323167002AED16 /* Follow+CoreDataProperties.swift in Sources */ = {isa = PBXBuildFile; fileRef = C973AB552A323167002AED16 /* Follow+CoreDataProperties.swift */; };
		C973AB5D2A323167002AED16 /* Event+CoreDataProperties.swift in Sources */ = {isa = PBXBuildFile; fileRef = C973AB562A323167002AED16 /* Event+CoreDataProperties.swift */; };
		C973AB5E2A323167002AED16 /* Event+CoreDataProperties.swift in Sources */ = {isa = PBXBuildFile; fileRef = C973AB562A323167002AED16 /* Event+CoreDataProperties.swift */; };
		C973AB5F2A323167002AED16 /* AuthorReference+CoreDataProperties.swift in Sources */ = {isa = PBXBuildFile; fileRef = C973AB572A323167002AED16 /* AuthorReference+CoreDataProperties.swift */; };
		C973AB602A323167002AED16 /* AuthorReference+CoreDataProperties.swift in Sources */ = {isa = PBXBuildFile; fileRef = C973AB572A323167002AED16 /* AuthorReference+CoreDataProperties.swift */; };
		C973AB612A323167002AED16 /* Author+CoreDataProperties.swift in Sources */ = {isa = PBXBuildFile; fileRef = C973AB582A323167002AED16 /* Author+CoreDataProperties.swift */; };
		C973AB622A323167002AED16 /* Author+CoreDataProperties.swift in Sources */ = {isa = PBXBuildFile; fileRef = C973AB582A323167002AED16 /* Author+CoreDataProperties.swift */; };
		C973AB632A323167002AED16 /* Relay+CoreDataProperties.swift in Sources */ = {isa = PBXBuildFile; fileRef = C973AB592A323167002AED16 /* Relay+CoreDataProperties.swift */; };
		C973AB642A323167002AED16 /* Relay+CoreDataProperties.swift in Sources */ = {isa = PBXBuildFile; fileRef = C973AB592A323167002AED16 /* Relay+CoreDataProperties.swift */; };
		C973AB652A323167002AED16 /* EventReference+CoreDataProperties.swift in Sources */ = {isa = PBXBuildFile; fileRef = C973AB5A2A323167002AED16 /* EventReference+CoreDataProperties.swift */; };
		C973AB662A323167002AED16 /* EventReference+CoreDataProperties.swift in Sources */ = {isa = PBXBuildFile; fileRef = C973AB5A2A323167002AED16 /* EventReference+CoreDataProperties.swift */; };
		C974652E2A3B86600031226F /* NoteCardHeader.swift in Sources */ = {isa = PBXBuildFile; fileRef = C974652D2A3B86600031226F /* NoteCardHeader.swift */; };
		C97465312A3B89140031226F /* AuthorLabel.swift in Sources */ = {isa = PBXBuildFile; fileRef = C97465302A3B89140031226F /* AuthorLabel.swift */; };
		C97465342A3C95FE0031226F /* RelayPickerToolbarButton.swift in Sources */ = {isa = PBXBuildFile; fileRef = C97465332A3C95FE0031226F /* RelayPickerToolbarButton.swift */; };
		C97797B9298AA19A0046BD25 /* RelayService.swift in Sources */ = {isa = PBXBuildFile; fileRef = C97797B8298AA19A0046BD25 /* RelayService.swift */; };
		C97A1C8829E45B3C009D9E8D /* RawEventView.swift in Sources */ = {isa = PBXBuildFile; fileRef = C97A1C8729E45B3C009D9E8D /* RawEventView.swift */; };
		C97A1C8B29E45B4E009D9E8D /* RawEventController.swift in Sources */ = {isa = PBXBuildFile; fileRef = C97A1C8A29E45B4E009D9E8D /* RawEventController.swift */; };
		C97A1C8C29E45B4E009D9E8D /* RawEventController.swift in Sources */ = {isa = PBXBuildFile; fileRef = C97A1C8A29E45B4E009D9E8D /* RawEventController.swift */; };
		C97A1C8E29E58EC7009D9E8D /* NSManagedObjectContext+Nos.swift in Sources */ = {isa = PBXBuildFile; fileRef = C97A1C8D29E58EC7009D9E8D /* NSManagedObjectContext+Nos.swift */; };
		C97A1C8F29E58EC7009D9E8D /* NSManagedObjectContext+Nos.swift in Sources */ = {isa = PBXBuildFile; fileRef = C97A1C8D29E58EC7009D9E8D /* NSManagedObjectContext+Nos.swift */; };
		C97B288A2C10B07100DC1FC0 /* NosNavigationStack.swift in Sources */ = {isa = PBXBuildFile; fileRef = C97B28892C10B07100DC1FC0 /* NosNavigationStack.swift */; };
		C98298332ADD7F9A0096C5B5 /* DeepLinkService.swift in Sources */ = {isa = PBXBuildFile; fileRef = C98298322ADD7F9A0096C5B5 /* DeepLinkService.swift */; };
		C98298342ADD7F9A0096C5B5 /* DeepLinkService.swift in Sources */ = {isa = PBXBuildFile; fileRef = C98298322ADD7F9A0096C5B5 /* DeepLinkService.swift */; };
		C98651102B0BD49200597B68 /* PagedNoteListView.swift in Sources */ = {isa = PBXBuildFile; fileRef = C986510F2B0BD49200597B68 /* PagedNoteListView.swift */; };
		C987F81729BA4C6A00B44E7A /* BigActionButton.swift in Sources */ = {isa = PBXBuildFile; fileRef = C987F81629BA4C6900B44E7A /* BigActionButton.swift */; };
		C987F81A29BA4D0E00B44E7A /* ActionButton.swift in Sources */ = {isa = PBXBuildFile; fileRef = C987F81929BA4D0E00B44E7A /* ActionButton.swift */; };
		C987F81D29BA6D9A00B44E7A /* ProfileTab.swift in Sources */ = {isa = PBXBuildFile; fileRef = C987F81C29BA6D9A00B44E7A /* ProfileTab.swift */; };
		C987F83229BA951E00B44E7A /* ClarityCity-ExtraLight.otf in Resources */ = {isa = PBXBuildFile; fileRef = C987F82029BA951D00B44E7A /* ClarityCity-ExtraLight.otf */; };
		C987F83329BA951E00B44E7A /* ClarityCity-ExtraLight.otf in Resources */ = {isa = PBXBuildFile; fileRef = C987F82029BA951D00B44E7A /* ClarityCity-ExtraLight.otf */; };
		C987F83429BA951E00B44E7A /* ClarityCity-LightItalic.otf in Resources */ = {isa = PBXBuildFile; fileRef = C987F82129BA951D00B44E7A /* ClarityCity-LightItalic.otf */; };
		C987F83529BA951E00B44E7A /* ClarityCity-LightItalic.otf in Resources */ = {isa = PBXBuildFile; fileRef = C987F82129BA951D00B44E7A /* ClarityCity-LightItalic.otf */; };
		C987F83629BA951E00B44E7A /* ClarityCity-ExtraBold.otf in Resources */ = {isa = PBXBuildFile; fileRef = C987F82229BA951D00B44E7A /* ClarityCity-ExtraBold.otf */; };
		C987F83729BA951E00B44E7A /* ClarityCity-ExtraBold.otf in Resources */ = {isa = PBXBuildFile; fileRef = C987F82229BA951D00B44E7A /* ClarityCity-ExtraBold.otf */; };
		C987F83829BA951E00B44E7A /* ClarityCity-MediumItalic.otf in Resources */ = {isa = PBXBuildFile; fileRef = C987F82329BA951D00B44E7A /* ClarityCity-MediumItalic.otf */; };
		C987F83929BA951E00B44E7A /* ClarityCity-MediumItalic.otf in Resources */ = {isa = PBXBuildFile; fileRef = C987F82329BA951D00B44E7A /* ClarityCity-MediumItalic.otf */; };
		C987F83A29BA951E00B44E7A /* ClarityCity-BoldItalic.otf in Resources */ = {isa = PBXBuildFile; fileRef = C987F82429BA951D00B44E7A /* ClarityCity-BoldItalic.otf */; };
		C987F83B29BA951E00B44E7A /* ClarityCity-BoldItalic.otf in Resources */ = {isa = PBXBuildFile; fileRef = C987F82429BA951D00B44E7A /* ClarityCity-BoldItalic.otf */; };
		C987F83C29BA951E00B44E7A /* ClarityCity-Bold.otf in Resources */ = {isa = PBXBuildFile; fileRef = C987F82529BA951D00B44E7A /* ClarityCity-Bold.otf */; };
		C987F83D29BA951E00B44E7A /* ClarityCity-Bold.otf in Resources */ = {isa = PBXBuildFile; fileRef = C987F82529BA951D00B44E7A /* ClarityCity-Bold.otf */; };
		C987F83E29BA951E00B44E7A /* ClarityCity-SemiBold.otf in Resources */ = {isa = PBXBuildFile; fileRef = C987F82629BA951D00B44E7A /* ClarityCity-SemiBold.otf */; };
		C987F83F29BA951E00B44E7A /* ClarityCity-SemiBold.otf in Resources */ = {isa = PBXBuildFile; fileRef = C987F82629BA951D00B44E7A /* ClarityCity-SemiBold.otf */; };
		C987F84029BA951E00B44E7A /* ClarityCity-SemiBoldItalic.otf in Resources */ = {isa = PBXBuildFile; fileRef = C987F82729BA951D00B44E7A /* ClarityCity-SemiBoldItalic.otf */; };
		C987F84129BA951E00B44E7A /* ClarityCity-SemiBoldItalic.otf in Resources */ = {isa = PBXBuildFile; fileRef = C987F82729BA951D00B44E7A /* ClarityCity-SemiBoldItalic.otf */; };
		C987F84229BA951E00B44E7A /* ClarityCity-Black.otf in Resources */ = {isa = PBXBuildFile; fileRef = C987F82829BA951E00B44E7A /* ClarityCity-Black.otf */; };
		C987F84329BA951E00B44E7A /* ClarityCity-Black.otf in Resources */ = {isa = PBXBuildFile; fileRef = C987F82829BA951E00B44E7A /* ClarityCity-Black.otf */; };
		C987F84429BA951E00B44E7A /* ClarityCity-ExtraBoldItalic.otf in Resources */ = {isa = PBXBuildFile; fileRef = C987F82929BA951E00B44E7A /* ClarityCity-ExtraBoldItalic.otf */; };
		C987F84529BA951E00B44E7A /* ClarityCity-ExtraBoldItalic.otf in Resources */ = {isa = PBXBuildFile; fileRef = C987F82929BA951E00B44E7A /* ClarityCity-ExtraBoldItalic.otf */; };
		C987F84629BA951E00B44E7A /* ClarityCity-Light.otf in Resources */ = {isa = PBXBuildFile; fileRef = C987F82A29BA951E00B44E7A /* ClarityCity-Light.otf */; };
		C987F84729BA951E00B44E7A /* ClarityCity-Light.otf in Resources */ = {isa = PBXBuildFile; fileRef = C987F82A29BA951E00B44E7A /* ClarityCity-Light.otf */; };
		C987F84829BA951E00B44E7A /* ClarityCity-BlackItalic.otf in Resources */ = {isa = PBXBuildFile; fileRef = C987F82B29BA951E00B44E7A /* ClarityCity-BlackItalic.otf */; };
		C987F84929BA951E00B44E7A /* ClarityCity-BlackItalic.otf in Resources */ = {isa = PBXBuildFile; fileRef = C987F82B29BA951E00B44E7A /* ClarityCity-BlackItalic.otf */; };
		C987F84A29BA951E00B44E7A /* ClarityCity-Medium.otf in Resources */ = {isa = PBXBuildFile; fileRef = C987F82C29BA951E00B44E7A /* ClarityCity-Medium.otf */; };
		C987F84B29BA951E00B44E7A /* ClarityCity-Medium.otf in Resources */ = {isa = PBXBuildFile; fileRef = C987F82C29BA951E00B44E7A /* ClarityCity-Medium.otf */; };
		C987F84C29BA951E00B44E7A /* ClarityCity-ThinItalic.otf in Resources */ = {isa = PBXBuildFile; fileRef = C987F82D29BA951E00B44E7A /* ClarityCity-ThinItalic.otf */; };
		C987F84D29BA951E00B44E7A /* ClarityCity-ThinItalic.otf in Resources */ = {isa = PBXBuildFile; fileRef = C987F82D29BA951E00B44E7A /* ClarityCity-ThinItalic.otf */; };
		C987F84E29BA951E00B44E7A /* ClarityCity-RegularItalic.otf in Resources */ = {isa = PBXBuildFile; fileRef = C987F82E29BA951E00B44E7A /* ClarityCity-RegularItalic.otf */; };
		C987F84F29BA951E00B44E7A /* ClarityCity-RegularItalic.otf in Resources */ = {isa = PBXBuildFile; fileRef = C987F82E29BA951E00B44E7A /* ClarityCity-RegularItalic.otf */; };
		C987F85029BA951E00B44E7A /* ClarityCity-ExtraLightItalic.otf in Resources */ = {isa = PBXBuildFile; fileRef = C987F82F29BA951E00B44E7A /* ClarityCity-ExtraLightItalic.otf */; };
		C987F85129BA951E00B44E7A /* ClarityCity-ExtraLightItalic.otf in Resources */ = {isa = PBXBuildFile; fileRef = C987F82F29BA951E00B44E7A /* ClarityCity-ExtraLightItalic.otf */; };
		C987F85229BA951E00B44E7A /* ClarityCity-Regular.otf in Resources */ = {isa = PBXBuildFile; fileRef = C987F83029BA951E00B44E7A /* ClarityCity-Regular.otf */; };
		C987F85329BA951E00B44E7A /* ClarityCity-Regular.otf in Resources */ = {isa = PBXBuildFile; fileRef = C987F83029BA951E00B44E7A /* ClarityCity-Regular.otf */; };
		C987F85429BA951E00B44E7A /* ClarityCity-Thin.otf in Resources */ = {isa = PBXBuildFile; fileRef = C987F83129BA951E00B44E7A /* ClarityCity-Thin.otf */; };
		C987F85529BA951E00B44E7A /* ClarityCity-Thin.otf in Resources */ = {isa = PBXBuildFile; fileRef = C987F83129BA951E00B44E7A /* ClarityCity-Thin.otf */; };
		C987F85B29BA9ED800B44E7A /* Font+Clarity.swift in Sources */ = {isa = PBXBuildFile; fileRef = C987F85729BA981800B44E7A /* Font+Clarity.swift */; };
		C98A32272A05795E00E3FA13 /* Task+Timeout.swift in Sources */ = {isa = PBXBuildFile; fileRef = C98A32262A05795E00E3FA13 /* Task+Timeout.swift */; };
		C98A32282A05795E00E3FA13 /* Task+Timeout.swift in Sources */ = {isa = PBXBuildFile; fileRef = C98A32262A05795E00E3FA13 /* Task+Timeout.swift */; };
		C98B8B4029FBF83B009789C8 /* NotificationCard.swift in Sources */ = {isa = PBXBuildFile; fileRef = C98B8B3F29FBF83B009789C8 /* NotificationCard.swift */; };
		C98CA9042B14FA3D00929141 /* PagedRelaySubscription.swift in Sources */ = {isa = PBXBuildFile; fileRef = C98CA9032B14FA3D00929141 /* PagedRelaySubscription.swift */; };
		C98CA9072B14FBBF00929141 /* PagedNoteDataSource.swift in Sources */ = {isa = PBXBuildFile; fileRef = C98CA9062B14FBBF00929141 /* PagedNoteDataSource.swift */; };
		C98CA9082B14FD8600929141 /* PagedRelaySubscription.swift in Sources */ = {isa = PBXBuildFile; fileRef = C98CA9032B14FA3D00929141 /* PagedRelaySubscription.swift */; };
		C98DC9BB2A795CAD004E5F0F /* ActionBanner.swift in Sources */ = {isa = PBXBuildFile; fileRef = C98DC9BA2A795CAD004E5F0F /* ActionBanner.swift */; };
		C992B32A2B3613CC00704A9C /* SubscriptionCancellable.swift in Sources */ = {isa = PBXBuildFile; fileRef = C992B3292B3613CC00704A9C /* SubscriptionCancellable.swift */; };
		C992B32B2B3613CC00704A9C /* SubscriptionCancellable.swift in Sources */ = {isa = PBXBuildFile; fileRef = C992B3292B3613CC00704A9C /* SubscriptionCancellable.swift */; };
		C993148D2C5BD8FC00224BA6 /* NoteEditorController.swift in Sources */ = {isa = PBXBuildFile; fileRef = C993148C2C5BD8FC00224BA6 /* NoteEditorController.swift */; };
		C993148E2C5BD8FC00224BA6 /* NoteEditorController.swift in Sources */ = {isa = PBXBuildFile; fileRef = C993148C2C5BD8FC00224BA6 /* NoteEditorController.swift */; };
		C99314942C5BE13600224BA6 /* NoteEditorControllerTests.swift in Sources */ = {isa = PBXBuildFile; fileRef = C99314932C5BE13600224BA6 /* NoteEditorControllerTests.swift */; };
		C996933E2C11FF0F00A2C70D /* EventObservationView.swift in Sources */ = {isa = PBXBuildFile; fileRef = C996933D2C11FF0F00A2C70D /* EventObservationView.swift */; };
		C99693402C120CC900A2C70D /* AuthorObservationView.swift in Sources */ = {isa = PBXBuildFile; fileRef = C996933F2C120CC900A2C70D /* AuthorObservationView.swift */; };
		C99721CB2AEBED26004EBEAB /* String+Empty.swift in Sources */ = {isa = PBXBuildFile; fileRef = C99721CA2AEBED26004EBEAB /* String+Empty.swift */; };
		C99721CC2AEBED26004EBEAB /* String+Empty.swift in Sources */ = {isa = PBXBuildFile; fileRef = C99721CA2AEBED26004EBEAB /* String+Empty.swift */; };
		C99DBF7E2A9E81CF00F7068F /* SDWebImageSwiftUI in Frameworks */ = {isa = PBXBuildFile; productRef = C99DBF7D2A9E81CF00F7068F /* SDWebImageSwiftUI */; };
		C99DBF802A9E8BCF00F7068F /* SDWebImageSwiftUI in Frameworks */ = {isa = PBXBuildFile; productRef = C99DBF7F2A9E8BCF00F7068F /* SDWebImageSwiftUI */; };
		C99DBF822A9E8BDE00F7068F /* SDWebImageSwiftUI in Frameworks */ = {isa = PBXBuildFile; productRef = C99DBF812A9E8BDE00F7068F /* SDWebImageSwiftUI */; };
		C99E80CD2A0C2C6400187474 /* PreviewData.swift in Sources */ = {isa = PBXBuildFile; fileRef = C94BC09A2A0AC74A0098F6F1 /* PreviewData.swift */; };
		C9A0DADA29C685E500466635 /* SideMenuButton.swift in Sources */ = {isa = PBXBuildFile; fileRef = C9A0DAD929C685E500466635 /* SideMenuButton.swift */; };
		C9A0DADD29C689C900466635 /* NosNavigationBar.swift in Sources */ = {isa = PBXBuildFile; fileRef = C9A0DADC29C689C900466635 /* NosNavigationBar.swift */; };
		C9A0DAE029C697A100466635 /* AboutView.swift in Sources */ = {isa = PBXBuildFile; fileRef = C9A0DADF29C697A100466635 /* AboutView.swift */; };
		C9A0DAE429C69F0C00466635 /* HighlightedText.swift in Sources */ = {isa = PBXBuildFile; fileRef = C9A0DAE329C69F0C00466635 /* HighlightedText.swift */; };
		C9A0DAEA29C6A34200466635 /* ActivityView.swift in Sources */ = {isa = PBXBuildFile; fileRef = C9A0DAE929C6A34200466635 /* ActivityView.swift */; };
		C9A0DAED29C6A66C00466635 /* Launch Screen.storyboard in Resources */ = {isa = PBXBuildFile; fileRef = C9A0DAEC29C6A66C00466635 /* Launch Screen.storyboard */; };
		C9A25B3D29F174D200B39534 /* ReadabilityPadding.swift in Sources */ = {isa = PBXBuildFile; fileRef = C9A25B3C29F174D200B39534 /* ReadabilityPadding.swift */; };
		C9A6C7452AD83FB0001F9500 /* NotificationViewModel.swift in Sources */ = {isa = PBXBuildFile; fileRef = C9AC31AC2A55E0BD00A94E5A /* NotificationViewModel.swift */; };
		C9A8015E2BD0177D006E29B2 /* ReportPublisher.swift in Sources */ = {isa = PBXBuildFile; fileRef = C9A8015D2BD0177D006E29B2 /* ReportPublisher.swift */; };
		C9A8015F2BD0177D006E29B2 /* ReportPublisher.swift in Sources */ = {isa = PBXBuildFile; fileRef = C9A8015D2BD0177D006E29B2 /* ReportPublisher.swift */; };
		C9AC31AD2A55E0BD00A94E5A /* NotificationViewModel.swift in Sources */ = {isa = PBXBuildFile; fileRef = C9AC31AC2A55E0BD00A94E5A /* NotificationViewModel.swift */; };
		C9ADB135299288230075E7F8 /* KeyFixture.swift in Sources */ = {isa = PBXBuildFile; fileRef = C9ADB134299288230075E7F8 /* KeyFixture.swift */; };
		C9ADB13629928AF00075E7F8 /* KeyPair.swift in Sources */ = {isa = PBXBuildFile; fileRef = C9F84C26298DC98800C6714D /* KeyPair.swift */; };
		C9ADB13829928CC30075E7F8 /* String+Hex.swift in Sources */ = {isa = PBXBuildFile; fileRef = C9ADB13729928CC30075E7F8 /* String+Hex.swift */; };
		C9ADB13D29929B540075E7F8 /* Bech32.swift in Sources */ = {isa = PBXBuildFile; fileRef = C9ADB13C29929B540075E7F8 /* Bech32.swift */; };
		C9ADB13E29929EEF0075E7F8 /* Bech32.swift in Sources */ = {isa = PBXBuildFile; fileRef = C9ADB13C29929B540075E7F8 /* Bech32.swift */; };
		C9ADB13F29929F1F0075E7F8 /* String+Hex.swift in Sources */ = {isa = PBXBuildFile; fileRef = C9ADB13729928CC30075E7F8 /* String+Hex.swift */; };
		C9ADB14129951CB10075E7F8 /* NSManagedObject+Nos.swift in Sources */ = {isa = PBXBuildFile; fileRef = C9ADB14029951CB10075E7F8 /* NSManagedObject+Nos.swift */; };
		C9ADB14229951CB10075E7F8 /* NSManagedObject+Nos.swift in Sources */ = {isa = PBXBuildFile; fileRef = C9ADB14029951CB10075E7F8 /* NSManagedObject+Nos.swift */; };
		C9B597652BBC8300002EC76A /* ImagePickerUIViewController.swift in Sources */ = {isa = PBXBuildFile; fileRef = C9B597642BBC8300002EC76A /* ImagePickerUIViewController.swift */; };
		C9B5C78E2C24AF650070445B /* MockRelaySubscriptionManager.swift in Sources */ = {isa = PBXBuildFile; fileRef = 0320C1142BFE63DC00C4C080 /* MockRelaySubscriptionManager.swift */; };
		C9B678DB29EEBF3B00303F33 /* DependencyInjection.swift in Sources */ = {isa = PBXBuildFile; fileRef = C9B678DA29EEBF3B00303F33 /* DependencyInjection.swift */; };
		C9B678DC29EEBF3B00303F33 /* DependencyInjection.swift in Sources */ = {isa = PBXBuildFile; fileRef = C9B678DA29EEBF3B00303F33 /* DependencyInjection.swift */; };
		C9B678DE29EEC35B00303F33 /* Foundation+Sendable.swift in Sources */ = {isa = PBXBuildFile; fileRef = C9B678DD29EEC35B00303F33 /* Foundation+Sendable.swift */; };
		C9B678DF29EEC35B00303F33 /* Foundation+Sendable.swift in Sources */ = {isa = PBXBuildFile; fileRef = C9B678DD29EEC35B00303F33 /* Foundation+Sendable.swift */; };
		C9B678E129EEC41000303F33 /* SocialGraphCache.swift in Sources */ = {isa = PBXBuildFile; fileRef = C9B678E029EEC41000303F33 /* SocialGraphCache.swift */; };
		C9B678E229EEC41000303F33 /* SocialGraphCache.swift in Sources */ = {isa = PBXBuildFile; fileRef = C9B678E029EEC41000303F33 /* SocialGraphCache.swift */; };
		C9B678E729F01A8500303F33 /* FullscreenProgressView.swift in Sources */ = {isa = PBXBuildFile; fileRef = C9B678E629F01A8500303F33 /* FullscreenProgressView.swift */; };
		C9B708BB2A13BE41006C613A /* NoteTextEditor.swift in Sources */ = {isa = PBXBuildFile; fileRef = C9B708BA2A13BE41006C613A /* NoteTextEditor.swift */; };
		C9B71DBE2A8E9BAD0031ED9F /* Sentry in Frameworks */ = {isa = PBXBuildFile; productRef = C9B71DBD2A8E9BAD0031ED9F /* Sentry */; };
		C9B71DC02A8E9BAD0031ED9F /* SentrySwiftUI in Frameworks */ = {isa = PBXBuildFile; productRef = C9B71DBF2A8E9BAD0031ED9F /* SentrySwiftUI */; };
		C9B71DC22A9003670031ED9F /* CrashReporting.swift in Sources */ = {isa = PBXBuildFile; fileRef = C9B71DC12A9003670031ED9F /* CrashReporting.swift */; };
		C9B71DC32A9003670031ED9F /* CrashReporting.swift in Sources */ = {isa = PBXBuildFile; fileRef = C9B71DC12A9003670031ED9F /* CrashReporting.swift */; };
		C9B71DC52A9008300031ED9F /* Sentry in Frameworks */ = {isa = PBXBuildFile; productRef = C9B71DC42A9008300031ED9F /* Sentry */; };
		C9BAB09B2996FBA10003A84E /* EventProcessor.swift in Sources */ = {isa = PBXBuildFile; fileRef = C9BAB09A2996FBA10003A84E /* EventProcessor.swift */; };
		C9BAB09C2996FBA10003A84E /* EventProcessor.swift in Sources */ = {isa = PBXBuildFile; fileRef = C9BAB09A2996FBA10003A84E /* EventProcessor.swift */; };
		C9BD91892B61BBEF00FDA083 /* bad_contact_list.json in Resources */ = {isa = PBXBuildFile; fileRef = C9BD91882B61BBEF00FDA083 /* bad_contact_list.json */; };
		C9BD919B2B61C4FB00FDA083 /* RawNostrID+Random.swift in Sources */ = {isa = PBXBuildFile; fileRef = C9BD919A2B61C4FB00FDA083 /* RawNostrID+Random.swift */; };
		C9C097232C13534800F78EC3 /* DatabaseCleanerTests.swift in Sources */ = {isa = PBXBuildFile; fileRef = C9C097222C13534800F78EC3 /* DatabaseCleanerTests.swift */; };
		C9C097252C13537900F78EC3 /* DatabaseCleaner.swift in Sources */ = {isa = PBXBuildFile; fileRef = C9C097242C13537900F78EC3 /* DatabaseCleaner.swift */; };
		C9C097262C13537900F78EC3 /* DatabaseCleaner.swift in Sources */ = {isa = PBXBuildFile; fileRef = C9C097242C13537900F78EC3 /* DatabaseCleaner.swift */; };
		C9C2B77C29E072E400548B4A /* WebSocket+Nos.swift in Sources */ = {isa = PBXBuildFile; fileRef = C9C2B77B29E072E400548B4A /* WebSocket+Nos.swift */; };
		C9C2B77D29E072E400548B4A /* WebSocket+Nos.swift in Sources */ = {isa = PBXBuildFile; fileRef = C9C2B77B29E072E400548B4A /* WebSocket+Nos.swift */; };
		C9C2B77F29E0731600548B4A /* AsyncTimer.swift in Sources */ = {isa = PBXBuildFile; fileRef = C9C2B77E29E0731600548B4A /* AsyncTimer.swift */; };
		C9C2B78029E0731600548B4A /* AsyncTimer.swift in Sources */ = {isa = PBXBuildFile; fileRef = C9C2B77E29E0731600548B4A /* AsyncTimer.swift */; };
		C9C2B78229E0735400548B4A /* RelaySubscriptionManager.swift in Sources */ = {isa = PBXBuildFile; fileRef = C9C2B78129E0735400548B4A /* RelaySubscriptionManager.swift */; };
		C9C2B78329E0735400548B4A /* RelaySubscriptionManager.swift in Sources */ = {isa = PBXBuildFile; fileRef = C9C2B78129E0735400548B4A /* RelaySubscriptionManager.swift */; };
		C9C2B78529E073E300548B4A /* RelaySubscription.swift in Sources */ = {isa = PBXBuildFile; fileRef = C9C2B78429E073E300548B4A /* RelaySubscription.swift */; };
		C9C2B78629E073E300548B4A /* RelaySubscription.swift in Sources */ = {isa = PBXBuildFile; fileRef = C9C2B78429E073E300548B4A /* RelaySubscription.swift */; };
		C9C547512A4F1CC3006B0741 /* SearchController.swift in Sources */ = {isa = PBXBuildFile; fileRef = C9C547502A4F1CC3006B0741 /* SearchController.swift */; };
		C9C547552A4F1CDB006B0741 /* SearchController.swift in Sources */ = {isa = PBXBuildFile; fileRef = C9C547502A4F1CC3006B0741 /* SearchController.swift */; };
		C9C547592A4F1D8C006B0741 /* NosNotification+CoreDataClass.swift in Sources */ = {isa = PBXBuildFile; fileRef = C9C547572A4F1D8C006B0741 /* NosNotification+CoreDataClass.swift */; };
		C9C5475A2A4F1D8C006B0741 /* NosNotification+CoreDataClass.swift in Sources */ = {isa = PBXBuildFile; fileRef = C9C547572A4F1D8C006B0741 /* NosNotification+CoreDataClass.swift */; };
		C9C5475B2A4F1D8C006B0741 /* NosNotification+CoreDataProperties.swift in Sources */ = {isa = PBXBuildFile; fileRef = C9C547582A4F1D8C006B0741 /* NosNotification+CoreDataProperties.swift */; };
		C9C5475C2A4F1D8C006B0741 /* NosNotification+CoreDataProperties.swift in Sources */ = {isa = PBXBuildFile; fileRef = C9C547582A4F1D8C006B0741 /* NosNotification+CoreDataProperties.swift */; };
		C9C9444229F6F0E2002F2C7A /* XCTest+Eventually.swift in Sources */ = {isa = PBXBuildFile; fileRef = C9C9444129F6F0E2002F2C7A /* XCTest+Eventually.swift */; };
		C9CDBBA429A8FA2900C555C7 /* GoldenPostView.swift in Sources */ = {isa = PBXBuildFile; fileRef = C9CDBBA329A8FA2900C555C7 /* GoldenPostView.swift */; };
		C9CE5B142A0172CF008E198C /* WebView.swift in Sources */ = {isa = PBXBuildFile; fileRef = C9CE5B132A0172CF008E198C /* WebView.swift */; };
		C9CF23172A38A58B00EBEC31 /* ParseQueue.swift in Sources */ = {isa = PBXBuildFile; fileRef = C9CF23162A38A58B00EBEC31 /* ParseQueue.swift */; };
		C9CF23182A38A58B00EBEC31 /* ParseQueue.swift in Sources */ = {isa = PBXBuildFile; fileRef = C9CF23162A38A58B00EBEC31 /* ParseQueue.swift */; };
		C9D573492AB24B7300E06BB4 /* custom-xcassets.stencil in Resources */ = {isa = PBXBuildFile; fileRef = C9D573482AB24B7300E06BB4 /* custom-xcassets.stencil */; };
		C9DC6CBA2C1739AD00E1CFB3 /* View+HandleURLsInRouter.swift in Sources */ = {isa = PBXBuildFile; fileRef = C9DC6CB92C1739AD00E1CFB3 /* View+HandleURLsInRouter.swift */; };
		C9DEBFD2298941000078B43A /* NosApp.swift in Sources */ = {isa = PBXBuildFile; fileRef = C9DEBFD1298941000078B43A /* NosApp.swift */; };
		C9DEBFD4298941000078B43A /* PersistenceController.swift in Sources */ = {isa = PBXBuildFile; fileRef = C9DEBFD3298941000078B43A /* PersistenceController.swift */; };
		C9DEBFD9298941000078B43A /* HomeFeedView.swift in Sources */ = {isa = PBXBuildFile; fileRef = C9DEBFD8298941000078B43A /* HomeFeedView.swift */; };
		C9DEBFDB298941020078B43A /* Assets.xcassets in Resources */ = {isa = PBXBuildFile; fileRef = C9DEBFDA298941020078B43A /* Assets.xcassets */; };
		C9DEC003298945150078B43A /* String+Lorem.swift in Sources */ = {isa = PBXBuildFile; fileRef = C9DEC002298945150078B43A /* String+Lorem.swift */; };
		C9DEC006298947900078B43A /* sample_data.json in Resources */ = {isa = PBXBuildFile; fileRef = C9DEC005298947900078B43A /* sample_data.json */; };
		C9DEC04529894BED0078B43A /* Event+CoreDataClass.swift in Sources */ = {isa = PBXBuildFile; fileRef = C9DEC03F29894BED0078B43A /* Event+CoreDataClass.swift */; };
		C9DEC04629894BED0078B43A /* Event+CoreDataClass.swift in Sources */ = {isa = PBXBuildFile; fileRef = C9DEC03F29894BED0078B43A /* Event+CoreDataClass.swift */; };
		C9DEC04D29894BED0078B43A /* Author+CoreDataClass.swift in Sources */ = {isa = PBXBuildFile; fileRef = C9DEC04329894BED0078B43A /* Author+CoreDataClass.swift */; };
		C9DEC04E29894BED0078B43A /* Author+CoreDataClass.swift in Sources */ = {isa = PBXBuildFile; fileRef = C9DEC04329894BED0078B43A /* Author+CoreDataClass.swift */; };
		C9DEC05A2989509B0078B43A /* PersistenceController.swift in Sources */ = {isa = PBXBuildFile; fileRef = C9DEBFD3298941000078B43A /* PersistenceController.swift */; };
		C9DEC05B298950A90078B43A /* String+Lorem.swift in Sources */ = {isa = PBXBuildFile; fileRef = C9DEC002298945150078B43A /* String+Lorem.swift */; };
		C9DEC0632989541F0078B43A /* Bundle+Current.swift in Sources */ = {isa = PBXBuildFile; fileRef = C9DEC0622989541F0078B43A /* Bundle+Current.swift */; };
		C9DEC0642989541F0078B43A /* Bundle+Current.swift in Sources */ = {isa = PBXBuildFile; fileRef = C9DEC0622989541F0078B43A /* Bundle+Current.swift */; };
		C9DEC065298955200078B43A /* sample_data.json in Resources */ = {isa = PBXBuildFile; fileRef = C9DEC005298947900078B43A /* sample_data.json */; };
		C9DEC068298965270078B43A /* Starscream in Frameworks */ = {isa = PBXBuildFile; productRef = C9DEC067298965270078B43A /* Starscream */; };
		C9DEC06A298965550078B43A /* RelayView.swift in Sources */ = {isa = PBXBuildFile; fileRef = C9DEC069298965540078B43A /* RelayView.swift */; };
		C9DEC06E2989668E0078B43A /* Relay+CoreDataClass.swift in Sources */ = {isa = PBXBuildFile; fileRef = C9DEC06C2989668E0078B43A /* Relay+CoreDataClass.swift */; };
		C9DEC06F2989668E0078B43A /* Relay+CoreDataClass.swift in Sources */ = {isa = PBXBuildFile; fileRef = C9DEC06C2989668E0078B43A /* Relay+CoreDataClass.swift */; };
		C9DFA966299BEB96006929C1 /* NoteCard.swift in Sources */ = {isa = PBXBuildFile; fileRef = C9DFA964299BEB96006929C1 /* NoteCard.swift */; };
		C9DFA969299BEC33006929C1 /* CardStyle.swift in Sources */ = {isa = PBXBuildFile; fileRef = C9DFA968299BEC33006929C1 /* CardStyle.swift */; };
		C9DFA971299BF8CD006929C1 /* NoteView.swift in Sources */ = {isa = PBXBuildFile; fileRef = C9DFA970299BF8CD006929C1 /* NoteView.swift */; };
		C9DFA972299BF9E8006929C1 /* CompactNoteView.swift in Sources */ = {isa = PBXBuildFile; fileRef = C9DFA96A299BEE2C006929C1 /* CompactNoteView.swift */; };
		C9E37E0F2A1E7C32003D4B0A /* ReportMenuModifier.swift in Sources */ = {isa = PBXBuildFile; fileRef = C9E37E0E2A1E7C32003D4B0A /* ReportMenuModifier.swift */; };
		C9E37E122A1E7EC5003D4B0A /* PreviewContainer.swift in Sources */ = {isa = PBXBuildFile; fileRef = C9E37E112A1E7EC5003D4B0A /* PreviewContainer.swift */; };
		C9E37E152A1E8143003D4B0A /* ReportTarget.swift in Sources */ = {isa = PBXBuildFile; fileRef = C9E37E142A1E8143003D4B0A /* ReportTarget.swift */; };
		C9E37E162A1E8143003D4B0A /* ReportTarget.swift in Sources */ = {isa = PBXBuildFile; fileRef = C9E37E142A1E8143003D4B0A /* ReportTarget.swift */; };
		C9E8C1152B081EBE002D46B0 /* NIP05View.swift in Sources */ = {isa = PBXBuildFile; fileRef = C9E8C1142B081EBE002D46B0 /* NIP05View.swift */; };
		C9EE3E602A0538B7008A7491 /* ExpirationTimeButton.swift in Sources */ = {isa = PBXBuildFile; fileRef = C9EE3E5F2A0538B7008A7491 /* ExpirationTimeButton.swift */; };
		C9EE3E632A053910008A7491 /* ExpirationTimeOption.swift in Sources */ = {isa = PBXBuildFile; fileRef = C9EE3E622A053910008A7491 /* ExpirationTimeOption.swift */; };
		C9EE3E642A053910008A7491 /* ExpirationTimeOption.swift in Sources */ = {isa = PBXBuildFile; fileRef = C9EE3E622A053910008A7491 /* ExpirationTimeOption.swift */; };
		C9EF84CF2C24D63000182B6F /* MockRelayService.swift in Sources */ = {isa = PBXBuildFile; fileRef = C9EF84CE2C24D63000182B6F /* MockRelayService.swift */; };
		C9EF84D02C24D63000182B6F /* MockRelayService.swift in Sources */ = {isa = PBXBuildFile; fileRef = C9EF84CE2C24D63000182B6F /* MockRelayService.swift */; };
		C9F0BB6929A5039D000547FC /* Int+Bool.swift in Sources */ = {isa = PBXBuildFile; fileRef = C9F0BB6829A5039D000547FC /* Int+Bool.swift */; };
		C9F0BB6B29A503D6000547FC /* PublicKey.swift in Sources */ = {isa = PBXBuildFile; fileRef = C9F0BB6A29A503D6000547FC /* PublicKey.swift */; };
		C9F0BB6C29A503D6000547FC /* PublicKey.swift in Sources */ = {isa = PBXBuildFile; fileRef = C9F0BB6A29A503D6000547FC /* PublicKey.swift */; };
		C9F0BB6D29A503D9000547FC /* Int+Bool.swift in Sources */ = {isa = PBXBuildFile; fileRef = C9F0BB6829A5039D000547FC /* Int+Bool.swift */; };
		C9F0BB6F29A50437000547FC /* NostrIdentifierPrefix.swift in Sources */ = {isa = PBXBuildFile; fileRef = C9F0BB6E29A50437000547FC /* NostrIdentifierPrefix.swift */; };
		C9F0BB7029A50437000547FC /* NostrIdentifierPrefix.swift in Sources */ = {isa = PBXBuildFile; fileRef = C9F0BB6E29A50437000547FC /* NostrIdentifierPrefix.swift */; };
		C9F204802AE029D90029A858 /* AppDestination.swift in Sources */ = {isa = PBXBuildFile; fileRef = C9F2047F2AE029D90029A858 /* AppDestination.swift */; };
		C9F204812AE02D8C0029A858 /* AppDestination.swift in Sources */ = {isa = PBXBuildFile; fileRef = C9F2047F2AE029D90029A858 /* AppDestination.swift */; };
		C9F64D8C29ED840700563F2B /* Zipper.swift in Sources */ = {isa = PBXBuildFile; fileRef = C9F64D8B29ED840700563F2B /* Zipper.swift */; };
		C9F64D8D29ED840700563F2B /* Zipper.swift in Sources */ = {isa = PBXBuildFile; fileRef = C9F64D8B29ED840700563F2B /* Zipper.swift */; };
		C9F75AD22A02D41E005BBE45 /* ComposerActionBar.swift in Sources */ = {isa = PBXBuildFile; fileRef = C9F75AD12A02D41E005BBE45 /* ComposerActionBar.swift */; };
		C9F75AD62A041FF7005BBE45 /* ExpirationTimePicker.swift in Sources */ = {isa = PBXBuildFile; fileRef = C9F75AD52A041FF7005BBE45 /* ExpirationTimePicker.swift */; };
		C9F84C1A298DBB6300C6714D /* Data+Encoding.swift in Sources */ = {isa = PBXBuildFile; fileRef = C9671D72298DB94C00EE7E12 /* Data+Encoding.swift */; };
		C9F84C1C298DBBF400C6714D /* Data+Sha.swift in Sources */ = {isa = PBXBuildFile; fileRef = C9F84C1B298DBBF400C6714D /* Data+Sha.swift */; };
		C9F84C1D298DBC6100C6714D /* Data+Sha.swift in Sources */ = {isa = PBXBuildFile; fileRef = C9F84C1B298DBBF400C6714D /* Data+Sha.swift */; };
		C9F84C21298DC36800C6714D /* AppView.swift in Sources */ = {isa = PBXBuildFile; fileRef = C9F84C20298DC36800C6714D /* AppView.swift */; };
		C9F84C23298DC7B900C6714D /* SettingsView.swift in Sources */ = {isa = PBXBuildFile; fileRef = C9F84C22298DC7B900C6714D /* SettingsView.swift */; };
		C9F84C27298DC98800C6714D /* KeyPair.swift in Sources */ = {isa = PBXBuildFile; fileRef = C9F84C26298DC98800C6714D /* KeyPair.swift */; };
		C9FC1E632B61ACE300A3A6FB /* CoreDataTestCase.swift in Sources */ = {isa = PBXBuildFile; fileRef = C9FC1E622B61ACE300A3A6FB /* CoreDataTestCase.swift */; };
		C9FD34F62BCEC89C008F8D95 /* secp256k1 in Frameworks */ = {isa = PBXBuildFile; productRef = C9FD34F52BCEC89C008F8D95 /* secp256k1 */; };
		C9FD34F82BCEC8B5008F8D95 /* secp256k1 in Frameworks */ = {isa = PBXBuildFile; productRef = C9FD34F72BCEC8B5008F8D95 /* secp256k1 */; };
		C9FD35132BCED5A6008F8D95 /* NostrSDK in Frameworks */ = {isa = PBXBuildFile; productRef = C9FD35122BCED5A6008F8D95 /* NostrSDK */; };
		CD09A74429A50F1D0063464F /* SideMenu.swift in Sources */ = {isa = PBXBuildFile; fileRef = CD09A74329A50F1D0063464F /* SideMenu.swift */; };
		CD09A74629A50F750063464F /* SideMenuContent.swift in Sources */ = {isa = PBXBuildFile; fileRef = CD09A74529A50F750063464F /* SideMenuContent.swift */; };
		CD09A74829A51EFC0063464F /* Router.swift in Sources */ = {isa = PBXBuildFile; fileRef = CD09A74729A51EFC0063464F /* Router.swift */; };
		CD09A74929A521210063464F /* Router.swift in Sources */ = {isa = PBXBuildFile; fileRef = CD09A74729A51EFC0063464F /* Router.swift */; };
		CD09A75929A521D20063464F /* Color+Hex.swift in Sources */ = {isa = PBXBuildFile; fileRef = C95D68AA299E710F00429F86 /* Color+Hex.swift */; };
		CD09A75F29A521FD0063464F /* RelayService.swift in Sources */ = {isa = PBXBuildFile; fileRef = C97797B8298AA19A0046BD25 /* RelayService.swift */; };
		CD09A76029A521FD0063464F /* Filter.swift in Sources */ = {isa = PBXBuildFile; fileRef = A336DD3B299FD78000A0CBA0 /* Filter.swift */; };
		CD09A76229A5220E0063464F /* AppController.swift in Sources */ = {isa = PBXBuildFile; fileRef = 3F170C77299D816200BC8F8B /* AppController.swift */; };
		CD27177629A7C8B200AE8888 /* sample_replies.json in Resources */ = {isa = PBXBuildFile; fileRef = CD27177529A7C8B200AE8888 /* sample_replies.json */; };
		CD2CF38E299E67F900332116 /* CardButtonStyle.swift in Sources */ = {isa = PBXBuildFile; fileRef = CD2CF38D299E67F900332116 /* CardButtonStyle.swift */; };
		CD2CF390299E68BE00332116 /* NoteButton.swift in Sources */ = {isa = PBXBuildFile; fileRef = CD2CF38F299E68BE00332116 /* NoteButton.swift */; };
		CD4908D429B92941007443DB /* ReportABugMailView.swift in Sources */ = {isa = PBXBuildFile; fileRef = CD4908D329B92941007443DB /* ReportABugMailView.swift */; };
		CD76865029B6503500085358 /* NoteOptionsButton.swift in Sources */ = {isa = PBXBuildFile; fileRef = CD76864F29B6503500085358 /* NoteOptionsButton.swift */; };
		CDDA1F7B29A527650047ACD8 /* Starscream in Frameworks */ = {isa = PBXBuildFile; productRef = CDDA1F7A29A527650047ACD8 /* Starscream */; };
		CDDA1F7D29A527650047ACD8 /* SwiftUINavigation in Frameworks */ = {isa = PBXBuildFile; productRef = CDDA1F7C29A527650047ACD8 /* SwiftUINavigation */; };
		DC08FF812A7969C5009F87D1 /* UIDevice+Simulator.swift in Sources */ = {isa = PBXBuildFile; fileRef = DC2E54C72A700F1400C2CAAB /* UIDevice+Simulator.swift */; };
		DC2E54C82A700F1400C2CAAB /* UIDevice+Simulator.swift in Sources */ = {isa = PBXBuildFile; fileRef = DC2E54C72A700F1400C2CAAB /* UIDevice+Simulator.swift */; };
		DC4AB2F62A4475B800D1478A /* AppDelegate.swift in Sources */ = {isa = PBXBuildFile; fileRef = DC4AB2F52A4475B800D1478A /* AppDelegate.swift */; };
		DC5F203F2A6AE24200F8D73F /* ImagePickerButton.swift in Sources */ = {isa = PBXBuildFile; fileRef = DC5F203E2A6AE24200F8D73F /* ImagePickerButton.swift */; };
/* End PBXBuildFile section */

/* Begin PBXContainerItemProxy section */
		C90862C129E9804B00C35A71 /* PBXContainerItemProxy */ = {
			isa = PBXContainerItemProxy;
			containerPortal = C9DEBFC6298941000078B43A /* Project object */;
			proxyType = 1;
			remoteGlobalIDString = C9DEBFCD298941000078B43A;
			remoteInfo = Nos;
		};
		C9DEBFE5298941020078B43A /* PBXContainerItemProxy */ = {
			isa = PBXContainerItemProxy;
			containerPortal = C9DEBFC6298941000078B43A /* Project object */;
			proxyType = 1;
			remoteGlobalIDString = C9DEBFCD298941000078B43A;
			remoteInfo = Nos;
		};
/* End PBXContainerItemProxy section */

/* Begin PBXFileReference section */
		030024182CC00DF70073ED56 /* SplashScreenView.swift */ = {isa = PBXFileReference; lastKnownFileType = sourcecode.swift; path = SplashScreenView.swift; sourceTree = "<group>"; };
		030036842C5D39DD002C71F5 /* RefreshController.swift */ = {isa = PBXFileReference; lastKnownFileType = sourcecode.swift; path = RefreshController.swift; sourceTree = "<group>"; };
		030036AA2C5D872B002C71F5 /* NewNotesButton.swift */ = {isa = PBXFileReference; lastKnownFileType = sourcecode.swift; path = NewNotesButton.swift; sourceTree = "<group>"; };
		0304D0A62C9B4BF2001D16C7 /* OpenGraphMetatdata.swift */ = {isa = PBXFileReference; lastKnownFileType = sourcecode.swift; path = OpenGraphMetatdata.swift; sourceTree = "<group>"; };
		0304D0B12C9B731F001D16C7 /* MockOpenGraphService.swift */ = {isa = PBXFileReference; lastKnownFileType = sourcecode.swift; path = MockOpenGraphService.swift; sourceTree = "<group>"; };
		030AE4282BE3D63C004DEE02 /* FeaturedAuthor.swift */ = {isa = PBXFileReference; lastKnownFileType = sourcecode.swift; path = FeaturedAuthor.swift; sourceTree = "<group>"; };
		030E56C92CC1BC6200A4A51E /* PublicKeyView.swift */ = {isa = PBXFileReference; lastKnownFileType = sourcecode.swift; path = PublicKeyView.swift; sourceTree = "<group>"; };
		030E56E32CC1BF2900A4A51E /* CopyButtonState.swift */ = {isa = PBXFileReference; lastKnownFileType = sourcecode.swift; path = CopyButtonState.swift; sourceTree = "<group>"; };
		030E56F22CC2836D00A4A51E /* CopyKeyView.swift */ = {isa = PBXFileReference; lastKnownFileType = sourcecode.swift; path = CopyKeyView.swift; sourceTree = "<group>"; };
		030E570C2CC2A05B00A4A51E /* DisplayNameView.swift */ = {isa = PBXFileReference; lastKnownFileType = sourcecode.swift; path = DisplayNameView.swift; sourceTree = "<group>"; };
		030E571A2CC2ADDB00A4A51E /* SaveProfileError.swift */ = {isa = PBXFileReference; lastKnownFileType = sourcecode.swift; path = SaveProfileError.swift; sourceTree = "<group>"; };
		030E57282CC2B0D100A4A51E /* UsernameView.swift */ = {isa = PBXFileReference; fileEncoding = 4; lastKnownFileType = sourcecode.swift; path = UsernameView.swift; sourceTree = "<group>"; };
		030FECAA2CB5E0B900820014 /* BuildYourNetworkView.swift */ = {isa = PBXFileReference; lastKnownFileType = sourcecode.swift; path = BuildYourNetworkView.swift; sourceTree = "<group>"; };
		0314CF732C9C7DD00001A53B /* youTube_fortnight_short.html */ = {isa = PBXFileReference; fileEncoding = 4; lastKnownFileType = text.html; path = youTube_fortnight_short.html; sourceTree = "<group>"; };
		0314D5AB2C7D31060002E7F4 /* MediaService.swift */ = {isa = PBXFileReference; lastKnownFileType = sourcecode.swift; path = MediaService.swift; sourceTree = "<group>"; };
		0315B5EE2C7E451C0020E707 /* MockMediaService.swift */ = {isa = PBXFileReference; lastKnownFileType = sourcecode.swift; path = MockMediaService.swift; sourceTree = "<group>"; };
		0317263B2C7935220030EDCA /* AspectRatioContainer.swift */ = {isa = PBXFileReference; lastKnownFileType = sourcecode.swift; path = AspectRatioContainer.swift; sourceTree = "<group>"; };
		031D0BB32C826F8400D95342 /* EventProcessorIntegrationTests+InlineMetadata.swift */ = {isa = PBXFileReference; lastKnownFileType = sourcecode.swift; path = "EventProcessorIntegrationTests+InlineMetadata.swift"; sourceTree = "<group>"; };
		0320C0E42BFBB27E00C4C080 /* PerformanceTests.xctestplan */ = {isa = PBXFileReference; lastKnownFileType = text; path = PerformanceTests.xctestplan; sourceTree = "<group>"; };
		0320C0FA2BFE43A600C4C080 /* RelayServiceTests.swift */ = {isa = PBXFileReference; lastKnownFileType = sourcecode.swift; path = RelayServiceTests.swift; sourceTree = "<group>"; };
		0320C1142BFE63DC00C4C080 /* MockRelaySubscriptionManager.swift */ = {isa = PBXFileReference; lastKnownFileType = sourcecode.swift; path = MockRelaySubscriptionManager.swift; sourceTree = "<group>"; };
		032634672C10C0D600E489B5 /* nostr_build_nip96_response.json */ = {isa = PBXFileReference; lastKnownFileType = text.json; path = nostr_build_nip96_response.json; sourceTree = "<group>"; };
		0326346A2C10C1D800E489B5 /* FileStorageServerInfoResponseJSONTests.swift */ = {isa = PBXFileReference; lastKnownFileType = sourcecode.swift; path = FileStorageServerInfoResponseJSONTests.swift; sourceTree = "<group>"; };
		0326346C2C10C2FD00E489B5 /* FileStorageServerInfoResponseJSON.swift */ = {isa = PBXFileReference; lastKnownFileType = sourcecode.swift; path = FileStorageServerInfoResponseJSON.swift; sourceTree = "<group>"; };
		0326346F2C10C40B00E489B5 /* NostrBuildAPIClientTests.swift */ = {isa = PBXFileReference; lastKnownFileType = sourcecode.swift; path = NostrBuildAPIClientTests.swift; sourceTree = "<group>"; };
		032634792C10C57A00E489B5 /* FileStorageAPIClient.swift */ = {isa = PBXFileReference; lastKnownFileType = sourcecode.swift; path = FileStorageAPIClient.swift; sourceTree = "<group>"; };
		033B288D2C419E7600E325E8 /* Nos 16.xcdatamodel */ = {isa = PBXFileReference; lastKnownFileType = wrapper.xcdatamodel; path = "Nos 16.xcdatamodel"; sourceTree = "<group>"; };
		034834292C9A02FC0050CF51 /* MockOpenGraphParser.swift */ = {isa = PBXFileReference; lastKnownFileType = sourcecode.swift; path = MockOpenGraphParser.swift; sourceTree = "<group>"; };
		034EBDB92C24895E006BA35A /* CurrentUserError.swift */ = {isa = PBXFileReference; lastKnownFileType = sourcecode.swift; path = CurrentUserError.swift; sourceTree = "<group>"; };
		0350F10B2C0A46760024CC15 /* new_contact_list.json */ = {isa = PBXFileReference; fileEncoding = 4; lastKnownFileType = text.json; path = new_contact_list.json; sourceTree = "<group>"; };
		0350F1162C0A47B20024CC15 /* contact_list.json */ = {isa = PBXFileReference; fileEncoding = 4; lastKnownFileType = text.json; path = contact_list.json; sourceTree = "<group>"; };
		0350F1202C0A490E0024CC15 /* EventProcessorIntegrationTests.swift */ = {isa = PBXFileReference; lastKnownFileType = sourcecode.swift; path = EventProcessorIntegrationTests.swift; sourceTree = "<group>"; };
		0350F12A2C0A49D40024CC15 /* text_note.json */ = {isa = PBXFileReference; fileEncoding = 4; lastKnownFileType = text.json; path = text_note.json; sourceTree = "<group>"; };
		0350F12C2C0A7EF20024CC15 /* FeatureFlags.swift */ = {isa = PBXFileReference; lastKnownFileType = sourcecode.swift; path = FeatureFlags.swift; sourceTree = "<group>"; };
		0357299A2BE415E5005FEE85 /* ContentWarningController.swift */ = {isa = PBXFileReference; fileEncoding = 4; lastKnownFileType = sourcecode.swift; path = ContentWarningController.swift; sourceTree = "<group>"; };
		0357299C2BE41653005FEE85 /* ContentWarningControllerTests.swift */ = {isa = PBXFileReference; fileEncoding = 4; lastKnownFileType = sourcecode.swift; path = ContentWarningControllerTests.swift; sourceTree = "<group>"; };
		0357299D2BE41653005FEE85 /* SocialGraphCacheTests.swift */ = {isa = PBXFileReference; fileEncoding = 4; lastKnownFileType = sourcecode.swift; path = SocialGraphCacheTests.swift; sourceTree = "<group>"; };
		035729A12BE4167E005FEE85 /* AuthorTests.swift */ = {isa = PBXFileReference; fileEncoding = 4; lastKnownFileType = sourcecode.swift; path = AuthorTests.swift; sourceTree = "<group>"; };
		035729A22BE4167E005FEE85 /* Bech32Tests.swift */ = {isa = PBXFileReference; fileEncoding = 4; lastKnownFileType = sourcecode.swift; path = Bech32Tests.swift; sourceTree = "<group>"; };
		035729A32BE4167E005FEE85 /* EventTests.swift */ = {isa = PBXFileReference; fileEncoding = 4; lastKnownFileType = sourcecode.swift; path = EventTests.swift; sourceTree = "<group>"; };
		035729A42BE4167E005FEE85 /* FollowTests.swift */ = {isa = PBXFileReference; fileEncoding = 4; lastKnownFileType = sourcecode.swift; path = FollowTests.swift; sourceTree = "<group>"; };
		035729A52BE4167E005FEE85 /* KeyPairTests.swift */ = {isa = PBXFileReference; fileEncoding = 4; lastKnownFileType = sourcecode.swift; path = KeyPairTests.swift; sourceTree = "<group>"; };
		035729A62BE4167E005FEE85 /* NoteParserTests.swift */ = {isa = PBXFileReference; fileEncoding = 4; lastKnownFileType = sourcecode.swift; path = NoteParserTests.swift; sourceTree = "<group>"; };
		035729A72BE4167E005FEE85 /* ReportCategoryTests.swift */ = {isa = PBXFileReference; fileEncoding = 4; lastKnownFileType = sourcecode.swift; path = ReportCategoryTests.swift; sourceTree = "<group>"; };
		035729A82BE4167E005FEE85 /* SHA256KeyTests.swift */ = {isa = PBXFileReference; fileEncoding = 4; lastKnownFileType = sourcecode.swift; path = SHA256KeyTests.swift; sourceTree = "<group>"; };
		035729A92BE4167E005FEE85 /* TLVElementTests.swift */ = {isa = PBXFileReference; fileEncoding = 4; lastKnownFileType = sourcecode.swift; path = TLVElementTests.swift; sourceTree = "<group>"; };
		035729B42BE416A6005FEE85 /* DirectMessageWrapperTests.swift */ = {isa = PBXFileReference; fileEncoding = 4; lastKnownFileType = sourcecode.swift; path = DirectMessageWrapperTests.swift; sourceTree = "<group>"; };
		035729B52BE416A6005FEE85 /* GiftWrapperTests.swift */ = {isa = PBXFileReference; fileEncoding = 4; lastKnownFileType = sourcecode.swift; path = GiftWrapperTests.swift; sourceTree = "<group>"; };
		035729B62BE416A6005FEE85 /* ReportPublisherTests.swift */ = {isa = PBXFileReference; fileEncoding = 4; lastKnownFileType = sourcecode.swift; path = ReportPublisherTests.swift; sourceTree = "<group>"; };
		035729BB2BE416BD005FEE85 /* EventObservationTests.swift */ = {isa = PBXFileReference; fileEncoding = 4; lastKnownFileType = sourcecode.swift; path = EventObservationTests.swift; sourceTree = "<group>"; };
		03585DB12C8B951C00AD65AF /* text_note_with_duplicate_metadata_urls.json */ = {isa = PBXFileReference; fileEncoding = 4; lastKnownFileType = text.json; path = text_note_with_duplicate_metadata_urls.json; sourceTree = "<group>"; };
		03618C972C826F2100BCBC55 /* text_note_with_media_metadata.json */ = {isa = PBXFileReference; lastKnownFileType = text.json; path = text_note_with_media_metadata.json; sourceTree = "<group>"; };
		0365CD862C4016A200622A1A /* EventKind.swift */ = {isa = PBXFileReference; lastKnownFileType = sourcecode.swift; path = EventKind.swift; sourceTree = "<group>"; };
		037071262C90C5FA00BEAEC4 /* OpenGraphService.swift */ = {isa = PBXFileReference; lastKnownFileType = sourcecode.swift; path = OpenGraphService.swift; sourceTree = "<group>"; };
		0370712A2C90C76900BEAEC4 /* DefaultOpenGraphServiceTests.swift */ = {isa = PBXFileReference; lastKnownFileType = sourcecode.swift; path = DefaultOpenGraphServiceTests.swift; sourceTree = "<group>"; };
		037071352C90D3F200BEAEC4 /* youtube_video_toxic.html */ = {isa = PBXFileReference; fileEncoding = 4; lastKnownFileType = text.html; path = youtube_video_toxic.html; sourceTree = "<group>"; };
		0373CE7F2C08DBC40027C856 /* old_contact_list.json */ = {isa = PBXFileReference; fileEncoding = 4; lastKnownFileType = text.json; path = old_contact_list.json; sourceTree = "<group>"; };
		0373CE982C0910250027C856 /* XCTestCase+FileData.swift */ = {isa = PBXFileReference; lastKnownFileType = sourcecode.swift; path = "XCTestCase+FileData.swift"; sourceTree = "<group>"; };
		0376DF612C3DBAED00C80786 /* NostrIdentifierTests.swift */ = {isa = PBXFileReference; lastKnownFileType = sourcecode.swift; path = NostrIdentifierTests.swift; sourceTree = "<group>"; };
		0378409C2BB4A2B600E5E901 /* PrivacyInfo.xcprivacy */ = {isa = PBXFileReference; lastKnownFileType = text.xml; path = PrivacyInfo.xcprivacy; sourceTree = "<group>"; };
		037975D02C0E341500ADDF37 /* MockFeatureFlags.swift */ = {isa = PBXFileReference; lastKnownFileType = sourcecode.swift; path = MockFeatureFlags.swift; sourceTree = "<group>"; };
		038196F62CA36797002A94E3 /* elmo-animated.webp */ = {isa = PBXFileReference; lastKnownFileType = file; path = "elmo-animated.webp"; sourceTree = "<group>"; };
		038196F82CA367C4002A94E3 /* ImageAnimatedTests.swift */ = {isa = PBXFileReference; lastKnownFileType = sourcecode.swift; path = ImageAnimatedTests.swift; sourceTree = "<group>"; };
		038863DD2C6FF51500B09797 /* ZoomableContainer.swift */ = {isa = PBXFileReference; lastKnownFileType = sourcecode.swift; path = ZoomableContainer.swift; sourceTree = "<group>"; };
		038EF09C2CC16D640031F7F2 /* PrivateKeyView.swift */ = {isa = PBXFileReference; lastKnownFileType = sourcecode.swift; path = PrivateKeyView.swift; sourceTree = "<group>"; };
		0393893C2CA49CE000698978 /* fonts-animated.gif */ = {isa = PBXFileReference; lastKnownFileType = image.gif; path = "fonts-animated.gif"; sourceTree = "<group>"; };
		039C961E2C480F4100A8EB39 /* unsupported_kinds.json */ = {isa = PBXFileReference; fileEncoding = 4; lastKnownFileType = text.json; path = unsupported_kinds.json; sourceTree = "<group>"; };
		039C96282C48321E00A8EB39 /* long_form_data.json */ = {isa = PBXFileReference; fileEncoding = 4; lastKnownFileType = text.json; path = long_form_data.json; sourceTree = "<group>"; };
		039F09582CC051EE00FEEC81 /* CreateAccountView.swift */ = {isa = PBXFileReference; lastKnownFileType = sourcecode.swift; path = CreateAccountView.swift; sourceTree = "<group>"; };
		03A241BC2CC2F458007EA31B /* AccountSuccessView.swift */ = {isa = PBXFileReference; lastKnownFileType = sourcecode.swift; path = AccountSuccessView.swift; sourceTree = "<group>"; };
		03A241D22CC3056F007EA31B /* AgeVerificationView.swift */ = {isa = PBXFileReference; lastKnownFileType = sourcecode.swift; path = AgeVerificationView.swift; sourceTree = "<group>"; };
		03A3AA3A2C5028FF008FE153 /* PublicKeyTests.swift */ = {isa = PBXFileReference; lastKnownFileType = sourcecode.swift; path = PublicKeyTests.swift; sourceTree = "<group>"; };
		03A743442CC048C700893CAE /* GoToFeedTip.swift */ = {isa = PBXFileReference; lastKnownFileType = sourcecode.swift; path = GoToFeedTip.swift; sourceTree = "<group>"; };
		03AB2F7D2BF6609500B73DB1 /* UnitTests.xctestplan */ = {isa = PBXFileReference; lastKnownFileType = text; path = UnitTests.xctestplan; sourceTree = "<group>"; };
		03B4E6A12C125CA1006E5F59 /* nostr_build_nip96_upload_response.json */ = {isa = PBXFileReference; fileEncoding = 4; lastKnownFileType = text.json; path = nostr_build_nip96_upload_response.json; sourceTree = "<group>"; };
		03B4E6AB2C125D13006E5F59 /* FileStorageUploadResponseJSONTests.swift */ = {isa = PBXFileReference; fileEncoding = 4; lastKnownFileType = sourcecode.swift; path = FileStorageUploadResponseJSONTests.swift; sourceTree = "<group>"; };
		03B4E6AD2C125D61006E5F59 /* FileStorageUploadResponseJSON.swift */ = {isa = PBXFileReference; fileEncoding = 4; lastKnownFileType = sourcecode.swift; path = FileStorageUploadResponseJSON.swift; sourceTree = "<group>"; };
		03C49AC12C938DE100502321 /* SoupOpenGraphParser.swift */ = {isa = PBXFileReference; lastKnownFileType = sourcecode.swift; path = SoupOpenGraphParser.swift; sourceTree = "<group>"; };
		03C5DBC42CC19044009A9E0E /* LargeNumberView.swift */ = {isa = PBXFileReference; lastKnownFileType = sourcecode.swift; path = LargeNumberView.swift; sourceTree = "<group>"; };
		03C7E7912CB9C0AF0054624C /* WelcomeToFeedTip.swift */ = {isa = PBXFileReference; lastKnownFileType = sourcecode.swift; path = WelcomeToFeedTip.swift; sourceTree = "<group>"; };
		03C7E7972CB9C1600054624C /* InlineTipViewStyle.swift */ = {isa = PBXFileReference; lastKnownFileType = sourcecode.swift; path = InlineTipViewStyle.swift; sourceTree = "<group>"; };
		03C7E7A12CB9CD0B0054624C /* PointDownEmojiTipViewStyle.swift */ = {isa = PBXFileReference; lastKnownFileType = sourcecode.swift; path = PointDownEmojiTipViewStyle.swift; sourceTree = "<group>"; };
		03C8B4952C6D065900A07CCD /* ImageViewer.swift */ = {isa = PBXFileReference; lastKnownFileType = sourcecode.swift; path = ImageViewer.swift; sourceTree = "<group>"; };
		03D1B4272C3C1A5D001778CD /* NostrIdentifier.swift */ = {isa = PBXFileReference; lastKnownFileType = sourcecode.swift; path = NostrIdentifier.swift; sourceTree = "<group>"; };
		03D1B42B2C3C1B0D001778CD /* TLVElement.swift */ = {isa = PBXFileReference; lastKnownFileType = sourcecode.swift; path = TLVElement.swift; sourceTree = "<group>"; };
		03E1812E2C753C9B00886CC6 /* ImageButton.swift */ = {isa = PBXFileReference; lastKnownFileType = sourcecode.swift; path = ImageButton.swift; sourceTree = "<group>"; };
		03E181382C75467C00886CC6 /* GalleryView.swift */ = {isa = PBXFileReference; lastKnownFileType = sourcecode.swift; path = GalleryView.swift; sourceTree = "<group>"; };
		03E181462C754BA300886CC6 /* LinkView.swift */ = {isa = PBXFileReference; lastKnownFileType = sourcecode.swift; path = LinkView.swift; sourceTree = "<group>"; };
		03E711662C935114000B6F96 /* SoupOpenGraphParserTests.swift */ = {isa = PBXFileReference; lastKnownFileType = sourcecode.swift; path = SoupOpenGraphParserTests.swift; sourceTree = "<group>"; };
		03E711802C936DD1000B6F96 /* OpenGraphParser.swift */ = {isa = PBXFileReference; lastKnownFileType = sourcecode.swift; path = OpenGraphParser.swift; sourceTree = "<group>"; };
		03EB47062CB080110004FF35 /* BrokenLinkView.swift */ = {isa = PBXFileReference; lastKnownFileType = sourcecode.swift; path = BrokenLinkView.swift; sourceTree = "<group>"; };
		03ED93462C46C48400C8D443 /* JSONEventTests.swift */ = {isa = PBXFileReference; lastKnownFileType = sourcecode.swift; path = JSONEventTests.swift; sourceTree = "<group>"; };
		03F7C4F22C10DF79006FF613 /* URLSessionProtocol.swift */ = {isa = PBXFileReference; lastKnownFileType = sourcecode.swift; path = URLSessionProtocol.swift; sourceTree = "<group>"; };
		03FE3F782C87A9D900D25810 /* EventError.swift */ = {isa = PBXFileReference; lastKnownFileType = sourcecode.swift; path = EventError.swift; sourceTree = "<group>"; };
		03FE3F7B2C87AC9900D25810 /* Event+InlineMetadata.swift */ = {isa = PBXFileReference; lastKnownFileType = sourcecode.swift; path = "Event+InlineMetadata.swift"; sourceTree = "<group>"; };
		03FE3F8A2C87BC9500D25810 /* text_note_multiple_media.json */ = {isa = PBXFileReference; lastKnownFileType = text.json; path = text_note_multiple_media.json; sourceTree = "<group>"; };
		041C56C32CA1B48E007D3BB2 /* UserFlagView.swift */ = {isa = PBXFileReference; lastKnownFileType = sourcecode.swift; path = UserFlagView.swift; sourceTree = "<group>"; };
		042406F22C907A15008F2A21 /* NosToggle.swift */ = {isa = PBXFileReference; lastKnownFileType = sourcecode.swift; path = NosToggle.swift; sourceTree = "<group>"; };
		04368D2A2C99A2C400DEAA2E /* FlagOption.swift */ = {isa = PBXFileReference; lastKnownFileType = sourcecode.swift; path = FlagOption.swift; sourceTree = "<group>"; };
		04368D302C99A78800DEAA2E /* NosRadioButton.swift */ = {isa = PBXFileReference; lastKnownFileType = sourcecode.swift; path = NosRadioButton.swift; sourceTree = "<group>"; };
		04368D4A2C99CFC700DEAA2E /* ContentFlagView.swift */ = {isa = PBXFileReference; lastKnownFileType = sourcecode.swift; path = ContentFlagView.swift; sourceTree = "<group>"; };
		045EDCF22CAAF47600B67964 /* FlagSuccessView.swift */ = {isa = PBXFileReference; lastKnownFileType = sourcecode.swift; path = FlagSuccessView.swift; sourceTree = "<group>"; };
		045EDD042CAC025700B67964 /* ScrollViewProxy+Animate.swift */ = {isa = PBXFileReference; lastKnownFileType = sourcecode.swift; path = "ScrollViewProxy+Animate.swift"; sourceTree = "<group>"; };
		0496D6302C975E6900D29375 /* FlagOptionPicker.swift */ = {isa = PBXFileReference; lastKnownFileType = sourcecode.swift; path = FlagOptionPicker.swift; sourceTree = "<group>"; };
		04C9D7262CBF09C200EAAD4D /* TextField+PlaceHolderStyle.swift */ = {isa = PBXFileReference; lastKnownFileType = sourcecode.swift; path = "TextField+PlaceHolderStyle.swift"; sourceTree = "<group>"; };
		04C9D7902CC29D5000EAAD4D /* FeaturedAuthor+Cohort1.swift */ = {isa = PBXFileReference; lastKnownFileType = sourcecode.swift; path = "FeaturedAuthor+Cohort1.swift"; sourceTree = "<group>"; };
		04C9D7922CC29D8300EAAD4D /* FeaturedAuthor+Cohort2.swift */ = {isa = PBXFileReference; lastKnownFileType = sourcecode.swift; path = "FeaturedAuthor+Cohort2.swift"; sourceTree = "<group>"; };
		04C9D7942CC29E0A00EAAD4D /* FeaturedAuthor+Cohort3.swift */ = {isa = PBXFileReference; lastKnownFileType = sourcecode.swift; path = "FeaturedAuthor+Cohort3.swift"; sourceTree = "<group>"; };
		04C9D7962CC29E4A00EAAD4D /* FeaturedAuthor+Cohort4.swift */ = {isa = PBXFileReference; lastKnownFileType = sourcecode.swift; path = "FeaturedAuthor+Cohort4.swift"; sourceTree = "<group>"; };
		04C9D7982CC29EDD00EAAD4D /* FeaturedAuthor+Cohort5.swift */ = {isa = PBXFileReference; lastKnownFileType = sourcecode.swift; path = "FeaturedAuthor+Cohort5.swift"; sourceTree = "<group>"; };
		04F16AA62CBDBD91003AD693 /* DeleteConfirmationView.swift */ = {isa = PBXFileReference; lastKnownFileType = sourcecode.swift; path = DeleteConfirmationView.swift; sourceTree = "<group>"; };
		2D06BB9C2AE249D70085F509 /* ThreadRootView.swift */ = {isa = PBXFileReference; fileEncoding = 4; lastKnownFileType = sourcecode.swift; path = ThreadRootView.swift; sourceTree = "<group>"; };
		2D4010A12AD87DF300F93AD4 /* KnownFollowersView.swift */ = {isa = PBXFileReference; fileEncoding = 4; lastKnownFileType = sourcecode.swift; path = KnownFollowersView.swift; sourceTree = "<group>"; };
		3A1C296E2B2A537C0020B753 /* Moderation.xcstrings */ = {isa = PBXFileReference; lastKnownFileType = text.json.xcstrings; path = Moderation.xcstrings; sourceTree = "<group>"; };
		3A67449B2B294712002B8DE0 /* Localizable.xcstrings */ = {isa = PBXFileReference; lastKnownFileType = text.json.xcstrings; path = Localizable.xcstrings; sourceTree = "<group>"; };
		3AAB61B42B24CD0000717A07 /* Date+ElapsedTests.swift */ = {isa = PBXFileReference; lastKnownFileType = sourcecode.swift; path = "Date+ElapsedTests.swift"; sourceTree = "<group>"; };
		3AD3185F2B296D0C00026B07 /* Reply.xcstrings */ = {isa = PBXFileReference; lastKnownFileType = text.json.xcstrings; path = Reply.xcstrings; sourceTree = "<group>"; };
		3AD318622B296D1E00026B07 /* ImagePicker.xcstrings */ = {isa = PBXFileReference; lastKnownFileType = text.json.xcstrings; path = ImagePicker.xcstrings; sourceTree = "<group>"; };
		3F170C77299D816200BC8F8B /* AppController.swift */ = {isa = PBXFileReference; lastKnownFileType = sourcecode.swift; path = AppController.swift; sourceTree = "<group>"; };
		3F30020429C1FDD9003D4F8B /* OnboardingStartView.swift */ = {isa = PBXFileReference; lastKnownFileType = sourcecode.swift; path = OnboardingStartView.swift; sourceTree = "<group>"; };
		3F30020629C237AB003D4F8B /* OnboardingAgeVerificationView.swift */ = {isa = PBXFileReference; lastKnownFileType = sourcecode.swift; path = OnboardingAgeVerificationView.swift; sourceTree = "<group>"; };
		3F30020829C23895003D4F8B /* OnboardingNotOldEnoughView.swift */ = {isa = PBXFileReference; lastKnownFileType = sourcecode.swift; path = OnboardingNotOldEnoughView.swift; sourceTree = "<group>"; };
		3F30020C29C382EB003D4F8B /* OnboardingLoginView.swift */ = {isa = PBXFileReference; lastKnownFileType = sourcecode.swift; path = OnboardingLoginView.swift; sourceTree = "<group>"; };
		3F43C47529A9625700E896A0 /* AuthorReference+CoreDataClass.swift */ = {isa = PBXFileReference; lastKnownFileType = sourcecode.swift; path = "AuthorReference+CoreDataClass.swift"; sourceTree = "<group>"; };
		3F60F42829B27D3E000D62C4 /* ThreadView.swift */ = {isa = PBXFileReference; lastKnownFileType = sourcecode.swift; path = ThreadView.swift; sourceTree = "<group>"; };
		3FB5E650299D28A200386527 /* OnboardingView.swift */ = {isa = PBXFileReference; lastKnownFileType = sourcecode.swift; path = OnboardingView.swift; sourceTree = "<group>"; };
		3FFB1D88299FF37C002A755D /* AvatarView.swift */ = {isa = PBXFileReference; lastKnownFileType = sourcecode.swift; path = AvatarView.swift; sourceTree = "<group>"; };
		3FFB1D9229A6BBCE002A755D /* EventReference+CoreDataClass.swift */ = {isa = PBXFileReference; fileEncoding = 4; lastKnownFileType = sourcecode.swift; path = "EventReference+CoreDataClass.swift"; sourceTree = "<group>"; };
		3FFB1D9529A6BBEC002A755D /* Collection+SafeSubscript.swift */ = {isa = PBXFileReference; fileEncoding = 4; lastKnownFileType = sourcecode.swift; path = "Collection+SafeSubscript.swift"; sourceTree = "<group>"; };
		3FFB1D9B29A7DF9D002A755D /* StackedAvatarsView.swift */ = {isa = PBXFileReference; fileEncoding = 4; lastKnownFileType = sourcecode.swift; path = StackedAvatarsView.swift; sourceTree = "<group>"; };
		50089A002C9712EF00834588 /* JSONEvent+Kinds.swift */ = {isa = PBXFileReference; lastKnownFileType = sourcecode.swift; path = "JSONEvent+Kinds.swift"; sourceTree = "<group>"; };
		50089A0B2C97182200834588 /* CurrentUser+PublishEvents.swift */ = {isa = PBXFileReference; lastKnownFileType = sourcecode.swift; path = "CurrentUser+PublishEvents.swift"; sourceTree = "<group>"; };
		50089A162C98678600834588 /* View+ListRowGradientBackground.swift */ = {isa = PBXFileReference; lastKnownFileType = sourcecode.swift; path = "View+ListRowGradientBackground.swift"; sourceTree = "<group>"; };
		502B6C3C2C9462A400446316 /* PushNotificationRegistrar.swift */ = {isa = PBXFileReference; lastKnownFileType = sourcecode.swift; path = PushNotificationRegistrar.swift; sourceTree = "<group>"; };
		5044546D2C90726A00251A7E /* Event+Fetching.swift */ = {isa = PBXFileReference; lastKnownFileType = sourcecode.swift; path = "Event+Fetching.swift"; sourceTree = "<group>"; };
		5044546F2C90728500251A7E /* Event+Hydration.swift */ = {isa = PBXFileReference; lastKnownFileType = sourcecode.swift; path = "Event+Hydration.swift"; sourceTree = "<group>"; };
		5045540C2C81E10C0044ECAE /* EditableAvatarView.swift */ = {isa = PBXFileReference; lastKnownFileType = sourcecode.swift; path = EditableAvatarView.swift; sourceTree = "<group>"; };
		508133CA2C79F78500DFBF75 /* AttributedString+Quotation.swift */ = {isa = PBXFileReference; lastKnownFileType = sourcecode.swift; path = "AttributedString+Quotation.swift"; sourceTree = "<group>"; };
		508133DA2C7A003600DFBF75 /* AttributedString+QuotationsTests.swift */ = {isa = PBXFileReference; lastKnownFileType = sourcecode.swift; path = "AttributedString+QuotationsTests.swift"; sourceTree = "<group>"; };
		508B2B602C9EF65300C14034 /* NSPersistentContainer+Nos.swift */ = {isa = PBXFileReference; lastKnownFileType = sourcecode.swift; path = "NSPersistentContainer+Nos.swift"; sourceTree = "<group>"; };
		509532DE2C62360500E0BACA /* NotificationViewModelTests.swift */ = {isa = PBXFileReference; lastKnownFileType = sourcecode.swift; path = NotificationViewModelTests.swift; sourceTree = "<group>"; };
		509532FF2C62535400E0BACA /* zap_request.json */ = {isa = PBXFileReference; lastKnownFileType = text.json; path = zap_request.json; sourceTree = "<group>"; };
		509533092C625B5D00E0BACA /* zap_request_one_sat.json */ = {isa = PBXFileReference; fileEncoding = 4; lastKnownFileType = text.json; path = zap_request_one_sat.json; sourceTree = "<group>"; };
		5095330A2C625B5D00E0BACA /* zap_request_no_amount.json */ = {isa = PBXFileReference; fileEncoding = 4; lastKnownFileType = text.json; path = zap_request_no_amount.json; sourceTree = "<group>"; };
		50DE6B1A2C6B88FE0065665D /* View+StyledBorder.swift */ = {isa = PBXFileReference; lastKnownFileType = sourcecode.swift; path = "View+StyledBorder.swift"; sourceTree = "<group>"; };
		50E2EB712C86175900D4B360 /* NSRegularExpression+Replacement.swift */ = {isa = PBXFileReference; lastKnownFileType = sourcecode.swift; path = "NSRegularExpression+Replacement.swift"; sourceTree = "<group>"; };
		50F695062C6392C4000E4C74 /* zap_receipt.json */ = {isa = PBXFileReference; lastKnownFileType = text.json; path = zap_receipt.json; sourceTree = "<group>"; };
		5B098DBB2BDAF6CB00500A1B /* NoteParserTests+NIP08.swift */ = {isa = PBXFileReference; lastKnownFileType = sourcecode.swift; path = "NoteParserTests+NIP08.swift"; sourceTree = "<group>"; };
		5B098DC52BDAF73500500A1B /* AttributedString+Links.swift */ = {isa = PBXFileReference; lastKnownFileType = sourcecode.swift; path = "AttributedString+Links.swift"; sourceTree = "<group>"; };
		5B098DC82BDAF7CF00500A1B /* NoteParserTests+NIP27.swift */ = {isa = PBXFileReference; lastKnownFileType = sourcecode.swift; path = "NoteParserTests+NIP27.swift"; sourceTree = "<group>"; };
		5B0D99022A94090A0039F0C5 /* DoubleTapToPopModifier.swift */ = {isa = PBXFileReference; lastKnownFileType = sourcecode.swift; path = DoubleTapToPopModifier.swift; sourceTree = "<group>"; };
		5B29B5832BEAA0D7008F6008 /* BioSheet.swift */ = {isa = PBXFileReference; lastKnownFileType = sourcecode.swift; path = BioSheet.swift; sourceTree = "<group>"; };
		5B29B58D2BEC392B008F6008 /* ActivityPubBadgeView.swift */ = {isa = PBXFileReference; lastKnownFileType = sourcecode.swift; path = ActivityPubBadgeView.swift; sourceTree = "<group>"; };
		5B2F5CC12AE7443700A92B52 /* Nos 13.xcdatamodel */ = {isa = PBXFileReference; lastKnownFileType = wrapper.xcdatamodel; path = "Nos 13.xcdatamodel"; sourceTree = "<group>"; };
		5B503F612A291A1A0098805A /* JSONRelayMetadata.swift */ = {isa = PBXFileReference; lastKnownFileType = sourcecode.swift; path = JSONRelayMetadata.swift; sourceTree = "<group>"; };
		5B6136372C2F408E00ADD9C3 /* RepliesLabel.swift */ = {isa = PBXFileReference; lastKnownFileType = sourcecode.swift; path = RepliesLabel.swift; sourceTree = "<group>"; };
		5B6136452C348A5100ADD9C3 /* RepliesDisplayType.swift */ = {isa = PBXFileReference; lastKnownFileType = sourcecode.swift; path = RepliesDisplayType.swift; sourceTree = "<group>"; };
		5B6EB48D29EDBE0E006E750C /* NoteParser.swift */ = {isa = PBXFileReference; lastKnownFileType = sourcecode.swift; path = NoteParser.swift; sourceTree = "<group>"; };
		5B79F5EA2B97B5E9002DA9BE /* ConfirmUsernameDeletionSheet.swift */ = {isa = PBXFileReference; lastKnownFileType = sourcecode.swift; path = ConfirmUsernameDeletionSheet.swift; sourceTree = "<group>"; };
		5B79F6082B98AC33002DA9BE /* ClaimYourUniqueIdentitySheet.swift */ = {isa = PBXFileReference; lastKnownFileType = sourcecode.swift; path = ClaimYourUniqueIdentitySheet.swift; sourceTree = "<group>"; };
		5B79F60A2B98ACA0002DA9BE /* PickYourUsernameSheet.swift */ = {isa = PBXFileReference; lastKnownFileType = sourcecode.swift; path = PickYourUsernameSheet.swift; sourceTree = "<group>"; };
		5B79F6102B98AD0A002DA9BE /* ExcellentChoiceSheet.swift */ = {isa = PBXFileReference; lastKnownFileType = sourcecode.swift; path = ExcellentChoiceSheet.swift; sourceTree = "<group>"; };
		5B79F6122B98B145002DA9BE /* WizardNavigationStack.swift */ = {isa = PBXFileReference; lastKnownFileType = sourcecode.swift; path = WizardNavigationStack.swift; sourceTree = "<group>"; };
		5B79F6182B98B24C002DA9BE /* DeleteUsernameWizard.swift */ = {isa = PBXFileReference; lastKnownFileType = sourcecode.swift; path = DeleteUsernameWizard.swift; sourceTree = "<group>"; };
		5B79F6452BA11725002DA9BE /* WizardSheetVStack.swift */ = {isa = PBXFileReference; lastKnownFileType = sourcecode.swift; path = WizardSheetVStack.swift; sourceTree = "<group>"; };
		5B79F64B2BA119AE002DA9BE /* WizardSheetTitleText.swift */ = {isa = PBXFileReference; lastKnownFileType = sourcecode.swift; path = WizardSheetTitleText.swift; sourceTree = "<group>"; };
		5B79F6522BA11B08002DA9BE /* WizardSheetDescriptionText.swift */ = {isa = PBXFileReference; lastKnownFileType = sourcecode.swift; path = WizardSheetDescriptionText.swift; sourceTree = "<group>"; };
		5B79F6542BA123D4002DA9BE /* WizardSheetBadgeText.swift */ = {isa = PBXFileReference; lastKnownFileType = sourcecode.swift; path = WizardSheetBadgeText.swift; sourceTree = "<group>"; };
		5B7C93AF2B6AD52400410ABE /* CreateUsernameWizard.swift */ = {isa = PBXFileReference; lastKnownFileType = sourcecode.swift; path = CreateUsernameWizard.swift; sourceTree = "<group>"; };
		5B810DD62B55BA44008FE8A9 /* Nos 15.xcdatamodel */ = {isa = PBXFileReference; lastKnownFileType = wrapper.xcdatamodel; path = "Nos 15.xcdatamodel"; sourceTree = "<group>"; };
		5B834F662A83FB5C000C1432 /* ProfileKnownFollowersView.swift */ = {isa = PBXFileReference; lastKnownFileType = sourcecode.swift; path = ProfileKnownFollowersView.swift; sourceTree = "<group>"; };
		5B834F682A83FC7F000C1432 /* ProfileSocialStatsView.swift */ = {isa = PBXFileReference; lastKnownFileType = sourcecode.swift; path = ProfileSocialStatsView.swift; sourceTree = "<group>"; };
		5B8805192A21027C00E21F06 /* SHA256Key.swift */ = {isa = PBXFileReference; lastKnownFileType = sourcecode.swift; path = SHA256Key.swift; sourceTree = "<group>"; };
		5B8C96AB29D52AD200B73AEC /* AuthorListView.swift */ = {isa = PBXFileReference; lastKnownFileType = sourcecode.swift; path = AuthorListView.swift; sourceTree = "<group>"; };
		5B8C96B129DB313300B73AEC /* AuthorCard.swift */ = {isa = PBXFileReference; lastKnownFileType = sourcecode.swift; path = AuthorCard.swift; sourceTree = "<group>"; };
		5B8C96B529DDD3B200B73AEC /* NoteUITextViewRepresentable.swift */ = {isa = PBXFileReference; lastKnownFileType = sourcecode.swift; path = NoteUITextViewRepresentable.swift; sourceTree = "<group>"; };
		5B960D2C2B34B1B900C52C45 /* Nos 14.xcdatamodel */ = {isa = PBXFileReference; lastKnownFileType = wrapper.xcdatamodel; path = "Nos 14.xcdatamodel"; sourceTree = "<group>"; };
		5BBA5E902BADF98E00D57D76 /* AlreadyHaveANIP05View.swift */ = {isa = PBXFileReference; lastKnownFileType = sourcecode.swift; path = AlreadyHaveANIP05View.swift; sourceTree = "<group>"; };
		5BBA5E9B2BAE052F00D57D76 /* NiceWorkSheet.swift */ = {isa = PBXFileReference; lastKnownFileType = sourcecode.swift; path = NiceWorkSheet.swift; sourceTree = "<group>"; };
		5BC0D9CB2B867B9D005D6980 /* NamesAPI.swift */ = {isa = PBXFileReference; lastKnownFileType = sourcecode.swift; path = NamesAPI.swift; sourceTree = "<group>"; };
		5BCA95D12C8A5F0D00A52D1A /* PreviewEventRepository.swift */ = {isa = PBXFileReference; lastKnownFileType = sourcecode.swift; path = PreviewEventRepository.swift; sourceTree = "<group>"; };
		5BD25E582C192BBC005CF884 /* NoteParserTests+Parse.swift */ = {isa = PBXFileReference; lastKnownFileType = sourcecode.swift; path = "NoteParserTests+Parse.swift"; sourceTree = "<group>"; };
		5BE281C62AE2CCD800880466 /* ReplyButton.swift */ = {isa = PBXFileReference; fileEncoding = 4; lastKnownFileType = sourcecode.swift; path = ReplyButton.swift; sourceTree = "<group>"; };
		5BE281C92AE2CCEB00880466 /* HomeTab.swift */ = {isa = PBXFileReference; fileEncoding = 4; lastKnownFileType = sourcecode.swift; path = HomeTab.swift; sourceTree = "<group>"; };
		5BE460702BAB2BE1004B83ED /* NosStaging.entitlements */ = {isa = PBXFileReference; lastKnownFileType = text.plist.entitlements; path = NosStaging.entitlements; sourceTree = "<group>"; };
		5BE460762BAB307A004B83ED /* NosDev.entitlements */ = {isa = PBXFileReference; lastKnownFileType = text.plist.entitlements; path = NosDev.entitlements; sourceTree = "<group>"; };
		5BE4609E2BACAFEE004B83ED /* StagingSecrets.xcconfig */ = {isa = PBXFileReference; lastKnownFileType = text.xcconfig; path = StagingSecrets.xcconfig; sourceTree = "<group>"; };
		5BE4609F2BACAFEE004B83ED /* DevSecrets.xcconfig */ = {isa = PBXFileReference; lastKnownFileType = text.xcconfig; path = DevSecrets.xcconfig; sourceTree = "<group>"; };
		5BE460A02BACAFEE004B83ED /* ProductionSecrets.xcconfig */ = {isa = PBXFileReference; lastKnownFileType = text.xcconfig; path = ProductionSecrets.xcconfig; sourceTree = "<group>"; };
		5BFBB28A2BD9D79F002E909F /* URLParser.swift */ = {isa = PBXFileReference; lastKnownFileType = sourcecode.swift; path = URLParser.swift; sourceTree = "<group>"; };
		5BFBB2942BD9D7EB002E909F /* URLParserTests.swift */ = {isa = PBXFileReference; lastKnownFileType = sourcecode.swift; path = URLParserTests.swift; sourceTree = "<group>"; };
		5BFF66AF2A4B55FC00AA79DD /* Nos 10.xcdatamodel */ = {isa = PBXFileReference; lastKnownFileType = wrapper.xcdatamodel; path = "Nos 10.xcdatamodel"; sourceTree = "<group>"; };
		5BFF66B02A573F6400AA79DD /* RelayDetailView.swift */ = {isa = PBXFileReference; lastKnownFileType = sourcecode.swift; path = RelayDetailView.swift; sourceTree = "<group>"; };
		5BFF66B32A58853D00AA79DD /* PublishedEventsView.swift */ = {isa = PBXFileReference; lastKnownFileType = sourcecode.swift; path = PublishedEventsView.swift; sourceTree = "<group>"; };
		5BFF66B52A58A8A000AA79DD /* MutesView.swift */ = {isa = PBXFileReference; lastKnownFileType = sourcecode.swift; path = MutesView.swift; sourceTree = "<group>"; };
		659B27232BD9CB4500BEA6CC /* VerifiableEvent.swift */ = {isa = PBXFileReference; lastKnownFileType = sourcecode.swift; path = VerifiableEvent.swift; sourceTree = "<group>"; };
		65BD8DB82BDAF28200802039 /* CircularFollowButton.swift */ = {isa = PBXFileReference; fileEncoding = 4; lastKnownFileType = sourcecode.swift; path = CircularFollowButton.swift; sourceTree = "<group>"; };
		65BD8DBE2BDAF2C300802039 /* DiscoverTab.swift */ = {isa = PBXFileReference; fileEncoding = 4; lastKnownFileType = sourcecode.swift; path = DiscoverTab.swift; sourceTree = "<group>"; };
		65BD8DBF2BDAF2C300802039 /* FeaturedAuthorCategory.swift */ = {isa = PBXFileReference; fileEncoding = 4; lastKnownFileType = sourcecode.swift; path = FeaturedAuthorCategory.swift; sourceTree = "<group>"; };
		65BD8DC02BDAF2C300802039 /* DiscoverContentsView.swift */ = {isa = PBXFileReference; fileEncoding = 4; lastKnownFileType = sourcecode.swift; path = DiscoverContentsView.swift; sourceTree = "<group>"; };
		65D066982BD558690011C5CD /* DirectMessageWrapper.swift */ = {isa = PBXFileReference; fileEncoding = 4; lastKnownFileType = sourcecode.swift; path = DirectMessageWrapper.swift; sourceTree = "<group>"; };
		9DF077732C63BEA200F6B14E /* Colors.xcassets */ = {isa = PBXFileReference; lastKnownFileType = folder.assetcatalog; path = Colors.xcassets; sourceTree = "<group>"; };
		A303AF8229A9153A005DC8FC /* FollowButton.swift */ = {isa = PBXFileReference; lastKnownFileType = sourcecode.swift; path = FollowButton.swift; sourceTree = "<group>"; };
		A32B6C7229A6BE9B00653FF5 /* FollowsView.swift */ = {isa = PBXFileReference; lastKnownFileType = sourcecode.swift; path = FollowsView.swift; sourceTree = "<group>"; };
		A32B6C7729A6C99200653FF5 /* CompactAuthorCard.swift */ = {isa = PBXFileReference; lastKnownFileType = sourcecode.swift; path = CompactAuthorCard.swift; sourceTree = "<group>"; };
		A336DD3B299FD78000A0CBA0 /* Filter.swift */ = {isa = PBXFileReference; lastKnownFileType = sourcecode.swift; path = Filter.swift; sourceTree = "<group>"; };
		A34E439829A522F20057AFCB /* CurrentUser.swift */ = {isa = PBXFileReference; lastKnownFileType = sourcecode.swift; path = CurrentUser.swift; sourceTree = "<group>"; };
		A351E1A129BA92240009B7F6 /* ProfileEditView.swift */ = {isa = PBXFileReference; fileEncoding = 4; lastKnownFileType = sourcecode.swift; path = ProfileEditView.swift; sourceTree = "<group>"; };
		A3B943CE299AE00100A15A08 /* Keychain.swift */ = {isa = PBXFileReference; lastKnownFileType = sourcecode.swift; path = Keychain.swift; sourceTree = "<group>"; };
		A3B943D4299D514800A15A08 /* Follow+CoreDataClass.swift */ = {isa = PBXFileReference; lastKnownFileType = sourcecode.swift; path = "Follow+CoreDataClass.swift"; sourceTree = "<group>"; };
		C9032C2D2BAE31ED001F4EC6 /* ProfileFeedType.swift */ = {isa = PBXFileReference; lastKnownFileType = sourcecode.swift; path = ProfileFeedType.swift; sourceTree = "<group>"; };
		C90352B92C1235CD000A5993 /* NosNavigationDestination.swift */ = {isa = PBXFileReference; lastKnownFileType = sourcecode.swift; path = NosNavigationDestination.swift; sourceTree = "<group>"; };
		C905B0762A619E99009B8A78 /* LPLinkViewRepresentable.swift */ = {isa = PBXFileReference; lastKnownFileType = sourcecode.swift; path = LPLinkViewRepresentable.swift; sourceTree = "<group>"; };
		C90862BB29E9804B00C35A71 /* NosPerformanceTests.xctest */ = {isa = PBXFileReference; explicitFileType = wrapper.cfbundle; includeInIndex = 0; path = NosPerformanceTests.xctest; sourceTree = BUILT_PRODUCTS_DIR; };
		C90862BD29E9804B00C35A71 /* NosPerformanceTests.swift */ = {isa = PBXFileReference; lastKnownFileType = sourcecode.swift; path = NosPerformanceTests.swift; sourceTree = "<group>"; };
		C90B16B72AFED96300CB4B85 /* URLExtensionTests.swift */ = {isa = PBXFileReference; lastKnownFileType = sourcecode.swift; path = URLExtensionTests.swift; sourceTree = "<group>"; };
		C913DA092AEAF52B003BDD6D /* NoteWarningController.swift */ = {isa = PBXFileReference; lastKnownFileType = sourcecode.swift; path = NoteWarningController.swift; sourceTree = "<group>"; };
		C913DA0B2AEB2EBF003BDD6D /* FetchRequestPublisher.swift */ = {isa = PBXFileReference; lastKnownFileType = sourcecode.swift; path = FetchRequestPublisher.swift; sourceTree = "<group>"; };
		C913DA0D2AEB3265003BDD6D /* WarningView.swift */ = {isa = PBXFileReference; lastKnownFileType = sourcecode.swift; path = WarningView.swift; sourceTree = "<group>"; };
		C91400232B2A3894009B13B4 /* SQLiteStoreTestCase.swift */ = {isa = PBXFileReference; lastKnownFileType = sourcecode.swift; path = SQLiteStoreTestCase.swift; sourceTree = "<group>"; };
		C9246C1B2C8A42A0005495CE /* RelaySubscriptionManagerTests.swift */ = {isa = PBXFileReference; lastKnownFileType = sourcecode.swift; path = RelaySubscriptionManagerTests.swift; sourceTree = "<group>"; };
		C92A04DD2A58B02B00C844B8 /* Nos 11.xcdatamodel */ = {isa = PBXFileReference; lastKnownFileType = wrapper.xcdatamodel; path = "Nos 11.xcdatamodel"; sourceTree = "<group>"; };
		C92AB3352B599DD0005B3FFB /* doc */ = {isa = PBXFileReference; lastKnownFileType = folder; path = doc; sourceTree = "<group>"; };
		C92DF80429C25DE900400561 /* URL+Extensions.swift */ = {isa = PBXFileReference; lastKnownFileType = sourcecode.swift; path = "URL+Extensions.swift"; sourceTree = "<group>"; };
		C92DF80729C25FA900400561 /* SquareImage.swift */ = {isa = PBXFileReference; lastKnownFileType = sourcecode.swift; path = SquareImage.swift; sourceTree = "<group>"; };
		C92E7F662C4EFF3D00B80638 /* WebSocketErrorEvent.swift */ = {isa = PBXFileReference; lastKnownFileType = sourcecode.swift; path = WebSocketErrorEvent.swift; sourceTree = "<group>"; };
		C92E7F692C4EFF7200B80638 /* WebSocketConnection.swift */ = {isa = PBXFileReference; lastKnownFileType = sourcecode.swift; path = WebSocketConnection.swift; sourceTree = "<group>"; };
		C92E7F6C2C4EFF9B00B80638 /* WebSocketState.swift */ = {isa = PBXFileReference; lastKnownFileType = sourcecode.swift; path = WebSocketState.swift; sourceTree = "<group>"; };
		C92F01512AC4D6AB00972489 /* NosFormSection.swift */ = {isa = PBXFileReference; lastKnownFileType = sourcecode.swift; path = NosFormSection.swift; sourceTree = "<group>"; };
		C92F01542AC4D6CF00972489 /* BeveledSeparator.swift */ = {isa = PBXFileReference; lastKnownFileType = sourcecode.swift; path = BeveledSeparator.swift; sourceTree = "<group>"; };
		C92F01572AC4D6F700972489 /* NosTextField.swift */ = {isa = PBXFileReference; lastKnownFileType = sourcecode.swift; path = NosTextField.swift; sourceTree = "<group>"; };
		C92F015A2AC4D74E00972489 /* NosTextEditor.swift */ = {isa = PBXFileReference; lastKnownFileType = sourcecode.swift; path = NosTextEditor.swift; sourceTree = "<group>"; };
		C92F015D2AC4D99400972489 /* NosForm.swift */ = {isa = PBXFileReference; lastKnownFileType = sourcecode.swift; path = NosForm.swift; sourceTree = "<group>"; };
		C930055E2A6AF8320098CA9E /* LoadingContent.swift */ = {isa = PBXFileReference; fileEncoding = 4; lastKnownFileType = sourcecode.swift; path = LoadingContent.swift; sourceTree = "<group>"; };
		C930E0562BA49DAD002B5776 /* GridPattern.swift */ = {isa = PBXFileReference; lastKnownFileType = sourcecode.swift; path = GridPattern.swift; sourceTree = "<group>"; };
		C936B4612A4CB01C00DF1EB9 /* PushNotificationService.swift */ = {isa = PBXFileReference; lastKnownFileType = sourcecode.swift; path = PushNotificationService.swift; sourceTree = "<group>"; };
		C93CA0C229AE3A1E00921183 /* JSONEvent.swift */ = {isa = PBXFileReference; lastKnownFileType = sourcecode.swift; path = JSONEvent.swift; sourceTree = "<group>"; };
		C93EC2F029C337EB0012EE2A /* RelayPicker.swift */ = {isa = PBXFileReference; lastKnownFileType = sourcecode.swift; path = RelayPicker.swift; sourceTree = "<group>"; };
		C93EC2F329C34C860012EE2A /* NSPredicate+Bool.swift */ = {isa = PBXFileReference; lastKnownFileType = sourcecode.swift; path = "NSPredicate+Bool.swift"; sourceTree = "<group>"; };
		C93EC2F629C351470012EE2A /* Optional+Unwrap.swift */ = {isa = PBXFileReference; lastKnownFileType = sourcecode.swift; path = "Optional+Unwrap.swift"; sourceTree = "<group>"; };
		C93EC2FC29C3785C0012EE2A /* View+RoundedCorner.swift */ = {isa = PBXFileReference; fileEncoding = 4; lastKnownFileType = sourcecode.swift; path = "View+RoundedCorner.swift"; sourceTree = "<group>"; };
		C93F045D2B9B7A7000AD5872 /* ReplyPreview.swift */ = {isa = PBXFileReference; lastKnownFileType = sourcecode.swift; path = ReplyPreview.swift; sourceTree = "<group>"; };
		C93F488C2AC5C30C00900CEC /* NosFormField.swift */ = {isa = PBXFileReference; lastKnownFileType = sourcecode.swift; path = NosFormField.swift; sourceTree = "<group>"; };
		C942566829B66A2800C4202C /* Date+Elapsed.swift */ = {isa = PBXFileReference; fileEncoding = 4; lastKnownFileType = sourcecode.swift; path = "Date+Elapsed.swift"; sourceTree = "<group>"; };
		C94437E529B0DB83004D8C86 /* NotificationsView.swift */ = {isa = PBXFileReference; lastKnownFileType = sourcecode.swift; path = NotificationsView.swift; sourceTree = "<group>"; };
		C94A5E172A72C84200B6EC5D /* ReportCategory.swift */ = {isa = PBXFileReference; lastKnownFileType = sourcecode.swift; path = ReportCategory.swift; sourceTree = "<group>"; };
		C94B2D172B17F5EC002104B6 /* sample_repost.json */ = {isa = PBXFileReference; fileEncoding = 4; lastKnownFileType = text.json; path = sample_repost.json; sourceTree = "<group>"; };
		C94BC09A2A0AC74A0098F6F1 /* PreviewData.swift */ = {isa = PBXFileReference; lastKnownFileType = sourcecode.swift; path = PreviewData.swift; sourceTree = "<group>"; };
		C94D14802A12B3F70014C906 /* SearchBar.swift */ = {isa = PBXFileReference; lastKnownFileType = sourcecode.swift; path = SearchBar.swift; sourceTree = "<group>"; };
		C94D39212ABDDDFE0019C4D5 /* Secrets.xcconfig */ = {isa = PBXFileReference; fileEncoding = 4; lastKnownFileType = text.xcconfig; path = Secrets.xcconfig; sourceTree = "<group>"; };
		C94D39242ABDDFB60019C4D5 /* EmptySecrets.xcconfig */ = {isa = PBXFileReference; fileEncoding = 4; lastKnownFileType = text.xcconfig; path = EmptySecrets.xcconfig; sourceTree = "<group>"; };
		C94D855B2991479900749478 /* NoteComposer.swift */ = {isa = PBXFileReference; lastKnownFileType = sourcecode.swift; path = NoteComposer.swift; sourceTree = "<group>"; };
		C95057A62CC692320024EC9C /* mute_list.json */ = {isa = PBXFileReference; lastKnownFileType = text.json; path = mute_list.json; sourceTree = "<group>"; };
		C95057B02CC6986E0024EC9C /* mute_list_2.json */ = {isa = PBXFileReference; lastKnownFileType = text.json; path = mute_list_2.json; sourceTree = "<group>"; };
		C95057C42CC69A770024EC9C /* mute_list_self.json */ = {isa = PBXFileReference; lastKnownFileType = text.json; path = mute_list_self.json; sourceTree = "<group>"; };
		C95057C62CC69FD70024EC9C /* Nos 19.xcdatamodel */ = {isa = PBXFileReference; lastKnownFileType = wrapper.xcdatamodel; path = "Nos 19.xcdatamodel"; sourceTree = "<group>"; };
		C959DB752BD01DF4008F3627 /* GiftWrapper.swift */ = {isa = PBXFileReference; lastKnownFileType = sourcecode.swift; path = GiftWrapper.swift; sourceTree = "<group>"; };
		C95D689E299E6B4100429F86 /* ProfileHeader.swift */ = {isa = PBXFileReference; fileEncoding = 4; lastKnownFileType = sourcecode.swift; path = ProfileHeader.swift; sourceTree = "<group>"; };
		C95D68A0299E6D3E00429F86 /* BioView.swift */ = {isa = PBXFileReference; fileEncoding = 4; lastKnownFileType = sourcecode.swift; path = BioView.swift; sourceTree = "<group>"; };
		C95D68A4299E6E1E00429F86 /* PlaceholderModifier.swift */ = {isa = PBXFileReference; fileEncoding = 4; lastKnownFileType = sourcecode.swift; path = PlaceholderModifier.swift; sourceTree = "<group>"; };
		C95D68A8299E709800429F86 /* LinearGradient+Planetary.swift */ = {isa = PBXFileReference; fileEncoding = 4; lastKnownFileType = sourcecode.swift; path = "LinearGradient+Planetary.swift"; sourceTree = "<group>"; };
		C95D68AA299E710F00429F86 /* Color+Hex.swift */ = {isa = PBXFileReference; fileEncoding = 4; lastKnownFileType = sourcecode.swift; path = "Color+Hex.swift"; sourceTree = "<group>"; };
		C95D68AC299E721700429F86 /* ProfileView.swift */ = {isa = PBXFileReference; lastKnownFileType = sourcecode.swift; path = ProfileView.swift; sourceTree = "<group>"; };
		C95D68AF299ECE0700429F86 /* CHANGELOG.md */ = {isa = PBXFileReference; fileEncoding = 4; lastKnownFileType = net.daringfireball.markdown; path = CHANGELOG.md; sourceTree = "<group>"; };
		C95D68B0299ECE0700429F86 /* README.md */ = {isa = PBXFileReference; fileEncoding = 4; lastKnownFileType = net.daringfireball.markdown; path = README.md; sourceTree = "<group>"; };
		C95D68B1299ECE0700429F86 /* CONTRIBUTING.md */ = {isa = PBXFileReference; fileEncoding = 4; lastKnownFileType = net.daringfireball.markdown; path = CONTRIBUTING.md; sourceTree = "<group>"; };
		C960C57029F3236200929990 /* LikeButton.swift */ = {isa = PBXFileReference; lastKnownFileType = sourcecode.swift; path = LikeButton.swift; sourceTree = "<group>"; };
		C960C57329F3251E00929990 /* RepostButton.swift */ = {isa = PBXFileReference; lastKnownFileType = sourcecode.swift; path = RepostButton.swift; sourceTree = "<group>"; };
		C9646EA029B7A22C007239A4 /* Analytics.swift */ = {isa = PBXFileReference; lastKnownFileType = sourcecode.swift; path = Analytics.swift; sourceTree = "<group>"; };
		C9671D72298DB94C00EE7E12 /* Data+Encoding.swift */ = {isa = PBXFileReference; lastKnownFileType = sourcecode.swift; path = "Data+Encoding.swift"; sourceTree = "<group>"; };
		C96D391A2B61AFD500D3D0A1 /* RawNostrIDTests.swift */ = {isa = PBXFileReference; lastKnownFileType = sourcecode.swift; path = RawNostrIDTests.swift; sourceTree = "<group>"; };
		C96D39262B61B6D200D3D0A1 /* RawNostrID.swift */ = {isa = PBXFileReference; lastKnownFileType = sourcecode.swift; path = RawNostrID.swift; sourceTree = "<group>"; };
		C9736E5D2C13B718005BCE70 /* EventFixture.swift */ = {isa = PBXFileReference; lastKnownFileType = sourcecode.swift; path = EventFixture.swift; sourceTree = "<group>"; };
		C973AB552A323167002AED16 /* Follow+CoreDataProperties.swift */ = {isa = PBXFileReference; lastKnownFileType = sourcecode.swift; path = "Follow+CoreDataProperties.swift"; sourceTree = "<group>"; };
		C973AB562A323167002AED16 /* Event+CoreDataProperties.swift */ = {isa = PBXFileReference; lastKnownFileType = sourcecode.swift; path = "Event+CoreDataProperties.swift"; sourceTree = "<group>"; };
		C973AB572A323167002AED16 /* AuthorReference+CoreDataProperties.swift */ = {isa = PBXFileReference; lastKnownFileType = sourcecode.swift; path = "AuthorReference+CoreDataProperties.swift"; sourceTree = "<group>"; };
		C973AB582A323167002AED16 /* Author+CoreDataProperties.swift */ = {isa = PBXFileReference; lastKnownFileType = sourcecode.swift; path = "Author+CoreDataProperties.swift"; sourceTree = "<group>"; };
		C973AB592A323167002AED16 /* Relay+CoreDataProperties.swift */ = {isa = PBXFileReference; lastKnownFileType = sourcecode.swift; path = "Relay+CoreDataProperties.swift"; sourceTree = "<group>"; };
		C973AB5A2A323167002AED16 /* EventReference+CoreDataProperties.swift */ = {isa = PBXFileReference; lastKnownFileType = sourcecode.swift; path = "EventReference+CoreDataProperties.swift"; sourceTree = "<group>"; };
		C974652D2A3B86600031226F /* NoteCardHeader.swift */ = {isa = PBXFileReference; lastKnownFileType = sourcecode.swift; path = NoteCardHeader.swift; sourceTree = "<group>"; };
		C97465302A3B89140031226F /* AuthorLabel.swift */ = {isa = PBXFileReference; lastKnownFileType = sourcecode.swift; path = AuthorLabel.swift; sourceTree = "<group>"; };
		C97465332A3C95FE0031226F /* RelayPickerToolbarButton.swift */ = {isa = PBXFileReference; lastKnownFileType = sourcecode.swift; path = RelayPickerToolbarButton.swift; sourceTree = "<group>"; };
		C97797B8298AA19A0046BD25 /* RelayService.swift */ = {isa = PBXFileReference; lastKnownFileType = sourcecode.swift; path = RelayService.swift; sourceTree = "<group>"; };
		C97A1C8729E45B3C009D9E8D /* RawEventView.swift */ = {isa = PBXFileReference; fileEncoding = 4; lastKnownFileType = sourcecode.swift; path = RawEventView.swift; sourceTree = "<group>"; };
		C97A1C8A29E45B4E009D9E8D /* RawEventController.swift */ = {isa = PBXFileReference; fileEncoding = 4; lastKnownFileType = sourcecode.swift; path = RawEventController.swift; sourceTree = "<group>"; };
		C97A1C8D29E58EC7009D9E8D /* NSManagedObjectContext+Nos.swift */ = {isa = PBXFileReference; lastKnownFileType = sourcecode.swift; path = "NSManagedObjectContext+Nos.swift"; sourceTree = "<group>"; };
		C97B28892C10B07100DC1FC0 /* NosNavigationStack.swift */ = {isa = PBXFileReference; lastKnownFileType = sourcecode.swift; path = NosNavigationStack.swift; sourceTree = "<group>"; };
		C98298312ADD7EDB0096C5B5 /* Info.plist */ = {isa = PBXFileReference; lastKnownFileType = text.plist; path = Info.plist; sourceTree = "<group>"; };
		C98298322ADD7F9A0096C5B5 /* DeepLinkService.swift */ = {isa = PBXFileReference; lastKnownFileType = sourcecode.swift; path = DeepLinkService.swift; sourceTree = "<group>"; };
		C986510F2B0BD49200597B68 /* PagedNoteListView.swift */ = {isa = PBXFileReference; lastKnownFileType = sourcecode.swift; path = PagedNoteListView.swift; sourceTree = "<group>"; };
		C987F81629BA4C6900B44E7A /* BigActionButton.swift */ = {isa = PBXFileReference; fileEncoding = 4; lastKnownFileType = sourcecode.swift; path = BigActionButton.swift; sourceTree = "<group>"; };
		C987F81929BA4D0E00B44E7A /* ActionButton.swift */ = {isa = PBXFileReference; fileEncoding = 4; lastKnownFileType = sourcecode.swift; path = ActionButton.swift; sourceTree = "<group>"; };
		C987F81C29BA6D9A00B44E7A /* ProfileTab.swift */ = {isa = PBXFileReference; lastKnownFileType = sourcecode.swift; path = ProfileTab.swift; sourceTree = "<group>"; };
		C987F82029BA951D00B44E7A /* ClarityCity-ExtraLight.otf */ = {isa = PBXFileReference; lastKnownFileType = file; path = "ClarityCity-ExtraLight.otf"; sourceTree = "<group>"; };
		C987F82129BA951D00B44E7A /* ClarityCity-LightItalic.otf */ = {isa = PBXFileReference; lastKnownFileType = file; path = "ClarityCity-LightItalic.otf"; sourceTree = "<group>"; };
		C987F82229BA951D00B44E7A /* ClarityCity-ExtraBold.otf */ = {isa = PBXFileReference; lastKnownFileType = file; path = "ClarityCity-ExtraBold.otf"; sourceTree = "<group>"; };
		C987F82329BA951D00B44E7A /* ClarityCity-MediumItalic.otf */ = {isa = PBXFileReference; lastKnownFileType = file; path = "ClarityCity-MediumItalic.otf"; sourceTree = "<group>"; };
		C987F82429BA951D00B44E7A /* ClarityCity-BoldItalic.otf */ = {isa = PBXFileReference; lastKnownFileType = file; path = "ClarityCity-BoldItalic.otf"; sourceTree = "<group>"; };
		C987F82529BA951D00B44E7A /* ClarityCity-Bold.otf */ = {isa = PBXFileReference; lastKnownFileType = file; path = "ClarityCity-Bold.otf"; sourceTree = "<group>"; };
		C987F82629BA951D00B44E7A /* ClarityCity-SemiBold.otf */ = {isa = PBXFileReference; lastKnownFileType = file; path = "ClarityCity-SemiBold.otf"; sourceTree = "<group>"; };
		C987F82729BA951D00B44E7A /* ClarityCity-SemiBoldItalic.otf */ = {isa = PBXFileReference; lastKnownFileType = file; path = "ClarityCity-SemiBoldItalic.otf"; sourceTree = "<group>"; };
		C987F82829BA951E00B44E7A /* ClarityCity-Black.otf */ = {isa = PBXFileReference; lastKnownFileType = file; path = "ClarityCity-Black.otf"; sourceTree = "<group>"; };
		C987F82929BA951E00B44E7A /* ClarityCity-ExtraBoldItalic.otf */ = {isa = PBXFileReference; lastKnownFileType = file; path = "ClarityCity-ExtraBoldItalic.otf"; sourceTree = "<group>"; };
		C987F82A29BA951E00B44E7A /* ClarityCity-Light.otf */ = {isa = PBXFileReference; lastKnownFileType = file; path = "ClarityCity-Light.otf"; sourceTree = "<group>"; };
		C987F82B29BA951E00B44E7A /* ClarityCity-BlackItalic.otf */ = {isa = PBXFileReference; lastKnownFileType = file; path = "ClarityCity-BlackItalic.otf"; sourceTree = "<group>"; };
		C987F82C29BA951E00B44E7A /* ClarityCity-Medium.otf */ = {isa = PBXFileReference; lastKnownFileType = file; path = "ClarityCity-Medium.otf"; sourceTree = "<group>"; };
		C987F82D29BA951E00B44E7A /* ClarityCity-ThinItalic.otf */ = {isa = PBXFileReference; lastKnownFileType = file; path = "ClarityCity-ThinItalic.otf"; sourceTree = "<group>"; };
		C987F82E29BA951E00B44E7A /* ClarityCity-RegularItalic.otf */ = {isa = PBXFileReference; lastKnownFileType = file; path = "ClarityCity-RegularItalic.otf"; sourceTree = "<group>"; };
		C987F82F29BA951E00B44E7A /* ClarityCity-ExtraLightItalic.otf */ = {isa = PBXFileReference; lastKnownFileType = file; path = "ClarityCity-ExtraLightItalic.otf"; sourceTree = "<group>"; };
		C987F83029BA951E00B44E7A /* ClarityCity-Regular.otf */ = {isa = PBXFileReference; lastKnownFileType = file; path = "ClarityCity-Regular.otf"; sourceTree = "<group>"; };
		C987F83129BA951E00B44E7A /* ClarityCity-Thin.otf */ = {isa = PBXFileReference; lastKnownFileType = file; path = "ClarityCity-Thin.otf"; sourceTree = "<group>"; };
		C987F85629BA96B700B44E7A /* Info.plist */ = {isa = PBXFileReference; lastKnownFileType = text.plist; path = Info.plist; sourceTree = "<group>"; };
		C987F85729BA981800B44E7A /* Font+Clarity.swift */ = {isa = PBXFileReference; lastKnownFileType = sourcecode.swift; path = "Font+Clarity.swift"; sourceTree = "<group>"; };
		C98A32262A05795E00E3FA13 /* Task+Timeout.swift */ = {isa = PBXFileReference; lastKnownFileType = sourcecode.swift; path = "Task+Timeout.swift"; sourceTree = "<group>"; };
		C98B8B3F29FBF83B009789C8 /* NotificationCard.swift */ = {isa = PBXFileReference; lastKnownFileType = sourcecode.swift; path = NotificationCard.swift; sourceTree = "<group>"; };
		C98CA9032B14FA3D00929141 /* PagedRelaySubscription.swift */ = {isa = PBXFileReference; lastKnownFileType = sourcecode.swift; path = PagedRelaySubscription.swift; sourceTree = "<group>"; };
		C98CA9062B14FBBF00929141 /* PagedNoteDataSource.swift */ = {isa = PBXFileReference; lastKnownFileType = sourcecode.swift; path = PagedNoteDataSource.swift; sourceTree = "<group>"; };
		C98DC9BA2A795CAD004E5F0F /* ActionBanner.swift */ = {isa = PBXFileReference; lastKnownFileType = sourcecode.swift; path = ActionBanner.swift; sourceTree = "<group>"; };
		C992B3292B3613CC00704A9C /* SubscriptionCancellable.swift */ = {isa = PBXFileReference; lastKnownFileType = sourcecode.swift; path = SubscriptionCancellable.swift; sourceTree = "<group>"; };
		C993148C2C5BD8FC00224BA6 /* NoteEditorController.swift */ = {isa = PBXFileReference; lastKnownFileType = sourcecode.swift; path = NoteEditorController.swift; sourceTree = "<group>"; };
		C99314932C5BE13600224BA6 /* NoteEditorControllerTests.swift */ = {isa = PBXFileReference; lastKnownFileType = sourcecode.swift; path = NoteEditorControllerTests.swift; sourceTree = "<group>"; };
		C99507332AB9EE40005B1096 /* Nos 12.xcdatamodel */ = {isa = PBXFileReference; lastKnownFileType = wrapper.xcdatamodel; path = "Nos 12.xcdatamodel"; sourceTree = "<group>"; };
		C996933D2C11FF0F00A2C70D /* EventObservationView.swift */ = {isa = PBXFileReference; lastKnownFileType = sourcecode.swift; path = EventObservationView.swift; sourceTree = "<group>"; };
		C996933F2C120CC900A2C70D /* AuthorObservationView.swift */ = {isa = PBXFileReference; fileEncoding = 4; lastKnownFileType = sourcecode.swift; path = AuthorObservationView.swift; sourceTree = "<group>"; };
		C99721CA2AEBED26004EBEAB /* String+Empty.swift */ = {isa = PBXFileReference; lastKnownFileType = sourcecode.swift; path = "String+Empty.swift"; sourceTree = "<group>"; };
		C9A0DAD929C685E500466635 /* SideMenuButton.swift */ = {isa = PBXFileReference; lastKnownFileType = sourcecode.swift; path = SideMenuButton.swift; sourceTree = "<group>"; };
		C9A0DADC29C689C900466635 /* NosNavigationBar.swift */ = {isa = PBXFileReference; lastKnownFileType = sourcecode.swift; path = NosNavigationBar.swift; sourceTree = "<group>"; };
		C9A0DADF29C697A100466635 /* AboutView.swift */ = {isa = PBXFileReference; lastKnownFileType = sourcecode.swift; path = AboutView.swift; sourceTree = "<group>"; };
		C9A0DAE329C69F0C00466635 /* HighlightedText.swift */ = {isa = PBXFileReference; fileEncoding = 4; lastKnownFileType = sourcecode.swift; path = HighlightedText.swift; sourceTree = "<group>"; };
		C9A0DAE629C69FA000466635 /* Text+Gradient.swift */ = {isa = PBXFileReference; fileEncoding = 4; lastKnownFileType = sourcecode.swift; path = "Text+Gradient.swift"; sourceTree = "<group>"; };
		C9A0DAE929C6A34200466635 /* ActivityView.swift */ = {isa = PBXFileReference; fileEncoding = 4; lastKnownFileType = sourcecode.swift; path = ActivityView.swift; sourceTree = "<group>"; };
		C9A0DAEC29C6A66C00466635 /* Launch Screen.storyboard */ = {isa = PBXFileReference; lastKnownFileType = file.storyboard; path = "Launch Screen.storyboard"; sourceTree = "<group>"; };
		C9A25B3C29F174D200B39534 /* ReadabilityPadding.swift */ = {isa = PBXFileReference; lastKnownFileType = sourcecode.swift; path = ReadabilityPadding.swift; sourceTree = "<group>"; };
		C9A8015D2BD0177D006E29B2 /* ReportPublisher.swift */ = {isa = PBXFileReference; lastKnownFileType = sourcecode.swift; path = ReportPublisher.swift; sourceTree = "<group>"; };
		C9AC31AC2A55E0BD00A94E5A /* NotificationViewModel.swift */ = {isa = PBXFileReference; lastKnownFileType = sourcecode.swift; path = NotificationViewModel.swift; sourceTree = "<group>"; };
		C9ADB134299288230075E7F8 /* KeyFixture.swift */ = {isa = PBXFileReference; lastKnownFileType = sourcecode.swift; path = KeyFixture.swift; sourceTree = "<group>"; };
		C9ADB13729928CC30075E7F8 /* String+Hex.swift */ = {isa = PBXFileReference; lastKnownFileType = sourcecode.swift; path = "String+Hex.swift"; sourceTree = "<group>"; };
		C9ADB13C29929B540075E7F8 /* Bech32.swift */ = {isa = PBXFileReference; lastKnownFileType = sourcecode.swift; path = Bech32.swift; sourceTree = "<group>"; };
		C9ADB14029951CB10075E7F8 /* NSManagedObject+Nos.swift */ = {isa = PBXFileReference; lastKnownFileType = sourcecode.swift; path = "NSManagedObject+Nos.swift"; sourceTree = "<group>"; };
		C9B597642BBC8300002EC76A /* ImagePickerUIViewController.swift */ = {isa = PBXFileReference; fileEncoding = 4; lastKnownFileType = sourcecode.swift; path = ImagePickerUIViewController.swift; sourceTree = "<group>"; };
		C9B678DA29EEBF3B00303F33 /* DependencyInjection.swift */ = {isa = PBXFileReference; lastKnownFileType = sourcecode.swift; path = DependencyInjection.swift; sourceTree = "<group>"; };
		C9B678DD29EEC35B00303F33 /* Foundation+Sendable.swift */ = {isa = PBXFileReference; lastKnownFileType = sourcecode.swift; path = "Foundation+Sendable.swift"; sourceTree = "<group>"; };
		C9B678E029EEC41000303F33 /* SocialGraphCache.swift */ = {isa = PBXFileReference; lastKnownFileType = sourcecode.swift; path = SocialGraphCache.swift; sourceTree = "<group>"; };
		C9B678E629F01A8500303F33 /* FullscreenProgressView.swift */ = {isa = PBXFileReference; lastKnownFileType = sourcecode.swift; path = FullscreenProgressView.swift; sourceTree = "<group>"; };
		C9B708BA2A13BE41006C613A /* NoteTextEditor.swift */ = {isa = PBXFileReference; lastKnownFileType = sourcecode.swift; path = NoteTextEditor.swift; sourceTree = "<group>"; };
		C9B71DC12A9003670031ED9F /* CrashReporting.swift */ = {isa = PBXFileReference; lastKnownFileType = sourcecode.swift; path = CrashReporting.swift; sourceTree = "<group>"; };
		C9BAB09A2996FBA10003A84E /* EventProcessor.swift */ = {isa = PBXFileReference; lastKnownFileType = sourcecode.swift; path = EventProcessor.swift; sourceTree = "<group>"; };
		C9BB9FE32CBEFF560045DC5A /* Nos 18.xcdatamodel */ = {isa = PBXFileReference; lastKnownFileType = wrapper.xcdatamodel; path = "Nos 18.xcdatamodel"; sourceTree = "<group>"; };
		C9BD91882B61BBEF00FDA083 /* bad_contact_list.json */ = {isa = PBXFileReference; lastKnownFileType = text.json; path = bad_contact_list.json; sourceTree = "<group>"; };
		C9BD919A2B61C4FB00FDA083 /* RawNostrID+Random.swift */ = {isa = PBXFileReference; lastKnownFileType = sourcecode.swift; path = "RawNostrID+Random.swift"; sourceTree = "<group>"; };
		C9C097222C13534800F78EC3 /* DatabaseCleanerTests.swift */ = {isa = PBXFileReference; lastKnownFileType = sourcecode.swift; path = DatabaseCleanerTests.swift; sourceTree = "<group>"; };
		C9C097242C13537900F78EC3 /* DatabaseCleaner.swift */ = {isa = PBXFileReference; lastKnownFileType = sourcecode.swift; path = DatabaseCleaner.swift; sourceTree = "<group>"; };
		C9C2B77B29E072E400548B4A /* WebSocket+Nos.swift */ = {isa = PBXFileReference; lastKnownFileType = sourcecode.swift; path = "WebSocket+Nos.swift"; sourceTree = "<group>"; };
		C9C2B77E29E0731600548B4A /* AsyncTimer.swift */ = {isa = PBXFileReference; lastKnownFileType = sourcecode.swift; path = AsyncTimer.swift; sourceTree = "<group>"; };
		C9C2B78129E0735400548B4A /* RelaySubscriptionManager.swift */ = {isa = PBXFileReference; lastKnownFileType = sourcecode.swift; path = RelaySubscriptionManager.swift; sourceTree = "<group>"; };
		C9C2B78429E073E300548B4A /* RelaySubscription.swift */ = {isa = PBXFileReference; lastKnownFileType = sourcecode.swift; path = RelaySubscription.swift; sourceTree = "<group>"; };
		C9C547502A4F1CC3006B0741 /* SearchController.swift */ = {isa = PBXFileReference; fileEncoding = 4; lastKnownFileType = sourcecode.swift; path = SearchController.swift; sourceTree = "<group>"; };
		C9C547562A4F1D1A006B0741 /* Nos 9.xcdatamodel */ = {isa = PBXFileReference; lastKnownFileType = wrapper.xcdatamodel; path = "Nos 9.xcdatamodel"; sourceTree = "<group>"; };
		C9C547572A4F1D8C006B0741 /* NosNotification+CoreDataClass.swift */ = {isa = PBXFileReference; lastKnownFileType = sourcecode.swift; path = "NosNotification+CoreDataClass.swift"; sourceTree = "<group>"; };
		C9C547582A4F1D8C006B0741 /* NosNotification+CoreDataProperties.swift */ = {isa = PBXFileReference; lastKnownFileType = sourcecode.swift; path = "NosNotification+CoreDataProperties.swift"; sourceTree = "<group>"; };
		C9C9444129F6F0E2002F2C7A /* XCTest+Eventually.swift */ = {isa = PBXFileReference; lastKnownFileType = sourcecode.swift; path = "XCTest+Eventually.swift"; sourceTree = "<group>"; };
		C9CDBBA329A8FA2900C555C7 /* GoldenPostView.swift */ = {isa = PBXFileReference; fileEncoding = 4; lastKnownFileType = sourcecode.swift; path = GoldenPostView.swift; sourceTree = "<group>"; };
		C9CE5B132A0172CF008E198C /* WebView.swift */ = {isa = PBXFileReference; lastKnownFileType = sourcecode.swift; path = WebView.swift; sourceTree = "<group>"; };
		C9CF23162A38A58B00EBEC31 /* ParseQueue.swift */ = {isa = PBXFileReference; lastKnownFileType = sourcecode.swift; path = ParseQueue.swift; sourceTree = "<group>"; };
		C9D2839E2CB9B177007ADCB9 /* Nos 17.xcdatamodel */ = {isa = PBXFileReference; lastKnownFileType = wrapper.xcdatamodel; path = "Nos 17.xcdatamodel"; sourceTree = "<group>"; };
		C9D573482AB24B7300E06BB4 /* custom-xcassets.stencil */ = {isa = PBXFileReference; lastKnownFileType = text; name = "custom-xcassets.stencil"; path = "Nos/Assets/SwiftGen Stencils/custom-xcassets.stencil"; sourceTree = SOURCE_ROOT; };
		C9DC6CB92C1739AD00E1CFB3 /* View+HandleURLsInRouter.swift */ = {isa = PBXFileReference; lastKnownFileType = sourcecode.swift; path = "View+HandleURLsInRouter.swift"; sourceTree = "<group>"; };
		C9DEBFCE298941000078B43A /* Nos.app */ = {isa = PBXFileReference; explicitFileType = wrapper.application; includeInIndex = 0; path = Nos.app; sourceTree = BUILT_PRODUCTS_DIR; };
		C9DEBFD1298941000078B43A /* NosApp.swift */ = {isa = PBXFileReference; lastKnownFileType = sourcecode.swift; path = NosApp.swift; sourceTree = "<group>"; };
		C9DEBFD3298941000078B43A /* PersistenceController.swift */ = {isa = PBXFileReference; lastKnownFileType = sourcecode.swift; path = PersistenceController.swift; sourceTree = "<group>"; };
		C9DEBFD8298941000078B43A /* HomeFeedView.swift */ = {isa = PBXFileReference; lastKnownFileType = sourcecode.swift; path = HomeFeedView.swift; sourceTree = "<group>"; };
		C9DEBFDA298941020078B43A /* Assets.xcassets */ = {isa = PBXFileReference; lastKnownFileType = folder.assetcatalog; path = Assets.xcassets; sourceTree = "<group>"; };
		C9DEBFDC298941020078B43A /* Nos.entitlements */ = {isa = PBXFileReference; lastKnownFileType = text.plist.entitlements; path = Nos.entitlements; sourceTree = "<group>"; };
		C9DEBFE4298941020078B43A /* NosTests.xctest */ = {isa = PBXFileReference; explicitFileType = wrapper.cfbundle; includeInIndex = 0; path = NosTests.xctest; sourceTree = BUILT_PRODUCTS_DIR; };
		C9DEC002298945150078B43A /* String+Lorem.swift */ = {isa = PBXFileReference; lastKnownFileType = sourcecode.swift; path = "String+Lorem.swift"; sourceTree = "<group>"; };
		C9DEC005298947900078B43A /* sample_data.json */ = {isa = PBXFileReference; fileEncoding = 4; lastKnownFileType = text.json; path = sample_data.json; sourceTree = "<group>"; };
		C9DEC03F29894BED0078B43A /* Event+CoreDataClass.swift */ = {isa = PBXFileReference; lastKnownFileType = sourcecode.swift; path = "Event+CoreDataClass.swift"; sourceTree = "<group>"; };
		C9DEC04329894BED0078B43A /* Author+CoreDataClass.swift */ = {isa = PBXFileReference; lastKnownFileType = sourcecode.swift; path = "Author+CoreDataClass.swift"; sourceTree = "<group>"; };
		C9DEC0622989541F0078B43A /* Bundle+Current.swift */ = {isa = PBXFileReference; lastKnownFileType = sourcecode.swift; path = "Bundle+Current.swift"; sourceTree = "<group>"; };
		C9DEC069298965540078B43A /* RelayView.swift */ = {isa = PBXFileReference; lastKnownFileType = sourcecode.swift; path = RelayView.swift; sourceTree = "<group>"; };
		C9DEC06C2989668E0078B43A /* Relay+CoreDataClass.swift */ = {isa = PBXFileReference; lastKnownFileType = sourcecode.swift; path = "Relay+CoreDataClass.swift"; sourceTree = "<group>"; };
		C9DFA964299BEB96006929C1 /* NoteCard.swift */ = {isa = PBXFileReference; fileEncoding = 4; lastKnownFileType = sourcecode.swift; path = NoteCard.swift; sourceTree = "<group>"; };
		C9DFA968299BEC33006929C1 /* CardStyle.swift */ = {isa = PBXFileReference; fileEncoding = 4; lastKnownFileType = sourcecode.swift; path = CardStyle.swift; sourceTree = "<group>"; };
		C9DFA96A299BEE2C006929C1 /* CompactNoteView.swift */ = {isa = PBXFileReference; fileEncoding = 4; lastKnownFileType = sourcecode.swift; path = CompactNoteView.swift; sourceTree = "<group>"; };
		C9DFA970299BF8CD006929C1 /* NoteView.swift */ = {isa = PBXFileReference; lastKnownFileType = sourcecode.swift; path = NoteView.swift; sourceTree = "<group>"; };
		C9E37E0E2A1E7C32003D4B0A /* ReportMenuModifier.swift */ = {isa = PBXFileReference; lastKnownFileType = sourcecode.swift; path = ReportMenuModifier.swift; sourceTree = "<group>"; };
		C9E37E112A1E7EC5003D4B0A /* PreviewContainer.swift */ = {isa = PBXFileReference; lastKnownFileType = sourcecode.swift; path = PreviewContainer.swift; sourceTree = "<group>"; };
		C9E37E142A1E8143003D4B0A /* ReportTarget.swift */ = {isa = PBXFileReference; lastKnownFileType = sourcecode.swift; path = ReportTarget.swift; sourceTree = "<group>"; };
		C9E8C1142B081EBE002D46B0 /* NIP05View.swift */ = {isa = PBXFileReference; lastKnownFileType = sourcecode.swift; path = NIP05View.swift; sourceTree = "<group>"; };
		C9EE3E5F2A0538B7008A7491 /* ExpirationTimeButton.swift */ = {isa = PBXFileReference; lastKnownFileType = sourcecode.swift; path = ExpirationTimeButton.swift; sourceTree = "<group>"; };
		C9EE3E622A053910008A7491 /* ExpirationTimeOption.swift */ = {isa = PBXFileReference; lastKnownFileType = sourcecode.swift; path = ExpirationTimeOption.swift; sourceTree = "<group>"; };
		C9EF84CE2C24D63000182B6F /* MockRelayService.swift */ = {isa = PBXFileReference; lastKnownFileType = sourcecode.swift; path = MockRelayService.swift; sourceTree = "<group>"; };
		C9F0BB6829A5039D000547FC /* Int+Bool.swift */ = {isa = PBXFileReference; lastKnownFileType = sourcecode.swift; path = "Int+Bool.swift"; sourceTree = "<group>"; };
		C9F0BB6A29A503D6000547FC /* PublicKey.swift */ = {isa = PBXFileReference; lastKnownFileType = sourcecode.swift; path = PublicKey.swift; sourceTree = "<group>"; };
		C9F0BB6E29A50437000547FC /* NostrIdentifierPrefix.swift */ = {isa = PBXFileReference; lastKnownFileType = sourcecode.swift; path = NostrIdentifierPrefix.swift; sourceTree = "<group>"; };
		C9F2047F2AE029D90029A858 /* AppDestination.swift */ = {isa = PBXFileReference; lastKnownFileType = sourcecode.swift; path = AppDestination.swift; sourceTree = "<group>"; };
		C9F64D8B29ED840700563F2B /* Zipper.swift */ = {isa = PBXFileReference; lastKnownFileType = sourcecode.swift; path = Zipper.swift; sourceTree = "<group>"; };
		C9F75AD12A02D41E005BBE45 /* ComposerActionBar.swift */ = {isa = PBXFileReference; lastKnownFileType = sourcecode.swift; path = ComposerActionBar.swift; sourceTree = "<group>"; };
		C9F75AD52A041FF7005BBE45 /* ExpirationTimePicker.swift */ = {isa = PBXFileReference; lastKnownFileType = sourcecode.swift; path = ExpirationTimePicker.swift; sourceTree = "<group>"; };
		C9F84C1B298DBBF400C6714D /* Data+Sha.swift */ = {isa = PBXFileReference; lastKnownFileType = sourcecode.swift; path = "Data+Sha.swift"; sourceTree = "<group>"; };
		C9F84C20298DC36800C6714D /* AppView.swift */ = {isa = PBXFileReference; lastKnownFileType = sourcecode.swift; path = AppView.swift; sourceTree = "<group>"; };
		C9F84C22298DC7B900C6714D /* SettingsView.swift */ = {isa = PBXFileReference; lastKnownFileType = sourcecode.swift; path = SettingsView.swift; sourceTree = "<group>"; };
		C9F84C26298DC98800C6714D /* KeyPair.swift */ = {isa = PBXFileReference; lastKnownFileType = sourcecode.swift; path = KeyPair.swift; sourceTree = "<group>"; };
		C9FC1E622B61ACE300A3A6FB /* CoreDataTestCase.swift */ = {isa = PBXFileReference; lastKnownFileType = sourcecode.swift; path = CoreDataTestCase.swift; sourceTree = "<group>"; };
		CD09A74329A50F1D0063464F /* SideMenu.swift */ = {isa = PBXFileReference; lastKnownFileType = sourcecode.swift; path = SideMenu.swift; sourceTree = "<group>"; };
		CD09A74529A50F750063464F /* SideMenuContent.swift */ = {isa = PBXFileReference; lastKnownFileType = sourcecode.swift; path = SideMenuContent.swift; sourceTree = "<group>"; };
		CD09A74729A51EFC0063464F /* Router.swift */ = {isa = PBXFileReference; lastKnownFileType = sourcecode.swift; path = Router.swift; sourceTree = "<group>"; };
		CD27177529A7C8B200AE8888 /* sample_replies.json */ = {isa = PBXFileReference; fileEncoding = 4; lastKnownFileType = text.json; path = sample_replies.json; sourceTree = "<group>"; };
		CD2CF38D299E67F900332116 /* CardButtonStyle.swift */ = {isa = PBXFileReference; lastKnownFileType = sourcecode.swift; path = CardButtonStyle.swift; sourceTree = "<group>"; };
		CD2CF38F299E68BE00332116 /* NoteButton.swift */ = {isa = PBXFileReference; lastKnownFileType = sourcecode.swift; path = NoteButton.swift; sourceTree = "<group>"; };
		CD4908D329B92941007443DB /* ReportABugMailView.swift */ = {isa = PBXFileReference; lastKnownFileType = sourcecode.swift; path = ReportABugMailView.swift; sourceTree = "<group>"; };
		CD76864F29B6503500085358 /* NoteOptionsButton.swift */ = {isa = PBXFileReference; lastKnownFileType = sourcecode.swift; path = NoteOptionsButton.swift; sourceTree = "<group>"; };
		DC2E54C72A700F1400C2CAAB /* UIDevice+Simulator.swift */ = {isa = PBXFileReference; lastKnownFileType = sourcecode.swift; path = "UIDevice+Simulator.swift"; sourceTree = "<group>"; };
		DC4AB2F52A4475B800D1478A /* AppDelegate.swift */ = {isa = PBXFileReference; lastKnownFileType = sourcecode.swift; path = AppDelegate.swift; sourceTree = "<group>"; };
		DC5F203E2A6AE24200F8D73F /* ImagePickerButton.swift */ = {isa = PBXFileReference; lastKnownFileType = sourcecode.swift; path = ImagePickerButton.swift; sourceTree = "<group>"; };
/* End PBXFileReference section */

/* Begin PBXFrameworksBuildPhase section */
		C90862B829E9804B00C35A71 /* Frameworks */ = {
			isa = PBXFrameworksBuildPhase;
			buildActionMask = 2147483647;
			files = (
				C99DBF822A9E8BDE00F7068F /* SDWebImageSwiftUI in Frameworks */,
			);
			runOnlyForDeploymentPostprocessing = 0;
		};
		C9DEBFCB298941000078B43A /* Frameworks */ = {
			isa = PBXFrameworksBuildPhase;
			buildActionMask = 2147483647;
			files = (
				C9DEC068298965270078B43A /* Starscream in Frameworks */,
				C9FD35132BCED5A6008F8D95 /* NostrSDK in Frameworks */,
				C9B71DC02A8E9BAD0031ED9F /* SentrySwiftUI in Frameworks */,
				C9B71DBE2A8E9BAD0031ED9F /* Sentry in Frameworks */,
				C9646E9A29B79E04007239A4 /* Logger in Frameworks */,
				03C49AC02C938A9C00502321 /* SwiftSoup in Frameworks */,
				C9FD34F62BCEC89C008F8D95 /* secp256k1 in Frameworks */,
				C9646EA729B7A3DD007239A4 /* Dependencies in Frameworks */,
				C96CB98C2A6040C500498C4E /* DequeModule in Frameworks */,
				C99DBF7E2A9E81CF00F7068F /* SDWebImageSwiftUI in Frameworks */,
				039389232CA4985C00698978 /* SDWebImageWebPCoder in Frameworks */,
				C9646EA429B7A24A007239A4 /* PostHog in Frameworks */,
				C94D855F29914D2300749478 /* SwiftUINavigation in Frameworks */,
			);
			runOnlyForDeploymentPostprocessing = 0;
		};
		C9DEBFE1298941020078B43A /* Frameworks */ = {
			isa = PBXFrameworksBuildPhase;
			buildActionMask = 2147483647;
			files = (
				C99DBF802A9E8BCF00F7068F /* SDWebImageSwiftUI in Frameworks */,
				C959DB812BD02460008F3627 /* NostrSDK in Frameworks */,
				C9FD34F82BCEC8B5008F8D95 /* secp256k1 in Frameworks */,
				CDDA1F7B29A527650047ACD8 /* Starscream in Frameworks */,
				C9B71DC52A9008300031ED9F /* Sentry in Frameworks */,
				03C68C522C94D8400037DC59 /* SwiftSoup in Frameworks */,
				C9646EA929B7A4F2007239A4 /* PostHog in Frameworks */,
				C9646EAC29B7A520007239A4 /* Dependencies in Frameworks */,
				C905B0752A619367009B8A78 /* DequeModule in Frameworks */,
				C91565C12B2368FA0068EECA /* ViewInspector in Frameworks */,
				0393892D2CA4987000698978 /* SDWebImageWebPCoder in Frameworks */,
				C9646E9C29B79E4D007239A4 /* Logger in Frameworks */,
				CDDA1F7D29A527650047ACD8 /* SwiftUINavigation in Frameworks */,
			);
			runOnlyForDeploymentPostprocessing = 0;
		};
/* End PBXFrameworksBuildPhase section */

/* Begin PBXGroup section */
		030742C32B4769F90073839D /* CoreData */ = {
			isa = PBXGroup;
			children = (
				C9DEC04329894BED0078B43A /* Author+CoreDataClass.swift */,
				3F43C47529A9625700E896A0 /* AuthorReference+CoreDataClass.swift */,
				C9DEC03F29894BED0078B43A /* Event+CoreDataClass.swift */,
				5044546D2C90726A00251A7E /* Event+Fetching.swift */,
				5044546F2C90728500251A7E /* Event+Hydration.swift */,
				03FE3F7B2C87AC9900D25810 /* Event+InlineMetadata.swift */,
				3FFB1D9229A6BBCE002A755D /* EventReference+CoreDataClass.swift */,
				A3B943D4299D514800A15A08 /* Follow+CoreDataClass.swift */,
				C9C547572A4F1D8C006B0741 /* NosNotification+CoreDataClass.swift */,
				C9DEC06C2989668E0078B43A /* Relay+CoreDataClass.swift */,
				037A2C242BA9D75F00FC554B /* Generated */,
				C936B4572A4C7B7C00DF1EB9 /* Nos.xcdatamodeld */,
			);
			path = CoreData;
			sourceTree = "<group>";
		};
		030E56E52CC2835A00A4A51E /* Components */ = {
			isa = PBXGroup;
			children = (
				030E56F22CC2836D00A4A51E /* CopyKeyView.swift */,
				03C5DBC42CC19044009A9E0E /* LargeNumberView.swift */,
			);
			path = Components;
			sourceTree = "<group>";
		};
		0315B5ED2C7E44FD0020E707 /* Media */ = {
			isa = PBXGroup;
			children = (
				0314D5AB2C7D31060002E7F4 /* MediaService.swift */,
				0315B5EE2C7E451C0020E707 /* MockMediaService.swift */,
				037071262C90C5FA00BEAEC4 /* OpenGraphService.swift */,
				0304D0B12C9B731F001D16C7 /* MockOpenGraphService.swift */,
			);
			path = Media;
			sourceTree = "<group>";
		};
		0320C0F92BFE439000C4C080 /* Relay */ = {
			isa = PBXGroup;
			children = (
				0320C0FA2BFE43A600C4C080 /* RelayServiceTests.swift */,
				C9246C1B2C8A42A0005495CE /* RelaySubscriptionManagerTests.swift */,
			);
			path = Relay;
			sourceTree = "<group>";
		};
		032634512C10BB8F00E489B5 /* FileStorage */ = {
			isa = PBXGroup;
			children = (
				032634792C10C57A00E489B5 /* FileStorageAPIClient.swift */,
				0326346C2C10C2FD00E489B5 /* FileStorageServerInfoResponseJSON.swift */,
				03B4E6AD2C125D61006E5F59 /* FileStorageUploadResponseJSON.swift */,
				03F7C4F22C10DF79006FF613 /* URLSessionProtocol.swift */,
			);
			path = FileStorage;
			sourceTree = "<group>";
		};
		032634662C10C0A000E489B5 /* FileStorage */ = {
			isa = PBXGroup;
			children = (
				0326346A2C10C1D800E489B5 /* FileStorageServerInfoResponseJSONTests.swift */,
				03B4E6AB2C125D13006E5F59 /* FileStorageUploadResponseJSONTests.swift */,
				0326346F2C10C40B00E489B5 /* NostrBuildAPIClientTests.swift */,
				032634692C10C12B00E489B5 /* Fixtures */,
			);
			path = FileStorage;
			sourceTree = "<group>";
		};
		032634692C10C12B00E489B5 /* Fixtures */ = {
			isa = PBXGroup;
			children = (
				032634672C10C0D600E489B5 /* nostr_build_nip96_response.json */,
				03B4E6A12C125CA1006E5F59 /* nostr_build_nip96_upload_response.json */,
			);
			path = Fixtures;
			sourceTree = "<group>";
		};
		034834202C9A02640050CF51 /* OpenGraph */ = {
			isa = PBXGroup;
			children = (
				034834292C9A02FC0050CF51 /* MockOpenGraphParser.swift */,
				03E711662C935114000B6F96 /* SoupOpenGraphParserTests.swift */,
				037071342C90D3DF00BEAEC4 /* Fixtures */,
			);
			path = OpenGraph;
			sourceTree = "<group>";
		};
		0350F1152C0A477E0024CC15 /* IntegrationTests */ = {
			isa = PBXGroup;
			children = (
				0350F1202C0A490E0024CC15 /* EventProcessorIntegrationTests.swift */,
				031D0BB32C826F8400D95342 /* EventProcessorIntegrationTests+InlineMetadata.swift */,
				03618AF72C82583D00BCBC55 /* Fixtures */,
			);
			path = IntegrationTests;
			sourceTree = "<group>";
		};
		0357299E2BE41653005FEE85 /* Controller */ = {
			isa = PBXGroup;
			children = (
				0357299C2BE41653005FEE85 /* ContentWarningControllerTests.swift */,
				C99314932C5BE13600224BA6 /* NoteEditorControllerTests.swift */,
			);
			path = Controller;
			sourceTree = "<group>";
		};
		035729AA2BE4167E005FEE85 /* Models */ = {
			isa = PBXGroup;
			children = (
				03ED93462C46C48400C8D443 /* JSONEventTests.swift */,
				035729A52BE4167E005FEE85 /* KeyPairTests.swift */,
				035729A62BE4167E005FEE85 /* NoteParserTests.swift */,
				5B098DBB2BDAF6CB00500A1B /* NoteParserTests+NIP08.swift */,
				5B098DC82BDAF7CF00500A1B /* NoteParserTests+NIP27.swift */,
				5BD25E582C192BBC005CF884 /* NoteParserTests+Parse.swift */,
				509532DE2C62360500E0BACA /* NotificationViewModelTests.swift */,
				03A3AA3A2C5028FF008FE153 /* PublicKeyTests.swift */,
				C96D391A2B61AFD500D3D0A1 /* RawNostrIDTests.swift */,
				035729A72BE4167E005FEE85 /* ReportCategoryTests.swift */,
				5BFBB2942BD9D7EB002E909F /* URLParserTests.swift */,
				03618C8D2C826AB300BCBC55 /* CoreData */,
				03618AF82C82590E00BCBC55 /* Fixtures */,
				034834202C9A02640050CF51 /* OpenGraph */,
			);
			path = Models;
			sourceTree = "<group>";
		};
		035729B72BE416A6005FEE85 /* Service */ = {
			isa = PBXGroup;
			children = (
				035729A22BE4167E005FEE85 /* Bech32Tests.swift */,
				C9C097222C13534800F78EC3 /* DatabaseCleanerTests.swift */,
				035729B42BE416A6005FEE85 /* DirectMessageWrapperTests.swift */,
				035729B52BE416A6005FEE85 /* GiftWrapperTests.swift */,
				037975D02C0E341500ADDF37 /* MockFeatureFlags.swift */,
				035729B62BE416A6005FEE85 /* ReportPublisherTests.swift */,
				035729A82BE4167E005FEE85 /* SHA256KeyTests.swift */,
				0357299D2BE41653005FEE85 /* SocialGraphCacheTests.swift */,
				032634662C10C0A000E489B5 /* FileStorage */,
				037071292C90C74D00BEAEC4 /* Media */,
				0376DF602C3DBAD500C80786 /* NostrIdentifier */,
				0320C0F92BFE439000C4C080 /* Relay */,
			);
			path = Service;
			sourceTree = "<group>";
		};
		035729BC2BE416BD005FEE85 /* Views */ = {
			isa = PBXGroup;
			children = (
				035729BB2BE416BD005FEE85 /* EventObservationTests.swift */,
				038196F32CA36773002A94E3 /* Components */,
			);
			path = Views;
			sourceTree = "<group>";
		};
		03618AF72C82583D00BCBC55 /* Fixtures */ = {
			isa = PBXGroup;
			children = (
				C95057C42CC69A770024EC9C /* mute_list_self.json */,
				C95057B02CC6986E0024EC9C /* mute_list_2.json */,
				C95057A62CC692320024EC9C /* mute_list.json */,
				C9BD91882B61BBEF00FDA083 /* bad_contact_list.json */,
				0350F1162C0A47B20024CC15 /* contact_list.json */,
				039C96282C48321E00A8EB39 /* long_form_data.json */,
				0350F10B2C0A46760024CC15 /* new_contact_list.json */,
				0373CE7F2C08DBC40027C856 /* old_contact_list.json */,
				C9DEC005298947900078B43A /* sample_data.json */,
				CD27177529A7C8B200AE8888 /* sample_replies.json */,
				C94B2D172B17F5EC002104B6 /* sample_repost.json */,
				03FE3F8A2C87BC9500D25810 /* text_note_multiple_media.json */,
				03585DB12C8B951C00AD65AF /* text_note_with_duplicate_metadata_urls.json */,
				03618C972C826F2100BCBC55 /* text_note_with_media_metadata.json */,
				0350F12A2C0A49D40024CC15 /* text_note.json */,
				039C961E2C480F4100A8EB39 /* unsupported_kinds.json */,
				50F695062C6392C4000E4C74 /* zap_receipt.json */,
			);
			path = Fixtures;
			sourceTree = "<group>";
		};
		03618AF82C82590E00BCBC55 /* Fixtures */ = {
			isa = PBXGroup;
			children = (
				5095330A2C625B5D00E0BACA /* zap_request_no_amount.json */,
				509533092C625B5D00E0BACA /* zap_request_one_sat.json */,
				509532FF2C62535400E0BACA /* zap_request.json */,
			);
			path = Fixtures;
			sourceTree = "<group>";
		};
		03618B112C825D8700BCBC55 /* Fixtures */ = {
			isa = PBXGroup;
			children = (
				C94BC09A2A0AC74A0098F6F1 /* PreviewData.swift */,
			);
			path = Fixtures;
			sourceTree = "<group>";
		};
		03618B1E2C825F0900BCBC55 /* Wizard */ = {
			isa = PBXGroup;
			children = (
				5B79F6122B98B145002DA9BE /* WizardNavigationStack.swift */,
				5B79F6542BA123D4002DA9BE /* WizardSheetBadgeText.swift */,
				5B79F6522BA11B08002DA9BE /* WizardSheetDescriptionText.swift */,
				5B79F64B2BA119AE002DA9BE /* WizardSheetTitleText.swift */,
				5B79F6452BA11725002DA9BE /* WizardSheetVStack.swift */,
			);
			path = Wizard;
			sourceTree = "<group>";
		};
		03618BDF2C8265CF00BCBC55 /* Settings */ = {
			isa = PBXGroup;
			children = (
				C9F84C22298DC7B900C6714D /* SettingsView.swift */,
				5BFF66B32A58853D00AA79DD /* PublishedEventsView.swift */,
				04F16AA62CBDBD91003AD693 /* DeleteConfirmationView.swift */,
			);
			path = Settings;
			sourceTree = "<group>";
		};
		03618BF42C82661400BCBC55 /* SideMenu */ = {
			isa = PBXGroup;
			children = (
				C9A0DADF29C697A100466635 /* AboutView.swift */,
				CD4908D329B92941007443DB /* ReportABugMailView.swift */,
				CD09A74329A50F1D0063464F /* SideMenu.swift */,
				CD09A74529A50F750063464F /* SideMenuContent.swift */,
			);
			path = SideMenu;
			sourceTree = "<group>";
		};
		03618C052C82663600BCBC55 /* Relay */ = {
			isa = PBXGroup;
			children = (
				5BFF66B02A573F6400AA79DD /* RelayDetailView.swift */,
				C9DEC069298965540078B43A /* RelayView.swift */,
			);
			path = Relay;
			sourceTree = "<group>";
		};
		03618C1A2C82666000BCBC55 /* Notifications */ = {
			isa = PBXGroup;
			children = (
				C94437E529B0DB83004D8C86 /* NotificationsView.swift */,
				C98B8B3F29FBF83B009789C8 /* NotificationCard.swift */,
			);
			path = Notifications;
			sourceTree = "<group>";
		};
		03618C232C82668600BCBC55 /* Button */ = {
			isa = PBXGroup;
			children = (
				C987F81929BA4D0E00B44E7A /* ActionButton.swift */,
				C987F81629BA4C6900B44E7A /* BigActionButton.swift */,
				CD2CF38D299E67F900332116 /* CardButtonStyle.swift */,
				65BD8DB82BDAF28200802039 /* CircularFollowButton.swift */,
				A303AF8229A9153A005DC8FC /* FollowButton.swift */,
				C960C57029F3236200929990 /* LikeButton.swift */,
				030036AA2C5D872B002C71F5 /* NewNotesButton.swift */,
				CD2CF38F299E68BE00332116 /* NoteButton.swift */,
				CD76864F29B6503500085358 /* NoteOptionsButton.swift */,
				C97465332A3C95FE0031226F /* RelayPickerToolbarButton.swift */,
				5BE281C62AE2CCD800880466 /* ReplyButton.swift */,
				C960C57329F3251E00929990 /* RepostButton.swift */,
				C9A0DAD929C685E500466635 /* SideMenuButton.swift */,
			);
			path = Button;
			sourceTree = "<group>";
		};
		03618C642C8267A900BCBC55 /* Author */ = {
			isa = PBXGroup;
			children = (
				5B8C96B129DB313300B73AEC /* AuthorCard.swift */,
				C97465302A3B89140031226F /* AuthorLabel.swift */,
				5B8C96AB29D52AD200B73AEC /* AuthorListView.swift */,
				C996933F2C120CC900A2C70D /* AuthorObservationView.swift */,
				A32B6C7729A6C99200653FF5 /* CompactAuthorCard.swift */,
				C9E8C1142B081EBE002D46B0 /* NIP05View.swift */,
			);
			path = Author;
			sourceTree = "<group>";
		};
		03618C6D2C8267E600BCBC55 /* Note */ = {
			isa = PBXGroup;
			children = (
				C9DFA96A299BEE2C006929C1 /* CompactNoteView.swift */,
				C9DFA964299BEB96006929C1 /* NoteCard.swift */,
				C974652D2A3B86600031226F /* NoteCardHeader.swift */,
				C9DFA970299BF8CD006929C1 /* NoteView.swift */,
			);
			path = Note;
			sourceTree = "<group>";
		};
		03618C7E2C82685500BCBC55 /* Event */ = {
			isa = PBXGroup;
			children = (
				C996933D2C11FF0F00A2C70D /* EventObservationView.swift */,
				C97A1C8729E45B3C009D9E8D /* RawEventView.swift */,
			);
			path = Event;
			sourceTree = "<group>";
		};
		03618C8D2C826AB300BCBC55 /* CoreData */ = {
			isa = PBXGroup;
			children = (
				035729A12BE4167E005FEE85 /* AuthorTests.swift */,
				035729A32BE4167E005FEE85 /* EventTests.swift */,
				035729A42BE4167E005FEE85 /* FollowTests.swift */,
			);
			path = CoreData;
			sourceTree = "<group>";
		};
		037071292C90C74D00BEAEC4 /* Media */ = {
			isa = PBXGroup;
			children = (
				0370712A2C90C76900BEAEC4 /* DefaultOpenGraphServiceTests.swift */,
			);
			path = Media;
			sourceTree = "<group>";
		};
		037071342C90D3DF00BEAEC4 /* Fixtures */ = {
			isa = PBXGroup;
			children = (
				0314CF732C9C7DD00001A53B /* youTube_fortnight_short.html */,
				037071352C90D3F200BEAEC4 /* youtube_video_toxic.html */,
			);
			path = Fixtures;
			sourceTree = "<group>";
		};
		0376DF602C3DBAD500C80786 /* NostrIdentifier */ = {
			isa = PBXGroup;
			children = (
				0376DF612C3DBAED00C80786 /* NostrIdentifierTests.swift */,
				035729A92BE4167E005FEE85 /* TLVElementTests.swift */,
			);
			path = NostrIdentifier;
			sourceTree = "<group>";
		};
		037A2C242BA9D75F00FC554B /* Generated */ = {
			isa = PBXGroup;
			children = (
				C973AB582A323167002AED16 /* Author+CoreDataProperties.swift */,
				C973AB572A323167002AED16 /* AuthorReference+CoreDataProperties.swift */,
				C973AB562A323167002AED16 /* Event+CoreDataProperties.swift */,
				C973AB5A2A323167002AED16 /* EventReference+CoreDataProperties.swift */,
				C973AB552A323167002AED16 /* Follow+CoreDataProperties.swift */,
				C9C547582A4F1D8C006B0741 /* NosNotification+CoreDataProperties.swift */,
				C973AB592A323167002AED16 /* Relay+CoreDataProperties.swift */,
			);
			path = Generated;
			sourceTree = "<group>";
		};
		038196F32CA36773002A94E3 /* Components */ = {
			isa = PBXGroup;
			children = (
				038196F42CA3677D002A94E3 /* Media */,
			);
			path = Components;
			sourceTree = "<group>";
		};
		038196F42CA3677D002A94E3 /* Media */ = {
			isa = PBXGroup;
			children = (
				038196F82CA367C4002A94E3 /* ImageAnimatedTests.swift */,
				038196F52CA36788002A94E3 /* Fixtures */,
			);
			path = Media;
			sourceTree = "<group>";
		};
		038196F52CA36788002A94E3 /* Fixtures */ = {
			isa = PBXGroup;
			children = (
				038196F62CA36797002A94E3 /* elmo-animated.webp */,
				0393893C2CA49CE000698978 /* fonts-animated.gif */,
			);
			path = Fixtures;
			sourceTree = "<group>";
		};
		03C8B4902C6D061900A07CCD /* Media */ = {
			isa = PBXGroup;
			children = (
				03EB47062CB080110004FF35 /* BrokenLinkView.swift */,
				0317263B2C7935220030EDCA /* AspectRatioContainer.swift */,
				03E181382C75467C00886CC6 /* GalleryView.swift */,
				03E1812E2C753C9B00886CC6 /* ImageButton.swift */,
				03C8B4952C6D065900A07CCD /* ImageViewer.swift */,
				03E181462C754BA300886CC6 /* LinkView.swift */,
				C905B0762A619E99009B8A78 /* LPLinkViewRepresentable.swift */,
				C92DF80729C25FA900400561 /* SquareImage.swift */,
				038863DD2C6FF51500B09797 /* ZoomableContainer.swift */,
			);
			path = Media;
			sourceTree = "<group>";
		};
		03D1B42A2C3C1AE7001778CD /* NostrIdentifier */ = {
			isa = PBXGroup;
			children = (
				03D1B4272C3C1A5D001778CD /* NostrIdentifier.swift */,
				C9F0BB6E29A50437000547FC /* NostrIdentifierPrefix.swift */,
				03D1B42B2C3C1B0D001778CD /* TLVElement.swift */,
			);
			path = NostrIdentifier;
			sourceTree = "<group>";
		};
		03E7118B2C936DE5000B6F96 /* OpenGraph */ = {
			isa = PBXGroup;
			children = (
				0304D0A62C9B4BF2001D16C7 /* OpenGraphMetatdata.swift */,
				03E711802C936DD1000B6F96 /* OpenGraphParser.swift */,
				03C49AC12C938DE100502321 /* SoupOpenGraphParser.swift */,
			);
			path = OpenGraph;
			sourceTree = "<group>";
		};
		04368D542C99D32B00DEAA2E /* Moderation */ = {
			isa = PBXGroup;
			children = (
				04368D4A2C99CFC700DEAA2E /* ContentFlagView.swift */,
				041C56C32CA1B48E007D3BB2 /* UserFlagView.swift */,
				045EDCF22CAAF47600B67964 /* FlagSuccessView.swift */,
			);
			path = Moderation;
			sourceTree = "<group>";
		};
		3AAB61B12B24CC8A00717A07 /* Extensions */ = {
			isa = PBXGroup;
			children = (
				508133DA2C7A003600DFBF75 /* AttributedString+QuotationsTests.swift */,
				3AAB61B42B24CD0000717A07 /* Date+ElapsedTests.swift */,
				C90B16B72AFED96300CB4B85 /* URLExtensionTests.swift */,
			);
			path = Extensions;
			sourceTree = "<group>";
		};
		3FB5E64F299D288E00386527 /* Onboarding */ = {
			isa = PBXGroup;
			children = (
				03A241BC2CC2F458007EA31B /* AccountSuccessView.swift */,
				03A241D22CC3056F007EA31B /* AgeVerificationView.swift */,
				030FECAA2CB5E0B900820014 /* BuildYourNetworkView.swift */,
				039F09582CC051EE00FEEC81 /* CreateAccountView.swift */,
				030E570C2CC2A05B00A4A51E /* DisplayNameView.swift */,
				3F30020629C237AB003D4F8B /* OnboardingAgeVerificationView.swift */,
				3F30020C29C382EB003D4F8B /* OnboardingLoginView.swift */,
				3F30020829C23895003D4F8B /* OnboardingNotOldEnoughView.swift */,
				3F30020429C1FDD9003D4F8B /* OnboardingStartView.swift */,
				3FB5E650299D28A200386527 /* OnboardingView.swift */,
				038EF09C2CC16D640031F7F2 /* PrivateKeyView.swift */,
				030E56C92CC1BC6200A4A51E /* PublicKeyView.swift */,
				030E57282CC2B0D100A4A51E /* UsernameView.swift */,
				030E56E52CC2835A00A4A51E /* Components */,
			);
			path = Onboarding;
			sourceTree = "<group>";
		};
		5B79F5E92B97B5D7002DA9BE /* Edit */ = {
			isa = PBXGroup;
			children = (
				5045540C2C81E10C0044ECAE /* EditableAvatarView.swift */,
				A351E1A129BA92240009B7F6 /* ProfileEditView.swift */,
				5B79F61A2B98B774002DA9BE /* CreateUsernameWizard */,
				5B79F61F2B98B786002DA9BE /* DeleteUsernameWizard */,
			);
			path = Edit;
			sourceTree = "<group>";
		};
		5B79F61A2B98B774002DA9BE /* CreateUsernameWizard */ = {
			isa = PBXGroup;
			children = (
				5BBA5E902BADF98E00D57D76 /* AlreadyHaveANIP05View.swift */,
				5B79F6082B98AC33002DA9BE /* ClaimYourUniqueIdentitySheet.swift */,
				5B7C93AF2B6AD52400410ABE /* CreateUsernameWizard.swift */,
				5B79F6102B98AD0A002DA9BE /* ExcellentChoiceSheet.swift */,
				5BBA5E9B2BAE052F00D57D76 /* NiceWorkSheet.swift */,
				5B79F60A2B98ACA0002DA9BE /* PickYourUsernameSheet.swift */,
			);
			path = CreateUsernameWizard;
			sourceTree = "<group>";
		};
		5B79F61F2B98B786002DA9BE /* DeleteUsernameWizard */ = {
			isa = PBXGroup;
			children = (
				5B79F6182B98B24C002DA9BE /* DeleteUsernameWizard.swift */,
				5B79F5EA2B97B5E9002DA9BE /* ConfirmUsernameDeletionSheet.swift */,
			);
			path = DeleteUsernameWizard;
			sourceTree = "<group>";
		};
		5B79F6402BA11618002DA9BE /* Components */ = {
			isa = PBXGroup;
			children = (
				C98DC9BA2A795CAD004E5F0F /* ActionBanner.swift */,
				C9A0DAE929C6A34200466635 /* ActivityView.swift */,
				3FFB1D88299FF37C002A755D /* AvatarView.swift */,
				C95D68A0299E6D3E00429F86 /* BioView.swift */,
				C9DFA968299BEC33006929C1 /* CardStyle.swift */,
				0496D6302C975E6900D29375 /* FlagOptionPicker.swift */,
				C9B678E629F01A8500303F33 /* FullscreenProgressView.swift */,
				C9CDBBA329A8FA2900C555C7 /* GoldenPostView.swift */,
				C930E0562BA49DAD002B5776 /* GridPattern.swift */,
				C9A0DAE329C69F0C00466635 /* HighlightedText.swift */,
				2D4010A12AD87DF300F93AD4 /* KnownFollowersView.swift */,
				C9A0DADC29C689C900466635 /* NosNavigationBar.swift */,
				C97B28892C10B07100DC1FC0 /* NosNavigationStack.swift */,
				042406F22C907A15008F2A21 /* NosToggle.swift */,
				C9B708BA2A13BE41006C613A /* NoteTextEditor.swift */,
				C986510F2B0BD49200597B68 /* PagedNoteListView.swift */,
				C9E37E112A1E7EC5003D4B0A /* PreviewContainer.swift */,
				C93EC2F029C337EB0012EE2A /* RelayPicker.swift */,
				5B6136372C2F408E00ADD9C3 /* RepliesLabel.swift */,
				C94D14802A12B3F70014C906 /* SearchBar.swift */,
				3FFB1D9B29A7DF9D002A755D /* StackedAvatarsView.swift */,
				2D06BB9C2AE249D70085F509 /* ThreadRootView.swift */,
				3F60F42829B27D3E000D62C4 /* ThreadView.swift */,
				C913DA0D2AEB3265003BDD6D /* WarningView.swift */,
				C9CE5B132A0172CF008E198C /* WebView.swift */,
				04368D302C99A78800DEAA2E /* NosRadioButton.swift */,
				03618C642C8267A900BCBC55 /* Author */,
				03618C232C82668600BCBC55 /* Button */,
				03618C7E2C82685500BCBC55 /* Event */,
				C92F01502AC4D67B00972489 /* Form */,
				03C8B4902C6D061900A07CCD /* Media */,
				03618B1E2C825F0900BCBC55 /* Wizard */,
				030E56E32CC1BF2900A4A51E /* CopyButtonState.swift */,
			);
			path = Components;
			sourceTree = "<group>";
		};
		65BD8DC12BDAF2C300802039 /* Discover */ = {
			isa = PBXGroup;
			children = (
				65BD8DC02BDAF2C300802039 /* DiscoverContentsView.swift */,
				65BD8DBE2BDAF2C300802039 /* DiscoverTab.swift */,
				030AE4282BE3D63C004DEE02 /* FeaturedAuthor.swift */,
				04C9D7902CC29D5000EAAD4D /* FeaturedAuthor+Cohort1.swift */,
				04C9D7922CC29D8300EAAD4D /* FeaturedAuthor+Cohort2.swift */,
				04C9D7942CC29E0A00EAAD4D /* FeaturedAuthor+Cohort3.swift */,
				04C9D7962CC29E4A00EAAD4D /* FeaturedAuthor+Cohort4.swift */,
				04C9D7982CC29EDD00EAAD4D /* FeaturedAuthor+Cohort5.swift */,
				65BD8DBF2BDAF2C300802039 /* FeaturedAuthorCategory.swift */,
				03A743442CC048C700893CAE /* GoToFeedTip.swift */,
			);
			path = Discover;
			sourceTree = "<group>";
		};
		C9032C2C2BAE31DA001F4EC6 /* Profile */ = {
			isa = PBXGroup;
			children = (
				5B29B58D2BEC392B008F6008 /* ActivityPubBadgeView.swift */,
				5B29B5832BEAA0D7008F6008 /* BioSheet.swift */,
				A32B6C7229A6BE9B00653FF5 /* FollowsView.swift */,
				5BFF66B52A58A8A000AA79DD /* MutesView.swift */,
				C9032C2D2BAE31ED001F4EC6 /* ProfileFeedType.swift */,
				C95D689E299E6B4100429F86 /* ProfileHeader.swift */,
				5B834F662A83FB5C000C1432 /* ProfileKnownFollowersView.swift */,
				5B834F682A83FC7F000C1432 /* ProfileSocialStatsView.swift */,
				C987F81C29BA6D9A00B44E7A /* ProfileTab.swift */,
				C95D68AC299E721700429F86 /* ProfileView.swift */,
				5B79F5E92B97B5D7002DA9BE /* Edit */,
			);
			path = Profile;
			sourceTree = "<group>";
		};
		C90862BC29E9804B00C35A71 /* NosPerformanceTests */ = {
			isa = PBXGroup;
			children = (
				C90862BD29E9804B00C35A71 /* NosPerformanceTests.swift */,
			);
			path = NosPerformanceTests;
			sourceTree = "<group>";
		};
		C92E7F652C4EFF2600B80638 /* WebSockets */ = {
			isa = PBXGroup;
			children = (
				C92E7F662C4EFF3D00B80638 /* WebSocketErrorEvent.swift */,
				C92E7F692C4EFF7200B80638 /* WebSocketConnection.swift */,
				C92E7F6C2C4EFF9B00B80638 /* WebSocketState.swift */,
			);
			path = WebSockets;
			sourceTree = "<group>";
		};
		C92F01502AC4D67B00972489 /* Form */ = {
			isa = PBXGroup;
			children = (
				C92F01542AC4D6CF00972489 /* BeveledSeparator.swift */,
				C92F015D2AC4D99400972489 /* NosForm.swift */,
				C93F488C2AC5C30C00900CEC /* NosFormField.swift */,
				C92F01512AC4D6AB00972489 /* NosFormSection.swift */,
				C92F015A2AC4D74E00972489 /* NosTextEditor.swift */,
				C92F01572AC4D6F700972489 /* NosTextField.swift */,
			);
			path = Form;
			sourceTree = "<group>";
		};
		C96877B32B4EDCCF0051ED2F /* Home */ = {
			isa = PBXGroup;
			children = (
				C9DEBFD8298941000078B43A /* HomeFeedView.swift */,
				5BE281C92AE2CCEB00880466 /* HomeTab.swift */,
				03C7E7912CB9C0AF0054624C /* WelcomeToFeedTip.swift */,
			);
			path = Home;
			sourceTree = "<group>";
		};
		C97797B7298AA1600046BD25 /* Service */ = {
			isa = PBXGroup;
			children = (
				C9646EA029B7A22C007239A4 /* Analytics.swift */,
				C9C2B77E29E0731600548B4A /* AsyncTimer.swift */,
				C9ADB13C29929B540075E7F8 /* Bech32.swift */,
				C9B71DC12A9003670031ED9F /* CrashReporting.swift */,
				A34E439829A522F20057AFCB /* CurrentUser.swift */,
				50089A0B2C97182200834588 /* CurrentUser+PublishEvents.swift */,
				034EBDB92C24895E006BA35A /* CurrentUserError.swift */,
				C9C097242C13537900F78EC3 /* DatabaseCleaner.swift */,
				C98298322ADD7F9A0096C5B5 /* DeepLinkService.swift */,
				C9B678DA29EEBF3B00303F33 /* DependencyInjection.swift */,
				65D066982BD558690011C5CD /* DirectMessageWrapper.swift */,
				C9BAB09A2996FBA10003A84E /* EventProcessor.swift */,
				0350F12C2C0A7EF20024CC15 /* FeatureFlags.swift */,
				C959DB752BD01DF4008F3627 /* GiftWrapper.swift */,
				A3B943CE299AE00100A15A08 /* Keychain.swift */,
				C9EF84CE2C24D63000182B6F /* MockRelayService.swift */,
				0320C1142BFE63DC00C4C080 /* MockRelaySubscriptionManager.swift */,
				5BC0D9CB2B867B9D005D6980 /* NamesAPI.swift */,
				502B6C3C2C9462A400446316 /* PushNotificationRegistrar.swift */,
				C936B4612A4CB01C00DF1EB9 /* PushNotificationService.swift */,
				C9A8015D2BD0177D006E29B2 /* ReportPublisher.swift */,
				030E571A2CC2ADDB00A4A51E /* SaveProfileError.swift */,
				5B8805192A21027C00E21F06 /* SHA256Key.swift */,
				C9B678E029EEC41000303F33 /* SocialGraphCache.swift */,
				C9F64D8B29ED840700563F2B /* Zipper.swift */,
				032634512C10BB8F00E489B5 /* FileStorage */,
				0315B5ED2C7E44FD0020E707 /* Media */,
				03D1B42A2C3C1AE7001778CD /* NostrIdentifier */,
				C98CA9052B14FA8500929141 /* Relay */,
			);
			path = Service;
			sourceTree = "<group>";
		};
		C97797BD298ABE060046BD25 /* Frameworks */ = {
			isa = PBXGroup;
			children = (
			);
			name = Frameworks;
			sourceTree = "<group>";
		};
		C987F81F29BA94D400B44E7A /* Font */ = {
			isa = PBXGroup;
			children = (
				C987F82829BA951E00B44E7A /* ClarityCity-Black.otf */,
				C987F82B29BA951E00B44E7A /* ClarityCity-BlackItalic.otf */,
				C987F82529BA951D00B44E7A /* ClarityCity-Bold.otf */,
				C987F82429BA951D00B44E7A /* ClarityCity-BoldItalic.otf */,
				C987F82229BA951D00B44E7A /* ClarityCity-ExtraBold.otf */,
				C987F82929BA951E00B44E7A /* ClarityCity-ExtraBoldItalic.otf */,
				C987F82029BA951D00B44E7A /* ClarityCity-ExtraLight.otf */,
				C987F82F29BA951E00B44E7A /* ClarityCity-ExtraLightItalic.otf */,
				C987F82A29BA951E00B44E7A /* ClarityCity-Light.otf */,
				C987F82129BA951D00B44E7A /* ClarityCity-LightItalic.otf */,
				C987F82C29BA951E00B44E7A /* ClarityCity-Medium.otf */,
				C987F82329BA951D00B44E7A /* ClarityCity-MediumItalic.otf */,
				C987F83029BA951E00B44E7A /* ClarityCity-Regular.otf */,
				C987F82E29BA951E00B44E7A /* ClarityCity-RegularItalic.otf */,
				C987F82629BA951D00B44E7A /* ClarityCity-SemiBold.otf */,
				C987F82729BA951D00B44E7A /* ClarityCity-SemiBoldItalic.otf */,
				C987F83129BA951E00B44E7A /* ClarityCity-Thin.otf */,
				C987F82D29BA951E00B44E7A /* ClarityCity-ThinItalic.otf */,
			);
			path = Font;
			sourceTree = "<group>";
		};
		C98CA9052B14FA8500929141 /* Relay */ = {
			isa = PBXGroup;
			children = (
				A336DD3B299FD78000A0CBA0 /* Filter.swift */,
				C98CA9032B14FA3D00929141 /* PagedRelaySubscription.swift */,
				C97797B8298AA19A0046BD25 /* RelayService.swift */,
				C9C2B78129E0735400548B4A /* RelaySubscriptionManager.swift */,
			);
			path = Relay;
			sourceTree = "<group>";
		};
		C9C9443A29F6E420002F2C7A /* TestHelpers */ = {
			isa = PBXGroup;
			children = (
				C9FC1E622B61ACE300A3A6FB /* CoreDataTestCase.swift */,
				C9BD919A2B61C4FB00FDA083 /* RawNostrID+Random.swift */,
				C91400232B2A3894009B13B4 /* SQLiteStoreTestCase.swift */,
				C9C9444129F6F0E2002F2C7A /* XCTest+Eventually.swift */,
				0373CE982C0910250027C856 /* XCTestCase+FileData.swift */,
			);
			path = TestHelpers;
			sourceTree = "<group>";
		};
		C9CFF6D02AB241EB00D4B368 /* Modifiers */ = {
			isa = PBXGroup;
			children = (
				5B0D99022A94090A0039F0C5 /* DoubleTapToPopModifier.swift */,
				03C7E7972CB9C1600054624C /* InlineTipViewStyle.swift */,
				C95D68A8299E709800429F86 /* LinearGradient+Planetary.swift */,
				C95D68A4299E6E1E00429F86 /* PlaceholderModifier.swift */,
				03C7E7A12CB9CD0B0054624C /* PointDownEmojiTipViewStyle.swift */,
				C9A25B3C29F174D200B39534 /* ReadabilityPadding.swift */,
				C9E37E0E2A1E7C32003D4B0A /* ReportMenuModifier.swift */,
				C9A0DAE629C69FA000466635 /* Text+Gradient.swift */,
				C9DC6CB92C1739AD00E1CFB3 /* View+HandleURLsInRouter.swift */,
				50089A162C98678600834588 /* View+ListRowGradientBackground.swift */,
				C93EC2FC29C3785C0012EE2A /* View+RoundedCorner.swift */,
				50DE6B1A2C6B88FE0065665D /* View+StyledBorder.swift */,
				04C9D7262CBF09C200EAAD4D /* TextField+PlaceHolderStyle.swift */,
			);
			path = Modifiers;
			sourceTree = "<group>";
		};
		C9D573472AB24B5800E06BB4 /* SwiftGen Stencils */ = {
			isa = PBXGroup;
			children = (
				C9D573482AB24B7300E06BB4 /* custom-xcassets.stencil */,
			);
			path = "SwiftGen Stencils";
			sourceTree = "<group>";
		};
		C9DEBFC5298941000078B43A = {
			isa = PBXGroup;
			children = (
				C95D68AF299ECE0700429F86 /* CHANGELOG.md */,
				C95D68B1299ECE0700429F86 /* CONTRIBUTING.md */,
				C95D68B0299ECE0700429F86 /* README.md */,
				C92AB3352B599DD0005B3FFB /* doc */,
				C9DEBFD0298941000078B43A /* Nos */,
				C9DEBFE7298941020078B43A /* NosTests */,
				C90862BC29E9804B00C35A71 /* NosPerformanceTests */,
				C9DEBFCF298941000078B43A /* Products */,
				C97797BD298ABE060046BD25 /* Frameworks */,
			);
			sourceTree = "<group>";
		};
		C9DEBFCF298941000078B43A /* Products */ = {
			isa = PBXGroup;
			children = (
				C9DEBFCE298941000078B43A /* Nos.app */,
				C9DEBFE4298941020078B43A /* NosTests.xctest */,
				C90862BB29E9804B00C35A71 /* NosPerformanceTests.xctest */,
			);
			name = Products;
			sourceTree = "<group>";
		};
		C9DEBFD0298941000078B43A /* Nos */ = {
			isa = PBXGroup;
			children = (
				C9DEBFDC298941020078B43A /* Nos.entitlements */,
				5BE460762BAB307A004B83ED /* NosDev.entitlements */,
				5BE460702BAB2BE1004B83ED /* NosStaging.entitlements */,
				C987F85629BA96B700B44E7A /* Info.plist */,
				3F170C77299D816200BC8F8B /* AppController.swift */,
				DC4AB2F52A4475B800D1478A /* AppDelegate.swift */,
				C9DEBFD1298941000078B43A /* NosApp.swift */,
				CD09A74729A51EFC0063464F /* Router.swift */,
				0378409C2BB4A2B600E5E901 /* PrivacyInfo.xcprivacy */,
				C9DFA974299C30CA006929C1 /* Assets */,
				C9EB171929E5976700A15ABB /* Controller */,
				C9DEC001298944FC0078B43A /* Extensions */,
				C9DEC02C29894BB20078B43A /* Models */,
				C97797B7298AA1600046BD25 /* Service */,
				C9F84C24298DC7C100C6714D /* Views */,
			);
			path = Nos;
			sourceTree = "<group>";
		};
		C9DEBFE7298941020078B43A /* NosTests */ = {
			isa = PBXGroup;
			children = (
				C98298312ADD7EDB0096C5B5 /* Info.plist */,
				0320C0E42BFBB27E00C4C080 /* PerformanceTests.xctestplan */,
				03AB2F7D2BF6609500B73DB1 /* UnitTests.xctestplan */,
				0357299E2BE41653005FEE85 /* Controller */,
				3AAB61B12B24CC8A00717A07 /* Extensions */,
				C9DEC0042989477A0078B43A /* Fixtures */,
				0350F1152C0A477E0024CC15 /* IntegrationTests */,
				035729AA2BE4167E005FEE85 /* Models */,
				035729B72BE416A6005FEE85 /* Service */,
				C9C9443A29F6E420002F2C7A /* TestHelpers */,
				035729BC2BE416BD005FEE85 /* Views */,
			);
			path = NosTests;
			sourceTree = "<group>";
		};
		C9DEC001298944FC0078B43A /* Extensions */ = {
			isa = PBXGroup;
			children = (
				5B098DC52BDAF73500500A1B /* AttributedString+Links.swift */,
				508133CA2C79F78500DFBF75 /* AttributedString+Quotation.swift */,
				C9DEC0622989541F0078B43A /* Bundle+Current.swift */,
				3FFB1D9529A6BBEC002A755D /* Collection+SafeSubscript.swift */,
				C95D68AA299E710F00429F86 /* Color+Hex.swift */,
				C9671D72298DB94C00EE7E12 /* Data+Encoding.swift */,
				C9F84C1B298DBBF400C6714D /* Data+Sha.swift */,
				C942566829B66A2800C4202C /* Date+Elapsed.swift */,
				C987F85729BA981800B44E7A /* Font+Clarity.swift */,
				C9B678DD29EEC35B00303F33 /* Foundation+Sendable.swift */,
				C9F0BB6829A5039D000547FC /* Int+Bool.swift */,
				C9ADB14029951CB10075E7F8 /* NSManagedObject+Nos.swift */,
				C97A1C8D29E58EC7009D9E8D /* NSManagedObjectContext+Nos.swift */,
				508B2B602C9EF65300C14034 /* NSPersistentContainer+Nos.swift */,
				C93EC2F329C34C860012EE2A /* NSPredicate+Bool.swift */,
				50E2EB712C86175900D4B360 /* NSRegularExpression+Replacement.swift */,
				C93EC2F629C351470012EE2A /* Optional+Unwrap.swift */,
				C99721CA2AEBED26004EBEAB /* String+Empty.swift */,
				C9ADB13729928CC30075E7F8 /* String+Hex.swift */,
				C9DEC002298945150078B43A /* String+Lorem.swift */,
				C98A32262A05795E00E3FA13 /* Task+Timeout.swift */,
				DC2E54C72A700F1400C2CAAB /* UIDevice+Simulator.swift */,
				C92DF80429C25DE900400561 /* URL+Extensions.swift */,
				C9C2B77B29E072E400548B4A /* WebSocket+Nos.swift */,
				045EDD042CAC025700B67964 /* ScrollViewProxy+Animate.swift */,
			);
			path = Extensions;
			sourceTree = "<group>";
		};
		C9DEC0042989477A0078B43A /* Fixtures */ = {
			isa = PBXGroup;
			children = (
				C9736E5D2C13B718005BCE70 /* EventFixture.swift */,
				C9ADB134299288230075E7F8 /* KeyFixture.swift */,
			);
			path = Fixtures;
			sourceTree = "<group>";
		};
		C9DEC02C29894BB20078B43A /* Models */ = {
			isa = PBXGroup;
			children = (
				C9F2047F2AE029D90029A858 /* AppDestination.swift */,
				03FE3F782C87A9D900D25810 /* EventError.swift */,
				0365CD862C4016A200622A1A /* EventKind.swift */,
				C9EE3E622A053910008A7491 /* ExpirationTimeOption.swift */,
				C93CA0C229AE3A1E00921183 /* JSONEvent.swift */,
				50089A002C9712EF00834588 /* JSONEvent+Kinds.swift */,
				5B503F612A291A1A0098805A /* JSONRelayMetadata.swift */,
				C9F84C26298DC98800C6714D /* KeyPair.swift */,
				C930055E2A6AF8320098CA9E /* LoadingContent.swift */,
				C90352B92C1235CD000A5993 /* NosNavigationDestination.swift */,
				5B6EB48D29EDBE0E006E750C /* NoteParser.swift */,
				C9AC31AC2A55E0BD00A94E5A /* NotificationViewModel.swift */,
				C9CF23162A38A58B00EBEC31 /* ParseQueue.swift */,
				C9F0BB6A29A503D6000547FC /* PublicKey.swift */,
				C96D39262B61B6D200D3D0A1 /* RawNostrID.swift */,
				C9C2B78429E073E300548B4A /* RelaySubscription.swift */,
				5B6136452C348A5100ADD9C3 /* RepliesDisplayType.swift */,
				C94A5E172A72C84200B6EC5D /* ReportCategory.swift */,
				C9E37E142A1E8143003D4B0A /* ReportTarget.swift */,
				C992B3292B3613CC00704A9C /* SubscriptionCancellable.swift */,
				5BFBB28A2BD9D79F002E909F /* URLParser.swift */,
				659B27232BD9CB4500BEA6CC /* VerifiableEvent.swift */,
				030742C32B4769F90073839D /* CoreData */,
				03E7118B2C936DE5000B6F96 /* OpenGraph */,
				C92E7F652C4EFF2600B80638 /* WebSockets */,
				5BCA95D12C8A5F0D00A52D1A /* PreviewEventRepository.swift */,
				04368D2A2C99A2C400DEAA2E /* FlagOption.swift */,
			);
			path = Models;
			sourceTree = "<group>";
		};
		C9DFA974299C30CA006929C1 /* Assets */ = {
			isa = PBXGroup;
			children = (
				C9A0DAEC29C6A66C00466635 /* Launch Screen.storyboard */,
				C9DEBFDA298941020078B43A /* Assets.xcassets */,
				9DF077732C63BEA200F6B14E /* Colors.xcassets */,
				5BE4609F2BACAFEE004B83ED /* DevSecrets.xcconfig */,
				C94D39242ABDDFB60019C4D5 /* EmptySecrets.xcconfig */,
				5BE460A02BACAFEE004B83ED /* ProductionSecrets.xcconfig */,
				C94D39212ABDDDFE0019C4D5 /* Secrets.xcconfig */,
				5BE4609E2BACAFEE004B83ED /* StagingSecrets.xcconfig */,
				C987F81F29BA94D400B44E7A /* Font */,
				C9DFA977299C3189006929C1 /* Localization */,
				C9D573472AB24B5800E06BB4 /* SwiftGen Stencils */,
			);
			path = Assets;
			sourceTree = "<group>";
		};
		C9DFA977299C3189006929C1 /* Localization */ = {
			isa = PBXGroup;
			children = (
				3AD318622B296D1E00026B07 /* ImagePicker.xcstrings */,
				3A67449B2B294712002B8DE0 /* Localizable.xcstrings */,
				3A1C296E2B2A537C0020B753 /* Moderation.xcstrings */,
				3AD3185F2B296D0C00026B07 /* Reply.xcstrings */,
			);
			path = Localization;
			sourceTree = "<group>";
		};
		C9EB171929E5976700A15ABB /* Controller */ = {
			isa = PBXGroup;
			children = (
				0357299A2BE415E5005FEE85 /* ContentWarningController.swift */,
				C913DA0B2AEB2EBF003BDD6D /* FetchRequestPublisher.swift */,
				C993148C2C5BD8FC00224BA6 /* NoteEditorController.swift */,
				C913DA092AEAF52B003BDD6D /* NoteWarningController.swift */,
				C98CA9062B14FBBF00929141 /* PagedNoteDataSource.swift */,
				C9DEBFD3298941000078B43A /* PersistenceController.swift */,
				C97A1C8A29E45B4E009D9E8D /* RawEventController.swift */,
				030036842C5D39DD002C71F5 /* RefreshController.swift */,
				C9C547502A4F1CC3006B0741 /* SearchController.swift */,
			);
			path = Controller;
			sourceTree = "<group>";
		};
		C9EE3E652A053CF1008A7491 /* NoteComposer */ = {
			isa = PBXGroup;
			children = (
				C9F75AD12A02D41E005BBE45 /* ComposerActionBar.swift */,
				C9EE3E5F2A0538B7008A7491 /* ExpirationTimeButton.swift */,
				C9F75AD52A041FF7005BBE45 /* ExpirationTimePicker.swift */,
				DC5F203E2A6AE24200F8D73F /* ImagePickerButton.swift */,
				C9B597642BBC8300002EC76A /* ImagePickerUIViewController.swift */,
				C94D855B2991479900749478 /* NoteComposer.swift */,
				5B8C96B529DDD3B200B73AEC /* NoteUITextViewRepresentable.swift */,
				C93F045D2B9B7A7000AD5872 /* ReplyPreview.swift */,
			);
			path = NoteComposer;
			sourceTree = "<group>";
		};
		C9F84C24298DC7C100C6714D /* Views */ = {
			isa = PBXGroup;
			children = (
				C9F84C20298DC36800C6714D /* AppView.swift */,
				030024182CC00DF70073ED56 /* SplashScreenView.swift */,
				5B79F6402BA11618002DA9BE /* Components */,
				65BD8DC12BDAF2C300802039 /* Discover */,
				03618B112C825D8700BCBC55 /* Fixtures */,
				C96877B32B4EDCCF0051ED2F /* Home */,
				04368D542C99D32B00DEAA2E /* Moderation */,
				C9CFF6D02AB241EB00D4B368 /* Modifiers */,
				03618C6D2C8267E600BCBC55 /* Note */,
				C9EE3E652A053CF1008A7491 /* NoteComposer */,
				03618C1A2C82666000BCBC55 /* Notifications */,
				3FB5E64F299D288E00386527 /* Onboarding */,
				C9032C2C2BAE31DA001F4EC6 /* Profile */,
				03618C052C82663600BCBC55 /* Relay */,
				03618BDF2C8265CF00BCBC55 /* Settings */,
				03618BF42C82661400BCBC55 /* SideMenu */,
			);
			path = Views;
			sourceTree = "<group>";
		};
/* End PBXGroup section */

/* Begin PBXNativeTarget section */
		C90862BA29E9804B00C35A71 /* NosPerformanceTests */ = {
			isa = PBXNativeTarget;
			buildConfigurationList = C90862C329E9804B00C35A71 /* Build configuration list for PBXNativeTarget "NosPerformanceTests" */;
			buildPhases = (
				C90862B729E9804B00C35A71 /* Sources */,
				C90862B829E9804B00C35A71 /* Frameworks */,
				C90862B929E9804B00C35A71 /* Resources */,
			);
			buildRules = (
			);
			dependencies = (
				C90862C229E9804B00C35A71 /* PBXTargetDependency */,
			);
			name = NosPerformanceTests;
			packageProductDependencies = (
				C99DBF812A9E8BDE00F7068F /* SDWebImageSwiftUI */,
			);
			productName = NosPerformanceTests;
			productReference = C90862BB29E9804B00C35A71 /* NosPerformanceTests.xctest */;
			productType = "com.apple.product-type.bundle.ui-testing";
		};
		C9DEBFCD298941000078B43A /* Nos */ = {
			isa = PBXNativeTarget;
			buildConfigurationList = C9DEBFF8298941020078B43A /* Build configuration list for PBXNativeTarget "Nos" */;
			buildPhases = (
				C9BAB0992996BEEA0003A84E /* SwiftLint */,
				C9DEBFCA298941000078B43A /* Sources */,
				C9DEBFCB298941000078B43A /* Frameworks */,
				C9DEBFCC298941000078B43A /* Resources */,
			);
			buildRules = (
			);
			dependencies = (
				3AD3185D2B294E9000026B07 /* PBXTargetDependency */,
				C9D573402AB24A3700E06BB4 /* PBXTargetDependency */,
			);
			name = Nos;
			packageProductDependencies = (
				C9DEC067298965270078B43A /* Starscream */,
				C94D855E29914D2300749478 /* SwiftUINavigation */,
				C9646E9929B79E04007239A4 /* Logger */,
				C9646EA329B7A24A007239A4 /* PostHog */,
				C9646EA629B7A3DD007239A4 /* Dependencies */,
				C96CB98B2A6040C500498C4E /* DequeModule */,
				C9B71DBD2A8E9BAD0031ED9F /* Sentry */,
				C9B71DBF2A8E9BAD0031ED9F /* SentrySwiftUI */,
				C99DBF7D2A9E81CF00F7068F /* SDWebImageSwiftUI */,
				C9FD34F52BCEC89C008F8D95 /* secp256k1 */,
				C9FD35122BCED5A6008F8D95 /* NostrSDK */,
				03C49ABF2C938A9C00502321 /* SwiftSoup */,
				039389222CA4985C00698978 /* SDWebImageWebPCoder */,
			);
			productName = Nos;
			productReference = C9DEBFCE298941000078B43A /* Nos.app */;
			productType = "com.apple.product-type.application";
		};
		C9DEBFE3298941020078B43A /* NosTests */ = {
			isa = PBXNativeTarget;
			buildConfigurationList = C9DEBFFB298941020078B43A /* Build configuration list for PBXNativeTarget "NosTests" */;
			buildPhases = (
				C9DEBFE0298941020078B43A /* Sources */,
				C9DEBFE1298941020078B43A /* Frameworks */,
				C9DEBFE2298941020078B43A /* Resources */,
			);
			buildRules = (
			);
			dependencies = (
				3AEABEF32B2BF806001BC933 /* PBXTargetDependency */,
				C9A6C7442AD83F7A001F9500 /* PBXTargetDependency */,
				C9DEBFE6298941020078B43A /* PBXTargetDependency */,
			);
			name = NosTests;
			packageProductDependencies = (
				CDDA1F7A29A527650047ACD8 /* Starscream */,
				CDDA1F7C29A527650047ACD8 /* SwiftUINavigation */,
				C9646E9B29B79E4D007239A4 /* Logger */,
				C9646EA829B7A4F2007239A4 /* PostHog */,
				C9646EAB29B7A520007239A4 /* Dependencies */,
				C905B0742A619367009B8A78 /* DequeModule */,
				C9B71DC42A9008300031ED9F /* Sentry */,
				C99DBF7F2A9E8BCF00F7068F /* SDWebImageSwiftUI */,
				C91565C02B2368FA0068EECA /* ViewInspector */,
				C9FD34F72BCEC8B5008F8D95 /* secp256k1 */,
				C959DB802BD02460008F3627 /* NostrSDK */,
				03C68C512C94D8400037DC59 /* SwiftSoup */,
				0393892C2CA4987000698978 /* SDWebImageWebPCoder */,
			);
			productName = NosTests;
			productReference = C9DEBFE4298941020078B43A /* NosTests.xctest */;
			productType = "com.apple.product-type.bundle.unit-test";
		};
/* End PBXNativeTarget section */

/* Begin PBXProject section */
		C9DEBFC6298941000078B43A /* Project object */ = {
			isa = PBXProject;
			attributes = {
				BuildIndependentTargetsInParallel = 1;
				LastSwiftUpdateCheck = 1420;
				LastUpgradeCheck = 1530;
				TargetAttributes = {
					C90862BA29E9804B00C35A71 = {
						CreatedOnToolsVersion = 14.2;
						TestTargetID = C9DEBFCD298941000078B43A;
					};
					C9DEBFCD298941000078B43A = {
						CreatedOnToolsVersion = 14.2;
					};
					C9DEBFE3298941020078B43A = {
						CreatedOnToolsVersion = 14.2;
					};
				};
			};
			buildConfigurationList = C9DEBFC9298941000078B43A /* Build configuration list for PBXProject "Nos" */;
			compatibilityVersion = "Xcode 14.0";
			developmentRegion = en;
			hasScannedForEncodings = 0;
			knownRegions = (
				en,
				Base,
				es,
				"zh-Hans",
				"zh-Hant",
				fr,
				"pt-BR",
				de,
				nl,
				sv,
			);
			mainGroup = C9DEBFC5298941000078B43A;
			packageReferences = (
				C9DEC066298965270078B43A /* XCRemoteSwiftPackageReference "Starscream" */,
				C94D855D29914D2300749478 /* XCRemoteSwiftPackageReference "swiftui-navigation" */,
				C9ADB139299299570075E7F8 /* XCRemoteSwiftPackageReference "bech32" */,
				C9646E9829B79E04007239A4 /* XCRemoteSwiftPackageReference "logger-ios" */,
				C9646EA229B7A24A007239A4 /* XCRemoteSwiftPackageReference "posthog-ios" */,
				C9646EA529B7A3DD007239A4 /* XCRemoteSwiftPackageReference "swift-dependencies" */,
				C96CB98A2A6040C500498C4E /* XCRemoteSwiftPackageReference "swift-collections" */,
				C9B71DBC2A8E9BAD0031ED9F /* XCRemoteSwiftPackageReference "sentry-cocoa" */,
				C99DBF7C2A9E81CF00F7068F /* XCRemoteSwiftPackageReference "SDWebImageSwiftUI" */,
				C9B737702AB24D5F00398BE7 /* XCRemoteSwiftPackageReference "SwiftGenPlugin" */,
				C91565BF2B2368FA0068EECA /* XCRemoteSwiftPackageReference "ViewInspector" */,
				3AD3185B2B294E6200026B07 /* XCRemoteSwiftPackageReference "xcstrings-tool-plugin" */,
				C9FD34F42BCEC89C008F8D95 /* XCRemoteSwiftPackageReference "secp256k1.swift" */,
				C9FD35112BCED5A6008F8D95 /* XCRemoteSwiftPackageReference "nostr-sdk-ios" */,
				03C49ABE2C938A9C00502321 /* XCRemoteSwiftPackageReference "SwiftSoup" */,
				039389212CA4985C00698978 /* XCRemoteSwiftPackageReference "SDWebImageWebPCoder" */,
			);
			productRefGroup = C9DEBFCF298941000078B43A /* Products */;
			projectDirPath = "";
			projectRoot = "";
			targets = (
				C9DEBFCD298941000078B43A /* Nos */,
				C9DEBFE3298941020078B43A /* NosTests */,
				C90862BA29E9804B00C35A71 /* NosPerformanceTests */,
			);
		};
/* End PBXProject section */

/* Begin PBXResourcesBuildPhase section */
		C90862B929E9804B00C35A71 /* Resources */ = {
			isa = PBXResourcesBuildPhase;
			buildActionMask = 2147483647;
			files = (
			);
			runOnlyForDeploymentPostprocessing = 0;
		};
		C9DEBFCC298941000078B43A /* Resources */ = {
			isa = PBXResourcesBuildPhase;
			buildActionMask = 2147483647;
			files = (
				3AD318602B296D0C00026B07 /* Reply.xcstrings in Resources */,
				C987F83629BA951E00B44E7A /* ClarityCity-ExtraBold.otf in Resources */,
				C9DEC065298955200078B43A /* sample_data.json in Resources */,
				C987F83A29BA951E00B44E7A /* ClarityCity-BoldItalic.otf in Resources */,
				C987F84A29BA951E00B44E7A /* ClarityCity-Medium.otf in Resources */,
				3A1C296F2B2A537C0020B753 /* Moderation.xcstrings in Resources */,
				0378409D2BB4A2B600E5E901 /* PrivacyInfo.xcprivacy in Resources */,
				C987F84E29BA951E00B44E7A /* ClarityCity-RegularItalic.otf in Resources */,
				3A67449C2B294712002B8DE0 /* Localizable.xcstrings in Resources */,
				C95D68B4299ECE0700429F86 /* CONTRIBUTING.md in Resources */,
				C987F83E29BA951E00B44E7A /* ClarityCity-SemiBold.otf in Resources */,
				C987F84629BA951E00B44E7A /* ClarityCity-Light.otf in Resources */,
				C95D68B3299ECE0700429F86 /* README.md in Resources */,
				C987F83C29BA951E00B44E7A /* ClarityCity-Bold.otf in Resources */,
				C987F83229BA951E00B44E7A /* ClarityCity-ExtraLight.otf in Resources */,
				C9DEBFDB298941020078B43A /* Assets.xcassets in Resources */,
				C9A0DAED29C6A66C00466635 /* Launch Screen.storyboard in Resources */,
				C987F84C29BA951E00B44E7A /* ClarityCity-ThinItalic.otf in Resources */,
				C987F85229BA951E00B44E7A /* ClarityCity-Regular.otf in Resources */,
				C987F83429BA951E00B44E7A /* ClarityCity-LightItalic.otf in Resources */,
				C987F83829BA951E00B44E7A /* ClarityCity-MediumItalic.otf in Resources */,
				C9D573492AB24B7300E06BB4 /* custom-xcassets.stencil in Resources */,
				C987F84229BA951E00B44E7A /* ClarityCity-Black.otf in Resources */,
				C987F84029BA951E00B44E7A /* ClarityCity-SemiBoldItalic.otf in Resources */,
				C95D68B2299ECE0700429F86 /* CHANGELOG.md in Resources */,
				3AD318632B296D1E00026B07 /* ImagePicker.xcstrings in Resources */,
				C987F85429BA951E00B44E7A /* ClarityCity-Thin.otf in Resources */,
				C987F84429BA951E00B44E7A /* ClarityCity-ExtraBoldItalic.otf in Resources */,
				9DF077742C63BEA200F6B14E /* Colors.xcassets in Resources */,
				C987F85029BA951E00B44E7A /* ClarityCity-ExtraLightItalic.otf in Resources */,
				C987F84829BA951E00B44E7A /* ClarityCity-BlackItalic.otf in Resources */,
			);
			runOnlyForDeploymentPostprocessing = 0;
		};
		C9DEBFE2298941020078B43A /* Resources */ = {
			isa = PBXResourcesBuildPhase;
			buildActionMask = 2147483647;
			files = (
				C987F84B29BA951E00B44E7A /* ClarityCity-Medium.otf in Resources */,
				039C961F2C480F4100A8EB39 /* unsupported_kinds.json in Resources */,
				3AEABEFE2B2BF850001BC933 /* ImagePicker.xcstrings in Resources */,
				0350F1172C0A47B20024CC15 /* contact_list.json in Resources */,
				C944024D2C5BE6A600834568 /* Assets.xcassets in Resources */,
				C987F83729BA951E00B44E7A /* ClarityCity-ExtraBold.otf in Resources */,
				C987F83329BA951E00B44E7A /* ClarityCity-ExtraLight.otf in Resources */,
				C987F83D29BA951E00B44E7A /* ClarityCity-Bold.otf in Resources */,
				C987F84529BA951E00B44E7A /* ClarityCity-ExtraBoldItalic.otf in Resources */,
				038196F72CA36797002A94E3 /* elmo-animated.webp in Resources */,
				9DB106002C650DDE00F98A30 /* Colors.xcassets in Resources */,
				C987F84329BA951E00B44E7A /* ClarityCity-Black.otf in Resources */,
				C95057A72CC692360024EC9C /* mute_list.json in Resources */,
				C9BD91892B61BBEF00FDA083 /* bad_contact_list.json in Resources */,
				50F695072C6392C4000E4C74 /* zap_receipt.json in Resources */,
				039C96292C48321E00A8EB39 /* long_form_data.json in Resources */,
				C987F85329BA951E00B44E7A /* ClarityCity-Regular.otf in Resources */,
				0393893D2CA49CE000698978 /* fonts-animated.gif in Resources */,
				C987F84729BA951E00B44E7A /* ClarityCity-Light.otf in Resources */,
				C987F83929BA951E00B44E7A /* ClarityCity-MediumItalic.otf in Resources */,
				C987F85129BA951E00B44E7A /* ClarityCity-ExtraLightItalic.otf in Resources */,
				C95057B12CC698730024EC9C /* mute_list_2.json in Resources */,
				C987F84D29BA951E00B44E7A /* ClarityCity-ThinItalic.otf in Resources */,
				03B4E6A22C125CA1006E5F59 /* nostr_build_nip96_upload_response.json in Resources */,
				0314CF742C9C7DD00001A53B /* youTube_fortnight_short.html in Resources */,
				5095330C2C625B5D00E0BACA /* zap_request_no_amount.json in Resources */,
				C987F84F29BA951E00B44E7A /* ClarityCity-RegularItalic.otf in Resources */,
				CD27177629A7C8B200AE8888 /* sample_replies.json in Resources */,
				C987F83B29BA951E00B44E7A /* ClarityCity-BoldItalic.otf in Resources */,
				C987F84129BA951E00B44E7A /* ClarityCity-SemiBoldItalic.otf in Resources */,
				C987F83529BA951E00B44E7A /* ClarityCity-LightItalic.otf in Resources */,
				3AEABEFD2B2BF84C001BC933 /* Localizable.xcstrings in Resources */,
				5095330B2C625B5D00E0BACA /* zap_request_one_sat.json in Resources */,
				0350F12B2C0A49D40024CC15 /* text_note.json in Resources */,
				C987F85529BA951E00B44E7A /* ClarityCity-Thin.otf in Resources */,
				C987F83F29BA951E00B44E7A /* ClarityCity-SemiBold.otf in Resources */,
				3AEABEF82B2BF846001BC933 /* Reply.xcstrings in Resources */,
				0373CE802C08DBC40027C856 /* old_contact_list.json in Resources */,
				0350F10C2C0A46760024CC15 /* new_contact_list.json in Resources */,
				3AEABEFF2B2BF858001BC933 /* Moderation.xcstrings in Resources */,
				C95057C52CC69A7D0024EC9C /* mute_list_self.json in Resources */,
				C9DEC006298947900078B43A /* sample_data.json in Resources */,
				037071362C90D3F200BEAEC4 /* youtube_video_toxic.html in Resources */,
				C94B2D182B17F5EC002104B6 /* sample_repost.json in Resources */,
				C987F84929BA951E00B44E7A /* ClarityCity-BlackItalic.otf in Resources */,
				509533002C62535400E0BACA /* zap_request.json in Resources */,
				03585DB22C8B951C00AD65AF /* text_note_with_duplicate_metadata_urls.json in Resources */,
				03618C982C826F2100BCBC55 /* text_note_with_media_metadata.json in Resources */,
				032634682C10C0D600E489B5 /* nostr_build_nip96_response.json in Resources */,
				03FE3F8C2C87BC9500D25810 /* text_note_multiple_media.json in Resources */,
			);
			runOnlyForDeploymentPostprocessing = 0;
		};
/* End PBXResourcesBuildPhase section */

/* Begin PBXShellScriptBuildPhase section */
		C9BAB0992996BEEA0003A84E /* SwiftLint */ = {
			isa = PBXShellScriptBuildPhase;
			alwaysOutOfDate = 1;
			buildActionMask = 2147483647;
			files = (
			);
			inputFileListPaths = (
			);
			inputPaths = (
			);
			name = SwiftLint;
			outputFileListPaths = (
			);
			outputPaths = (
			);
			runOnlyForDeploymentPostprocessing = 0;
			shellPath = /bin/sh;
			shellScript = "export PATH=\"$PATH:/opt/homebrew/bin\"\nif which swiftlint > /dev/null; then\n  swiftlint --lenient\nelse\n  echo \"warning: SwiftLint not installed, download from https://github.com/realm/SwiftLint\"\nfi\n";
		};
/* End PBXShellScriptBuildPhase section */

/* Begin PBXSourcesBuildPhase section */
		C90862B729E9804B00C35A71 /* Sources */ = {
			isa = PBXSourcesBuildPhase;
			buildActionMask = 2147483647;
			files = (
				C90862BE29E9804B00C35A71 /* NosPerformanceTests.swift in Sources */,
			);
			runOnlyForDeploymentPostprocessing = 0;
		};
		C9DEBFCA298941000078B43A /* Sources */ = {
			isa = PBXSourcesBuildPhase;
			buildActionMask = 2147483647;
			files = (
				CD09A74429A50F1D0063464F /* SideMenu.swift in Sources */,
				C9C547512A4F1CC3006B0741 /* SearchController.swift in Sources */,
				C992B32A2B3613CC00704A9C /* SubscriptionCancellable.swift in Sources */,
				C9DEC06E2989668E0078B43A /* Relay+CoreDataClass.swift in Sources */,
				C9F64D8C29ED840700563F2B /* Zipper.swift in Sources */,
				C9C2B78529E073E300548B4A /* RelaySubscription.swift in Sources */,
				C993148D2C5BD8FC00224BA6 /* NoteEditorController.swift in Sources */,
				0350F12D2C0A7EF20024CC15 /* FeatureFlags.swift in Sources */,
				3FFB1D9C29A7DF9D002A755D /* StackedAvatarsView.swift in Sources */,
				50089A0C2C97182200834588 /* CurrentUser+PublishEvents.swift in Sources */,
				C97A1C8E29E58EC7009D9E8D /* NSManagedObjectContext+Nos.swift in Sources */,
				5BBA5E9C2BAE052F00D57D76 /* NiceWorkSheet.swift in Sources */,
				C9B678DE29EEC35B00303F33 /* Foundation+Sendable.swift in Sources */,
				5B88051A2A21027C00E21F06 /* SHA256Key.swift in Sources */,
				C9B71DC22A9003670031ED9F /* CrashReporting.swift in Sources */,
				C987F81729BA4C6A00B44E7A /* BigActionButton.swift in Sources */,
				C98DC9BB2A795CAD004E5F0F /* ActionBanner.swift in Sources */,
				038863DE2C6FF51500B09797 /* ZoomableContainer.swift in Sources */,
				C9F204802AE029D90029A858 /* AppDestination.swift in Sources */,
				C9C5475B2A4F1D8C006B0741 /* NosNotification+CoreDataProperties.swift in Sources */,
				C98B8B4029FBF83B009789C8 /* NotificationCard.swift in Sources */,
				5B834F672A83FB5C000C1432 /* ProfileKnownFollowersView.swift in Sources */,
				C9E8C1152B081EBE002D46B0 /* NIP05View.swift in Sources */,
				50E2EB722C86175900D4B360 /* NSRegularExpression+Replacement.swift in Sources */,
				C92E7F6A2C4EFF7200B80638 /* WebSocketConnection.swift in Sources */,
				5BC0D9CC2B867B9D005D6980 /* NamesAPI.swift in Sources */,
				C987F81D29BA6D9A00B44E7A /* ProfileTab.swift in Sources */,
				C9ADB14129951CB10075E7F8 /* NSManagedObject+Nos.swift in Sources */,
				C9F84C21298DC36800C6714D /* AppView.swift in Sources */,
				C9CE5B142A0172CF008E198C /* WebView.swift in Sources */,
				CD4908D429B92941007443DB /* ReportABugMailView.swift in Sources */,
				0314D5AC2C7D31060002E7F4 /* MediaService.swift in Sources */,
				5B7C93B02B6AD52400410ABE /* CreateUsernameWizard.swift in Sources */,
				030036852C5D39DD002C71F5 /* RefreshController.swift in Sources */,
				C9C2B78229E0735400548B4A /* RelaySubscriptionManager.swift in Sources */,
				3FFB1D9629A6BBEC002A755D /* Collection+SafeSubscript.swift in Sources */,
				A34E439929A522F20057AFCB /* CurrentUser.swift in Sources */,
				045EDCF32CAAF47600B67964 /* FlagSuccessView.swift in Sources */,
				03E1812F2C753C9B00886CC6 /* ImageButton.swift in Sources */,
				C9A0DADD29C689C900466635 /* NosNavigationBar.swift in Sources */,
				3F30020529C1FDD9003D4F8B /* OnboardingStartView.swift in Sources */,
				C936B4592A4C7B7C00DF1EB9 /* Nos.xcdatamodeld in Sources */,
				C987F81A29BA4D0E00B44E7A /* ActionButton.swift in Sources */,
				C9E37E122A1E7EC5003D4B0A /* PreviewContainer.swift in Sources */,
				04368D312C99A78800DEAA2E /* NosRadioButton.swift in Sources */,
				5B79F60B2B98ACA0002DA9BE /* PickYourUsernameSheet.swift in Sources */,
				5BFF66B62A58A8A000AA79DD /* MutesView.swift in Sources */,
				C913DA0A2AEAF52B003BDD6D /* NoteWarningController.swift in Sources */,
				3F30020929C23895003D4F8B /* OnboardingNotOldEnoughView.swift in Sources */,
				039F09592CC051FF00FEEC81 /* CreateAccountView.swift in Sources */,
				042406F32C907A15008F2A21 /* NosToggle.swift in Sources */,
				03B4E6AE2C125D61006E5F59 /* FileStorageUploadResponseJSON.swift in Sources */,
				5B79F6112B98AD0A002DA9BE /* ExcellentChoiceSheet.swift in Sources */,
				C973AB612A323167002AED16 /* Author+CoreDataProperties.swift in Sources */,
				030E57292CC2B0D100A4A51E /* UsernameView.swift in Sources */,
				C9B678E129EEC41000303F33 /* SocialGraphCache.swift in Sources */,
				034EBDBA2C24895E006BA35A /* CurrentUserError.swift in Sources */,
				C93F488D2AC5C30C00900CEC /* NosFormField.swift in Sources */,
				C9DEC06A298965550078B43A /* RelayView.swift in Sources */,
				C99E80CD2A0C2C6400187474 /* PreviewData.swift in Sources */,
				C9A0DAE429C69F0C00466635 /* HighlightedText.swift in Sources */,
				C94D855C2991479900749478 /* NoteComposer.swift in Sources */,
				5B79F6532BA11B08002DA9BE /* WizardSheetDescriptionText.swift in Sources */,
				502B6C3D2C9462A400446316 /* PushNotificationRegistrar.swift in Sources */,
				5B6EB48E29EDBE0E006E750C /* NoteParser.swift in Sources */,
				C9F84C23298DC7B900C6714D /* SettingsView.swift in Sources */,
				030E56E42CC1BF2900A4A51E /* CopyButtonState.swift in Sources */,
				03E711812C936DD1000B6F96 /* OpenGraphParser.swift in Sources */,
				03C8B4962C6D065900A07CCD /* ImageViewer.swift in Sources */,
				5B79F6092B98AC33002DA9BE /* ClaimYourUniqueIdentitySheet.swift in Sources */,
				50089A012C9712EF00834588 /* JSONEvent+Kinds.swift in Sources */,
				C973AB652A323167002AED16 /* EventReference+CoreDataProperties.swift in Sources */,
				C973AB632A323167002AED16 /* Relay+CoreDataProperties.swift in Sources */,
				C94FE9F729DB259300019CD3 /* Text+Gradient.swift in Sources */,
				3F170C78299D816200BC8F8B /* AppController.swift in Sources */,
				C92E7F6D2C4EFF9B00B80638 /* WebSocketState.swift in Sources */,
				C95D68AB299E710F00429F86 /* Color+Hex.swift in Sources */,
				037975EA2C0E695A00ADDF37 /* MockFeatureFlags.swift in Sources */,
				030E571B2CC2ADDB00A4A51E /* SaveProfileError.swift in Sources */,
				C94A5E182A72C84200B6EC5D /* ReportCategory.swift in Sources */,
				C9A8015E2BD0177D006E29B2 /* ReportPublisher.swift in Sources */,
				C9F0BB6B29A503D6000547FC /* PublicKey.swift in Sources */,
				C9EF84CF2C24D63000182B6F /* MockRelayService.swift in Sources */,
				5B79F6192B98B24C002DA9BE /* DeleteUsernameWizard.swift in Sources */,
				5044546E2C90726A00251A7E /* Event+Fetching.swift in Sources */,
				C9EE3E602A0538B7008A7491 /* ExpirationTimeButton.swift in Sources */,
				03FE3F7C2C87AC9900D25810 /* Event+InlineMetadata.swift in Sources */,
				A303AF8329A9153A005DC8FC /* FollowButton.swift in Sources */,
				65D066992BD558690011C5CD /* DirectMessageWrapper.swift in Sources */,
				504454702C90728500251A7E /* Event+Hydration.swift in Sources */,
				659B27242BD9CB4500BEA6CC /* VerifiableEvent.swift in Sources */,
				04C9D7932CC29D8300EAAD4D /* FeaturedAuthor+Cohort2.swift in Sources */,
				C9C2B77F29E0731600548B4A /* AsyncTimer.swift in Sources */,
				A32B6C7329A6BE9B00653FF5 /* FollowsView.swift in Sources */,
				3F30020D29C382EB003D4F8B /* OnboardingLoginView.swift in Sources */,
				C9A25B3D29F174D200B39534 /* ReadabilityPadding.swift in Sources */,
				04C9D7952CC29E0A00EAAD4D /* FeaturedAuthor+Cohort3.swift in Sources */,
				C9DFA972299BF9E8006929C1 /* CompactNoteView.swift in Sources */,
				C9AC31AD2A55E0BD00A94E5A /* NotificationViewModel.swift in Sources */,
				0326347A2C10C57A00E489B5 /* FileStorageAPIClient.swift in Sources */,
				030E56CA2CC1BC6200A4A51E /* PublicKeyView.swift in Sources */,
				C9EE3E632A053910008A7491 /* ExpirationTimeOption.swift in Sources */,
				03C7E7A22CB9CD150054624C /* PointDownEmojiTipViewStyle.swift in Sources */,
				04C9D7972CC29E4A00EAAD4D /* FeaturedAuthor+Cohort4.swift in Sources */,
				C9A0DAE029C697A100466635 /* AboutView.swift in Sources */,
				0496D6312C975E6900D29375 /* FlagOptionPicker.swift in Sources */,
				04F16AA72CBDBD91003AD693 /* DeleteConfirmationView.swift in Sources */,
				A351E1A229BA92240009B7F6 /* ProfileEditView.swift in Sources */,
				C9DFA969299BEC33006929C1 /* CardStyle.swift in Sources */,
				C95D68AD299E721700429F86 /* ProfileView.swift in Sources */,
				C942566929B66A2800C4202C /* Date+Elapsed.swift in Sources */,
				C913DA0E2AEB3265003BDD6D /* WarningView.swift in Sources */,
				C9ADB13829928CC30075E7F8 /* String+Hex.swift in Sources */,
				C9F75AD22A02D41E005BBE45 /* ComposerActionBar.swift in Sources */,
				2D06BB9D2AE249D70085F509 /* ThreadRootView.swift in Sources */,
				C9DEBFD2298941000078B43A /* NosApp.swift in Sources */,
				041C56C42CA1B48E007D3BB2 /* UserFlagView.swift in Sources */,
				5BFBB28B2BD9D79F002E909F /* URLParser.swift in Sources */,
				C930055F2A6AF8320098CA9E /* LoadingContent.swift in Sources */,
				5B79F6462BA11725002DA9BE /* WizardSheetVStack.swift in Sources */,
				04368D4B2C99CFC700DEAA2E /* ContentFlagView.swift in Sources */,
				C930E0572BA49DAD002B5776 /* GridPattern.swift in Sources */,
				C92F015B2AC4D74E00972489 /* NosTextEditor.swift in Sources */,
				C913DA0C2AEB2EBF003BDD6D /* FetchRequestPublisher.swift in Sources */,
				03EB470B2CB080180004FF35 /* BrokenLinkView.swift in Sources */,
				C973AB5D2A323167002AED16 /* Event+CoreDataProperties.swift in Sources */,
				5B79F64C2BA119AE002DA9BE /* WizardSheetTitleText.swift in Sources */,
				C9F84C27298DC98800C6714D /* KeyPair.swift in Sources */,
				5B8C96B629DDD3B200B73AEC /* NoteUITextViewRepresentable.swift in Sources */,
				C93EC2F129C337EB0012EE2A /* RelayPicker.swift in Sources */,
				5BBA5E912BADF98E00D57D76 /* AlreadyHaveANIP05View.swift in Sources */,
				C9F0BB6F29A50437000547FC /* NostrIdentifierPrefix.swift in Sources */,
				C96D39272B61B6D200D3D0A1 /* RawNostrID.swift in Sources */,
				C996933E2C11FF0F00A2C70D /* EventObservationView.swift in Sources */,
				5BFF66B12A573F6400AA79DD /* RelayDetailView.swift in Sources */,
				C9F75AD62A041FF7005BBE45 /* ExpirationTimePicker.swift in Sources */,
				C92F015E2AC4D99400972489 /* NosForm.swift in Sources */,
				5B8C96AC29D52AD200B73AEC /* AuthorListView.swift in Sources */,
				03FE3F792C87A9D900D25810 /* EventError.swift in Sources */,
				C9B597652BBC8300002EC76A /* ImagePickerUIViewController.swift in Sources */,
				C98CA9042B14FA3D00929141 /* PagedRelaySubscription.swift in Sources */,
				5B0D99032A94090A0039F0C5 /* DoubleTapToPopModifier.swift in Sources */,
				030024192CC00DFC0073ED56 /* SplashScreenView.swift in Sources */,
				0357299B2BE415E5005FEE85 /* ContentWarningController.swift in Sources */,
				5BFF66B42A58853D00AA79DD /* PublishedEventsView.swift in Sources */,
				03D1B42C2C3C1B0D001778CD /* TLVElement.swift in Sources */,
				C987F85B29BA9ED800B44E7A /* Font+Clarity.swift in Sources */,
				3FB5E651299D28A200386527 /* OnboardingView.swift in Sources */,
				0304D0A72C9B4BF2001D16C7 /* OpenGraphMetatdata.swift in Sources */,
				C973AB5F2A323167002AED16 /* AuthorReference+CoreDataProperties.swift in Sources */,
				030FECAB2CB5E0B900820014 /* BuildYourNetworkView.swift in Sources */,
				A3B943CF299AE00100A15A08 /* Keychain.swift in Sources */,
				C9671D73298DB94C00EE7E12 /* Data+Encoding.swift in Sources */,
				03C7E7922CB9C0B30054624C /* WelcomeToFeedTip.swift in Sources */,
				C9646EA129B7A22C007239A4 /* Analytics.swift in Sources */,
				03A743452CC048C700893CAE /* GoToFeedTip.swift in Sources */,
				5045540D2C81E10C0044ECAE /* EditableAvatarView.swift in Sources */,
				DC4AB2F62A4475B800D1478A /* AppDelegate.swift in Sources */,
				5B8C96B229DB313300B73AEC /* AuthorCard.swift in Sources */,
				C9A0DADA29C685E500466635 /* SideMenuButton.swift in Sources */,
				C99693402C120CC900A2C70D /* AuthorObservationView.swift in Sources */,
				A3B943D5299D514800A15A08 /* Follow+CoreDataClass.swift in Sources */,
				C92DF80529C25DE900400561 /* URL+Extensions.swift in Sources */,
				3F60F42929B27D3E000D62C4 /* ThreadView.swift in Sources */,
				C9B678DB29EEBF3B00303F33 /* DependencyInjection.swift in Sources */,
				5B098DC62BDAF73500500A1B /* AttributedString+Links.swift in Sources */,
				65BD8DC42BDAF2C300802039 /* DiscoverContentsView.swift in Sources */,
				C95D68A9299E709900429F86 /* LinearGradient+Planetary.swift in Sources */,
				C92F01522AC4D6AB00972489 /* NosFormSection.swift in Sources */,
				C97465342A3C95FE0031226F /* RelayPickerToolbarButton.swift in Sources */,
				3F43C47629A9625700E896A0 /* AuthorReference+CoreDataClass.swift in Sources */,
				5B6136382C2F408E00ADD9C3 /* RepliesLabel.swift in Sources */,
				03C7E7982CB9C16C0054624C /* InlineTipViewStyle.swift in Sources */,
				C9ADB13D29929B540075E7F8 /* Bech32.swift in Sources */,
				03C5DBC52CC19044009A9E0E /* LargeNumberView.swift in Sources */,
				C95D68A1299E6D3E00429F86 /* BioView.swift in Sources */,
				5BE281CA2AE2CCEB00880466 /* HomeTab.swift in Sources */,
				03C49AC22C938DE100502321 /* SoupOpenGraphParser.swift in Sources */,
				C94D14812A12B3F70014C906 /* SearchBar.swift in Sources */,
				C92E7F672C4EFF3D00B80638 /* WebSocketErrorEvent.swift in Sources */,
				0317263C2C7935220030EDCA /* AspectRatioContainer.swift in Sources */,
				C93EC2F729C351470012EE2A /* Optional+Unwrap.swift in Sources */,
				A32B6C7829A6C99200653FF5 /* CompactAuthorCard.swift in Sources */,
				C92DF80829C25FA900400561 /* SquareImage.swift in Sources */,
				5B29B58E2BEC392B008F6008 /* ActivityPubBadgeView.swift in Sources */,
				C9DEBFD9298941000078B43A /* HomeFeedView.swift in Sources */,
				3F30020729C237AB003D4F8B /* OnboardingAgeVerificationView.swift in Sources */,
				65BD8DC22BDAF2C300802039 /* DiscoverTab.swift in Sources */,
				65BD8DC32BDAF2C300802039 /* FeaturedAuthorCategory.swift in Sources */,
				C93F045E2B9B7A7000AD5872 /* ReplyPreview.swift in Sources */,
				C97465312A3B89140031226F /* AuthorLabel.swift in Sources */,
				C9C547592A4F1D8C006B0741 /* NosNotification+CoreDataClass.swift in Sources */,
				030AE4292BE3D63C004DEE02 /* FeaturedAuthor.swift in Sources */,
				C9B678E729F01A8500303F33 /* FullscreenProgressView.swift in Sources */,
				C9F0BB6929A5039D000547FC /* Int+Bool.swift in Sources */,
				03E181472C754BA300886CC6 /* LinkView.swift in Sources */,
				C90352BA2C1235CD000A5993 /* NosNavigationDestination.swift in Sources */,
				03D1B4282C3C1A5D001778CD /* NostrIdentifier.swift in Sources */,
				04C9D7992CC29EDD00EAAD4D /* FeaturedAuthor+Cohort5.swift in Sources */,
				DC5F203F2A6AE24200F8D73F /* ImagePickerButton.swift in Sources */,
				5B79F5EB2B97B5E9002DA9BE /* ConfirmUsernameDeletionSheet.swift in Sources */,
				C9032C2E2BAE31ED001F4EC6 /* ProfileFeedType.swift in Sources */,
				C9CDBBA429A8FA2900C555C7 /* GoldenPostView.swift in Sources */,
				C92F01582AC4D6F700972489 /* NosTextField.swift in Sources */,
				C9C2B77C29E072E400548B4A /* WebSocket+Nos.swift in Sources */,
				C9DEC003298945150078B43A /* String+Lorem.swift in Sources */,
				04C9D7912CC29D5000EAAD4D /* FeaturedAuthor+Cohort1.swift in Sources */,
				038EF09D2CC16D640031F7F2 /* PrivateKeyView.swift in Sources */,
				C97A1C8B29E45B4E009D9E8D /* RawEventController.swift in Sources */,
				C9DEC0632989541F0078B43A /* Bundle+Current.swift in Sources */,
				C93EC2F429C34C860012EE2A /* NSPredicate+Bool.swift in Sources */,
				5B79F6132B98B145002DA9BE /* WizardNavigationStack.swift in Sources */,
				C9F84C1C298DBBF400C6714D /* Data+Sha.swift in Sources */,
				C936B4622A4CB01C00DF1EB9 /* PushNotificationService.swift in Sources */,
				5BCA95D22C8A5F0D00A52D1A /* PreviewEventRepository.swift in Sources */,
				C95D68A6299E6F9E00429F86 /* ProfileHeader.swift in Sources */,
				0365CD872C4016A200622A1A /* EventKind.swift in Sources */,
				03A241BD2CC2F458007EA31B /* AccountSuccessView.swift in Sources */,
				C9BAB09B2996FBA10003A84E /* EventProcessor.swift in Sources */,
				C9B5C78E2C24AF650070445B /* MockRelaySubscriptionManager.swift in Sources */,
				C960C57129F3236200929990 /* LikeButton.swift in Sources */,
				C97797B9298AA19A0046BD25 /* RelayService.swift in Sources */,
				04368D2B2C99A2C400DEAA2E /* FlagOption.swift in Sources */,
				C99721CB2AEBED26004EBEAB /* String+Empty.swift in Sources */,
				C9C097252C13537900F78EC3 /* DatabaseCleaner.swift in Sources */,
				C959DB762BD01DF4008F3627 /* GiftWrapper.swift in Sources */,
				5B29B5842BEAA0D7008F6008 /* BioSheet.swift in Sources */,
				C93CA0C329AE3A1E00921183 /* JSONEvent.swift in Sources */,
				3FFB1D89299FF37C002A755D /* AvatarView.swift in Sources */,
				65BD8DB92BDAF28200802039 /* CircularFollowButton.swift in Sources */,
				C97A1C8829E45B3C009D9E8D /* RawEventView.swift in Sources */,
				C9DEC04529894BED0078B43A /* Event+CoreDataClass.swift in Sources */,
				CD76865029B6503500085358 /* NoteOptionsButton.swift in Sources */,
				0326346D2C10C2FD00E489B5 /* FileStorageServerInfoResponseJSON.swift in Sources */,
				5B6136462C348A5100ADD9C3 /* RepliesDisplayType.swift in Sources */,
				5BE281C72AE2CCD800880466 /* ReplyButton.swift in Sources */,
				C9DFA966299BEB96006929C1 /* NoteCard.swift in Sources */,
				C98651102B0BD49200597B68 /* PagedNoteListView.swift in Sources */,
				C9E37E152A1E8143003D4B0A /* ReportTarget.swift in Sources */,
				C9DEBFD4298941000078B43A /* PersistenceController.swift in Sources */,
				5B834F692A83FC7F000C1432 /* ProfileSocialStatsView.swift in Sources */,
				045EDD052CAC025700B67964 /* ScrollViewProxy+Animate.swift in Sources */,
				CD09A74629A50F750063464F /* SideMenuContent.swift in Sources */,
				030E56F32CC2836D00A4A51E /* CopyKeyView.swift in Sources */,
				C9DFA971299BF8CD006929C1 /* NoteView.swift in Sources */,
				037071272C90C5FA00BEAEC4 /* OpenGraphService.swift in Sources */,
				C974652E2A3B86600031226F /* NoteCardHeader.swift in Sources */,
				C9CF23172A38A58B00EBEC31 /* ParseQueue.swift in Sources */,
				C98A32272A05795E00E3FA13 /* Task+Timeout.swift in Sources */,
				030036AB2C5D872B002C71F5 /* NewNotesButton.swift in Sources */,
				03A241D32CC3056F007EA31B /* AgeVerificationView.swift in Sources */,
				C9B708BB2A13BE41006C613A /* NoteTextEditor.swift in Sources */,
				C9E37E0F2A1E7C32003D4B0A /* ReportMenuModifier.swift in Sources */,
				C95D68A5299E6E1E00429F86 /* PlaceholderModifier.swift in Sources */,
				C960C57429F3251E00929990 /* RepostButton.swift in Sources */,
				3FFB1D9329A6BBCE002A755D /* EventReference+CoreDataClass.swift in Sources */,
				C973AB5B2A323167002AED16 /* Follow+CoreDataProperties.swift in Sources */,
				C92F01552AC4D6CF00972489 /* BeveledSeparator.swift in Sources */,
				50DE6B1B2C6B88FE0065665D /* View+StyledBorder.swift in Sources */,
				C93EC2FD29C3785C0012EE2A /* View+RoundedCorner.swift in Sources */,
				5B503F622A291A1A0098805A /* JSONRelayMetadata.swift in Sources */,
				C98298332ADD7F9A0096C5B5 /* DeepLinkService.swift in Sources */,
				03F7C4F42C10E05B006FF613 /* URLSessionProtocol.swift in Sources */,
				CD09A74829A51EFC0063464F /* Router.swift in Sources */,
				2D4010A22AD87DF300F93AD4 /* KnownFollowersView.swift in Sources */,
				CD2CF38E299E67F900332116 /* CardButtonStyle.swift in Sources */,
				03E181392C75467C00886CC6 /* GalleryView.swift in Sources */,
				A336DD3C299FD78000A0CBA0 /* Filter.swift in Sources */,
				0315B5EF2C7E451C0020E707 /* MockMediaService.swift in Sources */,
				DC2E54C82A700F1400C2CAAB /* UIDevice+Simulator.swift in Sources */,
				C97B288A2C10B07100DC1FC0 /* NosNavigationStack.swift in Sources */,
				C98CA9072B14FBBF00929141 /* PagedNoteDataSource.swift in Sources */,
				C9A0DAEA29C6A34200466635 /* ActivityView.swift in Sources */,
				508133CB2C79F78500DFBF75 /* AttributedString+Quotation.swift in Sources */,
				50089A172C98678600834588 /* View+ListRowGradientBackground.swift in Sources */,
				CD2CF390299E68BE00332116 /* NoteButton.swift in Sources */,
				C9DC6CBA2C1739AD00E1CFB3 /* View+HandleURLsInRouter.swift in Sources */,
				508B2B612C9EF65300C14034 /* NSPersistentContainer+Nos.swift in Sources */,
				5B79F6552BA123D4002DA9BE /* WizardSheetBadgeText.swift in Sources */,
				04C9D7272CBF09C200EAAD4D /* TextField+PlaceHolderStyle.swift in Sources */,
				C9DEC04D29894BED0078B43A /* Author+CoreDataClass.swift in Sources */,
				C905B0772A619E99009B8A78 /* LPLinkViewRepresentable.swift in Sources */,
				C95D68A7299E6FF000429F86 /* KeyFixture.swift in Sources */,
				0304D0B22C9B731F001D16C7 /* MockOpenGraphService.swift in Sources */,
				030E570D2CC2A05B00A4A51E /* DisplayNameView.swift in Sources */,
				C94437E629B0DB83004D8C86 /* NotificationsView.swift in Sources */,
			);
			runOnlyForDeploymentPostprocessing = 0;
		};
		C9DEBFE0298941020078B43A /* Sources */ = {
			isa = PBXSourcesBuildPhase;
			buildActionMask = 2147483647;
			files = (
				03F7C4F32C10DF79006FF613 /* URLSessionProtocol.swift in Sources */,
				0320C1152BFE63DC00C4C080 /* MockRelaySubscriptionManager.swift in Sources */,
				C993148E2C5BD8FC00224BA6 /* NoteEditorController.swift in Sources */,
				035729CB2BE41770005FEE85 /* ContentWarningController.swift in Sources */,
				CD09A76229A5220E0063464F /* AppController.swift in Sources */,
				037975BE2C0E265E00ADDF37 /* LPLinkViewRepresentable.swift in Sources */,
				031D0BB42C826F8400D95342 /* EventProcessorIntegrationTests+InlineMetadata.swift in Sources */,
				03A3AA3B2C5028FF008FE153 /* PublicKeyTests.swift in Sources */,
				C97A1C8C29E45B4E009D9E8D /* RawEventController.swift in Sources */,
				CD09A75F29A521FD0063464F /* RelayService.swift in Sources */,
				C9EF84D02C24D63000182B6F /* MockRelayService.swift in Sources */,
				CD09A76029A521FD0063464F /* Filter.swift in Sources */,
				C9B71DC32A9003670031ED9F /* CrashReporting.swift in Sources */,
				C9C2B78329E0735400548B4A /* RelaySubscriptionManager.swift in Sources */,
				C9C2B78029E0731600548B4A /* AsyncTimer.swift in Sources */,
				0304D0B32C9B731F001D16C7 /* MockOpenGraphService.swift in Sources */,
				C96D39282B61B6D200D3D0A1 /* RawNostrID.swift in Sources */,
				C9B678E229EEC41000303F33 /* SocialGraphCache.swift in Sources */,
				C9A8015F2BD0177D006E29B2 /* ReportPublisher.swift in Sources */,
				3AAB61B52B24CD0000717A07 /* Date+ElapsedTests.swift in Sources */,
				C936B45F2A4CAF2B00DF1EB9 /* AppDelegate.swift in Sources */,
				C96D391B2B61AFD500D3D0A1 /* RawNostrIDTests.swift in Sources */,
				035729AD2BE4167E005FEE85 /* EventTests.swift in Sources */,
				035729B32BE4167E005FEE85 /* TLVElementTests.swift in Sources */,
				C9C2B77D29E072E400548B4A /* WebSocket+Nos.swift in Sources */,
				C973AB642A323167002AED16 /* Relay+CoreDataProperties.swift in Sources */,
				5BD813A32C8BA7CC00E65F4D /* PreviewEventRepository.swift in Sources */,
				C9EE3E642A053910008A7491 /* ExpirationTimeOption.swift in Sources */,
				504454712C90728E00251A7E /* Event+Fetching.swift in Sources */,
				65D066AA2BD55E160011C5CD /* DirectMessageWrapper.swift in Sources */,
				C973AB5E2A323167002AED16 /* Event+CoreDataProperties.swift in Sources */,
				C9F64D8D29ED840700563F2B /* Zipper.swift in Sources */,
				C98298342ADD7F9A0096C5B5 /* DeepLinkService.swift in Sources */,
				03D1B42D2C3C1B0D001778CD /* TLVElement.swift in Sources */,
				03E711822C936DD1000B6F96 /* OpenGraphParser.swift in Sources */,
				CD09A75929A521D20063464F /* Color+Hex.swift in Sources */,
				5B88051D2A2104CC00E21F06 /* SHA256Key.swift in Sources */,
				0365CD902C40171100622A1A /* EventKind.swift in Sources */,
				C9CF23182A38A58B00EBEC31 /* ParseQueue.swift in Sources */,
				037975C72C0E26FC00ADDF37 /* Font+Clarity.swift in Sources */,
				5B39E64429EDBF8100464830 /* NoteParser.swift in Sources */,
				035729CA2BE4173E005FEE85 /* PreviewData.swift in Sources */,
				037975D12C0E341500ADDF37 /* MockFeatureFlags.swift in Sources */,
				C92E7F682C4EFF3D00B80638 /* WebSocketErrorEvent.swift in Sources */,
				0304D0A82C9B4BF2001D16C7 /* OpenGraphMetatdata.swift in Sources */,
				50089A0D2C97182200834588 /* CurrentUser+PublishEvents.swift in Sources */,
				504454722C90729100251A7E /* Event+Hydration.swift in Sources */,
				5BD08BB22A38E96F00BB926C /* JSONRelayMetadata.swift in Sources */,
				C936B45A2A4C7B7C00DF1EB9 /* Nos.xcdatamodeld in Sources */,
				037975BD2C0E25E200ADDF37 /* FeatureFlags.swift in Sources */,
				C98CA9082B14FD8600929141 /* PagedRelaySubscription.swift in Sources */,
				5B79F5B82B8E71CC002DA9BE /* NamesAPI.swift in Sources */,
				C9F204812AE02D8C0029A858 /* AppDestination.swift in Sources */,
				5B098DC72BDAF77400500A1B /* AttributedString+Links.swift in Sources */,
				C99314942C5BE13600224BA6 /* NoteEditorControllerTests.swift in Sources */,
				035729B02BE4167E005FEE85 /* NoteParserTests.swift in Sources */,
				C9FC1E632B61ACE300A3A6FB /* CoreDataTestCase.swift in Sources */,
				0348342A2C9A02FC0050CF51 /* MockOpenGraphParser.swift in Sources */,
				0373CE992C0910250027C856 /* XCTestCase+FileData.swift in Sources */,
				C9E37E162A1E8143003D4B0A /* ReportTarget.swift in Sources */,
				035729BA2BE416A6005FEE85 /* ReportPublisherTests.swift in Sources */,
				0320C0FB2BFE43A600C4C080 /* RelayServiceTests.swift in Sources */,
				03FE3F7A2C87A9DC00D25810 /* EventError.swift in Sources */,
				C94A5E192A72C84200B6EC5D /* ReportCategory.swift in Sources */,
				035729AC2BE4167E005FEE85 /* Bech32Tests.swift in Sources */,
				C936B4632A4CB01C00DF1EB9 /* PushNotificationService.swift in Sources */,
				C9C5475A2A4F1D8C006B0741 /* NosNotification+CoreDataClass.swift in Sources */,
				508133DC2C7A007700DFBF75 /* AttributedString+Quotation.swift in Sources */,
				CD09A74929A521210063464F /* Router.swift in Sources */,
				C90B16B82AFED96300CB4B85 /* URLExtensionTests.swift in Sources */,
				C93EC2F829C351470012EE2A /* Optional+Unwrap.swift in Sources */,
				035729BD2BE416BD005FEE85 /* EventObservationTests.swift in Sources */,
				03E711672C935114000B6F96 /* SoupOpenGraphParserTests.swift in Sources */,
				C9C5475C2A4F1D8C006B0741 /* NosNotification+CoreDataProperties.swift in Sources */,
				03C49AC32C938DE100502321 /* SoupOpenGraphParser.swift in Sources */,
				C9B678DF29EEC35B00303F33 /* Foundation+Sendable.swift in Sources */,
				03EB470C2CB080180004FF35 /* BrokenLinkView.swift in Sources */,
				A3B943D7299D6DB700A15A08 /* Follow+CoreDataClass.swift in Sources */,
				C9ADB13E29929EEF0075E7F8 /* Bech32.swift in Sources */,
				5B098DC92BDAF7CF00500A1B /* NoteParserTests+NIP27.swift in Sources */,
				C9C097262C13537900F78EC3 /* DatabaseCleaner.swift in Sources */,
				C9DEC05A2989509B0078B43A /* PersistenceController.swift in Sources */,
				C9C2B78629E073E300548B4A /* RelaySubscription.swift in Sources */,
				C973AB662A323167002AED16 /* EventReference+CoreDataProperties.swift in Sources */,
				5B098DBC2BDAF6CB00500A1B /* NoteParserTests+NIP08.swift in Sources */,
				0370712B2C90C76900BEAEC4 /* DefaultOpenGraphServiceTests.swift in Sources */,
				C942566A29B66A2800C4202C /* Date+Elapsed.swift in Sources */,
				C99721CC2AEBED26004EBEAB /* String+Empty.swift in Sources */,
				C93CA0C429AE3A1E00921183 /* JSONEvent.swift in Sources */,
				C9DEC04629894BED0078B43A /* Event+CoreDataClass.swift in Sources */,
				C92E7F6B2C4EFF7200B80638 /* WebSocketConnection.swift in Sources */,
				035729A02BE41653005FEE85 /* SocialGraphCacheTests.swift in Sources */,
				508B2B622C9EF65300C14034 /* NSPersistentContainer+Nos.swift in Sources */,
				03E9C6792C6FBBE400C9B843 /* ImageViewer.swift in Sources */,
				03D1B4292C3C1AC9001778CD /* NostrIdentifier.swift in Sources */,
				A32B6C7129A672BC00653FF5 /* CurrentUser.swift in Sources */,
				C98A32282A05795E00E3FA13 /* Task+Timeout.swift in Sources */,
				035729B12BE4167E005FEE85 /* ReportCategoryTests.swift in Sources */,
				C973AB602A323167002AED16 /* AuthorReference+CoreDataProperties.swift in Sources */,
				508133DB2C7A003600DFBF75 /* AttributedString+QuotationsTests.swift in Sources */,
				0383CD7B2C76798C007DB0E4 /* ImageButton.swift in Sources */,
				C9F84C1A298DBB6300C6714D /* Data+Encoding.swift in Sources */,
				0317263D2C7935220030EDCA /* AspectRatioContainer.swift in Sources */,
				C9DEC0642989541F0078B43A /* Bundle+Current.swift in Sources */,
				C9ADB13629928AF00075E7F8 /* KeyPair.swift in Sources */,
				3FFB1D9729A6BBEC002A755D /* Collection+SafeSubscript.swift in Sources */,
				0357299F2BE41653005FEE85 /* ContentWarningControllerTests.swift in Sources */,
				035729B22BE4167E005FEE85 /* SHA256KeyTests.swift in Sources */,
				0326346E2C10C2FD00E489B5 /* FileStorageServerInfoResponseJSON.swift in Sources */,
				0326346B2C10C1D800E489B5 /* FileStorageServerInfoResponseJSONTests.swift in Sources */,
				0350F1212C0A490E0024CC15 /* EventProcessorIntegrationTests.swift in Sources */,
				03ED93472C46C48400C8D443 /* JSONEventTests.swift in Sources */,
				0326347B2C10C57A00E489B5 /* FileStorageAPIClient.swift in Sources */,
				C9B678DC29EEBF3B00303F33 /* DependencyInjection.swift in Sources */,
				C9F0BB6D29A503D9000547FC /* Int+Bool.swift in Sources */,
				0314D5AD2C7D31060002E7F4 /* MediaService.swift in Sources */,
				50089A022C9712EF00834588 /* JSONEvent+Kinds.swift in Sources */,
				C9C097232C13534800F78EC3 /* DatabaseCleanerTests.swift in Sources */,
				03618C962C826D5E00BCBC55 /* CompactNoteView.swift in Sources */,
				DC08FF812A7969C5009F87D1 /* UIDevice+Simulator.swift in Sources */,
				5BFBB2962BD9D824002E909F /* URLParser.swift in Sources */,
				C959DB772BD01DF4008F3627 /* GiftWrapper.swift in Sources */,
				C9C9444229F6F0E2002F2C7A /* XCTest+Eventually.swift in Sources */,
				5BD25E592C192BBC005CF884 /* NoteParserTests+Parse.swift in Sources */,
				3FFF3BD029A9645F00DD0B72 /* AuthorReference+CoreDataClass.swift in Sources */,
				030036942C5D3AD3002C71F5 /* RefreshController.swift in Sources */,
				0383CD712C76793E007DB0E4 /* GalleryView.swift in Sources */,
				035729B82BE416A6005FEE85 /* DirectMessageWrapperTests.swift in Sources */,
				037071282C90C5FA00BEAEC4 /* OpenGraphService.swift in Sources */,
				C9F0BB6C29A503D6000547FC /* PublicKey.swift in Sources */,
				C9DEC06F2989668E0078B43A /* Relay+CoreDataClass.swift in Sources */,
				C9ADB13F29929F1F0075E7F8 /* String+Hex.swift in Sources */,
				500899F32C95C1F900834588 /* PushNotificationRegistrar.swift in Sources */,
				C973AB622A323167002AED16 /* Author+CoreDataProperties.swift in Sources */,
				C93EC2F529C34C860012EE2A /* NSPredicate+Bool.swift in Sources */,
				C9DEC05B298950A90078B43A /* String+Lorem.swift in Sources */,
				C9F84C1D298DBC6100C6714D /* Data+Sha.swift in Sources */,
				C9F0BB7029A50437000547FC /* NostrIdentifierPrefix.swift in Sources */,
				03B4E6AF2C125D61006E5F59 /* FileStorageUploadResponseJSON.swift in Sources */,
				A3B943D8299D758F00A15A08 /* Keychain.swift in Sources */,
				035729B92BE416A6005FEE85 /* GiftWrapperTests.swift in Sources */,
				50E2EB7B2C8617C800D4B360 /* NSRegularExpression+Replacement.swift in Sources */,
				C9246C1C2C8A42A0005495CE /* RelaySubscriptionManagerTests.swift in Sources */,
				032634702C10C40B00E489B5 /* NostrBuildAPIClientTests.swift in Sources */,
				0315B5F02C7E451C0020E707 /* MockMediaService.swift in Sources */,
				C9646EAA29B7A506007239A4 /* Analytics.swift in Sources */,
				C9736E5E2C13B718005BCE70 /* EventFixture.swift in Sources */,
				035729AF2BE4167E005FEE85 /* KeyPairTests.swift in Sources */,
				0383CD722C767966007DB0E4 /* LinearGradient+Planetary.swift in Sources */,
				035729AE2BE4167E005FEE85 /* FollowTests.swift in Sources */,
				5BFBB2952BD9D7EB002E909F /* URLParserTests.swift in Sources */,
				C91400252B2A3ABF009B13B4 /* SQLiteStoreTestCase.swift in Sources */,
				509532DF2C62360500E0BACA /* NotificationViewModelTests.swift in Sources */,
				C9DEC04E29894BED0078B43A /* Author+CoreDataClass.swift in Sources */,
				034EBDC72C2489B4006BA35A /* CurrentUserError.swift in Sources */,
				038196F92CA367C4002A94E3 /* ImageAnimatedTests.swift in Sources */,
				C9ADB14229951CB10075E7F8 /* NSManagedObject+Nos.swift in Sources */,
				035729AB2BE4167E005FEE85 /* AuthorTests.swift in Sources */,
				038863DF2C6FF51500B09797 /* ZoomableContainer.swift in Sources */,
				03B4E6AC2C125D13006E5F59 /* FileStorageUploadResponseJSONTests.swift in Sources */,
				03FE3F7D2C87AC9900D25810 /* Event+InlineMetadata.swift in Sources */,
				C92DF80629C25DE900400561 /* URL+Extensions.swift in Sources */,
				C9BAB09C2996FBA10003A84E /* EventProcessor.swift in Sources */,
				C992B32B2B3613CC00704A9C /* SubscriptionCancellable.swift in Sources */,
				C92E7F6E2C4EFF9B00B80638 /* WebSocketState.swift in Sources */,
				C973AB5C2A323167002AED16 /* Follow+CoreDataProperties.swift in Sources */,
				0376DF622C3DBAED00C80786 /* NostrIdentifierTests.swift in Sources */,
				659B27312BD9D6FE00BEA6CC /* VerifiableEvent.swift in Sources */,
				C90352BB2C1235CD000A5993 /* NosNavigationDestination.swift in Sources */,
				C93005602A6AF8320098CA9E /* LoadingContent.swift in Sources */,
				C97A1C8F29E58EC7009D9E8D /* NSManagedObjectContext+Nos.swift in Sources */,
				C9ADB135299288230075E7F8 /* KeyFixture.swift in Sources */,
				C9C547552A4F1CDB006B0741 /* SearchController.swift in Sources */,
				3FFB1D9429A6BBCE002A755D /* EventReference+CoreDataClass.swift in Sources */,
				C9BD919B2B61C4FB00FDA083 /* RawNostrID+Random.swift in Sources */,
				0383CD842C76799D007DB0E4 /* LinkView.swift in Sources */,
				C9A6C7452AD83FB0001F9500 /* NotificationViewModel.swift in Sources */,
			);
			runOnlyForDeploymentPostprocessing = 0;
		};
/* End PBXSourcesBuildPhase section */

/* Begin PBXTargetDependency section */
		3AD3185D2B294E9000026B07 /* PBXTargetDependency */ = {
			isa = PBXTargetDependency;
			productRef = 3AD3185C2B294E9000026B07 /* plugin:XCStringsToolPlugin */;
		};
		3AEABEF32B2BF806001BC933 /* PBXTargetDependency */ = {
			isa = PBXTargetDependency;
			productRef = 3AEABEF22B2BF806001BC933 /* plugin:XCStringsToolPlugin */;
		};
		C90862C229E9804B00C35A71 /* PBXTargetDependency */ = {
			isa = PBXTargetDependency;
			target = C9DEBFCD298941000078B43A /* Nos */;
			targetProxy = C90862C129E9804B00C35A71 /* PBXContainerItemProxy */;
		};
		C9A6C7442AD83F7A001F9500 /* PBXTargetDependency */ = {
			isa = PBXTargetDependency;
			productRef = C9A6C7432AD83F7A001F9500 /* plugin:SwiftGenPlugin */;
		};
		C9D573402AB24A3700E06BB4 /* PBXTargetDependency */ = {
			isa = PBXTargetDependency;
			productRef = C9D5733F2AB24A3700E06BB4 /* plugin:SwiftGenPlugin */;
		};
		C9DEBFE6298941020078B43A /* PBXTargetDependency */ = {
			isa = PBXTargetDependency;
			target = C9DEBFCD298941000078B43A /* Nos */;
			targetProxy = C9DEBFE5298941020078B43A /* PBXContainerItemProxy */;
		};
/* End PBXTargetDependency section */

/* Begin XCBuildConfiguration section */
		5B7888CB2B5A0FB800B6761F /* Staging */ = {
			isa = XCBuildConfiguration;
			buildSettings = {
				ALWAYS_SEARCH_USER_PATHS = NO;
				ASSETCATALOG_COMPILER_GENERATE_SWIFT_ASSET_SYMBOL_EXTENSIONS = YES;
				CLANG_ANALYZER_LOCALIZABILITY_NONLOCALIZED = YES;
				CLANG_ANALYZER_NONNULL = YES;
				CLANG_ANALYZER_NUMBER_OBJECT_CONVERSION = YES_AGGRESSIVE;
				CLANG_CXX_LANGUAGE_STANDARD = "gnu++20";
				CLANG_ENABLE_MODULES = YES;
				CLANG_ENABLE_OBJC_ARC = YES;
				CLANG_ENABLE_OBJC_WEAK = YES;
				CLANG_WARN_BLOCK_CAPTURE_AUTORELEASING = YES;
				CLANG_WARN_BOOL_CONVERSION = YES;
				CLANG_WARN_COMMA = YES;
				CLANG_WARN_CONSTANT_CONVERSION = YES;
				CLANG_WARN_DEPRECATED_OBJC_IMPLEMENTATIONS = YES;
				CLANG_WARN_DIRECT_OBJC_ISA_USAGE = YES_ERROR;
				CLANG_WARN_DOCUMENTATION_COMMENTS = YES;
				CLANG_WARN_EMPTY_BODY = YES;
				CLANG_WARN_ENUM_CONVERSION = YES;
				CLANG_WARN_INFINITE_RECURSION = YES;
				CLANG_WARN_INT_CONVERSION = YES;
				CLANG_WARN_NON_LITERAL_NULL_CONVERSION = YES;
				CLANG_WARN_OBJC_IMPLICIT_RETAIN_SELF = YES;
				CLANG_WARN_OBJC_LITERAL_CONVERSION = YES;
				CLANG_WARN_OBJC_ROOT_CLASS = YES_ERROR;
				CLANG_WARN_QUOTED_INCLUDE_IN_FRAMEWORK_HEADER = YES;
				CLANG_WARN_RANGE_LOOP_ANALYSIS = YES;
				CLANG_WARN_STRICT_PROTOTYPES = YES;
				CLANG_WARN_SUSPICIOUS_MOVE = YES;
				CLANG_WARN_UNGUARDED_AVAILABILITY = YES_AGGRESSIVE;
				CLANG_WARN_UNREACHABLE_CODE = YES;
				CLANG_WARN__DUPLICATE_METHOD_MATCH = YES;
				COPY_PHASE_STRIP = NO;
				DEAD_CODE_STRIPPING = YES;
				DEBUG_INFORMATION_FORMAT = "dwarf-with-dsym";
				ENABLE_NS_ASSERTIONS = NO;
				ENABLE_STRICT_OBJC_MSGSEND = YES;
				ENABLE_USER_SCRIPT_SANDBOXING = YES;
				GCC_C_LANGUAGE_STANDARD = gnu11;
				GCC_NO_COMMON_BLOCKS = YES;
				GCC_OPTIMIZATION_LEVEL = s;
				GCC_WARN_64_TO_32_BIT_CONVERSION = YES;
				GCC_WARN_ABOUT_RETURN_TYPE = YES_ERROR;
				GCC_WARN_UNDECLARED_SELECTOR = YES;
				GCC_WARN_UNINITIALIZED_AUTOS = YES_AGGRESSIVE;
				GCC_WARN_UNUSED_FUNCTION = YES;
				GCC_WARN_UNUSED_VARIABLE = YES;
				IPHONEOS_DEPLOYMENT_TARGET = 17.0;
				MACOSX_DEPLOYMENT_TARGET = 13.3;
				MTL_ENABLE_DEBUG_INFO = NO;
				MTL_FAST_MATH = YES;
				SWIFT_COMPILATION_MODE = wholemodule;
				SWIFT_OPTIMIZATION_LEVEL = "-O";
			};
			name = Staging;
		};
		5B7888CC2B5A0FB800B6761F /* Staging */ = {
			isa = XCBuildConfiguration;
			baseConfigurationReference = C94D39212ABDDDFE0019C4D5 /* Secrets.xcconfig */;
			buildSettings = {
				ASSETCATALOG_COMPILER_APPICON_NAME = AppIconStaging;
				ASSETCATALOG_COMPILER_GENERATE_ASSET_SYMBOLS = NO;
				ASSETCATALOG_COMPILER_GLOBAL_ACCENT_COLOR_NAME = accent;
				CODE_SIGN_ENTITLEMENTS = Nos/NosStaging.entitlements;
				CODE_SIGN_IDENTITY = "Apple Distribution: Verse Communications, Inc. (GZCZBKH7MY)";
				CODE_SIGN_STYLE = Manual;
				CURRENT_PROJECT_VERSION = 224;
				DEAD_CODE_STRIPPING = YES;
				DEVELOPMENT_TEAM = "";
				"DEVELOPMENT_TEAM[sdk=iphoneos*]" = GZCZBKH7MY;
				ENABLE_HARDENED_RUNTIME = YES;
				ENABLE_PREVIEWS = YES;
				ENABLE_USER_SCRIPT_SANDBOXING = NO;
				GCC_PREPROCESSOR_DEFINITIONS = "STAGING=1";
				GENERATE_INFOPLIST_FILE = YES;
				INFOPLIST_FILE = Nos/Info.plist;
				INFOPLIST_KEY_CFBundleDisplayName = "$(PRODUCT_NAME)";
				INFOPLIST_KEY_NSCameraUsageDescription = "Nos can access camera to allow users to post photos directly.";
				INFOPLIST_KEY_NSMicrophoneUsageDescription = "Nos uses the microphone when you are record a video from within the app.";
				"INFOPLIST_KEY_UIApplicationSceneManifest_Generation[sdk=iphoneos*]" = YES;
				"INFOPLIST_KEY_UIApplicationSceneManifest_Generation[sdk=iphonesimulator*]" = YES;
				"INFOPLIST_KEY_UIApplicationSupportsIndirectInputEvents[sdk=iphoneos*]" = YES;
				"INFOPLIST_KEY_UIApplicationSupportsIndirectInputEvents[sdk=iphonesimulator*]" = YES;
				"INFOPLIST_KEY_UILaunchScreen_Generation[sdk=iphoneos*]" = YES;
				"INFOPLIST_KEY_UILaunchScreen_Generation[sdk=iphonesimulator*]" = YES;
				INFOPLIST_KEY_UILaunchStoryboardName = "Launch Screen.storyboard";
				"INFOPLIST_KEY_UIStatusBarStyle[sdk=iphoneos*]" = UIStatusBarStyleDefault;
				"INFOPLIST_KEY_UIStatusBarStyle[sdk=iphonesimulator*]" = UIStatusBarStyleDefault;
				INFOPLIST_KEY_UISupportedInterfaceOrientations_iPad = "UIInterfaceOrientationPortrait UIInterfaceOrientationPortraitUpsideDown UIInterfaceOrientationLandscapeLeft UIInterfaceOrientationLandscapeRight";
				INFOPLIST_KEY_UISupportedInterfaceOrientations_iPhone = "UIInterfaceOrientationPortrait UIInterfaceOrientationLandscapeLeft UIInterfaceOrientationLandscapeRight";
				INFOPLIST_KEY_UIUserInterfaceStyle = Dark;
				IPHONEOS_DEPLOYMENT_TARGET = 17.0;
				LD_RUNPATH_SEARCH_PATHS = "@executable_path/Frameworks";
				"LD_RUNPATH_SEARCH_PATHS[sdk=macosx*]" = "@executable_path/../Frameworks";
				LOCALIZATION_PREFERS_STRING_CATALOGS = YES;
				LOCALIZED_STRING_SWIFTUI_SUPPORT = NO;
				MACOSX_DEPLOYMENT_TARGET = 13.3;
<<<<<<< HEAD
				MARKETING_VERSION = 1.0.0;
=======
				MARKETING_VERSION = 0.2.3;
>>>>>>> 0e7cdc44
				PRODUCT_BUNDLE_IDENTIFIER = "com.verse.Nos-staging";
				PRODUCT_MODULE_NAME = Nos;
				PRODUCT_NAME = "$(TARGET_NAME) Staging";
				PROVISIONING_PROFILE_SPECIFIER = "";
				"PROVISIONING_PROFILE_SPECIFIER[sdk=iphoneos*]" = "match AppStore com.verse.Nos-staging";
				SCHEME_PREFIX = "nos-staging";
				SDKROOT = auto;
				SUPPORTED_PLATFORMS = "iphoneos iphonesimulator";
				SUPPORTS_MACCATALYST = NO;
				SUPPORTS_MAC_DESIGNED_FOR_IPHONE_IPAD = YES;
				SWIFT_ACTIVE_COMPILATION_CONDITIONS = STAGING;
				SWIFT_EMIT_LOC_STRINGS = NO;
				SWIFT_VERSION = 5.0;
				TARGETED_DEVICE_FAMILY = "1,2";
			};
			name = Staging;
		};
		5B7888CD2B5A0FB800B6761F /* Staging */ = {
			isa = XCBuildConfiguration;
			buildSettings = {
				ALWAYS_EMBED_SWIFT_STANDARD_LIBRARIES = YES;
				ASSETCATALOG_COMPILER_GENERATE_ASSET_SYMBOLS = NO;
				ASSETCATALOG_COMPILER_GENERATE_SWIFT_ASSET_SYMBOL_EXTENSIONS = NO;
				CODE_SIGN_STYLE = Automatic;
				CURRENT_PROJECT_VERSION = 224;
				DEAD_CODE_STRIPPING = YES;
				DEVELOPMENT_TEAM = GZCZBKH7MY;
				GENERATE_INFOPLIST_FILE = YES;
				HEADER_SEARCH_PATHS = "";
				INFOPLIST_FILE = NosTests/Info.plist;
				IPHONEOS_DEPLOYMENT_TARGET = 17.0;
				LOCALIZATION_PREFERS_STRING_CATALOGS = YES;
				LOCALIZED_STRING_SWIFTUI_SUPPORT = NO;
				MACOSX_DEPLOYMENT_TARGET = 13.1;
				MARKETING_VERSION = 1.0;
				PRODUCT_BUNDLE_IDENTIFIER = com.verse.NosTests;
				PRODUCT_NAME = "$(TARGET_NAME)";
				SDKROOT = auto;
				SUPPORTED_PLATFORMS = "iphoneos iphonesimulator macosx";
				SWIFT_EMIT_LOC_STRINGS = NO;
				SWIFT_VERSION = 5.0;
				TARGETED_DEVICE_FAMILY = "1,2";
			};
			name = Staging;
		};
		5B7888CF2B5A0FB800B6761F /* Staging */ = {
			isa = XCBuildConfiguration;
			buildSettings = {
				CODE_SIGN_STYLE = Automatic;
				CURRENT_PROJECT_VERSION = 224;
				DEVELOPMENT_TEAM = GZCZBKH7MY;
				GENERATE_INFOPLIST_FILE = YES;
				IPHONEOS_DEPLOYMENT_TARGET = 17.0;
				MARKETING_VERSION = 1.0;
				PRODUCT_BUNDLE_IDENTIFIER = com.verse.NosPerformanceTests;
				PRODUCT_NAME = "$(TARGET_NAME)";
				SDKROOT = iphoneos;
				SWIFT_EMIT_LOC_STRINGS = NO;
				SWIFT_VERSION = 5.0;
				TARGETED_DEVICE_FAMILY = "1,2";
				TEST_TARGET_NAME = Nos;
				VALIDATE_PRODUCT = YES;
			};
			name = Staging;
		};
		5BE460712BAB3028004B83ED /* Dev */ = {
			isa = XCBuildConfiguration;
			buildSettings = {
				ALWAYS_SEARCH_USER_PATHS = NO;
				ASSETCATALOG_COMPILER_GENERATE_SWIFT_ASSET_SYMBOL_EXTENSIONS = YES;
				CLANG_ANALYZER_LOCALIZABILITY_NONLOCALIZED = YES;
				CLANG_ANALYZER_NONNULL = YES;
				CLANG_ANALYZER_NUMBER_OBJECT_CONVERSION = YES_AGGRESSIVE;
				CLANG_CXX_LANGUAGE_STANDARD = "gnu++20";
				CLANG_ENABLE_MODULES = YES;
				CLANG_ENABLE_OBJC_ARC = YES;
				CLANG_ENABLE_OBJC_WEAK = YES;
				CLANG_WARN_BLOCK_CAPTURE_AUTORELEASING = YES;
				CLANG_WARN_BOOL_CONVERSION = YES;
				CLANG_WARN_COMMA = YES;
				CLANG_WARN_CONSTANT_CONVERSION = YES;
				CLANG_WARN_DEPRECATED_OBJC_IMPLEMENTATIONS = YES;
				CLANG_WARN_DIRECT_OBJC_ISA_USAGE = YES_ERROR;
				CLANG_WARN_DOCUMENTATION_COMMENTS = YES;
				CLANG_WARN_EMPTY_BODY = YES;
				CLANG_WARN_ENUM_CONVERSION = YES;
				CLANG_WARN_INFINITE_RECURSION = YES;
				CLANG_WARN_INT_CONVERSION = YES;
				CLANG_WARN_NON_LITERAL_NULL_CONVERSION = YES;
				CLANG_WARN_OBJC_IMPLICIT_RETAIN_SELF = YES;
				CLANG_WARN_OBJC_LITERAL_CONVERSION = YES;
				CLANG_WARN_OBJC_ROOT_CLASS = YES_ERROR;
				CLANG_WARN_QUOTED_INCLUDE_IN_FRAMEWORK_HEADER = YES;
				CLANG_WARN_RANGE_LOOP_ANALYSIS = YES;
				CLANG_WARN_STRICT_PROTOTYPES = YES;
				CLANG_WARN_SUSPICIOUS_MOVE = YES;
				CLANG_WARN_UNGUARDED_AVAILABILITY = YES_AGGRESSIVE;
				CLANG_WARN_UNREACHABLE_CODE = YES;
				CLANG_WARN__DUPLICATE_METHOD_MATCH = YES;
				COPY_PHASE_STRIP = NO;
				DEAD_CODE_STRIPPING = YES;
				DEBUG_INFORMATION_FORMAT = dwarf;
				ENABLE_STRICT_OBJC_MSGSEND = YES;
				ENABLE_TESTABILITY = YES;
				ENABLE_USER_SCRIPT_SANDBOXING = YES;
				GCC_C_LANGUAGE_STANDARD = gnu11;
				GCC_DYNAMIC_NO_PIC = NO;
				GCC_NO_COMMON_BLOCKS = YES;
				GCC_OPTIMIZATION_LEVEL = 0;
				GCC_PREPROCESSOR_DEFINITIONS = (
					"DEBUG=1",
					"$(inherited)",
				);
				GCC_WARN_64_TO_32_BIT_CONVERSION = YES;
				GCC_WARN_ABOUT_RETURN_TYPE = YES_ERROR;
				GCC_WARN_UNDECLARED_SELECTOR = YES;
				GCC_WARN_UNINITIALIZED_AUTOS = YES_AGGRESSIVE;
				GCC_WARN_UNUSED_FUNCTION = YES;
				GCC_WARN_UNUSED_VARIABLE = YES;
				IPHONEOS_DEPLOYMENT_TARGET = 17.0;
				MACOSX_DEPLOYMENT_TARGET = 13.3;
				MTL_ENABLE_DEBUG_INFO = INCLUDE_SOURCE;
				MTL_FAST_MATH = YES;
				ONLY_ACTIVE_ARCH = YES;
				SWIFT_ACTIVE_COMPILATION_CONDITIONS = DEBUG;
				SWIFT_OPTIMIZATION_LEVEL = "-Onone";
			};
			name = Dev;
		};
		5BE460722BAB3028004B83ED /* Dev */ = {
			isa = XCBuildConfiguration;
			baseConfigurationReference = C94D39212ABDDDFE0019C4D5 /* Secrets.xcconfig */;
			buildSettings = {
				ASSETCATALOG_COMPILER_APPICON_NAME = AppIconDev;
				ASSETCATALOG_COMPILER_GENERATE_ASSET_SYMBOLS = NO;
				ASSETCATALOG_COMPILER_GLOBAL_ACCENT_COLOR_NAME = accent;
				CODE_SIGN_ENTITLEMENTS = Nos/NosDev.entitlements;
				CODE_SIGN_IDENTITY = "Apple Development";
				CODE_SIGN_STYLE = Automatic;
				CURRENT_PROJECT_VERSION = 224;
				DEAD_CODE_STRIPPING = YES;
				DEVELOPMENT_TEAM = GZCZBKH7MY;
				ENABLE_HARDENED_RUNTIME = YES;
				ENABLE_PREVIEWS = YES;
				ENABLE_USER_SCRIPT_SANDBOXING = NO;
				GCC_OPTIMIZATION_LEVEL = 0;
				GCC_PREPROCESSOR_DEFINITIONS = (
					"DEV=1",
					"$(inherited)",
				);
				GENERATE_INFOPLIST_FILE = YES;
				INFOPLIST_FILE = Nos/Info.plist;
				INFOPLIST_KEY_CFBundleDisplayName = "$(PRODUCT_NAME)";
				INFOPLIST_KEY_NSCameraUsageDescription = "Nos can access camera to allow users to post photos directly.";
				INFOPLIST_KEY_NSMicrophoneUsageDescription = "Nos uses the microphone when you are record a video from within the app.";
				"INFOPLIST_KEY_UIApplicationSceneManifest_Generation[sdk=iphoneos*]" = YES;
				"INFOPLIST_KEY_UIApplicationSceneManifest_Generation[sdk=iphonesimulator*]" = YES;
				"INFOPLIST_KEY_UIApplicationSupportsIndirectInputEvents[sdk=iphoneos*]" = YES;
				"INFOPLIST_KEY_UIApplicationSupportsIndirectInputEvents[sdk=iphonesimulator*]" = YES;
				"INFOPLIST_KEY_UILaunchScreen_Generation[sdk=iphoneos*]" = YES;
				"INFOPLIST_KEY_UILaunchScreen_Generation[sdk=iphonesimulator*]" = YES;
				INFOPLIST_KEY_UILaunchStoryboardName = "Launch Screen.storyboard";
				"INFOPLIST_KEY_UIStatusBarStyle[sdk=iphoneos*]" = UIStatusBarStyleDefault;
				"INFOPLIST_KEY_UIStatusBarStyle[sdk=iphonesimulator*]" = UIStatusBarStyleDefault;
				INFOPLIST_KEY_UISupportedInterfaceOrientations_iPad = "UIInterfaceOrientationPortrait UIInterfaceOrientationPortraitUpsideDown UIInterfaceOrientationLandscapeLeft UIInterfaceOrientationLandscapeRight";
				INFOPLIST_KEY_UISupportedInterfaceOrientations_iPhone = "UIInterfaceOrientationPortrait UIInterfaceOrientationLandscapeLeft UIInterfaceOrientationLandscapeRight";
				INFOPLIST_KEY_UIUserInterfaceStyle = Dark;
				IPHONEOS_DEPLOYMENT_TARGET = 17.0;
				LD_RUNPATH_SEARCH_PATHS = "@executable_path/Frameworks";
				"LD_RUNPATH_SEARCH_PATHS[sdk=macosx*]" = "@executable_path/../Frameworks";
				LOCALIZATION_PREFERS_STRING_CATALOGS = YES;
				LOCALIZED_STRING_SWIFTUI_SUPPORT = NO;
				MACOSX_DEPLOYMENT_TARGET = 13.3;
<<<<<<< HEAD
				MARKETING_VERSION = 1.0.0;
=======
				MARKETING_VERSION = 0.2.3;
>>>>>>> 0e7cdc44
				PRODUCT_BUNDLE_IDENTIFIER = "com.verse.Nos-dev";
				PRODUCT_MODULE_NAME = Nos;
				PRODUCT_NAME = "$(TARGET_NAME) Dev";
				PROVISIONING_PROFILE_SPECIFIER = "";
				SCHEME_PREFIX = "nos-dev";
				SDKROOT = auto;
				SUPPORTED_PLATFORMS = "iphoneos iphonesimulator";
				SUPPORTS_MACCATALYST = NO;
				SUPPORTS_MAC_DESIGNED_FOR_IPHONE_IPAD = YES;
				SWIFT_ACTIVE_COMPILATION_CONDITIONS = "DEBUG DEV";
				SWIFT_EMIT_LOC_STRINGS = NO;
				SWIFT_OPTIMIZATION_LEVEL = "-Onone";
				SWIFT_VERSION = 5.0;
				TARGETED_DEVICE_FAMILY = "1,2";
			};
			name = Dev;
		};
		5BE460732BAB3028004B83ED /* Dev */ = {
			isa = XCBuildConfiguration;
			buildSettings = {
				ALWAYS_EMBED_SWIFT_STANDARD_LIBRARIES = YES;
				ASSETCATALOG_COMPILER_GENERATE_ASSET_SYMBOLS = NO;
				ASSETCATALOG_COMPILER_GENERATE_SWIFT_ASSET_SYMBOL_EXTENSIONS = NO;
				CODE_SIGN_STYLE = Automatic;
				CURRENT_PROJECT_VERSION = 224;
				DEAD_CODE_STRIPPING = YES;
				DEVELOPMENT_TEAM = GZCZBKH7MY;
				GCC_OPTIMIZATION_LEVEL = 0;
				GENERATE_INFOPLIST_FILE = YES;
				HEADER_SEARCH_PATHS = "";
				INFOPLIST_FILE = NosTests/Info.plist;
				IPHONEOS_DEPLOYMENT_TARGET = 17.0;
				LOCALIZATION_PREFERS_STRING_CATALOGS = YES;
				LOCALIZED_STRING_SWIFTUI_SUPPORT = NO;
				MACOSX_DEPLOYMENT_TARGET = 13.1;
				MARKETING_VERSION = 1.0;
				PRODUCT_BUNDLE_IDENTIFIER = com.verse.NosTests;
				PRODUCT_NAME = "$(TARGET_NAME)";
				SDKROOT = auto;
				SUPPORTED_PLATFORMS = "iphoneos iphonesimulator macosx";
				SWIFT_EMIT_LOC_STRINGS = NO;
				SWIFT_OPTIMIZATION_LEVEL = "-Onone";
				SWIFT_VERSION = 5.0;
				TARGETED_DEVICE_FAMILY = "1,2";
			};
			name = Dev;
		};
		5BE460752BAB3028004B83ED /* Dev */ = {
			isa = XCBuildConfiguration;
			buildSettings = {
				CODE_SIGN_STYLE = Automatic;
				CURRENT_PROJECT_VERSION = 224;
				DEVELOPMENT_TEAM = GZCZBKH7MY;
				GCC_OPTIMIZATION_LEVEL = s;
				GENERATE_INFOPLIST_FILE = YES;
				IPHONEOS_DEPLOYMENT_TARGET = 17.0;
				MARKETING_VERSION = 1.0;
				PRODUCT_BUNDLE_IDENTIFIER = com.verse.NosPerformanceTests;
				PRODUCT_NAME = "$(TARGET_NAME)";
				SDKROOT = iphoneos;
				SWIFT_EMIT_LOC_STRINGS = NO;
				SWIFT_OPTIMIZATION_LEVEL = "-O";
				SWIFT_VERSION = 5.0;
				TARGETED_DEVICE_FAMILY = "1,2";
				TEST_TARGET_NAME = Nos;
			};
			name = Dev;
		};
		C90862C429E9804B00C35A71 /* Debug */ = {
			isa = XCBuildConfiguration;
			buildSettings = {
				CODE_SIGN_STYLE = Automatic;
				CURRENT_PROJECT_VERSION = 224;
				DEVELOPMENT_TEAM = GZCZBKH7MY;
				GCC_OPTIMIZATION_LEVEL = s;
				GENERATE_INFOPLIST_FILE = YES;
				IPHONEOS_DEPLOYMENT_TARGET = 17.0;
				MARKETING_VERSION = 1.0;
				PRODUCT_BUNDLE_IDENTIFIER = com.verse.NosPerformanceTests;
				PRODUCT_NAME = "$(TARGET_NAME)";
				SDKROOT = iphoneos;
				SWIFT_EMIT_LOC_STRINGS = NO;
				SWIFT_OPTIMIZATION_LEVEL = "-O";
				SWIFT_VERSION = 5.0;
				TARGETED_DEVICE_FAMILY = "1,2";
				TEST_TARGET_NAME = Nos;
			};
			name = Debug;
		};
		C90862C529E9804B00C35A71 /* Release */ = {
			isa = XCBuildConfiguration;
			buildSettings = {
				CODE_SIGN_STYLE = Automatic;
				CURRENT_PROJECT_VERSION = 224;
				DEVELOPMENT_TEAM = GZCZBKH7MY;
				GENERATE_INFOPLIST_FILE = YES;
				IPHONEOS_DEPLOYMENT_TARGET = 17.0;
				MARKETING_VERSION = 1.0;
				PRODUCT_BUNDLE_IDENTIFIER = com.verse.NosPerformanceTests;
				PRODUCT_NAME = "$(TARGET_NAME)";
				SDKROOT = iphoneos;
				SWIFT_EMIT_LOC_STRINGS = NO;
				SWIFT_VERSION = 5.0;
				TARGETED_DEVICE_FAMILY = "1,2";
				TEST_TARGET_NAME = Nos;
				VALIDATE_PRODUCT = YES;
			};
			name = Release;
		};
		C9DEBFF6298941020078B43A /* Debug */ = {
			isa = XCBuildConfiguration;
			buildSettings = {
				ALWAYS_SEARCH_USER_PATHS = NO;
				ASSETCATALOG_COMPILER_GENERATE_SWIFT_ASSET_SYMBOL_EXTENSIONS = YES;
				CLANG_ANALYZER_LOCALIZABILITY_NONLOCALIZED = YES;
				CLANG_ANALYZER_NONNULL = YES;
				CLANG_ANALYZER_NUMBER_OBJECT_CONVERSION = YES_AGGRESSIVE;
				CLANG_CXX_LANGUAGE_STANDARD = "gnu++20";
				CLANG_ENABLE_MODULES = YES;
				CLANG_ENABLE_OBJC_ARC = YES;
				CLANG_ENABLE_OBJC_WEAK = YES;
				CLANG_WARN_BLOCK_CAPTURE_AUTORELEASING = YES;
				CLANG_WARN_BOOL_CONVERSION = YES;
				CLANG_WARN_COMMA = YES;
				CLANG_WARN_CONSTANT_CONVERSION = YES;
				CLANG_WARN_DEPRECATED_OBJC_IMPLEMENTATIONS = YES;
				CLANG_WARN_DIRECT_OBJC_ISA_USAGE = YES_ERROR;
				CLANG_WARN_DOCUMENTATION_COMMENTS = YES;
				CLANG_WARN_EMPTY_BODY = YES;
				CLANG_WARN_ENUM_CONVERSION = YES;
				CLANG_WARN_INFINITE_RECURSION = YES;
				CLANG_WARN_INT_CONVERSION = YES;
				CLANG_WARN_NON_LITERAL_NULL_CONVERSION = YES;
				CLANG_WARN_OBJC_IMPLICIT_RETAIN_SELF = YES;
				CLANG_WARN_OBJC_LITERAL_CONVERSION = YES;
				CLANG_WARN_OBJC_ROOT_CLASS = YES_ERROR;
				CLANG_WARN_QUOTED_INCLUDE_IN_FRAMEWORK_HEADER = YES;
				CLANG_WARN_RANGE_LOOP_ANALYSIS = YES;
				CLANG_WARN_STRICT_PROTOTYPES = YES;
				CLANG_WARN_SUSPICIOUS_MOVE = YES;
				CLANG_WARN_UNGUARDED_AVAILABILITY = YES_AGGRESSIVE;
				CLANG_WARN_UNREACHABLE_CODE = YES;
				CLANG_WARN__DUPLICATE_METHOD_MATCH = YES;
				COPY_PHASE_STRIP = NO;
				DEAD_CODE_STRIPPING = YES;
				DEBUG_INFORMATION_FORMAT = dwarf;
				ENABLE_STRICT_OBJC_MSGSEND = YES;
				ENABLE_TESTABILITY = YES;
				ENABLE_USER_SCRIPT_SANDBOXING = YES;
				GCC_C_LANGUAGE_STANDARD = gnu11;
				GCC_DYNAMIC_NO_PIC = NO;
				GCC_NO_COMMON_BLOCKS = YES;
				GCC_OPTIMIZATION_LEVEL = 0;
				GCC_PREPROCESSOR_DEFINITIONS = (
					"DEBUG=1",
					"$(inherited)",
				);
				GCC_WARN_64_TO_32_BIT_CONVERSION = YES;
				GCC_WARN_ABOUT_RETURN_TYPE = YES_ERROR;
				GCC_WARN_UNDECLARED_SELECTOR = YES;
				GCC_WARN_UNINITIALIZED_AUTOS = YES_AGGRESSIVE;
				GCC_WARN_UNUSED_FUNCTION = YES;
				GCC_WARN_UNUSED_VARIABLE = YES;
				IPHONEOS_DEPLOYMENT_TARGET = 17.0;
				MACOSX_DEPLOYMENT_TARGET = 13.3;
				MTL_ENABLE_DEBUG_INFO = INCLUDE_SOURCE;
				MTL_FAST_MATH = YES;
				ONLY_ACTIVE_ARCH = YES;
				SWIFT_ACTIVE_COMPILATION_CONDITIONS = DEBUG;
				SWIFT_OPTIMIZATION_LEVEL = "-Onone";
			};
			name = Debug;
		};
		C9DEBFF7298941020078B43A /* Release */ = {
			isa = XCBuildConfiguration;
			buildSettings = {
				ALWAYS_SEARCH_USER_PATHS = NO;
				ASSETCATALOG_COMPILER_GENERATE_SWIFT_ASSET_SYMBOL_EXTENSIONS = YES;
				CLANG_ANALYZER_LOCALIZABILITY_NONLOCALIZED = YES;
				CLANG_ANALYZER_NONNULL = YES;
				CLANG_ANALYZER_NUMBER_OBJECT_CONVERSION = YES_AGGRESSIVE;
				CLANG_CXX_LANGUAGE_STANDARD = "gnu++20";
				CLANG_ENABLE_MODULES = YES;
				CLANG_ENABLE_OBJC_ARC = YES;
				CLANG_ENABLE_OBJC_WEAK = YES;
				CLANG_WARN_BLOCK_CAPTURE_AUTORELEASING = YES;
				CLANG_WARN_BOOL_CONVERSION = YES;
				CLANG_WARN_COMMA = YES;
				CLANG_WARN_CONSTANT_CONVERSION = YES;
				CLANG_WARN_DEPRECATED_OBJC_IMPLEMENTATIONS = YES;
				CLANG_WARN_DIRECT_OBJC_ISA_USAGE = YES_ERROR;
				CLANG_WARN_DOCUMENTATION_COMMENTS = YES;
				CLANG_WARN_EMPTY_BODY = YES;
				CLANG_WARN_ENUM_CONVERSION = YES;
				CLANG_WARN_INFINITE_RECURSION = YES;
				CLANG_WARN_INT_CONVERSION = YES;
				CLANG_WARN_NON_LITERAL_NULL_CONVERSION = YES;
				CLANG_WARN_OBJC_IMPLICIT_RETAIN_SELF = YES;
				CLANG_WARN_OBJC_LITERAL_CONVERSION = YES;
				CLANG_WARN_OBJC_ROOT_CLASS = YES_ERROR;
				CLANG_WARN_QUOTED_INCLUDE_IN_FRAMEWORK_HEADER = YES;
				CLANG_WARN_RANGE_LOOP_ANALYSIS = YES;
				CLANG_WARN_STRICT_PROTOTYPES = YES;
				CLANG_WARN_SUSPICIOUS_MOVE = YES;
				CLANG_WARN_UNGUARDED_AVAILABILITY = YES_AGGRESSIVE;
				CLANG_WARN_UNREACHABLE_CODE = YES;
				CLANG_WARN__DUPLICATE_METHOD_MATCH = YES;
				COPY_PHASE_STRIP = NO;
				DEAD_CODE_STRIPPING = YES;
				DEBUG_INFORMATION_FORMAT = "dwarf-with-dsym";
				ENABLE_NS_ASSERTIONS = NO;
				ENABLE_STRICT_OBJC_MSGSEND = YES;
				ENABLE_USER_SCRIPT_SANDBOXING = YES;
				GCC_C_LANGUAGE_STANDARD = gnu11;
				GCC_NO_COMMON_BLOCKS = YES;
				GCC_OPTIMIZATION_LEVEL = s;
				GCC_WARN_64_TO_32_BIT_CONVERSION = YES;
				GCC_WARN_ABOUT_RETURN_TYPE = YES_ERROR;
				GCC_WARN_UNDECLARED_SELECTOR = YES;
				GCC_WARN_UNINITIALIZED_AUTOS = YES_AGGRESSIVE;
				GCC_WARN_UNUSED_FUNCTION = YES;
				GCC_WARN_UNUSED_VARIABLE = YES;
				IPHONEOS_DEPLOYMENT_TARGET = 17.0;
				MACOSX_DEPLOYMENT_TARGET = 13.3;
				MTL_ENABLE_DEBUG_INFO = NO;
				MTL_FAST_MATH = YES;
				SWIFT_COMPILATION_MODE = wholemodule;
				SWIFT_OPTIMIZATION_LEVEL = "-O";
			};
			name = Release;
		};
		C9DEBFF9298941020078B43A /* Debug */ = {
			isa = XCBuildConfiguration;
			baseConfigurationReference = C94D39212ABDDDFE0019C4D5 /* Secrets.xcconfig */;
			buildSettings = {
				ASSETCATALOG_COMPILER_APPICON_NAME = AppIcon;
				ASSETCATALOG_COMPILER_GENERATE_ASSET_SYMBOLS = NO;
				ASSETCATALOG_COMPILER_GLOBAL_ACCENT_COLOR_NAME = accent;
				CODE_SIGN_ENTITLEMENTS = Nos/Nos.entitlements;
				CODE_SIGN_STYLE = Manual;
				CURRENT_PROJECT_VERSION = 224;
				DEAD_CODE_STRIPPING = YES;
				DEVELOPMENT_TEAM = "";
				"DEVELOPMENT_TEAM[sdk=iphoneos*]" = GZCZBKH7MY;
				ENABLE_HARDENED_RUNTIME = YES;
				ENABLE_PREVIEWS = YES;
				ENABLE_USER_SCRIPT_SANDBOXING = NO;
				GCC_OPTIMIZATION_LEVEL = 0;
				GENERATE_INFOPLIST_FILE = YES;
				INFOPLIST_FILE = Nos/Info.plist;
				INFOPLIST_KEY_CFBundleDisplayName = "$(PRODUCT_NAME)";
				INFOPLIST_KEY_NSCameraUsageDescription = "Nos can access camera to allow users to post photos directly.";
				INFOPLIST_KEY_NSMicrophoneUsageDescription = "Nos uses the microphone when you are record a video from within the app.";
				"INFOPLIST_KEY_UIApplicationSceneManifest_Generation[sdk=iphoneos*]" = YES;
				"INFOPLIST_KEY_UIApplicationSceneManifest_Generation[sdk=iphonesimulator*]" = YES;
				"INFOPLIST_KEY_UIApplicationSupportsIndirectInputEvents[sdk=iphoneos*]" = YES;
				"INFOPLIST_KEY_UIApplicationSupportsIndirectInputEvents[sdk=iphonesimulator*]" = YES;
				"INFOPLIST_KEY_UILaunchScreen_Generation[sdk=iphoneos*]" = YES;
				"INFOPLIST_KEY_UILaunchScreen_Generation[sdk=iphonesimulator*]" = YES;
				INFOPLIST_KEY_UILaunchStoryboardName = "Launch Screen.storyboard";
				"INFOPLIST_KEY_UIStatusBarStyle[sdk=iphoneos*]" = UIStatusBarStyleDefault;
				"INFOPLIST_KEY_UIStatusBarStyle[sdk=iphonesimulator*]" = UIStatusBarStyleDefault;
				INFOPLIST_KEY_UISupportedInterfaceOrientations_iPad = "UIInterfaceOrientationPortrait UIInterfaceOrientationPortraitUpsideDown UIInterfaceOrientationLandscapeLeft UIInterfaceOrientationLandscapeRight";
				INFOPLIST_KEY_UISupportedInterfaceOrientations_iPhone = "UIInterfaceOrientationPortrait UIInterfaceOrientationLandscapeLeft UIInterfaceOrientationLandscapeRight";
				INFOPLIST_KEY_UIUserInterfaceStyle = Dark;
				IPHONEOS_DEPLOYMENT_TARGET = 17.0;
				LD_RUNPATH_SEARCH_PATHS = "@executable_path/Frameworks";
				"LD_RUNPATH_SEARCH_PATHS[sdk=macosx*]" = "@executable_path/../Frameworks";
				LOCALIZATION_PREFERS_STRING_CATALOGS = YES;
				LOCALIZED_STRING_SWIFTUI_SUPPORT = NO;
				MACOSX_DEPLOYMENT_TARGET = 13.3;
<<<<<<< HEAD
				MARKETING_VERSION = 1.0.0;
=======
				MARKETING_VERSION = 0.2.3;
>>>>>>> 0e7cdc44
				PRODUCT_BUNDLE_IDENTIFIER = com.verse.Nos;
				PRODUCT_MODULE_NAME = Nos;
				PRODUCT_NAME = "$(TARGET_NAME)";
				"PROVISIONING_PROFILE_SPECIFIER[sdk=iphoneos*]" = "match Development com.verse.Nos";
				SCHEME_PREFIX = nos;
				SDKROOT = auto;
				SUPPORTED_PLATFORMS = "iphoneos iphonesimulator";
				SUPPORTS_MACCATALYST = NO;
				SUPPORTS_MAC_DESIGNED_FOR_IPHONE_IPAD = YES;
				SWIFT_EMIT_LOC_STRINGS = NO;
				SWIFT_OPTIMIZATION_LEVEL = "-Onone";
				SWIFT_VERSION = 5.0;
				TARGETED_DEVICE_FAMILY = "1,2";
			};
			name = Debug;
		};
		C9DEBFFA298941020078B43A /* Release */ = {
			isa = XCBuildConfiguration;
			baseConfigurationReference = C94D39212ABDDDFE0019C4D5 /* Secrets.xcconfig */;
			buildSettings = {
				ASSETCATALOG_COMPILER_APPICON_NAME = AppIcon;
				ASSETCATALOG_COMPILER_GENERATE_ASSET_SYMBOLS = NO;
				ASSETCATALOG_COMPILER_GLOBAL_ACCENT_COLOR_NAME = accent;
				CODE_SIGN_ENTITLEMENTS = Nos/Nos.entitlements;
				CODE_SIGN_IDENTITY = "Apple Distribution: Verse Communications, Inc. (GZCZBKH7MY)";
				CODE_SIGN_STYLE = Manual;
				CURRENT_PROJECT_VERSION = 224;
				DEAD_CODE_STRIPPING = YES;
				DEVELOPMENT_TEAM = "";
				"DEVELOPMENT_TEAM[sdk=iphoneos*]" = GZCZBKH7MY;
				ENABLE_HARDENED_RUNTIME = YES;
				ENABLE_PREVIEWS = YES;
				ENABLE_USER_SCRIPT_SANDBOXING = NO;
				GENERATE_INFOPLIST_FILE = YES;
				INFOPLIST_FILE = Nos/Info.plist;
				INFOPLIST_KEY_CFBundleDisplayName = "$(PRODUCT_NAME)";
				INFOPLIST_KEY_NSCameraUsageDescription = "Nos can access camera to allow users to post photos directly.";
				INFOPLIST_KEY_NSMicrophoneUsageDescription = "Nos uses the microphone when you are record a video from within the app.";
				"INFOPLIST_KEY_UIApplicationSceneManifest_Generation[sdk=iphoneos*]" = YES;
				"INFOPLIST_KEY_UIApplicationSceneManifest_Generation[sdk=iphonesimulator*]" = YES;
				"INFOPLIST_KEY_UIApplicationSupportsIndirectInputEvents[sdk=iphoneos*]" = YES;
				"INFOPLIST_KEY_UIApplicationSupportsIndirectInputEvents[sdk=iphonesimulator*]" = YES;
				"INFOPLIST_KEY_UILaunchScreen_Generation[sdk=iphoneos*]" = YES;
				"INFOPLIST_KEY_UILaunchScreen_Generation[sdk=iphonesimulator*]" = YES;
				INFOPLIST_KEY_UILaunchStoryboardName = "Launch Screen.storyboard";
				"INFOPLIST_KEY_UIStatusBarStyle[sdk=iphoneos*]" = UIStatusBarStyleDefault;
				"INFOPLIST_KEY_UIStatusBarStyle[sdk=iphonesimulator*]" = UIStatusBarStyleDefault;
				INFOPLIST_KEY_UISupportedInterfaceOrientations_iPad = "UIInterfaceOrientationPortrait UIInterfaceOrientationPortraitUpsideDown UIInterfaceOrientationLandscapeLeft UIInterfaceOrientationLandscapeRight";
				INFOPLIST_KEY_UISupportedInterfaceOrientations_iPhone = "UIInterfaceOrientationPortrait UIInterfaceOrientationLandscapeLeft UIInterfaceOrientationLandscapeRight";
				INFOPLIST_KEY_UIUserInterfaceStyle = Dark;
				IPHONEOS_DEPLOYMENT_TARGET = 17.0;
				LD_RUNPATH_SEARCH_PATHS = "@executable_path/Frameworks";
				"LD_RUNPATH_SEARCH_PATHS[sdk=macosx*]" = "@executable_path/../Frameworks";
				LOCALIZATION_PREFERS_STRING_CATALOGS = YES;
				LOCALIZED_STRING_SWIFTUI_SUPPORT = NO;
				MACOSX_DEPLOYMENT_TARGET = 13.3;
<<<<<<< HEAD
				MARKETING_VERSION = 1.0.0;
=======
				MARKETING_VERSION = 0.2.3;
>>>>>>> 0e7cdc44
				PRODUCT_BUNDLE_IDENTIFIER = com.verse.Nos;
				PRODUCT_MODULE_NAME = Nos;
				PRODUCT_NAME = "$(TARGET_NAME)";
				PROVISIONING_PROFILE_SPECIFIER = "";
				"PROVISIONING_PROFILE_SPECIFIER[sdk=iphoneos*]" = "match AppStore com.verse.Nos";
				SCHEME_PREFIX = nos;
				SDKROOT = auto;
				SUPPORTED_PLATFORMS = "iphoneos iphonesimulator";
				SUPPORTS_MACCATALYST = NO;
				SUPPORTS_MAC_DESIGNED_FOR_IPHONE_IPAD = YES;
				SWIFT_EMIT_LOC_STRINGS = NO;
				SWIFT_VERSION = 5.0;
				TARGETED_DEVICE_FAMILY = "1,2";
			};
			name = Release;
		};
		C9DEBFFC298941020078B43A /* Debug */ = {
			isa = XCBuildConfiguration;
			buildSettings = {
				ALWAYS_EMBED_SWIFT_STANDARD_LIBRARIES = YES;
				ASSETCATALOG_COMPILER_GENERATE_ASSET_SYMBOLS = NO;
				ASSETCATALOG_COMPILER_GENERATE_SWIFT_ASSET_SYMBOL_EXTENSIONS = NO;
				CODE_SIGN_STYLE = Automatic;
				CURRENT_PROJECT_VERSION = 224;
				DEAD_CODE_STRIPPING = YES;
				DEVELOPMENT_TEAM = GZCZBKH7MY;
				GCC_OPTIMIZATION_LEVEL = 0;
				GENERATE_INFOPLIST_FILE = YES;
				HEADER_SEARCH_PATHS = "";
				INFOPLIST_FILE = NosTests/Info.plist;
				IPHONEOS_DEPLOYMENT_TARGET = 17.0;
				LOCALIZATION_PREFERS_STRING_CATALOGS = YES;
				LOCALIZED_STRING_SWIFTUI_SUPPORT = NO;
				MACOSX_DEPLOYMENT_TARGET = 13.1;
				MARKETING_VERSION = 1.0;
				PRODUCT_BUNDLE_IDENTIFIER = com.verse.NosTests;
				PRODUCT_NAME = "$(TARGET_NAME)";
				SDKROOT = auto;
				SUPPORTED_PLATFORMS = "iphoneos iphonesimulator macosx";
				SWIFT_EMIT_LOC_STRINGS = NO;
				SWIFT_OPTIMIZATION_LEVEL = "-Onone";
				SWIFT_VERSION = 5.0;
				TARGETED_DEVICE_FAMILY = "1,2";
			};
			name = Debug;
		};
		C9DEBFFD298941020078B43A /* Release */ = {
			isa = XCBuildConfiguration;
			buildSettings = {
				ALWAYS_EMBED_SWIFT_STANDARD_LIBRARIES = YES;
				ASSETCATALOG_COMPILER_GENERATE_ASSET_SYMBOLS = NO;
				ASSETCATALOG_COMPILER_GENERATE_SWIFT_ASSET_SYMBOL_EXTENSIONS = NO;
				CODE_SIGN_STYLE = Automatic;
				CURRENT_PROJECT_VERSION = 224;
				DEAD_CODE_STRIPPING = YES;
				DEVELOPMENT_TEAM = GZCZBKH7MY;
				GENERATE_INFOPLIST_FILE = YES;
				HEADER_SEARCH_PATHS = "";
				INFOPLIST_FILE = NosTests/Info.plist;
				IPHONEOS_DEPLOYMENT_TARGET = 17.0;
				LOCALIZATION_PREFERS_STRING_CATALOGS = YES;
				LOCALIZED_STRING_SWIFTUI_SUPPORT = NO;
				MACOSX_DEPLOYMENT_TARGET = 13.1;
				MARKETING_VERSION = 1.0;
				PRODUCT_BUNDLE_IDENTIFIER = com.verse.NosTests;
				PRODUCT_NAME = "$(TARGET_NAME)";
				SDKROOT = auto;
				SUPPORTED_PLATFORMS = "iphoneos iphonesimulator macosx";
				SWIFT_EMIT_LOC_STRINGS = NO;
				SWIFT_VERSION = 5.0;
				TARGETED_DEVICE_FAMILY = "1,2";
			};
			name = Release;
		};
/* End XCBuildConfiguration section */

/* Begin XCConfigurationList section */
		C90862C329E9804B00C35A71 /* Build configuration list for PBXNativeTarget "NosPerformanceTests" */ = {
			isa = XCConfigurationList;
			buildConfigurations = (
				C90862C429E9804B00C35A71 /* Debug */,
				5BE460752BAB3028004B83ED /* Dev */,
				C90862C529E9804B00C35A71 /* Release */,
				5B7888CF2B5A0FB800B6761F /* Staging */,
			);
			defaultConfigurationIsVisible = 0;
			defaultConfigurationName = Release;
		};
		C9DEBFC9298941000078B43A /* Build configuration list for PBXProject "Nos" */ = {
			isa = XCConfigurationList;
			buildConfigurations = (
				C9DEBFF6298941020078B43A /* Debug */,
				5BE460712BAB3028004B83ED /* Dev */,
				C9DEBFF7298941020078B43A /* Release */,
				5B7888CB2B5A0FB800B6761F /* Staging */,
			);
			defaultConfigurationIsVisible = 0;
			defaultConfigurationName = Release;
		};
		C9DEBFF8298941020078B43A /* Build configuration list for PBXNativeTarget "Nos" */ = {
			isa = XCConfigurationList;
			buildConfigurations = (
				C9DEBFF9298941020078B43A /* Debug */,
				5BE460722BAB3028004B83ED /* Dev */,
				C9DEBFFA298941020078B43A /* Release */,
				5B7888CC2B5A0FB800B6761F /* Staging */,
			);
			defaultConfigurationIsVisible = 0;
			defaultConfigurationName = Release;
		};
		C9DEBFFB298941020078B43A /* Build configuration list for PBXNativeTarget "NosTests" */ = {
			isa = XCConfigurationList;
			buildConfigurations = (
				C9DEBFFC298941020078B43A /* Debug */,
				5BE460732BAB3028004B83ED /* Dev */,
				C9DEBFFD298941020078B43A /* Release */,
				5B7888CD2B5A0FB800B6761F /* Staging */,
			);
			defaultConfigurationIsVisible = 0;
			defaultConfigurationName = Release;
		};
/* End XCConfigurationList section */

/* Begin XCRemoteSwiftPackageReference section */
		039389212CA4985C00698978 /* XCRemoteSwiftPackageReference "SDWebImageWebPCoder" */ = {
			isa = XCRemoteSwiftPackageReference;
			repositoryURL = "https://github.com/SDWebImage/SDWebImageWebPCoder.git";
			requirement = {
				kind = upToNextMajorVersion;
				minimumVersion = 0.14.6;
			};
		};
		03C49ABE2C938A9C00502321 /* XCRemoteSwiftPackageReference "SwiftSoup" */ = {
			isa = XCRemoteSwiftPackageReference;
			repositoryURL = "https://github.com/scinfu/SwiftSoup";
			requirement = {
				kind = upToNextMajorVersion;
				minimumVersion = 2.7.5;
			};
		};
		3AD3185B2B294E6200026B07 /* XCRemoteSwiftPackageReference "xcstrings-tool-plugin" */ = {
			isa = XCRemoteSwiftPackageReference;
			repositoryURL = "https://github.com/liamnichols/xcstrings-tool-plugin.git";
			requirement = {
				kind = exactVersion;
				version = 0.1.2;
			};
		};
		C91565BF2B2368FA0068EECA /* XCRemoteSwiftPackageReference "ViewInspector" */ = {
			isa = XCRemoteSwiftPackageReference;
			repositoryURL = "https://github.com/nalexn/ViewInspector";
			requirement = {
				kind = upToNextMajorVersion;
				minimumVersion = 0.10.0;
			};
		};
		C94D855D29914D2300749478 /* XCRemoteSwiftPackageReference "swiftui-navigation" */ = {
			isa = XCRemoteSwiftPackageReference;
			repositoryURL = "https://github.com/pointfreeco/swiftui-navigation";
			requirement = {
				kind = upToNextMajorVersion;
				minimumVersion = 0.6.1;
			};
		};
		C9646E9829B79E04007239A4 /* XCRemoteSwiftPackageReference "logger-ios" */ = {
			isa = XCRemoteSwiftPackageReference;
			repositoryURL = "https://github.com/planetary-social/logger-ios";
			requirement = {
				kind = upToNextMajorVersion;
				minimumVersion = 1.1.0;
			};
		};
		C9646EA229B7A24A007239A4 /* XCRemoteSwiftPackageReference "posthog-ios" */ = {
			isa = XCRemoteSwiftPackageReference;
			repositoryURL = "https://github.com/PostHog/posthog-ios.git";
			requirement = {
				kind = upToNextMajorVersion;
				minimumVersion = 3.0.0;
			};
		};
		C9646EA529B7A3DD007239A4 /* XCRemoteSwiftPackageReference "swift-dependencies" */ = {
			isa = XCRemoteSwiftPackageReference;
			repositoryURL = "https://github.com/pointfreeco/swift-dependencies";
			requirement = {
				kind = upToNextMajorVersion;
				minimumVersion = 0.1.4;
			};
		};
		C96CB98A2A6040C500498C4E /* XCRemoteSwiftPackageReference "swift-collections" */ = {
			isa = XCRemoteSwiftPackageReference;
			repositoryURL = "https://github.com/apple/swift-collections.git";
			requirement = {
				kind = upToNextMajorVersion;
				minimumVersion = 1.0.0;
			};
		};
		C99DBF7C2A9E81CF00F7068F /* XCRemoteSwiftPackageReference "SDWebImageSwiftUI" */ = {
			isa = XCRemoteSwiftPackageReference;
			repositoryURL = "https://github.com/SDWebImage/SDWebImageSwiftUI";
			requirement = {
				kind = upToNextMajorVersion;
				minimumVersion = 3.1.2;
			};
		};
		C9ADB139299299570075E7F8 /* XCRemoteSwiftPackageReference "bech32" */ = {
			isa = XCRemoteSwiftPackageReference;
			repositoryURL = "https://github.com/0xdeadp00l/bech32.git";
			requirement = {
				branch = master;
				kind = branch;
			};
		};
		C9B71DBC2A8E9BAD0031ED9F /* XCRemoteSwiftPackageReference "sentry-cocoa" */ = {
			isa = XCRemoteSwiftPackageReference;
			repositoryURL = "https://github.com/getsentry/sentry-cocoa.git";
			requirement = {
				kind = upToNextMajorVersion;
				minimumVersion = 8.0.0;
			};
		};
		C9B737702AB24D5F00398BE7 /* XCRemoteSwiftPackageReference "SwiftGenPlugin" */ = {
			isa = XCRemoteSwiftPackageReference;
			repositoryURL = "https://github.com/BookBeat/SwiftGenPlugin";
			requirement = {
				branch = "xcodeproject-support";
				kind = branch;
			};
		};
		C9C8450C2AB249DB00654BC1 /* XCRemoteSwiftPackageReference "SwiftGenPlugin" */ = {
			isa = XCRemoteSwiftPackageReference;
			repositoryURL = "https://github.com/SwiftGen/SwiftGenPlugin";
			requirement = {
				kind = upToNextMajorVersion;
				minimumVersion = 6.6.2;
			};
		};
		C9DEC066298965270078B43A /* XCRemoteSwiftPackageReference "Starscream" */ = {
			isa = XCRemoteSwiftPackageReference;
			repositoryURL = "https://github.com/daltoniam/Starscream.git";
			requirement = {
				kind = upToNextMajorVersion;
				minimumVersion = 4.0.0;
			};
		};
		C9FD34F42BCEC89C008F8D95 /* XCRemoteSwiftPackageReference "secp256k1.swift" */ = {
			isa = XCRemoteSwiftPackageReference;
			repositoryURL = "https://github.com/GigaBitcoin/secp256k1.swift";
			requirement = {
				kind = upToNextMajorVersion;
				minimumVersion = 0.12.0;
			};
		};
		C9FD35112BCED5A6008F8D95 /* XCRemoteSwiftPackageReference "nostr-sdk-ios" */ = {
			isa = XCRemoteSwiftPackageReference;
			repositoryURL = "https://github.com/nostr-sdk/nostr-sdk-ios";
			requirement = {
				kind = revision;
				revision = 8968ec00caa51d03d48bd2e91e70f121950fa05d;
			};
		};
/* End XCRemoteSwiftPackageReference section */

/* Begin XCSwiftPackageProductDependency section */
		039389222CA4985C00698978 /* SDWebImageWebPCoder */ = {
			isa = XCSwiftPackageProductDependency;
			package = 039389212CA4985C00698978 /* XCRemoteSwiftPackageReference "SDWebImageWebPCoder" */;
			productName = SDWebImageWebPCoder;
		};
		0393892C2CA4987000698978 /* SDWebImageWebPCoder */ = {
			isa = XCSwiftPackageProductDependency;
			package = 039389212CA4985C00698978 /* XCRemoteSwiftPackageReference "SDWebImageWebPCoder" */;
			productName = SDWebImageWebPCoder;
		};
		03C49ABF2C938A9C00502321 /* SwiftSoup */ = {
			isa = XCSwiftPackageProductDependency;
			package = 03C49ABE2C938A9C00502321 /* XCRemoteSwiftPackageReference "SwiftSoup" */;
			productName = SwiftSoup;
		};
		03C68C512C94D8400037DC59 /* SwiftSoup */ = {
			isa = XCSwiftPackageProductDependency;
			package = 03C49ABE2C938A9C00502321 /* XCRemoteSwiftPackageReference "SwiftSoup" */;
			productName = SwiftSoup;
		};
		3AD3185C2B294E9000026B07 /* plugin:XCStringsToolPlugin */ = {
			isa = XCSwiftPackageProductDependency;
			package = 3AD3185B2B294E6200026B07 /* XCRemoteSwiftPackageReference "xcstrings-tool-plugin" */;
			productName = "plugin:XCStringsToolPlugin";
		};
		3AEABEF22B2BF806001BC933 /* plugin:XCStringsToolPlugin */ = {
			isa = XCSwiftPackageProductDependency;
			package = 3AD3185B2B294E6200026B07 /* XCRemoteSwiftPackageReference "xcstrings-tool-plugin" */;
			productName = "plugin:XCStringsToolPlugin";
		};
		C905B0742A619367009B8A78 /* DequeModule */ = {
			isa = XCSwiftPackageProductDependency;
			package = C96CB98A2A6040C500498C4E /* XCRemoteSwiftPackageReference "swift-collections" */;
			productName = DequeModule;
		};
		C91565C02B2368FA0068EECA /* ViewInspector */ = {
			isa = XCSwiftPackageProductDependency;
			package = C91565BF2B2368FA0068EECA /* XCRemoteSwiftPackageReference "ViewInspector" */;
			productName = ViewInspector;
		};
		C94D855E29914D2300749478 /* SwiftUINavigation */ = {
			isa = XCSwiftPackageProductDependency;
			package = C94D855D29914D2300749478 /* XCRemoteSwiftPackageReference "swiftui-navigation" */;
			productName = SwiftUINavigation;
		};
		C959DB802BD02460008F3627 /* NostrSDK */ = {
			isa = XCSwiftPackageProductDependency;
			productName = NostrSDK;
		};
		C9646E9929B79E04007239A4 /* Logger */ = {
			isa = XCSwiftPackageProductDependency;
			package = C9646E9829B79E04007239A4 /* XCRemoteSwiftPackageReference "logger-ios" */;
			productName = Logger;
		};
		C9646E9B29B79E4D007239A4 /* Logger */ = {
			isa = XCSwiftPackageProductDependency;
			package = C9646E9829B79E04007239A4 /* XCRemoteSwiftPackageReference "logger-ios" */;
			productName = Logger;
		};
		C9646EA329B7A24A007239A4 /* PostHog */ = {
			isa = XCSwiftPackageProductDependency;
			package = C9646EA229B7A24A007239A4 /* XCRemoteSwiftPackageReference "posthog-ios" */;
			productName = PostHog;
		};
		C9646EA629B7A3DD007239A4 /* Dependencies */ = {
			isa = XCSwiftPackageProductDependency;
			package = C9646EA529B7A3DD007239A4 /* XCRemoteSwiftPackageReference "swift-dependencies" */;
			productName = Dependencies;
		};
		C9646EA829B7A4F2007239A4 /* PostHog */ = {
			isa = XCSwiftPackageProductDependency;
			package = C9646EA229B7A24A007239A4 /* XCRemoteSwiftPackageReference "posthog-ios" */;
			productName = PostHog;
		};
		C9646EAB29B7A520007239A4 /* Dependencies */ = {
			isa = XCSwiftPackageProductDependency;
			package = C9646EA529B7A3DD007239A4 /* XCRemoteSwiftPackageReference "swift-dependencies" */;
			productName = Dependencies;
		};
		C96CB98B2A6040C500498C4E /* DequeModule */ = {
			isa = XCSwiftPackageProductDependency;
			package = C96CB98A2A6040C500498C4E /* XCRemoteSwiftPackageReference "swift-collections" */;
			productName = DequeModule;
		};
		C99DBF7D2A9E81CF00F7068F /* SDWebImageSwiftUI */ = {
			isa = XCSwiftPackageProductDependency;
			package = C99DBF7C2A9E81CF00F7068F /* XCRemoteSwiftPackageReference "SDWebImageSwiftUI" */;
			productName = SDWebImageSwiftUI;
		};
		C99DBF7F2A9E8BCF00F7068F /* SDWebImageSwiftUI */ = {
			isa = XCSwiftPackageProductDependency;
			package = C99DBF7C2A9E81CF00F7068F /* XCRemoteSwiftPackageReference "SDWebImageSwiftUI" */;
			productName = SDWebImageSwiftUI;
		};
		C99DBF812A9E8BDE00F7068F /* SDWebImageSwiftUI */ = {
			isa = XCSwiftPackageProductDependency;
			package = C99DBF7C2A9E81CF00F7068F /* XCRemoteSwiftPackageReference "SDWebImageSwiftUI" */;
			productName = SDWebImageSwiftUI;
		};
		C9A6C7432AD83F7A001F9500 /* plugin:SwiftGenPlugin */ = {
			isa = XCSwiftPackageProductDependency;
			package = C9B737702AB24D5F00398BE7 /* XCRemoteSwiftPackageReference "SwiftGenPlugin" */;
			productName = "plugin:SwiftGenPlugin";
		};
		C9B71DBD2A8E9BAD0031ED9F /* Sentry */ = {
			isa = XCSwiftPackageProductDependency;
			package = C9B71DBC2A8E9BAD0031ED9F /* XCRemoteSwiftPackageReference "sentry-cocoa" */;
			productName = Sentry;
		};
		C9B71DBF2A8E9BAD0031ED9F /* SentrySwiftUI */ = {
			isa = XCSwiftPackageProductDependency;
			package = C9B71DBC2A8E9BAD0031ED9F /* XCRemoteSwiftPackageReference "sentry-cocoa" */;
			productName = SentrySwiftUI;
		};
		C9B71DC42A9008300031ED9F /* Sentry */ = {
			isa = XCSwiftPackageProductDependency;
			package = C9B71DBC2A8E9BAD0031ED9F /* XCRemoteSwiftPackageReference "sentry-cocoa" */;
			productName = Sentry;
		};
		C9D5733F2AB24A3700E06BB4 /* plugin:SwiftGenPlugin */ = {
			isa = XCSwiftPackageProductDependency;
			package = C9C8450C2AB249DB00654BC1 /* XCRemoteSwiftPackageReference "SwiftGenPlugin" */;
			productName = "plugin:SwiftGenPlugin";
		};
		C9DEC067298965270078B43A /* Starscream */ = {
			isa = XCSwiftPackageProductDependency;
			package = C9DEC066298965270078B43A /* XCRemoteSwiftPackageReference "Starscream" */;
			productName = Starscream;
		};
		C9FD34F52BCEC89C008F8D95 /* secp256k1 */ = {
			isa = XCSwiftPackageProductDependency;
			package = C9FD34F42BCEC89C008F8D95 /* XCRemoteSwiftPackageReference "secp256k1.swift" */;
			productName = secp256k1;
		};
		C9FD34F72BCEC8B5008F8D95 /* secp256k1 */ = {
			isa = XCSwiftPackageProductDependency;
			package = C9FD34F42BCEC89C008F8D95 /* XCRemoteSwiftPackageReference "secp256k1.swift" */;
			productName = secp256k1;
		};
		C9FD35122BCED5A6008F8D95 /* NostrSDK */ = {
			isa = XCSwiftPackageProductDependency;
			package = C9FD35112BCED5A6008F8D95 /* XCRemoteSwiftPackageReference "nostr-sdk-ios" */;
			productName = NostrSDK;
		};
		CDDA1F7A29A527650047ACD8 /* Starscream */ = {
			isa = XCSwiftPackageProductDependency;
			package = C9DEC066298965270078B43A /* XCRemoteSwiftPackageReference "Starscream" */;
			productName = Starscream;
		};
		CDDA1F7C29A527650047ACD8 /* SwiftUINavigation */ = {
			isa = XCSwiftPackageProductDependency;
			package = C94D855D29914D2300749478 /* XCRemoteSwiftPackageReference "swiftui-navigation" */;
			productName = SwiftUINavigation;
		};
/* End XCSwiftPackageProductDependency section */

/* Begin XCVersionGroup section */
		C936B4572A4C7B7C00DF1EB9 /* Nos.xcdatamodeld */ = {
			isa = XCVersionGroup;
			children = (
				C95057C62CC69FD70024EC9C /* Nos 19.xcdatamodel */,
				C9BB9FE32CBEFF560045DC5A /* Nos 18.xcdatamodel */,
				C9D2839E2CB9B177007ADCB9 /* Nos 17.xcdatamodel */,
				033B288D2C419E7600E325E8 /* Nos 16.xcdatamodel */,
				5B810DD62B55BA44008FE8A9 /* Nos 15.xcdatamodel */,
				5B960D2C2B34B1B900C52C45 /* Nos 14.xcdatamodel */,
				5B2F5CC12AE7443700A92B52 /* Nos 13.xcdatamodel */,
				C99507332AB9EE40005B1096 /* Nos 12.xcdatamodel */,
				C92A04DD2A58B02B00C844B8 /* Nos 11.xcdatamodel */,
				C9C547562A4F1D1A006B0741 /* Nos 9.xcdatamodel */,
				5BFF66AF2A4B55FC00AA79DD /* Nos 10.xcdatamodel */,
			);
			currentVersion = C95057C62CC69FD70024EC9C /* Nos 19.xcdatamodel */;
			path = Nos.xcdatamodeld;
			sourceTree = "<group>";
			versionGroupType = wrapper.xcdatamodel;
		};
/* End XCVersionGroup section */
	};
	rootObject = C9DEBFC6298941000078B43A /* Project object */;
}<|MERGE_RESOLUTION|>--- conflicted
+++ resolved
@@ -2921,11 +2921,7 @@
 				LOCALIZATION_PREFERS_STRING_CATALOGS = YES;
 				LOCALIZED_STRING_SWIFTUI_SUPPORT = NO;
 				MACOSX_DEPLOYMENT_TARGET = 13.3;
-<<<<<<< HEAD
 				MARKETING_VERSION = 1.0.0;
-=======
-				MARKETING_VERSION = 0.2.3;
->>>>>>> 0e7cdc44
 				PRODUCT_BUNDLE_IDENTIFIER = "com.verse.Nos-staging";
 				PRODUCT_MODULE_NAME = Nos;
 				PRODUCT_NAME = "$(TARGET_NAME) Staging";
@@ -3099,11 +3095,7 @@
 				LOCALIZATION_PREFERS_STRING_CATALOGS = YES;
 				LOCALIZED_STRING_SWIFTUI_SUPPORT = NO;
 				MACOSX_DEPLOYMENT_TARGET = 13.3;
-<<<<<<< HEAD
 				MARKETING_VERSION = 1.0.0;
-=======
-				MARKETING_VERSION = 0.2.3;
->>>>>>> 0e7cdc44
 				PRODUCT_BUNDLE_IDENTIFIER = "com.verse.Nos-dev";
 				PRODUCT_MODULE_NAME = Nos;
 				PRODUCT_NAME = "$(TARGET_NAME) Dev";
@@ -3375,11 +3367,7 @@
 				LOCALIZATION_PREFERS_STRING_CATALOGS = YES;
 				LOCALIZED_STRING_SWIFTUI_SUPPORT = NO;
 				MACOSX_DEPLOYMENT_TARGET = 13.3;
-<<<<<<< HEAD
 				MARKETING_VERSION = 1.0.0;
-=======
-				MARKETING_VERSION = 0.2.3;
->>>>>>> 0e7cdc44
 				PRODUCT_BUNDLE_IDENTIFIER = com.verse.Nos;
 				PRODUCT_MODULE_NAME = Nos;
 				PRODUCT_NAME = "$(TARGET_NAME)";
@@ -3436,11 +3424,7 @@
 				LOCALIZATION_PREFERS_STRING_CATALOGS = YES;
 				LOCALIZED_STRING_SWIFTUI_SUPPORT = NO;
 				MACOSX_DEPLOYMENT_TARGET = 13.3;
-<<<<<<< HEAD
 				MARKETING_VERSION = 1.0.0;
-=======
-				MARKETING_VERSION = 0.2.3;
->>>>>>> 0e7cdc44
 				PRODUCT_BUNDLE_IDENTIFIER = com.verse.Nos;
 				PRODUCT_MODULE_NAME = Nos;
 				PRODUCT_NAME = "$(TARGET_NAME)";
