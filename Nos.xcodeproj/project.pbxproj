--- conflicted
+++ resolved
@@ -1173,10 +1173,7 @@
 				C9ADB13C29929B540075E7F8 /* Bech32.swift */,
 				C9B71DC12A9003670031ED9F /* CrashReporting.swift */,
 				A34E439829A522F20057AFCB /* CurrentUser.swift */,
-<<<<<<< HEAD
-=======
 				034EBDB92C24895E006BA35A /* CurrentUserError.swift */,
->>>>>>> ff778a54
 				C9C097242C13537900F78EC3 /* DatabaseCleaner.swift */,
 				C98298322ADD7F9A0096C5B5 /* DeepLinkService.swift */,
 				C9B678DA29EEBF3B00303F33 /* DependencyInjection.swift */,
