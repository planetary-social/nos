// !$*UTF8*$!
{
	archiveVersion = 1;
	classes = {
	};
	objectVersion = 56;
	objects = {

/* Begin PBXBuildFile section */
		030036852C5D39DD002C71F5 /* RefreshController.swift in Sources */ = {isa = PBXBuildFile; fileRef = 030036842C5D39DD002C71F5 /* RefreshController.swift */; };
		0300368F2C5D3AB4002C71F5 /* MockRefreshController.swift in Sources */ = {isa = PBXBuildFile; fileRef = 0300368E2C5D3AB4002C71F5 /* MockRefreshController.swift */; };
		030036942C5D3AD3002C71F5 /* RefreshController.swift in Sources */ = {isa = PBXBuildFile; fileRef = 030036842C5D39DD002C71F5 /* RefreshController.swift */; };
		030036952C5D3AD9002C71F5 /* MockRefreshController.swift in Sources */ = {isa = PBXBuildFile; fileRef = 0300368E2C5D3AB4002C71F5 /* MockRefreshController.swift */; };
		030036AB2C5D872B002C71F5 /* NewNotesButton.swift in Sources */ = {isa = PBXBuildFile; fileRef = 030036AA2C5D872B002C71F5 /* NewNotesButton.swift */; };
		030AE4292BE3D63C004DEE02 /* FeaturedAuthor.swift in Sources */ = {isa = PBXBuildFile; fileRef = 030AE4282BE3D63C004DEE02 /* FeaturedAuthor.swift */; };
		0320C0FB2BFE43A600C4C080 /* RelayServiceTests.swift in Sources */ = {isa = PBXBuildFile; fileRef = 0320C0FA2BFE43A600C4C080 /* RelayServiceTests.swift */; };
		0320C1152BFE63DC00C4C080 /* MockRelaySubscriptionManager.swift in Sources */ = {isa = PBXBuildFile; fileRef = 0320C1142BFE63DC00C4C080 /* MockRelaySubscriptionManager.swift */; };
		032634682C10C0D600E489B5 /* nostr_build_nip96_response.json in Resources */ = {isa = PBXBuildFile; fileRef = 032634672C10C0D600E489B5 /* nostr_build_nip96_response.json */; };
		0326346B2C10C1D800E489B5 /* FileStorageServerInfoResponseJSONTests.swift in Sources */ = {isa = PBXBuildFile; fileRef = 0326346A2C10C1D800E489B5 /* FileStorageServerInfoResponseJSONTests.swift */; };
		0326346D2C10C2FD00E489B5 /* FileStorageServerInfoResponseJSON.swift in Sources */ = {isa = PBXBuildFile; fileRef = 0326346C2C10C2FD00E489B5 /* FileStorageServerInfoResponseJSON.swift */; };
		0326346E2C10C2FD00E489B5 /* FileStorageServerInfoResponseJSON.swift in Sources */ = {isa = PBXBuildFile; fileRef = 0326346C2C10C2FD00E489B5 /* FileStorageServerInfoResponseJSON.swift */; };
		032634702C10C40B00E489B5 /* NostrBuildAPIClientTests.swift in Sources */ = {isa = PBXBuildFile; fileRef = 0326346F2C10C40B00E489B5 /* NostrBuildAPIClientTests.swift */; };
		0326347A2C10C57A00E489B5 /* FileStorageAPIClient.swift in Sources */ = {isa = PBXBuildFile; fileRef = 032634792C10C57A00E489B5 /* FileStorageAPIClient.swift */; };
		0326347B2C10C57A00E489B5 /* FileStorageAPIClient.swift in Sources */ = {isa = PBXBuildFile; fileRef = 032634792C10C57A00E489B5 /* FileStorageAPIClient.swift */; };
		034EBDBA2C24895E006BA35A /* CurrentUserError.swift in Sources */ = {isa = PBXBuildFile; fileRef = 034EBDB92C24895E006BA35A /* CurrentUserError.swift */; };
		034EBDC72C2489B4006BA35A /* CurrentUserError.swift in Sources */ = {isa = PBXBuildFile; fileRef = 034EBDB92C24895E006BA35A /* CurrentUserError.swift */; };
		0350F10C2C0A46760024CC15 /* new_contact_list.json in Resources */ = {isa = PBXBuildFile; fileRef = 0350F10B2C0A46760024CC15 /* new_contact_list.json */; };
		0350F1172C0A47B20024CC15 /* contact_list.json in Resources */ = {isa = PBXBuildFile; fileRef = 0350F1162C0A47B20024CC15 /* contact_list.json */; };
		0350F1212C0A490E0024CC15 /* EventProcessorIntegrationTests.swift in Sources */ = {isa = PBXBuildFile; fileRef = 0350F1202C0A490E0024CC15 /* EventProcessorIntegrationTests.swift */; };
		0350F12B2C0A49D40024CC15 /* text_note.json in Resources */ = {isa = PBXBuildFile; fileRef = 0350F12A2C0A49D40024CC15 /* text_note.json */; };
		0350F12D2C0A7EF20024CC15 /* FeatureFlags.swift in Sources */ = {isa = PBXBuildFile; fileRef = 0350F12C2C0A7EF20024CC15 /* FeatureFlags.swift */; };
		0357299B2BE415E5005FEE85 /* ContentWarningController.swift in Sources */ = {isa = PBXBuildFile; fileRef = 0357299A2BE415E5005FEE85 /* ContentWarningController.swift */; };
		0357299F2BE41653005FEE85 /* ContentWarningControllerTests.swift in Sources */ = {isa = PBXBuildFile; fileRef = 0357299C2BE41653005FEE85 /* ContentWarningControllerTests.swift */; };
		035729A02BE41653005FEE85 /* SocialGraphTests.swift in Sources */ = {isa = PBXBuildFile; fileRef = 0357299D2BE41653005FEE85 /* SocialGraphTests.swift */; };
		035729AB2BE4167E005FEE85 /* AuthorTests.swift in Sources */ = {isa = PBXBuildFile; fileRef = 035729A12BE4167E005FEE85 /* AuthorTests.swift */; };
		035729AC2BE4167E005FEE85 /* Bech32Tests.swift in Sources */ = {isa = PBXBuildFile; fileRef = 035729A22BE4167E005FEE85 /* Bech32Tests.swift */; };
		035729AD2BE4167E005FEE85 /* EventTests.swift in Sources */ = {isa = PBXBuildFile; fileRef = 035729A32BE4167E005FEE85 /* EventTests.swift */; };
		035729AE2BE4167E005FEE85 /* FollowTests.swift in Sources */ = {isa = PBXBuildFile; fileRef = 035729A42BE4167E005FEE85 /* FollowTests.swift */; };
		035729AF2BE4167E005FEE85 /* KeyPairTests.swift in Sources */ = {isa = PBXBuildFile; fileRef = 035729A52BE4167E005FEE85 /* KeyPairTests.swift */; };
		035729B02BE4167E005FEE85 /* NoteParserTests.swift in Sources */ = {isa = PBXBuildFile; fileRef = 035729A62BE4167E005FEE85 /* NoteParserTests.swift */; };
		035729B12BE4167E005FEE85 /* ReportTests.swift in Sources */ = {isa = PBXBuildFile; fileRef = 035729A72BE4167E005FEE85 /* ReportTests.swift */; };
		035729B22BE4167E005FEE85 /* SHA256KeyTests.swift in Sources */ = {isa = PBXBuildFile; fileRef = 035729A82BE4167E005FEE85 /* SHA256KeyTests.swift */; };
		035729B32BE4167E005FEE85 /* TLVElementTests.swift in Sources */ = {isa = PBXBuildFile; fileRef = 035729A92BE4167E005FEE85 /* TLVElementTests.swift */; };
		035729B82BE416A6005FEE85 /* DirectMessageWrapperTests.swift in Sources */ = {isa = PBXBuildFile; fileRef = 035729B42BE416A6005FEE85 /* DirectMessageWrapperTests.swift */; };
		035729B92BE416A6005FEE85 /* GiftWrapperTests.swift in Sources */ = {isa = PBXBuildFile; fileRef = 035729B52BE416A6005FEE85 /* GiftWrapperTests.swift */; };
		035729BA2BE416A6005FEE85 /* ReportPublisherTests.swift in Sources */ = {isa = PBXBuildFile; fileRef = 035729B62BE416A6005FEE85 /* ReportPublisherTests.swift */; };
		035729BD2BE416BD005FEE85 /* EventObservationTests.swift in Sources */ = {isa = PBXBuildFile; fileRef = 035729BB2BE416BD005FEE85 /* EventObservationTests.swift */; };
		035729CA2BE4173E005FEE85 /* PreviewData.swift in Sources */ = {isa = PBXBuildFile; fileRef = C94BC09A2A0AC74A0098F6F1 /* PreviewData.swift */; };
		035729CB2BE41770005FEE85 /* ContentWarningController.swift in Sources */ = {isa = PBXBuildFile; fileRef = 0357299A2BE415E5005FEE85 /* ContentWarningController.swift */; };
		0365CD872C4016A200622A1A /* EventKind.swift in Sources */ = {isa = PBXBuildFile; fileRef = 0365CD862C4016A200622A1A /* EventKind.swift */; };
		0365CD902C40171100622A1A /* EventKind.swift in Sources */ = {isa = PBXBuildFile; fileRef = 0365CD862C4016A200622A1A /* EventKind.swift */; };
		0373CE802C08DBC40027C856 /* old_contact_list.json in Resources */ = {isa = PBXBuildFile; fileRef = 0373CE7F2C08DBC40027C856 /* old_contact_list.json */; };
		0373CE992C0910250027C856 /* XCTestCase+JSONData.swift in Sources */ = {isa = PBXBuildFile; fileRef = 0373CE982C0910250027C856 /* XCTestCase+JSONData.swift */; };
		0376DF622C3DBAED00C80786 /* NostrIdentifierTests.swift in Sources */ = {isa = PBXBuildFile; fileRef = 0376DF612C3DBAED00C80786 /* NostrIdentifierTests.swift */; };
		0378409D2BB4A2B600E5E901 /* PrivacyInfo.xcprivacy in Resources */ = {isa = PBXBuildFile; fileRef = 0378409C2BB4A2B600E5E901 /* PrivacyInfo.xcprivacy */; };
		037975BB2C0E24D200ADDF37 /* CompactNoteViewTests.swift in Sources */ = {isa = PBXBuildFile; fileRef = 037975BA2C0E24D200ADDF37 /* CompactNoteViewTests.swift */; };
		037975BC2C0E258E00ADDF37 /* CompactNoteView.swift in Sources */ = {isa = PBXBuildFile; fileRef = C9DFA96A299BEE2C006929C1 /* CompactNoteView.swift */; };
		037975BD2C0E25E200ADDF37 /* FeatureFlags.swift in Sources */ = {isa = PBXBuildFile; fileRef = 0350F12C2C0A7EF20024CC15 /* FeatureFlags.swift */; };
		037975BE2C0E265E00ADDF37 /* LinkPreview.swift in Sources */ = {isa = PBXBuildFile; fileRef = C905B0762A619E99009B8A78 /* LinkPreview.swift */; };
		037975C72C0E26FC00ADDF37 /* Font.swift in Sources */ = {isa = PBXBuildFile; fileRef = C987F85729BA981800B44E7A /* Font.swift */; };
		037975D12C0E341500ADDF37 /* MockFeatureFlags.swift in Sources */ = {isa = PBXBuildFile; fileRef = 037975D02C0E341500ADDF37 /* MockFeatureFlags.swift */; };
		037975EA2C0E695A00ADDF37 /* MockFeatureFlags.swift in Sources */ = {isa = PBXBuildFile; fileRef = 037975D02C0E341500ADDF37 /* MockFeatureFlags.swift */; };
		039C961F2C480F4100A8EB39 /* unsupported_kinds.json in Resources */ = {isa = PBXBuildFile; fileRef = 039C961E2C480F4100A8EB39 /* unsupported_kinds.json */; };
		039C96292C48321E00A8EB39 /* long_form_data.json in Resources */ = {isa = PBXBuildFile; fileRef = 039C96282C48321E00A8EB39 /* long_form_data.json */; };
		03A3AA3B2C5028FF008FE153 /* PublicKeyTests.swift in Sources */ = {isa = PBXBuildFile; fileRef = 03A3AA3A2C5028FF008FE153 /* PublicKeyTests.swift */; };
		03B4E6A22C125CA1006E5F59 /* nostr_build_nip96_upload_response.json in Resources */ = {isa = PBXBuildFile; fileRef = 03B4E6A12C125CA1006E5F59 /* nostr_build_nip96_upload_response.json */; };
		03B4E6AC2C125D13006E5F59 /* FileStorageUploadResponseJSONTests.swift in Sources */ = {isa = PBXBuildFile; fileRef = 03B4E6AB2C125D13006E5F59 /* FileStorageUploadResponseJSONTests.swift */; };
		03B4E6AE2C125D61006E5F59 /* FileStorageUploadResponseJSON.swift in Sources */ = {isa = PBXBuildFile; fileRef = 03B4E6AD2C125D61006E5F59 /* FileStorageUploadResponseJSON.swift */; };
		03B4E6AF2C125D61006E5F59 /* FileStorageUploadResponseJSON.swift in Sources */ = {isa = PBXBuildFile; fileRef = 03B4E6AD2C125D61006E5F59 /* FileStorageUploadResponseJSON.swift */; };
		03D1B4282C3C1A5D001778CD /* NostrIdentifier.swift in Sources */ = {isa = PBXBuildFile; fileRef = 03D1B4272C3C1A5D001778CD /* NostrIdentifier.swift */; };
		03D1B4292C3C1AC9001778CD /* NostrIdentifier.swift in Sources */ = {isa = PBXBuildFile; fileRef = 03D1B4272C3C1A5D001778CD /* NostrIdentifier.swift */; };
		03D1B42C2C3C1B0D001778CD /* TLVElement.swift in Sources */ = {isa = PBXBuildFile; fileRef = 03D1B42B2C3C1B0D001778CD /* TLVElement.swift */; };
		03D1B42D2C3C1B0D001778CD /* TLVElement.swift in Sources */ = {isa = PBXBuildFile; fileRef = 03D1B42B2C3C1B0D001778CD /* TLVElement.swift */; };
		03ED93472C46C48400C8D443 /* JSONEventTests.swift in Sources */ = {isa = PBXBuildFile; fileRef = 03ED93462C46C48400C8D443 /* JSONEventTests.swift */; };
		03F7C4F32C10DF79006FF613 /* URLSessionProtocol.swift in Sources */ = {isa = PBXBuildFile; fileRef = 03F7C4F22C10DF79006FF613 /* URLSessionProtocol.swift */; };
		03F7C4F42C10E05B006FF613 /* URLSessionProtocol.swift in Sources */ = {isa = PBXBuildFile; fileRef = 03F7C4F22C10DF79006FF613 /* URLSessionProtocol.swift */; };
		2D06BB9D2AE249D70085F509 /* ThreadRootView.swift in Sources */ = {isa = PBXBuildFile; fileRef = 2D06BB9C2AE249D70085F509 /* ThreadRootView.swift */; };
		2D4010A22AD87DF300F93AD4 /* KnownFollowersView.swift in Sources */ = {isa = PBXBuildFile; fileRef = 2D4010A12AD87DF300F93AD4 /* KnownFollowersView.swift */; };
		3A1C296F2B2A537C0020B753 /* Moderation.xcstrings in Resources */ = {isa = PBXBuildFile; fileRef = 3A1C296E2B2A537C0020B753 /* Moderation.xcstrings */; };
		3A67449C2B294712002B8DE0 /* Localizable.xcstrings in Resources */ = {isa = PBXBuildFile; fileRef = 3A67449B2B294712002B8DE0 /* Localizable.xcstrings */; };
		3AAB61B52B24CD0000717A07 /* Date+ElapsedTests.swift in Sources */ = {isa = PBXBuildFile; fileRef = 3AAB61B42B24CD0000717A07 /* Date+ElapsedTests.swift */; };
		3AD318602B296D0C00026B07 /* Reply.xcstrings in Resources */ = {isa = PBXBuildFile; fileRef = 3AD3185F2B296D0C00026B07 /* Reply.xcstrings */; };
		3AD318632B296D1E00026B07 /* ImagePicker.xcstrings in Resources */ = {isa = PBXBuildFile; fileRef = 3AD318622B296D1E00026B07 /* ImagePicker.xcstrings */; };
		3AEABEF82B2BF846001BC933 /* Reply.xcstrings in Resources */ = {isa = PBXBuildFile; fileRef = 3AD3185F2B296D0C00026B07 /* Reply.xcstrings */; };
		3AEABEFD2B2BF84C001BC933 /* Localizable.xcstrings in Resources */ = {isa = PBXBuildFile; fileRef = 3A67449B2B294712002B8DE0 /* Localizable.xcstrings */; };
		3AEABEFE2B2BF850001BC933 /* ImagePicker.xcstrings in Resources */ = {isa = PBXBuildFile; fileRef = 3AD318622B296D1E00026B07 /* ImagePicker.xcstrings */; };
		3AEABEFF2B2BF858001BC933 /* Moderation.xcstrings in Resources */ = {isa = PBXBuildFile; fileRef = 3A1C296E2B2A537C0020B753 /* Moderation.xcstrings */; };
		3F170C78299D816200BC8F8B /* AppController.swift in Sources */ = {isa = PBXBuildFile; fileRef = 3F170C77299D816200BC8F8B /* AppController.swift */; };
		3F30020529C1FDD9003D4F8B /* OnboardingStartView.swift in Sources */ = {isa = PBXBuildFile; fileRef = 3F30020429C1FDD9003D4F8B /* OnboardingStartView.swift */; };
		3F30020729C237AB003D4F8B /* OnboardingAgeVerificationView.swift in Sources */ = {isa = PBXBuildFile; fileRef = 3F30020629C237AB003D4F8B /* OnboardingAgeVerificationView.swift */; };
		3F30020929C23895003D4F8B /* OnboardingNotOldEnoughView.swift in Sources */ = {isa = PBXBuildFile; fileRef = 3F30020829C23895003D4F8B /* OnboardingNotOldEnoughView.swift */; };
		3F30020B29C361C8003D4F8B /* OnboardingTermsOfServiceView.swift in Sources */ = {isa = PBXBuildFile; fileRef = 3F30020A29C361C8003D4F8B /* OnboardingTermsOfServiceView.swift */; };
		3F30020D29C382EB003D4F8B /* OnboardingLoginView.swift in Sources */ = {isa = PBXBuildFile; fileRef = 3F30020C29C382EB003D4F8B /* OnboardingLoginView.swift */; };
		3F43C47629A9625700E896A0 /* AuthorReference+CoreDataClass.swift in Sources */ = {isa = PBXBuildFile; fileRef = 3F43C47529A9625700E896A0 /* AuthorReference+CoreDataClass.swift */; };
		3F60F42929B27D3E000D62C4 /* ThreadView.swift in Sources */ = {isa = PBXBuildFile; fileRef = 3F60F42829B27D3E000D62C4 /* ThreadView.swift */; };
		3FB5E651299D28A200386527 /* OnboardingView.swift in Sources */ = {isa = PBXBuildFile; fileRef = 3FB5E650299D28A200386527 /* OnboardingView.swift */; };
		3FFB1D89299FF37C002A755D /* AvatarView.swift in Sources */ = {isa = PBXBuildFile; fileRef = 3FFB1D88299FF37C002A755D /* AvatarView.swift */; };
		3FFB1D9329A6BBCE002A755D /* EventReference+CoreDataClass.swift in Sources */ = {isa = PBXBuildFile; fileRef = 3FFB1D9229A6BBCE002A755D /* EventReference+CoreDataClass.swift */; };
		3FFB1D9429A6BBCE002A755D /* EventReference+CoreDataClass.swift in Sources */ = {isa = PBXBuildFile; fileRef = 3FFB1D9229A6BBCE002A755D /* EventReference+CoreDataClass.swift */; };
		3FFB1D9629A6BBEC002A755D /* Collection+SafeSubscript.swift in Sources */ = {isa = PBXBuildFile; fileRef = 3FFB1D9529A6BBEC002A755D /* Collection+SafeSubscript.swift */; };
		3FFB1D9729A6BBEC002A755D /* Collection+SafeSubscript.swift in Sources */ = {isa = PBXBuildFile; fileRef = 3FFB1D9529A6BBEC002A755D /* Collection+SafeSubscript.swift */; };
		3FFB1D9C29A7DF9D002A755D /* StackedAvatarsView.swift in Sources */ = {isa = PBXBuildFile; fileRef = 3FFB1D9B29A7DF9D002A755D /* StackedAvatarsView.swift */; };
		3FFF3BD029A9645F00DD0B72 /* AuthorReference+CoreDataClass.swift in Sources */ = {isa = PBXBuildFile; fileRef = 3F43C47529A9625700E896A0 /* AuthorReference+CoreDataClass.swift */; };
		5B098DBC2BDAF6CB00500A1B /* NoteParserTests+NIP08.swift in Sources */ = {isa = PBXBuildFile; fileRef = 5B098DBB2BDAF6CB00500A1B /* NoteParserTests+NIP08.swift */; };
		5B098DC62BDAF73500500A1B /* AttributedString+Links.swift in Sources */ = {isa = PBXBuildFile; fileRef = 5B098DC52BDAF73500500A1B /* AttributedString+Links.swift */; };
		5B098DC72BDAF77400500A1B /* AttributedString+Links.swift in Sources */ = {isa = PBXBuildFile; fileRef = 5B098DC52BDAF73500500A1B /* AttributedString+Links.swift */; };
		5B098DC92BDAF7CF00500A1B /* NoteParserTests+NIP27.swift in Sources */ = {isa = PBXBuildFile; fileRef = 5B098DC82BDAF7CF00500A1B /* NoteParserTests+NIP27.swift */; };
		5B0D99032A94090A0039F0C5 /* DoubleTapToPopModifier.swift in Sources */ = {isa = PBXBuildFile; fileRef = 5B0D99022A94090A0039F0C5 /* DoubleTapToPopModifier.swift */; };
		5B29B5842BEAA0D7008F6008 /* BioSheet.swift in Sources */ = {isa = PBXBuildFile; fileRef = 5B29B5832BEAA0D7008F6008 /* BioSheet.swift */; };
		5B29B58E2BEC392B008F6008 /* ActivityPubBadgeView.swift in Sources */ = {isa = PBXBuildFile; fileRef = 5B29B58D2BEC392B008F6008 /* ActivityPubBadgeView.swift */; };
		5B39E64429EDBF8100464830 /* NoteParser.swift in Sources */ = {isa = PBXBuildFile; fileRef = 5B6EB48D29EDBE0E006E750C /* NoteParser.swift */; };
		5B503F622A291A1A0098805A /* JSONRelayMetadata.swift in Sources */ = {isa = PBXBuildFile; fileRef = 5B503F612A291A1A0098805A /* JSONRelayMetadata.swift */; };
		5B6136382C2F408E00ADD9C3 /* RepliesLabel.swift in Sources */ = {isa = PBXBuildFile; fileRef = 5B6136372C2F408E00ADD9C3 /* RepliesLabel.swift */; };
		5B6136462C348A5100ADD9C3 /* RepliesDisplayType.swift in Sources */ = {isa = PBXBuildFile; fileRef = 5B6136452C348A5100ADD9C3 /* RepliesDisplayType.swift */; };
		5B6EB48E29EDBE0E006E750C /* NoteParser.swift in Sources */ = {isa = PBXBuildFile; fileRef = 5B6EB48D29EDBE0E006E750C /* NoteParser.swift */; };
		5B79F5B82B8E71CC002DA9BE /* NamesAPI.swift in Sources */ = {isa = PBXBuildFile; fileRef = 5BC0D9CB2B867B9D005D6980 /* NamesAPI.swift */; };
		5B79F5EB2B97B5E9002DA9BE /* ConfirmUsernameDeletionSheet.swift in Sources */ = {isa = PBXBuildFile; fileRef = 5B79F5EA2B97B5E9002DA9BE /* ConfirmUsernameDeletionSheet.swift */; };
		5B79F6092B98AC33002DA9BE /* ClaimYourUniqueIdentitySheet.swift in Sources */ = {isa = PBXBuildFile; fileRef = 5B79F6082B98AC33002DA9BE /* ClaimYourUniqueIdentitySheet.swift */; };
		5B79F60B2B98ACA0002DA9BE /* PickYourUsernameSheet.swift in Sources */ = {isa = PBXBuildFile; fileRef = 5B79F60A2B98ACA0002DA9BE /* PickYourUsernameSheet.swift */; };
		5B79F6112B98AD0A002DA9BE /* ExcellentChoiceSheet.swift in Sources */ = {isa = PBXBuildFile; fileRef = 5B79F6102B98AD0A002DA9BE /* ExcellentChoiceSheet.swift */; };
		5B79F6132B98B145002DA9BE /* WizardNavigationStack.swift in Sources */ = {isa = PBXBuildFile; fileRef = 5B79F6122B98B145002DA9BE /* WizardNavigationStack.swift */; };
		5B79F6192B98B24C002DA9BE /* DeleteUsernameWizard.swift in Sources */ = {isa = PBXBuildFile; fileRef = 5B79F6182B98B24C002DA9BE /* DeleteUsernameWizard.swift */; };
		5B79F6462BA11725002DA9BE /* WizardSheetVStack.swift in Sources */ = {isa = PBXBuildFile; fileRef = 5B79F6452BA11725002DA9BE /* WizardSheetVStack.swift */; };
		5B79F64C2BA119AE002DA9BE /* WizardSheetTitleText.swift in Sources */ = {isa = PBXBuildFile; fileRef = 5B79F64B2BA119AE002DA9BE /* WizardSheetTitleText.swift */; };
		5B79F6532BA11B08002DA9BE /* WizardSheetDescriptionText.swift in Sources */ = {isa = PBXBuildFile; fileRef = 5B79F6522BA11B08002DA9BE /* WizardSheetDescriptionText.swift */; };
		5B79F6552BA123D4002DA9BE /* WizardSheetBadgeText.swift in Sources */ = {isa = PBXBuildFile; fileRef = 5B79F6542BA123D4002DA9BE /* WizardSheetBadgeText.swift */; };
		5B7C93B02B6AD52400410ABE /* CreateUsernameWizard.swift in Sources */ = {isa = PBXBuildFile; fileRef = 5B7C93AF2B6AD52400410ABE /* CreateUsernameWizard.swift */; };
		5B834F672A83FB5C000C1432 /* ProfileKnownFollowersView.swift in Sources */ = {isa = PBXBuildFile; fileRef = 5B834F662A83FB5C000C1432 /* ProfileKnownFollowersView.swift */; };
		5B834F692A83FC7F000C1432 /* ProfileSocialStatsView.swift in Sources */ = {isa = PBXBuildFile; fileRef = 5B834F682A83FC7F000C1432 /* ProfileSocialStatsView.swift */; };
		5B88051A2A21027C00E21F06 /* SHA256Key.swift in Sources */ = {isa = PBXBuildFile; fileRef = 5B8805192A21027C00E21F06 /* SHA256Key.swift */; };
		5B88051D2A2104CC00E21F06 /* SHA256Key.swift in Sources */ = {isa = PBXBuildFile; fileRef = 5B8805192A21027C00E21F06 /* SHA256Key.swift */; };
		5B8C96AC29D52AD200B73AEC /* AuthorListView.swift in Sources */ = {isa = PBXBuildFile; fileRef = 5B8C96AB29D52AD200B73AEC /* AuthorListView.swift */; };
		5B8C96B029DB2E1100B73AEC /* SearchTextFieldObserver.swift in Sources */ = {isa = PBXBuildFile; fileRef = 5B8C96AF29DB2E1100B73AEC /* SearchTextFieldObserver.swift */; };
		5B8C96B229DB313300B73AEC /* AuthorCard.swift in Sources */ = {isa = PBXBuildFile; fileRef = 5B8C96B129DB313300B73AEC /* AuthorCard.swift */; };
		5B8C96B629DDD3B200B73AEC /* NoteUITextViewRepresentable.swift in Sources */ = {isa = PBXBuildFile; fileRef = 5B8C96B529DDD3B200B73AEC /* NoteUITextViewRepresentable.swift */; };
		5BBA5E912BADF98E00D57D76 /* AlreadyHaveANIP05View.swift in Sources */ = {isa = PBXBuildFile; fileRef = 5BBA5E902BADF98E00D57D76 /* AlreadyHaveANIP05View.swift */; };
		5BBA5E9C2BAE052F00D57D76 /* NiceWorkSheet.swift in Sources */ = {isa = PBXBuildFile; fileRef = 5BBA5E9B2BAE052F00D57D76 /* NiceWorkSheet.swift */; };
		5BC0D9CC2B867B9D005D6980 /* NamesAPI.swift in Sources */ = {isa = PBXBuildFile; fileRef = 5BC0D9CB2B867B9D005D6980 /* NamesAPI.swift */; };
		5BD08BB22A38E96F00BB926C /* JSONRelayMetadata.swift in Sources */ = {isa = PBXBuildFile; fileRef = 5B503F612A291A1A0098805A /* JSONRelayMetadata.swift */; };
		5BD25E592C192BBC005CF884 /* NoteParserTests+Parse.swift in Sources */ = {isa = PBXBuildFile; fileRef = 5BD25E582C192BBC005CF884 /* NoteParserTests+Parse.swift */; };
		5BE281C72AE2CCD800880466 /* ReplyButton.swift in Sources */ = {isa = PBXBuildFile; fileRef = 5BE281C62AE2CCD800880466 /* ReplyButton.swift */; };
		5BE281CA2AE2CCEB00880466 /* HomeTab.swift in Sources */ = {isa = PBXBuildFile; fileRef = 5BE281C92AE2CCEB00880466 /* HomeTab.swift */; };
		5BE281CD2AE2CD4700880466 /* AvatarView.swift in Sources */ = {isa = PBXBuildFile; fileRef = 3FFB1D88299FF37C002A755D /* AvatarView.swift */; };
		5BFBB28B2BD9D79F002E909F /* URLParser.swift in Sources */ = {isa = PBXBuildFile; fileRef = 5BFBB28A2BD9D79F002E909F /* URLParser.swift */; };
		5BFBB2952BD9D7EB002E909F /* URLParserTests.swift in Sources */ = {isa = PBXBuildFile; fileRef = 5BFBB2942BD9D7EB002E909F /* URLParserTests.swift */; };
		5BFBB2962BD9D824002E909F /* URLParser.swift in Sources */ = {isa = PBXBuildFile; fileRef = 5BFBB28A2BD9D79F002E909F /* URLParser.swift */; };
		5BFF66B12A573F6400AA79DD /* RelayDetailView.swift in Sources */ = {isa = PBXBuildFile; fileRef = 5BFF66B02A573F6400AA79DD /* RelayDetailView.swift */; };
		5BFF66B42A58853D00AA79DD /* PublishedEventsView.swift in Sources */ = {isa = PBXBuildFile; fileRef = 5BFF66B32A58853D00AA79DD /* PublishedEventsView.swift */; };
		5BFF66B62A58A8A000AA79DD /* MutesView.swift in Sources */ = {isa = PBXBuildFile; fileRef = 5BFF66B52A58A8A000AA79DD /* MutesView.swift */; };
		659B27242BD9CB4500BEA6CC /* VerifiableEvent.swift in Sources */ = {isa = PBXBuildFile; fileRef = 659B27232BD9CB4500BEA6CC /* VerifiableEvent.swift */; };
		659B27312BD9D6FE00BEA6CC /* VerifiableEvent.swift in Sources */ = {isa = PBXBuildFile; fileRef = 659B27232BD9CB4500BEA6CC /* VerifiableEvent.swift */; };
		65BD8DB92BDAF28200802039 /* CircularFollowButton.swift in Sources */ = {isa = PBXBuildFile; fileRef = 65BD8DB82BDAF28200802039 /* CircularFollowButton.swift */; };
		65BD8DC22BDAF2C300802039 /* DiscoverTab.swift in Sources */ = {isa = PBXBuildFile; fileRef = 65BD8DBE2BDAF2C300802039 /* DiscoverTab.swift */; };
		65BD8DC32BDAF2C300802039 /* FeaturedAuthorCategory.swift in Sources */ = {isa = PBXBuildFile; fileRef = 65BD8DBF2BDAF2C300802039 /* FeaturedAuthorCategory.swift */; };
		65BD8DC42BDAF2C300802039 /* DiscoverContentsView.swift in Sources */ = {isa = PBXBuildFile; fileRef = 65BD8DC02BDAF2C300802039 /* DiscoverContentsView.swift */; };
		65D066992BD558690011C5CD /* DirectMessageWrapper.swift in Sources */ = {isa = PBXBuildFile; fileRef = 65D066982BD558690011C5CD /* DirectMessageWrapper.swift */; };
		65D066AA2BD55E160011C5CD /* DirectMessageWrapper.swift in Sources */ = {isa = PBXBuildFile; fileRef = 65D066982BD558690011C5CD /* DirectMessageWrapper.swift */; };
		A303AF8329A9153A005DC8FC /* FollowButton.swift in Sources */ = {isa = PBXBuildFile; fileRef = A303AF8229A9153A005DC8FC /* FollowButton.swift */; };
		A32B6C7129A672BC00653FF5 /* CurrentUser.swift in Sources */ = {isa = PBXBuildFile; fileRef = A34E439829A522F20057AFCB /* CurrentUser.swift */; };
		A32B6C7329A6BE9B00653FF5 /* FollowsView.swift in Sources */ = {isa = PBXBuildFile; fileRef = A32B6C7229A6BE9B00653FF5 /* FollowsView.swift */; };
		A32B6C7829A6C99200653FF5 /* CompactAuthorCard.swift in Sources */ = {isa = PBXBuildFile; fileRef = A32B6C7729A6C99200653FF5 /* CompactAuthorCard.swift */; };
		A336DD3C299FD78000A0CBA0 /* Filter.swift in Sources */ = {isa = PBXBuildFile; fileRef = A336DD3B299FD78000A0CBA0 /* Filter.swift */; };
		A34E439929A522F20057AFCB /* CurrentUser.swift in Sources */ = {isa = PBXBuildFile; fileRef = A34E439829A522F20057AFCB /* CurrentUser.swift */; };
		A351E1A229BA92240009B7F6 /* ProfileEditView.swift in Sources */ = {isa = PBXBuildFile; fileRef = A351E1A129BA92240009B7F6 /* ProfileEditView.swift */; };
		A3B943CF299AE00100A15A08 /* Keychain.swift in Sources */ = {isa = PBXBuildFile; fileRef = A3B943CE299AE00100A15A08 /* Keychain.swift */; };
		A3B943D5299D514800A15A08 /* Follow+CoreDataClass.swift in Sources */ = {isa = PBXBuildFile; fileRef = A3B943D4299D514800A15A08 /* Follow+CoreDataClass.swift */; };
		A3B943D7299D6DB700A15A08 /* Follow+CoreDataClass.swift in Sources */ = {isa = PBXBuildFile; fileRef = A3B943D4299D514800A15A08 /* Follow+CoreDataClass.swift */; };
		A3B943D8299D758F00A15A08 /* Keychain.swift in Sources */ = {isa = PBXBuildFile; fileRef = A3B943CE299AE00100A15A08 /* Keychain.swift */; };
		C9032C2E2BAE31ED001F4EC6 /* ProfileFeedType.swift in Sources */ = {isa = PBXBuildFile; fileRef = C9032C2D2BAE31ED001F4EC6 /* ProfileFeedType.swift */; };
		C90352BA2C1235CD000A5993 /* NosNavigationDestination.swift in Sources */ = {isa = PBXBuildFile; fileRef = C90352B92C1235CD000A5993 /* NosNavigationDestination.swift */; };
		C90352BB2C1235CD000A5993 /* NosNavigationDestination.swift in Sources */ = {isa = PBXBuildFile; fileRef = C90352B92C1235CD000A5993 /* NosNavigationDestination.swift */; };
		C905B0752A619367009B8A78 /* DequeModule in Frameworks */ = {isa = PBXBuildFile; productRef = C905B0742A619367009B8A78 /* DequeModule */; };
		C905B0772A619E99009B8A78 /* LinkPreview.swift in Sources */ = {isa = PBXBuildFile; fileRef = C905B0762A619E99009B8A78 /* LinkPreview.swift */; };
		C90862BE29E9804B00C35A71 /* NosPerformanceTests.swift in Sources */ = {isa = PBXBuildFile; fileRef = C90862BD29E9804B00C35A71 /* NosPerformanceTests.swift */; };
		C90B16B82AFED96300CB4B85 /* URLExtensionTests.swift in Sources */ = {isa = PBXBuildFile; fileRef = C90B16B72AFED96300CB4B85 /* URLExtensionTests.swift */; };
		C913DA0A2AEAF52B003BDD6D /* NoteWarningController.swift in Sources */ = {isa = PBXBuildFile; fileRef = C913DA092AEAF52B003BDD6D /* NoteWarningController.swift */; };
		C913DA0C2AEB2EBF003BDD6D /* FetchRequestPublisher.swift in Sources */ = {isa = PBXBuildFile; fileRef = C913DA0B2AEB2EBF003BDD6D /* FetchRequestPublisher.swift */; };
		C913DA0E2AEB3265003BDD6D /* WarningView.swift in Sources */ = {isa = PBXBuildFile; fileRef = C913DA0D2AEB3265003BDD6D /* WarningView.swift */; };
		C91400252B2A3ABF009B13B4 /* SQLiteStoreTestCase.swift in Sources */ = {isa = PBXBuildFile; fileRef = C91400232B2A3894009B13B4 /* SQLiteStoreTestCase.swift */; };
		C91565C12B2368FA0068EECA /* ViewInspector in Frameworks */ = {isa = PBXBuildFile; productRef = C91565C02B2368FA0068EECA /* ViewInspector */; };
		C92DF80529C25DE900400561 /* URL+Extensions.swift in Sources */ = {isa = PBXBuildFile; fileRef = C92DF80429C25DE900400561 /* URL+Extensions.swift */; };
		C92DF80629C25DE900400561 /* URL+Extensions.swift in Sources */ = {isa = PBXBuildFile; fileRef = C92DF80429C25DE900400561 /* URL+Extensions.swift */; };
		C92DF80829C25FA900400561 /* SquareImage.swift in Sources */ = {isa = PBXBuildFile; fileRef = C92DF80729C25FA900400561 /* SquareImage.swift */; };
		C92E7F672C4EFF3D00B80638 /* WebSocketErrorEvent.swift in Sources */ = {isa = PBXBuildFile; fileRef = C92E7F662C4EFF3D00B80638 /* WebSocketErrorEvent.swift */; };
		C92E7F682C4EFF3D00B80638 /* WebSocketErrorEvent.swift in Sources */ = {isa = PBXBuildFile; fileRef = C92E7F662C4EFF3D00B80638 /* WebSocketErrorEvent.swift */; };
		C92E7F6A2C4EFF7200B80638 /* WebSocketConnection.swift in Sources */ = {isa = PBXBuildFile; fileRef = C92E7F692C4EFF7200B80638 /* WebSocketConnection.swift */; };
		C92E7F6B2C4EFF7200B80638 /* WebSocketConnection.swift in Sources */ = {isa = PBXBuildFile; fileRef = C92E7F692C4EFF7200B80638 /* WebSocketConnection.swift */; };
		C92E7F6D2C4EFF9B00B80638 /* WebSocketState.swift in Sources */ = {isa = PBXBuildFile; fileRef = C92E7F6C2C4EFF9B00B80638 /* WebSocketState.swift */; };
		C92E7F6E2C4EFF9B00B80638 /* WebSocketState.swift in Sources */ = {isa = PBXBuildFile; fileRef = C92E7F6C2C4EFF9B00B80638 /* WebSocketState.swift */; };
		C92F01522AC4D6AB00972489 /* NosFormSection.swift in Sources */ = {isa = PBXBuildFile; fileRef = C92F01512AC4D6AB00972489 /* NosFormSection.swift */; };
		C92F01552AC4D6CF00972489 /* BeveledSeparator.swift in Sources */ = {isa = PBXBuildFile; fileRef = C92F01542AC4D6CF00972489 /* BeveledSeparator.swift */; };
		C92F01582AC4D6F700972489 /* NosTextField.swift in Sources */ = {isa = PBXBuildFile; fileRef = C92F01572AC4D6F700972489 /* NosTextField.swift */; };
		C92F015B2AC4D74E00972489 /* NosTextEditor.swift in Sources */ = {isa = PBXBuildFile; fileRef = C92F015A2AC4D74E00972489 /* NosTextEditor.swift */; };
		C92F015E2AC4D99400972489 /* NosForm.swift in Sources */ = {isa = PBXBuildFile; fileRef = C92F015D2AC4D99400972489 /* NosForm.swift */; };
		C930055F2A6AF8320098CA9E /* LoadingContent.swift in Sources */ = {isa = PBXBuildFile; fileRef = C930055E2A6AF8320098CA9E /* LoadingContent.swift */; };
		C93005602A6AF8320098CA9E /* LoadingContent.swift in Sources */ = {isa = PBXBuildFile; fileRef = C930055E2A6AF8320098CA9E /* LoadingContent.swift */; };
		C930E0572BA49DAD002B5776 /* GridPattern.swift in Sources */ = {isa = PBXBuildFile; fileRef = C930E0562BA49DAD002B5776 /* GridPattern.swift */; };
		C936B4592A4C7B7C00DF1EB9 /* Nos.xcdatamodeld in Sources */ = {isa = PBXBuildFile; fileRef = C936B4572A4C7B7C00DF1EB9 /* Nos.xcdatamodeld */; };
		C936B45A2A4C7B7C00DF1EB9 /* Nos.xcdatamodeld in Sources */ = {isa = PBXBuildFile; fileRef = C936B4572A4C7B7C00DF1EB9 /* Nos.xcdatamodeld */; };
		C936B45C2A4C7D6B00DF1EB9 /* UNSWizard.swift in Sources */ = {isa = PBXBuildFile; fileRef = C936B45B2A4C7D6B00DF1EB9 /* UNSWizard.swift */; };
		C936B45F2A4CAF2B00DF1EB9 /* AppDelegate.swift in Sources */ = {isa = PBXBuildFile; fileRef = DC4AB2F52A4475B800D1478A /* AppDelegate.swift */; };
		C936B4622A4CB01C00DF1EB9 /* PushNotificationService.swift in Sources */ = {isa = PBXBuildFile; fileRef = C936B4612A4CB01C00DF1EB9 /* PushNotificationService.swift */; };
		C936B4632A4CB01C00DF1EB9 /* PushNotificationService.swift in Sources */ = {isa = PBXBuildFile; fileRef = C936B4612A4CB01C00DF1EB9 /* PushNotificationService.swift */; };
		C93CA0C329AE3A1E00921183 /* JSONEvent.swift in Sources */ = {isa = PBXBuildFile; fileRef = C93CA0C229AE3A1E00921183 /* JSONEvent.swift */; };
		C93CA0C429AE3A1E00921183 /* JSONEvent.swift in Sources */ = {isa = PBXBuildFile; fileRef = C93CA0C229AE3A1E00921183 /* JSONEvent.swift */; };
		C93EC2F129C337EB0012EE2A /* RelayPicker.swift in Sources */ = {isa = PBXBuildFile; fileRef = C93EC2F029C337EB0012EE2A /* RelayPicker.swift */; };
		C93EC2F429C34C860012EE2A /* NSPredicate+Bool.swift in Sources */ = {isa = PBXBuildFile; fileRef = C93EC2F329C34C860012EE2A /* NSPredicate+Bool.swift */; };
		C93EC2F529C34C860012EE2A /* NSPredicate+Bool.swift in Sources */ = {isa = PBXBuildFile; fileRef = C93EC2F329C34C860012EE2A /* NSPredicate+Bool.swift */; };
		C93EC2F729C351470012EE2A /* Optional+Unwrap.swift in Sources */ = {isa = PBXBuildFile; fileRef = C93EC2F629C351470012EE2A /* Optional+Unwrap.swift */; };
		C93EC2F829C351470012EE2A /* Optional+Unwrap.swift in Sources */ = {isa = PBXBuildFile; fileRef = C93EC2F629C351470012EE2A /* Optional+Unwrap.swift */; };
		C93EC2FD29C3785C0012EE2A /* View+RoundedCorner.swift in Sources */ = {isa = PBXBuildFile; fileRef = C93EC2FC29C3785C0012EE2A /* View+RoundedCorner.swift */; };
		C93F045E2B9B7A7000AD5872 /* ReplyPreview.swift in Sources */ = {isa = PBXBuildFile; fileRef = C93F045D2B9B7A7000AD5872 /* ReplyPreview.swift */; };
		C93F488D2AC5C30C00900CEC /* NosFormField.swift in Sources */ = {isa = PBXBuildFile; fileRef = C93F488C2AC5C30C00900CEC /* NosFormField.swift */; };
		C93F48902AC5C9C400900CEC /* UNSWizardPhoneView.swift in Sources */ = {isa = PBXBuildFile; fileRef = C93F488F2AC5C9C400900CEC /* UNSWizardPhoneView.swift */; };
		C93F48932AC5C9CE00900CEC /* UNSWizardIntroView.swift in Sources */ = {isa = PBXBuildFile; fileRef = C93F48922AC5C9CE00900CEC /* UNSWizardIntroView.swift */; };
		C942566929B66A2800C4202C /* Date+Elapsed.swift in Sources */ = {isa = PBXBuildFile; fileRef = C942566829B66A2800C4202C /* Date+Elapsed.swift */; };
		C942566A29B66A2800C4202C /* Date+Elapsed.swift in Sources */ = {isa = PBXBuildFile; fileRef = C942566829B66A2800C4202C /* Date+Elapsed.swift */; };
		C944024D2C5BE6A600834568 /* Assets.xcassets in Resources */ = {isa = PBXBuildFile; fileRef = C9DEBFDA298941020078B43A /* Assets.xcassets */; };
		C94437E629B0DB83004D8C86 /* NotificationsView.swift in Sources */ = {isa = PBXBuildFile; fileRef = C94437E529B0DB83004D8C86 /* NotificationsView.swift */; };
		C94A5E182A72C84200B6EC5D /* ReportCategory.swift in Sources */ = {isa = PBXBuildFile; fileRef = C94A5E172A72C84200B6EC5D /* ReportCategory.swift */; };
		C94A5E192A72C84200B6EC5D /* ReportCategory.swift in Sources */ = {isa = PBXBuildFile; fileRef = C94A5E172A72C84200B6EC5D /* ReportCategory.swift */; };
		C94B2D182B17F5EC002104B6 /* sample_repost.json in Resources */ = {isa = PBXBuildFile; fileRef = C94B2D172B17F5EC002104B6 /* sample_repost.json */; };
		C94C4CF32AD993CA00F801CA /* UNSErrorView.swift in Sources */ = {isa = PBXBuildFile; fileRef = C94C4CF22AD993CA00F801CA /* UNSErrorView.swift */; };
		C94D14812A12B3F70014C906 /* SearchBar.swift in Sources */ = {isa = PBXBuildFile; fileRef = C94D14802A12B3F70014C906 /* SearchBar.swift */; };
		C94D6D5C2AC5D14400F0F11E /* WizardTextField.swift in Sources */ = {isa = PBXBuildFile; fileRef = C94D6D5B2AC5D14400F0F11E /* WizardTextField.swift */; };
		C94D855C2991479900749478 /* NoteComposer.swift in Sources */ = {isa = PBXBuildFile; fileRef = C94D855B2991479900749478 /* NoteComposer.swift */; };
		C94D855F29914D2300749478 /* SwiftUINavigation in Frameworks */ = {isa = PBXBuildFile; productRef = C94D855E29914D2300749478 /* SwiftUINavigation */; };
		C94FE9F729DB259300019CD3 /* Text+Gradient.swift in Sources */ = {isa = PBXBuildFile; fileRef = C9A0DAE629C69FA000466635 /* Text+Gradient.swift */; };
		C959DB762BD01DF4008F3627 /* GiftWrapper.swift in Sources */ = {isa = PBXBuildFile; fileRef = C959DB752BD01DF4008F3627 /* GiftWrapper.swift */; };
		C959DB772BD01DF4008F3627 /* GiftWrapper.swift in Sources */ = {isa = PBXBuildFile; fileRef = C959DB752BD01DF4008F3627 /* GiftWrapper.swift */; };
		C959DB812BD02460008F3627 /* NostrSDK in Frameworks */ = {isa = PBXBuildFile; productRef = C959DB802BD02460008F3627 /* NostrSDK */; };
		C95D68A1299E6D3E00429F86 /* BioView.swift in Sources */ = {isa = PBXBuildFile; fileRef = C95D68A0299E6D3E00429F86 /* BioView.swift */; };
		C95D68A5299E6E1E00429F86 /* PlaceholderModifier.swift in Sources */ = {isa = PBXBuildFile; fileRef = C95D68A4299E6E1E00429F86 /* PlaceholderModifier.swift */; };
		C95D68A6299E6F9E00429F86 /* ProfileHeader.swift in Sources */ = {isa = PBXBuildFile; fileRef = C95D689E299E6B4100429F86 /* ProfileHeader.swift */; };
		C95D68A7299E6FF000429F86 /* KeyFixture.swift in Sources */ = {isa = PBXBuildFile; fileRef = C9ADB134299288230075E7F8 /* KeyFixture.swift */; };
		C95D68A9299E709900429F86 /* LinearGradient+Planetary.swift in Sources */ = {isa = PBXBuildFile; fileRef = C95D68A8299E709800429F86 /* LinearGradient+Planetary.swift */; };
		C95D68AB299E710F00429F86 /* Color+Hex.swift in Sources */ = {isa = PBXBuildFile; fileRef = C95D68AA299E710F00429F86 /* Color+Hex.swift */; };
		C95D68AD299E721700429F86 /* ProfileView.swift in Sources */ = {isa = PBXBuildFile; fileRef = C95D68AC299E721700429F86 /* ProfileView.swift */; };
		C95D68B2299ECE0700429F86 /* CHANGELOG.md in Resources */ = {isa = PBXBuildFile; fileRef = C95D68AF299ECE0700429F86 /* CHANGELOG.md */; };
		C95D68B3299ECE0700429F86 /* README.md in Resources */ = {isa = PBXBuildFile; fileRef = C95D68B0299ECE0700429F86 /* README.md */; };
		C95D68B4299ECE0700429F86 /* CONTRIBUTING.md in Resources */ = {isa = PBXBuildFile; fileRef = C95D68B1299ECE0700429F86 /* CONTRIBUTING.md */; };
		C960C57129F3236200929990 /* LikeButton.swift in Sources */ = {isa = PBXBuildFile; fileRef = C960C57029F3236200929990 /* LikeButton.swift */; };
		C960C57429F3251E00929990 /* RepostButton.swift in Sources */ = {isa = PBXBuildFile; fileRef = C960C57329F3251E00929990 /* RepostButton.swift */; };
		C9646E9A29B79E04007239A4 /* Logger in Frameworks */ = {isa = PBXBuildFile; productRef = C9646E9929B79E04007239A4 /* Logger */; };
		C9646E9C29B79E4D007239A4 /* Logger in Frameworks */ = {isa = PBXBuildFile; productRef = C9646E9B29B79E4D007239A4 /* Logger */; };
		C9646EA129B7A22C007239A4 /* Analytics.swift in Sources */ = {isa = PBXBuildFile; fileRef = C9646EA029B7A22C007239A4 /* Analytics.swift */; };
		C9646EA429B7A24A007239A4 /* PostHog in Frameworks */ = {isa = PBXBuildFile; productRef = C9646EA329B7A24A007239A4 /* PostHog */; };
		C9646EA729B7A3DD007239A4 /* Dependencies in Frameworks */ = {isa = PBXBuildFile; productRef = C9646EA629B7A3DD007239A4 /* Dependencies */; };
		C9646EA929B7A4F2007239A4 /* PostHog in Frameworks */ = {isa = PBXBuildFile; productRef = C9646EA829B7A4F2007239A4 /* PostHog */; };
		C9646EAA29B7A506007239A4 /* Analytics.swift in Sources */ = {isa = PBXBuildFile; fileRef = C9646EA029B7A22C007239A4 /* Analytics.swift */; };
		C9646EAC29B7A520007239A4 /* Dependencies in Frameworks */ = {isa = PBXBuildFile; productRef = C9646EAB29B7A520007239A4 /* Dependencies */; };
		C9671D73298DB94C00EE7E12 /* Data+Encoding.swift in Sources */ = {isa = PBXBuildFile; fileRef = C9671D72298DB94C00EE7E12 /* Data+Encoding.swift */; };
		C9680AD42ACDF57D006C8C93 /* UNSWizardNeedsPaymentView.swift in Sources */ = {isa = PBXBuildFile; fileRef = C9680AD32ACDF57D006C8C93 /* UNSWizardNeedsPaymentView.swift */; };
		C96CB98C2A6040C500498C4E /* DequeModule in Frameworks */ = {isa = PBXBuildFile; productRef = C96CB98B2A6040C500498C4E /* DequeModule */; };
		C96D391B2B61AFD500D3D0A1 /* RawNostrIDTests.swift in Sources */ = {isa = PBXBuildFile; fileRef = C96D391A2B61AFD500D3D0A1 /* RawNostrIDTests.swift */; };
		C96D39272B61B6D200D3D0A1 /* RawNostrID.swift in Sources */ = {isa = PBXBuildFile; fileRef = C96D39262B61B6D200D3D0A1 /* RawNostrID.swift */; };
		C96D39282B61B6D200D3D0A1 /* RawNostrID.swift in Sources */ = {isa = PBXBuildFile; fileRef = C96D39262B61B6D200D3D0A1 /* RawNostrID.swift */; };
		C973364F2A7968220012D8B8 /* SetUpUNSBanner.swift in Sources */ = {isa = PBXBuildFile; fileRef = C973364E2A7968220012D8B8 /* SetUpUNSBanner.swift */; };
		C9736E5E2C13B718005BCE70 /* EventFixture.swift in Sources */ = {isa = PBXBuildFile; fileRef = C9736E5D2C13B718005BCE70 /* EventFixture.swift */; };
		C973AB5B2A323167002AED16 /* Follow+CoreDataProperties.swift in Sources */ = {isa = PBXBuildFile; fileRef = C973AB552A323167002AED16 /* Follow+CoreDataProperties.swift */; };
		C973AB5C2A323167002AED16 /* Follow+CoreDataProperties.swift in Sources */ = {isa = PBXBuildFile; fileRef = C973AB552A323167002AED16 /* Follow+CoreDataProperties.swift */; };
		C973AB5D2A323167002AED16 /* Event+CoreDataProperties.swift in Sources */ = {isa = PBXBuildFile; fileRef = C973AB562A323167002AED16 /* Event+CoreDataProperties.swift */; };
		C973AB5E2A323167002AED16 /* Event+CoreDataProperties.swift in Sources */ = {isa = PBXBuildFile; fileRef = C973AB562A323167002AED16 /* Event+CoreDataProperties.swift */; };
		C973AB5F2A323167002AED16 /* AuthorReference+CoreDataProperties.swift in Sources */ = {isa = PBXBuildFile; fileRef = C973AB572A323167002AED16 /* AuthorReference+CoreDataProperties.swift */; };
		C973AB602A323167002AED16 /* AuthorReference+CoreDataProperties.swift in Sources */ = {isa = PBXBuildFile; fileRef = C973AB572A323167002AED16 /* AuthorReference+CoreDataProperties.swift */; };
		C973AB612A323167002AED16 /* Author+CoreDataProperties.swift in Sources */ = {isa = PBXBuildFile; fileRef = C973AB582A323167002AED16 /* Author+CoreDataProperties.swift */; };
		C973AB622A323167002AED16 /* Author+CoreDataProperties.swift in Sources */ = {isa = PBXBuildFile; fileRef = C973AB582A323167002AED16 /* Author+CoreDataProperties.swift */; };
		C973AB632A323167002AED16 /* Relay+CoreDataProperties.swift in Sources */ = {isa = PBXBuildFile; fileRef = C973AB592A323167002AED16 /* Relay+CoreDataProperties.swift */; };
		C973AB642A323167002AED16 /* Relay+CoreDataProperties.swift in Sources */ = {isa = PBXBuildFile; fileRef = C973AB592A323167002AED16 /* Relay+CoreDataProperties.swift */; };
		C973AB652A323167002AED16 /* EventReference+CoreDataProperties.swift in Sources */ = {isa = PBXBuildFile; fileRef = C973AB5A2A323167002AED16 /* EventReference+CoreDataProperties.swift */; };
		C973AB662A323167002AED16 /* EventReference+CoreDataProperties.swift in Sources */ = {isa = PBXBuildFile; fileRef = C973AB5A2A323167002AED16 /* EventReference+CoreDataProperties.swift */; };
		C974652E2A3B86600031226F /* NoteCardHeader.swift in Sources */ = {isa = PBXBuildFile; fileRef = C974652D2A3B86600031226F /* NoteCardHeader.swift */; };
		C97465312A3B89140031226F /* AuthorLabel.swift in Sources */ = {isa = PBXBuildFile; fileRef = C97465302A3B89140031226F /* AuthorLabel.swift */; };
		C97465342A3C95FE0031226F /* RelayPickerToolbarButton.swift in Sources */ = {isa = PBXBuildFile; fileRef = C97465332A3C95FE0031226F /* RelayPickerToolbarButton.swift */; };
		C97797B9298AA19A0046BD25 /* RelayService.swift in Sources */ = {isa = PBXBuildFile; fileRef = C97797B8298AA19A0046BD25 /* RelayService.swift */; };
		C97A1C8829E45B3C009D9E8D /* RawEventView.swift in Sources */ = {isa = PBXBuildFile; fileRef = C97A1C8729E45B3C009D9E8D /* RawEventView.swift */; };
		C97A1C8B29E45B4E009D9E8D /* RawEventController.swift in Sources */ = {isa = PBXBuildFile; fileRef = C97A1C8A29E45B4E009D9E8D /* RawEventController.swift */; };
		C97A1C8C29E45B4E009D9E8D /* RawEventController.swift in Sources */ = {isa = PBXBuildFile; fileRef = C97A1C8A29E45B4E009D9E8D /* RawEventController.swift */; };
		C97A1C8E29E58EC7009D9E8D /* NSManagedObjectContext+Nos.swift in Sources */ = {isa = PBXBuildFile; fileRef = C97A1C8D29E58EC7009D9E8D /* NSManagedObjectContext+Nos.swift */; };
		C97A1C8F29E58EC7009D9E8D /* NSManagedObjectContext+Nos.swift in Sources */ = {isa = PBXBuildFile; fileRef = C97A1C8D29E58EC7009D9E8D /* NSManagedObjectContext+Nos.swift */; };
		C97B288A2C10B07100DC1FC0 /* NosNavigationStack.swift in Sources */ = {isa = PBXBuildFile; fileRef = C97B28892C10B07100DC1FC0 /* NosNavigationStack.swift */; };
		C981E2DB2AC6088900FBF4F6 /* UNSVerifyCodeView.swift in Sources */ = {isa = PBXBuildFile; fileRef = C981E2DA2AC6088900FBF4F6 /* UNSVerifyCodeView.swift */; };
		C981E2DD2AC610D600FBF4F6 /* UNSStepImage.swift in Sources */ = {isa = PBXBuildFile; fileRef = C981E2DC2AC610D600FBF4F6 /* UNSStepImage.swift */; };
		C98298332ADD7F9A0096C5B5 /* DeepLinkService.swift in Sources */ = {isa = PBXBuildFile; fileRef = C98298322ADD7F9A0096C5B5 /* DeepLinkService.swift */; };
		C98298342ADD7F9A0096C5B5 /* DeepLinkService.swift in Sources */ = {isa = PBXBuildFile; fileRef = C98298322ADD7F9A0096C5B5 /* DeepLinkService.swift */; };
		C98651102B0BD49200597B68 /* PagedNoteListView.swift in Sources */ = {isa = PBXBuildFile; fileRef = C986510F2B0BD49200597B68 /* PagedNoteListView.swift */; };
		C987F81729BA4C6A00B44E7A /* BigActionButton.swift in Sources */ = {isa = PBXBuildFile; fileRef = C987F81629BA4C6900B44E7A /* BigActionButton.swift */; };
		C987F81A29BA4D0E00B44E7A /* ActionButton.swift in Sources */ = {isa = PBXBuildFile; fileRef = C987F81929BA4D0E00B44E7A /* ActionButton.swift */; };
		C987F81D29BA6D9A00B44E7A /* ProfileTab.swift in Sources */ = {isa = PBXBuildFile; fileRef = C987F81C29BA6D9A00B44E7A /* ProfileTab.swift */; };
		C987F83229BA951E00B44E7A /* ClarityCity-ExtraLight.otf in Resources */ = {isa = PBXBuildFile; fileRef = C987F82029BA951D00B44E7A /* ClarityCity-ExtraLight.otf */; };
		C987F83329BA951E00B44E7A /* ClarityCity-ExtraLight.otf in Resources */ = {isa = PBXBuildFile; fileRef = C987F82029BA951D00B44E7A /* ClarityCity-ExtraLight.otf */; };
		C987F83429BA951E00B44E7A /* ClarityCity-LightItalic.otf in Resources */ = {isa = PBXBuildFile; fileRef = C987F82129BA951D00B44E7A /* ClarityCity-LightItalic.otf */; };
		C987F83529BA951E00B44E7A /* ClarityCity-LightItalic.otf in Resources */ = {isa = PBXBuildFile; fileRef = C987F82129BA951D00B44E7A /* ClarityCity-LightItalic.otf */; };
		C987F83629BA951E00B44E7A /* ClarityCity-ExtraBold.otf in Resources */ = {isa = PBXBuildFile; fileRef = C987F82229BA951D00B44E7A /* ClarityCity-ExtraBold.otf */; };
		C987F83729BA951E00B44E7A /* ClarityCity-ExtraBold.otf in Resources */ = {isa = PBXBuildFile; fileRef = C987F82229BA951D00B44E7A /* ClarityCity-ExtraBold.otf */; };
		C987F83829BA951E00B44E7A /* ClarityCity-MediumItalic.otf in Resources */ = {isa = PBXBuildFile; fileRef = C987F82329BA951D00B44E7A /* ClarityCity-MediumItalic.otf */; };
		C987F83929BA951E00B44E7A /* ClarityCity-MediumItalic.otf in Resources */ = {isa = PBXBuildFile; fileRef = C987F82329BA951D00B44E7A /* ClarityCity-MediumItalic.otf */; };
		C987F83A29BA951E00B44E7A /* ClarityCity-BoldItalic.otf in Resources */ = {isa = PBXBuildFile; fileRef = C987F82429BA951D00B44E7A /* ClarityCity-BoldItalic.otf */; };
		C987F83B29BA951E00B44E7A /* ClarityCity-BoldItalic.otf in Resources */ = {isa = PBXBuildFile; fileRef = C987F82429BA951D00B44E7A /* ClarityCity-BoldItalic.otf */; };
		C987F83C29BA951E00B44E7A /* ClarityCity-Bold.otf in Resources */ = {isa = PBXBuildFile; fileRef = C987F82529BA951D00B44E7A /* ClarityCity-Bold.otf */; };
		C987F83D29BA951E00B44E7A /* ClarityCity-Bold.otf in Resources */ = {isa = PBXBuildFile; fileRef = C987F82529BA951D00B44E7A /* ClarityCity-Bold.otf */; };
		C987F83E29BA951E00B44E7A /* ClarityCity-SemiBold.otf in Resources */ = {isa = PBXBuildFile; fileRef = C987F82629BA951D00B44E7A /* ClarityCity-SemiBold.otf */; };
		C987F83F29BA951E00B44E7A /* ClarityCity-SemiBold.otf in Resources */ = {isa = PBXBuildFile; fileRef = C987F82629BA951D00B44E7A /* ClarityCity-SemiBold.otf */; };
		C987F84029BA951E00B44E7A /* ClarityCity-SemiBoldItalic.otf in Resources */ = {isa = PBXBuildFile; fileRef = C987F82729BA951D00B44E7A /* ClarityCity-SemiBoldItalic.otf */; };
		C987F84129BA951E00B44E7A /* ClarityCity-SemiBoldItalic.otf in Resources */ = {isa = PBXBuildFile; fileRef = C987F82729BA951D00B44E7A /* ClarityCity-SemiBoldItalic.otf */; };
		C987F84229BA951E00B44E7A /* ClarityCity-Black.otf in Resources */ = {isa = PBXBuildFile; fileRef = C987F82829BA951E00B44E7A /* ClarityCity-Black.otf */; };
		C987F84329BA951E00B44E7A /* ClarityCity-Black.otf in Resources */ = {isa = PBXBuildFile; fileRef = C987F82829BA951E00B44E7A /* ClarityCity-Black.otf */; };
		C987F84429BA951E00B44E7A /* ClarityCity-ExtraBoldItalic.otf in Resources */ = {isa = PBXBuildFile; fileRef = C987F82929BA951E00B44E7A /* ClarityCity-ExtraBoldItalic.otf */; };
		C987F84529BA951E00B44E7A /* ClarityCity-ExtraBoldItalic.otf in Resources */ = {isa = PBXBuildFile; fileRef = C987F82929BA951E00B44E7A /* ClarityCity-ExtraBoldItalic.otf */; };
		C987F84629BA951E00B44E7A /* ClarityCity-Light.otf in Resources */ = {isa = PBXBuildFile; fileRef = C987F82A29BA951E00B44E7A /* ClarityCity-Light.otf */; };
		C987F84729BA951E00B44E7A /* ClarityCity-Light.otf in Resources */ = {isa = PBXBuildFile; fileRef = C987F82A29BA951E00B44E7A /* ClarityCity-Light.otf */; };
		C987F84829BA951E00B44E7A /* ClarityCity-BlackItalic.otf in Resources */ = {isa = PBXBuildFile; fileRef = C987F82B29BA951E00B44E7A /* ClarityCity-BlackItalic.otf */; };
		C987F84929BA951E00B44E7A /* ClarityCity-BlackItalic.otf in Resources */ = {isa = PBXBuildFile; fileRef = C987F82B29BA951E00B44E7A /* ClarityCity-BlackItalic.otf */; };
		C987F84A29BA951E00B44E7A /* ClarityCity-Medium.otf in Resources */ = {isa = PBXBuildFile; fileRef = C987F82C29BA951E00B44E7A /* ClarityCity-Medium.otf */; };
		C987F84B29BA951E00B44E7A /* ClarityCity-Medium.otf in Resources */ = {isa = PBXBuildFile; fileRef = C987F82C29BA951E00B44E7A /* ClarityCity-Medium.otf */; };
		C987F84C29BA951E00B44E7A /* ClarityCity-ThinItalic.otf in Resources */ = {isa = PBXBuildFile; fileRef = C987F82D29BA951E00B44E7A /* ClarityCity-ThinItalic.otf */; };
		C987F84D29BA951E00B44E7A /* ClarityCity-ThinItalic.otf in Resources */ = {isa = PBXBuildFile; fileRef = C987F82D29BA951E00B44E7A /* ClarityCity-ThinItalic.otf */; };
		C987F84E29BA951E00B44E7A /* ClarityCity-RegularItalic.otf in Resources */ = {isa = PBXBuildFile; fileRef = C987F82E29BA951E00B44E7A /* ClarityCity-RegularItalic.otf */; };
		C987F84F29BA951E00B44E7A /* ClarityCity-RegularItalic.otf in Resources */ = {isa = PBXBuildFile; fileRef = C987F82E29BA951E00B44E7A /* ClarityCity-RegularItalic.otf */; };
		C987F85029BA951E00B44E7A /* ClarityCity-ExtraLightItalic.otf in Resources */ = {isa = PBXBuildFile; fileRef = C987F82F29BA951E00B44E7A /* ClarityCity-ExtraLightItalic.otf */; };
		C987F85129BA951E00B44E7A /* ClarityCity-ExtraLightItalic.otf in Resources */ = {isa = PBXBuildFile; fileRef = C987F82F29BA951E00B44E7A /* ClarityCity-ExtraLightItalic.otf */; };
		C987F85229BA951E00B44E7A /* ClarityCity-Regular.otf in Resources */ = {isa = PBXBuildFile; fileRef = C987F83029BA951E00B44E7A /* ClarityCity-Regular.otf */; };
		C987F85329BA951E00B44E7A /* ClarityCity-Regular.otf in Resources */ = {isa = PBXBuildFile; fileRef = C987F83029BA951E00B44E7A /* ClarityCity-Regular.otf */; };
		C987F85429BA951E00B44E7A /* ClarityCity-Thin.otf in Resources */ = {isa = PBXBuildFile; fileRef = C987F83129BA951E00B44E7A /* ClarityCity-Thin.otf */; };
		C987F85529BA951E00B44E7A /* ClarityCity-Thin.otf in Resources */ = {isa = PBXBuildFile; fileRef = C987F83129BA951E00B44E7A /* ClarityCity-Thin.otf */; };
		C987F85B29BA9ED800B44E7A /* Font.swift in Sources */ = {isa = PBXBuildFile; fileRef = C987F85729BA981800B44E7A /* Font.swift */; };
		C98A32272A05795E00E3FA13 /* Task+Timeout.swift in Sources */ = {isa = PBXBuildFile; fileRef = C98A32262A05795E00E3FA13 /* Task+Timeout.swift */; };
		C98A32282A05795E00E3FA13 /* Task+Timeout.swift in Sources */ = {isa = PBXBuildFile; fileRef = C98A32262A05795E00E3FA13 /* Task+Timeout.swift */; };
		C98B8B4029FBF83B009789C8 /* NotificationCard.swift in Sources */ = {isa = PBXBuildFile; fileRef = C98B8B3F29FBF83B009789C8 /* NotificationCard.swift */; };
		C98CA9042B14FA3D00929141 /* PagedRelaySubscription.swift in Sources */ = {isa = PBXBuildFile; fileRef = C98CA9032B14FA3D00929141 /* PagedRelaySubscription.swift */; };
		C98CA9072B14FBBF00929141 /* PagedNoteDataSource.swift in Sources */ = {isa = PBXBuildFile; fileRef = C98CA9062B14FBBF00929141 /* PagedNoteDataSource.swift */; };
		C98CA9082B14FD8600929141 /* PagedRelaySubscription.swift in Sources */ = {isa = PBXBuildFile; fileRef = C98CA9032B14FA3D00929141 /* PagedRelaySubscription.swift */; };
		C98DC9BB2A795CAD004E5F0F /* ActionBanner.swift in Sources */ = {isa = PBXBuildFile; fileRef = C98DC9BA2A795CAD004E5F0F /* ActionBanner.swift */; };
		C992B32A2B3613CC00704A9C /* SubscriptionCancellable.swift in Sources */ = {isa = PBXBuildFile; fileRef = C992B3292B3613CC00704A9C /* SubscriptionCancellable.swift */; };
		C992B32B2B3613CC00704A9C /* SubscriptionCancellable.swift in Sources */ = {isa = PBXBuildFile; fileRef = C992B3292B3613CC00704A9C /* SubscriptionCancellable.swift */; };
		C993148D2C5BD8FC00224BA6 /* NoteEditorController.swift in Sources */ = {isa = PBXBuildFile; fileRef = C993148C2C5BD8FC00224BA6 /* NoteEditorController.swift */; };
		C993148E2C5BD8FC00224BA6 /* NoteEditorController.swift in Sources */ = {isa = PBXBuildFile; fileRef = C993148C2C5BD8FC00224BA6 /* NoteEditorController.swift */; };
		C99314942C5BE13600224BA6 /* NoteEditorControllerTests.swift in Sources */ = {isa = PBXBuildFile; fileRef = C99314932C5BE13600224BA6 /* NoteEditorControllerTests.swift */; };
		C996933E2C11FF0F00A2C70D /* EventObservationView.swift in Sources */ = {isa = PBXBuildFile; fileRef = C996933D2C11FF0F00A2C70D /* EventObservationView.swift */; };
		C99693402C120CC900A2C70D /* AuthorObservationView.swift in Sources */ = {isa = PBXBuildFile; fileRef = C996933F2C120CC900A2C70D /* AuthorObservationView.swift */; };
		C99721CB2AEBED26004EBEAB /* String+Empty.swift in Sources */ = {isa = PBXBuildFile; fileRef = C99721CA2AEBED26004EBEAB /* String+Empty.swift */; };
		C99721CC2AEBED26004EBEAB /* String+Empty.swift in Sources */ = {isa = PBXBuildFile; fileRef = C99721CA2AEBED26004EBEAB /* String+Empty.swift */; };
		C99DBF7E2A9E81CF00F7068F /* SDWebImageSwiftUI in Frameworks */ = {isa = PBXBuildFile; productRef = C99DBF7D2A9E81CF00F7068F /* SDWebImageSwiftUI */; };
		C99DBF802A9E8BCF00F7068F /* SDWebImageSwiftUI in Frameworks */ = {isa = PBXBuildFile; productRef = C99DBF7F2A9E8BCF00F7068F /* SDWebImageSwiftUI */; };
		C99DBF822A9E8BDE00F7068F /* SDWebImageSwiftUI in Frameworks */ = {isa = PBXBuildFile; productRef = C99DBF812A9E8BDE00F7068F /* SDWebImageSwiftUI */; };
		C99E80CD2A0C2C6400187474 /* PreviewData.swift in Sources */ = {isa = PBXBuildFile; fileRef = C94BC09A2A0AC74A0098F6F1 /* PreviewData.swift */; };
		C9A0DADA29C685E500466635 /* SideMenuButton.swift in Sources */ = {isa = PBXBuildFile; fileRef = C9A0DAD929C685E500466635 /* SideMenuButton.swift */; };
		C9A0DADD29C689C900466635 /* NosNavigationBar.swift in Sources */ = {isa = PBXBuildFile; fileRef = C9A0DADC29C689C900466635 /* NosNavigationBar.swift */; };
		C9A0DAE029C697A100466635 /* AboutView.swift in Sources */ = {isa = PBXBuildFile; fileRef = C9A0DADF29C697A100466635 /* AboutView.swift */; };
		C9A0DAE429C69F0C00466635 /* HighlightedText.swift in Sources */ = {isa = PBXBuildFile; fileRef = C9A0DAE329C69F0C00466635 /* HighlightedText.swift */; };
		C9A0DAEA29C6A34200466635 /* ActivityView.swift in Sources */ = {isa = PBXBuildFile; fileRef = C9A0DAE929C6A34200466635 /* ActivityView.swift */; };
		C9A0DAED29C6A66C00466635 /* Launch Screen.storyboard in Resources */ = {isa = PBXBuildFile; fileRef = C9A0DAEC29C6A66C00466635 /* Launch Screen.storyboard */; };
		C9A0DAF829C92F4500466635 /* UNSAPI.swift in Sources */ = {isa = PBXBuildFile; fileRef = C9A0DAF729C92F4500466635 /* UNSAPI.swift */; };
		C9A0DAF929C92F4500466635 /* UNSAPI.swift in Sources */ = {isa = PBXBuildFile; fileRef = C9A0DAF729C92F4500466635 /* UNSAPI.swift */; };
		C9A25B3D29F174D200B39534 /* ReadabilityPadding.swift in Sources */ = {isa = PBXBuildFile; fileRef = C9A25B3C29F174D200B39534 /* ReadabilityPadding.swift */; };
		C9A6C7412AD837AD001F9500 /* UNSWizardController.swift in Sources */ = {isa = PBXBuildFile; fileRef = C9A6C7402AD837AD001F9500 /* UNSWizardController.swift */; };
		C9A6C7422AD837AD001F9500 /* UNSWizardController.swift in Sources */ = {isa = PBXBuildFile; fileRef = C9A6C7402AD837AD001F9500 /* UNSWizardController.swift */; };
		C9A6C7452AD83FB0001F9500 /* NotificationViewModel.swift in Sources */ = {isa = PBXBuildFile; fileRef = C9AC31AC2A55E0BD00A94E5A /* NotificationViewModel.swift */; };
		C9A6C7472AD84263001F9500 /* UNSNamePicker.swift in Sources */ = {isa = PBXBuildFile; fileRef = C9A6C7462AD84263001F9500 /* UNSNamePicker.swift */; };
		C9A6C7492AD86271001F9500 /* UNSNewNameView.swift in Sources */ = {isa = PBXBuildFile; fileRef = C9A6C7482AD86271001F9500 /* UNSNewNameView.swift */; };
		C9A6C74B2AD866A7001F9500 /* UNSSuccessView.swift in Sources */ = {isa = PBXBuildFile; fileRef = C9A6C74A2AD866A7001F9500 /* UNSSuccessView.swift */; };
		C9A6C74D2AD98E2A001F9500 /* UNSNameTakenView.swift in Sources */ = {isa = PBXBuildFile; fileRef = C9A6C74C2AD98E2A001F9500 /* UNSNameTakenView.swift */; };
		C9A8015E2BD0177D006E29B2 /* ReportPublisher.swift in Sources */ = {isa = PBXBuildFile; fileRef = C9A8015D2BD0177D006E29B2 /* ReportPublisher.swift */; };
		C9A8015F2BD0177D006E29B2 /* ReportPublisher.swift in Sources */ = {isa = PBXBuildFile; fileRef = C9A8015D2BD0177D006E29B2 /* ReportPublisher.swift */; };
		C9AC31AD2A55E0BD00A94E5A /* NotificationViewModel.swift in Sources */ = {isa = PBXBuildFile; fileRef = C9AC31AC2A55E0BD00A94E5A /* NotificationViewModel.swift */; };
		C9ADB135299288230075E7F8 /* KeyFixture.swift in Sources */ = {isa = PBXBuildFile; fileRef = C9ADB134299288230075E7F8 /* KeyFixture.swift */; };
		C9ADB13629928AF00075E7F8 /* KeyPair.swift in Sources */ = {isa = PBXBuildFile; fileRef = C9F84C26298DC98800C6714D /* KeyPair.swift */; };
		C9ADB13829928CC30075E7F8 /* String+Hex.swift in Sources */ = {isa = PBXBuildFile; fileRef = C9ADB13729928CC30075E7F8 /* String+Hex.swift */; };
		C9ADB13D29929B540075E7F8 /* Bech32.swift in Sources */ = {isa = PBXBuildFile; fileRef = C9ADB13C29929B540075E7F8 /* Bech32.swift */; };
		C9ADB13E29929EEF0075E7F8 /* Bech32.swift in Sources */ = {isa = PBXBuildFile; fileRef = C9ADB13C29929B540075E7F8 /* Bech32.swift */; };
		C9ADB13F29929F1F0075E7F8 /* String+Hex.swift in Sources */ = {isa = PBXBuildFile; fileRef = C9ADB13729928CC30075E7F8 /* String+Hex.swift */; };
		C9ADB14129951CB10075E7F8 /* NSManagedObject+Nos.swift in Sources */ = {isa = PBXBuildFile; fileRef = C9ADB14029951CB10075E7F8 /* NSManagedObject+Nos.swift */; };
		C9ADB14229951CB10075E7F8 /* NSManagedObject+Nos.swift in Sources */ = {isa = PBXBuildFile; fileRef = C9ADB14029951CB10075E7F8 /* NSManagedObject+Nos.swift */; };
		C9B597652BBC8300002EC76A /* ImagePickerUIViewController.swift in Sources */ = {isa = PBXBuildFile; fileRef = C9B597642BBC8300002EC76A /* ImagePickerUIViewController.swift */; };
		C9B5C78E2C24AF650070445B /* MockRelaySubscriptionManager.swift in Sources */ = {isa = PBXBuildFile; fileRef = 0320C1142BFE63DC00C4C080 /* MockRelaySubscriptionManager.swift */; };
		C9B678DB29EEBF3B00303F33 /* DependencyInjection.swift in Sources */ = {isa = PBXBuildFile; fileRef = C9B678DA29EEBF3B00303F33 /* DependencyInjection.swift */; };
		C9B678DC29EEBF3B00303F33 /* DependencyInjection.swift in Sources */ = {isa = PBXBuildFile; fileRef = C9B678DA29EEBF3B00303F33 /* DependencyInjection.swift */; };
		C9B678DE29EEC35B00303F33 /* Foundation+Sendable.swift in Sources */ = {isa = PBXBuildFile; fileRef = C9B678DD29EEC35B00303F33 /* Foundation+Sendable.swift */; };
		C9B678DF29EEC35B00303F33 /* Foundation+Sendable.swift in Sources */ = {isa = PBXBuildFile; fileRef = C9B678DD29EEC35B00303F33 /* Foundation+Sendable.swift */; };
		C9B678E129EEC41000303F33 /* SocialGraphCache.swift in Sources */ = {isa = PBXBuildFile; fileRef = C9B678E029EEC41000303F33 /* SocialGraphCache.swift */; };
		C9B678E229EEC41000303F33 /* SocialGraphCache.swift in Sources */ = {isa = PBXBuildFile; fileRef = C9B678E029EEC41000303F33 /* SocialGraphCache.swift */; };
		C9B678E729F01A8500303F33 /* FullscreenProgressView.swift in Sources */ = {isa = PBXBuildFile; fileRef = C9B678E629F01A8500303F33 /* FullscreenProgressView.swift */; };
		C9B708BB2A13BE41006C613A /* NoteTextEditor.swift in Sources */ = {isa = PBXBuildFile; fileRef = C9B708BA2A13BE41006C613A /* NoteTextEditor.swift */; };
		C9B71DBE2A8E9BAD0031ED9F /* Sentry in Frameworks */ = {isa = PBXBuildFile; productRef = C9B71DBD2A8E9BAD0031ED9F /* Sentry */; };
		C9B71DC02A8E9BAD0031ED9F /* SentrySwiftUI in Frameworks */ = {isa = PBXBuildFile; productRef = C9B71DBF2A8E9BAD0031ED9F /* SentrySwiftUI */; };
		C9B71DC22A9003670031ED9F /* CrashReporting.swift in Sources */ = {isa = PBXBuildFile; fileRef = C9B71DC12A9003670031ED9F /* CrashReporting.swift */; };
		C9B71DC32A9003670031ED9F /* CrashReporting.swift in Sources */ = {isa = PBXBuildFile; fileRef = C9B71DC12A9003670031ED9F /* CrashReporting.swift */; };
		C9B71DC52A9008300031ED9F /* Sentry in Frameworks */ = {isa = PBXBuildFile; productRef = C9B71DC42A9008300031ED9F /* Sentry */; };
		C9BAB09B2996FBA10003A84E /* EventProcessor.swift in Sources */ = {isa = PBXBuildFile; fileRef = C9BAB09A2996FBA10003A84E /* EventProcessor.swift */; };
		C9BAB09C2996FBA10003A84E /* EventProcessor.swift in Sources */ = {isa = PBXBuildFile; fileRef = C9BAB09A2996FBA10003A84E /* EventProcessor.swift */; };
		C9BCF1C12AC72020009BDE06 /* UNSWizardChooseNameView.swift in Sources */ = {isa = PBXBuildFile; fileRef = C9BCF1C02AC72020009BDE06 /* UNSWizardChooseNameView.swift */; };
		C9BD91892B61BBEF00FDA083 /* bad_contact_list.json in Resources */ = {isa = PBXBuildFile; fileRef = C9BD91882B61BBEF00FDA083 /* bad_contact_list.json */; };
		C9BD919B2B61C4FB00FDA083 /* RawNostrID+Random.swift in Sources */ = {isa = PBXBuildFile; fileRef = C9BD919A2B61C4FB00FDA083 /* RawNostrID+Random.swift */; };
		C9C097232C13534800F78EC3 /* DatabaseCleanerTests.swift in Sources */ = {isa = PBXBuildFile; fileRef = C9C097222C13534800F78EC3 /* DatabaseCleanerTests.swift */; };
		C9C097252C13537900F78EC3 /* DatabaseCleaner.swift in Sources */ = {isa = PBXBuildFile; fileRef = C9C097242C13537900F78EC3 /* DatabaseCleaner.swift */; };
		C9C097262C13537900F78EC3 /* DatabaseCleaner.swift in Sources */ = {isa = PBXBuildFile; fileRef = C9C097242C13537900F78EC3 /* DatabaseCleaner.swift */; };
		C9C2B77C29E072E400548B4A /* WebSocket+Nos.swift in Sources */ = {isa = PBXBuildFile; fileRef = C9C2B77B29E072E400548B4A /* WebSocket+Nos.swift */; };
		C9C2B77D29E072E400548B4A /* WebSocket+Nos.swift in Sources */ = {isa = PBXBuildFile; fileRef = C9C2B77B29E072E400548B4A /* WebSocket+Nos.swift */; };
		C9C2B77F29E0731600548B4A /* AsyncTimer.swift in Sources */ = {isa = PBXBuildFile; fileRef = C9C2B77E29E0731600548B4A /* AsyncTimer.swift */; };
		C9C2B78029E0731600548B4A /* AsyncTimer.swift in Sources */ = {isa = PBXBuildFile; fileRef = C9C2B77E29E0731600548B4A /* AsyncTimer.swift */; };
		C9C2B78229E0735400548B4A /* RelaySubscriptionManager.swift in Sources */ = {isa = PBXBuildFile; fileRef = C9C2B78129E0735400548B4A /* RelaySubscriptionManager.swift */; };
		C9C2B78329E0735400548B4A /* RelaySubscriptionManager.swift in Sources */ = {isa = PBXBuildFile; fileRef = C9C2B78129E0735400548B4A /* RelaySubscriptionManager.swift */; };
		C9C2B78529E073E300548B4A /* RelaySubscription.swift in Sources */ = {isa = PBXBuildFile; fileRef = C9C2B78429E073E300548B4A /* RelaySubscription.swift */; };
		C9C2B78629E073E300548B4A /* RelaySubscription.swift in Sources */ = {isa = PBXBuildFile; fileRef = C9C2B78429E073E300548B4A /* RelaySubscription.swift */; };
		C9C547512A4F1CC3006B0741 /* SearchController.swift in Sources */ = {isa = PBXBuildFile; fileRef = C9C547502A4F1CC3006B0741 /* SearchController.swift */; };
		C9C547552A4F1CDB006B0741 /* SearchController.swift in Sources */ = {isa = PBXBuildFile; fileRef = C9C547502A4F1CC3006B0741 /* SearchController.swift */; };
		C9C547592A4F1D8C006B0741 /* NosNotification+CoreDataClass.swift in Sources */ = {isa = PBXBuildFile; fileRef = C9C547572A4F1D8C006B0741 /* NosNotification+CoreDataClass.swift */; };
		C9C5475A2A4F1D8C006B0741 /* NosNotification+CoreDataClass.swift in Sources */ = {isa = PBXBuildFile; fileRef = C9C547572A4F1D8C006B0741 /* NosNotification+CoreDataClass.swift */; };
		C9C5475B2A4F1D8C006B0741 /* NosNotification+CoreDataProperties.swift in Sources */ = {isa = PBXBuildFile; fileRef = C9C547582A4F1D8C006B0741 /* NosNotification+CoreDataProperties.swift */; };
		C9C5475C2A4F1D8C006B0741 /* NosNotification+CoreDataProperties.swift in Sources */ = {isa = PBXBuildFile; fileRef = C9C547582A4F1D8C006B0741 /* NosNotification+CoreDataProperties.swift */; };
		C9C9444229F6F0E2002F2C7A /* XCTest+Eventually.swift in Sources */ = {isa = PBXBuildFile; fileRef = C9C9444129F6F0E2002F2C7A /* XCTest+Eventually.swift */; };
		C9CDBBA429A8FA2900C555C7 /* GoldenPostView.swift in Sources */ = {isa = PBXBuildFile; fileRef = C9CDBBA329A8FA2900C555C7 /* GoldenPostView.swift */; };
		C9CE5B142A0172CF008E198C /* WebView.swift in Sources */ = {isa = PBXBuildFile; fileRef = C9CE5B132A0172CF008E198C /* WebView.swift */; };
		C9CF23172A38A58B00EBEC31 /* ParseQueue.swift in Sources */ = {isa = PBXBuildFile; fileRef = C9CF23162A38A58B00EBEC31 /* ParseQueue.swift */; };
		C9CF23182A38A58B00EBEC31 /* ParseQueue.swift in Sources */ = {isa = PBXBuildFile; fileRef = C9CF23162A38A58B00EBEC31 /* ParseQueue.swift */; };
		C9D573492AB24B7300E06BB4 /* custom-xcassets.stencil in Resources */ = {isa = PBXBuildFile; fileRef = C9D573482AB24B7300E06BB4 /* custom-xcassets.stencil */; };
		C9DC6CBA2C1739AD00E1CFB3 /* View+HandleURLsInRouter.swift in Sources */ = {isa = PBXBuildFile; fileRef = C9DC6CB92C1739AD00E1CFB3 /* View+HandleURLsInRouter.swift */; };
		C9DEBFD2298941000078B43A /* NosApp.swift in Sources */ = {isa = PBXBuildFile; fileRef = C9DEBFD1298941000078B43A /* NosApp.swift */; };
		C9DEBFD4298941000078B43A /* PersistenceController.swift in Sources */ = {isa = PBXBuildFile; fileRef = C9DEBFD3298941000078B43A /* PersistenceController.swift */; };
		C9DEBFD9298941000078B43A /* HomeFeedView.swift in Sources */ = {isa = PBXBuildFile; fileRef = C9DEBFD8298941000078B43A /* HomeFeedView.swift */; };
		C9DEBFDB298941020078B43A /* Assets.xcassets in Resources */ = {isa = PBXBuildFile; fileRef = C9DEBFDA298941020078B43A /* Assets.xcassets */; };
		C9DEBFDF298941020078B43A /* Preview Assets.xcassets in Resources */ = {isa = PBXBuildFile; fileRef = C9DEBFDE298941020078B43A /* Preview Assets.xcassets */; };
		C9DEC003298945150078B43A /* String+Lorem.swift in Sources */ = {isa = PBXBuildFile; fileRef = C9DEC002298945150078B43A /* String+Lorem.swift */; };
		C9DEC006298947900078B43A /* sample_data.json in Resources */ = {isa = PBXBuildFile; fileRef = C9DEC005298947900078B43A /* sample_data.json */; };
		C9DEC04529894BED0078B43A /* Event+CoreDataClass.swift in Sources */ = {isa = PBXBuildFile; fileRef = C9DEC03F29894BED0078B43A /* Event+CoreDataClass.swift */; };
		C9DEC04629894BED0078B43A /* Event+CoreDataClass.swift in Sources */ = {isa = PBXBuildFile; fileRef = C9DEC03F29894BED0078B43A /* Event+CoreDataClass.swift */; };
		C9DEC04D29894BED0078B43A /* Author+CoreDataClass.swift in Sources */ = {isa = PBXBuildFile; fileRef = C9DEC04329894BED0078B43A /* Author+CoreDataClass.swift */; };
		C9DEC04E29894BED0078B43A /* Author+CoreDataClass.swift in Sources */ = {isa = PBXBuildFile; fileRef = C9DEC04329894BED0078B43A /* Author+CoreDataClass.swift */; };
		C9DEC05A2989509B0078B43A /* PersistenceController.swift in Sources */ = {isa = PBXBuildFile; fileRef = C9DEBFD3298941000078B43A /* PersistenceController.swift */; };
		C9DEC05B298950A90078B43A /* String+Lorem.swift in Sources */ = {isa = PBXBuildFile; fileRef = C9DEC002298945150078B43A /* String+Lorem.swift */; };
		C9DEC0632989541F0078B43A /* Bundle+Current.swift in Sources */ = {isa = PBXBuildFile; fileRef = C9DEC0622989541F0078B43A /* Bundle+Current.swift */; };
		C9DEC0642989541F0078B43A /* Bundle+Current.swift in Sources */ = {isa = PBXBuildFile; fileRef = C9DEC0622989541F0078B43A /* Bundle+Current.swift */; };
		C9DEC065298955200078B43A /* sample_data.json in Resources */ = {isa = PBXBuildFile; fileRef = C9DEC005298947900078B43A /* sample_data.json */; };
		C9DEC068298965270078B43A /* Starscream in Frameworks */ = {isa = PBXBuildFile; productRef = C9DEC067298965270078B43A /* Starscream */; };
		C9DEC06A298965550078B43A /* RelayView.swift in Sources */ = {isa = PBXBuildFile; fileRef = C9DEC069298965540078B43A /* RelayView.swift */; };
		C9DEC06E2989668E0078B43A /* Relay+CoreDataClass.swift in Sources */ = {isa = PBXBuildFile; fileRef = C9DEC06C2989668E0078B43A /* Relay+CoreDataClass.swift */; };
		C9DEC06F2989668E0078B43A /* Relay+CoreDataClass.swift in Sources */ = {isa = PBXBuildFile; fileRef = C9DEC06C2989668E0078B43A /* Relay+CoreDataClass.swift */; };
		C9DFA966299BEB96006929C1 /* NoteCard.swift in Sources */ = {isa = PBXBuildFile; fileRef = C9DFA964299BEB96006929C1 /* NoteCard.swift */; };
		C9DFA969299BEC33006929C1 /* CardStyle.swift in Sources */ = {isa = PBXBuildFile; fileRef = C9DFA968299BEC33006929C1 /* CardStyle.swift */; };
		C9DFA971299BF8CD006929C1 /* RepliesView.swift in Sources */ = {isa = PBXBuildFile; fileRef = C9DFA970299BF8CD006929C1 /* RepliesView.swift */; };
		C9DFA972299BF9E8006929C1 /* CompactNoteView.swift in Sources */ = {isa = PBXBuildFile; fileRef = C9DFA96A299BEE2C006929C1 /* CompactNoteView.swift */; };
		C9E37E0F2A1E7C32003D4B0A /* ReportMenu.swift in Sources */ = {isa = PBXBuildFile; fileRef = C9E37E0E2A1E7C32003D4B0A /* ReportMenu.swift */; };
		C9E37E122A1E7EC5003D4B0A /* PreviewContainer.swift in Sources */ = {isa = PBXBuildFile; fileRef = C9E37E112A1E7EC5003D4B0A /* PreviewContainer.swift */; };
		C9E37E152A1E8143003D4B0A /* ReportTarget.swift in Sources */ = {isa = PBXBuildFile; fileRef = C9E37E142A1E8143003D4B0A /* ReportTarget.swift */; };
		C9E37E162A1E8143003D4B0A /* ReportTarget.swift in Sources */ = {isa = PBXBuildFile; fileRef = C9E37E142A1E8143003D4B0A /* ReportTarget.swift */; };
		C9E8C1132B081E9C002D46B0 /* UNSNameView.swift in Sources */ = {isa = PBXBuildFile; fileRef = C9E8C1122B081E9C002D46B0 /* UNSNameView.swift */; };
		C9E8C1152B081EBE002D46B0 /* NIP05View.swift in Sources */ = {isa = PBXBuildFile; fileRef = C9E8C1142B081EBE002D46B0 /* NIP05View.swift */; };
		C9EE3E602A0538B7008A7491 /* ExpirationTimeButton.swift in Sources */ = {isa = PBXBuildFile; fileRef = C9EE3E5F2A0538B7008A7491 /* ExpirationTimeButton.swift */; };
		C9EE3E632A053910008A7491 /* ExpirationTimeOption.swift in Sources */ = {isa = PBXBuildFile; fileRef = C9EE3E622A053910008A7491 /* ExpirationTimeOption.swift */; };
		C9EE3E642A053910008A7491 /* ExpirationTimeOption.swift in Sources */ = {isa = PBXBuildFile; fileRef = C9EE3E622A053910008A7491 /* ExpirationTimeOption.swift */; };
		C9EF84CF2C24D63000182B6F /* MockRelayService.swift in Sources */ = {isa = PBXBuildFile; fileRef = C9EF84CE2C24D63000182B6F /* MockRelayService.swift */; };
		C9EF84D02C24D63000182B6F /* MockRelayService.swift in Sources */ = {isa = PBXBuildFile; fileRef = C9EF84CE2C24D63000182B6F /* MockRelayService.swift */; };
		C9F0BB6929A5039D000547FC /* Int+Bool.swift in Sources */ = {isa = PBXBuildFile; fileRef = C9F0BB6829A5039D000547FC /* Int+Bool.swift */; };
		C9F0BB6B29A503D6000547FC /* PublicKey.swift in Sources */ = {isa = PBXBuildFile; fileRef = C9F0BB6A29A503D6000547FC /* PublicKey.swift */; };
		C9F0BB6C29A503D6000547FC /* PublicKey.swift in Sources */ = {isa = PBXBuildFile; fileRef = C9F0BB6A29A503D6000547FC /* PublicKey.swift */; };
		C9F0BB6D29A503D9000547FC /* Int+Bool.swift in Sources */ = {isa = PBXBuildFile; fileRef = C9F0BB6829A5039D000547FC /* Int+Bool.swift */; };
		C9F0BB6F29A50437000547FC /* NostrIdentifierPrefix.swift in Sources */ = {isa = PBXBuildFile; fileRef = C9F0BB6E29A50437000547FC /* NostrIdentifierPrefix.swift */; };
		C9F0BB7029A50437000547FC /* NostrIdentifierPrefix.swift in Sources */ = {isa = PBXBuildFile; fileRef = C9F0BB6E29A50437000547FC /* NostrIdentifierPrefix.swift */; };
		C9F204802AE029D90029A858 /* AppDestination.swift in Sources */ = {isa = PBXBuildFile; fileRef = C9F2047F2AE029D90029A858 /* AppDestination.swift */; };
		C9F204812AE02D8C0029A858 /* AppDestination.swift in Sources */ = {isa = PBXBuildFile; fileRef = C9F2047F2AE029D90029A858 /* AppDestination.swift */; };
		C9F64D8C29ED840700563F2B /* Zipper.swift in Sources */ = {isa = PBXBuildFile; fileRef = C9F64D8B29ED840700563F2B /* Zipper.swift */; };
		C9F64D8D29ED840700563F2B /* Zipper.swift in Sources */ = {isa = PBXBuildFile; fileRef = C9F64D8B29ED840700563F2B /* Zipper.swift */; };
		C9F75AD22A02D41E005BBE45 /* ComposerActionBar.swift in Sources */ = {isa = PBXBuildFile; fileRef = C9F75AD12A02D41E005BBE45 /* ComposerActionBar.swift */; };
		C9F75AD62A041FF7005BBE45 /* ExpirationTimePicker.swift in Sources */ = {isa = PBXBuildFile; fileRef = C9F75AD52A041FF7005BBE45 /* ExpirationTimePicker.swift */; };
		C9F84C1A298DBB6300C6714D /* Data+Encoding.swift in Sources */ = {isa = PBXBuildFile; fileRef = C9671D72298DB94C00EE7E12 /* Data+Encoding.swift */; };
		C9F84C1C298DBBF400C6714D /* Data+Sha.swift in Sources */ = {isa = PBXBuildFile; fileRef = C9F84C1B298DBBF400C6714D /* Data+Sha.swift */; };
		C9F84C1D298DBC6100C6714D /* Data+Sha.swift in Sources */ = {isa = PBXBuildFile; fileRef = C9F84C1B298DBBF400C6714D /* Data+Sha.swift */; };
		C9F84C21298DC36800C6714D /* AppView.swift in Sources */ = {isa = PBXBuildFile; fileRef = C9F84C20298DC36800C6714D /* AppView.swift */; };
		C9F84C23298DC7B900C6714D /* SettingsView.swift in Sources */ = {isa = PBXBuildFile; fileRef = C9F84C22298DC7B900C6714D /* SettingsView.swift */; };
		C9F84C27298DC98800C6714D /* KeyPair.swift in Sources */ = {isa = PBXBuildFile; fileRef = C9F84C26298DC98800C6714D /* KeyPair.swift */; };
		C9FC1E632B61ACE300A3A6FB /* CoreDataTestCase.swift in Sources */ = {isa = PBXBuildFile; fileRef = C9FC1E622B61ACE300A3A6FB /* CoreDataTestCase.swift */; };
		C9FD34F62BCEC89C008F8D95 /* secp256k1 in Frameworks */ = {isa = PBXBuildFile; productRef = C9FD34F52BCEC89C008F8D95 /* secp256k1 */; };
		C9FD34F82BCEC8B5008F8D95 /* secp256k1 in Frameworks */ = {isa = PBXBuildFile; productRef = C9FD34F72BCEC8B5008F8D95 /* secp256k1 */; };
		C9FD35132BCED5A6008F8D95 /* NostrSDK in Frameworks */ = {isa = PBXBuildFile; productRef = C9FD35122BCED5A6008F8D95 /* NostrSDK */; };
		CD09A74429A50F1D0063464F /* SideMenu.swift in Sources */ = {isa = PBXBuildFile; fileRef = CD09A74329A50F1D0063464F /* SideMenu.swift */; };
		CD09A74629A50F750063464F /* SideMenuContent.swift in Sources */ = {isa = PBXBuildFile; fileRef = CD09A74529A50F750063464F /* SideMenuContent.swift */; };
		CD09A74829A51EFC0063464F /* Router.swift in Sources */ = {isa = PBXBuildFile; fileRef = CD09A74729A51EFC0063464F /* Router.swift */; };
		CD09A74929A521210063464F /* Router.swift in Sources */ = {isa = PBXBuildFile; fileRef = CD09A74729A51EFC0063464F /* Router.swift */; };
		CD09A75929A521D20063464F /* Color+Hex.swift in Sources */ = {isa = PBXBuildFile; fileRef = C95D68AA299E710F00429F86 /* Color+Hex.swift */; };
		CD09A75F29A521FD0063464F /* RelayService.swift in Sources */ = {isa = PBXBuildFile; fileRef = C97797B8298AA19A0046BD25 /* RelayService.swift */; };
		CD09A76029A521FD0063464F /* Filter.swift in Sources */ = {isa = PBXBuildFile; fileRef = A336DD3B299FD78000A0CBA0 /* Filter.swift */; };
		CD09A76229A5220E0063464F /* AppController.swift in Sources */ = {isa = PBXBuildFile; fileRef = 3F170C77299D816200BC8F8B /* AppController.swift */; };
		CD27177629A7C8B200AE8888 /* sample_replies.json in Resources */ = {isa = PBXBuildFile; fileRef = CD27177529A7C8B200AE8888 /* sample_replies.json */; };
		CD2CF38E299E67F900332116 /* CardButtonStyle.swift in Sources */ = {isa = PBXBuildFile; fileRef = CD2CF38D299E67F900332116 /* CardButtonStyle.swift */; };
		CD2CF390299E68BE00332116 /* NoteButton.swift in Sources */ = {isa = PBXBuildFile; fileRef = CD2CF38F299E68BE00332116 /* NoteButton.swift */; };
		CD4908D429B92941007443DB /* ReportABugMailView.swift in Sources */ = {isa = PBXBuildFile; fileRef = CD4908D329B92941007443DB /* ReportABugMailView.swift */; };
		CD76865029B6503500085358 /* NoteOptionsButton.swift in Sources */ = {isa = PBXBuildFile; fileRef = CD76864F29B6503500085358 /* NoteOptionsButton.swift */; };
		CDDA1F7B29A527650047ACD8 /* Starscream in Frameworks */ = {isa = PBXBuildFile; productRef = CDDA1F7A29A527650047ACD8 /* Starscream */; };
		CDDA1F7D29A527650047ACD8 /* SwiftUINavigation in Frameworks */ = {isa = PBXBuildFile; productRef = CDDA1F7C29A527650047ACD8 /* SwiftUINavigation */; };
		DC08FF812A7969C5009F87D1 /* UIDevice+Simulator.swift in Sources */ = {isa = PBXBuildFile; fileRef = DC2E54C72A700F1400C2CAAB /* UIDevice+Simulator.swift */; };
		DC2E54C82A700F1400C2CAAB /* UIDevice+Simulator.swift in Sources */ = {isa = PBXBuildFile; fileRef = DC2E54C72A700F1400C2CAAB /* UIDevice+Simulator.swift */; };
		DC4AB2F62A4475B800D1478A /* AppDelegate.swift in Sources */ = {isa = PBXBuildFile; fileRef = DC4AB2F52A4475B800D1478A /* AppDelegate.swift */; };
		DC5F203F2A6AE24200F8D73F /* ImagePickerButton.swift in Sources */ = {isa = PBXBuildFile; fileRef = DC5F203E2A6AE24200F8D73F /* ImagePickerButton.swift */; };
/* End PBXBuildFile section */

/* Begin PBXContainerItemProxy section */
		C90862C129E9804B00C35A71 /* PBXContainerItemProxy */ = {
			isa = PBXContainerItemProxy;
			containerPortal = C9DEBFC6298941000078B43A /* Project object */;
			proxyType = 1;
			remoteGlobalIDString = C9DEBFCD298941000078B43A;
			remoteInfo = Nos;
		};
		C9DEBFE5298941020078B43A /* PBXContainerItemProxy */ = {
			isa = PBXContainerItemProxy;
			containerPortal = C9DEBFC6298941000078B43A /* Project object */;
			proxyType = 1;
			remoteGlobalIDString = C9DEBFCD298941000078B43A;
			remoteInfo = Nos;
		};
/* End PBXContainerItemProxy section */

/* Begin PBXFileReference section */
		030036842C5D39DD002C71F5 /* RefreshController.swift */ = {isa = PBXFileReference; lastKnownFileType = sourcecode.swift; path = RefreshController.swift; sourceTree = "<group>"; };
		0300368E2C5D3AB4002C71F5 /* MockRefreshController.swift */ = {isa = PBXFileReference; lastKnownFileType = sourcecode.swift; path = MockRefreshController.swift; sourceTree = "<group>"; };
		030036AA2C5D872B002C71F5 /* NewNotesButton.swift */ = {isa = PBXFileReference; lastKnownFileType = sourcecode.swift; path = NewNotesButton.swift; sourceTree = "<group>"; };
		030AE4282BE3D63C004DEE02 /* FeaturedAuthor.swift */ = {isa = PBXFileReference; lastKnownFileType = sourcecode.swift; path = FeaturedAuthor.swift; sourceTree = "<group>"; };
		0320C0E42BFBB27E00C4C080 /* PerformanceTests.xctestplan */ = {isa = PBXFileReference; lastKnownFileType = text; path = PerformanceTests.xctestplan; sourceTree = "<group>"; };
		0320C0FA2BFE43A600C4C080 /* RelayServiceTests.swift */ = {isa = PBXFileReference; lastKnownFileType = sourcecode.swift; path = RelayServiceTests.swift; sourceTree = "<group>"; };
		0320C1142BFE63DC00C4C080 /* MockRelaySubscriptionManager.swift */ = {isa = PBXFileReference; lastKnownFileType = sourcecode.swift; path = MockRelaySubscriptionManager.swift; sourceTree = "<group>"; };
		032634672C10C0D600E489B5 /* nostr_build_nip96_response.json */ = {isa = PBXFileReference; lastKnownFileType = text.json; path = nostr_build_nip96_response.json; sourceTree = "<group>"; };
		0326346A2C10C1D800E489B5 /* FileStorageServerInfoResponseJSONTests.swift */ = {isa = PBXFileReference; lastKnownFileType = sourcecode.swift; path = FileStorageServerInfoResponseJSONTests.swift; sourceTree = "<group>"; };
		0326346C2C10C2FD00E489B5 /* FileStorageServerInfoResponseJSON.swift */ = {isa = PBXFileReference; lastKnownFileType = sourcecode.swift; path = FileStorageServerInfoResponseJSON.swift; sourceTree = "<group>"; };
		0326346F2C10C40B00E489B5 /* NostrBuildAPIClientTests.swift */ = {isa = PBXFileReference; lastKnownFileType = sourcecode.swift; path = NostrBuildAPIClientTests.swift; sourceTree = "<group>"; };
		032634792C10C57A00E489B5 /* FileStorageAPIClient.swift */ = {isa = PBXFileReference; lastKnownFileType = sourcecode.swift; path = FileStorageAPIClient.swift; sourceTree = "<group>"; };
		033B288D2C419E7600E325E8 /* Nos 16.xcdatamodel */ = {isa = PBXFileReference; lastKnownFileType = wrapper.xcdatamodel; path = "Nos 16.xcdatamodel"; sourceTree = "<group>"; };
		034EBDB92C24895E006BA35A /* CurrentUserError.swift */ = {isa = PBXFileReference; lastKnownFileType = sourcecode.swift; path = CurrentUserError.swift; sourceTree = "<group>"; };
		0350F10B2C0A46760024CC15 /* new_contact_list.json */ = {isa = PBXFileReference; fileEncoding = 4; lastKnownFileType = text.json; path = new_contact_list.json; sourceTree = "<group>"; };
		0350F1162C0A47B20024CC15 /* contact_list.json */ = {isa = PBXFileReference; fileEncoding = 4; lastKnownFileType = text.json; path = contact_list.json; sourceTree = "<group>"; };
		0350F1202C0A490E0024CC15 /* EventProcessorIntegrationTests.swift */ = {isa = PBXFileReference; lastKnownFileType = sourcecode.swift; path = EventProcessorIntegrationTests.swift; sourceTree = "<group>"; };
		0350F12A2C0A49D40024CC15 /* text_note.json */ = {isa = PBXFileReference; fileEncoding = 4; lastKnownFileType = text.json; path = text_note.json; sourceTree = "<group>"; };
		0350F12C2C0A7EF20024CC15 /* FeatureFlags.swift */ = {isa = PBXFileReference; lastKnownFileType = sourcecode.swift; path = FeatureFlags.swift; sourceTree = "<group>"; };
		0357299A2BE415E5005FEE85 /* ContentWarningController.swift */ = {isa = PBXFileReference; fileEncoding = 4; lastKnownFileType = sourcecode.swift; path = ContentWarningController.swift; sourceTree = "<group>"; };
		0357299C2BE41653005FEE85 /* ContentWarningControllerTests.swift */ = {isa = PBXFileReference; fileEncoding = 4; lastKnownFileType = sourcecode.swift; path = ContentWarningControllerTests.swift; sourceTree = "<group>"; };
		0357299D2BE41653005FEE85 /* SocialGraphTests.swift */ = {isa = PBXFileReference; fileEncoding = 4; lastKnownFileType = sourcecode.swift; path = SocialGraphTests.swift; sourceTree = "<group>"; };
		035729A12BE4167E005FEE85 /* AuthorTests.swift */ = {isa = PBXFileReference; fileEncoding = 4; lastKnownFileType = sourcecode.swift; path = AuthorTests.swift; sourceTree = "<group>"; };
		035729A22BE4167E005FEE85 /* Bech32Tests.swift */ = {isa = PBXFileReference; fileEncoding = 4; lastKnownFileType = sourcecode.swift; path = Bech32Tests.swift; sourceTree = "<group>"; };
		035729A32BE4167E005FEE85 /* EventTests.swift */ = {isa = PBXFileReference; fileEncoding = 4; lastKnownFileType = sourcecode.swift; path = EventTests.swift; sourceTree = "<group>"; };
		035729A42BE4167E005FEE85 /* FollowTests.swift */ = {isa = PBXFileReference; fileEncoding = 4; lastKnownFileType = sourcecode.swift; path = FollowTests.swift; sourceTree = "<group>"; };
		035729A52BE4167E005FEE85 /* KeyPairTests.swift */ = {isa = PBXFileReference; fileEncoding = 4; lastKnownFileType = sourcecode.swift; path = KeyPairTests.swift; sourceTree = "<group>"; };
		035729A62BE4167E005FEE85 /* NoteParserTests.swift */ = {isa = PBXFileReference; fileEncoding = 4; lastKnownFileType = sourcecode.swift; path = NoteParserTests.swift; sourceTree = "<group>"; };
		035729A72BE4167E005FEE85 /* ReportTests.swift */ = {isa = PBXFileReference; fileEncoding = 4; lastKnownFileType = sourcecode.swift; path = ReportTests.swift; sourceTree = "<group>"; };
		035729A82BE4167E005FEE85 /* SHA256KeyTests.swift */ = {isa = PBXFileReference; fileEncoding = 4; lastKnownFileType = sourcecode.swift; path = SHA256KeyTests.swift; sourceTree = "<group>"; };
		035729A92BE4167E005FEE85 /* TLVElementTests.swift */ = {isa = PBXFileReference; fileEncoding = 4; lastKnownFileType = sourcecode.swift; path = TLVElementTests.swift; sourceTree = "<group>"; };
		035729B42BE416A6005FEE85 /* DirectMessageWrapperTests.swift */ = {isa = PBXFileReference; fileEncoding = 4; lastKnownFileType = sourcecode.swift; path = DirectMessageWrapperTests.swift; sourceTree = "<group>"; };
		035729B52BE416A6005FEE85 /* GiftWrapperTests.swift */ = {isa = PBXFileReference; fileEncoding = 4; lastKnownFileType = sourcecode.swift; path = GiftWrapperTests.swift; sourceTree = "<group>"; };
		035729B62BE416A6005FEE85 /* ReportPublisherTests.swift */ = {isa = PBXFileReference; fileEncoding = 4; lastKnownFileType = sourcecode.swift; path = ReportPublisherTests.swift; sourceTree = "<group>"; };
		035729BB2BE416BD005FEE85 /* EventObservationTests.swift */ = {isa = PBXFileReference; fileEncoding = 4; lastKnownFileType = sourcecode.swift; path = EventObservationTests.swift; sourceTree = "<group>"; };
		0365CD862C4016A200622A1A /* EventKind.swift */ = {isa = PBXFileReference; lastKnownFileType = sourcecode.swift; path = EventKind.swift; sourceTree = "<group>"; };
		0373CE7F2C08DBC40027C856 /* old_contact_list.json */ = {isa = PBXFileReference; fileEncoding = 4; lastKnownFileType = text.json; path = old_contact_list.json; sourceTree = "<group>"; };
		0373CE982C0910250027C856 /* XCTestCase+JSONData.swift */ = {isa = PBXFileReference; lastKnownFileType = sourcecode.swift; path = "XCTestCase+JSONData.swift"; sourceTree = "<group>"; };
		0376DF612C3DBAED00C80786 /* NostrIdentifierTests.swift */ = {isa = PBXFileReference; lastKnownFileType = sourcecode.swift; path = NostrIdentifierTests.swift; sourceTree = "<group>"; };
		0378409C2BB4A2B600E5E901 /* PrivacyInfo.xcprivacy */ = {isa = PBXFileReference; lastKnownFileType = text.xml; path = PrivacyInfo.xcprivacy; sourceTree = "<group>"; };
		037975BA2C0E24D200ADDF37 /* CompactNoteViewTests.swift */ = {isa = PBXFileReference; lastKnownFileType = sourcecode.swift; path = CompactNoteViewTests.swift; sourceTree = "<group>"; };
		037975D02C0E341500ADDF37 /* MockFeatureFlags.swift */ = {isa = PBXFileReference; lastKnownFileType = sourcecode.swift; path = MockFeatureFlags.swift; sourceTree = "<group>"; };
		039C961E2C480F4100A8EB39 /* unsupported_kinds.json */ = {isa = PBXFileReference; fileEncoding = 4; lastKnownFileType = text.json; path = unsupported_kinds.json; sourceTree = "<group>"; };
		039C96282C48321E00A8EB39 /* long_form_data.json */ = {isa = PBXFileReference; fileEncoding = 4; lastKnownFileType = text.json; path = long_form_data.json; sourceTree = "<group>"; };
		03A3AA3A2C5028FF008FE153 /* PublicKeyTests.swift */ = {isa = PBXFileReference; lastKnownFileType = sourcecode.swift; path = PublicKeyTests.swift; sourceTree = "<group>"; };
		03AB2F7D2BF6609500B73DB1 /* UnitTests.xctestplan */ = {isa = PBXFileReference; lastKnownFileType = text; path = UnitTests.xctestplan; sourceTree = "<group>"; };
		03B4E6A12C125CA1006E5F59 /* nostr_build_nip96_upload_response.json */ = {isa = PBXFileReference; fileEncoding = 4; lastKnownFileType = text.json; path = nostr_build_nip96_upload_response.json; sourceTree = "<group>"; };
		03B4E6AB2C125D13006E5F59 /* FileStorageUploadResponseJSONTests.swift */ = {isa = PBXFileReference; fileEncoding = 4; lastKnownFileType = sourcecode.swift; path = FileStorageUploadResponseJSONTests.swift; sourceTree = "<group>"; };
		03B4E6AD2C125D61006E5F59 /* FileStorageUploadResponseJSON.swift */ = {isa = PBXFileReference; fileEncoding = 4; lastKnownFileType = sourcecode.swift; path = FileStorageUploadResponseJSON.swift; sourceTree = "<group>"; };
		03D1B4272C3C1A5D001778CD /* NostrIdentifier.swift */ = {isa = PBXFileReference; lastKnownFileType = sourcecode.swift; path = NostrIdentifier.swift; sourceTree = "<group>"; };
		03D1B42B2C3C1B0D001778CD /* TLVElement.swift */ = {isa = PBXFileReference; lastKnownFileType = sourcecode.swift; path = TLVElement.swift; sourceTree = "<group>"; };
		03ED93462C46C48400C8D443 /* JSONEventTests.swift */ = {isa = PBXFileReference; lastKnownFileType = sourcecode.swift; path = JSONEventTests.swift; sourceTree = "<group>"; };
		03F7C4F22C10DF79006FF613 /* URLSessionProtocol.swift */ = {isa = PBXFileReference; lastKnownFileType = sourcecode.swift; path = URLSessionProtocol.swift; sourceTree = "<group>"; };
		2D06BB9C2AE249D70085F509 /* ThreadRootView.swift */ = {isa = PBXFileReference; fileEncoding = 4; lastKnownFileType = sourcecode.swift; path = ThreadRootView.swift; sourceTree = "<group>"; };
		2D4010A12AD87DF300F93AD4 /* KnownFollowersView.swift */ = {isa = PBXFileReference; fileEncoding = 4; lastKnownFileType = sourcecode.swift; path = KnownFollowersView.swift; sourceTree = "<group>"; };
		3A1C296E2B2A537C0020B753 /* Moderation.xcstrings */ = {isa = PBXFileReference; lastKnownFileType = text.json.xcstrings; path = Moderation.xcstrings; sourceTree = "<group>"; };
		3A67449B2B294712002B8DE0 /* Localizable.xcstrings */ = {isa = PBXFileReference; lastKnownFileType = text.json.xcstrings; path = Localizable.xcstrings; sourceTree = "<group>"; };
		3AAB61B42B24CD0000717A07 /* Date+ElapsedTests.swift */ = {isa = PBXFileReference; lastKnownFileType = sourcecode.swift; path = "Date+ElapsedTests.swift"; sourceTree = "<group>"; };
		3AD3185F2B296D0C00026B07 /* Reply.xcstrings */ = {isa = PBXFileReference; lastKnownFileType = text.json.xcstrings; path = Reply.xcstrings; sourceTree = "<group>"; };
		3AD318622B296D1E00026B07 /* ImagePicker.xcstrings */ = {isa = PBXFileReference; lastKnownFileType = text.json.xcstrings; path = ImagePicker.xcstrings; sourceTree = "<group>"; };
		3F170C77299D816200BC8F8B /* AppController.swift */ = {isa = PBXFileReference; lastKnownFileType = sourcecode.swift; path = AppController.swift; sourceTree = "<group>"; };
		3F30020429C1FDD9003D4F8B /* OnboardingStartView.swift */ = {isa = PBXFileReference; lastKnownFileType = sourcecode.swift; path = OnboardingStartView.swift; sourceTree = "<group>"; };
		3F30020629C237AB003D4F8B /* OnboardingAgeVerificationView.swift */ = {isa = PBXFileReference; lastKnownFileType = sourcecode.swift; path = OnboardingAgeVerificationView.swift; sourceTree = "<group>"; };
		3F30020829C23895003D4F8B /* OnboardingNotOldEnoughView.swift */ = {isa = PBXFileReference; lastKnownFileType = sourcecode.swift; path = OnboardingNotOldEnoughView.swift; sourceTree = "<group>"; };
		3F30020A29C361C8003D4F8B /* OnboardingTermsOfServiceView.swift */ = {isa = PBXFileReference; lastKnownFileType = sourcecode.swift; path = OnboardingTermsOfServiceView.swift; sourceTree = "<group>"; };
		3F30020C29C382EB003D4F8B /* OnboardingLoginView.swift */ = {isa = PBXFileReference; lastKnownFileType = sourcecode.swift; path = OnboardingLoginView.swift; sourceTree = "<group>"; };
		3F43C47529A9625700E896A0 /* AuthorReference+CoreDataClass.swift */ = {isa = PBXFileReference; lastKnownFileType = sourcecode.swift; path = "AuthorReference+CoreDataClass.swift"; sourceTree = "<group>"; };
		3F60F42829B27D3E000D62C4 /* ThreadView.swift */ = {isa = PBXFileReference; lastKnownFileType = sourcecode.swift; path = ThreadView.swift; sourceTree = "<group>"; };
		3FB5E650299D28A200386527 /* OnboardingView.swift */ = {isa = PBXFileReference; lastKnownFileType = sourcecode.swift; path = OnboardingView.swift; sourceTree = "<group>"; };
		3FFB1D88299FF37C002A755D /* AvatarView.swift */ = {isa = PBXFileReference; lastKnownFileType = sourcecode.swift; path = AvatarView.swift; sourceTree = "<group>"; };
		3FFB1D9229A6BBCE002A755D /* EventReference+CoreDataClass.swift */ = {isa = PBXFileReference; fileEncoding = 4; lastKnownFileType = sourcecode.swift; path = "EventReference+CoreDataClass.swift"; sourceTree = "<group>"; };
		3FFB1D9529A6BBEC002A755D /* Collection+SafeSubscript.swift */ = {isa = PBXFileReference; fileEncoding = 4; lastKnownFileType = sourcecode.swift; path = "Collection+SafeSubscript.swift"; sourceTree = "<group>"; };
		3FFB1D9B29A7DF9D002A755D /* StackedAvatarsView.swift */ = {isa = PBXFileReference; fileEncoding = 4; lastKnownFileType = sourcecode.swift; path = StackedAvatarsView.swift; sourceTree = "<group>"; };
		5B098DBB2BDAF6CB00500A1B /* NoteParserTests+NIP08.swift */ = {isa = PBXFileReference; lastKnownFileType = sourcecode.swift; path = "NoteParserTests+NIP08.swift"; sourceTree = "<group>"; };
		5B098DC52BDAF73500500A1B /* AttributedString+Links.swift */ = {isa = PBXFileReference; lastKnownFileType = sourcecode.swift; path = "AttributedString+Links.swift"; sourceTree = "<group>"; };
		5B098DC82BDAF7CF00500A1B /* NoteParserTests+NIP27.swift */ = {isa = PBXFileReference; lastKnownFileType = sourcecode.swift; path = "NoteParserTests+NIP27.swift"; sourceTree = "<group>"; };
		5B0D99022A94090A0039F0C5 /* DoubleTapToPopModifier.swift */ = {isa = PBXFileReference; lastKnownFileType = sourcecode.swift; path = DoubleTapToPopModifier.swift; sourceTree = "<group>"; };
		5B29B5832BEAA0D7008F6008 /* BioSheet.swift */ = {isa = PBXFileReference; lastKnownFileType = sourcecode.swift; path = BioSheet.swift; sourceTree = "<group>"; };
		5B29B58D2BEC392B008F6008 /* ActivityPubBadgeView.swift */ = {isa = PBXFileReference; lastKnownFileType = sourcecode.swift; path = ActivityPubBadgeView.swift; sourceTree = "<group>"; };
		5B2F5CC12AE7443700A92B52 /* Nos 13.xcdatamodel */ = {isa = PBXFileReference; lastKnownFileType = wrapper.xcdatamodel; path = "Nos 13.xcdatamodel"; sourceTree = "<group>"; };
		5B503F612A291A1A0098805A /* JSONRelayMetadata.swift */ = {isa = PBXFileReference; lastKnownFileType = sourcecode.swift; path = JSONRelayMetadata.swift; sourceTree = "<group>"; };
		5B6136372C2F408E00ADD9C3 /* RepliesLabel.swift */ = {isa = PBXFileReference; lastKnownFileType = sourcecode.swift; path = RepliesLabel.swift; sourceTree = "<group>"; };
		5B6136452C348A5100ADD9C3 /* RepliesDisplayType.swift */ = {isa = PBXFileReference; lastKnownFileType = sourcecode.swift; path = RepliesDisplayType.swift; sourceTree = "<group>"; };
		5B6EB48D29EDBE0E006E750C /* NoteParser.swift */ = {isa = PBXFileReference; lastKnownFileType = sourcecode.swift; path = NoteParser.swift; sourceTree = "<group>"; };
		5B79F5EA2B97B5E9002DA9BE /* ConfirmUsernameDeletionSheet.swift */ = {isa = PBXFileReference; lastKnownFileType = sourcecode.swift; path = ConfirmUsernameDeletionSheet.swift; sourceTree = "<group>"; };
		5B79F6082B98AC33002DA9BE /* ClaimYourUniqueIdentitySheet.swift */ = {isa = PBXFileReference; lastKnownFileType = sourcecode.swift; path = ClaimYourUniqueIdentitySheet.swift; sourceTree = "<group>"; };
		5B79F60A2B98ACA0002DA9BE /* PickYourUsernameSheet.swift */ = {isa = PBXFileReference; lastKnownFileType = sourcecode.swift; path = PickYourUsernameSheet.swift; sourceTree = "<group>"; };
		5B79F6102B98AD0A002DA9BE /* ExcellentChoiceSheet.swift */ = {isa = PBXFileReference; lastKnownFileType = sourcecode.swift; path = ExcellentChoiceSheet.swift; sourceTree = "<group>"; };
		5B79F6122B98B145002DA9BE /* WizardNavigationStack.swift */ = {isa = PBXFileReference; lastKnownFileType = sourcecode.swift; path = WizardNavigationStack.swift; sourceTree = "<group>"; };
		5B79F6182B98B24C002DA9BE /* DeleteUsernameWizard.swift */ = {isa = PBXFileReference; lastKnownFileType = sourcecode.swift; path = DeleteUsernameWizard.swift; sourceTree = "<group>"; };
		5B79F6452BA11725002DA9BE /* WizardSheetVStack.swift */ = {isa = PBXFileReference; lastKnownFileType = sourcecode.swift; path = WizardSheetVStack.swift; sourceTree = "<group>"; };
		5B79F64B2BA119AE002DA9BE /* WizardSheetTitleText.swift */ = {isa = PBXFileReference; lastKnownFileType = sourcecode.swift; path = WizardSheetTitleText.swift; sourceTree = "<group>"; };
		5B79F6522BA11B08002DA9BE /* WizardSheetDescriptionText.swift */ = {isa = PBXFileReference; lastKnownFileType = sourcecode.swift; path = WizardSheetDescriptionText.swift; sourceTree = "<group>"; };
		5B79F6542BA123D4002DA9BE /* WizardSheetBadgeText.swift */ = {isa = PBXFileReference; lastKnownFileType = sourcecode.swift; path = WizardSheetBadgeText.swift; sourceTree = "<group>"; };
		5B7C93AF2B6AD52400410ABE /* CreateUsernameWizard.swift */ = {isa = PBXFileReference; lastKnownFileType = sourcecode.swift; path = CreateUsernameWizard.swift; sourceTree = "<group>"; };
		5B810DD62B55BA44008FE8A9 /* Nos 15.xcdatamodel */ = {isa = PBXFileReference; lastKnownFileType = wrapper.xcdatamodel; path = "Nos 15.xcdatamodel"; sourceTree = "<group>"; };
		5B834F662A83FB5C000C1432 /* ProfileKnownFollowersView.swift */ = {isa = PBXFileReference; lastKnownFileType = sourcecode.swift; path = ProfileKnownFollowersView.swift; sourceTree = "<group>"; };
		5B834F682A83FC7F000C1432 /* ProfileSocialStatsView.swift */ = {isa = PBXFileReference; lastKnownFileType = sourcecode.swift; path = ProfileSocialStatsView.swift; sourceTree = "<group>"; };
		5B8805192A21027C00E21F06 /* SHA256Key.swift */ = {isa = PBXFileReference; lastKnownFileType = sourcecode.swift; path = SHA256Key.swift; sourceTree = "<group>"; };
		5B8C96AB29D52AD200B73AEC /* AuthorListView.swift */ = {isa = PBXFileReference; lastKnownFileType = sourcecode.swift; path = AuthorListView.swift; sourceTree = "<group>"; };
		5B8C96AF29DB2E1100B73AEC /* SearchTextFieldObserver.swift */ = {isa = PBXFileReference; lastKnownFileType = sourcecode.swift; path = SearchTextFieldObserver.swift; sourceTree = "<group>"; };
		5B8C96B129DB313300B73AEC /* AuthorCard.swift */ = {isa = PBXFileReference; lastKnownFileType = sourcecode.swift; path = AuthorCard.swift; sourceTree = "<group>"; };
		5B8C96B529DDD3B200B73AEC /* NoteUITextViewRepresentable.swift */ = {isa = PBXFileReference; lastKnownFileType = sourcecode.swift; path = NoteUITextViewRepresentable.swift; sourceTree = "<group>"; };
		5B960D2C2B34B1B900C52C45 /* Nos 14.xcdatamodel */ = {isa = PBXFileReference; lastKnownFileType = wrapper.xcdatamodel; path = "Nos 14.xcdatamodel"; sourceTree = "<group>"; };
		5BBA5E902BADF98E00D57D76 /* AlreadyHaveANIP05View.swift */ = {isa = PBXFileReference; lastKnownFileType = sourcecode.swift; path = AlreadyHaveANIP05View.swift; sourceTree = "<group>"; };
		5BBA5E9B2BAE052F00D57D76 /* NiceWorkSheet.swift */ = {isa = PBXFileReference; lastKnownFileType = sourcecode.swift; path = NiceWorkSheet.swift; sourceTree = "<group>"; };
		5BC0D9CB2B867B9D005D6980 /* NamesAPI.swift */ = {isa = PBXFileReference; lastKnownFileType = sourcecode.swift; path = NamesAPI.swift; sourceTree = "<group>"; };
		5BD25E582C192BBC005CF884 /* NoteParserTests+Parse.swift */ = {isa = PBXFileReference; lastKnownFileType = sourcecode.swift; path = "NoteParserTests+Parse.swift"; sourceTree = "<group>"; };
		5BE281C62AE2CCD800880466 /* ReplyButton.swift */ = {isa = PBXFileReference; fileEncoding = 4; lastKnownFileType = sourcecode.swift; path = ReplyButton.swift; sourceTree = "<group>"; };
		5BE281C92AE2CCEB00880466 /* HomeTab.swift */ = {isa = PBXFileReference; fileEncoding = 4; lastKnownFileType = sourcecode.swift; path = HomeTab.swift; sourceTree = "<group>"; };
		5BE460702BAB2BE1004B83ED /* NosStaging.entitlements */ = {isa = PBXFileReference; lastKnownFileType = text.plist.entitlements; path = NosStaging.entitlements; sourceTree = "<group>"; };
		5BE460762BAB307A004B83ED /* NosDev.entitlements */ = {isa = PBXFileReference; lastKnownFileType = text.plist.entitlements; path = NosDev.entitlements; sourceTree = "<group>"; };
		5BE4609E2BACAFEE004B83ED /* StagingSecrets.xcconfig */ = {isa = PBXFileReference; lastKnownFileType = text.xcconfig; path = StagingSecrets.xcconfig; sourceTree = "<group>"; };
		5BE4609F2BACAFEE004B83ED /* DevSecrets.xcconfig */ = {isa = PBXFileReference; lastKnownFileType = text.xcconfig; path = DevSecrets.xcconfig; sourceTree = "<group>"; };
		5BE460A02BACAFEE004B83ED /* ProductionSecrets.xcconfig */ = {isa = PBXFileReference; lastKnownFileType = text.xcconfig; path = ProductionSecrets.xcconfig; sourceTree = "<group>"; };
		5BFBB28A2BD9D79F002E909F /* URLParser.swift */ = {isa = PBXFileReference; lastKnownFileType = sourcecode.swift; path = URLParser.swift; sourceTree = "<group>"; };
		5BFBB2942BD9D7EB002E909F /* URLParserTests.swift */ = {isa = PBXFileReference; lastKnownFileType = sourcecode.swift; path = URLParserTests.swift; sourceTree = "<group>"; };
		5BFF66AF2A4B55FC00AA79DD /* Nos 10.xcdatamodel */ = {isa = PBXFileReference; lastKnownFileType = wrapper.xcdatamodel; path = "Nos 10.xcdatamodel"; sourceTree = "<group>"; };
		5BFF66B02A573F6400AA79DD /* RelayDetailView.swift */ = {isa = PBXFileReference; lastKnownFileType = sourcecode.swift; path = RelayDetailView.swift; sourceTree = "<group>"; };
		5BFF66B32A58853D00AA79DD /* PublishedEventsView.swift */ = {isa = PBXFileReference; lastKnownFileType = sourcecode.swift; path = PublishedEventsView.swift; sourceTree = "<group>"; };
		5BFF66B52A58A8A000AA79DD /* MutesView.swift */ = {isa = PBXFileReference; lastKnownFileType = sourcecode.swift; path = MutesView.swift; sourceTree = "<group>"; };
		659B27232BD9CB4500BEA6CC /* VerifiableEvent.swift */ = {isa = PBXFileReference; lastKnownFileType = sourcecode.swift; path = VerifiableEvent.swift; sourceTree = "<group>"; };
		65BD8DB82BDAF28200802039 /* CircularFollowButton.swift */ = {isa = PBXFileReference; fileEncoding = 4; lastKnownFileType = sourcecode.swift; path = CircularFollowButton.swift; sourceTree = "<group>"; };
		65BD8DBE2BDAF2C300802039 /* DiscoverTab.swift */ = {isa = PBXFileReference; fileEncoding = 4; lastKnownFileType = sourcecode.swift; path = DiscoverTab.swift; sourceTree = "<group>"; };
		65BD8DBF2BDAF2C300802039 /* FeaturedAuthorCategory.swift */ = {isa = PBXFileReference; fileEncoding = 4; lastKnownFileType = sourcecode.swift; path = FeaturedAuthorCategory.swift; sourceTree = "<group>"; };
		65BD8DC02BDAF2C300802039 /* DiscoverContentsView.swift */ = {isa = PBXFileReference; fileEncoding = 4; lastKnownFileType = sourcecode.swift; path = DiscoverContentsView.swift; sourceTree = "<group>"; };
		65D066982BD558690011C5CD /* DirectMessageWrapper.swift */ = {isa = PBXFileReference; fileEncoding = 4; lastKnownFileType = sourcecode.swift; path = DirectMessageWrapper.swift; sourceTree = "<group>"; };
		A303AF8229A9153A005DC8FC /* FollowButton.swift */ = {isa = PBXFileReference; lastKnownFileType = sourcecode.swift; path = FollowButton.swift; sourceTree = "<group>"; };
		A32B6C7229A6BE9B00653FF5 /* FollowsView.swift */ = {isa = PBXFileReference; lastKnownFileType = sourcecode.swift; path = FollowsView.swift; sourceTree = "<group>"; };
		A32B6C7729A6C99200653FF5 /* CompactAuthorCard.swift */ = {isa = PBXFileReference; lastKnownFileType = sourcecode.swift; path = CompactAuthorCard.swift; sourceTree = "<group>"; };
		A336DD3B299FD78000A0CBA0 /* Filter.swift */ = {isa = PBXFileReference; lastKnownFileType = sourcecode.swift; path = Filter.swift; sourceTree = "<group>"; };
		A34E439829A522F20057AFCB /* CurrentUser.swift */ = {isa = PBXFileReference; lastKnownFileType = sourcecode.swift; path = CurrentUser.swift; sourceTree = "<group>"; };
		A351E1A129BA92240009B7F6 /* ProfileEditView.swift */ = {isa = PBXFileReference; fileEncoding = 4; lastKnownFileType = sourcecode.swift; path = ProfileEditView.swift; sourceTree = "<group>"; };
		A3B943CE299AE00100A15A08 /* Keychain.swift */ = {isa = PBXFileReference; lastKnownFileType = sourcecode.swift; path = Keychain.swift; sourceTree = "<group>"; };
		A3B943D4299D514800A15A08 /* Follow+CoreDataClass.swift */ = {isa = PBXFileReference; lastKnownFileType = sourcecode.swift; path = "Follow+CoreDataClass.swift"; sourceTree = "<group>"; };
		C9032C2D2BAE31ED001F4EC6 /* ProfileFeedType.swift */ = {isa = PBXFileReference; lastKnownFileType = sourcecode.swift; path = ProfileFeedType.swift; sourceTree = "<group>"; };
		C90352B92C1235CD000A5993 /* NosNavigationDestination.swift */ = {isa = PBXFileReference; lastKnownFileType = sourcecode.swift; path = NosNavigationDestination.swift; sourceTree = "<group>"; };
		C905B0762A619E99009B8A78 /* LinkPreview.swift */ = {isa = PBXFileReference; lastKnownFileType = sourcecode.swift; path = LinkPreview.swift; sourceTree = "<group>"; };
		C90862BB29E9804B00C35A71 /* NosPerformanceTests.xctest */ = {isa = PBXFileReference; explicitFileType = wrapper.cfbundle; includeInIndex = 0; path = NosPerformanceTests.xctest; sourceTree = BUILT_PRODUCTS_DIR; };
		C90862BD29E9804B00C35A71 /* NosPerformanceTests.swift */ = {isa = PBXFileReference; lastKnownFileType = sourcecode.swift; path = NosPerformanceTests.swift; sourceTree = "<group>"; };
		C90B16B72AFED96300CB4B85 /* URLExtensionTests.swift */ = {isa = PBXFileReference; lastKnownFileType = sourcecode.swift; path = URLExtensionTests.swift; sourceTree = "<group>"; };
		C913DA092AEAF52B003BDD6D /* NoteWarningController.swift */ = {isa = PBXFileReference; lastKnownFileType = sourcecode.swift; path = NoteWarningController.swift; sourceTree = "<group>"; };
		C913DA0B2AEB2EBF003BDD6D /* FetchRequestPublisher.swift */ = {isa = PBXFileReference; lastKnownFileType = sourcecode.swift; path = FetchRequestPublisher.swift; sourceTree = "<group>"; };
		C913DA0D2AEB3265003BDD6D /* WarningView.swift */ = {isa = PBXFileReference; lastKnownFileType = sourcecode.swift; path = WarningView.swift; sourceTree = "<group>"; };
		C91400232B2A3894009B13B4 /* SQLiteStoreTestCase.swift */ = {isa = PBXFileReference; lastKnownFileType = sourcecode.swift; path = SQLiteStoreTestCase.swift; sourceTree = "<group>"; };
		C92A04DD2A58B02B00C844B8 /* Nos 11.xcdatamodel */ = {isa = PBXFileReference; lastKnownFileType = wrapper.xcdatamodel; path = "Nos 11.xcdatamodel"; sourceTree = "<group>"; };
		C92AB3352B599DD0005B3FFB /* doc */ = {isa = PBXFileReference; lastKnownFileType = folder; path = doc; sourceTree = "<group>"; };
		C92DF80429C25DE900400561 /* URL+Extensions.swift */ = {isa = PBXFileReference; lastKnownFileType = sourcecode.swift; path = "URL+Extensions.swift"; sourceTree = "<group>"; };
		C92DF80729C25FA900400561 /* SquareImage.swift */ = {isa = PBXFileReference; lastKnownFileType = sourcecode.swift; path = SquareImage.swift; sourceTree = "<group>"; };
		C92E7F662C4EFF3D00B80638 /* WebSocketErrorEvent.swift */ = {isa = PBXFileReference; lastKnownFileType = sourcecode.swift; path = WebSocketErrorEvent.swift; sourceTree = "<group>"; };
		C92E7F692C4EFF7200B80638 /* WebSocketConnection.swift */ = {isa = PBXFileReference; lastKnownFileType = sourcecode.swift; path = WebSocketConnection.swift; sourceTree = "<group>"; };
		C92E7F6C2C4EFF9B00B80638 /* WebSocketState.swift */ = {isa = PBXFileReference; lastKnownFileType = sourcecode.swift; path = WebSocketState.swift; sourceTree = "<group>"; };
		C92F01512AC4D6AB00972489 /* NosFormSection.swift */ = {isa = PBXFileReference; lastKnownFileType = sourcecode.swift; path = NosFormSection.swift; sourceTree = "<group>"; };
		C92F01542AC4D6CF00972489 /* BeveledSeparator.swift */ = {isa = PBXFileReference; lastKnownFileType = sourcecode.swift; path = BeveledSeparator.swift; sourceTree = "<group>"; };
		C92F01572AC4D6F700972489 /* NosTextField.swift */ = {isa = PBXFileReference; lastKnownFileType = sourcecode.swift; path = NosTextField.swift; sourceTree = "<group>"; };
		C92F015A2AC4D74E00972489 /* NosTextEditor.swift */ = {isa = PBXFileReference; lastKnownFileType = sourcecode.swift; path = NosTextEditor.swift; sourceTree = "<group>"; };
		C92F015D2AC4D99400972489 /* NosForm.swift */ = {isa = PBXFileReference; lastKnownFileType = sourcecode.swift; path = NosForm.swift; sourceTree = "<group>"; };
		C930055E2A6AF8320098CA9E /* LoadingContent.swift */ = {isa = PBXFileReference; fileEncoding = 4; lastKnownFileType = sourcecode.swift; path = LoadingContent.swift; sourceTree = "<group>"; };
		C930E0562BA49DAD002B5776 /* GridPattern.swift */ = {isa = PBXFileReference; lastKnownFileType = sourcecode.swift; path = GridPattern.swift; sourceTree = "<group>"; };
		C936B45B2A4C7D6B00DF1EB9 /* UNSWizard.swift */ = {isa = PBXFileReference; fileEncoding = 4; lastKnownFileType = sourcecode.swift; path = UNSWizard.swift; sourceTree = "<group>"; };
		C936B4612A4CB01C00DF1EB9 /* PushNotificationService.swift */ = {isa = PBXFileReference; lastKnownFileType = sourcecode.swift; path = PushNotificationService.swift; sourceTree = "<group>"; };
		C93CA0C229AE3A1E00921183 /* JSONEvent.swift */ = {isa = PBXFileReference; lastKnownFileType = sourcecode.swift; path = JSONEvent.swift; sourceTree = "<group>"; };
		C93EC2F029C337EB0012EE2A /* RelayPicker.swift */ = {isa = PBXFileReference; lastKnownFileType = sourcecode.swift; path = RelayPicker.swift; sourceTree = "<group>"; };
		C93EC2F329C34C860012EE2A /* NSPredicate+Bool.swift */ = {isa = PBXFileReference; lastKnownFileType = sourcecode.swift; path = "NSPredicate+Bool.swift"; sourceTree = "<group>"; };
		C93EC2F629C351470012EE2A /* Optional+Unwrap.swift */ = {isa = PBXFileReference; lastKnownFileType = sourcecode.swift; path = "Optional+Unwrap.swift"; sourceTree = "<group>"; };
		C93EC2FC29C3785C0012EE2A /* View+RoundedCorner.swift */ = {isa = PBXFileReference; fileEncoding = 4; lastKnownFileType = sourcecode.swift; path = "View+RoundedCorner.swift"; sourceTree = "<group>"; };
		C93F045D2B9B7A7000AD5872 /* ReplyPreview.swift */ = {isa = PBXFileReference; lastKnownFileType = sourcecode.swift; path = ReplyPreview.swift; sourceTree = "<group>"; };
		C93F488C2AC5C30C00900CEC /* NosFormField.swift */ = {isa = PBXFileReference; lastKnownFileType = sourcecode.swift; path = NosFormField.swift; sourceTree = "<group>"; };
		C93F488F2AC5C9C400900CEC /* UNSWizardPhoneView.swift */ = {isa = PBXFileReference; fileEncoding = 4; lastKnownFileType = sourcecode.swift; path = UNSWizardPhoneView.swift; sourceTree = "<group>"; };
		C93F48922AC5C9CE00900CEC /* UNSWizardIntroView.swift */ = {isa = PBXFileReference; fileEncoding = 4; lastKnownFileType = sourcecode.swift; path = UNSWizardIntroView.swift; sourceTree = "<group>"; };
		C942566829B66A2800C4202C /* Date+Elapsed.swift */ = {isa = PBXFileReference; fileEncoding = 4; lastKnownFileType = sourcecode.swift; path = "Date+Elapsed.swift"; sourceTree = "<group>"; };
		C94437E529B0DB83004D8C86 /* NotificationsView.swift */ = {isa = PBXFileReference; lastKnownFileType = sourcecode.swift; path = NotificationsView.swift; sourceTree = "<group>"; };
		C94A5E172A72C84200B6EC5D /* ReportCategory.swift */ = {isa = PBXFileReference; lastKnownFileType = sourcecode.swift; path = ReportCategory.swift; sourceTree = "<group>"; };
		C94B2D172B17F5EC002104B6 /* sample_repost.json */ = {isa = PBXFileReference; fileEncoding = 4; lastKnownFileType = text.json; path = sample_repost.json; sourceTree = "<group>"; };
		C94BC09A2A0AC74A0098F6F1 /* PreviewData.swift */ = {isa = PBXFileReference; lastKnownFileType = sourcecode.swift; path = PreviewData.swift; sourceTree = "<group>"; };
		C94C4CF22AD993CA00F801CA /* UNSErrorView.swift */ = {isa = PBXFileReference; lastKnownFileType = sourcecode.swift; path = UNSErrorView.swift; sourceTree = "<group>"; };
		C94D14802A12B3F70014C906 /* SearchBar.swift */ = {isa = PBXFileReference; lastKnownFileType = sourcecode.swift; path = SearchBar.swift; sourceTree = "<group>"; };
		C94D39212ABDDDFE0019C4D5 /* Secrets.xcconfig */ = {isa = PBXFileReference; fileEncoding = 4; lastKnownFileType = text.xcconfig; path = Secrets.xcconfig; sourceTree = "<group>"; };
		C94D39242ABDDFB60019C4D5 /* EmptySecrets.xcconfig */ = {isa = PBXFileReference; fileEncoding = 4; lastKnownFileType = text.xcconfig; path = EmptySecrets.xcconfig; sourceTree = "<group>"; };
		C94D6D5B2AC5D14400F0F11E /* WizardTextField.swift */ = {isa = PBXFileReference; lastKnownFileType = sourcecode.swift; path = WizardTextField.swift; sourceTree = "<group>"; };
		C94D855B2991479900749478 /* NoteComposer.swift */ = {isa = PBXFileReference; lastKnownFileType = sourcecode.swift; path = NoteComposer.swift; sourceTree = "<group>"; };
		C959DB752BD01DF4008F3627 /* GiftWrapper.swift */ = {isa = PBXFileReference; lastKnownFileType = sourcecode.swift; path = GiftWrapper.swift; sourceTree = "<group>"; };
		C95D689E299E6B4100429F86 /* ProfileHeader.swift */ = {isa = PBXFileReference; fileEncoding = 4; lastKnownFileType = sourcecode.swift; path = ProfileHeader.swift; sourceTree = "<group>"; };
		C95D68A0299E6D3E00429F86 /* BioView.swift */ = {isa = PBXFileReference; fileEncoding = 4; lastKnownFileType = sourcecode.swift; path = BioView.swift; sourceTree = "<group>"; };
		C95D68A4299E6E1E00429F86 /* PlaceholderModifier.swift */ = {isa = PBXFileReference; fileEncoding = 4; lastKnownFileType = sourcecode.swift; path = PlaceholderModifier.swift; sourceTree = "<group>"; };
		C95D68A8299E709800429F86 /* LinearGradient+Planetary.swift */ = {isa = PBXFileReference; fileEncoding = 4; lastKnownFileType = sourcecode.swift; path = "LinearGradient+Planetary.swift"; sourceTree = "<group>"; };
		C95D68AA299E710F00429F86 /* Color+Hex.swift */ = {isa = PBXFileReference; fileEncoding = 4; lastKnownFileType = sourcecode.swift; path = "Color+Hex.swift"; sourceTree = "<group>"; };
		C95D68AC299E721700429F86 /* ProfileView.swift */ = {isa = PBXFileReference; lastKnownFileType = sourcecode.swift; path = ProfileView.swift; sourceTree = "<group>"; };
		C95D68AF299ECE0700429F86 /* CHANGELOG.md */ = {isa = PBXFileReference; fileEncoding = 4; lastKnownFileType = net.daringfireball.markdown; path = CHANGELOG.md; sourceTree = "<group>"; };
		C95D68B0299ECE0700429F86 /* README.md */ = {isa = PBXFileReference; fileEncoding = 4; lastKnownFileType = net.daringfireball.markdown; path = README.md; sourceTree = "<group>"; };
		C95D68B1299ECE0700429F86 /* CONTRIBUTING.md */ = {isa = PBXFileReference; fileEncoding = 4; lastKnownFileType = net.daringfireball.markdown; path = CONTRIBUTING.md; sourceTree = "<group>"; };
		C960C57029F3236200929990 /* LikeButton.swift */ = {isa = PBXFileReference; lastKnownFileType = sourcecode.swift; path = LikeButton.swift; sourceTree = "<group>"; };
		C960C57329F3251E00929990 /* RepostButton.swift */ = {isa = PBXFileReference; lastKnownFileType = sourcecode.swift; path = RepostButton.swift; sourceTree = "<group>"; };
		C9646EA029B7A22C007239A4 /* Analytics.swift */ = {isa = PBXFileReference; lastKnownFileType = sourcecode.swift; path = Analytics.swift; sourceTree = "<group>"; };
		C9671D72298DB94C00EE7E12 /* Data+Encoding.swift */ = {isa = PBXFileReference; lastKnownFileType = sourcecode.swift; path = "Data+Encoding.swift"; sourceTree = "<group>"; };
		C9680AD32ACDF57D006C8C93 /* UNSWizardNeedsPaymentView.swift */ = {isa = PBXFileReference; fileEncoding = 4; lastKnownFileType = sourcecode.swift; path = UNSWizardNeedsPaymentView.swift; sourceTree = "<group>"; };
		C96D391A2B61AFD500D3D0A1 /* RawNostrIDTests.swift */ = {isa = PBXFileReference; lastKnownFileType = sourcecode.swift; path = RawNostrIDTests.swift; sourceTree = "<group>"; };
		C96D39262B61B6D200D3D0A1 /* RawNostrID.swift */ = {isa = PBXFileReference; lastKnownFileType = sourcecode.swift; path = RawNostrID.swift; sourceTree = "<group>"; };
		C973364E2A7968220012D8B8 /* SetUpUNSBanner.swift */ = {isa = PBXFileReference; fileEncoding = 4; lastKnownFileType = sourcecode.swift; path = SetUpUNSBanner.swift; sourceTree = "<group>"; };
		C9736E5D2C13B718005BCE70 /* EventFixture.swift */ = {isa = PBXFileReference; lastKnownFileType = sourcecode.swift; path = EventFixture.swift; sourceTree = "<group>"; };
		C973AB552A323167002AED16 /* Follow+CoreDataProperties.swift */ = {isa = PBXFileReference; lastKnownFileType = sourcecode.swift; path = "Follow+CoreDataProperties.swift"; sourceTree = "<group>"; };
		C973AB562A323167002AED16 /* Event+CoreDataProperties.swift */ = {isa = PBXFileReference; lastKnownFileType = sourcecode.swift; path = "Event+CoreDataProperties.swift"; sourceTree = "<group>"; };
		C973AB572A323167002AED16 /* AuthorReference+CoreDataProperties.swift */ = {isa = PBXFileReference; lastKnownFileType = sourcecode.swift; path = "AuthorReference+CoreDataProperties.swift"; sourceTree = "<group>"; };
		C973AB582A323167002AED16 /* Author+CoreDataProperties.swift */ = {isa = PBXFileReference; lastKnownFileType = sourcecode.swift; path = "Author+CoreDataProperties.swift"; sourceTree = "<group>"; };
		C973AB592A323167002AED16 /* Relay+CoreDataProperties.swift */ = {isa = PBXFileReference; lastKnownFileType = sourcecode.swift; path = "Relay+CoreDataProperties.swift"; sourceTree = "<group>"; };
		C973AB5A2A323167002AED16 /* EventReference+CoreDataProperties.swift */ = {isa = PBXFileReference; lastKnownFileType = sourcecode.swift; path = "EventReference+CoreDataProperties.swift"; sourceTree = "<group>"; };
		C974652D2A3B86600031226F /* NoteCardHeader.swift */ = {isa = PBXFileReference; lastKnownFileType = sourcecode.swift; path = NoteCardHeader.swift; sourceTree = "<group>"; };
		C97465302A3B89140031226F /* AuthorLabel.swift */ = {isa = PBXFileReference; lastKnownFileType = sourcecode.swift; path = AuthorLabel.swift; sourceTree = "<group>"; };
		C97465332A3C95FE0031226F /* RelayPickerToolbarButton.swift */ = {isa = PBXFileReference; lastKnownFileType = sourcecode.swift; path = RelayPickerToolbarButton.swift; sourceTree = "<group>"; };
		C97797B8298AA19A0046BD25 /* RelayService.swift */ = {isa = PBXFileReference; lastKnownFileType = sourcecode.swift; path = RelayService.swift; sourceTree = "<group>"; };
		C97A1C8729E45B3C009D9E8D /* RawEventView.swift */ = {isa = PBXFileReference; fileEncoding = 4; lastKnownFileType = sourcecode.swift; path = RawEventView.swift; sourceTree = "<group>"; };
		C97A1C8A29E45B4E009D9E8D /* RawEventController.swift */ = {isa = PBXFileReference; fileEncoding = 4; lastKnownFileType = sourcecode.swift; path = RawEventController.swift; sourceTree = "<group>"; };
		C97A1C8D29E58EC7009D9E8D /* NSManagedObjectContext+Nos.swift */ = {isa = PBXFileReference; lastKnownFileType = sourcecode.swift; path = "NSManagedObjectContext+Nos.swift"; sourceTree = "<group>"; };
		C97B28892C10B07100DC1FC0 /* NosNavigationStack.swift */ = {isa = PBXFileReference; lastKnownFileType = sourcecode.swift; path = NosNavigationStack.swift; sourceTree = "<group>"; };
		C981E2DA2AC6088900FBF4F6 /* UNSVerifyCodeView.swift */ = {isa = PBXFileReference; fileEncoding = 4; lastKnownFileType = sourcecode.swift; path = UNSVerifyCodeView.swift; sourceTree = "<group>"; };
		C981E2DC2AC610D600FBF4F6 /* UNSStepImage.swift */ = {isa = PBXFileReference; lastKnownFileType = sourcecode.swift; path = UNSStepImage.swift; sourceTree = "<group>"; };
		C98298312ADD7EDB0096C5B5 /* Info.plist */ = {isa = PBXFileReference; lastKnownFileType = text.plist; path = Info.plist; sourceTree = "<group>"; };
		C98298322ADD7F9A0096C5B5 /* DeepLinkService.swift */ = {isa = PBXFileReference; lastKnownFileType = sourcecode.swift; path = DeepLinkService.swift; sourceTree = "<group>"; };
		C986510F2B0BD49200597B68 /* PagedNoteListView.swift */ = {isa = PBXFileReference; lastKnownFileType = sourcecode.swift; path = PagedNoteListView.swift; sourceTree = "<group>"; };
		C987F81629BA4C6900B44E7A /* BigActionButton.swift */ = {isa = PBXFileReference; fileEncoding = 4; lastKnownFileType = sourcecode.swift; path = BigActionButton.swift; sourceTree = "<group>"; };
		C987F81929BA4D0E00B44E7A /* ActionButton.swift */ = {isa = PBXFileReference; fileEncoding = 4; lastKnownFileType = sourcecode.swift; path = ActionButton.swift; sourceTree = "<group>"; };
		C987F81C29BA6D9A00B44E7A /* ProfileTab.swift */ = {isa = PBXFileReference; lastKnownFileType = sourcecode.swift; path = ProfileTab.swift; sourceTree = "<group>"; };
		C987F82029BA951D00B44E7A /* ClarityCity-ExtraLight.otf */ = {isa = PBXFileReference; lastKnownFileType = file; path = "ClarityCity-ExtraLight.otf"; sourceTree = "<group>"; };
		C987F82129BA951D00B44E7A /* ClarityCity-LightItalic.otf */ = {isa = PBXFileReference; lastKnownFileType = file; path = "ClarityCity-LightItalic.otf"; sourceTree = "<group>"; };
		C987F82229BA951D00B44E7A /* ClarityCity-ExtraBold.otf */ = {isa = PBXFileReference; lastKnownFileType = file; path = "ClarityCity-ExtraBold.otf"; sourceTree = "<group>"; };
		C987F82329BA951D00B44E7A /* ClarityCity-MediumItalic.otf */ = {isa = PBXFileReference; lastKnownFileType = file; path = "ClarityCity-MediumItalic.otf"; sourceTree = "<group>"; };
		C987F82429BA951D00B44E7A /* ClarityCity-BoldItalic.otf */ = {isa = PBXFileReference; lastKnownFileType = file; path = "ClarityCity-BoldItalic.otf"; sourceTree = "<group>"; };
		C987F82529BA951D00B44E7A /* ClarityCity-Bold.otf */ = {isa = PBXFileReference; lastKnownFileType = file; path = "ClarityCity-Bold.otf"; sourceTree = "<group>"; };
		C987F82629BA951D00B44E7A /* ClarityCity-SemiBold.otf */ = {isa = PBXFileReference; lastKnownFileType = file; path = "ClarityCity-SemiBold.otf"; sourceTree = "<group>"; };
		C987F82729BA951D00B44E7A /* ClarityCity-SemiBoldItalic.otf */ = {isa = PBXFileReference; lastKnownFileType = file; path = "ClarityCity-SemiBoldItalic.otf"; sourceTree = "<group>"; };
		C987F82829BA951E00B44E7A /* ClarityCity-Black.otf */ = {isa = PBXFileReference; lastKnownFileType = file; path = "ClarityCity-Black.otf"; sourceTree = "<group>"; };
		C987F82929BA951E00B44E7A /* ClarityCity-ExtraBoldItalic.otf */ = {isa = PBXFileReference; lastKnownFileType = file; path = "ClarityCity-ExtraBoldItalic.otf"; sourceTree = "<group>"; };
		C987F82A29BA951E00B44E7A /* ClarityCity-Light.otf */ = {isa = PBXFileReference; lastKnownFileType = file; path = "ClarityCity-Light.otf"; sourceTree = "<group>"; };
		C987F82B29BA951E00B44E7A /* ClarityCity-BlackItalic.otf */ = {isa = PBXFileReference; lastKnownFileType = file; path = "ClarityCity-BlackItalic.otf"; sourceTree = "<group>"; };
		C987F82C29BA951E00B44E7A /* ClarityCity-Medium.otf */ = {isa = PBXFileReference; lastKnownFileType = file; path = "ClarityCity-Medium.otf"; sourceTree = "<group>"; };
		C987F82D29BA951E00B44E7A /* ClarityCity-ThinItalic.otf */ = {isa = PBXFileReference; lastKnownFileType = file; path = "ClarityCity-ThinItalic.otf"; sourceTree = "<group>"; };
		C987F82E29BA951E00B44E7A /* ClarityCity-RegularItalic.otf */ = {isa = PBXFileReference; lastKnownFileType = file; path = "ClarityCity-RegularItalic.otf"; sourceTree = "<group>"; };
		C987F82F29BA951E00B44E7A /* ClarityCity-ExtraLightItalic.otf */ = {isa = PBXFileReference; lastKnownFileType = file; path = "ClarityCity-ExtraLightItalic.otf"; sourceTree = "<group>"; };
		C987F83029BA951E00B44E7A /* ClarityCity-Regular.otf */ = {isa = PBXFileReference; lastKnownFileType = file; path = "ClarityCity-Regular.otf"; sourceTree = "<group>"; };
		C987F83129BA951E00B44E7A /* ClarityCity-Thin.otf */ = {isa = PBXFileReference; lastKnownFileType = file; path = "ClarityCity-Thin.otf"; sourceTree = "<group>"; };
		C987F85629BA96B700B44E7A /* Info.plist */ = {isa = PBXFileReference; lastKnownFileType = text.plist; path = Info.plist; sourceTree = "<group>"; };
		C987F85729BA981800B44E7A /* Font.swift */ = {isa = PBXFileReference; lastKnownFileType = sourcecode.swift; path = Font.swift; sourceTree = "<group>"; };
		C98A32262A05795E00E3FA13 /* Task+Timeout.swift */ = {isa = PBXFileReference; lastKnownFileType = sourcecode.swift; path = "Task+Timeout.swift"; sourceTree = "<group>"; };
		C98B8B3F29FBF83B009789C8 /* NotificationCard.swift */ = {isa = PBXFileReference; lastKnownFileType = sourcecode.swift; path = NotificationCard.swift; sourceTree = "<group>"; };
		C98CA9032B14FA3D00929141 /* PagedRelaySubscription.swift */ = {isa = PBXFileReference; lastKnownFileType = sourcecode.swift; path = PagedRelaySubscription.swift; sourceTree = "<group>"; };
		C98CA9062B14FBBF00929141 /* PagedNoteDataSource.swift */ = {isa = PBXFileReference; lastKnownFileType = sourcecode.swift; path = PagedNoteDataSource.swift; sourceTree = "<group>"; };
		C98DC9BA2A795CAD004E5F0F /* ActionBanner.swift */ = {isa = PBXFileReference; lastKnownFileType = sourcecode.swift; path = ActionBanner.swift; sourceTree = "<group>"; };
		C992B3292B3613CC00704A9C /* SubscriptionCancellable.swift */ = {isa = PBXFileReference; lastKnownFileType = sourcecode.swift; path = SubscriptionCancellable.swift; sourceTree = "<group>"; };
		C993148C2C5BD8FC00224BA6 /* NoteEditorController.swift */ = {isa = PBXFileReference; lastKnownFileType = sourcecode.swift; path = NoteEditorController.swift; sourceTree = "<group>"; };
		C99314932C5BE13600224BA6 /* NoteEditorControllerTests.swift */ = {isa = PBXFileReference; lastKnownFileType = sourcecode.swift; path = NoteEditorControllerTests.swift; sourceTree = "<group>"; };
		C99507332AB9EE40005B1096 /* Nos 12.xcdatamodel */ = {isa = PBXFileReference; lastKnownFileType = wrapper.xcdatamodel; path = "Nos 12.xcdatamodel"; sourceTree = "<group>"; };
		C996933D2C11FF0F00A2C70D /* EventObservationView.swift */ = {isa = PBXFileReference; lastKnownFileType = sourcecode.swift; path = EventObservationView.swift; sourceTree = "<group>"; };
		C996933F2C120CC900A2C70D /* AuthorObservationView.swift */ = {isa = PBXFileReference; fileEncoding = 4; lastKnownFileType = sourcecode.swift; path = AuthorObservationView.swift; sourceTree = "<group>"; };
		C99721CA2AEBED26004EBEAB /* String+Empty.swift */ = {isa = PBXFileReference; lastKnownFileType = sourcecode.swift; path = "String+Empty.swift"; sourceTree = "<group>"; };
		C9A0DAD929C685E500466635 /* SideMenuButton.swift */ = {isa = PBXFileReference; lastKnownFileType = sourcecode.swift; path = SideMenuButton.swift; sourceTree = "<group>"; };
		C9A0DADC29C689C900466635 /* NosNavigationBar.swift */ = {isa = PBXFileReference; lastKnownFileType = sourcecode.swift; path = NosNavigationBar.swift; sourceTree = "<group>"; };
		C9A0DADF29C697A100466635 /* AboutView.swift */ = {isa = PBXFileReference; lastKnownFileType = sourcecode.swift; path = AboutView.swift; sourceTree = "<group>"; };
		C9A0DAE329C69F0C00466635 /* HighlightedText.swift */ = {isa = PBXFileReference; fileEncoding = 4; lastKnownFileType = sourcecode.swift; path = HighlightedText.swift; sourceTree = "<group>"; };
		C9A0DAE629C69FA000466635 /* Text+Gradient.swift */ = {isa = PBXFileReference; fileEncoding = 4; lastKnownFileType = sourcecode.swift; path = "Text+Gradient.swift"; sourceTree = "<group>"; };
		C9A0DAE929C6A34200466635 /* ActivityView.swift */ = {isa = PBXFileReference; fileEncoding = 4; lastKnownFileType = sourcecode.swift; path = ActivityView.swift; sourceTree = "<group>"; };
		C9A0DAEC29C6A66C00466635 /* Launch Screen.storyboard */ = {isa = PBXFileReference; lastKnownFileType = file.storyboard; path = "Launch Screen.storyboard"; sourceTree = "<group>"; };
		C9A0DAF729C92F4500466635 /* UNSAPI.swift */ = {isa = PBXFileReference; indentWidth = 4; lastKnownFileType = sourcecode.swift; path = UNSAPI.swift; sourceTree = "<group>"; };
		C9A25B3C29F174D200B39534 /* ReadabilityPadding.swift */ = {isa = PBXFileReference; lastKnownFileType = sourcecode.swift; path = ReadabilityPadding.swift; sourceTree = "<group>"; };
		C9A6C7402AD837AD001F9500 /* UNSWizardController.swift */ = {isa = PBXFileReference; lastKnownFileType = sourcecode.swift; path = UNSWizardController.swift; sourceTree = "<group>"; };
		C9A6C7462AD84263001F9500 /* UNSNamePicker.swift */ = {isa = PBXFileReference; lastKnownFileType = sourcecode.swift; path = UNSNamePicker.swift; sourceTree = "<group>"; };
		C9A6C7482AD86271001F9500 /* UNSNewNameView.swift */ = {isa = PBXFileReference; lastKnownFileType = sourcecode.swift; path = UNSNewNameView.swift; sourceTree = "<group>"; };
		C9A6C74A2AD866A7001F9500 /* UNSSuccessView.swift */ = {isa = PBXFileReference; lastKnownFileType = sourcecode.swift; path = UNSSuccessView.swift; sourceTree = "<group>"; };
		C9A6C74C2AD98E2A001F9500 /* UNSNameTakenView.swift */ = {isa = PBXFileReference; lastKnownFileType = sourcecode.swift; path = UNSNameTakenView.swift; sourceTree = "<group>"; };
		C9A8015D2BD0177D006E29B2 /* ReportPublisher.swift */ = {isa = PBXFileReference; lastKnownFileType = sourcecode.swift; path = ReportPublisher.swift; sourceTree = "<group>"; };
		C9AC31AC2A55E0BD00A94E5A /* NotificationViewModel.swift */ = {isa = PBXFileReference; lastKnownFileType = sourcecode.swift; path = NotificationViewModel.swift; sourceTree = "<group>"; };
		C9ADB134299288230075E7F8 /* KeyFixture.swift */ = {isa = PBXFileReference; lastKnownFileType = sourcecode.swift; path = KeyFixture.swift; sourceTree = "<group>"; };
		C9ADB13729928CC30075E7F8 /* String+Hex.swift */ = {isa = PBXFileReference; lastKnownFileType = sourcecode.swift; path = "String+Hex.swift"; sourceTree = "<group>"; };
		C9ADB13C29929B540075E7F8 /* Bech32.swift */ = {isa = PBXFileReference; lastKnownFileType = sourcecode.swift; path = Bech32.swift; sourceTree = "<group>"; };
		C9ADB14029951CB10075E7F8 /* NSManagedObject+Nos.swift */ = {isa = PBXFileReference; lastKnownFileType = sourcecode.swift; path = "NSManagedObject+Nos.swift"; sourceTree = "<group>"; };
		C9B597642BBC8300002EC76A /* ImagePickerUIViewController.swift */ = {isa = PBXFileReference; fileEncoding = 4; lastKnownFileType = sourcecode.swift; path = ImagePickerUIViewController.swift; sourceTree = "<group>"; };
		C9B678DA29EEBF3B00303F33 /* DependencyInjection.swift */ = {isa = PBXFileReference; lastKnownFileType = sourcecode.swift; path = DependencyInjection.swift; sourceTree = "<group>"; };
		C9B678DD29EEC35B00303F33 /* Foundation+Sendable.swift */ = {isa = PBXFileReference; lastKnownFileType = sourcecode.swift; path = "Foundation+Sendable.swift"; sourceTree = "<group>"; };
		C9B678E029EEC41000303F33 /* SocialGraphCache.swift */ = {isa = PBXFileReference; lastKnownFileType = sourcecode.swift; path = SocialGraphCache.swift; sourceTree = "<group>"; };
		C9B678E629F01A8500303F33 /* FullscreenProgressView.swift */ = {isa = PBXFileReference; lastKnownFileType = sourcecode.swift; path = FullscreenProgressView.swift; sourceTree = "<group>"; };
		C9B708BA2A13BE41006C613A /* NoteTextEditor.swift */ = {isa = PBXFileReference; lastKnownFileType = sourcecode.swift; path = NoteTextEditor.swift; sourceTree = "<group>"; };
		C9B71DC12A9003670031ED9F /* CrashReporting.swift */ = {isa = PBXFileReference; lastKnownFileType = sourcecode.swift; path = CrashReporting.swift; sourceTree = "<group>"; };
		C9BAB09A2996FBA10003A84E /* EventProcessor.swift */ = {isa = PBXFileReference; lastKnownFileType = sourcecode.swift; path = EventProcessor.swift; sourceTree = "<group>"; };
		C9BCF1C02AC72020009BDE06 /* UNSWizardChooseNameView.swift */ = {isa = PBXFileReference; lastKnownFileType = sourcecode.swift; path = UNSWizardChooseNameView.swift; sourceTree = "<group>"; };
		C9BD91882B61BBEF00FDA083 /* bad_contact_list.json */ = {isa = PBXFileReference; lastKnownFileType = text.json; path = bad_contact_list.json; sourceTree = "<group>"; };
		C9BD919A2B61C4FB00FDA083 /* RawNostrID+Random.swift */ = {isa = PBXFileReference; lastKnownFileType = sourcecode.swift; path = "RawNostrID+Random.swift"; sourceTree = "<group>"; };
		C9C097222C13534800F78EC3 /* DatabaseCleanerTests.swift */ = {isa = PBXFileReference; lastKnownFileType = sourcecode.swift; path = DatabaseCleanerTests.swift; sourceTree = "<group>"; };
		C9C097242C13537900F78EC3 /* DatabaseCleaner.swift */ = {isa = PBXFileReference; lastKnownFileType = sourcecode.swift; path = DatabaseCleaner.swift; sourceTree = "<group>"; };
		C9C2B77B29E072E400548B4A /* WebSocket+Nos.swift */ = {isa = PBXFileReference; lastKnownFileType = sourcecode.swift; path = "WebSocket+Nos.swift"; sourceTree = "<group>"; };
		C9C2B77E29E0731600548B4A /* AsyncTimer.swift */ = {isa = PBXFileReference; lastKnownFileType = sourcecode.swift; path = AsyncTimer.swift; sourceTree = "<group>"; };
		C9C2B78129E0735400548B4A /* RelaySubscriptionManager.swift */ = {isa = PBXFileReference; lastKnownFileType = sourcecode.swift; path = RelaySubscriptionManager.swift; sourceTree = "<group>"; };
		C9C2B78429E073E300548B4A /* RelaySubscription.swift */ = {isa = PBXFileReference; lastKnownFileType = sourcecode.swift; path = RelaySubscription.swift; sourceTree = "<group>"; };
		C9C547502A4F1CC3006B0741 /* SearchController.swift */ = {isa = PBXFileReference; fileEncoding = 4; lastKnownFileType = sourcecode.swift; path = SearchController.swift; sourceTree = "<group>"; };
		C9C547562A4F1D1A006B0741 /* Nos 9.xcdatamodel */ = {isa = PBXFileReference; lastKnownFileType = wrapper.xcdatamodel; path = "Nos 9.xcdatamodel"; sourceTree = "<group>"; };
		C9C547572A4F1D8C006B0741 /* NosNotification+CoreDataClass.swift */ = {isa = PBXFileReference; lastKnownFileType = sourcecode.swift; path = "NosNotification+CoreDataClass.swift"; sourceTree = "<group>"; };
		C9C547582A4F1D8C006B0741 /* NosNotification+CoreDataProperties.swift */ = {isa = PBXFileReference; lastKnownFileType = sourcecode.swift; path = "NosNotification+CoreDataProperties.swift"; sourceTree = "<group>"; };
		C9C9444129F6F0E2002F2C7A /* XCTest+Eventually.swift */ = {isa = PBXFileReference; lastKnownFileType = sourcecode.swift; path = "XCTest+Eventually.swift"; sourceTree = "<group>"; };
		C9CDBBA329A8FA2900C555C7 /* GoldenPostView.swift */ = {isa = PBXFileReference; fileEncoding = 4; lastKnownFileType = sourcecode.swift; path = GoldenPostView.swift; sourceTree = "<group>"; };
		C9CE5B132A0172CF008E198C /* WebView.swift */ = {isa = PBXFileReference; lastKnownFileType = sourcecode.swift; path = WebView.swift; sourceTree = "<group>"; };
		C9CF23162A38A58B00EBEC31 /* ParseQueue.swift */ = {isa = PBXFileReference; lastKnownFileType = sourcecode.swift; path = ParseQueue.swift; sourceTree = "<group>"; };
		C9D573482AB24B7300E06BB4 /* custom-xcassets.stencil */ = {isa = PBXFileReference; lastKnownFileType = text; name = "custom-xcassets.stencil"; path = "Nos/Assets/SwiftGen Stencils/custom-xcassets.stencil"; sourceTree = SOURCE_ROOT; };
		C9DC6CB92C1739AD00E1CFB3 /* View+HandleURLsInRouter.swift */ = {isa = PBXFileReference; lastKnownFileType = sourcecode.swift; path = "View+HandleURLsInRouter.swift"; sourceTree = "<group>"; };
		C9DEBFCE298941000078B43A /* Nos.app */ = {isa = PBXFileReference; explicitFileType = wrapper.application; includeInIndex = 0; path = Nos.app; sourceTree = BUILT_PRODUCTS_DIR; };
		C9DEBFD1298941000078B43A /* NosApp.swift */ = {isa = PBXFileReference; lastKnownFileType = sourcecode.swift; path = NosApp.swift; sourceTree = "<group>"; };
		C9DEBFD3298941000078B43A /* PersistenceController.swift */ = {isa = PBXFileReference; lastKnownFileType = sourcecode.swift; path = PersistenceController.swift; sourceTree = "<group>"; };
		C9DEBFD8298941000078B43A /* HomeFeedView.swift */ = {isa = PBXFileReference; lastKnownFileType = sourcecode.swift; path = HomeFeedView.swift; sourceTree = "<group>"; };
		C9DEBFDA298941020078B43A /* Assets.xcassets */ = {isa = PBXFileReference; lastKnownFileType = folder.assetcatalog; path = Assets.xcassets; sourceTree = "<group>"; };
		C9DEBFDC298941020078B43A /* Nos.entitlements */ = {isa = PBXFileReference; lastKnownFileType = text.plist.entitlements; path = Nos.entitlements; sourceTree = "<group>"; };
		C9DEBFDE298941020078B43A /* Preview Assets.xcassets */ = {isa = PBXFileReference; lastKnownFileType = folder.assetcatalog; path = "Preview Assets.xcassets"; sourceTree = "<group>"; };
		C9DEBFE4298941020078B43A /* NosTests.xctest */ = {isa = PBXFileReference; explicitFileType = wrapper.cfbundle; includeInIndex = 0; path = NosTests.xctest; sourceTree = BUILT_PRODUCTS_DIR; };
		C9DEC002298945150078B43A /* String+Lorem.swift */ = {isa = PBXFileReference; lastKnownFileType = sourcecode.swift; path = "String+Lorem.swift"; sourceTree = "<group>"; };
		C9DEC005298947900078B43A /* sample_data.json */ = {isa = PBXFileReference; fileEncoding = 4; lastKnownFileType = text.json; path = sample_data.json; sourceTree = "<group>"; };
		C9DEC03F29894BED0078B43A /* Event+CoreDataClass.swift */ = {isa = PBXFileReference; lastKnownFileType = sourcecode.swift; path = "Event+CoreDataClass.swift"; sourceTree = "<group>"; };
		C9DEC04329894BED0078B43A /* Author+CoreDataClass.swift */ = {isa = PBXFileReference; lastKnownFileType = sourcecode.swift; path = "Author+CoreDataClass.swift"; sourceTree = "<group>"; };
		C9DEC0622989541F0078B43A /* Bundle+Current.swift */ = {isa = PBXFileReference; lastKnownFileType = sourcecode.swift; path = "Bundle+Current.swift"; sourceTree = "<group>"; };
		C9DEC069298965540078B43A /* RelayView.swift */ = {isa = PBXFileReference; lastKnownFileType = sourcecode.swift; path = RelayView.swift; sourceTree = "<group>"; };
		C9DEC06C2989668E0078B43A /* Relay+CoreDataClass.swift */ = {isa = PBXFileReference; lastKnownFileType = sourcecode.swift; path = "Relay+CoreDataClass.swift"; sourceTree = "<group>"; };
		C9DFA964299BEB96006929C1 /* NoteCard.swift */ = {isa = PBXFileReference; fileEncoding = 4; lastKnownFileType = sourcecode.swift; path = NoteCard.swift; sourceTree = "<group>"; };
		C9DFA968299BEC33006929C1 /* CardStyle.swift */ = {isa = PBXFileReference; fileEncoding = 4; lastKnownFileType = sourcecode.swift; path = CardStyle.swift; sourceTree = "<group>"; };
		C9DFA96A299BEE2C006929C1 /* CompactNoteView.swift */ = {isa = PBXFileReference; fileEncoding = 4; lastKnownFileType = sourcecode.swift; path = CompactNoteView.swift; sourceTree = "<group>"; };
		C9DFA970299BF8CD006929C1 /* RepliesView.swift */ = {isa = PBXFileReference; lastKnownFileType = sourcecode.swift; path = RepliesView.swift; sourceTree = "<group>"; };
		C9E37E0E2A1E7C32003D4B0A /* ReportMenu.swift */ = {isa = PBXFileReference; lastKnownFileType = sourcecode.swift; path = ReportMenu.swift; sourceTree = "<group>"; };
		C9E37E112A1E7EC5003D4B0A /* PreviewContainer.swift */ = {isa = PBXFileReference; lastKnownFileType = sourcecode.swift; path = PreviewContainer.swift; sourceTree = "<group>"; };
		C9E37E142A1E8143003D4B0A /* ReportTarget.swift */ = {isa = PBXFileReference; lastKnownFileType = sourcecode.swift; path = ReportTarget.swift; sourceTree = "<group>"; };
		C9E8C1122B081E9C002D46B0 /* UNSNameView.swift */ = {isa = PBXFileReference; lastKnownFileType = sourcecode.swift; path = UNSNameView.swift; sourceTree = "<group>"; };
		C9E8C1142B081EBE002D46B0 /* NIP05View.swift */ = {isa = PBXFileReference; lastKnownFileType = sourcecode.swift; path = NIP05View.swift; sourceTree = "<group>"; };
		C9EE3E5F2A0538B7008A7491 /* ExpirationTimeButton.swift */ = {isa = PBXFileReference; lastKnownFileType = sourcecode.swift; path = ExpirationTimeButton.swift; sourceTree = "<group>"; };
		C9EE3E622A053910008A7491 /* ExpirationTimeOption.swift */ = {isa = PBXFileReference; lastKnownFileType = sourcecode.swift; path = ExpirationTimeOption.swift; sourceTree = "<group>"; };
		C9EF84CE2C24D63000182B6F /* MockRelayService.swift */ = {isa = PBXFileReference; lastKnownFileType = sourcecode.swift; path = MockRelayService.swift; sourceTree = "<group>"; };
		C9F0BB6829A5039D000547FC /* Int+Bool.swift */ = {isa = PBXFileReference; lastKnownFileType = sourcecode.swift; path = "Int+Bool.swift"; sourceTree = "<group>"; };
		C9F0BB6A29A503D6000547FC /* PublicKey.swift */ = {isa = PBXFileReference; lastKnownFileType = sourcecode.swift; path = PublicKey.swift; sourceTree = "<group>"; };
		C9F0BB6E29A50437000547FC /* NostrIdentifierPrefix.swift */ = {isa = PBXFileReference; lastKnownFileType = sourcecode.swift; path = NostrIdentifierPrefix.swift; sourceTree = "<group>"; };
		C9F2047F2AE029D90029A858 /* AppDestination.swift */ = {isa = PBXFileReference; lastKnownFileType = sourcecode.swift; path = AppDestination.swift; sourceTree = "<group>"; };
		C9F64D8B29ED840700563F2B /* Zipper.swift */ = {isa = PBXFileReference; lastKnownFileType = sourcecode.swift; path = Zipper.swift; sourceTree = "<group>"; };
		C9F75AD12A02D41E005BBE45 /* ComposerActionBar.swift */ = {isa = PBXFileReference; lastKnownFileType = sourcecode.swift; path = ComposerActionBar.swift; sourceTree = "<group>"; };
		C9F75AD52A041FF7005BBE45 /* ExpirationTimePicker.swift */ = {isa = PBXFileReference; lastKnownFileType = sourcecode.swift; path = ExpirationTimePicker.swift; sourceTree = "<group>"; };
		C9F84C1B298DBBF400C6714D /* Data+Sha.swift */ = {isa = PBXFileReference; lastKnownFileType = sourcecode.swift; path = "Data+Sha.swift"; sourceTree = "<group>"; };
		C9F84C20298DC36800C6714D /* AppView.swift */ = {isa = PBXFileReference; lastKnownFileType = sourcecode.swift; path = AppView.swift; sourceTree = "<group>"; };
		C9F84C22298DC7B900C6714D /* SettingsView.swift */ = {isa = PBXFileReference; lastKnownFileType = sourcecode.swift; path = SettingsView.swift; sourceTree = "<group>"; };
		C9F84C26298DC98800C6714D /* KeyPair.swift */ = {isa = PBXFileReference; lastKnownFileType = sourcecode.swift; path = KeyPair.swift; sourceTree = "<group>"; };
		C9FC1E622B61ACE300A3A6FB /* CoreDataTestCase.swift */ = {isa = PBXFileReference; lastKnownFileType = sourcecode.swift; path = CoreDataTestCase.swift; sourceTree = "<group>"; };
		CD09A74329A50F1D0063464F /* SideMenu.swift */ = {isa = PBXFileReference; lastKnownFileType = sourcecode.swift; path = SideMenu.swift; sourceTree = "<group>"; };
		CD09A74529A50F750063464F /* SideMenuContent.swift */ = {isa = PBXFileReference; lastKnownFileType = sourcecode.swift; path = SideMenuContent.swift; sourceTree = "<group>"; };
		CD09A74729A51EFC0063464F /* Router.swift */ = {isa = PBXFileReference; lastKnownFileType = sourcecode.swift; path = Router.swift; sourceTree = "<group>"; };
		CD27177529A7C8B200AE8888 /* sample_replies.json */ = {isa = PBXFileReference; fileEncoding = 4; lastKnownFileType = text.json; path = sample_replies.json; sourceTree = "<group>"; };
		CD2CF38D299E67F900332116 /* CardButtonStyle.swift */ = {isa = PBXFileReference; lastKnownFileType = sourcecode.swift; path = CardButtonStyle.swift; sourceTree = "<group>"; };
		CD2CF38F299E68BE00332116 /* NoteButton.swift */ = {isa = PBXFileReference; lastKnownFileType = sourcecode.swift; path = NoteButton.swift; sourceTree = "<group>"; };
		CD4908D329B92941007443DB /* ReportABugMailView.swift */ = {isa = PBXFileReference; lastKnownFileType = sourcecode.swift; path = ReportABugMailView.swift; sourceTree = "<group>"; };
		CD76864F29B6503500085358 /* NoteOptionsButton.swift */ = {isa = PBXFileReference; lastKnownFileType = sourcecode.swift; path = NoteOptionsButton.swift; sourceTree = "<group>"; };
		DC2E54C72A700F1400C2CAAB /* UIDevice+Simulator.swift */ = {isa = PBXFileReference; lastKnownFileType = sourcecode.swift; path = "UIDevice+Simulator.swift"; sourceTree = "<group>"; };
		DC4AB2F52A4475B800D1478A /* AppDelegate.swift */ = {isa = PBXFileReference; lastKnownFileType = sourcecode.swift; path = AppDelegate.swift; sourceTree = "<group>"; };
		DC5F203E2A6AE24200F8D73F /* ImagePickerButton.swift */ = {isa = PBXFileReference; lastKnownFileType = sourcecode.swift; path = ImagePickerButton.swift; sourceTree = "<group>"; };
/* End PBXFileReference section */

/* Begin PBXFrameworksBuildPhase section */
		C90862B829E9804B00C35A71 /* Frameworks */ = {
			isa = PBXFrameworksBuildPhase;
			buildActionMask = 2147483647;
			files = (
				C99DBF822A9E8BDE00F7068F /* SDWebImageSwiftUI in Frameworks */,
			);
			runOnlyForDeploymentPostprocessing = 0;
		};
		C9DEBFCB298941000078B43A /* Frameworks */ = {
			isa = PBXFrameworksBuildPhase;
			buildActionMask = 2147483647;
			files = (
				C9DEC068298965270078B43A /* Starscream in Frameworks */,
				C9FD35132BCED5A6008F8D95 /* NostrSDK in Frameworks */,
				C9B71DC02A8E9BAD0031ED9F /* SentrySwiftUI in Frameworks */,
				C9B71DBE2A8E9BAD0031ED9F /* Sentry in Frameworks */,
				C9646E9A29B79E04007239A4 /* Logger in Frameworks */,
				C9FD34F62BCEC89C008F8D95 /* secp256k1 in Frameworks */,
				C9646EA729B7A3DD007239A4 /* Dependencies in Frameworks */,
				C96CB98C2A6040C500498C4E /* DequeModule in Frameworks */,
				C99DBF7E2A9E81CF00F7068F /* SDWebImageSwiftUI in Frameworks */,
				C9646EA429B7A24A007239A4 /* PostHog in Frameworks */,
				C94D855F29914D2300749478 /* SwiftUINavigation in Frameworks */,
			);
			runOnlyForDeploymentPostprocessing = 0;
		};
		C9DEBFE1298941020078B43A /* Frameworks */ = {
			isa = PBXFrameworksBuildPhase;
			buildActionMask = 2147483647;
			files = (
				C99DBF802A9E8BCF00F7068F /* SDWebImageSwiftUI in Frameworks */,
				C959DB812BD02460008F3627 /* NostrSDK in Frameworks */,
				C9FD34F82BCEC8B5008F8D95 /* secp256k1 in Frameworks */,
				CDDA1F7B29A527650047ACD8 /* Starscream in Frameworks */,
				C9B71DC52A9008300031ED9F /* Sentry in Frameworks */,
				C9646EA929B7A4F2007239A4 /* PostHog in Frameworks */,
				C9646EAC29B7A520007239A4 /* Dependencies in Frameworks */,
				C905B0752A619367009B8A78 /* DequeModule in Frameworks */,
				C91565C12B2368FA0068EECA /* ViewInspector in Frameworks */,
				C9646E9C29B79E4D007239A4 /* Logger in Frameworks */,
				CDDA1F7D29A527650047ACD8 /* SwiftUINavigation in Frameworks */,
			);
			runOnlyForDeploymentPostprocessing = 0;
		};
/* End PBXFrameworksBuildPhase section */

/* Begin PBXGroup section */
		030742C32B4769F90073839D /* CoreData */ = {
			isa = PBXGroup;
			children = (
				C9DEC04329894BED0078B43A /* Author+CoreDataClass.swift */,
				3F43C47529A9625700E896A0 /* AuthorReference+CoreDataClass.swift */,
				C9DEC03F29894BED0078B43A /* Event+CoreDataClass.swift */,
				3FFB1D9229A6BBCE002A755D /* EventReference+CoreDataClass.swift */,
				A3B943D4299D514800A15A08 /* Follow+CoreDataClass.swift */,
				C9C547572A4F1D8C006B0741 /* NosNotification+CoreDataClass.swift */,
				C9DEC06C2989668E0078B43A /* Relay+CoreDataClass.swift */,
				037A2C242BA9D75F00FC554B /* Generated */,
			);
			path = CoreData;
			sourceTree = "<group>";
		};
		0320C0F92BFE439000C4C080 /* Relay */ = {
			isa = PBXGroup;
			children = (
				0320C0FA2BFE43A600C4C080 /* RelayServiceTests.swift */,
			);
			path = Relay;
			sourceTree = "<group>";
		};
		032634512C10BB8F00E489B5 /* FileStorage */ = {
			isa = PBXGroup;
			children = (
				032634792C10C57A00E489B5 /* FileStorageAPIClient.swift */,
				0326346C2C10C2FD00E489B5 /* FileStorageServerInfoResponseJSON.swift */,
				03B4E6AD2C125D61006E5F59 /* FileStorageUploadResponseJSON.swift */,
			);
			path = FileStorage;
			sourceTree = "<group>";
		};
		032634662C10C0A000E489B5 /* FileStorage */ = {
			isa = PBXGroup;
			children = (
				0326346A2C10C1D800E489B5 /* FileStorageServerInfoResponseJSONTests.swift */,
				03B4E6AB2C125D13006E5F59 /* FileStorageUploadResponseJSONTests.swift */,
				0326346F2C10C40B00E489B5 /* NostrBuildAPIClientTests.swift */,
				032634692C10C12B00E489B5 /* Fixtures */,
			);
			path = FileStorage;
			sourceTree = "<group>";
		};
		032634692C10C12B00E489B5 /* Fixtures */ = {
			isa = PBXGroup;
			children = (
				032634672C10C0D600E489B5 /* nostr_build_nip96_response.json */,
				03B4E6A12C125CA1006E5F59 /* nostr_build_nip96_upload_response.json */,
			);
			path = Fixtures;
			sourceTree = "<group>";
		};
		0350F1152C0A477E0024CC15 /* Integration */ = {
			isa = PBXGroup;
			children = (
				0350F1202C0A490E0024CC15 /* EventProcessorIntegrationTests.swift */,
			);
			path = Integration;
			sourceTree = "<group>";
		};
		0357299E2BE41653005FEE85 /* Controller */ = {
			isa = PBXGroup;
			children = (
				0357299C2BE41653005FEE85 /* ContentWarningControllerTests.swift */,
				0357299D2BE41653005FEE85 /* SocialGraphTests.swift */,
<<<<<<< HEAD
				0300368E2C5D3AB4002C71F5 /* MockRefreshController.swift */,
=======
				C99314932C5BE13600224BA6 /* NoteEditorControllerTests.swift */,
>>>>>>> 332972d3
			);
			path = Controller;
			sourceTree = "<group>";
		};
		035729AA2BE4167E005FEE85 /* Models */ = {
			isa = PBXGroup;
			children = (
				035729A12BE4167E005FEE85 /* AuthorTests.swift */,
				035729A22BE4167E005FEE85 /* Bech32Tests.swift */,
				035729A32BE4167E005FEE85 /* EventTests.swift */,
				035729A42BE4167E005FEE85 /* FollowTests.swift */,
				03ED93462C46C48400C8D443 /* JSONEventTests.swift */,
				035729A52BE4167E005FEE85 /* KeyPairTests.swift */,
				035729A62BE4167E005FEE85 /* NoteParserTests.swift */,
				03A3AA3A2C5028FF008FE153 /* PublicKeyTests.swift */,
				035729A72BE4167E005FEE85 /* ReportTests.swift */,
				035729A82BE4167E005FEE85 /* SHA256KeyTests.swift */,
			);
			path = Models;
			sourceTree = "<group>";
		};
		035729B72BE416A6005FEE85 /* Service */ = {
			isa = PBXGroup;
			children = (
				C9C097222C13534800F78EC3 /* DatabaseCleanerTests.swift */,
				035729B42BE416A6005FEE85 /* DirectMessageWrapperTests.swift */,
				035729B52BE416A6005FEE85 /* GiftWrapperTests.swift */,
				037975D02C0E341500ADDF37 /* MockFeatureFlags.swift */,
				035729B62BE416A6005FEE85 /* ReportPublisherTests.swift */,
				03F7C4F22C10DF79006FF613 /* URLSessionProtocol.swift */,
				032634662C10C0A000E489B5 /* FileStorage */,
				0376DF602C3DBAD500C80786 /* NostrIdentifier */,
				0320C0F92BFE439000C4C080 /* Relay */,
			);
			path = Service;
			sourceTree = "<group>";
		};
		035729BC2BE416BD005FEE85 /* Views */ = {
			isa = PBXGroup;
			children = (
				035729BB2BE416BD005FEE85 /* EventObservationTests.swift */,
				037975BA2C0E24D200ADDF37 /* CompactNoteViewTests.swift */,
			);
			path = Views;
			sourceTree = "<group>";
		};
		0376DF602C3DBAD500C80786 /* NostrIdentifier */ = {
			isa = PBXGroup;
			children = (
				0376DF612C3DBAED00C80786 /* NostrIdentifierTests.swift */,
				035729A92BE4167E005FEE85 /* TLVElementTests.swift */,
			);
			path = NostrIdentifier;
			sourceTree = "<group>";
		};
		037A2C242BA9D75F00FC554B /* Generated */ = {
			isa = PBXGroup;
			children = (
				C973AB582A323167002AED16 /* Author+CoreDataProperties.swift */,
				C973AB572A323167002AED16 /* AuthorReference+CoreDataProperties.swift */,
				C973AB562A323167002AED16 /* Event+CoreDataProperties.swift */,
				C973AB5A2A323167002AED16 /* EventReference+CoreDataProperties.swift */,
				C973AB552A323167002AED16 /* Follow+CoreDataProperties.swift */,
				C9C547582A4F1D8C006B0741 /* NosNotification+CoreDataProperties.swift */,
				C973AB592A323167002AED16 /* Relay+CoreDataProperties.swift */,
			);
			path = Generated;
			sourceTree = "<group>";
		};
		03D1B42A2C3C1AE7001778CD /* NostrIdentifier */ = {
			isa = PBXGroup;
			children = (
				03D1B4272C3C1A5D001778CD /* NostrIdentifier.swift */,
				C9F0BB6E29A50437000547FC /* NostrIdentifierPrefix.swift */,
				03D1B42B2C3C1B0D001778CD /* TLVElement.swift */,
			);
			path = NostrIdentifier;
			sourceTree = "<group>";
		};
		3AAB61B12B24CC8A00717A07 /* Extensions */ = {
			isa = PBXGroup;
			children = (
				3AAB61B42B24CD0000717A07 /* Date+ElapsedTests.swift */,
			);
			path = Extensions;
			sourceTree = "<group>";
		};
		3FB5E64F299D288E00386527 /* Onboarding */ = {
			isa = PBXGroup;
			children = (
				3FB5E650299D28A200386527 /* OnboardingView.swift */,
				3F30020429C1FDD9003D4F8B /* OnboardingStartView.swift */,
				3F30020629C237AB003D4F8B /* OnboardingAgeVerificationView.swift */,
				3F30020829C23895003D4F8B /* OnboardingNotOldEnoughView.swift */,
				3F30020A29C361C8003D4F8B /* OnboardingTermsOfServiceView.swift */,
				3F30020C29C382EB003D4F8B /* OnboardingLoginView.swift */,
			);
			path = Onboarding;
			sourceTree = "<group>";
		};
		5B79F5E92B97B5D7002DA9BE /* ProfileEdit */ = {
			isa = PBXGroup;
			children = (
				5B79F61A2B98B774002DA9BE /* CreateUsernameWizard */,
				5B79F61F2B98B786002DA9BE /* DeleteUsernameWizard */,
				A351E1A129BA92240009B7F6 /* ProfileEditView.swift */,
			);
			path = ProfileEdit;
			sourceTree = "<group>";
		};
		5B79F61A2B98B774002DA9BE /* CreateUsernameWizard */ = {
			isa = PBXGroup;
			children = (
				5BBA5E962BAE04EB00D57D76 /* ExternalNIP05 */,
				5B7C93AF2B6AD52400410ABE /* CreateUsernameWizard.swift */,
				5B79F6082B98AC33002DA9BE /* ClaimYourUniqueIdentitySheet.swift */,
				5B79F60A2B98ACA0002DA9BE /* PickYourUsernameSheet.swift */,
				5B79F6102B98AD0A002DA9BE /* ExcellentChoiceSheet.swift */,
			);
			path = CreateUsernameWizard;
			sourceTree = "<group>";
		};
		5B79F61F2B98B786002DA9BE /* DeleteUsernameWizard */ = {
			isa = PBXGroup;
			children = (
				5B79F6182B98B24C002DA9BE /* DeleteUsernameWizard.swift */,
				5B79F5EA2B97B5E9002DA9BE /* ConfirmUsernameDeletionSheet.swift */,
			);
			path = DeleteUsernameWizard;
			sourceTree = "<group>";
		};
		5B79F6402BA11618002DA9BE /* Components */ = {
			isa = PBXGroup;
			children = (
				5B79F6122B98B145002DA9BE /* WizardNavigationStack.swift */,
				5B79F6452BA11725002DA9BE /* WizardSheetVStack.swift */,
				5B79F64B2BA119AE002DA9BE /* WizardSheetTitleText.swift */,
				5B79F6522BA11B08002DA9BE /* WizardSheetDescriptionText.swift */,
				5B79F6542BA123D4002DA9BE /* WizardSheetBadgeText.swift */,
				5B29B58D2BEC392B008F6008 /* ActivityPubBadgeView.swift */,
				C97B28892C10B07100DC1FC0 /* NosNavigationStack.swift */,
				C996933D2C11FF0F00A2C70D /* EventObservationView.swift */,
				C996933F2C120CC900A2C70D /* AuthorObservationView.swift */,
			);
			path = Components;
			sourceTree = "<group>";
		};
		5BBA5E962BAE04EB00D57D76 /* ExternalNIP05 */ = {
			isa = PBXGroup;
			children = (
				5BBA5E902BADF98E00D57D76 /* AlreadyHaveANIP05View.swift */,
				5BBA5E9B2BAE052F00D57D76 /* NiceWorkSheet.swift */,
			);
			path = ExternalNIP05;
			sourceTree = "<group>";
		};
		65BD8DC12BDAF2C300802039 /* Discover */ = {
			isa = PBXGroup;
			children = (
				65BD8DBE2BDAF2C300802039 /* DiscoverTab.swift */,
				030AE4282BE3D63C004DEE02 /* FeaturedAuthor.swift */,
				65BD8DBF2BDAF2C300802039 /* FeaturedAuthorCategory.swift */,
				65BD8DC02BDAF2C300802039 /* DiscoverContentsView.swift */,
			);
			path = Discover;
			sourceTree = "<group>";
		};
		C9032C2C2BAE31DA001F4EC6 /* Profile */ = {
			isa = PBXGroup;
			children = (
				C95D689E299E6B4100429F86 /* ProfileHeader.swift */,
				5B834F662A83FB5C000C1432 /* ProfileKnownFollowersView.swift */,
				5B834F682A83FC7F000C1432 /* ProfileSocialStatsView.swift */,
				C987F81C29BA6D9A00B44E7A /* ProfileTab.swift */,
				C95D68AC299E721700429F86 /* ProfileView.swift */,
				C9032C2D2BAE31ED001F4EC6 /* ProfileFeedType.swift */,
				5B29B5832BEAA0D7008F6008 /* BioSheet.swift */,
			);
			path = Profile;
			sourceTree = "<group>";
		};
		C905EA362A33620A006F1E99 /* UNS */ = {
			isa = PBXGroup;
			children = (
				C973364E2A7968220012D8B8 /* SetUpUNSBanner.swift */,
				C94C4CF22AD993CA00F801CA /* UNSErrorView.swift */,
				C9A6C7462AD84263001F9500 /* UNSNamePicker.swift */,
				C9A6C74C2AD98E2A001F9500 /* UNSNameTakenView.swift */,
				C9A6C7482AD86271001F9500 /* UNSNewNameView.swift */,
				C981E2DC2AC610D600FBF4F6 /* UNSStepImage.swift */,
				C9A6C74A2AD866A7001F9500 /* UNSSuccessView.swift */,
				C981E2DA2AC6088900FBF4F6 /* UNSVerifyCodeView.swift */,
				C936B45B2A4C7D6B00DF1EB9 /* UNSWizard.swift */,
				C9BCF1C02AC72020009BDE06 /* UNSWizardChooseNameView.swift */,
				C93F48922AC5C9CE00900CEC /* UNSWizardIntroView.swift */,
				C9680AD32ACDF57D006C8C93 /* UNSWizardNeedsPaymentView.swift */,
				C93F488F2AC5C9C400900CEC /* UNSWizardPhoneView.swift */,
				C94D6D5B2AC5D14400F0F11E /* WizardTextField.swift */,
			);
			path = UNS;
			sourceTree = "<group>";
		};
		C90862BC29E9804B00C35A71 /* NosPerformanceTests */ = {
			isa = PBXGroup;
			children = (
				C90862BD29E9804B00C35A71 /* NosPerformanceTests.swift */,
			);
			path = NosPerformanceTests;
			sourceTree = "<group>";
		};
		C92E7F652C4EFF2600B80638 /* WebSockets */ = {
			isa = PBXGroup;
			children = (
				C92E7F662C4EFF3D00B80638 /* WebSocketErrorEvent.swift */,
				C92E7F692C4EFF7200B80638 /* WebSocketConnection.swift */,
				C92E7F6C2C4EFF9B00B80638 /* WebSocketState.swift */,
			);
			path = WebSockets;
			sourceTree = "<group>";
		};
		C92F01502AC4D67B00972489 /* Form */ = {
			isa = PBXGroup;
			children = (
				C92F015D2AC4D99400972489 /* NosForm.swift */,
				C93F488C2AC5C30C00900CEC /* NosFormField.swift */,
				C92F01512AC4D6AB00972489 /* NosFormSection.swift */,
				C92F015A2AC4D74E00972489 /* NosTextEditor.swift */,
				C92F01572AC4D6F700972489 /* NosTextField.swift */,
			);
			path = Form;
			sourceTree = "<group>";
		};
		C96877B32B4EDCCF0051ED2F /* Home */ = {
			isa = PBXGroup;
			children = (
				C9DEBFD8298941000078B43A /* HomeFeedView.swift */,
				5BE281C92AE2CCEB00880466 /* HomeTab.swift */,
			);
			path = Home;
			sourceTree = "<group>";
		};
		C97797B7298AA1600046BD25 /* Service */ = {
			isa = PBXGroup;
			children = (
				C9646EA029B7A22C007239A4 /* Analytics.swift */,
				C9C2B77E29E0731600548B4A /* AsyncTimer.swift */,
				C9ADB13C29929B540075E7F8 /* Bech32.swift */,
				C9B71DC12A9003670031ED9F /* CrashReporting.swift */,
				A34E439829A522F20057AFCB /* CurrentUser.swift */,
				034EBDB92C24895E006BA35A /* CurrentUserError.swift */,
				C9C097242C13537900F78EC3 /* DatabaseCleaner.swift */,
				C98298322ADD7F9A0096C5B5 /* DeepLinkService.swift */,
				C9B678DA29EEBF3B00303F33 /* DependencyInjection.swift */,
				65D066982BD558690011C5CD /* DirectMessageWrapper.swift */,
				C9BAB09A2996FBA10003A84E /* EventProcessor.swift */,
				0350F12C2C0A7EF20024CC15 /* FeatureFlags.swift */,
				C959DB752BD01DF4008F3627 /* GiftWrapper.swift */,
				A3B943CE299AE00100A15A08 /* Keychain.swift */,
				C9EF84CE2C24D63000182B6F /* MockRelayService.swift */,
				0320C1142BFE63DC00C4C080 /* MockRelaySubscriptionManager.swift */,
				5BC0D9CB2B867B9D005D6980 /* NamesAPI.swift */,
				C936B4612A4CB01C00DF1EB9 /* PushNotificationService.swift */,
				C9A8015D2BD0177D006E29B2 /* ReportPublisher.swift */,
				5B8805192A21027C00E21F06 /* SHA256Key.swift */,
				C9B678E029EEC41000303F33 /* SocialGraphCache.swift */,
				C9A0DAF729C92F4500466635 /* UNSAPI.swift */,
				C9F64D8B29ED840700563F2B /* Zipper.swift */,
				032634512C10BB8F00E489B5 /* FileStorage */,
				03D1B42A2C3C1AE7001778CD /* NostrIdentifier */,
				C98CA9052B14FA8500929141 /* Relay */,
			);
			path = Service;
			sourceTree = "<group>";
		};
		C97797BD298ABE060046BD25 /* Frameworks */ = {
			isa = PBXGroup;
			children = (
			);
			name = Frameworks;
			sourceTree = "<group>";
		};
		C987F81F29BA94D400B44E7A /* Font */ = {
			isa = PBXGroup;
			children = (
				C987F82829BA951E00B44E7A /* ClarityCity-Black.otf */,
				C987F82B29BA951E00B44E7A /* ClarityCity-BlackItalic.otf */,
				C987F82529BA951D00B44E7A /* ClarityCity-Bold.otf */,
				C987F82429BA951D00B44E7A /* ClarityCity-BoldItalic.otf */,
				C987F82229BA951D00B44E7A /* ClarityCity-ExtraBold.otf */,
				C987F82929BA951E00B44E7A /* ClarityCity-ExtraBoldItalic.otf */,
				C987F82029BA951D00B44E7A /* ClarityCity-ExtraLight.otf */,
				C987F82F29BA951E00B44E7A /* ClarityCity-ExtraLightItalic.otf */,
				C987F82A29BA951E00B44E7A /* ClarityCity-Light.otf */,
				C987F82129BA951D00B44E7A /* ClarityCity-LightItalic.otf */,
				C987F82C29BA951E00B44E7A /* ClarityCity-Medium.otf */,
				C987F82329BA951D00B44E7A /* ClarityCity-MediumItalic.otf */,
				C987F83029BA951E00B44E7A /* ClarityCity-Regular.otf */,
				C987F82E29BA951E00B44E7A /* ClarityCity-RegularItalic.otf */,
				C987F82629BA951D00B44E7A /* ClarityCity-SemiBold.otf */,
				C987F82729BA951D00B44E7A /* ClarityCity-SemiBoldItalic.otf */,
				C987F83129BA951E00B44E7A /* ClarityCity-Thin.otf */,
				C987F82D29BA951E00B44E7A /* ClarityCity-ThinItalic.otf */,
			);
			path = Font;
			sourceTree = "<group>";
		};
		C98CA9052B14FA8500929141 /* Relay */ = {
			isa = PBXGroup;
			children = (
				A336DD3B299FD78000A0CBA0 /* Filter.swift */,
				C98CA9032B14FA3D00929141 /* PagedRelaySubscription.swift */,
				C97797B8298AA19A0046BD25 /* RelayService.swift */,
				C9C2B78129E0735400548B4A /* RelaySubscriptionManager.swift */,
			);
			path = Relay;
			sourceTree = "<group>";
		};
		C9C9443A29F6E420002F2C7A /* Test Helpers */ = {
			isa = PBXGroup;
			children = (
				C9FC1E622B61ACE300A3A6FB /* CoreDataTestCase.swift */,
				C9BD919A2B61C4FB00FDA083 /* RawNostrID+Random.swift */,
				C91400232B2A3894009B13B4 /* SQLiteStoreTestCase.swift */,
				C9C9444129F6F0E2002F2C7A /* XCTest+Eventually.swift */,
				0373CE982C0910250027C856 /* XCTestCase+JSONData.swift */,
				C9736E5D2C13B718005BCE70 /* EventFixture.swift */,
			);
			path = "Test Helpers";
			sourceTree = "<group>";
		};
		C9CFF6D02AB241EB00D4B368 /* Modifiers */ = {
			isa = PBXGroup;
			children = (
				C95D68A8299E709800429F86 /* LinearGradient+Planetary.swift */,
				C9A0DAE629C69FA000466635 /* Text+Gradient.swift */,
				C93EC2FC29C3785C0012EE2A /* View+RoundedCorner.swift */,
				C9DC6CB92C1739AD00E1CFB3 /* View+HandleURLsInRouter.swift */,
			);
			path = Modifiers;
			sourceTree = "<group>";
		};
		C9D573472AB24B5800E06BB4 /* SwiftGen Stencils */ = {
			isa = PBXGroup;
			children = (
				C9D573482AB24B7300E06BB4 /* custom-xcassets.stencil */,
			);
			path = "SwiftGen Stencils";
			sourceTree = "<group>";
		};
		C9DEBFC5298941000078B43A = {
			isa = PBXGroup;
			children = (
				C95D68AF299ECE0700429F86 /* CHANGELOG.md */,
				C95D68B1299ECE0700429F86 /* CONTRIBUTING.md */,
				C95D68B0299ECE0700429F86 /* README.md */,
				C92AB3352B599DD0005B3FFB /* doc */,
				C9DEBFD0298941000078B43A /* Nos */,
				C9DEBFE7298941020078B43A /* NosTests */,
				C90862BC29E9804B00C35A71 /* NosPerformanceTests */,
				C9DEBFCF298941000078B43A /* Products */,
				C97797BD298ABE060046BD25 /* Frameworks */,
			);
			sourceTree = "<group>";
		};
		C9DEBFCF298941000078B43A /* Products */ = {
			isa = PBXGroup;
			children = (
				C9DEBFCE298941000078B43A /* Nos.app */,
				C9DEBFE4298941020078B43A /* NosTests.xctest */,
				C90862BB29E9804B00C35A71 /* NosPerformanceTests.xctest */,
			);
			name = Products;
			sourceTree = "<group>";
		};
		C9DEBFD0298941000078B43A /* Nos */ = {
			isa = PBXGroup;
			children = (
				C9DEBFDC298941020078B43A /* Nos.entitlements */,
				5BE460762BAB307A004B83ED /* NosDev.entitlements */,
				5BE460702BAB2BE1004B83ED /* NosStaging.entitlements */,
				C987F85629BA96B700B44E7A /* Info.plist */,
				3F170C77299D816200BC8F8B /* AppController.swift */,
				DC4AB2F52A4475B800D1478A /* AppDelegate.swift */,
				C9DEBFD1298941000078B43A /* NosApp.swift */,
				CD09A74729A51EFC0063464F /* Router.swift */,
				0378409C2BB4A2B600E5E901 /* PrivacyInfo.xcprivacy */,
				C9DFA974299C30CA006929C1 /* Assets */,
				C9EB171929E5976700A15ABB /* Controller */,
				C9DEC001298944FC0078B43A /* Extensions */,
				C9DEC02C29894BB20078B43A /* Models */,
				C97797B7298AA1600046BD25 /* Service */,
				C9F84C24298DC7C100C6714D /* Views */,
			);
			path = Nos;
			sourceTree = "<group>";
		};
		C9DEBFDD298941020078B43A /* Preview Content */ = {
			isa = PBXGroup;
			children = (
				C9DEBFDE298941020078B43A /* Preview Assets.xcassets */,
			);
			path = "Preview Content";
			sourceTree = "<group>";
		};
		C9DEBFE7298941020078B43A /* NosTests */ = {
			isa = PBXGroup;
			children = (
				C98298312ADD7EDB0096C5B5 /* Info.plist */,
				5B098DBB2BDAF6CB00500A1B /* NoteParserTests+NIP08.swift */,
				5B098DC82BDAF7CF00500A1B /* NoteParserTests+NIP27.swift */,
				5BD25E582C192BBC005CF884 /* NoteParserTests+Parse.swift */,
				C96D391A2B61AFD500D3D0A1 /* RawNostrIDTests.swift */,
				5BFBB2942BD9D7EB002E909F /* URLParserTests.swift */,
				0320C0E42BFBB27E00C4C080 /* PerformanceTests.xctestplan */,
				03AB2F7D2BF6609500B73DB1 /* UnitTests.xctestplan */,
				0357299E2BE41653005FEE85 /* Controller */,
				3AAB61B12B24CC8A00717A07 /* Extensions */,
				C9DEC0042989477A0078B43A /* Fixtures */,
				0350F1152C0A477E0024CC15 /* Integration */,
				035729AA2BE4167E005FEE85 /* Models */,
				035729B72BE416A6005FEE85 /* Service */,
				C9C9443A29F6E420002F2C7A /* Test Helpers */,
				035729BC2BE416BD005FEE85 /* Views */,
			);
			path = NosTests;
			sourceTree = "<group>";
		};
		C9DEC001298944FC0078B43A /* Extensions */ = {
			isa = PBXGroup;
			children = (
				C9DEC0622989541F0078B43A /* Bundle+Current.swift */,
				3FFB1D9529A6BBEC002A755D /* Collection+SafeSubscript.swift */,
				C95D68AA299E710F00429F86 /* Color+Hex.swift */,
				C9671D72298DB94C00EE7E12 /* Data+Encoding.swift */,
				C9F84C1B298DBBF400C6714D /* Data+Sha.swift */,
				C942566829B66A2800C4202C /* Date+Elapsed.swift */,
				C913DA0B2AEB2EBF003BDD6D /* FetchRequestPublisher.swift */,
				C987F85729BA981800B44E7A /* Font.swift */,
				C9B678DD29EEC35B00303F33 /* Foundation+Sendable.swift */,
				C9F0BB6829A5039D000547FC /* Int+Bool.swift */,
				C9ADB14029951CB10075E7F8 /* NSManagedObject+Nos.swift */,
				C97A1C8D29E58EC7009D9E8D /* NSManagedObjectContext+Nos.swift */,
				C93EC2F329C34C860012EE2A /* NSPredicate+Bool.swift */,
				C93EC2F629C351470012EE2A /* Optional+Unwrap.swift */,
				C99721CA2AEBED26004EBEAB /* String+Empty.swift */,
				C9ADB13729928CC30075E7F8 /* String+Hex.swift */,
				C9DEC002298945150078B43A /* String+Lorem.swift */,
				C98A32262A05795E00E3FA13 /* Task+Timeout.swift */,
				DC2E54C72A700F1400C2CAAB /* UIDevice+Simulator.swift */,
				C92DF80429C25DE900400561 /* URL+Extensions.swift */,
				C9C2B77B29E072E400548B4A /* WebSocket+Nos.swift */,
				5B098DC52BDAF73500500A1B /* AttributedString+Links.swift */,
			);
			path = Extensions;
			sourceTree = "<group>";
		};
		C9DEC0042989477A0078B43A /* Fixtures */ = {
			isa = PBXGroup;
			children = (
				C9BD91882B61BBEF00FDA083 /* bad_contact_list.json */,
				0350F1162C0A47B20024CC15 /* contact_list.json */,
				039C96282C48321E00A8EB39 /* long_form_data.json */,
				0350F10B2C0A46760024CC15 /* new_contact_list.json */,
				0373CE7F2C08DBC40027C856 /* old_contact_list.json */,
				C9DEC005298947900078B43A /* sample_data.json */,
				CD27177529A7C8B200AE8888 /* sample_replies.json */,
				C94B2D172B17F5EC002104B6 /* sample_repost.json */,
				0350F12A2C0A49D40024CC15 /* text_note.json */,
				039C961E2C480F4100A8EB39 /* unsupported_kinds.json */,
				C9ADB134299288230075E7F8 /* KeyFixture.swift */,
				C90B16B72AFED96300CB4B85 /* URLExtensionTests.swift */,
			);
			path = Fixtures;
			sourceTree = "<group>";
		};
		C9DEC02C29894BB20078B43A /* Models */ = {
			isa = PBXGroup;
			children = (
				C9F2047F2AE029D90029A858 /* AppDestination.swift */,
				0365CD862C4016A200622A1A /* EventKind.swift */,
				C9EE3E622A053910008A7491 /* ExpirationTimeOption.swift */,
				C93CA0C229AE3A1E00921183 /* JSONEvent.swift */,
				5B503F612A291A1A0098805A /* JSONRelayMetadata.swift */,
				C9F84C26298DC98800C6714D /* KeyPair.swift */,
				C930055E2A6AF8320098CA9E /* LoadingContent.swift */,
				C90352B92C1235CD000A5993 /* NosNavigationDestination.swift */,
				5B6EB48D29EDBE0E006E750C /* NoteParser.swift */,
				C9AC31AC2A55E0BD00A94E5A /* NotificationViewModel.swift */,
				C9CF23162A38A58B00EBEC31 /* ParseQueue.swift */,
				C9F0BB6A29A503D6000547FC /* PublicKey.swift */,
				C96D39262B61B6D200D3D0A1 /* RawNostrID.swift */,
				C9C2B78429E073E300548B4A /* RelaySubscription.swift */,
				5B6136452C348A5100ADD9C3 /* RepliesDisplayType.swift */,
				C94A5E172A72C84200B6EC5D /* ReportCategory.swift */,
				C9E37E142A1E8143003D4B0A /* ReportTarget.swift */,
				C992B3292B3613CC00704A9C /* SubscriptionCancellable.swift */,
				5BFBB28A2BD9D79F002E909F /* URLParser.swift */,
				659B27232BD9CB4500BEA6CC /* VerifiableEvent.swift */,
				030742C32B4769F90073839D /* CoreData */,
				C936B4572A4C7B7C00DF1EB9 /* Nos.xcdatamodeld */,
				C92E7F652C4EFF2600B80638 /* WebSockets */,
			);
			path = Models;
			sourceTree = "<group>";
		};
		C9DFA974299C30CA006929C1 /* Assets */ = {
			isa = PBXGroup;
			children = (
				C9D573472AB24B5800E06BB4 /* SwiftGen Stencils */,
				C9DEBFDA298941020078B43A /* Assets.xcassets */,
				C9DFA977299C3189006929C1 /* Localization */,
				C987F81F29BA94D400B44E7A /* Font */,
				C94D39242ABDDFB60019C4D5 /* EmptySecrets.xcconfig */,
				C94D39212ABDDDFE0019C4D5 /* Secrets.xcconfig */,
				5BE4609F2BACAFEE004B83ED /* DevSecrets.xcconfig */,
				5BE460A02BACAFEE004B83ED /* ProductionSecrets.xcconfig */,
				5BE4609E2BACAFEE004B83ED /* StagingSecrets.xcconfig */,
				C9A0DAEC29C6A66C00466635 /* Launch Screen.storyboard */,
			);
			path = Assets;
			sourceTree = "<group>";
		};
		C9DFA977299C3189006929C1 /* Localization */ = {
			isa = PBXGroup;
			children = (
				3AD318622B296D1E00026B07 /* ImagePicker.xcstrings */,
				3A67449B2B294712002B8DE0 /* Localizable.xcstrings */,
				3A1C296E2B2A537C0020B753 /* Moderation.xcstrings */,
				3AD3185F2B296D0C00026B07 /* Reply.xcstrings */,
			);
			path = Localization;
			sourceTree = "<group>";
		};
		C9EB171929E5976700A15ABB /* Controller */ = {
			isa = PBXGroup;
			children = (
				0357299A2BE415E5005FEE85 /* ContentWarningController.swift */,
				C913DA092AEAF52B003BDD6D /* NoteWarningController.swift */,
				C98CA9062B14FBBF00929141 /* PagedNoteDataSource.swift */,
				C9DEBFD3298941000078B43A /* PersistenceController.swift */,
				C97A1C8A29E45B4E009D9E8D /* RawEventController.swift */,
				030036842C5D39DD002C71F5 /* RefreshController.swift */,
				C9C547502A4F1CC3006B0741 /* SearchController.swift */,
				C9A6C7402AD837AD001F9500 /* UNSWizardController.swift */,
				C993148C2C5BD8FC00224BA6 /* NoteEditorController.swift */,
			);
			path = Controller;
			sourceTree = "<group>";
		};
		C9EE3E652A053CF1008A7491 /* NoteComposer */ = {
			isa = PBXGroup;
			children = (
				C9F75AD12A02D41E005BBE45 /* ComposerActionBar.swift */,
				C9EE3E5F2A0538B7008A7491 /* ExpirationTimeButton.swift */,
				C9F75AD52A041FF7005BBE45 /* ExpirationTimePicker.swift */,
				DC5F203E2A6AE24200F8D73F /* ImagePickerButton.swift */,
				C9B597642BBC8300002EC76A /* ImagePickerUIViewController.swift */,
				C94D855B2991479900749478 /* NoteComposer.swift */,
				5B8C96B529DDD3B200B73AEC /* NoteUITextViewRepresentable.swift */,
				C93F045D2B9B7A7000AD5872 /* ReplyPreview.swift */,
			);
			path = NoteComposer;
			sourceTree = "<group>";
		};
		C9F84C24298DC7C100C6714D /* Views */ = {
			isa = PBXGroup;
			children = (
				C9A0DADF29C697A100466635 /* AboutView.swift */,
				C98DC9BA2A795CAD004E5F0F /* ActionBanner.swift */,
				C987F81929BA4D0E00B44E7A /* ActionButton.swift */,
				C9A0DAE929C6A34200466635 /* ActivityView.swift */,
				C9F84C20298DC36800C6714D /* AppView.swift */,
				5B8C96B129DB313300B73AEC /* AuthorCard.swift */,
				C97465302A3B89140031226F /* AuthorLabel.swift */,
				5B8C96AB29D52AD200B73AEC /* AuthorListView.swift */,
				3FFB1D88299FF37C002A755D /* AvatarView.swift */,
				C92F01542AC4D6CF00972489 /* BeveledSeparator.swift */,
				C987F81629BA4C6900B44E7A /* BigActionButton.swift */,
				C95D68A0299E6D3E00429F86 /* BioView.swift */,
				CD2CF38D299E67F900332116 /* CardButtonStyle.swift */,
				C9DFA968299BEC33006929C1 /* CardStyle.swift */,
				65BD8DB82BDAF28200802039 /* CircularFollowButton.swift */,
				A32B6C7729A6C99200653FF5 /* CompactAuthorCard.swift */,
				C9DFA96A299BEE2C006929C1 /* CompactNoteView.swift */,
				5B0D99022A94090A0039F0C5 /* DoubleTapToPopModifier.swift */,
				A303AF8229A9153A005DC8FC /* FollowButton.swift */,
				A32B6C7229A6BE9B00653FF5 /* FollowsView.swift */,
				C9B678E629F01A8500303F33 /* FullscreenProgressView.swift */,
				C9CDBBA329A8FA2900C555C7 /* GoldenPostView.swift */,
				C930E0562BA49DAD002B5776 /* GridPattern.swift */,
				C9A0DAE329C69F0C00466635 /* HighlightedText.swift */,
				2D4010A12AD87DF300F93AD4 /* KnownFollowersView.swift */,
				C960C57029F3236200929990 /* LikeButton.swift */,
				C905B0762A619E99009B8A78 /* LinkPreview.swift */,
				5BFF66B52A58A8A000AA79DD /* MutesView.swift */,
				030036AA2C5D872B002C71F5 /* NewNotesButton.swift */,
				C9E8C1142B081EBE002D46B0 /* NIP05View.swift */,
				C9A0DADC29C689C900466635 /* NosNavigationBar.swift */,
				CD2CF38F299E68BE00332116 /* NoteButton.swift */,
				C9DFA964299BEB96006929C1 /* NoteCard.swift */,
				C974652D2A3B86600031226F /* NoteCardHeader.swift */,
				CD76864F29B6503500085358 /* NoteOptionsButton.swift */,
				C9B708BA2A13BE41006C613A /* NoteTextEditor.swift */,
				C98B8B3F29FBF83B009789C8 /* NotificationCard.swift */,
				C94437E529B0DB83004D8C86 /* NotificationsView.swift */,
				C986510F2B0BD49200597B68 /* PagedNoteListView.swift */,
				C95D68A4299E6E1E00429F86 /* PlaceholderModifier.swift */,
				C9E37E112A1E7EC5003D4B0A /* PreviewContainer.swift */,
				C94BC09A2A0AC74A0098F6F1 /* PreviewData.swift */,
				5BFF66B32A58853D00AA79DD /* PublishedEventsView.swift */,
				C97A1C8729E45B3C009D9E8D /* RawEventView.swift */,
				C9A25B3C29F174D200B39534 /* ReadabilityPadding.swift */,
				5BFF66B02A573F6400AA79DD /* RelayDetailView.swift */,
				C93EC2F029C337EB0012EE2A /* RelayPicker.swift */,
				C97465332A3C95FE0031226F /* RelayPickerToolbarButton.swift */,
				C9DEC069298965540078B43A /* RelayView.swift */,
				5B6136372C2F408E00ADD9C3 /* RepliesLabel.swift */,
				C9DFA970299BF8CD006929C1 /* RepliesView.swift */,
				5BE281C62AE2CCD800880466 /* ReplyButton.swift */,
				CD4908D329B92941007443DB /* ReportABugMailView.swift */,
				C9E37E0E2A1E7C32003D4B0A /* ReportMenu.swift */,
				C960C57329F3251E00929990 /* RepostButton.swift */,
				C94D14802A12B3F70014C906 /* SearchBar.swift */,
				5B8C96AF29DB2E1100B73AEC /* SearchTextFieldObserver.swift */,
				C9F84C22298DC7B900C6714D /* SettingsView.swift */,
				CD09A74329A50F1D0063464F /* SideMenu.swift */,
				C9A0DAD929C685E500466635 /* SideMenuButton.swift */,
				CD09A74529A50F750063464F /* SideMenuContent.swift */,
				C92DF80729C25FA900400561 /* SquareImage.swift */,
				3FFB1D9B29A7DF9D002A755D /* StackedAvatarsView.swift */,
				2D06BB9C2AE249D70085F509 /* ThreadRootView.swift */,
				3F60F42829B27D3E000D62C4 /* ThreadView.swift */,
				C9E8C1122B081E9C002D46B0 /* UNSNameView.swift */,
				C913DA0D2AEB3265003BDD6D /* WarningView.swift */,
				C9CE5B132A0172CF008E198C /* WebView.swift */,
				5B79F6402BA11618002DA9BE /* Components */,
				65BD8DC12BDAF2C300802039 /* Discover */,
				C92F01502AC4D67B00972489 /* Form */,
				C96877B32B4EDCCF0051ED2F /* Home */,
				C9CFF6D02AB241EB00D4B368 /* Modifiers */,
				C9EE3E652A053CF1008A7491 /* NoteComposer */,
				3FB5E64F299D288E00386527 /* Onboarding */,
				C9DEBFDD298941020078B43A /* Preview Content */,
				C9032C2C2BAE31DA001F4EC6 /* Profile */,
				5B79F5E92B97B5D7002DA9BE /* ProfileEdit */,
				C905EA362A33620A006F1E99 /* UNS */,
			);
			path = Views;
			sourceTree = "<group>";
		};
/* End PBXGroup section */

/* Begin PBXNativeTarget section */
		C90862BA29E9804B00C35A71 /* NosPerformanceTests */ = {
			isa = PBXNativeTarget;
			buildConfigurationList = C90862C329E9804B00C35A71 /* Build configuration list for PBXNativeTarget "NosPerformanceTests" */;
			buildPhases = (
				C90862B729E9804B00C35A71 /* Sources */,
				C90862B829E9804B00C35A71 /* Frameworks */,
				C90862B929E9804B00C35A71 /* Resources */,
			);
			buildRules = (
			);
			dependencies = (
				C90862C229E9804B00C35A71 /* PBXTargetDependency */,
			);
			name = NosPerformanceTests;
			packageProductDependencies = (
				C99DBF812A9E8BDE00F7068F /* SDWebImageSwiftUI */,
			);
			productName = NosPerformanceTests;
			productReference = C90862BB29E9804B00C35A71 /* NosPerformanceTests.xctest */;
			productType = "com.apple.product-type.bundle.ui-testing";
		};
		C9DEBFCD298941000078B43A /* Nos */ = {
			isa = PBXNativeTarget;
			buildConfigurationList = C9DEBFF8298941020078B43A /* Build configuration list for PBXNativeTarget "Nos" */;
			buildPhases = (
				C9BAB0992996BEEA0003A84E /* SwiftLint */,
				C9DEBFCA298941000078B43A /* Sources */,
				C9DEBFCB298941000078B43A /* Frameworks */,
				C9DEBFCC298941000078B43A /* Resources */,
			);
			buildRules = (
			);
			dependencies = (
				3AD3185D2B294E9000026B07 /* PBXTargetDependency */,
				C9D573402AB24A3700E06BB4 /* PBXTargetDependency */,
			);
			name = Nos;
			packageProductDependencies = (
				C9DEC067298965270078B43A /* Starscream */,
				C94D855E29914D2300749478 /* SwiftUINavigation */,
				C9646E9929B79E04007239A4 /* Logger */,
				C9646EA329B7A24A007239A4 /* PostHog */,
				C9646EA629B7A3DD007239A4 /* Dependencies */,
				C96CB98B2A6040C500498C4E /* DequeModule */,
				C9B71DBD2A8E9BAD0031ED9F /* Sentry */,
				C9B71DBF2A8E9BAD0031ED9F /* SentrySwiftUI */,
				C99DBF7D2A9E81CF00F7068F /* SDWebImageSwiftUI */,
				C9FD34F52BCEC89C008F8D95 /* secp256k1 */,
				C9FD35122BCED5A6008F8D95 /* NostrSDK */,
			);
			productName = Nos;
			productReference = C9DEBFCE298941000078B43A /* Nos.app */;
			productType = "com.apple.product-type.application";
		};
		C9DEBFE3298941020078B43A /* NosTests */ = {
			isa = PBXNativeTarget;
			buildConfigurationList = C9DEBFFB298941020078B43A /* Build configuration list for PBXNativeTarget "NosTests" */;
			buildPhases = (
				C9DEBFE0298941020078B43A /* Sources */,
				C9DEBFE1298941020078B43A /* Frameworks */,
				C9DEBFE2298941020078B43A /* Resources */,
			);
			buildRules = (
			);
			dependencies = (
				3AEABEF32B2BF806001BC933 /* PBXTargetDependency */,
				C9A6C7442AD83F7A001F9500 /* PBXTargetDependency */,
				C9DEBFE6298941020078B43A /* PBXTargetDependency */,
			);
			name = NosTests;
			packageProductDependencies = (
				CDDA1F7A29A527650047ACD8 /* Starscream */,
				CDDA1F7C29A527650047ACD8 /* SwiftUINavigation */,
				C9646E9B29B79E4D007239A4 /* Logger */,
				C9646EA829B7A4F2007239A4 /* PostHog */,
				C9646EAB29B7A520007239A4 /* Dependencies */,
				C905B0742A619367009B8A78 /* DequeModule */,
				C9B71DC42A9008300031ED9F /* Sentry */,
				C99DBF7F2A9E8BCF00F7068F /* SDWebImageSwiftUI */,
				C91565C02B2368FA0068EECA /* ViewInspector */,
				C9FD34F72BCEC8B5008F8D95 /* secp256k1 */,
				C959DB802BD02460008F3627 /* NostrSDK */,
			);
			productName = NosTests;
			productReference = C9DEBFE4298941020078B43A /* NosTests.xctest */;
			productType = "com.apple.product-type.bundle.unit-test";
		};
/* End PBXNativeTarget section */

/* Begin PBXProject section */
		C9DEBFC6298941000078B43A /* Project object */ = {
			isa = PBXProject;
			attributes = {
				BuildIndependentTargetsInParallel = 1;
				LastSwiftUpdateCheck = 1420;
				LastUpgradeCheck = 1530;
				TargetAttributes = {
					C90862BA29E9804B00C35A71 = {
						CreatedOnToolsVersion = 14.2;
						TestTargetID = C9DEBFCD298941000078B43A;
					};
					C9DEBFCD298941000078B43A = {
						CreatedOnToolsVersion = 14.2;
					};
					C9DEBFE3298941020078B43A = {
						CreatedOnToolsVersion = 14.2;
					};
				};
			};
			buildConfigurationList = C9DEBFC9298941000078B43A /* Build configuration list for PBXProject "Nos" */;
			compatibilityVersion = "Xcode 14.0";
			developmentRegion = en;
			hasScannedForEncodings = 0;
			knownRegions = (
				en,
				Base,
				es,
				"zh-Hans",
				"zh-Hant",
				fr,
				"pt-BR",
				de,
				nl,
				sv,
			);
			mainGroup = C9DEBFC5298941000078B43A;
			packageReferences = (
				C9DEC066298965270078B43A /* XCRemoteSwiftPackageReference "Starscream" */,
				C94D855D29914D2300749478 /* XCRemoteSwiftPackageReference "swiftui-navigation" */,
				C9ADB139299299570075E7F8 /* XCRemoteSwiftPackageReference "bech32" */,
				C9646E9829B79E04007239A4 /* XCRemoteSwiftPackageReference "logger-ios" */,
				C9646EA229B7A24A007239A4 /* XCRemoteSwiftPackageReference "posthog-ios" */,
				C9646EA529B7A3DD007239A4 /* XCRemoteSwiftPackageReference "swift-dependencies" */,
				C96CB98A2A6040C500498C4E /* XCRemoteSwiftPackageReference "swift-collections" */,
				C9B71DBC2A8E9BAD0031ED9F /* XCRemoteSwiftPackageReference "sentry-cocoa" */,
				C99DBF7C2A9E81CF00F7068F /* XCRemoteSwiftPackageReference "SDWebImageSwiftUI" */,
				C9B737702AB24D5F00398BE7 /* XCRemoteSwiftPackageReference "SwiftGenPlugin" */,
				C91565BF2B2368FA0068EECA /* XCRemoteSwiftPackageReference "ViewInspector" */,
				3AD3185B2B294E6200026B07 /* XCRemoteSwiftPackageReference "xcstrings-tool-plugin" */,
				C9FD34F42BCEC89C008F8D95 /* XCRemoteSwiftPackageReference "secp256k1" */,
				C9FD35112BCED5A6008F8D95 /* XCRemoteSwiftPackageReference "nostr-sdk-ios" */,
			);
			productRefGroup = C9DEBFCF298941000078B43A /* Products */;
			projectDirPath = "";
			projectRoot = "";
			targets = (
				C9DEBFCD298941000078B43A /* Nos */,
				C9DEBFE3298941020078B43A /* NosTests */,
				C90862BA29E9804B00C35A71 /* NosPerformanceTests */,
			);
		};
/* End PBXProject section */

/* Begin PBXResourcesBuildPhase section */
		C90862B929E9804B00C35A71 /* Resources */ = {
			isa = PBXResourcesBuildPhase;
			buildActionMask = 2147483647;
			files = (
			);
			runOnlyForDeploymentPostprocessing = 0;
		};
		C9DEBFCC298941000078B43A /* Resources */ = {
			isa = PBXResourcesBuildPhase;
			buildActionMask = 2147483647;
			files = (
				3AD318602B296D0C00026B07 /* Reply.xcstrings in Resources */,
				C987F83629BA951E00B44E7A /* ClarityCity-ExtraBold.otf in Resources */,
				C9DEC065298955200078B43A /* sample_data.json in Resources */,
				C987F83A29BA951E00B44E7A /* ClarityCity-BoldItalic.otf in Resources */,
				C987F84A29BA951E00B44E7A /* ClarityCity-Medium.otf in Resources */,
				3A1C296F2B2A537C0020B753 /* Moderation.xcstrings in Resources */,
				0378409D2BB4A2B600E5E901 /* PrivacyInfo.xcprivacy in Resources */,
				C9DEBFDF298941020078B43A /* Preview Assets.xcassets in Resources */,
				C987F84E29BA951E00B44E7A /* ClarityCity-RegularItalic.otf in Resources */,
				3A67449C2B294712002B8DE0 /* Localizable.xcstrings in Resources */,
				C95D68B4299ECE0700429F86 /* CONTRIBUTING.md in Resources */,
				C987F83E29BA951E00B44E7A /* ClarityCity-SemiBold.otf in Resources */,
				C987F84629BA951E00B44E7A /* ClarityCity-Light.otf in Resources */,
				C95D68B3299ECE0700429F86 /* README.md in Resources */,
				C987F83C29BA951E00B44E7A /* ClarityCity-Bold.otf in Resources */,
				C987F83229BA951E00B44E7A /* ClarityCity-ExtraLight.otf in Resources */,
				C9DEBFDB298941020078B43A /* Assets.xcassets in Resources */,
				C9A0DAED29C6A66C00466635 /* Launch Screen.storyboard in Resources */,
				C987F84C29BA951E00B44E7A /* ClarityCity-ThinItalic.otf in Resources */,
				C987F85229BA951E00B44E7A /* ClarityCity-Regular.otf in Resources */,
				C987F83429BA951E00B44E7A /* ClarityCity-LightItalic.otf in Resources */,
				C987F83829BA951E00B44E7A /* ClarityCity-MediumItalic.otf in Resources */,
				C9D573492AB24B7300E06BB4 /* custom-xcassets.stencil in Resources */,
				C987F84229BA951E00B44E7A /* ClarityCity-Black.otf in Resources */,
				C987F84029BA951E00B44E7A /* ClarityCity-SemiBoldItalic.otf in Resources */,
				C95D68B2299ECE0700429F86 /* CHANGELOG.md in Resources */,
				3AD318632B296D1E00026B07 /* ImagePicker.xcstrings in Resources */,
				C987F85429BA951E00B44E7A /* ClarityCity-Thin.otf in Resources */,
				C987F84429BA951E00B44E7A /* ClarityCity-ExtraBoldItalic.otf in Resources */,
				C987F85029BA951E00B44E7A /* ClarityCity-ExtraLightItalic.otf in Resources */,
				C987F84829BA951E00B44E7A /* ClarityCity-BlackItalic.otf in Resources */,
			);
			runOnlyForDeploymentPostprocessing = 0;
		};
		C9DEBFE2298941020078B43A /* Resources */ = {
			isa = PBXResourcesBuildPhase;
			buildActionMask = 2147483647;
			files = (
				C987F84B29BA951E00B44E7A /* ClarityCity-Medium.otf in Resources */,
				039C961F2C480F4100A8EB39 /* unsupported_kinds.json in Resources */,
				3AEABEFE2B2BF850001BC933 /* ImagePicker.xcstrings in Resources */,
				0350F1172C0A47B20024CC15 /* contact_list.json in Resources */,
				C944024D2C5BE6A600834568 /* Assets.xcassets in Resources */,
				C987F83729BA951E00B44E7A /* ClarityCity-ExtraBold.otf in Resources */,
				C987F83329BA951E00B44E7A /* ClarityCity-ExtraLight.otf in Resources */,
				C987F83D29BA951E00B44E7A /* ClarityCity-Bold.otf in Resources */,
				C987F84529BA951E00B44E7A /* ClarityCity-ExtraBoldItalic.otf in Resources */,
				C987F84329BA951E00B44E7A /* ClarityCity-Black.otf in Resources */,
				C9BD91892B61BBEF00FDA083 /* bad_contact_list.json in Resources */,
				039C96292C48321E00A8EB39 /* long_form_data.json in Resources */,
				C987F85329BA951E00B44E7A /* ClarityCity-Regular.otf in Resources */,
				C987F84729BA951E00B44E7A /* ClarityCity-Light.otf in Resources */,
				C987F83929BA951E00B44E7A /* ClarityCity-MediumItalic.otf in Resources */,
				C987F85129BA951E00B44E7A /* ClarityCity-ExtraLightItalic.otf in Resources */,
				C987F84D29BA951E00B44E7A /* ClarityCity-ThinItalic.otf in Resources */,
				03B4E6A22C125CA1006E5F59 /* nostr_build_nip96_upload_response.json in Resources */,
				C987F84F29BA951E00B44E7A /* ClarityCity-RegularItalic.otf in Resources */,
				CD27177629A7C8B200AE8888 /* sample_replies.json in Resources */,
				C987F83B29BA951E00B44E7A /* ClarityCity-BoldItalic.otf in Resources */,
				C987F84129BA951E00B44E7A /* ClarityCity-SemiBoldItalic.otf in Resources */,
				C987F83529BA951E00B44E7A /* ClarityCity-LightItalic.otf in Resources */,
				3AEABEFD2B2BF84C001BC933 /* Localizable.xcstrings in Resources */,
				0350F12B2C0A49D40024CC15 /* text_note.json in Resources */,
				C987F85529BA951E00B44E7A /* ClarityCity-Thin.otf in Resources */,
				C987F83F29BA951E00B44E7A /* ClarityCity-SemiBold.otf in Resources */,
				3AEABEF82B2BF846001BC933 /* Reply.xcstrings in Resources */,
				0373CE802C08DBC40027C856 /* old_contact_list.json in Resources */,
				0350F10C2C0A46760024CC15 /* new_contact_list.json in Resources */,
				3AEABEFF2B2BF858001BC933 /* Moderation.xcstrings in Resources */,
				C9DEC006298947900078B43A /* sample_data.json in Resources */,
				C94B2D182B17F5EC002104B6 /* sample_repost.json in Resources */,
				C987F84929BA951E00B44E7A /* ClarityCity-BlackItalic.otf in Resources */,
				032634682C10C0D600E489B5 /* nostr_build_nip96_response.json in Resources */,
			);
			runOnlyForDeploymentPostprocessing = 0;
		};
/* End PBXResourcesBuildPhase section */

/* Begin PBXShellScriptBuildPhase section */
		C9BAB0992996BEEA0003A84E /* SwiftLint */ = {
			isa = PBXShellScriptBuildPhase;
			alwaysOutOfDate = 1;
			buildActionMask = 2147483647;
			files = (
			);
			inputFileListPaths = (
			);
			inputPaths = (
			);
			name = SwiftLint;
			outputFileListPaths = (
			);
			outputPaths = (
			);
			runOnlyForDeploymentPostprocessing = 0;
			shellPath = /bin/sh;
			shellScript = "export PATH=\"$PATH:/opt/homebrew/bin\"\nif which swiftlint > /dev/null; then\n  swiftlint --lenient\nelse\n  echo \"warning: SwiftLint not installed, download from https://github.com/realm/SwiftLint\"\nfi\n";
		};
/* End PBXShellScriptBuildPhase section */

/* Begin PBXSourcesBuildPhase section */
		C90862B729E9804B00C35A71 /* Sources */ = {
			isa = PBXSourcesBuildPhase;
			buildActionMask = 2147483647;
			files = (
				C90862BE29E9804B00C35A71 /* NosPerformanceTests.swift in Sources */,
			);
			runOnlyForDeploymentPostprocessing = 0;
		};
		C9DEBFCA298941000078B43A /* Sources */ = {
			isa = PBXSourcesBuildPhase;
			buildActionMask = 2147483647;
			files = (
				CD09A74429A50F1D0063464F /* SideMenu.swift in Sources */,
				C9C547512A4F1CC3006B0741 /* SearchController.swift in Sources */,
				C992B32A2B3613CC00704A9C /* SubscriptionCancellable.swift in Sources */,
				C9DEC06E2989668E0078B43A /* Relay+CoreDataClass.swift in Sources */,
				C9F64D8C29ED840700563F2B /* Zipper.swift in Sources */,
				C9C2B78529E073E300548B4A /* RelaySubscription.swift in Sources */,
				C993148D2C5BD8FC00224BA6 /* NoteEditorController.swift in Sources */,
				0350F12D2C0A7EF20024CC15 /* FeatureFlags.swift in Sources */,
				3FFB1D9C29A7DF9D002A755D /* StackedAvatarsView.swift in Sources */,
				C97A1C8E29E58EC7009D9E8D /* NSManagedObjectContext+Nos.swift in Sources */,
				5BBA5E9C2BAE052F00D57D76 /* NiceWorkSheet.swift in Sources */,
				C9B678DE29EEC35B00303F33 /* Foundation+Sendable.swift in Sources */,
				5B88051A2A21027C00E21F06 /* SHA256Key.swift in Sources */,
				C9B71DC22A9003670031ED9F /* CrashReporting.swift in Sources */,
				C987F81729BA4C6A00B44E7A /* BigActionButton.swift in Sources */,
				C98DC9BB2A795CAD004E5F0F /* ActionBanner.swift in Sources */,
				C9F204802AE029D90029A858 /* AppDestination.swift in Sources */,
				3F30020B29C361C8003D4F8B /* OnboardingTermsOfServiceView.swift in Sources */,
				C9C5475B2A4F1D8C006B0741 /* NosNotification+CoreDataProperties.swift in Sources */,
				C98B8B4029FBF83B009789C8 /* NotificationCard.swift in Sources */,
				5B834F672A83FB5C000C1432 /* ProfileKnownFollowersView.swift in Sources */,
				C9E8C1152B081EBE002D46B0 /* NIP05View.swift in Sources */,
				C92E7F6A2C4EFF7200B80638 /* WebSocketConnection.swift in Sources */,
				5BC0D9CC2B867B9D005D6980 /* NamesAPI.swift in Sources */,
				C987F81D29BA6D9A00B44E7A /* ProfileTab.swift in Sources */,
				C9ADB14129951CB10075E7F8 /* NSManagedObject+Nos.swift in Sources */,
				030036952C5D3AD9002C71F5 /* MockRefreshController.swift in Sources */,
				C9F84C21298DC36800C6714D /* AppView.swift in Sources */,
				C9CE5B142A0172CF008E198C /* WebView.swift in Sources */,
				CD4908D429B92941007443DB /* ReportABugMailView.swift in Sources */,
				5B7C93B02B6AD52400410ABE /* CreateUsernameWizard.swift in Sources */,
				030036852C5D39DD002C71F5 /* RefreshController.swift in Sources */,
				C9C2B78229E0735400548B4A /* RelaySubscriptionManager.swift in Sources */,
				3FFB1D9629A6BBEC002A755D /* Collection+SafeSubscript.swift in Sources */,
				A34E439929A522F20057AFCB /* CurrentUser.swift in Sources */,
				C9A0DADD29C689C900466635 /* NosNavigationBar.swift in Sources */,
				3F30020529C1FDD9003D4F8B /* OnboardingStartView.swift in Sources */,
				C936B4592A4C7B7C00DF1EB9 /* Nos.xcdatamodeld in Sources */,
				C987F81A29BA4D0E00B44E7A /* ActionButton.swift in Sources */,
				C9E37E122A1E7EC5003D4B0A /* PreviewContainer.swift in Sources */,
				C9A0DAF829C92F4500466635 /* UNSAPI.swift in Sources */,
				5B79F60B2B98ACA0002DA9BE /* PickYourUsernameSheet.swift in Sources */,
				5BFF66B62A58A8A000AA79DD /* MutesView.swift in Sources */,
				C913DA0A2AEAF52B003BDD6D /* NoteWarningController.swift in Sources */,
				3F30020929C23895003D4F8B /* OnboardingNotOldEnoughView.swift in Sources */,
				03B4E6AE2C125D61006E5F59 /* FileStorageUploadResponseJSON.swift in Sources */,
				5B79F6112B98AD0A002DA9BE /* ExcellentChoiceSheet.swift in Sources */,
				C973AB612A323167002AED16 /* Author+CoreDataProperties.swift in Sources */,
				C9B678E129EEC41000303F33 /* SocialGraphCache.swift in Sources */,
				034EBDBA2C24895E006BA35A /* CurrentUserError.swift in Sources */,
				C93F488D2AC5C30C00900CEC /* NosFormField.swift in Sources */,
				C9DEC06A298965550078B43A /* RelayView.swift in Sources */,
				C99E80CD2A0C2C6400187474 /* PreviewData.swift in Sources */,
				C9A0DAE429C69F0C00466635 /* HighlightedText.swift in Sources */,
				C94D855C2991479900749478 /* NoteComposer.swift in Sources */,
				5B79F6532BA11B08002DA9BE /* WizardSheetDescriptionText.swift in Sources */,
				5B6EB48E29EDBE0E006E750C /* NoteParser.swift in Sources */,
				C9F84C23298DC7B900C6714D /* SettingsView.swift in Sources */,
				5B79F6092B98AC33002DA9BE /* ClaimYourUniqueIdentitySheet.swift in Sources */,
				C973AB652A323167002AED16 /* EventReference+CoreDataProperties.swift in Sources */,
				C973AB632A323167002AED16 /* Relay+CoreDataProperties.swift in Sources */,
				C94FE9F729DB259300019CD3 /* Text+Gradient.swift in Sources */,
				3F170C78299D816200BC8F8B /* AppController.swift in Sources */,
				C92E7F6D2C4EFF9B00B80638 /* WebSocketState.swift in Sources */,
				C95D68AB299E710F00429F86 /* Color+Hex.swift in Sources */,
				037975EA2C0E695A00ADDF37 /* MockFeatureFlags.swift in Sources */,
				C94A5E182A72C84200B6EC5D /* ReportCategory.swift in Sources */,
				C9A8015E2BD0177D006E29B2 /* ReportPublisher.swift in Sources */,
				C973364F2A7968220012D8B8 /* SetUpUNSBanner.swift in Sources */,
				C9F0BB6B29A503D6000547FC /* PublicKey.swift in Sources */,
				C9EF84CF2C24D63000182B6F /* MockRelayService.swift in Sources */,
				5B79F6192B98B24C002DA9BE /* DeleteUsernameWizard.swift in Sources */,
				C9EE3E602A0538B7008A7491 /* ExpirationTimeButton.swift in Sources */,
				A303AF8329A9153A005DC8FC /* FollowButton.swift in Sources */,
				65D066992BD558690011C5CD /* DirectMessageWrapper.swift in Sources */,
				659B27242BD9CB4500BEA6CC /* VerifiableEvent.swift in Sources */,
				C9C2B77F29E0731600548B4A /* AsyncTimer.swift in Sources */,
				A32B6C7329A6BE9B00653FF5 /* FollowsView.swift in Sources */,
				3F30020D29C382EB003D4F8B /* OnboardingLoginView.swift in Sources */,
				C9A25B3D29F174D200B39534 /* ReadabilityPadding.swift in Sources */,
				C9DFA972299BF9E8006929C1 /* CompactNoteView.swift in Sources */,
				C9AC31AD2A55E0BD00A94E5A /* NotificationViewModel.swift in Sources */,
				0326347A2C10C57A00E489B5 /* FileStorageAPIClient.swift in Sources */,
				C9EE3E632A053910008A7491 /* ExpirationTimeOption.swift in Sources */,
				C9A0DAE029C697A100466635 /* AboutView.swift in Sources */,
				C9E8C1132B081E9C002D46B0 /* UNSNameView.swift in Sources */,
				A351E1A229BA92240009B7F6 /* ProfileEditView.swift in Sources */,
				C9DFA969299BEC33006929C1 /* CardStyle.swift in Sources */,
				C95D68AD299E721700429F86 /* ProfileView.swift in Sources */,
				C942566929B66A2800C4202C /* Date+Elapsed.swift in Sources */,
				5B8C96B029DB2E1100B73AEC /* SearchTextFieldObserver.swift in Sources */,
				C913DA0E2AEB3265003BDD6D /* WarningView.swift in Sources */,
				C9ADB13829928CC30075E7F8 /* String+Hex.swift in Sources */,
				C9F75AD22A02D41E005BBE45 /* ComposerActionBar.swift in Sources */,
				2D06BB9D2AE249D70085F509 /* ThreadRootView.swift in Sources */,
				C9DEBFD2298941000078B43A /* NosApp.swift in Sources */,
				5BFBB28B2BD9D79F002E909F /* URLParser.swift in Sources */,
				C930055F2A6AF8320098CA9E /* LoadingContent.swift in Sources */,
				5B79F6462BA11725002DA9BE /* WizardSheetVStack.swift in Sources */,
				C930E0572BA49DAD002B5776 /* GridPattern.swift in Sources */,
				C9A6C74D2AD98E2A001F9500 /* UNSNameTakenView.swift in Sources */,
				C92F015B2AC4D74E00972489 /* NosTextEditor.swift in Sources */,
				C913DA0C2AEB2EBF003BDD6D /* FetchRequestPublisher.swift in Sources */,
				C973AB5D2A323167002AED16 /* Event+CoreDataProperties.swift in Sources */,
				5B79F64C2BA119AE002DA9BE /* WizardSheetTitleText.swift in Sources */,
				C9F84C27298DC98800C6714D /* KeyPair.swift in Sources */,
				5B8C96B629DDD3B200B73AEC /* NoteUITextViewRepresentable.swift in Sources */,
				C93EC2F129C337EB0012EE2A /* RelayPicker.swift in Sources */,
				5BBA5E912BADF98E00D57D76 /* AlreadyHaveANIP05View.swift in Sources */,
				C9F0BB6F29A50437000547FC /* NostrIdentifierPrefix.swift in Sources */,
				C96D39272B61B6D200D3D0A1 /* RawNostrID.swift in Sources */,
				C996933E2C11FF0F00A2C70D /* EventObservationView.swift in Sources */,
				5BFF66B12A573F6400AA79DD /* RelayDetailView.swift in Sources */,
				C9F75AD62A041FF7005BBE45 /* ExpirationTimePicker.swift in Sources */,
				C92F015E2AC4D99400972489 /* NosForm.swift in Sources */,
				5B8C96AC29D52AD200B73AEC /* AuthorListView.swift in Sources */,
				C9B597652BBC8300002EC76A /* ImagePickerUIViewController.swift in Sources */,
				C9680AD42ACDF57D006C8C93 /* UNSWizardNeedsPaymentView.swift in Sources */,
				C94C4CF32AD993CA00F801CA /* UNSErrorView.swift in Sources */,
				C98CA9042B14FA3D00929141 /* PagedRelaySubscription.swift in Sources */,
				5B0D99032A94090A0039F0C5 /* DoubleTapToPopModifier.swift in Sources */,
				0357299B2BE415E5005FEE85 /* ContentWarningController.swift in Sources */,
				5BFF66B42A58853D00AA79DD /* PublishedEventsView.swift in Sources */,
				03D1B42C2C3C1B0D001778CD /* TLVElement.swift in Sources */,
				C987F85B29BA9ED800B44E7A /* Font.swift in Sources */,
				C94D6D5C2AC5D14400F0F11E /* WizardTextField.swift in Sources */,
				3FB5E651299D28A200386527 /* OnboardingView.swift in Sources */,
				C973AB5F2A323167002AED16 /* AuthorReference+CoreDataProperties.swift in Sources */,
				A3B943CF299AE00100A15A08 /* Keychain.swift in Sources */,
				C9671D73298DB94C00EE7E12 /* Data+Encoding.swift in Sources */,
				C9646EA129B7A22C007239A4 /* Analytics.swift in Sources */,
				C9A6C74B2AD866A7001F9500 /* UNSSuccessView.swift in Sources */,
				C981E2DB2AC6088900FBF4F6 /* UNSVerifyCodeView.swift in Sources */,
				DC4AB2F62A4475B800D1478A /* AppDelegate.swift in Sources */,
				5B8C96B229DB313300B73AEC /* AuthorCard.swift in Sources */,
				C9A0DADA29C685E500466635 /* SideMenuButton.swift in Sources */,
				C99693402C120CC900A2C70D /* AuthorObservationView.swift in Sources */,
				C93F48902AC5C9C400900CEC /* UNSWizardPhoneView.swift in Sources */,
				A3B943D5299D514800A15A08 /* Follow+CoreDataClass.swift in Sources */,
				C92DF80529C25DE900400561 /* URL+Extensions.swift in Sources */,
				3F60F42929B27D3E000D62C4 /* ThreadView.swift in Sources */,
				C9B678DB29EEBF3B00303F33 /* DependencyInjection.swift in Sources */,
				5B098DC62BDAF73500500A1B /* AttributedString+Links.swift in Sources */,
				65BD8DC42BDAF2C300802039 /* DiscoverContentsView.swift in Sources */,
				C95D68A9299E709900429F86 /* LinearGradient+Planetary.swift in Sources */,
				C92F01522AC4D6AB00972489 /* NosFormSection.swift in Sources */,
				C9BCF1C12AC72020009BDE06 /* UNSWizardChooseNameView.swift in Sources */,
				C9A6C7412AD837AD001F9500 /* UNSWizardController.swift in Sources */,
				C97465342A3C95FE0031226F /* RelayPickerToolbarButton.swift in Sources */,
				3F43C47629A9625700E896A0 /* AuthorReference+CoreDataClass.swift in Sources */,
				C9A6C7492AD86271001F9500 /* UNSNewNameView.swift in Sources */,
				5B6136382C2F408E00ADD9C3 /* RepliesLabel.swift in Sources */,
				C9ADB13D29929B540075E7F8 /* Bech32.swift in Sources */,
				C95D68A1299E6D3E00429F86 /* BioView.swift in Sources */,
				5BE281CA2AE2CCEB00880466 /* HomeTab.swift in Sources */,
				C94D14812A12B3F70014C906 /* SearchBar.swift in Sources */,
				C9A6C7472AD84263001F9500 /* UNSNamePicker.swift in Sources */,
				C92E7F672C4EFF3D00B80638 /* WebSocketErrorEvent.swift in Sources */,
				C93EC2F729C351470012EE2A /* Optional+Unwrap.swift in Sources */,
				A32B6C7829A6C99200653FF5 /* CompactAuthorCard.swift in Sources */,
				C92DF80829C25FA900400561 /* SquareImage.swift in Sources */,
				5B29B58E2BEC392B008F6008 /* ActivityPubBadgeView.swift in Sources */,
				C9DEBFD9298941000078B43A /* HomeFeedView.swift in Sources */,
				3F30020729C237AB003D4F8B /* OnboardingAgeVerificationView.swift in Sources */,
				65BD8DC22BDAF2C300802039 /* DiscoverTab.swift in Sources */,
				65BD8DC32BDAF2C300802039 /* FeaturedAuthorCategory.swift in Sources */,
				C93F045E2B9B7A7000AD5872 /* ReplyPreview.swift in Sources */,
				C97465312A3B89140031226F /* AuthorLabel.swift in Sources */,
				C9C547592A4F1D8C006B0741 /* NosNotification+CoreDataClass.swift in Sources */,
				030AE4292BE3D63C004DEE02 /* FeaturedAuthor.swift in Sources */,
				C9B678E729F01A8500303F33 /* FullscreenProgressView.swift in Sources */,
				C9F0BB6929A5039D000547FC /* Int+Bool.swift in Sources */,
				C90352BA2C1235CD000A5993 /* NosNavigationDestination.swift in Sources */,
				03D1B4282C3C1A5D001778CD /* NostrIdentifier.swift in Sources */,
				DC5F203F2A6AE24200F8D73F /* ImagePickerButton.swift in Sources */,
				5B79F5EB2B97B5E9002DA9BE /* ConfirmUsernameDeletionSheet.swift in Sources */,
				C9032C2E2BAE31ED001F4EC6 /* ProfileFeedType.swift in Sources */,
				C981E2DD2AC610D600FBF4F6 /* UNSStepImage.swift in Sources */,
				C9CDBBA429A8FA2900C555C7 /* GoldenPostView.swift in Sources */,
				C92F01582AC4D6F700972489 /* NosTextField.swift in Sources */,
				C9C2B77C29E072E400548B4A /* WebSocket+Nos.swift in Sources */,
				C9DEC003298945150078B43A /* String+Lorem.swift in Sources */,
				C97A1C8B29E45B4E009D9E8D /* RawEventController.swift in Sources */,
				C9DEC0632989541F0078B43A /* Bundle+Current.swift in Sources */,
				C93EC2F429C34C860012EE2A /* NSPredicate+Bool.swift in Sources */,
				5B79F6132B98B145002DA9BE /* WizardNavigationStack.swift in Sources */,
				C9F84C1C298DBBF400C6714D /* Data+Sha.swift in Sources */,
				C936B4622A4CB01C00DF1EB9 /* PushNotificationService.swift in Sources */,
				C95D68A6299E6F9E00429F86 /* ProfileHeader.swift in Sources */,
				0365CD872C4016A200622A1A /* EventKind.swift in Sources */,
				C9BAB09B2996FBA10003A84E /* EventProcessor.swift in Sources */,
				C9B5C78E2C24AF650070445B /* MockRelaySubscriptionManager.swift in Sources */,
				C960C57129F3236200929990 /* LikeButton.swift in Sources */,
				C97797B9298AA19A0046BD25 /* RelayService.swift in Sources */,
				C99721CB2AEBED26004EBEAB /* String+Empty.swift in Sources */,
				C9C097252C13537900F78EC3 /* DatabaseCleaner.swift in Sources */,
				C959DB762BD01DF4008F3627 /* GiftWrapper.swift in Sources */,
				5B29B5842BEAA0D7008F6008 /* BioSheet.swift in Sources */,
				C93CA0C329AE3A1E00921183 /* JSONEvent.swift in Sources */,
				3FFB1D89299FF37C002A755D /* AvatarView.swift in Sources */,
				65BD8DB92BDAF28200802039 /* CircularFollowButton.swift in Sources */,
				C97A1C8829E45B3C009D9E8D /* RawEventView.swift in Sources */,
				C9DEC04529894BED0078B43A /* Event+CoreDataClass.swift in Sources */,
				CD76865029B6503500085358 /* NoteOptionsButton.swift in Sources */,
				0326346D2C10C2FD00E489B5 /* FileStorageServerInfoResponseJSON.swift in Sources */,
				5B6136462C348A5100ADD9C3 /* RepliesDisplayType.swift in Sources */,
				5BE281C72AE2CCD800880466 /* ReplyButton.swift in Sources */,
				C936B45C2A4C7D6B00DF1EB9 /* UNSWizard.swift in Sources */,
				C9DFA966299BEB96006929C1 /* NoteCard.swift in Sources */,
				C98651102B0BD49200597B68 /* PagedNoteListView.swift in Sources */,
				C9E37E152A1E8143003D4B0A /* ReportTarget.swift in Sources */,
				C9DEBFD4298941000078B43A /* PersistenceController.swift in Sources */,
				5B834F692A83FC7F000C1432 /* ProfileSocialStatsView.swift in Sources */,
				CD09A74629A50F750063464F /* SideMenuContent.swift in Sources */,
				C9DFA971299BF8CD006929C1 /* RepliesView.swift in Sources */,
				C974652E2A3B86600031226F /* NoteCardHeader.swift in Sources */,
				C9CF23172A38A58B00EBEC31 /* ParseQueue.swift in Sources */,
				C98A32272A05795E00E3FA13 /* Task+Timeout.swift in Sources */,
				030036AB2C5D872B002C71F5 /* NewNotesButton.swift in Sources */,
				C9B708BB2A13BE41006C613A /* NoteTextEditor.swift in Sources */,
				C9E37E0F2A1E7C32003D4B0A /* ReportMenu.swift in Sources */,
				C95D68A5299E6E1E00429F86 /* PlaceholderModifier.swift in Sources */,
				C960C57429F3251E00929990 /* RepostButton.swift in Sources */,
				3FFB1D9329A6BBCE002A755D /* EventReference+CoreDataClass.swift in Sources */,
				C973AB5B2A323167002AED16 /* Follow+CoreDataProperties.swift in Sources */,
				C92F01552AC4D6CF00972489 /* BeveledSeparator.swift in Sources */,
				C93EC2FD29C3785C0012EE2A /* View+RoundedCorner.swift in Sources */,
				5B503F622A291A1A0098805A /* JSONRelayMetadata.swift in Sources */,
				C98298332ADD7F9A0096C5B5 /* DeepLinkService.swift in Sources */,
				03F7C4F42C10E05B006FF613 /* URLSessionProtocol.swift in Sources */,
				CD09A74829A51EFC0063464F /* Router.swift in Sources */,
				2D4010A22AD87DF300F93AD4 /* KnownFollowersView.swift in Sources */,
				CD2CF38E299E67F900332116 /* CardButtonStyle.swift in Sources */,
				A336DD3C299FD78000A0CBA0 /* Filter.swift in Sources */,
				DC2E54C82A700F1400C2CAAB /* UIDevice+Simulator.swift in Sources */,
				C97B288A2C10B07100DC1FC0 /* NosNavigationStack.swift in Sources */,
				C98CA9072B14FBBF00929141 /* PagedNoteDataSource.swift in Sources */,
				C9A0DAEA29C6A34200466635 /* ActivityView.swift in Sources */,
				CD2CF390299E68BE00332116 /* NoteButton.swift in Sources */,
				C9DC6CBA2C1739AD00E1CFB3 /* View+HandleURLsInRouter.swift in Sources */,
				C93F48932AC5C9CE00900CEC /* UNSWizardIntroView.swift in Sources */,
				5B79F6552BA123D4002DA9BE /* WizardSheetBadgeText.swift in Sources */,
				C9DEC04D29894BED0078B43A /* Author+CoreDataClass.swift in Sources */,
				C905B0772A619E99009B8A78 /* LinkPreview.swift in Sources */,
				C95D68A7299E6FF000429F86 /* KeyFixture.swift in Sources */,
				C94437E629B0DB83004D8C86 /* NotificationsView.swift in Sources */,
			);
			runOnlyForDeploymentPostprocessing = 0;
		};
		C9DEBFE0298941020078B43A /* Sources */ = {
			isa = PBXSourcesBuildPhase;
			buildActionMask = 2147483647;
			files = (
				03F7C4F32C10DF79006FF613 /* URLSessionProtocol.swift in Sources */,
				0320C1152BFE63DC00C4C080 /* MockRelaySubscriptionManager.swift in Sources */,
				C993148E2C5BD8FC00224BA6 /* NoteEditorController.swift in Sources */,
				035729CB2BE41770005FEE85 /* ContentWarningController.swift in Sources */,
				CD09A76229A5220E0063464F /* AppController.swift in Sources */,
				037975BE2C0E265E00ADDF37 /* LinkPreview.swift in Sources */,
				C9A0DAF929C92F4500466635 /* UNSAPI.swift in Sources */,
				03A3AA3B2C5028FF008FE153 /* PublicKeyTests.swift in Sources */,
				C97A1C8C29E45B4E009D9E8D /* RawEventController.swift in Sources */,
				CD09A75F29A521FD0063464F /* RelayService.swift in Sources */,
				C9EF84D02C24D63000182B6F /* MockRelayService.swift in Sources */,
				CD09A76029A521FD0063464F /* Filter.swift in Sources */,
				C9B71DC32A9003670031ED9F /* CrashReporting.swift in Sources */,
				C9C2B78329E0735400548B4A /* RelaySubscriptionManager.swift in Sources */,
				C9C2B78029E0731600548B4A /* AsyncTimer.swift in Sources */,
				C96D39282B61B6D200D3D0A1 /* RawNostrID.swift in Sources */,
				C9B678E229EEC41000303F33 /* SocialGraphCache.swift in Sources */,
				C9A8015F2BD0177D006E29B2 /* ReportPublisher.swift in Sources */,
				3AAB61B52B24CD0000717A07 /* Date+ElapsedTests.swift in Sources */,
				C936B45F2A4CAF2B00DF1EB9 /* AppDelegate.swift in Sources */,
				C96D391B2B61AFD500D3D0A1 /* RawNostrIDTests.swift in Sources */,
				035729AD2BE4167E005FEE85 /* EventTests.swift in Sources */,
				035729B32BE4167E005FEE85 /* TLVElementTests.swift in Sources */,
				C9C2B77D29E072E400548B4A /* WebSocket+Nos.swift in Sources */,
				C973AB642A323167002AED16 /* Relay+CoreDataProperties.swift in Sources */,
				C9EE3E642A053910008A7491 /* ExpirationTimeOption.swift in Sources */,
				65D066AA2BD55E160011C5CD /* DirectMessageWrapper.swift in Sources */,
				C973AB5E2A323167002AED16 /* Event+CoreDataProperties.swift in Sources */,
				C9F64D8D29ED840700563F2B /* Zipper.swift in Sources */,
				C98298342ADD7F9A0096C5B5 /* DeepLinkService.swift in Sources */,
				03D1B42D2C3C1B0D001778CD /* TLVElement.swift in Sources */,
				CD09A75929A521D20063464F /* Color+Hex.swift in Sources */,
				5B88051D2A2104CC00E21F06 /* SHA256Key.swift in Sources */,
				0365CD902C40171100622A1A /* EventKind.swift in Sources */,
				C9CF23182A38A58B00EBEC31 /* ParseQueue.swift in Sources */,
				037975C72C0E26FC00ADDF37 /* Font.swift in Sources */,
				5B39E64429EDBF8100464830 /* NoteParser.swift in Sources */,
				035729CA2BE4173E005FEE85 /* PreviewData.swift in Sources */,
				037975D12C0E341500ADDF37 /* MockFeatureFlags.swift in Sources */,
				C92E7F682C4EFF3D00B80638 /* WebSocketErrorEvent.swift in Sources */,
				5BD08BB22A38E96F00BB926C /* JSONRelayMetadata.swift in Sources */,
				C936B45A2A4C7B7C00DF1EB9 /* Nos.xcdatamodeld in Sources */,
				037975BD2C0E25E200ADDF37 /* FeatureFlags.swift in Sources */,
				C98CA9082B14FD8600929141 /* PagedRelaySubscription.swift in Sources */,
				5B79F5B82B8E71CC002DA9BE /* NamesAPI.swift in Sources */,
				C9F204812AE02D8C0029A858 /* AppDestination.swift in Sources */,
				5B098DC72BDAF77400500A1B /* AttributedString+Links.swift in Sources */,
				C99314942C5BE13600224BA6 /* NoteEditorControllerTests.swift in Sources */,
				035729B02BE4167E005FEE85 /* NoteParserTests.swift in Sources */,
				C9FC1E632B61ACE300A3A6FB /* CoreDataTestCase.swift in Sources */,
				0373CE992C0910250027C856 /* XCTestCase+JSONData.swift in Sources */,
				C9E37E162A1E8143003D4B0A /* ReportTarget.swift in Sources */,
				035729BA2BE416A6005FEE85 /* ReportPublisherTests.swift in Sources */,
				0320C0FB2BFE43A600C4C080 /* RelayServiceTests.swift in Sources */,
				C94A5E192A72C84200B6EC5D /* ReportCategory.swift in Sources */,
				035729AC2BE4167E005FEE85 /* Bech32Tests.swift in Sources */,
				C936B4632A4CB01C00DF1EB9 /* PushNotificationService.swift in Sources */,
				C9C5475A2A4F1D8C006B0741 /* NosNotification+CoreDataClass.swift in Sources */,
				CD09A74929A521210063464F /* Router.swift in Sources */,
				C90B16B82AFED96300CB4B85 /* URLExtensionTests.swift in Sources */,
				C93EC2F829C351470012EE2A /* Optional+Unwrap.swift in Sources */,
				035729BD2BE416BD005FEE85 /* EventObservationTests.swift in Sources */,
				C9C5475C2A4F1D8C006B0741 /* NosNotification+CoreDataProperties.swift in Sources */,
				C9B678DF29EEC35B00303F33 /* Foundation+Sendable.swift in Sources */,
				A3B943D7299D6DB700A15A08 /* Follow+CoreDataClass.swift in Sources */,
				C9ADB13E29929EEF0075E7F8 /* Bech32.swift in Sources */,
				5B098DC92BDAF7CF00500A1B /* NoteParserTests+NIP27.swift in Sources */,
				C9C097262C13537900F78EC3 /* DatabaseCleaner.swift in Sources */,
				C9DEC05A2989509B0078B43A /* PersistenceController.swift in Sources */,
				C9C2B78629E073E300548B4A /* RelaySubscription.swift in Sources */,
				C973AB662A323167002AED16 /* EventReference+CoreDataProperties.swift in Sources */,
				5B098DBC2BDAF6CB00500A1B /* NoteParserTests+NIP08.swift in Sources */,
				C942566A29B66A2800C4202C /* Date+Elapsed.swift in Sources */,
				C99721CC2AEBED26004EBEAB /* String+Empty.swift in Sources */,
				C93CA0C429AE3A1E00921183 /* JSONEvent.swift in Sources */,
				C9DEC04629894BED0078B43A /* Event+CoreDataClass.swift in Sources */,
				C92E7F6B2C4EFF7200B80638 /* WebSocketConnection.swift in Sources */,
				035729A02BE41653005FEE85 /* SocialGraphTests.swift in Sources */,
				037975BC2C0E258E00ADDF37 /* CompactNoteView.swift in Sources */,
				03D1B4292C3C1AC9001778CD /* NostrIdentifier.swift in Sources */,
				A32B6C7129A672BC00653FF5 /* CurrentUser.swift in Sources */,
				C98A32282A05795E00E3FA13 /* Task+Timeout.swift in Sources */,
				035729B12BE4167E005FEE85 /* ReportTests.swift in Sources */,
				C973AB602A323167002AED16 /* AuthorReference+CoreDataProperties.swift in Sources */,
				5BE281CD2AE2CD4700880466 /* AvatarView.swift in Sources */,
				C9F84C1A298DBB6300C6714D /* Data+Encoding.swift in Sources */,
				C9DEC0642989541F0078B43A /* Bundle+Current.swift in Sources */,
				C9ADB13629928AF00075E7F8 /* KeyPair.swift in Sources */,
				3FFB1D9729A6BBEC002A755D /* Collection+SafeSubscript.swift in Sources */,
				0357299F2BE41653005FEE85 /* ContentWarningControllerTests.swift in Sources */,
				035729B22BE4167E005FEE85 /* SHA256KeyTests.swift in Sources */,
				0326346E2C10C2FD00E489B5 /* FileStorageServerInfoResponseJSON.swift in Sources */,
				0326346B2C10C1D800E489B5 /* FileStorageServerInfoResponseJSONTests.swift in Sources */,
				C9A6C7422AD837AD001F9500 /* UNSWizardController.swift in Sources */,
				0350F1212C0A490E0024CC15 /* EventProcessorIntegrationTests.swift in Sources */,
				03ED93472C46C48400C8D443 /* JSONEventTests.swift in Sources */,
				0326347B2C10C57A00E489B5 /* FileStorageAPIClient.swift in Sources */,
				C9B678DC29EEBF3B00303F33 /* DependencyInjection.swift in Sources */,
				C9F0BB6D29A503D9000547FC /* Int+Bool.swift in Sources */,
				C9C097232C13534800F78EC3 /* DatabaseCleanerTests.swift in Sources */,
				DC08FF812A7969C5009F87D1 /* UIDevice+Simulator.swift in Sources */,
				5BFBB2962BD9D824002E909F /* URLParser.swift in Sources */,
				C959DB772BD01DF4008F3627 /* GiftWrapper.swift in Sources */,
				C9C9444229F6F0E2002F2C7A /* XCTest+Eventually.swift in Sources */,
				5BD25E592C192BBC005CF884 /* NoteParserTests+Parse.swift in Sources */,
				3FFF3BD029A9645F00DD0B72 /* AuthorReference+CoreDataClass.swift in Sources */,
				030036942C5D3AD3002C71F5 /* RefreshController.swift in Sources */,
				035729B82BE416A6005FEE85 /* DirectMessageWrapperTests.swift in Sources */,
				C9F0BB6C29A503D6000547FC /* PublicKey.swift in Sources */,
				C9DEC06F2989668E0078B43A /* Relay+CoreDataClass.swift in Sources */,
				C9ADB13F29929F1F0075E7F8 /* String+Hex.swift in Sources */,
				C973AB622A323167002AED16 /* Author+CoreDataProperties.swift in Sources */,
				C93EC2F529C34C860012EE2A /* NSPredicate+Bool.swift in Sources */,
				C9DEC05B298950A90078B43A /* String+Lorem.swift in Sources */,
				C9F84C1D298DBC6100C6714D /* Data+Sha.swift in Sources */,
				C9F0BB7029A50437000547FC /* NostrIdentifierPrefix.swift in Sources */,
				03B4E6AF2C125D61006E5F59 /* FileStorageUploadResponseJSON.swift in Sources */,
				A3B943D8299D758F00A15A08 /* Keychain.swift in Sources */,
				035729B92BE416A6005FEE85 /* GiftWrapperTests.swift in Sources */,
				032634702C10C40B00E489B5 /* NostrBuildAPIClientTests.swift in Sources */,
				C9646EAA29B7A506007239A4 /* Analytics.swift in Sources */,
				C9736E5E2C13B718005BCE70 /* EventFixture.swift in Sources */,
				035729AF2BE4167E005FEE85 /* KeyPairTests.swift in Sources */,
				035729AE2BE4167E005FEE85 /* FollowTests.swift in Sources */,
				5BFBB2952BD9D7EB002E909F /* URLParserTests.swift in Sources */,
				C91400252B2A3ABF009B13B4 /* SQLiteStoreTestCase.swift in Sources */,
				C9DEC04E29894BED0078B43A /* Author+CoreDataClass.swift in Sources */,
				034EBDC72C2489B4006BA35A /* CurrentUserError.swift in Sources */,
				C9ADB14229951CB10075E7F8 /* NSManagedObject+Nos.swift in Sources */,
				035729AB2BE4167E005FEE85 /* AuthorTests.swift in Sources */,
				03B4E6AC2C125D13006E5F59 /* FileStorageUploadResponseJSONTests.swift in Sources */,
				0300368F2C5D3AB4002C71F5 /* MockRefreshController.swift in Sources */,
				C92DF80629C25DE900400561 /* URL+Extensions.swift in Sources */,
				C9BAB09C2996FBA10003A84E /* EventProcessor.swift in Sources */,
				C992B32B2B3613CC00704A9C /* SubscriptionCancellable.swift in Sources */,
				C92E7F6E2C4EFF9B00B80638 /* WebSocketState.swift in Sources */,
				C973AB5C2A323167002AED16 /* Follow+CoreDataProperties.swift in Sources */,
				037975BB2C0E24D200ADDF37 /* CompactNoteViewTests.swift in Sources */,
				0376DF622C3DBAED00C80786 /* NostrIdentifierTests.swift in Sources */,
				659B27312BD9D6FE00BEA6CC /* VerifiableEvent.swift in Sources */,
				C90352BB2C1235CD000A5993 /* NosNavigationDestination.swift in Sources */,
				C93005602A6AF8320098CA9E /* LoadingContent.swift in Sources */,
				C97A1C8F29E58EC7009D9E8D /* NSManagedObjectContext+Nos.swift in Sources */,
				C9ADB135299288230075E7F8 /* KeyFixture.swift in Sources */,
				C9C547552A4F1CDB006B0741 /* SearchController.swift in Sources */,
				3FFB1D9429A6BBCE002A755D /* EventReference+CoreDataClass.swift in Sources */,
				C9BD919B2B61C4FB00FDA083 /* RawNostrID+Random.swift in Sources */,
				C9A6C7452AD83FB0001F9500 /* NotificationViewModel.swift in Sources */,
			);
			runOnlyForDeploymentPostprocessing = 0;
		};
/* End PBXSourcesBuildPhase section */

/* Begin PBXTargetDependency section */
		3AD3185D2B294E9000026B07 /* PBXTargetDependency */ = {
			isa = PBXTargetDependency;
			productRef = 3AD3185C2B294E9000026B07 /* XCStringsToolPlugin */;
		};
		3AEABEF32B2BF806001BC933 /* PBXTargetDependency */ = {
			isa = PBXTargetDependency;
			productRef = 3AEABEF22B2BF806001BC933 /* XCStringsToolPlugin */;
		};
		C90862C229E9804B00C35A71 /* PBXTargetDependency */ = {
			isa = PBXTargetDependency;
			target = C9DEBFCD298941000078B43A /* Nos */;
			targetProxy = C90862C129E9804B00C35A71 /* PBXContainerItemProxy */;
		};
		C9A6C7442AD83F7A001F9500 /* PBXTargetDependency */ = {
			isa = PBXTargetDependency;
			productRef = C9A6C7432AD83F7A001F9500 /* SwiftGenPlugin */;
		};
		C9D573402AB24A3700E06BB4 /* PBXTargetDependency */ = {
			isa = PBXTargetDependency;
			productRef = C9D5733F2AB24A3700E06BB4 /* SwiftGenPlugin */;
		};
		C9DEBFE6298941020078B43A /* PBXTargetDependency */ = {
			isa = PBXTargetDependency;
			target = C9DEBFCD298941000078B43A /* Nos */;
			targetProxy = C9DEBFE5298941020078B43A /* PBXContainerItemProxy */;
		};
/* End PBXTargetDependency section */

/* Begin XCBuildConfiguration section */
		5B7888CB2B5A0FB800B6761F /* Staging */ = {
			isa = XCBuildConfiguration;
			buildSettings = {
				ALWAYS_SEARCH_USER_PATHS = NO;
				ASSETCATALOG_COMPILER_GENERATE_SWIFT_ASSET_SYMBOL_EXTENSIONS = YES;
				CLANG_ANALYZER_LOCALIZABILITY_NONLOCALIZED = YES;
				CLANG_ANALYZER_NONNULL = YES;
				CLANG_ANALYZER_NUMBER_OBJECT_CONVERSION = YES_AGGRESSIVE;
				CLANG_CXX_LANGUAGE_STANDARD = "gnu++20";
				CLANG_ENABLE_MODULES = YES;
				CLANG_ENABLE_OBJC_ARC = YES;
				CLANG_ENABLE_OBJC_WEAK = YES;
				CLANG_WARN_BLOCK_CAPTURE_AUTORELEASING = YES;
				CLANG_WARN_BOOL_CONVERSION = YES;
				CLANG_WARN_COMMA = YES;
				CLANG_WARN_CONSTANT_CONVERSION = YES;
				CLANG_WARN_DEPRECATED_OBJC_IMPLEMENTATIONS = YES;
				CLANG_WARN_DIRECT_OBJC_ISA_USAGE = YES_ERROR;
				CLANG_WARN_DOCUMENTATION_COMMENTS = YES;
				CLANG_WARN_EMPTY_BODY = YES;
				CLANG_WARN_ENUM_CONVERSION = YES;
				CLANG_WARN_INFINITE_RECURSION = YES;
				CLANG_WARN_INT_CONVERSION = YES;
				CLANG_WARN_NON_LITERAL_NULL_CONVERSION = YES;
				CLANG_WARN_OBJC_IMPLICIT_RETAIN_SELF = YES;
				CLANG_WARN_OBJC_LITERAL_CONVERSION = YES;
				CLANG_WARN_OBJC_ROOT_CLASS = YES_ERROR;
				CLANG_WARN_QUOTED_INCLUDE_IN_FRAMEWORK_HEADER = YES;
				CLANG_WARN_RANGE_LOOP_ANALYSIS = YES;
				CLANG_WARN_STRICT_PROTOTYPES = YES;
				CLANG_WARN_SUSPICIOUS_MOVE = YES;
				CLANG_WARN_UNGUARDED_AVAILABILITY = YES_AGGRESSIVE;
				CLANG_WARN_UNREACHABLE_CODE = YES;
				CLANG_WARN__DUPLICATE_METHOD_MATCH = YES;
				COPY_PHASE_STRIP = NO;
				DEAD_CODE_STRIPPING = YES;
				DEBUG_INFORMATION_FORMAT = "dwarf-with-dsym";
				ENABLE_NS_ASSERTIONS = NO;
				ENABLE_STRICT_OBJC_MSGSEND = YES;
				ENABLE_USER_SCRIPT_SANDBOXING = YES;
				GCC_C_LANGUAGE_STANDARD = gnu11;
				GCC_NO_COMMON_BLOCKS = YES;
				GCC_OPTIMIZATION_LEVEL = s;
				GCC_WARN_64_TO_32_BIT_CONVERSION = YES;
				GCC_WARN_ABOUT_RETURN_TYPE = YES_ERROR;
				GCC_WARN_UNDECLARED_SELECTOR = YES;
				GCC_WARN_UNINITIALIZED_AUTOS = YES_AGGRESSIVE;
				GCC_WARN_UNUSED_FUNCTION = YES;
				GCC_WARN_UNUSED_VARIABLE = YES;
				IPHONEOS_DEPLOYMENT_TARGET = 17.0;
				MACOSX_DEPLOYMENT_TARGET = 13.3;
				MTL_ENABLE_DEBUG_INFO = NO;
				MTL_FAST_MATH = YES;
				SWIFT_COMPILATION_MODE = wholemodule;
				SWIFT_OPTIMIZATION_LEVEL = "-O";
			};
			name = Staging;
		};
		5B7888CC2B5A0FB800B6761F /* Staging */ = {
			isa = XCBuildConfiguration;
			baseConfigurationReference = C94D39212ABDDDFE0019C4D5 /* Secrets.xcconfig */;
			buildSettings = {
				ASSETCATALOG_COMPILER_APPICON_NAME = AppIconStaging;
				ASSETCATALOG_COMPILER_GENERATE_ASSET_SYMBOLS = NO;
				ASSETCATALOG_COMPILER_GLOBAL_ACCENT_COLOR_NAME = accent;
				CODE_SIGN_ENTITLEMENTS = Nos/NosStaging.entitlements;
				CODE_SIGN_IDENTITY = "Apple Distribution: Verse Communications, Inc. (GZCZBKH7MY)";
				CODE_SIGN_STYLE = Manual;
				CURRENT_PROJECT_VERSION = 224;
				DEAD_CODE_STRIPPING = YES;
				DEVELOPMENT_ASSET_PATHS = "\"Nos/Views/Preview Content\"";
				DEVELOPMENT_TEAM = "";
				"DEVELOPMENT_TEAM[sdk=iphoneos*]" = GZCZBKH7MY;
				ENABLE_HARDENED_RUNTIME = YES;
				ENABLE_PREVIEWS = YES;
				ENABLE_USER_SCRIPT_SANDBOXING = NO;
				GCC_PREPROCESSOR_DEFINITIONS = "STAGING=1";
				GENERATE_INFOPLIST_FILE = YES;
				INFOPLIST_FILE = Nos/Info.plist;
				INFOPLIST_KEY_CFBundleDisplayName = "Nos Staging";
				INFOPLIST_KEY_NSCameraUsageDescription = "Nos can access camera to allow users to post photos directly.";
				"INFOPLIST_KEY_UIApplicationSceneManifest_Generation[sdk=iphoneos*]" = YES;
				"INFOPLIST_KEY_UIApplicationSceneManifest_Generation[sdk=iphonesimulator*]" = YES;
				"INFOPLIST_KEY_UIApplicationSupportsIndirectInputEvents[sdk=iphoneos*]" = YES;
				"INFOPLIST_KEY_UIApplicationSupportsIndirectInputEvents[sdk=iphonesimulator*]" = YES;
				"INFOPLIST_KEY_UILaunchScreen_Generation[sdk=iphoneos*]" = YES;
				"INFOPLIST_KEY_UILaunchScreen_Generation[sdk=iphonesimulator*]" = YES;
				INFOPLIST_KEY_UILaunchStoryboardName = "Launch Screen.storyboard";
				"INFOPLIST_KEY_UIStatusBarStyle[sdk=iphoneos*]" = UIStatusBarStyleDefault;
				"INFOPLIST_KEY_UIStatusBarStyle[sdk=iphonesimulator*]" = UIStatusBarStyleDefault;
				INFOPLIST_KEY_UISupportedInterfaceOrientations_iPad = "UIInterfaceOrientationPortrait UIInterfaceOrientationPortraitUpsideDown UIInterfaceOrientationLandscapeLeft UIInterfaceOrientationLandscapeRight";
				INFOPLIST_KEY_UISupportedInterfaceOrientations_iPhone = "UIInterfaceOrientationPortrait UIInterfaceOrientationLandscapeLeft UIInterfaceOrientationLandscapeRight";
				INFOPLIST_KEY_UIUserInterfaceStyle = Dark;
				IPHONEOS_DEPLOYMENT_TARGET = 17.0;
				LD_RUNPATH_SEARCH_PATHS = "@executable_path/Frameworks";
				"LD_RUNPATH_SEARCH_PATHS[sdk=macosx*]" = "@executable_path/../Frameworks";
				LOCALIZATION_PREFERS_STRING_CATALOGS = YES;
				LOCALIZED_STRING_SWIFTUI_SUPPORT = NO;
				MACOSX_DEPLOYMENT_TARGET = 13.3;
				MARKETING_VERSION = 0.1.24;
				PRODUCT_BUNDLE_IDENTIFIER = "com.verse.Nos-staging";
				PRODUCT_MODULE_NAME = Nos;
				PRODUCT_NAME = "$(TARGET_NAME) Staging";
				PROVISIONING_PROFILE_SPECIFIER = "";
				"PROVISIONING_PROFILE_SPECIFIER[sdk=iphoneos*]" = "match AppStore com.verse.Nos-staging";
				SCHEME_PREFIX = "nos-staging";
				SDKROOT = auto;
				SUPPORTED_PLATFORMS = "iphoneos iphonesimulator";
				SUPPORTS_MACCATALYST = NO;
				SUPPORTS_MAC_DESIGNED_FOR_IPHONE_IPAD = YES;
				SWIFT_ACTIVE_COMPILATION_CONDITIONS = STAGING;
				SWIFT_EMIT_LOC_STRINGS = NO;
				SWIFT_VERSION = 5.0;
				TARGETED_DEVICE_FAMILY = "1,2";
			};
			name = Staging;
		};
		5B7888CD2B5A0FB800B6761F /* Staging */ = {
			isa = XCBuildConfiguration;
			buildSettings = {
				ALWAYS_EMBED_SWIFT_STANDARD_LIBRARIES = YES;
				ASSETCATALOG_COMPILER_GENERATE_ASSET_SYMBOLS = NO;
				ASSETCATALOG_COMPILER_GENERATE_SWIFT_ASSET_SYMBOL_EXTENSIONS = NO;
				CODE_SIGN_STYLE = Automatic;
				CURRENT_PROJECT_VERSION = 224;
				DEAD_CODE_STRIPPING = YES;
				DEVELOPMENT_TEAM = GZCZBKH7MY;
				GENERATE_INFOPLIST_FILE = YES;
				HEADER_SEARCH_PATHS = "";
				INFOPLIST_FILE = NosTests/Info.plist;
				IPHONEOS_DEPLOYMENT_TARGET = 17.0;
				LOCALIZATION_PREFERS_STRING_CATALOGS = YES;
				LOCALIZED_STRING_SWIFTUI_SUPPORT = NO;
				MACOSX_DEPLOYMENT_TARGET = 13.1;
				MARKETING_VERSION = 1.0;
				PRODUCT_BUNDLE_IDENTIFIER = com.verse.NosTests;
				PRODUCT_NAME = "$(TARGET_NAME)";
				SDKROOT = auto;
				SUPPORTED_PLATFORMS = "iphoneos iphonesimulator macosx";
				SWIFT_EMIT_LOC_STRINGS = NO;
				SWIFT_VERSION = 5.0;
				TARGETED_DEVICE_FAMILY = "1,2";
			};
			name = Staging;
		};
		5B7888CF2B5A0FB800B6761F /* Staging */ = {
			isa = XCBuildConfiguration;
			buildSettings = {
				CODE_SIGN_STYLE = Automatic;
				CURRENT_PROJECT_VERSION = 224;
				DEVELOPMENT_TEAM = GZCZBKH7MY;
				GENERATE_INFOPLIST_FILE = YES;
				IPHONEOS_DEPLOYMENT_TARGET = 16.2;
				MARKETING_VERSION = 1.0;
				PRODUCT_BUNDLE_IDENTIFIER = com.verse.NosPerformanceTests;
				PRODUCT_NAME = "$(TARGET_NAME)";
				SDKROOT = iphoneos;
				SWIFT_EMIT_LOC_STRINGS = NO;
				SWIFT_VERSION = 5.0;
				TARGETED_DEVICE_FAMILY = "1,2";
				TEST_TARGET_NAME = Nos;
				VALIDATE_PRODUCT = YES;
			};
			name = Staging;
		};
		5BE460712BAB3028004B83ED /* Dev */ = {
			isa = XCBuildConfiguration;
			buildSettings = {
				ALWAYS_SEARCH_USER_PATHS = NO;
				ASSETCATALOG_COMPILER_GENERATE_SWIFT_ASSET_SYMBOL_EXTENSIONS = YES;
				CLANG_ANALYZER_LOCALIZABILITY_NONLOCALIZED = YES;
				CLANG_ANALYZER_NONNULL = YES;
				CLANG_ANALYZER_NUMBER_OBJECT_CONVERSION = YES_AGGRESSIVE;
				CLANG_CXX_LANGUAGE_STANDARD = "gnu++20";
				CLANG_ENABLE_MODULES = YES;
				CLANG_ENABLE_OBJC_ARC = YES;
				CLANG_ENABLE_OBJC_WEAK = YES;
				CLANG_WARN_BLOCK_CAPTURE_AUTORELEASING = YES;
				CLANG_WARN_BOOL_CONVERSION = YES;
				CLANG_WARN_COMMA = YES;
				CLANG_WARN_CONSTANT_CONVERSION = YES;
				CLANG_WARN_DEPRECATED_OBJC_IMPLEMENTATIONS = YES;
				CLANG_WARN_DIRECT_OBJC_ISA_USAGE = YES_ERROR;
				CLANG_WARN_DOCUMENTATION_COMMENTS = YES;
				CLANG_WARN_EMPTY_BODY = YES;
				CLANG_WARN_ENUM_CONVERSION = YES;
				CLANG_WARN_INFINITE_RECURSION = YES;
				CLANG_WARN_INT_CONVERSION = YES;
				CLANG_WARN_NON_LITERAL_NULL_CONVERSION = YES;
				CLANG_WARN_OBJC_IMPLICIT_RETAIN_SELF = YES;
				CLANG_WARN_OBJC_LITERAL_CONVERSION = YES;
				CLANG_WARN_OBJC_ROOT_CLASS = YES_ERROR;
				CLANG_WARN_QUOTED_INCLUDE_IN_FRAMEWORK_HEADER = YES;
				CLANG_WARN_RANGE_LOOP_ANALYSIS = YES;
				CLANG_WARN_STRICT_PROTOTYPES = YES;
				CLANG_WARN_SUSPICIOUS_MOVE = YES;
				CLANG_WARN_UNGUARDED_AVAILABILITY = YES_AGGRESSIVE;
				CLANG_WARN_UNREACHABLE_CODE = YES;
				CLANG_WARN__DUPLICATE_METHOD_MATCH = YES;
				COPY_PHASE_STRIP = NO;
				DEAD_CODE_STRIPPING = YES;
				DEBUG_INFORMATION_FORMAT = dwarf;
				ENABLE_STRICT_OBJC_MSGSEND = YES;
				ENABLE_TESTABILITY = YES;
				ENABLE_USER_SCRIPT_SANDBOXING = YES;
				GCC_C_LANGUAGE_STANDARD = gnu11;
				GCC_DYNAMIC_NO_PIC = NO;
				GCC_NO_COMMON_BLOCKS = YES;
				GCC_OPTIMIZATION_LEVEL = 0;
				GCC_PREPROCESSOR_DEFINITIONS = (
					"DEBUG=1",
					"$(inherited)",
				);
				GCC_WARN_64_TO_32_BIT_CONVERSION = YES;
				GCC_WARN_ABOUT_RETURN_TYPE = YES_ERROR;
				GCC_WARN_UNDECLARED_SELECTOR = YES;
				GCC_WARN_UNINITIALIZED_AUTOS = YES_AGGRESSIVE;
				GCC_WARN_UNUSED_FUNCTION = YES;
				GCC_WARN_UNUSED_VARIABLE = YES;
				IPHONEOS_DEPLOYMENT_TARGET = 17.0;
				MACOSX_DEPLOYMENT_TARGET = 13.3;
				MTL_ENABLE_DEBUG_INFO = INCLUDE_SOURCE;
				MTL_FAST_MATH = YES;
				ONLY_ACTIVE_ARCH = YES;
				SWIFT_ACTIVE_COMPILATION_CONDITIONS = DEBUG;
				SWIFT_OPTIMIZATION_LEVEL = "-Onone";
			};
			name = Dev;
		};
		5BE460722BAB3028004B83ED /* Dev */ = {
			isa = XCBuildConfiguration;
			baseConfigurationReference = C94D39212ABDDDFE0019C4D5 /* Secrets.xcconfig */;
			buildSettings = {
				ASSETCATALOG_COMPILER_APPICON_NAME = AppIconDev;
				ASSETCATALOG_COMPILER_GENERATE_ASSET_SYMBOLS = NO;
				ASSETCATALOG_COMPILER_GLOBAL_ACCENT_COLOR_NAME = accent;
				CODE_SIGN_ENTITLEMENTS = Nos/NosDev.entitlements;
				CODE_SIGN_IDENTITY = "Apple Development";
				CODE_SIGN_STYLE = Automatic;
				CURRENT_PROJECT_VERSION = 224;
				DEAD_CODE_STRIPPING = YES;
				DEVELOPMENT_ASSET_PATHS = "\"Nos/Views/Preview Content\"";
				DEVELOPMENT_TEAM = GZCZBKH7MY;
				ENABLE_HARDENED_RUNTIME = YES;
				ENABLE_PREVIEWS = YES;
				ENABLE_USER_SCRIPT_SANDBOXING = NO;
				GCC_OPTIMIZATION_LEVEL = 0;
				GCC_PREPROCESSOR_DEFINITIONS = (
					"DEV=1",
					"$(inherited)",
				);
				GENERATE_INFOPLIST_FILE = YES;
				INFOPLIST_FILE = Nos/Info.plist;
				INFOPLIST_KEY_CFBundleDisplayName = "Nos Dev";
				INFOPLIST_KEY_NSCameraUsageDescription = "Nos can access camera to allow users to post photos directly.";
				"INFOPLIST_KEY_UIApplicationSceneManifest_Generation[sdk=iphoneos*]" = YES;
				"INFOPLIST_KEY_UIApplicationSceneManifest_Generation[sdk=iphonesimulator*]" = YES;
				"INFOPLIST_KEY_UIApplicationSupportsIndirectInputEvents[sdk=iphoneos*]" = YES;
				"INFOPLIST_KEY_UIApplicationSupportsIndirectInputEvents[sdk=iphonesimulator*]" = YES;
				"INFOPLIST_KEY_UILaunchScreen_Generation[sdk=iphoneos*]" = YES;
				"INFOPLIST_KEY_UILaunchScreen_Generation[sdk=iphonesimulator*]" = YES;
				INFOPLIST_KEY_UILaunchStoryboardName = "Launch Screen.storyboard";
				"INFOPLIST_KEY_UIStatusBarStyle[sdk=iphoneos*]" = UIStatusBarStyleDefault;
				"INFOPLIST_KEY_UIStatusBarStyle[sdk=iphonesimulator*]" = UIStatusBarStyleDefault;
				INFOPLIST_KEY_UISupportedInterfaceOrientations_iPad = "UIInterfaceOrientationPortrait UIInterfaceOrientationPortraitUpsideDown UIInterfaceOrientationLandscapeLeft UIInterfaceOrientationLandscapeRight";
				INFOPLIST_KEY_UISupportedInterfaceOrientations_iPhone = "UIInterfaceOrientationPortrait UIInterfaceOrientationLandscapeLeft UIInterfaceOrientationLandscapeRight";
				INFOPLIST_KEY_UIUserInterfaceStyle = Dark;
				IPHONEOS_DEPLOYMENT_TARGET = 17.0;
				LD_RUNPATH_SEARCH_PATHS = "@executable_path/Frameworks";
				"LD_RUNPATH_SEARCH_PATHS[sdk=macosx*]" = "@executable_path/../Frameworks";
				LOCALIZATION_PREFERS_STRING_CATALOGS = YES;
				LOCALIZED_STRING_SWIFTUI_SUPPORT = NO;
				MACOSX_DEPLOYMENT_TARGET = 13.3;
				MARKETING_VERSION = 0.1.24;
				PRODUCT_BUNDLE_IDENTIFIER = "com.verse.Nos-dev";
				PRODUCT_MODULE_NAME = Nos;
				PRODUCT_NAME = "$(TARGET_NAME) Dev";
				PROVISIONING_PROFILE_SPECIFIER = "";
				SCHEME_PREFIX = "nos-dev";
				SDKROOT = auto;
				SUPPORTED_PLATFORMS = "iphoneos iphonesimulator";
				SUPPORTS_MACCATALYST = NO;
				SUPPORTS_MAC_DESIGNED_FOR_IPHONE_IPAD = YES;
				SWIFT_ACTIVE_COMPILATION_CONDITIONS = "DEBUG DEV";
				SWIFT_EMIT_LOC_STRINGS = NO;
				SWIFT_OPTIMIZATION_LEVEL = "-Onone";
				SWIFT_VERSION = 5.0;
				TARGETED_DEVICE_FAMILY = "1,2";
			};
			name = Dev;
		};
		5BE460732BAB3028004B83ED /* Dev */ = {
			isa = XCBuildConfiguration;
			buildSettings = {
				ALWAYS_EMBED_SWIFT_STANDARD_LIBRARIES = YES;
				ASSETCATALOG_COMPILER_GENERATE_ASSET_SYMBOLS = NO;
				ASSETCATALOG_COMPILER_GENERATE_SWIFT_ASSET_SYMBOL_EXTENSIONS = NO;
				CODE_SIGN_STYLE = Automatic;
				CURRENT_PROJECT_VERSION = 224;
				DEAD_CODE_STRIPPING = YES;
				DEVELOPMENT_TEAM = GZCZBKH7MY;
				GCC_OPTIMIZATION_LEVEL = 0;
				GENERATE_INFOPLIST_FILE = YES;
				HEADER_SEARCH_PATHS = "";
				INFOPLIST_FILE = NosTests/Info.plist;
				IPHONEOS_DEPLOYMENT_TARGET = 17.0;
				LOCALIZATION_PREFERS_STRING_CATALOGS = YES;
				LOCALIZED_STRING_SWIFTUI_SUPPORT = NO;
				MACOSX_DEPLOYMENT_TARGET = 13.1;
				MARKETING_VERSION = 1.0;
				PRODUCT_BUNDLE_IDENTIFIER = com.verse.NosTests;
				PRODUCT_NAME = "$(TARGET_NAME)";
				SDKROOT = auto;
				SUPPORTED_PLATFORMS = "iphoneos iphonesimulator macosx";
				SWIFT_EMIT_LOC_STRINGS = NO;
				SWIFT_OPTIMIZATION_LEVEL = "-Onone";
				SWIFT_VERSION = 5.0;
				TARGETED_DEVICE_FAMILY = "1,2";
			};
			name = Dev;
		};
		5BE460752BAB3028004B83ED /* Dev */ = {
			isa = XCBuildConfiguration;
			buildSettings = {
				CODE_SIGN_STYLE = Automatic;
				CURRENT_PROJECT_VERSION = 224;
				DEVELOPMENT_TEAM = GZCZBKH7MY;
				GCC_OPTIMIZATION_LEVEL = s;
				GENERATE_INFOPLIST_FILE = YES;
				IPHONEOS_DEPLOYMENT_TARGET = 16.2;
				MARKETING_VERSION = 1.0;
				PRODUCT_BUNDLE_IDENTIFIER = com.verse.NosPerformanceTests;
				PRODUCT_NAME = "$(TARGET_NAME)";
				SDKROOT = iphoneos;
				SWIFT_EMIT_LOC_STRINGS = NO;
				SWIFT_OPTIMIZATION_LEVEL = "-O";
				SWIFT_VERSION = 5.0;
				TARGETED_DEVICE_FAMILY = "1,2";
				TEST_TARGET_NAME = Nos;
			};
			name = Dev;
		};
		C90862C429E9804B00C35A71 /* Debug */ = {
			isa = XCBuildConfiguration;
			buildSettings = {
				CODE_SIGN_STYLE = Automatic;
				CURRENT_PROJECT_VERSION = 224;
				DEVELOPMENT_TEAM = GZCZBKH7MY;
				GCC_OPTIMIZATION_LEVEL = s;
				GENERATE_INFOPLIST_FILE = YES;
				IPHONEOS_DEPLOYMENT_TARGET = 16.2;
				MARKETING_VERSION = 1.0;
				PRODUCT_BUNDLE_IDENTIFIER = com.verse.NosPerformanceTests;
				PRODUCT_NAME = "$(TARGET_NAME)";
				SDKROOT = iphoneos;
				SWIFT_EMIT_LOC_STRINGS = NO;
				SWIFT_OPTIMIZATION_LEVEL = "-O";
				SWIFT_VERSION = 5.0;
				TARGETED_DEVICE_FAMILY = "1,2";
				TEST_TARGET_NAME = Nos;
			};
			name = Debug;
		};
		C90862C529E9804B00C35A71 /* Release */ = {
			isa = XCBuildConfiguration;
			buildSettings = {
				CODE_SIGN_STYLE = Automatic;
				CURRENT_PROJECT_VERSION = 224;
				DEVELOPMENT_TEAM = GZCZBKH7MY;
				GENERATE_INFOPLIST_FILE = YES;
				IPHONEOS_DEPLOYMENT_TARGET = 16.2;
				MARKETING_VERSION = 1.0;
				PRODUCT_BUNDLE_IDENTIFIER = com.verse.NosPerformanceTests;
				PRODUCT_NAME = "$(TARGET_NAME)";
				SDKROOT = iphoneos;
				SWIFT_EMIT_LOC_STRINGS = NO;
				SWIFT_VERSION = 5.0;
				TARGETED_DEVICE_FAMILY = "1,2";
				TEST_TARGET_NAME = Nos;
				VALIDATE_PRODUCT = YES;
			};
			name = Release;
		};
		C9DEBFF6298941020078B43A /* Debug */ = {
			isa = XCBuildConfiguration;
			buildSettings = {
				ALWAYS_SEARCH_USER_PATHS = NO;
				ASSETCATALOG_COMPILER_GENERATE_SWIFT_ASSET_SYMBOL_EXTENSIONS = YES;
				CLANG_ANALYZER_LOCALIZABILITY_NONLOCALIZED = YES;
				CLANG_ANALYZER_NONNULL = YES;
				CLANG_ANALYZER_NUMBER_OBJECT_CONVERSION = YES_AGGRESSIVE;
				CLANG_CXX_LANGUAGE_STANDARD = "gnu++20";
				CLANG_ENABLE_MODULES = YES;
				CLANG_ENABLE_OBJC_ARC = YES;
				CLANG_ENABLE_OBJC_WEAK = YES;
				CLANG_WARN_BLOCK_CAPTURE_AUTORELEASING = YES;
				CLANG_WARN_BOOL_CONVERSION = YES;
				CLANG_WARN_COMMA = YES;
				CLANG_WARN_CONSTANT_CONVERSION = YES;
				CLANG_WARN_DEPRECATED_OBJC_IMPLEMENTATIONS = YES;
				CLANG_WARN_DIRECT_OBJC_ISA_USAGE = YES_ERROR;
				CLANG_WARN_DOCUMENTATION_COMMENTS = YES;
				CLANG_WARN_EMPTY_BODY = YES;
				CLANG_WARN_ENUM_CONVERSION = YES;
				CLANG_WARN_INFINITE_RECURSION = YES;
				CLANG_WARN_INT_CONVERSION = YES;
				CLANG_WARN_NON_LITERAL_NULL_CONVERSION = YES;
				CLANG_WARN_OBJC_IMPLICIT_RETAIN_SELF = YES;
				CLANG_WARN_OBJC_LITERAL_CONVERSION = YES;
				CLANG_WARN_OBJC_ROOT_CLASS = YES_ERROR;
				CLANG_WARN_QUOTED_INCLUDE_IN_FRAMEWORK_HEADER = YES;
				CLANG_WARN_RANGE_LOOP_ANALYSIS = YES;
				CLANG_WARN_STRICT_PROTOTYPES = YES;
				CLANG_WARN_SUSPICIOUS_MOVE = YES;
				CLANG_WARN_UNGUARDED_AVAILABILITY = YES_AGGRESSIVE;
				CLANG_WARN_UNREACHABLE_CODE = YES;
				CLANG_WARN__DUPLICATE_METHOD_MATCH = YES;
				COPY_PHASE_STRIP = NO;
				DEAD_CODE_STRIPPING = YES;
				DEBUG_INFORMATION_FORMAT = dwarf;
				ENABLE_STRICT_OBJC_MSGSEND = YES;
				ENABLE_TESTABILITY = YES;
				ENABLE_USER_SCRIPT_SANDBOXING = YES;
				GCC_C_LANGUAGE_STANDARD = gnu11;
				GCC_DYNAMIC_NO_PIC = NO;
				GCC_NO_COMMON_BLOCKS = YES;
				GCC_OPTIMIZATION_LEVEL = 0;
				GCC_PREPROCESSOR_DEFINITIONS = (
					"DEBUG=1",
					"$(inherited)",
				);
				GCC_WARN_64_TO_32_BIT_CONVERSION = YES;
				GCC_WARN_ABOUT_RETURN_TYPE = YES_ERROR;
				GCC_WARN_UNDECLARED_SELECTOR = YES;
				GCC_WARN_UNINITIALIZED_AUTOS = YES_AGGRESSIVE;
				GCC_WARN_UNUSED_FUNCTION = YES;
				GCC_WARN_UNUSED_VARIABLE = YES;
				IPHONEOS_DEPLOYMENT_TARGET = 17.0;
				MACOSX_DEPLOYMENT_TARGET = 13.3;
				MTL_ENABLE_DEBUG_INFO = INCLUDE_SOURCE;
				MTL_FAST_MATH = YES;
				ONLY_ACTIVE_ARCH = YES;
				SWIFT_ACTIVE_COMPILATION_CONDITIONS = DEBUG;
				SWIFT_OPTIMIZATION_LEVEL = "-Onone";
			};
			name = Debug;
		};
		C9DEBFF7298941020078B43A /* Release */ = {
			isa = XCBuildConfiguration;
			buildSettings = {
				ALWAYS_SEARCH_USER_PATHS = NO;
				ASSETCATALOG_COMPILER_GENERATE_SWIFT_ASSET_SYMBOL_EXTENSIONS = YES;
				CLANG_ANALYZER_LOCALIZABILITY_NONLOCALIZED = YES;
				CLANG_ANALYZER_NONNULL = YES;
				CLANG_ANALYZER_NUMBER_OBJECT_CONVERSION = YES_AGGRESSIVE;
				CLANG_CXX_LANGUAGE_STANDARD = "gnu++20";
				CLANG_ENABLE_MODULES = YES;
				CLANG_ENABLE_OBJC_ARC = YES;
				CLANG_ENABLE_OBJC_WEAK = YES;
				CLANG_WARN_BLOCK_CAPTURE_AUTORELEASING = YES;
				CLANG_WARN_BOOL_CONVERSION = YES;
				CLANG_WARN_COMMA = YES;
				CLANG_WARN_CONSTANT_CONVERSION = YES;
				CLANG_WARN_DEPRECATED_OBJC_IMPLEMENTATIONS = YES;
				CLANG_WARN_DIRECT_OBJC_ISA_USAGE = YES_ERROR;
				CLANG_WARN_DOCUMENTATION_COMMENTS = YES;
				CLANG_WARN_EMPTY_BODY = YES;
				CLANG_WARN_ENUM_CONVERSION = YES;
				CLANG_WARN_INFINITE_RECURSION = YES;
				CLANG_WARN_INT_CONVERSION = YES;
				CLANG_WARN_NON_LITERAL_NULL_CONVERSION = YES;
				CLANG_WARN_OBJC_IMPLICIT_RETAIN_SELF = YES;
				CLANG_WARN_OBJC_LITERAL_CONVERSION = YES;
				CLANG_WARN_OBJC_ROOT_CLASS = YES_ERROR;
				CLANG_WARN_QUOTED_INCLUDE_IN_FRAMEWORK_HEADER = YES;
				CLANG_WARN_RANGE_LOOP_ANALYSIS = YES;
				CLANG_WARN_STRICT_PROTOTYPES = YES;
				CLANG_WARN_SUSPICIOUS_MOVE = YES;
				CLANG_WARN_UNGUARDED_AVAILABILITY = YES_AGGRESSIVE;
				CLANG_WARN_UNREACHABLE_CODE = YES;
				CLANG_WARN__DUPLICATE_METHOD_MATCH = YES;
				COPY_PHASE_STRIP = NO;
				DEAD_CODE_STRIPPING = YES;
				DEBUG_INFORMATION_FORMAT = "dwarf-with-dsym";
				ENABLE_NS_ASSERTIONS = NO;
				ENABLE_STRICT_OBJC_MSGSEND = YES;
				ENABLE_USER_SCRIPT_SANDBOXING = YES;
				GCC_C_LANGUAGE_STANDARD = gnu11;
				GCC_NO_COMMON_BLOCKS = YES;
				GCC_OPTIMIZATION_LEVEL = s;
				GCC_WARN_64_TO_32_BIT_CONVERSION = YES;
				GCC_WARN_ABOUT_RETURN_TYPE = YES_ERROR;
				GCC_WARN_UNDECLARED_SELECTOR = YES;
				GCC_WARN_UNINITIALIZED_AUTOS = YES_AGGRESSIVE;
				GCC_WARN_UNUSED_FUNCTION = YES;
				GCC_WARN_UNUSED_VARIABLE = YES;
				IPHONEOS_DEPLOYMENT_TARGET = 17.0;
				MACOSX_DEPLOYMENT_TARGET = 13.3;
				MTL_ENABLE_DEBUG_INFO = NO;
				MTL_FAST_MATH = YES;
				SWIFT_COMPILATION_MODE = wholemodule;
				SWIFT_OPTIMIZATION_LEVEL = "-O";
			};
			name = Release;
		};
		C9DEBFF9298941020078B43A /* Debug */ = {
			isa = XCBuildConfiguration;
			baseConfigurationReference = C94D39212ABDDDFE0019C4D5 /* Secrets.xcconfig */;
			buildSettings = {
				ASSETCATALOG_COMPILER_APPICON_NAME = AppIcon;
				ASSETCATALOG_COMPILER_GENERATE_ASSET_SYMBOLS = NO;
				ASSETCATALOG_COMPILER_GLOBAL_ACCENT_COLOR_NAME = accent;
				CODE_SIGN_ENTITLEMENTS = Nos/Nos.entitlements;
				CODE_SIGN_STYLE = Manual;
				CURRENT_PROJECT_VERSION = 224;
				DEAD_CODE_STRIPPING = YES;
				DEVELOPMENT_ASSET_PATHS = "\"Nos/Views/Preview Content\"";
				DEVELOPMENT_TEAM = "";
				"DEVELOPMENT_TEAM[sdk=iphoneos*]" = GZCZBKH7MY;
				ENABLE_HARDENED_RUNTIME = YES;
				ENABLE_PREVIEWS = YES;
				ENABLE_USER_SCRIPT_SANDBOXING = NO;
				GCC_OPTIMIZATION_LEVEL = 0;
				GENERATE_INFOPLIST_FILE = YES;
				INFOPLIST_FILE = Nos/Info.plist;
				INFOPLIST_KEY_NSCameraUsageDescription = "Nos can access camera to allow users to post photos directly.";
				"INFOPLIST_KEY_UIApplicationSceneManifest_Generation[sdk=iphoneos*]" = YES;
				"INFOPLIST_KEY_UIApplicationSceneManifest_Generation[sdk=iphonesimulator*]" = YES;
				"INFOPLIST_KEY_UIApplicationSupportsIndirectInputEvents[sdk=iphoneos*]" = YES;
				"INFOPLIST_KEY_UIApplicationSupportsIndirectInputEvents[sdk=iphonesimulator*]" = YES;
				"INFOPLIST_KEY_UILaunchScreen_Generation[sdk=iphoneos*]" = YES;
				"INFOPLIST_KEY_UILaunchScreen_Generation[sdk=iphonesimulator*]" = YES;
				INFOPLIST_KEY_UILaunchStoryboardName = "Launch Screen.storyboard";
				"INFOPLIST_KEY_UIStatusBarStyle[sdk=iphoneos*]" = UIStatusBarStyleDefault;
				"INFOPLIST_KEY_UIStatusBarStyle[sdk=iphonesimulator*]" = UIStatusBarStyleDefault;
				INFOPLIST_KEY_UISupportedInterfaceOrientations_iPad = "UIInterfaceOrientationPortrait UIInterfaceOrientationPortraitUpsideDown UIInterfaceOrientationLandscapeLeft UIInterfaceOrientationLandscapeRight";
				INFOPLIST_KEY_UISupportedInterfaceOrientations_iPhone = "UIInterfaceOrientationPortrait UIInterfaceOrientationLandscapeLeft UIInterfaceOrientationLandscapeRight";
				INFOPLIST_KEY_UIUserInterfaceStyle = Dark;
				IPHONEOS_DEPLOYMENT_TARGET = 17.0;
				LD_RUNPATH_SEARCH_PATHS = "@executable_path/Frameworks";
				"LD_RUNPATH_SEARCH_PATHS[sdk=macosx*]" = "@executable_path/../Frameworks";
				LOCALIZATION_PREFERS_STRING_CATALOGS = YES;
				LOCALIZED_STRING_SWIFTUI_SUPPORT = NO;
				MACOSX_DEPLOYMENT_TARGET = 13.3;
				MARKETING_VERSION = 0.1.24;
				PRODUCT_BUNDLE_IDENTIFIER = com.verse.Nos;
				PRODUCT_MODULE_NAME = Nos;
				PRODUCT_NAME = "$(TARGET_NAME)";
				"PROVISIONING_PROFILE_SPECIFIER[sdk=iphoneos*]" = "match Development com.verse.Nos";
				SCHEME_PREFIX = nos;
				SDKROOT = auto;
				SUPPORTED_PLATFORMS = "iphoneos iphonesimulator";
				SUPPORTS_MACCATALYST = NO;
				SUPPORTS_MAC_DESIGNED_FOR_IPHONE_IPAD = YES;
				SWIFT_EMIT_LOC_STRINGS = NO;
				SWIFT_OPTIMIZATION_LEVEL = "-Onone";
				SWIFT_VERSION = 5.0;
				TARGETED_DEVICE_FAMILY = "1,2";
			};
			name = Debug;
		};
		C9DEBFFA298941020078B43A /* Release */ = {
			isa = XCBuildConfiguration;
			baseConfigurationReference = C94D39212ABDDDFE0019C4D5 /* Secrets.xcconfig */;
			buildSettings = {
				ASSETCATALOG_COMPILER_APPICON_NAME = AppIcon;
				ASSETCATALOG_COMPILER_GENERATE_ASSET_SYMBOLS = NO;
				ASSETCATALOG_COMPILER_GLOBAL_ACCENT_COLOR_NAME = accent;
				CODE_SIGN_ENTITLEMENTS = Nos/Nos.entitlements;
				CODE_SIGN_IDENTITY = "Apple Distribution: Verse Communications, Inc. (GZCZBKH7MY)";
				CODE_SIGN_STYLE = Manual;
				CURRENT_PROJECT_VERSION = 224;
				DEAD_CODE_STRIPPING = YES;
				DEVELOPMENT_ASSET_PATHS = "\"Nos/Views/Preview Content\"";
				DEVELOPMENT_TEAM = "";
				"DEVELOPMENT_TEAM[sdk=iphoneos*]" = GZCZBKH7MY;
				ENABLE_HARDENED_RUNTIME = YES;
				ENABLE_PREVIEWS = YES;
				ENABLE_USER_SCRIPT_SANDBOXING = NO;
				GENERATE_INFOPLIST_FILE = YES;
				INFOPLIST_FILE = Nos/Info.plist;
				INFOPLIST_KEY_NSCameraUsageDescription = "Nos can access camera to allow users to post photos directly.";
				"INFOPLIST_KEY_UIApplicationSceneManifest_Generation[sdk=iphoneos*]" = YES;
				"INFOPLIST_KEY_UIApplicationSceneManifest_Generation[sdk=iphonesimulator*]" = YES;
				"INFOPLIST_KEY_UIApplicationSupportsIndirectInputEvents[sdk=iphoneos*]" = YES;
				"INFOPLIST_KEY_UIApplicationSupportsIndirectInputEvents[sdk=iphonesimulator*]" = YES;
				"INFOPLIST_KEY_UILaunchScreen_Generation[sdk=iphoneos*]" = YES;
				"INFOPLIST_KEY_UILaunchScreen_Generation[sdk=iphonesimulator*]" = YES;
				INFOPLIST_KEY_UILaunchStoryboardName = "Launch Screen.storyboard";
				"INFOPLIST_KEY_UIStatusBarStyle[sdk=iphoneos*]" = UIStatusBarStyleDefault;
				"INFOPLIST_KEY_UIStatusBarStyle[sdk=iphonesimulator*]" = UIStatusBarStyleDefault;
				INFOPLIST_KEY_UISupportedInterfaceOrientations_iPad = "UIInterfaceOrientationPortrait UIInterfaceOrientationPortraitUpsideDown UIInterfaceOrientationLandscapeLeft UIInterfaceOrientationLandscapeRight";
				INFOPLIST_KEY_UISupportedInterfaceOrientations_iPhone = "UIInterfaceOrientationPortrait UIInterfaceOrientationLandscapeLeft UIInterfaceOrientationLandscapeRight";
				INFOPLIST_KEY_UIUserInterfaceStyle = Dark;
				IPHONEOS_DEPLOYMENT_TARGET = 17.0;
				LD_RUNPATH_SEARCH_PATHS = "@executable_path/Frameworks";
				"LD_RUNPATH_SEARCH_PATHS[sdk=macosx*]" = "@executable_path/../Frameworks";
				LOCALIZATION_PREFERS_STRING_CATALOGS = YES;
				LOCALIZED_STRING_SWIFTUI_SUPPORT = NO;
				MACOSX_DEPLOYMENT_TARGET = 13.3;
				MARKETING_VERSION = 0.1.24;
				PRODUCT_BUNDLE_IDENTIFIER = com.verse.Nos;
				PRODUCT_MODULE_NAME = Nos;
				PRODUCT_NAME = "$(TARGET_NAME)";
				PROVISIONING_PROFILE_SPECIFIER = "";
				"PROVISIONING_PROFILE_SPECIFIER[sdk=iphoneos*]" = "match AppStore com.verse.Nos";
				SCHEME_PREFIX = nos;
				SDKROOT = auto;
				SUPPORTED_PLATFORMS = "iphoneos iphonesimulator";
				SUPPORTS_MACCATALYST = NO;
				SUPPORTS_MAC_DESIGNED_FOR_IPHONE_IPAD = YES;
				SWIFT_EMIT_LOC_STRINGS = NO;
				SWIFT_VERSION = 5.0;
				TARGETED_DEVICE_FAMILY = "1,2";
			};
			name = Release;
		};
		C9DEBFFC298941020078B43A /* Debug */ = {
			isa = XCBuildConfiguration;
			buildSettings = {
				ALWAYS_EMBED_SWIFT_STANDARD_LIBRARIES = YES;
				ASSETCATALOG_COMPILER_GENERATE_ASSET_SYMBOLS = NO;
				ASSETCATALOG_COMPILER_GENERATE_SWIFT_ASSET_SYMBOL_EXTENSIONS = NO;
				CODE_SIGN_STYLE = Automatic;
				CURRENT_PROJECT_VERSION = 224;
				DEAD_CODE_STRIPPING = YES;
				DEVELOPMENT_TEAM = GZCZBKH7MY;
				GCC_OPTIMIZATION_LEVEL = 0;
				GENERATE_INFOPLIST_FILE = YES;
				HEADER_SEARCH_PATHS = "";
				INFOPLIST_FILE = NosTests/Info.plist;
				IPHONEOS_DEPLOYMENT_TARGET = 17.0;
				LOCALIZATION_PREFERS_STRING_CATALOGS = YES;
				LOCALIZED_STRING_SWIFTUI_SUPPORT = NO;
				MACOSX_DEPLOYMENT_TARGET = 13.1;
				MARKETING_VERSION = 1.0;
				PRODUCT_BUNDLE_IDENTIFIER = com.verse.NosTests;
				PRODUCT_NAME = "$(TARGET_NAME)";
				SDKROOT = auto;
				SUPPORTED_PLATFORMS = "iphoneos iphonesimulator macosx";
				SWIFT_EMIT_LOC_STRINGS = NO;
				SWIFT_OPTIMIZATION_LEVEL = "-Onone";
				SWIFT_VERSION = 5.0;
				TARGETED_DEVICE_FAMILY = "1,2";
			};
			name = Debug;
		};
		C9DEBFFD298941020078B43A /* Release */ = {
			isa = XCBuildConfiguration;
			buildSettings = {
				ALWAYS_EMBED_SWIFT_STANDARD_LIBRARIES = YES;
				ASSETCATALOG_COMPILER_GENERATE_ASSET_SYMBOLS = NO;
				ASSETCATALOG_COMPILER_GENERATE_SWIFT_ASSET_SYMBOL_EXTENSIONS = NO;
				CODE_SIGN_STYLE = Automatic;
				CURRENT_PROJECT_VERSION = 224;
				DEAD_CODE_STRIPPING = YES;
				DEVELOPMENT_TEAM = GZCZBKH7MY;
				GENERATE_INFOPLIST_FILE = YES;
				HEADER_SEARCH_PATHS = "";
				INFOPLIST_FILE = NosTests/Info.plist;
				IPHONEOS_DEPLOYMENT_TARGET = 17.0;
				LOCALIZATION_PREFERS_STRING_CATALOGS = YES;
				LOCALIZED_STRING_SWIFTUI_SUPPORT = NO;
				MACOSX_DEPLOYMENT_TARGET = 13.1;
				MARKETING_VERSION = 1.0;
				PRODUCT_BUNDLE_IDENTIFIER = com.verse.NosTests;
				PRODUCT_NAME = "$(TARGET_NAME)";
				SDKROOT = auto;
				SUPPORTED_PLATFORMS = "iphoneos iphonesimulator macosx";
				SWIFT_EMIT_LOC_STRINGS = NO;
				SWIFT_VERSION = 5.0;
				TARGETED_DEVICE_FAMILY = "1,2";
			};
			name = Release;
		};
/* End XCBuildConfiguration section */

/* Begin XCConfigurationList section */
		C90862C329E9804B00C35A71 /* Build configuration list for PBXNativeTarget "NosPerformanceTests" */ = {
			isa = XCConfigurationList;
			buildConfigurations = (
				C90862C429E9804B00C35A71 /* Debug */,
				5BE460752BAB3028004B83ED /* Dev */,
				C90862C529E9804B00C35A71 /* Release */,
				5B7888CF2B5A0FB800B6761F /* Staging */,
			);
			defaultConfigurationIsVisible = 0;
			defaultConfigurationName = Release;
		};
		C9DEBFC9298941000078B43A /* Build configuration list for PBXProject "Nos" */ = {
			isa = XCConfigurationList;
			buildConfigurations = (
				C9DEBFF6298941020078B43A /* Debug */,
				5BE460712BAB3028004B83ED /* Dev */,
				C9DEBFF7298941020078B43A /* Release */,
				5B7888CB2B5A0FB800B6761F /* Staging */,
			);
			defaultConfigurationIsVisible = 0;
			defaultConfigurationName = Release;
		};
		C9DEBFF8298941020078B43A /* Build configuration list for PBXNativeTarget "Nos" */ = {
			isa = XCConfigurationList;
			buildConfigurations = (
				C9DEBFF9298941020078B43A /* Debug */,
				5BE460722BAB3028004B83ED /* Dev */,
				C9DEBFFA298941020078B43A /* Release */,
				5B7888CC2B5A0FB800B6761F /* Staging */,
			);
			defaultConfigurationIsVisible = 0;
			defaultConfigurationName = Release;
		};
		C9DEBFFB298941020078B43A /* Build configuration list for PBXNativeTarget "NosTests" */ = {
			isa = XCConfigurationList;
			buildConfigurations = (
				C9DEBFFC298941020078B43A /* Debug */,
				5BE460732BAB3028004B83ED /* Dev */,
				C9DEBFFD298941020078B43A /* Release */,
				5B7888CD2B5A0FB800B6761F /* Staging */,
			);
			defaultConfigurationIsVisible = 0;
			defaultConfigurationName = Release;
		};
/* End XCConfigurationList section */

/* Begin XCRemoteSwiftPackageReference section */
		3AD3185B2B294E6200026B07 /* XCRemoteSwiftPackageReference "xcstrings-tool-plugin" */ = {
			isa = XCRemoteSwiftPackageReference;
			repositoryURL = "https://github.com/liamnichols/xcstrings-tool-plugin.git";
			requirement = {
				kind = exactVersion;
				version = 0.1.2;
			};
		};
		C91565BF2B2368FA0068EECA /* XCRemoteSwiftPackageReference "ViewInspector" */ = {
			isa = XCRemoteSwiftPackageReference;
			repositoryURL = "https://github.com/nalexn/ViewInspector";
			requirement = {
				kind = upToNextMajorVersion;
				minimumVersion = 0.9.9;
			};
		};
		C94D855D29914D2300749478 /* XCRemoteSwiftPackageReference "swiftui-navigation" */ = {
			isa = XCRemoteSwiftPackageReference;
			repositoryURL = "https://github.com/pointfreeco/swiftui-navigation";
			requirement = {
				kind = upToNextMajorVersion;
				minimumVersion = 0.6.1;
			};
		};
		C9646E9829B79E04007239A4 /* XCRemoteSwiftPackageReference "logger-ios" */ = {
			isa = XCRemoteSwiftPackageReference;
			repositoryURL = "https://github.com/planetary-social/logger-ios";
			requirement = {
				kind = upToNextMajorVersion;
				minimumVersion = 1.1.0;
			};
		};
		C9646EA229B7A24A007239A4 /* XCRemoteSwiftPackageReference "posthog-ios" */ = {
			isa = XCRemoteSwiftPackageReference;
			repositoryURL = "https://github.com/PostHog/posthog-ios.git";
			requirement = {
				kind = upToNextMajorVersion;
				minimumVersion = 3.0.0;
			};
		};
		C9646EA529B7A3DD007239A4 /* XCRemoteSwiftPackageReference "swift-dependencies" */ = {
			isa = XCRemoteSwiftPackageReference;
			repositoryURL = "https://github.com/pointfreeco/swift-dependencies";
			requirement = {
				kind = upToNextMajorVersion;
				minimumVersion = 0.1.4;
			};
		};
		C96CB98A2A6040C500498C4E /* XCRemoteSwiftPackageReference "swift-collections" */ = {
			isa = XCRemoteSwiftPackageReference;
			repositoryURL = "https://github.com/apple/swift-collections.git";
			requirement = {
				kind = upToNextMajorVersion;
				minimumVersion = 1.0.0;
			};
		};
		C99DBF7C2A9E81CF00F7068F /* XCRemoteSwiftPackageReference "SDWebImageSwiftUI" */ = {
			isa = XCRemoteSwiftPackageReference;
			repositoryURL = "https://github.com/SDWebImage/SDWebImageSwiftUI";
			requirement = {
				kind = upToNextMajorVersion;
				minimumVersion = 2.0.0;
			};
		};
		C9ADB139299299570075E7F8 /* XCRemoteSwiftPackageReference "bech32" */ = {
			isa = XCRemoteSwiftPackageReference;
			repositoryURL = "https://github.com/0xdeadp00l/bech32.git";
			requirement = {
				branch = master;
				kind = branch;
			};
		};
		C9B71DBC2A8E9BAD0031ED9F /* XCRemoteSwiftPackageReference "sentry-cocoa" */ = {
			isa = XCRemoteSwiftPackageReference;
			repositoryURL = "https://github.com/getsentry/sentry-cocoa.git";
			requirement = {
				kind = upToNextMajorVersion;
				minimumVersion = 8.0.0;
			};
		};
		C9B737702AB24D5F00398BE7 /* XCRemoteSwiftPackageReference "SwiftGenPlugin" */ = {
			isa = XCRemoteSwiftPackageReference;
			repositoryURL = "https://github.com/BookBeat/SwiftGenPlugin";
			requirement = {
				branch = "xcodeproject-support";
				kind = branch;
			};
		};
		C9C8450C2AB249DB00654BC1 /* XCRemoteSwiftPackageReference "SwiftGenPlugin" */ = {
			isa = XCRemoteSwiftPackageReference;
			repositoryURL = "https://github.com/SwiftGen/SwiftGenPlugin";
			requirement = {
				kind = upToNextMajorVersion;
				minimumVersion = 6.6.2;
			};
		};
		C9DEC066298965270078B43A /* XCRemoteSwiftPackageReference "Starscream" */ = {
			isa = XCRemoteSwiftPackageReference;
			repositoryURL = "https://github.com/daltoniam/Starscream.git";
			requirement = {
				kind = upToNextMajorVersion;
				minimumVersion = 4.0.0;
			};
		};
		C9FD34F42BCEC89C008F8D95 /* XCRemoteSwiftPackageReference "secp256k1" */ = {
			isa = XCRemoteSwiftPackageReference;
			repositoryURL = "https://github.com/GigaBitcoin/secp256k1.swift";
			requirement = {
				kind = upToNextMajorVersion;
				minimumVersion = 0.12.0;
			};
		};
		C9FD35112BCED5A6008F8D95 /* XCRemoteSwiftPackageReference "nostr-sdk-ios" */ = {
			isa = XCRemoteSwiftPackageReference;
			repositoryURL = "https://github.com/nostr-sdk/nostr-sdk-ios";
			requirement = {
				kind = revision;
				revision = 8968ec00caa51d03d48bd2e91e70f121950fa05d;
			};
		};
/* End XCRemoteSwiftPackageReference section */

/* Begin XCSwiftPackageProductDependency section */
		3AD3185C2B294E9000026B07 /* XCStringsToolPlugin */ = {
			isa = XCSwiftPackageProductDependency;
			package = 3AD3185B2B294E6200026B07 /* XCRemoteSwiftPackageReference "xcstrings-tool-plugin" */;
			productName = "plugin:XCStringsToolPlugin";
		};
		3AEABEF22B2BF806001BC933 /* XCStringsToolPlugin */ = {
			isa = XCSwiftPackageProductDependency;
			package = 3AD3185B2B294E6200026B07 /* XCRemoteSwiftPackageReference "xcstrings-tool-plugin" */;
			productName = "plugin:XCStringsToolPlugin";
		};
		C905B0742A619367009B8A78 /* DequeModule */ = {
			isa = XCSwiftPackageProductDependency;
			package = C96CB98A2A6040C500498C4E /* XCRemoteSwiftPackageReference "swift-collections" */;
			productName = DequeModule;
		};
		C91565C02B2368FA0068EECA /* ViewInspector */ = {
			isa = XCSwiftPackageProductDependency;
			package = C91565BF2B2368FA0068EECA /* XCRemoteSwiftPackageReference "ViewInspector" */;
			productName = ViewInspector;
		};
		C94D855E29914D2300749478 /* SwiftUINavigation */ = {
			isa = XCSwiftPackageProductDependency;
			package = C94D855D29914D2300749478 /* XCRemoteSwiftPackageReference "swiftui-navigation" */;
			productName = SwiftUINavigation;
		};
		C959DB802BD02460008F3627 /* NostrSDK */ = {
			isa = XCSwiftPackageProductDependency;
			productName = NostrSDK;
		};
		C9646E9929B79E04007239A4 /* Logger */ = {
			isa = XCSwiftPackageProductDependency;
			package = C9646E9829B79E04007239A4 /* XCRemoteSwiftPackageReference "logger-ios" */;
			productName = Logger;
		};
		C9646E9B29B79E4D007239A4 /* Logger */ = {
			isa = XCSwiftPackageProductDependency;
			package = C9646E9829B79E04007239A4 /* XCRemoteSwiftPackageReference "logger-ios" */;
			productName = Logger;
		};
		C9646EA329B7A24A007239A4 /* PostHog */ = {
			isa = XCSwiftPackageProductDependency;
			package = C9646EA229B7A24A007239A4 /* XCRemoteSwiftPackageReference "posthog-ios" */;
			productName = PostHog;
		};
		C9646EA629B7A3DD007239A4 /* Dependencies */ = {
			isa = XCSwiftPackageProductDependency;
			package = C9646EA529B7A3DD007239A4 /* XCRemoteSwiftPackageReference "swift-dependencies" */;
			productName = Dependencies;
		};
		C9646EA829B7A4F2007239A4 /* PostHog */ = {
			isa = XCSwiftPackageProductDependency;
			package = C9646EA229B7A24A007239A4 /* XCRemoteSwiftPackageReference "posthog-ios" */;
			productName = PostHog;
		};
		C9646EAB29B7A520007239A4 /* Dependencies */ = {
			isa = XCSwiftPackageProductDependency;
			package = C9646EA529B7A3DD007239A4 /* XCRemoteSwiftPackageReference "swift-dependencies" */;
			productName = Dependencies;
		};
		C96CB98B2A6040C500498C4E /* DequeModule */ = {
			isa = XCSwiftPackageProductDependency;
			package = C96CB98A2A6040C500498C4E /* XCRemoteSwiftPackageReference "swift-collections" */;
			productName = DequeModule;
		};
		C99DBF7D2A9E81CF00F7068F /* SDWebImageSwiftUI */ = {
			isa = XCSwiftPackageProductDependency;
			package = C99DBF7C2A9E81CF00F7068F /* XCRemoteSwiftPackageReference "SDWebImageSwiftUI" */;
			productName = SDWebImageSwiftUI;
		};
		C99DBF7F2A9E8BCF00F7068F /* SDWebImageSwiftUI */ = {
			isa = XCSwiftPackageProductDependency;
			package = C99DBF7C2A9E81CF00F7068F /* XCRemoteSwiftPackageReference "SDWebImageSwiftUI" */;
			productName = SDWebImageSwiftUI;
		};
		C99DBF812A9E8BDE00F7068F /* SDWebImageSwiftUI */ = {
			isa = XCSwiftPackageProductDependency;
			package = C99DBF7C2A9E81CF00F7068F /* XCRemoteSwiftPackageReference "SDWebImageSwiftUI" */;
			productName = SDWebImageSwiftUI;
		};
		C9A6C7432AD83F7A001F9500 /* SwiftGenPlugin */ = {
			isa = XCSwiftPackageProductDependency;
			package = C9B737702AB24D5F00398BE7 /* XCRemoteSwiftPackageReference "SwiftGenPlugin" */;
			productName = "plugin:SwiftGenPlugin";
		};
		C9B71DBD2A8E9BAD0031ED9F /* Sentry */ = {
			isa = XCSwiftPackageProductDependency;
			package = C9B71DBC2A8E9BAD0031ED9F /* XCRemoteSwiftPackageReference "sentry-cocoa" */;
			productName = Sentry;
		};
		C9B71DBF2A8E9BAD0031ED9F /* SentrySwiftUI */ = {
			isa = XCSwiftPackageProductDependency;
			package = C9B71DBC2A8E9BAD0031ED9F /* XCRemoteSwiftPackageReference "sentry-cocoa" */;
			productName = SentrySwiftUI;
		};
		C9B71DC42A9008300031ED9F /* Sentry */ = {
			isa = XCSwiftPackageProductDependency;
			package = C9B71DBC2A8E9BAD0031ED9F /* XCRemoteSwiftPackageReference "sentry-cocoa" */;
			productName = Sentry;
		};
		C9D5733F2AB24A3700E06BB4 /* SwiftGenPlugin */ = {
			isa = XCSwiftPackageProductDependency;
			package = C9C8450C2AB249DB00654BC1 /* XCRemoteSwiftPackageReference "SwiftGenPlugin" */;
			productName = "plugin:SwiftGenPlugin";
		};
		C9DEC067298965270078B43A /* Starscream */ = {
			isa = XCSwiftPackageProductDependency;
			package = C9DEC066298965270078B43A /* XCRemoteSwiftPackageReference "Starscream" */;
			productName = Starscream;
		};
		C9FD34F52BCEC89C008F8D95 /* secp256k1 */ = {
			isa = XCSwiftPackageProductDependency;
			package = C9FD34F42BCEC89C008F8D95 /* XCRemoteSwiftPackageReference "secp256k1" */;
			productName = secp256k1;
		};
		C9FD34F72BCEC8B5008F8D95 /* secp256k1 */ = {
			isa = XCSwiftPackageProductDependency;
			package = C9FD34F42BCEC89C008F8D95 /* XCRemoteSwiftPackageReference "secp256k1" */;
			productName = secp256k1;
		};
		C9FD35122BCED5A6008F8D95 /* NostrSDK */ = {
			isa = XCSwiftPackageProductDependency;
			package = C9FD35112BCED5A6008F8D95 /* XCRemoteSwiftPackageReference "nostr-sdk-ios" */;
			productName = NostrSDK;
		};
		CDDA1F7A29A527650047ACD8 /* Starscream */ = {
			isa = XCSwiftPackageProductDependency;
			package = C9DEC066298965270078B43A /* XCRemoteSwiftPackageReference "Starscream" */;
			productName = Starscream;
		};
		CDDA1F7C29A527650047ACD8 /* SwiftUINavigation */ = {
			isa = XCSwiftPackageProductDependency;
			package = C94D855D29914D2300749478 /* XCRemoteSwiftPackageReference "swiftui-navigation" */;
			productName = SwiftUINavigation;
		};
/* End XCSwiftPackageProductDependency section */

/* Begin XCVersionGroup section */
		C936B4572A4C7B7C00DF1EB9 /* Nos.xcdatamodeld */ = {
			isa = XCVersionGroup;
			children = (
				033B288D2C419E7600E325E8 /* Nos 16.xcdatamodel */,
				5B810DD62B55BA44008FE8A9 /* Nos 15.xcdatamodel */,
				5B960D2C2B34B1B900C52C45 /* Nos 14.xcdatamodel */,
				5B2F5CC12AE7443700A92B52 /* Nos 13.xcdatamodel */,
				C99507332AB9EE40005B1096 /* Nos 12.xcdatamodel */,
				C92A04DD2A58B02B00C844B8 /* Nos 11.xcdatamodel */,
				C9C547562A4F1D1A006B0741 /* Nos 9.xcdatamodel */,
				5BFF66AF2A4B55FC00AA79DD /* Nos 10.xcdatamodel */,
			);
			currentVersion = 033B288D2C419E7600E325E8 /* Nos 16.xcdatamodel */;
			path = Nos.xcdatamodeld;
			sourceTree = "<group>";
			versionGroupType = wrapper.xcdatamodel;
		};
/* End XCVersionGroup section */
	};
	rootObject = C9DEBFC6298941000078B43A /* Project object */;
}<|MERGE_RESOLUTION|>--- conflicted
+++ resolved
@@ -978,11 +978,8 @@
 			children = (
 				0357299C2BE41653005FEE85 /* ContentWarningControllerTests.swift */,
 				0357299D2BE41653005FEE85 /* SocialGraphTests.swift */,
-<<<<<<< HEAD
+				C99314932C5BE13600224BA6 /* NoteEditorControllerTests.swift */,
 				0300368E2C5D3AB4002C71F5 /* MockRefreshController.swift */,
-=======
-				C99314932C5BE13600224BA6 /* NoteEditorControllerTests.swift */,
->>>>>>> 332972d3
 			);
 			path = Controller;
 			sourceTree = "<group>";
