// !$*UTF8*$!
{
	archiveVersion = 1;
	classes = {
	};
	objectVersion = 56;
	objects = {

/* Begin PBXBuildFile section */
		3F170C78299D816200BC8F8B /* AppController.swift in Sources */ = {isa = PBXBuildFile; fileRef = 3F170C77299D816200BC8F8B /* AppController.swift */; };
		3F30020529C1FDD9003D4F8B /* OnboardingStartView.swift in Sources */ = {isa = PBXBuildFile; fileRef = 3F30020429C1FDD9003D4F8B /* OnboardingStartView.swift */; };
		3F30020729C237AB003D4F8B /* OnboardingAgeVerificationView.swift in Sources */ = {isa = PBXBuildFile; fileRef = 3F30020629C237AB003D4F8B /* OnboardingAgeVerificationView.swift */; };
		3F30020929C23895003D4F8B /* OnboardingNotOldEnoughView.swift in Sources */ = {isa = PBXBuildFile; fileRef = 3F30020829C23895003D4F8B /* OnboardingNotOldEnoughView.swift */; };
		3F30020B29C361C8003D4F8B /* OnboardingTermsOfServiceView.swift in Sources */ = {isa = PBXBuildFile; fileRef = 3F30020A29C361C8003D4F8B /* OnboardingTermsOfServiceView.swift */; };
		3F30020D29C382EB003D4F8B /* OnboardingLoginView.swift in Sources */ = {isa = PBXBuildFile; fileRef = 3F30020C29C382EB003D4F8B /* OnboardingLoginView.swift */; };
		3F30021329C3BFDB003D4F8B /* OnboardingStartView.swift in Sources */ = {isa = PBXBuildFile; fileRef = 3F30020429C1FDD9003D4F8B /* OnboardingStartView.swift */; };
		3F30021429C3BFE2003D4F8B /* OnboardingAgeVerificationView.swift in Sources */ = {isa = PBXBuildFile; fileRef = 3F30020629C237AB003D4F8B /* OnboardingAgeVerificationView.swift */; };
		3F30021529C3BFE5003D4F8B /* OnboardingNotOldEnoughView.swift in Sources */ = {isa = PBXBuildFile; fileRef = 3F30020829C23895003D4F8B /* OnboardingNotOldEnoughView.swift */; };
		3F30021629C3BFE8003D4F8B /* OnboardingTermsOfServiceView.swift in Sources */ = {isa = PBXBuildFile; fileRef = 3F30020A29C361C8003D4F8B /* OnboardingTermsOfServiceView.swift */; };
		3F30021729C3BFEB003D4F8B /* OnboardingLoginView.swift in Sources */ = {isa = PBXBuildFile; fileRef = 3F30020C29C382EB003D4F8B /* OnboardingLoginView.swift */; };
		3F43C47629A9625700E896A0 /* AuthorReference+CoreDataClass.swift in Sources */ = {isa = PBXBuildFile; fileRef = 3F43C47529A9625700E896A0 /* AuthorReference+CoreDataClass.swift */; };
		3F60F42929B27D3E000D62C4 /* ThreadView.swift in Sources */ = {isa = PBXBuildFile; fileRef = 3F60F42829B27D3E000D62C4 /* ThreadView.swift */; };
		3FB5E651299D28A200386527 /* OnboardingView.swift in Sources */ = {isa = PBXBuildFile; fileRef = 3FB5E650299D28A200386527 /* OnboardingView.swift */; };
		3FBCDE6D29B648FE00A6C2D4 /* ThreadView.swift in Sources */ = {isa = PBXBuildFile; fileRef = 3F60F42829B27D3E000D62C4 /* ThreadView.swift */; };
		3FFB1D89299FF37C002A755D /* AvatarView.swift in Sources */ = {isa = PBXBuildFile; fileRef = 3FFB1D88299FF37C002A755D /* AvatarView.swift */; };
		3FFB1D9329A6BBCE002A755D /* EventReference+CoreDataClass.swift in Sources */ = {isa = PBXBuildFile; fileRef = 3FFB1D9229A6BBCE002A755D /* EventReference+CoreDataClass.swift */; };
		3FFB1D9429A6BBCE002A755D /* EventReference+CoreDataClass.swift in Sources */ = {isa = PBXBuildFile; fileRef = 3FFB1D9229A6BBCE002A755D /* EventReference+CoreDataClass.swift */; };
		3FFB1D9629A6BBEC002A755D /* Collection+SafeSubscript.swift in Sources */ = {isa = PBXBuildFile; fileRef = 3FFB1D9529A6BBEC002A755D /* Collection+SafeSubscript.swift */; };
		3FFB1D9729A6BBEC002A755D /* Collection+SafeSubscript.swift in Sources */ = {isa = PBXBuildFile; fileRef = 3FFB1D9529A6BBEC002A755D /* Collection+SafeSubscript.swift */; };
		3FFB1D9C29A7DF9D002A755D /* StackedAvatarsView.swift in Sources */ = {isa = PBXBuildFile; fileRef = 3FFB1D9B29A7DF9D002A755D /* StackedAvatarsView.swift */; };
		3FFB1D9D29A7DF9D002A755D /* StackedAvatarsView.swift in Sources */ = {isa = PBXBuildFile; fileRef = 3FFB1D9B29A7DF9D002A755D /* StackedAvatarsView.swift */; };
		3FFF3BD029A9645F00DD0B72 /* AuthorReference+CoreDataClass.swift in Sources */ = {isa = PBXBuildFile; fileRef = 3F43C47529A9625700E896A0 /* AuthorReference+CoreDataClass.swift */; };
		5B08A1E12A1FDFF700EB8F2E /* TLV.swift in Sources */ = {isa = PBXBuildFile; fileRef = 5B8B77182A1FDA3C004FC675 /* TLV.swift */; };
		5B39E64429EDBF8100464830 /* NoteParser.swift in Sources */ = {isa = PBXBuildFile; fileRef = 5B6EB48D29EDBE0E006E750C /* NoteParser.swift */; };
		5B46611E29CCB894008B8E8C /* Generated.strings in Resources */ = {isa = PBXBuildFile; fileRef = 5B46612029CCB894008B8E8C /* Generated.strings */; };
		5B503F622A291A1A0098805A /* JSONRelayMetadata.swift in Sources */ = {isa = PBXBuildFile; fileRef = 5B503F612A291A1A0098805A /* JSONRelayMetadata.swift */; };
		5B6EB48E29EDBE0E006E750C /* NoteParser.swift in Sources */ = {isa = PBXBuildFile; fileRef = 5B6EB48D29EDBE0E006E750C /* NoteParser.swift */; };
		5B6EB49029EDBEC1006E750C /* NoteParserTests.swift in Sources */ = {isa = PBXBuildFile; fileRef = 5B6EB48F29EDBEC1006E750C /* NoteParserTests.swift */; };
		5B80BE9E29F9864000A363E4 /* Bech32Tests.swift in Sources */ = {isa = PBXBuildFile; fileRef = 5B80BE9D29F9864000A363E4 /* Bech32Tests.swift */; };
		5B88051A2A21027C00E21F06 /* SHA256Key.swift in Sources */ = {isa = PBXBuildFile; fileRef = 5B8805192A21027C00E21F06 /* SHA256Key.swift */; };
		5B88051C2A21046C00E21F06 /* SHA256KeyTests.swift in Sources */ = {isa = PBXBuildFile; fileRef = 5B88051B2A21046C00E21F06 /* SHA256KeyTests.swift */; };
		5B88051D2A2104CC00E21F06 /* SHA256Key.swift in Sources */ = {isa = PBXBuildFile; fileRef = 5B8805192A21027C00E21F06 /* SHA256Key.swift */; };
		5B88051F2A21056E00E21F06 /* TLVTests.swift in Sources */ = {isa = PBXBuildFile; fileRef = 5B88051E2A21056E00E21F06 /* TLVTests.swift */; };
		5B8B77192A1FDA3C004FC675 /* TLV.swift in Sources */ = {isa = PBXBuildFile; fileRef = 5B8B77182A1FDA3C004FC675 /* TLV.swift */; };
		5B8C96AC29D52AD200B73AEC /* AuthorListView.swift in Sources */ = {isa = PBXBuildFile; fileRef = 5B8C96AB29D52AD200B73AEC /* AuthorListView.swift */; };
		5B8C96B029DB2E1100B73AEC /* SearchTextFieldObserver.swift in Sources */ = {isa = PBXBuildFile; fileRef = 5B8C96AF29DB2E1100B73AEC /* SearchTextFieldObserver.swift */; };
		5B8C96B229DB313300B73AEC /* AuthorRow.swift in Sources */ = {isa = PBXBuildFile; fileRef = 5B8C96B129DB313300B73AEC /* AuthorRow.swift */; };
		5B8C96B629DDD3B200B73AEC /* EditableText.swift in Sources */ = {isa = PBXBuildFile; fileRef = 5B8C96B529DDD3B200B73AEC /* EditableText.swift */; };
		5BD08BB22A38E96F00BB926C /* JSONRelayMetadata.swift in Sources */ = {isa = PBXBuildFile; fileRef = 5B503F612A291A1A0098805A /* JSONRelayMetadata.swift */; };
		5BF3C50629E4F0BA00738A12 /* EditableText.swift in Sources */ = {isa = PBXBuildFile; fileRef = 5B8C96B529DDD3B200B73AEC /* EditableText.swift */; };
		5BF3C50729E4F0D400738A12 /* AuthorRow.swift in Sources */ = {isa = PBXBuildFile; fileRef = 5B8C96B129DB313300B73AEC /* AuthorRow.swift */; };
		5BF3C50829E4F0DC00738A12 /* AuthorListView.swift in Sources */ = {isa = PBXBuildFile; fileRef = 5B8C96AB29D52AD200B73AEC /* AuthorListView.swift */; };
		5BF3C50929E4F11E00738A12 /* SearchTextFieldObserver.swift in Sources */ = {isa = PBXBuildFile; fileRef = 5B8C96AF29DB2E1100B73AEC /* SearchTextFieldObserver.swift */; };
		5BFF66B12A573F6400AA79DD /* RelayDetailView.swift in Sources */ = {isa = PBXBuildFile; fileRef = 5BFF66B02A573F6400AA79DD /* RelayDetailView.swift */; };
		5BFF66B22A573F6400AA79DD /* RelayDetailView.swift in Sources */ = {isa = PBXBuildFile; fileRef = 5BFF66B02A573F6400AA79DD /* RelayDetailView.swift */; };
		5BFF66B42A58853D00AA79DD /* PublishedEventsView.swift in Sources */ = {isa = PBXBuildFile; fileRef = 5BFF66B32A58853D00AA79DD /* PublishedEventsView.swift */; };
		5BFF66B62A58A8A000AA79DD /* MutesView.swift in Sources */ = {isa = PBXBuildFile; fileRef = 5BFF66B52A58A8A000AA79DD /* MutesView.swift */; };
		5BFF66B72A58AFF600AA79DD /* PublishedEventsView.swift in Sources */ = {isa = PBXBuildFile; fileRef = 5BFF66B32A58853D00AA79DD /* PublishedEventsView.swift */; };
		5BFF66B82A58B00500AA79DD /* MutesView.swift in Sources */ = {isa = PBXBuildFile; fileRef = 5BFF66B52A58A8A000AA79DD /* MutesView.swift */; };
		A303AF8329A9153A005DC8FC /* FollowButton.swift in Sources */ = {isa = PBXBuildFile; fileRef = A303AF8229A9153A005DC8FC /* FollowButton.swift */; };
		A303AF8429A969F5005DC8FC /* FollowButton.swift in Sources */ = {isa = PBXBuildFile; fileRef = A303AF8229A9153A005DC8FC /* FollowButton.swift */; };
		A303AF8529A969F5005DC8FC /* FollowsView.swift in Sources */ = {isa = PBXBuildFile; fileRef = A32B6C7229A6BE9B00653FF5 /* FollowsView.swift */; };
		A303AF8629A969FF005DC8FC /* FollowCard.swift in Sources */ = {isa = PBXBuildFile; fileRef = A32B6C7729A6C99200653FF5 /* FollowCard.swift */; };
		A32B6C7129A672BC00653FF5 /* CurrentUser.swift in Sources */ = {isa = PBXBuildFile; fileRef = A34E439829A522F20057AFCB /* CurrentUser.swift */; };
		A32B6C7329A6BE9B00653FF5 /* FollowsView.swift in Sources */ = {isa = PBXBuildFile; fileRef = A32B6C7229A6BE9B00653FF5 /* FollowsView.swift */; };
		A32B6C7829A6C99200653FF5 /* FollowCard.swift in Sources */ = {isa = PBXBuildFile; fileRef = A32B6C7729A6C99200653FF5 /* FollowCard.swift */; };
		A336DD3C299FD78000A0CBA0 /* Filter.swift in Sources */ = {isa = PBXBuildFile; fileRef = A336DD3B299FD78000A0CBA0 /* Filter.swift */; };
		A34E439929A522F20057AFCB /* CurrentUser.swift in Sources */ = {isa = PBXBuildFile; fileRef = A34E439829A522F20057AFCB /* CurrentUser.swift */; };
		A351E1A229BA92240009B7F6 /* ProfileEditView.swift in Sources */ = {isa = PBXBuildFile; fileRef = A351E1A129BA92240009B7F6 /* ProfileEditView.swift */; };
		A351E1A329BBAA790009B7F6 /* ProfileEditView.swift in Sources */ = {isa = PBXBuildFile; fileRef = A351E1A129BA92240009B7F6 /* ProfileEditView.swift */; };
		A3B943CF299AE00100A15A08 /* KeyChain.swift in Sources */ = {isa = PBXBuildFile; fileRef = A3B943CE299AE00100A15A08 /* KeyChain.swift */; };
		A3B943D5299D514800A15A08 /* Follow+CoreDataClass.swift in Sources */ = {isa = PBXBuildFile; fileRef = A3B943D4299D514800A15A08 /* Follow+CoreDataClass.swift */; };
		A3B943D7299D6DB700A15A08 /* Follow+CoreDataClass.swift in Sources */ = {isa = PBXBuildFile; fileRef = A3B943D4299D514800A15A08 /* Follow+CoreDataClass.swift */; };
		A3B943D8299D758F00A15A08 /* KeyChain.swift in Sources */ = {isa = PBXBuildFile; fileRef = A3B943CE299AE00100A15A08 /* KeyChain.swift */; };
		C905B0752A619367009B8A78 /* DequeModule in Frameworks */ = {isa = PBXBuildFile; productRef = C905B0742A619367009B8A78 /* DequeModule */; };
		C905B0772A619E99009B8A78 /* LinkPreview.swift in Sources */ = {isa = PBXBuildFile; fileRef = C905B0762A619E99009B8A78 /* LinkPreview.swift */; };
		C90862BE29E9804B00C35A71 /* NosPerformanceTests.swift in Sources */ = {isa = PBXBuildFile; fileRef = C90862BD29E9804B00C35A71 /* NosPerformanceTests.swift */; };
		C92DF80529C25DE900400561 /* URL+Extensions.swift in Sources */ = {isa = PBXBuildFile; fileRef = C92DF80429C25DE900400561 /* URL+Extensions.swift */; };
		C92DF80629C25DE900400561 /* URL+Extensions.swift in Sources */ = {isa = PBXBuildFile; fileRef = C92DF80429C25DE900400561 /* URL+Extensions.swift */; };
		C92DF80829C25FA900400561 /* SquareImage.swift in Sources */ = {isa = PBXBuildFile; fileRef = C92DF80729C25FA900400561 /* SquareImage.swift */; };
		C92DF80929C25FA900400561 /* SquareImage.swift in Sources */ = {isa = PBXBuildFile; fileRef = C92DF80729C25FA900400561 /* SquareImage.swift */; };
		C930055F2A6AF8320098CA9E /* LoadingContent.swift in Sources */ = {isa = PBXBuildFile; fileRef = C930055E2A6AF8320098CA9E /* LoadingContent.swift */; };
		C93005602A6AF8320098CA9E /* LoadingContent.swift in Sources */ = {isa = PBXBuildFile; fileRef = C930055E2A6AF8320098CA9E /* LoadingContent.swift */; };
		C931517D29B915AF00934506 /* StaggeredGrid.swift in Sources */ = {isa = PBXBuildFile; fileRef = C931517C29B915AF00934506 /* StaggeredGrid.swift */; };
		C931517E29B915AF00934506 /* StaggeredGrid.swift in Sources */ = {isa = PBXBuildFile; fileRef = C931517C29B915AF00934506 /* StaggeredGrid.swift */; };
		C936B4592A4C7B7C00DF1EB9 /* Nos.xcdatamodeld in Sources */ = {isa = PBXBuildFile; fileRef = C936B4572A4C7B7C00DF1EB9 /* Nos.xcdatamodeld */; };
		C936B45A2A4C7B7C00DF1EB9 /* Nos.xcdatamodeld in Sources */ = {isa = PBXBuildFile; fileRef = C936B4572A4C7B7C00DF1EB9 /* Nos.xcdatamodeld */; };
		C936B45C2A4C7D6B00DF1EB9 /* UniversalNameWizard.swift in Sources */ = {isa = PBXBuildFile; fileRef = C936B45B2A4C7D6B00DF1EB9 /* UniversalNameWizard.swift */; };
		C936B45E2A4C7D8900DF1EB9 /* UniversalNameWizard.swift in Sources */ = {isa = PBXBuildFile; fileRef = C936B45B2A4C7D6B00DF1EB9 /* UniversalNameWizard.swift */; };
		C936B45F2A4CAF2B00DF1EB9 /* AppDelegate.swift in Sources */ = {isa = PBXBuildFile; fileRef = DC4AB2F52A4475B800D1478A /* AppDelegate.swift */; };
		C936B4622A4CB01C00DF1EB9 /* PushNotificationService.swift in Sources */ = {isa = PBXBuildFile; fileRef = C936B4612A4CB01C00DF1EB9 /* PushNotificationService.swift */; };
		C936B4632A4CB01C00DF1EB9 /* PushNotificationService.swift in Sources */ = {isa = PBXBuildFile; fileRef = C936B4612A4CB01C00DF1EB9 /* PushNotificationService.swift */; };
		C93CA0C029AD59D700921183 /* GoldenPostView.swift in Sources */ = {isa = PBXBuildFile; fileRef = C9CDBBA329A8FA2900C555C7 /* GoldenPostView.swift */; };
		C93CA0C129AD5A5B00921183 /* DiscoverView.swift in Sources */ = {isa = PBXBuildFile; fileRef = C9CDBBA029A8F14C00C555C7 /* DiscoverView.swift */; };
		C93CA0C329AE3A1E00921183 /* JSONEvent.swift in Sources */ = {isa = PBXBuildFile; fileRef = C93CA0C229AE3A1E00921183 /* JSONEvent.swift */; };
		C93CA0C429AE3A1E00921183 /* JSONEvent.swift in Sources */ = {isa = PBXBuildFile; fileRef = C93CA0C229AE3A1E00921183 /* JSONEvent.swift */; };
		C93EC2F129C337EB0012EE2A /* RelayPicker.swift in Sources */ = {isa = PBXBuildFile; fileRef = C93EC2F029C337EB0012EE2A /* RelayPicker.swift */; };
		C93EC2F229C337EB0012EE2A /* RelayPicker.swift in Sources */ = {isa = PBXBuildFile; fileRef = C93EC2F029C337EB0012EE2A /* RelayPicker.swift */; };
		C93EC2F429C34C860012EE2A /* NSPredicate+Bool.swift in Sources */ = {isa = PBXBuildFile; fileRef = C93EC2F329C34C860012EE2A /* NSPredicate+Bool.swift */; };
		C93EC2F529C34C860012EE2A /* NSPredicate+Bool.swift in Sources */ = {isa = PBXBuildFile; fileRef = C93EC2F329C34C860012EE2A /* NSPredicate+Bool.swift */; };
		C93EC2F729C351470012EE2A /* Optional+Unwrap.swift in Sources */ = {isa = PBXBuildFile; fileRef = C93EC2F629C351470012EE2A /* Optional+Unwrap.swift */; };
		C93EC2F829C351470012EE2A /* Optional+Unwrap.swift in Sources */ = {isa = PBXBuildFile; fileRef = C93EC2F629C351470012EE2A /* Optional+Unwrap.swift */; };
		C93EC2FA29C370DE0012EE2A /* DiscoverGrid.swift in Sources */ = {isa = PBXBuildFile; fileRef = C93EC2F929C370DE0012EE2A /* DiscoverGrid.swift */; };
		C93EC2FB29C370DE0012EE2A /* DiscoverGrid.swift in Sources */ = {isa = PBXBuildFile; fileRef = C93EC2F929C370DE0012EE2A /* DiscoverGrid.swift */; };
		C93EC2FD29C3785C0012EE2A /* View+RoundedCorner.swift in Sources */ = {isa = PBXBuildFile; fileRef = C93EC2FC29C3785C0012EE2A /* View+RoundedCorner.swift */; };
		C93EC2FE29C3785C0012EE2A /* View+RoundedCorner.swift in Sources */ = {isa = PBXBuildFile; fileRef = C93EC2FC29C3785C0012EE2A /* View+RoundedCorner.swift */; };
		C942566929B66A2800C4202C /* Date+Elapsed.swift in Sources */ = {isa = PBXBuildFile; fileRef = C942566829B66A2800C4202C /* Date+Elapsed.swift */; };
		C942566A29B66A2800C4202C /* Date+Elapsed.swift in Sources */ = {isa = PBXBuildFile; fileRef = C942566829B66A2800C4202C /* Date+Elapsed.swift */; };
		C942566B29B66B2F00C4202C /* NotificationsView.swift in Sources */ = {isa = PBXBuildFile; fileRef = C94437E529B0DB83004D8C86 /* NotificationsView.swift */; };
		C94437E629B0DB83004D8C86 /* NotificationsView.swift in Sources */ = {isa = PBXBuildFile; fileRef = C94437E529B0DB83004D8C86 /* NotificationsView.swift */; };
		C94A5E182A72C84200B6EC5D /* ReportCategory.swift in Sources */ = {isa = PBXBuildFile; fileRef = C94A5E172A72C84200B6EC5D /* ReportCategory.swift */; };
		C94A5E192A72C84200B6EC5D /* ReportCategory.swift in Sources */ = {isa = PBXBuildFile; fileRef = C94A5E172A72C84200B6EC5D /* ReportCategory.swift */; };
		C94D14812A12B3F70014C906 /* SearchBar.swift in Sources */ = {isa = PBXBuildFile; fileRef = C94D14802A12B3F70014C906 /* SearchBar.swift */; };
		C94D14822A12B3F70014C906 /* SearchBar.swift in Sources */ = {isa = PBXBuildFile; fileRef = C94D14802A12B3F70014C906 /* SearchBar.swift */; };
		C94D855C2991479900749478 /* NewNoteView.swift in Sources */ = {isa = PBXBuildFile; fileRef = C94D855B2991479900749478 /* NewNoteView.swift */; };
		C94D855F29914D2300749478 /* SwiftUINavigation in Frameworks */ = {isa = PBXBuildFile; productRef = C94D855E29914D2300749478 /* SwiftUINavigation */; };
		C94FE9F529DB177500019CD3 /* Localizable.swift in Sources */ = {isa = PBXBuildFile; fileRef = C9DFA978299C31A7006929C1 /* Localizable.swift */; };
		C94FE9F629DB177500019CD3 /* Localizable.swift in Sources */ = {isa = PBXBuildFile; fileRef = C9DFA978299C31A7006929C1 /* Localizable.swift */; };
		C94FE9F729DB259300019CD3 /* Text+Gradient.swift in Sources */ = {isa = PBXBuildFile; fileRef = C9A0DAE629C69FA000466635 /* Text+Gradient.swift */; };
		C94FE9F829DB25A800019CD3 /* Text+Gradient.swift in Sources */ = {isa = PBXBuildFile; fileRef = C9A0DAE629C69FA000466635 /* Text+Gradient.swift */; };
		C95D68A1299E6D3E00429F86 /* BioView.swift in Sources */ = {isa = PBXBuildFile; fileRef = C95D68A0299E6D3E00429F86 /* BioView.swift */; };
		C95D68A3299E6D9000429F86 /* SelectableText.swift in Sources */ = {isa = PBXBuildFile; fileRef = C95D68A2299E6D9000429F86 /* SelectableText.swift */; };
		C95D68A5299E6E1E00429F86 /* PlaceholderModifier.swift in Sources */ = {isa = PBXBuildFile; fileRef = C95D68A4299E6E1E00429F86 /* PlaceholderModifier.swift */; };
		C95D68A6299E6F9E00429F86 /* ProfileHeader.swift in Sources */ = {isa = PBXBuildFile; fileRef = C95D689E299E6B4100429F86 /* ProfileHeader.swift */; };
		C95D68A7299E6FF000429F86 /* KeyFixture.swift in Sources */ = {isa = PBXBuildFile; fileRef = C9ADB134299288230075E7F8 /* KeyFixture.swift */; };
		C95D68A9299E709900429F86 /* LinearGradient+Planetary.swift in Sources */ = {isa = PBXBuildFile; fileRef = C95D68A8299E709800429F86 /* LinearGradient+Planetary.swift */; };
		C95D68AB299E710F00429F86 /* Color+Hex.swift in Sources */ = {isa = PBXBuildFile; fileRef = C95D68AA299E710F00429F86 /* Color+Hex.swift */; };
		C95D68AD299E721700429F86 /* ProfileView.swift in Sources */ = {isa = PBXBuildFile; fileRef = C95D68AC299E721700429F86 /* ProfileView.swift */; };
		C95D68B2299ECE0700429F86 /* CHANGELOG.md in Resources */ = {isa = PBXBuildFile; fileRef = C95D68AF299ECE0700429F86 /* CHANGELOG.md */; };
		C95D68B3299ECE0700429F86 /* README.md in Resources */ = {isa = PBXBuildFile; fileRef = C95D68B0299ECE0700429F86 /* README.md */; };
		C95D68B4299ECE0700429F86 /* CONTRIBUTING.md in Resources */ = {isa = PBXBuildFile; fileRef = C95D68B1299ECE0700429F86 /* CONTRIBUTING.md */; };
		C960C57129F3236200929990 /* LikeButton.swift in Sources */ = {isa = PBXBuildFile; fileRef = C960C57029F3236200929990 /* LikeButton.swift */; };
		C960C57229F3236200929990 /* LikeButton.swift in Sources */ = {isa = PBXBuildFile; fileRef = C960C57029F3236200929990 /* LikeButton.swift */; };
		C960C57429F3251E00929990 /* RepostButton.swift in Sources */ = {isa = PBXBuildFile; fileRef = C960C57329F3251E00929990 /* RepostButton.swift */; };
		C960C57529F3251E00929990 /* RepostButton.swift in Sources */ = {isa = PBXBuildFile; fileRef = C960C57329F3251E00929990 /* RepostButton.swift */; };
		C9646E9A29B79E04007239A4 /* Logger in Frameworks */ = {isa = PBXBuildFile; productRef = C9646E9929B79E04007239A4 /* Logger */; };
		C9646E9C29B79E4D007239A4 /* Logger in Frameworks */ = {isa = PBXBuildFile; productRef = C9646E9B29B79E4D007239A4 /* Logger */; };
		C9646EA129B7A22C007239A4 /* Analytics.swift in Sources */ = {isa = PBXBuildFile; fileRef = C9646EA029B7A22C007239A4 /* Analytics.swift */; };
		C9646EA429B7A24A007239A4 /* PostHog in Frameworks */ = {isa = PBXBuildFile; productRef = C9646EA329B7A24A007239A4 /* PostHog */; };
		C9646EA729B7A3DD007239A4 /* Dependencies in Frameworks */ = {isa = PBXBuildFile; productRef = C9646EA629B7A3DD007239A4 /* Dependencies */; };
		C9646EA929B7A4F2007239A4 /* PostHog in Frameworks */ = {isa = PBXBuildFile; productRef = C9646EA829B7A4F2007239A4 /* PostHog */; };
		C9646EAA29B7A506007239A4 /* Analytics.swift in Sources */ = {isa = PBXBuildFile; fileRef = C9646EA029B7A22C007239A4 /* Analytics.swift */; };
		C9646EAC29B7A520007239A4 /* Dependencies in Frameworks */ = {isa = PBXBuildFile; productRef = C9646EAB29B7A520007239A4 /* Dependencies */; };
		C9646EAE29B8D653007239A4 /* ViewDidLoadModifier.swift in Sources */ = {isa = PBXBuildFile; fileRef = C9646EAD29B8D653007239A4 /* ViewDidLoadModifier.swift */; };
		C9646EAF29B8D653007239A4 /* ViewDidLoadModifier.swift in Sources */ = {isa = PBXBuildFile; fileRef = C9646EAD29B8D653007239A4 /* ViewDidLoadModifier.swift */; };
		C9671D73298DB94C00EE7E12 /* Data+Encoding.swift in Sources */ = {isa = PBXBuildFile; fileRef = C9671D72298DB94C00EE7E12 /* Data+Encoding.swift */; };
		C96CB98C2A6040C500498C4E /* DequeModule in Frameworks */ = {isa = PBXBuildFile; productRef = C96CB98B2A6040C500498C4E /* DequeModule */; };
		C973364F2A7968220012D8B8 /* SetUpUNSBanner.swift in Sources */ = {isa = PBXBuildFile; fileRef = C973364E2A7968220012D8B8 /* SetUpUNSBanner.swift */; };
		C97336502A7968220012D8B8 /* SetUpUNSBanner.swift in Sources */ = {isa = PBXBuildFile; fileRef = C973364E2A7968220012D8B8 /* SetUpUNSBanner.swift */; };
		C973AB5B2A323167002AED16 /* Follow+CoreDataProperties.swift in Sources */ = {isa = PBXBuildFile; fileRef = C973AB552A323167002AED16 /* Follow+CoreDataProperties.swift */; };
		C973AB5C2A323167002AED16 /* Follow+CoreDataProperties.swift in Sources */ = {isa = PBXBuildFile; fileRef = C973AB552A323167002AED16 /* Follow+CoreDataProperties.swift */; };
		C973AB5D2A323167002AED16 /* Event+CoreDataProperties.swift in Sources */ = {isa = PBXBuildFile; fileRef = C973AB562A323167002AED16 /* Event+CoreDataProperties.swift */; };
		C973AB5E2A323167002AED16 /* Event+CoreDataProperties.swift in Sources */ = {isa = PBXBuildFile; fileRef = C973AB562A323167002AED16 /* Event+CoreDataProperties.swift */; };
		C973AB5F2A323167002AED16 /* AuthorReference+CoreDataProperties.swift in Sources */ = {isa = PBXBuildFile; fileRef = C973AB572A323167002AED16 /* AuthorReference+CoreDataProperties.swift */; };
		C973AB602A323167002AED16 /* AuthorReference+CoreDataProperties.swift in Sources */ = {isa = PBXBuildFile; fileRef = C973AB572A323167002AED16 /* AuthorReference+CoreDataProperties.swift */; };
		C973AB612A323167002AED16 /* Author+CoreDataProperties.swift in Sources */ = {isa = PBXBuildFile; fileRef = C973AB582A323167002AED16 /* Author+CoreDataProperties.swift */; };
		C973AB622A323167002AED16 /* Author+CoreDataProperties.swift in Sources */ = {isa = PBXBuildFile; fileRef = C973AB582A323167002AED16 /* Author+CoreDataProperties.swift */; };
		C973AB632A323167002AED16 /* Relay+CoreDataProperties.swift in Sources */ = {isa = PBXBuildFile; fileRef = C973AB592A323167002AED16 /* Relay+CoreDataProperties.swift */; };
		C973AB642A323167002AED16 /* Relay+CoreDataProperties.swift in Sources */ = {isa = PBXBuildFile; fileRef = C973AB592A323167002AED16 /* Relay+CoreDataProperties.swift */; };
		C973AB652A323167002AED16 /* EventReference+CoreDataProperties.swift in Sources */ = {isa = PBXBuildFile; fileRef = C973AB5A2A323167002AED16 /* EventReference+CoreDataProperties.swift */; };
		C973AB662A323167002AED16 /* EventReference+CoreDataProperties.swift in Sources */ = {isa = PBXBuildFile; fileRef = C973AB5A2A323167002AED16 /* EventReference+CoreDataProperties.swift */; };
		C974652E2A3B86600031226F /* NoteCardHeader.swift in Sources */ = {isa = PBXBuildFile; fileRef = C974652D2A3B86600031226F /* NoteCardHeader.swift */; };
		C974652F2A3B86600031226F /* NoteCardHeader.swift in Sources */ = {isa = PBXBuildFile; fileRef = C974652D2A3B86600031226F /* NoteCardHeader.swift */; };
		C97465312A3B89140031226F /* AuthorLabel.swift in Sources */ = {isa = PBXBuildFile; fileRef = C97465302A3B89140031226F /* AuthorLabel.swift */; };
		C97465322A3B89140031226F /* AuthorLabel.swift in Sources */ = {isa = PBXBuildFile; fileRef = C97465302A3B89140031226F /* AuthorLabel.swift */; };
		C97465342A3C95FE0031226F /* RelayPickerToolbarButton.swift in Sources */ = {isa = PBXBuildFile; fileRef = C97465332A3C95FE0031226F /* RelayPickerToolbarButton.swift */; };
		C97465352A3C95FE0031226F /* RelayPickerToolbarButton.swift in Sources */ = {isa = PBXBuildFile; fileRef = C97465332A3C95FE0031226F /* RelayPickerToolbarButton.swift */; };
		C97797B9298AA19A0046BD25 /* RelayService.swift in Sources */ = {isa = PBXBuildFile; fileRef = C97797B8298AA19A0046BD25 /* RelayService.swift */; };
		C97797BC298AB1890046BD25 /* secp256k1 in Frameworks */ = {isa = PBXBuildFile; productRef = C97797BB298AB1890046BD25 /* secp256k1 */; };
		C97797BF298ABE060046BD25 /* secp256k1 in Frameworks */ = {isa = PBXBuildFile; productRef = C97797BE298ABE060046BD25 /* secp256k1 */; };
		C97A1C8829E45B3C009D9E8D /* RawEventView.swift in Sources */ = {isa = PBXBuildFile; fileRef = C97A1C8729E45B3C009D9E8D /* RawEventView.swift */; };
		C97A1C8929E45B3C009D9E8D /* RawEventView.swift in Sources */ = {isa = PBXBuildFile; fileRef = C97A1C8729E45B3C009D9E8D /* RawEventView.swift */; };
		C97A1C8B29E45B4E009D9E8D /* RawEventController.swift in Sources */ = {isa = PBXBuildFile; fileRef = C97A1C8A29E45B4E009D9E8D /* RawEventController.swift */; };
		C97A1C8C29E45B4E009D9E8D /* RawEventController.swift in Sources */ = {isa = PBXBuildFile; fileRef = C97A1C8A29E45B4E009D9E8D /* RawEventController.swift */; };
		C97A1C8E29E58EC7009D9E8D /* NSManagedObjectContext+Nos.swift in Sources */ = {isa = PBXBuildFile; fileRef = C97A1C8D29E58EC7009D9E8D /* NSManagedObjectContext+Nos.swift */; };
		C97A1C8F29E58EC7009D9E8D /* NSManagedObjectContext+Nos.swift in Sources */ = {isa = PBXBuildFile; fileRef = C97A1C8D29E58EC7009D9E8D /* NSManagedObjectContext+Nos.swift */; };
		C98560AE2A65B19E0002C1D9 /* LinkPreview.swift in Sources */ = {isa = PBXBuildFile; fileRef = C905B0762A619E99009B8A78 /* LinkPreview.swift */; };
		C98560B02A65B7950002C1D9 /* AuthorCard.swift in Sources */ = {isa = PBXBuildFile; fileRef = C9E9D9C62A2E1EC40048AF0B /* AuthorCard.swift */; };
		C98560B12A65B7960002C1D9 /* AuthorCard.swift in Sources */ = {isa = PBXBuildFile; fileRef = C9E9D9C62A2E1EC40048AF0B /* AuthorCard.swift */; };
		C987F81729BA4C6A00B44E7A /* BigActionButton.swift in Sources */ = {isa = PBXBuildFile; fileRef = C987F81629BA4C6900B44E7A /* BigActionButton.swift */; };
		C987F81829BA4C6A00B44E7A /* BigActionButton.swift in Sources */ = {isa = PBXBuildFile; fileRef = C987F81629BA4C6900B44E7A /* BigActionButton.swift */; };
		C987F81A29BA4D0E00B44E7A /* ActionButton.swift in Sources */ = {isa = PBXBuildFile; fileRef = C987F81929BA4D0E00B44E7A /* ActionButton.swift */; };
		C987F81B29BA4D0E00B44E7A /* ActionButton.swift in Sources */ = {isa = PBXBuildFile; fileRef = C987F81929BA4D0E00B44E7A /* ActionButton.swift */; };
		C987F81D29BA6D9A00B44E7A /* ProfileTab.swift in Sources */ = {isa = PBXBuildFile; fileRef = C987F81C29BA6D9A00B44E7A /* ProfileTab.swift */; };
		C987F81E29BA6D9A00B44E7A /* ProfileTab.swift in Sources */ = {isa = PBXBuildFile; fileRef = C987F81C29BA6D9A00B44E7A /* ProfileTab.swift */; };
		C987F83229BA951E00B44E7A /* ClarityCity-ExtraLight.otf in Resources */ = {isa = PBXBuildFile; fileRef = C987F82029BA951D00B44E7A /* ClarityCity-ExtraLight.otf */; };
		C987F83329BA951E00B44E7A /* ClarityCity-ExtraLight.otf in Resources */ = {isa = PBXBuildFile; fileRef = C987F82029BA951D00B44E7A /* ClarityCity-ExtraLight.otf */; };
		C987F83429BA951E00B44E7A /* ClarityCity-LightItalic.otf in Resources */ = {isa = PBXBuildFile; fileRef = C987F82129BA951D00B44E7A /* ClarityCity-LightItalic.otf */; };
		C987F83529BA951E00B44E7A /* ClarityCity-LightItalic.otf in Resources */ = {isa = PBXBuildFile; fileRef = C987F82129BA951D00B44E7A /* ClarityCity-LightItalic.otf */; };
		C987F83629BA951E00B44E7A /* ClarityCity-ExtraBold.otf in Resources */ = {isa = PBXBuildFile; fileRef = C987F82229BA951D00B44E7A /* ClarityCity-ExtraBold.otf */; };
		C987F83729BA951E00B44E7A /* ClarityCity-ExtraBold.otf in Resources */ = {isa = PBXBuildFile; fileRef = C987F82229BA951D00B44E7A /* ClarityCity-ExtraBold.otf */; };
		C987F83829BA951E00B44E7A /* ClarityCity-MediumItalic.otf in Resources */ = {isa = PBXBuildFile; fileRef = C987F82329BA951D00B44E7A /* ClarityCity-MediumItalic.otf */; };
		C987F83929BA951E00B44E7A /* ClarityCity-MediumItalic.otf in Resources */ = {isa = PBXBuildFile; fileRef = C987F82329BA951D00B44E7A /* ClarityCity-MediumItalic.otf */; };
		C987F83A29BA951E00B44E7A /* ClarityCity-BoldItalic.otf in Resources */ = {isa = PBXBuildFile; fileRef = C987F82429BA951D00B44E7A /* ClarityCity-BoldItalic.otf */; };
		C987F83B29BA951E00B44E7A /* ClarityCity-BoldItalic.otf in Resources */ = {isa = PBXBuildFile; fileRef = C987F82429BA951D00B44E7A /* ClarityCity-BoldItalic.otf */; };
		C987F83C29BA951E00B44E7A /* ClarityCity-Bold.otf in Resources */ = {isa = PBXBuildFile; fileRef = C987F82529BA951D00B44E7A /* ClarityCity-Bold.otf */; };
		C987F83D29BA951E00B44E7A /* ClarityCity-Bold.otf in Resources */ = {isa = PBXBuildFile; fileRef = C987F82529BA951D00B44E7A /* ClarityCity-Bold.otf */; };
		C987F83E29BA951E00B44E7A /* ClarityCity-SemiBold.otf in Resources */ = {isa = PBXBuildFile; fileRef = C987F82629BA951D00B44E7A /* ClarityCity-SemiBold.otf */; };
		C987F83F29BA951E00B44E7A /* ClarityCity-SemiBold.otf in Resources */ = {isa = PBXBuildFile; fileRef = C987F82629BA951D00B44E7A /* ClarityCity-SemiBold.otf */; };
		C987F84029BA951E00B44E7A /* ClarityCity-SemiBoldItalic.otf in Resources */ = {isa = PBXBuildFile; fileRef = C987F82729BA951D00B44E7A /* ClarityCity-SemiBoldItalic.otf */; };
		C987F84129BA951E00B44E7A /* ClarityCity-SemiBoldItalic.otf in Resources */ = {isa = PBXBuildFile; fileRef = C987F82729BA951D00B44E7A /* ClarityCity-SemiBoldItalic.otf */; };
		C987F84229BA951E00B44E7A /* ClarityCity-Black.otf in Resources */ = {isa = PBXBuildFile; fileRef = C987F82829BA951E00B44E7A /* ClarityCity-Black.otf */; };
		C987F84329BA951E00B44E7A /* ClarityCity-Black.otf in Resources */ = {isa = PBXBuildFile; fileRef = C987F82829BA951E00B44E7A /* ClarityCity-Black.otf */; };
		C987F84429BA951E00B44E7A /* ClarityCity-ExtraBoldItalic.otf in Resources */ = {isa = PBXBuildFile; fileRef = C987F82929BA951E00B44E7A /* ClarityCity-ExtraBoldItalic.otf */; };
		C987F84529BA951E00B44E7A /* ClarityCity-ExtraBoldItalic.otf in Resources */ = {isa = PBXBuildFile; fileRef = C987F82929BA951E00B44E7A /* ClarityCity-ExtraBoldItalic.otf */; };
		C987F84629BA951E00B44E7A /* ClarityCity-Light.otf in Resources */ = {isa = PBXBuildFile; fileRef = C987F82A29BA951E00B44E7A /* ClarityCity-Light.otf */; };
		C987F84729BA951E00B44E7A /* ClarityCity-Light.otf in Resources */ = {isa = PBXBuildFile; fileRef = C987F82A29BA951E00B44E7A /* ClarityCity-Light.otf */; };
		C987F84829BA951E00B44E7A /* ClarityCity-BlackItalic.otf in Resources */ = {isa = PBXBuildFile; fileRef = C987F82B29BA951E00B44E7A /* ClarityCity-BlackItalic.otf */; };
		C987F84929BA951E00B44E7A /* ClarityCity-BlackItalic.otf in Resources */ = {isa = PBXBuildFile; fileRef = C987F82B29BA951E00B44E7A /* ClarityCity-BlackItalic.otf */; };
		C987F84A29BA951E00B44E7A /* ClarityCity-Medium.otf in Resources */ = {isa = PBXBuildFile; fileRef = C987F82C29BA951E00B44E7A /* ClarityCity-Medium.otf */; };
		C987F84B29BA951E00B44E7A /* ClarityCity-Medium.otf in Resources */ = {isa = PBXBuildFile; fileRef = C987F82C29BA951E00B44E7A /* ClarityCity-Medium.otf */; };
		C987F84C29BA951E00B44E7A /* ClarityCity-ThinItalic.otf in Resources */ = {isa = PBXBuildFile; fileRef = C987F82D29BA951E00B44E7A /* ClarityCity-ThinItalic.otf */; };
		C987F84D29BA951E00B44E7A /* ClarityCity-ThinItalic.otf in Resources */ = {isa = PBXBuildFile; fileRef = C987F82D29BA951E00B44E7A /* ClarityCity-ThinItalic.otf */; };
		C987F84E29BA951E00B44E7A /* ClarityCity-RegularItalic.otf in Resources */ = {isa = PBXBuildFile; fileRef = C987F82E29BA951E00B44E7A /* ClarityCity-RegularItalic.otf */; };
		C987F84F29BA951E00B44E7A /* ClarityCity-RegularItalic.otf in Resources */ = {isa = PBXBuildFile; fileRef = C987F82E29BA951E00B44E7A /* ClarityCity-RegularItalic.otf */; };
		C987F85029BA951E00B44E7A /* ClarityCity-ExtraLightItalic.otf in Resources */ = {isa = PBXBuildFile; fileRef = C987F82F29BA951E00B44E7A /* ClarityCity-ExtraLightItalic.otf */; };
		C987F85129BA951E00B44E7A /* ClarityCity-ExtraLightItalic.otf in Resources */ = {isa = PBXBuildFile; fileRef = C987F82F29BA951E00B44E7A /* ClarityCity-ExtraLightItalic.otf */; };
		C987F85229BA951E00B44E7A /* ClarityCity-Regular.otf in Resources */ = {isa = PBXBuildFile; fileRef = C987F83029BA951E00B44E7A /* ClarityCity-Regular.otf */; };
		C987F85329BA951E00B44E7A /* ClarityCity-Regular.otf in Resources */ = {isa = PBXBuildFile; fileRef = C987F83029BA951E00B44E7A /* ClarityCity-Regular.otf */; };
		C987F85429BA951E00B44E7A /* ClarityCity-Thin.otf in Resources */ = {isa = PBXBuildFile; fileRef = C987F83129BA951E00B44E7A /* ClarityCity-Thin.otf */; };
		C987F85529BA951E00B44E7A /* ClarityCity-Thin.otf in Resources */ = {isa = PBXBuildFile; fileRef = C987F83129BA951E00B44E7A /* ClarityCity-Thin.otf */; };
		C987F85A29BA9ED800B44E7A /* Font.swift in Sources */ = {isa = PBXBuildFile; fileRef = C987F85729BA981800B44E7A /* Font.swift */; };
		C987F85B29BA9ED800B44E7A /* Font.swift in Sources */ = {isa = PBXBuildFile; fileRef = C987F85729BA981800B44E7A /* Font.swift */; };
		C987F85F29BAB66900B44E7A /* CachedAsyncImage in Frameworks */ = {isa = PBXBuildFile; productRef = C987F85E29BAB66900B44E7A /* CachedAsyncImage */; };
		C987F86129BABAF800B44E7A /* String+Markdown.swift in Sources */ = {isa = PBXBuildFile; fileRef = C987F86029BABAF800B44E7A /* String+Markdown.swift */; };
		C987F86229BABAF800B44E7A /* String+Markdown.swift in Sources */ = {isa = PBXBuildFile; fileRef = C987F86029BABAF800B44E7A /* String+Markdown.swift */; };
		C987F86429BAC3C500B44E7A /* CachedAsyncImage in Frameworks */ = {isa = PBXBuildFile; productRef = C987F86329BAC3C500B44E7A /* CachedAsyncImage */; };
		C98A32272A05795E00E3FA13 /* Task+Timeout.swift in Sources */ = {isa = PBXBuildFile; fileRef = C98A32262A05795E00E3FA13 /* Task+Timeout.swift */; };
		C98A32282A05795E00E3FA13 /* Task+Timeout.swift in Sources */ = {isa = PBXBuildFile; fileRef = C98A32262A05795E00E3FA13 /* Task+Timeout.swift */; };
		C98B8B4029FBF83B009789C8 /* NotificationCard.swift in Sources */ = {isa = PBXBuildFile; fileRef = C98B8B3F29FBF83B009789C8 /* NotificationCard.swift */; };
		C98B8B4129FBF85F009789C8 /* NotificationCard.swift in Sources */ = {isa = PBXBuildFile; fileRef = C98B8B3F29FBF83B009789C8 /* NotificationCard.swift */; };
		C98DC9BB2A795CAD004E5F0F /* ActionBanner.swift in Sources */ = {isa = PBXBuildFile; fileRef = C98DC9BA2A795CAD004E5F0F /* ActionBanner.swift */; };
		C98DC9BC2A795CAD004E5F0F /* ActionBanner.swift in Sources */ = {isa = PBXBuildFile; fileRef = C98DC9BA2A795CAD004E5F0F /* ActionBanner.swift */; };
		C99E80CD2A0C2C6400187474 /* PreviewData.swift in Sources */ = {isa = PBXBuildFile; fileRef = C94BC09A2A0AC74A0098F6F1 /* PreviewData.swift */; };
		C99E80CE2A0C2C9100187474 /* PreviewData.swift in Sources */ = {isa = PBXBuildFile; fileRef = C94BC09A2A0AC74A0098F6F1 /* PreviewData.swift */; };
		C9A0DADA29C685E500466635 /* SideMenuButton.swift in Sources */ = {isa = PBXBuildFile; fileRef = C9A0DAD929C685E500466635 /* SideMenuButton.swift */; };
		C9A0DADB29C685E500466635 /* SideMenuButton.swift in Sources */ = {isa = PBXBuildFile; fileRef = C9A0DAD929C685E500466635 /* SideMenuButton.swift */; };
		C9A0DADD29C689C900466635 /* NosNavigationBar.swift in Sources */ = {isa = PBXBuildFile; fileRef = C9A0DADC29C689C900466635 /* NosNavigationBar.swift */; };
		C9A0DADE29C689C900466635 /* NosNavigationBar.swift in Sources */ = {isa = PBXBuildFile; fileRef = C9A0DADC29C689C900466635 /* NosNavigationBar.swift */; };
		C9A0DAE029C697A100466635 /* AboutView.swift in Sources */ = {isa = PBXBuildFile; fileRef = C9A0DADF29C697A100466635 /* AboutView.swift */; };
		C9A0DAE129C697A100466635 /* AboutView.swift in Sources */ = {isa = PBXBuildFile; fileRef = C9A0DADF29C697A100466635 /* AboutView.swift */; };
		C9A0DAE429C69F0C00466635 /* HighlightedText.swift in Sources */ = {isa = PBXBuildFile; fileRef = C9A0DAE329C69F0C00466635 /* HighlightedText.swift */; };
		C9A0DAE529C69F0C00466635 /* HighlightedText.swift in Sources */ = {isa = PBXBuildFile; fileRef = C9A0DAE329C69F0C00466635 /* HighlightedText.swift */; };
		C9A0DAEA29C6A34200466635 /* ActivityView.swift in Sources */ = {isa = PBXBuildFile; fileRef = C9A0DAE929C6A34200466635 /* ActivityView.swift */; };
		C9A0DAEB29C6A34200466635 /* ActivityView.swift in Sources */ = {isa = PBXBuildFile; fileRef = C9A0DAE929C6A34200466635 /* ActivityView.swift */; };
		C9A0DAED29C6A66C00466635 /* Launch Screen.storyboard in Resources */ = {isa = PBXBuildFile; fileRef = C9A0DAEC29C6A66C00466635 /* Launch Screen.storyboard */; };
		C9A0DAF829C92F4500466635 /* UNSAPI.swift in Sources */ = {isa = PBXBuildFile; fileRef = C9A0DAF729C92F4500466635 /* UNSAPI.swift */; };
		C9A0DAF929C92F4500466635 /* UNSAPI.swift in Sources */ = {isa = PBXBuildFile; fileRef = C9A0DAF729C92F4500466635 /* UNSAPI.swift */; };
		C9A25B3D29F174D200B39534 /* ReadabilityPadding.swift in Sources */ = {isa = PBXBuildFile; fileRef = C9A25B3C29F174D200B39534 /* ReadabilityPadding.swift */; };
		C9A25B3E29F174D200B39534 /* ReadabilityPadding.swift in Sources */ = {isa = PBXBuildFile; fileRef = C9A25B3C29F174D200B39534 /* ReadabilityPadding.swift */; };
		C9AC31AD2A55E0BD00A94E5A /* NotificationViewModel.swift in Sources */ = {isa = PBXBuildFile; fileRef = C9AC31AC2A55E0BD00A94E5A /* NotificationViewModel.swift */; };
		C9AC31AE2A55E0BD00A94E5A /* NotificationViewModel.swift in Sources */ = {isa = PBXBuildFile; fileRef = C9AC31AC2A55E0BD00A94E5A /* NotificationViewModel.swift */; };
		C9ADB133299287D60075E7F8 /* KeyPairTests.swift in Sources */ = {isa = PBXBuildFile; fileRef = C9ADB132299287D60075E7F8 /* KeyPairTests.swift */; };
		C9ADB135299288230075E7F8 /* KeyFixture.swift in Sources */ = {isa = PBXBuildFile; fileRef = C9ADB134299288230075E7F8 /* KeyFixture.swift */; };
		C9ADB13629928AF00075E7F8 /* KeyPair.swift in Sources */ = {isa = PBXBuildFile; fileRef = C9F84C26298DC98800C6714D /* KeyPair.swift */; };
		C9ADB13829928CC30075E7F8 /* String+Hex.swift in Sources */ = {isa = PBXBuildFile; fileRef = C9ADB13729928CC30075E7F8 /* String+Hex.swift */; };
		C9ADB13D29929B540075E7F8 /* Bech32.swift in Sources */ = {isa = PBXBuildFile; fileRef = C9ADB13C29929B540075E7F8 /* Bech32.swift */; };
		C9ADB13E29929EEF0075E7F8 /* Bech32.swift in Sources */ = {isa = PBXBuildFile; fileRef = C9ADB13C29929B540075E7F8 /* Bech32.swift */; };
		C9ADB13F29929F1F0075E7F8 /* String+Hex.swift in Sources */ = {isa = PBXBuildFile; fileRef = C9ADB13729928CC30075E7F8 /* String+Hex.swift */; };
		C9ADB14129951CB10075E7F8 /* NSManagedObject+Nos.swift in Sources */ = {isa = PBXBuildFile; fileRef = C9ADB14029951CB10075E7F8 /* NSManagedObject+Nos.swift */; };
		C9ADB14229951CB10075E7F8 /* NSManagedObject+Nos.swift in Sources */ = {isa = PBXBuildFile; fileRef = C9ADB14029951CB10075E7F8 /* NSManagedObject+Nos.swift */; };
		C9B678DB29EEBF3B00303F33 /* DependencyInjection.swift in Sources */ = {isa = PBXBuildFile; fileRef = C9B678DA29EEBF3B00303F33 /* DependencyInjection.swift */; };
		C9B678DC29EEBF3B00303F33 /* DependencyInjection.swift in Sources */ = {isa = PBXBuildFile; fileRef = C9B678DA29EEBF3B00303F33 /* DependencyInjection.swift */; };
		C9B678DE29EEC35B00303F33 /* Foundation+Sendable.swift in Sources */ = {isa = PBXBuildFile; fileRef = C9B678DD29EEC35B00303F33 /* Foundation+Sendable.swift */; };
		C9B678DF29EEC35B00303F33 /* Foundation+Sendable.swift in Sources */ = {isa = PBXBuildFile; fileRef = C9B678DD29EEC35B00303F33 /* Foundation+Sendable.swift */; };
		C9B678E129EEC41000303F33 /* SocialGraphCache.swift in Sources */ = {isa = PBXBuildFile; fileRef = C9B678E029EEC41000303F33 /* SocialGraphCache.swift */; };
		C9B678E229EEC41000303F33 /* SocialGraphCache.swift in Sources */ = {isa = PBXBuildFile; fileRef = C9B678E029EEC41000303F33 /* SocialGraphCache.swift */; };
		C9B678E429EED2DC00303F33 /* SocialGraphTests.swift in Sources */ = {isa = PBXBuildFile; fileRef = C9B678E329EED2DC00303F33 /* SocialGraphTests.swift */; };
		C9B678E729F01A8500303F33 /* FullscreenProgressView.swift in Sources */ = {isa = PBXBuildFile; fileRef = C9B678E629F01A8500303F33 /* FullscreenProgressView.swift */; };
		C9B678E829F01A8500303F33 /* FullscreenProgressView.swift in Sources */ = {isa = PBXBuildFile; fileRef = C9B678E629F01A8500303F33 /* FullscreenProgressView.swift */; };
		C9B708BB2A13BE41006C613A /* NoteTextEditor.swift in Sources */ = {isa = PBXBuildFile; fileRef = C9B708BA2A13BE41006C613A /* NoteTextEditor.swift */; };
		C9B708BC2A13BE41006C613A /* NoteTextEditor.swift in Sources */ = {isa = PBXBuildFile; fileRef = C9B708BA2A13BE41006C613A /* NoteTextEditor.swift */; };
		C9BAB09B2996FBA10003A84E /* EventProcessor.swift in Sources */ = {isa = PBXBuildFile; fileRef = C9BAB09A2996FBA10003A84E /* EventProcessor.swift */; };
		C9BAB09C2996FBA10003A84E /* EventProcessor.swift in Sources */ = {isa = PBXBuildFile; fileRef = C9BAB09A2996FBA10003A84E /* EventProcessor.swift */; };
		C9C2B77C29E072E400548B4A /* WebSocket+Nos.swift in Sources */ = {isa = PBXBuildFile; fileRef = C9C2B77B29E072E400548B4A /* WebSocket+Nos.swift */; };
		C9C2B77D29E072E400548B4A /* WebSocket+Nos.swift in Sources */ = {isa = PBXBuildFile; fileRef = C9C2B77B29E072E400548B4A /* WebSocket+Nos.swift */; };
		C9C2B77F29E0731600548B4A /* AsyncTimer.swift in Sources */ = {isa = PBXBuildFile; fileRef = C9C2B77E29E0731600548B4A /* AsyncTimer.swift */; };
		C9C2B78029E0731600548B4A /* AsyncTimer.swift in Sources */ = {isa = PBXBuildFile; fileRef = C9C2B77E29E0731600548B4A /* AsyncTimer.swift */; };
		C9C2B78229E0735400548B4A /* RelaySubscriptionManager.swift in Sources */ = {isa = PBXBuildFile; fileRef = C9C2B78129E0735400548B4A /* RelaySubscriptionManager.swift */; };
		C9C2B78329E0735400548B4A /* RelaySubscriptionManager.swift in Sources */ = {isa = PBXBuildFile; fileRef = C9C2B78129E0735400548B4A /* RelaySubscriptionManager.swift */; };
		C9C2B78529E073E300548B4A /* RelaySubscription.swift in Sources */ = {isa = PBXBuildFile; fileRef = C9C2B78429E073E300548B4A /* RelaySubscription.swift */; };
		C9C2B78629E073E300548B4A /* RelaySubscription.swift in Sources */ = {isa = PBXBuildFile; fileRef = C9C2B78429E073E300548B4A /* RelaySubscription.swift */; };
		C9C547512A4F1CC3006B0741 /* SearchController.swift in Sources */ = {isa = PBXBuildFile; fileRef = C9C547502A4F1CC3006B0741 /* SearchController.swift */; };
		C9C547552A4F1CDB006B0741 /* SearchController.swift in Sources */ = {isa = PBXBuildFile; fileRef = C9C547502A4F1CC3006B0741 /* SearchController.swift */; };
		C9C547592A4F1D8C006B0741 /* NosNotification+CoreDataClass.swift in Sources */ = {isa = PBXBuildFile; fileRef = C9C547572A4F1D8C006B0741 /* NosNotification+CoreDataClass.swift */; };
		C9C5475A2A4F1D8C006B0741 /* NosNotification+CoreDataClass.swift in Sources */ = {isa = PBXBuildFile; fileRef = C9C547572A4F1D8C006B0741 /* NosNotification+CoreDataClass.swift */; };
		C9C5475B2A4F1D8C006B0741 /* NosNotification+CoreDataProperties.swift in Sources */ = {isa = PBXBuildFile; fileRef = C9C547582A4F1D8C006B0741 /* NosNotification+CoreDataProperties.swift */; };
		C9C5475C2A4F1D8C006B0741 /* NosNotification+CoreDataProperties.swift in Sources */ = {isa = PBXBuildFile; fileRef = C9C547582A4F1D8C006B0741 /* NosNotification+CoreDataProperties.swift */; };
		C9C9444229F6F0E2002F2C7A /* XCTest+Eventually.swift in Sources */ = {isa = PBXBuildFile; fileRef = C9C9444129F6F0E2002F2C7A /* XCTest+Eventually.swift */; };
		C9CDBBA129A8F14C00C555C7 /* DiscoverView.swift in Sources */ = {isa = PBXBuildFile; fileRef = C9CDBBA029A8F14C00C555C7 /* DiscoverView.swift */; };
		C9CDBBA429A8FA2900C555C7 /* GoldenPostView.swift in Sources */ = {isa = PBXBuildFile; fileRef = C9CDBBA329A8FA2900C555C7 /* GoldenPostView.swift */; };
		C9CE5B142A0172CF008E198C /* WebView.swift in Sources */ = {isa = PBXBuildFile; fileRef = C9CE5B132A0172CF008E198C /* WebView.swift */; };
		C9CE5B152A0172CF008E198C /* WebView.swift in Sources */ = {isa = PBXBuildFile; fileRef = C9CE5B132A0172CF008E198C /* WebView.swift */; };
		C9CF23172A38A58B00EBEC31 /* ParseQueue.swift in Sources */ = {isa = PBXBuildFile; fileRef = C9CF23162A38A58B00EBEC31 /* ParseQueue.swift */; };
		C9CF23182A38A58B00EBEC31 /* ParseQueue.swift in Sources */ = {isa = PBXBuildFile; fileRef = C9CF23162A38A58B00EBEC31 /* ParseQueue.swift */; };
		C9DB207729F30EC700FB7B9D /* AsyncButton.swift in Sources */ = {isa = PBXBuildFile; fileRef = C9DB207629F30EC700FB7B9D /* AsyncButton.swift */; };
		C9DB207829F30EC700FB7B9D /* AsyncButton.swift in Sources */ = {isa = PBXBuildFile; fileRef = C9DB207629F30EC700FB7B9D /* AsyncButton.swift */; };
		C9DEBFD2298941000078B43A /* NosApp.swift in Sources */ = {isa = PBXBuildFile; fileRef = C9DEBFD1298941000078B43A /* NosApp.swift */; };
		C9DEBFD4298941000078B43A /* Persistence.swift in Sources */ = {isa = PBXBuildFile; fileRef = C9DEBFD3298941000078B43A /* Persistence.swift */; };
		C9DEBFD9298941000078B43A /* HomeFeedView.swift in Sources */ = {isa = PBXBuildFile; fileRef = C9DEBFD8298941000078B43A /* HomeFeedView.swift */; };
		C9DEBFDB298941020078B43A /* Assets.xcassets in Resources */ = {isa = PBXBuildFile; fileRef = C9DEBFDA298941020078B43A /* Assets.xcassets */; };
		C9DEBFDF298941020078B43A /* Preview Assets.xcassets in Resources */ = {isa = PBXBuildFile; fileRef = C9DEBFDE298941020078B43A /* Preview Assets.xcassets */; };
		C9DEBFE9298941020078B43A /* EventTests.swift in Sources */ = {isa = PBXBuildFile; fileRef = C9DEBFE8298941020078B43A /* EventTests.swift */; };
		C9DEBFF3298941020078B43A /* NosUITests.swift in Sources */ = {isa = PBXBuildFile; fileRef = C9DEBFF2298941020078B43A /* NosUITests.swift */; };
		C9DEBFF5298941020078B43A /* NosUITestsLaunchTests.swift in Sources */ = {isa = PBXBuildFile; fileRef = C9DEBFF4298941020078B43A /* NosUITestsLaunchTests.swift */; };
		C9DEC003298945150078B43A /* String+Lorem.swift in Sources */ = {isa = PBXBuildFile; fileRef = C9DEC002298945150078B43A /* String+Lorem.swift */; };
		C9DEC006298947900078B43A /* sample_data.json in Resources */ = {isa = PBXBuildFile; fileRef = C9DEC005298947900078B43A /* sample_data.json */; };
		C9DEC04529894BED0078B43A /* Event+CoreDataClass.swift in Sources */ = {isa = PBXBuildFile; fileRef = C9DEC03F29894BED0078B43A /* Event+CoreDataClass.swift */; };
		C9DEC04629894BED0078B43A /* Event+CoreDataClass.swift in Sources */ = {isa = PBXBuildFile; fileRef = C9DEC03F29894BED0078B43A /* Event+CoreDataClass.swift */; };
		C9DEC04D29894BED0078B43A /* Author+CoreDataClass.swift in Sources */ = {isa = PBXBuildFile; fileRef = C9DEC04329894BED0078B43A /* Author+CoreDataClass.swift */; };
		C9DEC04E29894BED0078B43A /* Author+CoreDataClass.swift in Sources */ = {isa = PBXBuildFile; fileRef = C9DEC04329894BED0078B43A /* Author+CoreDataClass.swift */; };
		C9DEC05A2989509B0078B43A /* Persistence.swift in Sources */ = {isa = PBXBuildFile; fileRef = C9DEBFD3298941000078B43A /* Persistence.swift */; };
		C9DEC05B298950A90078B43A /* String+Lorem.swift in Sources */ = {isa = PBXBuildFile; fileRef = C9DEC002298945150078B43A /* String+Lorem.swift */; };
		C9DEC0632989541F0078B43A /* Bundle+Current.swift in Sources */ = {isa = PBXBuildFile; fileRef = C9DEC0622989541F0078B43A /* Bundle+Current.swift */; };
		C9DEC0642989541F0078B43A /* Bundle+Current.swift in Sources */ = {isa = PBXBuildFile; fileRef = C9DEC0622989541F0078B43A /* Bundle+Current.swift */; };
		C9DEC065298955200078B43A /* sample_data.json in Resources */ = {isa = PBXBuildFile; fileRef = C9DEC005298947900078B43A /* sample_data.json */; };
		C9DEC068298965270078B43A /* Starscream in Frameworks */ = {isa = PBXBuildFile; productRef = C9DEC067298965270078B43A /* Starscream */; };
		C9DEC06A298965550078B43A /* RelayView.swift in Sources */ = {isa = PBXBuildFile; fileRef = C9DEC069298965540078B43A /* RelayView.swift */; };
		C9DEC06B298965550078B43A /* RelayView.swift in Sources */ = {isa = PBXBuildFile; fileRef = C9DEC069298965540078B43A /* RelayView.swift */; };
		C9DEC06E2989668E0078B43A /* Relay+CoreDataClass.swift in Sources */ = {isa = PBXBuildFile; fileRef = C9DEC06C2989668E0078B43A /* Relay+CoreDataClass.swift */; };
		C9DEC06F2989668E0078B43A /* Relay+CoreDataClass.swift in Sources */ = {isa = PBXBuildFile; fileRef = C9DEC06C2989668E0078B43A /* Relay+CoreDataClass.swift */; };
		C9DFA966299BEB96006929C1 /* NoteCard.swift in Sources */ = {isa = PBXBuildFile; fileRef = C9DFA964299BEB96006929C1 /* NoteCard.swift */; };
		C9DFA969299BEC33006929C1 /* CardStyle.swift in Sources */ = {isa = PBXBuildFile; fileRef = C9DFA968299BEC33006929C1 /* CardStyle.swift */; };
		C9DFA96F299BF043006929C1 /* Assets+Planetary.swift in Sources */ = {isa = PBXBuildFile; fileRef = C9DFA96E299BF043006929C1 /* Assets+Planetary.swift */; };
		C9DFA971299BF8CD006929C1 /* RepliesView.swift in Sources */ = {isa = PBXBuildFile; fileRef = C9DFA970299BF8CD006929C1 /* RepliesView.swift */; };
		C9DFA972299BF9E8006929C1 /* CompactNoteView.swift in Sources */ = {isa = PBXBuildFile; fileRef = C9DFA96A299BEE2C006929C1 /* CompactNoteView.swift */; };
		C9DFA976299C30F0006929C1 /* Localized.swift in Sources */ = {isa = PBXBuildFile; fileRef = C9DFA975299C30F0006929C1 /* Localized.swift */; };
		C9DFA97B299C31EE006929C1 /* Localized.swift in Sources */ = {isa = PBXBuildFile; fileRef = C9DFA975299C30F0006929C1 /* Localized.swift */; };
		C9E37E0F2A1E7C32003D4B0A /* ReportMenu.swift in Sources */ = {isa = PBXBuildFile; fileRef = C9E37E0E2A1E7C32003D4B0A /* ReportMenu.swift */; };
		C9E37E102A1E7C32003D4B0A /* ReportMenu.swift in Sources */ = {isa = PBXBuildFile; fileRef = C9E37E0E2A1E7C32003D4B0A /* ReportMenu.swift */; };
		C9E37E122A1E7EC5003D4B0A /* PreviewContainer.swift in Sources */ = {isa = PBXBuildFile; fileRef = C9E37E112A1E7EC5003D4B0A /* PreviewContainer.swift */; };
		C9E37E132A1E7EC5003D4B0A /* PreviewContainer.swift in Sources */ = {isa = PBXBuildFile; fileRef = C9E37E112A1E7EC5003D4B0A /* PreviewContainer.swift */; };
		C9E37E152A1E8143003D4B0A /* Report.swift in Sources */ = {isa = PBXBuildFile; fileRef = C9E37E142A1E8143003D4B0A /* Report.swift */; };
		C9E37E162A1E8143003D4B0A /* Report.swift in Sources */ = {isa = PBXBuildFile; fileRef = C9E37E142A1E8143003D4B0A /* Report.swift */; };
		C9E9D9C72A2E1EC40048AF0B /* (null) in Sources */ = {isa = PBXBuildFile; };
		C9E9D9C82A2E1EC40048AF0B /* (null) in Sources */ = {isa = PBXBuildFile; };
		C9E9D9CA2A2E35440048AF0B /* (null) in Sources */ = {isa = PBXBuildFile; };
		C9E9D9CB2A2E35440048AF0B /* (null) in Sources */ = {isa = PBXBuildFile; };
		C9EE3E602A0538B7008A7491 /* ExpirationTimeButton.swift in Sources */ = {isa = PBXBuildFile; fileRef = C9EE3E5F2A0538B7008A7491 /* ExpirationTimeButton.swift */; };
		C9EE3E612A0538B7008A7491 /* ExpirationTimeButton.swift in Sources */ = {isa = PBXBuildFile; fileRef = C9EE3E5F2A0538B7008A7491 /* ExpirationTimeButton.swift */; };
		C9EE3E632A053910008A7491 /* ExpirationTimeOption.swift in Sources */ = {isa = PBXBuildFile; fileRef = C9EE3E622A053910008A7491 /* ExpirationTimeOption.swift */; };
		C9EE3E642A053910008A7491 /* ExpirationTimeOption.swift in Sources */ = {isa = PBXBuildFile; fileRef = C9EE3E622A053910008A7491 /* ExpirationTimeOption.swift */; };
		C9F0BB6929A5039D000547FC /* Int+Bool.swift in Sources */ = {isa = PBXBuildFile; fileRef = C9F0BB6829A5039D000547FC /* Int+Bool.swift */; };
		C9F0BB6B29A503D6000547FC /* PublicKey.swift in Sources */ = {isa = PBXBuildFile; fileRef = C9F0BB6A29A503D6000547FC /* PublicKey.swift */; };
		C9F0BB6C29A503D6000547FC /* PublicKey.swift in Sources */ = {isa = PBXBuildFile; fileRef = C9F0BB6A29A503D6000547FC /* PublicKey.swift */; };
		C9F0BB6D29A503D9000547FC /* Int+Bool.swift in Sources */ = {isa = PBXBuildFile; fileRef = C9F0BB6829A5039D000547FC /* Int+Bool.swift */; };
		C9F0BB6F29A50437000547FC /* NostrConstants.swift in Sources */ = {isa = PBXBuildFile; fileRef = C9F0BB6E29A50437000547FC /* NostrConstants.swift */; };
		C9F0BB7029A50437000547FC /* NostrConstants.swift in Sources */ = {isa = PBXBuildFile; fileRef = C9F0BB6E29A50437000547FC /* NostrConstants.swift */; };
		C9F64D8C29ED840700563F2B /* LogHelper.swift in Sources */ = {isa = PBXBuildFile; fileRef = C9F64D8B29ED840700563F2B /* LogHelper.swift */; };
		C9F64D8D29ED840700563F2B /* LogHelper.swift in Sources */ = {isa = PBXBuildFile; fileRef = C9F64D8B29ED840700563F2B /* LogHelper.swift */; };
		C9F64D8F29ED88CD00563F2B /* Localization+Nos.swift in Sources */ = {isa = PBXBuildFile; fileRef = C9F64D8E29ED88CD00563F2B /* Localization+Nos.swift */; };
		C9F64D9029ED88CD00563F2B /* Localization+Nos.swift in Sources */ = {isa = PBXBuildFile; fileRef = C9F64D8E29ED88CD00563F2B /* Localization+Nos.swift */; };
		C9F75AD22A02D41E005BBE45 /* ComposerActionBar.swift in Sources */ = {isa = PBXBuildFile; fileRef = C9F75AD12A02D41E005BBE45 /* ComposerActionBar.swift */; };
		C9F75AD32A02D41E005BBE45 /* ComposerActionBar.swift in Sources */ = {isa = PBXBuildFile; fileRef = C9F75AD12A02D41E005BBE45 /* ComposerActionBar.swift */; };
		C9F75AD62A041FF7005BBE45 /* ExpirationTimePicker.swift in Sources */ = {isa = PBXBuildFile; fileRef = C9F75AD52A041FF7005BBE45 /* ExpirationTimePicker.swift */; };
		C9F75AD72A041FF7005BBE45 /* ExpirationTimePicker.swift in Sources */ = {isa = PBXBuildFile; fileRef = C9F75AD52A041FF7005BBE45 /* ExpirationTimePicker.swift */; };
		C9F84C1A298DBB6300C6714D /* Data+Encoding.swift in Sources */ = {isa = PBXBuildFile; fileRef = C9671D72298DB94C00EE7E12 /* Data+Encoding.swift */; };
		C9F84C1C298DBBF400C6714D /* Data+Sha.swift in Sources */ = {isa = PBXBuildFile; fileRef = C9F84C1B298DBBF400C6714D /* Data+Sha.swift */; };
		C9F84C1D298DBC6100C6714D /* Data+Sha.swift in Sources */ = {isa = PBXBuildFile; fileRef = C9F84C1B298DBBF400C6714D /* Data+Sha.swift */; };
		C9F84C21298DC36800C6714D /* AppView.swift in Sources */ = {isa = PBXBuildFile; fileRef = C9F84C20298DC36800C6714D /* AppView.swift */; };
		C9F84C23298DC7B900C6714D /* SettingsView.swift in Sources */ = {isa = PBXBuildFile; fileRef = C9F84C22298DC7B900C6714D /* SettingsView.swift */; };
		C9F84C27298DC98800C6714D /* KeyPair.swift in Sources */ = {isa = PBXBuildFile; fileRef = C9F84C26298DC98800C6714D /* KeyPair.swift */; };
		CD09A74429A50F1D0063464F /* SideMenu.swift in Sources */ = {isa = PBXBuildFile; fileRef = CD09A74329A50F1D0063464F /* SideMenu.swift */; };
		CD09A74629A50F750063464F /* SideMenuContent.swift in Sources */ = {isa = PBXBuildFile; fileRef = CD09A74529A50F750063464F /* SideMenuContent.swift */; };
		CD09A74829A51EFC0063464F /* Router.swift in Sources */ = {isa = PBXBuildFile; fileRef = CD09A74729A51EFC0063464F /* Router.swift */; };
		CD09A74929A521210063464F /* Router.swift in Sources */ = {isa = PBXBuildFile; fileRef = CD09A74729A51EFC0063464F /* Router.swift */; };
		CD09A74A29A521510063464F /* ProfileView.swift in Sources */ = {isa = PBXBuildFile; fileRef = C95D68AC299E721700429F86 /* ProfileView.swift */; };
		CD09A74B29A521730063464F /* ProfileHeader.swift in Sources */ = {isa = PBXBuildFile; fileRef = C95D689E299E6B4100429F86 /* ProfileHeader.swift */; };
		CD09A74C29A5217A0063464F /* NoteButton.swift in Sources */ = {isa = PBXBuildFile; fileRef = CD2CF38F299E68BE00332116 /* NoteButton.swift */; };
		CD09A74D29A521A70063464F /* CardStyle.swift in Sources */ = {isa = PBXBuildFile; fileRef = C9DFA968299BEC33006929C1 /* CardStyle.swift */; };
		CD09A74E29A521BE0063464F /* NoteCard.swift in Sources */ = {isa = PBXBuildFile; fileRef = C9DFA964299BEB96006929C1 /* NoteCard.swift */; };
		CD09A74F29A521BE0063464F /* BioView.swift in Sources */ = {isa = PBXBuildFile; fileRef = C95D68A0299E6D3E00429F86 /* BioView.swift */; };
		CD09A75029A521D20063464F /* HomeFeedView.swift in Sources */ = {isa = PBXBuildFile; fileRef = C9DEBFD8298941000078B43A /* HomeFeedView.swift */; };
		CD09A75129A521D20063464F /* CompactNoteView.swift in Sources */ = {isa = PBXBuildFile; fileRef = C9DFA96A299BEE2C006929C1 /* CompactNoteView.swift */; };
		CD09A75229A521D20063464F /* RepliesView.swift in Sources */ = {isa = PBXBuildFile; fileRef = C9DFA970299BF8CD006929C1 /* RepliesView.swift */; };
		CD09A75329A521D20063464F /* AppView.swift in Sources */ = {isa = PBXBuildFile; fileRef = C9F84C20298DC36800C6714D /* AppView.swift */; };
		CD09A75429A521D20063464F /* PlaceholderModifier.swift in Sources */ = {isa = PBXBuildFile; fileRef = C95D68A4299E6E1E00429F86 /* PlaceholderModifier.swift */; };
		CD09A75529A521D20063464F /* SelectableText.swift in Sources */ = {isa = PBXBuildFile; fileRef = C95D68A2299E6D9000429F86 /* SelectableText.swift */; };
		CD09A75629A521D20063464F /* SettingsView.swift in Sources */ = {isa = PBXBuildFile; fileRef = C9F84C22298DC7B900C6714D /* SettingsView.swift */; };
		CD09A75729A521D20063464F /* NewNoteView.swift in Sources */ = {isa = PBXBuildFile; fileRef = C94D855B2991479900749478 /* NewNoteView.swift */; };
		CD09A75829A521D20063464F /* LinearGradient+Planetary.swift in Sources */ = {isa = PBXBuildFile; fileRef = C95D68A8299E709800429F86 /* LinearGradient+Planetary.swift */; };
		CD09A75929A521D20063464F /* Color+Hex.swift in Sources */ = {isa = PBXBuildFile; fileRef = C95D68AA299E710F00429F86 /* Color+Hex.swift */; };
		CD09A75A29A521D20063464F /* CardButtonStyle.swift in Sources */ = {isa = PBXBuildFile; fileRef = CD2CF38D299E67F900332116 /* CardButtonStyle.swift */; };
		CD09A75B29A521D20063464F /* AvatarView.swift in Sources */ = {isa = PBXBuildFile; fileRef = 3FFB1D88299FF37C002A755D /* AvatarView.swift */; };
		CD09A75C29A521D20063464F /* SideMenu.swift in Sources */ = {isa = PBXBuildFile; fileRef = CD09A74329A50F1D0063464F /* SideMenu.swift */; };
		CD09A75D29A521D20063464F /* SideMenuContent.swift in Sources */ = {isa = PBXBuildFile; fileRef = CD09A74529A50F750063464F /* SideMenuContent.swift */; };
		CD09A75E29A521EB0063464F /* Assets+Planetary.swift in Sources */ = {isa = PBXBuildFile; fileRef = C9DFA96E299BF043006929C1 /* Assets+Planetary.swift */; };
		CD09A75F29A521FD0063464F /* RelayService.swift in Sources */ = {isa = PBXBuildFile; fileRef = C97797B8298AA19A0046BD25 /* RelayService.swift */; };
		CD09A76029A521FD0063464F /* Filter.swift in Sources */ = {isa = PBXBuildFile; fileRef = A336DD3B299FD78000A0CBA0 /* Filter.swift */; };
		CD09A76129A5220E0063464F /* NosApp.swift in Sources */ = {isa = PBXBuildFile; fileRef = C9DEBFD1298941000078B43A /* NosApp.swift */; };
		CD09A76229A5220E0063464F /* AppController.swift in Sources */ = {isa = PBXBuildFile; fileRef = 3F170C77299D816200BC8F8B /* AppController.swift */; };
		CD09A76329A522190063464F /* OnboardingView.swift in Sources */ = {isa = PBXBuildFile; fileRef = 3FB5E650299D28A200386527 /* OnboardingView.swift */; };
		CD27177629A7C8B200AE8888 /* sample_replies.json in Resources */ = {isa = PBXBuildFile; fileRef = CD27177529A7C8B200AE8888 /* sample_replies.json */; };
		CD2CF38E299E67F900332116 /* CardButtonStyle.swift in Sources */ = {isa = PBXBuildFile; fileRef = CD2CF38D299E67F900332116 /* CardButtonStyle.swift */; };
		CD2CF390299E68BE00332116 /* NoteButton.swift in Sources */ = {isa = PBXBuildFile; fileRef = CD2CF38F299E68BE00332116 /* NoteButton.swift */; };
		CD4908D429B92941007443DB /* ReportABugMailView.swift in Sources */ = {isa = PBXBuildFile; fileRef = CD4908D329B92941007443DB /* ReportABugMailView.swift */; };
		CD4908D529B92B4D007443DB /* ReportABugMailView.swift in Sources */ = {isa = PBXBuildFile; fileRef = CD4908D329B92941007443DB /* ReportABugMailView.swift */; };
		CD76864C29B12F7E00085358 /* ExpandingTextFieldAndSubmitButton.swift in Sources */ = {isa = PBXBuildFile; fileRef = CD76864B29B12F7E00085358 /* ExpandingTextFieldAndSubmitButton.swift */; };
		CD76864D29B133E600085358 /* ExpandingTextFieldAndSubmitButton.swift in Sources */ = {isa = PBXBuildFile; fileRef = CD76864B29B12F7E00085358 /* ExpandingTextFieldAndSubmitButton.swift */; };
		CD76865029B6503500085358 /* NoteOptionsButton.swift in Sources */ = {isa = PBXBuildFile; fileRef = CD76864F29B6503500085358 /* NoteOptionsButton.swift */; };
		CD76865129B68B4400085358 /* NoteOptionsButton.swift in Sources */ = {isa = PBXBuildFile; fileRef = CD76864F29B6503500085358 /* NoteOptionsButton.swift */; };
		CD76865329B793F400085358 /* DiscoverSearchBar.swift in Sources */ = {isa = PBXBuildFile; fileRef = CD76865229B793F400085358 /* DiscoverSearchBar.swift */; };
		CD76865429B7DABE00085358 /* DiscoverSearchBar.swift in Sources */ = {isa = PBXBuildFile; fileRef = CD76865229B793F400085358 /* DiscoverSearchBar.swift */; };
		CDDA1F7B29A527650047ACD8 /* Starscream in Frameworks */ = {isa = PBXBuildFile; productRef = CDDA1F7A29A527650047ACD8 /* Starscream */; };
		CDDA1F7D29A527650047ACD8 /* SwiftUINavigation in Frameworks */ = {isa = PBXBuildFile; productRef = CDDA1F7C29A527650047ACD8 /* SwiftUINavigation */; };
		DC4AB2F62A4475B800D1478A /* AppDelegate.swift in Sources */ = {isa = PBXBuildFile; fileRef = DC4AB2F52A4475B800D1478A /* AppDelegate.swift */; };
/* End PBXBuildFile section */

/* Begin PBXContainerItemProxy section */
		C90862C129E9804B00C35A71 /* PBXContainerItemProxy */ = {
			isa = PBXContainerItemProxy;
			containerPortal = C9DEBFC6298941000078B43A /* Project object */;
			proxyType = 1;
			remoteGlobalIDString = C9DEBFCD298941000078B43A;
			remoteInfo = Nos;
		};
		C9DEBFE5298941020078B43A /* PBXContainerItemProxy */ = {
			isa = PBXContainerItemProxy;
			containerPortal = C9DEBFC6298941000078B43A /* Project object */;
			proxyType = 1;
			remoteGlobalIDString = C9DEBFCD298941000078B43A;
			remoteInfo = Nos;
		};
		C9DEBFEF298941020078B43A /* PBXContainerItemProxy */ = {
			isa = PBXContainerItemProxy;
			containerPortal = C9DEBFC6298941000078B43A /* Project object */;
			proxyType = 1;
			remoteGlobalIDString = C9DEBFCD298941000078B43A;
			remoteInfo = Nos;
		};
/* End PBXContainerItemProxy section */

/* Begin PBXFileReference section */
		3F170C77299D816200BC8F8B /* AppController.swift */ = {isa = PBXFileReference; lastKnownFileType = sourcecode.swift; path = AppController.swift; sourceTree = "<group>"; };
		3F30020429C1FDD9003D4F8B /* OnboardingStartView.swift */ = {isa = PBXFileReference; lastKnownFileType = sourcecode.swift; path = OnboardingStartView.swift; sourceTree = "<group>"; };
		3F30020629C237AB003D4F8B /* OnboardingAgeVerificationView.swift */ = {isa = PBXFileReference; lastKnownFileType = sourcecode.swift; path = OnboardingAgeVerificationView.swift; sourceTree = "<group>"; };
		3F30020829C23895003D4F8B /* OnboardingNotOldEnoughView.swift */ = {isa = PBXFileReference; lastKnownFileType = sourcecode.swift; path = OnboardingNotOldEnoughView.swift; sourceTree = "<group>"; };
		3F30020A29C361C8003D4F8B /* OnboardingTermsOfServiceView.swift */ = {isa = PBXFileReference; lastKnownFileType = sourcecode.swift; path = OnboardingTermsOfServiceView.swift; sourceTree = "<group>"; };
		3F30020C29C382EB003D4F8B /* OnboardingLoginView.swift */ = {isa = PBXFileReference; lastKnownFileType = sourcecode.swift; path = OnboardingLoginView.swift; sourceTree = "<group>"; };
		3F43C47529A9625700E896A0 /* AuthorReference+CoreDataClass.swift */ = {isa = PBXFileReference; lastKnownFileType = sourcecode.swift; path = "AuthorReference+CoreDataClass.swift"; sourceTree = "<group>"; };
		3F60F42829B27D3E000D62C4 /* ThreadView.swift */ = {isa = PBXFileReference; lastKnownFileType = sourcecode.swift; path = ThreadView.swift; sourceTree = "<group>"; };
		3FB5E650299D28A200386527 /* OnboardingView.swift */ = {isa = PBXFileReference; lastKnownFileType = sourcecode.swift; path = OnboardingView.swift; sourceTree = "<group>"; };
		3FFB1D88299FF37C002A755D /* AvatarView.swift */ = {isa = PBXFileReference; lastKnownFileType = sourcecode.swift; path = AvatarView.swift; sourceTree = "<group>"; };
		3FFB1D9229A6BBCE002A755D /* EventReference+CoreDataClass.swift */ = {isa = PBXFileReference; fileEncoding = 4; lastKnownFileType = sourcecode.swift; path = "EventReference+CoreDataClass.swift"; sourceTree = "<group>"; };
		3FFB1D9529A6BBEC002A755D /* Collection+SafeSubscript.swift */ = {isa = PBXFileReference; fileEncoding = 4; lastKnownFileType = sourcecode.swift; path = "Collection+SafeSubscript.swift"; sourceTree = "<group>"; };
		3FFB1D9B29A7DF9D002A755D /* StackedAvatarsView.swift */ = {isa = PBXFileReference; fileEncoding = 4; lastKnownFileType = sourcecode.swift; path = StackedAvatarsView.swift; sourceTree = "<group>"; };
		5B46611929CCB6DF008B8E8C /* ExportStrings.sh */ = {isa = PBXFileReference; lastKnownFileType = text.script.sh; path = ExportStrings.sh; sourceTree = "<group>"; };
		5B46611B29CCB725008B8E8C /* ExportStrings.swift */ = {isa = PBXFileReference; lastKnownFileType = sourcecode.swift; path = ExportStrings.swift; sourceTree = "<group>"; };
		5B46611F29CCB894008B8E8C /* en */ = {isa = PBXFileReference; lastKnownFileType = text.plist.strings; name = en; path = en.lproj/Generated.strings; sourceTree = "<group>"; };
		5B46612129CCBBE2008B8E8C /* es */ = {isa = PBXFileReference; lastKnownFileType = text.plist.strings; name = es; path = es.lproj/Generated.strings; sourceTree = "<group>"; };
		5B46612229CCBC6C008B8E8C /* zh-Hans */ = {isa = PBXFileReference; lastKnownFileType = text.plist.strings; name = "zh-Hans"; path = "zh-Hans.lproj/Generated.strings"; sourceTree = "<group>"; };
		5B48EC692A1406C4001EDA7F /* de */ = {isa = PBXFileReference; lastKnownFileType = text.plist.strings; name = de; path = de.lproj/Generated.strings; sourceTree = "<group>"; };
		5B503F612A291A1A0098805A /* JSONRelayMetadata.swift */ = {isa = PBXFileReference; lastKnownFileType = sourcecode.swift; path = JSONRelayMetadata.swift; sourceTree = "<group>"; };
		5B6EB48D29EDBE0E006E750C /* NoteParser.swift */ = {isa = PBXFileReference; lastKnownFileType = sourcecode.swift; path = NoteParser.swift; sourceTree = "<group>"; };
		5B6EB48F29EDBEC1006E750C /* NoteParserTests.swift */ = {isa = PBXFileReference; lastKnownFileType = sourcecode.swift; path = NoteParserTests.swift; sourceTree = "<group>"; };
		5B80BE9D29F9864000A363E4 /* Bech32Tests.swift */ = {isa = PBXFileReference; lastKnownFileType = sourcecode.swift; path = Bech32Tests.swift; sourceTree = "<group>"; };
		5B8805192A21027C00E21F06 /* SHA256Key.swift */ = {isa = PBXFileReference; lastKnownFileType = sourcecode.swift; path = SHA256Key.swift; sourceTree = "<group>"; };
		5B88051B2A21046C00E21F06 /* SHA256KeyTests.swift */ = {isa = PBXFileReference; lastKnownFileType = sourcecode.swift; path = SHA256KeyTests.swift; sourceTree = "<group>"; };
		5B88051E2A21056E00E21F06 /* TLVTests.swift */ = {isa = PBXFileReference; lastKnownFileType = sourcecode.swift; path = TLVTests.swift; sourceTree = "<group>"; };
		5B8B77182A1FDA3C004FC675 /* TLV.swift */ = {isa = PBXFileReference; lastKnownFileType = sourcecode.swift; path = TLV.swift; sourceTree = "<group>"; };
		5B8C96AB29D52AD200B73AEC /* AuthorListView.swift */ = {isa = PBXFileReference; lastKnownFileType = sourcecode.swift; path = AuthorListView.swift; sourceTree = "<group>"; };
		5B8C96AF29DB2E1100B73AEC /* SearchTextFieldObserver.swift */ = {isa = PBXFileReference; lastKnownFileType = sourcecode.swift; path = SearchTextFieldObserver.swift; sourceTree = "<group>"; };
		5B8C96B129DB313300B73AEC /* AuthorRow.swift */ = {isa = PBXFileReference; lastKnownFileType = sourcecode.swift; path = AuthorRow.swift; sourceTree = "<group>"; };
		5B8C96B529DDD3B200B73AEC /* EditableText.swift */ = {isa = PBXFileReference; lastKnownFileType = sourcecode.swift; path = EditableText.swift; sourceTree = "<group>"; };
		5BFF66AF2A4B55FC00AA79DD /* Nos 10.xcdatamodel */ = {isa = PBXFileReference; lastKnownFileType = wrapper.xcdatamodel; path = "Nos 10.xcdatamodel"; sourceTree = "<group>"; };
		5BFF66B02A573F6400AA79DD /* RelayDetailView.swift */ = {isa = PBXFileReference; lastKnownFileType = sourcecode.swift; path = RelayDetailView.swift; sourceTree = "<group>"; };
		5BFF66B32A58853D00AA79DD /* PublishedEventsView.swift */ = {isa = PBXFileReference; lastKnownFileType = sourcecode.swift; path = PublishedEventsView.swift; sourceTree = "<group>"; };
		5BFF66B52A58A8A000AA79DD /* MutesView.swift */ = {isa = PBXFileReference; lastKnownFileType = sourcecode.swift; path = MutesView.swift; sourceTree = "<group>"; };
		A303AF8229A9153A005DC8FC /* FollowButton.swift */ = {isa = PBXFileReference; lastKnownFileType = sourcecode.swift; path = FollowButton.swift; sourceTree = "<group>"; };
		A32B6C7229A6BE9B00653FF5 /* FollowsView.swift */ = {isa = PBXFileReference; lastKnownFileType = sourcecode.swift; path = FollowsView.swift; sourceTree = "<group>"; };
		A32B6C7729A6C99200653FF5 /* FollowCard.swift */ = {isa = PBXFileReference; lastKnownFileType = sourcecode.swift; path = FollowCard.swift; sourceTree = "<group>"; };
		A336DD3B299FD78000A0CBA0 /* Filter.swift */ = {isa = PBXFileReference; lastKnownFileType = sourcecode.swift; path = Filter.swift; sourceTree = "<group>"; };
		A34E439829A522F20057AFCB /* CurrentUser.swift */ = {isa = PBXFileReference; lastKnownFileType = sourcecode.swift; path = CurrentUser.swift; sourceTree = "<group>"; };
		A351E1A129BA92240009B7F6 /* ProfileEditView.swift */ = {isa = PBXFileReference; fileEncoding = 4; lastKnownFileType = sourcecode.swift; path = ProfileEditView.swift; sourceTree = "<group>"; };
		A3B943CE299AE00100A15A08 /* KeyChain.swift */ = {isa = PBXFileReference; lastKnownFileType = sourcecode.swift; path = KeyChain.swift; sourceTree = "<group>"; };
		A3B943D4299D514800A15A08 /* Follow+CoreDataClass.swift */ = {isa = PBXFileReference; lastKnownFileType = sourcecode.swift; path = "Follow+CoreDataClass.swift"; sourceTree = "<group>"; };
		C905B0762A619E99009B8A78 /* LinkPreview.swift */ = {isa = PBXFileReference; lastKnownFileType = sourcecode.swift; path = LinkPreview.swift; sourceTree = "<group>"; };
		C905EA342A3360FE006F1E99 /* StagingSecrets.xcconfig */ = {isa = PBXFileReference; fileEncoding = 4; lastKnownFileType = text.xcconfig; name = StagingSecrets.xcconfig; path = Nos/Assets/StagingSecrets.xcconfig; sourceTree = SOURCE_ROOT; };
		C90862BB29E9804B00C35A71 /* NosPerformanceTests.xctest */ = {isa = PBXFileReference; explicitFileType = wrapper.cfbundle; includeInIndex = 0; path = NosPerformanceTests.xctest; sourceTree = BUILT_PRODUCTS_DIR; };
		C90862BD29E9804B00C35A71 /* NosPerformanceTests.swift */ = {isa = PBXFileReference; lastKnownFileType = sourcecode.swift; path = NosPerformanceTests.swift; sourceTree = "<group>"; };
		C92A04DD2A58B02B00C844B8 /* Nos 11.xcdatamodel */ = {isa = PBXFileReference; lastKnownFileType = wrapper.xcdatamodel; path = "Nos 11.xcdatamodel"; sourceTree = "<group>"; };
		C92DF80129BFAF9300400561 /* ProductionSecrets.xcconfig */ = {isa = PBXFileReference; lastKnownFileType = text.xcconfig; path = ProductionSecrets.xcconfig; sourceTree = "<group>"; };
		C92DF80429C25DE900400561 /* URL+Extensions.swift */ = {isa = PBXFileReference; lastKnownFileType = sourcecode.swift; path = "URL+Extensions.swift"; sourceTree = "<group>"; };
		C92DF80729C25FA900400561 /* SquareImage.swift */ = {isa = PBXFileReference; lastKnownFileType = sourcecode.swift; path = SquareImage.swift; sourceTree = "<group>"; };
		C930055E2A6AF8320098CA9E /* LoadingContent.swift */ = {isa = PBXFileReference; fileEncoding = 4; lastKnownFileType = sourcecode.swift; path = LoadingContent.swift; sourceTree = "<group>"; };
		C931517C29B915AF00934506 /* StaggeredGrid.swift */ = {isa = PBXFileReference; lastKnownFileType = sourcecode.swift; path = StaggeredGrid.swift; sourceTree = "<group>"; };
		C936B45B2A4C7D6B00DF1EB9 /* UniversalNameWizard.swift */ = {isa = PBXFileReference; fileEncoding = 4; lastKnownFileType = sourcecode.swift; path = UniversalNameWizard.swift; sourceTree = "<group>"; };
		C936B4612A4CB01C00DF1EB9 /* PushNotificationService.swift */ = {isa = PBXFileReference; lastKnownFileType = sourcecode.swift; path = PushNotificationService.swift; sourceTree = "<group>"; };
		C937786129FC6D1900568C27 /* pt-BR */ = {isa = PBXFileReference; lastKnownFileType = text.plist.strings; name = "pt-BR"; path = "pt-BR.lproj/Generated.strings"; sourceTree = "<group>"; };
		C93CA0C229AE3A1E00921183 /* JSONEvent.swift */ = {isa = PBXFileReference; lastKnownFileType = sourcecode.swift; path = JSONEvent.swift; sourceTree = "<group>"; };
		C93EC2F029C337EB0012EE2A /* RelayPicker.swift */ = {isa = PBXFileReference; lastKnownFileType = sourcecode.swift; path = RelayPicker.swift; sourceTree = "<group>"; };
		C93EC2F329C34C860012EE2A /* NSPredicate+Bool.swift */ = {isa = PBXFileReference; lastKnownFileType = sourcecode.swift; path = "NSPredicate+Bool.swift"; sourceTree = "<group>"; };
		C93EC2F629C351470012EE2A /* Optional+Unwrap.swift */ = {isa = PBXFileReference; lastKnownFileType = sourcecode.swift; path = "Optional+Unwrap.swift"; sourceTree = "<group>"; };
		C93EC2F929C370DE0012EE2A /* DiscoverGrid.swift */ = {isa = PBXFileReference; lastKnownFileType = sourcecode.swift; path = DiscoverGrid.swift; sourceTree = "<group>"; };
		C93EC2FC29C3785C0012EE2A /* View+RoundedCorner.swift */ = {isa = PBXFileReference; fileEncoding = 4; lastKnownFileType = sourcecode.swift; path = "View+RoundedCorner.swift"; sourceTree = "<group>"; };
		C942566829B66A2800C4202C /* Date+Elapsed.swift */ = {isa = PBXFileReference; fileEncoding = 4; lastKnownFileType = sourcecode.swift; path = "Date+Elapsed.swift"; sourceTree = "<group>"; };
		C94437E529B0DB83004D8C86 /* NotificationsView.swift */ = {isa = PBXFileReference; lastKnownFileType = sourcecode.swift; path = NotificationsView.swift; sourceTree = "<group>"; };
		C94A5E172A72C84200B6EC5D /* ReportCategory.swift */ = {isa = PBXFileReference; lastKnownFileType = sourcecode.swift; path = ReportCategory.swift; sourceTree = "<group>"; };
		C94BC09A2A0AC74A0098F6F1 /* PreviewData.swift */ = {isa = PBXFileReference; lastKnownFileType = sourcecode.swift; path = PreviewData.swift; sourceTree = "<group>"; };
		C94D14802A12B3F70014C906 /* SearchBar.swift */ = {isa = PBXFileReference; lastKnownFileType = sourcecode.swift; path = SearchBar.swift; sourceTree = "<group>"; };
		C94D855B2991479900749478 /* NewNoteView.swift */ = {isa = PBXFileReference; lastKnownFileType = sourcecode.swift; path = NewNoteView.swift; sourceTree = "<group>"; };
		C94FE5A629F8441200C27119 /* zh-Hant */ = {isa = PBXFileReference; lastKnownFileType = text.plist.strings; name = "zh-Hant"; path = "zh-Hant.lproj/Generated.strings"; sourceTree = "<group>"; };
		C94FE5A729F8441200C27119 /* fr */ = {isa = PBXFileReference; lastKnownFileType = text.plist.strings; name = fr; path = fr.lproj/Generated.strings; sourceTree = "<group>"; };
		C95D689E299E6B4100429F86 /* ProfileHeader.swift */ = {isa = PBXFileReference; fileEncoding = 4; lastKnownFileType = sourcecode.swift; path = ProfileHeader.swift; sourceTree = "<group>"; };
		C95D68A0299E6D3E00429F86 /* BioView.swift */ = {isa = PBXFileReference; fileEncoding = 4; lastKnownFileType = sourcecode.swift; path = BioView.swift; sourceTree = "<group>"; };
		C95D68A2299E6D9000429F86 /* SelectableText.swift */ = {isa = PBXFileReference; fileEncoding = 4; lastKnownFileType = sourcecode.swift; path = SelectableText.swift; sourceTree = "<group>"; };
		C95D68A4299E6E1E00429F86 /* PlaceholderModifier.swift */ = {isa = PBXFileReference; fileEncoding = 4; lastKnownFileType = sourcecode.swift; path = PlaceholderModifier.swift; sourceTree = "<group>"; };
		C95D68A8299E709800429F86 /* LinearGradient+Planetary.swift */ = {isa = PBXFileReference; fileEncoding = 4; lastKnownFileType = sourcecode.swift; path = "LinearGradient+Planetary.swift"; sourceTree = "<group>"; };
		C95D68AA299E710F00429F86 /* Color+Hex.swift */ = {isa = PBXFileReference; fileEncoding = 4; lastKnownFileType = sourcecode.swift; path = "Color+Hex.swift"; sourceTree = "<group>"; };
		C95D68AC299E721700429F86 /* ProfileView.swift */ = {isa = PBXFileReference; lastKnownFileType = sourcecode.swift; path = ProfileView.swift; sourceTree = "<group>"; };
		C95D68AF299ECE0700429F86 /* CHANGELOG.md */ = {isa = PBXFileReference; fileEncoding = 4; lastKnownFileType = net.daringfireball.markdown; path = CHANGELOG.md; sourceTree = "<group>"; };
		C95D68B0299ECE0700429F86 /* README.md */ = {isa = PBXFileReference; fileEncoding = 4; lastKnownFileType = net.daringfireball.markdown; path = README.md; sourceTree = "<group>"; };
		C95D68B1299ECE0700429F86 /* CONTRIBUTING.md */ = {isa = PBXFileReference; fileEncoding = 4; lastKnownFileType = net.daringfireball.markdown; path = CONTRIBUTING.md; sourceTree = "<group>"; };
		C960C57029F3236200929990 /* LikeButton.swift */ = {isa = PBXFileReference; lastKnownFileType = sourcecode.swift; path = LikeButton.swift; sourceTree = "<group>"; };
		C960C57329F3251E00929990 /* RepostButton.swift */ = {isa = PBXFileReference; lastKnownFileType = sourcecode.swift; path = RepostButton.swift; sourceTree = "<group>"; };
		C9646EA029B7A22C007239A4 /* Analytics.swift */ = {isa = PBXFileReference; lastKnownFileType = sourcecode.swift; path = Analytics.swift; sourceTree = "<group>"; };
		C9646EAD29B8D653007239A4 /* ViewDidLoadModifier.swift */ = {isa = PBXFileReference; lastKnownFileType = sourcecode.swift; path = ViewDidLoadModifier.swift; sourceTree = "<group>"; };
		C9671D72298DB94C00EE7E12 /* Data+Encoding.swift */ = {isa = PBXFileReference; lastKnownFileType = sourcecode.swift; path = "Data+Encoding.swift"; sourceTree = "<group>"; };
		C973364E2A7968220012D8B8 /* SetUpUNSBanner.swift */ = {isa = PBXFileReference; fileEncoding = 4; lastKnownFileType = sourcecode.swift; path = SetUpUNSBanner.swift; sourceTree = "<group>"; };
		C973AB552A323167002AED16 /* Follow+CoreDataProperties.swift */ = {isa = PBXFileReference; lastKnownFileType = sourcecode.swift; path = "Follow+CoreDataProperties.swift"; sourceTree = "<group>"; };
		C973AB562A323167002AED16 /* Event+CoreDataProperties.swift */ = {isa = PBXFileReference; lastKnownFileType = sourcecode.swift; path = "Event+CoreDataProperties.swift"; sourceTree = "<group>"; };
		C973AB572A323167002AED16 /* AuthorReference+CoreDataProperties.swift */ = {isa = PBXFileReference; lastKnownFileType = sourcecode.swift; path = "AuthorReference+CoreDataProperties.swift"; sourceTree = "<group>"; };
		C973AB582A323167002AED16 /* Author+CoreDataProperties.swift */ = {isa = PBXFileReference; lastKnownFileType = sourcecode.swift; path = "Author+CoreDataProperties.swift"; sourceTree = "<group>"; };
		C973AB592A323167002AED16 /* Relay+CoreDataProperties.swift */ = {isa = PBXFileReference; lastKnownFileType = sourcecode.swift; path = "Relay+CoreDataProperties.swift"; sourceTree = "<group>"; };
		C973AB5A2A323167002AED16 /* EventReference+CoreDataProperties.swift */ = {isa = PBXFileReference; lastKnownFileType = sourcecode.swift; path = "EventReference+CoreDataProperties.swift"; sourceTree = "<group>"; };
		C974652D2A3B86600031226F /* NoteCardHeader.swift */ = {isa = PBXFileReference; lastKnownFileType = sourcecode.swift; path = NoteCardHeader.swift; sourceTree = "<group>"; };
		C97465302A3B89140031226F /* AuthorLabel.swift */ = {isa = PBXFileReference; lastKnownFileType = sourcecode.swift; path = AuthorLabel.swift; sourceTree = "<group>"; };
		C97465332A3C95FE0031226F /* RelayPickerToolbarButton.swift */ = {isa = PBXFileReference; lastKnownFileType = sourcecode.swift; path = RelayPickerToolbarButton.swift; sourceTree = "<group>"; };
		C97797B8298AA19A0046BD25 /* RelayService.swift */ = {isa = PBXFileReference; lastKnownFileType = sourcecode.swift; path = RelayService.swift; sourceTree = "<group>"; };
		C97A1C8729E45B3C009D9E8D /* RawEventView.swift */ = {isa = PBXFileReference; fileEncoding = 4; lastKnownFileType = sourcecode.swift; path = RawEventView.swift; sourceTree = "<group>"; };
		C97A1C8A29E45B4E009D9E8D /* RawEventController.swift */ = {isa = PBXFileReference; fileEncoding = 4; lastKnownFileType = sourcecode.swift; path = RawEventController.swift; sourceTree = "<group>"; };
		C97A1C8D29E58EC7009D9E8D /* NSManagedObjectContext+Nos.swift */ = {isa = PBXFileReference; lastKnownFileType = sourcecode.swift; path = "NSManagedObjectContext+Nos.swift"; sourceTree = "<group>"; };
		C987F81629BA4C6900B44E7A /* BigActionButton.swift */ = {isa = PBXFileReference; fileEncoding = 4; lastKnownFileType = sourcecode.swift; path = BigActionButton.swift; sourceTree = "<group>"; };
		C987F81929BA4D0E00B44E7A /* ActionButton.swift */ = {isa = PBXFileReference; fileEncoding = 4; lastKnownFileType = sourcecode.swift; path = ActionButton.swift; sourceTree = "<group>"; };
		C987F81C29BA6D9A00B44E7A /* ProfileTab.swift */ = {isa = PBXFileReference; lastKnownFileType = sourcecode.swift; path = ProfileTab.swift; sourceTree = "<group>"; };
		C987F82029BA951D00B44E7A /* ClarityCity-ExtraLight.otf */ = {isa = PBXFileReference; lastKnownFileType = file; path = "ClarityCity-ExtraLight.otf"; sourceTree = "<group>"; };
		C987F82129BA951D00B44E7A /* ClarityCity-LightItalic.otf */ = {isa = PBXFileReference; lastKnownFileType = file; path = "ClarityCity-LightItalic.otf"; sourceTree = "<group>"; };
		C987F82229BA951D00B44E7A /* ClarityCity-ExtraBold.otf */ = {isa = PBXFileReference; lastKnownFileType = file; path = "ClarityCity-ExtraBold.otf"; sourceTree = "<group>"; };
		C987F82329BA951D00B44E7A /* ClarityCity-MediumItalic.otf */ = {isa = PBXFileReference; lastKnownFileType = file; path = "ClarityCity-MediumItalic.otf"; sourceTree = "<group>"; };
		C987F82429BA951D00B44E7A /* ClarityCity-BoldItalic.otf */ = {isa = PBXFileReference; lastKnownFileType = file; path = "ClarityCity-BoldItalic.otf"; sourceTree = "<group>"; };
		C987F82529BA951D00B44E7A /* ClarityCity-Bold.otf */ = {isa = PBXFileReference; lastKnownFileType = file; path = "ClarityCity-Bold.otf"; sourceTree = "<group>"; };
		C987F82629BA951D00B44E7A /* ClarityCity-SemiBold.otf */ = {isa = PBXFileReference; lastKnownFileType = file; path = "ClarityCity-SemiBold.otf"; sourceTree = "<group>"; };
		C987F82729BA951D00B44E7A /* ClarityCity-SemiBoldItalic.otf */ = {isa = PBXFileReference; lastKnownFileType = file; path = "ClarityCity-SemiBoldItalic.otf"; sourceTree = "<group>"; };
		C987F82829BA951E00B44E7A /* ClarityCity-Black.otf */ = {isa = PBXFileReference; lastKnownFileType = file; path = "ClarityCity-Black.otf"; sourceTree = "<group>"; };
		C987F82929BA951E00B44E7A /* ClarityCity-ExtraBoldItalic.otf */ = {isa = PBXFileReference; lastKnownFileType = file; path = "ClarityCity-ExtraBoldItalic.otf"; sourceTree = "<group>"; };
		C987F82A29BA951E00B44E7A /* ClarityCity-Light.otf */ = {isa = PBXFileReference; lastKnownFileType = file; path = "ClarityCity-Light.otf"; sourceTree = "<group>"; };
		C987F82B29BA951E00B44E7A /* ClarityCity-BlackItalic.otf */ = {isa = PBXFileReference; lastKnownFileType = file; path = "ClarityCity-BlackItalic.otf"; sourceTree = "<group>"; };
		C987F82C29BA951E00B44E7A /* ClarityCity-Medium.otf */ = {isa = PBXFileReference; lastKnownFileType = file; path = "ClarityCity-Medium.otf"; sourceTree = "<group>"; };
		C987F82D29BA951E00B44E7A /* ClarityCity-ThinItalic.otf */ = {isa = PBXFileReference; lastKnownFileType = file; path = "ClarityCity-ThinItalic.otf"; sourceTree = "<group>"; };
		C987F82E29BA951E00B44E7A /* ClarityCity-RegularItalic.otf */ = {isa = PBXFileReference; lastKnownFileType = file; path = "ClarityCity-RegularItalic.otf"; sourceTree = "<group>"; };
		C987F82F29BA951E00B44E7A /* ClarityCity-ExtraLightItalic.otf */ = {isa = PBXFileReference; lastKnownFileType = file; path = "ClarityCity-ExtraLightItalic.otf"; sourceTree = "<group>"; };
		C987F83029BA951E00B44E7A /* ClarityCity-Regular.otf */ = {isa = PBXFileReference; lastKnownFileType = file; path = "ClarityCity-Regular.otf"; sourceTree = "<group>"; };
		C987F83129BA951E00B44E7A /* ClarityCity-Thin.otf */ = {isa = PBXFileReference; lastKnownFileType = file; path = "ClarityCity-Thin.otf"; sourceTree = "<group>"; };
		C987F85629BA96B700B44E7A /* Info.plist */ = {isa = PBXFileReference; lastKnownFileType = text.plist; path = Info.plist; sourceTree = "<group>"; };
		C987F85729BA981800B44E7A /* Font.swift */ = {isa = PBXFileReference; lastKnownFileType = sourcecode.swift; path = Font.swift; sourceTree = "<group>"; };
		C987F86029BABAF800B44E7A /* String+Markdown.swift */ = {isa = PBXFileReference; lastKnownFileType = sourcecode.swift; path = "String+Markdown.swift"; sourceTree = "<group>"; };
		C98A32262A05795E00E3FA13 /* Task+Timeout.swift */ = {isa = PBXFileReference; lastKnownFileType = sourcecode.swift; path = "Task+Timeout.swift"; sourceTree = "<group>"; };
		C98B8B3F29FBF83B009789C8 /* NotificationCard.swift */ = {isa = PBXFileReference; lastKnownFileType = sourcecode.swift; path = NotificationCard.swift; sourceTree = "<group>"; };
		C98DC9BA2A795CAD004E5F0F /* ActionBanner.swift */ = {isa = PBXFileReference; lastKnownFileType = sourcecode.swift; path = ActionBanner.swift; sourceTree = "<group>"; };
		C9A0DAD929C685E500466635 /* SideMenuButton.swift */ = {isa = PBXFileReference; lastKnownFileType = sourcecode.swift; path = SideMenuButton.swift; sourceTree = "<group>"; };
		C9A0DADC29C689C900466635 /* NosNavigationBar.swift */ = {isa = PBXFileReference; lastKnownFileType = sourcecode.swift; path = NosNavigationBar.swift; sourceTree = "<group>"; };
		C9A0DADF29C697A100466635 /* AboutView.swift */ = {isa = PBXFileReference; lastKnownFileType = sourcecode.swift; path = AboutView.swift; sourceTree = "<group>"; };
		C9A0DAE329C69F0C00466635 /* HighlightedText.swift */ = {isa = PBXFileReference; fileEncoding = 4; lastKnownFileType = sourcecode.swift; path = HighlightedText.swift; sourceTree = "<group>"; };
		C9A0DAE629C69FA000466635 /* Text+Gradient.swift */ = {isa = PBXFileReference; fileEncoding = 4; lastKnownFileType = sourcecode.swift; path = "Text+Gradient.swift"; sourceTree = "<group>"; };
		C9A0DAE929C6A34200466635 /* ActivityView.swift */ = {isa = PBXFileReference; fileEncoding = 4; lastKnownFileType = sourcecode.swift; path = ActivityView.swift; sourceTree = "<group>"; };
		C9A0DAEC29C6A66C00466635 /* Launch Screen.storyboard */ = {isa = PBXFileReference; lastKnownFileType = file.storyboard; path = "Launch Screen.storyboard"; sourceTree = "<group>"; };
		C9A0DAF729C92F4500466635 /* UNSAPI.swift */ = {isa = PBXFileReference; lastKnownFileType = sourcecode.swift; path = UNSAPI.swift; sourceTree = "<group>"; };
		C9A25B3C29F174D200B39534 /* ReadabilityPadding.swift */ = {isa = PBXFileReference; lastKnownFileType = sourcecode.swift; path = ReadabilityPadding.swift; sourceTree = "<group>"; };
		C9AC31AC2A55E0BD00A94E5A /* NotificationViewModel.swift */ = {isa = PBXFileReference; lastKnownFileType = sourcecode.swift; path = NotificationViewModel.swift; sourceTree = "<group>"; };
		C9ADB132299287D60075E7F8 /* KeyPairTests.swift */ = {isa = PBXFileReference; lastKnownFileType = sourcecode.swift; path = KeyPairTests.swift; sourceTree = "<group>"; };
		C9ADB134299288230075E7F8 /* KeyFixture.swift */ = {isa = PBXFileReference; lastKnownFileType = sourcecode.swift; path = KeyFixture.swift; sourceTree = "<group>"; };
		C9ADB13729928CC30075E7F8 /* String+Hex.swift */ = {isa = PBXFileReference; lastKnownFileType = sourcecode.swift; path = "String+Hex.swift"; sourceTree = "<group>"; };
		C9ADB13C29929B540075E7F8 /* Bech32.swift */ = {isa = PBXFileReference; lastKnownFileType = sourcecode.swift; path = Bech32.swift; sourceTree = "<group>"; };
		C9ADB14029951CB10075E7F8 /* NSManagedObject+Nos.swift */ = {isa = PBXFileReference; lastKnownFileType = sourcecode.swift; path = "NSManagedObject+Nos.swift"; sourceTree = "<group>"; };
		C9B678DA29EEBF3B00303F33 /* DependencyInjection.swift */ = {isa = PBXFileReference; lastKnownFileType = sourcecode.swift; path = DependencyInjection.swift; sourceTree = "<group>"; };
		C9B678DD29EEC35B00303F33 /* Foundation+Sendable.swift */ = {isa = PBXFileReference; lastKnownFileType = sourcecode.swift; path = "Foundation+Sendable.swift"; sourceTree = "<group>"; };
		C9B678E029EEC41000303F33 /* SocialGraphCache.swift */ = {isa = PBXFileReference; lastKnownFileType = sourcecode.swift; path = SocialGraphCache.swift; sourceTree = "<group>"; };
		C9B678E329EED2DC00303F33 /* SocialGraphTests.swift */ = {isa = PBXFileReference; lastKnownFileType = sourcecode.swift; path = SocialGraphTests.swift; sourceTree = "<group>"; };
		C9B678E629F01A8500303F33 /* FullscreenProgressView.swift */ = {isa = PBXFileReference; lastKnownFileType = sourcecode.swift; path = FullscreenProgressView.swift; sourceTree = "<group>"; };
		C9B708BA2A13BE41006C613A /* NoteTextEditor.swift */ = {isa = PBXFileReference; lastKnownFileType = sourcecode.swift; path = NoteTextEditor.swift; sourceTree = "<group>"; };
		C9BAB09A2996FBA10003A84E /* EventProcessor.swift */ = {isa = PBXFileReference; lastKnownFileType = sourcecode.swift; path = EventProcessor.swift; sourceTree = "<group>"; };
		C9C2B77B29E072E400548B4A /* WebSocket+Nos.swift */ = {isa = PBXFileReference; lastKnownFileType = sourcecode.swift; path = "WebSocket+Nos.swift"; sourceTree = "<group>"; };
		C9C2B77E29E0731600548B4A /* AsyncTimer.swift */ = {isa = PBXFileReference; lastKnownFileType = sourcecode.swift; path = AsyncTimer.swift; sourceTree = "<group>"; };
		C9C2B78129E0735400548B4A /* RelaySubscriptionManager.swift */ = {isa = PBXFileReference; lastKnownFileType = sourcecode.swift; path = RelaySubscriptionManager.swift; sourceTree = "<group>"; };
		C9C2B78429E073E300548B4A /* RelaySubscription.swift */ = {isa = PBXFileReference; lastKnownFileType = sourcecode.swift; path = RelaySubscription.swift; sourceTree = "<group>"; };
		C9C547502A4F1CC3006B0741 /* SearchController.swift */ = {isa = PBXFileReference; fileEncoding = 4; lastKnownFileType = sourcecode.swift; path = SearchController.swift; sourceTree = "<group>"; };
		C9C547562A4F1D1A006B0741 /* Nos 9.xcdatamodel */ = {isa = PBXFileReference; lastKnownFileType = wrapper.xcdatamodel; path = "Nos 9.xcdatamodel"; sourceTree = "<group>"; };
		C9C547572A4F1D8C006B0741 /* NosNotification+CoreDataClass.swift */ = {isa = PBXFileReference; lastKnownFileType = sourcecode.swift; path = "NosNotification+CoreDataClass.swift"; sourceTree = "<group>"; };
		C9C547582A4F1D8C006B0741 /* NosNotification+CoreDataProperties.swift */ = {isa = PBXFileReference; lastKnownFileType = sourcecode.swift; path = "NosNotification+CoreDataProperties.swift"; sourceTree = "<group>"; };
		C9C9444129F6F0E2002F2C7A /* XCTest+Eventually.swift */ = {isa = PBXFileReference; lastKnownFileType = sourcecode.swift; path = "XCTest+Eventually.swift"; sourceTree = "<group>"; };
		C9CDBBA029A8F14C00C555C7 /* DiscoverView.swift */ = {isa = PBXFileReference; lastKnownFileType = sourcecode.swift; path = DiscoverView.swift; sourceTree = "<group>"; };
		C9CDBBA329A8FA2900C555C7 /* GoldenPostView.swift */ = {isa = PBXFileReference; fileEncoding = 4; lastKnownFileType = sourcecode.swift; path = GoldenPostView.swift; sourceTree = "<group>"; };
		C9CE5B132A0172CF008E198C /* WebView.swift */ = {isa = PBXFileReference; lastKnownFileType = sourcecode.swift; path = WebView.swift; sourceTree = "<group>"; };
		C9CF23162A38A58B00EBEC31 /* ParseQueue.swift */ = {isa = PBXFileReference; lastKnownFileType = sourcecode.swift; path = ParseQueue.swift; sourceTree = "<group>"; };
		C9DB207629F30EC700FB7B9D /* AsyncButton.swift */ = {isa = PBXFileReference; lastKnownFileType = sourcecode.swift; path = AsyncButton.swift; sourceTree = "<group>"; };
		C9DEBFCE298941000078B43A /* Nos.app */ = {isa = PBXFileReference; explicitFileType = wrapper.application; includeInIndex = 0; path = Nos.app; sourceTree = BUILT_PRODUCTS_DIR; };
		C9DEBFD1298941000078B43A /* NosApp.swift */ = {isa = PBXFileReference; lastKnownFileType = sourcecode.swift; path = NosApp.swift; sourceTree = "<group>"; };
		C9DEBFD3298941000078B43A /* Persistence.swift */ = {isa = PBXFileReference; lastKnownFileType = sourcecode.swift; path = Persistence.swift; sourceTree = "<group>"; };
		C9DEBFD8298941000078B43A /* HomeFeedView.swift */ = {isa = PBXFileReference; lastKnownFileType = sourcecode.swift; path = HomeFeedView.swift; sourceTree = "<group>"; };
		C9DEBFDA298941020078B43A /* Assets.xcassets */ = {isa = PBXFileReference; lastKnownFileType = folder.assetcatalog; path = Assets.xcassets; sourceTree = "<group>"; };
		C9DEBFDC298941020078B43A /* Nos.entitlements */ = {isa = PBXFileReference; lastKnownFileType = text.plist.entitlements; path = Nos.entitlements; sourceTree = "<group>"; };
		C9DEBFDE298941020078B43A /* Preview Assets.xcassets */ = {isa = PBXFileReference; lastKnownFileType = folder.assetcatalog; path = "Preview Assets.xcassets"; sourceTree = "<group>"; };
		C9DEBFE4298941020078B43A /* NosTests.xctest */ = {isa = PBXFileReference; explicitFileType = wrapper.cfbundle; includeInIndex = 0; path = NosTests.xctest; sourceTree = BUILT_PRODUCTS_DIR; };
		C9DEBFE8298941020078B43A /* EventTests.swift */ = {isa = PBXFileReference; lastKnownFileType = sourcecode.swift; path = EventTests.swift; sourceTree = "<group>"; };
		C9DEBFEE298941020078B43A /* NosUITests.xctest */ = {isa = PBXFileReference; explicitFileType = wrapper.cfbundle; includeInIndex = 0; path = NosUITests.xctest; sourceTree = BUILT_PRODUCTS_DIR; };
		C9DEBFF2298941020078B43A /* NosUITests.swift */ = {isa = PBXFileReference; lastKnownFileType = sourcecode.swift; path = NosUITests.swift; sourceTree = "<group>"; };
		C9DEBFF4298941020078B43A /* NosUITestsLaunchTests.swift */ = {isa = PBXFileReference; lastKnownFileType = sourcecode.swift; path = NosUITestsLaunchTests.swift; sourceTree = "<group>"; };
		C9DEC002298945150078B43A /* String+Lorem.swift */ = {isa = PBXFileReference; lastKnownFileType = sourcecode.swift; path = "String+Lorem.swift"; sourceTree = "<group>"; };
		C9DEC005298947900078B43A /* sample_data.json */ = {isa = PBXFileReference; fileEncoding = 4; lastKnownFileType = text.json; path = sample_data.json; sourceTree = "<group>"; };
		C9DEC03F29894BED0078B43A /* Event+CoreDataClass.swift */ = {isa = PBXFileReference; lastKnownFileType = sourcecode.swift; path = "Event+CoreDataClass.swift"; sourceTree = "<group>"; };
		C9DEC04329894BED0078B43A /* Author+CoreDataClass.swift */ = {isa = PBXFileReference; lastKnownFileType = sourcecode.swift; path = "Author+CoreDataClass.swift"; sourceTree = "<group>"; };
		C9DEC0622989541F0078B43A /* Bundle+Current.swift */ = {isa = PBXFileReference; lastKnownFileType = sourcecode.swift; path = "Bundle+Current.swift"; sourceTree = "<group>"; };
		C9DEC069298965540078B43A /* RelayView.swift */ = {isa = PBXFileReference; lastKnownFileType = sourcecode.swift; path = RelayView.swift; sourceTree = "<group>"; };
		C9DEC06C2989668E0078B43A /* Relay+CoreDataClass.swift */ = {isa = PBXFileReference; lastKnownFileType = sourcecode.swift; path = "Relay+CoreDataClass.swift"; sourceTree = "<group>"; };
		C9DFA964299BEB96006929C1 /* NoteCard.swift */ = {isa = PBXFileReference; fileEncoding = 4; lastKnownFileType = sourcecode.swift; path = NoteCard.swift; sourceTree = "<group>"; };
		C9DFA968299BEC33006929C1 /* CardStyle.swift */ = {isa = PBXFileReference; fileEncoding = 4; lastKnownFileType = sourcecode.swift; path = CardStyle.swift; sourceTree = "<group>"; };
		C9DFA96A299BEE2C006929C1 /* CompactNoteView.swift */ = {isa = PBXFileReference; fileEncoding = 4; lastKnownFileType = sourcecode.swift; path = CompactNoteView.swift; sourceTree = "<group>"; };
		C9DFA96E299BF043006929C1 /* Assets+Planetary.swift */ = {isa = PBXFileReference; fileEncoding = 4; lastKnownFileType = sourcecode.swift; name = "Assets+Planetary.swift"; path = "Nos/Extensions/Assets+Planetary.swift"; sourceTree = SOURCE_ROOT; };
		C9DFA970299BF8CD006929C1 /* RepliesView.swift */ = {isa = PBXFileReference; lastKnownFileType = sourcecode.swift; path = RepliesView.swift; sourceTree = "<group>"; };
		C9DFA975299C30F0006929C1 /* Localized.swift */ = {isa = PBXFileReference; lastKnownFileType = sourcecode.swift; path = Localized.swift; sourceTree = "<group>"; };
		C9DFA978299C31A7006929C1 /* Localizable.swift */ = {isa = PBXFileReference; fileEncoding = 4; lastKnownFileType = sourcecode.swift; path = Localizable.swift; sourceTree = "<group>"; };
		C9E37E0E2A1E7C32003D4B0A /* ReportMenu.swift */ = {isa = PBXFileReference; lastKnownFileType = sourcecode.swift; path = ReportMenu.swift; sourceTree = "<group>"; };
		C9E37E112A1E7EC5003D4B0A /* PreviewContainer.swift */ = {isa = PBXFileReference; lastKnownFileType = sourcecode.swift; path = PreviewContainer.swift; sourceTree = "<group>"; };
		C9E37E142A1E8143003D4B0A /* Report.swift */ = {isa = PBXFileReference; lastKnownFileType = sourcecode.swift; path = Report.swift; sourceTree = "<group>"; };
		C9E9D9C62A2E1EC40048AF0B /* AuthorCard.swift */ = {isa = PBXFileReference; lastKnownFileType = sourcecode.swift; path = AuthorCard.swift; sourceTree = "<group>"; };
		C9EE3E5F2A0538B7008A7491 /* ExpirationTimeButton.swift */ = {isa = PBXFileReference; lastKnownFileType = sourcecode.swift; path = ExpirationTimeButton.swift; sourceTree = "<group>"; };
		C9EE3E622A053910008A7491 /* ExpirationTimeOption.swift */ = {isa = PBXFileReference; lastKnownFileType = sourcecode.swift; path = ExpirationTimeOption.swift; sourceTree = "<group>"; };
		C9EF82932A5F29BE0022A1A7 /* nl */ = {isa = PBXFileReference; lastKnownFileType = text.plist.strings; name = nl; path = nl.lproj/Generated.strings; sourceTree = "<group>"; };
		C9F0BB6829A5039D000547FC /* Int+Bool.swift */ = {isa = PBXFileReference; lastKnownFileType = sourcecode.swift; path = "Int+Bool.swift"; sourceTree = "<group>"; };
		C9F0BB6A29A503D6000547FC /* PublicKey.swift */ = {isa = PBXFileReference; lastKnownFileType = sourcecode.swift; path = PublicKey.swift; sourceTree = "<group>"; };
		C9F0BB6E29A50437000547FC /* NostrConstants.swift */ = {isa = PBXFileReference; lastKnownFileType = sourcecode.swift; path = NostrConstants.swift; sourceTree = "<group>"; };
		C9F64D8B29ED840700563F2B /* LogHelper.swift */ = {isa = PBXFileReference; lastKnownFileType = sourcecode.swift; path = LogHelper.swift; sourceTree = "<group>"; };
		C9F64D8E29ED88CD00563F2B /* Localization+Nos.swift */ = {isa = PBXFileReference; lastKnownFileType = sourcecode.swift; path = "Localization+Nos.swift"; sourceTree = "<group>"; };
		C9F75AD12A02D41E005BBE45 /* ComposerActionBar.swift */ = {isa = PBXFileReference; lastKnownFileType = sourcecode.swift; path = ComposerActionBar.swift; sourceTree = "<group>"; };
		C9F75AD52A041FF7005BBE45 /* ExpirationTimePicker.swift */ = {isa = PBXFileReference; lastKnownFileType = sourcecode.swift; path = ExpirationTimePicker.swift; sourceTree = "<group>"; };
		C9F84C1B298DBBF400C6714D /* Data+Sha.swift */ = {isa = PBXFileReference; lastKnownFileType = sourcecode.swift; path = "Data+Sha.swift"; sourceTree = "<group>"; };
		C9F84C20298DC36800C6714D /* AppView.swift */ = {isa = PBXFileReference; lastKnownFileType = sourcecode.swift; path = AppView.swift; sourceTree = "<group>"; };
		C9F84C22298DC7B900C6714D /* SettingsView.swift */ = {isa = PBXFileReference; lastKnownFileType = sourcecode.swift; path = SettingsView.swift; sourceTree = "<group>"; };
		C9F84C26298DC98800C6714D /* KeyPair.swift */ = {isa = PBXFileReference; lastKnownFileType = sourcecode.swift; path = KeyPair.swift; sourceTree = "<group>"; };
		CD09A74329A50F1D0063464F /* SideMenu.swift */ = {isa = PBXFileReference; lastKnownFileType = sourcecode.swift; path = SideMenu.swift; sourceTree = "<group>"; };
		CD09A74529A50F750063464F /* SideMenuContent.swift */ = {isa = PBXFileReference; lastKnownFileType = sourcecode.swift; path = SideMenuContent.swift; sourceTree = "<group>"; };
		CD09A74729A51EFC0063464F /* Router.swift */ = {isa = PBXFileReference; lastKnownFileType = sourcecode.swift; path = Router.swift; sourceTree = "<group>"; };
		CD27177529A7C8B200AE8888 /* sample_replies.json */ = {isa = PBXFileReference; fileEncoding = 4; lastKnownFileType = text.json; path = sample_replies.json; sourceTree = "<group>"; };
		CD2CF38D299E67F900332116 /* CardButtonStyle.swift */ = {isa = PBXFileReference; lastKnownFileType = sourcecode.swift; path = CardButtonStyle.swift; sourceTree = "<group>"; };
		CD2CF38F299E68BE00332116 /* NoteButton.swift */ = {isa = PBXFileReference; lastKnownFileType = sourcecode.swift; path = NoteButton.swift; sourceTree = "<group>"; };
		CD4908D329B92941007443DB /* ReportABugMailView.swift */ = {isa = PBXFileReference; lastKnownFileType = sourcecode.swift; path = ReportABugMailView.swift; sourceTree = "<group>"; };
		CD76864B29B12F7E00085358 /* ExpandingTextFieldAndSubmitButton.swift */ = {isa = PBXFileReference; lastKnownFileType = sourcecode.swift; path = ExpandingTextFieldAndSubmitButton.swift; sourceTree = "<group>"; };
		CD76864F29B6503500085358 /* NoteOptionsButton.swift */ = {isa = PBXFileReference; lastKnownFileType = sourcecode.swift; path = NoteOptionsButton.swift; sourceTree = "<group>"; };
		CD76865229B793F400085358 /* DiscoverSearchBar.swift */ = {isa = PBXFileReference; lastKnownFileType = sourcecode.swift; path = DiscoverSearchBar.swift; sourceTree = "<group>"; };
		DC4AB2F52A4475B800D1478A /* AppDelegate.swift */ = {isa = PBXFileReference; lastKnownFileType = sourcecode.swift; path = AppDelegate.swift; sourceTree = "<group>"; };
/* End PBXFileReference section */

/* Begin PBXFrameworksBuildPhase section */
		C90862B829E9804B00C35A71 /* Frameworks */ = {
			isa = PBXFrameworksBuildPhase;
			buildActionMask = 2147483647;
			files = (
			);
			runOnlyForDeploymentPostprocessing = 0;
		};
		C9DEBFCB298941000078B43A /* Frameworks */ = {
			isa = PBXFrameworksBuildPhase;
			buildActionMask = 2147483647;
			files = (
				C9DEC068298965270078B43A /* Starscream in Frameworks */,
				C97797BC298AB1890046BD25 /* secp256k1 in Frameworks */,
				C9646E9A29B79E04007239A4 /* Logger in Frameworks */,
				C9646EA729B7A3DD007239A4 /* Dependencies in Frameworks */,
				C987F85F29BAB66900B44E7A /* CachedAsyncImage in Frameworks */,
				C96CB98C2A6040C500498C4E /* DequeModule in Frameworks */,
				C9646EA429B7A24A007239A4 /* PostHog in Frameworks */,
				C94D855F29914D2300749478 /* SwiftUINavigation in Frameworks */,
			);
			runOnlyForDeploymentPostprocessing = 0;
		};
		C9DEBFE1298941020078B43A /* Frameworks */ = {
			isa = PBXFrameworksBuildPhase;
			buildActionMask = 2147483647;
			files = (
				C97797BF298ABE060046BD25 /* secp256k1 in Frameworks */,
				CDDA1F7B29A527650047ACD8 /* Starscream in Frameworks */,
				C9646EA929B7A4F2007239A4 /* PostHog in Frameworks */,
				C9646EAC29B7A520007239A4 /* Dependencies in Frameworks */,
				C987F86429BAC3C500B44E7A /* CachedAsyncImage in Frameworks */,
				C905B0752A619367009B8A78 /* DequeModule in Frameworks */,
				C9646E9C29B79E4D007239A4 /* Logger in Frameworks */,
				CDDA1F7D29A527650047ACD8 /* SwiftUINavigation in Frameworks */,
			);
			runOnlyForDeploymentPostprocessing = 0;
		};
		C9DEBFEB298941020078B43A /* Frameworks */ = {
			isa = PBXFrameworksBuildPhase;
			buildActionMask = 2147483647;
			files = (
			);
			runOnlyForDeploymentPostprocessing = 0;
		};
/* End PBXFrameworksBuildPhase section */

/* Begin PBXGroup section */
		3FB5E64F299D288E00386527 /* Onboarding */ = {
			isa = PBXGroup;
			children = (
				3FB5E650299D28A200386527 /* OnboardingView.swift */,
				3F30020429C1FDD9003D4F8B /* OnboardingStartView.swift */,
				3F30020629C237AB003D4F8B /* OnboardingAgeVerificationView.swift */,
				3F30020829C23895003D4F8B /* OnboardingNotOldEnoughView.swift */,
				3F30020A29C361C8003D4F8B /* OnboardingTermsOfServiceView.swift */,
				3F30020C29C382EB003D4F8B /* OnboardingLoginView.swift */,
			);
			path = Onboarding;
			sourceTree = "<group>";
		};
		C905EA362A33620A006F1E99 /* UNS */ = {
			isa = PBXGroup;
			children = (
				C973364E2A7968220012D8B8 /* SetUpUNSBanner.swift */,
				C936B45B2A4C7D6B00DF1EB9 /* UniversalNameWizard.swift */,
			);
			path = UNS;
			sourceTree = "<group>";
		};
		C90862BC29E9804B00C35A71 /* NosPerformanceTests */ = {
			isa = PBXGroup;
			children = (
				C90862BD29E9804B00C35A71 /* NosPerformanceTests.swift */,
			);
			path = NosPerformanceTests;
			sourceTree = "<group>";
		};
		C97797B7298AA1600046BD25 /* Service */ = {
			isa = PBXGroup;
			children = (
				C9ADB13C29929B540075E7F8 /* Bech32.swift */,
				A34E439829A522F20057AFCB /* CurrentUser.swift */,
				C9BAB09A2996FBA10003A84E /* EventProcessor.swift */,
				A336DD3B299FD78000A0CBA0 /* Filter.swift */,
				A3B943CE299AE00100A15A08 /* KeyChain.swift */,
				C97797B8298AA19A0046BD25 /* RelayService.swift */,
				C9C2B78129E0735400548B4A /* RelaySubscriptionManager.swift */,
				C9646EA029B7A22C007239A4 /* Analytics.swift */,
				C9A0DAF729C92F4500466635 /* UNSAPI.swift */,
				C9C2B77E29E0731600548B4A /* AsyncTimer.swift */,
				C9F64D8B29ED840700563F2B /* LogHelper.swift */,
				C9B678DA29EEBF3B00303F33 /* DependencyInjection.swift */,
				C9B678E029EEC41000303F33 /* SocialGraphCache.swift */,
				5B8B77182A1FDA3C004FC675 /* TLV.swift */,
				5B8805192A21027C00E21F06 /* SHA256Key.swift */,
				C936B4612A4CB01C00DF1EB9 /* PushNotificationService.swift */,
			);
			path = Service;
			sourceTree = "<group>";
		};
		C97797BD298ABE060046BD25 /* Frameworks */ = {
			isa = PBXGroup;
			children = (
			);
			name = Frameworks;
			sourceTree = "<group>";
		};
		C98560AF2A65B6C30002C1D9 /* Recovered References */ = {
			isa = PBXGroup;
			children = (
			);
			name = "Recovered References";
			sourceTree = "<group>";
		};
		C987F81F29BA94D400B44E7A /* Font */ = {
			isa = PBXGroup;
			children = (
				C987F82829BA951E00B44E7A /* ClarityCity-Black.otf */,
				C987F82B29BA951E00B44E7A /* ClarityCity-BlackItalic.otf */,
				C987F82529BA951D00B44E7A /* ClarityCity-Bold.otf */,
				C987F82429BA951D00B44E7A /* ClarityCity-BoldItalic.otf */,
				C987F82229BA951D00B44E7A /* ClarityCity-ExtraBold.otf */,
				C987F82929BA951E00B44E7A /* ClarityCity-ExtraBoldItalic.otf */,
				C987F82029BA951D00B44E7A /* ClarityCity-ExtraLight.otf */,
				C987F82F29BA951E00B44E7A /* ClarityCity-ExtraLightItalic.otf */,
				C987F82A29BA951E00B44E7A /* ClarityCity-Light.otf */,
				C987F82129BA951D00B44E7A /* ClarityCity-LightItalic.otf */,
				C987F82C29BA951E00B44E7A /* ClarityCity-Medium.otf */,
				C987F82329BA951D00B44E7A /* ClarityCity-MediumItalic.otf */,
				C987F83029BA951E00B44E7A /* ClarityCity-Regular.otf */,
				C987F82E29BA951E00B44E7A /* ClarityCity-RegularItalic.otf */,
				C987F82629BA951D00B44E7A /* ClarityCity-SemiBold.otf */,
				C987F82729BA951D00B44E7A /* ClarityCity-SemiBoldItalic.otf */,
				C987F83129BA951E00B44E7A /* ClarityCity-Thin.otf */,
				C987F82D29BA951E00B44E7A /* ClarityCity-ThinItalic.otf */,
			);
			path = Font;
			sourceTree = "<group>";
		};
		C9C9443A29F6E420002F2C7A /* Test Helpers */ = {
			isa = PBXGroup;
			children = (
				C9C9444129F6F0E2002F2C7A /* XCTest+Eventually.swift */,
			);
			path = "Test Helpers";
			sourceTree = "<group>";
		};
		C9DEBFC5298941000078B43A = {
			isa = PBXGroup;
			children = (
				C95D68AF299ECE0700429F86 /* CHANGELOG.md */,
				C95D68B1299ECE0700429F86 /* CONTRIBUTING.md */,
				C95D68B0299ECE0700429F86 /* README.md */,
				C9DEBFD0298941000078B43A /* Nos */,
				C9DEBFE7298941020078B43A /* NosTests */,
				C9DEBFF1298941020078B43A /* NosUITests */,
				C90862BC29E9804B00C35A71 /* NosPerformanceTests */,
				C9DEBFCF298941000078B43A /* Products */,
				C97797BD298ABE060046BD25 /* Frameworks */,
				C98560AF2A65B6C30002C1D9 /* Recovered References */,
			);
			sourceTree = "<group>";
		};
		C9DEBFCF298941000078B43A /* Products */ = {
			isa = PBXGroup;
			children = (
				C9DEBFCE298941000078B43A /* Nos.app */,
				C9DEBFE4298941020078B43A /* NosTests.xctest */,
				C9DEBFEE298941020078B43A /* NosUITests.xctest */,
				C90862BB29E9804B00C35A71 /* NosPerformanceTests.xctest */,
			);
			name = Products;
			sourceTree = "<group>";
		};
		C9DEBFD0298941000078B43A /* Nos */ = {
			isa = PBXGroup;
			children = (
				C987F85629BA96B700B44E7A /* Info.plist */,
				C9DEBFDC298941020078B43A /* Nos.entitlements */,
				C9DEBFD1298941000078B43A /* NosApp.swift */,
				3F170C77299D816200BC8F8B /* AppController.swift */,
				DC4AB2F52A4475B800D1478A /* AppDelegate.swift */,
				CD09A74729A51EFC0063464F /* Router.swift */,
				C9DFA974299C30CA006929C1 /* Assets */,
				C9DEC001298944FC0078B43A /* Extensions */,
				C9DEC02C29894BB20078B43A /* Models */,
				C97797B7298AA1600046BD25 /* Service */,
				C9EB171929E5976700A15ABB /* Controller */,
				C9F84C24298DC7C100C6714D /* Views */,
			);
			path = Nos;
			sourceTree = "<group>";
		};
		C9DEBFDD298941020078B43A /* Preview Content */ = {
			isa = PBXGroup;
			children = (
				C9DEBFDE298941020078B43A /* Preview Assets.xcassets */,
			);
			path = "Preview Content";
			sourceTree = "<group>";
		};
		C9DEBFE7298941020078B43A /* NosTests */ = {
			isa = PBXGroup;
			children = (
				C9C9443A29F6E420002F2C7A /* Test Helpers */,
				C9DEC0042989477A0078B43A /* Fixtures */,
				C9DEBFE8298941020078B43A /* EventTests.swift */,
				C9ADB132299287D60075E7F8 /* KeyPairTests.swift */,
				5B6EB48F29EDBEC1006E750C /* NoteParserTests.swift */,
				5B80BE9D29F9864000A363E4 /* Bech32Tests.swift */,
				C9B678E329EED2DC00303F33 /* SocialGraphTests.swift */,
				5B88051B2A21046C00E21F06 /* SHA256KeyTests.swift */,
				5B88051E2A21056E00E21F06 /* TLVTests.swift */,
			);
			path = NosTests;
			sourceTree = "<group>";
		};
		C9DEBFF1298941020078B43A /* NosUITests */ = {
			isa = PBXGroup;
			children = (
				C9DEBFF2298941020078B43A /* NosUITests.swift */,
				C9DEBFF4298941020078B43A /* NosUITestsLaunchTests.swift */,
			);
			path = NosUITests;
			sourceTree = "<group>";
		};
		C9DEC001298944FC0078B43A /* Extensions */ = {
			isa = PBXGroup;
			children = (
				3FFB1D9529A6BBEC002A755D /* Collection+SafeSubscript.swift */,
				C9DEC002298945150078B43A /* String+Lorem.swift */,
				C9DEC0622989541F0078B43A /* Bundle+Current.swift */,
				C9671D72298DB94C00EE7E12 /* Data+Encoding.swift */,
				C9F84C1B298DBBF400C6714D /* Data+Sha.swift */,
				C942566829B66A2800C4202C /* Date+Elapsed.swift */,
				C9ADB13729928CC30075E7F8 /* String+Hex.swift */,
				C9ADB14029951CB10075E7F8 /* NSManagedObject+Nos.swift */,
				C97A1C8D29E58EC7009D9E8D /* NSManagedObjectContext+Nos.swift */,
				C9DFA96E299BF043006929C1 /* Assets+Planetary.swift */,
				C9F0BB6829A5039D000547FC /* Int+Bool.swift */,
				C987F85729BA981800B44E7A /* Font.swift */,
				C987F86029BABAF800B44E7A /* String+Markdown.swift */,
				C92DF80429C25DE900400561 /* URL+Extensions.swift */,
				C93EC2F329C34C860012EE2A /* NSPredicate+Bool.swift */,
				C93EC2F629C351470012EE2A /* Optional+Unwrap.swift */,
				C9C2B77B29E072E400548B4A /* WebSocket+Nos.swift */,
				C9F64D8E29ED88CD00563F2B /* Localization+Nos.swift */,
				C9B678DD29EEC35B00303F33 /* Foundation+Sendable.swift */,
				C98A32262A05795E00E3FA13 /* Task+Timeout.swift */,
			);
			path = Extensions;
			sourceTree = "<group>";
		};
		C9DEC0042989477A0078B43A /* Fixtures */ = {
			isa = PBXGroup;
			children = (
				CD27177529A7C8B200AE8888 /* sample_replies.json */,
				C9DEC005298947900078B43A /* sample_data.json */,
				C9ADB134299288230075E7F8 /* KeyFixture.swift */,
			);
			path = Fixtures;
			sourceTree = "<group>";
		};
		C9DEC02C29894BB20078B43A /* Models */ = {
			isa = PBXGroup;
			children = (
				C9DEC04329894BED0078B43A /* Author+CoreDataClass.swift */,
				C973AB582A323167002AED16 /* Author+CoreDataProperties.swift */,
				3F43C47529A9625700E896A0 /* AuthorReference+CoreDataClass.swift */,
				C973AB572A323167002AED16 /* AuthorReference+CoreDataProperties.swift */,
				C930055E2A6AF8320098CA9E /* LoadingContent.swift */,
				C9DEC03F29894BED0078B43A /* Event+CoreDataClass.swift */,
				C973AB562A323167002AED16 /* Event+CoreDataProperties.swift */,
				3FFB1D9229A6BBCE002A755D /* EventReference+CoreDataClass.swift */,
				C973AB5A2A323167002AED16 /* EventReference+CoreDataProperties.swift */,
				C9EE3E622A053910008A7491 /* ExpirationTimeOption.swift */,
				A3B943D4299D514800A15A08 /* Follow+CoreDataClass.swift */,
				C973AB552A323167002AED16 /* Follow+CoreDataProperties.swift */,
				C93CA0C229AE3A1E00921183 /* JSONEvent.swift */,
				5B503F612A291A1A0098805A /* JSONRelayMetadata.swift */,
				C9F84C26298DC98800C6714D /* KeyPair.swift */,
				C9C547572A4F1D8C006B0741 /* NosNotification+CoreDataClass.swift */,
				C9C547582A4F1D8C006B0741 /* NosNotification+CoreDataProperties.swift */,
				C9F0BB6E29A50437000547FC /* NostrConstants.swift */,
				5B6EB48D29EDBE0E006E750C /* NoteParser.swift */,
				C9AC31AC2A55E0BD00A94E5A /* NotificationViewModel.swift */,
				C9CF23162A38A58B00EBEC31 /* ParseQueue.swift */,
				C9DEBFD3298941000078B43A /* Persistence.swift */,
				C9F0BB6A29A503D6000547FC /* PublicKey.swift */,
				C9DEC06C2989668E0078B43A /* Relay+CoreDataClass.swift */,
				C973AB592A323167002AED16 /* Relay+CoreDataProperties.swift */,
				C9C2B78429E073E300548B4A /* RelaySubscription.swift */,
				C9E37E142A1E8143003D4B0A /* Report.swift */,
				C94A5E172A72C84200B6EC5D /* ReportCategory.swift */,
				C936B4572A4C7B7C00DF1EB9 /* Nos.xcdatamodeld */,
			);
			path = Models;
			sourceTree = "<group>";
		};
		C9DFA974299C30CA006929C1 /* Assets */ = {
			isa = PBXGroup;
			children = (
				C9DEBFDA298941020078B43A /* Assets.xcassets */,
				C9DFA977299C3189006929C1 /* Localization */,
				C987F81F29BA94D400B44E7A /* Font */,
				C92DF80129BFAF9300400561 /* ProductionSecrets.xcconfig */,
				C905EA342A3360FE006F1E99 /* StagingSecrets.xcconfig */,
				C9A0DAEC29C6A66C00466635 /* Launch Screen.storyboard */,
			);
			path = Assets;
			sourceTree = "<group>";
		};
		C9DFA977299C3189006929C1 /* Localization */ = {
			isa = PBXGroup;
			children = (
				C9DFA975299C30F0006929C1 /* Localized.swift */,
				C9DFA978299C31A7006929C1 /* Localizable.swift */,
				5B46611929CCB6DF008B8E8C /* ExportStrings.sh */,
				5B46611B29CCB725008B8E8C /* ExportStrings.swift */,
				5B46612029CCB894008B8E8C /* Generated.strings */,
			);
			path = Localization;
			sourceTree = "<group>";
		};
		C9EB171929E5976700A15ABB /* Controller */ = {
			isa = PBXGroup;
			children = (
				C9C547502A4F1CC3006B0741 /* SearchController.swift */,
				C97A1C8A29E45B4E009D9E8D /* RawEventController.swift */,
			);
			path = Controller;
			sourceTree = "<group>";
		};
		C9EE3E652A053CF1008A7491 /* New Note */ = {
			isa = PBXGroup;
			children = (
				C94D855B2991479900749478 /* NewNoteView.swift */,
				C9F75AD12A02D41E005BBE45 /* ComposerActionBar.swift */,
				C9F75AD52A041FF7005BBE45 /* ExpirationTimePicker.swift */,
				C9EE3E5F2A0538B7008A7491 /* ExpirationTimeButton.swift */,
			);
			path = "New Note";
			sourceTree = "<group>";
		};
		C9F84C24298DC7C100C6714D /* Views */ = {
			isa = PBXGroup;
			children = (
				C9A0DADF29C697A100466635 /* AboutView.swift */,
				C98DC9BA2A795CAD004E5F0F /* ActionBanner.swift */,
				C987F81929BA4D0E00B44E7A /* ActionButton.swift */,
				C9A0DAE929C6A34200466635 /* ActivityView.swift */,
				C9F84C20298DC36800C6714D /* AppView.swift */,
				C9DB207629F30EC700FB7B9D /* AsyncButton.swift */,
				C9E9D9C62A2E1EC40048AF0B /* AuthorCard.swift */,
				C97465302A3B89140031226F /* AuthorLabel.swift */,
				5B8C96AB29D52AD200B73AEC /* AuthorListView.swift */,
				5B8C96B129DB313300B73AEC /* AuthorRow.swift */,
				3FFB1D88299FF37C002A755D /* AvatarView.swift */,
				C987F81629BA4C6900B44E7A /* BigActionButton.swift */,
				C95D68A0299E6D3E00429F86 /* BioView.swift */,
				CD2CF38D299E67F900332116 /* CardButtonStyle.swift */,
				C9DFA968299BEC33006929C1 /* CardStyle.swift */,
				C95D68AA299E710F00429F86 /* Color+Hex.swift */,
				C9DFA96A299BEE2C006929C1 /* CompactNoteView.swift */,
				C93EC2F929C370DE0012EE2A /* DiscoverGrid.swift */,
				CD76865229B793F400085358 /* DiscoverSearchBar.swift */,
				C9CDBBA029A8F14C00C555C7 /* DiscoverView.swift */,
				5B8C96B529DDD3B200B73AEC /* EditableText.swift */,
				CD76864B29B12F7E00085358 /* ExpandingTextFieldAndSubmitButton.swift */,
				A303AF8229A9153A005DC8FC /* FollowButton.swift */,
				A32B6C7729A6C99200653FF5 /* FollowCard.swift */,
				A32B6C7229A6BE9B00653FF5 /* FollowsView.swift */,
				C9B678E629F01A8500303F33 /* FullscreenProgressView.swift */,
				C9CDBBA329A8FA2900C555C7 /* GoldenPostView.swift */,
				C9A0DAE329C69F0C00466635 /* HighlightedText.swift */,
				C9DEBFD8298941000078B43A /* HomeFeedView.swift */,
				C960C57029F3236200929990 /* LikeButton.swift */,
				C95D68A8299E709800429F86 /* LinearGradient+Planetary.swift */,
				C905B0762A619E99009B8A78 /* LinkPreview.swift */,
				5BFF66B52A58A8A000AA79DD /* MutesView.swift */,
				C9A0DADC29C689C900466635 /* NosNavigationBar.swift */,
				CD2CF38F299E68BE00332116 /* NoteButton.swift */,
				C9DFA964299BEB96006929C1 /* NoteCard.swift */,
				C974652D2A3B86600031226F /* NoteCardHeader.swift */,
				CD76864F29B6503500085358 /* NoteOptionsButton.swift */,
				C9B708BA2A13BE41006C613A /* NoteTextEditor.swift */,
				C98B8B3F29FBF83B009789C8 /* NotificationCard.swift */,
				C94437E529B0DB83004D8C86 /* NotificationsView.swift */,
				C95D68A4299E6E1E00429F86 /* PlaceholderModifier.swift */,
				C9E37E112A1E7EC5003D4B0A /* PreviewContainer.swift */,
				C94BC09A2A0AC74A0098F6F1 /* PreviewData.swift */,
				A351E1A129BA92240009B7F6 /* ProfileEditView.swift */,
				C95D689E299E6B4100429F86 /* ProfileHeader.swift */,
				C987F81C29BA6D9A00B44E7A /* ProfileTab.swift */,
				C95D68AC299E721700429F86 /* ProfileView.swift */,
				5BFF66B32A58853D00AA79DD /* PublishedEventsView.swift */,
				C97A1C8729E45B3C009D9E8D /* RawEventView.swift */,
				C9A25B3C29F174D200B39534 /* ReadabilityPadding.swift */,
				5BFF66B02A573F6400AA79DD /* RelayDetailView.swift */,
				C93EC2F029C337EB0012EE2A /* RelayPicker.swift */,
				C97465332A3C95FE0031226F /* RelayPickerToolbarButton.swift */,
				C9DEC069298965540078B43A /* RelayView.swift */,
				C9DFA970299BF8CD006929C1 /* RepliesView.swift */,
				CD4908D329B92941007443DB /* ReportABugMailView.swift */,
				C9E37E0E2A1E7C32003D4B0A /* ReportMenu.swift */,
				C960C57329F3251E00929990 /* RepostButton.swift */,
				C94D14802A12B3F70014C906 /* SearchBar.swift */,
				5B8C96AF29DB2E1100B73AEC /* SearchTextFieldObserver.swift */,
				C95D68A2299E6D9000429F86 /* SelectableText.swift */,
				C9F84C22298DC7B900C6714D /* SettingsView.swift */,
				CD09A74329A50F1D0063464F /* SideMenu.swift */,
				C9A0DAD929C685E500466635 /* SideMenuButton.swift */,
				CD09A74529A50F750063464F /* SideMenuContent.swift */,
				C92DF80729C25FA900400561 /* SquareImage.swift */,
				3FFB1D9B29A7DF9D002A755D /* StackedAvatarsView.swift */,
				C931517C29B915AF00934506 /* StaggeredGrid.swift */,
				C9A0DAE629C69FA000466635 /* Text+Gradient.swift */,
				3F60F42829B27D3E000D62C4 /* ThreadView.swift */,
				C93EC2FC29C3785C0012EE2A /* View+RoundedCorner.swift */,
				C9646EAD29B8D653007239A4 /* ViewDidLoadModifier.swift */,
				C9CE5B132A0172CF008E198C /* WebView.swift */,
				C9EE3E652A053CF1008A7491 /* New Note */,
				3FB5E64F299D288E00386527 /* Onboarding */,
				C9DEBFDD298941020078B43A /* Preview Content */,
				C905EA362A33620A006F1E99 /* UNS */,
			);
			path = Views;
			sourceTree = "<group>";
		};
/* End PBXGroup section */

/* Begin PBXNativeTarget section */
		C90862BA29E9804B00C35A71 /* NosPerformanceTests */ = {
			isa = PBXNativeTarget;
			buildConfigurationList = C90862C329E9804B00C35A71 /* Build configuration list for PBXNativeTarget "NosPerformanceTests" */;
			buildPhases = (
				C90862B729E9804B00C35A71 /* Sources */,
				C90862B829E9804B00C35A71 /* Frameworks */,
				C90862B929E9804B00C35A71 /* Resources */,
			);
			buildRules = (
			);
			dependencies = (
				C90862C229E9804B00C35A71 /* PBXTargetDependency */,
			);
			name = NosPerformanceTests;
			productName = NosPerformanceTests;
			productReference = C90862BB29E9804B00C35A71 /* NosPerformanceTests.xctest */;
			productType = "com.apple.product-type.bundle.ui-testing";
		};
		C9DEBFCD298941000078B43A /* Nos */ = {
			isa = PBXNativeTarget;
			buildConfigurationList = C9DEBFF8298941020078B43A /* Build configuration list for PBXNativeTarget "Nos" */;
			buildPhases = (
				5B46611829CCB66D008B8E8C /* Export Strings for Localization */,
				C9DEBFCA298941000078B43A /* Sources */,
				C9BAB0992996BEEA0003A84E /* SwiftLint */,
				C9DEBFCB298941000078B43A /* Frameworks */,
				C9DEBFCC298941000078B43A /* Resources */,
			);
			buildRules = (
			);
			dependencies = (
			);
			name = Nos;
			packageProductDependencies = (
				C9DEC067298965270078B43A /* Starscream */,
				C97797BB298AB1890046BD25 /* secp256k1 */,
				C94D855E29914D2300749478 /* SwiftUINavigation */,
				C9646E9929B79E04007239A4 /* Logger */,
				C9646EA329B7A24A007239A4 /* PostHog */,
				C9646EA629B7A3DD007239A4 /* Dependencies */,
				C987F85E29BAB66900B44E7A /* CachedAsyncImage */,
				C96CB98B2A6040C500498C4E /* DequeModule */,
			);
			productName = Nos;
			productReference = C9DEBFCE298941000078B43A /* Nos.app */;
			productType = "com.apple.product-type.application";
		};
		C9DEBFE3298941020078B43A /* NosTests */ = {
			isa = PBXNativeTarget;
			buildConfigurationList = C9DEBFFB298941020078B43A /* Build configuration list for PBXNativeTarget "NosTests" */;
			buildPhases = (
				C9DEBFE0298941020078B43A /* Sources */,
				C9DEBFE1298941020078B43A /* Frameworks */,
				C9DEBFE2298941020078B43A /* Resources */,
			);
			buildRules = (
			);
			dependencies = (
				C9DEBFE6298941020078B43A /* PBXTargetDependency */,
			);
			name = NosTests;
			packageProductDependencies = (
				C97797BE298ABE060046BD25 /* secp256k1 */,
				CDDA1F7A29A527650047ACD8 /* Starscream */,
				CDDA1F7C29A527650047ACD8 /* SwiftUINavigation */,
				C9646E9B29B79E4D007239A4 /* Logger */,
				C9646EA829B7A4F2007239A4 /* PostHog */,
				C9646EAB29B7A520007239A4 /* Dependencies */,
				C987F86329BAC3C500B44E7A /* CachedAsyncImage */,
				C905B0742A619367009B8A78 /* DequeModule */,
			);
			productName = NosTests;
			productReference = C9DEBFE4298941020078B43A /* NosTests.xctest */;
			productType = "com.apple.product-type.bundle.unit-test";
		};
		C9DEBFED298941020078B43A /* NosUITests */ = {
			isa = PBXNativeTarget;
			buildConfigurationList = C9DEBFFE298941020078B43A /* Build configuration list for PBXNativeTarget "NosUITests" */;
			buildPhases = (
				C9DEBFEA298941020078B43A /* Sources */,
				C9DEBFEB298941020078B43A /* Frameworks */,
				C9DEBFEC298941020078B43A /* Resources */,
			);
			buildRules = (
			);
			dependencies = (
				C9DEBFF0298941020078B43A /* PBXTargetDependency */,
			);
			name = NosUITests;
			productName = NosUITests;
			productReference = C9DEBFEE298941020078B43A /* NosUITests.xctest */;
			productType = "com.apple.product-type.bundle.ui-testing";
		};
/* End PBXNativeTarget section */

/* Begin PBXProject section */
		C9DEBFC6298941000078B43A /* Project object */ = {
			isa = PBXProject;
			attributes = {
				BuildIndependentTargetsInParallel = 1;
				LastSwiftUpdateCheck = 1420;
				LastUpgradeCheck = 1430;
				TargetAttributes = {
					C90862BA29E9804B00C35A71 = {
						CreatedOnToolsVersion = 14.2;
						TestTargetID = C9DEBFCD298941000078B43A;
					};
					C9DEBFCD298941000078B43A = {
						CreatedOnToolsVersion = 14.2;
					};
					C9DEBFE3298941020078B43A = {
						CreatedOnToolsVersion = 14.2;
					};
					C9DEBFED298941020078B43A = {
						CreatedOnToolsVersion = 14.2;
						TestTargetID = C9DEBFCD298941000078B43A;
					};
				};
			};
			buildConfigurationList = C9DEBFC9298941000078B43A /* Build configuration list for PBXProject "Nos" */;
			compatibilityVersion = "Xcode 14.0";
			developmentRegion = en;
			hasScannedForEncodings = 0;
			knownRegions = (
				en,
				Base,
				es,
				"zh-Hans",
				"zh-Hant",
				fr,
				"pt-BR",
				de,
				nl,
			);
			mainGroup = C9DEBFC5298941000078B43A;
			packageReferences = (
				C9DEC066298965270078B43A /* XCRemoteSwiftPackageReference "Starscream" */,
				C97797BA298AB1890046BD25 /* XCRemoteSwiftPackageReference "secp256k1" */,
				C94D855D29914D2300749478 /* XCRemoteSwiftPackageReference "swiftui-navigation" */,
				C9ADB139299299570075E7F8 /* XCRemoteSwiftPackageReference "bech32" */,
				C9646E9829B79E04007239A4 /* XCRemoteSwiftPackageReference "logger-ios" */,
				C9646EA229B7A24A007239A4 /* XCRemoteSwiftPackageReference "posthog-ios" */,
				C9646EA529B7A3DD007239A4 /* XCRemoteSwiftPackageReference "swift-dependencies" */,
				C987F85D29BAB66900B44E7A /* XCRemoteSwiftPackageReference "swiftui-cached-async-image" */,
				C96CB98A2A6040C500498C4E /* XCRemoteSwiftPackageReference "swift-collections" */,
			);
			productRefGroup = C9DEBFCF298941000078B43A /* Products */;
			projectDirPath = "";
			projectRoot = "";
			targets = (
				C9DEBFCD298941000078B43A /* Nos */,
				C9DEBFE3298941020078B43A /* NosTests */,
				C9DEBFED298941020078B43A /* NosUITests */,
				C90862BA29E9804B00C35A71 /* NosPerformanceTests */,
			);
		};
/* End PBXProject section */

/* Begin PBXResourcesBuildPhase section */
		C90862B929E9804B00C35A71 /* Resources */ = {
			isa = PBXResourcesBuildPhase;
			buildActionMask = 2147483647;
			files = (
			);
			runOnlyForDeploymentPostprocessing = 0;
		};
		C9DEBFCC298941000078B43A /* Resources */ = {
			isa = PBXResourcesBuildPhase;
			buildActionMask = 2147483647;
			files = (
				C987F83629BA951E00B44E7A /* ClarityCity-ExtraBold.otf in Resources */,
				C9DEC065298955200078B43A /* sample_data.json in Resources */,
				C987F83A29BA951E00B44E7A /* ClarityCity-BoldItalic.otf in Resources */,
				C987F84A29BA951E00B44E7A /* ClarityCity-Medium.otf in Resources */,
				C9DEBFDF298941020078B43A /* Preview Assets.xcassets in Resources */,
				C987F84E29BA951E00B44E7A /* ClarityCity-RegularItalic.otf in Resources */,
				C95D68B4299ECE0700429F86 /* CONTRIBUTING.md in Resources */,
				C987F83E29BA951E00B44E7A /* ClarityCity-SemiBold.otf in Resources */,
				C987F84629BA951E00B44E7A /* ClarityCity-Light.otf in Resources */,
				C95D68B3299ECE0700429F86 /* README.md in Resources */,
				5B46611E29CCB894008B8E8C /* Generated.strings in Resources */,
				C987F83C29BA951E00B44E7A /* ClarityCity-Bold.otf in Resources */,
				C987F83229BA951E00B44E7A /* ClarityCity-ExtraLight.otf in Resources */,
				C9DEBFDB298941020078B43A /* Assets.xcassets in Resources */,
				C9A0DAED29C6A66C00466635 /* Launch Screen.storyboard in Resources */,
				C987F84C29BA951E00B44E7A /* ClarityCity-ThinItalic.otf in Resources */,
				C987F85229BA951E00B44E7A /* ClarityCity-Regular.otf in Resources */,
				C987F83429BA951E00B44E7A /* ClarityCity-LightItalic.otf in Resources */,
				C987F83829BA951E00B44E7A /* ClarityCity-MediumItalic.otf in Resources */,
				C987F84229BA951E00B44E7A /* ClarityCity-Black.otf in Resources */,
				C987F84029BA951E00B44E7A /* ClarityCity-SemiBoldItalic.otf in Resources */,
				C95D68B2299ECE0700429F86 /* CHANGELOG.md in Resources */,
				C987F85429BA951E00B44E7A /* ClarityCity-Thin.otf in Resources */,
				C987F84429BA951E00B44E7A /* ClarityCity-ExtraBoldItalic.otf in Resources */,
				C987F85029BA951E00B44E7A /* ClarityCity-ExtraLightItalic.otf in Resources */,
				C987F84829BA951E00B44E7A /* ClarityCity-BlackItalic.otf in Resources */,
			);
			runOnlyForDeploymentPostprocessing = 0;
		};
		C9DEBFE2298941020078B43A /* Resources */ = {
			isa = PBXResourcesBuildPhase;
			buildActionMask = 2147483647;
			files = (
				C987F84B29BA951E00B44E7A /* ClarityCity-Medium.otf in Resources */,
				C987F83729BA951E00B44E7A /* ClarityCity-ExtraBold.otf in Resources */,
				C987F83329BA951E00B44E7A /* ClarityCity-ExtraLight.otf in Resources */,
				C987F83D29BA951E00B44E7A /* ClarityCity-Bold.otf in Resources */,
				C987F84529BA951E00B44E7A /* ClarityCity-ExtraBoldItalic.otf in Resources */,
				C987F84329BA951E00B44E7A /* ClarityCity-Black.otf in Resources */,
				C987F85329BA951E00B44E7A /* ClarityCity-Regular.otf in Resources */,
				C987F84729BA951E00B44E7A /* ClarityCity-Light.otf in Resources */,
				C987F83929BA951E00B44E7A /* ClarityCity-MediumItalic.otf in Resources */,
				C987F85129BA951E00B44E7A /* ClarityCity-ExtraLightItalic.otf in Resources */,
				C987F84D29BA951E00B44E7A /* ClarityCity-ThinItalic.otf in Resources */,
				C987F84F29BA951E00B44E7A /* ClarityCity-RegularItalic.otf in Resources */,
				CD27177629A7C8B200AE8888 /* sample_replies.json in Resources */,
				C987F83B29BA951E00B44E7A /* ClarityCity-BoldItalic.otf in Resources */,
				C987F84129BA951E00B44E7A /* ClarityCity-SemiBoldItalic.otf in Resources */,
				C987F83529BA951E00B44E7A /* ClarityCity-LightItalic.otf in Resources */,
				C987F85529BA951E00B44E7A /* ClarityCity-Thin.otf in Resources */,
				C987F83F29BA951E00B44E7A /* ClarityCity-SemiBold.otf in Resources */,
				C9DEC006298947900078B43A /* sample_data.json in Resources */,
				C987F84929BA951E00B44E7A /* ClarityCity-BlackItalic.otf in Resources */,
			);
			runOnlyForDeploymentPostprocessing = 0;
		};
		C9DEBFEC298941020078B43A /* Resources */ = {
			isa = PBXResourcesBuildPhase;
			buildActionMask = 2147483647;
			files = (
			);
			runOnlyForDeploymentPostprocessing = 0;
		};
/* End PBXResourcesBuildPhase section */

/* Begin PBXShellScriptBuildPhase section */
		5B46611829CCB66D008B8E8C /* Export Strings for Localization */ = {
			isa = PBXShellScriptBuildPhase;
			buildActionMask = 12;
			files = (
			);
			inputFileListPaths = (
			);
			inputPaths = (
				"$(SRCROOT)/Nos/Assets/Localization/Localized.swift",
			);
			name = "Export Strings for Localization";
			outputFileListPaths = (
			);
			outputPaths = (
				"$(SRCROOT)/Nos/Assets/Localization/en.lproj/Generated.strings",
			);
			runOnlyForDeploymentPostprocessing = 0;
			shellPath = /bin/sh;
			shellScript = "if [ \"${ENABLE_PREVIEWS}\" = \"YES\" ]; then\n  echo \"SwiftUI Previews enabled, quitting to prevent 'preview paused'.\"\n  exit 0;\nfi\n\nsh $SRCROOT/Nos/Assets/Localization/ExportStrings.sh\n";
		};
		C9BAB0992996BEEA0003A84E /* SwiftLint */ = {
			isa = PBXShellScriptBuildPhase;
			alwaysOutOfDate = 1;
			buildActionMask = 2147483647;
			files = (
			);
			inputFileListPaths = (
			);
			inputPaths = (
			);
			name = SwiftLint;
			outputFileListPaths = (
			);
			outputPaths = (
			);
			runOnlyForDeploymentPostprocessing = 0;
			shellPath = /bin/sh;
			shellScript = "export PATH=\"$PATH:/opt/homebrew/bin\"\nif which swiftlint > /dev/null; then\n  swiftlint --lenient\nelse\n  echo \"warning: SwiftLint not installed, download from https://github.com/realm/SwiftLint\"\nfi\n";
		};
/* End PBXShellScriptBuildPhase section */

/* Begin PBXSourcesBuildPhase section */
		C90862B729E9804B00C35A71 /* Sources */ = {
			isa = PBXSourcesBuildPhase;
			buildActionMask = 2147483647;
			files = (
				C90862BE29E9804B00C35A71 /* NosPerformanceTests.swift in Sources */,
			);
			runOnlyForDeploymentPostprocessing = 0;
		};
		C9DEBFCA298941000078B43A /* Sources */ = {
			isa = PBXSourcesBuildPhase;
			buildActionMask = 2147483647;
			files = (
				CD09A74429A50F1D0063464F /* SideMenu.swift in Sources */,
				C9C547512A4F1CC3006B0741 /* SearchController.swift in Sources */,
				C9DEC06E2989668E0078B43A /* Relay+CoreDataClass.swift in Sources */,
				C9F64D8C29ED840700563F2B /* LogHelper.swift in Sources */,
				C9C2B78529E073E300548B4A /* RelaySubscription.swift in Sources */,
				3FFB1D9C29A7DF9D002A755D /* StackedAvatarsView.swift in Sources */,
				C97A1C8E29E58EC7009D9E8D /* NSManagedObjectContext+Nos.swift in Sources */,
				C9B678DE29EEC35B00303F33 /* Foundation+Sendable.swift in Sources */,
				5B88051A2A21027C00E21F06 /* SHA256Key.swift in Sources */,
				C9CDBBA129A8F14C00C555C7 /* DiscoverView.swift in Sources */,
				C987F81729BA4C6A00B44E7A /* BigActionButton.swift in Sources */,
				C98DC9BB2A795CAD004E5F0F /* ActionBanner.swift in Sources */,
				C987F86129BABAF800B44E7A /* String+Markdown.swift in Sources */,
				3F30020B29C361C8003D4F8B /* OnboardingTermsOfServiceView.swift in Sources */,
				C9C5475B2A4F1D8C006B0741 /* NosNotification+CoreDataProperties.swift in Sources */,
				C98B8B4029FBF83B009789C8 /* NotificationCard.swift in Sources */,
				C987F81D29BA6D9A00B44E7A /* ProfileTab.swift in Sources */,
				C9ADB14129951CB10075E7F8 /* NSManagedObject+Nos.swift in Sources */,
				C9F84C21298DC36800C6714D /* AppView.swift in Sources */,
				C9CE5B142A0172CF008E198C /* WebView.swift in Sources */,
				CD4908D429B92941007443DB /* ReportABugMailView.swift in Sources */,
				C9C2B78229E0735400548B4A /* RelaySubscriptionManager.swift in Sources */,
				3FFB1D9629A6BBEC002A755D /* Collection+SafeSubscript.swift in Sources */,
				A34E439929A522F20057AFCB /* CurrentUser.swift in Sources */,
				C9A0DADD29C689C900466635 /* NosNavigationBar.swift in Sources */,
				3F30020529C1FDD9003D4F8B /* OnboardingStartView.swift in Sources */,
				C936B4592A4C7B7C00DF1EB9 /* Nos.xcdatamodeld in Sources */,
				C987F81A29BA4D0E00B44E7A /* ActionButton.swift in Sources */,
				C9E37E122A1E7EC5003D4B0A /* PreviewContainer.swift in Sources */,
				C9A0DAF829C92F4500466635 /* UNSAPI.swift in Sources */,
				5BFF66B62A58A8A000AA79DD /* MutesView.swift in Sources */,
				3F30020929C23895003D4F8B /* OnboardingNotOldEnoughView.swift in Sources */,
				C973AB612A323167002AED16 /* Author+CoreDataProperties.swift in Sources */,
				C9B678E129EEC41000303F33 /* SocialGraphCache.swift in Sources */,
				C9DEC06A298965550078B43A /* RelayView.swift in Sources */,
				C99E80CD2A0C2C6400187474 /* PreviewData.swift in Sources */,
				C9A0DAE429C69F0C00466635 /* HighlightedText.swift in Sources */,
				C94D855C2991479900749478 /* NewNoteView.swift in Sources */,
				5B6EB48E29EDBE0E006E750C /* NoteParser.swift in Sources */,
				C9F84C23298DC7B900C6714D /* SettingsView.swift in Sources */,
				C973AB652A323167002AED16 /* EventReference+CoreDataProperties.swift in Sources */,
				C973AB632A323167002AED16 /* Relay+CoreDataProperties.swift in Sources */,
				C94FE9F729DB259300019CD3 /* Text+Gradient.swift in Sources */,
				3F170C78299D816200BC8F8B /* AppController.swift in Sources */,
				C95D68AB299E710F00429F86 /* Color+Hex.swift in Sources */,
<<<<<<< HEAD
				C94A5E182A72C84200B6EC5D /* ReportCategory.swift in Sources */,
=======
				C973364F2A7968220012D8B8 /* SetUpUNSBanner.swift in Sources */,
>>>>>>> b9cdce7a
				C9F0BB6B29A503D6000547FC /* PublicKey.swift in Sources */,
				C9EE3E602A0538B7008A7491 /* ExpirationTimeButton.swift in Sources */,
				A303AF8329A9153A005DC8FC /* FollowButton.swift in Sources */,
				C9C2B77F29E0731600548B4A /* AsyncTimer.swift in Sources */,
				A32B6C7329A6BE9B00653FF5 /* FollowsView.swift in Sources */,
				3F30020D29C382EB003D4F8B /* OnboardingLoginView.swift in Sources */,
				C9A25B3D29F174D200B39534 /* ReadabilityPadding.swift in Sources */,
				C9DFA972299BF9E8006929C1 /* CompactNoteView.swift in Sources */,
				C9AC31AD2A55E0BD00A94E5A /* NotificationViewModel.swift in Sources */,
				C9EE3E632A053910008A7491 /* ExpirationTimeOption.swift in Sources */,
				C9A0DAE029C697A100466635 /* AboutView.swift in Sources */,
				A351E1A229BA92240009B7F6 /* ProfileEditView.swift in Sources */,
				C98560B02A65B7950002C1D9 /* AuthorCard.swift in Sources */,
				C9DFA969299BEC33006929C1 /* CardStyle.swift in Sources */,
				C9F64D8F29ED88CD00563F2B /* Localization+Nos.swift in Sources */,
				C95D68AD299E721700429F86 /* ProfileView.swift in Sources */,
				C942566929B66A2800C4202C /* Date+Elapsed.swift in Sources */,
				5B8C96B029DB2E1100B73AEC /* SearchTextFieldObserver.swift in Sources */,
				C9ADB13829928CC30075E7F8 /* String+Hex.swift in Sources */,
				C9F75AD22A02D41E005BBE45 /* ComposerActionBar.swift in Sources */,
				C9DEBFD2298941000078B43A /* NosApp.swift in Sources */,
				C930055F2A6AF8320098CA9E /* LoadingContent.swift in Sources */,
				C9646EAE29B8D653007239A4 /* ViewDidLoadModifier.swift in Sources */,
				C973AB5D2A323167002AED16 /* Event+CoreDataProperties.swift in Sources */,
				C95D68A3299E6D9000429F86 /* SelectableText.swift in Sources */,
				C9F84C27298DC98800C6714D /* KeyPair.swift in Sources */,
				5B8C96B629DDD3B200B73AEC /* EditableText.swift in Sources */,
				C93EC2F129C337EB0012EE2A /* RelayPicker.swift in Sources */,
				C9F0BB6F29A50437000547FC /* NostrConstants.swift in Sources */,
				5BFF66B12A573F6400AA79DD /* RelayDetailView.swift in Sources */,
				C9F75AD62A041FF7005BBE45 /* ExpirationTimePicker.swift in Sources */,
				CD76865329B793F400085358 /* DiscoverSearchBar.swift in Sources */,
				5B8C96AC29D52AD200B73AEC /* AuthorListView.swift in Sources */,
				5BFF66B42A58853D00AA79DD /* PublishedEventsView.swift in Sources */,
				C987F85B29BA9ED800B44E7A /* Font.swift in Sources */,
				3FB5E651299D28A200386527 /* OnboardingView.swift in Sources */,
				C973AB5F2A323167002AED16 /* AuthorReference+CoreDataProperties.swift in Sources */,
				A3B943CF299AE00100A15A08 /* KeyChain.swift in Sources */,
				C9671D73298DB94C00EE7E12 /* Data+Encoding.swift in Sources */,
				C9E9D9CA2A2E35440048AF0B /* (null) in Sources */,
				C9646EA129B7A22C007239A4 /* Analytics.swift in Sources */,
				DC4AB2F62A4475B800D1478A /* AppDelegate.swift in Sources */,
				5B8C96B229DB313300B73AEC /* AuthorRow.swift in Sources */,
				C9A0DADA29C685E500466635 /* SideMenuButton.swift in Sources */,
				A3B943D5299D514800A15A08 /* Follow+CoreDataClass.swift in Sources */,
				C92DF80529C25DE900400561 /* URL+Extensions.swift in Sources */,
				3F60F42929B27D3E000D62C4 /* ThreadView.swift in Sources */,
				C9B678DB29EEBF3B00303F33 /* DependencyInjection.swift in Sources */,
				C95D68A9299E709900429F86 /* LinearGradient+Planetary.swift in Sources */,
				C97465342A3C95FE0031226F /* RelayPickerToolbarButton.swift in Sources */,
				3F43C47629A9625700E896A0 /* AuthorReference+CoreDataClass.swift in Sources */,
				C9ADB13D29929B540075E7F8 /* Bech32.swift in Sources */,
				C95D68A1299E6D3E00429F86 /* BioView.swift in Sources */,
				C94D14812A12B3F70014C906 /* SearchBar.swift in Sources */,
				C93EC2F729C351470012EE2A /* Optional+Unwrap.swift in Sources */,
				A32B6C7829A6C99200653FF5 /* FollowCard.swift in Sources */,
				C92DF80829C25FA900400561 /* SquareImage.swift in Sources */,
				C9DEBFD9298941000078B43A /* HomeFeedView.swift in Sources */,
				3F30020729C237AB003D4F8B /* OnboardingAgeVerificationView.swift in Sources */,
				C9DB207729F30EC700FB7B9D /* AsyncButton.swift in Sources */,
				C931517D29B915AF00934506 /* StaggeredGrid.swift in Sources */,
				C97465312A3B89140031226F /* AuthorLabel.swift in Sources */,
				C9C547592A4F1D8C006B0741 /* NosNotification+CoreDataClass.swift in Sources */,
				C9B678E729F01A8500303F33 /* FullscreenProgressView.swift in Sources */,
				C9F0BB6929A5039D000547FC /* Int+Bool.swift in Sources */,
				C9CDBBA429A8FA2900C555C7 /* GoldenPostView.swift in Sources */,
				C9C2B77C29E072E400548B4A /* WebSocket+Nos.swift in Sources */,
				C9DEC003298945150078B43A /* String+Lorem.swift in Sources */,
				C97A1C8B29E45B4E009D9E8D /* RawEventController.swift in Sources */,
				C9DEC0632989541F0078B43A /* Bundle+Current.swift in Sources */,
				C93EC2F429C34C860012EE2A /* NSPredicate+Bool.swift in Sources */,
				C9F84C1C298DBBF400C6714D /* Data+Sha.swift in Sources */,
				C936B4622A4CB01C00DF1EB9 /* PushNotificationService.swift in Sources */,
				C95D68A6299E6F9E00429F86 /* ProfileHeader.swift in Sources */,
				C9BAB09B2996FBA10003A84E /* EventProcessor.swift in Sources */,
				C960C57129F3236200929990 /* LikeButton.swift in Sources */,
				C97797B9298AA19A0046BD25 /* RelayService.swift in Sources */,
				C93CA0C329AE3A1E00921183 /* JSONEvent.swift in Sources */,
				3FFB1D89299FF37C002A755D /* AvatarView.swift in Sources */,
				C97A1C8829E45B3C009D9E8D /* RawEventView.swift in Sources */,
				C9DEC04529894BED0078B43A /* Event+CoreDataClass.swift in Sources */,
				CD76865029B6503500085358 /* NoteOptionsButton.swift in Sources */,
				C936B45C2A4C7D6B00DF1EB9 /* UniversalNameWizard.swift in Sources */,
				C9DFA966299BEB96006929C1 /* NoteCard.swift in Sources */,
				C9E37E152A1E8143003D4B0A /* Report.swift in Sources */,
				C9DEBFD4298941000078B43A /* Persistence.swift in Sources */,
				CD76864C29B12F7E00085358 /* ExpandingTextFieldAndSubmitButton.swift in Sources */,
				CD09A74629A50F750063464F /* SideMenuContent.swift in Sources */,
				C9DFA971299BF8CD006929C1 /* RepliesView.swift in Sources */,
				C974652E2A3B86600031226F /* NoteCardHeader.swift in Sources */,
				C9DFA976299C30F0006929C1 /* Localized.swift in Sources */,
				C9CF23172A38A58B00EBEC31 /* ParseQueue.swift in Sources */,
				C98A32272A05795E00E3FA13 /* Task+Timeout.swift in Sources */,
				C9B708BB2A13BE41006C613A /* NoteTextEditor.swift in Sources */,
				C9E37E0F2A1E7C32003D4B0A /* ReportMenu.swift in Sources */,
				C95D68A5299E6E1E00429F86 /* PlaceholderModifier.swift in Sources */,
				C960C57429F3251E00929990 /* RepostButton.swift in Sources */,
				3FFB1D9329A6BBCE002A755D /* EventReference+CoreDataClass.swift in Sources */,
				C93EC2FA29C370DE0012EE2A /* DiscoverGrid.swift in Sources */,
				C94FE9F529DB177500019CD3 /* Localizable.swift in Sources */,
				C973AB5B2A323167002AED16 /* Follow+CoreDataProperties.swift in Sources */,
				C93EC2FD29C3785C0012EE2A /* View+RoundedCorner.swift in Sources */,
				5B503F622A291A1A0098805A /* JSONRelayMetadata.swift in Sources */,
				5B8B77192A1FDA3C004FC675 /* TLV.swift in Sources */,
				CD09A74829A51EFC0063464F /* Router.swift in Sources */,
				CD2CF38E299E67F900332116 /* CardButtonStyle.swift in Sources */,
				A336DD3C299FD78000A0CBA0 /* Filter.swift in Sources */,
				C9A0DAEA29C6A34200466635 /* ActivityView.swift in Sources */,
				CD2CF390299E68BE00332116 /* NoteButton.swift in Sources */,
				C9DEC04D29894BED0078B43A /* Author+CoreDataClass.swift in Sources */,
				C905B0772A619E99009B8A78 /* LinkPreview.swift in Sources */,
				C9E9D9C72A2E1EC40048AF0B /* (null) in Sources */,
				C9DFA96F299BF043006929C1 /* Assets+Planetary.swift in Sources */,
				C95D68A7299E6FF000429F86 /* KeyFixture.swift in Sources */,
				C94437E629B0DB83004D8C86 /* NotificationsView.swift in Sources */,
			);
			runOnlyForDeploymentPostprocessing = 0;
		};
		C9DEBFE0298941020078B43A /* Sources */ = {
			isa = PBXSourcesBuildPhase;
			buildActionMask = 2147483647;
			files = (
				CD4908D529B92B4D007443DB /* ReportABugMailView.swift in Sources */,
				CD76865429B7DABE00085358 /* DiscoverSearchBar.swift in Sources */,
				CD76865129B68B4400085358 /* NoteOptionsButton.swift in Sources */,
				CD76864D29B133E600085358 /* ExpandingTextFieldAndSubmitButton.swift in Sources */,
				CD09A76329A522190063464F /* OnboardingView.swift in Sources */,
				CD09A76129A5220E0063464F /* NosApp.swift in Sources */,
				C9F75AD72A041FF7005BBE45 /* ExpirationTimePicker.swift in Sources */,
				C93EC2F229C337EB0012EE2A /* RelayPicker.swift in Sources */,
				C99E80CE2A0C2C9100187474 /* PreviewData.swift in Sources */,
				CD09A76229A5220E0063464F /* AppController.swift in Sources */,
				C9A0DAF929C92F4500466635 /* UNSAPI.swift in Sources */,
				5BF3C50729E4F0D400738A12 /* AuthorRow.swift in Sources */,
				C97A1C8C29E45B4E009D9E8D /* RawEventController.swift in Sources */,
				CD09A75F29A521FD0063464F /* RelayService.swift in Sources */,
				CD09A76029A521FD0063464F /* Filter.swift in Sources */,
				C97A1C8929E45B3C009D9E8D /* RawEventView.swift in Sources */,
				CD09A75E29A521EB0063464F /* Assets+Planetary.swift in Sources */,
				CD09A75029A521D20063464F /* HomeFeedView.swift in Sources */,
				5B08A1E12A1FDFF700EB8F2E /* TLV.swift in Sources */,
				C960C57529F3251E00929990 /* RepostButton.swift in Sources */,
				CD09A75129A521D20063464F /* CompactNoteView.swift in Sources */,
				C9C2B78329E0735400548B4A /* RelaySubscriptionManager.swift in Sources */,
				CD09A75229A521D20063464F /* RepliesView.swift in Sources */,
				5BF3C50929E4F11E00738A12 /* SearchTextFieldObserver.swift in Sources */,
				C9F64D9029ED88CD00563F2B /* Localization+Nos.swift in Sources */,
				CD09A75329A521D20063464F /* AppView.swift in Sources */,
				CD09A75429A521D20063464F /* PlaceholderModifier.swift in Sources */,
				C94FE9F829DB25A800019CD3 /* Text+Gradient.swift in Sources */,
				C9C2B78029E0731600548B4A /* AsyncTimer.swift in Sources */,
				5B88051C2A21046C00E21F06 /* SHA256KeyTests.swift in Sources */,
				CD09A75529A521D20063464F /* SelectableText.swift in Sources */,
				C9B678E229EEC41000303F33 /* SocialGraphCache.swift in Sources */,
				A303AF8629A969FF005DC8FC /* FollowCard.swift in Sources */,
				C936B45F2A4CAF2B00DF1EB9 /* AppDelegate.swift in Sources */,
				C9B678E829F01A8500303F33 /* FullscreenProgressView.swift in Sources */,
				C9C2B77D29E072E400548B4A /* WebSocket+Nos.swift in Sources */,
				A303AF8429A969F5005DC8FC /* FollowButton.swift in Sources */,
				C973AB642A323167002AED16 /* Relay+CoreDataProperties.swift in Sources */,
				C9EE3E642A053910008A7491 /* ExpirationTimeOption.swift in Sources */,
				CD09A75629A521D20063464F /* SettingsView.swift in Sources */,
				C973AB5E2A323167002AED16 /* Event+CoreDataProperties.swift in Sources */,
				3F30021729C3BFEB003D4F8B /* OnboardingLoginView.swift in Sources */,
				C9F64D8D29ED840700563F2B /* LogHelper.swift in Sources */,
				5B88051F2A21056E00E21F06 /* TLVTests.swift in Sources */,
				C97465352A3C95FE0031226F /* RelayPickerToolbarButton.swift in Sources */,
				3FBCDE6D29B648FE00A6C2D4 /* ThreadView.swift in Sources */,
				C9A0DAE529C69F0C00466635 /* HighlightedText.swift in Sources */,
				CD09A75729A521D20063464F /* NewNoteView.swift in Sources */,
				CD09A75829A521D20063464F /* LinearGradient+Planetary.swift in Sources */,
				C9A0DAEB29C6A34200466635 /* ActivityView.swift in Sources */,
				CD09A75929A521D20063464F /* Color+Hex.swift in Sources */,
				C987F85A29BA9ED800B44E7A /* Font.swift in Sources */,
				CD09A75A29A521D20063464F /* CardButtonStyle.swift in Sources */,
				5B88051D2A2104CC00E21F06 /* SHA256Key.swift in Sources */,
				CD09A75B29A521D20063464F /* AvatarView.swift in Sources */,
				C9EE3E612A0538B7008A7491 /* ExpirationTimeButton.swift in Sources */,
				CD09A75C29A521D20063464F /* SideMenu.swift in Sources */,
				C9CF23182A38A58B00EBEC31 /* ParseQueue.swift in Sources */,
				CD09A75D29A521D20063464F /* SideMenuContent.swift in Sources */,
				CD09A74E29A521BE0063464F /* NoteCard.swift in Sources */,
				5B39E64429EDBF8100464830 /* NoteParser.swift in Sources */,
				3F30021329C3BFDB003D4F8B /* OnboardingStartView.swift in Sources */,
				C98DC9BC2A795CAD004E5F0F /* ActionBanner.swift in Sources */,
				CD09A74F29A521BE0063464F /* BioView.swift in Sources */,
				C960C57229F3236200929990 /* LikeButton.swift in Sources */,
				CD09A74D29A521A70063464F /* CardStyle.swift in Sources */,
				5BD08BB22A38E96F00BB926C /* JSONRelayMetadata.swift in Sources */,
				CD09A74C29A5217A0063464F /* NoteButton.swift in Sources */,
				C936B45A2A4C7B7C00DF1EB9 /* Nos.xcdatamodeld in Sources */,
				C974652F2A3B86600031226F /* NoteCardHeader.swift in Sources */,
				A303AF8529A969F5005DC8FC /* FollowsView.swift in Sources */,
				C9E37E162A1E8143003D4B0A /* Report.swift in Sources */,
				5BFF66B22A573F6400AA79DD /* RelayDetailView.swift in Sources */,
				C987F86229BABAF800B44E7A /* String+Markdown.swift in Sources */,
				C94A5E192A72C84200B6EC5D /* ReportCategory.swift in Sources */,
				C936B4632A4CB01C00DF1EB9 /* PushNotificationService.swift in Sources */,
				CD09A74B29A521730063464F /* ProfileHeader.swift in Sources */,
				C9AC31AE2A55E0BD00A94E5A /* NotificationViewModel.swift in Sources */,
				CD09A74A29A521510063464F /* ProfileView.swift in Sources */,
				C9CE5B152A0172CF008E198C /* WebView.swift in Sources */,
				C9C5475A2A4F1D8C006B0741 /* NosNotification+CoreDataClass.swift in Sources */,
				CD09A74929A521210063464F /* Router.swift in Sources */,
				C93EC2F829C351470012EE2A /* Optional+Unwrap.swift in Sources */,
				C9C5475C2A4F1D8C006B0741 /* NosNotification+CoreDataProperties.swift in Sources */,
				C9B678DF29EEC35B00303F33 /* Foundation+Sendable.swift in Sources */,
				A3B943D7299D6DB700A15A08 /* Follow+CoreDataClass.swift in Sources */,
				5BF3C50629E4F0BA00738A12 /* EditableText.swift in Sources */,
				C93CA0C129AD5A5B00921183 /* DiscoverView.swift in Sources */,
				C9ADB13E29929EEF0075E7F8 /* Bech32.swift in Sources */,
				C92DF80929C25FA900400561 /* SquareImage.swift in Sources */,
				C9DEC05A2989509B0078B43A /* Persistence.swift in Sources */,
				C9E37E132A1E7EC5003D4B0A /* PreviewContainer.swift in Sources */,
				3F30021529C3BFE5003D4F8B /* OnboardingNotOldEnoughView.swift in Sources */,
				C9C2B78629E073E300548B4A /* RelaySubscription.swift in Sources */,
				C9DEC06B298965550078B43A /* RelayView.swift in Sources */,
				C973AB662A323167002AED16 /* EventReference+CoreDataProperties.swift in Sources */,
				5B80BE9E29F9864000A363E4 /* Bech32Tests.swift in Sources */,
				C942566A29B66A2800C4202C /* Date+Elapsed.swift in Sources */,
				C93CA0C429AE3A1E00921183 /* JSONEvent.swift in Sources */,
				C9DEC04629894BED0078B43A /* Event+CoreDataClass.swift in Sources */,
				C936B45E2A4C7D8900DF1EB9 /* UniversalNameWizard.swift in Sources */,
				A32B6C7129A672BC00653FF5 /* CurrentUser.swift in Sources */,
				C98A32282A05795E00E3FA13 /* Task+Timeout.swift in Sources */,
				C9A0DAE129C697A100466635 /* AboutView.swift in Sources */,
				C973AB602A323167002AED16 /* AuthorReference+CoreDataProperties.swift in Sources */,
				C9F84C1A298DBB6300C6714D /* Data+Encoding.swift in Sources */,
				3F30021629C3BFE8003D4F8B /* OnboardingTermsOfServiceView.swift in Sources */,
				5BFF66B72A58AFF600AA79DD /* PublishedEventsView.swift in Sources */,
				C9DEC0642989541F0078B43A /* Bundle+Current.swift in Sources */,
				C9ADB13629928AF00075E7F8 /* KeyPair.swift in Sources */,
				5BF3C50829E4F0DC00738A12 /* AuthorListView.swift in Sources */,
				3FFB1D9729A6BBEC002A755D /* Collection+SafeSubscript.swift in Sources */,
				C9B678DC29EEBF3B00303F33 /* DependencyInjection.swift in Sources */,
				C987F81829BA4C6A00B44E7A /* BigActionButton.swift in Sources */,
				C9F0BB6D29A503D9000547FC /* Int+Bool.swift in Sources */,
				C97465322A3B89140031226F /* AuthorLabel.swift in Sources */,
				C98B8B4129FBF85F009789C8 /* NotificationCard.swift in Sources */,
				C9DB207829F30EC700FB7B9D /* AsyncButton.swift in Sources */,
				C94D14822A12B3F70014C906 /* SearchBar.swift in Sources */,
				C9E37E102A1E7C32003D4B0A /* ReportMenu.swift in Sources */,
				C9C9444229F6F0E2002F2C7A /* XCTest+Eventually.swift in Sources */,
				C942566B29B66B2F00C4202C /* NotificationsView.swift in Sources */,
				C9A0DADE29C689C900466635 /* NosNavigationBar.swift in Sources */,
				3FFF3BD029A9645F00DD0B72 /* AuthorReference+CoreDataClass.swift in Sources */,
				C9F0BB6C29A503D6000547FC /* PublicKey.swift in Sources */,
				C9DEC06F2989668E0078B43A /* Relay+CoreDataClass.swift in Sources */,
				C98560AE2A65B19E0002C1D9 /* LinkPreview.swift in Sources */,
				C9E9D9CB2A2E35440048AF0B /* (null) in Sources */,
				C9ADB13F29929F1F0075E7F8 /* String+Hex.swift in Sources */,
				C94FE9F629DB177500019CD3 /* Localizable.swift in Sources */,
				C973AB622A323167002AED16 /* Author+CoreDataProperties.swift in Sources */,
				C9A0DADB29C685E500466635 /* SideMenuButton.swift in Sources */,
				C93EC2F529C34C860012EE2A /* NSPredicate+Bool.swift in Sources */,
				C93EC2FB29C370DE0012EE2A /* DiscoverGrid.swift in Sources */,
				C9DEC05B298950A90078B43A /* String+Lorem.swift in Sources */,
				C97336502A7968220012D8B8 /* SetUpUNSBanner.swift in Sources */,
				C9F84C1D298DBC6100C6714D /* Data+Sha.swift in Sources */,
				C98560B12A65B7960002C1D9 /* AuthorCard.swift in Sources */,
				3F30021429C3BFE2003D4F8B /* OnboardingAgeVerificationView.swift in Sources */,
				C9B678E429EED2DC00303F33 /* SocialGraphTests.swift in Sources */,
				3FFB1D9D29A7DF9D002A755D /* StackedAvatarsView.swift in Sources */,
				C9F0BB7029A50437000547FC /* NostrConstants.swift in Sources */,
				A3B943D8299D758F00A15A08 /* KeyChain.swift in Sources */,
				C9646EAA29B7A506007239A4 /* Analytics.swift in Sources */,
				C9ADB133299287D60075E7F8 /* KeyPairTests.swift in Sources */,
				C9DEC04E29894BED0078B43A /* Author+CoreDataClass.swift in Sources */,
				C9A25B3E29F174D200B39534 /* ReadabilityPadding.swift in Sources */,
				C9DEBFE9298941020078B43A /* EventTests.swift in Sources */,
				C9ADB14229951CB10075E7F8 /* NSManagedObject+Nos.swift in Sources */,
				C92DF80629C25DE900400561 /* URL+Extensions.swift in Sources */,
				C9F75AD32A02D41E005BBE45 /* ComposerActionBar.swift in Sources */,
				C93CA0C029AD59D700921183 /* GoldenPostView.swift in Sources */,
				C9646EAF29B8D653007239A4 /* ViewDidLoadModifier.swift in Sources */,
				C93EC2FE29C3785C0012EE2A /* View+RoundedCorner.swift in Sources */,
				C9B708BC2A13BE41006C613A /* NoteTextEditor.swift in Sources */,
				5BFF66B82A58B00500AA79DD /* MutesView.swift in Sources */,
				C9BAB09C2996FBA10003A84E /* EventProcessor.swift in Sources */,
				C931517E29B915AF00934506 /* StaggeredGrid.swift in Sources */,
				C987F81E29BA6D9A00B44E7A /* ProfileTab.swift in Sources */,
				A351E1A329BBAA790009B7F6 /* ProfileEditView.swift in Sources */,
				C9DFA97B299C31EE006929C1 /* Localized.swift in Sources */,
				C973AB5C2A323167002AED16 /* Follow+CoreDataProperties.swift in Sources */,
				C93005602A6AF8320098CA9E /* LoadingContent.swift in Sources */,
				C97A1C8F29E58EC7009D9E8D /* NSManagedObjectContext+Nos.swift in Sources */,
				C9ADB135299288230075E7F8 /* KeyFixture.swift in Sources */,
				C9C547552A4F1CDB006B0741 /* SearchController.swift in Sources */,
				C9E9D9C82A2E1EC40048AF0B /* (null) in Sources */,
				3FFB1D9429A6BBCE002A755D /* EventReference+CoreDataClass.swift in Sources */,
				5B6EB49029EDBEC1006E750C /* NoteParserTests.swift in Sources */,
				C987F81B29BA4D0E00B44E7A /* ActionButton.swift in Sources */,
			);
			runOnlyForDeploymentPostprocessing = 0;
		};
		C9DEBFEA298941020078B43A /* Sources */ = {
			isa = PBXSourcesBuildPhase;
			buildActionMask = 2147483647;
			files = (
				C9DEBFF3298941020078B43A /* NosUITests.swift in Sources */,
				C9DEBFF5298941020078B43A /* NosUITestsLaunchTests.swift in Sources */,
			);
			runOnlyForDeploymentPostprocessing = 0;
		};
/* End PBXSourcesBuildPhase section */

/* Begin PBXTargetDependency section */
		C90862C229E9804B00C35A71 /* PBXTargetDependency */ = {
			isa = PBXTargetDependency;
			target = C9DEBFCD298941000078B43A /* Nos */;
			targetProxy = C90862C129E9804B00C35A71 /* PBXContainerItemProxy */;
		};
		C9DEBFE6298941020078B43A /* PBXTargetDependency */ = {
			isa = PBXTargetDependency;
			target = C9DEBFCD298941000078B43A /* Nos */;
			targetProxy = C9DEBFE5298941020078B43A /* PBXContainerItemProxy */;
		};
		C9DEBFF0298941020078B43A /* PBXTargetDependency */ = {
			isa = PBXTargetDependency;
			target = C9DEBFCD298941000078B43A /* Nos */;
			targetProxy = C9DEBFEF298941020078B43A /* PBXContainerItemProxy */;
		};
/* End PBXTargetDependency section */

/* Begin PBXVariantGroup section */
		5B46612029CCB894008B8E8C /* Generated.strings */ = {
			isa = PBXVariantGroup;
			children = (
				5B46611F29CCB894008B8E8C /* en */,
				5B46612129CCBBE2008B8E8C /* es */,
				5B46612229CCBC6C008B8E8C /* zh-Hans */,
				C94FE5A629F8441200C27119 /* zh-Hant */,
				C94FE5A729F8441200C27119 /* fr */,
				C937786129FC6D1900568C27 /* pt-BR */,
				5B48EC692A1406C4001EDA7F /* de */,
				C9EF82932A5F29BE0022A1A7 /* nl */,
			);
			name = Generated.strings;
			sourceTree = "<group>";
		};
/* End PBXVariantGroup section */

/* Begin XCBuildConfiguration section */
		C90862C429E9804B00C35A71 /* Debug */ = {
			isa = XCBuildConfiguration;
			buildSettings = {
				CODE_SIGN_STYLE = Automatic;
				CURRENT_PROJECT_VERSION = 59;
				DEVELOPMENT_TEAM = GZCZBKH7MY;
				GCC_OPTIMIZATION_LEVEL = s;
				GENERATE_INFOPLIST_FILE = YES;
				IPHONEOS_DEPLOYMENT_TARGET = 16.2;
				MARKETING_VERSION = 1.0;
				PRODUCT_BUNDLE_IDENTIFIER = com.verse.NosPerformanceTests;
				PRODUCT_NAME = "$(TARGET_NAME)";
				SDKROOT = iphoneos;
				SWIFT_EMIT_LOC_STRINGS = NO;
				SWIFT_OPTIMIZATION_LEVEL = "-O";
				SWIFT_VERSION = 5.0;
				TARGETED_DEVICE_FAMILY = "1,2";
				TEST_TARGET_NAME = Nos;
			};
			name = Debug;
		};
		C90862C529E9804B00C35A71 /* Release */ = {
			isa = XCBuildConfiguration;
			buildSettings = {
				CODE_SIGN_STYLE = Automatic;
				CURRENT_PROJECT_VERSION = 59;
				DEVELOPMENT_TEAM = GZCZBKH7MY;
				GENERATE_INFOPLIST_FILE = YES;
				IPHONEOS_DEPLOYMENT_TARGET = 16.2;
				MARKETING_VERSION = 1.0;
				PRODUCT_BUNDLE_IDENTIFIER = com.verse.NosPerformanceTests;
				PRODUCT_NAME = "$(TARGET_NAME)";
				SDKROOT = iphoneos;
				SWIFT_EMIT_LOC_STRINGS = NO;
				SWIFT_VERSION = 5.0;
				TARGETED_DEVICE_FAMILY = "1,2";
				TEST_TARGET_NAME = Nos;
				VALIDATE_PRODUCT = YES;
			};
			name = Release;
		};
		C9DEBFF6298941020078B43A /* Debug */ = {
			isa = XCBuildConfiguration;
			buildSettings = {
				ALWAYS_SEARCH_USER_PATHS = NO;
				CLANG_ANALYZER_LOCALIZABILITY_NONLOCALIZED = YES;
				CLANG_ANALYZER_NONNULL = YES;
				CLANG_ANALYZER_NUMBER_OBJECT_CONVERSION = YES_AGGRESSIVE;
				CLANG_CXX_LANGUAGE_STANDARD = "gnu++20";
				CLANG_ENABLE_MODULES = YES;
				CLANG_ENABLE_OBJC_ARC = YES;
				CLANG_ENABLE_OBJC_WEAK = YES;
				CLANG_WARN_BLOCK_CAPTURE_AUTORELEASING = YES;
				CLANG_WARN_BOOL_CONVERSION = YES;
				CLANG_WARN_COMMA = YES;
				CLANG_WARN_CONSTANT_CONVERSION = YES;
				CLANG_WARN_DEPRECATED_OBJC_IMPLEMENTATIONS = YES;
				CLANG_WARN_DIRECT_OBJC_ISA_USAGE = YES_ERROR;
				CLANG_WARN_DOCUMENTATION_COMMENTS = YES;
				CLANG_WARN_EMPTY_BODY = YES;
				CLANG_WARN_ENUM_CONVERSION = YES;
				CLANG_WARN_INFINITE_RECURSION = YES;
				CLANG_WARN_INT_CONVERSION = YES;
				CLANG_WARN_NON_LITERAL_NULL_CONVERSION = YES;
				CLANG_WARN_OBJC_IMPLICIT_RETAIN_SELF = YES;
				CLANG_WARN_OBJC_LITERAL_CONVERSION = YES;
				CLANG_WARN_OBJC_ROOT_CLASS = YES_ERROR;
				CLANG_WARN_QUOTED_INCLUDE_IN_FRAMEWORK_HEADER = YES;
				CLANG_WARN_RANGE_LOOP_ANALYSIS = YES;
				CLANG_WARN_STRICT_PROTOTYPES = YES;
				CLANG_WARN_SUSPICIOUS_MOVE = YES;
				CLANG_WARN_UNGUARDED_AVAILABILITY = YES_AGGRESSIVE;
				CLANG_WARN_UNREACHABLE_CODE = YES;
				CLANG_WARN__DUPLICATE_METHOD_MATCH = YES;
				COPY_PHASE_STRIP = NO;
				DEAD_CODE_STRIPPING = YES;
				DEBUG_INFORMATION_FORMAT = dwarf;
				ENABLE_STRICT_OBJC_MSGSEND = YES;
				ENABLE_TESTABILITY = YES;
				GCC_C_LANGUAGE_STANDARD = gnu11;
				GCC_DYNAMIC_NO_PIC = NO;
				GCC_NO_COMMON_BLOCKS = YES;
				GCC_OPTIMIZATION_LEVEL = 0;
				GCC_PREPROCESSOR_DEFINITIONS = (
					"DEBUG=1",
					"$(inherited)",
				);
				GCC_WARN_64_TO_32_BIT_CONVERSION = YES;
				GCC_WARN_ABOUT_RETURN_TYPE = YES_ERROR;
				GCC_WARN_UNDECLARED_SELECTOR = YES;
				GCC_WARN_UNINITIALIZED_AUTOS = YES_AGGRESSIVE;
				GCC_WARN_UNUSED_FUNCTION = YES;
				GCC_WARN_UNUSED_VARIABLE = YES;
				IPHONEOS_DEPLOYMENT_TARGET = 16.0;
				MACOSX_DEPLOYMENT_TARGET = 13.3;
				MTL_ENABLE_DEBUG_INFO = INCLUDE_SOURCE;
				MTL_FAST_MATH = YES;
				ONLY_ACTIVE_ARCH = YES;
				SWIFT_ACTIVE_COMPILATION_CONDITIONS = DEBUG;
				SWIFT_OPTIMIZATION_LEVEL = "-Onone";
			};
			name = Debug;
		};
		C9DEBFF7298941020078B43A /* Release */ = {
			isa = XCBuildConfiguration;
			buildSettings = {
				ALWAYS_SEARCH_USER_PATHS = NO;
				CLANG_ANALYZER_LOCALIZABILITY_NONLOCALIZED = YES;
				CLANG_ANALYZER_NONNULL = YES;
				CLANG_ANALYZER_NUMBER_OBJECT_CONVERSION = YES_AGGRESSIVE;
				CLANG_CXX_LANGUAGE_STANDARD = "gnu++20";
				CLANG_ENABLE_MODULES = YES;
				CLANG_ENABLE_OBJC_ARC = YES;
				CLANG_ENABLE_OBJC_WEAK = YES;
				CLANG_WARN_BLOCK_CAPTURE_AUTORELEASING = YES;
				CLANG_WARN_BOOL_CONVERSION = YES;
				CLANG_WARN_COMMA = YES;
				CLANG_WARN_CONSTANT_CONVERSION = YES;
				CLANG_WARN_DEPRECATED_OBJC_IMPLEMENTATIONS = YES;
				CLANG_WARN_DIRECT_OBJC_ISA_USAGE = YES_ERROR;
				CLANG_WARN_DOCUMENTATION_COMMENTS = YES;
				CLANG_WARN_EMPTY_BODY = YES;
				CLANG_WARN_ENUM_CONVERSION = YES;
				CLANG_WARN_INFINITE_RECURSION = YES;
				CLANG_WARN_INT_CONVERSION = YES;
				CLANG_WARN_NON_LITERAL_NULL_CONVERSION = YES;
				CLANG_WARN_OBJC_IMPLICIT_RETAIN_SELF = YES;
				CLANG_WARN_OBJC_LITERAL_CONVERSION = YES;
				CLANG_WARN_OBJC_ROOT_CLASS = YES_ERROR;
				CLANG_WARN_QUOTED_INCLUDE_IN_FRAMEWORK_HEADER = YES;
				CLANG_WARN_RANGE_LOOP_ANALYSIS = YES;
				CLANG_WARN_STRICT_PROTOTYPES = YES;
				CLANG_WARN_SUSPICIOUS_MOVE = YES;
				CLANG_WARN_UNGUARDED_AVAILABILITY = YES_AGGRESSIVE;
				CLANG_WARN_UNREACHABLE_CODE = YES;
				CLANG_WARN__DUPLICATE_METHOD_MATCH = YES;
				COPY_PHASE_STRIP = NO;
				DEAD_CODE_STRIPPING = YES;
				DEBUG_INFORMATION_FORMAT = "dwarf-with-dsym";
				ENABLE_NS_ASSERTIONS = NO;
				ENABLE_STRICT_OBJC_MSGSEND = YES;
				GCC_C_LANGUAGE_STANDARD = gnu11;
				GCC_NO_COMMON_BLOCKS = YES;
				GCC_OPTIMIZATION_LEVEL = s;
				GCC_WARN_64_TO_32_BIT_CONVERSION = YES;
				GCC_WARN_ABOUT_RETURN_TYPE = YES_ERROR;
				GCC_WARN_UNDECLARED_SELECTOR = YES;
				GCC_WARN_UNINITIALIZED_AUTOS = YES_AGGRESSIVE;
				GCC_WARN_UNUSED_FUNCTION = YES;
				GCC_WARN_UNUSED_VARIABLE = YES;
				IPHONEOS_DEPLOYMENT_TARGET = 16.0;
				MACOSX_DEPLOYMENT_TARGET = 13.3;
				MTL_ENABLE_DEBUG_INFO = NO;
				MTL_FAST_MATH = YES;
				SWIFT_COMPILATION_MODE = wholemodule;
				SWIFT_OPTIMIZATION_LEVEL = "-O";
			};
			name = Release;
		};
		C9DEBFF9298941020078B43A /* Debug */ = {
			isa = XCBuildConfiguration;
			baseConfigurationReference = C905EA342A3360FE006F1E99 /* StagingSecrets.xcconfig */;
			buildSettings = {
				ASSETCATALOG_COMPILER_APPICON_NAME = AppIcon;
				ASSETCATALOG_COMPILER_GLOBAL_ACCENT_COLOR_NAME = AccentColor;
				CODE_SIGN_ENTITLEMENTS = Nos/Nos.entitlements;
				CODE_SIGN_IDENTITY = "-";
				"CODE_SIGN_IDENTITY[sdk=iphoneos*]" = "Apple Development";
				CODE_SIGN_STYLE = Automatic;
				CURRENT_PROJECT_VERSION = 59;
				DEAD_CODE_STRIPPING = YES;
				DEVELOPMENT_ASSET_PATHS = "\"Nos/Views/Preview Content\"";
				DEVELOPMENT_TEAM = GZCZBKH7MY;
				ENABLE_HARDENED_RUNTIME = YES;
				ENABLE_PREVIEWS = YES;
				GCC_OPTIMIZATION_LEVEL = 0;
				GENERATE_INFOPLIST_FILE = YES;
				INFOPLIST_FILE = Nos/Info.plist;
				"INFOPLIST_KEY_UIApplicationSceneManifest_Generation[sdk=iphoneos*]" = YES;
				"INFOPLIST_KEY_UIApplicationSceneManifest_Generation[sdk=iphonesimulator*]" = YES;
				"INFOPLIST_KEY_UIApplicationSupportsIndirectInputEvents[sdk=iphoneos*]" = YES;
				"INFOPLIST_KEY_UIApplicationSupportsIndirectInputEvents[sdk=iphonesimulator*]" = YES;
				"INFOPLIST_KEY_UILaunchScreen_Generation[sdk=iphoneos*]" = YES;
				"INFOPLIST_KEY_UILaunchScreen_Generation[sdk=iphonesimulator*]" = YES;
				INFOPLIST_KEY_UILaunchStoryboardName = "Launch Screen.storyboard";
				"INFOPLIST_KEY_UIStatusBarStyle[sdk=iphoneos*]" = UIStatusBarStyleDefault;
				"INFOPLIST_KEY_UIStatusBarStyle[sdk=iphonesimulator*]" = UIStatusBarStyleDefault;
				INFOPLIST_KEY_UISupportedInterfaceOrientations_iPad = "UIInterfaceOrientationPortrait UIInterfaceOrientationPortraitUpsideDown UIInterfaceOrientationLandscapeLeft UIInterfaceOrientationLandscapeRight";
				INFOPLIST_KEY_UISupportedInterfaceOrientations_iPhone = "UIInterfaceOrientationPortrait UIInterfaceOrientationLandscapeLeft UIInterfaceOrientationLandscapeRight";
				IPHONEOS_DEPLOYMENT_TARGET = 16.0;
				LD_RUNPATH_SEARCH_PATHS = "@executable_path/Frameworks";
				"LD_RUNPATH_SEARCH_PATHS[sdk=macosx*]" = "@executable_path/../Frameworks";
				MACOSX_DEPLOYMENT_TARGET = 13.3;
				MARKETING_VERSION = 0.1;
				PRODUCT_BUNDLE_IDENTIFIER = com.verse.Nos;
				PRODUCT_NAME = "$(TARGET_NAME)";
				SDKROOT = auto;
				SUPPORTED_PLATFORMS = "iphoneos iphonesimulator";
				SUPPORTS_MACCATALYST = NO;
				SUPPORTS_MAC_DESIGNED_FOR_IPHONE_IPAD = YES;
				SWIFT_EMIT_LOC_STRINGS = YES;
				SWIFT_OPTIMIZATION_LEVEL = "-Onone";
				SWIFT_VERSION = 5.0;
				TARGETED_DEVICE_FAMILY = "1,2";
			};
			name = Debug;
		};
		C9DEBFFA298941020078B43A /* Release */ = {
			isa = XCBuildConfiguration;
			baseConfigurationReference = C92DF80129BFAF9300400561 /* ProductionSecrets.xcconfig */;
			buildSettings = {
				ASSETCATALOG_COMPILER_APPICON_NAME = AppIcon;
				ASSETCATALOG_COMPILER_GLOBAL_ACCENT_COLOR_NAME = AccentColor;
				CODE_SIGN_ENTITLEMENTS = Nos/Nos.entitlements;
				CODE_SIGN_IDENTITY = "-";
				"CODE_SIGN_IDENTITY[sdk=iphoneos*]" = "Apple Development";
				CODE_SIGN_STYLE = Automatic;
				CURRENT_PROJECT_VERSION = 59;
				DEAD_CODE_STRIPPING = YES;
				DEVELOPMENT_ASSET_PATHS = "\"Nos/Views/Preview Content\"";
				DEVELOPMENT_TEAM = GZCZBKH7MY;
				ENABLE_HARDENED_RUNTIME = YES;
				ENABLE_PREVIEWS = YES;
				GENERATE_INFOPLIST_FILE = YES;
				INFOPLIST_FILE = Nos/Info.plist;
				"INFOPLIST_KEY_UIApplicationSceneManifest_Generation[sdk=iphoneos*]" = YES;
				"INFOPLIST_KEY_UIApplicationSceneManifest_Generation[sdk=iphonesimulator*]" = YES;
				"INFOPLIST_KEY_UIApplicationSupportsIndirectInputEvents[sdk=iphoneos*]" = YES;
				"INFOPLIST_KEY_UIApplicationSupportsIndirectInputEvents[sdk=iphonesimulator*]" = YES;
				"INFOPLIST_KEY_UILaunchScreen_Generation[sdk=iphoneos*]" = YES;
				"INFOPLIST_KEY_UILaunchScreen_Generation[sdk=iphonesimulator*]" = YES;
				INFOPLIST_KEY_UILaunchStoryboardName = "Launch Screen.storyboard";
				"INFOPLIST_KEY_UIStatusBarStyle[sdk=iphoneos*]" = UIStatusBarStyleDefault;
				"INFOPLIST_KEY_UIStatusBarStyle[sdk=iphonesimulator*]" = UIStatusBarStyleDefault;
				INFOPLIST_KEY_UISupportedInterfaceOrientations_iPad = "UIInterfaceOrientationPortrait UIInterfaceOrientationPortraitUpsideDown UIInterfaceOrientationLandscapeLeft UIInterfaceOrientationLandscapeRight";
				INFOPLIST_KEY_UISupportedInterfaceOrientations_iPhone = "UIInterfaceOrientationPortrait UIInterfaceOrientationLandscapeLeft UIInterfaceOrientationLandscapeRight";
				IPHONEOS_DEPLOYMENT_TARGET = 16.0;
				LD_RUNPATH_SEARCH_PATHS = "@executable_path/Frameworks";
				"LD_RUNPATH_SEARCH_PATHS[sdk=macosx*]" = "@executable_path/../Frameworks";
				MACOSX_DEPLOYMENT_TARGET = 13.3;
				MARKETING_VERSION = 0.1;
				PRODUCT_BUNDLE_IDENTIFIER = com.verse.Nos;
				PRODUCT_NAME = "$(TARGET_NAME)";
				SDKROOT = auto;
				SUPPORTED_PLATFORMS = "iphoneos iphonesimulator";
				SUPPORTS_MACCATALYST = NO;
				SUPPORTS_MAC_DESIGNED_FOR_IPHONE_IPAD = YES;
				SWIFT_EMIT_LOC_STRINGS = YES;
				SWIFT_VERSION = 5.0;
				TARGETED_DEVICE_FAMILY = "1,2";
			};
			name = Release;
		};
		C9DEBFFC298941020078B43A /* Debug */ = {
			isa = XCBuildConfiguration;
			buildSettings = {
				ALWAYS_EMBED_SWIFT_STANDARD_LIBRARIES = YES;
				CODE_SIGN_STYLE = Automatic;
				CURRENT_PROJECT_VERSION = 59;
				DEAD_CODE_STRIPPING = YES;
				DEVELOPMENT_TEAM = GZCZBKH7MY;
				GCC_OPTIMIZATION_LEVEL = 0;
				GENERATE_INFOPLIST_FILE = YES;
				HEADER_SEARCH_PATHS = "";
				IPHONEOS_DEPLOYMENT_TARGET = 16.2;
				MACOSX_DEPLOYMENT_TARGET = 13.1;
				MARKETING_VERSION = 1.0;
				PRODUCT_BUNDLE_IDENTIFIER = com.verse.NosTests;
				PRODUCT_NAME = "$(TARGET_NAME)";
				SDKROOT = auto;
				SUPPORTED_PLATFORMS = "iphoneos iphonesimulator macosx";
				SWIFT_EMIT_LOC_STRINGS = NO;
				SWIFT_OPTIMIZATION_LEVEL = "-Onone";
				SWIFT_VERSION = 5.0;
				TARGETED_DEVICE_FAMILY = "1,2";
			};
			name = Debug;
		};
		C9DEBFFD298941020078B43A /* Release */ = {
			isa = XCBuildConfiguration;
			buildSettings = {
				ALWAYS_EMBED_SWIFT_STANDARD_LIBRARIES = YES;
				CODE_SIGN_STYLE = Automatic;
				CURRENT_PROJECT_VERSION = 59;
				DEAD_CODE_STRIPPING = YES;
				DEVELOPMENT_TEAM = GZCZBKH7MY;
				GENERATE_INFOPLIST_FILE = YES;
				HEADER_SEARCH_PATHS = "";
				IPHONEOS_DEPLOYMENT_TARGET = 16.2;
				MACOSX_DEPLOYMENT_TARGET = 13.1;
				MARKETING_VERSION = 1.0;
				PRODUCT_BUNDLE_IDENTIFIER = com.verse.NosTests;
				PRODUCT_NAME = "$(TARGET_NAME)";
				SDKROOT = auto;
				SUPPORTED_PLATFORMS = "iphoneos iphonesimulator macosx";
				SWIFT_EMIT_LOC_STRINGS = NO;
				SWIFT_VERSION = 5.0;
				TARGETED_DEVICE_FAMILY = "1,2";
			};
			name = Release;
		};
		C9DEBFFF298941020078B43A /* Debug */ = {
			isa = XCBuildConfiguration;
			buildSettings = {
				ALWAYS_EMBED_SWIFT_STANDARD_LIBRARIES = YES;
				CODE_SIGN_STYLE = Automatic;
				CURRENT_PROJECT_VERSION = 59;
				DEAD_CODE_STRIPPING = YES;
				DEVELOPMENT_TEAM = GZCZBKH7MY;
				GCC_OPTIMIZATION_LEVEL = 0;
				GENERATE_INFOPLIST_FILE = YES;
				IPHONEOS_DEPLOYMENT_TARGET = 16.2;
				MACOSX_DEPLOYMENT_TARGET = 13.1;
				MARKETING_VERSION = 1.0;
				PRODUCT_BUNDLE_IDENTIFIER = com.verse.NosUITests;
				PRODUCT_NAME = "$(TARGET_NAME)";
				SDKROOT = auto;
				SUPPORTED_PLATFORMS = "iphoneos iphonesimulator macosx";
				SWIFT_EMIT_LOC_STRINGS = NO;
				SWIFT_OPTIMIZATION_LEVEL = "-Onone";
				SWIFT_VERSION = 5.0;
				TARGETED_DEVICE_FAMILY = "1,2";
				TEST_TARGET_NAME = Nos;
			};
			name = Debug;
		};
		C9DEC000298941020078B43A /* Release */ = {
			isa = XCBuildConfiguration;
			buildSettings = {
				ALWAYS_EMBED_SWIFT_STANDARD_LIBRARIES = YES;
				CODE_SIGN_STYLE = Automatic;
				CURRENT_PROJECT_VERSION = 59;
				DEAD_CODE_STRIPPING = YES;
				DEVELOPMENT_TEAM = GZCZBKH7MY;
				GENERATE_INFOPLIST_FILE = YES;
				IPHONEOS_DEPLOYMENT_TARGET = 16.2;
				MACOSX_DEPLOYMENT_TARGET = 13.1;
				MARKETING_VERSION = 1.0;
				PRODUCT_BUNDLE_IDENTIFIER = com.verse.NosUITests;
				PRODUCT_NAME = "$(TARGET_NAME)";
				SDKROOT = auto;
				SUPPORTED_PLATFORMS = "iphoneos iphonesimulator macosx";
				SWIFT_EMIT_LOC_STRINGS = NO;
				SWIFT_VERSION = 5.0;
				TARGETED_DEVICE_FAMILY = "1,2";
				TEST_TARGET_NAME = Nos;
			};
			name = Release;
		};
/* End XCBuildConfiguration section */

/* Begin XCConfigurationList section */
		C90862C329E9804B00C35A71 /* Build configuration list for PBXNativeTarget "NosPerformanceTests" */ = {
			isa = XCConfigurationList;
			buildConfigurations = (
				C90862C429E9804B00C35A71 /* Debug */,
				C90862C529E9804B00C35A71 /* Release */,
			);
			defaultConfigurationIsVisible = 0;
			defaultConfigurationName = Release;
		};
		C9DEBFC9298941000078B43A /* Build configuration list for PBXProject "Nos" */ = {
			isa = XCConfigurationList;
			buildConfigurations = (
				C9DEBFF6298941020078B43A /* Debug */,
				C9DEBFF7298941020078B43A /* Release */,
			);
			defaultConfigurationIsVisible = 0;
			defaultConfigurationName = Release;
		};
		C9DEBFF8298941020078B43A /* Build configuration list for PBXNativeTarget "Nos" */ = {
			isa = XCConfigurationList;
			buildConfigurations = (
				C9DEBFF9298941020078B43A /* Debug */,
				C9DEBFFA298941020078B43A /* Release */,
			);
			defaultConfigurationIsVisible = 0;
			defaultConfigurationName = Release;
		};
		C9DEBFFB298941020078B43A /* Build configuration list for PBXNativeTarget "NosTests" */ = {
			isa = XCConfigurationList;
			buildConfigurations = (
				C9DEBFFC298941020078B43A /* Debug */,
				C9DEBFFD298941020078B43A /* Release */,
			);
			defaultConfigurationIsVisible = 0;
			defaultConfigurationName = Release;
		};
		C9DEBFFE298941020078B43A /* Build configuration list for PBXNativeTarget "NosUITests" */ = {
			isa = XCConfigurationList;
			buildConfigurations = (
				C9DEBFFF298941020078B43A /* Debug */,
				C9DEC000298941020078B43A /* Release */,
			);
			defaultConfigurationIsVisible = 0;
			defaultConfigurationName = Release;
		};
/* End XCConfigurationList section */

/* Begin XCRemoteSwiftPackageReference section */
		C94D855D29914D2300749478 /* XCRemoteSwiftPackageReference "swiftui-navigation" */ = {
			isa = XCRemoteSwiftPackageReference;
			repositoryURL = "https://github.com/pointfreeco/swiftui-navigation";
			requirement = {
				kind = upToNextMajorVersion;
				minimumVersion = 0.6.1;
			};
		};
		C9646E9829B79E04007239A4 /* XCRemoteSwiftPackageReference "logger-ios" */ = {
			isa = XCRemoteSwiftPackageReference;
			repositoryURL = "https://github.com/planetary-social/logger-ios";
			requirement = {
				kind = upToNextMajorVersion;
				minimumVersion = 1.0.0;
			};
		};
		C9646EA229B7A24A007239A4 /* XCRemoteSwiftPackageReference "posthog-ios" */ = {
			isa = XCRemoteSwiftPackageReference;
			repositoryURL = "https://github.com/PostHog/posthog-ios.git";
			requirement = {
				kind = upToNextMajorVersion;
				minimumVersion = 2.0.0;
			};
		};
		C9646EA529B7A3DD007239A4 /* XCRemoteSwiftPackageReference "swift-dependencies" */ = {
			isa = XCRemoteSwiftPackageReference;
			repositoryURL = "https://github.com/pointfreeco/swift-dependencies";
			requirement = {
				kind = upToNextMajorVersion;
				minimumVersion = 0.1.4;
			};
		};
		C96CB98A2A6040C500498C4E /* XCRemoteSwiftPackageReference "swift-collections" */ = {
			isa = XCRemoteSwiftPackageReference;
			repositoryURL = "https://github.com/apple/swift-collections.git";
			requirement = {
				kind = upToNextMajorVersion;
				minimumVersion = 1.0.0;
			};
		};
		C97797BA298AB1890046BD25 /* XCRemoteSwiftPackageReference "secp256k1" */ = {
			isa = XCRemoteSwiftPackageReference;
			repositoryURL = "https://github.com/GigaBitcoin/secp256k1.swift";
			requirement = {
				kind = upToNextMajorVersion;
				minimumVersion = 0.9.2;
			};
		};
		C987F85D29BAB66900B44E7A /* XCRemoteSwiftPackageReference "swiftui-cached-async-image" */ = {
			isa = XCRemoteSwiftPackageReference;
			repositoryURL = "https://github.com/lorenzofiamingo/swiftui-cached-async-image";
			requirement = {
				kind = upToNextMajorVersion;
				minimumVersion = 2.0.0;
			};
		};
		C9ADB139299299570075E7F8 /* XCRemoteSwiftPackageReference "bech32" */ = {
			isa = XCRemoteSwiftPackageReference;
			repositoryURL = "https://github.com/0xdeadp00l/bech32.git";
			requirement = {
				branch = master;
				kind = branch;
			};
		};
		C9DEC066298965270078B43A /* XCRemoteSwiftPackageReference "Starscream" */ = {
			isa = XCRemoteSwiftPackageReference;
			repositoryURL = "https://github.com/daltoniam/Starscream.git";
			requirement = {
				branch = master;
				kind = branch;
			};
		};
/* End XCRemoteSwiftPackageReference section */

/* Begin XCSwiftPackageProductDependency section */
		C905B0742A619367009B8A78 /* DequeModule */ = {
			isa = XCSwiftPackageProductDependency;
			package = C96CB98A2A6040C500498C4E /* XCRemoteSwiftPackageReference "swift-collections" */;
			productName = DequeModule;
		};
		C94D855E29914D2300749478 /* SwiftUINavigation */ = {
			isa = XCSwiftPackageProductDependency;
			package = C94D855D29914D2300749478 /* XCRemoteSwiftPackageReference "swiftui-navigation" */;
			productName = SwiftUINavigation;
		};
		C9646E9929B79E04007239A4 /* Logger */ = {
			isa = XCSwiftPackageProductDependency;
			package = C9646E9829B79E04007239A4 /* XCRemoteSwiftPackageReference "logger-ios" */;
			productName = Logger;
		};
		C9646E9B29B79E4D007239A4 /* Logger */ = {
			isa = XCSwiftPackageProductDependency;
			package = C9646E9829B79E04007239A4 /* XCRemoteSwiftPackageReference "logger-ios" */;
			productName = Logger;
		};
		C9646EA329B7A24A007239A4 /* PostHog */ = {
			isa = XCSwiftPackageProductDependency;
			package = C9646EA229B7A24A007239A4 /* XCRemoteSwiftPackageReference "posthog-ios" */;
			productName = PostHog;
		};
		C9646EA629B7A3DD007239A4 /* Dependencies */ = {
			isa = XCSwiftPackageProductDependency;
			package = C9646EA529B7A3DD007239A4 /* XCRemoteSwiftPackageReference "swift-dependencies" */;
			productName = Dependencies;
		};
		C9646EA829B7A4F2007239A4 /* PostHog */ = {
			isa = XCSwiftPackageProductDependency;
			package = C9646EA229B7A24A007239A4 /* XCRemoteSwiftPackageReference "posthog-ios" */;
			productName = PostHog;
		};
		C9646EAB29B7A520007239A4 /* Dependencies */ = {
			isa = XCSwiftPackageProductDependency;
			package = C9646EA529B7A3DD007239A4 /* XCRemoteSwiftPackageReference "swift-dependencies" */;
			productName = Dependencies;
		};
		C96CB98B2A6040C500498C4E /* DequeModule */ = {
			isa = XCSwiftPackageProductDependency;
			package = C96CB98A2A6040C500498C4E /* XCRemoteSwiftPackageReference "swift-collections" */;
			productName = DequeModule;
		};
		C97797BB298AB1890046BD25 /* secp256k1 */ = {
			isa = XCSwiftPackageProductDependency;
			package = C97797BA298AB1890046BD25 /* XCRemoteSwiftPackageReference "secp256k1" */;
			productName = secp256k1;
		};
		C97797BE298ABE060046BD25 /* secp256k1 */ = {
			isa = XCSwiftPackageProductDependency;
			package = C97797BA298AB1890046BD25 /* XCRemoteSwiftPackageReference "secp256k1" */;
			productName = secp256k1;
		};
		C987F85E29BAB66900B44E7A /* CachedAsyncImage */ = {
			isa = XCSwiftPackageProductDependency;
			package = C987F85D29BAB66900B44E7A /* XCRemoteSwiftPackageReference "swiftui-cached-async-image" */;
			productName = CachedAsyncImage;
		};
		C987F86329BAC3C500B44E7A /* CachedAsyncImage */ = {
			isa = XCSwiftPackageProductDependency;
			package = C987F85D29BAB66900B44E7A /* XCRemoteSwiftPackageReference "swiftui-cached-async-image" */;
			productName = CachedAsyncImage;
		};
		C9DEC067298965270078B43A /* Starscream */ = {
			isa = XCSwiftPackageProductDependency;
			package = C9DEC066298965270078B43A /* XCRemoteSwiftPackageReference "Starscream" */;
			productName = Starscream;
		};
		CDDA1F7A29A527650047ACD8 /* Starscream */ = {
			isa = XCSwiftPackageProductDependency;
			package = C9DEC066298965270078B43A /* XCRemoteSwiftPackageReference "Starscream" */;
			productName = Starscream;
		};
		CDDA1F7C29A527650047ACD8 /* SwiftUINavigation */ = {
			isa = XCSwiftPackageProductDependency;
			package = C94D855D29914D2300749478 /* XCRemoteSwiftPackageReference "swiftui-navigation" */;
			productName = SwiftUINavigation;
		};
/* End XCSwiftPackageProductDependency section */

/* Begin XCVersionGroup section */
		C936B4572A4C7B7C00DF1EB9 /* Nos.xcdatamodeld */ = {
			isa = XCVersionGroup;
			children = (
				C92A04DD2A58B02B00C844B8 /* Nos 11.xcdatamodel */,
				C9C547562A4F1D1A006B0741 /* Nos 9.xcdatamodel */,
				5BFF66AF2A4B55FC00AA79DD /* Nos 10.xcdatamodel */,
			);
			currentVersion = C92A04DD2A58B02B00C844B8 /* Nos 11.xcdatamodel */;
			path = Nos.xcdatamodeld;
			sourceTree = "<group>";
			versionGroupType = wrapper.xcdatamodel;
		};
/* End XCVersionGroup section */
	};
	rootObject = C9DEBFC6298941000078B43A /* Project object */;
}<|MERGE_RESOLUTION|>--- conflicted
+++ resolved
@@ -1418,11 +1418,8 @@
 				C94FE9F729DB259300019CD3 /* Text+Gradient.swift in Sources */,
 				3F170C78299D816200BC8F8B /* AppController.swift in Sources */,
 				C95D68AB299E710F00429F86 /* Color+Hex.swift in Sources */,
-<<<<<<< HEAD
 				C94A5E182A72C84200B6EC5D /* ReportCategory.swift in Sources */,
-=======
 				C973364F2A7968220012D8B8 /* SetUpUNSBanner.swift in Sources */,
->>>>>>> b9cdce7a
 				C9F0BB6B29A503D6000547FC /* PublicKey.swift in Sources */,
 				C9EE3E602A0538B7008A7491 /* ExpirationTimeButton.swift in Sources */,
 				A303AF8329A9153A005DC8FC /* FollowButton.swift in Sources */,
