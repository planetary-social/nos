--- conflicted
+++ resolved
@@ -993,10 +993,7 @@
 				"zh-Hans",
 				"zh-Hant",
 				fr,
-<<<<<<< HEAD
-=======
 				"pt-BR",
->>>>>>> 3bfc79d3
 			);
 			mainGroup = C9DEBFC5298941000078B43A;
 			packageReferences = (
@@ -1439,10 +1436,7 @@
 				5B46612229CCBC6C008B8E8C /* zh-Hans */,
 				C94FE5A629F8441200C27119 /* zh-Hant */,
 				C94FE5A729F8441200C27119 /* fr */,
-<<<<<<< HEAD
-=======
 				C937786129FC6D1900568C27 /* pt-BR */,
->>>>>>> 3bfc79d3
 			);
 			name = Generated.strings;
 			sourceTree = "<group>";
