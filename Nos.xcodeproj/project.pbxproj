// !$*UTF8*$!
{
	archiveVersion = 1;
	classes = {
	};
	objectVersion = 56;
	objects = {

/* Begin PBXBuildFile section */
		030024192CC00DFC0073ED56 /* SplashScreenView.swift in Sources */ = {isa = PBXBuildFile; fileRef = 030024182CC00DF70073ED56 /* SplashScreenView.swift */; };
		030036852C5D39DD002C71F5 /* RefreshController.swift in Sources */ = {isa = PBXBuildFile; fileRef = 030036842C5D39DD002C71F5 /* RefreshController.swift */; };
		030036942C5D3AD3002C71F5 /* RefreshController.swift in Sources */ = {isa = PBXBuildFile; fileRef = 030036842C5D39DD002C71F5 /* RefreshController.swift */; };
		030036AB2C5D872B002C71F5 /* NewNotesButton.swift in Sources */ = {isa = PBXBuildFile; fileRef = 030036AA2C5D872B002C71F5 /* NewNotesButton.swift */; };
		0303B1532D025C9A00077929 /* AuthorList+CoreDataProperties.swift in Sources */ = {isa = PBXBuildFile; fileRef = 0303B13E2D025BDD00077929 /* AuthorList+CoreDataProperties.swift */; };
		0303B1542D025C9A00077929 /* AuthorList+CoreDataProperties.swift in Sources */ = {isa = PBXBuildFile; fileRef = 0303B13E2D025BDD00077929 /* AuthorList+CoreDataProperties.swift */; };
		0304D0A72C9B4BF2001D16C7 /* OpenGraphMetatdata.swift in Sources */ = {isa = PBXBuildFile; fileRef = 0304D0A62C9B4BF2001D16C7 /* OpenGraphMetatdata.swift */; };
		0304D0A82C9B4BF2001D16C7 /* OpenGraphMetatdata.swift in Sources */ = {isa = PBXBuildFile; fileRef = 0304D0A62C9B4BF2001D16C7 /* OpenGraphMetatdata.swift */; };
		0304D0B22C9B731F001D16C7 /* MockOpenGraphService.swift in Sources */ = {isa = PBXBuildFile; fileRef = 0304D0B12C9B731F001D16C7 /* MockOpenGraphService.swift */; };
		0304D0B32C9B731F001D16C7 /* MockOpenGraphService.swift in Sources */ = {isa = PBXBuildFile; fileRef = 0304D0B12C9B731F001D16C7 /* MockOpenGraphService.swift */; };
		030AE4292BE3D63C004DEE02 /* FeaturedAuthor.swift in Sources */ = {isa = PBXBuildFile; fileRef = 030AE4282BE3D63C004DEE02 /* FeaturedAuthor.swift */; };
		030E56CA2CC1BC6200A4A51E /* PublicKeyView.swift in Sources */ = {isa = PBXBuildFile; fileRef = 030E56C92CC1BC6200A4A51E /* PublicKeyView.swift */; };
		030E56E42CC1BF2900A4A51E /* CopyButtonState.swift in Sources */ = {isa = PBXBuildFile; fileRef = 030E56E32CC1BF2900A4A51E /* CopyButtonState.swift */; };
		030E56F32CC2836D00A4A51E /* CopyKeyView.swift in Sources */ = {isa = PBXBuildFile; fileRef = 030E56F22CC2836D00A4A51E /* CopyKeyView.swift */; };
		030E570D2CC2A05B00A4A51E /* DisplayNameView.swift in Sources */ = {isa = PBXBuildFile; fileRef = 030E570C2CC2A05B00A4A51E /* DisplayNameView.swift */; };
		030E571B2CC2ADDB00A4A51E /* SaveProfileError.swift in Sources */ = {isa = PBXBuildFile; fileRef = 030E571A2CC2ADDB00A4A51E /* SaveProfileError.swift */; };
		030E57292CC2B0D100A4A51E /* UsernameView.swift in Sources */ = {isa = PBXBuildFile; fileRef = 030E57282CC2B0D100A4A51E /* UsernameView.swift */; };
		030FECAB2CB5E0B900820014 /* BuildYourNetworkView.swift in Sources */ = {isa = PBXBuildFile; fileRef = 030FECAA2CB5E0B900820014 /* BuildYourNetworkView.swift */; };
		0314CF742C9C7DD00001A53B /* youTube_fortnight_short.html in Resources */ = {isa = PBXBuildFile; fileRef = 0314CF732C9C7DD00001A53B /* youTube_fortnight_short.html */; };
		0314D5AC2C7D31060002E7F4 /* MediaService.swift in Sources */ = {isa = PBXBuildFile; fileRef = 0314D5AB2C7D31060002E7F4 /* MediaService.swift */; };
		0314D5AD2C7D31060002E7F4 /* MediaService.swift in Sources */ = {isa = PBXBuildFile; fileRef = 0314D5AB2C7D31060002E7F4 /* MediaService.swift */; };
		0315B5EF2C7E451C0020E707 /* MockMediaService.swift in Sources */ = {isa = PBXBuildFile; fileRef = 0315B5EE2C7E451C0020E707 /* MockMediaService.swift */; };
		0315B5F02C7E451C0020E707 /* MockMediaService.swift in Sources */ = {isa = PBXBuildFile; fileRef = 0315B5EE2C7E451C0020E707 /* MockMediaService.swift */; };
		0317263C2C7935220030EDCA /* AspectRatioContainer.swift in Sources */ = {isa = PBXBuildFile; fileRef = 0317263B2C7935220030EDCA /* AspectRatioContainer.swift */; };
		0317263D2C7935220030EDCA /* AspectRatioContainer.swift in Sources */ = {isa = PBXBuildFile; fileRef = 0317263B2C7935220030EDCA /* AspectRatioContainer.swift */; };
		031D0BB42C826F8400D95342 /* EventProcessorIntegrationTests+InlineMetadata.swift in Sources */ = {isa = PBXBuildFile; fileRef = 031D0BB32C826F8400D95342 /* EventProcessorIntegrationTests+InlineMetadata.swift */; };
		0320C0FB2BFE43A600C4C080 /* RelayServiceTests.swift in Sources */ = {isa = PBXBuildFile; fileRef = 0320C0FA2BFE43A600C4C080 /* RelayServiceTests.swift */; };
		0320C1152BFE63DC00C4C080 /* MockRelaySubscriptionManager.swift in Sources */ = {isa = PBXBuildFile; fileRef = 0320C1142BFE63DC00C4C080 /* MockRelaySubscriptionManager.swift */; };
		032634682C10C0D600E489B5 /* nostr_build_nip96_response.json in Resources */ = {isa = PBXBuildFile; fileRef = 032634672C10C0D600E489B5 /* nostr_build_nip96_response.json */; };
		0326346B2C10C1D800E489B5 /* FileStorageServerInfoResponseJSONTests.swift in Sources */ = {isa = PBXBuildFile; fileRef = 0326346A2C10C1D800E489B5 /* FileStorageServerInfoResponseJSONTests.swift */; };
		0326346D2C10C2FD00E489B5 /* FileStorageServerInfoResponseJSON.swift in Sources */ = {isa = PBXBuildFile; fileRef = 0326346C2C10C2FD00E489B5 /* FileStorageServerInfoResponseJSON.swift */; };
		0326346E2C10C2FD00E489B5 /* FileStorageServerInfoResponseJSON.swift in Sources */ = {isa = PBXBuildFile; fileRef = 0326346C2C10C2FD00E489B5 /* FileStorageServerInfoResponseJSON.swift */; };
		032634702C10C40B00E489B5 /* NostrBuildAPIClientTests.swift in Sources */ = {isa = PBXBuildFile; fileRef = 0326346F2C10C40B00E489B5 /* NostrBuildAPIClientTests.swift */; };
		0326347A2C10C57A00E489B5 /* FileStorageAPIClient.swift in Sources */ = {isa = PBXBuildFile; fileRef = 032634792C10C57A00E489B5 /* FileStorageAPIClient.swift */; };
		0326347B2C10C57A00E489B5 /* FileStorageAPIClient.swift in Sources */ = {isa = PBXBuildFile; fileRef = 032634792C10C57A00E489B5 /* FileStorageAPIClient.swift */; };
		033C19DC2D03A34F00B5529D /* EventProcessorIntegrationTests+FollowSet.swift in Sources */ = {isa = PBXBuildFile; fileRef = 033C19DB2D03A34F00B5529D /* EventProcessorIntegrationTests+FollowSet.swift */; };
		033E940B2D08F14900C6FB03 /* AuthorList+CoreDataClass.swift in Sources */ = {isa = PBXBuildFile; fileRef = 033E940A2D08F14900C6FB03 /* AuthorList+CoreDataClass.swift */; };
		033E940C2D08F14900C6FB03 /* AuthorList+CoreDataClass.swift in Sources */ = {isa = PBXBuildFile; fileRef = 033E940A2D08F14900C6FB03 /* AuthorList+CoreDataClass.swift */; };
		0348342A2C9A02FC0050CF51 /* MockOpenGraphParser.swift in Sources */ = {isa = PBXBuildFile; fileRef = 034834292C9A02FC0050CF51 /* MockOpenGraphParser.swift */; };
		034EBDBA2C24895E006BA35A /* CurrentUserError.swift in Sources */ = {isa = PBXBuildFile; fileRef = 034EBDB92C24895E006BA35A /* CurrentUserError.swift */; };
		034EBDC72C2489B4006BA35A /* CurrentUserError.swift in Sources */ = {isa = PBXBuildFile; fileRef = 034EBDB92C24895E006BA35A /* CurrentUserError.swift */; };
		0350F10C2C0A46760024CC15 /* new_contact_list.json in Resources */ = {isa = PBXBuildFile; fileRef = 0350F10B2C0A46760024CC15 /* new_contact_list.json */; };
		0350F1172C0A47B20024CC15 /* contact_list.json in Resources */ = {isa = PBXBuildFile; fileRef = 0350F1162C0A47B20024CC15 /* contact_list.json */; };
		0350F1212C0A490E0024CC15 /* EventProcessorIntegrationTests.swift in Sources */ = {isa = PBXBuildFile; fileRef = 0350F1202C0A490E0024CC15 /* EventProcessorIntegrationTests.swift */; };
		0350F12B2C0A49D40024CC15 /* text_note.json in Resources */ = {isa = PBXBuildFile; fileRef = 0350F12A2C0A49D40024CC15 /* text_note.json */; };
		0350F12D2C0A7EF20024CC15 /* FeatureFlags.swift in Sources */ = {isa = PBXBuildFile; fileRef = 0350F12C2C0A7EF20024CC15 /* FeatureFlags.swift */; };
		0357299B2BE415E5005FEE85 /* ContentWarningController.swift in Sources */ = {isa = PBXBuildFile; fileRef = 0357299A2BE415E5005FEE85 /* ContentWarningController.swift */; };
		0357299F2BE41653005FEE85 /* ContentWarningControllerTests.swift in Sources */ = {isa = PBXBuildFile; fileRef = 0357299C2BE41653005FEE85 /* ContentWarningControllerTests.swift */; };
		035729A02BE41653005FEE85 /* SocialGraphCacheTests.swift in Sources */ = {isa = PBXBuildFile; fileRef = 0357299D2BE41653005FEE85 /* SocialGraphCacheTests.swift */; };
		035729AB2BE4167E005FEE85 /* AuthorTests.swift in Sources */ = {isa = PBXBuildFile; fileRef = 035729A12BE4167E005FEE85 /* AuthorTests.swift */; };
		035729AC2BE4167E005FEE85 /* Bech32Tests.swift in Sources */ = {isa = PBXBuildFile; fileRef = 035729A22BE4167E005FEE85 /* Bech32Tests.swift */; };
		035729AD2BE4167E005FEE85 /* EventTests.swift in Sources */ = {isa = PBXBuildFile; fileRef = 035729A32BE4167E005FEE85 /* EventTests.swift */; };
		035729AE2BE4167E005FEE85 /* FollowTests.swift in Sources */ = {isa = PBXBuildFile; fileRef = 035729A42BE4167E005FEE85 /* FollowTests.swift */; };
		035729AF2BE4167E005FEE85 /* KeyPairTests.swift in Sources */ = {isa = PBXBuildFile; fileRef = 035729A52BE4167E005FEE85 /* KeyPairTests.swift */; };
		035729B02BE4167E005FEE85 /* NoteParserTests.swift in Sources */ = {isa = PBXBuildFile; fileRef = 035729A62BE4167E005FEE85 /* NoteParserTests.swift */; };
		035729B12BE4167E005FEE85 /* ReportCategoryTests.swift in Sources */ = {isa = PBXBuildFile; fileRef = 035729A72BE4167E005FEE85 /* ReportCategoryTests.swift */; };
		035729B22BE4167E005FEE85 /* SHA256KeyTests.swift in Sources */ = {isa = PBXBuildFile; fileRef = 035729A82BE4167E005FEE85 /* SHA256KeyTests.swift */; };
		035729B32BE4167E005FEE85 /* TLVElementTests.swift in Sources */ = {isa = PBXBuildFile; fileRef = 035729A92BE4167E005FEE85 /* TLVElementTests.swift */; };
		035729B82BE416A6005FEE85 /* DirectMessageWrapperTests.swift in Sources */ = {isa = PBXBuildFile; fileRef = 035729B42BE416A6005FEE85 /* DirectMessageWrapperTests.swift */; };
		035729B92BE416A6005FEE85 /* GiftWrapperTests.swift in Sources */ = {isa = PBXBuildFile; fileRef = 035729B52BE416A6005FEE85 /* GiftWrapperTests.swift */; };
		035729BA2BE416A6005FEE85 /* ReportPublisherTests.swift in Sources */ = {isa = PBXBuildFile; fileRef = 035729B62BE416A6005FEE85 /* ReportPublisherTests.swift */; };
		035729BD2BE416BD005FEE85 /* EventObservationTests.swift in Sources */ = {isa = PBXBuildFile; fileRef = 035729BB2BE416BD005FEE85 /* EventObservationTests.swift */; };
		035729CA2BE4173E005FEE85 /* PreviewData.swift in Sources */ = {isa = PBXBuildFile; fileRef = C94BC09A2A0AC74A0098F6F1 /* PreviewData.swift */; };
		035729CB2BE41770005FEE85 /* ContentWarningController.swift in Sources */ = {isa = PBXBuildFile; fileRef = 0357299A2BE415E5005FEE85 /* ContentWarningController.swift */; };
		03585DB22C8B951C00AD65AF /* text_note_with_duplicate_metadata_urls.json in Resources */ = {isa = PBXBuildFile; fileRef = 03585DB12C8B951C00AD65AF /* text_note_with_duplicate_metadata_urls.json */; };
		03618C962C826D5E00BCBC55 /* CompactNoteView.swift in Sources */ = {isa = PBXBuildFile; fileRef = C9DFA96A299BEE2C006929C1 /* CompactNoteView.swift */; };
		03618C982C826F2100BCBC55 /* text_note_with_media_metadata.json in Resources */ = {isa = PBXBuildFile; fileRef = 03618C972C826F2100BCBC55 /* text_note_with_media_metadata.json */; };
		0365CD872C4016A200622A1A /* EventKind.swift in Sources */ = {isa = PBXBuildFile; fileRef = 0365CD862C4016A200622A1A /* EventKind.swift */; };
		0365CD902C40171100622A1A /* EventKind.swift in Sources */ = {isa = PBXBuildFile; fileRef = 0365CD862C4016A200622A1A /* EventKind.swift */; };
		037071272C90C5FA00BEAEC4 /* OpenGraphService.swift in Sources */ = {isa = PBXBuildFile; fileRef = 037071262C90C5FA00BEAEC4 /* OpenGraphService.swift */; };
		037071282C90C5FA00BEAEC4 /* OpenGraphService.swift in Sources */ = {isa = PBXBuildFile; fileRef = 037071262C90C5FA00BEAEC4 /* OpenGraphService.swift */; };
		0370712B2C90C76900BEAEC4 /* DefaultOpenGraphServiceTests.swift in Sources */ = {isa = PBXBuildFile; fileRef = 0370712A2C90C76900BEAEC4 /* DefaultOpenGraphServiceTests.swift */; };
		037071362C90D3F200BEAEC4 /* youtube_video_toxic.html in Resources */ = {isa = PBXBuildFile; fileRef = 037071352C90D3F200BEAEC4 /* youtube_video_toxic.html */; };
		0373CE802C08DBC40027C856 /* old_contact_list.json in Resources */ = {isa = PBXBuildFile; fileRef = 0373CE7F2C08DBC40027C856 /* old_contact_list.json */; };
		0373CE992C0910250027C856 /* XCTestCase+FileData.swift in Sources */ = {isa = PBXBuildFile; fileRef = 0373CE982C0910250027C856 /* XCTestCase+FileData.swift */; };
		0376DF622C3DBAED00C80786 /* NostrIdentifierTests.swift in Sources */ = {isa = PBXBuildFile; fileRef = 0376DF612C3DBAED00C80786 /* NostrIdentifierTests.swift */; };
		0378409D2BB4A2B600E5E901 /* PrivacyInfo.xcprivacy in Resources */ = {isa = PBXBuildFile; fileRef = 0378409C2BB4A2B600E5E901 /* PrivacyInfo.xcprivacy */; };
		037975BD2C0E25E200ADDF37 /* FeatureFlags.swift in Sources */ = {isa = PBXBuildFile; fileRef = 0350F12C2C0A7EF20024CC15 /* FeatureFlags.swift */; };
		037975BE2C0E265E00ADDF37 /* LPLinkViewRepresentable.swift in Sources */ = {isa = PBXBuildFile; fileRef = C905B0762A619E99009B8A78 /* LPLinkViewRepresentable.swift */; };
		037975C72C0E26FC00ADDF37 /* Font+Clarity.swift in Sources */ = {isa = PBXBuildFile; fileRef = C987F85729BA981800B44E7A /* Font+Clarity.swift */; };
		037975D12C0E341500ADDF37 /* MockFeatureFlags.swift in Sources */ = {isa = PBXBuildFile; fileRef = 037975D02C0E341500ADDF37 /* MockFeatureFlags.swift */; };
		037975EA2C0E695A00ADDF37 /* MockFeatureFlags.swift in Sources */ = {isa = PBXBuildFile; fileRef = 037975D02C0E341500ADDF37 /* MockFeatureFlags.swift */; };
		038196F72CA36797002A94E3 /* elmo-animated.webp in Resources */ = {isa = PBXBuildFile; fileRef = 038196F62CA36797002A94E3 /* elmo-animated.webp */; };
		038196F92CA367C4002A94E3 /* ImageAnimatedTests.swift in Sources */ = {isa = PBXBuildFile; fileRef = 038196F82CA367C4002A94E3 /* ImageAnimatedTests.swift */; };
		0383CD712C76793E007DB0E4 /* GalleryView.swift in Sources */ = {isa = PBXBuildFile; fileRef = 03E181382C75467C00886CC6 /* GalleryView.swift */; };
		0383CD722C767966007DB0E4 /* LinearGradient+Planetary.swift in Sources */ = {isa = PBXBuildFile; fileRef = C95D68A8299E709800429F86 /* LinearGradient+Planetary.swift */; };
		0383CD7B2C76798C007DB0E4 /* ImageButton.swift in Sources */ = {isa = PBXBuildFile; fileRef = 03E1812E2C753C9B00886CC6 /* ImageButton.swift */; };
		0383CD842C76799D007DB0E4 /* LinkView.swift in Sources */ = {isa = PBXBuildFile; fileRef = 03E181462C754BA300886CC6 /* LinkView.swift */; };
		038863DE2C6FF51500B09797 /* ZoomableContainer.swift in Sources */ = {isa = PBXBuildFile; fileRef = 038863DD2C6FF51500B09797 /* ZoomableContainer.swift */; };
		038863DF2C6FF51500B09797 /* ZoomableContainer.swift in Sources */ = {isa = PBXBuildFile; fileRef = 038863DD2C6FF51500B09797 /* ZoomableContainer.swift */; };
		038EF09D2CC16D640031F7F2 /* PrivateKeyView.swift in Sources */ = {isa = PBXBuildFile; fileRef = 038EF09C2CC16D640031F7F2 /* PrivateKeyView.swift */; };
		039389232CA4985C00698978 /* SDWebImageWebPCoder in Frameworks */ = {isa = PBXBuildFile; productRef = 039389222CA4985C00698978 /* SDWebImageWebPCoder */; };
		0393892D2CA4987000698978 /* SDWebImageWebPCoder in Frameworks */ = {isa = PBXBuildFile; productRef = 0393892C2CA4987000698978 /* SDWebImageWebPCoder */; };
		0393893D2CA49CE000698978 /* fonts-animated.gif in Resources */ = {isa = PBXBuildFile; fileRef = 0393893C2CA49CE000698978 /* fonts-animated.gif */; };
		039C961F2C480F4100A8EB39 /* unsupported_kinds.json in Resources */ = {isa = PBXBuildFile; fileRef = 039C961E2C480F4100A8EB39 /* unsupported_kinds.json */; };
		039C96292C48321E00A8EB39 /* long_form_data.json in Resources */ = {isa = PBXBuildFile; fileRef = 039C96282C48321E00A8EB39 /* long_form_data.json */; };
		039F09592CC051FF00FEEC81 /* CreateAccountView.swift in Sources */ = {isa = PBXBuildFile; fileRef = 039F09582CC051EE00FEEC81 /* CreateAccountView.swift */; };
		03A241BD2CC2F458007EA31B /* AccountSuccessView.swift in Sources */ = {isa = PBXBuildFile; fileRef = 03A241BC2CC2F458007EA31B /* AccountSuccessView.swift */; };
		03A241D32CC3056F007EA31B /* AgeVerificationView.swift in Sources */ = {isa = PBXBuildFile; fileRef = 03A241D22CC3056F007EA31B /* AgeVerificationView.swift */; };
		03A3AA3B2C5028FF008FE153 /* PublicKeyTests.swift in Sources */ = {isa = PBXBuildFile; fileRef = 03A3AA3A2C5028FF008FE153 /* PublicKeyTests.swift */; };
		03A743452CC048C700893CAE /* GoToFeedTip.swift in Sources */ = {isa = PBXBuildFile; fileRef = 03A743442CC048C700893CAE /* GoToFeedTip.swift */; };
		03B4E6A22C125CA1006E5F59 /* nostr_build_nip96_upload_response.json in Resources */ = {isa = PBXBuildFile; fileRef = 03B4E6A12C125CA1006E5F59 /* nostr_build_nip96_upload_response.json */; };
		03B4E6AC2C125D13006E5F59 /* FileStorageUploadResponseJSONTests.swift in Sources */ = {isa = PBXBuildFile; fileRef = 03B4E6AB2C125D13006E5F59 /* FileStorageUploadResponseJSONTests.swift */; };
		03B4E6AE2C125D61006E5F59 /* FileStorageUploadResponseJSON.swift in Sources */ = {isa = PBXBuildFile; fileRef = 03B4E6AD2C125D61006E5F59 /* FileStorageUploadResponseJSON.swift */; };
		03B4E6AF2C125D61006E5F59 /* FileStorageUploadResponseJSON.swift in Sources */ = {isa = PBXBuildFile; fileRef = 03B4E6AD2C125D61006E5F59 /* FileStorageUploadResponseJSON.swift */; };
		03C49AC02C938A9C00502321 /* SwiftSoup in Frameworks */ = {isa = PBXBuildFile; productRef = 03C49ABF2C938A9C00502321 /* SwiftSoup */; };
		03C49AC22C938DE100502321 /* SoupOpenGraphParser.swift in Sources */ = {isa = PBXBuildFile; fileRef = 03C49AC12C938DE100502321 /* SoupOpenGraphParser.swift */; };
		03C49AC32C938DE100502321 /* SoupOpenGraphParser.swift in Sources */ = {isa = PBXBuildFile; fileRef = 03C49AC12C938DE100502321 /* SoupOpenGraphParser.swift */; };
		03C5DBC52CC19044009A9E0E /* LargeNumberView.swift in Sources */ = {isa = PBXBuildFile; fileRef = 03C5DBC42CC19044009A9E0E /* LargeNumberView.swift */; };
		03C68C522C94D8400037DC59 /* SwiftSoup in Frameworks */ = {isa = PBXBuildFile; productRef = 03C68C512C94D8400037DC59 /* SwiftSoup */; };
		03C7E7922CB9C0B30054624C /* WelcomeToFeedTip.swift in Sources */ = {isa = PBXBuildFile; fileRef = 03C7E7912CB9C0AF0054624C /* WelcomeToFeedTip.swift */; };
		03C7E7982CB9C16C0054624C /* InlineTipViewStyle.swift in Sources */ = {isa = PBXBuildFile; fileRef = 03C7E7972CB9C1600054624C /* InlineTipViewStyle.swift */; };
		03C7E7A22CB9CD150054624C /* PointDownEmojiTipViewStyle.swift in Sources */ = {isa = PBXBuildFile; fileRef = 03C7E7A12CB9CD0B0054624C /* PointDownEmojiTipViewStyle.swift */; };
		03C853C62D03A50900164D6C /* follow_set.json in Resources */ = {isa = PBXBuildFile; fileRef = 03C853C52D03A50900164D6C /* follow_set.json */; };
		03C8B4962C6D065900A07CCD /* ImageViewer.swift in Sources */ = {isa = PBXBuildFile; fileRef = 03C8B4952C6D065900A07CCD /* ImageViewer.swift */; };
		03D1B4282C3C1A5D001778CD /* NostrIdentifier.swift in Sources */ = {isa = PBXBuildFile; fileRef = 03D1B4272C3C1A5D001778CD /* NostrIdentifier.swift */; };
		03D1B4292C3C1AC9001778CD /* NostrIdentifier.swift in Sources */ = {isa = PBXBuildFile; fileRef = 03D1B4272C3C1A5D001778CD /* NostrIdentifier.swift */; };
		03D1B42C2C3C1B0D001778CD /* TLVElement.swift in Sources */ = {isa = PBXBuildFile; fileRef = 03D1B42B2C3C1B0D001778CD /* TLVElement.swift */; };
		03D1B42D2C3C1B0D001778CD /* TLVElement.swift in Sources */ = {isa = PBXBuildFile; fileRef = 03D1B42B2C3C1B0D001778CD /* TLVElement.swift */; };
		03E1812F2C753C9B00886CC6 /* ImageButton.swift in Sources */ = {isa = PBXBuildFile; fileRef = 03E1812E2C753C9B00886CC6 /* ImageButton.swift */; };
		03E181392C75467C00886CC6 /* GalleryView.swift in Sources */ = {isa = PBXBuildFile; fileRef = 03E181382C75467C00886CC6 /* GalleryView.swift */; };
		03E181472C754BA300886CC6 /* LinkView.swift in Sources */ = {isa = PBXBuildFile; fileRef = 03E181462C754BA300886CC6 /* LinkView.swift */; };
		03E711672C935114000B6F96 /* SoupOpenGraphParserTests.swift in Sources */ = {isa = PBXBuildFile; fileRef = 03E711662C935114000B6F96 /* SoupOpenGraphParserTests.swift */; };
		03E711812C936DD1000B6F96 /* OpenGraphParser.swift in Sources */ = {isa = PBXBuildFile; fileRef = 03E711802C936DD1000B6F96 /* OpenGraphParser.swift */; };
		03E711822C936DD1000B6F96 /* OpenGraphParser.swift in Sources */ = {isa = PBXBuildFile; fileRef = 03E711802C936DD1000B6F96 /* OpenGraphParser.swift */; };
		03E9C6792C6FBBE400C9B843 /* ImageViewer.swift in Sources */ = {isa = PBXBuildFile; fileRef = 03C8B4952C6D065900A07CCD /* ImageViewer.swift */; };
		03EB470B2CB080180004FF35 /* BrokenLinkView.swift in Sources */ = {isa = PBXBuildFile; fileRef = 03EB47062CB080110004FF35 /* BrokenLinkView.swift */; };
		03EB470C2CB080180004FF35 /* BrokenLinkView.swift in Sources */ = {isa = PBXBuildFile; fileRef = 03EB47062CB080110004FF35 /* BrokenLinkView.swift */; };
		03ED93472C46C48400C8D443 /* JSONEventTests.swift in Sources */ = {isa = PBXBuildFile; fileRef = 03ED93462C46C48400C8D443 /* JSONEventTests.swift */; };
		03F7C4F32C10DF79006FF613 /* URLSessionProtocol.swift in Sources */ = {isa = PBXBuildFile; fileRef = 03F7C4F22C10DF79006FF613 /* URLSessionProtocol.swift */; };
		03F7C4F42C10E05B006FF613 /* URLSessionProtocol.swift in Sources */ = {isa = PBXBuildFile; fileRef = 03F7C4F22C10DF79006FF613 /* URLSessionProtocol.swift */; };
		03FE3F792C87A9D900D25810 /* EventError.swift in Sources */ = {isa = PBXBuildFile; fileRef = 03FE3F782C87A9D900D25810 /* EventError.swift */; };
		03FE3F7A2C87A9DC00D25810 /* EventError.swift in Sources */ = {isa = PBXBuildFile; fileRef = 03FE3F782C87A9D900D25810 /* EventError.swift */; };
		03FE3F7C2C87AC9900D25810 /* Event+InlineMetadata.swift in Sources */ = {isa = PBXBuildFile; fileRef = 03FE3F7B2C87AC9900D25810 /* Event+InlineMetadata.swift */; };
		03FE3F7D2C87AC9900D25810 /* Event+InlineMetadata.swift in Sources */ = {isa = PBXBuildFile; fileRef = 03FE3F7B2C87AC9900D25810 /* Event+InlineMetadata.swift */; };
		03FE3F8C2C87BC9500D25810 /* text_note_multiple_media.json in Resources */ = {isa = PBXBuildFile; fileRef = 03FE3F8A2C87BC9500D25810 /* text_note_multiple_media.json */; };
		03FFCA592D075E2800D6F0F1 /* follow_set_updated.json in Resources */ = {isa = PBXBuildFile; fileRef = 03FFCA582D075E2800D6F0F1 /* follow_set_updated.json */; };
		03FFCA7B2D07721100D6F0F1 /* AuthorListError.swift in Sources */ = {isa = PBXBuildFile; fileRef = 03FFCA7A2D07720C00D6F0F1 /* AuthorListError.swift */; };
		03FFCA7C2D07721100D6F0F1 /* AuthorListError.swift in Sources */ = {isa = PBXBuildFile; fileRef = 03FFCA7A2D07720C00D6F0F1 /* AuthorListError.swift */; };
		03FFCA7E2D07729400D6F0F1 /* AuthorListTests.swift in Sources */ = {isa = PBXBuildFile; fileRef = 03FFCA7D2D07729200D6F0F1 /* AuthorListTests.swift */; };
		041C56C42CA1B48E007D3BB2 /* UserFlagView.swift in Sources */ = {isa = PBXBuildFile; fileRef = 041C56C32CA1B48E007D3BB2 /* UserFlagView.swift */; };
		042406F32C907A15008F2A21 /* NosToggle.swift in Sources */ = {isa = PBXBuildFile; fileRef = 042406F22C907A15008F2A21 /* NosToggle.swift */; };
		04368D2B2C99A2C400DEAA2E /* FlagOption.swift in Sources */ = {isa = PBXBuildFile; fileRef = 04368D2A2C99A2C400DEAA2E /* FlagOption.swift */; };
		04368D312C99A78800DEAA2E /* NosRadioButton.swift in Sources */ = {isa = PBXBuildFile; fileRef = 04368D302C99A78800DEAA2E /* NosRadioButton.swift */; };
		04368D4B2C99CFC700DEAA2E /* ContentFlagView.swift in Sources */ = {isa = PBXBuildFile; fileRef = 04368D4A2C99CFC700DEAA2E /* ContentFlagView.swift */; };
		045EDCF32CAAF47600B67964 /* FlagSuccessView.swift in Sources */ = {isa = PBXBuildFile; fileRef = 045EDCF22CAAF47600B67964 /* FlagSuccessView.swift */; };
		045EDD052CAC025700B67964 /* ScrollViewProxy+Animate.swift in Sources */ = {isa = PBXBuildFile; fileRef = 045EDD042CAC025700B67964 /* ScrollViewProxy+Animate.swift */; };
		0496D6312C975E6900D29375 /* FlagOptionPicker.swift in Sources */ = {isa = PBXBuildFile; fileRef = 0496D6302C975E6900D29375 /* FlagOptionPicker.swift */; };
		04C9D7272CBF09C200EAAD4D /* TextField+PlaceHolderStyle.swift in Sources */ = {isa = PBXBuildFile; fileRef = 04C9D7262CBF09C200EAAD4D /* TextField+PlaceHolderStyle.swift */; };
		04C9D7912CC29D5000EAAD4D /* FeaturedAuthor+Cohort1.swift in Sources */ = {isa = PBXBuildFile; fileRef = 04C9D7902CC29D5000EAAD4D /* FeaturedAuthor+Cohort1.swift */; };
		04C9D7932CC29D8300EAAD4D /* FeaturedAuthor+Cohort2.swift in Sources */ = {isa = PBXBuildFile; fileRef = 04C9D7922CC29D8300EAAD4D /* FeaturedAuthor+Cohort2.swift */; };
		04C9D7952CC29E0A00EAAD4D /* FeaturedAuthor+Cohort3.swift in Sources */ = {isa = PBXBuildFile; fileRef = 04C9D7942CC29E0A00EAAD4D /* FeaturedAuthor+Cohort3.swift */; };
		04C9D7972CC29E4A00EAAD4D /* FeaturedAuthor+Cohort4.swift in Sources */ = {isa = PBXBuildFile; fileRef = 04C9D7962CC29E4A00EAAD4D /* FeaturedAuthor+Cohort4.swift */; };
		04C9D7992CC29EDD00EAAD4D /* FeaturedAuthor+Cohort5.swift in Sources */ = {isa = PBXBuildFile; fileRef = 04C9D7982CC29EDD00EAAD4D /* FeaturedAuthor+Cohort5.swift */; };
		04F16AA72CBDBD91003AD693 /* DeleteConfirmationView.swift in Sources */ = {isa = PBXBuildFile; fileRef = 04F16AA62CBDBD91003AD693 /* DeleteConfirmationView.swift */; };
		2D06BB9D2AE249D70085F509 /* ThreadRootView.swift in Sources */ = {isa = PBXBuildFile; fileRef = 2D06BB9C2AE249D70085F509 /* ThreadRootView.swift */; };
		2D4010A22AD87DF300F93AD4 /* KnownFollowersView.swift in Sources */ = {isa = PBXBuildFile; fileRef = 2D4010A12AD87DF300F93AD4 /* KnownFollowersView.swift */; };
		3A1C296F2B2A537C0020B753 /* Moderation.xcstrings in Resources */ = {isa = PBXBuildFile; fileRef = 3A1C296E2B2A537C0020B753 /* Moderation.xcstrings */; };
		3A67449C2B294712002B8DE0 /* Localizable.xcstrings in Resources */ = {isa = PBXBuildFile; fileRef = 3A67449B2B294712002B8DE0 /* Localizable.xcstrings */; };
		3AAB61B52B24CD0000717A07 /* Date+ElapsedTests.swift in Sources */ = {isa = PBXBuildFile; fileRef = 3AAB61B42B24CD0000717A07 /* Date+ElapsedTests.swift */; };
		3AD318602B296D0C00026B07 /* Reply.xcstrings in Resources */ = {isa = PBXBuildFile; fileRef = 3AD3185F2B296D0C00026B07 /* Reply.xcstrings */; };
		3AD318632B296D1E00026B07 /* ImagePicker.xcstrings in Resources */ = {isa = PBXBuildFile; fileRef = 3AD318622B296D1E00026B07 /* ImagePicker.xcstrings */; };
		3AEABEF82B2BF846001BC933 /* Reply.xcstrings in Resources */ = {isa = PBXBuildFile; fileRef = 3AD3185F2B296D0C00026B07 /* Reply.xcstrings */; };
		3AEABEFD2B2BF84C001BC933 /* Localizable.xcstrings in Resources */ = {isa = PBXBuildFile; fileRef = 3A67449B2B294712002B8DE0 /* Localizable.xcstrings */; };
		3AEABEFE2B2BF850001BC933 /* ImagePicker.xcstrings in Resources */ = {isa = PBXBuildFile; fileRef = 3AD318622B296D1E00026B07 /* ImagePicker.xcstrings */; };
		3AEABEFF2B2BF858001BC933 /* Moderation.xcstrings in Resources */ = {isa = PBXBuildFile; fileRef = 3A1C296E2B2A537C0020B753 /* Moderation.xcstrings */; };
		3F170C78299D816200BC8F8B /* AppController.swift in Sources */ = {isa = PBXBuildFile; fileRef = 3F170C77299D816200BC8F8B /* AppController.swift */; };
		3F30020529C1FDD9003D4F8B /* OnboardingStartView.swift in Sources */ = {isa = PBXBuildFile; fileRef = 3F30020429C1FDD9003D4F8B /* OnboardingStartView.swift */; };
		3F30020729C237AB003D4F8B /* OnboardingAgeVerificationView.swift in Sources */ = {isa = PBXBuildFile; fileRef = 3F30020629C237AB003D4F8B /* OnboardingAgeVerificationView.swift */; };
		3F30020929C23895003D4F8B /* OnboardingNotOldEnoughView.swift in Sources */ = {isa = PBXBuildFile; fileRef = 3F30020829C23895003D4F8B /* OnboardingNotOldEnoughView.swift */; };
		3F30020D29C382EB003D4F8B /* OnboardingLoginView.swift in Sources */ = {isa = PBXBuildFile; fileRef = 3F30020C29C382EB003D4F8B /* OnboardingLoginView.swift */; };
		3F43C47629A9625700E896A0 /* AuthorReference+CoreDataClass.swift in Sources */ = {isa = PBXBuildFile; fileRef = 3F43C47529A9625700E896A0 /* AuthorReference+CoreDataClass.swift */; };
		3F60F42929B27D3E000D62C4 /* ThreadView.swift in Sources */ = {isa = PBXBuildFile; fileRef = 3F60F42829B27D3E000D62C4 /* ThreadView.swift */; };
		3FB5E651299D28A200386527 /* OnboardingView.swift in Sources */ = {isa = PBXBuildFile; fileRef = 3FB5E650299D28A200386527 /* OnboardingView.swift */; };
		3FFB1D89299FF37C002A755D /* AvatarView.swift in Sources */ = {isa = PBXBuildFile; fileRef = 3FFB1D88299FF37C002A755D /* AvatarView.swift */; };
		3FFB1D9329A6BBCE002A755D /* EventReference+CoreDataClass.swift in Sources */ = {isa = PBXBuildFile; fileRef = 3FFB1D9229A6BBCE002A755D /* EventReference+CoreDataClass.swift */; };
		3FFB1D9429A6BBCE002A755D /* EventReference+CoreDataClass.swift in Sources */ = {isa = PBXBuildFile; fileRef = 3FFB1D9229A6BBCE002A755D /* EventReference+CoreDataClass.swift */; };
		3FFB1D9629A6BBEC002A755D /* Collection+SafeSubscript.swift in Sources */ = {isa = PBXBuildFile; fileRef = 3FFB1D9529A6BBEC002A755D /* Collection+SafeSubscript.swift */; };
		3FFB1D9729A6BBEC002A755D /* Collection+SafeSubscript.swift in Sources */ = {isa = PBXBuildFile; fileRef = 3FFB1D9529A6BBEC002A755D /* Collection+SafeSubscript.swift */; };
		3FFB1D9C29A7DF9D002A755D /* StackedAvatarsView.swift in Sources */ = {isa = PBXBuildFile; fileRef = 3FFB1D9B29A7DF9D002A755D /* StackedAvatarsView.swift */; };
		3FFF3BD029A9645F00DD0B72 /* AuthorReference+CoreDataClass.swift in Sources */ = {isa = PBXBuildFile; fileRef = 3F43C47529A9625700E896A0 /* AuthorReference+CoreDataClass.swift */; };
		500899F32C95C1F900834588 /* PushNotificationRegistrar.swift in Sources */ = {isa = PBXBuildFile; fileRef = 502B6C3C2C9462A400446316 /* PushNotificationRegistrar.swift */; };
		50089A012C9712EF00834588 /* JSONEvent+Kinds.swift in Sources */ = {isa = PBXBuildFile; fileRef = 50089A002C9712EF00834588 /* JSONEvent+Kinds.swift */; };
		50089A022C9712EF00834588 /* JSONEvent+Kinds.swift in Sources */ = {isa = PBXBuildFile; fileRef = 50089A002C9712EF00834588 /* JSONEvent+Kinds.swift */; };
		50089A0C2C97182200834588 /* CurrentUser+PublishEvents.swift in Sources */ = {isa = PBXBuildFile; fileRef = 50089A0B2C97182200834588 /* CurrentUser+PublishEvents.swift */; };
		50089A0D2C97182200834588 /* CurrentUser+PublishEvents.swift in Sources */ = {isa = PBXBuildFile; fileRef = 50089A0B2C97182200834588 /* CurrentUser+PublishEvents.swift */; };
		50089A172C98678600834588 /* View+ListRowGradientBackground.swift in Sources */ = {isa = PBXBuildFile; fileRef = 50089A162C98678600834588 /* View+ListRowGradientBackground.swift */; };
		501728B42D16EFB000CF2A07 /* FeedPicker.swift in Sources */ = {isa = PBXBuildFile; fileRef = 501728B32D16EFAC00CF2A07 /* FeedPicker.swift */; };
		5022F9462D2186380012FF4B /* follow_set_private.json in Resources */ = {isa = PBXBuildFile; fileRef = 5022F9452D2186300012FF4B /* follow_set_private.json */; };
		5022FB352D2303F30012FF4B /* FeedSelectorTip.swift in Sources */ = {isa = PBXBuildFile; fileRef = 5022FB342D2303F00012FF4B /* FeedSelectorTip.swift */; };
		5022FBCF2D242C850012FF4B /* NosSegmentedPicker.swift in Sources */ = {isa = PBXBuildFile; fileRef = 5022FBCE2D242C810012FF4B /* NosSegmentedPicker.swift */; };
		502B6C3D2C9462A400446316 /* PushNotificationRegistrar.swift in Sources */ = {isa = PBXBuildFile; fileRef = 502B6C3C2C9462A400446316 /* PushNotificationRegistrar.swift */; };
		503CA9532D19ACCC00805EF8 /* HorizontalLine.swift in Sources */ = {isa = PBXBuildFile; fileRef = 503CA9522D19ACC800805EF8 /* HorizontalLine.swift */; };
		503CA9792D19C39F00805EF8 /* FeedCustomizerView.swift in Sources */ = {isa = PBXBuildFile; fileRef = 503CA9782D19C39800805EF8 /* FeedCustomizerView.swift */; };
		503CAAF12D1AFF8900805EF8 /* BeveledContainerView.swift in Sources */ = {isa = PBXBuildFile; fileRef = 503CAAF02D1AFF8400805EF8 /* BeveledContainerView.swift */; };
		503CAB502D1D8FB300805EF8 /* FeedController.swift in Sources */ = {isa = PBXBuildFile; fileRef = 503CAB4E2D1D8FAF00805EF8 /* FeedController.swift */; };
		503CAB6E2D1DA17400805EF8 /* FeedToggleRow.swift in Sources */ = {isa = PBXBuildFile; fileRef = 503CAB6D2D1DA17100805EF8 /* FeedToggleRow.swift */; };
		503CAC612D1EF71B00805EF8 /* FeedSourceToggleView.swift in Sources */ = {isa = PBXBuildFile; fileRef = 503CAC602D1EF71700805EF8 /* FeedSourceToggleView.swift */; };
		5044546E2C90726A00251A7E /* Event+Fetching.swift in Sources */ = {isa = PBXBuildFile; fileRef = 5044546D2C90726A00251A7E /* Event+Fetching.swift */; };
		504454702C90728500251A7E /* Event+Hydration.swift in Sources */ = {isa = PBXBuildFile; fileRef = 5044546F2C90728500251A7E /* Event+Hydration.swift */; };
		504454712C90728E00251A7E /* Event+Fetching.swift in Sources */ = {isa = PBXBuildFile; fileRef = 5044546D2C90726A00251A7E /* Event+Fetching.swift */; };
		504454722C90729100251A7E /* Event+Hydration.swift in Sources */ = {isa = PBXBuildFile; fileRef = 5044546F2C90728500251A7E /* Event+Hydration.swift */; };
		5045540D2C81E10C0044ECAE /* EditableAvatarView.swift in Sources */ = {isa = PBXBuildFile; fileRef = 5045540C2C81E10C0044ECAE /* EditableAvatarView.swift */; };
		506102882CC3D29B003DC0E3 /* TextDebouncer.swift in Sources */ = {isa = PBXBuildFile; fileRef = 506102872CC3D29B003DC0E3 /* TextDebouncer.swift */; };
		508133CB2C79F78500DFBF75 /* AttributedString+Quotation.swift in Sources */ = {isa = PBXBuildFile; fileRef = 508133CA2C79F78500DFBF75 /* AttributedString+Quotation.swift */; };
		508133DB2C7A003600DFBF75 /* AttributedString+QuotationsTests.swift in Sources */ = {isa = PBXBuildFile; fileRef = 508133DA2C7A003600DFBF75 /* AttributedString+QuotationsTests.swift */; };
		508133DC2C7A007700DFBF75 /* AttributedString+Quotation.swift in Sources */ = {isa = PBXBuildFile; fileRef = 508133CA2C79F78500DFBF75 /* AttributedString+Quotation.swift */; };
		508B2B612C9EF65300C14034 /* NSPersistentContainer+Nos.swift in Sources */ = {isa = PBXBuildFile; fileRef = 508B2B602C9EF65300C14034 /* NSPersistentContainer+Nos.swift */; };
		508B2B622C9EF65300C14034 /* NSPersistentContainer+Nos.swift in Sources */ = {isa = PBXBuildFile; fileRef = 508B2B602C9EF65300C14034 /* NSPersistentContainer+Nos.swift */; };
		509532DF2C62360500E0BACA /* NotificationViewModelTests.swift in Sources */ = {isa = PBXBuildFile; fileRef = 509532DE2C62360500E0BACA /* NotificationViewModelTests.swift */; };
		509533002C62535400E0BACA /* zap_request.json in Resources */ = {isa = PBXBuildFile; fileRef = 509532FF2C62535400E0BACA /* zap_request.json */; };
		5095330B2C625B5D00E0BACA /* zap_request_one_sat.json in Resources */ = {isa = PBXBuildFile; fileRef = 509533092C625B5D00E0BACA /* zap_request_one_sat.json */; };
		5095330C2C625B5D00E0BACA /* zap_request_no_amount.json in Resources */ = {isa = PBXBuildFile; fileRef = 5095330A2C625B5D00E0BACA /* zap_request_no_amount.json */; };
		50DE6B1B2C6B88FE0065665D /* View+StyledBorder.swift in Sources */ = {isa = PBXBuildFile; fileRef = 50DE6B1A2C6B88FE0065665D /* View+StyledBorder.swift */; };
		50E2EB722C86175900D4B360 /* NSRegularExpression+Replacement.swift in Sources */ = {isa = PBXBuildFile; fileRef = 50E2EB712C86175900D4B360 /* NSRegularExpression+Replacement.swift */; };
		50E2EB7B2C8617C800D4B360 /* NSRegularExpression+Replacement.swift in Sources */ = {isa = PBXBuildFile; fileRef = 50E2EB712C86175900D4B360 /* NSRegularExpression+Replacement.swift */; };
		50EA86D42D28150F001E62CC /* FeedSource.swift in Sources */ = {isa = PBXBuildFile; fileRef = 50EA86D32D28150D001E62CC /* FeedSource.swift */; };
		50EA86D52D28150F001E62CC /* FeedSource.swift in Sources */ = {isa = PBXBuildFile; fileRef = 50EA86D32D28150D001E62CC /* FeedSource.swift */; };
		50EA885C2D2D523F001E62CC /* follow_set_with_unknown_tag.json in Resources */ = {isa = PBXBuildFile; fileRef = 50EA885B2D2D5235001E62CC /* follow_set_with_unknown_tag.json */; };
		50F695072C6392C4000E4C74 /* zap_receipt.json in Resources */ = {isa = PBXBuildFile; fileRef = 50F695062C6392C4000E4C74 /* zap_receipt.json */; };
		5B098DBC2BDAF6CB00500A1B /* NoteParserTests+NIP08.swift in Sources */ = {isa = PBXBuildFile; fileRef = 5B098DBB2BDAF6CB00500A1B /* NoteParserTests+NIP08.swift */; };
		5B098DC62BDAF73500500A1B /* AttributedString+Links.swift in Sources */ = {isa = PBXBuildFile; fileRef = 5B098DC52BDAF73500500A1B /* AttributedString+Links.swift */; };
		5B098DC72BDAF77400500A1B /* AttributedString+Links.swift in Sources */ = {isa = PBXBuildFile; fileRef = 5B098DC52BDAF73500500A1B /* AttributedString+Links.swift */; };
		5B098DC92BDAF7CF00500A1B /* NoteParserTests+NIP27.swift in Sources */ = {isa = PBXBuildFile; fileRef = 5B098DC82BDAF7CF00500A1B /* NoteParserTests+NIP27.swift */; };
		5B0D99032A94090A0039F0C5 /* DoubleTapToPopModifier.swift in Sources */ = {isa = PBXBuildFile; fileRef = 5B0D99022A94090A0039F0C5 /* DoubleTapToPopModifier.swift */; };
		5B29B5842BEAA0D7008F6008 /* BioSheet.swift in Sources */ = {isa = PBXBuildFile; fileRef = 5B29B5832BEAA0D7008F6008 /* BioSheet.swift */; };
		5B29B58E2BEC392B008F6008 /* ActivityPubBadgeView.swift in Sources */ = {isa = PBXBuildFile; fileRef = 5B29B58D2BEC392B008F6008 /* ActivityPubBadgeView.swift */; };
		5B39E64429EDBF8100464830 /* NoteParser.swift in Sources */ = {isa = PBXBuildFile; fileRef = 5B6EB48D29EDBE0E006E750C /* NoteParser.swift */; };
		5B503F622A291A1A0098805A /* JSONRelayMetadata.swift in Sources */ = {isa = PBXBuildFile; fileRef = 5B503F612A291A1A0098805A /* JSONRelayMetadata.swift */; };
		5B6136382C2F408E00ADD9C3 /* RepliesLabel.swift in Sources */ = {isa = PBXBuildFile; fileRef = 5B6136372C2F408E00ADD9C3 /* RepliesLabel.swift */; };
		5B6136462C348A5100ADD9C3 /* RepliesDisplayType.swift in Sources */ = {isa = PBXBuildFile; fileRef = 5B6136452C348A5100ADD9C3 /* RepliesDisplayType.swift */; };
		5B6EB48E29EDBE0E006E750C /* NoteParser.swift in Sources */ = {isa = PBXBuildFile; fileRef = 5B6EB48D29EDBE0E006E750C /* NoteParser.swift */; };
		5B79F5B82B8E71CC002DA9BE /* NamesAPI.swift in Sources */ = {isa = PBXBuildFile; fileRef = 5BC0D9CB2B867B9D005D6980 /* NamesAPI.swift */; };
		5B79F5EB2B97B5E9002DA9BE /* ConfirmUsernameDeletionSheet.swift in Sources */ = {isa = PBXBuildFile; fileRef = 5B79F5EA2B97B5E9002DA9BE /* ConfirmUsernameDeletionSheet.swift */; };
		5B79F6092B98AC33002DA9BE /* ClaimYourUniqueIdentitySheet.swift in Sources */ = {isa = PBXBuildFile; fileRef = 5B79F6082B98AC33002DA9BE /* ClaimYourUniqueIdentitySheet.swift */; };
		5B79F60B2B98ACA0002DA9BE /* PickYourUsernameSheet.swift in Sources */ = {isa = PBXBuildFile; fileRef = 5B79F60A2B98ACA0002DA9BE /* PickYourUsernameSheet.swift */; };
		5B79F6112B98AD0A002DA9BE /* ExcellentChoiceSheet.swift in Sources */ = {isa = PBXBuildFile; fileRef = 5B79F6102B98AD0A002DA9BE /* ExcellentChoiceSheet.swift */; };
		5B79F6132B98B145002DA9BE /* WizardNavigationStack.swift in Sources */ = {isa = PBXBuildFile; fileRef = 5B79F6122B98B145002DA9BE /* WizardNavigationStack.swift */; };
		5B79F6192B98B24C002DA9BE /* DeleteUsernameWizard.swift in Sources */ = {isa = PBXBuildFile; fileRef = 5B79F6182B98B24C002DA9BE /* DeleteUsernameWizard.swift */; };
		5B79F6462BA11725002DA9BE /* WizardSheetVStack.swift in Sources */ = {isa = PBXBuildFile; fileRef = 5B79F6452BA11725002DA9BE /* WizardSheetVStack.swift */; };
		5B79F64C2BA119AE002DA9BE /* WizardSheetTitleText.swift in Sources */ = {isa = PBXBuildFile; fileRef = 5B79F64B2BA119AE002DA9BE /* WizardSheetTitleText.swift */; };
		5B79F6532BA11B08002DA9BE /* WizardSheetDescriptionText.swift in Sources */ = {isa = PBXBuildFile; fileRef = 5B79F6522BA11B08002DA9BE /* WizardSheetDescriptionText.swift */; };
		5B79F6552BA123D4002DA9BE /* WizardSheetBadgeText.swift in Sources */ = {isa = PBXBuildFile; fileRef = 5B79F6542BA123D4002DA9BE /* WizardSheetBadgeText.swift */; };
		5B7C93B02B6AD52400410ABE /* CreateUsernameWizard.swift in Sources */ = {isa = PBXBuildFile; fileRef = 5B7C93AF2B6AD52400410ABE /* CreateUsernameWizard.swift */; };
		5B834F672A83FB5C000C1432 /* ProfileKnownFollowersView.swift in Sources */ = {isa = PBXBuildFile; fileRef = 5B834F662A83FB5C000C1432 /* ProfileKnownFollowersView.swift */; };
		5B834F692A83FC7F000C1432 /* ProfileSocialStatsView.swift in Sources */ = {isa = PBXBuildFile; fileRef = 5B834F682A83FC7F000C1432 /* ProfileSocialStatsView.swift */; };
		5B88051A2A21027C00E21F06 /* SHA256Key.swift in Sources */ = {isa = PBXBuildFile; fileRef = 5B8805192A21027C00E21F06 /* SHA256Key.swift */; };
		5B88051D2A2104CC00E21F06 /* SHA256Key.swift in Sources */ = {isa = PBXBuildFile; fileRef = 5B8805192A21027C00E21F06 /* SHA256Key.swift */; };
		5B8C96AC29D52AD200B73AEC /* AuthorListView.swift in Sources */ = {isa = PBXBuildFile; fileRef = 5B8C96AB29D52AD200B73AEC /* AuthorListView.swift */; };
		5B8C96B229DB313300B73AEC /* AuthorCard.swift in Sources */ = {isa = PBXBuildFile; fileRef = 5B8C96B129DB313300B73AEC /* AuthorCard.swift */; };
		5B8C96B629DDD3B200B73AEC /* NoteUITextViewRepresentable.swift in Sources */ = {isa = PBXBuildFile; fileRef = 5B8C96B529DDD3B200B73AEC /* NoteUITextViewRepresentable.swift */; };
		5BBA5E912BADF98E00D57D76 /* AlreadyHaveANIP05View.swift in Sources */ = {isa = PBXBuildFile; fileRef = 5BBA5E902BADF98E00D57D76 /* AlreadyHaveANIP05View.swift */; };
		5BBA5E9C2BAE052F00D57D76 /* NiceWorkSheet.swift in Sources */ = {isa = PBXBuildFile; fileRef = 5BBA5E9B2BAE052F00D57D76 /* NiceWorkSheet.swift */; };
		5BC0D9CC2B867B9D005D6980 /* NamesAPI.swift in Sources */ = {isa = PBXBuildFile; fileRef = 5BC0D9CB2B867B9D005D6980 /* NamesAPI.swift */; };
		5BCA95D22C8A5F0D00A52D1A /* PreviewEventRepository.swift in Sources */ = {isa = PBXBuildFile; fileRef = 5BCA95D12C8A5F0D00A52D1A /* PreviewEventRepository.swift */; };
		5BD08BB22A38E96F00BB926C /* JSONRelayMetadata.swift in Sources */ = {isa = PBXBuildFile; fileRef = 5B503F612A291A1A0098805A /* JSONRelayMetadata.swift */; };
		5BD25E592C192BBC005CF884 /* NoteParserTests+Parse.swift in Sources */ = {isa = PBXBuildFile; fileRef = 5BD25E582C192BBC005CF884 /* NoteParserTests+Parse.swift */; };
		5BD813A32C8BA7CC00E65F4D /* PreviewEventRepository.swift in Sources */ = {isa = PBXBuildFile; fileRef = 5BCA95D12C8A5F0D00A52D1A /* PreviewEventRepository.swift */; };
		5BE281C72AE2CCD800880466 /* ReplyButton.swift in Sources */ = {isa = PBXBuildFile; fileRef = 5BE281C62AE2CCD800880466 /* ReplyButton.swift */; };
		5BE281CA2AE2CCEB00880466 /* HomeTab.swift in Sources */ = {isa = PBXBuildFile; fileRef = 5BE281C92AE2CCEB00880466 /* HomeTab.swift */; };
		5BFBB28B2BD9D79F002E909F /* URLParser.swift in Sources */ = {isa = PBXBuildFile; fileRef = 5BFBB28A2BD9D79F002E909F /* URLParser.swift */; };
		5BFBB2952BD9D7EB002E909F /* URLParserTests.swift in Sources */ = {isa = PBXBuildFile; fileRef = 5BFBB2942BD9D7EB002E909F /* URLParserTests.swift */; };
		5BFBB2962BD9D824002E909F /* URLParser.swift in Sources */ = {isa = PBXBuildFile; fileRef = 5BFBB28A2BD9D79F002E909F /* URLParser.swift */; };
		5BFF66B12A573F6400AA79DD /* RelayDetailView.swift in Sources */ = {isa = PBXBuildFile; fileRef = 5BFF66B02A573F6400AA79DD /* RelayDetailView.swift */; };
		5BFF66B42A58853D00AA79DD /* PublishedEventsView.swift in Sources */ = {isa = PBXBuildFile; fileRef = 5BFF66B32A58853D00AA79DD /* PublishedEventsView.swift */; };
		5BFF66B62A58A8A000AA79DD /* MutesView.swift in Sources */ = {isa = PBXBuildFile; fileRef = 5BFF66B52A58A8A000AA79DD /* MutesView.swift */; };
		659B27242BD9CB4500BEA6CC /* VerifiableEvent.swift in Sources */ = {isa = PBXBuildFile; fileRef = 659B27232BD9CB4500BEA6CC /* VerifiableEvent.swift */; };
		659B27312BD9D6FE00BEA6CC /* VerifiableEvent.swift in Sources */ = {isa = PBXBuildFile; fileRef = 659B27232BD9CB4500BEA6CC /* VerifiableEvent.swift */; };
		65BD8DB92BDAF28200802039 /* CircularFollowButton.swift in Sources */ = {isa = PBXBuildFile; fileRef = 65BD8DB82BDAF28200802039 /* CircularFollowButton.swift */; };
		65BD8DC22BDAF2C300802039 /* DiscoverTab.swift in Sources */ = {isa = PBXBuildFile; fileRef = 65BD8DBE2BDAF2C300802039 /* DiscoverTab.swift */; };
		65BD8DC32BDAF2C300802039 /* FeaturedAuthorCategory.swift in Sources */ = {isa = PBXBuildFile; fileRef = 65BD8DBF2BDAF2C300802039 /* FeaturedAuthorCategory.swift */; };
		65BD8DC42BDAF2C300802039 /* DiscoverContentsView.swift in Sources */ = {isa = PBXBuildFile; fileRef = 65BD8DC02BDAF2C300802039 /* DiscoverContentsView.swift */; };
		65D066992BD558690011C5CD /* DirectMessageWrapper.swift in Sources */ = {isa = PBXBuildFile; fileRef = 65D066982BD558690011C5CD /* DirectMessageWrapper.swift */; };
		65D066AA2BD55E160011C5CD /* DirectMessageWrapper.swift in Sources */ = {isa = PBXBuildFile; fileRef = 65D066982BD558690011C5CD /* DirectMessageWrapper.swift */; };
		9DB106002C650DDE00F98A30 /* Colors.xcassets in Resources */ = {isa = PBXBuildFile; fileRef = 9DF077732C63BEA200F6B14E /* Colors.xcassets */; };
		9DF077742C63BEA200F6B14E /* Colors.xcassets in Resources */ = {isa = PBXBuildFile; fileRef = 9DF077732C63BEA200F6B14E /* Colors.xcassets */; };
		A303AF8329A9153A005DC8FC /* FollowButton.swift in Sources */ = {isa = PBXBuildFile; fileRef = A303AF8229A9153A005DC8FC /* FollowButton.swift */; };
		A32B6C7129A672BC00653FF5 /* CurrentUser.swift in Sources */ = {isa = PBXBuildFile; fileRef = A34E439829A522F20057AFCB /* CurrentUser.swift */; };
		A32B6C7329A6BE9B00653FF5 /* FollowsView.swift in Sources */ = {isa = PBXBuildFile; fileRef = A32B6C7229A6BE9B00653FF5 /* FollowsView.swift */; };
		A32B6C7829A6C99200653FF5 /* CompactAuthorCard.swift in Sources */ = {isa = PBXBuildFile; fileRef = A32B6C7729A6C99200653FF5 /* CompactAuthorCard.swift */; };
		A336DD3C299FD78000A0CBA0 /* Filter.swift in Sources */ = {isa = PBXBuildFile; fileRef = A336DD3B299FD78000A0CBA0 /* Filter.swift */; };
		A34E439929A522F20057AFCB /* CurrentUser.swift in Sources */ = {isa = PBXBuildFile; fileRef = A34E439829A522F20057AFCB /* CurrentUser.swift */; };
		A351E1A229BA92240009B7F6 /* ProfileEditView.swift in Sources */ = {isa = PBXBuildFile; fileRef = A351E1A129BA92240009B7F6 /* ProfileEditView.swift */; };
		A3B943CF299AE00100A15A08 /* Keychain.swift in Sources */ = {isa = PBXBuildFile; fileRef = A3B943CE299AE00100A15A08 /* Keychain.swift */; };
		A3B943D5299D514800A15A08 /* Follow+CoreDataClass.swift in Sources */ = {isa = PBXBuildFile; fileRef = A3B943D4299D514800A15A08 /* Follow+CoreDataClass.swift */; };
		A3B943D7299D6DB700A15A08 /* Follow+CoreDataClass.swift in Sources */ = {isa = PBXBuildFile; fileRef = A3B943D4299D514800A15A08 /* Follow+CoreDataClass.swift */; };
		A3B943D8299D758F00A15A08 /* Keychain.swift in Sources */ = {isa = PBXBuildFile; fileRef = A3B943CE299AE00100A15A08 /* Keychain.swift */; };
		C9032C2E2BAE31ED001F4EC6 /* ProfileFeedType.swift in Sources */ = {isa = PBXBuildFile; fileRef = C9032C2D2BAE31ED001F4EC6 /* ProfileFeedType.swift */; };
		C90352BA2C1235CD000A5993 /* NosNavigationDestination.swift in Sources */ = {isa = PBXBuildFile; fileRef = C90352B92C1235CD000A5993 /* NosNavigationDestination.swift */; };
		C90352BB2C1235CD000A5993 /* NosNavigationDestination.swift in Sources */ = {isa = PBXBuildFile; fileRef = C90352B92C1235CD000A5993 /* NosNavigationDestination.swift */; };
		C905B0752A619367009B8A78 /* DequeModule in Frameworks */ = {isa = PBXBuildFile; productRef = C905B0742A619367009B8A78 /* DequeModule */; };
		C905B0772A619E99009B8A78 /* LPLinkViewRepresentable.swift in Sources */ = {isa = PBXBuildFile; fileRef = C905B0762A619E99009B8A78 /* LPLinkViewRepresentable.swift */; };
		C90862BE29E9804B00C35A71 /* NosPerformanceTests.swift in Sources */ = {isa = PBXBuildFile; fileRef = C90862BD29E9804B00C35A71 /* NosPerformanceTests.swift */; };
		C90B16B82AFED96300CB4B85 /* URLExtensionTests.swift in Sources */ = {isa = PBXBuildFile; fileRef = C90B16B72AFED96300CB4B85 /* URLExtensionTests.swift */; };
		C913DA0A2AEAF52B003BDD6D /* NoteWarningController.swift in Sources */ = {isa = PBXBuildFile; fileRef = C913DA092AEAF52B003BDD6D /* NoteWarningController.swift */; };
		C913DA0C2AEB2EBF003BDD6D /* FetchRequestPublisher.swift in Sources */ = {isa = PBXBuildFile; fileRef = C913DA0B2AEB2EBF003BDD6D /* FetchRequestPublisher.swift */; };
		C913DA0E2AEB3265003BDD6D /* WarningView.swift in Sources */ = {isa = PBXBuildFile; fileRef = C913DA0D2AEB3265003BDD6D /* WarningView.swift */; };
		C91400252B2A3ABF009B13B4 /* SQLiteStoreTestCase.swift in Sources */ = {isa = PBXBuildFile; fileRef = C91400232B2A3894009B13B4 /* SQLiteStoreTestCase.swift */; };
		C91565C12B2368FA0068EECA /* ViewInspector in Frameworks */ = {isa = PBXBuildFile; productRef = C91565C02B2368FA0068EECA /* ViewInspector */; };
		C9246C1C2C8A42A0005495CE /* RelaySubscriptionManagerTests.swift in Sources */ = {isa = PBXBuildFile; fileRef = C9246C1B2C8A42A0005495CE /* RelaySubscriptionManagerTests.swift */; };
		C92DF80529C25DE900400561 /* URL+Extensions.swift in Sources */ = {isa = PBXBuildFile; fileRef = C92DF80429C25DE900400561 /* URL+Extensions.swift */; };
		C92DF80629C25DE900400561 /* URL+Extensions.swift in Sources */ = {isa = PBXBuildFile; fileRef = C92DF80429C25DE900400561 /* URL+Extensions.swift */; };
		C92DF80829C25FA900400561 /* SquareImage.swift in Sources */ = {isa = PBXBuildFile; fileRef = C92DF80729C25FA900400561 /* SquareImage.swift */; };
		C92E7F672C4EFF3D00B80638 /* WebSocketErrorEvent.swift in Sources */ = {isa = PBXBuildFile; fileRef = C92E7F662C4EFF3D00B80638 /* WebSocketErrorEvent.swift */; };
		C92E7F682C4EFF3D00B80638 /* WebSocketErrorEvent.swift in Sources */ = {isa = PBXBuildFile; fileRef = C92E7F662C4EFF3D00B80638 /* WebSocketErrorEvent.swift */; };
		C92E7F6A2C4EFF7200B80638 /* WebSocketConnection.swift in Sources */ = {isa = PBXBuildFile; fileRef = C92E7F692C4EFF7200B80638 /* WebSocketConnection.swift */; };
		C92E7F6B2C4EFF7200B80638 /* WebSocketConnection.swift in Sources */ = {isa = PBXBuildFile; fileRef = C92E7F692C4EFF7200B80638 /* WebSocketConnection.swift */; };
		C92E7F6D2C4EFF9B00B80638 /* WebSocketState.swift in Sources */ = {isa = PBXBuildFile; fileRef = C92E7F6C2C4EFF9B00B80638 /* WebSocketState.swift */; };
		C92E7F6E2C4EFF9B00B80638 /* WebSocketState.swift in Sources */ = {isa = PBXBuildFile; fileRef = C92E7F6C2C4EFF9B00B80638 /* WebSocketState.swift */; };
		C92F01522AC4D6AB00972489 /* NosFormSection.swift in Sources */ = {isa = PBXBuildFile; fileRef = C92F01512AC4D6AB00972489 /* NosFormSection.swift */; };
		C92F01552AC4D6CF00972489 /* BeveledSeparator.swift in Sources */ = {isa = PBXBuildFile; fileRef = C92F01542AC4D6CF00972489 /* BeveledSeparator.swift */; };
		C92F01582AC4D6F700972489 /* NosTextField.swift in Sources */ = {isa = PBXBuildFile; fileRef = C92F01572AC4D6F700972489 /* NosTextField.swift */; };
		C92F015B2AC4D74E00972489 /* NosTextEditor.swift in Sources */ = {isa = PBXBuildFile; fileRef = C92F015A2AC4D74E00972489 /* NosTextEditor.swift */; };
		C92F015E2AC4D99400972489 /* NosForm.swift in Sources */ = {isa = PBXBuildFile; fileRef = C92F015D2AC4D99400972489 /* NosForm.swift */; };
		C930055F2A6AF8320098CA9E /* LoadingContent.swift in Sources */ = {isa = PBXBuildFile; fileRef = C930055E2A6AF8320098CA9E /* LoadingContent.swift */; };
		C93005602A6AF8320098CA9E /* LoadingContent.swift in Sources */ = {isa = PBXBuildFile; fileRef = C930055E2A6AF8320098CA9E /* LoadingContent.swift */; };
		C930E0572BA49DAD002B5776 /* GridPattern.swift in Sources */ = {isa = PBXBuildFile; fileRef = C930E0562BA49DAD002B5776 /* GridPattern.swift */; };
		C936B4592A4C7B7C00DF1EB9 /* Nos.xcdatamodeld in Sources */ = {isa = PBXBuildFile; fileRef = C936B4572A4C7B7C00DF1EB9 /* Nos.xcdatamodeld */; };
		C936B45A2A4C7B7C00DF1EB9 /* Nos.xcdatamodeld in Sources */ = {isa = PBXBuildFile; fileRef = C936B4572A4C7B7C00DF1EB9 /* Nos.xcdatamodeld */; };
		C936B45F2A4CAF2B00DF1EB9 /* AppDelegate.swift in Sources */ = {isa = PBXBuildFile; fileRef = DC4AB2F52A4475B800D1478A /* AppDelegate.swift */; };
		C936B4622A4CB01C00DF1EB9 /* PushNotificationService.swift in Sources */ = {isa = PBXBuildFile; fileRef = C936B4612A4CB01C00DF1EB9 /* PushNotificationService.swift */; };
		C936B4632A4CB01C00DF1EB9 /* PushNotificationService.swift in Sources */ = {isa = PBXBuildFile; fileRef = C936B4612A4CB01C00DF1EB9 /* PushNotificationService.swift */; };
		C93CA0C329AE3A1E00921183 /* JSONEvent.swift in Sources */ = {isa = PBXBuildFile; fileRef = C93CA0C229AE3A1E00921183 /* JSONEvent.swift */; };
		C93CA0C429AE3A1E00921183 /* JSONEvent.swift in Sources */ = {isa = PBXBuildFile; fileRef = C93CA0C229AE3A1E00921183 /* JSONEvent.swift */; };
		C93EC2F129C337EB0012EE2A /* RelayPicker.swift in Sources */ = {isa = PBXBuildFile; fileRef = C93EC2F029C337EB0012EE2A /* RelayPicker.swift */; };
		C93EC2F429C34C860012EE2A /* NSPredicate+Bool.swift in Sources */ = {isa = PBXBuildFile; fileRef = C93EC2F329C34C860012EE2A /* NSPredicate+Bool.swift */; };
		C93EC2F529C34C860012EE2A /* NSPredicate+Bool.swift in Sources */ = {isa = PBXBuildFile; fileRef = C93EC2F329C34C860012EE2A /* NSPredicate+Bool.swift */; };
		C93EC2F729C351470012EE2A /* Optional+Unwrap.swift in Sources */ = {isa = PBXBuildFile; fileRef = C93EC2F629C351470012EE2A /* Optional+Unwrap.swift */; };
		C93EC2F829C351470012EE2A /* Optional+Unwrap.swift in Sources */ = {isa = PBXBuildFile; fileRef = C93EC2F629C351470012EE2A /* Optional+Unwrap.swift */; };
		C93EC2FD29C3785C0012EE2A /* View+RoundedCorner.swift in Sources */ = {isa = PBXBuildFile; fileRef = C93EC2FC29C3785C0012EE2A /* View+RoundedCorner.swift */; };
		C93F045E2B9B7A7000AD5872 /* ReplyPreview.swift in Sources */ = {isa = PBXBuildFile; fileRef = C93F045D2B9B7A7000AD5872 /* ReplyPreview.swift */; };
		C93F488D2AC5C30C00900CEC /* NosFormField.swift in Sources */ = {isa = PBXBuildFile; fileRef = C93F488C2AC5C30C00900CEC /* NosFormField.swift */; };
		C942566929B66A2800C4202C /* Date+Elapsed.swift in Sources */ = {isa = PBXBuildFile; fileRef = C942566829B66A2800C4202C /* Date+Elapsed.swift */; };
		C942566A29B66A2800C4202C /* Date+Elapsed.swift in Sources */ = {isa = PBXBuildFile; fileRef = C942566829B66A2800C4202C /* Date+Elapsed.swift */; };
		C944024D2C5BE6A600834568 /* Assets.xcassets in Resources */ = {isa = PBXBuildFile; fileRef = C9DEBFDA298941020078B43A /* Assets.xcassets */; };
		C94437E629B0DB83004D8C86 /* NotificationsView.swift in Sources */ = {isa = PBXBuildFile; fileRef = C94437E529B0DB83004D8C86 /* NotificationsView.swift */; };
		C94A5E182A72C84200B6EC5D /* ReportCategory.swift in Sources */ = {isa = PBXBuildFile; fileRef = C94A5E172A72C84200B6EC5D /* ReportCategory.swift */; };
		C94A5E192A72C84200B6EC5D /* ReportCategory.swift in Sources */ = {isa = PBXBuildFile; fileRef = C94A5E172A72C84200B6EC5D /* ReportCategory.swift */; };
		C94B2D182B17F5EC002104B6 /* sample_repost.json in Resources */ = {isa = PBXBuildFile; fileRef = C94B2D172B17F5EC002104B6 /* sample_repost.json */; };
		C94D14812A12B3F70014C906 /* SearchBar.swift in Sources */ = {isa = PBXBuildFile; fileRef = C94D14802A12B3F70014C906 /* SearchBar.swift */; };
		C94D855C2991479900749478 /* NoteComposer.swift in Sources */ = {isa = PBXBuildFile; fileRef = C94D855B2991479900749478 /* NoteComposer.swift */; };
		C94D855F29914D2300749478 /* SwiftUINavigation in Frameworks */ = {isa = PBXBuildFile; productRef = C94D855E29914D2300749478 /* SwiftUINavigation */; };
		C94FE9F729DB259300019CD3 /* Text+Gradient.swift in Sources */ = {isa = PBXBuildFile; fileRef = C9A0DAE629C69FA000466635 /* Text+Gradient.swift */; };
		C95057A72CC692360024EC9C /* mute_list.json in Resources */ = {isa = PBXBuildFile; fileRef = C95057A62CC692320024EC9C /* mute_list.json */; };
		C95057B12CC698730024EC9C /* mute_list_2.json in Resources */ = {isa = PBXBuildFile; fileRef = C95057B02CC6986E0024EC9C /* mute_list_2.json */; };
		C95057C52CC69A7D0024EC9C /* mute_list_self.json in Resources */ = {isa = PBXBuildFile; fileRef = C95057C42CC69A770024EC9C /* mute_list_self.json */; };
		C959DB762BD01DF4008F3627 /* GiftWrapper.swift in Sources */ = {isa = PBXBuildFile; fileRef = C959DB752BD01DF4008F3627 /* GiftWrapper.swift */; };
		C959DB772BD01DF4008F3627 /* GiftWrapper.swift in Sources */ = {isa = PBXBuildFile; fileRef = C959DB752BD01DF4008F3627 /* GiftWrapper.swift */; };
		C959DB812BD02460008F3627 /* NostrSDK in Frameworks */ = {isa = PBXBuildFile; productRef = C959DB802BD02460008F3627 /* NostrSDK */; };
		C95D68A1299E6D3E00429F86 /* BioView.swift in Sources */ = {isa = PBXBuildFile; fileRef = C95D68A0299E6D3E00429F86 /* BioView.swift */; };
		C95D68A5299E6E1E00429F86 /* PlaceholderModifier.swift in Sources */ = {isa = PBXBuildFile; fileRef = C95D68A4299E6E1E00429F86 /* PlaceholderModifier.swift */; };
		C95D68A6299E6F9E00429F86 /* ProfileHeader.swift in Sources */ = {isa = PBXBuildFile; fileRef = C95D689E299E6B4100429F86 /* ProfileHeader.swift */; };
		C95D68A7299E6FF000429F86 /* KeyFixture.swift in Sources */ = {isa = PBXBuildFile; fileRef = C9ADB134299288230075E7F8 /* KeyFixture.swift */; };
		C95D68A9299E709900429F86 /* LinearGradient+Planetary.swift in Sources */ = {isa = PBXBuildFile; fileRef = C95D68A8299E709800429F86 /* LinearGradient+Planetary.swift */; };
		C95D68AB299E710F00429F86 /* Color+Hex.swift in Sources */ = {isa = PBXBuildFile; fileRef = C95D68AA299E710F00429F86 /* Color+Hex.swift */; };
		C95D68AD299E721700429F86 /* ProfileView.swift in Sources */ = {isa = PBXBuildFile; fileRef = C95D68AC299E721700429F86 /* ProfileView.swift */; };
		C95D68B2299ECE0700429F86 /* CHANGELOG.md in Resources */ = {isa = PBXBuildFile; fileRef = C95D68AF299ECE0700429F86 /* CHANGELOG.md */; };
		C95D68B3299ECE0700429F86 /* README.md in Resources */ = {isa = PBXBuildFile; fileRef = C95D68B0299ECE0700429F86 /* README.md */; };
		C95D68B4299ECE0700429F86 /* CONTRIBUTING.md in Resources */ = {isa = PBXBuildFile; fileRef = C95D68B1299ECE0700429F86 /* CONTRIBUTING.md */; };
		C960C57129F3236200929990 /* LikeButton.swift in Sources */ = {isa = PBXBuildFile; fileRef = C960C57029F3236200929990 /* LikeButton.swift */; };
		C960C57429F3251E00929990 /* RepostButton.swift in Sources */ = {isa = PBXBuildFile; fileRef = C960C57329F3251E00929990 /* RepostButton.swift */; };
		C9646E9A29B79E04007239A4 /* Logger in Frameworks */ = {isa = PBXBuildFile; productRef = C9646E9929B79E04007239A4 /* Logger */; };
		C9646E9C29B79E4D007239A4 /* Logger in Frameworks */ = {isa = PBXBuildFile; productRef = C9646E9B29B79E4D007239A4 /* Logger */; };
		C9646EA129B7A22C007239A4 /* Analytics.swift in Sources */ = {isa = PBXBuildFile; fileRef = C9646EA029B7A22C007239A4 /* Analytics.swift */; };
		C9646EA429B7A24A007239A4 /* PostHog in Frameworks */ = {isa = PBXBuildFile; productRef = C9646EA329B7A24A007239A4 /* PostHog */; };
		C9646EA729B7A3DD007239A4 /* Dependencies in Frameworks */ = {isa = PBXBuildFile; productRef = C9646EA629B7A3DD007239A4 /* Dependencies */; };
		C9646EA929B7A4F2007239A4 /* PostHog in Frameworks */ = {isa = PBXBuildFile; productRef = C9646EA829B7A4F2007239A4 /* PostHog */; };
		C9646EAA29B7A506007239A4 /* Analytics.swift in Sources */ = {isa = PBXBuildFile; fileRef = C9646EA029B7A22C007239A4 /* Analytics.swift */; };
		C9646EAC29B7A520007239A4 /* Dependencies in Frameworks */ = {isa = PBXBuildFile; productRef = C9646EAB29B7A520007239A4 /* Dependencies */; };
		C9671D73298DB94C00EE7E12 /* Data+Encoding.swift in Sources */ = {isa = PBXBuildFile; fileRef = C9671D72298DB94C00EE7E12 /* Data+Encoding.swift */; };
		C96CB98C2A6040C500498C4E /* DequeModule in Frameworks */ = {isa = PBXBuildFile; productRef = C96CB98B2A6040C500498C4E /* DequeModule */; };
		C96D391B2B61AFD500D3D0A1 /* RawNostrIDTests.swift in Sources */ = {isa = PBXBuildFile; fileRef = C96D391A2B61AFD500D3D0A1 /* RawNostrIDTests.swift */; };
		C96D39272B61B6D200D3D0A1 /* RawNostrID.swift in Sources */ = {isa = PBXBuildFile; fileRef = C96D39262B61B6D200D3D0A1 /* RawNostrID.swift */; };
		C96D39282B61B6D200D3D0A1 /* RawNostrID.swift in Sources */ = {isa = PBXBuildFile; fileRef = C96D39262B61B6D200D3D0A1 /* RawNostrID.swift */; };
		C9736E5E2C13B718005BCE70 /* EventFixture.swift in Sources */ = {isa = PBXBuildFile; fileRef = C9736E5D2C13B718005BCE70 /* EventFixture.swift */; };
		C973AB5B2A323167002AED16 /* Follow+CoreDataProperties.swift in Sources */ = {isa = PBXBuildFile; fileRef = C973AB552A323167002AED16 /* Follow+CoreDataProperties.swift */; };
		C973AB5C2A323167002AED16 /* Follow+CoreDataProperties.swift in Sources */ = {isa = PBXBuildFile; fileRef = C973AB552A323167002AED16 /* Follow+CoreDataProperties.swift */; };
		C973AB5D2A323167002AED16 /* Event+CoreDataProperties.swift in Sources */ = {isa = PBXBuildFile; fileRef = C973AB562A323167002AED16 /* Event+CoreDataProperties.swift */; };
		C973AB5E2A323167002AED16 /* Event+CoreDataProperties.swift in Sources */ = {isa = PBXBuildFile; fileRef = C973AB562A323167002AED16 /* Event+CoreDataProperties.swift */; };
		C973AB5F2A323167002AED16 /* AuthorReference+CoreDataProperties.swift in Sources */ = {isa = PBXBuildFile; fileRef = C973AB572A323167002AED16 /* AuthorReference+CoreDataProperties.swift */; };
		C973AB602A323167002AED16 /* AuthorReference+CoreDataProperties.swift in Sources */ = {isa = PBXBuildFile; fileRef = C973AB572A323167002AED16 /* AuthorReference+CoreDataProperties.swift */; };
		C973AB612A323167002AED16 /* Author+CoreDataProperties.swift in Sources */ = {isa = PBXBuildFile; fileRef = C973AB582A323167002AED16 /* Author+CoreDataProperties.swift */; };
		C973AB622A323167002AED16 /* Author+CoreDataProperties.swift in Sources */ = {isa = PBXBuildFile; fileRef = C973AB582A323167002AED16 /* Author+CoreDataProperties.swift */; };
		C973AB632A323167002AED16 /* Relay+CoreDataProperties.swift in Sources */ = {isa = PBXBuildFile; fileRef = C973AB592A323167002AED16 /* Relay+CoreDataProperties.swift */; };
		C973AB642A323167002AED16 /* Relay+CoreDataProperties.swift in Sources */ = {isa = PBXBuildFile; fileRef = C973AB592A323167002AED16 /* Relay+CoreDataProperties.swift */; };
		C973AB652A323167002AED16 /* EventReference+CoreDataProperties.swift in Sources */ = {isa = PBXBuildFile; fileRef = C973AB5A2A323167002AED16 /* EventReference+CoreDataProperties.swift */; };
		C973AB662A323167002AED16 /* EventReference+CoreDataProperties.swift in Sources */ = {isa = PBXBuildFile; fileRef = C973AB5A2A323167002AED16 /* EventReference+CoreDataProperties.swift */; };
		C974652E2A3B86600031226F /* NoteCardHeader.swift in Sources */ = {isa = PBXBuildFile; fileRef = C974652D2A3B86600031226F /* NoteCardHeader.swift */; };
		C97465312A3B89140031226F /* AuthorLabel.swift in Sources */ = {isa = PBXBuildFile; fileRef = C97465302A3B89140031226F /* AuthorLabel.swift */; };
		C97465342A3C95FE0031226F /* RelayPickerToolbarButton.swift in Sources */ = {isa = PBXBuildFile; fileRef = C97465332A3C95FE0031226F /* RelayPickerToolbarButton.swift */; };
		C97797B9298AA19A0046BD25 /* RelayService.swift in Sources */ = {isa = PBXBuildFile; fileRef = C97797B8298AA19A0046BD25 /* RelayService.swift */; };
		C97A1C8829E45B3C009D9E8D /* RawEventView.swift in Sources */ = {isa = PBXBuildFile; fileRef = C97A1C8729E45B3C009D9E8D /* RawEventView.swift */; };
		C97A1C8B29E45B4E009D9E8D /* RawEventController.swift in Sources */ = {isa = PBXBuildFile; fileRef = C97A1C8A29E45B4E009D9E8D /* RawEventController.swift */; };
		C97A1C8C29E45B4E009D9E8D /* RawEventController.swift in Sources */ = {isa = PBXBuildFile; fileRef = C97A1C8A29E45B4E009D9E8D /* RawEventController.swift */; };
		C97A1C8E29E58EC7009D9E8D /* NSManagedObjectContext+Nos.swift in Sources */ = {isa = PBXBuildFile; fileRef = C97A1C8D29E58EC7009D9E8D /* NSManagedObjectContext+Nos.swift */; };
		C97A1C8F29E58EC7009D9E8D /* NSManagedObjectContext+Nos.swift in Sources */ = {isa = PBXBuildFile; fileRef = C97A1C8D29E58EC7009D9E8D /* NSManagedObjectContext+Nos.swift */; };
		C97B288A2C10B07100DC1FC0 /* NosNavigationStack.swift in Sources */ = {isa = PBXBuildFile; fileRef = C97B28892C10B07100DC1FC0 /* NosNavigationStack.swift */; };
		C98298332ADD7F9A0096C5B5 /* DeepLinkService.swift in Sources */ = {isa = PBXBuildFile; fileRef = C98298322ADD7F9A0096C5B5 /* DeepLinkService.swift */; };
		C98298342ADD7F9A0096C5B5 /* DeepLinkService.swift in Sources */ = {isa = PBXBuildFile; fileRef = C98298322ADD7F9A0096C5B5 /* DeepLinkService.swift */; };
		C98651102B0BD49200597B68 /* PagedNoteListView.swift in Sources */ = {isa = PBXBuildFile; fileRef = C986510F2B0BD49200597B68 /* PagedNoteListView.swift */; };
		C987F81729BA4C6A00B44E7A /* BigActionButton.swift in Sources */ = {isa = PBXBuildFile; fileRef = C987F81629BA4C6900B44E7A /* BigActionButton.swift */; };
		C987F81A29BA4D0E00B44E7A /* ActionButton.swift in Sources */ = {isa = PBXBuildFile; fileRef = C987F81929BA4D0E00B44E7A /* ActionButton.swift */; };
		C987F81D29BA6D9A00B44E7A /* ProfileTab.swift in Sources */ = {isa = PBXBuildFile; fileRef = C987F81C29BA6D9A00B44E7A /* ProfileTab.swift */; };
		C987F83229BA951E00B44E7A /* ClarityCity-ExtraLight.otf in Resources */ = {isa = PBXBuildFile; fileRef = C987F82029BA951D00B44E7A /* ClarityCity-ExtraLight.otf */; };
		C987F83329BA951E00B44E7A /* ClarityCity-ExtraLight.otf in Resources */ = {isa = PBXBuildFile; fileRef = C987F82029BA951D00B44E7A /* ClarityCity-ExtraLight.otf */; };
		C987F83429BA951E00B44E7A /* ClarityCity-LightItalic.otf in Resources */ = {isa = PBXBuildFile; fileRef = C987F82129BA951D00B44E7A /* ClarityCity-LightItalic.otf */; };
		C987F83529BA951E00B44E7A /* ClarityCity-LightItalic.otf in Resources */ = {isa = PBXBuildFile; fileRef = C987F82129BA951D00B44E7A /* ClarityCity-LightItalic.otf */; };
		C987F83629BA951E00B44E7A /* ClarityCity-ExtraBold.otf in Resources */ = {isa = PBXBuildFile; fileRef = C987F82229BA951D00B44E7A /* ClarityCity-ExtraBold.otf */; };
		C987F83729BA951E00B44E7A /* ClarityCity-ExtraBold.otf in Resources */ = {isa = PBXBuildFile; fileRef = C987F82229BA951D00B44E7A /* ClarityCity-ExtraBold.otf */; };
		C987F83829BA951E00B44E7A /* ClarityCity-MediumItalic.otf in Resources */ = {isa = PBXBuildFile; fileRef = C987F82329BA951D00B44E7A /* ClarityCity-MediumItalic.otf */; };
		C987F83929BA951E00B44E7A /* ClarityCity-MediumItalic.otf in Resources */ = {isa = PBXBuildFile; fileRef = C987F82329BA951D00B44E7A /* ClarityCity-MediumItalic.otf */; };
		C987F83A29BA951E00B44E7A /* ClarityCity-BoldItalic.otf in Resources */ = {isa = PBXBuildFile; fileRef = C987F82429BA951D00B44E7A /* ClarityCity-BoldItalic.otf */; };
		C987F83B29BA951E00B44E7A /* ClarityCity-BoldItalic.otf in Resources */ = {isa = PBXBuildFile; fileRef = C987F82429BA951D00B44E7A /* ClarityCity-BoldItalic.otf */; };
		C987F83C29BA951E00B44E7A /* ClarityCity-Bold.otf in Resources */ = {isa = PBXBuildFile; fileRef = C987F82529BA951D00B44E7A /* ClarityCity-Bold.otf */; };
		C987F83D29BA951E00B44E7A /* ClarityCity-Bold.otf in Resources */ = {isa = PBXBuildFile; fileRef = C987F82529BA951D00B44E7A /* ClarityCity-Bold.otf */; };
		C987F83E29BA951E00B44E7A /* ClarityCity-SemiBold.otf in Resources */ = {isa = PBXBuildFile; fileRef = C987F82629BA951D00B44E7A /* ClarityCity-SemiBold.otf */; };
		C987F83F29BA951E00B44E7A /* ClarityCity-SemiBold.otf in Resources */ = {isa = PBXBuildFile; fileRef = C987F82629BA951D00B44E7A /* ClarityCity-SemiBold.otf */; };
		C987F84029BA951E00B44E7A /* ClarityCity-SemiBoldItalic.otf in Resources */ = {isa = PBXBuildFile; fileRef = C987F82729BA951D00B44E7A /* ClarityCity-SemiBoldItalic.otf */; };
		C987F84129BA951E00B44E7A /* ClarityCity-SemiBoldItalic.otf in Resources */ = {isa = PBXBuildFile; fileRef = C987F82729BA951D00B44E7A /* ClarityCity-SemiBoldItalic.otf */; };
		C987F84229BA951E00B44E7A /* ClarityCity-Black.otf in Resources */ = {isa = PBXBuildFile; fileRef = C987F82829BA951E00B44E7A /* ClarityCity-Black.otf */; };
		C987F84329BA951E00B44E7A /* ClarityCity-Black.otf in Resources */ = {isa = PBXBuildFile; fileRef = C987F82829BA951E00B44E7A /* ClarityCity-Black.otf */; };
		C987F84429BA951E00B44E7A /* ClarityCity-ExtraBoldItalic.otf in Resources */ = {isa = PBXBuildFile; fileRef = C987F82929BA951E00B44E7A /* ClarityCity-ExtraBoldItalic.otf */; };
		C987F84529BA951E00B44E7A /* ClarityCity-ExtraBoldItalic.otf in Resources */ = {isa = PBXBuildFile; fileRef = C987F82929BA951E00B44E7A /* ClarityCity-ExtraBoldItalic.otf */; };
		C987F84629BA951E00B44E7A /* ClarityCity-Light.otf in Resources */ = {isa = PBXBuildFile; fileRef = C987F82A29BA951E00B44E7A /* ClarityCity-Light.otf */; };
		C987F84729BA951E00B44E7A /* ClarityCity-Light.otf in Resources */ = {isa = PBXBuildFile; fileRef = C987F82A29BA951E00B44E7A /* ClarityCity-Light.otf */; };
		C987F84829BA951E00B44E7A /* ClarityCity-BlackItalic.otf in Resources */ = {isa = PBXBuildFile; fileRef = C987F82B29BA951E00B44E7A /* ClarityCity-BlackItalic.otf */; };
		C987F84929BA951E00B44E7A /* ClarityCity-BlackItalic.otf in Resources */ = {isa = PBXBuildFile; fileRef = C987F82B29BA951E00B44E7A /* ClarityCity-BlackItalic.otf */; };
		C987F84A29BA951E00B44E7A /* ClarityCity-Medium.otf in Resources */ = {isa = PBXBuildFile; fileRef = C987F82C29BA951E00B44E7A /* ClarityCity-Medium.otf */; };
		C987F84B29BA951E00B44E7A /* ClarityCity-Medium.otf in Resources */ = {isa = PBXBuildFile; fileRef = C987F82C29BA951E00B44E7A /* ClarityCity-Medium.otf */; };
		C987F84C29BA951E00B44E7A /* ClarityCity-ThinItalic.otf in Resources */ = {isa = PBXBuildFile; fileRef = C987F82D29BA951E00B44E7A /* ClarityCity-ThinItalic.otf */; };
		C987F84D29BA951E00B44E7A /* ClarityCity-ThinItalic.otf in Resources */ = {isa = PBXBuildFile; fileRef = C987F82D29BA951E00B44E7A /* ClarityCity-ThinItalic.otf */; };
		C987F84E29BA951E00B44E7A /* ClarityCity-RegularItalic.otf in Resources */ = {isa = PBXBuildFile; fileRef = C987F82E29BA951E00B44E7A /* ClarityCity-RegularItalic.otf */; };
		C987F84F29BA951E00B44E7A /* ClarityCity-RegularItalic.otf in Resources */ = {isa = PBXBuildFile; fileRef = C987F82E29BA951E00B44E7A /* ClarityCity-RegularItalic.otf */; };
		C987F85029BA951E00B44E7A /* ClarityCity-ExtraLightItalic.otf in Resources */ = {isa = PBXBuildFile; fileRef = C987F82F29BA951E00B44E7A /* ClarityCity-ExtraLightItalic.otf */; };
		C987F85129BA951E00B44E7A /* ClarityCity-ExtraLightItalic.otf in Resources */ = {isa = PBXBuildFile; fileRef = C987F82F29BA951E00B44E7A /* ClarityCity-ExtraLightItalic.otf */; };
		C987F85229BA951E00B44E7A /* ClarityCity-Regular.otf in Resources */ = {isa = PBXBuildFile; fileRef = C987F83029BA951E00B44E7A /* ClarityCity-Regular.otf */; };
		C987F85329BA951E00B44E7A /* ClarityCity-Regular.otf in Resources */ = {isa = PBXBuildFile; fileRef = C987F83029BA951E00B44E7A /* ClarityCity-Regular.otf */; };
		C987F85429BA951E00B44E7A /* ClarityCity-Thin.otf in Resources */ = {isa = PBXBuildFile; fileRef = C987F83129BA951E00B44E7A /* ClarityCity-Thin.otf */; };
		C987F85529BA951E00B44E7A /* ClarityCity-Thin.otf in Resources */ = {isa = PBXBuildFile; fileRef = C987F83129BA951E00B44E7A /* ClarityCity-Thin.otf */; };
		C987F85B29BA9ED800B44E7A /* Font+Clarity.swift in Sources */ = {isa = PBXBuildFile; fileRef = C987F85729BA981800B44E7A /* Font+Clarity.swift */; };
		C9887D812D1EF3C400CF9101 /* Inject in Frameworks */ = {isa = PBXBuildFile; productRef = C98905A12CD3B8CF00C17EE0 /* Inject */; };
		C98A32272A05795E00E3FA13 /* Task+Timeout.swift in Sources */ = {isa = PBXBuildFile; fileRef = C98A32262A05795E00E3FA13 /* Task+Timeout.swift */; };
		C98A32282A05795E00E3FA13 /* Task+Timeout.swift in Sources */ = {isa = PBXBuildFile; fileRef = C98A32262A05795E00E3FA13 /* Task+Timeout.swift */; };
		C98B8B4029FBF83B009789C8 /* NotificationCard.swift in Sources */ = {isa = PBXBuildFile; fileRef = C98B8B3F29FBF83B009789C8 /* NotificationCard.swift */; };
		C98CA9042B14FA3D00929141 /* PagedRelaySubscription.swift in Sources */ = {isa = PBXBuildFile; fileRef = C98CA9032B14FA3D00929141 /* PagedRelaySubscription.swift */; };
		C98CA9072B14FBBF00929141 /* PagedNoteDataSource.swift in Sources */ = {isa = PBXBuildFile; fileRef = C98CA9062B14FBBF00929141 /* PagedNoteDataSource.swift */; };
		C98CA9082B14FD8600929141 /* PagedRelaySubscription.swift in Sources */ = {isa = PBXBuildFile; fileRef = C98CA9032B14FA3D00929141 /* PagedRelaySubscription.swift */; };
		C98DC9BB2A795CAD004E5F0F /* ActionBanner.swift in Sources */ = {isa = PBXBuildFile; fileRef = C98DC9BA2A795CAD004E5F0F /* ActionBanner.swift */; };
		C992B32A2B3613CC00704A9C /* SubscriptionCancellable.swift in Sources */ = {isa = PBXBuildFile; fileRef = C992B3292B3613CC00704A9C /* SubscriptionCancellable.swift */; };
		C992B32B2B3613CC00704A9C /* SubscriptionCancellable.swift in Sources */ = {isa = PBXBuildFile; fileRef = C992B3292B3613CC00704A9C /* SubscriptionCancellable.swift */; };
		C993148D2C5BD8FC00224BA6 /* NoteEditorController.swift in Sources */ = {isa = PBXBuildFile; fileRef = C993148C2C5BD8FC00224BA6 /* NoteEditorController.swift */; };
		C993148E2C5BD8FC00224BA6 /* NoteEditorController.swift in Sources */ = {isa = PBXBuildFile; fileRef = C993148C2C5BD8FC00224BA6 /* NoteEditorController.swift */; };
		C99314942C5BE13600224BA6 /* NoteEditorControllerTests.swift in Sources */ = {isa = PBXBuildFile; fileRef = C99314932C5BE13600224BA6 /* NoteEditorControllerTests.swift */; };
		C996933E2C11FF0F00A2C70D /* EventObservationView.swift in Sources */ = {isa = PBXBuildFile; fileRef = C996933D2C11FF0F00A2C70D /* EventObservationView.swift */; };
		C99693402C120CC900A2C70D /* AuthorObservationView.swift in Sources */ = {isa = PBXBuildFile; fileRef = C996933F2C120CC900A2C70D /* AuthorObservationView.swift */; };
		C99721CB2AEBED26004EBEAB /* String+Empty.swift in Sources */ = {isa = PBXBuildFile; fileRef = C99721CA2AEBED26004EBEAB /* String+Empty.swift */; };
		C99721CC2AEBED26004EBEAB /* String+Empty.swift in Sources */ = {isa = PBXBuildFile; fileRef = C99721CA2AEBED26004EBEAB /* String+Empty.swift */; };
		C99DBF7E2A9E81CF00F7068F /* SDWebImageSwiftUI in Frameworks */ = {isa = PBXBuildFile; productRef = C99DBF7D2A9E81CF00F7068F /* SDWebImageSwiftUI */; };
		C99DBF802A9E8BCF00F7068F /* SDWebImageSwiftUI in Frameworks */ = {isa = PBXBuildFile; productRef = C99DBF7F2A9E8BCF00F7068F /* SDWebImageSwiftUI */; };
		C99DBF822A9E8BDE00F7068F /* SDWebImageSwiftUI in Frameworks */ = {isa = PBXBuildFile; productRef = C99DBF812A9E8BDE00F7068F /* SDWebImageSwiftUI */; };
		C99E80CD2A0C2C6400187474 /* PreviewData.swift in Sources */ = {isa = PBXBuildFile; fileRef = C94BC09A2A0AC74A0098F6F1 /* PreviewData.swift */; };
		C9A0DADA29C685E500466635 /* SideMenuButton.swift in Sources */ = {isa = PBXBuildFile; fileRef = C9A0DAD929C685E500466635 /* SideMenuButton.swift */; };
		C9A0DADD29C689C900466635 /* NosNavigationBar.swift in Sources */ = {isa = PBXBuildFile; fileRef = C9A0DADC29C689C900466635 /* NosNavigationBar.swift */; };
		C9A0DAE029C697A100466635 /* AboutView.swift in Sources */ = {isa = PBXBuildFile; fileRef = C9A0DADF29C697A100466635 /* AboutView.swift */; };
		C9A0DAE429C69F0C00466635 /* HighlightedText.swift in Sources */ = {isa = PBXBuildFile; fileRef = C9A0DAE329C69F0C00466635 /* HighlightedText.swift */; };
		C9A0DAEA29C6A34200466635 /* ActivityView.swift in Sources */ = {isa = PBXBuildFile; fileRef = C9A0DAE929C6A34200466635 /* ActivityView.swift */; };
		C9A0DAED29C6A66C00466635 /* Launch Screen.storyboard in Resources */ = {isa = PBXBuildFile; fileRef = C9A0DAEC29C6A66C00466635 /* Launch Screen.storyboard */; };
		C9A25B3D29F174D200B39534 /* ReadabilityPadding.swift in Sources */ = {isa = PBXBuildFile; fileRef = C9A25B3C29F174D200B39534 /* ReadabilityPadding.swift */; };
		C9A6C7452AD83FB0001F9500 /* NotificationViewModel.swift in Sources */ = {isa = PBXBuildFile; fileRef = C9AC31AC2A55E0BD00A94E5A /* NotificationViewModel.swift */; };
		C9A8015E2BD0177D006E29B2 /* ReportPublisher.swift in Sources */ = {isa = PBXBuildFile; fileRef = C9A8015D2BD0177D006E29B2 /* ReportPublisher.swift */; };
		C9A8015F2BD0177D006E29B2 /* ReportPublisher.swift in Sources */ = {isa = PBXBuildFile; fileRef = C9A8015D2BD0177D006E29B2 /* ReportPublisher.swift */; };
		C9AC31AD2A55E0BD00A94E5A /* NotificationViewModel.swift in Sources */ = {isa = PBXBuildFile; fileRef = C9AC31AC2A55E0BD00A94E5A /* NotificationViewModel.swift */; };
		C9ADB135299288230075E7F8 /* KeyFixture.swift in Sources */ = {isa = PBXBuildFile; fileRef = C9ADB134299288230075E7F8 /* KeyFixture.swift */; };
		C9ADB13629928AF00075E7F8 /* KeyPair.swift in Sources */ = {isa = PBXBuildFile; fileRef = C9F84C26298DC98800C6714D /* KeyPair.swift */; };
		C9ADB13829928CC30075E7F8 /* String+Hex.swift in Sources */ = {isa = PBXBuildFile; fileRef = C9ADB13729928CC30075E7F8 /* String+Hex.swift */; };
		C9ADB13D29929B540075E7F8 /* Bech32.swift in Sources */ = {isa = PBXBuildFile; fileRef = C9ADB13C29929B540075E7F8 /* Bech32.swift */; };
		C9ADB13E29929EEF0075E7F8 /* Bech32.swift in Sources */ = {isa = PBXBuildFile; fileRef = C9ADB13C29929B540075E7F8 /* Bech32.swift */; };
		C9ADB13F29929F1F0075E7F8 /* String+Hex.swift in Sources */ = {isa = PBXBuildFile; fileRef = C9ADB13729928CC30075E7F8 /* String+Hex.swift */; };
		C9ADB14129951CB10075E7F8 /* NSManagedObject+Nos.swift in Sources */ = {isa = PBXBuildFile; fileRef = C9ADB14029951CB10075E7F8 /* NSManagedObject+Nos.swift */; };
		C9ADB14229951CB10075E7F8 /* NSManagedObject+Nos.swift in Sources */ = {isa = PBXBuildFile; fileRef = C9ADB14029951CB10075E7F8 /* NSManagedObject+Nos.swift */; };
		C9B597652BBC8300002EC76A /* ImagePickerUIViewController.swift in Sources */ = {isa = PBXBuildFile; fileRef = C9B597642BBC8300002EC76A /* ImagePickerUIViewController.swift */; };
		C9B5C78E2C24AF650070445B /* MockRelaySubscriptionManager.swift in Sources */ = {isa = PBXBuildFile; fileRef = 0320C1142BFE63DC00C4C080 /* MockRelaySubscriptionManager.swift */; };
		C9B678DB29EEBF3B00303F33 /* DependencyInjection.swift in Sources */ = {isa = PBXBuildFile; fileRef = C9B678DA29EEBF3B00303F33 /* DependencyInjection.swift */; };
		C9B678DC29EEBF3B00303F33 /* DependencyInjection.swift in Sources */ = {isa = PBXBuildFile; fileRef = C9B678DA29EEBF3B00303F33 /* DependencyInjection.swift */; };
		C9B678DE29EEC35B00303F33 /* Foundation+Sendable.swift in Sources */ = {isa = PBXBuildFile; fileRef = C9B678DD29EEC35B00303F33 /* Foundation+Sendable.swift */; };
		C9B678DF29EEC35B00303F33 /* Foundation+Sendable.swift in Sources */ = {isa = PBXBuildFile; fileRef = C9B678DD29EEC35B00303F33 /* Foundation+Sendable.swift */; };
		C9B678E129EEC41000303F33 /* SocialGraphCache.swift in Sources */ = {isa = PBXBuildFile; fileRef = C9B678E029EEC41000303F33 /* SocialGraphCache.swift */; };
		C9B678E229EEC41000303F33 /* SocialGraphCache.swift in Sources */ = {isa = PBXBuildFile; fileRef = C9B678E029EEC41000303F33 /* SocialGraphCache.swift */; };
		C9B678E729F01A8500303F33 /* FullscreenProgressView.swift in Sources */ = {isa = PBXBuildFile; fileRef = C9B678E629F01A8500303F33 /* FullscreenProgressView.swift */; };
		C9B708BB2A13BE41006C613A /* NoteTextEditor.swift in Sources */ = {isa = PBXBuildFile; fileRef = C9B708BA2A13BE41006C613A /* NoteTextEditor.swift */; };
		C9B71DBE2A8E9BAD0031ED9F /* Sentry in Frameworks */ = {isa = PBXBuildFile; productRef = C9B71DBD2A8E9BAD0031ED9F /* Sentry */; };
		C9B71DC02A8E9BAD0031ED9F /* SentrySwiftUI in Frameworks */ = {isa = PBXBuildFile; productRef = C9B71DBF2A8E9BAD0031ED9F /* SentrySwiftUI */; };
		C9B71DC22A9003670031ED9F /* CrashReporting.swift in Sources */ = {isa = PBXBuildFile; fileRef = C9B71DC12A9003670031ED9F /* CrashReporting.swift */; };
		C9B71DC32A9003670031ED9F /* CrashReporting.swift in Sources */ = {isa = PBXBuildFile; fileRef = C9B71DC12A9003670031ED9F /* CrashReporting.swift */; };
		C9B71DC52A9008300031ED9F /* Sentry in Frameworks */ = {isa = PBXBuildFile; productRef = C9B71DC42A9008300031ED9F /* Sentry */; };
		C9BAB09B2996FBA10003A84E /* EventProcessor.swift in Sources */ = {isa = PBXBuildFile; fileRef = C9BAB09A2996FBA10003A84E /* EventProcessor.swift */; };
		C9BAB09C2996FBA10003A84E /* EventProcessor.swift in Sources */ = {isa = PBXBuildFile; fileRef = C9BAB09A2996FBA10003A84E /* EventProcessor.swift */; };
		C9BD91892B61BBEF00FDA083 /* bad_contact_list.json in Resources */ = {isa = PBXBuildFile; fileRef = C9BD91882B61BBEF00FDA083 /* bad_contact_list.json */; };
		C9BD919B2B61C4FB00FDA083 /* RawNostrID+Random.swift in Sources */ = {isa = PBXBuildFile; fileRef = C9BD919A2B61C4FB00FDA083 /* RawNostrID+Random.swift */; };
		C9C097232C13534800F78EC3 /* DatabaseCleanerTests.swift in Sources */ = {isa = PBXBuildFile; fileRef = C9C097222C13534800F78EC3 /* DatabaseCleanerTests.swift */; };
		C9C097252C13537900F78EC3 /* DatabaseCleaner.swift in Sources */ = {isa = PBXBuildFile; fileRef = C9C097242C13537900F78EC3 /* DatabaseCleaner.swift */; };
		C9C097262C13537900F78EC3 /* DatabaseCleaner.swift in Sources */ = {isa = PBXBuildFile; fileRef = C9C097242C13537900F78EC3 /* DatabaseCleaner.swift */; };
		C9C2B77C29E072E400548B4A /* WebSocket+Nos.swift in Sources */ = {isa = PBXBuildFile; fileRef = C9C2B77B29E072E400548B4A /* WebSocket+Nos.swift */; };
		C9C2B77D29E072E400548B4A /* WebSocket+Nos.swift in Sources */ = {isa = PBXBuildFile; fileRef = C9C2B77B29E072E400548B4A /* WebSocket+Nos.swift */; };
		C9C2B77F29E0731600548B4A /* AsyncTimer.swift in Sources */ = {isa = PBXBuildFile; fileRef = C9C2B77E29E0731600548B4A /* AsyncTimer.swift */; };
		C9C2B78029E0731600548B4A /* AsyncTimer.swift in Sources */ = {isa = PBXBuildFile; fileRef = C9C2B77E29E0731600548B4A /* AsyncTimer.swift */; };
		C9C2B78229E0735400548B4A /* RelaySubscriptionManager.swift in Sources */ = {isa = PBXBuildFile; fileRef = C9C2B78129E0735400548B4A /* RelaySubscriptionManager.swift */; };
		C9C2B78329E0735400548B4A /* RelaySubscriptionManager.swift in Sources */ = {isa = PBXBuildFile; fileRef = C9C2B78129E0735400548B4A /* RelaySubscriptionManager.swift */; };
		C9C2B78529E073E300548B4A /* RelaySubscription.swift in Sources */ = {isa = PBXBuildFile; fileRef = C9C2B78429E073E300548B4A /* RelaySubscription.swift */; };
		C9C2B78629E073E300548B4A /* RelaySubscription.swift in Sources */ = {isa = PBXBuildFile; fileRef = C9C2B78429E073E300548B4A /* RelaySubscription.swift */; };
		C9C547512A4F1CC3006B0741 /* SearchController.swift in Sources */ = {isa = PBXBuildFile; fileRef = C9C547502A4F1CC3006B0741 /* SearchController.swift */; };
		C9C547552A4F1CDB006B0741 /* SearchController.swift in Sources */ = {isa = PBXBuildFile; fileRef = C9C547502A4F1CC3006B0741 /* SearchController.swift */; };
		C9C547592A4F1D8C006B0741 /* NosNotification+CoreDataClass.swift in Sources */ = {isa = PBXBuildFile; fileRef = C9C547572A4F1D8C006B0741 /* NosNotification+CoreDataClass.swift */; };
		C9C5475A2A4F1D8C006B0741 /* NosNotification+CoreDataClass.swift in Sources */ = {isa = PBXBuildFile; fileRef = C9C547572A4F1D8C006B0741 /* NosNotification+CoreDataClass.swift */; };
		C9C5475B2A4F1D8C006B0741 /* NosNotification+CoreDataProperties.swift in Sources */ = {isa = PBXBuildFile; fileRef = C9C547582A4F1D8C006B0741 /* NosNotification+CoreDataProperties.swift */; };
		C9C5475C2A4F1D8C006B0741 /* NosNotification+CoreDataProperties.swift in Sources */ = {isa = PBXBuildFile; fileRef = C9C547582A4F1D8C006B0741 /* NosNotification+CoreDataProperties.swift */; };
		C9C9444229F6F0E2002F2C7A /* XCTest+Eventually.swift in Sources */ = {isa = PBXBuildFile; fileRef = C9C9444129F6F0E2002F2C7A /* XCTest+Eventually.swift */; };
		C9CDBBA429A8FA2900C555C7 /* GoldenPostView.swift in Sources */ = {isa = PBXBuildFile; fileRef = C9CDBBA329A8FA2900C555C7 /* GoldenPostView.swift */; };
		C9CE5B142A0172CF008E198C /* WebView.swift in Sources */ = {isa = PBXBuildFile; fileRef = C9CE5B132A0172CF008E198C /* WebView.swift */; };
		C9CF23172A38A58B00EBEC31 /* ParseQueue.swift in Sources */ = {isa = PBXBuildFile; fileRef = C9CF23162A38A58B00EBEC31 /* ParseQueue.swift */; };
		C9CF23182A38A58B00EBEC31 /* ParseQueue.swift in Sources */ = {isa = PBXBuildFile; fileRef = C9CF23162A38A58B00EBEC31 /* ParseQueue.swift */; };
		C9D573492AB24B7300E06BB4 /* custom-xcassets.stencil in Resources */ = {isa = PBXBuildFile; fileRef = C9D573482AB24B7300E06BB4 /* custom-xcassets.stencil */; };
		C9DC6CBA2C1739AD00E1CFB3 /* View+HandleURLsInRouter.swift in Sources */ = {isa = PBXBuildFile; fileRef = C9DC6CB92C1739AD00E1CFB3 /* View+HandleURLsInRouter.swift */; };
		C9DEBFD2298941000078B43A /* NosApp.swift in Sources */ = {isa = PBXBuildFile; fileRef = C9DEBFD1298941000078B43A /* NosApp.swift */; };
		C9DEBFD4298941000078B43A /* PersistenceController.swift in Sources */ = {isa = PBXBuildFile; fileRef = C9DEBFD3298941000078B43A /* PersistenceController.swift */; };
		C9DEBFD9298941000078B43A /* HomeFeedView.swift in Sources */ = {isa = PBXBuildFile; fileRef = C9DEBFD8298941000078B43A /* HomeFeedView.swift */; };
		C9DEBFDB298941020078B43A /* Assets.xcassets in Resources */ = {isa = PBXBuildFile; fileRef = C9DEBFDA298941020078B43A /* Assets.xcassets */; };
		C9DEC003298945150078B43A /* String+Lorem.swift in Sources */ = {isa = PBXBuildFile; fileRef = C9DEC002298945150078B43A /* String+Lorem.swift */; };
		C9DEC006298947900078B43A /* sample_data.json in Resources */ = {isa = PBXBuildFile; fileRef = C9DEC005298947900078B43A /* sample_data.json */; };
		C9DEC04529894BED0078B43A /* Event+CoreDataClass.swift in Sources */ = {isa = PBXBuildFile; fileRef = C9DEC03F29894BED0078B43A /* Event+CoreDataClass.swift */; };
		C9DEC04629894BED0078B43A /* Event+CoreDataClass.swift in Sources */ = {isa = PBXBuildFile; fileRef = C9DEC03F29894BED0078B43A /* Event+CoreDataClass.swift */; };
		C9DEC04D29894BED0078B43A /* Author+CoreDataClass.swift in Sources */ = {isa = PBXBuildFile; fileRef = C9DEC04329894BED0078B43A /* Author+CoreDataClass.swift */; };
		C9DEC04E29894BED0078B43A /* Author+CoreDataClass.swift in Sources */ = {isa = PBXBuildFile; fileRef = C9DEC04329894BED0078B43A /* Author+CoreDataClass.swift */; };
		C9DEC05A2989509B0078B43A /* PersistenceController.swift in Sources */ = {isa = PBXBuildFile; fileRef = C9DEBFD3298941000078B43A /* PersistenceController.swift */; };
		C9DEC05B298950A90078B43A /* String+Lorem.swift in Sources */ = {isa = PBXBuildFile; fileRef = C9DEC002298945150078B43A /* String+Lorem.swift */; };
		C9DEC0632989541F0078B43A /* Bundle+Current.swift in Sources */ = {isa = PBXBuildFile; fileRef = C9DEC0622989541F0078B43A /* Bundle+Current.swift */; };
		C9DEC0642989541F0078B43A /* Bundle+Current.swift in Sources */ = {isa = PBXBuildFile; fileRef = C9DEC0622989541F0078B43A /* Bundle+Current.swift */; };
		C9DEC065298955200078B43A /* sample_data.json in Resources */ = {isa = PBXBuildFile; fileRef = C9DEC005298947900078B43A /* sample_data.json */; };
		C9DEC068298965270078B43A /* Starscream in Frameworks */ = {isa = PBXBuildFile; productRef = C9DEC067298965270078B43A /* Starscream */; };
		C9DEC06A298965550078B43A /* RelayView.swift in Sources */ = {isa = PBXBuildFile; fileRef = C9DEC069298965540078B43A /* RelayView.swift */; };
		C9DEC06E2989668E0078B43A /* Relay+CoreDataClass.swift in Sources */ = {isa = PBXBuildFile; fileRef = C9DEC06C2989668E0078B43A /* Relay+CoreDataClass.swift */; };
		C9DEC06F2989668E0078B43A /* Relay+CoreDataClass.swift in Sources */ = {isa = PBXBuildFile; fileRef = C9DEC06C2989668E0078B43A /* Relay+CoreDataClass.swift */; };
		C9DFA966299BEB96006929C1 /* NoteCard.swift in Sources */ = {isa = PBXBuildFile; fileRef = C9DFA964299BEB96006929C1 /* NoteCard.swift */; };
		C9DFA969299BEC33006929C1 /* CardStyle.swift in Sources */ = {isa = PBXBuildFile; fileRef = C9DFA968299BEC33006929C1 /* CardStyle.swift */; };
		C9DFA971299BF8CD006929C1 /* NoteView.swift in Sources */ = {isa = PBXBuildFile; fileRef = C9DFA970299BF8CD006929C1 /* NoteView.swift */; };
		C9DFA972299BF9E8006929C1 /* CompactNoteView.swift in Sources */ = {isa = PBXBuildFile; fileRef = C9DFA96A299BEE2C006929C1 /* CompactNoteView.swift */; };
		C9E37E0F2A1E7C32003D4B0A /* ReportMenuModifier.swift in Sources */ = {isa = PBXBuildFile; fileRef = C9E37E0E2A1E7C32003D4B0A /* ReportMenuModifier.swift */; };
		C9E37E122A1E7EC5003D4B0A /* PreviewContainer.swift in Sources */ = {isa = PBXBuildFile; fileRef = C9E37E112A1E7EC5003D4B0A /* PreviewContainer.swift */; };
		C9E37E152A1E8143003D4B0A /* ReportTarget.swift in Sources */ = {isa = PBXBuildFile; fileRef = C9E37E142A1E8143003D4B0A /* ReportTarget.swift */; };
		C9E37E162A1E8143003D4B0A /* ReportTarget.swift in Sources */ = {isa = PBXBuildFile; fileRef = C9E37E142A1E8143003D4B0A /* ReportTarget.swift */; };
		C9E8C1152B081EBE002D46B0 /* NIP05View.swift in Sources */ = {isa = PBXBuildFile; fileRef = C9E8C1142B081EBE002D46B0 /* NIP05View.swift */; };
		C9EE3E602A0538B7008A7491 /* ExpirationTimeButton.swift in Sources */ = {isa = PBXBuildFile; fileRef = C9EE3E5F2A0538B7008A7491 /* ExpirationTimeButton.swift */; };
		C9EE3E632A053910008A7491 /* ExpirationTimeOption.swift in Sources */ = {isa = PBXBuildFile; fileRef = C9EE3E622A053910008A7491 /* ExpirationTimeOption.swift */; };
		C9EE3E642A053910008A7491 /* ExpirationTimeOption.swift in Sources */ = {isa = PBXBuildFile; fileRef = C9EE3E622A053910008A7491 /* ExpirationTimeOption.swift */; };
		C9EF84CF2C24D63000182B6F /* MockRelayService.swift in Sources */ = {isa = PBXBuildFile; fileRef = C9EF84CE2C24D63000182B6F /* MockRelayService.swift */; };
		C9EF84D02C24D63000182B6F /* MockRelayService.swift in Sources */ = {isa = PBXBuildFile; fileRef = C9EF84CE2C24D63000182B6F /* MockRelayService.swift */; };
		C9F0BB6929A5039D000547FC /* Int+Bool.swift in Sources */ = {isa = PBXBuildFile; fileRef = C9F0BB6829A5039D000547FC /* Int+Bool.swift */; };
		C9F0BB6B29A503D6000547FC /* PublicKey.swift in Sources */ = {isa = PBXBuildFile; fileRef = C9F0BB6A29A503D6000547FC /* PublicKey.swift */; };
		C9F0BB6C29A503D6000547FC /* PublicKey.swift in Sources */ = {isa = PBXBuildFile; fileRef = C9F0BB6A29A503D6000547FC /* PublicKey.swift */; };
		C9F0BB6D29A503D9000547FC /* Int+Bool.swift in Sources */ = {isa = PBXBuildFile; fileRef = C9F0BB6829A5039D000547FC /* Int+Bool.swift */; };
		C9F0BB6F29A50437000547FC /* NostrIdentifierPrefix.swift in Sources */ = {isa = PBXBuildFile; fileRef = C9F0BB6E29A50437000547FC /* NostrIdentifierPrefix.swift */; };
		C9F0BB7029A50437000547FC /* NostrIdentifierPrefix.swift in Sources */ = {isa = PBXBuildFile; fileRef = C9F0BB6E29A50437000547FC /* NostrIdentifierPrefix.swift */; };
		C9F204802AE029D90029A858 /* AppDestination.swift in Sources */ = {isa = PBXBuildFile; fileRef = C9F2047F2AE029D90029A858 /* AppDestination.swift */; };
		C9F204812AE02D8C0029A858 /* AppDestination.swift in Sources */ = {isa = PBXBuildFile; fileRef = C9F2047F2AE029D90029A858 /* AppDestination.swift */; };
		C9F64D8C29ED840700563F2B /* Zipper.swift in Sources */ = {isa = PBXBuildFile; fileRef = C9F64D8B29ED840700563F2B /* Zipper.swift */; };
		C9F64D8D29ED840700563F2B /* Zipper.swift in Sources */ = {isa = PBXBuildFile; fileRef = C9F64D8B29ED840700563F2B /* Zipper.swift */; };
		C9F75AD22A02D41E005BBE45 /* ComposerActionBar.swift in Sources */ = {isa = PBXBuildFile; fileRef = C9F75AD12A02D41E005BBE45 /* ComposerActionBar.swift */; };
		C9F75AD62A041FF7005BBE45 /* ExpirationTimePicker.swift in Sources */ = {isa = PBXBuildFile; fileRef = C9F75AD52A041FF7005BBE45 /* ExpirationTimePicker.swift */; };
		C9F84C1A298DBB6300C6714D /* Data+Encoding.swift in Sources */ = {isa = PBXBuildFile; fileRef = C9671D72298DB94C00EE7E12 /* Data+Encoding.swift */; };
		C9F84C1C298DBBF400C6714D /* Data+Sha.swift in Sources */ = {isa = PBXBuildFile; fileRef = C9F84C1B298DBBF400C6714D /* Data+Sha.swift */; };
		C9F84C1D298DBC6100C6714D /* Data+Sha.swift in Sources */ = {isa = PBXBuildFile; fileRef = C9F84C1B298DBBF400C6714D /* Data+Sha.swift */; };
		C9F84C21298DC36800C6714D /* AppView.swift in Sources */ = {isa = PBXBuildFile; fileRef = C9F84C20298DC36800C6714D /* AppView.swift */; };
		C9F84C23298DC7B900C6714D /* SettingsView.swift in Sources */ = {isa = PBXBuildFile; fileRef = C9F84C22298DC7B900C6714D /* SettingsView.swift */; };
		C9F84C27298DC98800C6714D /* KeyPair.swift in Sources */ = {isa = PBXBuildFile; fileRef = C9F84C26298DC98800C6714D /* KeyPair.swift */; };
		C9FC1E632B61ACE300A3A6FB /* CoreDataTestCase.swift in Sources */ = {isa = PBXBuildFile; fileRef = C9FC1E622B61ACE300A3A6FB /* CoreDataTestCase.swift */; };
		C9FD34F62BCEC89C008F8D95 /* secp256k1 in Frameworks */ = {isa = PBXBuildFile; productRef = C9FD34F52BCEC89C008F8D95 /* secp256k1 */; };
		C9FD34F82BCEC8B5008F8D95 /* secp256k1 in Frameworks */ = {isa = PBXBuildFile; productRef = C9FD34F72BCEC8B5008F8D95 /* secp256k1 */; };
		C9FD35132BCED5A6008F8D95 /* NostrSDK in Frameworks */ = {isa = PBXBuildFile; productRef = C9FD35122BCED5A6008F8D95 /* NostrSDK */; };
		CD09A74429A50F1D0063464F /* SideMenu.swift in Sources */ = {isa = PBXBuildFile; fileRef = CD09A74329A50F1D0063464F /* SideMenu.swift */; };
		CD09A74629A50F750063464F /* SideMenuContent.swift in Sources */ = {isa = PBXBuildFile; fileRef = CD09A74529A50F750063464F /* SideMenuContent.swift */; };
		CD09A74829A51EFC0063464F /* Router.swift in Sources */ = {isa = PBXBuildFile; fileRef = CD09A74729A51EFC0063464F /* Router.swift */; };
		CD09A74929A521210063464F /* Router.swift in Sources */ = {isa = PBXBuildFile; fileRef = CD09A74729A51EFC0063464F /* Router.swift */; };
		CD09A75929A521D20063464F /* Color+Hex.swift in Sources */ = {isa = PBXBuildFile; fileRef = C95D68AA299E710F00429F86 /* Color+Hex.swift */; };
		CD09A75F29A521FD0063464F /* RelayService.swift in Sources */ = {isa = PBXBuildFile; fileRef = C97797B8298AA19A0046BD25 /* RelayService.swift */; };
		CD09A76029A521FD0063464F /* Filter.swift in Sources */ = {isa = PBXBuildFile; fileRef = A336DD3B299FD78000A0CBA0 /* Filter.swift */; };
		CD09A76229A5220E0063464F /* AppController.swift in Sources */ = {isa = PBXBuildFile; fileRef = 3F170C77299D816200BC8F8B /* AppController.swift */; };
		CD27177629A7C8B200AE8888 /* sample_replies.json in Resources */ = {isa = PBXBuildFile; fileRef = CD27177529A7C8B200AE8888 /* sample_replies.json */; };
		CD2CF38E299E67F900332116 /* CardButtonStyle.swift in Sources */ = {isa = PBXBuildFile; fileRef = CD2CF38D299E67F900332116 /* CardButtonStyle.swift */; };
		CD2CF390299E68BE00332116 /* NoteButton.swift in Sources */ = {isa = PBXBuildFile; fileRef = CD2CF38F299E68BE00332116 /* NoteButton.swift */; };
		CD4908D429B92941007443DB /* ReportABugMailView.swift in Sources */ = {isa = PBXBuildFile; fileRef = CD4908D329B92941007443DB /* ReportABugMailView.swift */; };
		CD76865029B6503500085358 /* NoteOptionsButton.swift in Sources */ = {isa = PBXBuildFile; fileRef = CD76864F29B6503500085358 /* NoteOptionsButton.swift */; };
		CDDA1F7B29A527650047ACD8 /* Starscream in Frameworks */ = {isa = PBXBuildFile; productRef = CDDA1F7A29A527650047ACD8 /* Starscream */; };
		CDDA1F7D29A527650047ACD8 /* SwiftUINavigation in Frameworks */ = {isa = PBXBuildFile; productRef = CDDA1F7C29A527650047ACD8 /* SwiftUINavigation */; };
		DC08FF812A7969C5009F87D1 /* UIDevice+Simulator.swift in Sources */ = {isa = PBXBuildFile; fileRef = DC2E54C72A700F1400C2CAAB /* UIDevice+Simulator.swift */; };
		DC2E54C82A700F1400C2CAAB /* UIDevice+Simulator.swift in Sources */ = {isa = PBXBuildFile; fileRef = DC2E54C72A700F1400C2CAAB /* UIDevice+Simulator.swift */; };
		DC4AB2F62A4475B800D1478A /* AppDelegate.swift in Sources */ = {isa = PBXBuildFile; fileRef = DC4AB2F52A4475B800D1478A /* AppDelegate.swift */; };
		DC5F203F2A6AE24200F8D73F /* ImagePickerButton.swift in Sources */ = {isa = PBXBuildFile; fileRef = DC5F203E2A6AE24200F8D73F /* ImagePickerButton.swift */; };
/* End PBXBuildFile section */

/* Begin PBXContainerItemProxy section */
		C90862C129E9804B00C35A71 /* PBXContainerItemProxy */ = {
			isa = PBXContainerItemProxy;
			containerPortal = C9DEBFC6298941000078B43A /* Project object */;
			proxyType = 1;
			remoteGlobalIDString = C9DEBFCD298941000078B43A;
			remoteInfo = Nos;
		};
		C9DEBFE5298941020078B43A /* PBXContainerItemProxy */ = {
			isa = PBXContainerItemProxy;
			containerPortal = C9DEBFC6298941000078B43A /* Project object */;
			proxyType = 1;
			remoteGlobalIDString = C9DEBFCD298941000078B43A;
			remoteInfo = Nos;
		};
/* End PBXContainerItemProxy section */

/* Begin PBXFileReference section */
		030024182CC00DF70073ED56 /* SplashScreenView.swift */ = {isa = PBXFileReference; lastKnownFileType = sourcecode.swift; path = SplashScreenView.swift; sourceTree = "<group>"; };
		030036842C5D39DD002C71F5 /* RefreshController.swift */ = {isa = PBXFileReference; lastKnownFileType = sourcecode.swift; path = RefreshController.swift; sourceTree = "<group>"; };
		030036AA2C5D872B002C71F5 /* NewNotesButton.swift */ = {isa = PBXFileReference; lastKnownFileType = sourcecode.swift; path = NewNotesButton.swift; sourceTree = "<group>"; };
		0303B11E2D0257D400077929 /* Nos 21.xcdatamodel */ = {isa = PBXFileReference; lastKnownFileType = wrapper.xcdatamodel; path = "Nos 21.xcdatamodel"; sourceTree = "<group>"; };
		0303B13E2D025BDD00077929 /* AuthorList+CoreDataProperties.swift */ = {isa = PBXFileReference; lastKnownFileType = sourcecode.swift; path = "AuthorList+CoreDataProperties.swift"; sourceTree = "<group>"; };
		0304D0A62C9B4BF2001D16C7 /* OpenGraphMetatdata.swift */ = {isa = PBXFileReference; lastKnownFileType = sourcecode.swift; path = OpenGraphMetatdata.swift; sourceTree = "<group>"; };
		0304D0B12C9B731F001D16C7 /* MockOpenGraphService.swift */ = {isa = PBXFileReference; lastKnownFileType = sourcecode.swift; path = MockOpenGraphService.swift; sourceTree = "<group>"; };
		030AE4282BE3D63C004DEE02 /* FeaturedAuthor.swift */ = {isa = PBXFileReference; lastKnownFileType = sourcecode.swift; path = FeaturedAuthor.swift; sourceTree = "<group>"; };
		030E56C92CC1BC6200A4A51E /* PublicKeyView.swift */ = {isa = PBXFileReference; lastKnownFileType = sourcecode.swift; path = PublicKeyView.swift; sourceTree = "<group>"; };
		030E56E32CC1BF2900A4A51E /* CopyButtonState.swift */ = {isa = PBXFileReference; lastKnownFileType = sourcecode.swift; path = CopyButtonState.swift; sourceTree = "<group>"; };
		030E56F22CC2836D00A4A51E /* CopyKeyView.swift */ = {isa = PBXFileReference; lastKnownFileType = sourcecode.swift; path = CopyKeyView.swift; sourceTree = "<group>"; };
		030E570C2CC2A05B00A4A51E /* DisplayNameView.swift */ = {isa = PBXFileReference; lastKnownFileType = sourcecode.swift; path = DisplayNameView.swift; sourceTree = "<group>"; };
		030E571A2CC2ADDB00A4A51E /* SaveProfileError.swift */ = {isa = PBXFileReference; lastKnownFileType = sourcecode.swift; path = SaveProfileError.swift; sourceTree = "<group>"; };
		030E57282CC2B0D100A4A51E /* UsernameView.swift */ = {isa = PBXFileReference; fileEncoding = 4; lastKnownFileType = sourcecode.swift; path = UsernameView.swift; sourceTree = "<group>"; };
		030FECAA2CB5E0B900820014 /* BuildYourNetworkView.swift */ = {isa = PBXFileReference; lastKnownFileType = sourcecode.swift; path = BuildYourNetworkView.swift; sourceTree = "<group>"; };
		0314CF732C9C7DD00001A53B /* youTube_fortnight_short.html */ = {isa = PBXFileReference; fileEncoding = 4; lastKnownFileType = text.html; path = youTube_fortnight_short.html; sourceTree = "<group>"; };
		0314D5AB2C7D31060002E7F4 /* MediaService.swift */ = {isa = PBXFileReference; lastKnownFileType = sourcecode.swift; path = MediaService.swift; sourceTree = "<group>"; };
		0315B5EE2C7E451C0020E707 /* MockMediaService.swift */ = {isa = PBXFileReference; lastKnownFileType = sourcecode.swift; path = MockMediaService.swift; sourceTree = "<group>"; };
		0317263B2C7935220030EDCA /* AspectRatioContainer.swift */ = {isa = PBXFileReference; lastKnownFileType = sourcecode.swift; path = AspectRatioContainer.swift; sourceTree = "<group>"; };
		031D0BB32C826F8400D95342 /* EventProcessorIntegrationTests+InlineMetadata.swift */ = {isa = PBXFileReference; lastKnownFileType = sourcecode.swift; path = "EventProcessorIntegrationTests+InlineMetadata.swift"; sourceTree = "<group>"; };
		0320C0E42BFBB27E00C4C080 /* PerformanceTests.xctestplan */ = {isa = PBXFileReference; lastKnownFileType = text; path = PerformanceTests.xctestplan; sourceTree = "<group>"; };
		0320C0FA2BFE43A600C4C080 /* RelayServiceTests.swift */ = {isa = PBXFileReference; lastKnownFileType = sourcecode.swift; path = RelayServiceTests.swift; sourceTree = "<group>"; };
		0320C1142BFE63DC00C4C080 /* MockRelaySubscriptionManager.swift */ = {isa = PBXFileReference; lastKnownFileType = sourcecode.swift; path = MockRelaySubscriptionManager.swift; sourceTree = "<group>"; };
		032634672C10C0D600E489B5 /* nostr_build_nip96_response.json */ = {isa = PBXFileReference; lastKnownFileType = text.json; path = nostr_build_nip96_response.json; sourceTree = "<group>"; };
		0326346A2C10C1D800E489B5 /* FileStorageServerInfoResponseJSONTests.swift */ = {isa = PBXFileReference; lastKnownFileType = sourcecode.swift; path = FileStorageServerInfoResponseJSONTests.swift; sourceTree = "<group>"; };
		0326346C2C10C2FD00E489B5 /* FileStorageServerInfoResponseJSON.swift */ = {isa = PBXFileReference; lastKnownFileType = sourcecode.swift; path = FileStorageServerInfoResponseJSON.swift; sourceTree = "<group>"; };
		0326346F2C10C40B00E489B5 /* NostrBuildAPIClientTests.swift */ = {isa = PBXFileReference; lastKnownFileType = sourcecode.swift; path = NostrBuildAPIClientTests.swift; sourceTree = "<group>"; };
		032634792C10C57A00E489B5 /* FileStorageAPIClient.swift */ = {isa = PBXFileReference; lastKnownFileType = sourcecode.swift; path = FileStorageAPIClient.swift; sourceTree = "<group>"; };
		033B288D2C419E7600E325E8 /* Nos 16.xcdatamodel */ = {isa = PBXFileReference; lastKnownFileType = wrapper.xcdatamodel; path = "Nos 16.xcdatamodel"; sourceTree = "<group>"; };
		033C19DB2D03A34F00B5529D /* EventProcessorIntegrationTests+FollowSet.swift */ = {isa = PBXFileReference; lastKnownFileType = sourcecode.swift; path = "EventProcessorIntegrationTests+FollowSet.swift"; sourceTree = "<group>"; };
		033E940A2D08F14900C6FB03 /* AuthorList+CoreDataClass.swift */ = {isa = PBXFileReference; lastKnownFileType = sourcecode.swift; path = "AuthorList+CoreDataClass.swift"; sourceTree = "<group>"; };
		034834292C9A02FC0050CF51 /* MockOpenGraphParser.swift */ = {isa = PBXFileReference; lastKnownFileType = sourcecode.swift; path = MockOpenGraphParser.swift; sourceTree = "<group>"; };
		034EBDB92C24895E006BA35A /* CurrentUserError.swift */ = {isa = PBXFileReference; lastKnownFileType = sourcecode.swift; path = CurrentUserError.swift; sourceTree = "<group>"; };
		0350F10B2C0A46760024CC15 /* new_contact_list.json */ = {isa = PBXFileReference; fileEncoding = 4; lastKnownFileType = text.json; path = new_contact_list.json; sourceTree = "<group>"; };
		0350F1162C0A47B20024CC15 /* contact_list.json */ = {isa = PBXFileReference; fileEncoding = 4; lastKnownFileType = text.json; path = contact_list.json; sourceTree = "<group>"; };
		0350F1202C0A490E0024CC15 /* EventProcessorIntegrationTests.swift */ = {isa = PBXFileReference; lastKnownFileType = sourcecode.swift; path = EventProcessorIntegrationTests.swift; sourceTree = "<group>"; };
		0350F12A2C0A49D40024CC15 /* text_note.json */ = {isa = PBXFileReference; fileEncoding = 4; lastKnownFileType = text.json; path = text_note.json; sourceTree = "<group>"; };
		0350F12C2C0A7EF20024CC15 /* FeatureFlags.swift */ = {isa = PBXFileReference; lastKnownFileType = sourcecode.swift; path = FeatureFlags.swift; sourceTree = "<group>"; };
		0357299A2BE415E5005FEE85 /* ContentWarningController.swift */ = {isa = PBXFileReference; fileEncoding = 4; lastKnownFileType = sourcecode.swift; path = ContentWarningController.swift; sourceTree = "<group>"; };
		0357299C2BE41653005FEE85 /* ContentWarningControllerTests.swift */ = {isa = PBXFileReference; fileEncoding = 4; lastKnownFileType = sourcecode.swift; path = ContentWarningControllerTests.swift; sourceTree = "<group>"; };
		0357299D2BE41653005FEE85 /* SocialGraphCacheTests.swift */ = {isa = PBXFileReference; fileEncoding = 4; lastKnownFileType = sourcecode.swift; path = SocialGraphCacheTests.swift; sourceTree = "<group>"; };
		035729A12BE4167E005FEE85 /* AuthorTests.swift */ = {isa = PBXFileReference; fileEncoding = 4; lastKnownFileType = sourcecode.swift; path = AuthorTests.swift; sourceTree = "<group>"; };
		035729A22BE4167E005FEE85 /* Bech32Tests.swift */ = {isa = PBXFileReference; fileEncoding = 4; lastKnownFileType = sourcecode.swift; path = Bech32Tests.swift; sourceTree = "<group>"; };
		035729A32BE4167E005FEE85 /* EventTests.swift */ = {isa = PBXFileReference; fileEncoding = 4; lastKnownFileType = sourcecode.swift; path = EventTests.swift; sourceTree = "<group>"; };
		035729A42BE4167E005FEE85 /* FollowTests.swift */ = {isa = PBXFileReference; fileEncoding = 4; lastKnownFileType = sourcecode.swift; path = FollowTests.swift; sourceTree = "<group>"; };
		035729A52BE4167E005FEE85 /* KeyPairTests.swift */ = {isa = PBXFileReference; fileEncoding = 4; lastKnownFileType = sourcecode.swift; path = KeyPairTests.swift; sourceTree = "<group>"; };
		035729A62BE4167E005FEE85 /* NoteParserTests.swift */ = {isa = PBXFileReference; fileEncoding = 4; lastKnownFileType = sourcecode.swift; path = NoteParserTests.swift; sourceTree = "<group>"; };
		035729A72BE4167E005FEE85 /* ReportCategoryTests.swift */ = {isa = PBXFileReference; fileEncoding = 4; lastKnownFileType = sourcecode.swift; path = ReportCategoryTests.swift; sourceTree = "<group>"; };
		035729A82BE4167E005FEE85 /* SHA256KeyTests.swift */ = {isa = PBXFileReference; fileEncoding = 4; lastKnownFileType = sourcecode.swift; path = SHA256KeyTests.swift; sourceTree = "<group>"; };
		035729A92BE4167E005FEE85 /* TLVElementTests.swift */ = {isa = PBXFileReference; fileEncoding = 4; lastKnownFileType = sourcecode.swift; path = TLVElementTests.swift; sourceTree = "<group>"; };
		035729B42BE416A6005FEE85 /* DirectMessageWrapperTests.swift */ = {isa = PBXFileReference; fileEncoding = 4; lastKnownFileType = sourcecode.swift; path = DirectMessageWrapperTests.swift; sourceTree = "<group>"; };
		035729B52BE416A6005FEE85 /* GiftWrapperTests.swift */ = {isa = PBXFileReference; fileEncoding = 4; lastKnownFileType = sourcecode.swift; path = GiftWrapperTests.swift; sourceTree = "<group>"; };
		035729B62BE416A6005FEE85 /* ReportPublisherTests.swift */ = {isa = PBXFileReference; fileEncoding = 4; lastKnownFileType = sourcecode.swift; path = ReportPublisherTests.swift; sourceTree = "<group>"; };
		035729BB2BE416BD005FEE85 /* EventObservationTests.swift */ = {isa = PBXFileReference; fileEncoding = 4; lastKnownFileType = sourcecode.swift; path = EventObservationTests.swift; sourceTree = "<group>"; };
		03585DB12C8B951C00AD65AF /* text_note_with_duplicate_metadata_urls.json */ = {isa = PBXFileReference; fileEncoding = 4; lastKnownFileType = text.json; path = text_note_with_duplicate_metadata_urls.json; sourceTree = "<group>"; };
		03618C972C826F2100BCBC55 /* text_note_with_media_metadata.json */ = {isa = PBXFileReference; lastKnownFileType = text.json; path = text_note_with_media_metadata.json; sourceTree = "<group>"; };
		0365CD862C4016A200622A1A /* EventKind.swift */ = {isa = PBXFileReference; lastKnownFileType = sourcecode.swift; path = EventKind.swift; sourceTree = "<group>"; };
		037071262C90C5FA00BEAEC4 /* OpenGraphService.swift */ = {isa = PBXFileReference; lastKnownFileType = sourcecode.swift; path = OpenGraphService.swift; sourceTree = "<group>"; };
		0370712A2C90C76900BEAEC4 /* DefaultOpenGraphServiceTests.swift */ = {isa = PBXFileReference; lastKnownFileType = sourcecode.swift; path = DefaultOpenGraphServiceTests.swift; sourceTree = "<group>"; };
		037071352C90D3F200BEAEC4 /* youtube_video_toxic.html */ = {isa = PBXFileReference; fileEncoding = 4; lastKnownFileType = text.html; path = youtube_video_toxic.html; sourceTree = "<group>"; };
		0373CE7F2C08DBC40027C856 /* old_contact_list.json */ = {isa = PBXFileReference; fileEncoding = 4; lastKnownFileType = text.json; path = old_contact_list.json; sourceTree = "<group>"; };
		0373CE982C0910250027C856 /* XCTestCase+FileData.swift */ = {isa = PBXFileReference; lastKnownFileType = sourcecode.swift; path = "XCTestCase+FileData.swift"; sourceTree = "<group>"; };
		0376DF612C3DBAED00C80786 /* NostrIdentifierTests.swift */ = {isa = PBXFileReference; lastKnownFileType = sourcecode.swift; path = NostrIdentifierTests.swift; sourceTree = "<group>"; };
		0378409C2BB4A2B600E5E901 /* PrivacyInfo.xcprivacy */ = {isa = PBXFileReference; lastKnownFileType = text.xml; path = PrivacyInfo.xcprivacy; sourceTree = "<group>"; };
		037975D02C0E341500ADDF37 /* MockFeatureFlags.swift */ = {isa = PBXFileReference; lastKnownFileType = sourcecode.swift; path = MockFeatureFlags.swift; sourceTree = "<group>"; };
		038196F62CA36797002A94E3 /* elmo-animated.webp */ = {isa = PBXFileReference; lastKnownFileType = file; path = "elmo-animated.webp"; sourceTree = "<group>"; };
		038196F82CA367C4002A94E3 /* ImageAnimatedTests.swift */ = {isa = PBXFileReference; lastKnownFileType = sourcecode.swift; path = ImageAnimatedTests.swift; sourceTree = "<group>"; };
		038863DD2C6FF51500B09797 /* ZoomableContainer.swift */ = {isa = PBXFileReference; lastKnownFileType = sourcecode.swift; path = ZoomableContainer.swift; sourceTree = "<group>"; };
		038EF09C2CC16D640031F7F2 /* PrivateKeyView.swift */ = {isa = PBXFileReference; lastKnownFileType = sourcecode.swift; path = PrivateKeyView.swift; sourceTree = "<group>"; };
		0393893C2CA49CE000698978 /* fonts-animated.gif */ = {isa = PBXFileReference; lastKnownFileType = image.gif; path = "fonts-animated.gif"; sourceTree = "<group>"; };
		039C961E2C480F4100A8EB39 /* unsupported_kinds.json */ = {isa = PBXFileReference; fileEncoding = 4; lastKnownFileType = text.json; path = unsupported_kinds.json; sourceTree = "<group>"; };
		039C96282C48321E00A8EB39 /* long_form_data.json */ = {isa = PBXFileReference; fileEncoding = 4; lastKnownFileType = text.json; path = long_form_data.json; sourceTree = "<group>"; };
		039F09582CC051EE00FEEC81 /* CreateAccountView.swift */ = {isa = PBXFileReference; lastKnownFileType = sourcecode.swift; path = CreateAccountView.swift; sourceTree = "<group>"; };
		03A241BC2CC2F458007EA31B /* AccountSuccessView.swift */ = {isa = PBXFileReference; lastKnownFileType = sourcecode.swift; path = AccountSuccessView.swift; sourceTree = "<group>"; };
		03A241D22CC3056F007EA31B /* AgeVerificationView.swift */ = {isa = PBXFileReference; lastKnownFileType = sourcecode.swift; path = AgeVerificationView.swift; sourceTree = "<group>"; };
		03A3AA3A2C5028FF008FE153 /* PublicKeyTests.swift */ = {isa = PBXFileReference; lastKnownFileType = sourcecode.swift; path = PublicKeyTests.swift; sourceTree = "<group>"; };
		03A743442CC048C700893CAE /* GoToFeedTip.swift */ = {isa = PBXFileReference; lastKnownFileType = sourcecode.swift; path = GoToFeedTip.swift; sourceTree = "<group>"; };
		03AB2F7D2BF6609500B73DB1 /* UnitTests.xctestplan */ = {isa = PBXFileReference; lastKnownFileType = text; path = UnitTests.xctestplan; sourceTree = "<group>"; };
		03B4E6A12C125CA1006E5F59 /* nostr_build_nip96_upload_response.json */ = {isa = PBXFileReference; fileEncoding = 4; lastKnownFileType = text.json; path = nostr_build_nip96_upload_response.json; sourceTree = "<group>"; };
		03B4E6AB2C125D13006E5F59 /* FileStorageUploadResponseJSONTests.swift */ = {isa = PBXFileReference; fileEncoding = 4; lastKnownFileType = sourcecode.swift; path = FileStorageUploadResponseJSONTests.swift; sourceTree = "<group>"; };
		03B4E6AD2C125D61006E5F59 /* FileStorageUploadResponseJSON.swift */ = {isa = PBXFileReference; fileEncoding = 4; lastKnownFileType = sourcecode.swift; path = FileStorageUploadResponseJSON.swift; sourceTree = "<group>"; };
		03C49AC12C938DE100502321 /* SoupOpenGraphParser.swift */ = {isa = PBXFileReference; lastKnownFileType = sourcecode.swift; path = SoupOpenGraphParser.swift; sourceTree = "<group>"; };
		03C5DBC42CC19044009A9E0E /* LargeNumberView.swift */ = {isa = PBXFileReference; lastKnownFileType = sourcecode.swift; path = LargeNumberView.swift; sourceTree = "<group>"; };
		03C7E7912CB9C0AF0054624C /* WelcomeToFeedTip.swift */ = {isa = PBXFileReference; lastKnownFileType = sourcecode.swift; path = WelcomeToFeedTip.swift; sourceTree = "<group>"; };
		03C7E7972CB9C1600054624C /* InlineTipViewStyle.swift */ = {isa = PBXFileReference; lastKnownFileType = sourcecode.swift; path = InlineTipViewStyle.swift; sourceTree = "<group>"; };
		03C7E7A12CB9CD0B0054624C /* PointDownEmojiTipViewStyle.swift */ = {isa = PBXFileReference; lastKnownFileType = sourcecode.swift; path = PointDownEmojiTipViewStyle.swift; sourceTree = "<group>"; };
		03C853C52D03A50900164D6C /* follow_set.json */ = {isa = PBXFileReference; lastKnownFileType = text.json; path = follow_set.json; sourceTree = "<group>"; };
		03C8B4952C6D065900A07CCD /* ImageViewer.swift */ = {isa = PBXFileReference; lastKnownFileType = sourcecode.swift; path = ImageViewer.swift; sourceTree = "<group>"; };
		03D1B4272C3C1A5D001778CD /* NostrIdentifier.swift */ = {isa = PBXFileReference; lastKnownFileType = sourcecode.swift; path = NostrIdentifier.swift; sourceTree = "<group>"; };
		03D1B42B2C3C1B0D001778CD /* TLVElement.swift */ = {isa = PBXFileReference; lastKnownFileType = sourcecode.swift; path = TLVElement.swift; sourceTree = "<group>"; };
		03E1812E2C753C9B00886CC6 /* ImageButton.swift */ = {isa = PBXFileReference; lastKnownFileType = sourcecode.swift; path = ImageButton.swift; sourceTree = "<group>"; };
		03E181382C75467C00886CC6 /* GalleryView.swift */ = {isa = PBXFileReference; lastKnownFileType = sourcecode.swift; path = GalleryView.swift; sourceTree = "<group>"; };
		03E181462C754BA300886CC6 /* LinkView.swift */ = {isa = PBXFileReference; lastKnownFileType = sourcecode.swift; path = LinkView.swift; sourceTree = "<group>"; };
		03E711662C935114000B6F96 /* SoupOpenGraphParserTests.swift */ = {isa = PBXFileReference; lastKnownFileType = sourcecode.swift; path = SoupOpenGraphParserTests.swift; sourceTree = "<group>"; };
		03E711802C936DD1000B6F96 /* OpenGraphParser.swift */ = {isa = PBXFileReference; lastKnownFileType = sourcecode.swift; path = OpenGraphParser.swift; sourceTree = "<group>"; };
		03EB47062CB080110004FF35 /* BrokenLinkView.swift */ = {isa = PBXFileReference; lastKnownFileType = sourcecode.swift; path = BrokenLinkView.swift; sourceTree = "<group>"; };
		03ED93462C46C48400C8D443 /* JSONEventTests.swift */ = {isa = PBXFileReference; lastKnownFileType = sourcecode.swift; path = JSONEventTests.swift; sourceTree = "<group>"; };
		03F7C4F22C10DF79006FF613 /* URLSessionProtocol.swift */ = {isa = PBXFileReference; lastKnownFileType = sourcecode.swift; path = URLSessionProtocol.swift; sourceTree = "<group>"; };
		03FE3F782C87A9D900D25810 /* EventError.swift */ = {isa = PBXFileReference; lastKnownFileType = sourcecode.swift; path = EventError.swift; sourceTree = "<group>"; };
		03FE3F7B2C87AC9900D25810 /* Event+InlineMetadata.swift */ = {isa = PBXFileReference; lastKnownFileType = sourcecode.swift; path = "Event+InlineMetadata.swift"; sourceTree = "<group>"; };
		03FE3F8A2C87BC9500D25810 /* text_note_multiple_media.json */ = {isa = PBXFileReference; lastKnownFileType = text.json; path = text_note_multiple_media.json; sourceTree = "<group>"; };
		03FFCA582D075E2800D6F0F1 /* follow_set_updated.json */ = {isa = PBXFileReference; fileEncoding = 4; lastKnownFileType = text.json; path = follow_set_updated.json; sourceTree = "<group>"; };
		03FFCA7A2D07720C00D6F0F1 /* AuthorListError.swift */ = {isa = PBXFileReference; lastKnownFileType = sourcecode.swift; path = AuthorListError.swift; sourceTree = "<group>"; };
		03FFCA7D2D07729200D6F0F1 /* AuthorListTests.swift */ = {isa = PBXFileReference; lastKnownFileType = sourcecode.swift; path = AuthorListTests.swift; sourceTree = "<group>"; };
		041C56C32CA1B48E007D3BB2 /* UserFlagView.swift */ = {isa = PBXFileReference; lastKnownFileType = sourcecode.swift; path = UserFlagView.swift; sourceTree = "<group>"; };
		042406F22C907A15008F2A21 /* NosToggle.swift */ = {isa = PBXFileReference; lastKnownFileType = sourcecode.swift; path = NosToggle.swift; sourceTree = "<group>"; };
		04368D2A2C99A2C400DEAA2E /* FlagOption.swift */ = {isa = PBXFileReference; lastKnownFileType = sourcecode.swift; path = FlagOption.swift; sourceTree = "<group>"; };
		04368D302C99A78800DEAA2E /* NosRadioButton.swift */ = {isa = PBXFileReference; lastKnownFileType = sourcecode.swift; path = NosRadioButton.swift; sourceTree = "<group>"; };
		04368D4A2C99CFC700DEAA2E /* ContentFlagView.swift */ = {isa = PBXFileReference; lastKnownFileType = sourcecode.swift; path = ContentFlagView.swift; sourceTree = "<group>"; };
		045EDCF22CAAF47600B67964 /* FlagSuccessView.swift */ = {isa = PBXFileReference; lastKnownFileType = sourcecode.swift; path = FlagSuccessView.swift; sourceTree = "<group>"; };
		045EDD042CAC025700B67964 /* ScrollViewProxy+Animate.swift */ = {isa = PBXFileReference; lastKnownFileType = sourcecode.swift; path = "ScrollViewProxy+Animate.swift"; sourceTree = "<group>"; };
		0496D6302C975E6900D29375 /* FlagOptionPicker.swift */ = {isa = PBXFileReference; lastKnownFileType = sourcecode.swift; path = FlagOptionPicker.swift; sourceTree = "<group>"; };
		04C9D7262CBF09C200EAAD4D /* TextField+PlaceHolderStyle.swift */ = {isa = PBXFileReference; lastKnownFileType = sourcecode.swift; path = "TextField+PlaceHolderStyle.swift"; sourceTree = "<group>"; };
		04C9D7902CC29D5000EAAD4D /* FeaturedAuthor+Cohort1.swift */ = {isa = PBXFileReference; lastKnownFileType = sourcecode.swift; path = "FeaturedAuthor+Cohort1.swift"; sourceTree = "<group>"; };
		04C9D7922CC29D8300EAAD4D /* FeaturedAuthor+Cohort2.swift */ = {isa = PBXFileReference; lastKnownFileType = sourcecode.swift; path = "FeaturedAuthor+Cohort2.swift"; sourceTree = "<group>"; };
		04C9D7942CC29E0A00EAAD4D /* FeaturedAuthor+Cohort3.swift */ = {isa = PBXFileReference; lastKnownFileType = sourcecode.swift; path = "FeaturedAuthor+Cohort3.swift"; sourceTree = "<group>"; };
		04C9D7962CC29E4A00EAAD4D /* FeaturedAuthor+Cohort4.swift */ = {isa = PBXFileReference; lastKnownFileType = sourcecode.swift; path = "FeaturedAuthor+Cohort4.swift"; sourceTree = "<group>"; };
		04C9D7982CC29EDD00EAAD4D /* FeaturedAuthor+Cohort5.swift */ = {isa = PBXFileReference; lastKnownFileType = sourcecode.swift; path = "FeaturedAuthor+Cohort5.swift"; sourceTree = "<group>"; };
		04F16AA62CBDBD91003AD693 /* DeleteConfirmationView.swift */ = {isa = PBXFileReference; lastKnownFileType = sourcecode.swift; path = DeleteConfirmationView.swift; sourceTree = "<group>"; };
		2D06BB9C2AE249D70085F509 /* ThreadRootView.swift */ = {isa = PBXFileReference; fileEncoding = 4; lastKnownFileType = sourcecode.swift; path = ThreadRootView.swift; sourceTree = "<group>"; };
		2D3C71A52CEE6F7100625BCB /* Nos 20.xcdatamodel */ = {isa = PBXFileReference; lastKnownFileType = wrapper.xcdatamodel; path = "Nos 20.xcdatamodel"; sourceTree = "<group>"; };
		2D4010A12AD87DF300F93AD4 /* KnownFollowersView.swift */ = {isa = PBXFileReference; fileEncoding = 4; lastKnownFileType = sourcecode.swift; path = KnownFollowersView.swift; sourceTree = "<group>"; };
		3A1C296E2B2A537C0020B753 /* Moderation.xcstrings */ = {isa = PBXFileReference; lastKnownFileType = text.json.xcstrings; path = Moderation.xcstrings; sourceTree = "<group>"; };
		3A67449B2B294712002B8DE0 /* Localizable.xcstrings */ = {isa = PBXFileReference; lastKnownFileType = text.json.xcstrings; path = Localizable.xcstrings; sourceTree = "<group>"; };
		3AAB61B42B24CD0000717A07 /* Date+ElapsedTests.swift */ = {isa = PBXFileReference; lastKnownFileType = sourcecode.swift; path = "Date+ElapsedTests.swift"; sourceTree = "<group>"; };
		3AD3185F2B296D0C00026B07 /* Reply.xcstrings */ = {isa = PBXFileReference; lastKnownFileType = text.json.xcstrings; path = Reply.xcstrings; sourceTree = "<group>"; };
		3AD318622B296D1E00026B07 /* ImagePicker.xcstrings */ = {isa = PBXFileReference; lastKnownFileType = text.json.xcstrings; path = ImagePicker.xcstrings; sourceTree = "<group>"; };
		3F170C77299D816200BC8F8B /* AppController.swift */ = {isa = PBXFileReference; lastKnownFileType = sourcecode.swift; path = AppController.swift; sourceTree = "<group>"; };
		3F30020429C1FDD9003D4F8B /* OnboardingStartView.swift */ = {isa = PBXFileReference; lastKnownFileType = sourcecode.swift; path = OnboardingStartView.swift; sourceTree = "<group>"; };
		3F30020629C237AB003D4F8B /* OnboardingAgeVerificationView.swift */ = {isa = PBXFileReference; lastKnownFileType = sourcecode.swift; path = OnboardingAgeVerificationView.swift; sourceTree = "<group>"; };
		3F30020829C23895003D4F8B /* OnboardingNotOldEnoughView.swift */ = {isa = PBXFileReference; lastKnownFileType = sourcecode.swift; path = OnboardingNotOldEnoughView.swift; sourceTree = "<group>"; };
		3F30020C29C382EB003D4F8B /* OnboardingLoginView.swift */ = {isa = PBXFileReference; lastKnownFileType = sourcecode.swift; path = OnboardingLoginView.swift; sourceTree = "<group>"; };
		3F43C47529A9625700E896A0 /* AuthorReference+CoreDataClass.swift */ = {isa = PBXFileReference; lastKnownFileType = sourcecode.swift; path = "AuthorReference+CoreDataClass.swift"; sourceTree = "<group>"; };
		3F60F42829B27D3E000D62C4 /* ThreadView.swift */ = {isa = PBXFileReference; lastKnownFileType = sourcecode.swift; path = ThreadView.swift; sourceTree = "<group>"; };
		3FB5E650299D28A200386527 /* OnboardingView.swift */ = {isa = PBXFileReference; lastKnownFileType = sourcecode.swift; path = OnboardingView.swift; sourceTree = "<group>"; };
		3FFB1D88299FF37C002A755D /* AvatarView.swift */ = {isa = PBXFileReference; lastKnownFileType = sourcecode.swift; path = AvatarView.swift; sourceTree = "<group>"; };
		3FFB1D9229A6BBCE002A755D /* EventReference+CoreDataClass.swift */ = {isa = PBXFileReference; fileEncoding = 4; lastKnownFileType = sourcecode.swift; path = "EventReference+CoreDataClass.swift"; sourceTree = "<group>"; };
		3FFB1D9529A6BBEC002A755D /* Collection+SafeSubscript.swift */ = {isa = PBXFileReference; fileEncoding = 4; lastKnownFileType = sourcecode.swift; path = "Collection+SafeSubscript.swift"; sourceTree = "<group>"; };
		3FFB1D9B29A7DF9D002A755D /* StackedAvatarsView.swift */ = {isa = PBXFileReference; fileEncoding = 4; lastKnownFileType = sourcecode.swift; path = StackedAvatarsView.swift; sourceTree = "<group>"; };
		50089A002C9712EF00834588 /* JSONEvent+Kinds.swift */ = {isa = PBXFileReference; lastKnownFileType = sourcecode.swift; path = "JSONEvent+Kinds.swift"; sourceTree = "<group>"; };
		50089A0B2C97182200834588 /* CurrentUser+PublishEvents.swift */ = {isa = PBXFileReference; lastKnownFileType = sourcecode.swift; path = "CurrentUser+PublishEvents.swift"; sourceTree = "<group>"; };
		50089A162C98678600834588 /* View+ListRowGradientBackground.swift */ = {isa = PBXFileReference; lastKnownFileType = sourcecode.swift; path = "View+ListRowGradientBackground.swift"; sourceTree = "<group>"; };
		501728B32D16EFAC00CF2A07 /* FeedPicker.swift */ = {isa = PBXFileReference; lastKnownFileType = sourcecode.swift; path = FeedPicker.swift; sourceTree = "<group>"; };
		5022F9452D2186300012FF4B /* follow_set_private.json */ = {isa = PBXFileReference; lastKnownFileType = text.json; path = follow_set_private.json; sourceTree = "<group>"; };
		5022F9472D2188650012FF4B /* Nos 23.xcdatamodel */ = {isa = PBXFileReference; lastKnownFileType = wrapper.xcdatamodel; path = "Nos 23.xcdatamodel"; sourceTree = "<group>"; };
		5022FB342D2303F00012FF4B /* FeedSelectorTip.swift */ = {isa = PBXFileReference; lastKnownFileType = sourcecode.swift; path = FeedSelectorTip.swift; sourceTree = "<group>"; };
		5022FBCE2D242C810012FF4B /* NosSegmentedPicker.swift */ = {isa = PBXFileReference; lastKnownFileType = sourcecode.swift; path = NosSegmentedPicker.swift; sourceTree = "<group>"; };
		502B6C3C2C9462A400446316 /* PushNotificationRegistrar.swift */ = {isa = PBXFileReference; lastKnownFileType = sourcecode.swift; path = PushNotificationRegistrar.swift; sourceTree = "<group>"; };
		503CA9522D19ACC800805EF8 /* HorizontalLine.swift */ = {isa = PBXFileReference; lastKnownFileType = sourcecode.swift; path = HorizontalLine.swift; sourceTree = "<group>"; };
		503CA9782D19C39800805EF8 /* FeedCustomizerView.swift */ = {isa = PBXFileReference; lastKnownFileType = sourcecode.swift; path = FeedCustomizerView.swift; sourceTree = "<group>"; };
		503CAAF02D1AFF8400805EF8 /* BeveledContainerView.swift */ = {isa = PBXFileReference; lastKnownFileType = sourcecode.swift; path = BeveledContainerView.swift; sourceTree = "<group>"; };
		503CAB4E2D1D8FAF00805EF8 /* FeedController.swift */ = {isa = PBXFileReference; lastKnownFileType = sourcecode.swift; path = FeedController.swift; sourceTree = "<group>"; };
		503CAB6D2D1DA17100805EF8 /* FeedToggleRow.swift */ = {isa = PBXFileReference; lastKnownFileType = sourcecode.swift; path = FeedToggleRow.swift; sourceTree = "<group>"; };
		503CAB7B2D1DA6DB00805EF8 /* Nos 22.xcdatamodel */ = {isa = PBXFileReference; lastKnownFileType = wrapper.xcdatamodel; path = "Nos 22.xcdatamodel"; sourceTree = "<group>"; };
		503CAC602D1EF71700805EF8 /* FeedSourceToggleView.swift */ = {isa = PBXFileReference; lastKnownFileType = sourcecode.swift; path = FeedSourceToggleView.swift; sourceTree = "<group>"; };
		5044546D2C90726A00251A7E /* Event+Fetching.swift */ = {isa = PBXFileReference; lastKnownFileType = sourcecode.swift; path = "Event+Fetching.swift"; sourceTree = "<group>"; };
		5044546F2C90728500251A7E /* Event+Hydration.swift */ = {isa = PBXFileReference; lastKnownFileType = sourcecode.swift; path = "Event+Hydration.swift"; sourceTree = "<group>"; };
		5045540C2C81E10C0044ECAE /* EditableAvatarView.swift */ = {isa = PBXFileReference; lastKnownFileType = sourcecode.swift; path = EditableAvatarView.swift; sourceTree = "<group>"; };
		506102872CC3D29B003DC0E3 /* TextDebouncer.swift */ = {isa = PBXFileReference; lastKnownFileType = sourcecode.swift; path = TextDebouncer.swift; sourceTree = "<group>"; };
		508133CA2C79F78500DFBF75 /* AttributedString+Quotation.swift */ = {isa = PBXFileReference; lastKnownFileType = sourcecode.swift; path = "AttributedString+Quotation.swift"; sourceTree = "<group>"; };
		508133DA2C7A003600DFBF75 /* AttributedString+QuotationsTests.swift */ = {isa = PBXFileReference; lastKnownFileType = sourcecode.swift; path = "AttributedString+QuotationsTests.swift"; sourceTree = "<group>"; };
		508B2B602C9EF65300C14034 /* NSPersistentContainer+Nos.swift */ = {isa = PBXFileReference; lastKnownFileType = sourcecode.swift; path = "NSPersistentContainer+Nos.swift"; sourceTree = "<group>"; };
		509532DE2C62360500E0BACA /* NotificationViewModelTests.swift */ = {isa = PBXFileReference; lastKnownFileType = sourcecode.swift; path = NotificationViewModelTests.swift; sourceTree = "<group>"; };
		509532FF2C62535400E0BACA /* zap_request.json */ = {isa = PBXFileReference; lastKnownFileType = text.json; path = zap_request.json; sourceTree = "<group>"; };
		509533092C625B5D00E0BACA /* zap_request_one_sat.json */ = {isa = PBXFileReference; fileEncoding = 4; lastKnownFileType = text.json; path = zap_request_one_sat.json; sourceTree = "<group>"; };
		5095330A2C625B5D00E0BACA /* zap_request_no_amount.json */ = {isa = PBXFileReference; fileEncoding = 4; lastKnownFileType = text.json; path = zap_request_no_amount.json; sourceTree = "<group>"; };
		50DE6B1A2C6B88FE0065665D /* View+StyledBorder.swift */ = {isa = PBXFileReference; lastKnownFileType = sourcecode.swift; path = "View+StyledBorder.swift"; sourceTree = "<group>"; };
		50E2EB712C86175900D4B360 /* NSRegularExpression+Replacement.swift */ = {isa = PBXFileReference; lastKnownFileType = sourcecode.swift; path = "NSRegularExpression+Replacement.swift"; sourceTree = "<group>"; };
		50EA86D32D28150D001E62CC /* FeedSource.swift */ = {isa = PBXFileReference; lastKnownFileType = sourcecode.swift; path = FeedSource.swift; sourceTree = "<group>"; };
		50EA885B2D2D5235001E62CC /* follow_set_with_unknown_tag.json */ = {isa = PBXFileReference; lastKnownFileType = text.json; path = follow_set_with_unknown_tag.json; sourceTree = "<group>"; };
		50F695062C6392C4000E4C74 /* zap_receipt.json */ = {isa = PBXFileReference; lastKnownFileType = text.json; path = zap_receipt.json; sourceTree = "<group>"; };
		5B098DBB2BDAF6CB00500A1B /* NoteParserTests+NIP08.swift */ = {isa = PBXFileReference; lastKnownFileType = sourcecode.swift; path = "NoteParserTests+NIP08.swift"; sourceTree = "<group>"; };
		5B098DC52BDAF73500500A1B /* AttributedString+Links.swift */ = {isa = PBXFileReference; lastKnownFileType = sourcecode.swift; path = "AttributedString+Links.swift"; sourceTree = "<group>"; };
		5B098DC82BDAF7CF00500A1B /* NoteParserTests+NIP27.swift */ = {isa = PBXFileReference; lastKnownFileType = sourcecode.swift; path = "NoteParserTests+NIP27.swift"; sourceTree = "<group>"; };
		5B0D99022A94090A0039F0C5 /* DoubleTapToPopModifier.swift */ = {isa = PBXFileReference; lastKnownFileType = sourcecode.swift; path = DoubleTapToPopModifier.swift; sourceTree = "<group>"; };
		5B29B5832BEAA0D7008F6008 /* BioSheet.swift */ = {isa = PBXFileReference; lastKnownFileType = sourcecode.swift; path = BioSheet.swift; sourceTree = "<group>"; };
		5B29B58D2BEC392B008F6008 /* ActivityPubBadgeView.swift */ = {isa = PBXFileReference; lastKnownFileType = sourcecode.swift; path = ActivityPubBadgeView.swift; sourceTree = "<group>"; };
		5B2F5CC12AE7443700A92B52 /* Nos 13.xcdatamodel */ = {isa = PBXFileReference; lastKnownFileType = wrapper.xcdatamodel; path = "Nos 13.xcdatamodel"; sourceTree = "<group>"; };
		5B503F612A291A1A0098805A /* JSONRelayMetadata.swift */ = {isa = PBXFileReference; lastKnownFileType = sourcecode.swift; path = JSONRelayMetadata.swift; sourceTree = "<group>"; };
		5B6136372C2F408E00ADD9C3 /* RepliesLabel.swift */ = {isa = PBXFileReference; lastKnownFileType = sourcecode.swift; path = RepliesLabel.swift; sourceTree = "<group>"; };
		5B6136452C348A5100ADD9C3 /* RepliesDisplayType.swift */ = {isa = PBXFileReference; lastKnownFileType = sourcecode.swift; path = RepliesDisplayType.swift; sourceTree = "<group>"; };
		5B6EB48D29EDBE0E006E750C /* NoteParser.swift */ = {isa = PBXFileReference; lastKnownFileType = sourcecode.swift; path = NoteParser.swift; sourceTree = "<group>"; };
		5B79F5EA2B97B5E9002DA9BE /* ConfirmUsernameDeletionSheet.swift */ = {isa = PBXFileReference; lastKnownFileType = sourcecode.swift; path = ConfirmUsernameDeletionSheet.swift; sourceTree = "<group>"; };
		5B79F6082B98AC33002DA9BE /* ClaimYourUniqueIdentitySheet.swift */ = {isa = PBXFileReference; lastKnownFileType = sourcecode.swift; path = ClaimYourUniqueIdentitySheet.swift; sourceTree = "<group>"; };
		5B79F60A2B98ACA0002DA9BE /* PickYourUsernameSheet.swift */ = {isa = PBXFileReference; lastKnownFileType = sourcecode.swift; path = PickYourUsernameSheet.swift; sourceTree = "<group>"; };
		5B79F6102B98AD0A002DA9BE /* ExcellentChoiceSheet.swift */ = {isa = PBXFileReference; lastKnownFileType = sourcecode.swift; path = ExcellentChoiceSheet.swift; sourceTree = "<group>"; };
		5B79F6122B98B145002DA9BE /* WizardNavigationStack.swift */ = {isa = PBXFileReference; lastKnownFileType = sourcecode.swift; path = WizardNavigationStack.swift; sourceTree = "<group>"; };
		5B79F6182B98B24C002DA9BE /* DeleteUsernameWizard.swift */ = {isa = PBXFileReference; lastKnownFileType = sourcecode.swift; path = DeleteUsernameWizard.swift; sourceTree = "<group>"; };
		5B79F6452BA11725002DA9BE /* WizardSheetVStack.swift */ = {isa = PBXFileReference; lastKnownFileType = sourcecode.swift; path = WizardSheetVStack.swift; sourceTree = "<group>"; };
		5B79F64B2BA119AE002DA9BE /* WizardSheetTitleText.swift */ = {isa = PBXFileReference; lastKnownFileType = sourcecode.swift; path = WizardSheetTitleText.swift; sourceTree = "<group>"; };
		5B79F6522BA11B08002DA9BE /* WizardSheetDescriptionText.swift */ = {isa = PBXFileReference; lastKnownFileType = sourcecode.swift; path = WizardSheetDescriptionText.swift; sourceTree = "<group>"; };
		5B79F6542BA123D4002DA9BE /* WizardSheetBadgeText.swift */ = {isa = PBXFileReference; lastKnownFileType = sourcecode.swift; path = WizardSheetBadgeText.swift; sourceTree = "<group>"; };
		5B7C93AF2B6AD52400410ABE /* CreateUsernameWizard.swift */ = {isa = PBXFileReference; lastKnownFileType = sourcecode.swift; path = CreateUsernameWizard.swift; sourceTree = "<group>"; };
		5B810DD62B55BA44008FE8A9 /* Nos 15.xcdatamodel */ = {isa = PBXFileReference; lastKnownFileType = wrapper.xcdatamodel; path = "Nos 15.xcdatamodel"; sourceTree = "<group>"; };
		5B834F662A83FB5C000C1432 /* ProfileKnownFollowersView.swift */ = {isa = PBXFileReference; lastKnownFileType = sourcecode.swift; path = ProfileKnownFollowersView.swift; sourceTree = "<group>"; };
		5B834F682A83FC7F000C1432 /* ProfileSocialStatsView.swift */ = {isa = PBXFileReference; lastKnownFileType = sourcecode.swift; path = ProfileSocialStatsView.swift; sourceTree = "<group>"; };
		5B8805192A21027C00E21F06 /* SHA256Key.swift */ = {isa = PBXFileReference; lastKnownFileType = sourcecode.swift; path = SHA256Key.swift; sourceTree = "<group>"; };
		5B8C96AB29D52AD200B73AEC /* AuthorListView.swift */ = {isa = PBXFileReference; lastKnownFileType = sourcecode.swift; path = AuthorListView.swift; sourceTree = "<group>"; };
		5B8C96B129DB313300B73AEC /* AuthorCard.swift */ = {isa = PBXFileReference; lastKnownFileType = sourcecode.swift; path = AuthorCard.swift; sourceTree = "<group>"; };
		5B8C96B529DDD3B200B73AEC /* NoteUITextViewRepresentable.swift */ = {isa = PBXFileReference; lastKnownFileType = sourcecode.swift; path = NoteUITextViewRepresentable.swift; sourceTree = "<group>"; };
		5B960D2C2B34B1B900C52C45 /* Nos 14.xcdatamodel */ = {isa = PBXFileReference; lastKnownFileType = wrapper.xcdatamodel; path = "Nos 14.xcdatamodel"; sourceTree = "<group>"; };
		5BBA5E902BADF98E00D57D76 /* AlreadyHaveANIP05View.swift */ = {isa = PBXFileReference; lastKnownFileType = sourcecode.swift; path = AlreadyHaveANIP05View.swift; sourceTree = "<group>"; };
		5BBA5E9B2BAE052F00D57D76 /* NiceWorkSheet.swift */ = {isa = PBXFileReference; lastKnownFileType = sourcecode.swift; path = NiceWorkSheet.swift; sourceTree = "<group>"; };
		5BC0D9CB2B867B9D005D6980 /* NamesAPI.swift */ = {isa = PBXFileReference; lastKnownFileType = sourcecode.swift; path = NamesAPI.swift; sourceTree = "<group>"; };
		5BCA95D12C8A5F0D00A52D1A /* PreviewEventRepository.swift */ = {isa = PBXFileReference; lastKnownFileType = sourcecode.swift; path = PreviewEventRepository.swift; sourceTree = "<group>"; };
		5BD25E582C192BBC005CF884 /* NoteParserTests+Parse.swift */ = {isa = PBXFileReference; lastKnownFileType = sourcecode.swift; path = "NoteParserTests+Parse.swift"; sourceTree = "<group>"; };
		5BE281C62AE2CCD800880466 /* ReplyButton.swift */ = {isa = PBXFileReference; fileEncoding = 4; lastKnownFileType = sourcecode.swift; path = ReplyButton.swift; sourceTree = "<group>"; };
		5BE281C92AE2CCEB00880466 /* HomeTab.swift */ = {isa = PBXFileReference; fileEncoding = 4; lastKnownFileType = sourcecode.swift; path = HomeTab.swift; sourceTree = "<group>"; };
		5BE460702BAB2BE1004B83ED /* NosStaging.entitlements */ = {isa = PBXFileReference; lastKnownFileType = text.plist.entitlements; path = NosStaging.entitlements; sourceTree = "<group>"; };
		5BE460762BAB307A004B83ED /* NosDev.entitlements */ = {isa = PBXFileReference; lastKnownFileType = text.plist.entitlements; path = NosDev.entitlements; sourceTree = "<group>"; };
		5BE4609E2BACAFEE004B83ED /* StagingSecrets.xcconfig */ = {isa = PBXFileReference; lastKnownFileType = text.xcconfig; path = StagingSecrets.xcconfig; sourceTree = "<group>"; };
		5BE4609F2BACAFEE004B83ED /* DevSecrets.xcconfig */ = {isa = PBXFileReference; lastKnownFileType = text.xcconfig; path = DevSecrets.xcconfig; sourceTree = "<group>"; };
		5BE460A02BACAFEE004B83ED /* ProductionSecrets.xcconfig */ = {isa = PBXFileReference; lastKnownFileType = text.xcconfig; path = ProductionSecrets.xcconfig; sourceTree = "<group>"; };
		5BFBB28A2BD9D79F002E909F /* URLParser.swift */ = {isa = PBXFileReference; lastKnownFileType = sourcecode.swift; path = URLParser.swift; sourceTree = "<group>"; };
		5BFBB2942BD9D7EB002E909F /* URLParserTests.swift */ = {isa = PBXFileReference; lastKnownFileType = sourcecode.swift; path = URLParserTests.swift; sourceTree = "<group>"; };
		5BFF66AF2A4B55FC00AA79DD /* Nos 10.xcdatamodel */ = {isa = PBXFileReference; lastKnownFileType = wrapper.xcdatamodel; path = "Nos 10.xcdatamodel"; sourceTree = "<group>"; };
		5BFF66B02A573F6400AA79DD /* RelayDetailView.swift */ = {isa = PBXFileReference; lastKnownFileType = sourcecode.swift; path = RelayDetailView.swift; sourceTree = "<group>"; };
		5BFF66B32A58853D00AA79DD /* PublishedEventsView.swift */ = {isa = PBXFileReference; lastKnownFileType = sourcecode.swift; path = PublishedEventsView.swift; sourceTree = "<group>"; };
		5BFF66B52A58A8A000AA79DD /* MutesView.swift */ = {isa = PBXFileReference; lastKnownFileType = sourcecode.swift; path = MutesView.swift; sourceTree = "<group>"; };
		659B27232BD9CB4500BEA6CC /* VerifiableEvent.swift */ = {isa = PBXFileReference; lastKnownFileType = sourcecode.swift; path = VerifiableEvent.swift; sourceTree = "<group>"; };
		65BD8DB82BDAF28200802039 /* CircularFollowButton.swift */ = {isa = PBXFileReference; fileEncoding = 4; lastKnownFileType = sourcecode.swift; path = CircularFollowButton.swift; sourceTree = "<group>"; };
		65BD8DBE2BDAF2C300802039 /* DiscoverTab.swift */ = {isa = PBXFileReference; fileEncoding = 4; lastKnownFileType = sourcecode.swift; path = DiscoverTab.swift; sourceTree = "<group>"; };
		65BD8DBF2BDAF2C300802039 /* FeaturedAuthorCategory.swift */ = {isa = PBXFileReference; fileEncoding = 4; lastKnownFileType = sourcecode.swift; path = FeaturedAuthorCategory.swift; sourceTree = "<group>"; };
		65BD8DC02BDAF2C300802039 /* DiscoverContentsView.swift */ = {isa = PBXFileReference; fileEncoding = 4; lastKnownFileType = sourcecode.swift; path = DiscoverContentsView.swift; sourceTree = "<group>"; };
		65D066982BD558690011C5CD /* DirectMessageWrapper.swift */ = {isa = PBXFileReference; fileEncoding = 4; lastKnownFileType = sourcecode.swift; path = DirectMessageWrapper.swift; sourceTree = "<group>"; };
		9DF077732C63BEA200F6B14E /* Colors.xcassets */ = {isa = PBXFileReference; lastKnownFileType = folder.assetcatalog; path = Colors.xcassets; sourceTree = "<group>"; };
		A303AF8229A9153A005DC8FC /* FollowButton.swift */ = {isa = PBXFileReference; lastKnownFileType = sourcecode.swift; path = FollowButton.swift; sourceTree = "<group>"; };
		A32B6C7229A6BE9B00653FF5 /* FollowsView.swift */ = {isa = PBXFileReference; lastKnownFileType = sourcecode.swift; path = FollowsView.swift; sourceTree = "<group>"; };
		A32B6C7729A6C99200653FF5 /* CompactAuthorCard.swift */ = {isa = PBXFileReference; lastKnownFileType = sourcecode.swift; path = CompactAuthorCard.swift; sourceTree = "<group>"; };
		A336DD3B299FD78000A0CBA0 /* Filter.swift */ = {isa = PBXFileReference; lastKnownFileType = sourcecode.swift; path = Filter.swift; sourceTree = "<group>"; };
		A34E439829A522F20057AFCB /* CurrentUser.swift */ = {isa = PBXFileReference; lastKnownFileType = sourcecode.swift; path = CurrentUser.swift; sourceTree = "<group>"; };
		A351E1A129BA92240009B7F6 /* ProfileEditView.swift */ = {isa = PBXFileReference; fileEncoding = 4; lastKnownFileType = sourcecode.swift; path = ProfileEditView.swift; sourceTree = "<group>"; };
		A3B943CE299AE00100A15A08 /* Keychain.swift */ = {isa = PBXFileReference; lastKnownFileType = sourcecode.swift; path = Keychain.swift; sourceTree = "<group>"; };
		A3B943D4299D514800A15A08 /* Follow+CoreDataClass.swift */ = {isa = PBXFileReference; lastKnownFileType = sourcecode.swift; path = "Follow+CoreDataClass.swift"; sourceTree = "<group>"; };
		C9032C2D2BAE31ED001F4EC6 /* ProfileFeedType.swift */ = {isa = PBXFileReference; lastKnownFileType = sourcecode.swift; path = ProfileFeedType.swift; sourceTree = "<group>"; };
		C90352B92C1235CD000A5993 /* NosNavigationDestination.swift */ = {isa = PBXFileReference; lastKnownFileType = sourcecode.swift; path = NosNavigationDestination.swift; sourceTree = "<group>"; };
		C905B0762A619E99009B8A78 /* LPLinkViewRepresentable.swift */ = {isa = PBXFileReference; lastKnownFileType = sourcecode.swift; path = LPLinkViewRepresentable.swift; sourceTree = "<group>"; };
		C90862BB29E9804B00C35A71 /* NosPerformanceTests.xctest */ = {isa = PBXFileReference; explicitFileType = wrapper.cfbundle; includeInIndex = 0; path = NosPerformanceTests.xctest; sourceTree = BUILT_PRODUCTS_DIR; };
		C90862BD29E9804B00C35A71 /* NosPerformanceTests.swift */ = {isa = PBXFileReference; lastKnownFileType = sourcecode.swift; path = NosPerformanceTests.swift; sourceTree = "<group>"; };
		C90B16B72AFED96300CB4B85 /* URLExtensionTests.swift */ = {isa = PBXFileReference; lastKnownFileType = sourcecode.swift; path = URLExtensionTests.swift; sourceTree = "<group>"; };
		C913DA092AEAF52B003BDD6D /* NoteWarningController.swift */ = {isa = PBXFileReference; lastKnownFileType = sourcecode.swift; path = NoteWarningController.swift; sourceTree = "<group>"; };
		C913DA0B2AEB2EBF003BDD6D /* FetchRequestPublisher.swift */ = {isa = PBXFileReference; lastKnownFileType = sourcecode.swift; path = FetchRequestPublisher.swift; sourceTree = "<group>"; };
		C913DA0D2AEB3265003BDD6D /* WarningView.swift */ = {isa = PBXFileReference; lastKnownFileType = sourcecode.swift; path = WarningView.swift; sourceTree = "<group>"; };
		C91400232B2A3894009B13B4 /* SQLiteStoreTestCase.swift */ = {isa = PBXFileReference; lastKnownFileType = sourcecode.swift; path = SQLiteStoreTestCase.swift; sourceTree = "<group>"; };
		C9246C1B2C8A42A0005495CE /* RelaySubscriptionManagerTests.swift */ = {isa = PBXFileReference; lastKnownFileType = sourcecode.swift; path = RelaySubscriptionManagerTests.swift; sourceTree = "<group>"; };
		C92A04DD2A58B02B00C844B8 /* Nos 11.xcdatamodel */ = {isa = PBXFileReference; lastKnownFileType = wrapper.xcdatamodel; path = "Nos 11.xcdatamodel"; sourceTree = "<group>"; };
		C92AB3352B599DD0005B3FFB /* doc */ = {isa = PBXFileReference; lastKnownFileType = folder; path = doc; sourceTree = "<group>"; };
		C92DF80429C25DE900400561 /* URL+Extensions.swift */ = {isa = PBXFileReference; lastKnownFileType = sourcecode.swift; path = "URL+Extensions.swift"; sourceTree = "<group>"; };
		C92DF80729C25FA900400561 /* SquareImage.swift */ = {isa = PBXFileReference; lastKnownFileType = sourcecode.swift; path = SquareImage.swift; sourceTree = "<group>"; };
		C92E7F662C4EFF3D00B80638 /* WebSocketErrorEvent.swift */ = {isa = PBXFileReference; lastKnownFileType = sourcecode.swift; path = WebSocketErrorEvent.swift; sourceTree = "<group>"; };
		C92E7F692C4EFF7200B80638 /* WebSocketConnection.swift */ = {isa = PBXFileReference; lastKnownFileType = sourcecode.swift; path = WebSocketConnection.swift; sourceTree = "<group>"; };
		C92E7F6C2C4EFF9B00B80638 /* WebSocketState.swift */ = {isa = PBXFileReference; lastKnownFileType = sourcecode.swift; path = WebSocketState.swift; sourceTree = "<group>"; };
		C92F01512AC4D6AB00972489 /* NosFormSection.swift */ = {isa = PBXFileReference; lastKnownFileType = sourcecode.swift; path = NosFormSection.swift; sourceTree = "<group>"; };
		C92F01542AC4D6CF00972489 /* BeveledSeparator.swift */ = {isa = PBXFileReference; lastKnownFileType = sourcecode.swift; path = BeveledSeparator.swift; sourceTree = "<group>"; };
		C92F01572AC4D6F700972489 /* NosTextField.swift */ = {isa = PBXFileReference; lastKnownFileType = sourcecode.swift; path = NosTextField.swift; sourceTree = "<group>"; };
		C92F015A2AC4D74E00972489 /* NosTextEditor.swift */ = {isa = PBXFileReference; lastKnownFileType = sourcecode.swift; path = NosTextEditor.swift; sourceTree = "<group>"; };
		C92F015D2AC4D99400972489 /* NosForm.swift */ = {isa = PBXFileReference; lastKnownFileType = sourcecode.swift; path = NosForm.swift; sourceTree = "<group>"; };
		C930055E2A6AF8320098CA9E /* LoadingContent.swift */ = {isa = PBXFileReference; fileEncoding = 4; lastKnownFileType = sourcecode.swift; path = LoadingContent.swift; sourceTree = "<group>"; };
		C930E0562BA49DAD002B5776 /* GridPattern.swift */ = {isa = PBXFileReference; lastKnownFileType = sourcecode.swift; path = GridPattern.swift; sourceTree = "<group>"; };
		C936B4612A4CB01C00DF1EB9 /* PushNotificationService.swift */ = {isa = PBXFileReference; lastKnownFileType = sourcecode.swift; path = PushNotificationService.swift; sourceTree = "<group>"; };
		C93CA0C229AE3A1E00921183 /* JSONEvent.swift */ = {isa = PBXFileReference; lastKnownFileType = sourcecode.swift; path = JSONEvent.swift; sourceTree = "<group>"; };
		C93EC2F029C337EB0012EE2A /* RelayPicker.swift */ = {isa = PBXFileReference; lastKnownFileType = sourcecode.swift; path = RelayPicker.swift; sourceTree = "<group>"; };
		C93EC2F329C34C860012EE2A /* NSPredicate+Bool.swift */ = {isa = PBXFileReference; lastKnownFileType = sourcecode.swift; path = "NSPredicate+Bool.swift"; sourceTree = "<group>"; };
		C93EC2F629C351470012EE2A /* Optional+Unwrap.swift */ = {isa = PBXFileReference; lastKnownFileType = sourcecode.swift; path = "Optional+Unwrap.swift"; sourceTree = "<group>"; };
		C93EC2FC29C3785C0012EE2A /* View+RoundedCorner.swift */ = {isa = PBXFileReference; fileEncoding = 4; lastKnownFileType = sourcecode.swift; path = "View+RoundedCorner.swift"; sourceTree = "<group>"; };
		C93F045D2B9B7A7000AD5872 /* ReplyPreview.swift */ = {isa = PBXFileReference; lastKnownFileType = sourcecode.swift; path = ReplyPreview.swift; sourceTree = "<group>"; };
		C93F488C2AC5C30C00900CEC /* NosFormField.swift */ = {isa = PBXFileReference; lastKnownFileType = sourcecode.swift; path = NosFormField.swift; sourceTree = "<group>"; };
		C942566829B66A2800C4202C /* Date+Elapsed.swift */ = {isa = PBXFileReference; fileEncoding = 4; lastKnownFileType = sourcecode.swift; path = "Date+Elapsed.swift"; sourceTree = "<group>"; };
		C94437E529B0DB83004D8C86 /* NotificationsView.swift */ = {isa = PBXFileReference; lastKnownFileType = sourcecode.swift; path = NotificationsView.swift; sourceTree = "<group>"; };
		C94A5E172A72C84200B6EC5D /* ReportCategory.swift */ = {isa = PBXFileReference; lastKnownFileType = sourcecode.swift; path = ReportCategory.swift; sourceTree = "<group>"; };
		C94B2D172B17F5EC002104B6 /* sample_repost.json */ = {isa = PBXFileReference; fileEncoding = 4; lastKnownFileType = text.json; path = sample_repost.json; sourceTree = "<group>"; };
		C94BC09A2A0AC74A0098F6F1 /* PreviewData.swift */ = {isa = PBXFileReference; lastKnownFileType = sourcecode.swift; path = PreviewData.swift; sourceTree = "<group>"; };
		C94D14802A12B3F70014C906 /* SearchBar.swift */ = {isa = PBXFileReference; lastKnownFileType = sourcecode.swift; path = SearchBar.swift; sourceTree = "<group>"; };
		C94D39212ABDDDFE0019C4D5 /* Secrets.xcconfig */ = {isa = PBXFileReference; fileEncoding = 4; lastKnownFileType = text.xcconfig; path = Secrets.xcconfig; sourceTree = "<group>"; };
		C94D39242ABDDFB60019C4D5 /* EmptySecrets.xcconfig */ = {isa = PBXFileReference; fileEncoding = 4; lastKnownFileType = text.xcconfig; path = EmptySecrets.xcconfig; sourceTree = "<group>"; };
		C94D855B2991479900749478 /* NoteComposer.swift */ = {isa = PBXFileReference; lastKnownFileType = sourcecode.swift; path = NoteComposer.swift; sourceTree = "<group>"; };
		C95057A62CC692320024EC9C /* mute_list.json */ = {isa = PBXFileReference; lastKnownFileType = text.json; path = mute_list.json; sourceTree = "<group>"; };
		C95057B02CC6986E0024EC9C /* mute_list_2.json */ = {isa = PBXFileReference; lastKnownFileType = text.json; path = mute_list_2.json; sourceTree = "<group>"; };
		C95057C42CC69A770024EC9C /* mute_list_self.json */ = {isa = PBXFileReference; lastKnownFileType = text.json; path = mute_list_self.json; sourceTree = "<group>"; };
		C95057C62CC69FD70024EC9C /* Nos 19.xcdatamodel */ = {isa = PBXFileReference; lastKnownFileType = wrapper.xcdatamodel; path = "Nos 19.xcdatamodel"; sourceTree = "<group>"; };
		C959DB752BD01DF4008F3627 /* GiftWrapper.swift */ = {isa = PBXFileReference; lastKnownFileType = sourcecode.swift; path = GiftWrapper.swift; sourceTree = "<group>"; };
		C95D689E299E6B4100429F86 /* ProfileHeader.swift */ = {isa = PBXFileReference; fileEncoding = 4; lastKnownFileType = sourcecode.swift; path = ProfileHeader.swift; sourceTree = "<group>"; };
		C95D68A0299E6D3E00429F86 /* BioView.swift */ = {isa = PBXFileReference; fileEncoding = 4; lastKnownFileType = sourcecode.swift; path = BioView.swift; sourceTree = "<group>"; };
		C95D68A4299E6E1E00429F86 /* PlaceholderModifier.swift */ = {isa = PBXFileReference; fileEncoding = 4; lastKnownFileType = sourcecode.swift; path = PlaceholderModifier.swift; sourceTree = "<group>"; };
		C95D68A8299E709800429F86 /* LinearGradient+Planetary.swift */ = {isa = PBXFileReference; fileEncoding = 4; lastKnownFileType = sourcecode.swift; path = "LinearGradient+Planetary.swift"; sourceTree = "<group>"; };
		C95D68AA299E710F00429F86 /* Color+Hex.swift */ = {isa = PBXFileReference; fileEncoding = 4; lastKnownFileType = sourcecode.swift; path = "Color+Hex.swift"; sourceTree = "<group>"; };
		C95D68AC299E721700429F86 /* ProfileView.swift */ = {isa = PBXFileReference; lastKnownFileType = sourcecode.swift; path = ProfileView.swift; sourceTree = "<group>"; };
		C95D68AF299ECE0700429F86 /* CHANGELOG.md */ = {isa = PBXFileReference; fileEncoding = 4; lastKnownFileType = net.daringfireball.markdown; path = CHANGELOG.md; sourceTree = "<group>"; };
		C95D68B0299ECE0700429F86 /* README.md */ = {isa = PBXFileReference; fileEncoding = 4; lastKnownFileType = net.daringfireball.markdown; path = README.md; sourceTree = "<group>"; };
		C95D68B1299ECE0700429F86 /* CONTRIBUTING.md */ = {isa = PBXFileReference; fileEncoding = 4; lastKnownFileType = net.daringfireball.markdown; path = CONTRIBUTING.md; sourceTree = "<group>"; };
		C960C57029F3236200929990 /* LikeButton.swift */ = {isa = PBXFileReference; lastKnownFileType = sourcecode.swift; path = LikeButton.swift; sourceTree = "<group>"; };
		C960C57329F3251E00929990 /* RepostButton.swift */ = {isa = PBXFileReference; lastKnownFileType = sourcecode.swift; path = RepostButton.swift; sourceTree = "<group>"; };
		C9646EA029B7A22C007239A4 /* Analytics.swift */ = {isa = PBXFileReference; lastKnownFileType = sourcecode.swift; path = Analytics.swift; sourceTree = "<group>"; };
		C9671D72298DB94C00EE7E12 /* Data+Encoding.swift */ = {isa = PBXFileReference; lastKnownFileType = sourcecode.swift; path = "Data+Encoding.swift"; sourceTree = "<group>"; };
		C96D391A2B61AFD500D3D0A1 /* RawNostrIDTests.swift */ = {isa = PBXFileReference; lastKnownFileType = sourcecode.swift; path = RawNostrIDTests.swift; sourceTree = "<group>"; };
		C96D39262B61B6D200D3D0A1 /* RawNostrID.swift */ = {isa = PBXFileReference; lastKnownFileType = sourcecode.swift; path = RawNostrID.swift; sourceTree = "<group>"; };
		C9736E5D2C13B718005BCE70 /* EventFixture.swift */ = {isa = PBXFileReference; lastKnownFileType = sourcecode.swift; path = EventFixture.swift; sourceTree = "<group>"; };
		C973AB552A323167002AED16 /* Follow+CoreDataProperties.swift */ = {isa = PBXFileReference; lastKnownFileType = sourcecode.swift; path = "Follow+CoreDataProperties.swift"; sourceTree = "<group>"; };
		C973AB562A323167002AED16 /* Event+CoreDataProperties.swift */ = {isa = PBXFileReference; lastKnownFileType = sourcecode.swift; path = "Event+CoreDataProperties.swift"; sourceTree = "<group>"; };
		C973AB572A323167002AED16 /* AuthorReference+CoreDataProperties.swift */ = {isa = PBXFileReference; lastKnownFileType = sourcecode.swift; path = "AuthorReference+CoreDataProperties.swift"; sourceTree = "<group>"; };
		C973AB582A323167002AED16 /* Author+CoreDataProperties.swift */ = {isa = PBXFileReference; lastKnownFileType = sourcecode.swift; path = "Author+CoreDataProperties.swift"; sourceTree = "<group>"; };
		C973AB592A323167002AED16 /* Relay+CoreDataProperties.swift */ = {isa = PBXFileReference; lastKnownFileType = sourcecode.swift; path = "Relay+CoreDataProperties.swift"; sourceTree = "<group>"; };
		C973AB5A2A323167002AED16 /* EventReference+CoreDataProperties.swift */ = {isa = PBXFileReference; lastKnownFileType = sourcecode.swift; path = "EventReference+CoreDataProperties.swift"; sourceTree = "<group>"; };
		C974652D2A3B86600031226F /* NoteCardHeader.swift */ = {isa = PBXFileReference; lastKnownFileType = sourcecode.swift; path = NoteCardHeader.swift; sourceTree = "<group>"; };
		C97465302A3B89140031226F /* AuthorLabel.swift */ = {isa = PBXFileReference; lastKnownFileType = sourcecode.swift; path = AuthorLabel.swift; sourceTree = "<group>"; };
		C97465332A3C95FE0031226F /* RelayPickerToolbarButton.swift */ = {isa = PBXFileReference; lastKnownFileType = sourcecode.swift; path = RelayPickerToolbarButton.swift; sourceTree = "<group>"; };
		C97797B8298AA19A0046BD25 /* RelayService.swift */ = {isa = PBXFileReference; lastKnownFileType = sourcecode.swift; path = RelayService.swift; sourceTree = "<group>"; };
		C97A1C8729E45B3C009D9E8D /* RawEventView.swift */ = {isa = PBXFileReference; fileEncoding = 4; lastKnownFileType = sourcecode.swift; path = RawEventView.swift; sourceTree = "<group>"; };
		C97A1C8A29E45B4E009D9E8D /* RawEventController.swift */ = {isa = PBXFileReference; fileEncoding = 4; lastKnownFileType = sourcecode.swift; path = RawEventController.swift; sourceTree = "<group>"; };
		C97A1C8D29E58EC7009D9E8D /* NSManagedObjectContext+Nos.swift */ = {isa = PBXFileReference; lastKnownFileType = sourcecode.swift; path = "NSManagedObjectContext+Nos.swift"; sourceTree = "<group>"; };
		C97B28892C10B07100DC1FC0 /* NosNavigationStack.swift */ = {isa = PBXFileReference; lastKnownFileType = sourcecode.swift; path = NosNavigationStack.swift; sourceTree = "<group>"; };
		C98298312ADD7EDB0096C5B5 /* Info.plist */ = {isa = PBXFileReference; lastKnownFileType = text.plist; path = Info.plist; sourceTree = "<group>"; };
		C98298322ADD7F9A0096C5B5 /* DeepLinkService.swift */ = {isa = PBXFileReference; lastKnownFileType = sourcecode.swift; path = DeepLinkService.swift; sourceTree = "<group>"; };
		C986510F2B0BD49200597B68 /* PagedNoteListView.swift */ = {isa = PBXFileReference; lastKnownFileType = sourcecode.swift; path = PagedNoteListView.swift; sourceTree = "<group>"; };
		C987F81629BA4C6900B44E7A /* BigActionButton.swift */ = {isa = PBXFileReference; fileEncoding = 4; lastKnownFileType = sourcecode.swift; path = BigActionButton.swift; sourceTree = "<group>"; };
		C987F81929BA4D0E00B44E7A /* ActionButton.swift */ = {isa = PBXFileReference; fileEncoding = 4; lastKnownFileType = sourcecode.swift; path = ActionButton.swift; sourceTree = "<group>"; };
		C987F81C29BA6D9A00B44E7A /* ProfileTab.swift */ = {isa = PBXFileReference; lastKnownFileType = sourcecode.swift; path = ProfileTab.swift; sourceTree = "<group>"; };
		C987F82029BA951D00B44E7A /* ClarityCity-ExtraLight.otf */ = {isa = PBXFileReference; lastKnownFileType = file; path = "ClarityCity-ExtraLight.otf"; sourceTree = "<group>"; };
		C987F82129BA951D00B44E7A /* ClarityCity-LightItalic.otf */ = {isa = PBXFileReference; lastKnownFileType = file; path = "ClarityCity-LightItalic.otf"; sourceTree = "<group>"; };
		C987F82229BA951D00B44E7A /* ClarityCity-ExtraBold.otf */ = {isa = PBXFileReference; lastKnownFileType = file; path = "ClarityCity-ExtraBold.otf"; sourceTree = "<group>"; };
		C987F82329BA951D00B44E7A /* ClarityCity-MediumItalic.otf */ = {isa = PBXFileReference; lastKnownFileType = file; path = "ClarityCity-MediumItalic.otf"; sourceTree = "<group>"; };
		C987F82429BA951D00B44E7A /* ClarityCity-BoldItalic.otf */ = {isa = PBXFileReference; lastKnownFileType = file; path = "ClarityCity-BoldItalic.otf"; sourceTree = "<group>"; };
		C987F82529BA951D00B44E7A /* ClarityCity-Bold.otf */ = {isa = PBXFileReference; lastKnownFileType = file; path = "ClarityCity-Bold.otf"; sourceTree = "<group>"; };
		C987F82629BA951D00B44E7A /* ClarityCity-SemiBold.otf */ = {isa = PBXFileReference; lastKnownFileType = file; path = "ClarityCity-SemiBold.otf"; sourceTree = "<group>"; };
		C987F82729BA951D00B44E7A /* ClarityCity-SemiBoldItalic.otf */ = {isa = PBXFileReference; lastKnownFileType = file; path = "ClarityCity-SemiBoldItalic.otf"; sourceTree = "<group>"; };
		C987F82829BA951E00B44E7A /* ClarityCity-Black.otf */ = {isa = PBXFileReference; lastKnownFileType = file; path = "ClarityCity-Black.otf"; sourceTree = "<group>"; };
		C987F82929BA951E00B44E7A /* ClarityCity-ExtraBoldItalic.otf */ = {isa = PBXFileReference; lastKnownFileType = file; path = "ClarityCity-ExtraBoldItalic.otf"; sourceTree = "<group>"; };
		C987F82A29BA951E00B44E7A /* ClarityCity-Light.otf */ = {isa = PBXFileReference; lastKnownFileType = file; path = "ClarityCity-Light.otf"; sourceTree = "<group>"; };
		C987F82B29BA951E00B44E7A /* ClarityCity-BlackItalic.otf */ = {isa = PBXFileReference; lastKnownFileType = file; path = "ClarityCity-BlackItalic.otf"; sourceTree = "<group>"; };
		C987F82C29BA951E00B44E7A /* ClarityCity-Medium.otf */ = {isa = PBXFileReference; lastKnownFileType = file; path = "ClarityCity-Medium.otf"; sourceTree = "<group>"; };
		C987F82D29BA951E00B44E7A /* ClarityCity-ThinItalic.otf */ = {isa = PBXFileReference; lastKnownFileType = file; path = "ClarityCity-ThinItalic.otf"; sourceTree = "<group>"; };
		C987F82E29BA951E00B44E7A /* ClarityCity-RegularItalic.otf */ = {isa = PBXFileReference; lastKnownFileType = file; path = "ClarityCity-RegularItalic.otf"; sourceTree = "<group>"; };
		C987F82F29BA951E00B44E7A /* ClarityCity-ExtraLightItalic.otf */ = {isa = PBXFileReference; lastKnownFileType = file; path = "ClarityCity-ExtraLightItalic.otf"; sourceTree = "<group>"; };
		C987F83029BA951E00B44E7A /* ClarityCity-Regular.otf */ = {isa = PBXFileReference; lastKnownFileType = file; path = "ClarityCity-Regular.otf"; sourceTree = "<group>"; };
		C987F83129BA951E00B44E7A /* ClarityCity-Thin.otf */ = {isa = PBXFileReference; lastKnownFileType = file; path = "ClarityCity-Thin.otf"; sourceTree = "<group>"; };
		C987F85629BA96B700B44E7A /* Info.plist */ = {isa = PBXFileReference; lastKnownFileType = text.plist; path = Info.plist; sourceTree = "<group>"; };
		C987F85729BA981800B44E7A /* Font+Clarity.swift */ = {isa = PBXFileReference; lastKnownFileType = sourcecode.swift; path = "Font+Clarity.swift"; sourceTree = "<group>"; };
		C98A32262A05795E00E3FA13 /* Task+Timeout.swift */ = {isa = PBXFileReference; lastKnownFileType = sourcecode.swift; path = "Task+Timeout.swift"; sourceTree = "<group>"; };
		C98B8B3F29FBF83B009789C8 /* NotificationCard.swift */ = {isa = PBXFileReference; lastKnownFileType = sourcecode.swift; path = NotificationCard.swift; sourceTree = "<group>"; };
		C98CA9032B14FA3D00929141 /* PagedRelaySubscription.swift */ = {isa = PBXFileReference; lastKnownFileType = sourcecode.swift; path = PagedRelaySubscription.swift; sourceTree = "<group>"; };
		C98CA9062B14FBBF00929141 /* PagedNoteDataSource.swift */ = {isa = PBXFileReference; lastKnownFileType = sourcecode.swift; path = PagedNoteDataSource.swift; sourceTree = "<group>"; };
		C98DC9BA2A795CAD004E5F0F /* ActionBanner.swift */ = {isa = PBXFileReference; lastKnownFileType = sourcecode.swift; path = ActionBanner.swift; sourceTree = "<group>"; };
		C992B3292B3613CC00704A9C /* SubscriptionCancellable.swift */ = {isa = PBXFileReference; lastKnownFileType = sourcecode.swift; path = SubscriptionCancellable.swift; sourceTree = "<group>"; };
		C993148C2C5BD8FC00224BA6 /* NoteEditorController.swift */ = {isa = PBXFileReference; lastKnownFileType = sourcecode.swift; path = NoteEditorController.swift; sourceTree = "<group>"; };
		C99314932C5BE13600224BA6 /* NoteEditorControllerTests.swift */ = {isa = PBXFileReference; lastKnownFileType = sourcecode.swift; path = NoteEditorControllerTests.swift; sourceTree = "<group>"; };
		C99507332AB9EE40005B1096 /* Nos 12.xcdatamodel */ = {isa = PBXFileReference; lastKnownFileType = wrapper.xcdatamodel; path = "Nos 12.xcdatamodel"; sourceTree = "<group>"; };
		C996933D2C11FF0F00A2C70D /* EventObservationView.swift */ = {isa = PBXFileReference; lastKnownFileType = sourcecode.swift; path = EventObservationView.swift; sourceTree = "<group>"; };
		C996933F2C120CC900A2C70D /* AuthorObservationView.swift */ = {isa = PBXFileReference; fileEncoding = 4; lastKnownFileType = sourcecode.swift; path = AuthorObservationView.swift; sourceTree = "<group>"; };
		C99721CA2AEBED26004EBEAB /* String+Empty.swift */ = {isa = PBXFileReference; lastKnownFileType = sourcecode.swift; path = "String+Empty.swift"; sourceTree = "<group>"; };
		C9A0DAD929C685E500466635 /* SideMenuButton.swift */ = {isa = PBXFileReference; lastKnownFileType = sourcecode.swift; path = SideMenuButton.swift; sourceTree = "<group>"; };
		C9A0DADC29C689C900466635 /* NosNavigationBar.swift */ = {isa = PBXFileReference; lastKnownFileType = sourcecode.swift; path = NosNavigationBar.swift; sourceTree = "<group>"; };
		C9A0DADF29C697A100466635 /* AboutView.swift */ = {isa = PBXFileReference; lastKnownFileType = sourcecode.swift; path = AboutView.swift; sourceTree = "<group>"; };
		C9A0DAE329C69F0C00466635 /* HighlightedText.swift */ = {isa = PBXFileReference; fileEncoding = 4; lastKnownFileType = sourcecode.swift; path = HighlightedText.swift; sourceTree = "<group>"; };
		C9A0DAE629C69FA000466635 /* Text+Gradient.swift */ = {isa = PBXFileReference; fileEncoding = 4; lastKnownFileType = sourcecode.swift; path = "Text+Gradient.swift"; sourceTree = "<group>"; };
		C9A0DAE929C6A34200466635 /* ActivityView.swift */ = {isa = PBXFileReference; fileEncoding = 4; lastKnownFileType = sourcecode.swift; path = ActivityView.swift; sourceTree = "<group>"; };
		C9A0DAEC29C6A66C00466635 /* Launch Screen.storyboard */ = {isa = PBXFileReference; lastKnownFileType = file.storyboard; path = "Launch Screen.storyboard"; sourceTree = "<group>"; };
		C9A25B3C29F174D200B39534 /* ReadabilityPadding.swift */ = {isa = PBXFileReference; lastKnownFileType = sourcecode.swift; path = ReadabilityPadding.swift; sourceTree = "<group>"; };
		C9A8015D2BD0177D006E29B2 /* ReportPublisher.swift */ = {isa = PBXFileReference; lastKnownFileType = sourcecode.swift; path = ReportPublisher.swift; sourceTree = "<group>"; };
		C9AC31AC2A55E0BD00A94E5A /* NotificationViewModel.swift */ = {isa = PBXFileReference; lastKnownFileType = sourcecode.swift; path = NotificationViewModel.swift; sourceTree = "<group>"; };
		C9ADB134299288230075E7F8 /* KeyFixture.swift */ = {isa = PBXFileReference; lastKnownFileType = sourcecode.swift; path = KeyFixture.swift; sourceTree = "<group>"; };
		C9ADB13729928CC30075E7F8 /* String+Hex.swift */ = {isa = PBXFileReference; lastKnownFileType = sourcecode.swift; path = "String+Hex.swift"; sourceTree = "<group>"; };
		C9ADB13C29929B540075E7F8 /* Bech32.swift */ = {isa = PBXFileReference; lastKnownFileType = sourcecode.swift; path = Bech32.swift; sourceTree = "<group>"; };
		C9ADB14029951CB10075E7F8 /* NSManagedObject+Nos.swift */ = {isa = PBXFileReference; lastKnownFileType = sourcecode.swift; path = "NSManagedObject+Nos.swift"; sourceTree = "<group>"; };
		C9B597642BBC8300002EC76A /* ImagePickerUIViewController.swift */ = {isa = PBXFileReference; fileEncoding = 4; lastKnownFileType = sourcecode.swift; path = ImagePickerUIViewController.swift; sourceTree = "<group>"; };
		C9B678DA29EEBF3B00303F33 /* DependencyInjection.swift */ = {isa = PBXFileReference; lastKnownFileType = sourcecode.swift; path = DependencyInjection.swift; sourceTree = "<group>"; };
		C9B678DD29EEC35B00303F33 /* Foundation+Sendable.swift */ = {isa = PBXFileReference; lastKnownFileType = sourcecode.swift; path = "Foundation+Sendable.swift"; sourceTree = "<group>"; };
		C9B678E029EEC41000303F33 /* SocialGraphCache.swift */ = {isa = PBXFileReference; lastKnownFileType = sourcecode.swift; path = SocialGraphCache.swift; sourceTree = "<group>"; };
		C9B678E629F01A8500303F33 /* FullscreenProgressView.swift */ = {isa = PBXFileReference; lastKnownFileType = sourcecode.swift; path = FullscreenProgressView.swift; sourceTree = "<group>"; };
		C9B708BA2A13BE41006C613A /* NoteTextEditor.swift */ = {isa = PBXFileReference; lastKnownFileType = sourcecode.swift; path = NoteTextEditor.swift; sourceTree = "<group>"; };
		C9B71DC12A9003670031ED9F /* CrashReporting.swift */ = {isa = PBXFileReference; lastKnownFileType = sourcecode.swift; path = CrashReporting.swift; sourceTree = "<group>"; };
		C9BAB09A2996FBA10003A84E /* EventProcessor.swift */ = {isa = PBXFileReference; lastKnownFileType = sourcecode.swift; path = EventProcessor.swift; sourceTree = "<group>"; };
		C9BB9FE32CBEFF560045DC5A /* Nos 18.xcdatamodel */ = {isa = PBXFileReference; lastKnownFileType = wrapper.xcdatamodel; path = "Nos 18.xcdatamodel"; sourceTree = "<group>"; };
		C9BD91882B61BBEF00FDA083 /* bad_contact_list.json */ = {isa = PBXFileReference; lastKnownFileType = text.json; path = bad_contact_list.json; sourceTree = "<group>"; };
		C9BD919A2B61C4FB00FDA083 /* RawNostrID+Random.swift */ = {isa = PBXFileReference; lastKnownFileType = sourcecode.swift; path = "RawNostrID+Random.swift"; sourceTree = "<group>"; };
		C9C097222C13534800F78EC3 /* DatabaseCleanerTests.swift */ = {isa = PBXFileReference; lastKnownFileType = sourcecode.swift; path = DatabaseCleanerTests.swift; sourceTree = "<group>"; };
		C9C097242C13537900F78EC3 /* DatabaseCleaner.swift */ = {isa = PBXFileReference; lastKnownFileType = sourcecode.swift; path = DatabaseCleaner.swift; sourceTree = "<group>"; };
		C9C2B77B29E072E400548B4A /* WebSocket+Nos.swift */ = {isa = PBXFileReference; lastKnownFileType = sourcecode.swift; path = "WebSocket+Nos.swift"; sourceTree = "<group>"; };
		C9C2B77E29E0731600548B4A /* AsyncTimer.swift */ = {isa = PBXFileReference; lastKnownFileType = sourcecode.swift; path = AsyncTimer.swift; sourceTree = "<group>"; };
		C9C2B78129E0735400548B4A /* RelaySubscriptionManager.swift */ = {isa = PBXFileReference; lastKnownFileType = sourcecode.swift; path = RelaySubscriptionManager.swift; sourceTree = "<group>"; };
		C9C2B78429E073E300548B4A /* RelaySubscription.swift */ = {isa = PBXFileReference; lastKnownFileType = sourcecode.swift; path = RelaySubscription.swift; sourceTree = "<group>"; };
		C9C547502A4F1CC3006B0741 /* SearchController.swift */ = {isa = PBXFileReference; fileEncoding = 4; lastKnownFileType = sourcecode.swift; path = SearchController.swift; sourceTree = "<group>"; };
		C9C547562A4F1D1A006B0741 /* Nos 9.xcdatamodel */ = {isa = PBXFileReference; lastKnownFileType = wrapper.xcdatamodel; path = "Nos 9.xcdatamodel"; sourceTree = "<group>"; };
		C9C547572A4F1D8C006B0741 /* NosNotification+CoreDataClass.swift */ = {isa = PBXFileReference; lastKnownFileType = sourcecode.swift; path = "NosNotification+CoreDataClass.swift"; sourceTree = "<group>"; };
		C9C547582A4F1D8C006B0741 /* NosNotification+CoreDataProperties.swift */ = {isa = PBXFileReference; lastKnownFileType = sourcecode.swift; path = "NosNotification+CoreDataProperties.swift"; sourceTree = "<group>"; };
		C9C9444129F6F0E2002F2C7A /* XCTest+Eventually.swift */ = {isa = PBXFileReference; lastKnownFileType = sourcecode.swift; path = "XCTest+Eventually.swift"; sourceTree = "<group>"; };
		C9CDBBA329A8FA2900C555C7 /* GoldenPostView.swift */ = {isa = PBXFileReference; fileEncoding = 4; lastKnownFileType = sourcecode.swift; path = GoldenPostView.swift; sourceTree = "<group>"; };
		C9CE5B132A0172CF008E198C /* WebView.swift */ = {isa = PBXFileReference; lastKnownFileType = sourcecode.swift; path = WebView.swift; sourceTree = "<group>"; };
		C9CF23162A38A58B00EBEC31 /* ParseQueue.swift */ = {isa = PBXFileReference; lastKnownFileType = sourcecode.swift; path = ParseQueue.swift; sourceTree = "<group>"; };
		C9D2839E2CB9B177007ADCB9 /* Nos 17.xcdatamodel */ = {isa = PBXFileReference; lastKnownFileType = wrapper.xcdatamodel; path = "Nos 17.xcdatamodel"; sourceTree = "<group>"; };
		C9D573482AB24B7300E06BB4 /* custom-xcassets.stencil */ = {isa = PBXFileReference; lastKnownFileType = text; name = "custom-xcassets.stencil"; path = "Nos/Assets/SwiftGen Stencils/custom-xcassets.stencil"; sourceTree = SOURCE_ROOT; };
		C9DC6CB92C1739AD00E1CFB3 /* View+HandleURLsInRouter.swift */ = {isa = PBXFileReference; lastKnownFileType = sourcecode.swift; path = "View+HandleURLsInRouter.swift"; sourceTree = "<group>"; };
		C9DEBFCE298941000078B43A /* Nos.app */ = {isa = PBXFileReference; explicitFileType = wrapper.application; includeInIndex = 0; path = Nos.app; sourceTree = BUILT_PRODUCTS_DIR; };
		C9DEBFD1298941000078B43A /* NosApp.swift */ = {isa = PBXFileReference; lastKnownFileType = sourcecode.swift; path = NosApp.swift; sourceTree = "<group>"; };
		C9DEBFD3298941000078B43A /* PersistenceController.swift */ = {isa = PBXFileReference; lastKnownFileType = sourcecode.swift; path = PersistenceController.swift; sourceTree = "<group>"; };
		C9DEBFD8298941000078B43A /* HomeFeedView.swift */ = {isa = PBXFileReference; lastKnownFileType = sourcecode.swift; path = HomeFeedView.swift; sourceTree = "<group>"; };
		C9DEBFDA298941020078B43A /* Assets.xcassets */ = {isa = PBXFileReference; lastKnownFileType = folder.assetcatalog; path = Assets.xcassets; sourceTree = "<group>"; };
		C9DEBFDC298941020078B43A /* Nos.entitlements */ = {isa = PBXFileReference; lastKnownFileType = text.plist.entitlements; path = Nos.entitlements; sourceTree = "<group>"; };
		C9DEBFE4298941020078B43A /* NosTests.xctest */ = {isa = PBXFileReference; explicitFileType = wrapper.cfbundle; includeInIndex = 0; path = NosTests.xctest; sourceTree = BUILT_PRODUCTS_DIR; };
		C9DEC002298945150078B43A /* String+Lorem.swift */ = {isa = PBXFileReference; lastKnownFileType = sourcecode.swift; path = "String+Lorem.swift"; sourceTree = "<group>"; };
		C9DEC005298947900078B43A /* sample_data.json */ = {isa = PBXFileReference; fileEncoding = 4; lastKnownFileType = text.json; path = sample_data.json; sourceTree = "<group>"; };
		C9DEC03F29894BED0078B43A /* Event+CoreDataClass.swift */ = {isa = PBXFileReference; lastKnownFileType = sourcecode.swift; path = "Event+CoreDataClass.swift"; sourceTree = "<group>"; };
		C9DEC04329894BED0078B43A /* Author+CoreDataClass.swift */ = {isa = PBXFileReference; lastKnownFileType = sourcecode.swift; path = "Author+CoreDataClass.swift"; sourceTree = "<group>"; };
		C9DEC0622989541F0078B43A /* Bundle+Current.swift */ = {isa = PBXFileReference; lastKnownFileType = sourcecode.swift; path = "Bundle+Current.swift"; sourceTree = "<group>"; };
		C9DEC069298965540078B43A /* RelayView.swift */ = {isa = PBXFileReference; lastKnownFileType = sourcecode.swift; path = RelayView.swift; sourceTree = "<group>"; };
		C9DEC06C2989668E0078B43A /* Relay+CoreDataClass.swift */ = {isa = PBXFileReference; lastKnownFileType = sourcecode.swift; path = "Relay+CoreDataClass.swift"; sourceTree = "<group>"; };
		C9DFA964299BEB96006929C1 /* NoteCard.swift */ = {isa = PBXFileReference; fileEncoding = 4; lastKnownFileType = sourcecode.swift; path = NoteCard.swift; sourceTree = "<group>"; };
		C9DFA968299BEC33006929C1 /* CardStyle.swift */ = {isa = PBXFileReference; fileEncoding = 4; lastKnownFileType = sourcecode.swift; path = CardStyle.swift; sourceTree = "<group>"; };
		C9DFA96A299BEE2C006929C1 /* CompactNoteView.swift */ = {isa = PBXFileReference; fileEncoding = 4; lastKnownFileType = sourcecode.swift; path = CompactNoteView.swift; sourceTree = "<group>"; };
		C9DFA970299BF8CD006929C1 /* NoteView.swift */ = {isa = PBXFileReference; lastKnownFileType = sourcecode.swift; path = NoteView.swift; sourceTree = "<group>"; };
		C9E37E0E2A1E7C32003D4B0A /* ReportMenuModifier.swift */ = {isa = PBXFileReference; lastKnownFileType = sourcecode.swift; path = ReportMenuModifier.swift; sourceTree = "<group>"; };
		C9E37E112A1E7EC5003D4B0A /* PreviewContainer.swift */ = {isa = PBXFileReference; lastKnownFileType = sourcecode.swift; path = PreviewContainer.swift; sourceTree = "<group>"; };
		C9E37E142A1E8143003D4B0A /* ReportTarget.swift */ = {isa = PBXFileReference; lastKnownFileType = sourcecode.swift; path = ReportTarget.swift; sourceTree = "<group>"; };
		C9E8C1142B081EBE002D46B0 /* NIP05View.swift */ = {isa = PBXFileReference; lastKnownFileType = sourcecode.swift; path = NIP05View.swift; sourceTree = "<group>"; };
		C9EE3E5F2A0538B7008A7491 /* ExpirationTimeButton.swift */ = {isa = PBXFileReference; lastKnownFileType = sourcecode.swift; path = ExpirationTimeButton.swift; sourceTree = "<group>"; };
		C9EE3E622A053910008A7491 /* ExpirationTimeOption.swift */ = {isa = PBXFileReference; lastKnownFileType = sourcecode.swift; path = ExpirationTimeOption.swift; sourceTree = "<group>"; };
		C9EF84CE2C24D63000182B6F /* MockRelayService.swift */ = {isa = PBXFileReference; lastKnownFileType = sourcecode.swift; path = MockRelayService.swift; sourceTree = "<group>"; };
		C9F0BB6829A5039D000547FC /* Int+Bool.swift */ = {isa = PBXFileReference; lastKnownFileType = sourcecode.swift; path = "Int+Bool.swift"; sourceTree = "<group>"; };
		C9F0BB6A29A503D6000547FC /* PublicKey.swift */ = {isa = PBXFileReference; lastKnownFileType = sourcecode.swift; path = PublicKey.swift; sourceTree = "<group>"; };
		C9F0BB6E29A50437000547FC /* NostrIdentifierPrefix.swift */ = {isa = PBXFileReference; lastKnownFileType = sourcecode.swift; path = NostrIdentifierPrefix.swift; sourceTree = "<group>"; };
		C9F2047F2AE029D90029A858 /* AppDestination.swift */ = {isa = PBXFileReference; lastKnownFileType = sourcecode.swift; path = AppDestination.swift; sourceTree = "<group>"; };
		C9F64D8B29ED840700563F2B /* Zipper.swift */ = {isa = PBXFileReference; lastKnownFileType = sourcecode.swift; path = Zipper.swift; sourceTree = "<group>"; };
		C9F75AD12A02D41E005BBE45 /* ComposerActionBar.swift */ = {isa = PBXFileReference; lastKnownFileType = sourcecode.swift; path = ComposerActionBar.swift; sourceTree = "<group>"; };
		C9F75AD52A041FF7005BBE45 /* ExpirationTimePicker.swift */ = {isa = PBXFileReference; lastKnownFileType = sourcecode.swift; path = ExpirationTimePicker.swift; sourceTree = "<group>"; };
		C9F84C1B298DBBF400C6714D /* Data+Sha.swift */ = {isa = PBXFileReference; lastKnownFileType = sourcecode.swift; path = "Data+Sha.swift"; sourceTree = "<group>"; };
		C9F84C20298DC36800C6714D /* AppView.swift */ = {isa = PBXFileReference; lastKnownFileType = sourcecode.swift; path = AppView.swift; sourceTree = "<group>"; };
		C9F84C22298DC7B900C6714D /* SettingsView.swift */ = {isa = PBXFileReference; lastKnownFileType = sourcecode.swift; path = SettingsView.swift; sourceTree = "<group>"; };
		C9F84C26298DC98800C6714D /* KeyPair.swift */ = {isa = PBXFileReference; lastKnownFileType = sourcecode.swift; path = KeyPair.swift; sourceTree = "<group>"; };
		C9FC1E622B61ACE300A3A6FB /* CoreDataTestCase.swift */ = {isa = PBXFileReference; lastKnownFileType = sourcecode.swift; path = CoreDataTestCase.swift; sourceTree = "<group>"; };
		CD09A74329A50F1D0063464F /* SideMenu.swift */ = {isa = PBXFileReference; lastKnownFileType = sourcecode.swift; path = SideMenu.swift; sourceTree = "<group>"; };
		CD09A74529A50F750063464F /* SideMenuContent.swift */ = {isa = PBXFileReference; lastKnownFileType = sourcecode.swift; path = SideMenuContent.swift; sourceTree = "<group>"; };
		CD09A74729A51EFC0063464F /* Router.swift */ = {isa = PBXFileReference; lastKnownFileType = sourcecode.swift; path = Router.swift; sourceTree = "<group>"; };
		CD27177529A7C8B200AE8888 /* sample_replies.json */ = {isa = PBXFileReference; fileEncoding = 4; lastKnownFileType = text.json; path = sample_replies.json; sourceTree = "<group>"; };
		CD2CF38D299E67F900332116 /* CardButtonStyle.swift */ = {isa = PBXFileReference; lastKnownFileType = sourcecode.swift; path = CardButtonStyle.swift; sourceTree = "<group>"; };
		CD2CF38F299E68BE00332116 /* NoteButton.swift */ = {isa = PBXFileReference; lastKnownFileType = sourcecode.swift; path = NoteButton.swift; sourceTree = "<group>"; };
		CD4908D329B92941007443DB /* ReportABugMailView.swift */ = {isa = PBXFileReference; lastKnownFileType = sourcecode.swift; path = ReportABugMailView.swift; sourceTree = "<group>"; };
		CD76864F29B6503500085358 /* NoteOptionsButton.swift */ = {isa = PBXFileReference; lastKnownFileType = sourcecode.swift; path = NoteOptionsButton.swift; sourceTree = "<group>"; };
		DC2E54C72A700F1400C2CAAB /* UIDevice+Simulator.swift */ = {isa = PBXFileReference; lastKnownFileType = sourcecode.swift; path = "UIDevice+Simulator.swift"; sourceTree = "<group>"; };
		DC4AB2F52A4475B800D1478A /* AppDelegate.swift */ = {isa = PBXFileReference; lastKnownFileType = sourcecode.swift; path = AppDelegate.swift; sourceTree = "<group>"; };
		DC5F203E2A6AE24200F8D73F /* ImagePickerButton.swift */ = {isa = PBXFileReference; lastKnownFileType = sourcecode.swift; path = ImagePickerButton.swift; sourceTree = "<group>"; };
/* End PBXFileReference section */

/* Begin PBXFrameworksBuildPhase section */
		C90862B829E9804B00C35A71 /* Frameworks */ = {
			isa = PBXFrameworksBuildPhase;
			buildActionMask = 2147483647;
			files = (
				C99DBF822A9E8BDE00F7068F /* SDWebImageSwiftUI in Frameworks */,
			);
			runOnlyForDeploymentPostprocessing = 0;
		};
		C9DEBFCB298941000078B43A /* Frameworks */ = {
			isa = PBXFrameworksBuildPhase;
			buildActionMask = 2147483647;
			files = (
				C9887D812D1EF3C400CF9101 /* Inject in Frameworks */,
				C9DEC068298965270078B43A /* Starscream in Frameworks */,
				C9FD35132BCED5A6008F8D95 /* NostrSDK in Frameworks */,
				C9B71DC02A8E9BAD0031ED9F /* SentrySwiftUI in Frameworks */,
				C9B71DBE2A8E9BAD0031ED9F /* Sentry in Frameworks */,
				C9646E9A29B79E04007239A4 /* Logger in Frameworks */,
				03C49AC02C938A9C00502321 /* SwiftSoup in Frameworks */,
				C9FD34F62BCEC89C008F8D95 /* secp256k1 in Frameworks */,
				C9646EA729B7A3DD007239A4 /* Dependencies in Frameworks */,
				C96CB98C2A6040C500498C4E /* DequeModule in Frameworks */,
				C99DBF7E2A9E81CF00F7068F /* SDWebImageSwiftUI in Frameworks */,
				039389232CA4985C00698978 /* SDWebImageWebPCoder in Frameworks */,
				C9646EA429B7A24A007239A4 /* PostHog in Frameworks */,
				C94D855F29914D2300749478 /* SwiftUINavigation in Frameworks */,
			);
			runOnlyForDeploymentPostprocessing = 0;
		};
		C9DEBFE1298941020078B43A /* Frameworks */ = {
			isa = PBXFrameworksBuildPhase;
			buildActionMask = 2147483647;
			files = (
				C99DBF802A9E8BCF00F7068F /* SDWebImageSwiftUI in Frameworks */,
				C959DB812BD02460008F3627 /* NostrSDK in Frameworks */,
				C9FD34F82BCEC8B5008F8D95 /* secp256k1 in Frameworks */,
				CDDA1F7B29A527650047ACD8 /* Starscream in Frameworks */,
				C9B71DC52A9008300031ED9F /* Sentry in Frameworks */,
				03C68C522C94D8400037DC59 /* SwiftSoup in Frameworks */,
				C9646EA929B7A4F2007239A4 /* PostHog in Frameworks */,
				C9646EAC29B7A520007239A4 /* Dependencies in Frameworks */,
				C905B0752A619367009B8A78 /* DequeModule in Frameworks */,
				C91565C12B2368FA0068EECA /* ViewInspector in Frameworks */,
				0393892D2CA4987000698978 /* SDWebImageWebPCoder in Frameworks */,
				C9646E9C29B79E4D007239A4 /* Logger in Frameworks */,
				CDDA1F7D29A527650047ACD8 /* SwiftUINavigation in Frameworks */,
			);
			runOnlyForDeploymentPostprocessing = 0;
		};
/* End PBXFrameworksBuildPhase section */

/* Begin PBXGroup section */
		030742C32B4769F90073839D /* CoreData */ = {
			isa = PBXGroup;
			children = (
				C9DEC04329894BED0078B43A /* Author+CoreDataClass.swift */,
				033E940A2D08F14900C6FB03 /* AuthorList+CoreDataClass.swift */,
				3F43C47529A9625700E896A0 /* AuthorReference+CoreDataClass.swift */,
				C9DEC03F29894BED0078B43A /* Event+CoreDataClass.swift */,
				5044546D2C90726A00251A7E /* Event+Fetching.swift */,
				5044546F2C90728500251A7E /* Event+Hydration.swift */,
				03FE3F7B2C87AC9900D25810 /* Event+InlineMetadata.swift */,
				3FFB1D9229A6BBCE002A755D /* EventReference+CoreDataClass.swift */,
				A3B943D4299D514800A15A08 /* Follow+CoreDataClass.swift */,
				C9C547572A4F1D8C006B0741 /* NosNotification+CoreDataClass.swift */,
				C9DEC06C2989668E0078B43A /* Relay+CoreDataClass.swift */,
				037A2C242BA9D75F00FC554B /* Generated */,
				C936B4572A4C7B7C00DF1EB9 /* Nos.xcdatamodeld */,
			);
			path = CoreData;
			sourceTree = "<group>";
		};
		030E56E52CC2835A00A4A51E /* Components */ = {
			isa = PBXGroup;
			children = (
				030E56F22CC2836D00A4A51E /* CopyKeyView.swift */,
				03C5DBC42CC19044009A9E0E /* LargeNumberView.swift */,
			);
			path = Components;
			sourceTree = "<group>";
		};
		0315B5ED2C7E44FD0020E707 /* Media */ = {
			isa = PBXGroup;
			children = (
				0314D5AB2C7D31060002E7F4 /* MediaService.swift */,
				0315B5EE2C7E451C0020E707 /* MockMediaService.swift */,
				037071262C90C5FA00BEAEC4 /* OpenGraphService.swift */,
				0304D0B12C9B731F001D16C7 /* MockOpenGraphService.swift */,
			);
			path = Media;
			sourceTree = "<group>";
		};
		0320C0F92BFE439000C4C080 /* Relay */ = {
			isa = PBXGroup;
			children = (
				0320C0FA2BFE43A600C4C080 /* RelayServiceTests.swift */,
				C9246C1B2C8A42A0005495CE /* RelaySubscriptionManagerTests.swift */,
			);
			path = Relay;
			sourceTree = "<group>";
		};
		032634512C10BB8F00E489B5 /* FileStorage */ = {
			isa = PBXGroup;
			children = (
				032634792C10C57A00E489B5 /* FileStorageAPIClient.swift */,
				0326346C2C10C2FD00E489B5 /* FileStorageServerInfoResponseJSON.swift */,
				03B4E6AD2C125D61006E5F59 /* FileStorageUploadResponseJSON.swift */,
				03F7C4F22C10DF79006FF613 /* URLSessionProtocol.swift */,
			);
			path = FileStorage;
			sourceTree = "<group>";
		};
		032634662C10C0A000E489B5 /* FileStorage */ = {
			isa = PBXGroup;
			children = (
				0326346A2C10C1D800E489B5 /* FileStorageServerInfoResponseJSONTests.swift */,
				03B4E6AB2C125D13006E5F59 /* FileStorageUploadResponseJSONTests.swift */,
				0326346F2C10C40B00E489B5 /* NostrBuildAPIClientTests.swift */,
				032634692C10C12B00E489B5 /* Fixtures */,
			);
			path = FileStorage;
			sourceTree = "<group>";
		};
		032634692C10C12B00E489B5 /* Fixtures */ = {
			isa = PBXGroup;
			children = (
				032634672C10C0D600E489B5 /* nostr_build_nip96_response.json */,
				03B4E6A12C125CA1006E5F59 /* nostr_build_nip96_upload_response.json */,
			);
			path = Fixtures;
			sourceTree = "<group>";
		};
		034834202C9A02640050CF51 /* OpenGraph */ = {
			isa = PBXGroup;
			children = (
				034834292C9A02FC0050CF51 /* MockOpenGraphParser.swift */,
				03E711662C935114000B6F96 /* SoupOpenGraphParserTests.swift */,
				037071342C90D3DF00BEAEC4 /* Fixtures */,
			);
			path = OpenGraph;
			sourceTree = "<group>";
		};
		0350F1152C0A477E0024CC15 /* IntegrationTests */ = {
			isa = PBXGroup;
			children = (
				0350F1202C0A490E0024CC15 /* EventProcessorIntegrationTests.swift */,
				033C19DB2D03A34F00B5529D /* EventProcessorIntegrationTests+FollowSet.swift */,
				031D0BB32C826F8400D95342 /* EventProcessorIntegrationTests+InlineMetadata.swift */,
				03618AF72C82583D00BCBC55 /* Fixtures */,
			);
			path = IntegrationTests;
			sourceTree = "<group>";
		};
		0357299E2BE41653005FEE85 /* Controller */ = {
			isa = PBXGroup;
			children = (
				0357299C2BE41653005FEE85 /* ContentWarningControllerTests.swift */,
				C99314932C5BE13600224BA6 /* NoteEditorControllerTests.swift */,
			);
			path = Controller;
			sourceTree = "<group>";
		};
		035729AA2BE4167E005FEE85 /* Models */ = {
			isa = PBXGroup;
			children = (
				03ED93462C46C48400C8D443 /* JSONEventTests.swift */,
				035729A52BE4167E005FEE85 /* KeyPairTests.swift */,
				035729A62BE4167E005FEE85 /* NoteParserTests.swift */,
				5B098DBB2BDAF6CB00500A1B /* NoteParserTests+NIP08.swift */,
				5B098DC82BDAF7CF00500A1B /* NoteParserTests+NIP27.swift */,
				5BD25E582C192BBC005CF884 /* NoteParserTests+Parse.swift */,
				509532DE2C62360500E0BACA /* NotificationViewModelTests.swift */,
				03A3AA3A2C5028FF008FE153 /* PublicKeyTests.swift */,
				C96D391A2B61AFD500D3D0A1 /* RawNostrIDTests.swift */,
				035729A72BE4167E005FEE85 /* ReportCategoryTests.swift */,
				5BFBB2942BD9D7EB002E909F /* URLParserTests.swift */,
				03618C8D2C826AB300BCBC55 /* CoreData */,
				03618AF82C82590E00BCBC55 /* Fixtures */,
				034834202C9A02640050CF51 /* OpenGraph */,
			);
			path = Models;
			sourceTree = "<group>";
		};
		035729B72BE416A6005FEE85 /* Service */ = {
			isa = PBXGroup;
			children = (
				035729A22BE4167E005FEE85 /* Bech32Tests.swift */,
				C9C097222C13534800F78EC3 /* DatabaseCleanerTests.swift */,
				035729B42BE416A6005FEE85 /* DirectMessageWrapperTests.swift */,
				035729B52BE416A6005FEE85 /* GiftWrapperTests.swift */,
				037975D02C0E341500ADDF37 /* MockFeatureFlags.swift */,
				035729B62BE416A6005FEE85 /* ReportPublisherTests.swift */,
				035729A82BE4167E005FEE85 /* SHA256KeyTests.swift */,
				0357299D2BE41653005FEE85 /* SocialGraphCacheTests.swift */,
				032634662C10C0A000E489B5 /* FileStorage */,
				037071292C90C74D00BEAEC4 /* Media */,
				0376DF602C3DBAD500C80786 /* NostrIdentifier */,
				0320C0F92BFE439000C4C080 /* Relay */,
			);
			path = Service;
			sourceTree = "<group>";
		};
		035729BC2BE416BD005FEE85 /* Views */ = {
			isa = PBXGroup;
			children = (
				035729BB2BE416BD005FEE85 /* EventObservationTests.swift */,
				038196F32CA36773002A94E3 /* Components */,
			);
			path = Views;
			sourceTree = "<group>";
		};
		03618AF72C82583D00BCBC55 /* Fixtures */ = {
			isa = PBXGroup;
			children = (
				C9BD91882B61BBEF00FDA083 /* bad_contact_list.json */,
				0350F1162C0A47B20024CC15 /* contact_list.json */,
				03C853C52D03A50900164D6C /* follow_set.json */,
				5022F9452D2186300012FF4B /* follow_set_private.json */,
				03FFCA582D075E2800D6F0F1 /* follow_set_updated.json */,
				50EA885B2D2D5235001E62CC /* follow_set_with_unknown_tag.json */,
				039C96282C48321E00A8EB39 /* long_form_data.json */,
				C95057B02CC6986E0024EC9C /* mute_list_2.json */,
				C95057C42CC69A770024EC9C /* mute_list_self.json */,
				C95057A62CC692320024EC9C /* mute_list.json */,
				0350F10B2C0A46760024CC15 /* new_contact_list.json */,
				0373CE7F2C08DBC40027C856 /* old_contact_list.json */,
				C9DEC005298947900078B43A /* sample_data.json */,
				CD27177529A7C8B200AE8888 /* sample_replies.json */,
				C94B2D172B17F5EC002104B6 /* sample_repost.json */,
				03FE3F8A2C87BC9500D25810 /* text_note_multiple_media.json */,
				03585DB12C8B951C00AD65AF /* text_note_with_duplicate_metadata_urls.json */,
				03618C972C826F2100BCBC55 /* text_note_with_media_metadata.json */,
				0350F12A2C0A49D40024CC15 /* text_note.json */,
				039C961E2C480F4100A8EB39 /* unsupported_kinds.json */,
				50F695062C6392C4000E4C74 /* zap_receipt.json */,
			);
			path = Fixtures;
			sourceTree = "<group>";
		};
		03618AF82C82590E00BCBC55 /* Fixtures */ = {
			isa = PBXGroup;
			children = (
				5095330A2C625B5D00E0BACA /* zap_request_no_amount.json */,
				509533092C625B5D00E0BACA /* zap_request_one_sat.json */,
				509532FF2C62535400E0BACA /* zap_request.json */,
			);
			path = Fixtures;
			sourceTree = "<group>";
		};
		03618B112C825D8700BCBC55 /* Fixtures */ = {
			isa = PBXGroup;
			children = (
				C94BC09A2A0AC74A0098F6F1 /* PreviewData.swift */,
			);
			path = Fixtures;
			sourceTree = "<group>";
		};
		03618B1E2C825F0900BCBC55 /* Wizard */ = {
			isa = PBXGroup;
			children = (
				5B79F6122B98B145002DA9BE /* WizardNavigationStack.swift */,
				5B79F6542BA123D4002DA9BE /* WizardSheetBadgeText.swift */,
				5B79F6522BA11B08002DA9BE /* WizardSheetDescriptionText.swift */,
				5B79F64B2BA119AE002DA9BE /* WizardSheetTitleText.swift */,
				5B79F6452BA11725002DA9BE /* WizardSheetVStack.swift */,
			);
			path = Wizard;
			sourceTree = "<group>";
		};
		03618BDF2C8265CF00BCBC55 /* Settings */ = {
			isa = PBXGroup;
			children = (
				C9F84C22298DC7B900C6714D /* SettingsView.swift */,
				5BFF66B32A58853D00AA79DD /* PublishedEventsView.swift */,
				04F16AA62CBDBD91003AD693 /* DeleteConfirmationView.swift */,
			);
			path = Settings;
			sourceTree = "<group>";
		};
		03618BF42C82661400BCBC55 /* SideMenu */ = {
			isa = PBXGroup;
			children = (
				C9A0DADF29C697A100466635 /* AboutView.swift */,
				CD4908D329B92941007443DB /* ReportABugMailView.swift */,
				CD09A74329A50F1D0063464F /* SideMenu.swift */,
				CD09A74529A50F750063464F /* SideMenuContent.swift */,
			);
			path = SideMenu;
			sourceTree = "<group>";
		};
		03618C052C82663600BCBC55 /* Relay */ = {
			isa = PBXGroup;
			children = (
				5BFF66B02A573F6400AA79DD /* RelayDetailView.swift */,
				C9DEC069298965540078B43A /* RelayView.swift */,
			);
			path = Relay;
			sourceTree = "<group>";
		};
		03618C1A2C82666000BCBC55 /* Notifications */ = {
			isa = PBXGroup;
			children = (
				C94437E529B0DB83004D8C86 /* NotificationsView.swift */,
				C98B8B3F29FBF83B009789C8 /* NotificationCard.swift */,
			);
			path = Notifications;
			sourceTree = "<group>";
		};
		03618C232C82668600BCBC55 /* Button */ = {
			isa = PBXGroup;
			children = (
				C987F81929BA4D0E00B44E7A /* ActionButton.swift */,
				C987F81629BA4C6900B44E7A /* BigActionButton.swift */,
				CD2CF38D299E67F900332116 /* CardButtonStyle.swift */,
				65BD8DB82BDAF28200802039 /* CircularFollowButton.swift */,
				A303AF8229A9153A005DC8FC /* FollowButton.swift */,
				C960C57029F3236200929990 /* LikeButton.swift */,
				030036AA2C5D872B002C71F5 /* NewNotesButton.swift */,
				CD2CF38F299E68BE00332116 /* NoteButton.swift */,
				CD76864F29B6503500085358 /* NoteOptionsButton.swift */,
				C97465332A3C95FE0031226F /* RelayPickerToolbarButton.swift */,
				5BE281C62AE2CCD800880466 /* ReplyButton.swift */,
				C960C57329F3251E00929990 /* RepostButton.swift */,
				C9A0DAD929C685E500466635 /* SideMenuButton.swift */,
			);
			path = Button;
			sourceTree = "<group>";
		};
		03618C642C8267A900BCBC55 /* Author */ = {
			isa = PBXGroup;
			children = (
				5B8C96B129DB313300B73AEC /* AuthorCard.swift */,
				C97465302A3B89140031226F /* AuthorLabel.swift */,
				5B8C96AB29D52AD200B73AEC /* AuthorListView.swift */,
				C996933F2C120CC900A2C70D /* AuthorObservationView.swift */,
				A32B6C7729A6C99200653FF5 /* CompactAuthorCard.swift */,
				C9E8C1142B081EBE002D46B0 /* NIP05View.swift */,
			);
			path = Author;
			sourceTree = "<group>";
		};
		03618C6D2C8267E600BCBC55 /* Note */ = {
			isa = PBXGroup;
			children = (
				C9DFA96A299BEE2C006929C1 /* CompactNoteView.swift */,
				C9DFA964299BEB96006929C1 /* NoteCard.swift */,
				C974652D2A3B86600031226F /* NoteCardHeader.swift */,
				C9DFA970299BF8CD006929C1 /* NoteView.swift */,
			);
			path = Note;
			sourceTree = "<group>";
		};
		03618C7E2C82685500BCBC55 /* Event */ = {
			isa = PBXGroup;
			children = (
				C996933D2C11FF0F00A2C70D /* EventObservationView.swift */,
				C97A1C8729E45B3C009D9E8D /* RawEventView.swift */,
			);
			path = Event;
			sourceTree = "<group>";
		};
		03618C8D2C826AB300BCBC55 /* CoreData */ = {
			isa = PBXGroup;
			children = (
				03FFCA7D2D07729200D6F0F1 /* AuthorListTests.swift */,
				035729A12BE4167E005FEE85 /* AuthorTests.swift */,
				035729A32BE4167E005FEE85 /* EventTests.swift */,
				035729A42BE4167E005FEE85 /* FollowTests.swift */,
			);
			path = CoreData;
			sourceTree = "<group>";
		};
		037071292C90C74D00BEAEC4 /* Media */ = {
			isa = PBXGroup;
			children = (
				0370712A2C90C76900BEAEC4 /* DefaultOpenGraphServiceTests.swift */,
			);
			path = Media;
			sourceTree = "<group>";
		};
		037071342C90D3DF00BEAEC4 /* Fixtures */ = {
			isa = PBXGroup;
			children = (
				0314CF732C9C7DD00001A53B /* youTube_fortnight_short.html */,
				037071352C90D3F200BEAEC4 /* youtube_video_toxic.html */,
			);
			path = Fixtures;
			sourceTree = "<group>";
		};
		0376DF602C3DBAD500C80786 /* NostrIdentifier */ = {
			isa = PBXGroup;
			children = (
				0376DF612C3DBAED00C80786 /* NostrIdentifierTests.swift */,
				035729A92BE4167E005FEE85 /* TLVElementTests.swift */,
			);
			path = NostrIdentifier;
			sourceTree = "<group>";
		};
		037A2C242BA9D75F00FC554B /* Generated */ = {
			isa = PBXGroup;
			children = (
				C973AB582A323167002AED16 /* Author+CoreDataProperties.swift */,
				0303B13E2D025BDD00077929 /* AuthorList+CoreDataProperties.swift */,
				C973AB572A323167002AED16 /* AuthorReference+CoreDataProperties.swift */,
				C973AB562A323167002AED16 /* Event+CoreDataProperties.swift */,
				C973AB5A2A323167002AED16 /* EventReference+CoreDataProperties.swift */,
				C973AB552A323167002AED16 /* Follow+CoreDataProperties.swift */,
				C9C547582A4F1D8C006B0741 /* NosNotification+CoreDataProperties.swift */,
				C973AB592A323167002AED16 /* Relay+CoreDataProperties.swift */,
			);
			path = Generated;
			sourceTree = "<group>";
		};
		038196F32CA36773002A94E3 /* Components */ = {
			isa = PBXGroup;
			children = (
				038196F42CA3677D002A94E3 /* Media */,
			);
			path = Components;
			sourceTree = "<group>";
		};
		038196F42CA3677D002A94E3 /* Media */ = {
			isa = PBXGroup;
			children = (
				038196F82CA367C4002A94E3 /* ImageAnimatedTests.swift */,
				038196F52CA36788002A94E3 /* Fixtures */,
			);
			path = Media;
			sourceTree = "<group>";
		};
		038196F52CA36788002A94E3 /* Fixtures */ = {
			isa = PBXGroup;
			children = (
				038196F62CA36797002A94E3 /* elmo-animated.webp */,
				0393893C2CA49CE000698978 /* fonts-animated.gif */,
			);
			path = Fixtures;
			sourceTree = "<group>";
		};
		03C8B4902C6D061900A07CCD /* Media */ = {
			isa = PBXGroup;
			children = (
				03EB47062CB080110004FF35 /* BrokenLinkView.swift */,
				0317263B2C7935220030EDCA /* AspectRatioContainer.swift */,
				03E181382C75467C00886CC6 /* GalleryView.swift */,
				03E1812E2C753C9B00886CC6 /* ImageButton.swift */,
				03C8B4952C6D065900A07CCD /* ImageViewer.swift */,
				03E181462C754BA300886CC6 /* LinkView.swift */,
				C905B0762A619E99009B8A78 /* LPLinkViewRepresentable.swift */,
				C92DF80729C25FA900400561 /* SquareImage.swift */,
				038863DD2C6FF51500B09797 /* ZoomableContainer.swift */,
			);
			path = Media;
			sourceTree = "<group>";
		};
		03D1B42A2C3C1AE7001778CD /* NostrIdentifier */ = {
			isa = PBXGroup;
			children = (
				03D1B4272C3C1A5D001778CD /* NostrIdentifier.swift */,
				C9F0BB6E29A50437000547FC /* NostrIdentifierPrefix.swift */,
				03D1B42B2C3C1B0D001778CD /* TLVElement.swift */,
			);
			path = NostrIdentifier;
			sourceTree = "<group>";
		};
		03E7118B2C936DE5000B6F96 /* OpenGraph */ = {
			isa = PBXGroup;
			children = (
				0304D0A62C9B4BF2001D16C7 /* OpenGraphMetatdata.swift */,
				03E711802C936DD1000B6F96 /* OpenGraphParser.swift */,
				03C49AC12C938DE100502321 /* SoupOpenGraphParser.swift */,
			);
			path = OpenGraph;
			sourceTree = "<group>";
		};
		04368D542C99D32B00DEAA2E /* Moderation */ = {
			isa = PBXGroup;
			children = (
				04368D4A2C99CFC700DEAA2E /* ContentFlagView.swift */,
				041C56C32CA1B48E007D3BB2 /* UserFlagView.swift */,
				045EDCF22CAAF47600B67964 /* FlagSuccessView.swift */,
			);
			path = Moderation;
			sourceTree = "<group>";
		};
		3AAB61B12B24CC8A00717A07 /* Extensions */ = {
			isa = PBXGroup;
			children = (
				508133DA2C7A003600DFBF75 /* AttributedString+QuotationsTests.swift */,
				3AAB61B42B24CD0000717A07 /* Date+ElapsedTests.swift */,
				C90B16B72AFED96300CB4B85 /* URLExtensionTests.swift */,
			);
			path = Extensions;
			sourceTree = "<group>";
		};
		3FB5E64F299D288E00386527 /* Onboarding */ = {
			isa = PBXGroup;
			children = (
				03A241BC2CC2F458007EA31B /* AccountSuccessView.swift */,
				03A241D22CC3056F007EA31B /* AgeVerificationView.swift */,
				030FECAA2CB5E0B900820014 /* BuildYourNetworkView.swift */,
				039F09582CC051EE00FEEC81 /* CreateAccountView.swift */,
				030E570C2CC2A05B00A4A51E /* DisplayNameView.swift */,
				3F30020629C237AB003D4F8B /* OnboardingAgeVerificationView.swift */,
				3F30020C29C382EB003D4F8B /* OnboardingLoginView.swift */,
				3F30020829C23895003D4F8B /* OnboardingNotOldEnoughView.swift */,
				3F30020429C1FDD9003D4F8B /* OnboardingStartView.swift */,
				3FB5E650299D28A200386527 /* OnboardingView.swift */,
				038EF09C2CC16D640031F7F2 /* PrivateKeyView.swift */,
				030E56C92CC1BC6200A4A51E /* PublicKeyView.swift */,
				030E57282CC2B0D100A4A51E /* UsernameView.swift */,
				030E56E52CC2835A00A4A51E /* Components */,
			);
			path = Onboarding;
			sourceTree = "<group>";
		};
		5B79F5E92B97B5D7002DA9BE /* Edit */ = {
			isa = PBXGroup;
			children = (
				5045540C2C81E10C0044ECAE /* EditableAvatarView.swift */,
				A351E1A129BA92240009B7F6 /* ProfileEditView.swift */,
				5B79F61A2B98B774002DA9BE /* CreateUsernameWizard */,
				5B79F61F2B98B786002DA9BE /* DeleteUsernameWizard */,
			);
			path = Edit;
			sourceTree = "<group>";
		};
		5B79F61A2B98B774002DA9BE /* CreateUsernameWizard */ = {
			isa = PBXGroup;
			children = (
				5BBA5E902BADF98E00D57D76 /* AlreadyHaveANIP05View.swift */,
				5B79F6082B98AC33002DA9BE /* ClaimYourUniqueIdentitySheet.swift */,
				5B7C93AF2B6AD52400410ABE /* CreateUsernameWizard.swift */,
				5B79F6102B98AD0A002DA9BE /* ExcellentChoiceSheet.swift */,
				5BBA5E9B2BAE052F00D57D76 /* NiceWorkSheet.swift */,
				5B79F60A2B98ACA0002DA9BE /* PickYourUsernameSheet.swift */,
			);
			path = CreateUsernameWizard;
			sourceTree = "<group>";
		};
		5B79F61F2B98B786002DA9BE /* DeleteUsernameWizard */ = {
			isa = PBXGroup;
			children = (
				5B79F6182B98B24C002DA9BE /* DeleteUsernameWizard.swift */,
				5B79F5EA2B97B5E9002DA9BE /* ConfirmUsernameDeletionSheet.swift */,
			);
			path = DeleteUsernameWizard;
			sourceTree = "<group>";
		};
		5B79F6402BA11618002DA9BE /* Components */ = {
			isa = PBXGroup;
			children = (
				C98DC9BA2A795CAD004E5F0F /* ActionBanner.swift */,
				C9A0DAE929C6A34200466635 /* ActivityView.swift */,
				3FFB1D88299FF37C002A755D /* AvatarView.swift */,
				503CAAF02D1AFF8400805EF8 /* BeveledContainerView.swift */,
				C95D68A0299E6D3E00429F86 /* BioView.swift */,
				C9DFA968299BEC33006929C1 /* CardStyle.swift */,
				0496D6302C975E6900D29375 /* FlagOptionPicker.swift */,
				C9B678E629F01A8500303F33 /* FullscreenProgressView.swift */,
				C9CDBBA329A8FA2900C555C7 /* GoldenPostView.swift */,
				C930E0562BA49DAD002B5776 /* GridPattern.swift */,
				C9A0DAE329C69F0C00466635 /* HighlightedText.swift */,
				503CA9522D19ACC800805EF8 /* HorizontalLine.swift */,
				2D4010A12AD87DF300F93AD4 /* KnownFollowersView.swift */,
				C9A0DADC29C689C900466635 /* NosNavigationBar.swift */,
				C97B28892C10B07100DC1FC0 /* NosNavigationStack.swift */,
				5022FBCE2D242C810012FF4B /* NosSegmentedPicker.swift */,
				042406F22C907A15008F2A21 /* NosToggle.swift */,
				C9B708BA2A13BE41006C613A /* NoteTextEditor.swift */,
				C986510F2B0BD49200597B68 /* PagedNoteListView.swift */,
				C9E37E112A1E7EC5003D4B0A /* PreviewContainer.swift */,
				C93EC2F029C337EB0012EE2A /* RelayPicker.swift */,
				5B6136372C2F408E00ADD9C3 /* RepliesLabel.swift */,
				C94D14802A12B3F70014C906 /* SearchBar.swift */,
				3FFB1D9B29A7DF9D002A755D /* StackedAvatarsView.swift */,
				2D06BB9C2AE249D70085F509 /* ThreadRootView.swift */,
				3F60F42829B27D3E000D62C4 /* ThreadView.swift */,
				C913DA0D2AEB3265003BDD6D /* WarningView.swift */,
				C9CE5B132A0172CF008E198C /* WebView.swift */,
				04368D302C99A78800DEAA2E /* NosRadioButton.swift */,
				03618C642C8267A900BCBC55 /* Author */,
				03618C232C82668600BCBC55 /* Button */,
				03618C7E2C82685500BCBC55 /* Event */,
				C92F01502AC4D67B00972489 /* Form */,
				03C8B4902C6D061900A07CCD /* Media */,
				03618B1E2C825F0900BCBC55 /* Wizard */,
				030E56E32CC1BF2900A4A51E /* CopyButtonState.swift */,
			);
			path = Components;
			sourceTree = "<group>";
		};
		65BD8DC12BDAF2C300802039 /* Discover */ = {
			isa = PBXGroup;
			children = (
				65BD8DC02BDAF2C300802039 /* DiscoverContentsView.swift */,
				65BD8DBE2BDAF2C300802039 /* DiscoverTab.swift */,
				030AE4282BE3D63C004DEE02 /* FeaturedAuthor.swift */,
				04C9D7902CC29D5000EAAD4D /* FeaturedAuthor+Cohort1.swift */,
				04C9D7922CC29D8300EAAD4D /* FeaturedAuthor+Cohort2.swift */,
				04C9D7942CC29E0A00EAAD4D /* FeaturedAuthor+Cohort3.swift */,
				04C9D7962CC29E4A00EAAD4D /* FeaturedAuthor+Cohort4.swift */,
				04C9D7982CC29EDD00EAAD4D /* FeaturedAuthor+Cohort5.swift */,
				65BD8DBF2BDAF2C300802039 /* FeaturedAuthorCategory.swift */,
				03A743442CC048C700893CAE /* GoToFeedTip.swift */,
			);
			path = Discover;
			sourceTree = "<group>";
		};
		C9032C2C2BAE31DA001F4EC6 /* Profile */ = {
			isa = PBXGroup;
			children = (
				5B29B58D2BEC392B008F6008 /* ActivityPubBadgeView.swift */,
				5B29B5832BEAA0D7008F6008 /* BioSheet.swift */,
				A32B6C7229A6BE9B00653FF5 /* FollowsView.swift */,
				5BFF66B52A58A8A000AA79DD /* MutesView.swift */,
				C9032C2D2BAE31ED001F4EC6 /* ProfileFeedType.swift */,
				C95D689E299E6B4100429F86 /* ProfileHeader.swift */,
				5B834F662A83FB5C000C1432 /* ProfileKnownFollowersView.swift */,
				5B834F682A83FC7F000C1432 /* ProfileSocialStatsView.swift */,
				C987F81C29BA6D9A00B44E7A /* ProfileTab.swift */,
				C95D68AC299E721700429F86 /* ProfileView.swift */,
				5B79F5E92B97B5D7002DA9BE /* Edit */,
			);
			path = Profile;
			sourceTree = "<group>";
		};
		C90862BC29E9804B00C35A71 /* NosPerformanceTests */ = {
			isa = PBXGroup;
			children = (
				C90862BD29E9804B00C35A71 /* NosPerformanceTests.swift */,
			);
			path = NosPerformanceTests;
			sourceTree = "<group>";
		};
		C92E7F652C4EFF2600B80638 /* WebSockets */ = {
			isa = PBXGroup;
			children = (
				C92E7F662C4EFF3D00B80638 /* WebSocketErrorEvent.swift */,
				C92E7F692C4EFF7200B80638 /* WebSocketConnection.swift */,
				C92E7F6C2C4EFF9B00B80638 /* WebSocketState.swift */,
			);
			path = WebSockets;
			sourceTree = "<group>";
		};
		C92F01502AC4D67B00972489 /* Form */ = {
			isa = PBXGroup;
			children = (
				C92F01542AC4D6CF00972489 /* BeveledSeparator.swift */,
				C92F015D2AC4D99400972489 /* NosForm.swift */,
				C93F488C2AC5C30C00900CEC /* NosFormField.swift */,
				C92F01512AC4D6AB00972489 /* NosFormSection.swift */,
				C92F015A2AC4D74E00972489 /* NosTextEditor.swift */,
				C92F01572AC4D6F700972489 /* NosTextField.swift */,
			);
			path = Form;
			sourceTree = "<group>";
		};
		C96877B32B4EDCCF0051ED2F /* Home */ = {
			isa = PBXGroup;
			children = (
				503CA9782D19C39800805EF8 /* FeedCustomizerView.swift */,
				501728B32D16EFAC00CF2A07 /* FeedPicker.swift */,
				5022FB342D2303F00012FF4B /* FeedSelectorTip.swift */,
				503CAC602D1EF71700805EF8 /* FeedSourceToggleView.swift */,
				503CAB6D2D1DA17100805EF8 /* FeedToggleRow.swift */,
				C9DEBFD8298941000078B43A /* HomeFeedView.swift */,
				5BE281C92AE2CCEB00880466 /* HomeTab.swift */,
				03C7E7912CB9C0AF0054624C /* WelcomeToFeedTip.swift */,
			);
			path = Home;
			sourceTree = "<group>";
		};
		C97797B7298AA1600046BD25 /* Service */ = {
			isa = PBXGroup;
			children = (
				C9646EA029B7A22C007239A4 /* Analytics.swift */,
				C9C2B77E29E0731600548B4A /* AsyncTimer.swift */,
				C9ADB13C29929B540075E7F8 /* Bech32.swift */,
				C9B71DC12A9003670031ED9F /* CrashReporting.swift */,
				A34E439829A522F20057AFCB /* CurrentUser.swift */,
				50089A0B2C97182200834588 /* CurrentUser+PublishEvents.swift */,
				034EBDB92C24895E006BA35A /* CurrentUserError.swift */,
				C9C097242C13537900F78EC3 /* DatabaseCleaner.swift */,
				C98298322ADD7F9A0096C5B5 /* DeepLinkService.swift */,
				C9B678DA29EEBF3B00303F33 /* DependencyInjection.swift */,
				65D066982BD558690011C5CD /* DirectMessageWrapper.swift */,
				C9BAB09A2996FBA10003A84E /* EventProcessor.swift */,
				0350F12C2C0A7EF20024CC15 /* FeatureFlags.swift */,
				C959DB752BD01DF4008F3627 /* GiftWrapper.swift */,
				A3B943CE299AE00100A15A08 /* Keychain.swift */,
				C9EF84CE2C24D63000182B6F /* MockRelayService.swift */,
				0320C1142BFE63DC00C4C080 /* MockRelaySubscriptionManager.swift */,
				5BC0D9CB2B867B9D005D6980 /* NamesAPI.swift */,
				502B6C3C2C9462A400446316 /* PushNotificationRegistrar.swift */,
				C936B4612A4CB01C00DF1EB9 /* PushNotificationService.swift */,
				C9A8015D2BD0177D006E29B2 /* ReportPublisher.swift */,
				030E571A2CC2ADDB00A4A51E /* SaveProfileError.swift */,
				5B8805192A21027C00E21F06 /* SHA256Key.swift */,
				C9B678E029EEC41000303F33 /* SocialGraphCache.swift */,
				C9F64D8B29ED840700563F2B /* Zipper.swift */,
				032634512C10BB8F00E489B5 /* FileStorage */,
				0315B5ED2C7E44FD0020E707 /* Media */,
				03D1B42A2C3C1AE7001778CD /* NostrIdentifier */,
				C98CA9052B14FA8500929141 /* Relay */,
			);
			path = Service;
			sourceTree = "<group>";
		};
		C97797BD298ABE060046BD25 /* Frameworks */ = {
			isa = PBXGroup;
			children = (
			);
			name = Frameworks;
			sourceTree = "<group>";
		};
		C987F81F29BA94D400B44E7A /* Font */ = {
			isa = PBXGroup;
			children = (
				C987F82829BA951E00B44E7A /* ClarityCity-Black.otf */,
				C987F82B29BA951E00B44E7A /* ClarityCity-BlackItalic.otf */,
				C987F82529BA951D00B44E7A /* ClarityCity-Bold.otf */,
				C987F82429BA951D00B44E7A /* ClarityCity-BoldItalic.otf */,
				C987F82229BA951D00B44E7A /* ClarityCity-ExtraBold.otf */,
				C987F82929BA951E00B44E7A /* ClarityCity-ExtraBoldItalic.otf */,
				C987F82029BA951D00B44E7A /* ClarityCity-ExtraLight.otf */,
				C987F82F29BA951E00B44E7A /* ClarityCity-ExtraLightItalic.otf */,
				C987F82A29BA951E00B44E7A /* ClarityCity-Light.otf */,
				C987F82129BA951D00B44E7A /* ClarityCity-LightItalic.otf */,
				C987F82C29BA951E00B44E7A /* ClarityCity-Medium.otf */,
				C987F82329BA951D00B44E7A /* ClarityCity-MediumItalic.otf */,
				C987F83029BA951E00B44E7A /* ClarityCity-Regular.otf */,
				C987F82E29BA951E00B44E7A /* ClarityCity-RegularItalic.otf */,
				C987F82629BA951D00B44E7A /* ClarityCity-SemiBold.otf */,
				C987F82729BA951D00B44E7A /* ClarityCity-SemiBoldItalic.otf */,
				C987F83129BA951E00B44E7A /* ClarityCity-Thin.otf */,
				C987F82D29BA951E00B44E7A /* ClarityCity-ThinItalic.otf */,
			);
			path = Font;
			sourceTree = "<group>";
		};
		C98CA9052B14FA8500929141 /* Relay */ = {
			isa = PBXGroup;
			children = (
				A336DD3B299FD78000A0CBA0 /* Filter.swift */,
				C98CA9032B14FA3D00929141 /* PagedRelaySubscription.swift */,
				C97797B8298AA19A0046BD25 /* RelayService.swift */,
				C9C2B78129E0735400548B4A /* RelaySubscriptionManager.swift */,
			);
			path = Relay;
			sourceTree = "<group>";
		};
		C9C9443A29F6E420002F2C7A /* TestHelpers */ = {
			isa = PBXGroup;
			children = (
				C9FC1E622B61ACE300A3A6FB /* CoreDataTestCase.swift */,
				C9BD919A2B61C4FB00FDA083 /* RawNostrID+Random.swift */,
				C91400232B2A3894009B13B4 /* SQLiteStoreTestCase.swift */,
				C9C9444129F6F0E2002F2C7A /* XCTest+Eventually.swift */,
				0373CE982C0910250027C856 /* XCTestCase+FileData.swift */,
			);
			path = TestHelpers;
			sourceTree = "<group>";
		};
		C9CFF6D02AB241EB00D4B368 /* Modifiers */ = {
			isa = PBXGroup;
			children = (
				5B0D99022A94090A0039F0C5 /* DoubleTapToPopModifier.swift */,
				03C7E7972CB9C1600054624C /* InlineTipViewStyle.swift */,
				C95D68A8299E709800429F86 /* LinearGradient+Planetary.swift */,
				C95D68A4299E6E1E00429F86 /* PlaceholderModifier.swift */,
				03C7E7A12CB9CD0B0054624C /* PointDownEmojiTipViewStyle.swift */,
				C9A25B3C29F174D200B39534 /* ReadabilityPadding.swift */,
				C9E37E0E2A1E7C32003D4B0A /* ReportMenuModifier.swift */,
				C9A0DAE629C69FA000466635 /* Text+Gradient.swift */,
				C9DC6CB92C1739AD00E1CFB3 /* View+HandleURLsInRouter.swift */,
				50089A162C98678600834588 /* View+ListRowGradientBackground.swift */,
				C93EC2FC29C3785C0012EE2A /* View+RoundedCorner.swift */,
				50DE6B1A2C6B88FE0065665D /* View+StyledBorder.swift */,
				04C9D7262CBF09C200EAAD4D /* TextField+PlaceHolderStyle.swift */,
			);
			path = Modifiers;
			sourceTree = "<group>";
		};
		C9D573472AB24B5800E06BB4 /* SwiftGen Stencils */ = {
			isa = PBXGroup;
			children = (
				C9D573482AB24B7300E06BB4 /* custom-xcassets.stencil */,
			);
			path = "SwiftGen Stencils";
			sourceTree = "<group>";
		};
		C9DEBFC5298941000078B43A = {
			isa = PBXGroup;
			children = (
				C95D68AF299ECE0700429F86 /* CHANGELOG.md */,
				C95D68B1299ECE0700429F86 /* CONTRIBUTING.md */,
				C95D68B0299ECE0700429F86 /* README.md */,
				C92AB3352B599DD0005B3FFB /* doc */,
				C9DEBFD0298941000078B43A /* Nos */,
				C9DEBFE7298941020078B43A /* NosTests */,
				C90862BC29E9804B00C35A71 /* NosPerformanceTests */,
				C9DEBFCF298941000078B43A /* Products */,
				C97797BD298ABE060046BD25 /* Frameworks */,
			);
			sourceTree = "<group>";
		};
		C9DEBFCF298941000078B43A /* Products */ = {
			isa = PBXGroup;
			children = (
				C9DEBFCE298941000078B43A /* Nos.app */,
				C9DEBFE4298941020078B43A /* NosTests.xctest */,
				C90862BB29E9804B00C35A71 /* NosPerformanceTests.xctest */,
			);
			name = Products;
			sourceTree = "<group>";
		};
		C9DEBFD0298941000078B43A /* Nos */ = {
			isa = PBXGroup;
			children = (
				C9DEBFDC298941020078B43A /* Nos.entitlements */,
				5BE460762BAB307A004B83ED /* NosDev.entitlements */,
				5BE460702BAB2BE1004B83ED /* NosStaging.entitlements */,
				C987F85629BA96B700B44E7A /* Info.plist */,
				3F170C77299D816200BC8F8B /* AppController.swift */,
				DC4AB2F52A4475B800D1478A /* AppDelegate.swift */,
				C9DEBFD1298941000078B43A /* NosApp.swift */,
				CD09A74729A51EFC0063464F /* Router.swift */,
				0378409C2BB4A2B600E5E901 /* PrivacyInfo.xcprivacy */,
				C9DFA974299C30CA006929C1 /* Assets */,
				C9EB171929E5976700A15ABB /* Controller */,
				C9DEC001298944FC0078B43A /* Extensions */,
				C9DEC02C29894BB20078B43A /* Models */,
				C97797B7298AA1600046BD25 /* Service */,
				C9F84C24298DC7C100C6714D /* Views */,
			);
			path = Nos;
			sourceTree = "<group>";
		};
		C9DEBFE7298941020078B43A /* NosTests */ = {
			isa = PBXGroup;
			children = (
				C98298312ADD7EDB0096C5B5 /* Info.plist */,
				0320C0E42BFBB27E00C4C080 /* PerformanceTests.xctestplan */,
				03AB2F7D2BF6609500B73DB1 /* UnitTests.xctestplan */,
				0357299E2BE41653005FEE85 /* Controller */,
				3AAB61B12B24CC8A00717A07 /* Extensions */,
				C9DEC0042989477A0078B43A /* Fixtures */,
				0350F1152C0A477E0024CC15 /* IntegrationTests */,
				035729AA2BE4167E005FEE85 /* Models */,
				035729B72BE416A6005FEE85 /* Service */,
				C9C9443A29F6E420002F2C7A /* TestHelpers */,
				035729BC2BE416BD005FEE85 /* Views */,
			);
			path = NosTests;
			sourceTree = "<group>";
		};
		C9DEC001298944FC0078B43A /* Extensions */ = {
			isa = PBXGroup;
			children = (
				5B098DC52BDAF73500500A1B /* AttributedString+Links.swift */,
				508133CA2C79F78500DFBF75 /* AttributedString+Quotation.swift */,
				C9DEC0622989541F0078B43A /* Bundle+Current.swift */,
				3FFB1D9529A6BBEC002A755D /* Collection+SafeSubscript.swift */,
				C95D68AA299E710F00429F86 /* Color+Hex.swift */,
				C9671D72298DB94C00EE7E12 /* Data+Encoding.swift */,
				C9F84C1B298DBBF400C6714D /* Data+Sha.swift */,
				C942566829B66A2800C4202C /* Date+Elapsed.swift */,
				C987F85729BA981800B44E7A /* Font+Clarity.swift */,
				C9B678DD29EEC35B00303F33 /* Foundation+Sendable.swift */,
				C9F0BB6829A5039D000547FC /* Int+Bool.swift */,
				C9ADB14029951CB10075E7F8 /* NSManagedObject+Nos.swift */,
				C97A1C8D29E58EC7009D9E8D /* NSManagedObjectContext+Nos.swift */,
				508B2B602C9EF65300C14034 /* NSPersistentContainer+Nos.swift */,
				C93EC2F329C34C860012EE2A /* NSPredicate+Bool.swift */,
				50E2EB712C86175900D4B360 /* NSRegularExpression+Replacement.swift */,
				C93EC2F629C351470012EE2A /* Optional+Unwrap.swift */,
				C99721CA2AEBED26004EBEAB /* String+Empty.swift */,
				C9ADB13729928CC30075E7F8 /* String+Hex.swift */,
				C9DEC002298945150078B43A /* String+Lorem.swift */,
				C98A32262A05795E00E3FA13 /* Task+Timeout.swift */,
				DC2E54C72A700F1400C2CAAB /* UIDevice+Simulator.swift */,
				C92DF80429C25DE900400561 /* URL+Extensions.swift */,
				C9C2B77B29E072E400548B4A /* WebSocket+Nos.swift */,
				045EDD042CAC025700B67964 /* ScrollViewProxy+Animate.swift */,
			);
			path = Extensions;
			sourceTree = "<group>";
		};
		C9DEC0042989477A0078B43A /* Fixtures */ = {
			isa = PBXGroup;
			children = (
				C9736E5D2C13B718005BCE70 /* EventFixture.swift */,
				C9ADB134299288230075E7F8 /* KeyFixture.swift */,
			);
			path = Fixtures;
			sourceTree = "<group>";
		};
		C9DEC02C29894BB20078B43A /* Models */ = {
			isa = PBXGroup;
			children = (
				03FFCA7A2D07720C00D6F0F1 /* AuthorListError.swift */,
				C9F2047F2AE029D90029A858 /* AppDestination.swift */,
				03FE3F782C87A9D900D25810 /* EventError.swift */,
				0365CD862C4016A200622A1A /* EventKind.swift */,
				C9EE3E622A053910008A7491 /* ExpirationTimeOption.swift */,
				50EA86D32D28150D001E62CC /* FeedSource.swift */,
				C93CA0C229AE3A1E00921183 /* JSONEvent.swift */,
				50089A002C9712EF00834588 /* JSONEvent+Kinds.swift */,
				5B503F612A291A1A0098805A /* JSONRelayMetadata.swift */,
				C9F84C26298DC98800C6714D /* KeyPair.swift */,
				C930055E2A6AF8320098CA9E /* LoadingContent.swift */,
				C90352B92C1235CD000A5993 /* NosNavigationDestination.swift */,
				5B6EB48D29EDBE0E006E750C /* NoteParser.swift */,
				C9AC31AC2A55E0BD00A94E5A /* NotificationViewModel.swift */,
				C9CF23162A38A58B00EBEC31 /* ParseQueue.swift */,
				C9F0BB6A29A503D6000547FC /* PublicKey.swift */,
				C96D39262B61B6D200D3D0A1 /* RawNostrID.swift */,
				C9C2B78429E073E300548B4A /* RelaySubscription.swift */,
				5B6136452C348A5100ADD9C3 /* RepliesDisplayType.swift */,
				C94A5E172A72C84200B6EC5D /* ReportCategory.swift */,
				C9E37E142A1E8143003D4B0A /* ReportTarget.swift */,
				C992B3292B3613CC00704A9C /* SubscriptionCancellable.swift */,
				506102872CC3D29B003DC0E3 /* TextDebouncer.swift */,
				5BFBB28A2BD9D79F002E909F /* URLParser.swift */,
				659B27232BD9CB4500BEA6CC /* VerifiableEvent.swift */,
				030742C32B4769F90073839D /* CoreData */,
				03E7118B2C936DE5000B6F96 /* OpenGraph */,
				C92E7F652C4EFF2600B80638 /* WebSockets */,
				5BCA95D12C8A5F0D00A52D1A /* PreviewEventRepository.swift */,
				04368D2A2C99A2C400DEAA2E /* FlagOption.swift */,
			);
			path = Models;
			sourceTree = "<group>";
		};
		C9DFA974299C30CA006929C1 /* Assets */ = {
			isa = PBXGroup;
			children = (
				C9A0DAEC29C6A66C00466635 /* Launch Screen.storyboard */,
				C9DEBFDA298941020078B43A /* Assets.xcassets */,
				9DF077732C63BEA200F6B14E /* Colors.xcassets */,
				5BE4609F2BACAFEE004B83ED /* DevSecrets.xcconfig */,
				C94D39242ABDDFB60019C4D5 /* EmptySecrets.xcconfig */,
				5BE460A02BACAFEE004B83ED /* ProductionSecrets.xcconfig */,
				C94D39212ABDDDFE0019C4D5 /* Secrets.xcconfig */,
				5BE4609E2BACAFEE004B83ED /* StagingSecrets.xcconfig */,
				C987F81F29BA94D400B44E7A /* Font */,
				C9DFA977299C3189006929C1 /* Localization */,
				C9D573472AB24B5800E06BB4 /* SwiftGen Stencils */,
			);
			path = Assets;
			sourceTree = "<group>";
		};
		C9DFA977299C3189006929C1 /* Localization */ = {
			isa = PBXGroup;
			children = (
				3AD318622B296D1E00026B07 /* ImagePicker.xcstrings */,
				3A67449B2B294712002B8DE0 /* Localizable.xcstrings */,
				3A1C296E2B2A537C0020B753 /* Moderation.xcstrings */,
				3AD3185F2B296D0C00026B07 /* Reply.xcstrings */,
			);
			path = Localization;
			sourceTree = "<group>";
		};
		C9EB171929E5976700A15ABB /* Controller */ = {
			isa = PBXGroup;
			children = (
				0357299A2BE415E5005FEE85 /* ContentWarningController.swift */,
				503CAB4E2D1D8FAF00805EF8 /* FeedController.swift */,
				C913DA0B2AEB2EBF003BDD6D /* FetchRequestPublisher.swift */,
				C993148C2C5BD8FC00224BA6 /* NoteEditorController.swift */,
				C913DA092AEAF52B003BDD6D /* NoteWarningController.swift */,
				C98CA9062B14FBBF00929141 /* PagedNoteDataSource.swift */,
				C9DEBFD3298941000078B43A /* PersistenceController.swift */,
				C97A1C8A29E45B4E009D9E8D /* RawEventController.swift */,
				030036842C5D39DD002C71F5 /* RefreshController.swift */,
				C9C547502A4F1CC3006B0741 /* SearchController.swift */,
			);
			path = Controller;
			sourceTree = "<group>";
		};
		C9EE3E652A053CF1008A7491 /* NoteComposer */ = {
			isa = PBXGroup;
			children = (
				C9F75AD12A02D41E005BBE45 /* ComposerActionBar.swift */,
				C9EE3E5F2A0538B7008A7491 /* ExpirationTimeButton.swift */,
				C9F75AD52A041FF7005BBE45 /* ExpirationTimePicker.swift */,
				DC5F203E2A6AE24200F8D73F /* ImagePickerButton.swift */,
				C9B597642BBC8300002EC76A /* ImagePickerUIViewController.swift */,
				C94D855B2991479900749478 /* NoteComposer.swift */,
				5B8C96B529DDD3B200B73AEC /* NoteUITextViewRepresentable.swift */,
				C93F045D2B9B7A7000AD5872 /* ReplyPreview.swift */,
			);
			path = NoteComposer;
			sourceTree = "<group>";
		};
		C9F84C24298DC7C100C6714D /* Views */ = {
			isa = PBXGroup;
			children = (
				C9F84C20298DC36800C6714D /* AppView.swift */,
				030024182CC00DF70073ED56 /* SplashScreenView.swift */,
				5B79F6402BA11618002DA9BE /* Components */,
				65BD8DC12BDAF2C300802039 /* Discover */,
				03618B112C825D8700BCBC55 /* Fixtures */,
				C96877B32B4EDCCF0051ED2F /* Home */,
				04368D542C99D32B00DEAA2E /* Moderation */,
				C9CFF6D02AB241EB00D4B368 /* Modifiers */,
				03618C6D2C8267E600BCBC55 /* Note */,
				C9EE3E652A053CF1008A7491 /* NoteComposer */,
				03618C1A2C82666000BCBC55 /* Notifications */,
				3FB5E64F299D288E00386527 /* Onboarding */,
				C9032C2C2BAE31DA001F4EC6 /* Profile */,
				03618C052C82663600BCBC55 /* Relay */,
				03618BDF2C8265CF00BCBC55 /* Settings */,
				03618BF42C82661400BCBC55 /* SideMenu */,
			);
			path = Views;
			sourceTree = "<group>";
		};
/* End PBXGroup section */

/* Begin PBXNativeTarget section */
		C90862BA29E9804B00C35A71 /* NosPerformanceTests */ = {
			isa = PBXNativeTarget;
			buildConfigurationList = C90862C329E9804B00C35A71 /* Build configuration list for PBXNativeTarget "NosPerformanceTests" */;
			buildPhases = (
				C90862B729E9804B00C35A71 /* Sources */,
				C90862B829E9804B00C35A71 /* Frameworks */,
				C90862B929E9804B00C35A71 /* Resources */,
			);
			buildRules = (
			);
			dependencies = (
				C90862C229E9804B00C35A71 /* PBXTargetDependency */,
			);
			name = NosPerformanceTests;
			packageProductDependencies = (
				C99DBF812A9E8BDE00F7068F /* SDWebImageSwiftUI */,
			);
			productName = NosPerformanceTests;
			productReference = C90862BB29E9804B00C35A71 /* NosPerformanceTests.xctest */;
			productType = "com.apple.product-type.bundle.ui-testing";
		};
		C9DEBFCD298941000078B43A /* Nos */ = {
			isa = PBXNativeTarget;
			buildConfigurationList = C9DEBFF8298941020078B43A /* Build configuration list for PBXNativeTarget "Nos" */;
			buildPhases = (
				C9BAB0992996BEEA0003A84E /* SwiftLint */,
				C9DEBFCA298941000078B43A /* Sources */,
				C9DEBFCB298941000078B43A /* Frameworks */,
				C9DEBFCC298941000078B43A /* Resources */,
			);
			buildRules = (
			);
			dependencies = (
				3AD3185D2B294E9000026B07 /* PBXTargetDependency */,
				C9D573402AB24A3700E06BB4 /* PBXTargetDependency */,
			);
			name = Nos;
			packageProductDependencies = (
				C9DEC067298965270078B43A /* Starscream */,
				C94D855E29914D2300749478 /* SwiftUINavigation */,
				C9646E9929B79E04007239A4 /* Logger */,
				C9646EA329B7A24A007239A4 /* PostHog */,
				C9646EA629B7A3DD007239A4 /* Dependencies */,
				C96CB98B2A6040C500498C4E /* DequeModule */,
				C9B71DBD2A8E9BAD0031ED9F /* Sentry */,
				C9B71DBF2A8E9BAD0031ED9F /* SentrySwiftUI */,
				C99DBF7D2A9E81CF00F7068F /* SDWebImageSwiftUI */,
				C9FD34F52BCEC89C008F8D95 /* secp256k1 */,
				C9FD35122BCED5A6008F8D95 /* NostrSDK */,
				03C49ABF2C938A9C00502321 /* SwiftSoup */,
				039389222CA4985C00698978 /* SDWebImageWebPCoder */,
				C98905A12CD3B8CF00C17EE0 /* Inject */,
			);
			productName = Nos;
			productReference = C9DEBFCE298941000078B43A /* Nos.app */;
			productType = "com.apple.product-type.application";
		};
		C9DEBFE3298941020078B43A /* NosTests */ = {
			isa = PBXNativeTarget;
			buildConfigurationList = C9DEBFFB298941020078B43A /* Build configuration list for PBXNativeTarget "NosTests" */;
			buildPhases = (
				C9DEBFE0298941020078B43A /* Sources */,
				C9DEBFE1298941020078B43A /* Frameworks */,
				C9DEBFE2298941020078B43A /* Resources */,
			);
			buildRules = (
			);
			dependencies = (
				3AEABEF32B2BF806001BC933 /* PBXTargetDependency */,
				C9A6C7442AD83F7A001F9500 /* PBXTargetDependency */,
				C9DEBFE6298941020078B43A /* PBXTargetDependency */,
			);
			name = NosTests;
			packageProductDependencies = (
				CDDA1F7A29A527650047ACD8 /* Starscream */,
				CDDA1F7C29A527650047ACD8 /* SwiftUINavigation */,
				C9646E9B29B79E4D007239A4 /* Logger */,
				C9646EA829B7A4F2007239A4 /* PostHog */,
				C9646EAB29B7A520007239A4 /* Dependencies */,
				C905B0742A619367009B8A78 /* DequeModule */,
				C9B71DC42A9008300031ED9F /* Sentry */,
				C99DBF7F2A9E8BCF00F7068F /* SDWebImageSwiftUI */,
				C91565C02B2368FA0068EECA /* ViewInspector */,
				C9FD34F72BCEC8B5008F8D95 /* secp256k1 */,
				C959DB802BD02460008F3627 /* NostrSDK */,
				03C68C512C94D8400037DC59 /* SwiftSoup */,
				0393892C2CA4987000698978 /* SDWebImageWebPCoder */,
			);
			productName = NosTests;
			productReference = C9DEBFE4298941020078B43A /* NosTests.xctest */;
			productType = "com.apple.product-type.bundle.unit-test";
		};
/* End PBXNativeTarget section */

/* Begin PBXProject section */
		C9DEBFC6298941000078B43A /* Project object */ = {
			isa = PBXProject;
			attributes = {
				BuildIndependentTargetsInParallel = 1;
				LastSwiftUpdateCheck = 1420;
				LastUpgradeCheck = 1530;
				TargetAttributes = {
					C90862BA29E9804B00C35A71 = {
						CreatedOnToolsVersion = 14.2;
						TestTargetID = C9DEBFCD298941000078B43A;
					};
					C9DEBFCD298941000078B43A = {
						CreatedOnToolsVersion = 14.2;
					};
					C9DEBFE3298941020078B43A = {
						CreatedOnToolsVersion = 14.2;
					};
				};
			};
			buildConfigurationList = C9DEBFC9298941000078B43A /* Build configuration list for PBXProject "Nos" */;
			compatibilityVersion = "Xcode 14.0";
			developmentRegion = en;
			hasScannedForEncodings = 0;
			knownRegions = (
				en,
				Base,
				es,
				"zh-Hans",
				"zh-Hant",
				fr,
				"pt-BR",
				de,
				nl,
				sv,
			);
			mainGroup = C9DEBFC5298941000078B43A;
			packageReferences = (
				C9DEC066298965270078B43A /* XCRemoteSwiftPackageReference "Starscream" */,
				C94D855D29914D2300749478 /* XCRemoteSwiftPackageReference "swiftui-navigation" */,
				C9ADB139299299570075E7F8 /* XCRemoteSwiftPackageReference "bech32" */,
				C9646E9829B79E04007239A4 /* XCRemoteSwiftPackageReference "logger-ios" */,
				C9646EA229B7A24A007239A4 /* XCRemoteSwiftPackageReference "posthog-ios" */,
				C9646EA529B7A3DD007239A4 /* XCRemoteSwiftPackageReference "swift-dependencies" */,
				C96CB98A2A6040C500498C4E /* XCRemoteSwiftPackageReference "swift-collections" */,
				C9B71DBC2A8E9BAD0031ED9F /* XCRemoteSwiftPackageReference "sentry-cocoa" */,
				C99DBF7C2A9E81CF00F7068F /* XCRemoteSwiftPackageReference "SDWebImageSwiftUI" */,
				C9B737702AB24D5F00398BE7 /* XCRemoteSwiftPackageReference "SwiftGenPlugin" */,
				C91565BF2B2368FA0068EECA /* XCRemoteSwiftPackageReference "ViewInspector" */,
				3AD3185B2B294E6200026B07 /* XCRemoteSwiftPackageReference "xcstrings-tool-plugin" */,
				C9FD34F42BCEC89C008F8D95 /* XCRemoteSwiftPackageReference "secp256k1.swift" */,
				C9FD35112BCED5A6008F8D95 /* XCRemoteSwiftPackageReference "nostr-sdk-ios" */,
				03C49ABE2C938A9C00502321 /* XCRemoteSwiftPackageReference "SwiftSoup" */,
				039389212CA4985C00698978 /* XCRemoteSwiftPackageReference "SDWebImageWebPCoder" */,
				C98905A02CD3B8CF00C17EE0 /* XCRemoteSwiftPackageReference "Inject" */,
			);
			productRefGroup = C9DEBFCF298941000078B43A /* Products */;
			projectDirPath = "";
			projectRoot = "";
			targets = (
				C9DEBFCD298941000078B43A /* Nos */,
				C9DEBFE3298941020078B43A /* NosTests */,
				C90862BA29E9804B00C35A71 /* NosPerformanceTests */,
			);
		};
/* End PBXProject section */

/* Begin PBXResourcesBuildPhase section */
		C90862B929E9804B00C35A71 /* Resources */ = {
			isa = PBXResourcesBuildPhase;
			buildActionMask = 2147483647;
			files = (
			);
			runOnlyForDeploymentPostprocessing = 0;
		};
		C9DEBFCC298941000078B43A /* Resources */ = {
			isa = PBXResourcesBuildPhase;
			buildActionMask = 2147483647;
			files = (
				3AD318602B296D0C00026B07 /* Reply.xcstrings in Resources */,
				C987F83629BA951E00B44E7A /* ClarityCity-ExtraBold.otf in Resources */,
				C9DEC065298955200078B43A /* sample_data.json in Resources */,
				C987F83A29BA951E00B44E7A /* ClarityCity-BoldItalic.otf in Resources */,
				C987F84A29BA951E00B44E7A /* ClarityCity-Medium.otf in Resources */,
				3A1C296F2B2A537C0020B753 /* Moderation.xcstrings in Resources */,
				0378409D2BB4A2B600E5E901 /* PrivacyInfo.xcprivacy in Resources */,
				C987F84E29BA951E00B44E7A /* ClarityCity-RegularItalic.otf in Resources */,
				3A67449C2B294712002B8DE0 /* Localizable.xcstrings in Resources */,
				C95D68B4299ECE0700429F86 /* CONTRIBUTING.md in Resources */,
				C987F83E29BA951E00B44E7A /* ClarityCity-SemiBold.otf in Resources */,
				C987F84629BA951E00B44E7A /* ClarityCity-Light.otf in Resources */,
				C95D68B3299ECE0700429F86 /* README.md in Resources */,
				C987F83C29BA951E00B44E7A /* ClarityCity-Bold.otf in Resources */,
				C987F83229BA951E00B44E7A /* ClarityCity-ExtraLight.otf in Resources */,
				C9DEBFDB298941020078B43A /* Assets.xcassets in Resources */,
				C9A0DAED29C6A66C00466635 /* Launch Screen.storyboard in Resources */,
				C987F84C29BA951E00B44E7A /* ClarityCity-ThinItalic.otf in Resources */,
				C987F85229BA951E00B44E7A /* ClarityCity-Regular.otf in Resources */,
				C987F83429BA951E00B44E7A /* ClarityCity-LightItalic.otf in Resources */,
				C987F83829BA951E00B44E7A /* ClarityCity-MediumItalic.otf in Resources */,
				C9D573492AB24B7300E06BB4 /* custom-xcassets.stencil in Resources */,
				C987F84229BA951E00B44E7A /* ClarityCity-Black.otf in Resources */,
				C987F84029BA951E00B44E7A /* ClarityCity-SemiBoldItalic.otf in Resources */,
				C95D68B2299ECE0700429F86 /* CHANGELOG.md in Resources */,
				3AD318632B296D1E00026B07 /* ImagePicker.xcstrings in Resources */,
				C987F85429BA951E00B44E7A /* ClarityCity-Thin.otf in Resources */,
				C987F84429BA951E00B44E7A /* ClarityCity-ExtraBoldItalic.otf in Resources */,
				9DF077742C63BEA200F6B14E /* Colors.xcassets in Resources */,
				C987F85029BA951E00B44E7A /* ClarityCity-ExtraLightItalic.otf in Resources */,
				C987F84829BA951E00B44E7A /* ClarityCity-BlackItalic.otf in Resources */,
			);
			runOnlyForDeploymentPostprocessing = 0;
		};
		C9DEBFE2298941020078B43A /* Resources */ = {
			isa = PBXResourcesBuildPhase;
			buildActionMask = 2147483647;
			files = (
				C987F84B29BA951E00B44E7A /* ClarityCity-Medium.otf in Resources */,
				039C961F2C480F4100A8EB39 /* unsupported_kinds.json in Resources */,
				3AEABEFE2B2BF850001BC933 /* ImagePicker.xcstrings in Resources */,
				0350F1172C0A47B20024CC15 /* contact_list.json in Resources */,
				C944024D2C5BE6A600834568 /* Assets.xcassets in Resources */,
				5022F9462D2186380012FF4B /* follow_set_private.json in Resources */,
				03C853C62D03A50900164D6C /* follow_set.json in Resources */,
				C987F83729BA951E00B44E7A /* ClarityCity-ExtraBold.otf in Resources */,
				C987F83329BA951E00B44E7A /* ClarityCity-ExtraLight.otf in Resources */,
				C987F83D29BA951E00B44E7A /* ClarityCity-Bold.otf in Resources */,
				C987F84529BA951E00B44E7A /* ClarityCity-ExtraBoldItalic.otf in Resources */,
				50EA885C2D2D523F001E62CC /* follow_set_with_unknown_tag.json in Resources */,
				038196F72CA36797002A94E3 /* elmo-animated.webp in Resources */,
				9DB106002C650DDE00F98A30 /* Colors.xcassets in Resources */,
				C987F84329BA951E00B44E7A /* ClarityCity-Black.otf in Resources */,
				C95057A72CC692360024EC9C /* mute_list.json in Resources */,
				C9BD91892B61BBEF00FDA083 /* bad_contact_list.json in Resources */,
				50F695072C6392C4000E4C74 /* zap_receipt.json in Resources */,
				039C96292C48321E00A8EB39 /* long_form_data.json in Resources */,
				C987F85329BA951E00B44E7A /* ClarityCity-Regular.otf in Resources */,
				0393893D2CA49CE000698978 /* fonts-animated.gif in Resources */,
				C987F84729BA951E00B44E7A /* ClarityCity-Light.otf in Resources */,
				C987F83929BA951E00B44E7A /* ClarityCity-MediumItalic.otf in Resources */,
				C987F85129BA951E00B44E7A /* ClarityCity-ExtraLightItalic.otf in Resources */,
				C95057B12CC698730024EC9C /* mute_list_2.json in Resources */,
				C987F84D29BA951E00B44E7A /* ClarityCity-ThinItalic.otf in Resources */,
				03B4E6A22C125CA1006E5F59 /* nostr_build_nip96_upload_response.json in Resources */,
				0314CF742C9C7DD00001A53B /* youTube_fortnight_short.html in Resources */,
				5095330C2C625B5D00E0BACA /* zap_request_no_amount.json in Resources */,
				03FFCA592D075E2800D6F0F1 /* follow_set_updated.json in Resources */,
				C987F84F29BA951E00B44E7A /* ClarityCity-RegularItalic.otf in Resources */,
				CD27177629A7C8B200AE8888 /* sample_replies.json in Resources */,
				C987F83B29BA951E00B44E7A /* ClarityCity-BoldItalic.otf in Resources */,
				C987F84129BA951E00B44E7A /* ClarityCity-SemiBoldItalic.otf in Resources */,
				C987F83529BA951E00B44E7A /* ClarityCity-LightItalic.otf in Resources */,
				3AEABEFD2B2BF84C001BC933 /* Localizable.xcstrings in Resources */,
				5095330B2C625B5D00E0BACA /* zap_request_one_sat.json in Resources */,
				0350F12B2C0A49D40024CC15 /* text_note.json in Resources */,
				C987F85529BA951E00B44E7A /* ClarityCity-Thin.otf in Resources */,
				C987F83F29BA951E00B44E7A /* ClarityCity-SemiBold.otf in Resources */,
				3AEABEF82B2BF846001BC933 /* Reply.xcstrings in Resources */,
				0373CE802C08DBC40027C856 /* old_contact_list.json in Resources */,
				0350F10C2C0A46760024CC15 /* new_contact_list.json in Resources */,
				3AEABEFF2B2BF858001BC933 /* Moderation.xcstrings in Resources */,
				C95057C52CC69A7D0024EC9C /* mute_list_self.json in Resources */,
				C9DEC006298947900078B43A /* sample_data.json in Resources */,
				037071362C90D3F200BEAEC4 /* youtube_video_toxic.html in Resources */,
				C94B2D182B17F5EC002104B6 /* sample_repost.json in Resources */,
				C987F84929BA951E00B44E7A /* ClarityCity-BlackItalic.otf in Resources */,
				509533002C62535400E0BACA /* zap_request.json in Resources */,
				03585DB22C8B951C00AD65AF /* text_note_with_duplicate_metadata_urls.json in Resources */,
				03618C982C826F2100BCBC55 /* text_note_with_media_metadata.json in Resources */,
				032634682C10C0D600E489B5 /* nostr_build_nip96_response.json in Resources */,
				03FE3F8C2C87BC9500D25810 /* text_note_multiple_media.json in Resources */,
			);
			runOnlyForDeploymentPostprocessing = 0;
		};
/* End PBXResourcesBuildPhase section */

/* Begin PBXShellScriptBuildPhase section */
		C9BAB0992996BEEA0003A84E /* SwiftLint */ = {
			isa = PBXShellScriptBuildPhase;
			alwaysOutOfDate = 1;
			buildActionMask = 2147483647;
			files = (
			);
			inputFileListPaths = (
			);
			inputPaths = (
			);
			name = SwiftLint;
			outputFileListPaths = (
			);
			outputPaths = (
			);
			runOnlyForDeploymentPostprocessing = 0;
			shellPath = /bin/sh;
			shellScript = "export PATH=\"$PATH:/opt/homebrew/bin\"\nif which swiftlint > /dev/null; then\n  swiftlint --lenient\nelse\n  echo \"warning: SwiftLint not installed, download from https://github.com/realm/SwiftLint\"\nfi\n";
		};
/* End PBXShellScriptBuildPhase section */

/* Begin PBXSourcesBuildPhase section */
		C90862B729E9804B00C35A71 /* Sources */ = {
			isa = PBXSourcesBuildPhase;
			buildActionMask = 2147483647;
			files = (
				C90862BE29E9804B00C35A71 /* NosPerformanceTests.swift in Sources */,
			);
			runOnlyForDeploymentPostprocessing = 0;
		};
		C9DEBFCA298941000078B43A /* Sources */ = {
			isa = PBXSourcesBuildPhase;
			buildActionMask = 2147483647;
			files = (
				CD09A74429A50F1D0063464F /* SideMenu.swift in Sources */,
				C9C547512A4F1CC3006B0741 /* SearchController.swift in Sources */,
				C992B32A2B3613CC00704A9C /* SubscriptionCancellable.swift in Sources */,
				C9DEC06E2989668E0078B43A /* Relay+CoreDataClass.swift in Sources */,
				C9F64D8C29ED840700563F2B /* Zipper.swift in Sources */,
				C9C2B78529E073E300548B4A /* RelaySubscription.swift in Sources */,
				C993148D2C5BD8FC00224BA6 /* NoteEditorController.swift in Sources */,
				0350F12D2C0A7EF20024CC15 /* FeatureFlags.swift in Sources */,
				3FFB1D9C29A7DF9D002A755D /* StackedAvatarsView.swift in Sources */,
				50089A0C2C97182200834588 /* CurrentUser+PublishEvents.swift in Sources */,
				C97A1C8E29E58EC7009D9E8D /* NSManagedObjectContext+Nos.swift in Sources */,
				5BBA5E9C2BAE052F00D57D76 /* NiceWorkSheet.swift in Sources */,
				C9B678DE29EEC35B00303F33 /* Foundation+Sendable.swift in Sources */,
				5B88051A2A21027C00E21F06 /* SHA256Key.swift in Sources */,
				C9B71DC22A9003670031ED9F /* CrashReporting.swift in Sources */,
				C987F81729BA4C6A00B44E7A /* BigActionButton.swift in Sources */,
				C98DC9BB2A795CAD004E5F0F /* ActionBanner.swift in Sources */,
				038863DE2C6FF51500B09797 /* ZoomableContainer.swift in Sources */,
				C9F204802AE029D90029A858 /* AppDestination.swift in Sources */,
				C9C5475B2A4F1D8C006B0741 /* NosNotification+CoreDataProperties.swift in Sources */,
				C98B8B4029FBF83B009789C8 /* NotificationCard.swift in Sources */,
				5B834F672A83FB5C000C1432 /* ProfileKnownFollowersView.swift in Sources */,
				C9E8C1152B081EBE002D46B0 /* NIP05View.swift in Sources */,
				50E2EB722C86175900D4B360 /* NSRegularExpression+Replacement.swift in Sources */,
				C92E7F6A2C4EFF7200B80638 /* WebSocketConnection.swift in Sources */,
				503CAB6E2D1DA17400805EF8 /* FeedToggleRow.swift in Sources */,
				5BC0D9CC2B867B9D005D6980 /* NamesAPI.swift in Sources */,
				C987F81D29BA6D9A00B44E7A /* ProfileTab.swift in Sources */,
				C9ADB14129951CB10075E7F8 /* NSManagedObject+Nos.swift in Sources */,
				503CA9792D19C39F00805EF8 /* FeedCustomizerView.swift in Sources */,
				C9F84C21298DC36800C6714D /* AppView.swift in Sources */,
				C9CE5B142A0172CF008E198C /* WebView.swift in Sources */,
				CD4908D429B92941007443DB /* ReportABugMailView.swift in Sources */,
				0314D5AC2C7D31060002E7F4 /* MediaService.swift in Sources */,
				50EA86D52D28150F001E62CC /* FeedSource.swift in Sources */,
				5022FBCF2D242C850012FF4B /* NosSegmentedPicker.swift in Sources */,
				5B7C93B02B6AD52400410ABE /* CreateUsernameWizard.swift in Sources */,
				030036852C5D39DD002C71F5 /* RefreshController.swift in Sources */,
				C9C2B78229E0735400548B4A /* RelaySubscriptionManager.swift in Sources */,
				3FFB1D9629A6BBEC002A755D /* Collection+SafeSubscript.swift in Sources */,
				A34E439929A522F20057AFCB /* CurrentUser.swift in Sources */,
				045EDCF32CAAF47600B67964 /* FlagSuccessView.swift in Sources */,
				03E1812F2C753C9B00886CC6 /* ImageButton.swift in Sources */,
				503CAC612D1EF71B00805EF8 /* FeedSourceToggleView.swift in Sources */,
				C9A0DADD29C689C900466635 /* NosNavigationBar.swift in Sources */,
				3F30020529C1FDD9003D4F8B /* OnboardingStartView.swift in Sources */,
				C936B4592A4C7B7C00DF1EB9 /* Nos.xcdatamodeld in Sources */,
				C987F81A29BA4D0E00B44E7A /* ActionButton.swift in Sources */,
				C9E37E122A1E7EC5003D4B0A /* PreviewContainer.swift in Sources */,
				04368D312C99A78800DEAA2E /* NosRadioButton.swift in Sources */,
				5B79F60B2B98ACA0002DA9BE /* PickYourUsernameSheet.swift in Sources */,
				5BFF66B62A58A8A000AA79DD /* MutesView.swift in Sources */,
				C913DA0A2AEAF52B003BDD6D /* NoteWarningController.swift in Sources */,
				3F30020929C23895003D4F8B /* OnboardingNotOldEnoughView.swift in Sources */,
				039F09592CC051FF00FEEC81 /* CreateAccountView.swift in Sources */,
				042406F32C907A15008F2A21 /* NosToggle.swift in Sources */,
				03B4E6AE2C125D61006E5F59 /* FileStorageUploadResponseJSON.swift in Sources */,
				5B79F6112B98AD0A002DA9BE /* ExcellentChoiceSheet.swift in Sources */,
				C973AB612A323167002AED16 /* Author+CoreDataProperties.swift in Sources */,
				030E57292CC2B0D100A4A51E /* UsernameView.swift in Sources */,
				C9B678E129EEC41000303F33 /* SocialGraphCache.swift in Sources */,
				034EBDBA2C24895E006BA35A /* CurrentUserError.swift in Sources */,
				C93F488D2AC5C30C00900CEC /* NosFormField.swift in Sources */,
				C9DEC06A298965550078B43A /* RelayView.swift in Sources */,
				C99E80CD2A0C2C6400187474 /* PreviewData.swift in Sources */,
				C9A0DAE429C69F0C00466635 /* HighlightedText.swift in Sources */,
				C94D855C2991479900749478 /* NoteComposer.swift in Sources */,
				5B79F6532BA11B08002DA9BE /* WizardSheetDescriptionText.swift in Sources */,
				502B6C3D2C9462A400446316 /* PushNotificationRegistrar.swift in Sources */,
				5B6EB48E29EDBE0E006E750C /* NoteParser.swift in Sources */,
				C9F84C23298DC7B900C6714D /* SettingsView.swift in Sources */,
				030E56E42CC1BF2900A4A51E /* CopyButtonState.swift in Sources */,
				03E711812C936DD1000B6F96 /* OpenGraphParser.swift in Sources */,
				03C8B4962C6D065900A07CCD /* ImageViewer.swift in Sources */,
				5B79F6092B98AC33002DA9BE /* ClaimYourUniqueIdentitySheet.swift in Sources */,
				50089A012C9712EF00834588 /* JSONEvent+Kinds.swift in Sources */,
				C973AB652A323167002AED16 /* EventReference+CoreDataProperties.swift in Sources */,
				C973AB632A323167002AED16 /* Relay+CoreDataProperties.swift in Sources */,
				C94FE9F729DB259300019CD3 /* Text+Gradient.swift in Sources */,
				3F170C78299D816200BC8F8B /* AppController.swift in Sources */,
				C92E7F6D2C4EFF9B00B80638 /* WebSocketState.swift in Sources */,
				C95D68AB299E710F00429F86 /* Color+Hex.swift in Sources */,
				037975EA2C0E695A00ADDF37 /* MockFeatureFlags.swift in Sources */,
				030E571B2CC2ADDB00A4A51E /* SaveProfileError.swift in Sources */,
				C94A5E182A72C84200B6EC5D /* ReportCategory.swift in Sources */,
				C9A8015E2BD0177D006E29B2 /* ReportPublisher.swift in Sources */,
				03FFCA7B2D07721100D6F0F1 /* AuthorListError.swift in Sources */,
				C9F0BB6B29A503D6000547FC /* PublicKey.swift in Sources */,
				C9EF84CF2C24D63000182B6F /* MockRelayService.swift in Sources */,
				5B79F6192B98B24C002DA9BE /* DeleteUsernameWizard.swift in Sources */,
				5044546E2C90726A00251A7E /* Event+Fetching.swift in Sources */,
				C9EE3E602A0538B7008A7491 /* ExpirationTimeButton.swift in Sources */,
				03FE3F7C2C87AC9900D25810 /* Event+InlineMetadata.swift in Sources */,
				0303B1532D025C9A00077929 /* AuthorList+CoreDataProperties.swift in Sources */,
				A303AF8329A9153A005DC8FC /* FollowButton.swift in Sources */,
				65D066992BD558690011C5CD /* DirectMessageWrapper.swift in Sources */,
				504454702C90728500251A7E /* Event+Hydration.swift in Sources */,
				659B27242BD9CB4500BEA6CC /* VerifiableEvent.swift in Sources */,
				04C9D7932CC29D8300EAAD4D /* FeaturedAuthor+Cohort2.swift in Sources */,
				C9C2B77F29E0731600548B4A /* AsyncTimer.swift in Sources */,
				A32B6C7329A6BE9B00653FF5 /* FollowsView.swift in Sources */,
				3F30020D29C382EB003D4F8B /* OnboardingLoginView.swift in Sources */,
				C9A25B3D29F174D200B39534 /* ReadabilityPadding.swift in Sources */,
				04C9D7952CC29E0A00EAAD4D /* FeaturedAuthor+Cohort3.swift in Sources */,
				C9DFA972299BF9E8006929C1 /* CompactNoteView.swift in Sources */,
				C9AC31AD2A55E0BD00A94E5A /* NotificationViewModel.swift in Sources */,
				0326347A2C10C57A00E489B5 /* FileStorageAPIClient.swift in Sources */,
				030E56CA2CC1BC6200A4A51E /* PublicKeyView.swift in Sources */,
				C9EE3E632A053910008A7491 /* ExpirationTimeOption.swift in Sources */,
				03C7E7A22CB9CD150054624C /* PointDownEmojiTipViewStyle.swift in Sources */,
				04C9D7972CC29E4A00EAAD4D /* FeaturedAuthor+Cohort4.swift in Sources */,
				C9A0DAE029C697A100466635 /* AboutView.swift in Sources */,
				0496D6312C975E6900D29375 /* FlagOptionPicker.swift in Sources */,
				04F16AA72CBDBD91003AD693 /* DeleteConfirmationView.swift in Sources */,
				A351E1A229BA92240009B7F6 /* ProfileEditView.swift in Sources */,
				C9DFA969299BEC33006929C1 /* CardStyle.swift in Sources */,
				C95D68AD299E721700429F86 /* ProfileView.swift in Sources */,
				C942566929B66A2800C4202C /* Date+Elapsed.swift in Sources */,
				C913DA0E2AEB3265003BDD6D /* WarningView.swift in Sources */,
				C9ADB13829928CC30075E7F8 /* String+Hex.swift in Sources */,
				C9F75AD22A02D41E005BBE45 /* ComposerActionBar.swift in Sources */,
				2D06BB9D2AE249D70085F509 /* ThreadRootView.swift in Sources */,
				C9DEBFD2298941000078B43A /* NosApp.swift in Sources */,
				041C56C42CA1B48E007D3BB2 /* UserFlagView.swift in Sources */,
				5BFBB28B2BD9D79F002E909F /* URLParser.swift in Sources */,
				C930055F2A6AF8320098CA9E /* LoadingContent.swift in Sources */,
				5B79F6462BA11725002DA9BE /* WizardSheetVStack.swift in Sources */,
				04368D4B2C99CFC700DEAA2E /* ContentFlagView.swift in Sources */,
				C930E0572BA49DAD002B5776 /* GridPattern.swift in Sources */,
				C92F015B2AC4D74E00972489 /* NosTextEditor.swift in Sources */,
				C913DA0C2AEB2EBF003BDD6D /* FetchRequestPublisher.swift in Sources */,
				03EB470B2CB080180004FF35 /* BrokenLinkView.swift in Sources */,
				C973AB5D2A323167002AED16 /* Event+CoreDataProperties.swift in Sources */,
				5B79F64C2BA119AE002DA9BE /* WizardSheetTitleText.swift in Sources */,
				C9F84C27298DC98800C6714D /* KeyPair.swift in Sources */,
				5B8C96B629DDD3B200B73AEC /* NoteUITextViewRepresentable.swift in Sources */,
				C93EC2F129C337EB0012EE2A /* RelayPicker.swift in Sources */,
				5BBA5E912BADF98E00D57D76 /* AlreadyHaveANIP05View.swift in Sources */,
				C9F0BB6F29A50437000547FC /* NostrIdentifierPrefix.swift in Sources */,
				C96D39272B61B6D200D3D0A1 /* RawNostrID.swift in Sources */,
				C996933E2C11FF0F00A2C70D /* EventObservationView.swift in Sources */,
				5BFF66B12A573F6400AA79DD /* RelayDetailView.swift in Sources */,
				C9F75AD62A041FF7005BBE45 /* ExpirationTimePicker.swift in Sources */,
				C92F015E2AC4D99400972489 /* NosForm.swift in Sources */,
				5B8C96AC29D52AD200B73AEC /* AuthorListView.swift in Sources */,
				03FE3F792C87A9D900D25810 /* EventError.swift in Sources */,
				C9B597652BBC8300002EC76A /* ImagePickerUIViewController.swift in Sources */,
				C98CA9042B14FA3D00929141 /* PagedRelaySubscription.swift in Sources */,
				5B0D99032A94090A0039F0C5 /* DoubleTapToPopModifier.swift in Sources */,
				030024192CC00DFC0073ED56 /* SplashScreenView.swift in Sources */,
				0357299B2BE415E5005FEE85 /* ContentWarningController.swift in Sources */,
				5BFF66B42A58853D00AA79DD /* PublishedEventsView.swift in Sources */,
				03D1B42C2C3C1B0D001778CD /* TLVElement.swift in Sources */,
				C987F85B29BA9ED800B44E7A /* Font+Clarity.swift in Sources */,
				3FB5E651299D28A200386527 /* OnboardingView.swift in Sources */,
				0304D0A72C9B4BF2001D16C7 /* OpenGraphMetatdata.swift in Sources */,
				C973AB5F2A323167002AED16 /* AuthorReference+CoreDataProperties.swift in Sources */,
				030FECAB2CB5E0B900820014 /* BuildYourNetworkView.swift in Sources */,
				A3B943CF299AE00100A15A08 /* Keychain.swift in Sources */,
				C9671D73298DB94C00EE7E12 /* Data+Encoding.swift in Sources */,
				03C7E7922CB9C0B30054624C /* WelcomeToFeedTip.swift in Sources */,
				C9646EA129B7A22C007239A4 /* Analytics.swift in Sources */,
				03A743452CC048C700893CAE /* GoToFeedTip.swift in Sources */,
				5045540D2C81E10C0044ECAE /* EditableAvatarView.swift in Sources */,
				DC4AB2F62A4475B800D1478A /* AppDelegate.swift in Sources */,
				5B8C96B229DB313300B73AEC /* AuthorCard.swift in Sources */,
				C9A0DADA29C685E500466635 /* SideMenuButton.swift in Sources */,
				C99693402C120CC900A2C70D /* AuthorObservationView.swift in Sources */,
				A3B943D5299D514800A15A08 /* Follow+CoreDataClass.swift in Sources */,
				C92DF80529C25DE900400561 /* URL+Extensions.swift in Sources */,
				3F60F42929B27D3E000D62C4 /* ThreadView.swift in Sources */,
				C9B678DB29EEBF3B00303F33 /* DependencyInjection.swift in Sources */,
				5B098DC62BDAF73500500A1B /* AttributedString+Links.swift in Sources */,
				65BD8DC42BDAF2C300802039 /* DiscoverContentsView.swift in Sources */,
				C95D68A9299E709900429F86 /* LinearGradient+Planetary.swift in Sources */,
				C92F01522AC4D6AB00972489 /* NosFormSection.swift in Sources */,
				C97465342A3C95FE0031226F /* RelayPickerToolbarButton.swift in Sources */,
				3F43C47629A9625700E896A0 /* AuthorReference+CoreDataClass.swift in Sources */,
				5B6136382C2F408E00ADD9C3 /* RepliesLabel.swift in Sources */,
				03C7E7982CB9C16C0054624C /* InlineTipViewStyle.swift in Sources */,
				C9ADB13D29929B540075E7F8 /* Bech32.swift in Sources */,
				03C5DBC52CC19044009A9E0E /* LargeNumberView.swift in Sources */,
				C95D68A1299E6D3E00429F86 /* BioView.swift in Sources */,
				5BE281CA2AE2CCEB00880466 /* HomeTab.swift in Sources */,
				03C49AC22C938DE100502321 /* SoupOpenGraphParser.swift in Sources */,
				506102882CC3D29B003DC0E3 /* TextDebouncer.swift in Sources */,
				C94D14812A12B3F70014C906 /* SearchBar.swift in Sources */,
				C92E7F672C4EFF3D00B80638 /* WebSocketErrorEvent.swift in Sources */,
				0317263C2C7935220030EDCA /* AspectRatioContainer.swift in Sources */,
				C93EC2F729C351470012EE2A /* Optional+Unwrap.swift in Sources */,
				A32B6C7829A6C99200653FF5 /* CompactAuthorCard.swift in Sources */,
				C92DF80829C25FA900400561 /* SquareImage.swift in Sources */,
				5B29B58E2BEC392B008F6008 /* ActivityPubBadgeView.swift in Sources */,
				C9DEBFD9298941000078B43A /* HomeFeedView.swift in Sources */,
				3F30020729C237AB003D4F8B /* OnboardingAgeVerificationView.swift in Sources */,
				65BD8DC22BDAF2C300802039 /* DiscoverTab.swift in Sources */,
				65BD8DC32BDAF2C300802039 /* FeaturedAuthorCategory.swift in Sources */,
				C93F045E2B9B7A7000AD5872 /* ReplyPreview.swift in Sources */,
				C97465312A3B89140031226F /* AuthorLabel.swift in Sources */,
				C9C547592A4F1D8C006B0741 /* NosNotification+CoreDataClass.swift in Sources */,
				030AE4292BE3D63C004DEE02 /* FeaturedAuthor.swift in Sources */,
				503CAAF12D1AFF8900805EF8 /* BeveledContainerView.swift in Sources */,
				C9B678E729F01A8500303F33 /* FullscreenProgressView.swift in Sources */,
				C9F0BB6929A5039D000547FC /* Int+Bool.swift in Sources */,
				03E181472C754BA300886CC6 /* LinkView.swift in Sources */,
				C90352BA2C1235CD000A5993 /* NosNavigationDestination.swift in Sources */,
				03D1B4282C3C1A5D001778CD /* NostrIdentifier.swift in Sources */,
				04C9D7992CC29EDD00EAAD4D /* FeaturedAuthor+Cohort5.swift in Sources */,
				DC5F203F2A6AE24200F8D73F /* ImagePickerButton.swift in Sources */,
				5B79F5EB2B97B5E9002DA9BE /* ConfirmUsernameDeletionSheet.swift in Sources */,
				C9032C2E2BAE31ED001F4EC6 /* ProfileFeedType.swift in Sources */,
				C9CDBBA429A8FA2900C555C7 /* GoldenPostView.swift in Sources */,
				C92F01582AC4D6F700972489 /* NosTextField.swift in Sources */,
				C9C2B77C29E072E400548B4A /* WebSocket+Nos.swift in Sources */,
				503CA9532D19ACCC00805EF8 /* HorizontalLine.swift in Sources */,
				C9DEC003298945150078B43A /* String+Lorem.swift in Sources */,
				04C9D7912CC29D5000EAAD4D /* FeaturedAuthor+Cohort1.swift in Sources */,
				038EF09D2CC16D640031F7F2 /* PrivateKeyView.swift in Sources */,
				C97A1C8B29E45B4E009D9E8D /* RawEventController.swift in Sources */,
				C9DEC0632989541F0078B43A /* Bundle+Current.swift in Sources */,
				C93EC2F429C34C860012EE2A /* NSPredicate+Bool.swift in Sources */,
				5B79F6132B98B145002DA9BE /* WizardNavigationStack.swift in Sources */,
				C9F84C1C298DBBF400C6714D /* Data+Sha.swift in Sources */,
				C936B4622A4CB01C00DF1EB9 /* PushNotificationService.swift in Sources */,
				5BCA95D22C8A5F0D00A52D1A /* PreviewEventRepository.swift in Sources */,
				C95D68A6299E6F9E00429F86 /* ProfileHeader.swift in Sources */,
				0365CD872C4016A200622A1A /* EventKind.swift in Sources */,
				03A241BD2CC2F458007EA31B /* AccountSuccessView.swift in Sources */,
				C9BAB09B2996FBA10003A84E /* EventProcessor.swift in Sources */,
				C9B5C78E2C24AF650070445B /* MockRelaySubscriptionManager.swift in Sources */,
				C960C57129F3236200929990 /* LikeButton.swift in Sources */,
				503CAB502D1D8FB300805EF8 /* FeedController.swift in Sources */,
				C97797B9298AA19A0046BD25 /* RelayService.swift in Sources */,
				04368D2B2C99A2C400DEAA2E /* FlagOption.swift in Sources */,
				C99721CB2AEBED26004EBEAB /* String+Empty.swift in Sources */,
				C9C097252C13537900F78EC3 /* DatabaseCleaner.swift in Sources */,
				C959DB762BD01DF4008F3627 /* GiftWrapper.swift in Sources */,
				5B29B5842BEAA0D7008F6008 /* BioSheet.swift in Sources */,
				C93CA0C329AE3A1E00921183 /* JSONEvent.swift in Sources */,
				3FFB1D89299FF37C002A755D /* AvatarView.swift in Sources */,
				65BD8DB92BDAF28200802039 /* CircularFollowButton.swift in Sources */,
				C97A1C8829E45B3C009D9E8D /* RawEventView.swift in Sources */,
				C9DEC04529894BED0078B43A /* Event+CoreDataClass.swift in Sources */,
				CD76865029B6503500085358 /* NoteOptionsButton.swift in Sources */,
				0326346D2C10C2FD00E489B5 /* FileStorageServerInfoResponseJSON.swift in Sources */,
				5B6136462C348A5100ADD9C3 /* RepliesDisplayType.swift in Sources */,
				5BE281C72AE2CCD800880466 /* ReplyButton.swift in Sources */,
				C9DFA966299BEB96006929C1 /* NoteCard.swift in Sources */,
				C98651102B0BD49200597B68 /* PagedNoteListView.swift in Sources */,
				C9E37E152A1E8143003D4B0A /* ReportTarget.swift in Sources */,
				C9DEBFD4298941000078B43A /* PersistenceController.swift in Sources */,
				5B834F692A83FC7F000C1432 /* ProfileSocialStatsView.swift in Sources */,
				045EDD052CAC025700B67964 /* ScrollViewProxy+Animate.swift in Sources */,
				CD09A74629A50F750063464F /* SideMenuContent.swift in Sources */,
				030E56F32CC2836D00A4A51E /* CopyKeyView.swift in Sources */,
				C9DFA971299BF8CD006929C1 /* NoteView.swift in Sources */,
				033E940B2D08F14900C6FB03 /* AuthorList+CoreDataClass.swift in Sources */,
				037071272C90C5FA00BEAEC4 /* OpenGraphService.swift in Sources */,
				C974652E2A3B86600031226F /* NoteCardHeader.swift in Sources */,
				C9CF23172A38A58B00EBEC31 /* ParseQueue.swift in Sources */,
				C98A32272A05795E00E3FA13 /* Task+Timeout.swift in Sources */,
				030036AB2C5D872B002C71F5 /* NewNotesButton.swift in Sources */,
				03A241D32CC3056F007EA31B /* AgeVerificationView.swift in Sources */,
				C9B708BB2A13BE41006C613A /* NoteTextEditor.swift in Sources */,
				C9E37E0F2A1E7C32003D4B0A /* ReportMenuModifier.swift in Sources */,
				C95D68A5299E6E1E00429F86 /* PlaceholderModifier.swift in Sources */,
				C960C57429F3251E00929990 /* RepostButton.swift in Sources */,
				3FFB1D9329A6BBCE002A755D /* EventReference+CoreDataClass.swift in Sources */,
				C973AB5B2A323167002AED16 /* Follow+CoreDataProperties.swift in Sources */,
				C92F01552AC4D6CF00972489 /* BeveledSeparator.swift in Sources */,
				50DE6B1B2C6B88FE0065665D /* View+StyledBorder.swift in Sources */,
				C93EC2FD29C3785C0012EE2A /* View+RoundedCorner.swift in Sources */,
				501728B42D16EFB000CF2A07 /* FeedPicker.swift in Sources */,
				5B503F622A291A1A0098805A /* JSONRelayMetadata.swift in Sources */,
				C98298332ADD7F9A0096C5B5 /* DeepLinkService.swift in Sources */,
				03F7C4F42C10E05B006FF613 /* URLSessionProtocol.swift in Sources */,
				CD09A74829A51EFC0063464F /* Router.swift in Sources */,
				2D4010A22AD87DF300F93AD4 /* KnownFollowersView.swift in Sources */,
				CD2CF38E299E67F900332116 /* CardButtonStyle.swift in Sources */,
				5022FB352D2303F30012FF4B /* FeedSelectorTip.swift in Sources */,
				03E181392C75467C00886CC6 /* GalleryView.swift in Sources */,
				A336DD3C299FD78000A0CBA0 /* Filter.swift in Sources */,
				0315B5EF2C7E451C0020E707 /* MockMediaService.swift in Sources */,
				DC2E54C82A700F1400C2CAAB /* UIDevice+Simulator.swift in Sources */,
				C97B288A2C10B07100DC1FC0 /* NosNavigationStack.swift in Sources */,
				C98CA9072B14FBBF00929141 /* PagedNoteDataSource.swift in Sources */,
				C9A0DAEA29C6A34200466635 /* ActivityView.swift in Sources */,
				508133CB2C79F78500DFBF75 /* AttributedString+Quotation.swift in Sources */,
				50089A172C98678600834588 /* View+ListRowGradientBackground.swift in Sources */,
				CD2CF390299E68BE00332116 /* NoteButton.swift in Sources */,
				C9DC6CBA2C1739AD00E1CFB3 /* View+HandleURLsInRouter.swift in Sources */,
				508B2B612C9EF65300C14034 /* NSPersistentContainer+Nos.swift in Sources */,
				5B79F6552BA123D4002DA9BE /* WizardSheetBadgeText.swift in Sources */,
				04C9D7272CBF09C200EAAD4D /* TextField+PlaceHolderStyle.swift in Sources */,
				C9DEC04D29894BED0078B43A /* Author+CoreDataClass.swift in Sources */,
				C905B0772A619E99009B8A78 /* LPLinkViewRepresentable.swift in Sources */,
				C95D68A7299E6FF000429F86 /* KeyFixture.swift in Sources */,
				0304D0B22C9B731F001D16C7 /* MockOpenGraphService.swift in Sources */,
				030E570D2CC2A05B00A4A51E /* DisplayNameView.swift in Sources */,
				C94437E629B0DB83004D8C86 /* NotificationsView.swift in Sources */,
			);
			runOnlyForDeploymentPostprocessing = 0;
		};
		C9DEBFE0298941020078B43A /* Sources */ = {
			isa = PBXSourcesBuildPhase;
			buildActionMask = 2147483647;
			files = (
				03F7C4F32C10DF79006FF613 /* URLSessionProtocol.swift in Sources */,
				0320C1152BFE63DC00C4C080 /* MockRelaySubscriptionManager.swift in Sources */,
				C993148E2C5BD8FC00224BA6 /* NoteEditorController.swift in Sources */,
				035729CB2BE41770005FEE85 /* ContentWarningController.swift in Sources */,
				CD09A76229A5220E0063464F /* AppController.swift in Sources */,
				037975BE2C0E265E00ADDF37 /* LPLinkViewRepresentable.swift in Sources */,
				031D0BB42C826F8400D95342 /* EventProcessorIntegrationTests+InlineMetadata.swift in Sources */,
				03A3AA3B2C5028FF008FE153 /* PublicKeyTests.swift in Sources */,
				C97A1C8C29E45B4E009D9E8D /* RawEventController.swift in Sources */,
				CD09A75F29A521FD0063464F /* RelayService.swift in Sources */,
				C9EF84D02C24D63000182B6F /* MockRelayService.swift in Sources */,
				CD09A76029A521FD0063464F /* Filter.swift in Sources */,
				033C19DC2D03A34F00B5529D /* EventProcessorIntegrationTests+FollowSet.swift in Sources */,
				C9B71DC32A9003670031ED9F /* CrashReporting.swift in Sources */,
				C9C2B78329E0735400548B4A /* RelaySubscriptionManager.swift in Sources */,
				C9C2B78029E0731600548B4A /* AsyncTimer.swift in Sources */,
				0304D0B32C9B731F001D16C7 /* MockOpenGraphService.swift in Sources */,
				C96D39282B61B6D200D3D0A1 /* RawNostrID.swift in Sources */,
				C9B678E229EEC41000303F33 /* SocialGraphCache.swift in Sources */,
				C9A8015F2BD0177D006E29B2 /* ReportPublisher.swift in Sources */,
				3AAB61B52B24CD0000717A07 /* Date+ElapsedTests.swift in Sources */,
				C936B45F2A4CAF2B00DF1EB9 /* AppDelegate.swift in Sources */,
				C96D391B2B61AFD500D3D0A1 /* RawNostrIDTests.swift in Sources */,
				035729AD2BE4167E005FEE85 /* EventTests.swift in Sources */,
				035729B32BE4167E005FEE85 /* TLVElementTests.swift in Sources */,
				C9C2B77D29E072E400548B4A /* WebSocket+Nos.swift in Sources */,
				C973AB642A323167002AED16 /* Relay+CoreDataProperties.swift in Sources */,
				5BD813A32C8BA7CC00E65F4D /* PreviewEventRepository.swift in Sources */,
				C9EE3E642A053910008A7491 /* ExpirationTimeOption.swift in Sources */,
				504454712C90728E00251A7E /* Event+Fetching.swift in Sources */,
				03FFCA7C2D07721100D6F0F1 /* AuthorListError.swift in Sources */,
				50EA86D42D28150F001E62CC /* FeedSource.swift in Sources */,
				65D066AA2BD55E160011C5CD /* DirectMessageWrapper.swift in Sources */,
				C973AB5E2A323167002AED16 /* Event+CoreDataProperties.swift in Sources */,
				C9F64D8D29ED840700563F2B /* Zipper.swift in Sources */,
				C98298342ADD7F9A0096C5B5 /* DeepLinkService.swift in Sources */,
				03D1B42D2C3C1B0D001778CD /* TLVElement.swift in Sources */,
				03E711822C936DD1000B6F96 /* OpenGraphParser.swift in Sources */,
				CD09A75929A521D20063464F /* Color+Hex.swift in Sources */,
				5B88051D2A2104CC00E21F06 /* SHA256Key.swift in Sources */,
				0365CD902C40171100622A1A /* EventKind.swift in Sources */,
				C9CF23182A38A58B00EBEC31 /* ParseQueue.swift in Sources */,
				03FFCA7E2D07729400D6F0F1 /* AuthorListTests.swift in Sources */,
				037975C72C0E26FC00ADDF37 /* Font+Clarity.swift in Sources */,
				5B39E64429EDBF8100464830 /* NoteParser.swift in Sources */,
				035729CA2BE4173E005FEE85 /* PreviewData.swift in Sources */,
				037975D12C0E341500ADDF37 /* MockFeatureFlags.swift in Sources */,
				C92E7F682C4EFF3D00B80638 /* WebSocketErrorEvent.swift in Sources */,
				0304D0A82C9B4BF2001D16C7 /* OpenGraphMetatdata.swift in Sources */,
				50089A0D2C97182200834588 /* CurrentUser+PublishEvents.swift in Sources */,
				504454722C90729100251A7E /* Event+Hydration.swift in Sources */,
				5BD08BB22A38E96F00BB926C /* JSONRelayMetadata.swift in Sources */,
				C936B45A2A4C7B7C00DF1EB9 /* Nos.xcdatamodeld in Sources */,
				037975BD2C0E25E200ADDF37 /* FeatureFlags.swift in Sources */,
				C98CA9082B14FD8600929141 /* PagedRelaySubscription.swift in Sources */,
				5B79F5B82B8E71CC002DA9BE /* NamesAPI.swift in Sources */,
				C9F204812AE02D8C0029A858 /* AppDestination.swift in Sources */,
				5B098DC72BDAF77400500A1B /* AttributedString+Links.swift in Sources */,
				C99314942C5BE13600224BA6 /* NoteEditorControllerTests.swift in Sources */,
				035729B02BE4167E005FEE85 /* NoteParserTests.swift in Sources */,
				C9FC1E632B61ACE300A3A6FB /* CoreDataTestCase.swift in Sources */,
				0348342A2C9A02FC0050CF51 /* MockOpenGraphParser.swift in Sources */,
				0373CE992C0910250027C856 /* XCTestCase+FileData.swift in Sources */,
				C9E37E162A1E8143003D4B0A /* ReportTarget.swift in Sources */,
				035729BA2BE416A6005FEE85 /* ReportPublisherTests.swift in Sources */,
				0320C0FB2BFE43A600C4C080 /* RelayServiceTests.swift in Sources */,
				03FE3F7A2C87A9DC00D25810 /* EventError.swift in Sources */,
				C94A5E192A72C84200B6EC5D /* ReportCategory.swift in Sources */,
				035729AC2BE4167E005FEE85 /* Bech32Tests.swift in Sources */,
				C936B4632A4CB01C00DF1EB9 /* PushNotificationService.swift in Sources */,
				C9C5475A2A4F1D8C006B0741 /* NosNotification+CoreDataClass.swift in Sources */,
				508133DC2C7A007700DFBF75 /* AttributedString+Quotation.swift in Sources */,
				CD09A74929A521210063464F /* Router.swift in Sources */,
				C90B16B82AFED96300CB4B85 /* URLExtensionTests.swift in Sources */,
				C93EC2F829C351470012EE2A /* Optional+Unwrap.swift in Sources */,
				035729BD2BE416BD005FEE85 /* EventObservationTests.swift in Sources */,
				03E711672C935114000B6F96 /* SoupOpenGraphParserTests.swift in Sources */,
				C9C5475C2A4F1D8C006B0741 /* NosNotification+CoreDataProperties.swift in Sources */,
				03C49AC32C938DE100502321 /* SoupOpenGraphParser.swift in Sources */,
				C9B678DF29EEC35B00303F33 /* Foundation+Sendable.swift in Sources */,
				03EB470C2CB080180004FF35 /* BrokenLinkView.swift in Sources */,
				A3B943D7299D6DB700A15A08 /* Follow+CoreDataClass.swift in Sources */,
				C9ADB13E29929EEF0075E7F8 /* Bech32.swift in Sources */,
				5B098DC92BDAF7CF00500A1B /* NoteParserTests+NIP27.swift in Sources */,
				C9C097262C13537900F78EC3 /* DatabaseCleaner.swift in Sources */,
				C9DEC05A2989509B0078B43A /* PersistenceController.swift in Sources */,
				C9C2B78629E073E300548B4A /* RelaySubscription.swift in Sources */,
				C973AB662A323167002AED16 /* EventReference+CoreDataProperties.swift in Sources */,
				5B098DBC2BDAF6CB00500A1B /* NoteParserTests+NIP08.swift in Sources */,
				0370712B2C90C76900BEAEC4 /* DefaultOpenGraphServiceTests.swift in Sources */,
				C942566A29B66A2800C4202C /* Date+Elapsed.swift in Sources */,
				C99721CC2AEBED26004EBEAB /* String+Empty.swift in Sources */,
				C93CA0C429AE3A1E00921183 /* JSONEvent.swift in Sources */,
				C9DEC04629894BED0078B43A /* Event+CoreDataClass.swift in Sources */,
				C92E7F6B2C4EFF7200B80638 /* WebSocketConnection.swift in Sources */,
				035729A02BE41653005FEE85 /* SocialGraphCacheTests.swift in Sources */,
				508B2B622C9EF65300C14034 /* NSPersistentContainer+Nos.swift in Sources */,
				03E9C6792C6FBBE400C9B843 /* ImageViewer.swift in Sources */,
				03D1B4292C3C1AC9001778CD /* NostrIdentifier.swift in Sources */,
				A32B6C7129A672BC00653FF5 /* CurrentUser.swift in Sources */,
				C98A32282A05795E00E3FA13 /* Task+Timeout.swift in Sources */,
				035729B12BE4167E005FEE85 /* ReportCategoryTests.swift in Sources */,
				C973AB602A323167002AED16 /* AuthorReference+CoreDataProperties.swift in Sources */,
				508133DB2C7A003600DFBF75 /* AttributedString+QuotationsTests.swift in Sources */,
				0383CD7B2C76798C007DB0E4 /* ImageButton.swift in Sources */,
				C9F84C1A298DBB6300C6714D /* Data+Encoding.swift in Sources */,
				0317263D2C7935220030EDCA /* AspectRatioContainer.swift in Sources */,
				C9DEC0642989541F0078B43A /* Bundle+Current.swift in Sources */,
				C9ADB13629928AF00075E7F8 /* KeyPair.swift in Sources */,
				3FFB1D9729A6BBEC002A755D /* Collection+SafeSubscript.swift in Sources */,
				0357299F2BE41653005FEE85 /* ContentWarningControllerTests.swift in Sources */,
				035729B22BE4167E005FEE85 /* SHA256KeyTests.swift in Sources */,
				0326346E2C10C2FD00E489B5 /* FileStorageServerInfoResponseJSON.swift in Sources */,
				0326346B2C10C1D800E489B5 /* FileStorageServerInfoResponseJSONTests.swift in Sources */,
				0350F1212C0A490E0024CC15 /* EventProcessorIntegrationTests.swift in Sources */,
				03ED93472C46C48400C8D443 /* JSONEventTests.swift in Sources */,
				0326347B2C10C57A00E489B5 /* FileStorageAPIClient.swift in Sources */,
				C9B678DC29EEBF3B00303F33 /* DependencyInjection.swift in Sources */,
				C9F0BB6D29A503D9000547FC /* Int+Bool.swift in Sources */,
				0314D5AD2C7D31060002E7F4 /* MediaService.swift in Sources */,
				50089A022C9712EF00834588 /* JSONEvent+Kinds.swift in Sources */,
				C9C097232C13534800F78EC3 /* DatabaseCleanerTests.swift in Sources */,
				03618C962C826D5E00BCBC55 /* CompactNoteView.swift in Sources */,
				DC08FF812A7969C5009F87D1 /* UIDevice+Simulator.swift in Sources */,
				5BFBB2962BD9D824002E909F /* URLParser.swift in Sources */,
				C959DB772BD01DF4008F3627 /* GiftWrapper.swift in Sources */,
				C9C9444229F6F0E2002F2C7A /* XCTest+Eventually.swift in Sources */,
				5BD25E592C192BBC005CF884 /* NoteParserTests+Parse.swift in Sources */,
				3FFF3BD029A9645F00DD0B72 /* AuthorReference+CoreDataClass.swift in Sources */,
				030036942C5D3AD3002C71F5 /* RefreshController.swift in Sources */,
				0383CD712C76793E007DB0E4 /* GalleryView.swift in Sources */,
				035729B82BE416A6005FEE85 /* DirectMessageWrapperTests.swift in Sources */,
				037071282C90C5FA00BEAEC4 /* OpenGraphService.swift in Sources */,
				C9F0BB6C29A503D6000547FC /* PublicKey.swift in Sources */,
				C9DEC06F2989668E0078B43A /* Relay+CoreDataClass.swift in Sources */,
				C9ADB13F29929F1F0075E7F8 /* String+Hex.swift in Sources */,
				500899F32C95C1F900834588 /* PushNotificationRegistrar.swift in Sources */,
				C973AB622A323167002AED16 /* Author+CoreDataProperties.swift in Sources */,
				C93EC2F529C34C860012EE2A /* NSPredicate+Bool.swift in Sources */,
				C9DEC05B298950A90078B43A /* String+Lorem.swift in Sources */,
				C9F84C1D298DBC6100C6714D /* Data+Sha.swift in Sources */,
				C9F0BB7029A50437000547FC /* NostrIdentifierPrefix.swift in Sources */,
				03B4E6AF2C125D61006E5F59 /* FileStorageUploadResponseJSON.swift in Sources */,
				A3B943D8299D758F00A15A08 /* Keychain.swift in Sources */,
				035729B92BE416A6005FEE85 /* GiftWrapperTests.swift in Sources */,
				50E2EB7B2C8617C800D4B360 /* NSRegularExpression+Replacement.swift in Sources */,
				C9246C1C2C8A42A0005495CE /* RelaySubscriptionManagerTests.swift in Sources */,
				032634702C10C40B00E489B5 /* NostrBuildAPIClientTests.swift in Sources */,
				0315B5F02C7E451C0020E707 /* MockMediaService.swift in Sources */,
				C9646EAA29B7A506007239A4 /* Analytics.swift in Sources */,
				C9736E5E2C13B718005BCE70 /* EventFixture.swift in Sources */,
				033E940C2D08F14900C6FB03 /* AuthorList+CoreDataClass.swift in Sources */,
				035729AF2BE4167E005FEE85 /* KeyPairTests.swift in Sources */,
				0383CD722C767966007DB0E4 /* LinearGradient+Planetary.swift in Sources */,
				035729AE2BE4167E005FEE85 /* FollowTests.swift in Sources */,
				5BFBB2952BD9D7EB002E909F /* URLParserTests.swift in Sources */,
				C91400252B2A3ABF009B13B4 /* SQLiteStoreTestCase.swift in Sources */,
				509532DF2C62360500E0BACA /* NotificationViewModelTests.swift in Sources */,
				C9DEC04E29894BED0078B43A /* Author+CoreDataClass.swift in Sources */,
				034EBDC72C2489B4006BA35A /* CurrentUserError.swift in Sources */,
				038196F92CA367C4002A94E3 /* ImageAnimatedTests.swift in Sources */,
				C9ADB14229951CB10075E7F8 /* NSManagedObject+Nos.swift in Sources */,
				035729AB2BE4167E005FEE85 /* AuthorTests.swift in Sources */,
				038863DF2C6FF51500B09797 /* ZoomableContainer.swift in Sources */,
				03B4E6AC2C125D13006E5F59 /* FileStorageUploadResponseJSONTests.swift in Sources */,
				03FE3F7D2C87AC9900D25810 /* Event+InlineMetadata.swift in Sources */,
				C92DF80629C25DE900400561 /* URL+Extensions.swift in Sources */,
				C9BAB09C2996FBA10003A84E /* EventProcessor.swift in Sources */,
				C992B32B2B3613CC00704A9C /* SubscriptionCancellable.swift in Sources */,
				C92E7F6E2C4EFF9B00B80638 /* WebSocketState.swift in Sources */,
				C973AB5C2A323167002AED16 /* Follow+CoreDataProperties.swift in Sources */,
				0376DF622C3DBAED00C80786 /* NostrIdentifierTests.swift in Sources */,
				659B27312BD9D6FE00BEA6CC /* VerifiableEvent.swift in Sources */,
				C90352BB2C1235CD000A5993 /* NosNavigationDestination.swift in Sources */,
				C93005602A6AF8320098CA9E /* LoadingContent.swift in Sources */,
				C97A1C8F29E58EC7009D9E8D /* NSManagedObjectContext+Nos.swift in Sources */,
				C9ADB135299288230075E7F8 /* KeyFixture.swift in Sources */,
				0303B1542D025C9A00077929 /* AuthorList+CoreDataProperties.swift in Sources */,
				C9C547552A4F1CDB006B0741 /* SearchController.swift in Sources */,
				3FFB1D9429A6BBCE002A755D /* EventReference+CoreDataClass.swift in Sources */,
				C9BD919B2B61C4FB00FDA083 /* RawNostrID+Random.swift in Sources */,
				0383CD842C76799D007DB0E4 /* LinkView.swift in Sources */,
				C9A6C7452AD83FB0001F9500 /* NotificationViewModel.swift in Sources */,
			);
			runOnlyForDeploymentPostprocessing = 0;
		};
/* End PBXSourcesBuildPhase section */

/* Begin PBXTargetDependency section */
		3AD3185D2B294E9000026B07 /* PBXTargetDependency */ = {
			isa = PBXTargetDependency;
			productRef = 3AD3185C2B294E9000026B07 /* plugin:XCStringsToolPlugin */;
		};
		3AEABEF32B2BF806001BC933 /* PBXTargetDependency */ = {
			isa = PBXTargetDependency;
			productRef = 3AEABEF22B2BF806001BC933 /* plugin:XCStringsToolPlugin */;
		};
		C90862C229E9804B00C35A71 /* PBXTargetDependency */ = {
			isa = PBXTargetDependency;
			target = C9DEBFCD298941000078B43A /* Nos */;
			targetProxy = C90862C129E9804B00C35A71 /* PBXContainerItemProxy */;
		};
		C9A6C7442AD83F7A001F9500 /* PBXTargetDependency */ = {
			isa = PBXTargetDependency;
			productRef = C9A6C7432AD83F7A001F9500 /* plugin:SwiftGenPlugin */;
		};
		C9D573402AB24A3700E06BB4 /* PBXTargetDependency */ = {
			isa = PBXTargetDependency;
			productRef = C9D5733F2AB24A3700E06BB4 /* plugin:SwiftGenPlugin */;
		};
		C9DEBFE6298941020078B43A /* PBXTargetDependency */ = {
			isa = PBXTargetDependency;
			target = C9DEBFCD298941000078B43A /* Nos */;
			targetProxy = C9DEBFE5298941020078B43A /* PBXContainerItemProxy */;
		};
/* End PBXTargetDependency section */

/* Begin XCBuildConfiguration section */
		5B7888CB2B5A0FB800B6761F /* Staging */ = {
			isa = XCBuildConfiguration;
			buildSettings = {
				ALWAYS_SEARCH_USER_PATHS = NO;
				ASSETCATALOG_COMPILER_GENERATE_SWIFT_ASSET_SYMBOL_EXTENSIONS = YES;
				CLANG_ANALYZER_LOCALIZABILITY_NONLOCALIZED = YES;
				CLANG_ANALYZER_NONNULL = YES;
				CLANG_ANALYZER_NUMBER_OBJECT_CONVERSION = YES_AGGRESSIVE;
				CLANG_CXX_LANGUAGE_STANDARD = "gnu++20";
				CLANG_ENABLE_MODULES = YES;
				CLANG_ENABLE_OBJC_ARC = YES;
				CLANG_ENABLE_OBJC_WEAK = YES;
				CLANG_WARN_BLOCK_CAPTURE_AUTORELEASING = YES;
				CLANG_WARN_BOOL_CONVERSION = YES;
				CLANG_WARN_COMMA = YES;
				CLANG_WARN_CONSTANT_CONVERSION = YES;
				CLANG_WARN_DEPRECATED_OBJC_IMPLEMENTATIONS = YES;
				CLANG_WARN_DIRECT_OBJC_ISA_USAGE = YES_ERROR;
				CLANG_WARN_DOCUMENTATION_COMMENTS = YES;
				CLANG_WARN_EMPTY_BODY = YES;
				CLANG_WARN_ENUM_CONVERSION = YES;
				CLANG_WARN_INFINITE_RECURSION = YES;
				CLANG_WARN_INT_CONVERSION = YES;
				CLANG_WARN_NON_LITERAL_NULL_CONVERSION = YES;
				CLANG_WARN_OBJC_IMPLICIT_RETAIN_SELF = YES;
				CLANG_WARN_OBJC_LITERAL_CONVERSION = YES;
				CLANG_WARN_OBJC_ROOT_CLASS = YES_ERROR;
				CLANG_WARN_QUOTED_INCLUDE_IN_FRAMEWORK_HEADER = YES;
				CLANG_WARN_RANGE_LOOP_ANALYSIS = YES;
				CLANG_WARN_STRICT_PROTOTYPES = YES;
				CLANG_WARN_SUSPICIOUS_MOVE = YES;
				CLANG_WARN_UNGUARDED_AVAILABILITY = YES_AGGRESSIVE;
				CLANG_WARN_UNREACHABLE_CODE = YES;
				CLANG_WARN__DUPLICATE_METHOD_MATCH = YES;
				COPY_PHASE_STRIP = NO;
				DEAD_CODE_STRIPPING = YES;
				DEBUG_INFORMATION_FORMAT = "dwarf-with-dsym";
				ENABLE_NS_ASSERTIONS = NO;
				ENABLE_STRICT_OBJC_MSGSEND = YES;
				ENABLE_USER_SCRIPT_SANDBOXING = YES;
				GCC_C_LANGUAGE_STANDARD = gnu11;
				GCC_NO_COMMON_BLOCKS = YES;
				GCC_OPTIMIZATION_LEVEL = s;
				GCC_WARN_64_TO_32_BIT_CONVERSION = YES;
				GCC_WARN_ABOUT_RETURN_TYPE = YES_ERROR;
				GCC_WARN_UNDECLARED_SELECTOR = YES;
				GCC_WARN_UNINITIALIZED_AUTOS = YES_AGGRESSIVE;
				GCC_WARN_UNUSED_FUNCTION = YES;
				GCC_WARN_UNUSED_VARIABLE = YES;
				IPHONEOS_DEPLOYMENT_TARGET = 17.0;
				MACOSX_DEPLOYMENT_TARGET = 13.3;
				MTL_ENABLE_DEBUG_INFO = NO;
				MTL_FAST_MATH = YES;
				OTHER_LDFLAGS = "";
				SWIFT_COMPILATION_MODE = wholemodule;
				SWIFT_OPTIMIZATION_LEVEL = "-O";
			};
			name = Staging;
		};
		5B7888CC2B5A0FB800B6761F /* Staging */ = {
			isa = XCBuildConfiguration;
			baseConfigurationReference = C94D39212ABDDDFE0019C4D5 /* Secrets.xcconfig */;
			buildSettings = {
				ASSETCATALOG_COMPILER_APPICON_NAME = AppIconStaging;
				ASSETCATALOG_COMPILER_GENERATE_ASSET_SYMBOLS = NO;
				ASSETCATALOG_COMPILER_GLOBAL_ACCENT_COLOR_NAME = accent;
				CODE_SIGN_ENTITLEMENTS = Nos/NosStaging.entitlements;
				CODE_SIGN_IDENTITY = "Apple Distribution: Verse Communications, Inc. (GZCZBKH7MY)";
				CODE_SIGN_STYLE = Manual;
				CURRENT_PROJECT_VERSION = 224;
				DEAD_CODE_STRIPPING = YES;
				DEVELOPMENT_TEAM = "";
				"DEVELOPMENT_TEAM[sdk=iphoneos*]" = GZCZBKH7MY;
				ENABLE_HARDENED_RUNTIME = YES;
				ENABLE_PREVIEWS = YES;
				ENABLE_USER_SCRIPT_SANDBOXING = NO;
				GCC_PREPROCESSOR_DEFINITIONS = "STAGING=1";
				GENERATE_INFOPLIST_FILE = YES;
				INFOPLIST_FILE = Nos/Info.plist;
				INFOPLIST_KEY_CFBundleDisplayName = "$(PRODUCT_NAME)";
				INFOPLIST_KEY_NSCameraUsageDescription = "Nos can access camera to allow users to post photos directly.";
				INFOPLIST_KEY_NSMicrophoneUsageDescription = "Nos uses the microphone when you are record a video from within the app.";
				"INFOPLIST_KEY_UIApplicationSceneManifest_Generation[sdk=iphoneos*]" = YES;
				"INFOPLIST_KEY_UIApplicationSceneManifest_Generation[sdk=iphonesimulator*]" = YES;
				"INFOPLIST_KEY_UIApplicationSupportsIndirectInputEvents[sdk=iphoneos*]" = YES;
				"INFOPLIST_KEY_UIApplicationSupportsIndirectInputEvents[sdk=iphonesimulator*]" = YES;
				"INFOPLIST_KEY_UILaunchScreen_Generation[sdk=iphoneos*]" = YES;
				"INFOPLIST_KEY_UILaunchScreen_Generation[sdk=iphonesimulator*]" = YES;
				INFOPLIST_KEY_UILaunchStoryboardName = "Launch Screen.storyboard";
				"INFOPLIST_KEY_UIStatusBarStyle[sdk=iphoneos*]" = UIStatusBarStyleDefault;
				"INFOPLIST_KEY_UIStatusBarStyle[sdk=iphonesimulator*]" = UIStatusBarStyleDefault;
				INFOPLIST_KEY_UISupportedInterfaceOrientations_iPad = "UIInterfaceOrientationPortrait UIInterfaceOrientationPortraitUpsideDown UIInterfaceOrientationLandscapeLeft UIInterfaceOrientationLandscapeRight";
				INFOPLIST_KEY_UISupportedInterfaceOrientations_iPhone = "UIInterfaceOrientationPortrait UIInterfaceOrientationLandscapeLeft UIInterfaceOrientationLandscapeRight";
				INFOPLIST_KEY_UIUserInterfaceStyle = Dark;
				IPHONEOS_DEPLOYMENT_TARGET = 17.0;
				LD_RUNPATH_SEARCH_PATHS = "@executable_path/Frameworks";
				"LD_RUNPATH_SEARCH_PATHS[sdk=macosx*]" = "@executable_path/../Frameworks";
				LOCALIZATION_PREFERS_STRING_CATALOGS = YES;
				LOCALIZED_STRING_SWIFTUI_SUPPORT = NO;
				MACOSX_DEPLOYMENT_TARGET = 13.3;
				MARKETING_VERSION = 1.1.1;
				PRODUCT_BUNDLE_IDENTIFIER = "com.verse.Nos-staging";
				PRODUCT_MODULE_NAME = Nos;
				PRODUCT_NAME = "$(TARGET_NAME) Staging";
				PROVISIONING_PROFILE_SPECIFIER = "";
				"PROVISIONING_PROFILE_SPECIFIER[sdk=iphoneos*]" = "match AppStore com.verse.Nos-staging";
				SCHEME_PREFIX = "nos-staging";
				SDKROOT = auto;
				SUPPORTED_PLATFORMS = "iphoneos iphonesimulator";
				SUPPORTS_MACCATALYST = NO;
				SUPPORTS_MAC_DESIGNED_FOR_IPHONE_IPAD = YES;
				SWIFT_ACTIVE_COMPILATION_CONDITIONS = STAGING;
				SWIFT_EMIT_LOC_STRINGS = NO;
				SWIFT_VERSION = 5.0;
				TARGETED_DEVICE_FAMILY = "1,2";
			};
			name = Staging;
		};
		5B7888CD2B5A0FB800B6761F /* Staging */ = {
			isa = XCBuildConfiguration;
			buildSettings = {
				ALWAYS_EMBED_SWIFT_STANDARD_LIBRARIES = YES;
				ASSETCATALOG_COMPILER_GENERATE_ASSET_SYMBOLS = NO;
				ASSETCATALOG_COMPILER_GENERATE_SWIFT_ASSET_SYMBOL_EXTENSIONS = NO;
				CODE_SIGN_STYLE = Automatic;
				CURRENT_PROJECT_VERSION = 224;
				DEAD_CODE_STRIPPING = YES;
				DEVELOPMENT_TEAM = GZCZBKH7MY;
				GENERATE_INFOPLIST_FILE = YES;
				HEADER_SEARCH_PATHS = "";
				INFOPLIST_FILE = NosTests/Info.plist;
				IPHONEOS_DEPLOYMENT_TARGET = 17.0;
				LOCALIZATION_PREFERS_STRING_CATALOGS = YES;
				LOCALIZED_STRING_SWIFTUI_SUPPORT = NO;
				MACOSX_DEPLOYMENT_TARGET = 13.1;
				MARKETING_VERSION = 1.0;
				PRODUCT_BUNDLE_IDENTIFIER = com.verse.NosTests;
				PRODUCT_NAME = "$(TARGET_NAME)";
				SDKROOT = auto;
				SUPPORTED_PLATFORMS = "iphoneos iphonesimulator macosx";
				SWIFT_EMIT_LOC_STRINGS = NO;
				SWIFT_VERSION = 5.0;
				TARGETED_DEVICE_FAMILY = "1,2";
			};
			name = Staging;
		};
		5B7888CF2B5A0FB800B6761F /* Staging */ = {
			isa = XCBuildConfiguration;
			buildSettings = {
				CODE_SIGN_STYLE = Automatic;
				CURRENT_PROJECT_VERSION = 224;
				DEVELOPMENT_TEAM = GZCZBKH7MY;
				GENERATE_INFOPLIST_FILE = YES;
				IPHONEOS_DEPLOYMENT_TARGET = 17.0;
				MARKETING_VERSION = 1.0;
				PRODUCT_BUNDLE_IDENTIFIER = com.verse.NosPerformanceTests;
				PRODUCT_NAME = "$(TARGET_NAME)";
				SDKROOT = iphoneos;
				SWIFT_EMIT_LOC_STRINGS = NO;
				SWIFT_VERSION = 5.0;
				TARGETED_DEVICE_FAMILY = "1,2";
				TEST_TARGET_NAME = Nos;
				VALIDATE_PRODUCT = YES;
			};
			name = Staging;
		};
		5BE460712BAB3028004B83ED /* Dev */ = {
			isa = XCBuildConfiguration;
			buildSettings = {
				ALWAYS_SEARCH_USER_PATHS = NO;
				ASSETCATALOG_COMPILER_GENERATE_SWIFT_ASSET_SYMBOL_EXTENSIONS = YES;
				CLANG_ANALYZER_LOCALIZABILITY_NONLOCALIZED = YES;
				CLANG_ANALYZER_NONNULL = YES;
				CLANG_ANALYZER_NUMBER_OBJECT_CONVERSION = YES_AGGRESSIVE;
				CLANG_CXX_LANGUAGE_STANDARD = "gnu++20";
				CLANG_ENABLE_MODULES = YES;
				CLANG_ENABLE_OBJC_ARC = YES;
				CLANG_ENABLE_OBJC_WEAK = YES;
				CLANG_WARN_BLOCK_CAPTURE_AUTORELEASING = YES;
				CLANG_WARN_BOOL_CONVERSION = YES;
				CLANG_WARN_COMMA = YES;
				CLANG_WARN_CONSTANT_CONVERSION = YES;
				CLANG_WARN_DEPRECATED_OBJC_IMPLEMENTATIONS = YES;
				CLANG_WARN_DIRECT_OBJC_ISA_USAGE = YES_ERROR;
				CLANG_WARN_DOCUMENTATION_COMMENTS = YES;
				CLANG_WARN_EMPTY_BODY = YES;
				CLANG_WARN_ENUM_CONVERSION = YES;
				CLANG_WARN_INFINITE_RECURSION = YES;
				CLANG_WARN_INT_CONVERSION = YES;
				CLANG_WARN_NON_LITERAL_NULL_CONVERSION = YES;
				CLANG_WARN_OBJC_IMPLICIT_RETAIN_SELF = YES;
				CLANG_WARN_OBJC_LITERAL_CONVERSION = YES;
				CLANG_WARN_OBJC_ROOT_CLASS = YES_ERROR;
				CLANG_WARN_QUOTED_INCLUDE_IN_FRAMEWORK_HEADER = YES;
				CLANG_WARN_RANGE_LOOP_ANALYSIS = YES;
				CLANG_WARN_STRICT_PROTOTYPES = YES;
				CLANG_WARN_SUSPICIOUS_MOVE = YES;
				CLANG_WARN_UNGUARDED_AVAILABILITY = YES_AGGRESSIVE;
				CLANG_WARN_UNREACHABLE_CODE = YES;
				CLANG_WARN__DUPLICATE_METHOD_MATCH = YES;
				COPY_PHASE_STRIP = NO;
				DEAD_CODE_STRIPPING = YES;
				DEBUG_INFORMATION_FORMAT = dwarf;
				ENABLE_STRICT_OBJC_MSGSEND = YES;
				ENABLE_TESTABILITY = YES;
				ENABLE_USER_SCRIPT_SANDBOXING = YES;
				GCC_C_LANGUAGE_STANDARD = gnu11;
				GCC_DYNAMIC_NO_PIC = NO;
				GCC_NO_COMMON_BLOCKS = YES;
				GCC_OPTIMIZATION_LEVEL = 0;
				GCC_PREPROCESSOR_DEFINITIONS = (
					"DEBUG=1",
					"$(inherited)",
				);
				GCC_WARN_64_TO_32_BIT_CONVERSION = YES;
				GCC_WARN_ABOUT_RETURN_TYPE = YES_ERROR;
				GCC_WARN_UNDECLARED_SELECTOR = YES;
				GCC_WARN_UNINITIALIZED_AUTOS = YES_AGGRESSIVE;
				GCC_WARN_UNUSED_FUNCTION = YES;
				GCC_WARN_UNUSED_VARIABLE = YES;
				IPHONEOS_DEPLOYMENT_TARGET = 17.0;
				MACOSX_DEPLOYMENT_TARGET = 13.3;
				MTL_ENABLE_DEBUG_INFO = INCLUDE_SOURCE;
				MTL_FAST_MATH = YES;
				ONLY_ACTIVE_ARCH = YES;
				OTHER_LDFLAGS = "";
				SWIFT_ACTIVE_COMPILATION_CONDITIONS = DEBUG;
				SWIFT_OPTIMIZATION_LEVEL = "-Onone";
			};
			name = Dev;
		};
		5BE460722BAB3028004B83ED /* Dev */ = {
			isa = XCBuildConfiguration;
			baseConfigurationReference = C94D39212ABDDDFE0019C4D5 /* Secrets.xcconfig */;
			buildSettings = {
				ASSETCATALOG_COMPILER_APPICON_NAME = AppIconDev;
				ASSETCATALOG_COMPILER_GENERATE_ASSET_SYMBOLS = NO;
				ASSETCATALOG_COMPILER_GLOBAL_ACCENT_COLOR_NAME = accent;
				CODE_SIGN_ENTITLEMENTS = Nos/NosDev.entitlements;
				CODE_SIGN_IDENTITY = "Apple Development";
				CODE_SIGN_STYLE = Automatic;
				CURRENT_PROJECT_VERSION = 224;
				DEAD_CODE_STRIPPING = YES;
				DEVELOPMENT_TEAM = GZCZBKH7MY;
				ENABLE_HARDENED_RUNTIME = YES;
				ENABLE_PREVIEWS = YES;
				ENABLE_USER_SCRIPT_SANDBOXING = NO;
				GCC_OPTIMIZATION_LEVEL = 0;
				GCC_PREPROCESSOR_DEFINITIONS = (
					"DEV=1",
					"$(inherited)",
				);
				GENERATE_INFOPLIST_FILE = YES;
				INFOPLIST_FILE = Nos/Info.plist;
				INFOPLIST_KEY_CFBundleDisplayName = "$(PRODUCT_NAME)";
				INFOPLIST_KEY_NSCameraUsageDescription = "Nos can access camera to allow users to post photos directly.";
				INFOPLIST_KEY_NSMicrophoneUsageDescription = "Nos uses the microphone when you are record a video from within the app.";
				"INFOPLIST_KEY_UIApplicationSceneManifest_Generation[sdk=iphoneos*]" = YES;
				"INFOPLIST_KEY_UIApplicationSceneManifest_Generation[sdk=iphonesimulator*]" = YES;
				"INFOPLIST_KEY_UIApplicationSupportsIndirectInputEvents[sdk=iphoneos*]" = YES;
				"INFOPLIST_KEY_UIApplicationSupportsIndirectInputEvents[sdk=iphonesimulator*]" = YES;
				"INFOPLIST_KEY_UILaunchScreen_Generation[sdk=iphoneos*]" = YES;
				"INFOPLIST_KEY_UILaunchScreen_Generation[sdk=iphonesimulator*]" = YES;
				INFOPLIST_KEY_UILaunchStoryboardName = "Launch Screen.storyboard";
				"INFOPLIST_KEY_UIStatusBarStyle[sdk=iphoneos*]" = UIStatusBarStyleDefault;
				"INFOPLIST_KEY_UIStatusBarStyle[sdk=iphonesimulator*]" = UIStatusBarStyleDefault;
				INFOPLIST_KEY_UISupportedInterfaceOrientations_iPad = "UIInterfaceOrientationPortrait UIInterfaceOrientationPortraitUpsideDown UIInterfaceOrientationLandscapeLeft UIInterfaceOrientationLandscapeRight";
				INFOPLIST_KEY_UISupportedInterfaceOrientations_iPhone = "UIInterfaceOrientationPortrait UIInterfaceOrientationLandscapeLeft UIInterfaceOrientationLandscapeRight";
				INFOPLIST_KEY_UIUserInterfaceStyle = Dark;
				IPHONEOS_DEPLOYMENT_TARGET = 17.0;
				LD_RUNPATH_SEARCH_PATHS = "@executable_path/Frameworks";
				"LD_RUNPATH_SEARCH_PATHS[sdk=macosx*]" = "@executable_path/../Frameworks";
				LOCALIZATION_PREFERS_STRING_CATALOGS = YES;
				LOCALIZED_STRING_SWIFTUI_SUPPORT = NO;
				MACOSX_DEPLOYMENT_TARGET = 13.3;
<<<<<<< HEAD
				MARKETING_VERSION = 1.0.4;
				OTHER_LDFLAGS = "";
				"OTHER_LDFLAGS[sdk=iphonesimulator*]" = (
					"-Xlinker",
					"-interposable",
				);
=======
				MARKETING_VERSION = 1.1.1;
>>>>>>> deb11e0a
				PRODUCT_BUNDLE_IDENTIFIER = "com.verse.Nos-dev";
				PRODUCT_MODULE_NAME = Nos;
				PRODUCT_NAME = "$(TARGET_NAME) Dev";
				PROVISIONING_PROFILE_SPECIFIER = "";
				SCHEME_PREFIX = "nos-dev";
				SDKROOT = auto;
				SUPPORTED_PLATFORMS = "iphoneos iphonesimulator";
				SUPPORTS_MACCATALYST = NO;
				SUPPORTS_MAC_DESIGNED_FOR_IPHONE_IPAD = YES;
				SWIFT_ACTIVE_COMPILATION_CONDITIONS = "DEBUG DEV";
				SWIFT_EMIT_LOC_STRINGS = NO;
				SWIFT_OPTIMIZATION_LEVEL = "-Onone";
				SWIFT_VERSION = 5.0;
				TARGETED_DEVICE_FAMILY = "1,2";
			};
			name = Dev;
		};
		5BE460732BAB3028004B83ED /* Dev */ = {
			isa = XCBuildConfiguration;
			buildSettings = {
				ALWAYS_EMBED_SWIFT_STANDARD_LIBRARIES = YES;
				ASSETCATALOG_COMPILER_GENERATE_ASSET_SYMBOLS = NO;
				ASSETCATALOG_COMPILER_GENERATE_SWIFT_ASSET_SYMBOL_EXTENSIONS = NO;
				CODE_SIGN_STYLE = Automatic;
				CURRENT_PROJECT_VERSION = 224;
				DEAD_CODE_STRIPPING = YES;
				DEVELOPMENT_TEAM = GZCZBKH7MY;
				GCC_OPTIMIZATION_LEVEL = 0;
				GENERATE_INFOPLIST_FILE = YES;
				HEADER_SEARCH_PATHS = "";
				INFOPLIST_FILE = NosTests/Info.plist;
				IPHONEOS_DEPLOYMENT_TARGET = 17.0;
				LOCALIZATION_PREFERS_STRING_CATALOGS = YES;
				LOCALIZED_STRING_SWIFTUI_SUPPORT = NO;
				MACOSX_DEPLOYMENT_TARGET = 13.1;
				MARKETING_VERSION = 1.0;
				PRODUCT_BUNDLE_IDENTIFIER = com.verse.NosTests;
				PRODUCT_NAME = "$(TARGET_NAME)";
				SDKROOT = auto;
				SUPPORTED_PLATFORMS = "iphoneos iphonesimulator macosx";
				SWIFT_EMIT_LOC_STRINGS = NO;
				SWIFT_OPTIMIZATION_LEVEL = "-Onone";
				SWIFT_VERSION = 5.0;
				TARGETED_DEVICE_FAMILY = "1,2";
			};
			name = Dev;
		};
		5BE460752BAB3028004B83ED /* Dev */ = {
			isa = XCBuildConfiguration;
			buildSettings = {
				CODE_SIGN_STYLE = Automatic;
				CURRENT_PROJECT_VERSION = 224;
				DEVELOPMENT_TEAM = GZCZBKH7MY;
				GCC_OPTIMIZATION_LEVEL = s;
				GENERATE_INFOPLIST_FILE = YES;
				IPHONEOS_DEPLOYMENT_TARGET = 17.0;
				MARKETING_VERSION = 1.0;
				PRODUCT_BUNDLE_IDENTIFIER = com.verse.NosPerformanceTests;
				PRODUCT_NAME = "$(TARGET_NAME)";
				SDKROOT = iphoneos;
				SWIFT_EMIT_LOC_STRINGS = NO;
				SWIFT_OPTIMIZATION_LEVEL = "-O";
				SWIFT_VERSION = 5.0;
				TARGETED_DEVICE_FAMILY = "1,2";
				TEST_TARGET_NAME = Nos;
			};
			name = Dev;
		};
		C90862C429E9804B00C35A71 /* Debug */ = {
			isa = XCBuildConfiguration;
			buildSettings = {
				CODE_SIGN_STYLE = Automatic;
				CURRENT_PROJECT_VERSION = 224;
				DEVELOPMENT_TEAM = GZCZBKH7MY;
				GCC_OPTIMIZATION_LEVEL = s;
				GENERATE_INFOPLIST_FILE = YES;
				IPHONEOS_DEPLOYMENT_TARGET = 17.0;
				MARKETING_VERSION = 1.0;
				PRODUCT_BUNDLE_IDENTIFIER = com.verse.NosPerformanceTests;
				PRODUCT_NAME = "$(TARGET_NAME)";
				SDKROOT = iphoneos;
				SWIFT_EMIT_LOC_STRINGS = NO;
				SWIFT_OPTIMIZATION_LEVEL = "-O";
				SWIFT_VERSION = 5.0;
				TARGETED_DEVICE_FAMILY = "1,2";
				TEST_TARGET_NAME = Nos;
			};
			name = Debug;
		};
		C90862C529E9804B00C35A71 /* Release */ = {
			isa = XCBuildConfiguration;
			buildSettings = {
				CODE_SIGN_STYLE = Automatic;
				CURRENT_PROJECT_VERSION = 224;
				DEVELOPMENT_TEAM = GZCZBKH7MY;
				GENERATE_INFOPLIST_FILE = YES;
				IPHONEOS_DEPLOYMENT_TARGET = 17.0;
				MARKETING_VERSION = 1.0;
				PRODUCT_BUNDLE_IDENTIFIER = com.verse.NosPerformanceTests;
				PRODUCT_NAME = "$(TARGET_NAME)";
				SDKROOT = iphoneos;
				SWIFT_EMIT_LOC_STRINGS = NO;
				SWIFT_VERSION = 5.0;
				TARGETED_DEVICE_FAMILY = "1,2";
				TEST_TARGET_NAME = Nos;
				VALIDATE_PRODUCT = YES;
			};
			name = Release;
		};
		C9DEBFF6298941020078B43A /* Debug */ = {
			isa = XCBuildConfiguration;
			buildSettings = {
				ALWAYS_SEARCH_USER_PATHS = NO;
				ASSETCATALOG_COMPILER_GENERATE_SWIFT_ASSET_SYMBOL_EXTENSIONS = YES;
				CLANG_ANALYZER_LOCALIZABILITY_NONLOCALIZED = YES;
				CLANG_ANALYZER_NONNULL = YES;
				CLANG_ANALYZER_NUMBER_OBJECT_CONVERSION = YES_AGGRESSIVE;
				CLANG_CXX_LANGUAGE_STANDARD = "gnu++20";
				CLANG_ENABLE_MODULES = YES;
				CLANG_ENABLE_OBJC_ARC = YES;
				CLANG_ENABLE_OBJC_WEAK = YES;
				CLANG_WARN_BLOCK_CAPTURE_AUTORELEASING = YES;
				CLANG_WARN_BOOL_CONVERSION = YES;
				CLANG_WARN_COMMA = YES;
				CLANG_WARN_CONSTANT_CONVERSION = YES;
				CLANG_WARN_DEPRECATED_OBJC_IMPLEMENTATIONS = YES;
				CLANG_WARN_DIRECT_OBJC_ISA_USAGE = YES_ERROR;
				CLANG_WARN_DOCUMENTATION_COMMENTS = YES;
				CLANG_WARN_EMPTY_BODY = YES;
				CLANG_WARN_ENUM_CONVERSION = YES;
				CLANG_WARN_INFINITE_RECURSION = YES;
				CLANG_WARN_INT_CONVERSION = YES;
				CLANG_WARN_NON_LITERAL_NULL_CONVERSION = YES;
				CLANG_WARN_OBJC_IMPLICIT_RETAIN_SELF = YES;
				CLANG_WARN_OBJC_LITERAL_CONVERSION = YES;
				CLANG_WARN_OBJC_ROOT_CLASS = YES_ERROR;
				CLANG_WARN_QUOTED_INCLUDE_IN_FRAMEWORK_HEADER = YES;
				CLANG_WARN_RANGE_LOOP_ANALYSIS = YES;
				CLANG_WARN_STRICT_PROTOTYPES = YES;
				CLANG_WARN_SUSPICIOUS_MOVE = YES;
				CLANG_WARN_UNGUARDED_AVAILABILITY = YES_AGGRESSIVE;
				CLANG_WARN_UNREACHABLE_CODE = YES;
				CLANG_WARN__DUPLICATE_METHOD_MATCH = YES;
				COPY_PHASE_STRIP = NO;
				DEAD_CODE_STRIPPING = YES;
				DEBUG_INFORMATION_FORMAT = dwarf;
				ENABLE_STRICT_OBJC_MSGSEND = YES;
				ENABLE_TESTABILITY = YES;
				ENABLE_USER_SCRIPT_SANDBOXING = YES;
				GCC_C_LANGUAGE_STANDARD = gnu11;
				GCC_DYNAMIC_NO_PIC = NO;
				GCC_NO_COMMON_BLOCKS = YES;
				GCC_OPTIMIZATION_LEVEL = 0;
				GCC_PREPROCESSOR_DEFINITIONS = (
					"DEBUG=1",
					"$(inherited)",
				);
				GCC_WARN_64_TO_32_BIT_CONVERSION = YES;
				GCC_WARN_ABOUT_RETURN_TYPE = YES_ERROR;
				GCC_WARN_UNDECLARED_SELECTOR = YES;
				GCC_WARN_UNINITIALIZED_AUTOS = YES_AGGRESSIVE;
				GCC_WARN_UNUSED_FUNCTION = YES;
				GCC_WARN_UNUSED_VARIABLE = YES;
				IPHONEOS_DEPLOYMENT_TARGET = 17.0;
				MACOSX_DEPLOYMENT_TARGET = 13.3;
				MTL_ENABLE_DEBUG_INFO = INCLUDE_SOURCE;
				MTL_FAST_MATH = YES;
				ONLY_ACTIVE_ARCH = YES;
				OTHER_LDFLAGS = "";
				SWIFT_ACTIVE_COMPILATION_CONDITIONS = DEBUG;
				SWIFT_OPTIMIZATION_LEVEL = "-Onone";
			};
			name = Debug;
		};
		C9DEBFF7298941020078B43A /* Release */ = {
			isa = XCBuildConfiguration;
			buildSettings = {
				ALWAYS_SEARCH_USER_PATHS = NO;
				ASSETCATALOG_COMPILER_GENERATE_SWIFT_ASSET_SYMBOL_EXTENSIONS = YES;
				CLANG_ANALYZER_LOCALIZABILITY_NONLOCALIZED = YES;
				CLANG_ANALYZER_NONNULL = YES;
				CLANG_ANALYZER_NUMBER_OBJECT_CONVERSION = YES_AGGRESSIVE;
				CLANG_CXX_LANGUAGE_STANDARD = "gnu++20";
				CLANG_ENABLE_MODULES = YES;
				CLANG_ENABLE_OBJC_ARC = YES;
				CLANG_ENABLE_OBJC_WEAK = YES;
				CLANG_WARN_BLOCK_CAPTURE_AUTORELEASING = YES;
				CLANG_WARN_BOOL_CONVERSION = YES;
				CLANG_WARN_COMMA = YES;
				CLANG_WARN_CONSTANT_CONVERSION = YES;
				CLANG_WARN_DEPRECATED_OBJC_IMPLEMENTATIONS = YES;
				CLANG_WARN_DIRECT_OBJC_ISA_USAGE = YES_ERROR;
				CLANG_WARN_DOCUMENTATION_COMMENTS = YES;
				CLANG_WARN_EMPTY_BODY = YES;
				CLANG_WARN_ENUM_CONVERSION = YES;
				CLANG_WARN_INFINITE_RECURSION = YES;
				CLANG_WARN_INT_CONVERSION = YES;
				CLANG_WARN_NON_LITERAL_NULL_CONVERSION = YES;
				CLANG_WARN_OBJC_IMPLICIT_RETAIN_SELF = YES;
				CLANG_WARN_OBJC_LITERAL_CONVERSION = YES;
				CLANG_WARN_OBJC_ROOT_CLASS = YES_ERROR;
				CLANG_WARN_QUOTED_INCLUDE_IN_FRAMEWORK_HEADER = YES;
				CLANG_WARN_RANGE_LOOP_ANALYSIS = YES;
				CLANG_WARN_STRICT_PROTOTYPES = YES;
				CLANG_WARN_SUSPICIOUS_MOVE = YES;
				CLANG_WARN_UNGUARDED_AVAILABILITY = YES_AGGRESSIVE;
				CLANG_WARN_UNREACHABLE_CODE = YES;
				CLANG_WARN__DUPLICATE_METHOD_MATCH = YES;
				COPY_PHASE_STRIP = NO;
				DEAD_CODE_STRIPPING = YES;
				DEBUG_INFORMATION_FORMAT = "dwarf-with-dsym";
				ENABLE_NS_ASSERTIONS = NO;
				ENABLE_STRICT_OBJC_MSGSEND = YES;
				ENABLE_USER_SCRIPT_SANDBOXING = YES;
				GCC_C_LANGUAGE_STANDARD = gnu11;
				GCC_NO_COMMON_BLOCKS = YES;
				GCC_OPTIMIZATION_LEVEL = s;
				GCC_WARN_64_TO_32_BIT_CONVERSION = YES;
				GCC_WARN_ABOUT_RETURN_TYPE = YES_ERROR;
				GCC_WARN_UNDECLARED_SELECTOR = YES;
				GCC_WARN_UNINITIALIZED_AUTOS = YES_AGGRESSIVE;
				GCC_WARN_UNUSED_FUNCTION = YES;
				GCC_WARN_UNUSED_VARIABLE = YES;
				IPHONEOS_DEPLOYMENT_TARGET = 17.0;
				MACOSX_DEPLOYMENT_TARGET = 13.3;
				MTL_ENABLE_DEBUG_INFO = NO;
				MTL_FAST_MATH = YES;
				OTHER_LDFLAGS = "";
				SWIFT_COMPILATION_MODE = wholemodule;
				SWIFT_OPTIMIZATION_LEVEL = "-O";
			};
			name = Release;
		};
		C9DEBFF9298941020078B43A /* Debug */ = {
			isa = XCBuildConfiguration;
			baseConfigurationReference = C94D39212ABDDDFE0019C4D5 /* Secrets.xcconfig */;
			buildSettings = {
				ASSETCATALOG_COMPILER_APPICON_NAME = AppIcon;
				ASSETCATALOG_COMPILER_GENERATE_ASSET_SYMBOLS = NO;
				ASSETCATALOG_COMPILER_GLOBAL_ACCENT_COLOR_NAME = accent;
				CODE_SIGN_ENTITLEMENTS = Nos/Nos.entitlements;
				CODE_SIGN_STYLE = Manual;
				CURRENT_PROJECT_VERSION = 224;
				DEAD_CODE_STRIPPING = YES;
				DEVELOPMENT_TEAM = "";
				"DEVELOPMENT_TEAM[sdk=iphoneos*]" = GZCZBKH7MY;
				ENABLE_HARDENED_RUNTIME = YES;
				ENABLE_PREVIEWS = YES;
				ENABLE_USER_SCRIPT_SANDBOXING = NO;
				GCC_OPTIMIZATION_LEVEL = 0;
				GENERATE_INFOPLIST_FILE = YES;
				INFOPLIST_FILE = Nos/Info.plist;
				INFOPLIST_KEY_CFBundleDisplayName = "$(PRODUCT_NAME)";
				INFOPLIST_KEY_NSCameraUsageDescription = "Nos can access camera to allow users to post photos directly.";
				INFOPLIST_KEY_NSMicrophoneUsageDescription = "Nos uses the microphone when you are record a video from within the app.";
				"INFOPLIST_KEY_UIApplicationSceneManifest_Generation[sdk=iphoneos*]" = YES;
				"INFOPLIST_KEY_UIApplicationSceneManifest_Generation[sdk=iphonesimulator*]" = YES;
				"INFOPLIST_KEY_UIApplicationSupportsIndirectInputEvents[sdk=iphoneos*]" = YES;
				"INFOPLIST_KEY_UIApplicationSupportsIndirectInputEvents[sdk=iphonesimulator*]" = YES;
				"INFOPLIST_KEY_UILaunchScreen_Generation[sdk=iphoneos*]" = YES;
				"INFOPLIST_KEY_UILaunchScreen_Generation[sdk=iphonesimulator*]" = YES;
				INFOPLIST_KEY_UILaunchStoryboardName = "Launch Screen.storyboard";
				"INFOPLIST_KEY_UIStatusBarStyle[sdk=iphoneos*]" = UIStatusBarStyleDefault;
				"INFOPLIST_KEY_UIStatusBarStyle[sdk=iphonesimulator*]" = UIStatusBarStyleDefault;
				INFOPLIST_KEY_UISupportedInterfaceOrientations_iPad = "UIInterfaceOrientationPortrait UIInterfaceOrientationPortraitUpsideDown UIInterfaceOrientationLandscapeLeft UIInterfaceOrientationLandscapeRight";
				INFOPLIST_KEY_UISupportedInterfaceOrientations_iPhone = "UIInterfaceOrientationPortrait UIInterfaceOrientationLandscapeLeft UIInterfaceOrientationLandscapeRight";
				INFOPLIST_KEY_UIUserInterfaceStyle = Dark;
				IPHONEOS_DEPLOYMENT_TARGET = 17.0;
				LD_RUNPATH_SEARCH_PATHS = "@executable_path/Frameworks";
				"LD_RUNPATH_SEARCH_PATHS[sdk=macosx*]" = "@executable_path/../Frameworks";
				LOCALIZATION_PREFERS_STRING_CATALOGS = YES;
				LOCALIZED_STRING_SWIFTUI_SUPPORT = NO;
				MACOSX_DEPLOYMENT_TARGET = 13.3;
				MARKETING_VERSION = 1.1.1;
				PRODUCT_BUNDLE_IDENTIFIER = com.verse.Nos;
				PRODUCT_MODULE_NAME = Nos;
				PRODUCT_NAME = "$(TARGET_NAME)";
				"PROVISIONING_PROFILE_SPECIFIER[sdk=iphoneos*]" = "match Development com.verse.Nos";
				SCHEME_PREFIX = nos;
				SDKROOT = auto;
				SUPPORTED_PLATFORMS = "iphoneos iphonesimulator";
				SUPPORTS_MACCATALYST = NO;
				SUPPORTS_MAC_DESIGNED_FOR_IPHONE_IPAD = YES;
				SWIFT_EMIT_LOC_STRINGS = NO;
				SWIFT_OPTIMIZATION_LEVEL = "-Onone";
				SWIFT_VERSION = 5.0;
				TARGETED_DEVICE_FAMILY = "1,2";
			};
			name = Debug;
		};
		C9DEBFFA298941020078B43A /* Release */ = {
			isa = XCBuildConfiguration;
			baseConfigurationReference = C94D39212ABDDDFE0019C4D5 /* Secrets.xcconfig */;
			buildSettings = {
				ASSETCATALOG_COMPILER_APPICON_NAME = AppIcon;
				ASSETCATALOG_COMPILER_GENERATE_ASSET_SYMBOLS = NO;
				ASSETCATALOG_COMPILER_GLOBAL_ACCENT_COLOR_NAME = accent;
				CODE_SIGN_ENTITLEMENTS = Nos/Nos.entitlements;
				CODE_SIGN_IDENTITY = "Apple Distribution: Verse Communications, Inc. (GZCZBKH7MY)";
				CODE_SIGN_STYLE = Manual;
				CURRENT_PROJECT_VERSION = 224;
				DEAD_CODE_STRIPPING = YES;
				DEVELOPMENT_TEAM = "";
				"DEVELOPMENT_TEAM[sdk=iphoneos*]" = GZCZBKH7MY;
				ENABLE_HARDENED_RUNTIME = YES;
				ENABLE_PREVIEWS = YES;
				ENABLE_USER_SCRIPT_SANDBOXING = NO;
				GENERATE_INFOPLIST_FILE = YES;
				INFOPLIST_FILE = Nos/Info.plist;
				INFOPLIST_KEY_CFBundleDisplayName = "$(PRODUCT_NAME)";
				INFOPLIST_KEY_NSCameraUsageDescription = "Nos can access camera to allow users to post photos directly.";
				INFOPLIST_KEY_NSMicrophoneUsageDescription = "Nos uses the microphone when you are record a video from within the app.";
				"INFOPLIST_KEY_UIApplicationSceneManifest_Generation[sdk=iphoneos*]" = YES;
				"INFOPLIST_KEY_UIApplicationSceneManifest_Generation[sdk=iphonesimulator*]" = YES;
				"INFOPLIST_KEY_UIApplicationSupportsIndirectInputEvents[sdk=iphoneos*]" = YES;
				"INFOPLIST_KEY_UIApplicationSupportsIndirectInputEvents[sdk=iphonesimulator*]" = YES;
				"INFOPLIST_KEY_UILaunchScreen_Generation[sdk=iphoneos*]" = YES;
				"INFOPLIST_KEY_UILaunchScreen_Generation[sdk=iphonesimulator*]" = YES;
				INFOPLIST_KEY_UILaunchStoryboardName = "Launch Screen.storyboard";
				"INFOPLIST_KEY_UIStatusBarStyle[sdk=iphoneos*]" = UIStatusBarStyleDefault;
				"INFOPLIST_KEY_UIStatusBarStyle[sdk=iphonesimulator*]" = UIStatusBarStyleDefault;
				INFOPLIST_KEY_UISupportedInterfaceOrientations_iPad = "UIInterfaceOrientationPortrait UIInterfaceOrientationPortraitUpsideDown UIInterfaceOrientationLandscapeLeft UIInterfaceOrientationLandscapeRight";
				INFOPLIST_KEY_UISupportedInterfaceOrientations_iPhone = "UIInterfaceOrientationPortrait UIInterfaceOrientationLandscapeLeft UIInterfaceOrientationLandscapeRight";
				INFOPLIST_KEY_UIUserInterfaceStyle = Dark;
				IPHONEOS_DEPLOYMENT_TARGET = 17.0;
				LD_RUNPATH_SEARCH_PATHS = "@executable_path/Frameworks";
				"LD_RUNPATH_SEARCH_PATHS[sdk=macosx*]" = "@executable_path/../Frameworks";
				LOCALIZATION_PREFERS_STRING_CATALOGS = YES;
				LOCALIZED_STRING_SWIFTUI_SUPPORT = NO;
				MACOSX_DEPLOYMENT_TARGET = 13.3;
				MARKETING_VERSION = 1.1.1;
				PRODUCT_BUNDLE_IDENTIFIER = com.verse.Nos;
				PRODUCT_MODULE_NAME = Nos;
				PRODUCT_NAME = "$(TARGET_NAME)";
				PROVISIONING_PROFILE_SPECIFIER = "";
				"PROVISIONING_PROFILE_SPECIFIER[sdk=iphoneos*]" = "match AppStore com.verse.Nos";
				SCHEME_PREFIX = nos;
				SDKROOT = auto;
				SUPPORTED_PLATFORMS = "iphoneos iphonesimulator";
				SUPPORTS_MACCATALYST = NO;
				SUPPORTS_MAC_DESIGNED_FOR_IPHONE_IPAD = YES;
				SWIFT_EMIT_LOC_STRINGS = NO;
				SWIFT_VERSION = 5.0;
				TARGETED_DEVICE_FAMILY = "1,2";
			};
			name = Release;
		};
		C9DEBFFC298941020078B43A /* Debug */ = {
			isa = XCBuildConfiguration;
			buildSettings = {
				ALWAYS_EMBED_SWIFT_STANDARD_LIBRARIES = YES;
				ASSETCATALOG_COMPILER_GENERATE_ASSET_SYMBOLS = NO;
				ASSETCATALOG_COMPILER_GENERATE_SWIFT_ASSET_SYMBOL_EXTENSIONS = NO;
				CODE_SIGN_STYLE = Automatic;
				CURRENT_PROJECT_VERSION = 224;
				DEAD_CODE_STRIPPING = YES;
				DEVELOPMENT_TEAM = GZCZBKH7MY;
				GCC_OPTIMIZATION_LEVEL = 0;
				GENERATE_INFOPLIST_FILE = YES;
				HEADER_SEARCH_PATHS = "";
				INFOPLIST_FILE = NosTests/Info.plist;
				IPHONEOS_DEPLOYMENT_TARGET = 17.0;
				LOCALIZATION_PREFERS_STRING_CATALOGS = YES;
				LOCALIZED_STRING_SWIFTUI_SUPPORT = NO;
				MACOSX_DEPLOYMENT_TARGET = 13.1;
				MARKETING_VERSION = 1.0;
				PRODUCT_BUNDLE_IDENTIFIER = com.verse.NosTests;
				PRODUCT_NAME = "$(TARGET_NAME)";
				SDKROOT = auto;
				SUPPORTED_PLATFORMS = "iphoneos iphonesimulator macosx";
				SWIFT_EMIT_LOC_STRINGS = NO;
				SWIFT_OPTIMIZATION_LEVEL = "-Onone";
				SWIFT_VERSION = 5.0;
				TARGETED_DEVICE_FAMILY = "1,2";
			};
			name = Debug;
		};
		C9DEBFFD298941020078B43A /* Release */ = {
			isa = XCBuildConfiguration;
			buildSettings = {
				ALWAYS_EMBED_SWIFT_STANDARD_LIBRARIES = YES;
				ASSETCATALOG_COMPILER_GENERATE_ASSET_SYMBOLS = NO;
				ASSETCATALOG_COMPILER_GENERATE_SWIFT_ASSET_SYMBOL_EXTENSIONS = NO;
				CODE_SIGN_STYLE = Automatic;
				CURRENT_PROJECT_VERSION = 224;
				DEAD_CODE_STRIPPING = YES;
				DEVELOPMENT_TEAM = GZCZBKH7MY;
				GENERATE_INFOPLIST_FILE = YES;
				HEADER_SEARCH_PATHS = "";
				INFOPLIST_FILE = NosTests/Info.plist;
				IPHONEOS_DEPLOYMENT_TARGET = 17.0;
				LOCALIZATION_PREFERS_STRING_CATALOGS = YES;
				LOCALIZED_STRING_SWIFTUI_SUPPORT = NO;
				MACOSX_DEPLOYMENT_TARGET = 13.1;
				MARKETING_VERSION = 1.0;
				PRODUCT_BUNDLE_IDENTIFIER = com.verse.NosTests;
				PRODUCT_NAME = "$(TARGET_NAME)";
				SDKROOT = auto;
				SUPPORTED_PLATFORMS = "iphoneos iphonesimulator macosx";
				SWIFT_EMIT_LOC_STRINGS = NO;
				SWIFT_VERSION = 5.0;
				TARGETED_DEVICE_FAMILY = "1,2";
			};
			name = Release;
		};
/* End XCBuildConfiguration section */

/* Begin XCConfigurationList section */
		C90862C329E9804B00C35A71 /* Build configuration list for PBXNativeTarget "NosPerformanceTests" */ = {
			isa = XCConfigurationList;
			buildConfigurations = (
				C90862C429E9804B00C35A71 /* Debug */,
				5BE460752BAB3028004B83ED /* Dev */,
				C90862C529E9804B00C35A71 /* Release */,
				5B7888CF2B5A0FB800B6761F /* Staging */,
			);
			defaultConfigurationIsVisible = 0;
			defaultConfigurationName = Release;
		};
		C9DEBFC9298941000078B43A /* Build configuration list for PBXProject "Nos" */ = {
			isa = XCConfigurationList;
			buildConfigurations = (
				C9DEBFF6298941020078B43A /* Debug */,
				5BE460712BAB3028004B83ED /* Dev */,
				C9DEBFF7298941020078B43A /* Release */,
				5B7888CB2B5A0FB800B6761F /* Staging */,
			);
			defaultConfigurationIsVisible = 0;
			defaultConfigurationName = Release;
		};
		C9DEBFF8298941020078B43A /* Build configuration list for PBXNativeTarget "Nos" */ = {
			isa = XCConfigurationList;
			buildConfigurations = (
				C9DEBFF9298941020078B43A /* Debug */,
				5BE460722BAB3028004B83ED /* Dev */,
				C9DEBFFA298941020078B43A /* Release */,
				5B7888CC2B5A0FB800B6761F /* Staging */,
			);
			defaultConfigurationIsVisible = 0;
			defaultConfigurationName = Release;
		};
		C9DEBFFB298941020078B43A /* Build configuration list for PBXNativeTarget "NosTests" */ = {
			isa = XCConfigurationList;
			buildConfigurations = (
				C9DEBFFC298941020078B43A /* Debug */,
				5BE460732BAB3028004B83ED /* Dev */,
				C9DEBFFD298941020078B43A /* Release */,
				5B7888CD2B5A0FB800B6761F /* Staging */,
			);
			defaultConfigurationIsVisible = 0;
			defaultConfigurationName = Release;
		};
/* End XCConfigurationList section */

/* Begin XCRemoteSwiftPackageReference section */
		039389212CA4985C00698978 /* XCRemoteSwiftPackageReference "SDWebImageWebPCoder" */ = {
			isa = XCRemoteSwiftPackageReference;
			repositoryURL = "https://github.com/SDWebImage/SDWebImageWebPCoder.git";
			requirement = {
				kind = upToNextMajorVersion;
				minimumVersion = 0.14.6;
			};
		};
		03C49ABE2C938A9C00502321 /* XCRemoteSwiftPackageReference "SwiftSoup" */ = {
			isa = XCRemoteSwiftPackageReference;
			repositoryURL = "https://github.com/scinfu/SwiftSoup";
			requirement = {
				kind = upToNextMajorVersion;
				minimumVersion = 2.7.5;
			};
		};
		3AD3185B2B294E6200026B07 /* XCRemoteSwiftPackageReference "xcstrings-tool-plugin" */ = {
			isa = XCRemoteSwiftPackageReference;
			repositoryURL = "https://github.com/liamnichols/xcstrings-tool-plugin.git";
			requirement = {
				kind = exactVersion;
				version = 0.1.2;
			};
		};
		C91565BF2B2368FA0068EECA /* XCRemoteSwiftPackageReference "ViewInspector" */ = {
			isa = XCRemoteSwiftPackageReference;
			repositoryURL = "https://github.com/nalexn/ViewInspector";
			requirement = {
				kind = upToNextMajorVersion;
				minimumVersion = 0.10.0;
			};
		};
		C94D855D29914D2300749478 /* XCRemoteSwiftPackageReference "swiftui-navigation" */ = {
			isa = XCRemoteSwiftPackageReference;
			repositoryURL = "https://github.com/pointfreeco/swiftui-navigation";
			requirement = {
				kind = upToNextMajorVersion;
				minimumVersion = 0.6.1;
			};
		};
		C9646E9829B79E04007239A4 /* XCRemoteSwiftPackageReference "logger-ios" */ = {
			isa = XCRemoteSwiftPackageReference;
			repositoryURL = "https://github.com/planetary-social/logger-ios";
			requirement = {
				kind = upToNextMajorVersion;
				minimumVersion = 1.1.0;
			};
		};
		C9646EA229B7A24A007239A4 /* XCRemoteSwiftPackageReference "posthog-ios" */ = {
			isa = XCRemoteSwiftPackageReference;
			repositoryURL = "https://github.com/PostHog/posthog-ios.git";
			requirement = {
				kind = upToNextMajorVersion;
				minimumVersion = 3.0.0;
			};
		};
		C9646EA529B7A3DD007239A4 /* XCRemoteSwiftPackageReference "swift-dependencies" */ = {
			isa = XCRemoteSwiftPackageReference;
			repositoryURL = "https://github.com/pointfreeco/swift-dependencies";
			requirement = {
				kind = upToNextMajorVersion;
				minimumVersion = 0.1.4;
			};
		};
		C96CB98A2A6040C500498C4E /* XCRemoteSwiftPackageReference "swift-collections" */ = {
			isa = XCRemoteSwiftPackageReference;
			repositoryURL = "https://github.com/apple/swift-collections.git";
			requirement = {
				kind = upToNextMajorVersion;
				minimumVersion = 1.0.0;
			};
		};
		C98905A02CD3B8CF00C17EE0 /* XCRemoteSwiftPackageReference "Inject" */ = {
			isa = XCRemoteSwiftPackageReference;
			repositoryURL = "https://github.com/krzysztofzablocki/Inject.git";
			requirement = {
				kind = upToNextMajorVersion;
				minimumVersion = 1.5.2;
			};
		};
		C99DBF7C2A9E81CF00F7068F /* XCRemoteSwiftPackageReference "SDWebImageSwiftUI" */ = {
			isa = XCRemoteSwiftPackageReference;
			repositoryURL = "https://github.com/SDWebImage/SDWebImageSwiftUI";
			requirement = {
				kind = upToNextMajorVersion;
				minimumVersion = 3.1.2;
			};
		};
		C9ADB139299299570075E7F8 /* XCRemoteSwiftPackageReference "bech32" */ = {
			isa = XCRemoteSwiftPackageReference;
			repositoryURL = "https://github.com/0xdeadp00l/bech32.git";
			requirement = {
				branch = master;
				kind = branch;
			};
		};
		C9B71DBC2A8E9BAD0031ED9F /* XCRemoteSwiftPackageReference "sentry-cocoa" */ = {
			isa = XCRemoteSwiftPackageReference;
			repositoryURL = "https://github.com/getsentry/sentry-cocoa.git";
			requirement = {
				kind = upToNextMajorVersion;
				minimumVersion = 8.0.0;
			};
		};
		C9B737702AB24D5F00398BE7 /* XCRemoteSwiftPackageReference "SwiftGenPlugin" */ = {
			isa = XCRemoteSwiftPackageReference;
			repositoryURL = "https://github.com/BookBeat/SwiftGenPlugin";
			requirement = {
				branch = "xcodeproject-support";
				kind = branch;
			};
		};
		C9C8450C2AB249DB00654BC1 /* XCRemoteSwiftPackageReference "SwiftGenPlugin" */ = {
			isa = XCRemoteSwiftPackageReference;
			repositoryURL = "https://github.com/SwiftGen/SwiftGenPlugin";
			requirement = {
				kind = upToNextMajorVersion;
				minimumVersion = 6.6.2;
			};
		};
		C9DEC066298965270078B43A /* XCRemoteSwiftPackageReference "Starscream" */ = {
			isa = XCRemoteSwiftPackageReference;
			repositoryURL = "https://github.com/daltoniam/Starscream.git";
			requirement = {
				kind = upToNextMajorVersion;
				minimumVersion = 4.0.0;
			};
		};
		C9FD34F42BCEC89C008F8D95 /* XCRemoteSwiftPackageReference "secp256k1.swift" */ = {
			isa = XCRemoteSwiftPackageReference;
			repositoryURL = "https://github.com/GigaBitcoin/secp256k1.swift";
			requirement = {
				kind = upToNextMajorVersion;
				minimumVersion = 0.12.0;
			};
		};
		C9FD35112BCED5A6008F8D95 /* XCRemoteSwiftPackageReference "nostr-sdk-ios" */ = {
			isa = XCRemoteSwiftPackageReference;
			repositoryURL = "https://github.com/nostr-sdk/nostr-sdk-ios";
			requirement = {
				kind = revision;
				revision = 8968ec00caa51d03d48bd2e91e70f121950fa05d;
			};
		};
/* End XCRemoteSwiftPackageReference section */

/* Begin XCSwiftPackageProductDependency section */
		039389222CA4985C00698978 /* SDWebImageWebPCoder */ = {
			isa = XCSwiftPackageProductDependency;
			package = 039389212CA4985C00698978 /* XCRemoteSwiftPackageReference "SDWebImageWebPCoder" */;
			productName = SDWebImageWebPCoder;
		};
		0393892C2CA4987000698978 /* SDWebImageWebPCoder */ = {
			isa = XCSwiftPackageProductDependency;
			package = 039389212CA4985C00698978 /* XCRemoteSwiftPackageReference "SDWebImageWebPCoder" */;
			productName = SDWebImageWebPCoder;
		};
		03C49ABF2C938A9C00502321 /* SwiftSoup */ = {
			isa = XCSwiftPackageProductDependency;
			package = 03C49ABE2C938A9C00502321 /* XCRemoteSwiftPackageReference "SwiftSoup" */;
			productName = SwiftSoup;
		};
		03C68C512C94D8400037DC59 /* SwiftSoup */ = {
			isa = XCSwiftPackageProductDependency;
			package = 03C49ABE2C938A9C00502321 /* XCRemoteSwiftPackageReference "SwiftSoup" */;
			productName = SwiftSoup;
		};
		3AD3185C2B294E9000026B07 /* plugin:XCStringsToolPlugin */ = {
			isa = XCSwiftPackageProductDependency;
			package = 3AD3185B2B294E6200026B07 /* XCRemoteSwiftPackageReference "xcstrings-tool-plugin" */;
			productName = "plugin:XCStringsToolPlugin";
		};
		3AEABEF22B2BF806001BC933 /* plugin:XCStringsToolPlugin */ = {
			isa = XCSwiftPackageProductDependency;
			package = 3AD3185B2B294E6200026B07 /* XCRemoteSwiftPackageReference "xcstrings-tool-plugin" */;
			productName = "plugin:XCStringsToolPlugin";
		};
		C905B0742A619367009B8A78 /* DequeModule */ = {
			isa = XCSwiftPackageProductDependency;
			package = C96CB98A2A6040C500498C4E /* XCRemoteSwiftPackageReference "swift-collections" */;
			productName = DequeModule;
		};
		C91565C02B2368FA0068EECA /* ViewInspector */ = {
			isa = XCSwiftPackageProductDependency;
			package = C91565BF2B2368FA0068EECA /* XCRemoteSwiftPackageReference "ViewInspector" */;
			productName = ViewInspector;
		};
		C94D855E29914D2300749478 /* SwiftUINavigation */ = {
			isa = XCSwiftPackageProductDependency;
			package = C94D855D29914D2300749478 /* XCRemoteSwiftPackageReference "swiftui-navigation" */;
			productName = SwiftUINavigation;
		};
		C959DB802BD02460008F3627 /* NostrSDK */ = {
			isa = XCSwiftPackageProductDependency;
			productName = NostrSDK;
		};
		C9646E9929B79E04007239A4 /* Logger */ = {
			isa = XCSwiftPackageProductDependency;
			package = C9646E9829B79E04007239A4 /* XCRemoteSwiftPackageReference "logger-ios" */;
			productName = Logger;
		};
		C9646E9B29B79E4D007239A4 /* Logger */ = {
			isa = XCSwiftPackageProductDependency;
			package = C9646E9829B79E04007239A4 /* XCRemoteSwiftPackageReference "logger-ios" */;
			productName = Logger;
		};
		C9646EA329B7A24A007239A4 /* PostHog */ = {
			isa = XCSwiftPackageProductDependency;
			package = C9646EA229B7A24A007239A4 /* XCRemoteSwiftPackageReference "posthog-ios" */;
			productName = PostHog;
		};
		C9646EA629B7A3DD007239A4 /* Dependencies */ = {
			isa = XCSwiftPackageProductDependency;
			package = C9646EA529B7A3DD007239A4 /* XCRemoteSwiftPackageReference "swift-dependencies" */;
			productName = Dependencies;
		};
		C9646EA829B7A4F2007239A4 /* PostHog */ = {
			isa = XCSwiftPackageProductDependency;
			package = C9646EA229B7A24A007239A4 /* XCRemoteSwiftPackageReference "posthog-ios" */;
			productName = PostHog;
		};
		C9646EAB29B7A520007239A4 /* Dependencies */ = {
			isa = XCSwiftPackageProductDependency;
			package = C9646EA529B7A3DD007239A4 /* XCRemoteSwiftPackageReference "swift-dependencies" */;
			productName = Dependencies;
		};
		C96CB98B2A6040C500498C4E /* DequeModule */ = {
			isa = XCSwiftPackageProductDependency;
			package = C96CB98A2A6040C500498C4E /* XCRemoteSwiftPackageReference "swift-collections" */;
			productName = DequeModule;
		};
		C98905A12CD3B8CF00C17EE0 /* Inject */ = {
			isa = XCSwiftPackageProductDependency;
			package = C98905A02CD3B8CF00C17EE0 /* XCRemoteSwiftPackageReference "Inject" */;
			productName = Inject;
		};
		C99DBF7D2A9E81CF00F7068F /* SDWebImageSwiftUI */ = {
			isa = XCSwiftPackageProductDependency;
			package = C99DBF7C2A9E81CF00F7068F /* XCRemoteSwiftPackageReference "SDWebImageSwiftUI" */;
			productName = SDWebImageSwiftUI;
		};
		C99DBF7F2A9E8BCF00F7068F /* SDWebImageSwiftUI */ = {
			isa = XCSwiftPackageProductDependency;
			package = C99DBF7C2A9E81CF00F7068F /* XCRemoteSwiftPackageReference "SDWebImageSwiftUI" */;
			productName = SDWebImageSwiftUI;
		};
		C99DBF812A9E8BDE00F7068F /* SDWebImageSwiftUI */ = {
			isa = XCSwiftPackageProductDependency;
			package = C99DBF7C2A9E81CF00F7068F /* XCRemoteSwiftPackageReference "SDWebImageSwiftUI" */;
			productName = SDWebImageSwiftUI;
		};
		C9A6C7432AD83F7A001F9500 /* plugin:SwiftGenPlugin */ = {
			isa = XCSwiftPackageProductDependency;
			package = C9B737702AB24D5F00398BE7 /* XCRemoteSwiftPackageReference "SwiftGenPlugin" */;
			productName = "plugin:SwiftGenPlugin";
		};
		C9B71DBD2A8E9BAD0031ED9F /* Sentry */ = {
			isa = XCSwiftPackageProductDependency;
			package = C9B71DBC2A8E9BAD0031ED9F /* XCRemoteSwiftPackageReference "sentry-cocoa" */;
			productName = Sentry;
		};
		C9B71DBF2A8E9BAD0031ED9F /* SentrySwiftUI */ = {
			isa = XCSwiftPackageProductDependency;
			package = C9B71DBC2A8E9BAD0031ED9F /* XCRemoteSwiftPackageReference "sentry-cocoa" */;
			productName = SentrySwiftUI;
		};
		C9B71DC42A9008300031ED9F /* Sentry */ = {
			isa = XCSwiftPackageProductDependency;
			package = C9B71DBC2A8E9BAD0031ED9F /* XCRemoteSwiftPackageReference "sentry-cocoa" */;
			productName = Sentry;
		};
		C9D5733F2AB24A3700E06BB4 /* plugin:SwiftGenPlugin */ = {
			isa = XCSwiftPackageProductDependency;
			package = C9C8450C2AB249DB00654BC1 /* XCRemoteSwiftPackageReference "SwiftGenPlugin" */;
			productName = "plugin:SwiftGenPlugin";
		};
		C9DEC067298965270078B43A /* Starscream */ = {
			isa = XCSwiftPackageProductDependency;
			package = C9DEC066298965270078B43A /* XCRemoteSwiftPackageReference "Starscream" */;
			productName = Starscream;
		};
		C9FD34F52BCEC89C008F8D95 /* secp256k1 */ = {
			isa = XCSwiftPackageProductDependency;
			package = C9FD34F42BCEC89C008F8D95 /* XCRemoteSwiftPackageReference "secp256k1.swift" */;
			productName = secp256k1;
		};
		C9FD34F72BCEC8B5008F8D95 /* secp256k1 */ = {
			isa = XCSwiftPackageProductDependency;
			package = C9FD34F42BCEC89C008F8D95 /* XCRemoteSwiftPackageReference "secp256k1.swift" */;
			productName = secp256k1;
		};
		C9FD35122BCED5A6008F8D95 /* NostrSDK */ = {
			isa = XCSwiftPackageProductDependency;
			package = C9FD35112BCED5A6008F8D95 /* XCRemoteSwiftPackageReference "nostr-sdk-ios" */;
			productName = NostrSDK;
		};
		CDDA1F7A29A527650047ACD8 /* Starscream */ = {
			isa = XCSwiftPackageProductDependency;
			package = C9DEC066298965270078B43A /* XCRemoteSwiftPackageReference "Starscream" */;
			productName = Starscream;
		};
		CDDA1F7C29A527650047ACD8 /* SwiftUINavigation */ = {
			isa = XCSwiftPackageProductDependency;
			package = C94D855D29914D2300749478 /* XCRemoteSwiftPackageReference "swiftui-navigation" */;
			productName = SwiftUINavigation;
		};
/* End XCSwiftPackageProductDependency section */

/* Begin XCVersionGroup section */
		C936B4572A4C7B7C00DF1EB9 /* Nos.xcdatamodeld */ = {
			isa = XCVersionGroup;
			children = (
				5022F9472D2188650012FF4B /* Nos 23.xcdatamodel */,
				503CAB7B2D1DA6DB00805EF8 /* Nos 22.xcdatamodel */,
				0303B11E2D0257D400077929 /* Nos 21.xcdatamodel */,
				2D3C71A52CEE6F7100625BCB /* Nos 20.xcdatamodel */,
				C95057C62CC69FD70024EC9C /* Nos 19.xcdatamodel */,
				C9BB9FE32CBEFF560045DC5A /* Nos 18.xcdatamodel */,
				C9D2839E2CB9B177007ADCB9 /* Nos 17.xcdatamodel */,
				033B288D2C419E7600E325E8 /* Nos 16.xcdatamodel */,
				5B810DD62B55BA44008FE8A9 /* Nos 15.xcdatamodel */,
				5B960D2C2B34B1B900C52C45 /* Nos 14.xcdatamodel */,
				5B2F5CC12AE7443700A92B52 /* Nos 13.xcdatamodel */,
				C99507332AB9EE40005B1096 /* Nos 12.xcdatamodel */,
				C92A04DD2A58B02B00C844B8 /* Nos 11.xcdatamodel */,
				C9C547562A4F1D1A006B0741 /* Nos 9.xcdatamodel */,
				5BFF66AF2A4B55FC00AA79DD /* Nos 10.xcdatamodel */,
			);
			currentVersion = 5022F9472D2188650012FF4B /* Nos 23.xcdatamodel */;
			path = Nos.xcdatamodeld;
			sourceTree = "<group>";
			versionGroupType = wrapper.xcdatamodel;
		};
/* End XCVersionGroup section */
	};
	rootObject = C9DEBFC6298941000078B43A /* Project object */;
}<|MERGE_RESOLUTION|>--- conflicted
+++ resolved
@@ -3193,16 +3193,12 @@
 				LOCALIZATION_PREFERS_STRING_CATALOGS = YES;
 				LOCALIZED_STRING_SWIFTUI_SUPPORT = NO;
 				MACOSX_DEPLOYMENT_TARGET = 13.3;
-<<<<<<< HEAD
-				MARKETING_VERSION = 1.0.4;
+				MARKETING_VERSION = 1.1.1;
 				OTHER_LDFLAGS = "";
 				"OTHER_LDFLAGS[sdk=iphonesimulator*]" = (
 					"-Xlinker",
 					"-interposable",
 				);
-=======
-				MARKETING_VERSION = 1.1.1;
->>>>>>> deb11e0a
 				PRODUCT_BUNDLE_IDENTIFIER = "com.verse.Nos-dev";
 				PRODUCT_MODULE_NAME = Nos;
 				PRODUCT_NAME = "$(TARGET_NAME) Dev";
