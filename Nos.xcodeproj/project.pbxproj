// !$*UTF8*$!
{
	archiveVersion = 1;
	classes = {
	};
	objectVersion = 56;
	objects = {

/* Begin PBXBuildFile section */
		030036852C5D39DD002C71F5 /* RefreshController.swift in Sources */ = {isa = PBXBuildFile; fileRef = 030036842C5D39DD002C71F5 /* RefreshController.swift */; };
		030036942C5D3AD3002C71F5 /* RefreshController.swift in Sources */ = {isa = PBXBuildFile; fileRef = 030036842C5D39DD002C71F5 /* RefreshController.swift */; };
		030036AB2C5D872B002C71F5 /* NewNotesButton.swift in Sources */ = {isa = PBXBuildFile; fileRef = 030036AA2C5D872B002C71F5 /* NewNotesButton.swift */; };
		030AE4292BE3D63C004DEE02 /* FeaturedAuthor.swift in Sources */ = {isa = PBXBuildFile; fileRef = 030AE4282BE3D63C004DEE02 /* FeaturedAuthor.swift */; };
		0320C0FB2BFE43A600C4C080 /* RelayServiceTests.swift in Sources */ = {isa = PBXBuildFile; fileRef = 0320C0FA2BFE43A600C4C080 /* RelayServiceTests.swift */; };
		0320C1152BFE63DC00C4C080 /* MockRelaySubscriptionManager.swift in Sources */ = {isa = PBXBuildFile; fileRef = 0320C1142BFE63DC00C4C080 /* MockRelaySubscriptionManager.swift */; };
		032634682C10C0D600E489B5 /* nostr_build_nip96_response.json in Resources */ = {isa = PBXBuildFile; fileRef = 032634672C10C0D600E489B5 /* nostr_build_nip96_response.json */; };
		0326346B2C10C1D800E489B5 /* FileStorageServerInfoResponseJSONTests.swift in Sources */ = {isa = PBXBuildFile; fileRef = 0326346A2C10C1D800E489B5 /* FileStorageServerInfoResponseJSONTests.swift */; };
		0326346D2C10C2FD00E489B5 /* FileStorageServerInfoResponseJSON.swift in Sources */ = {isa = PBXBuildFile; fileRef = 0326346C2C10C2FD00E489B5 /* FileStorageServerInfoResponseJSON.swift */; };
		0326346E2C10C2FD00E489B5 /* FileStorageServerInfoResponseJSON.swift in Sources */ = {isa = PBXBuildFile; fileRef = 0326346C2C10C2FD00E489B5 /* FileStorageServerInfoResponseJSON.swift */; };
		032634702C10C40B00E489B5 /* NostrBuildAPIClientTests.swift in Sources */ = {isa = PBXBuildFile; fileRef = 0326346F2C10C40B00E489B5 /* NostrBuildAPIClientTests.swift */; };
		0326347A2C10C57A00E489B5 /* FileStorageAPIClient.swift in Sources */ = {isa = PBXBuildFile; fileRef = 032634792C10C57A00E489B5 /* FileStorageAPIClient.swift */; };
		0326347B2C10C57A00E489B5 /* FileStorageAPIClient.swift in Sources */ = {isa = PBXBuildFile; fileRef = 032634792C10C57A00E489B5 /* FileStorageAPIClient.swift */; };
		034EBDBA2C24895E006BA35A /* CurrentUserError.swift in Sources */ = {isa = PBXBuildFile; fileRef = 034EBDB92C24895E006BA35A /* CurrentUserError.swift */; };
		034EBDC72C2489B4006BA35A /* CurrentUserError.swift in Sources */ = {isa = PBXBuildFile; fileRef = 034EBDB92C24895E006BA35A /* CurrentUserError.swift */; };
		0350F10C2C0A46760024CC15 /* new_contact_list.json in Resources */ = {isa = PBXBuildFile; fileRef = 0350F10B2C0A46760024CC15 /* new_contact_list.json */; };
		0350F1172C0A47B20024CC15 /* contact_list.json in Resources */ = {isa = PBXBuildFile; fileRef = 0350F1162C0A47B20024CC15 /* contact_list.json */; };
		0350F1212C0A490E0024CC15 /* EventProcessorIntegrationTests.swift in Sources */ = {isa = PBXBuildFile; fileRef = 0350F1202C0A490E0024CC15 /* EventProcessorIntegrationTests.swift */; };
		0350F12B2C0A49D40024CC15 /* text_note.json in Resources */ = {isa = PBXBuildFile; fileRef = 0350F12A2C0A49D40024CC15 /* text_note.json */; };
		0350F12D2C0A7EF20024CC15 /* FeatureFlags.swift in Sources */ = {isa = PBXBuildFile; fileRef = 0350F12C2C0A7EF20024CC15 /* FeatureFlags.swift */; };
		0357299B2BE415E5005FEE85 /* ContentWarningController.swift in Sources */ = {isa = PBXBuildFile; fileRef = 0357299A2BE415E5005FEE85 /* ContentWarningController.swift */; };
		0357299F2BE41653005FEE85 /* ContentWarningControllerTests.swift in Sources */ = {isa = PBXBuildFile; fileRef = 0357299C2BE41653005FEE85 /* ContentWarningControllerTests.swift */; };
		035729A02BE41653005FEE85 /* SocialGraphTests.swift in Sources */ = {isa = PBXBuildFile; fileRef = 0357299D2BE41653005FEE85 /* SocialGraphTests.swift */; };
		035729AB2BE4167E005FEE85 /* AuthorTests.swift in Sources */ = {isa = PBXBuildFile; fileRef = 035729A12BE4167E005FEE85 /* AuthorTests.swift */; };
		035729AC2BE4167E005FEE85 /* Bech32Tests.swift in Sources */ = {isa = PBXBuildFile; fileRef = 035729A22BE4167E005FEE85 /* Bech32Tests.swift */; };
		035729AD2BE4167E005FEE85 /* EventTests.swift in Sources */ = {isa = PBXBuildFile; fileRef = 035729A32BE4167E005FEE85 /* EventTests.swift */; };
		035729AE2BE4167E005FEE85 /* FollowTests.swift in Sources */ = {isa = PBXBuildFile; fileRef = 035729A42BE4167E005FEE85 /* FollowTests.swift */; };
		035729AF2BE4167E005FEE85 /* KeyPairTests.swift in Sources */ = {isa = PBXBuildFile; fileRef = 035729A52BE4167E005FEE85 /* KeyPairTests.swift */; };
		035729B02BE4167E005FEE85 /* NoteParserTests.swift in Sources */ = {isa = PBXBuildFile; fileRef = 035729A62BE4167E005FEE85 /* NoteParserTests.swift */; };
		035729B12BE4167E005FEE85 /* ReportTests.swift in Sources */ = {isa = PBXBuildFile; fileRef = 035729A72BE4167E005FEE85 /* ReportTests.swift */; };
		035729B22BE4167E005FEE85 /* SHA256KeyTests.swift in Sources */ = {isa = PBXBuildFile; fileRef = 035729A82BE4167E005FEE85 /* SHA256KeyTests.swift */; };
		035729B32BE4167E005FEE85 /* TLVElementTests.swift in Sources */ = {isa = PBXBuildFile; fileRef = 035729A92BE4167E005FEE85 /* TLVElementTests.swift */; };
		035729B82BE416A6005FEE85 /* DirectMessageWrapperTests.swift in Sources */ = {isa = PBXBuildFile; fileRef = 035729B42BE416A6005FEE85 /* DirectMessageWrapperTests.swift */; };
		035729B92BE416A6005FEE85 /* GiftWrapperTests.swift in Sources */ = {isa = PBXBuildFile; fileRef = 035729B52BE416A6005FEE85 /* GiftWrapperTests.swift */; };
		035729BA2BE416A6005FEE85 /* ReportPublisherTests.swift in Sources */ = {isa = PBXBuildFile; fileRef = 035729B62BE416A6005FEE85 /* ReportPublisherTests.swift */; };
		035729BD2BE416BD005FEE85 /* EventObservationTests.swift in Sources */ = {isa = PBXBuildFile; fileRef = 035729BB2BE416BD005FEE85 /* EventObservationTests.swift */; };
		035729CA2BE4173E005FEE85 /* PreviewData.swift in Sources */ = {isa = PBXBuildFile; fileRef = C94BC09A2A0AC74A0098F6F1 /* PreviewData.swift */; };
		035729CB2BE41770005FEE85 /* ContentWarningController.swift in Sources */ = {isa = PBXBuildFile; fileRef = 0357299A2BE415E5005FEE85 /* ContentWarningController.swift */; };
		0365CD872C4016A200622A1A /* EventKind.swift in Sources */ = {isa = PBXBuildFile; fileRef = 0365CD862C4016A200622A1A /* EventKind.swift */; };
		0365CD902C40171100622A1A /* EventKind.swift in Sources */ = {isa = PBXBuildFile; fileRef = 0365CD862C4016A200622A1A /* EventKind.swift */; };
		0373CE802C08DBC40027C856 /* old_contact_list.json in Resources */ = {isa = PBXBuildFile; fileRef = 0373CE7F2C08DBC40027C856 /* old_contact_list.json */; };
		0373CE992C0910250027C856 /* XCTestCase+JSONData.swift in Sources */ = {isa = PBXBuildFile; fileRef = 0373CE982C0910250027C856 /* XCTestCase+JSONData.swift */; };
		0376DF622C3DBAED00C80786 /* NostrIdentifierTests.swift in Sources */ = {isa = PBXBuildFile; fileRef = 0376DF612C3DBAED00C80786 /* NostrIdentifierTests.swift */; };
		0378409D2BB4A2B600E5E901 /* PrivacyInfo.xcprivacy in Resources */ = {isa = PBXBuildFile; fileRef = 0378409C2BB4A2B600E5E901 /* PrivacyInfo.xcprivacy */; };
		037975BB2C0E24D200ADDF37 /* CompactNoteViewTests.swift in Sources */ = {isa = PBXBuildFile; fileRef = 037975BA2C0E24D200ADDF37 /* CompactNoteViewTests.swift */; };
		037975BC2C0E258E00ADDF37 /* CompactNoteView.swift in Sources */ = {isa = PBXBuildFile; fileRef = C9DFA96A299BEE2C006929C1 /* CompactNoteView.swift */; };
		037975BD2C0E25E200ADDF37 /* FeatureFlags.swift in Sources */ = {isa = PBXBuildFile; fileRef = 0350F12C2C0A7EF20024CC15 /* FeatureFlags.swift */; };
		037975BE2C0E265E00ADDF37 /* LinkPreview.swift in Sources */ = {isa = PBXBuildFile; fileRef = C905B0762A619E99009B8A78 /* LinkPreview.swift */; };
		037975C72C0E26FC00ADDF37 /* Font.swift in Sources */ = {isa = PBXBuildFile; fileRef = C987F85729BA981800B44E7A /* Font.swift */; };
		037975D12C0E341500ADDF37 /* MockFeatureFlags.swift in Sources */ = {isa = PBXBuildFile; fileRef = 037975D02C0E341500ADDF37 /* MockFeatureFlags.swift */; };
		037975EA2C0E695A00ADDF37 /* MockFeatureFlags.swift in Sources */ = {isa = PBXBuildFile; fileRef = 037975D02C0E341500ADDF37 /* MockFeatureFlags.swift */; };
		039C961F2C480F4100A8EB39 /* unsupported_kinds.json in Resources */ = {isa = PBXBuildFile; fileRef = 039C961E2C480F4100A8EB39 /* unsupported_kinds.json */; };
		039C96292C48321E00A8EB39 /* long_form_data.json in Resources */ = {isa = PBXBuildFile; fileRef = 039C96282C48321E00A8EB39 /* long_form_data.json */; };
		03A3AA3B2C5028FF008FE153 /* PublicKeyTests.swift in Sources */ = {isa = PBXBuildFile; fileRef = 03A3AA3A2C5028FF008FE153 /* PublicKeyTests.swift */; };
		03B4E6A22C125CA1006E5F59 /* nostr_build_nip96_upload_response.json in Resources */ = {isa = PBXBuildFile; fileRef = 03B4E6A12C125CA1006E5F59 /* nostr_build_nip96_upload_response.json */; };
		03B4E6AC2C125D13006E5F59 /* FileStorageUploadResponseJSONTests.swift in Sources */ = {isa = PBXBuildFile; fileRef = 03B4E6AB2C125D13006E5F59 /* FileStorageUploadResponseJSONTests.swift */; };
		03B4E6AE2C125D61006E5F59 /* FileStorageUploadResponseJSON.swift in Sources */ = {isa = PBXBuildFile; fileRef = 03B4E6AD2C125D61006E5F59 /* FileStorageUploadResponseJSON.swift */; };
		03B4E6AF2C125D61006E5F59 /* FileStorageUploadResponseJSON.swift in Sources */ = {isa = PBXBuildFile; fileRef = 03B4E6AD2C125D61006E5F59 /* FileStorageUploadResponseJSON.swift */; };
		03D1B4282C3C1A5D001778CD /* NostrIdentifier.swift in Sources */ = {isa = PBXBuildFile; fileRef = 03D1B4272C3C1A5D001778CD /* NostrIdentifier.swift */; };
		03D1B4292C3C1AC9001778CD /* NostrIdentifier.swift in Sources */ = {isa = PBXBuildFile; fileRef = 03D1B4272C3C1A5D001778CD /* NostrIdentifier.swift */; };
		03D1B42C2C3C1B0D001778CD /* TLVElement.swift in Sources */ = {isa = PBXBuildFile; fileRef = 03D1B42B2C3C1B0D001778CD /* TLVElement.swift */; };
		03D1B42D2C3C1B0D001778CD /* TLVElement.swift in Sources */ = {isa = PBXBuildFile; fileRef = 03D1B42B2C3C1B0D001778CD /* TLVElement.swift */; };
		03ED93472C46C48400C8D443 /* JSONEventTests.swift in Sources */ = {isa = PBXBuildFile; fileRef = 03ED93462C46C48400C8D443 /* JSONEventTests.swift */; };
		03F7C4F32C10DF79006FF613 /* URLSessionProtocol.swift in Sources */ = {isa = PBXBuildFile; fileRef = 03F7C4F22C10DF79006FF613 /* URLSessionProtocol.swift */; };
		03F7C4F42C10E05B006FF613 /* URLSessionProtocol.swift in Sources */ = {isa = PBXBuildFile; fileRef = 03F7C4F22C10DF79006FF613 /* URLSessionProtocol.swift */; };
		2D06BB9D2AE249D70085F509 /* ThreadRootView.swift in Sources */ = {isa = PBXBuildFile; fileRef = 2D06BB9C2AE249D70085F509 /* ThreadRootView.swift */; };
		2D4010A22AD87DF300F93AD4 /* KnownFollowersView.swift in Sources */ = {isa = PBXBuildFile; fileRef = 2D4010A12AD87DF300F93AD4 /* KnownFollowersView.swift */; };
		3A1C296F2B2A537C0020B753 /* Moderation.xcstrings in Resources */ = {isa = PBXBuildFile; fileRef = 3A1C296E2B2A537C0020B753 /* Moderation.xcstrings */; };
		3A67449C2B294712002B8DE0 /* Localizable.xcstrings in Resources */ = {isa = PBXBuildFile; fileRef = 3A67449B2B294712002B8DE0 /* Localizable.xcstrings */; };
		3AAB61B52B24CD0000717A07 /* Date+ElapsedTests.swift in Sources */ = {isa = PBXBuildFile; fileRef = 3AAB61B42B24CD0000717A07 /* Date+ElapsedTests.swift */; };
		3AD318602B296D0C00026B07 /* Reply.xcstrings in Resources */ = {isa = PBXBuildFile; fileRef = 3AD3185F2B296D0C00026B07 /* Reply.xcstrings */; };
		3AD318632B296D1E00026B07 /* ImagePicker.xcstrings in Resources */ = {isa = PBXBuildFile; fileRef = 3AD318622B296D1E00026B07 /* ImagePicker.xcstrings */; };
		3AEABEF82B2BF846001BC933 /* Reply.xcstrings in Resources */ = {isa = PBXBuildFile; fileRef = 3AD3185F2B296D0C00026B07 /* Reply.xcstrings */; };
		3AEABEFD2B2BF84C001BC933 /* Localizable.xcstrings in Resources */ = {isa = PBXBuildFile; fileRef = 3A67449B2B294712002B8DE0 /* Localizable.xcstrings */; };
		3AEABEFE2B2BF850001BC933 /* ImagePicker.xcstrings in Resources */ = {isa = PBXBuildFile; fileRef = 3AD318622B296D1E00026B07 /* ImagePicker.xcstrings */; };
		3AEABEFF2B2BF858001BC933 /* Moderation.xcstrings in Resources */ = {isa = PBXBuildFile; fileRef = 3A1C296E2B2A537C0020B753 /* Moderation.xcstrings */; };
		3F170C78299D816200BC8F8B /* AppController.swift in Sources */ = {isa = PBXBuildFile; fileRef = 3F170C77299D816200BC8F8B /* AppController.swift */; };
		3F30020529C1FDD9003D4F8B /* OnboardingStartView.swift in Sources */ = {isa = PBXBuildFile; fileRef = 3F30020429C1FDD9003D4F8B /* OnboardingStartView.swift */; };
		3F30020729C237AB003D4F8B /* OnboardingAgeVerificationView.swift in Sources */ = {isa = PBXBuildFile; fileRef = 3F30020629C237AB003D4F8B /* OnboardingAgeVerificationView.swift */; };
		3F30020929C23895003D4F8B /* OnboardingNotOldEnoughView.swift in Sources */ = {isa = PBXBuildFile; fileRef = 3F30020829C23895003D4F8B /* OnboardingNotOldEnoughView.swift */; };
		3F30020B29C361C8003D4F8B /* OnboardingTermsOfServiceView.swift in Sources */ = {isa = PBXBuildFile; fileRef = 3F30020A29C361C8003D4F8B /* OnboardingTermsOfServiceView.swift */; };
		3F30020D29C382EB003D4F8B /* OnboardingLoginView.swift in Sources */ = {isa = PBXBuildFile; fileRef = 3F30020C29C382EB003D4F8B /* OnboardingLoginView.swift */; };
		3F43C47629A9625700E896A0 /* AuthorReference+CoreDataClass.swift in Sources */ = {isa = PBXBuildFile; fileRef = 3F43C47529A9625700E896A0 /* AuthorReference+CoreDataClass.swift */; };
		3F60F42929B27D3E000D62C4 /* ThreadView.swift in Sources */ = {isa = PBXBuildFile; fileRef = 3F60F42829B27D3E000D62C4 /* ThreadView.swift */; };
		3FB5E651299D28A200386527 /* OnboardingView.swift in Sources */ = {isa = PBXBuildFile; fileRef = 3FB5E650299D28A200386527 /* OnboardingView.swift */; };
		3FFB1D89299FF37C002A755D /* AvatarView.swift in Sources */ = {isa = PBXBuildFile; fileRef = 3FFB1D88299FF37C002A755D /* AvatarView.swift */; };
		3FFB1D9329A6BBCE002A755D /* EventReference+CoreDataClass.swift in Sources */ = {isa = PBXBuildFile; fileRef = 3FFB1D9229A6BBCE002A755D /* EventReference+CoreDataClass.swift */; };
		3FFB1D9429A6BBCE002A755D /* EventReference+CoreDataClass.swift in Sources */ = {isa = PBXBuildFile; fileRef = 3FFB1D9229A6BBCE002A755D /* EventReference+CoreDataClass.swift */; };
		3FFB1D9629A6BBEC002A755D /* Collection+SafeSubscript.swift in Sources */ = {isa = PBXBuildFile; fileRef = 3FFB1D9529A6BBEC002A755D /* Collection+SafeSubscript.swift */; };
		3FFB1D9729A6BBEC002A755D /* Collection+SafeSubscript.swift in Sources */ = {isa = PBXBuildFile; fileRef = 3FFB1D9529A6BBEC002A755D /* Collection+SafeSubscript.swift */; };
		3FFB1D9C29A7DF9D002A755D /* StackedAvatarsView.swift in Sources */ = {isa = PBXBuildFile; fileRef = 3FFB1D9B29A7DF9D002A755D /* StackedAvatarsView.swift */; };
		3FFF3BD029A9645F00DD0B72 /* AuthorReference+CoreDataClass.swift in Sources */ = {isa = PBXBuildFile; fileRef = 3F43C47529A9625700E896A0 /* AuthorReference+CoreDataClass.swift */; };
		509532DF2C62360500E0BACA /* NotificationTests.swift in Sources */ = {isa = PBXBuildFile; fileRef = 509532DE2C62360500E0BACA /* NotificationTests.swift */; };
		509533002C62535400E0BACA /* zap_request.json in Resources */ = {isa = PBXBuildFile; fileRef = 509532FF2C62535400E0BACA /* zap_request.json */; };
		5095330B2C625B5D00E0BACA /* zap_request_one_sat.json in Resources */ = {isa = PBXBuildFile; fileRef = 509533092C625B5D00E0BACA /* zap_request_one_sat.json */; };
		5095330C2C625B5D00E0BACA /* zap_request_no_amount.json in Resources */ = {isa = PBXBuildFile; fileRef = 5095330A2C625B5D00E0BACA /* zap_request_no_amount.json */; };
		50F695072C6392C4000E4C74 /* zap_receipt.json in Resources */ = {isa = PBXBuildFile; fileRef = 50F695062C6392C4000E4C74 /* zap_receipt.json */; };
		5B098DBC2BDAF6CB00500A1B /* NoteParserTests+NIP08.swift in Sources */ = {isa = PBXBuildFile; fileRef = 5B098DBB2BDAF6CB00500A1B /* NoteParserTests+NIP08.swift */; };
		5B098DC62BDAF73500500A1B /* AttributedString+Links.swift in Sources */ = {isa = PBXBuildFile; fileRef = 5B098DC52BDAF73500500A1B /* AttributedString+Links.swift */; };
		5B098DC72BDAF77400500A1B /* AttributedString+Links.swift in Sources */ = {isa = PBXBuildFile; fileRef = 5B098DC52BDAF73500500A1B /* AttributedString+Links.swift */; };
		5B098DC92BDAF7CF00500A1B /* NoteParserTests+NIP27.swift in Sources */ = {isa = PBXBuildFile; fileRef = 5B098DC82BDAF7CF00500A1B /* NoteParserTests+NIP27.swift */; };
		5B0D99032A94090A0039F0C5 /* DoubleTapToPopModifier.swift in Sources */ = {isa = PBXBuildFile; fileRef = 5B0D99022A94090A0039F0C5 /* DoubleTapToPopModifier.swift */; };
		5B29B5842BEAA0D7008F6008 /* BioSheet.swift in Sources */ = {isa = PBXBuildFile; fileRef = 5B29B5832BEAA0D7008F6008 /* BioSheet.swift */; };
		5B29B58E2BEC392B008F6008 /* ActivityPubBadgeView.swift in Sources */ = {isa = PBXBuildFile; fileRef = 5B29B58D2BEC392B008F6008 /* ActivityPubBadgeView.swift */; };
		5B39E64429EDBF8100464830 /* NoteParser.swift in Sources */ = {isa = PBXBuildFile; fileRef = 5B6EB48D29EDBE0E006E750C /* NoteParser.swift */; };
		5B503F622A291A1A0098805A /* JSONRelayMetadata.swift in Sources */ = {isa = PBXBuildFile; fileRef = 5B503F612A291A1A0098805A /* JSONRelayMetadata.swift */; };
		5B6136382C2F408E00ADD9C3 /* RepliesLabel.swift in Sources */ = {isa = PBXBuildFile; fileRef = 5B6136372C2F408E00ADD9C3 /* RepliesLabel.swift */; };
		5B6136462C348A5100ADD9C3 /* RepliesDisplayType.swift in Sources */ = {isa = PBXBuildFile; fileRef = 5B6136452C348A5100ADD9C3 /* RepliesDisplayType.swift */; };
		5B6EB48E29EDBE0E006E750C /* NoteParser.swift in Sources */ = {isa = PBXBuildFile; fileRef = 5B6EB48D29EDBE0E006E750C /* NoteParser.swift */; };
		5B79F5B82B8E71CC002DA9BE /* NamesAPI.swift in Sources */ = {isa = PBXBuildFile; fileRef = 5BC0D9CB2B867B9D005D6980 /* NamesAPI.swift */; };
		5B79F5EB2B97B5E9002DA9BE /* ConfirmUsernameDeletionSheet.swift in Sources */ = {isa = PBXBuildFile; fileRef = 5B79F5EA2B97B5E9002DA9BE /* ConfirmUsernameDeletionSheet.swift */; };
		5B79F6092B98AC33002DA9BE /* ClaimYourUniqueIdentitySheet.swift in Sources */ = {isa = PBXBuildFile; fileRef = 5B79F6082B98AC33002DA9BE /* ClaimYourUniqueIdentitySheet.swift */; };
		5B79F60B2B98ACA0002DA9BE /* PickYourUsernameSheet.swift in Sources */ = {isa = PBXBuildFile; fileRef = 5B79F60A2B98ACA0002DA9BE /* PickYourUsernameSheet.swift */; };
		5B79F6112B98AD0A002DA9BE /* ExcellentChoiceSheet.swift in Sources */ = {isa = PBXBuildFile; fileRef = 5B79F6102B98AD0A002DA9BE /* ExcellentChoiceSheet.swift */; };
		5B79F6132B98B145002DA9BE /* WizardNavigationStack.swift in Sources */ = {isa = PBXBuildFile; fileRef = 5B79F6122B98B145002DA9BE /* WizardNavigationStack.swift */; };
		5B79F6192B98B24C002DA9BE /* DeleteUsernameWizard.swift in Sources */ = {isa = PBXBuildFile; fileRef = 5B79F6182B98B24C002DA9BE /* DeleteUsernameWizard.swift */; };
		5B79F6462BA11725002DA9BE /* WizardSheetVStack.swift in Sources */ = {isa = PBXBuildFile; fileRef = 5B79F6452BA11725002DA9BE /* WizardSheetVStack.swift */; };
		5B79F64C2BA119AE002DA9BE /* WizardSheetTitleText.swift in Sources */ = {isa = PBXBuildFile; fileRef = 5B79F64B2BA119AE002DA9BE /* WizardSheetTitleText.swift */; };
		5B79F6532BA11B08002DA9BE /* WizardSheetDescriptionText.swift in Sources */ = {isa = PBXBuildFile; fileRef = 5B79F6522BA11B08002DA9BE /* WizardSheetDescriptionText.swift */; };
		5B79F6552BA123D4002DA9BE /* WizardSheetBadgeText.swift in Sources */ = {isa = PBXBuildFile; fileRef = 5B79F6542BA123D4002DA9BE /* WizardSheetBadgeText.swift */; };
		5B7C93B02B6AD52400410ABE /* CreateUsernameWizard.swift in Sources */ = {isa = PBXBuildFile; fileRef = 5B7C93AF2B6AD52400410ABE /* CreateUsernameWizard.swift */; };
		5B834F672A83FB5C000C1432 /* ProfileKnownFollowersView.swift in Sources */ = {isa = PBXBuildFile; fileRef = 5B834F662A83FB5C000C1432 /* ProfileKnownFollowersView.swift */; };
		5B834F692A83FC7F000C1432 /* ProfileSocialStatsView.swift in Sources */ = {isa = PBXBuildFile; fileRef = 5B834F682A83FC7F000C1432 /* ProfileSocialStatsView.swift */; };
		5B88051A2A21027C00E21F06 /* SHA256Key.swift in Sources */ = {isa = PBXBuildFile; fileRef = 5B8805192A21027C00E21F06 /* SHA256Key.swift */; };
		5B88051D2A2104CC00E21F06 /* SHA256Key.swift in Sources */ = {isa = PBXBuildFile; fileRef = 5B8805192A21027C00E21F06 /* SHA256Key.swift */; };
		5B8C96AC29D52AD200B73AEC /* AuthorListView.swift in Sources */ = {isa = PBXBuildFile; fileRef = 5B8C96AB29D52AD200B73AEC /* AuthorListView.swift */; };
		5B8C96B029DB2E1100B73AEC /* SearchTextFieldObserver.swift in Sources */ = {isa = PBXBuildFile; fileRef = 5B8C96AF29DB2E1100B73AEC /* SearchTextFieldObserver.swift */; };
		5B8C96B229DB313300B73AEC /* AuthorCard.swift in Sources */ = {isa = PBXBuildFile; fileRef = 5B8C96B129DB313300B73AEC /* AuthorCard.swift */; };
<<<<<<< HEAD
		5B8C96B629DDD3B200B73AEC /* NoteTextViewRepresentable.swift in Sources */ = {isa = PBXBuildFile; fileRef = 5B8C96B529DDD3B200B73AEC /* NoteTextViewRepresentable.swift */; };
		5BB4A0D72C59B2A0003F0AD0 /* NosTextClassifier.mlmodel in Sources */ = {isa = PBXBuildFile; fileRef = 5BB4A0D62C59B2A0003F0AD0 /* NosTextClassifier.mlmodel */; };
=======
		5B8C96B629DDD3B200B73AEC /* NoteUITextViewRepresentable.swift in Sources */ = {isa = PBXBuildFile; fileRef = 5B8C96B529DDD3B200B73AEC /* NoteUITextViewRepresentable.swift */; };
>>>>>>> 46048967
		5BBA5E912BADF98E00D57D76 /* AlreadyHaveANIP05View.swift in Sources */ = {isa = PBXBuildFile; fileRef = 5BBA5E902BADF98E00D57D76 /* AlreadyHaveANIP05View.swift */; };
		5BBA5E9C2BAE052F00D57D76 /* NiceWorkSheet.swift in Sources */ = {isa = PBXBuildFile; fileRef = 5BBA5E9B2BAE052F00D57D76 /* NiceWorkSheet.swift */; };
		5BC0D9CC2B867B9D005D6980 /* NamesAPI.swift in Sources */ = {isa = PBXBuildFile; fileRef = 5BC0D9CB2B867B9D005D6980 /* NamesAPI.swift */; };
		5BD08BB22A38E96F00BB926C /* JSONRelayMetadata.swift in Sources */ = {isa = PBXBuildFile; fileRef = 5B503F612A291A1A0098805A /* JSONRelayMetadata.swift */; };
		5BD25E592C192BBC005CF884 /* NoteParserTests+Parse.swift in Sources */ = {isa = PBXBuildFile; fileRef = 5BD25E582C192BBC005CF884 /* NoteParserTests+Parse.swift */; };
		5BE281C72AE2CCD800880466 /* ReplyButton.swift in Sources */ = {isa = PBXBuildFile; fileRef = 5BE281C62AE2CCD800880466 /* ReplyButton.swift */; };
		5BE281CA2AE2CCEB00880466 /* HomeTab.swift in Sources */ = {isa = PBXBuildFile; fileRef = 5BE281C92AE2CCEB00880466 /* HomeTab.swift */; };
		5BE281CD2AE2CD4700880466 /* AvatarView.swift in Sources */ = {isa = PBXBuildFile; fileRef = 3FFB1D88299FF37C002A755D /* AvatarView.swift */; };
		5BFBB28B2BD9D79F002E909F /* URLParser.swift in Sources */ = {isa = PBXBuildFile; fileRef = 5BFBB28A2BD9D79F002E909F /* URLParser.swift */; };
		5BFBB2952BD9D7EB002E909F /* URLParserTests.swift in Sources */ = {isa = PBXBuildFile; fileRef = 5BFBB2942BD9D7EB002E909F /* URLParserTests.swift */; };
		5BFBB2962BD9D824002E909F /* URLParser.swift in Sources */ = {isa = PBXBuildFile; fileRef = 5BFBB28A2BD9D79F002E909F /* URLParser.swift */; };
		5BFF66B12A573F6400AA79DD /* RelayDetailView.swift in Sources */ = {isa = PBXBuildFile; fileRef = 5BFF66B02A573F6400AA79DD /* RelayDetailView.swift */; };
		5BFF66B42A58853D00AA79DD /* PublishedEventsView.swift in Sources */ = {isa = PBXBuildFile; fileRef = 5BFF66B32A58853D00AA79DD /* PublishedEventsView.swift */; };
		5BFF66B62A58A8A000AA79DD /* MutesView.swift in Sources */ = {isa = PBXBuildFile; fileRef = 5BFF66B52A58A8A000AA79DD /* MutesView.swift */; };
		659B27242BD9CB4500BEA6CC /* VerifiableEvent.swift in Sources */ = {isa = PBXBuildFile; fileRef = 659B27232BD9CB4500BEA6CC /* VerifiableEvent.swift */; };
		659B27312BD9D6FE00BEA6CC /* VerifiableEvent.swift in Sources */ = {isa = PBXBuildFile; fileRef = 659B27232BD9CB4500BEA6CC /* VerifiableEvent.swift */; };
		65BD8DB92BDAF28200802039 /* CircularFollowButton.swift in Sources */ = {isa = PBXBuildFile; fileRef = 65BD8DB82BDAF28200802039 /* CircularFollowButton.swift */; };
		65BD8DC22BDAF2C300802039 /* DiscoverTab.swift in Sources */ = {isa = PBXBuildFile; fileRef = 65BD8DBE2BDAF2C300802039 /* DiscoverTab.swift */; };
		65BD8DC32BDAF2C300802039 /* FeaturedAuthorCategory.swift in Sources */ = {isa = PBXBuildFile; fileRef = 65BD8DBF2BDAF2C300802039 /* FeaturedAuthorCategory.swift */; };
		65BD8DC42BDAF2C300802039 /* DiscoverContentsView.swift in Sources */ = {isa = PBXBuildFile; fileRef = 65BD8DC02BDAF2C300802039 /* DiscoverContentsView.swift */; };
		65D066992BD558690011C5CD /* DirectMessageWrapper.swift in Sources */ = {isa = PBXBuildFile; fileRef = 65D066982BD558690011C5CD /* DirectMessageWrapper.swift */; };
		65D066AA2BD55E160011C5CD /* DirectMessageWrapper.swift in Sources */ = {isa = PBXBuildFile; fileRef = 65D066982BD558690011C5CD /* DirectMessageWrapper.swift */; };
		9DB106002C650DDE00F98A30 /* Colors.xcassets in Resources */ = {isa = PBXBuildFile; fileRef = 9DF077732C63BEA200F6B14E /* Colors.xcassets */; };
		9DF077742C63BEA200F6B14E /* Colors.xcassets in Resources */ = {isa = PBXBuildFile; fileRef = 9DF077732C63BEA200F6B14E /* Colors.xcassets */; };
		A303AF8329A9153A005DC8FC /* FollowButton.swift in Sources */ = {isa = PBXBuildFile; fileRef = A303AF8229A9153A005DC8FC /* FollowButton.swift */; };
		A32B6C7129A672BC00653FF5 /* CurrentUser.swift in Sources */ = {isa = PBXBuildFile; fileRef = A34E439829A522F20057AFCB /* CurrentUser.swift */; };
		A32B6C7329A6BE9B00653FF5 /* FollowsView.swift in Sources */ = {isa = PBXBuildFile; fileRef = A32B6C7229A6BE9B00653FF5 /* FollowsView.swift */; };
		A32B6C7829A6C99200653FF5 /* CompactAuthorCard.swift in Sources */ = {isa = PBXBuildFile; fileRef = A32B6C7729A6C99200653FF5 /* CompactAuthorCard.swift */; };
		A336DD3C299FD78000A0CBA0 /* Filter.swift in Sources */ = {isa = PBXBuildFile; fileRef = A336DD3B299FD78000A0CBA0 /* Filter.swift */; };
		A34E439929A522F20057AFCB /* CurrentUser.swift in Sources */ = {isa = PBXBuildFile; fileRef = A34E439829A522F20057AFCB /* CurrentUser.swift */; };
		A351E1A229BA92240009B7F6 /* ProfileEditView.swift in Sources */ = {isa = PBXBuildFile; fileRef = A351E1A129BA92240009B7F6 /* ProfileEditView.swift */; };
		A3B943CF299AE00100A15A08 /* Keychain.swift in Sources */ = {isa = PBXBuildFile; fileRef = A3B943CE299AE00100A15A08 /* Keychain.swift */; };
		A3B943D5299D514800A15A08 /* Follow+CoreDataClass.swift in Sources */ = {isa = PBXBuildFile; fileRef = A3B943D4299D514800A15A08 /* Follow+CoreDataClass.swift */; };
		A3B943D7299D6DB700A15A08 /* Follow+CoreDataClass.swift in Sources */ = {isa = PBXBuildFile; fileRef = A3B943D4299D514800A15A08 /* Follow+CoreDataClass.swift */; };
		A3B943D8299D758F00A15A08 /* Keychain.swift in Sources */ = {isa = PBXBuildFile; fileRef = A3B943CE299AE00100A15A08 /* Keychain.swift */; };
		C9032C2E2BAE31ED001F4EC6 /* ProfileFeedType.swift in Sources */ = {isa = PBXBuildFile; fileRef = C9032C2D2BAE31ED001F4EC6 /* ProfileFeedType.swift */; };
		C90352BA2C1235CD000A5993 /* NosNavigationDestination.swift in Sources */ = {isa = PBXBuildFile; fileRef = C90352B92C1235CD000A5993 /* NosNavigationDestination.swift */; };
		C90352BB2C1235CD000A5993 /* NosNavigationDestination.swift in Sources */ = {isa = PBXBuildFile; fileRef = C90352B92C1235CD000A5993 /* NosNavigationDestination.swift */; };
		C905B0752A619367009B8A78 /* DequeModule in Frameworks */ = {isa = PBXBuildFile; productRef = C905B0742A619367009B8A78 /* DequeModule */; };
		C905B0772A619E99009B8A78 /* LinkPreview.swift in Sources */ = {isa = PBXBuildFile; fileRef = C905B0762A619E99009B8A78 /* LinkPreview.swift */; };
		C90862BE29E9804B00C35A71 /* NosPerformanceTests.swift in Sources */ = {isa = PBXBuildFile; fileRef = C90862BD29E9804B00C35A71 /* NosPerformanceTests.swift */; };
		C90B16B82AFED96300CB4B85 /* URLExtensionTests.swift in Sources */ = {isa = PBXBuildFile; fileRef = C90B16B72AFED96300CB4B85 /* URLExtensionTests.swift */; };
		C913DA0A2AEAF52B003BDD6D /* NoteWarningController.swift in Sources */ = {isa = PBXBuildFile; fileRef = C913DA092AEAF52B003BDD6D /* NoteWarningController.swift */; };
		C913DA0C2AEB2EBF003BDD6D /* FetchRequestPublisher.swift in Sources */ = {isa = PBXBuildFile; fileRef = C913DA0B2AEB2EBF003BDD6D /* FetchRequestPublisher.swift */; };
		C913DA0E2AEB3265003BDD6D /* WarningView.swift in Sources */ = {isa = PBXBuildFile; fileRef = C913DA0D2AEB3265003BDD6D /* WarningView.swift */; };
		C91400252B2A3ABF009B13B4 /* SQLiteStoreTestCase.swift in Sources */ = {isa = PBXBuildFile; fileRef = C91400232B2A3894009B13B4 /* SQLiteStoreTestCase.swift */; };
		C91565C12B2368FA0068EECA /* ViewInspector in Frameworks */ = {isa = PBXBuildFile; productRef = C91565C02B2368FA0068EECA /* ViewInspector */; };
		C92DF80529C25DE900400561 /* URL+Extensions.swift in Sources */ = {isa = PBXBuildFile; fileRef = C92DF80429C25DE900400561 /* URL+Extensions.swift */; };
		C92DF80629C25DE900400561 /* URL+Extensions.swift in Sources */ = {isa = PBXBuildFile; fileRef = C92DF80429C25DE900400561 /* URL+Extensions.swift */; };
		C92DF80829C25FA900400561 /* SquareImage.swift in Sources */ = {isa = PBXBuildFile; fileRef = C92DF80729C25FA900400561 /* SquareImage.swift */; };
		C92E7F672C4EFF3D00B80638 /* WebSocketErrorEvent.swift in Sources */ = {isa = PBXBuildFile; fileRef = C92E7F662C4EFF3D00B80638 /* WebSocketErrorEvent.swift */; };
		C92E7F682C4EFF3D00B80638 /* WebSocketErrorEvent.swift in Sources */ = {isa = PBXBuildFile; fileRef = C92E7F662C4EFF3D00B80638 /* WebSocketErrorEvent.swift */; };
		C92E7F6A2C4EFF7200B80638 /* WebSocketConnection.swift in Sources */ = {isa = PBXBuildFile; fileRef = C92E7F692C4EFF7200B80638 /* WebSocketConnection.swift */; };
		C92E7F6B2C4EFF7200B80638 /* WebSocketConnection.swift in Sources */ = {isa = PBXBuildFile; fileRef = C92E7F692C4EFF7200B80638 /* WebSocketConnection.swift */; };
		C92E7F6D2C4EFF9B00B80638 /* WebSocketState.swift in Sources */ = {isa = PBXBuildFile; fileRef = C92E7F6C2C4EFF9B00B80638 /* WebSocketState.swift */; };
		C92E7F6E2C4EFF9B00B80638 /* WebSocketState.swift in Sources */ = {isa = PBXBuildFile; fileRef = C92E7F6C2C4EFF9B00B80638 /* WebSocketState.swift */; };
		C92F01522AC4D6AB00972489 /* NosFormSection.swift in Sources */ = {isa = PBXBuildFile; fileRef = C92F01512AC4D6AB00972489 /* NosFormSection.swift */; };
		C92F01552AC4D6CF00972489 /* BeveledSeparator.swift in Sources */ = {isa = PBXBuildFile; fileRef = C92F01542AC4D6CF00972489 /* BeveledSeparator.swift */; };
		C92F01582AC4D6F700972489 /* NosTextField.swift in Sources */ = {isa = PBXBuildFile; fileRef = C92F01572AC4D6F700972489 /* NosTextField.swift */; };
		C92F015B2AC4D74E00972489 /* NosTextEditor.swift in Sources */ = {isa = PBXBuildFile; fileRef = C92F015A2AC4D74E00972489 /* NosTextEditor.swift */; };
		C92F015E2AC4D99400972489 /* NosForm.swift in Sources */ = {isa = PBXBuildFile; fileRef = C92F015D2AC4D99400972489 /* NosForm.swift */; };
		C930055F2A6AF8320098CA9E /* LoadingContent.swift in Sources */ = {isa = PBXBuildFile; fileRef = C930055E2A6AF8320098CA9E /* LoadingContent.swift */; };
		C93005602A6AF8320098CA9E /* LoadingContent.swift in Sources */ = {isa = PBXBuildFile; fileRef = C930055E2A6AF8320098CA9E /* LoadingContent.swift */; };
		C930E0572BA49DAD002B5776 /* GridPattern.swift in Sources */ = {isa = PBXBuildFile; fileRef = C930E0562BA49DAD002B5776 /* GridPattern.swift */; };
		C936B4592A4C7B7C00DF1EB9 /* Nos.xcdatamodeld in Sources */ = {isa = PBXBuildFile; fileRef = C936B4572A4C7B7C00DF1EB9 /* Nos.xcdatamodeld */; };
		C936B45A2A4C7B7C00DF1EB9 /* Nos.xcdatamodeld in Sources */ = {isa = PBXBuildFile; fileRef = C936B4572A4C7B7C00DF1EB9 /* Nos.xcdatamodeld */; };
		C936B45C2A4C7D6B00DF1EB9 /* UNSWizard.swift in Sources */ = {isa = PBXBuildFile; fileRef = C936B45B2A4C7D6B00DF1EB9 /* UNSWizard.swift */; };
		C936B45F2A4CAF2B00DF1EB9 /* AppDelegate.swift in Sources */ = {isa = PBXBuildFile; fileRef = DC4AB2F52A4475B800D1478A /* AppDelegate.swift */; };
		C936B4622A4CB01C00DF1EB9 /* PushNotificationService.swift in Sources */ = {isa = PBXBuildFile; fileRef = C936B4612A4CB01C00DF1EB9 /* PushNotificationService.swift */; };
		C936B4632A4CB01C00DF1EB9 /* PushNotificationService.swift in Sources */ = {isa = PBXBuildFile; fileRef = C936B4612A4CB01C00DF1EB9 /* PushNotificationService.swift */; };
		C93CA0C329AE3A1E00921183 /* JSONEvent.swift in Sources */ = {isa = PBXBuildFile; fileRef = C93CA0C229AE3A1E00921183 /* JSONEvent.swift */; };
		C93CA0C429AE3A1E00921183 /* JSONEvent.swift in Sources */ = {isa = PBXBuildFile; fileRef = C93CA0C229AE3A1E00921183 /* JSONEvent.swift */; };
		C93EC2F129C337EB0012EE2A /* RelayPicker.swift in Sources */ = {isa = PBXBuildFile; fileRef = C93EC2F029C337EB0012EE2A /* RelayPicker.swift */; };
		C93EC2F429C34C860012EE2A /* NSPredicate+Bool.swift in Sources */ = {isa = PBXBuildFile; fileRef = C93EC2F329C34C860012EE2A /* NSPredicate+Bool.swift */; };
		C93EC2F529C34C860012EE2A /* NSPredicate+Bool.swift in Sources */ = {isa = PBXBuildFile; fileRef = C93EC2F329C34C860012EE2A /* NSPredicate+Bool.swift */; };
		C93EC2F729C351470012EE2A /* Optional+Unwrap.swift in Sources */ = {isa = PBXBuildFile; fileRef = C93EC2F629C351470012EE2A /* Optional+Unwrap.swift */; };
		C93EC2F829C351470012EE2A /* Optional+Unwrap.swift in Sources */ = {isa = PBXBuildFile; fileRef = C93EC2F629C351470012EE2A /* Optional+Unwrap.swift */; };
		C93EC2FD29C3785C0012EE2A /* View+RoundedCorner.swift in Sources */ = {isa = PBXBuildFile; fileRef = C93EC2FC29C3785C0012EE2A /* View+RoundedCorner.swift */; };
		C93F045E2B9B7A7000AD5872 /* ReplyPreview.swift in Sources */ = {isa = PBXBuildFile; fileRef = C93F045D2B9B7A7000AD5872 /* ReplyPreview.swift */; };
		C93F488D2AC5C30C00900CEC /* NosFormField.swift in Sources */ = {isa = PBXBuildFile; fileRef = C93F488C2AC5C30C00900CEC /* NosFormField.swift */; };
		C93F48902AC5C9C400900CEC /* UNSWizardPhoneView.swift in Sources */ = {isa = PBXBuildFile; fileRef = C93F488F2AC5C9C400900CEC /* UNSWizardPhoneView.swift */; };
		C93F48932AC5C9CE00900CEC /* UNSWizardIntroView.swift in Sources */ = {isa = PBXBuildFile; fileRef = C93F48922AC5C9CE00900CEC /* UNSWizardIntroView.swift */; };
		C942566929B66A2800C4202C /* Date+Elapsed.swift in Sources */ = {isa = PBXBuildFile; fileRef = C942566829B66A2800C4202C /* Date+Elapsed.swift */; };
		C942566A29B66A2800C4202C /* Date+Elapsed.swift in Sources */ = {isa = PBXBuildFile; fileRef = C942566829B66A2800C4202C /* Date+Elapsed.swift */; };
		C944024D2C5BE6A600834568 /* Assets.xcassets in Resources */ = {isa = PBXBuildFile; fileRef = C9DEBFDA298941020078B43A /* Assets.xcassets */; };
		C94437E629B0DB83004D8C86 /* NotificationsView.swift in Sources */ = {isa = PBXBuildFile; fileRef = C94437E529B0DB83004D8C86 /* NotificationsView.swift */; };
		C94A5E182A72C84200B6EC5D /* ReportCategory.swift in Sources */ = {isa = PBXBuildFile; fileRef = C94A5E172A72C84200B6EC5D /* ReportCategory.swift */; };
		C94A5E192A72C84200B6EC5D /* ReportCategory.swift in Sources */ = {isa = PBXBuildFile; fileRef = C94A5E172A72C84200B6EC5D /* ReportCategory.swift */; };
		C94B2D182B17F5EC002104B6 /* sample_repost.json in Resources */ = {isa = PBXBuildFile; fileRef = C94B2D172B17F5EC002104B6 /* sample_repost.json */; };
		C94C4CF32AD993CA00F801CA /* UNSErrorView.swift in Sources */ = {isa = PBXBuildFile; fileRef = C94C4CF22AD993CA00F801CA /* UNSErrorView.swift */; };
		C94D14812A12B3F70014C906 /* SearchBar.swift in Sources */ = {isa = PBXBuildFile; fileRef = C94D14802A12B3F70014C906 /* SearchBar.swift */; };
		C94D6D5C2AC5D14400F0F11E /* WizardTextField.swift in Sources */ = {isa = PBXBuildFile; fileRef = C94D6D5B2AC5D14400F0F11E /* WizardTextField.swift */; };
		C94D855C2991479900749478 /* NoteComposer.swift in Sources */ = {isa = PBXBuildFile; fileRef = C94D855B2991479900749478 /* NoteComposer.swift */; };
		C94D855F29914D2300749478 /* SwiftUINavigation in Frameworks */ = {isa = PBXBuildFile; productRef = C94D855E29914D2300749478 /* SwiftUINavigation */; };
		C94FE9F729DB259300019CD3 /* Text+Gradient.swift in Sources */ = {isa = PBXBuildFile; fileRef = C9A0DAE629C69FA000466635 /* Text+Gradient.swift */; };
		C959DB762BD01DF4008F3627 /* GiftWrapper.swift in Sources */ = {isa = PBXBuildFile; fileRef = C959DB752BD01DF4008F3627 /* GiftWrapper.swift */; };
		C959DB772BD01DF4008F3627 /* GiftWrapper.swift in Sources */ = {isa = PBXBuildFile; fileRef = C959DB752BD01DF4008F3627 /* GiftWrapper.swift */; };
		C959DB812BD02460008F3627 /* NostrSDK in Frameworks */ = {isa = PBXBuildFile; productRef = C959DB802BD02460008F3627 /* NostrSDK */; };
		C95D68A1299E6D3E00429F86 /* BioView.swift in Sources */ = {isa = PBXBuildFile; fileRef = C95D68A0299E6D3E00429F86 /* BioView.swift */; };
		C95D68A5299E6E1E00429F86 /* PlaceholderModifier.swift in Sources */ = {isa = PBXBuildFile; fileRef = C95D68A4299E6E1E00429F86 /* PlaceholderModifier.swift */; };
		C95D68A6299E6F9E00429F86 /* ProfileHeader.swift in Sources */ = {isa = PBXBuildFile; fileRef = C95D689E299E6B4100429F86 /* ProfileHeader.swift */; };
		C95D68A7299E6FF000429F86 /* KeyFixture.swift in Sources */ = {isa = PBXBuildFile; fileRef = C9ADB134299288230075E7F8 /* KeyFixture.swift */; };
		C95D68A9299E709900429F86 /* LinearGradient+Planetary.swift in Sources */ = {isa = PBXBuildFile; fileRef = C95D68A8299E709800429F86 /* LinearGradient+Planetary.swift */; };
		C95D68AB299E710F00429F86 /* Color+Hex.swift in Sources */ = {isa = PBXBuildFile; fileRef = C95D68AA299E710F00429F86 /* Color+Hex.swift */; };
		C95D68AD299E721700429F86 /* ProfileView.swift in Sources */ = {isa = PBXBuildFile; fileRef = C95D68AC299E721700429F86 /* ProfileView.swift */; };
		C95D68B2299ECE0700429F86 /* CHANGELOG.md in Resources */ = {isa = PBXBuildFile; fileRef = C95D68AF299ECE0700429F86 /* CHANGELOG.md */; };
		C95D68B3299ECE0700429F86 /* README.md in Resources */ = {isa = PBXBuildFile; fileRef = C95D68B0299ECE0700429F86 /* README.md */; };
		C95D68B4299ECE0700429F86 /* CONTRIBUTING.md in Resources */ = {isa = PBXBuildFile; fileRef = C95D68B1299ECE0700429F86 /* CONTRIBUTING.md */; };
		C960C57129F3236200929990 /* LikeButton.swift in Sources */ = {isa = PBXBuildFile; fileRef = C960C57029F3236200929990 /* LikeButton.swift */; };
		C960C57429F3251E00929990 /* RepostButton.swift in Sources */ = {isa = PBXBuildFile; fileRef = C960C57329F3251E00929990 /* RepostButton.swift */; };
		C9646E9A29B79E04007239A4 /* Logger in Frameworks */ = {isa = PBXBuildFile; productRef = C9646E9929B79E04007239A4 /* Logger */; };
		C9646E9C29B79E4D007239A4 /* Logger in Frameworks */ = {isa = PBXBuildFile; productRef = C9646E9B29B79E4D007239A4 /* Logger */; };
		C9646EA129B7A22C007239A4 /* Analytics.swift in Sources */ = {isa = PBXBuildFile; fileRef = C9646EA029B7A22C007239A4 /* Analytics.swift */; };
		C9646EA429B7A24A007239A4 /* PostHog in Frameworks */ = {isa = PBXBuildFile; productRef = C9646EA329B7A24A007239A4 /* PostHog */; };
		C9646EA729B7A3DD007239A4 /* Dependencies in Frameworks */ = {isa = PBXBuildFile; productRef = C9646EA629B7A3DD007239A4 /* Dependencies */; };
		C9646EA929B7A4F2007239A4 /* PostHog in Frameworks */ = {isa = PBXBuildFile; productRef = C9646EA829B7A4F2007239A4 /* PostHog */; };
		C9646EAA29B7A506007239A4 /* Analytics.swift in Sources */ = {isa = PBXBuildFile; fileRef = C9646EA029B7A22C007239A4 /* Analytics.swift */; };
		C9646EAC29B7A520007239A4 /* Dependencies in Frameworks */ = {isa = PBXBuildFile; productRef = C9646EAB29B7A520007239A4 /* Dependencies */; };
		C9671D73298DB94C00EE7E12 /* Data+Encoding.swift in Sources */ = {isa = PBXBuildFile; fileRef = C9671D72298DB94C00EE7E12 /* Data+Encoding.swift */; };
		C9680AD42ACDF57D006C8C93 /* UNSWizardNeedsPaymentView.swift in Sources */ = {isa = PBXBuildFile; fileRef = C9680AD32ACDF57D006C8C93 /* UNSWizardNeedsPaymentView.swift */; };
		C96CB98C2A6040C500498C4E /* DequeModule in Frameworks */ = {isa = PBXBuildFile; productRef = C96CB98B2A6040C500498C4E /* DequeModule */; };
		C96D391B2B61AFD500D3D0A1 /* RawNostrIDTests.swift in Sources */ = {isa = PBXBuildFile; fileRef = C96D391A2B61AFD500D3D0A1 /* RawNostrIDTests.swift */; };
		C96D39272B61B6D200D3D0A1 /* RawNostrID.swift in Sources */ = {isa = PBXBuildFile; fileRef = C96D39262B61B6D200D3D0A1 /* RawNostrID.swift */; };
		C96D39282B61B6D200D3D0A1 /* RawNostrID.swift in Sources */ = {isa = PBXBuildFile; fileRef = C96D39262B61B6D200D3D0A1 /* RawNostrID.swift */; };
		C973364F2A7968220012D8B8 /* SetUpUNSBanner.swift in Sources */ = {isa = PBXBuildFile; fileRef = C973364E2A7968220012D8B8 /* SetUpUNSBanner.swift */; };
		C9736E5E2C13B718005BCE70 /* EventFixture.swift in Sources */ = {isa = PBXBuildFile; fileRef = C9736E5D2C13B718005BCE70 /* EventFixture.swift */; };
		C973AB5B2A323167002AED16 /* Follow+CoreDataProperties.swift in Sources */ = {isa = PBXBuildFile; fileRef = C973AB552A323167002AED16 /* Follow+CoreDataProperties.swift */; };
		C973AB5C2A323167002AED16 /* Follow+CoreDataProperties.swift in Sources */ = {isa = PBXBuildFile; fileRef = C973AB552A323167002AED16 /* Follow+CoreDataProperties.swift */; };
		C973AB5D2A323167002AED16 /* Event+CoreDataProperties.swift in Sources */ = {isa = PBXBuildFile; fileRef = C973AB562A323167002AED16 /* Event+CoreDataProperties.swift */; };
		C973AB5E2A323167002AED16 /* Event+CoreDataProperties.swift in Sources */ = {isa = PBXBuildFile; fileRef = C973AB562A323167002AED16 /* Event+CoreDataProperties.swift */; };
		C973AB5F2A323167002AED16 /* AuthorReference+CoreDataProperties.swift in Sources */ = {isa = PBXBuildFile; fileRef = C973AB572A323167002AED16 /* AuthorReference+CoreDataProperties.swift */; };
		C973AB602A323167002AED16 /* AuthorReference+CoreDataProperties.swift in Sources */ = {isa = PBXBuildFile; fileRef = C973AB572A323167002AED16 /* AuthorReference+CoreDataProperties.swift */; };
		C973AB612A323167002AED16 /* Author+CoreDataProperties.swift in Sources */ = {isa = PBXBuildFile; fileRef = C973AB582A323167002AED16 /* Author+CoreDataProperties.swift */; };
		C973AB622A323167002AED16 /* Author+CoreDataProperties.swift in Sources */ = {isa = PBXBuildFile; fileRef = C973AB582A323167002AED16 /* Author+CoreDataProperties.swift */; };
		C973AB632A323167002AED16 /* Relay+CoreDataProperties.swift in Sources */ = {isa = PBXBuildFile; fileRef = C973AB592A323167002AED16 /* Relay+CoreDataProperties.swift */; };
		C973AB642A323167002AED16 /* Relay+CoreDataProperties.swift in Sources */ = {isa = PBXBuildFile; fileRef = C973AB592A323167002AED16 /* Relay+CoreDataProperties.swift */; };
		C973AB652A323167002AED16 /* EventReference+CoreDataProperties.swift in Sources */ = {isa = PBXBuildFile; fileRef = C973AB5A2A323167002AED16 /* EventReference+CoreDataProperties.swift */; };
		C973AB662A323167002AED16 /* EventReference+CoreDataProperties.swift in Sources */ = {isa = PBXBuildFile; fileRef = C973AB5A2A323167002AED16 /* EventReference+CoreDataProperties.swift */; };
		C974652E2A3B86600031226F /* NoteCardHeader.swift in Sources */ = {isa = PBXBuildFile; fileRef = C974652D2A3B86600031226F /* NoteCardHeader.swift */; };
		C97465312A3B89140031226F /* AuthorLabel.swift in Sources */ = {isa = PBXBuildFile; fileRef = C97465302A3B89140031226F /* AuthorLabel.swift */; };
		C97465342A3C95FE0031226F /* RelayPickerToolbarButton.swift in Sources */ = {isa = PBXBuildFile; fileRef = C97465332A3C95FE0031226F /* RelayPickerToolbarButton.swift */; };
		C97797B9298AA19A0046BD25 /* RelayService.swift in Sources */ = {isa = PBXBuildFile; fileRef = C97797B8298AA19A0046BD25 /* RelayService.swift */; };
		C97A1C8829E45B3C009D9E8D /* RawEventView.swift in Sources */ = {isa = PBXBuildFile; fileRef = C97A1C8729E45B3C009D9E8D /* RawEventView.swift */; };
		C97A1C8B29E45B4E009D9E8D /* RawEventController.swift in Sources */ = {isa = PBXBuildFile; fileRef = C97A1C8A29E45B4E009D9E8D /* RawEventController.swift */; };
		C97A1C8C29E45B4E009D9E8D /* RawEventController.swift in Sources */ = {isa = PBXBuildFile; fileRef = C97A1C8A29E45B4E009D9E8D /* RawEventController.swift */; };
		C97A1C8E29E58EC7009D9E8D /* NSManagedObjectContext+Nos.swift in Sources */ = {isa = PBXBuildFile; fileRef = C97A1C8D29E58EC7009D9E8D /* NSManagedObjectContext+Nos.swift */; };
		C97A1C8F29E58EC7009D9E8D /* NSManagedObjectContext+Nos.swift in Sources */ = {isa = PBXBuildFile; fileRef = C97A1C8D29E58EC7009D9E8D /* NSManagedObjectContext+Nos.swift */; };
		C97B288A2C10B07100DC1FC0 /* NosNavigationStack.swift in Sources */ = {isa = PBXBuildFile; fileRef = C97B28892C10B07100DC1FC0 /* NosNavigationStack.swift */; };
		C981E2DB2AC6088900FBF4F6 /* UNSVerifyCodeView.swift in Sources */ = {isa = PBXBuildFile; fileRef = C981E2DA2AC6088900FBF4F6 /* UNSVerifyCodeView.swift */; };
		C981E2DD2AC610D600FBF4F6 /* UNSStepImage.swift in Sources */ = {isa = PBXBuildFile; fileRef = C981E2DC2AC610D600FBF4F6 /* UNSStepImage.swift */; };
		C98298332ADD7F9A0096C5B5 /* DeepLinkService.swift in Sources */ = {isa = PBXBuildFile; fileRef = C98298322ADD7F9A0096C5B5 /* DeepLinkService.swift */; };
		C98298342ADD7F9A0096C5B5 /* DeepLinkService.swift in Sources */ = {isa = PBXBuildFile; fileRef = C98298322ADD7F9A0096C5B5 /* DeepLinkService.swift */; };
		C98651102B0BD49200597B68 /* PagedNoteListView.swift in Sources */ = {isa = PBXBuildFile; fileRef = C986510F2B0BD49200597B68 /* PagedNoteListView.swift */; };
		C987F81729BA4C6A00B44E7A /* BigActionButton.swift in Sources */ = {isa = PBXBuildFile; fileRef = C987F81629BA4C6900B44E7A /* BigActionButton.swift */; };
		C987F81A29BA4D0E00B44E7A /* ActionButton.swift in Sources */ = {isa = PBXBuildFile; fileRef = C987F81929BA4D0E00B44E7A /* ActionButton.swift */; };
		C987F81D29BA6D9A00B44E7A /* ProfileTab.swift in Sources */ = {isa = PBXBuildFile; fileRef = C987F81C29BA6D9A00B44E7A /* ProfileTab.swift */; };
		C987F83229BA951E00B44E7A /* ClarityCity-ExtraLight.otf in Resources */ = {isa = PBXBuildFile; fileRef = C987F82029BA951D00B44E7A /* ClarityCity-ExtraLight.otf */; };
		C987F83329BA951E00B44E7A /* ClarityCity-ExtraLight.otf in Resources */ = {isa = PBXBuildFile; fileRef = C987F82029BA951D00B44E7A /* ClarityCity-ExtraLight.otf */; };
		C987F83429BA951E00B44E7A /* ClarityCity-LightItalic.otf in Resources */ = {isa = PBXBuildFile; fileRef = C987F82129BA951D00B44E7A /* ClarityCity-LightItalic.otf */; };
		C987F83529BA951E00B44E7A /* ClarityCity-LightItalic.otf in Resources */ = {isa = PBXBuildFile; fileRef = C987F82129BA951D00B44E7A /* ClarityCity-LightItalic.otf */; };
		C987F83629BA951E00B44E7A /* ClarityCity-ExtraBold.otf in Resources */ = {isa = PBXBuildFile; fileRef = C987F82229BA951D00B44E7A /* ClarityCity-ExtraBold.otf */; };
		C987F83729BA951E00B44E7A /* ClarityCity-ExtraBold.otf in Resources */ = {isa = PBXBuildFile; fileRef = C987F82229BA951D00B44E7A /* ClarityCity-ExtraBold.otf */; };
		C987F83829BA951E00B44E7A /* ClarityCity-MediumItalic.otf in Resources */ = {isa = PBXBuildFile; fileRef = C987F82329BA951D00B44E7A /* ClarityCity-MediumItalic.otf */; };
		C987F83929BA951E00B44E7A /* ClarityCity-MediumItalic.otf in Resources */ = {isa = PBXBuildFile; fileRef = C987F82329BA951D00B44E7A /* ClarityCity-MediumItalic.otf */; };
		C987F83A29BA951E00B44E7A /* ClarityCity-BoldItalic.otf in Resources */ = {isa = PBXBuildFile; fileRef = C987F82429BA951D00B44E7A /* ClarityCity-BoldItalic.otf */; };
		C987F83B29BA951E00B44E7A /* ClarityCity-BoldItalic.otf in Resources */ = {isa = PBXBuildFile; fileRef = C987F82429BA951D00B44E7A /* ClarityCity-BoldItalic.otf */; };
		C987F83C29BA951E00B44E7A /* ClarityCity-Bold.otf in Resources */ = {isa = PBXBuildFile; fileRef = C987F82529BA951D00B44E7A /* ClarityCity-Bold.otf */; };
		C987F83D29BA951E00B44E7A /* ClarityCity-Bold.otf in Resources */ = {isa = PBXBuildFile; fileRef = C987F82529BA951D00B44E7A /* ClarityCity-Bold.otf */; };
		C987F83E29BA951E00B44E7A /* ClarityCity-SemiBold.otf in Resources */ = {isa = PBXBuildFile; fileRef = C987F82629BA951D00B44E7A /* ClarityCity-SemiBold.otf */; };
		C987F83F29BA951E00B44E7A /* ClarityCity-SemiBold.otf in Resources */ = {isa = PBXBuildFile; fileRef = C987F82629BA951D00B44E7A /* ClarityCity-SemiBold.otf */; };
		C987F84029BA951E00B44E7A /* ClarityCity-SemiBoldItalic.otf in Resources */ = {isa = PBXBuildFile; fileRef = C987F82729BA951D00B44E7A /* ClarityCity-SemiBoldItalic.otf */; };
		C987F84129BA951E00B44E7A /* ClarityCity-SemiBoldItalic.otf in Resources */ = {isa = PBXBuildFile; fileRef = C987F82729BA951D00B44E7A /* ClarityCity-SemiBoldItalic.otf */; };
		C987F84229BA951E00B44E7A /* ClarityCity-Black.otf in Resources */ = {isa = PBXBuildFile; fileRef = C987F82829BA951E00B44E7A /* ClarityCity-Black.otf */; };
		C987F84329BA951E00B44E7A /* ClarityCity-Black.otf in Resources */ = {isa = PBXBuildFile; fileRef = C987F82829BA951E00B44E7A /* ClarityCity-Black.otf */; };
		C987F84429BA951E00B44E7A /* ClarityCity-ExtraBoldItalic.otf in Resources */ = {isa = PBXBuildFile; fileRef = C987F82929BA951E00B44E7A /* ClarityCity-ExtraBoldItalic.otf */; };
		C987F84529BA951E00B44E7A /* ClarityCity-ExtraBoldItalic.otf in Resources */ = {isa = PBXBuildFile; fileRef = C987F82929BA951E00B44E7A /* ClarityCity-ExtraBoldItalic.otf */; };
		C987F84629BA951E00B44E7A /* ClarityCity-Light.otf in Resources */ = {isa = PBXBuildFile; fileRef = C987F82A29BA951E00B44E7A /* ClarityCity-Light.otf */; };
		C987F84729BA951E00B44E7A /* ClarityCity-Light.otf in Resources */ = {isa = PBXBuildFile; fileRef = C987F82A29BA951E00B44E7A /* ClarityCity-Light.otf */; };
		C987F84829BA951E00B44E7A /* ClarityCity-BlackItalic.otf in Resources */ = {isa = PBXBuildFile; fileRef = C987F82B29BA951E00B44E7A /* ClarityCity-BlackItalic.otf */; };
		C987F84929BA951E00B44E7A /* ClarityCity-BlackItalic.otf in Resources */ = {isa = PBXBuildFile; fileRef = C987F82B29BA951E00B44E7A /* ClarityCity-BlackItalic.otf */; };
		C987F84A29BA951E00B44E7A /* ClarityCity-Medium.otf in Resources */ = {isa = PBXBuildFile; fileRef = C987F82C29BA951E00B44E7A /* ClarityCity-Medium.otf */; };
		C987F84B29BA951E00B44E7A /* ClarityCity-Medium.otf in Resources */ = {isa = PBXBuildFile; fileRef = C987F82C29BA951E00B44E7A /* ClarityCity-Medium.otf */; };
		C987F84C29BA951E00B44E7A /* ClarityCity-ThinItalic.otf in Resources */ = {isa = PBXBuildFile; fileRef = C987F82D29BA951E00B44E7A /* ClarityCity-ThinItalic.otf */; };
		C987F84D29BA951E00B44E7A /* ClarityCity-ThinItalic.otf in Resources */ = {isa = PBXBuildFile; fileRef = C987F82D29BA951E00B44E7A /* ClarityCity-ThinItalic.otf */; };
		C987F84E29BA951E00B44E7A /* ClarityCity-RegularItalic.otf in Resources */ = {isa = PBXBuildFile; fileRef = C987F82E29BA951E00B44E7A /* ClarityCity-RegularItalic.otf */; };
		C987F84F29BA951E00B44E7A /* ClarityCity-RegularItalic.otf in Resources */ = {isa = PBXBuildFile; fileRef = C987F82E29BA951E00B44E7A /* ClarityCity-RegularItalic.otf */; };
		C987F85029BA951E00B44E7A /* ClarityCity-ExtraLightItalic.otf in Resources */ = {isa = PBXBuildFile; fileRef = C987F82F29BA951E00B44E7A /* ClarityCity-ExtraLightItalic.otf */; };
		C987F85129BA951E00B44E7A /* ClarityCity-ExtraLightItalic.otf in Resources */ = {isa = PBXBuildFile; fileRef = C987F82F29BA951E00B44E7A /* ClarityCity-ExtraLightItalic.otf */; };
		C987F85229BA951E00B44E7A /* ClarityCity-Regular.otf in Resources */ = {isa = PBXBuildFile; fileRef = C987F83029BA951E00B44E7A /* ClarityCity-Regular.otf */; };
		C987F85329BA951E00B44E7A /* ClarityCity-Regular.otf in Resources */ = {isa = PBXBuildFile; fileRef = C987F83029BA951E00B44E7A /* ClarityCity-Regular.otf */; };
		C987F85429BA951E00B44E7A /* ClarityCity-Thin.otf in Resources */ = {isa = PBXBuildFile; fileRef = C987F83129BA951E00B44E7A /* ClarityCity-Thin.otf */; };
		C987F85529BA951E00B44E7A /* ClarityCity-Thin.otf in Resources */ = {isa = PBXBuildFile; fileRef = C987F83129BA951E00B44E7A /* ClarityCity-Thin.otf */; };
		C987F85B29BA9ED800B44E7A /* Font.swift in Sources */ = {isa = PBXBuildFile; fileRef = C987F85729BA981800B44E7A /* Font.swift */; };
		C98A32272A05795E00E3FA13 /* Task+Timeout.swift in Sources */ = {isa = PBXBuildFile; fileRef = C98A32262A05795E00E3FA13 /* Task+Timeout.swift */; };
		C98A32282A05795E00E3FA13 /* Task+Timeout.swift in Sources */ = {isa = PBXBuildFile; fileRef = C98A32262A05795E00E3FA13 /* Task+Timeout.swift */; };
		C98B8B4029FBF83B009789C8 /* NotificationCard.swift in Sources */ = {isa = PBXBuildFile; fileRef = C98B8B3F29FBF83B009789C8 /* NotificationCard.swift */; };
		C98CA9042B14FA3D00929141 /* PagedRelaySubscription.swift in Sources */ = {isa = PBXBuildFile; fileRef = C98CA9032B14FA3D00929141 /* PagedRelaySubscription.swift */; };
		C98CA9072B14FBBF00929141 /* PagedNoteDataSource.swift in Sources */ = {isa = PBXBuildFile; fileRef = C98CA9062B14FBBF00929141 /* PagedNoteDataSource.swift */; };
		C98CA9082B14FD8600929141 /* PagedRelaySubscription.swift in Sources */ = {isa = PBXBuildFile; fileRef = C98CA9032B14FA3D00929141 /* PagedRelaySubscription.swift */; };
		C98DC9BB2A795CAD004E5F0F /* ActionBanner.swift in Sources */ = {isa = PBXBuildFile; fileRef = C98DC9BA2A795CAD004E5F0F /* ActionBanner.swift */; };
		C992B32A2B3613CC00704A9C /* SubscriptionCancellable.swift in Sources */ = {isa = PBXBuildFile; fileRef = C992B3292B3613CC00704A9C /* SubscriptionCancellable.swift */; };
		C992B32B2B3613CC00704A9C /* SubscriptionCancellable.swift in Sources */ = {isa = PBXBuildFile; fileRef = C992B3292B3613CC00704A9C /* SubscriptionCancellable.swift */; };
		C993148D2C5BD8FC00224BA6 /* NoteEditorController.swift in Sources */ = {isa = PBXBuildFile; fileRef = C993148C2C5BD8FC00224BA6 /* NoteEditorController.swift */; };
		C993148E2C5BD8FC00224BA6 /* NoteEditorController.swift in Sources */ = {isa = PBXBuildFile; fileRef = C993148C2C5BD8FC00224BA6 /* NoteEditorController.swift */; };
		C99314942C5BE13600224BA6 /* NoteEditorControllerTests.swift in Sources */ = {isa = PBXBuildFile; fileRef = C99314932C5BE13600224BA6 /* NoteEditorControllerTests.swift */; };
		C996933E2C11FF0F00A2C70D /* EventObservationView.swift in Sources */ = {isa = PBXBuildFile; fileRef = C996933D2C11FF0F00A2C70D /* EventObservationView.swift */; };
		C99693402C120CC900A2C70D /* AuthorObservationView.swift in Sources */ = {isa = PBXBuildFile; fileRef = C996933F2C120CC900A2C70D /* AuthorObservationView.swift */; };
		C99721CB2AEBED26004EBEAB /* String+Empty.swift in Sources */ = {isa = PBXBuildFile; fileRef = C99721CA2AEBED26004EBEAB /* String+Empty.swift */; };
		C99721CC2AEBED26004EBEAB /* String+Empty.swift in Sources */ = {isa = PBXBuildFile; fileRef = C99721CA2AEBED26004EBEAB /* String+Empty.swift */; };
		C99DBF7E2A9E81CF00F7068F /* SDWebImageSwiftUI in Frameworks */ = {isa = PBXBuildFile; productRef = C99DBF7D2A9E81CF00F7068F /* SDWebImageSwiftUI */; };
		C99DBF802A9E8BCF00F7068F /* SDWebImageSwiftUI in Frameworks */ = {isa = PBXBuildFile; productRef = C99DBF7F2A9E8BCF00F7068F /* SDWebImageSwiftUI */; };
		C99DBF822A9E8BDE00F7068F /* SDWebImageSwiftUI in Frameworks */ = {isa = PBXBuildFile; productRef = C99DBF812A9E8BDE00F7068F /* SDWebImageSwiftUI */; };
		C99E80CD2A0C2C6400187474 /* PreviewData.swift in Sources */ = {isa = PBXBuildFile; fileRef = C94BC09A2A0AC74A0098F6F1 /* PreviewData.swift */; };
		C9A0DADA29C685E500466635 /* SideMenuButton.swift in Sources */ = {isa = PBXBuildFile; fileRef = C9A0DAD929C685E500466635 /* SideMenuButton.swift */; };
		C9A0DADD29C689C900466635 /* NosNavigationBar.swift in Sources */ = {isa = PBXBuildFile; fileRef = C9A0DADC29C689C900466635 /* NosNavigationBar.swift */; };
		C9A0DAE029C697A100466635 /* AboutView.swift in Sources */ = {isa = PBXBuildFile; fileRef = C9A0DADF29C697A100466635 /* AboutView.swift */; };
		C9A0DAE429C69F0C00466635 /* HighlightedText.swift in Sources */ = {isa = PBXBuildFile; fileRef = C9A0DAE329C69F0C00466635 /* HighlightedText.swift */; };
		C9A0DAEA29C6A34200466635 /* ActivityView.swift in Sources */ = {isa = PBXBuildFile; fileRef = C9A0DAE929C6A34200466635 /* ActivityView.swift */; };
		C9A0DAED29C6A66C00466635 /* Launch Screen.storyboard in Resources */ = {isa = PBXBuildFile; fileRef = C9A0DAEC29C6A66C00466635 /* Launch Screen.storyboard */; };
		C9A0DAF829C92F4500466635 /* UNSAPI.swift in Sources */ = {isa = PBXBuildFile; fileRef = C9A0DAF729C92F4500466635 /* UNSAPI.swift */; };
		C9A0DAF929C92F4500466635 /* UNSAPI.swift in Sources */ = {isa = PBXBuildFile; fileRef = C9A0DAF729C92F4500466635 /* UNSAPI.swift */; };
		C9A25B3D29F174D200B39534 /* ReadabilityPadding.swift in Sources */ = {isa = PBXBuildFile; fileRef = C9A25B3C29F174D200B39534 /* ReadabilityPadding.swift */; };
		C9A6C7412AD837AD001F9500 /* UNSWizardController.swift in Sources */ = {isa = PBXBuildFile; fileRef = C9A6C7402AD837AD001F9500 /* UNSWizardController.swift */; };
		C9A6C7422AD837AD001F9500 /* UNSWizardController.swift in Sources */ = {isa = PBXBuildFile; fileRef = C9A6C7402AD837AD001F9500 /* UNSWizardController.swift */; };
		C9A6C7452AD83FB0001F9500 /* NotificationViewModel.swift in Sources */ = {isa = PBXBuildFile; fileRef = C9AC31AC2A55E0BD00A94E5A /* NotificationViewModel.swift */; };
		C9A6C7472AD84263001F9500 /* UNSNamePicker.swift in Sources */ = {isa = PBXBuildFile; fileRef = C9A6C7462AD84263001F9500 /* UNSNamePicker.swift */; };
		C9A6C7492AD86271001F9500 /* UNSNewNameView.swift in Sources */ = {isa = PBXBuildFile; fileRef = C9A6C7482AD86271001F9500 /* UNSNewNameView.swift */; };
		C9A6C74B2AD866A7001F9500 /* UNSSuccessView.swift in Sources */ = {isa = PBXBuildFile; fileRef = C9A6C74A2AD866A7001F9500 /* UNSSuccessView.swift */; };
		C9A6C74D2AD98E2A001F9500 /* UNSNameTakenView.swift in Sources */ = {isa = PBXBuildFile; fileRef = C9A6C74C2AD98E2A001F9500 /* UNSNameTakenView.swift */; };
		C9A8015E2BD0177D006E29B2 /* ReportPublisher.swift in Sources */ = {isa = PBXBuildFile; fileRef = C9A8015D2BD0177D006E29B2 /* ReportPublisher.swift */; };
		C9A8015F2BD0177D006E29B2 /* ReportPublisher.swift in Sources */ = {isa = PBXBuildFile; fileRef = C9A8015D2BD0177D006E29B2 /* ReportPublisher.swift */; };
		C9AC31AD2A55E0BD00A94E5A /* NotificationViewModel.swift in Sources */ = {isa = PBXBuildFile; fileRef = C9AC31AC2A55E0BD00A94E5A /* NotificationViewModel.swift */; };
		C9ADB135299288230075E7F8 /* KeyFixture.swift in Sources */ = {isa = PBXBuildFile; fileRef = C9ADB134299288230075E7F8 /* KeyFixture.swift */; };
		C9ADB13629928AF00075E7F8 /* KeyPair.swift in Sources */ = {isa = PBXBuildFile; fileRef = C9F84C26298DC98800C6714D /* KeyPair.swift */; };
		C9ADB13829928CC30075E7F8 /* String+Hex.swift in Sources */ = {isa = PBXBuildFile; fileRef = C9ADB13729928CC30075E7F8 /* String+Hex.swift */; };
		C9ADB13D29929B540075E7F8 /* Bech32.swift in Sources */ = {isa = PBXBuildFile; fileRef = C9ADB13C29929B540075E7F8 /* Bech32.swift */; };
		C9ADB13E29929EEF0075E7F8 /* Bech32.swift in Sources */ = {isa = PBXBuildFile; fileRef = C9ADB13C29929B540075E7F8 /* Bech32.swift */; };
		C9ADB13F29929F1F0075E7F8 /* String+Hex.swift in Sources */ = {isa = PBXBuildFile; fileRef = C9ADB13729928CC30075E7F8 /* String+Hex.swift */; };
		C9ADB14129951CB10075E7F8 /* NSManagedObject+Nos.swift in Sources */ = {isa = PBXBuildFile; fileRef = C9ADB14029951CB10075E7F8 /* NSManagedObject+Nos.swift */; };
		C9ADB14229951CB10075E7F8 /* NSManagedObject+Nos.swift in Sources */ = {isa = PBXBuildFile; fileRef = C9ADB14029951CB10075E7F8 /* NSManagedObject+Nos.swift */; };
		C9B597652BBC8300002EC76A /* ImagePickerUIViewController.swift in Sources */ = {isa = PBXBuildFile; fileRef = C9B597642BBC8300002EC76A /* ImagePickerUIViewController.swift */; };
		C9B5C78E2C24AF650070445B /* MockRelaySubscriptionManager.swift in Sources */ = {isa = PBXBuildFile; fileRef = 0320C1142BFE63DC00C4C080 /* MockRelaySubscriptionManager.swift */; };
		C9B678DB29EEBF3B00303F33 /* DependencyInjection.swift in Sources */ = {isa = PBXBuildFile; fileRef = C9B678DA29EEBF3B00303F33 /* DependencyInjection.swift */; };
		C9B678DC29EEBF3B00303F33 /* DependencyInjection.swift in Sources */ = {isa = PBXBuildFile; fileRef = C9B678DA29EEBF3B00303F33 /* DependencyInjection.swift */; };
		C9B678DE29EEC35B00303F33 /* Foundation+Sendable.swift in Sources */ = {isa = PBXBuildFile; fileRef = C9B678DD29EEC35B00303F33 /* Foundation+Sendable.swift */; };
		C9B678DF29EEC35B00303F33 /* Foundation+Sendable.swift in Sources */ = {isa = PBXBuildFile; fileRef = C9B678DD29EEC35B00303F33 /* Foundation+Sendable.swift */; };
		C9B678E129EEC41000303F33 /* SocialGraphCache.swift in Sources */ = {isa = PBXBuildFile; fileRef = C9B678E029EEC41000303F33 /* SocialGraphCache.swift */; };
		C9B678E229EEC41000303F33 /* SocialGraphCache.swift in Sources */ = {isa = PBXBuildFile; fileRef = C9B678E029EEC41000303F33 /* SocialGraphCache.swift */; };
		C9B678E729F01A8500303F33 /* FullscreenProgressView.swift in Sources */ = {isa = PBXBuildFile; fileRef = C9B678E629F01A8500303F33 /* FullscreenProgressView.swift */; };
		C9B708BB2A13BE41006C613A /* NoteTextEditor.swift in Sources */ = {isa = PBXBuildFile; fileRef = C9B708BA2A13BE41006C613A /* NoteTextEditor.swift */; };
		C9B71DBE2A8E9BAD0031ED9F /* Sentry in Frameworks */ = {isa = PBXBuildFile; productRef = C9B71DBD2A8E9BAD0031ED9F /* Sentry */; };
		C9B71DC02A8E9BAD0031ED9F /* SentrySwiftUI in Frameworks */ = {isa = PBXBuildFile; productRef = C9B71DBF2A8E9BAD0031ED9F /* SentrySwiftUI */; };
		C9B71DC22A9003670031ED9F /* CrashReporting.swift in Sources */ = {isa = PBXBuildFile; fileRef = C9B71DC12A9003670031ED9F /* CrashReporting.swift */; };
		C9B71DC32A9003670031ED9F /* CrashReporting.swift in Sources */ = {isa = PBXBuildFile; fileRef = C9B71DC12A9003670031ED9F /* CrashReporting.swift */; };
		C9B71DC52A9008300031ED9F /* Sentry in Frameworks */ = {isa = PBXBuildFile; productRef = C9B71DC42A9008300031ED9F /* Sentry */; };
		C9BAB09B2996FBA10003A84E /* EventProcessor.swift in Sources */ = {isa = PBXBuildFile; fileRef = C9BAB09A2996FBA10003A84E /* EventProcessor.swift */; };
		C9BAB09C2996FBA10003A84E /* EventProcessor.swift in Sources */ = {isa = PBXBuildFile; fileRef = C9BAB09A2996FBA10003A84E /* EventProcessor.swift */; };
		C9BCF1C12AC72020009BDE06 /* UNSWizardChooseNameView.swift in Sources */ = {isa = PBXBuildFile; fileRef = C9BCF1C02AC72020009BDE06 /* UNSWizardChooseNameView.swift */; };
		C9BD91892B61BBEF00FDA083 /* bad_contact_list.json in Resources */ = {isa = PBXBuildFile; fileRef = C9BD91882B61BBEF00FDA083 /* bad_contact_list.json */; };
		C9BD919B2B61C4FB00FDA083 /* RawNostrID+Random.swift in Sources */ = {isa = PBXBuildFile; fileRef = C9BD919A2B61C4FB00FDA083 /* RawNostrID+Random.swift */; };
		C9C097232C13534800F78EC3 /* DatabaseCleanerTests.swift in Sources */ = {isa = PBXBuildFile; fileRef = C9C097222C13534800F78EC3 /* DatabaseCleanerTests.swift */; };
		C9C097252C13537900F78EC3 /* DatabaseCleaner.swift in Sources */ = {isa = PBXBuildFile; fileRef = C9C097242C13537900F78EC3 /* DatabaseCleaner.swift */; };
		C9C097262C13537900F78EC3 /* DatabaseCleaner.swift in Sources */ = {isa = PBXBuildFile; fileRef = C9C097242C13537900F78EC3 /* DatabaseCleaner.swift */; };
		C9C2B77C29E072E400548B4A /* WebSocket+Nos.swift in Sources */ = {isa = PBXBuildFile; fileRef = C9C2B77B29E072E400548B4A /* WebSocket+Nos.swift */; };
		C9C2B77D29E072E400548B4A /* WebSocket+Nos.swift in Sources */ = {isa = PBXBuildFile; fileRef = C9C2B77B29E072E400548B4A /* WebSocket+Nos.swift */; };
		C9C2B77F29E0731600548B4A /* AsyncTimer.swift in Sources */ = {isa = PBXBuildFile; fileRef = C9C2B77E29E0731600548B4A /* AsyncTimer.swift */; };
		C9C2B78029E0731600548B4A /* AsyncTimer.swift in Sources */ = {isa = PBXBuildFile; fileRef = C9C2B77E29E0731600548B4A /* AsyncTimer.swift */; };
		C9C2B78229E0735400548B4A /* RelaySubscriptionManager.swift in Sources */ = {isa = PBXBuildFile; fileRef = C9C2B78129E0735400548B4A /* RelaySubscriptionManager.swift */; };
		C9C2B78329E0735400548B4A /* RelaySubscriptionManager.swift in Sources */ = {isa = PBXBuildFile; fileRef = C9C2B78129E0735400548B4A /* RelaySubscriptionManager.swift */; };
		C9C2B78529E073E300548B4A /* RelaySubscription.swift in Sources */ = {isa = PBXBuildFile; fileRef = C9C2B78429E073E300548B4A /* RelaySubscription.swift */; };
		C9C2B78629E073E300548B4A /* RelaySubscription.swift in Sources */ = {isa = PBXBuildFile; fileRef = C9C2B78429E073E300548B4A /* RelaySubscription.swift */; };
		C9C547512A4F1CC3006B0741 /* SearchController.swift in Sources */ = {isa = PBXBuildFile; fileRef = C9C547502A4F1CC3006B0741 /* SearchController.swift */; };
		C9C547552A4F1CDB006B0741 /* SearchController.swift in Sources */ = {isa = PBXBuildFile; fileRef = C9C547502A4F1CC3006B0741 /* SearchController.swift */; };
		C9C547592A4F1D8C006B0741 /* NosNotification+CoreDataClass.swift in Sources */ = {isa = PBXBuildFile; fileRef = C9C547572A4F1D8C006B0741 /* NosNotification+CoreDataClass.swift */; };
		C9C5475A2A4F1D8C006B0741 /* NosNotification+CoreDataClass.swift in Sources */ = {isa = PBXBuildFile; fileRef = C9C547572A4F1D8C006B0741 /* NosNotification+CoreDataClass.swift */; };
		C9C5475B2A4F1D8C006B0741 /* NosNotification+CoreDataProperties.swift in Sources */ = {isa = PBXBuildFile; fileRef = C9C547582A4F1D8C006B0741 /* NosNotification+CoreDataProperties.swift */; };
		C9C5475C2A4F1D8C006B0741 /* NosNotification+CoreDataProperties.swift in Sources */ = {isa = PBXBuildFile; fileRef = C9C547582A4F1D8C006B0741 /* NosNotification+CoreDataProperties.swift */; };
		C9C9444229F6F0E2002F2C7A /* XCTest+Eventually.swift in Sources */ = {isa = PBXBuildFile; fileRef = C9C9444129F6F0E2002F2C7A /* XCTest+Eventually.swift */; };
		C9CDBBA429A8FA2900C555C7 /* GoldenPostView.swift in Sources */ = {isa = PBXBuildFile; fileRef = C9CDBBA329A8FA2900C555C7 /* GoldenPostView.swift */; };
		C9CE5B142A0172CF008E198C /* WebView.swift in Sources */ = {isa = PBXBuildFile; fileRef = C9CE5B132A0172CF008E198C /* WebView.swift */; };
		C9CF23172A38A58B00EBEC31 /* ParseQueue.swift in Sources */ = {isa = PBXBuildFile; fileRef = C9CF23162A38A58B00EBEC31 /* ParseQueue.swift */; };
		C9CF23182A38A58B00EBEC31 /* ParseQueue.swift in Sources */ = {isa = PBXBuildFile; fileRef = C9CF23162A38A58B00EBEC31 /* ParseQueue.swift */; };
		C9D573492AB24B7300E06BB4 /* custom-xcassets.stencil in Resources */ = {isa = PBXBuildFile; fileRef = C9D573482AB24B7300E06BB4 /* custom-xcassets.stencil */; };
		C9DC6CBA2C1739AD00E1CFB3 /* View+HandleURLsInRouter.swift in Sources */ = {isa = PBXBuildFile; fileRef = C9DC6CB92C1739AD00E1CFB3 /* View+HandleURLsInRouter.swift */; };
		C9DEBFD2298941000078B43A /* NosApp.swift in Sources */ = {isa = PBXBuildFile; fileRef = C9DEBFD1298941000078B43A /* NosApp.swift */; };
		C9DEBFD4298941000078B43A /* PersistenceController.swift in Sources */ = {isa = PBXBuildFile; fileRef = C9DEBFD3298941000078B43A /* PersistenceController.swift */; };
		C9DEBFD9298941000078B43A /* HomeFeedView.swift in Sources */ = {isa = PBXBuildFile; fileRef = C9DEBFD8298941000078B43A /* HomeFeedView.swift */; };
		C9DEBFDB298941020078B43A /* Assets.xcassets in Resources */ = {isa = PBXBuildFile; fileRef = C9DEBFDA298941020078B43A /* Assets.xcassets */; };
		C9DEBFDF298941020078B43A /* Preview Assets.xcassets in Resources */ = {isa = PBXBuildFile; fileRef = C9DEBFDE298941020078B43A /* Preview Assets.xcassets */; };
		C9DEC003298945150078B43A /* String+Lorem.swift in Sources */ = {isa = PBXBuildFile; fileRef = C9DEC002298945150078B43A /* String+Lorem.swift */; };
		C9DEC006298947900078B43A /* sample_data.json in Resources */ = {isa = PBXBuildFile; fileRef = C9DEC005298947900078B43A /* sample_data.json */; };
		C9DEC04529894BED0078B43A /* Event+CoreDataClass.swift in Sources */ = {isa = PBXBuildFile; fileRef = C9DEC03F29894BED0078B43A /* Event+CoreDataClass.swift */; };
		C9DEC04629894BED0078B43A /* Event+CoreDataClass.swift in Sources */ = {isa = PBXBuildFile; fileRef = C9DEC03F29894BED0078B43A /* Event+CoreDataClass.swift */; };
		C9DEC04D29894BED0078B43A /* Author+CoreDataClass.swift in Sources */ = {isa = PBXBuildFile; fileRef = C9DEC04329894BED0078B43A /* Author+CoreDataClass.swift */; };
		C9DEC04E29894BED0078B43A /* Author+CoreDataClass.swift in Sources */ = {isa = PBXBuildFile; fileRef = C9DEC04329894BED0078B43A /* Author+CoreDataClass.swift */; };
		C9DEC05A2989509B0078B43A /* PersistenceController.swift in Sources */ = {isa = PBXBuildFile; fileRef = C9DEBFD3298941000078B43A /* PersistenceController.swift */; };
		C9DEC05B298950A90078B43A /* String+Lorem.swift in Sources */ = {isa = PBXBuildFile; fileRef = C9DEC002298945150078B43A /* String+Lorem.swift */; };
		C9DEC0632989541F0078B43A /* Bundle+Current.swift in Sources */ = {isa = PBXBuildFile; fileRef = C9DEC0622989541F0078B43A /* Bundle+Current.swift */; };
		C9DEC0642989541F0078B43A /* Bundle+Current.swift in Sources */ = {isa = PBXBuildFile; fileRef = C9DEC0622989541F0078B43A /* Bundle+Current.swift */; };
		C9DEC065298955200078B43A /* sample_data.json in Resources */ = {isa = PBXBuildFile; fileRef = C9DEC005298947900078B43A /* sample_data.json */; };
		C9DEC068298965270078B43A /* Starscream in Frameworks */ = {isa = PBXBuildFile; productRef = C9DEC067298965270078B43A /* Starscream */; };
		C9DEC06A298965550078B43A /* RelayView.swift in Sources */ = {isa = PBXBuildFile; fileRef = C9DEC069298965540078B43A /* RelayView.swift */; };
		C9DEC06E2989668E0078B43A /* Relay+CoreDataClass.swift in Sources */ = {isa = PBXBuildFile; fileRef = C9DEC06C2989668E0078B43A /* Relay+CoreDataClass.swift */; };
		C9DEC06F2989668E0078B43A /* Relay+CoreDataClass.swift in Sources */ = {isa = PBXBuildFile; fileRef = C9DEC06C2989668E0078B43A /* Relay+CoreDataClass.swift */; };
		C9DFA966299BEB96006929C1 /* NoteCard.swift in Sources */ = {isa = PBXBuildFile; fileRef = C9DFA964299BEB96006929C1 /* NoteCard.swift */; };
		C9DFA969299BEC33006929C1 /* CardStyle.swift in Sources */ = {isa = PBXBuildFile; fileRef = C9DFA968299BEC33006929C1 /* CardStyle.swift */; };
		C9DFA971299BF8CD006929C1 /* RepliesView.swift in Sources */ = {isa = PBXBuildFile; fileRef = C9DFA970299BF8CD006929C1 /* RepliesView.swift */; };
		C9DFA972299BF9E8006929C1 /* CompactNoteView.swift in Sources */ = {isa = PBXBuildFile; fileRef = C9DFA96A299BEE2C006929C1 /* CompactNoteView.swift */; };
		C9E37E0F2A1E7C32003D4B0A /* ReportMenu.swift in Sources */ = {isa = PBXBuildFile; fileRef = C9E37E0E2A1E7C32003D4B0A /* ReportMenu.swift */; };
		C9E37E122A1E7EC5003D4B0A /* PreviewContainer.swift in Sources */ = {isa = PBXBuildFile; fileRef = C9E37E112A1E7EC5003D4B0A /* PreviewContainer.swift */; };
		C9E37E152A1E8143003D4B0A /* ReportTarget.swift in Sources */ = {isa = PBXBuildFile; fileRef = C9E37E142A1E8143003D4B0A /* ReportTarget.swift */; };
		C9E37E162A1E8143003D4B0A /* ReportTarget.swift in Sources */ = {isa = PBXBuildFile; fileRef = C9E37E142A1E8143003D4B0A /* ReportTarget.swift */; };
		C9E8C1132B081E9C002D46B0 /* UNSNameView.swift in Sources */ = {isa = PBXBuildFile; fileRef = C9E8C1122B081E9C002D46B0 /* UNSNameView.swift */; };
		C9E8C1152B081EBE002D46B0 /* NIP05View.swift in Sources */ = {isa = PBXBuildFile; fileRef = C9E8C1142B081EBE002D46B0 /* NIP05View.swift */; };
		C9EE3E602A0538B7008A7491 /* ExpirationTimeButton.swift in Sources */ = {isa = PBXBuildFile; fileRef = C9EE3E5F2A0538B7008A7491 /* ExpirationTimeButton.swift */; };
		C9EE3E632A053910008A7491 /* ExpirationTimeOption.swift in Sources */ = {isa = PBXBuildFile; fileRef = C9EE3E622A053910008A7491 /* ExpirationTimeOption.swift */; };
		C9EE3E642A053910008A7491 /* ExpirationTimeOption.swift in Sources */ = {isa = PBXBuildFile; fileRef = C9EE3E622A053910008A7491 /* ExpirationTimeOption.swift */; };
		C9EF84CF2C24D63000182B6F /* MockRelayService.swift in Sources */ = {isa = PBXBuildFile; fileRef = C9EF84CE2C24D63000182B6F /* MockRelayService.swift */; };
		C9EF84D02C24D63000182B6F /* MockRelayService.swift in Sources */ = {isa = PBXBuildFile; fileRef = C9EF84CE2C24D63000182B6F /* MockRelayService.swift */; };
		C9F0BB6929A5039D000547FC /* Int+Bool.swift in Sources */ = {isa = PBXBuildFile; fileRef = C9F0BB6829A5039D000547FC /* Int+Bool.swift */; };
		C9F0BB6B29A503D6000547FC /* PublicKey.swift in Sources */ = {isa = PBXBuildFile; fileRef = C9F0BB6A29A503D6000547FC /* PublicKey.swift */; };
		C9F0BB6C29A503D6000547FC /* PublicKey.swift in Sources */ = {isa = PBXBuildFile; fileRef = C9F0BB6A29A503D6000547FC /* PublicKey.swift */; };
		C9F0BB6D29A503D9000547FC /* Int+Bool.swift in Sources */ = {isa = PBXBuildFile; fileRef = C9F0BB6829A5039D000547FC /* Int+Bool.swift */; };
		C9F0BB6F29A50437000547FC /* NostrIdentifierPrefix.swift in Sources */ = {isa = PBXBuildFile; fileRef = C9F0BB6E29A50437000547FC /* NostrIdentifierPrefix.swift */; };
		C9F0BB7029A50437000547FC /* NostrIdentifierPrefix.swift in Sources */ = {isa = PBXBuildFile; fileRef = C9F0BB6E29A50437000547FC /* NostrIdentifierPrefix.swift */; };
		C9F204802AE029D90029A858 /* AppDestination.swift in Sources */ = {isa = PBXBuildFile; fileRef = C9F2047F2AE029D90029A858 /* AppDestination.swift */; };
		C9F204812AE02D8C0029A858 /* AppDestination.swift in Sources */ = {isa = PBXBuildFile; fileRef = C9F2047F2AE029D90029A858 /* AppDestination.swift */; };
		C9F64D8C29ED840700563F2B /* Zipper.swift in Sources */ = {isa = PBXBuildFile; fileRef = C9F64D8B29ED840700563F2B /* Zipper.swift */; };
		C9F64D8D29ED840700563F2B /* Zipper.swift in Sources */ = {isa = PBXBuildFile; fileRef = C9F64D8B29ED840700563F2B /* Zipper.swift */; };
		C9F75AD22A02D41E005BBE45 /* ComposerActionBar.swift in Sources */ = {isa = PBXBuildFile; fileRef = C9F75AD12A02D41E005BBE45 /* ComposerActionBar.swift */; };
		C9F75AD62A041FF7005BBE45 /* ExpirationTimePicker.swift in Sources */ = {isa = PBXBuildFile; fileRef = C9F75AD52A041FF7005BBE45 /* ExpirationTimePicker.swift */; };
		C9F84C1A298DBB6300C6714D /* Data+Encoding.swift in Sources */ = {isa = PBXBuildFile; fileRef = C9671D72298DB94C00EE7E12 /* Data+Encoding.swift */; };
		C9F84C1C298DBBF400C6714D /* Data+Sha.swift in Sources */ = {isa = PBXBuildFile; fileRef = C9F84C1B298DBBF400C6714D /* Data+Sha.swift */; };
		C9F84C1D298DBC6100C6714D /* Data+Sha.swift in Sources */ = {isa = PBXBuildFile; fileRef = C9F84C1B298DBBF400C6714D /* Data+Sha.swift */; };
		C9F84C21298DC36800C6714D /* AppView.swift in Sources */ = {isa = PBXBuildFile; fileRef = C9F84C20298DC36800C6714D /* AppView.swift */; };
		C9F84C23298DC7B900C6714D /* SettingsView.swift in Sources */ = {isa = PBXBuildFile; fileRef = C9F84C22298DC7B900C6714D /* SettingsView.swift */; };
		C9F84C27298DC98800C6714D /* KeyPair.swift in Sources */ = {isa = PBXBuildFile; fileRef = C9F84C26298DC98800C6714D /* KeyPair.swift */; };
		C9FC1E632B61ACE300A3A6FB /* CoreDataTestCase.swift in Sources */ = {isa = PBXBuildFile; fileRef = C9FC1E622B61ACE300A3A6FB /* CoreDataTestCase.swift */; };
		C9FD34F62BCEC89C008F8D95 /* secp256k1 in Frameworks */ = {isa = PBXBuildFile; productRef = C9FD34F52BCEC89C008F8D95 /* secp256k1 */; };
		C9FD34F82BCEC8B5008F8D95 /* secp256k1 in Frameworks */ = {isa = PBXBuildFile; productRef = C9FD34F72BCEC8B5008F8D95 /* secp256k1 */; };
		C9FD35132BCED5A6008F8D95 /* NostrSDK in Frameworks */ = {isa = PBXBuildFile; productRef = C9FD35122BCED5A6008F8D95 /* NostrSDK */; };
		CD09A74429A50F1D0063464F /* SideMenu.swift in Sources */ = {isa = PBXBuildFile; fileRef = CD09A74329A50F1D0063464F /* SideMenu.swift */; };
		CD09A74629A50F750063464F /* SideMenuContent.swift in Sources */ = {isa = PBXBuildFile; fileRef = CD09A74529A50F750063464F /* SideMenuContent.swift */; };
		CD09A74829A51EFC0063464F /* Router.swift in Sources */ = {isa = PBXBuildFile; fileRef = CD09A74729A51EFC0063464F /* Router.swift */; };
		CD09A74929A521210063464F /* Router.swift in Sources */ = {isa = PBXBuildFile; fileRef = CD09A74729A51EFC0063464F /* Router.swift */; };
		CD09A75929A521D20063464F /* Color+Hex.swift in Sources */ = {isa = PBXBuildFile; fileRef = C95D68AA299E710F00429F86 /* Color+Hex.swift */; };
		CD09A75F29A521FD0063464F /* RelayService.swift in Sources */ = {isa = PBXBuildFile; fileRef = C97797B8298AA19A0046BD25 /* RelayService.swift */; };
		CD09A76029A521FD0063464F /* Filter.swift in Sources */ = {isa = PBXBuildFile; fileRef = A336DD3B299FD78000A0CBA0 /* Filter.swift */; };
		CD09A76229A5220E0063464F /* AppController.swift in Sources */ = {isa = PBXBuildFile; fileRef = 3F170C77299D816200BC8F8B /* AppController.swift */; };
		CD27177629A7C8B200AE8888 /* sample_replies.json in Resources */ = {isa = PBXBuildFile; fileRef = CD27177529A7C8B200AE8888 /* sample_replies.json */; };
		CD2CF38E299E67F900332116 /* CardButtonStyle.swift in Sources */ = {isa = PBXBuildFile; fileRef = CD2CF38D299E67F900332116 /* CardButtonStyle.swift */; };
		CD2CF390299E68BE00332116 /* NoteButton.swift in Sources */ = {isa = PBXBuildFile; fileRef = CD2CF38F299E68BE00332116 /* NoteButton.swift */; };
		CD4908D429B92941007443DB /* ReportABugMailView.swift in Sources */ = {isa = PBXBuildFile; fileRef = CD4908D329B92941007443DB /* ReportABugMailView.swift */; };
		CD76865029B6503500085358 /* NoteOptionsButton.swift in Sources */ = {isa = PBXBuildFile; fileRef = CD76864F29B6503500085358 /* NoteOptionsButton.swift */; };
		CDDA1F7B29A527650047ACD8 /* Starscream in Frameworks */ = {isa = PBXBuildFile; productRef = CDDA1F7A29A527650047ACD8 /* Starscream */; };
		CDDA1F7D29A527650047ACD8 /* SwiftUINavigation in Frameworks */ = {isa = PBXBuildFile; productRef = CDDA1F7C29A527650047ACD8 /* SwiftUINavigation */; };
		DC08FF812A7969C5009F87D1 /* UIDevice+Simulator.swift in Sources */ = {isa = PBXBuildFile; fileRef = DC2E54C72A700F1400C2CAAB /* UIDevice+Simulator.swift */; };
		DC2E54C82A700F1400C2CAAB /* UIDevice+Simulator.swift in Sources */ = {isa = PBXBuildFile; fileRef = DC2E54C72A700F1400C2CAAB /* UIDevice+Simulator.swift */; };
		DC4AB2F62A4475B800D1478A /* AppDelegate.swift in Sources */ = {isa = PBXBuildFile; fileRef = DC4AB2F52A4475B800D1478A /* AppDelegate.swift */; };
		DC5F203F2A6AE24200F8D73F /* ImagePickerButton.swift in Sources */ = {isa = PBXBuildFile; fileRef = DC5F203E2A6AE24200F8D73F /* ImagePickerButton.swift */; };
/* End PBXBuildFile section */

/* Begin PBXContainerItemProxy section */
		C90862C129E9804B00C35A71 /* PBXContainerItemProxy */ = {
			isa = PBXContainerItemProxy;
			containerPortal = C9DEBFC6298941000078B43A /* Project object */;
			proxyType = 1;
			remoteGlobalIDString = C9DEBFCD298941000078B43A;
			remoteInfo = Nos;
		};
		C9DEBFE5298941020078B43A /* PBXContainerItemProxy */ = {
			isa = PBXContainerItemProxy;
			containerPortal = C9DEBFC6298941000078B43A /* Project object */;
			proxyType = 1;
			remoteGlobalIDString = C9DEBFCD298941000078B43A;
			remoteInfo = Nos;
		};
/* End PBXContainerItemProxy section */

/* Begin PBXFileReference section */
		030036842C5D39DD002C71F5 /* RefreshController.swift */ = {isa = PBXFileReference; lastKnownFileType = sourcecode.swift; path = RefreshController.swift; sourceTree = "<group>"; };
		030036AA2C5D872B002C71F5 /* NewNotesButton.swift */ = {isa = PBXFileReference; lastKnownFileType = sourcecode.swift; path = NewNotesButton.swift; sourceTree = "<group>"; };
		030AE4282BE3D63C004DEE02 /* FeaturedAuthor.swift */ = {isa = PBXFileReference; lastKnownFileType = sourcecode.swift; path = FeaturedAuthor.swift; sourceTree = "<group>"; };
		0320C0E42BFBB27E00C4C080 /* PerformanceTests.xctestplan */ = {isa = PBXFileReference; lastKnownFileType = text; path = PerformanceTests.xctestplan; sourceTree = "<group>"; };
		0320C0FA2BFE43A600C4C080 /* RelayServiceTests.swift */ = {isa = PBXFileReference; lastKnownFileType = sourcecode.swift; path = RelayServiceTests.swift; sourceTree = "<group>"; };
		0320C1142BFE63DC00C4C080 /* MockRelaySubscriptionManager.swift */ = {isa = PBXFileReference; lastKnownFileType = sourcecode.swift; path = MockRelaySubscriptionManager.swift; sourceTree = "<group>"; };
		032634672C10C0D600E489B5 /* nostr_build_nip96_response.json */ = {isa = PBXFileReference; lastKnownFileType = text.json; path = nostr_build_nip96_response.json; sourceTree = "<group>"; };
		0326346A2C10C1D800E489B5 /* FileStorageServerInfoResponseJSONTests.swift */ = {isa = PBXFileReference; lastKnownFileType = sourcecode.swift; path = FileStorageServerInfoResponseJSONTests.swift; sourceTree = "<group>"; };
		0326346C2C10C2FD00E489B5 /* FileStorageServerInfoResponseJSON.swift */ = {isa = PBXFileReference; lastKnownFileType = sourcecode.swift; path = FileStorageServerInfoResponseJSON.swift; sourceTree = "<group>"; };
		0326346F2C10C40B00E489B5 /* NostrBuildAPIClientTests.swift */ = {isa = PBXFileReference; lastKnownFileType = sourcecode.swift; path = NostrBuildAPIClientTests.swift; sourceTree = "<group>"; };
		032634792C10C57A00E489B5 /* FileStorageAPIClient.swift */ = {isa = PBXFileReference; lastKnownFileType = sourcecode.swift; path = FileStorageAPIClient.swift; sourceTree = "<group>"; };
		033B288D2C419E7600E325E8 /* Nos 16.xcdatamodel */ = {isa = PBXFileReference; lastKnownFileType = wrapper.xcdatamodel; path = "Nos 16.xcdatamodel"; sourceTree = "<group>"; };
		034EBDB92C24895E006BA35A /* CurrentUserError.swift */ = {isa = PBXFileReference; lastKnownFileType = sourcecode.swift; path = CurrentUserError.swift; sourceTree = "<group>"; };
		0350F10B2C0A46760024CC15 /* new_contact_list.json */ = {isa = PBXFileReference; fileEncoding = 4; lastKnownFileType = text.json; path = new_contact_list.json; sourceTree = "<group>"; };
		0350F1162C0A47B20024CC15 /* contact_list.json */ = {isa = PBXFileReference; fileEncoding = 4; lastKnownFileType = text.json; path = contact_list.json; sourceTree = "<group>"; };
		0350F1202C0A490E0024CC15 /* EventProcessorIntegrationTests.swift */ = {isa = PBXFileReference; lastKnownFileType = sourcecode.swift; path = EventProcessorIntegrationTests.swift; sourceTree = "<group>"; };
		0350F12A2C0A49D40024CC15 /* text_note.json */ = {isa = PBXFileReference; fileEncoding = 4; lastKnownFileType = text.json; path = text_note.json; sourceTree = "<group>"; };
		0350F12C2C0A7EF20024CC15 /* FeatureFlags.swift */ = {isa = PBXFileReference; lastKnownFileType = sourcecode.swift; path = FeatureFlags.swift; sourceTree = "<group>"; };
		0357299A2BE415E5005FEE85 /* ContentWarningController.swift */ = {isa = PBXFileReference; fileEncoding = 4; lastKnownFileType = sourcecode.swift; path = ContentWarningController.swift; sourceTree = "<group>"; };
		0357299C2BE41653005FEE85 /* ContentWarningControllerTests.swift */ = {isa = PBXFileReference; fileEncoding = 4; lastKnownFileType = sourcecode.swift; path = ContentWarningControllerTests.swift; sourceTree = "<group>"; };
		0357299D2BE41653005FEE85 /* SocialGraphTests.swift */ = {isa = PBXFileReference; fileEncoding = 4; lastKnownFileType = sourcecode.swift; path = SocialGraphTests.swift; sourceTree = "<group>"; };
		035729A12BE4167E005FEE85 /* AuthorTests.swift */ = {isa = PBXFileReference; fileEncoding = 4; lastKnownFileType = sourcecode.swift; path = AuthorTests.swift; sourceTree = "<group>"; };
		035729A22BE4167E005FEE85 /* Bech32Tests.swift */ = {isa = PBXFileReference; fileEncoding = 4; lastKnownFileType = sourcecode.swift; path = Bech32Tests.swift; sourceTree = "<group>"; };
		035729A32BE4167E005FEE85 /* EventTests.swift */ = {isa = PBXFileReference; fileEncoding = 4; lastKnownFileType = sourcecode.swift; path = EventTests.swift; sourceTree = "<group>"; };
		035729A42BE4167E005FEE85 /* FollowTests.swift */ = {isa = PBXFileReference; fileEncoding = 4; lastKnownFileType = sourcecode.swift; path = FollowTests.swift; sourceTree = "<group>"; };
		035729A52BE4167E005FEE85 /* KeyPairTests.swift */ = {isa = PBXFileReference; fileEncoding = 4; lastKnownFileType = sourcecode.swift; path = KeyPairTests.swift; sourceTree = "<group>"; };
		035729A62BE4167E005FEE85 /* NoteParserTests.swift */ = {isa = PBXFileReference; fileEncoding = 4; lastKnownFileType = sourcecode.swift; path = NoteParserTests.swift; sourceTree = "<group>"; };
		035729A72BE4167E005FEE85 /* ReportTests.swift */ = {isa = PBXFileReference; fileEncoding = 4; lastKnownFileType = sourcecode.swift; path = ReportTests.swift; sourceTree = "<group>"; };
		035729A82BE4167E005FEE85 /* SHA256KeyTests.swift */ = {isa = PBXFileReference; fileEncoding = 4; lastKnownFileType = sourcecode.swift; path = SHA256KeyTests.swift; sourceTree = "<group>"; };
		035729A92BE4167E005FEE85 /* TLVElementTests.swift */ = {isa = PBXFileReference; fileEncoding = 4; lastKnownFileType = sourcecode.swift; path = TLVElementTests.swift; sourceTree = "<group>"; };
		035729B42BE416A6005FEE85 /* DirectMessageWrapperTests.swift */ = {isa = PBXFileReference; fileEncoding = 4; lastKnownFileType = sourcecode.swift; path = DirectMessageWrapperTests.swift; sourceTree = "<group>"; };
		035729B52BE416A6005FEE85 /* GiftWrapperTests.swift */ = {isa = PBXFileReference; fileEncoding = 4; lastKnownFileType = sourcecode.swift; path = GiftWrapperTests.swift; sourceTree = "<group>"; };
		035729B62BE416A6005FEE85 /* ReportPublisherTests.swift */ = {isa = PBXFileReference; fileEncoding = 4; lastKnownFileType = sourcecode.swift; path = ReportPublisherTests.swift; sourceTree = "<group>"; };
		035729BB2BE416BD005FEE85 /* EventObservationTests.swift */ = {isa = PBXFileReference; fileEncoding = 4; lastKnownFileType = sourcecode.swift; path = EventObservationTests.swift; sourceTree = "<group>"; };
		0365CD862C4016A200622A1A /* EventKind.swift */ = {isa = PBXFileReference; lastKnownFileType = sourcecode.swift; path = EventKind.swift; sourceTree = "<group>"; };
		0373CE7F2C08DBC40027C856 /* old_contact_list.json */ = {isa = PBXFileReference; fileEncoding = 4; lastKnownFileType = text.json; path = old_contact_list.json; sourceTree = "<group>"; };
		0373CE982C0910250027C856 /* XCTestCase+JSONData.swift */ = {isa = PBXFileReference; lastKnownFileType = sourcecode.swift; path = "XCTestCase+JSONData.swift"; sourceTree = "<group>"; };
		0376DF612C3DBAED00C80786 /* NostrIdentifierTests.swift */ = {isa = PBXFileReference; lastKnownFileType = sourcecode.swift; path = NostrIdentifierTests.swift; sourceTree = "<group>"; };
		0378409C2BB4A2B600E5E901 /* PrivacyInfo.xcprivacy */ = {isa = PBXFileReference; lastKnownFileType = text.xml; path = PrivacyInfo.xcprivacy; sourceTree = "<group>"; };
		037975BA2C0E24D200ADDF37 /* CompactNoteViewTests.swift */ = {isa = PBXFileReference; lastKnownFileType = sourcecode.swift; path = CompactNoteViewTests.swift; sourceTree = "<group>"; };
		037975D02C0E341500ADDF37 /* MockFeatureFlags.swift */ = {isa = PBXFileReference; lastKnownFileType = sourcecode.swift; path = MockFeatureFlags.swift; sourceTree = "<group>"; };
		039C961E2C480F4100A8EB39 /* unsupported_kinds.json */ = {isa = PBXFileReference; fileEncoding = 4; lastKnownFileType = text.json; path = unsupported_kinds.json; sourceTree = "<group>"; };
		039C96282C48321E00A8EB39 /* long_form_data.json */ = {isa = PBXFileReference; fileEncoding = 4; lastKnownFileType = text.json; path = long_form_data.json; sourceTree = "<group>"; };
		03A3AA3A2C5028FF008FE153 /* PublicKeyTests.swift */ = {isa = PBXFileReference; lastKnownFileType = sourcecode.swift; path = PublicKeyTests.swift; sourceTree = "<group>"; };
		03AB2F7D2BF6609500B73DB1 /* UnitTests.xctestplan */ = {isa = PBXFileReference; lastKnownFileType = text; path = UnitTests.xctestplan; sourceTree = "<group>"; };
		03B4E6A12C125CA1006E5F59 /* nostr_build_nip96_upload_response.json */ = {isa = PBXFileReference; fileEncoding = 4; lastKnownFileType = text.json; path = nostr_build_nip96_upload_response.json; sourceTree = "<group>"; };
		03B4E6AB2C125D13006E5F59 /* FileStorageUploadResponseJSONTests.swift */ = {isa = PBXFileReference; fileEncoding = 4; lastKnownFileType = sourcecode.swift; path = FileStorageUploadResponseJSONTests.swift; sourceTree = "<group>"; };
		03B4E6AD2C125D61006E5F59 /* FileStorageUploadResponseJSON.swift */ = {isa = PBXFileReference; fileEncoding = 4; lastKnownFileType = sourcecode.swift; path = FileStorageUploadResponseJSON.swift; sourceTree = "<group>"; };
		03D1B4272C3C1A5D001778CD /* NostrIdentifier.swift */ = {isa = PBXFileReference; lastKnownFileType = sourcecode.swift; path = NostrIdentifier.swift; sourceTree = "<group>"; };
		03D1B42B2C3C1B0D001778CD /* TLVElement.swift */ = {isa = PBXFileReference; lastKnownFileType = sourcecode.swift; path = TLVElement.swift; sourceTree = "<group>"; };
		03ED93462C46C48400C8D443 /* JSONEventTests.swift */ = {isa = PBXFileReference; lastKnownFileType = sourcecode.swift; path = JSONEventTests.swift; sourceTree = "<group>"; };
		03F7C4F22C10DF79006FF613 /* URLSessionProtocol.swift */ = {isa = PBXFileReference; lastKnownFileType = sourcecode.swift; path = URLSessionProtocol.swift; sourceTree = "<group>"; };
		2D06BB9C2AE249D70085F509 /* ThreadRootView.swift */ = {isa = PBXFileReference; fileEncoding = 4; lastKnownFileType = sourcecode.swift; path = ThreadRootView.swift; sourceTree = "<group>"; };
		2D4010A12AD87DF300F93AD4 /* KnownFollowersView.swift */ = {isa = PBXFileReference; fileEncoding = 4; lastKnownFileType = sourcecode.swift; path = KnownFollowersView.swift; sourceTree = "<group>"; };
		3A1C296E2B2A537C0020B753 /* Moderation.xcstrings */ = {isa = PBXFileReference; lastKnownFileType = text.json.xcstrings; path = Moderation.xcstrings; sourceTree = "<group>"; };
		3A67449B2B294712002B8DE0 /* Localizable.xcstrings */ = {isa = PBXFileReference; lastKnownFileType = text.json.xcstrings; path = Localizable.xcstrings; sourceTree = "<group>"; };
		3AAB61B42B24CD0000717A07 /* Date+ElapsedTests.swift */ = {isa = PBXFileReference; lastKnownFileType = sourcecode.swift; path = "Date+ElapsedTests.swift"; sourceTree = "<group>"; };
		3AD3185F2B296D0C00026B07 /* Reply.xcstrings */ = {isa = PBXFileReference; lastKnownFileType = text.json.xcstrings; path = Reply.xcstrings; sourceTree = "<group>"; };
		3AD318622B296D1E00026B07 /* ImagePicker.xcstrings */ = {isa = PBXFileReference; lastKnownFileType = text.json.xcstrings; path = ImagePicker.xcstrings; sourceTree = "<group>"; };
		3F170C77299D816200BC8F8B /* AppController.swift */ = {isa = PBXFileReference; lastKnownFileType = sourcecode.swift; path = AppController.swift; sourceTree = "<group>"; };
		3F30020429C1FDD9003D4F8B /* OnboardingStartView.swift */ = {isa = PBXFileReference; lastKnownFileType = sourcecode.swift; path = OnboardingStartView.swift; sourceTree = "<group>"; };
		3F30020629C237AB003D4F8B /* OnboardingAgeVerificationView.swift */ = {isa = PBXFileReference; lastKnownFileType = sourcecode.swift; path = OnboardingAgeVerificationView.swift; sourceTree = "<group>"; };
		3F30020829C23895003D4F8B /* OnboardingNotOldEnoughView.swift */ = {isa = PBXFileReference; lastKnownFileType = sourcecode.swift; path = OnboardingNotOldEnoughView.swift; sourceTree = "<group>"; };
		3F30020A29C361C8003D4F8B /* OnboardingTermsOfServiceView.swift */ = {isa = PBXFileReference; lastKnownFileType = sourcecode.swift; path = OnboardingTermsOfServiceView.swift; sourceTree = "<group>"; };
		3F30020C29C382EB003D4F8B /* OnboardingLoginView.swift */ = {isa = PBXFileReference; lastKnownFileType = sourcecode.swift; path = OnboardingLoginView.swift; sourceTree = "<group>"; };
		3F43C47529A9625700E896A0 /* AuthorReference+CoreDataClass.swift */ = {isa = PBXFileReference; lastKnownFileType = sourcecode.swift; path = "AuthorReference+CoreDataClass.swift"; sourceTree = "<group>"; };
		3F60F42829B27D3E000D62C4 /* ThreadView.swift */ = {isa = PBXFileReference; lastKnownFileType = sourcecode.swift; path = ThreadView.swift; sourceTree = "<group>"; };
		3FB5E650299D28A200386527 /* OnboardingView.swift */ = {isa = PBXFileReference; lastKnownFileType = sourcecode.swift; path = OnboardingView.swift; sourceTree = "<group>"; };
		3FFB1D88299FF37C002A755D /* AvatarView.swift */ = {isa = PBXFileReference; lastKnownFileType = sourcecode.swift; path = AvatarView.swift; sourceTree = "<group>"; };
		3FFB1D9229A6BBCE002A755D /* EventReference+CoreDataClass.swift */ = {isa = PBXFileReference; fileEncoding = 4; lastKnownFileType = sourcecode.swift; path = "EventReference+CoreDataClass.swift"; sourceTree = "<group>"; };
		3FFB1D9529A6BBEC002A755D /* Collection+SafeSubscript.swift */ = {isa = PBXFileReference; fileEncoding = 4; lastKnownFileType = sourcecode.swift; path = "Collection+SafeSubscript.swift"; sourceTree = "<group>"; };
		3FFB1D9B29A7DF9D002A755D /* StackedAvatarsView.swift */ = {isa = PBXFileReference; fileEncoding = 4; lastKnownFileType = sourcecode.swift; path = StackedAvatarsView.swift; sourceTree = "<group>"; };
		509532DE2C62360500E0BACA /* NotificationTests.swift */ = {isa = PBXFileReference; lastKnownFileType = sourcecode.swift; path = NotificationTests.swift; sourceTree = "<group>"; };
		509532FF2C62535400E0BACA /* zap_request.json */ = {isa = PBXFileReference; lastKnownFileType = text.json; path = zap_request.json; sourceTree = "<group>"; };
		509533092C625B5D00E0BACA /* zap_request_one_sat.json */ = {isa = PBXFileReference; fileEncoding = 4; lastKnownFileType = text.json; path = zap_request_one_sat.json; sourceTree = "<group>"; };
		5095330A2C625B5D00E0BACA /* zap_request_no_amount.json */ = {isa = PBXFileReference; fileEncoding = 4; lastKnownFileType = text.json; path = zap_request_no_amount.json; sourceTree = "<group>"; };
		50F695062C6392C4000E4C74 /* zap_receipt.json */ = {isa = PBXFileReference; lastKnownFileType = text.json; path = zap_receipt.json; sourceTree = "<group>"; };
		5B098DBB2BDAF6CB00500A1B /* NoteParserTests+NIP08.swift */ = {isa = PBXFileReference; lastKnownFileType = sourcecode.swift; path = "NoteParserTests+NIP08.swift"; sourceTree = "<group>"; };
		5B098DC52BDAF73500500A1B /* AttributedString+Links.swift */ = {isa = PBXFileReference; lastKnownFileType = sourcecode.swift; path = "AttributedString+Links.swift"; sourceTree = "<group>"; };
		5B098DC82BDAF7CF00500A1B /* NoteParserTests+NIP27.swift */ = {isa = PBXFileReference; lastKnownFileType = sourcecode.swift; path = "NoteParserTests+NIP27.swift"; sourceTree = "<group>"; };
		5B0D99022A94090A0039F0C5 /* DoubleTapToPopModifier.swift */ = {isa = PBXFileReference; lastKnownFileType = sourcecode.swift; path = DoubleTapToPopModifier.swift; sourceTree = "<group>"; };
		5B29B5832BEAA0D7008F6008 /* BioSheet.swift */ = {isa = PBXFileReference; lastKnownFileType = sourcecode.swift; path = BioSheet.swift; sourceTree = "<group>"; };
		5B29B58D2BEC392B008F6008 /* ActivityPubBadgeView.swift */ = {isa = PBXFileReference; lastKnownFileType = sourcecode.swift; path = ActivityPubBadgeView.swift; sourceTree = "<group>"; };
		5B2F5CC12AE7443700A92B52 /* Nos 13.xcdatamodel */ = {isa = PBXFileReference; lastKnownFileType = wrapper.xcdatamodel; path = "Nos 13.xcdatamodel"; sourceTree = "<group>"; };
		5B503F612A291A1A0098805A /* JSONRelayMetadata.swift */ = {isa = PBXFileReference; lastKnownFileType = sourcecode.swift; path = JSONRelayMetadata.swift; sourceTree = "<group>"; };
		5B6136372C2F408E00ADD9C3 /* RepliesLabel.swift */ = {isa = PBXFileReference; lastKnownFileType = sourcecode.swift; path = RepliesLabel.swift; sourceTree = "<group>"; };
		5B6136452C348A5100ADD9C3 /* RepliesDisplayType.swift */ = {isa = PBXFileReference; lastKnownFileType = sourcecode.swift; path = RepliesDisplayType.swift; sourceTree = "<group>"; };
		5B6EB48D29EDBE0E006E750C /* NoteParser.swift */ = {isa = PBXFileReference; lastKnownFileType = sourcecode.swift; path = NoteParser.swift; sourceTree = "<group>"; };
		5B79F5EA2B97B5E9002DA9BE /* ConfirmUsernameDeletionSheet.swift */ = {isa = PBXFileReference; lastKnownFileType = sourcecode.swift; path = ConfirmUsernameDeletionSheet.swift; sourceTree = "<group>"; };
		5B79F6082B98AC33002DA9BE /* ClaimYourUniqueIdentitySheet.swift */ = {isa = PBXFileReference; lastKnownFileType = sourcecode.swift; path = ClaimYourUniqueIdentitySheet.swift; sourceTree = "<group>"; };
		5B79F60A2B98ACA0002DA9BE /* PickYourUsernameSheet.swift */ = {isa = PBXFileReference; lastKnownFileType = sourcecode.swift; path = PickYourUsernameSheet.swift; sourceTree = "<group>"; };
		5B79F6102B98AD0A002DA9BE /* ExcellentChoiceSheet.swift */ = {isa = PBXFileReference; lastKnownFileType = sourcecode.swift; path = ExcellentChoiceSheet.swift; sourceTree = "<group>"; };
		5B79F6122B98B145002DA9BE /* WizardNavigationStack.swift */ = {isa = PBXFileReference; lastKnownFileType = sourcecode.swift; path = WizardNavigationStack.swift; sourceTree = "<group>"; };
		5B79F6182B98B24C002DA9BE /* DeleteUsernameWizard.swift */ = {isa = PBXFileReference; lastKnownFileType = sourcecode.swift; path = DeleteUsernameWizard.swift; sourceTree = "<group>"; };
		5B79F6452BA11725002DA9BE /* WizardSheetVStack.swift */ = {isa = PBXFileReference; lastKnownFileType = sourcecode.swift; path = WizardSheetVStack.swift; sourceTree = "<group>"; };
		5B79F64B2BA119AE002DA9BE /* WizardSheetTitleText.swift */ = {isa = PBXFileReference; lastKnownFileType = sourcecode.swift; path = WizardSheetTitleText.swift; sourceTree = "<group>"; };
		5B79F6522BA11B08002DA9BE /* WizardSheetDescriptionText.swift */ = {isa = PBXFileReference; lastKnownFileType = sourcecode.swift; path = WizardSheetDescriptionText.swift; sourceTree = "<group>"; };
		5B79F6542BA123D4002DA9BE /* WizardSheetBadgeText.swift */ = {isa = PBXFileReference; lastKnownFileType = sourcecode.swift; path = WizardSheetBadgeText.swift; sourceTree = "<group>"; };
		5B7C93AF2B6AD52400410ABE /* CreateUsernameWizard.swift */ = {isa = PBXFileReference; lastKnownFileType = sourcecode.swift; path = CreateUsernameWizard.swift; sourceTree = "<group>"; };
		5B810DD62B55BA44008FE8A9 /* Nos 15.xcdatamodel */ = {isa = PBXFileReference; lastKnownFileType = wrapper.xcdatamodel; path = "Nos 15.xcdatamodel"; sourceTree = "<group>"; };
		5B834F662A83FB5C000C1432 /* ProfileKnownFollowersView.swift */ = {isa = PBXFileReference; lastKnownFileType = sourcecode.swift; path = ProfileKnownFollowersView.swift; sourceTree = "<group>"; };
		5B834F682A83FC7F000C1432 /* ProfileSocialStatsView.swift */ = {isa = PBXFileReference; lastKnownFileType = sourcecode.swift; path = ProfileSocialStatsView.swift; sourceTree = "<group>"; };
		5B8805192A21027C00E21F06 /* SHA256Key.swift */ = {isa = PBXFileReference; lastKnownFileType = sourcecode.swift; path = SHA256Key.swift; sourceTree = "<group>"; };
		5B8C96AB29D52AD200B73AEC /* AuthorListView.swift */ = {isa = PBXFileReference; lastKnownFileType = sourcecode.swift; path = AuthorListView.swift; sourceTree = "<group>"; };
		5B8C96AF29DB2E1100B73AEC /* SearchTextFieldObserver.swift */ = {isa = PBXFileReference; lastKnownFileType = sourcecode.swift; path = SearchTextFieldObserver.swift; sourceTree = "<group>"; };
		5B8C96B129DB313300B73AEC /* AuthorCard.swift */ = {isa = PBXFileReference; lastKnownFileType = sourcecode.swift; path = AuthorCard.swift; sourceTree = "<group>"; };
		5B8C96B529DDD3B200B73AEC /* NoteUITextViewRepresentable.swift */ = {isa = PBXFileReference; lastKnownFileType = sourcecode.swift; path = NoteUITextViewRepresentable.swift; sourceTree = "<group>"; };
		5B960D2C2B34B1B900C52C45 /* Nos 14.xcdatamodel */ = {isa = PBXFileReference; lastKnownFileType = wrapper.xcdatamodel; path = "Nos 14.xcdatamodel"; sourceTree = "<group>"; };
		5BB4A0D62C59B2A0003F0AD0 /* NosTextClassifier.mlmodel */ = {isa = PBXFileReference; lastKnownFileType = file.mlmodel; path = NosTextClassifier.mlmodel; sourceTree = "<group>"; };
		5BBA5E902BADF98E00D57D76 /* AlreadyHaveANIP05View.swift */ = {isa = PBXFileReference; lastKnownFileType = sourcecode.swift; path = AlreadyHaveANIP05View.swift; sourceTree = "<group>"; };
		5BBA5E9B2BAE052F00D57D76 /* NiceWorkSheet.swift */ = {isa = PBXFileReference; lastKnownFileType = sourcecode.swift; path = NiceWorkSheet.swift; sourceTree = "<group>"; };
		5BC0D9CB2B867B9D005D6980 /* NamesAPI.swift */ = {isa = PBXFileReference; lastKnownFileType = sourcecode.swift; path = NamesAPI.swift; sourceTree = "<group>"; };
		5BD25E582C192BBC005CF884 /* NoteParserTests+Parse.swift */ = {isa = PBXFileReference; lastKnownFileType = sourcecode.swift; path = "NoteParserTests+Parse.swift"; sourceTree = "<group>"; };
		5BE281C62AE2CCD800880466 /* ReplyButton.swift */ = {isa = PBXFileReference; fileEncoding = 4; lastKnownFileType = sourcecode.swift; path = ReplyButton.swift; sourceTree = "<group>"; };
		5BE281C92AE2CCEB00880466 /* HomeTab.swift */ = {isa = PBXFileReference; fileEncoding = 4; lastKnownFileType = sourcecode.swift; path = HomeTab.swift; sourceTree = "<group>"; };
		5BE460702BAB2BE1004B83ED /* NosStaging.entitlements */ = {isa = PBXFileReference; lastKnownFileType = text.plist.entitlements; path = NosStaging.entitlements; sourceTree = "<group>"; };
		5BE460762BAB307A004B83ED /* NosDev.entitlements */ = {isa = PBXFileReference; lastKnownFileType = text.plist.entitlements; path = NosDev.entitlements; sourceTree = "<group>"; };
		5BE4609E2BACAFEE004B83ED /* StagingSecrets.xcconfig */ = {isa = PBXFileReference; lastKnownFileType = text.xcconfig; path = StagingSecrets.xcconfig; sourceTree = "<group>"; };
		5BE4609F2BACAFEE004B83ED /* DevSecrets.xcconfig */ = {isa = PBXFileReference; lastKnownFileType = text.xcconfig; path = DevSecrets.xcconfig; sourceTree = "<group>"; };
		5BE460A02BACAFEE004B83ED /* ProductionSecrets.xcconfig */ = {isa = PBXFileReference; lastKnownFileType = text.xcconfig; path = ProductionSecrets.xcconfig; sourceTree = "<group>"; };
		5BFBB28A2BD9D79F002E909F /* URLParser.swift */ = {isa = PBXFileReference; lastKnownFileType = sourcecode.swift; path = URLParser.swift; sourceTree = "<group>"; };
		5BFBB2942BD9D7EB002E909F /* URLParserTests.swift */ = {isa = PBXFileReference; lastKnownFileType = sourcecode.swift; path = URLParserTests.swift; sourceTree = "<group>"; };
		5BFF66AF2A4B55FC00AA79DD /* Nos 10.xcdatamodel */ = {isa = PBXFileReference; lastKnownFileType = wrapper.xcdatamodel; path = "Nos 10.xcdatamodel"; sourceTree = "<group>"; };
		5BFF66B02A573F6400AA79DD /* RelayDetailView.swift */ = {isa = PBXFileReference; lastKnownFileType = sourcecode.swift; path = RelayDetailView.swift; sourceTree = "<group>"; };
		5BFF66B32A58853D00AA79DD /* PublishedEventsView.swift */ = {isa = PBXFileReference; lastKnownFileType = sourcecode.swift; path = PublishedEventsView.swift; sourceTree = "<group>"; };
		5BFF66B52A58A8A000AA79DD /* MutesView.swift */ = {isa = PBXFileReference; lastKnownFileType = sourcecode.swift; path = MutesView.swift; sourceTree = "<group>"; };
		659B27232BD9CB4500BEA6CC /* VerifiableEvent.swift */ = {isa = PBXFileReference; lastKnownFileType = sourcecode.swift; path = VerifiableEvent.swift; sourceTree = "<group>"; };
		65BD8DB82BDAF28200802039 /* CircularFollowButton.swift */ = {isa = PBXFileReference; fileEncoding = 4; lastKnownFileType = sourcecode.swift; path = CircularFollowButton.swift; sourceTree = "<group>"; };
		65BD8DBE2BDAF2C300802039 /* DiscoverTab.swift */ = {isa = PBXFileReference; fileEncoding = 4; lastKnownFileType = sourcecode.swift; path = DiscoverTab.swift; sourceTree = "<group>"; };
		65BD8DBF2BDAF2C300802039 /* FeaturedAuthorCategory.swift */ = {isa = PBXFileReference; fileEncoding = 4; lastKnownFileType = sourcecode.swift; path = FeaturedAuthorCategory.swift; sourceTree = "<group>"; };
		65BD8DC02BDAF2C300802039 /* DiscoverContentsView.swift */ = {isa = PBXFileReference; fileEncoding = 4; lastKnownFileType = sourcecode.swift; path = DiscoverContentsView.swift; sourceTree = "<group>"; };
		65D066982BD558690011C5CD /* DirectMessageWrapper.swift */ = {isa = PBXFileReference; fileEncoding = 4; lastKnownFileType = sourcecode.swift; path = DirectMessageWrapper.swift; sourceTree = "<group>"; };
		9DF077732C63BEA200F6B14E /* Colors.xcassets */ = {isa = PBXFileReference; lastKnownFileType = folder.assetcatalog; path = Colors.xcassets; sourceTree = "<group>"; };
		A303AF8229A9153A005DC8FC /* FollowButton.swift */ = {isa = PBXFileReference; lastKnownFileType = sourcecode.swift; path = FollowButton.swift; sourceTree = "<group>"; };
		A32B6C7229A6BE9B00653FF5 /* FollowsView.swift */ = {isa = PBXFileReference; lastKnownFileType = sourcecode.swift; path = FollowsView.swift; sourceTree = "<group>"; };
		A32B6C7729A6C99200653FF5 /* CompactAuthorCard.swift */ = {isa = PBXFileReference; lastKnownFileType = sourcecode.swift; path = CompactAuthorCard.swift; sourceTree = "<group>"; };
		A336DD3B299FD78000A0CBA0 /* Filter.swift */ = {isa = PBXFileReference; lastKnownFileType = sourcecode.swift; path = Filter.swift; sourceTree = "<group>"; };
		A34E439829A522F20057AFCB /* CurrentUser.swift */ = {isa = PBXFileReference; lastKnownFileType = sourcecode.swift; path = CurrentUser.swift; sourceTree = "<group>"; };
		A351E1A129BA92240009B7F6 /* ProfileEditView.swift */ = {isa = PBXFileReference; fileEncoding = 4; lastKnownFileType = sourcecode.swift; path = ProfileEditView.swift; sourceTree = "<group>"; };
		A3B943CE299AE00100A15A08 /* Keychain.swift */ = {isa = PBXFileReference; lastKnownFileType = sourcecode.swift; path = Keychain.swift; sourceTree = "<group>"; };
		A3B943D4299D514800A15A08 /* Follow+CoreDataClass.swift */ = {isa = PBXFileReference; lastKnownFileType = sourcecode.swift; path = "Follow+CoreDataClass.swift"; sourceTree = "<group>"; };
		C9032C2D2BAE31ED001F4EC6 /* ProfileFeedType.swift */ = {isa = PBXFileReference; lastKnownFileType = sourcecode.swift; path = ProfileFeedType.swift; sourceTree = "<group>"; };
		C90352B92C1235CD000A5993 /* NosNavigationDestination.swift */ = {isa = PBXFileReference; lastKnownFileType = sourcecode.swift; path = NosNavigationDestination.swift; sourceTree = "<group>"; };
		C905B0762A619E99009B8A78 /* LinkPreview.swift */ = {isa = PBXFileReference; lastKnownFileType = sourcecode.swift; path = LinkPreview.swift; sourceTree = "<group>"; };
		C90862BB29E9804B00C35A71 /* NosPerformanceTests.xctest */ = {isa = PBXFileReference; explicitFileType = wrapper.cfbundle; includeInIndex = 0; path = NosPerformanceTests.xctest; sourceTree = BUILT_PRODUCTS_DIR; };
		C90862BD29E9804B00C35A71 /* NosPerformanceTests.swift */ = {isa = PBXFileReference; lastKnownFileType = sourcecode.swift; path = NosPerformanceTests.swift; sourceTree = "<group>"; };
		C90B16B72AFED96300CB4B85 /* URLExtensionTests.swift */ = {isa = PBXFileReference; lastKnownFileType = sourcecode.swift; path = URLExtensionTests.swift; sourceTree = "<group>"; };
		C913DA092AEAF52B003BDD6D /* NoteWarningController.swift */ = {isa = PBXFileReference; lastKnownFileType = sourcecode.swift; path = NoteWarningController.swift; sourceTree = "<group>"; };
		C913DA0B2AEB2EBF003BDD6D /* FetchRequestPublisher.swift */ = {isa = PBXFileReference; lastKnownFileType = sourcecode.swift; path = FetchRequestPublisher.swift; sourceTree = "<group>"; };
		C913DA0D2AEB3265003BDD6D /* WarningView.swift */ = {isa = PBXFileReference; lastKnownFileType = sourcecode.swift; path = WarningView.swift; sourceTree = "<group>"; };
		C91400232B2A3894009B13B4 /* SQLiteStoreTestCase.swift */ = {isa = PBXFileReference; lastKnownFileType = sourcecode.swift; path = SQLiteStoreTestCase.swift; sourceTree = "<group>"; };
		C92A04DD2A58B02B00C844B8 /* Nos 11.xcdatamodel */ = {isa = PBXFileReference; lastKnownFileType = wrapper.xcdatamodel; path = "Nos 11.xcdatamodel"; sourceTree = "<group>"; };
		C92AB3352B599DD0005B3FFB /* doc */ = {isa = PBXFileReference; lastKnownFileType = folder; path = doc; sourceTree = "<group>"; };
		C92DF80429C25DE900400561 /* URL+Extensions.swift */ = {isa = PBXFileReference; lastKnownFileType = sourcecode.swift; path = "URL+Extensions.swift"; sourceTree = "<group>"; };
		C92DF80729C25FA900400561 /* SquareImage.swift */ = {isa = PBXFileReference; lastKnownFileType = sourcecode.swift; path = SquareImage.swift; sourceTree = "<group>"; };
		C92E7F662C4EFF3D00B80638 /* WebSocketErrorEvent.swift */ = {isa = PBXFileReference; lastKnownFileType = sourcecode.swift; path = WebSocketErrorEvent.swift; sourceTree = "<group>"; };
		C92E7F692C4EFF7200B80638 /* WebSocketConnection.swift */ = {isa = PBXFileReference; lastKnownFileType = sourcecode.swift; path = WebSocketConnection.swift; sourceTree = "<group>"; };
		C92E7F6C2C4EFF9B00B80638 /* WebSocketState.swift */ = {isa = PBXFileReference; lastKnownFileType = sourcecode.swift; path = WebSocketState.swift; sourceTree = "<group>"; };
		C92F01512AC4D6AB00972489 /* NosFormSection.swift */ = {isa = PBXFileReference; lastKnownFileType = sourcecode.swift; path = NosFormSection.swift; sourceTree = "<group>"; };
		C92F01542AC4D6CF00972489 /* BeveledSeparator.swift */ = {isa = PBXFileReference; lastKnownFileType = sourcecode.swift; path = BeveledSeparator.swift; sourceTree = "<group>"; };
		C92F01572AC4D6F700972489 /* NosTextField.swift */ = {isa = PBXFileReference; lastKnownFileType = sourcecode.swift; path = NosTextField.swift; sourceTree = "<group>"; };
		C92F015A2AC4D74E00972489 /* NosTextEditor.swift */ = {isa = PBXFileReference; lastKnownFileType = sourcecode.swift; path = NosTextEditor.swift; sourceTree = "<group>"; };
		C92F015D2AC4D99400972489 /* NosForm.swift */ = {isa = PBXFileReference; lastKnownFileType = sourcecode.swift; path = NosForm.swift; sourceTree = "<group>"; };
		C930055E2A6AF8320098CA9E /* LoadingContent.swift */ = {isa = PBXFileReference; fileEncoding = 4; lastKnownFileType = sourcecode.swift; path = LoadingContent.swift; sourceTree = "<group>"; };
		C930E0562BA49DAD002B5776 /* GridPattern.swift */ = {isa = PBXFileReference; lastKnownFileType = sourcecode.swift; path = GridPattern.swift; sourceTree = "<group>"; };
		C936B45B2A4C7D6B00DF1EB9 /* UNSWizard.swift */ = {isa = PBXFileReference; fileEncoding = 4; lastKnownFileType = sourcecode.swift; path = UNSWizard.swift; sourceTree = "<group>"; };
		C936B4612A4CB01C00DF1EB9 /* PushNotificationService.swift */ = {isa = PBXFileReference; lastKnownFileType = sourcecode.swift; path = PushNotificationService.swift; sourceTree = "<group>"; };
		C93CA0C229AE3A1E00921183 /* JSONEvent.swift */ = {isa = PBXFileReference; lastKnownFileType = sourcecode.swift; path = JSONEvent.swift; sourceTree = "<group>"; };
		C93EC2F029C337EB0012EE2A /* RelayPicker.swift */ = {isa = PBXFileReference; lastKnownFileType = sourcecode.swift; path = RelayPicker.swift; sourceTree = "<group>"; };
		C93EC2F329C34C860012EE2A /* NSPredicate+Bool.swift */ = {isa = PBXFileReference; lastKnownFileType = sourcecode.swift; path = "NSPredicate+Bool.swift"; sourceTree = "<group>"; };
		C93EC2F629C351470012EE2A /* Optional+Unwrap.swift */ = {isa = PBXFileReference; lastKnownFileType = sourcecode.swift; path = "Optional+Unwrap.swift"; sourceTree = "<group>"; };
		C93EC2FC29C3785C0012EE2A /* View+RoundedCorner.swift */ = {isa = PBXFileReference; fileEncoding = 4; lastKnownFileType = sourcecode.swift; path = "View+RoundedCorner.swift"; sourceTree = "<group>"; };
		C93F045D2B9B7A7000AD5872 /* ReplyPreview.swift */ = {isa = PBXFileReference; lastKnownFileType = sourcecode.swift; path = ReplyPreview.swift; sourceTree = "<group>"; };
		C93F488C2AC5C30C00900CEC /* NosFormField.swift */ = {isa = PBXFileReference; lastKnownFileType = sourcecode.swift; path = NosFormField.swift; sourceTree = "<group>"; };
		C93F488F2AC5C9C400900CEC /* UNSWizardPhoneView.swift */ = {isa = PBXFileReference; fileEncoding = 4; lastKnownFileType = sourcecode.swift; path = UNSWizardPhoneView.swift; sourceTree = "<group>"; };
		C93F48922AC5C9CE00900CEC /* UNSWizardIntroView.swift */ = {isa = PBXFileReference; fileEncoding = 4; lastKnownFileType = sourcecode.swift; path = UNSWizardIntroView.swift; sourceTree = "<group>"; };
		C942566829B66A2800C4202C /* Date+Elapsed.swift */ = {isa = PBXFileReference; fileEncoding = 4; lastKnownFileType = sourcecode.swift; path = "Date+Elapsed.swift"; sourceTree = "<group>"; };
		C94437E529B0DB83004D8C86 /* NotificationsView.swift */ = {isa = PBXFileReference; lastKnownFileType = sourcecode.swift; path = NotificationsView.swift; sourceTree = "<group>"; };
		C94A5E172A72C84200B6EC5D /* ReportCategory.swift */ = {isa = PBXFileReference; lastKnownFileType = sourcecode.swift; path = ReportCategory.swift; sourceTree = "<group>"; };
		C94B2D172B17F5EC002104B6 /* sample_repost.json */ = {isa = PBXFileReference; fileEncoding = 4; lastKnownFileType = text.json; path = sample_repost.json; sourceTree = "<group>"; };
		C94BC09A2A0AC74A0098F6F1 /* PreviewData.swift */ = {isa = PBXFileReference; lastKnownFileType = sourcecode.swift; path = PreviewData.swift; sourceTree = "<group>"; };
		C94C4CF22AD993CA00F801CA /* UNSErrorView.swift */ = {isa = PBXFileReference; lastKnownFileType = sourcecode.swift; path = UNSErrorView.swift; sourceTree = "<group>"; };
		C94D14802A12B3F70014C906 /* SearchBar.swift */ = {isa = PBXFileReference; lastKnownFileType = sourcecode.swift; path = SearchBar.swift; sourceTree = "<group>"; };
		C94D39212ABDDDFE0019C4D5 /* Secrets.xcconfig */ = {isa = PBXFileReference; fileEncoding = 4; lastKnownFileType = text.xcconfig; path = Secrets.xcconfig; sourceTree = "<group>"; };
		C94D39242ABDDFB60019C4D5 /* EmptySecrets.xcconfig */ = {isa = PBXFileReference; fileEncoding = 4; lastKnownFileType = text.xcconfig; path = EmptySecrets.xcconfig; sourceTree = "<group>"; };
		C94D6D5B2AC5D14400F0F11E /* WizardTextField.swift */ = {isa = PBXFileReference; lastKnownFileType = sourcecode.swift; path = WizardTextField.swift; sourceTree = "<group>"; };
		C94D855B2991479900749478 /* NoteComposer.swift */ = {isa = PBXFileReference; lastKnownFileType = sourcecode.swift; path = NoteComposer.swift; sourceTree = "<group>"; };
		C959DB752BD01DF4008F3627 /* GiftWrapper.swift */ = {isa = PBXFileReference; lastKnownFileType = sourcecode.swift; path = GiftWrapper.swift; sourceTree = "<group>"; };
		C95D689E299E6B4100429F86 /* ProfileHeader.swift */ = {isa = PBXFileReference; fileEncoding = 4; lastKnownFileType = sourcecode.swift; path = ProfileHeader.swift; sourceTree = "<group>"; };
		C95D68A0299E6D3E00429F86 /* BioView.swift */ = {isa = PBXFileReference; fileEncoding = 4; lastKnownFileType = sourcecode.swift; path = BioView.swift; sourceTree = "<group>"; };
		C95D68A4299E6E1E00429F86 /* PlaceholderModifier.swift */ = {isa = PBXFileReference; fileEncoding = 4; lastKnownFileType = sourcecode.swift; path = PlaceholderModifier.swift; sourceTree = "<group>"; };
		C95D68A8299E709800429F86 /* LinearGradient+Planetary.swift */ = {isa = PBXFileReference; fileEncoding = 4; lastKnownFileType = sourcecode.swift; path = "LinearGradient+Planetary.swift"; sourceTree = "<group>"; };
		C95D68AA299E710F00429F86 /* Color+Hex.swift */ = {isa = PBXFileReference; fileEncoding = 4; lastKnownFileType = sourcecode.swift; path = "Color+Hex.swift"; sourceTree = "<group>"; };
		C95D68AC299E721700429F86 /* ProfileView.swift */ = {isa = PBXFileReference; lastKnownFileType = sourcecode.swift; path = ProfileView.swift; sourceTree = "<group>"; };
		C95D68AF299ECE0700429F86 /* CHANGELOG.md */ = {isa = PBXFileReference; fileEncoding = 4; lastKnownFileType = net.daringfireball.markdown; path = CHANGELOG.md; sourceTree = "<group>"; };
		C95D68B0299ECE0700429F86 /* README.md */ = {isa = PBXFileReference; fileEncoding = 4; lastKnownFileType = net.daringfireball.markdown; path = README.md; sourceTree = "<group>"; };
		C95D68B1299ECE0700429F86 /* CONTRIBUTING.md */ = {isa = PBXFileReference; fileEncoding = 4; lastKnownFileType = net.daringfireball.markdown; path = CONTRIBUTING.md; sourceTree = "<group>"; };
		C960C57029F3236200929990 /* LikeButton.swift */ = {isa = PBXFileReference; lastKnownFileType = sourcecode.swift; path = LikeButton.swift; sourceTree = "<group>"; };
		C960C57329F3251E00929990 /* RepostButton.swift */ = {isa = PBXFileReference; lastKnownFileType = sourcecode.swift; path = RepostButton.swift; sourceTree = "<group>"; };
		C9646EA029B7A22C007239A4 /* Analytics.swift */ = {isa = PBXFileReference; lastKnownFileType = sourcecode.swift; path = Analytics.swift; sourceTree = "<group>"; };
		C9671D72298DB94C00EE7E12 /* Data+Encoding.swift */ = {isa = PBXFileReference; lastKnownFileType = sourcecode.swift; path = "Data+Encoding.swift"; sourceTree = "<group>"; };
		C9680AD32ACDF57D006C8C93 /* UNSWizardNeedsPaymentView.swift */ = {isa = PBXFileReference; fileEncoding = 4; lastKnownFileType = sourcecode.swift; path = UNSWizardNeedsPaymentView.swift; sourceTree = "<group>"; };
		C96D391A2B61AFD500D3D0A1 /* RawNostrIDTests.swift */ = {isa = PBXFileReference; lastKnownFileType = sourcecode.swift; path = RawNostrIDTests.swift; sourceTree = "<group>"; };
		C96D39262B61B6D200D3D0A1 /* RawNostrID.swift */ = {isa = PBXFileReference; lastKnownFileType = sourcecode.swift; path = RawNostrID.swift; sourceTree = "<group>"; };
		C973364E2A7968220012D8B8 /* SetUpUNSBanner.swift */ = {isa = PBXFileReference; fileEncoding = 4; lastKnownFileType = sourcecode.swift; path = SetUpUNSBanner.swift; sourceTree = "<group>"; };
		C9736E5D2C13B718005BCE70 /* EventFixture.swift */ = {isa = PBXFileReference; lastKnownFileType = sourcecode.swift; path = EventFixture.swift; sourceTree = "<group>"; };
		C973AB552A323167002AED16 /* Follow+CoreDataProperties.swift */ = {isa = PBXFileReference; lastKnownFileType = sourcecode.swift; path = "Follow+CoreDataProperties.swift"; sourceTree = "<group>"; };
		C973AB562A323167002AED16 /* Event+CoreDataProperties.swift */ = {isa = PBXFileReference; lastKnownFileType = sourcecode.swift; path = "Event+CoreDataProperties.swift"; sourceTree = "<group>"; };
		C973AB572A323167002AED16 /* AuthorReference+CoreDataProperties.swift */ = {isa = PBXFileReference; lastKnownFileType = sourcecode.swift; path = "AuthorReference+CoreDataProperties.swift"; sourceTree = "<group>"; };
		C973AB582A323167002AED16 /* Author+CoreDataProperties.swift */ = {isa = PBXFileReference; lastKnownFileType = sourcecode.swift; path = "Author+CoreDataProperties.swift"; sourceTree = "<group>"; };
		C973AB592A323167002AED16 /* Relay+CoreDataProperties.swift */ = {isa = PBXFileReference; lastKnownFileType = sourcecode.swift; path = "Relay+CoreDataProperties.swift"; sourceTree = "<group>"; };
		C973AB5A2A323167002AED16 /* EventReference+CoreDataProperties.swift */ = {isa = PBXFileReference; lastKnownFileType = sourcecode.swift; path = "EventReference+CoreDataProperties.swift"; sourceTree = "<group>"; };
		C974652D2A3B86600031226F /* NoteCardHeader.swift */ = {isa = PBXFileReference; lastKnownFileType = sourcecode.swift; path = NoteCardHeader.swift; sourceTree = "<group>"; };
		C97465302A3B89140031226F /* AuthorLabel.swift */ = {isa = PBXFileReference; lastKnownFileType = sourcecode.swift; path = AuthorLabel.swift; sourceTree = "<group>"; };
		C97465332A3C95FE0031226F /* RelayPickerToolbarButton.swift */ = {isa = PBXFileReference; lastKnownFileType = sourcecode.swift; path = RelayPickerToolbarButton.swift; sourceTree = "<group>"; };
		C97797B8298AA19A0046BD25 /* RelayService.swift */ = {isa = PBXFileReference; lastKnownFileType = sourcecode.swift; path = RelayService.swift; sourceTree = "<group>"; };
		C97A1C8729E45B3C009D9E8D /* RawEventView.swift */ = {isa = PBXFileReference; fileEncoding = 4; lastKnownFileType = sourcecode.swift; path = RawEventView.swift; sourceTree = "<group>"; };
		C97A1C8A29E45B4E009D9E8D /* RawEventController.swift */ = {isa = PBXFileReference; fileEncoding = 4; lastKnownFileType = sourcecode.swift; path = RawEventController.swift; sourceTree = "<group>"; };
		C97A1C8D29E58EC7009D9E8D /* NSManagedObjectContext+Nos.swift */ = {isa = PBXFileReference; lastKnownFileType = sourcecode.swift; path = "NSManagedObjectContext+Nos.swift"; sourceTree = "<group>"; };
		C97B28892C10B07100DC1FC0 /* NosNavigationStack.swift */ = {isa = PBXFileReference; lastKnownFileType = sourcecode.swift; path = NosNavigationStack.swift; sourceTree = "<group>"; };
		C981E2DA2AC6088900FBF4F6 /* UNSVerifyCodeView.swift */ = {isa = PBXFileReference; fileEncoding = 4; lastKnownFileType = sourcecode.swift; path = UNSVerifyCodeView.swift; sourceTree = "<group>"; };
		C981E2DC2AC610D600FBF4F6 /* UNSStepImage.swift */ = {isa = PBXFileReference; lastKnownFileType = sourcecode.swift; path = UNSStepImage.swift; sourceTree = "<group>"; };
		C98298312ADD7EDB0096C5B5 /* Info.plist */ = {isa = PBXFileReference; lastKnownFileType = text.plist; path = Info.plist; sourceTree = "<group>"; };
		C98298322ADD7F9A0096C5B5 /* DeepLinkService.swift */ = {isa = PBXFileReference; lastKnownFileType = sourcecode.swift; path = DeepLinkService.swift; sourceTree = "<group>"; };
		C986510F2B0BD49200597B68 /* PagedNoteListView.swift */ = {isa = PBXFileReference; lastKnownFileType = sourcecode.swift; path = PagedNoteListView.swift; sourceTree = "<group>"; };
		C987F81629BA4C6900B44E7A /* BigActionButton.swift */ = {isa = PBXFileReference; fileEncoding = 4; lastKnownFileType = sourcecode.swift; path = BigActionButton.swift; sourceTree = "<group>"; };
		C987F81929BA4D0E00B44E7A /* ActionButton.swift */ = {isa = PBXFileReference; fileEncoding = 4; lastKnownFileType = sourcecode.swift; path = ActionButton.swift; sourceTree = "<group>"; };
		C987F81C29BA6D9A00B44E7A /* ProfileTab.swift */ = {isa = PBXFileReference; lastKnownFileType = sourcecode.swift; path = ProfileTab.swift; sourceTree = "<group>"; };
		C987F82029BA951D00B44E7A /* ClarityCity-ExtraLight.otf */ = {isa = PBXFileReference; lastKnownFileType = file; path = "ClarityCity-ExtraLight.otf"; sourceTree = "<group>"; };
		C987F82129BA951D00B44E7A /* ClarityCity-LightItalic.otf */ = {isa = PBXFileReference; lastKnownFileType = file; path = "ClarityCity-LightItalic.otf"; sourceTree = "<group>"; };
		C987F82229BA951D00B44E7A /* ClarityCity-ExtraBold.otf */ = {isa = PBXFileReference; lastKnownFileType = file; path = "ClarityCity-ExtraBold.otf"; sourceTree = "<group>"; };
		C987F82329BA951D00B44E7A /* ClarityCity-MediumItalic.otf */ = {isa = PBXFileReference; lastKnownFileType = file; path = "ClarityCity-MediumItalic.otf"; sourceTree = "<group>"; };
		C987F82429BA951D00B44E7A /* ClarityCity-BoldItalic.otf */ = {isa = PBXFileReference; lastKnownFileType = file; path = "ClarityCity-BoldItalic.otf"; sourceTree = "<group>"; };
		C987F82529BA951D00B44E7A /* ClarityCity-Bold.otf */ = {isa = PBXFileReference; lastKnownFileType = file; path = "ClarityCity-Bold.otf"; sourceTree = "<group>"; };
		C987F82629BA951D00B44E7A /* ClarityCity-SemiBold.otf */ = {isa = PBXFileReference; lastKnownFileType = file; path = "ClarityCity-SemiBold.otf"; sourceTree = "<group>"; };
		C987F82729BA951D00B44E7A /* ClarityCity-SemiBoldItalic.otf */ = {isa = PBXFileReference; lastKnownFileType = file; path = "ClarityCity-SemiBoldItalic.otf"; sourceTree = "<group>"; };
		C987F82829BA951E00B44E7A /* ClarityCity-Black.otf */ = {isa = PBXFileReference; lastKnownFileType = file; path = "ClarityCity-Black.otf"; sourceTree = "<group>"; };
		C987F82929BA951E00B44E7A /* ClarityCity-ExtraBoldItalic.otf */ = {isa = PBXFileReference; lastKnownFileType = file; path = "ClarityCity-ExtraBoldItalic.otf"; sourceTree = "<group>"; };
		C987F82A29BA951E00B44E7A /* ClarityCity-Light.otf */ = {isa = PBXFileReference; lastKnownFileType = file; path = "ClarityCity-Light.otf"; sourceTree = "<group>"; };
		C987F82B29BA951E00B44E7A /* ClarityCity-BlackItalic.otf */ = {isa = PBXFileReference; lastKnownFileType = file; path = "ClarityCity-BlackItalic.otf"; sourceTree = "<group>"; };
		C987F82C29BA951E00B44E7A /* ClarityCity-Medium.otf */ = {isa = PBXFileReference; lastKnownFileType = file; path = "ClarityCity-Medium.otf"; sourceTree = "<group>"; };
		C987F82D29BA951E00B44E7A /* ClarityCity-ThinItalic.otf */ = {isa = PBXFileReference; lastKnownFileType = file; path = "ClarityCity-ThinItalic.otf"; sourceTree = "<group>"; };
		C987F82E29BA951E00B44E7A /* ClarityCity-RegularItalic.otf */ = {isa = PBXFileReference; lastKnownFileType = file; path = "ClarityCity-RegularItalic.otf"; sourceTree = "<group>"; };
		C987F82F29BA951E00B44E7A /* ClarityCity-ExtraLightItalic.otf */ = {isa = PBXFileReference; lastKnownFileType = file; path = "ClarityCity-ExtraLightItalic.otf"; sourceTree = "<group>"; };
		C987F83029BA951E00B44E7A /* ClarityCity-Regular.otf */ = {isa = PBXFileReference; lastKnownFileType = file; path = "ClarityCity-Regular.otf"; sourceTree = "<group>"; };
		C987F83129BA951E00B44E7A /* ClarityCity-Thin.otf */ = {isa = PBXFileReference; lastKnownFileType = file; path = "ClarityCity-Thin.otf"; sourceTree = "<group>"; };
		C987F85629BA96B700B44E7A /* Info.plist */ = {isa = PBXFileReference; lastKnownFileType = text.plist; path = Info.plist; sourceTree = "<group>"; };
		C987F85729BA981800B44E7A /* Font.swift */ = {isa = PBXFileReference; lastKnownFileType = sourcecode.swift; path = Font.swift; sourceTree = "<group>"; };
		C98A32262A05795E00E3FA13 /* Task+Timeout.swift */ = {isa = PBXFileReference; lastKnownFileType = sourcecode.swift; path = "Task+Timeout.swift"; sourceTree = "<group>"; };
		C98B8B3F29FBF83B009789C8 /* NotificationCard.swift */ = {isa = PBXFileReference; lastKnownFileType = sourcecode.swift; path = NotificationCard.swift; sourceTree = "<group>"; };
		C98CA9032B14FA3D00929141 /* PagedRelaySubscription.swift */ = {isa = PBXFileReference; lastKnownFileType = sourcecode.swift; path = PagedRelaySubscription.swift; sourceTree = "<group>"; };
		C98CA9062B14FBBF00929141 /* PagedNoteDataSource.swift */ = {isa = PBXFileReference; lastKnownFileType = sourcecode.swift; path = PagedNoteDataSource.swift; sourceTree = "<group>"; };
		C98DC9BA2A795CAD004E5F0F /* ActionBanner.swift */ = {isa = PBXFileReference; lastKnownFileType = sourcecode.swift; path = ActionBanner.swift; sourceTree = "<group>"; };
		C992B3292B3613CC00704A9C /* SubscriptionCancellable.swift */ = {isa = PBXFileReference; lastKnownFileType = sourcecode.swift; path = SubscriptionCancellable.swift; sourceTree = "<group>"; };
		C993148C2C5BD8FC00224BA6 /* NoteEditorController.swift */ = {isa = PBXFileReference; lastKnownFileType = sourcecode.swift; path = NoteEditorController.swift; sourceTree = "<group>"; };
		C99314932C5BE13600224BA6 /* NoteEditorControllerTests.swift */ = {isa = PBXFileReference; lastKnownFileType = sourcecode.swift; path = NoteEditorControllerTests.swift; sourceTree = "<group>"; };
		C99507332AB9EE40005B1096 /* Nos 12.xcdatamodel */ = {isa = PBXFileReference; lastKnownFileType = wrapper.xcdatamodel; path = "Nos 12.xcdatamodel"; sourceTree = "<group>"; };
		C996933D2C11FF0F00A2C70D /* EventObservationView.swift */ = {isa = PBXFileReference; lastKnownFileType = sourcecode.swift; path = EventObservationView.swift; sourceTree = "<group>"; };
		C996933F2C120CC900A2C70D /* AuthorObservationView.swift */ = {isa = PBXFileReference; fileEncoding = 4; lastKnownFileType = sourcecode.swift; path = AuthorObservationView.swift; sourceTree = "<group>"; };
		C99721CA2AEBED26004EBEAB /* String+Empty.swift */ = {isa = PBXFileReference; lastKnownFileType = sourcecode.swift; path = "String+Empty.swift"; sourceTree = "<group>"; };
		C9A0DAD929C685E500466635 /* SideMenuButton.swift */ = {isa = PBXFileReference; lastKnownFileType = sourcecode.swift; path = SideMenuButton.swift; sourceTree = "<group>"; };
		C9A0DADC29C689C900466635 /* NosNavigationBar.swift */ = {isa = PBXFileReference; lastKnownFileType = sourcecode.swift; path = NosNavigationBar.swift; sourceTree = "<group>"; };
		C9A0DADF29C697A100466635 /* AboutView.swift */ = {isa = PBXFileReference; lastKnownFileType = sourcecode.swift; path = AboutView.swift; sourceTree = "<group>"; };
		C9A0DAE329C69F0C00466635 /* HighlightedText.swift */ = {isa = PBXFileReference; fileEncoding = 4; lastKnownFileType = sourcecode.swift; path = HighlightedText.swift; sourceTree = "<group>"; };
		C9A0DAE629C69FA000466635 /* Text+Gradient.swift */ = {isa = PBXFileReference; fileEncoding = 4; lastKnownFileType = sourcecode.swift; path = "Text+Gradient.swift"; sourceTree = "<group>"; };
		C9A0DAE929C6A34200466635 /* ActivityView.swift */ = {isa = PBXFileReference; fileEncoding = 4; lastKnownFileType = sourcecode.swift; path = ActivityView.swift; sourceTree = "<group>"; };
		C9A0DAEC29C6A66C00466635 /* Launch Screen.storyboard */ = {isa = PBXFileReference; lastKnownFileType = file.storyboard; path = "Launch Screen.storyboard"; sourceTree = "<group>"; };
		C9A0DAF729C92F4500466635 /* UNSAPI.swift */ = {isa = PBXFileReference; indentWidth = 4; lastKnownFileType = sourcecode.swift; path = UNSAPI.swift; sourceTree = "<group>"; };
		C9A25B3C29F174D200B39534 /* ReadabilityPadding.swift */ = {isa = PBXFileReference; lastKnownFileType = sourcecode.swift; path = ReadabilityPadding.swift; sourceTree = "<group>"; };
		C9A6C7402AD837AD001F9500 /* UNSWizardController.swift */ = {isa = PBXFileReference; lastKnownFileType = sourcecode.swift; path = UNSWizardController.swift; sourceTree = "<group>"; };
		C9A6C7462AD84263001F9500 /* UNSNamePicker.swift */ = {isa = PBXFileReference; lastKnownFileType = sourcecode.swift; path = UNSNamePicker.swift; sourceTree = "<group>"; };
		C9A6C7482AD86271001F9500 /* UNSNewNameView.swift */ = {isa = PBXFileReference; lastKnownFileType = sourcecode.swift; path = UNSNewNameView.swift; sourceTree = "<group>"; };
		C9A6C74A2AD866A7001F9500 /* UNSSuccessView.swift */ = {isa = PBXFileReference; lastKnownFileType = sourcecode.swift; path = UNSSuccessView.swift; sourceTree = "<group>"; };
		C9A6C74C2AD98E2A001F9500 /* UNSNameTakenView.swift */ = {isa = PBXFileReference; lastKnownFileType = sourcecode.swift; path = UNSNameTakenView.swift; sourceTree = "<group>"; };
		C9A8015D2BD0177D006E29B2 /* ReportPublisher.swift */ = {isa = PBXFileReference; lastKnownFileType = sourcecode.swift; path = ReportPublisher.swift; sourceTree = "<group>"; };
		C9AC31AC2A55E0BD00A94E5A /* NotificationViewModel.swift */ = {isa = PBXFileReference; lastKnownFileType = sourcecode.swift; path = NotificationViewModel.swift; sourceTree = "<group>"; };
		C9ADB134299288230075E7F8 /* KeyFixture.swift */ = {isa = PBXFileReference; lastKnownFileType = sourcecode.swift; path = KeyFixture.swift; sourceTree = "<group>"; };
		C9ADB13729928CC30075E7F8 /* String+Hex.swift */ = {isa = PBXFileReference; lastKnownFileType = sourcecode.swift; path = "String+Hex.swift"; sourceTree = "<group>"; };
		C9ADB13C29929B540075E7F8 /* Bech32.swift */ = {isa = PBXFileReference; lastKnownFileType = sourcecode.swift; path = Bech32.swift; sourceTree = "<group>"; };
		C9ADB14029951CB10075E7F8 /* NSManagedObject+Nos.swift */ = {isa = PBXFileReference; lastKnownFileType = sourcecode.swift; path = "NSManagedObject+Nos.swift"; sourceTree = "<group>"; };
		C9B597642BBC8300002EC76A /* ImagePickerUIViewController.swift */ = {isa = PBXFileReference; fileEncoding = 4; lastKnownFileType = sourcecode.swift; path = ImagePickerUIViewController.swift; sourceTree = "<group>"; };
		C9B678DA29EEBF3B00303F33 /* DependencyInjection.swift */ = {isa = PBXFileReference; lastKnownFileType = sourcecode.swift; path = DependencyInjection.swift; sourceTree = "<group>"; };
		C9B678DD29EEC35B00303F33 /* Foundation+Sendable.swift */ = {isa = PBXFileReference; lastKnownFileType = sourcecode.swift; path = "Foundation+Sendable.swift"; sourceTree = "<group>"; };
		C9B678E029EEC41000303F33 /* SocialGraphCache.swift */ = {isa = PBXFileReference; lastKnownFileType = sourcecode.swift; path = SocialGraphCache.swift; sourceTree = "<group>"; };
		C9B678E629F01A8500303F33 /* FullscreenProgressView.swift */ = {isa = PBXFileReference; lastKnownFileType = sourcecode.swift; path = FullscreenProgressView.swift; sourceTree = "<group>"; };
		C9B708BA2A13BE41006C613A /* NoteTextEditor.swift */ = {isa = PBXFileReference; lastKnownFileType = sourcecode.swift; path = NoteTextEditor.swift; sourceTree = "<group>"; };
		C9B71DC12A9003670031ED9F /* CrashReporting.swift */ = {isa = PBXFileReference; lastKnownFileType = sourcecode.swift; path = CrashReporting.swift; sourceTree = "<group>"; };
		C9BAB09A2996FBA10003A84E /* EventProcessor.swift */ = {isa = PBXFileReference; lastKnownFileType = sourcecode.swift; path = EventProcessor.swift; sourceTree = "<group>"; };
		C9BCF1C02AC72020009BDE06 /* UNSWizardChooseNameView.swift */ = {isa = PBXFileReference; lastKnownFileType = sourcecode.swift; path = UNSWizardChooseNameView.swift; sourceTree = "<group>"; };
		C9BD91882B61BBEF00FDA083 /* bad_contact_list.json */ = {isa = PBXFileReference; lastKnownFileType = text.json; path = bad_contact_list.json; sourceTree = "<group>"; };
		C9BD919A2B61C4FB00FDA083 /* RawNostrID+Random.swift */ = {isa = PBXFileReference; lastKnownFileType = sourcecode.swift; path = "RawNostrID+Random.swift"; sourceTree = "<group>"; };
		C9C097222C13534800F78EC3 /* DatabaseCleanerTests.swift */ = {isa = PBXFileReference; lastKnownFileType = sourcecode.swift; path = DatabaseCleanerTests.swift; sourceTree = "<group>"; };
		C9C097242C13537900F78EC3 /* DatabaseCleaner.swift */ = {isa = PBXFileReference; lastKnownFileType = sourcecode.swift; path = DatabaseCleaner.swift; sourceTree = "<group>"; };
		C9C2B77B29E072E400548B4A /* WebSocket+Nos.swift */ = {isa = PBXFileReference; lastKnownFileType = sourcecode.swift; path = "WebSocket+Nos.swift"; sourceTree = "<group>"; };
		C9C2B77E29E0731600548B4A /* AsyncTimer.swift */ = {isa = PBXFileReference; lastKnownFileType = sourcecode.swift; path = AsyncTimer.swift; sourceTree = "<group>"; };
		C9C2B78129E0735400548B4A /* RelaySubscriptionManager.swift */ = {isa = PBXFileReference; lastKnownFileType = sourcecode.swift; path = RelaySubscriptionManager.swift; sourceTree = "<group>"; };
		C9C2B78429E073E300548B4A /* RelaySubscription.swift */ = {isa = PBXFileReference; lastKnownFileType = sourcecode.swift; path = RelaySubscription.swift; sourceTree = "<group>"; };
		C9C547502A4F1CC3006B0741 /* SearchController.swift */ = {isa = PBXFileReference; fileEncoding = 4; lastKnownFileType = sourcecode.swift; path = SearchController.swift; sourceTree = "<group>"; };
		C9C547562A4F1D1A006B0741 /* Nos 9.xcdatamodel */ = {isa = PBXFileReference; lastKnownFileType = wrapper.xcdatamodel; path = "Nos 9.xcdatamodel"; sourceTree = "<group>"; };
		C9C547572A4F1D8C006B0741 /* NosNotification+CoreDataClass.swift */ = {isa = PBXFileReference; lastKnownFileType = sourcecode.swift; path = "NosNotification+CoreDataClass.swift"; sourceTree = "<group>"; };
		C9C547582A4F1D8C006B0741 /* NosNotification+CoreDataProperties.swift */ = {isa = PBXFileReference; lastKnownFileType = sourcecode.swift; path = "NosNotification+CoreDataProperties.swift"; sourceTree = "<group>"; };
		C9C9444129F6F0E2002F2C7A /* XCTest+Eventually.swift */ = {isa = PBXFileReference; lastKnownFileType = sourcecode.swift; path = "XCTest+Eventually.swift"; sourceTree = "<group>"; };
		C9CDBBA329A8FA2900C555C7 /* GoldenPostView.swift */ = {isa = PBXFileReference; fileEncoding = 4; lastKnownFileType = sourcecode.swift; path = GoldenPostView.swift; sourceTree = "<group>"; };
		C9CE5B132A0172CF008E198C /* WebView.swift */ = {isa = PBXFileReference; lastKnownFileType = sourcecode.swift; path = WebView.swift; sourceTree = "<group>"; };
		C9CF23162A38A58B00EBEC31 /* ParseQueue.swift */ = {isa = PBXFileReference; lastKnownFileType = sourcecode.swift; path = ParseQueue.swift; sourceTree = "<group>"; };
		C9D573482AB24B7300E06BB4 /* custom-xcassets.stencil */ = {isa = PBXFileReference; lastKnownFileType = text; name = "custom-xcassets.stencil"; path = "Nos/Assets/SwiftGen Stencils/custom-xcassets.stencil"; sourceTree = SOURCE_ROOT; };
		C9DC6CB92C1739AD00E1CFB3 /* View+HandleURLsInRouter.swift */ = {isa = PBXFileReference; lastKnownFileType = sourcecode.swift; path = "View+HandleURLsInRouter.swift"; sourceTree = "<group>"; };
		C9DEBFCE298941000078B43A /* Nos.app */ = {isa = PBXFileReference; explicitFileType = wrapper.application; includeInIndex = 0; path = Nos.app; sourceTree = BUILT_PRODUCTS_DIR; };
		C9DEBFD1298941000078B43A /* NosApp.swift */ = {isa = PBXFileReference; lastKnownFileType = sourcecode.swift; path = NosApp.swift; sourceTree = "<group>"; };
		C9DEBFD3298941000078B43A /* PersistenceController.swift */ = {isa = PBXFileReference; lastKnownFileType = sourcecode.swift; path = PersistenceController.swift; sourceTree = "<group>"; };
		C9DEBFD8298941000078B43A /* HomeFeedView.swift */ = {isa = PBXFileReference; lastKnownFileType = sourcecode.swift; path = HomeFeedView.swift; sourceTree = "<group>"; };
		C9DEBFDA298941020078B43A /* Assets.xcassets */ = {isa = PBXFileReference; lastKnownFileType = folder.assetcatalog; path = Assets.xcassets; sourceTree = "<group>"; };
		C9DEBFDC298941020078B43A /* Nos.entitlements */ = {isa = PBXFileReference; lastKnownFileType = text.plist.entitlements; path = Nos.entitlements; sourceTree = "<group>"; };
		C9DEBFDE298941020078B43A /* Preview Assets.xcassets */ = {isa = PBXFileReference; lastKnownFileType = folder.assetcatalog; path = "Preview Assets.xcassets"; sourceTree = "<group>"; };
		C9DEBFE4298941020078B43A /* NosTests.xctest */ = {isa = PBXFileReference; explicitFileType = wrapper.cfbundle; includeInIndex = 0; path = NosTests.xctest; sourceTree = BUILT_PRODUCTS_DIR; };
		C9DEC002298945150078B43A /* String+Lorem.swift */ = {isa = PBXFileReference; lastKnownFileType = sourcecode.swift; path = "String+Lorem.swift"; sourceTree = "<group>"; };
		C9DEC005298947900078B43A /* sample_data.json */ = {isa = PBXFileReference; fileEncoding = 4; lastKnownFileType = text.json; path = sample_data.json; sourceTree = "<group>"; };
		C9DEC03F29894BED0078B43A /* Event+CoreDataClass.swift */ = {isa = PBXFileReference; lastKnownFileType = sourcecode.swift; path = "Event+CoreDataClass.swift"; sourceTree = "<group>"; };
		C9DEC04329894BED0078B43A /* Author+CoreDataClass.swift */ = {isa = PBXFileReference; lastKnownFileType = sourcecode.swift; path = "Author+CoreDataClass.swift"; sourceTree = "<group>"; };
		C9DEC0622989541F0078B43A /* Bundle+Current.swift */ = {isa = PBXFileReference; lastKnownFileType = sourcecode.swift; path = "Bundle+Current.swift"; sourceTree = "<group>"; };
		C9DEC069298965540078B43A /* RelayView.swift */ = {isa = PBXFileReference; lastKnownFileType = sourcecode.swift; path = RelayView.swift; sourceTree = "<group>"; };
		C9DEC06C2989668E0078B43A /* Relay+CoreDataClass.swift */ = {isa = PBXFileReference; lastKnownFileType = sourcecode.swift; path = "Relay+CoreDataClass.swift"; sourceTree = "<group>"; };
		C9DFA964299BEB96006929C1 /* NoteCard.swift */ = {isa = PBXFileReference; fileEncoding = 4; lastKnownFileType = sourcecode.swift; path = NoteCard.swift; sourceTree = "<group>"; };
		C9DFA968299BEC33006929C1 /* CardStyle.swift */ = {isa = PBXFileReference; fileEncoding = 4; lastKnownFileType = sourcecode.swift; path = CardStyle.swift; sourceTree = "<group>"; };
		C9DFA96A299BEE2C006929C1 /* CompactNoteView.swift */ = {isa = PBXFileReference; fileEncoding = 4; lastKnownFileType = sourcecode.swift; path = CompactNoteView.swift; sourceTree = "<group>"; };
		C9DFA970299BF8CD006929C1 /* RepliesView.swift */ = {isa = PBXFileReference; lastKnownFileType = sourcecode.swift; path = RepliesView.swift; sourceTree = "<group>"; };
		C9E37E0E2A1E7C32003D4B0A /* ReportMenu.swift */ = {isa = PBXFileReference; lastKnownFileType = sourcecode.swift; path = ReportMenu.swift; sourceTree = "<group>"; };
		C9E37E112A1E7EC5003D4B0A /* PreviewContainer.swift */ = {isa = PBXFileReference; lastKnownFileType = sourcecode.swift; path = PreviewContainer.swift; sourceTree = "<group>"; };
		C9E37E142A1E8143003D4B0A /* ReportTarget.swift */ = {isa = PBXFileReference; lastKnownFileType = sourcecode.swift; path = ReportTarget.swift; sourceTree = "<group>"; };
		C9E8C1122B081E9C002D46B0 /* UNSNameView.swift */ = {isa = PBXFileReference; lastKnownFileType = sourcecode.swift; path = UNSNameView.swift; sourceTree = "<group>"; };
		C9E8C1142B081EBE002D46B0 /* NIP05View.swift */ = {isa = PBXFileReference; lastKnownFileType = sourcecode.swift; path = NIP05View.swift; sourceTree = "<group>"; };
		C9EE3E5F2A0538B7008A7491 /* ExpirationTimeButton.swift */ = {isa = PBXFileReference; lastKnownFileType = sourcecode.swift; path = ExpirationTimeButton.swift; sourceTree = "<group>"; };
		C9EE3E622A053910008A7491 /* ExpirationTimeOption.swift */ = {isa = PBXFileReference; lastKnownFileType = sourcecode.swift; path = ExpirationTimeOption.swift; sourceTree = "<group>"; };
		C9EF84CE2C24D63000182B6F /* MockRelayService.swift */ = {isa = PBXFileReference; lastKnownFileType = sourcecode.swift; path = MockRelayService.swift; sourceTree = "<group>"; };
		C9F0BB6829A5039D000547FC /* Int+Bool.swift */ = {isa = PBXFileReference; lastKnownFileType = sourcecode.swift; path = "Int+Bool.swift"; sourceTree = "<group>"; };
		C9F0BB6A29A503D6000547FC /* PublicKey.swift */ = {isa = PBXFileReference; lastKnownFileType = sourcecode.swift; path = PublicKey.swift; sourceTree = "<group>"; };
		C9F0BB6E29A50437000547FC /* NostrIdentifierPrefix.swift */ = {isa = PBXFileReference; lastKnownFileType = sourcecode.swift; path = NostrIdentifierPrefix.swift; sourceTree = "<group>"; };
		C9F2047F2AE029D90029A858 /* AppDestination.swift */ = {isa = PBXFileReference; lastKnownFileType = sourcecode.swift; path = AppDestination.swift; sourceTree = "<group>"; };
		C9F64D8B29ED840700563F2B /* Zipper.swift */ = {isa = PBXFileReference; lastKnownFileType = sourcecode.swift; path = Zipper.swift; sourceTree = "<group>"; };
		C9F75AD12A02D41E005BBE45 /* ComposerActionBar.swift */ = {isa = PBXFileReference; lastKnownFileType = sourcecode.swift; path = ComposerActionBar.swift; sourceTree = "<group>"; };
		C9F75AD52A041FF7005BBE45 /* ExpirationTimePicker.swift */ = {isa = PBXFileReference; lastKnownFileType = sourcecode.swift; path = ExpirationTimePicker.swift; sourceTree = "<group>"; };
		C9F84C1B298DBBF400C6714D /* Data+Sha.swift */ = {isa = PBXFileReference; lastKnownFileType = sourcecode.swift; path = "Data+Sha.swift"; sourceTree = "<group>"; };
		C9F84C20298DC36800C6714D /* AppView.swift */ = {isa = PBXFileReference; lastKnownFileType = sourcecode.swift; path = AppView.swift; sourceTree = "<group>"; };
		C9F84C22298DC7B900C6714D /* SettingsView.swift */ = {isa = PBXFileReference; lastKnownFileType = sourcecode.swift; path = SettingsView.swift; sourceTree = "<group>"; };
		C9F84C26298DC98800C6714D /* KeyPair.swift */ = {isa = PBXFileReference; lastKnownFileType = sourcecode.swift; path = KeyPair.swift; sourceTree = "<group>"; };
		C9FC1E622B61ACE300A3A6FB /* CoreDataTestCase.swift */ = {isa = PBXFileReference; lastKnownFileType = sourcecode.swift; path = CoreDataTestCase.swift; sourceTree = "<group>"; };
		CD09A74329A50F1D0063464F /* SideMenu.swift */ = {isa = PBXFileReference; lastKnownFileType = sourcecode.swift; path = SideMenu.swift; sourceTree = "<group>"; };
		CD09A74529A50F750063464F /* SideMenuContent.swift */ = {isa = PBXFileReference; lastKnownFileType = sourcecode.swift; path = SideMenuContent.swift; sourceTree = "<group>"; };
		CD09A74729A51EFC0063464F /* Router.swift */ = {isa = PBXFileReference; lastKnownFileType = sourcecode.swift; path = Router.swift; sourceTree = "<group>"; };
		CD27177529A7C8B200AE8888 /* sample_replies.json */ = {isa = PBXFileReference; fileEncoding = 4; lastKnownFileType = text.json; path = sample_replies.json; sourceTree = "<group>"; };
		CD2CF38D299E67F900332116 /* CardButtonStyle.swift */ = {isa = PBXFileReference; lastKnownFileType = sourcecode.swift; path = CardButtonStyle.swift; sourceTree = "<group>"; };
		CD2CF38F299E68BE00332116 /* NoteButton.swift */ = {isa = PBXFileReference; lastKnownFileType = sourcecode.swift; path = NoteButton.swift; sourceTree = "<group>"; };
		CD4908D329B92941007443DB /* ReportABugMailView.swift */ = {isa = PBXFileReference; lastKnownFileType = sourcecode.swift; path = ReportABugMailView.swift; sourceTree = "<group>"; };
		CD76864F29B6503500085358 /* NoteOptionsButton.swift */ = {isa = PBXFileReference; lastKnownFileType = sourcecode.swift; path = NoteOptionsButton.swift; sourceTree = "<group>"; };
		DC2E54C72A700F1400C2CAAB /* UIDevice+Simulator.swift */ = {isa = PBXFileReference; lastKnownFileType = sourcecode.swift; path = "UIDevice+Simulator.swift"; sourceTree = "<group>"; };
		DC4AB2F52A4475B800D1478A /* AppDelegate.swift */ = {isa = PBXFileReference; lastKnownFileType = sourcecode.swift; path = AppDelegate.swift; sourceTree = "<group>"; };
		DC5F203E2A6AE24200F8D73F /* ImagePickerButton.swift */ = {isa = PBXFileReference; lastKnownFileType = sourcecode.swift; path = ImagePickerButton.swift; sourceTree = "<group>"; };
/* End PBXFileReference section */

/* Begin PBXFrameworksBuildPhase section */
		C90862B829E9804B00C35A71 /* Frameworks */ = {
			isa = PBXFrameworksBuildPhase;
			buildActionMask = 2147483647;
			files = (
				C99DBF822A9E8BDE00F7068F /* SDWebImageSwiftUI in Frameworks */,
			);
			runOnlyForDeploymentPostprocessing = 0;
		};
		C9DEBFCB298941000078B43A /* Frameworks */ = {
			isa = PBXFrameworksBuildPhase;
			buildActionMask = 2147483647;
			files = (
				C9DEC068298965270078B43A /* Starscream in Frameworks */,
				C9FD35132BCED5A6008F8D95 /* NostrSDK in Frameworks */,
				C9B71DC02A8E9BAD0031ED9F /* SentrySwiftUI in Frameworks */,
				C9B71DBE2A8E9BAD0031ED9F /* Sentry in Frameworks */,
				C9646E9A29B79E04007239A4 /* Logger in Frameworks */,
				C9FD34F62BCEC89C008F8D95 /* secp256k1 in Frameworks */,
				C9646EA729B7A3DD007239A4 /* Dependencies in Frameworks */,
				C96CB98C2A6040C500498C4E /* DequeModule in Frameworks */,
				C99DBF7E2A9E81CF00F7068F /* SDWebImageSwiftUI in Frameworks */,
				C9646EA429B7A24A007239A4 /* PostHog in Frameworks */,
				C94D855F29914D2300749478 /* SwiftUINavigation in Frameworks */,
			);
			runOnlyForDeploymentPostprocessing = 0;
		};
		C9DEBFE1298941020078B43A /* Frameworks */ = {
			isa = PBXFrameworksBuildPhase;
			buildActionMask = 2147483647;
			files = (
				C99DBF802A9E8BCF00F7068F /* SDWebImageSwiftUI in Frameworks */,
				C959DB812BD02460008F3627 /* NostrSDK in Frameworks */,
				C9FD34F82BCEC8B5008F8D95 /* secp256k1 in Frameworks */,
				CDDA1F7B29A527650047ACD8 /* Starscream in Frameworks */,
				C9B71DC52A9008300031ED9F /* Sentry in Frameworks */,
				C9646EA929B7A4F2007239A4 /* PostHog in Frameworks */,
				C9646EAC29B7A520007239A4 /* Dependencies in Frameworks */,
				C905B0752A619367009B8A78 /* DequeModule in Frameworks */,
				C91565C12B2368FA0068EECA /* ViewInspector in Frameworks */,
				C9646E9C29B79E4D007239A4 /* Logger in Frameworks */,
				CDDA1F7D29A527650047ACD8 /* SwiftUINavigation in Frameworks */,
			);
			runOnlyForDeploymentPostprocessing = 0;
		};
/* End PBXFrameworksBuildPhase section */

/* Begin PBXGroup section */
		030742C32B4769F90073839D /* CoreData */ = {
			isa = PBXGroup;
			children = (
				C9DEC04329894BED0078B43A /* Author+CoreDataClass.swift */,
				3F43C47529A9625700E896A0 /* AuthorReference+CoreDataClass.swift */,
				C9DEC03F29894BED0078B43A /* Event+CoreDataClass.swift */,
				3FFB1D9229A6BBCE002A755D /* EventReference+CoreDataClass.swift */,
				A3B943D4299D514800A15A08 /* Follow+CoreDataClass.swift */,
				C9C547572A4F1D8C006B0741 /* NosNotification+CoreDataClass.swift */,
				C9DEC06C2989668E0078B43A /* Relay+CoreDataClass.swift */,
				037A2C242BA9D75F00FC554B /* Generated */,
			);
			path = CoreData;
			sourceTree = "<group>";
		};
		0320C0F92BFE439000C4C080 /* Relay */ = {
			isa = PBXGroup;
			children = (
				0320C0FA2BFE43A600C4C080 /* RelayServiceTests.swift */,
			);
			path = Relay;
			sourceTree = "<group>";
		};
		032634512C10BB8F00E489B5 /* FileStorage */ = {
			isa = PBXGroup;
			children = (
				032634792C10C57A00E489B5 /* FileStorageAPIClient.swift */,
				0326346C2C10C2FD00E489B5 /* FileStorageServerInfoResponseJSON.swift */,
				03B4E6AD2C125D61006E5F59 /* FileStorageUploadResponseJSON.swift */,
			);
			path = FileStorage;
			sourceTree = "<group>";
		};
		032634662C10C0A000E489B5 /* FileStorage */ = {
			isa = PBXGroup;
			children = (
				0326346A2C10C1D800E489B5 /* FileStorageServerInfoResponseJSONTests.swift */,
				03B4E6AB2C125D13006E5F59 /* FileStorageUploadResponseJSONTests.swift */,
				0326346F2C10C40B00E489B5 /* NostrBuildAPIClientTests.swift */,
				032634692C10C12B00E489B5 /* Fixtures */,
			);
			path = FileStorage;
			sourceTree = "<group>";
		};
		032634692C10C12B00E489B5 /* Fixtures */ = {
			isa = PBXGroup;
			children = (
				032634672C10C0D600E489B5 /* nostr_build_nip96_response.json */,
				03B4E6A12C125CA1006E5F59 /* nostr_build_nip96_upload_response.json */,
			);
			path = Fixtures;
			sourceTree = "<group>";
		};
		0350F1152C0A477E0024CC15 /* Integration */ = {
			isa = PBXGroup;
			children = (
				0350F1202C0A490E0024CC15 /* EventProcessorIntegrationTests.swift */,
			);
			path = Integration;
			sourceTree = "<group>";
		};
		0357299E2BE41653005FEE85 /* Controller */ = {
			isa = PBXGroup;
			children = (
				0357299C2BE41653005FEE85 /* ContentWarningControllerTests.swift */,
				0357299D2BE41653005FEE85 /* SocialGraphTests.swift */,
				C99314932C5BE13600224BA6 /* NoteEditorControllerTests.swift */,
			);
			path = Controller;
			sourceTree = "<group>";
		};
		035729AA2BE4167E005FEE85 /* Models */ = {
			isa = PBXGroup;
			children = (
				035729A12BE4167E005FEE85 /* AuthorTests.swift */,
				035729A22BE4167E005FEE85 /* Bech32Tests.swift */,
				035729A32BE4167E005FEE85 /* EventTests.swift */,
				035729A42BE4167E005FEE85 /* FollowTests.swift */,
				03ED93462C46C48400C8D443 /* JSONEventTests.swift */,
				035729A52BE4167E005FEE85 /* KeyPairTests.swift */,
				035729A62BE4167E005FEE85 /* NoteParserTests.swift */,
				509532DE2C62360500E0BACA /* NotificationTests.swift */,
				03A3AA3A2C5028FF008FE153 /* PublicKeyTests.swift */,
				035729A72BE4167E005FEE85 /* ReportTests.swift */,
				035729A82BE4167E005FEE85 /* SHA256KeyTests.swift */,
			);
			path = Models;
			sourceTree = "<group>";
		};
		035729B72BE416A6005FEE85 /* Service */ = {
			isa = PBXGroup;
			children = (
				C9C097222C13534800F78EC3 /* DatabaseCleanerTests.swift */,
				035729B42BE416A6005FEE85 /* DirectMessageWrapperTests.swift */,
				035729B52BE416A6005FEE85 /* GiftWrapperTests.swift */,
				037975D02C0E341500ADDF37 /* MockFeatureFlags.swift */,
				035729B62BE416A6005FEE85 /* ReportPublisherTests.swift */,
				03F7C4F22C10DF79006FF613 /* URLSessionProtocol.swift */,
				032634662C10C0A000E489B5 /* FileStorage */,
				0376DF602C3DBAD500C80786 /* NostrIdentifier */,
				0320C0F92BFE439000C4C080 /* Relay */,
			);
			path = Service;
			sourceTree = "<group>";
		};
		035729BC2BE416BD005FEE85 /* Views */ = {
			isa = PBXGroup;
			children = (
				035729BB2BE416BD005FEE85 /* EventObservationTests.swift */,
				037975BA2C0E24D200ADDF37 /* CompactNoteViewTests.swift */,
			);
			path = Views;
			sourceTree = "<group>";
		};
		0376DF602C3DBAD500C80786 /* NostrIdentifier */ = {
			isa = PBXGroup;
			children = (
				0376DF612C3DBAED00C80786 /* NostrIdentifierTests.swift */,
				035729A92BE4167E005FEE85 /* TLVElementTests.swift */,
			);
			path = NostrIdentifier;
			sourceTree = "<group>";
		};
		037A2C242BA9D75F00FC554B /* Generated */ = {
			isa = PBXGroup;
			children = (
				C973AB582A323167002AED16 /* Author+CoreDataProperties.swift */,
				C973AB572A323167002AED16 /* AuthorReference+CoreDataProperties.swift */,
				C973AB562A323167002AED16 /* Event+CoreDataProperties.swift */,
				C973AB5A2A323167002AED16 /* EventReference+CoreDataProperties.swift */,
				C973AB552A323167002AED16 /* Follow+CoreDataProperties.swift */,
				C9C547582A4F1D8C006B0741 /* NosNotification+CoreDataProperties.swift */,
				C973AB592A323167002AED16 /* Relay+CoreDataProperties.swift */,
			);
			path = Generated;
			sourceTree = "<group>";
		};
		03D1B42A2C3C1AE7001778CD /* NostrIdentifier */ = {
			isa = PBXGroup;
			children = (
				03D1B4272C3C1A5D001778CD /* NostrIdentifier.swift */,
				C9F0BB6E29A50437000547FC /* NostrIdentifierPrefix.swift */,
				03D1B42B2C3C1B0D001778CD /* TLVElement.swift */,
			);
			path = NostrIdentifier;
			sourceTree = "<group>";
		};
		3AAB61B12B24CC8A00717A07 /* Extensions */ = {
			isa = PBXGroup;
			children = (
				3AAB61B42B24CD0000717A07 /* Date+ElapsedTests.swift */,
			);
			path = Extensions;
			sourceTree = "<group>";
		};
		3FB5E64F299D288E00386527 /* Onboarding */ = {
			isa = PBXGroup;
			children = (
				3FB5E650299D28A200386527 /* OnboardingView.swift */,
				3F30020429C1FDD9003D4F8B /* OnboardingStartView.swift */,
				3F30020629C237AB003D4F8B /* OnboardingAgeVerificationView.swift */,
				3F30020829C23895003D4F8B /* OnboardingNotOldEnoughView.swift */,
				3F30020A29C361C8003D4F8B /* OnboardingTermsOfServiceView.swift */,
				3F30020C29C382EB003D4F8B /* OnboardingLoginView.swift */,
			);
			path = Onboarding;
			sourceTree = "<group>";
		};
		5B79F5E92B97B5D7002DA9BE /* ProfileEdit */ = {
			isa = PBXGroup;
			children = (
				5B79F61A2B98B774002DA9BE /* CreateUsernameWizard */,
				5B79F61F2B98B786002DA9BE /* DeleteUsernameWizard */,
				A351E1A129BA92240009B7F6 /* ProfileEditView.swift */,
			);
			path = ProfileEdit;
			sourceTree = "<group>";
		};
		5B79F61A2B98B774002DA9BE /* CreateUsernameWizard */ = {
			isa = PBXGroup;
			children = (
				5BBA5E962BAE04EB00D57D76 /* ExternalNIP05 */,
				5B7C93AF2B6AD52400410ABE /* CreateUsernameWizard.swift */,
				5B79F6082B98AC33002DA9BE /* ClaimYourUniqueIdentitySheet.swift */,
				5B79F60A2B98ACA0002DA9BE /* PickYourUsernameSheet.swift */,
				5B79F6102B98AD0A002DA9BE /* ExcellentChoiceSheet.swift */,
			);
			path = CreateUsernameWizard;
			sourceTree = "<group>";
		};
		5B79F61F2B98B786002DA9BE /* DeleteUsernameWizard */ = {
			isa = PBXGroup;
			children = (
				5B79F6182B98B24C002DA9BE /* DeleteUsernameWizard.swift */,
				5B79F5EA2B97B5E9002DA9BE /* ConfirmUsernameDeletionSheet.swift */,
			);
			path = DeleteUsernameWizard;
			sourceTree = "<group>";
		};
		5B79F6402BA11618002DA9BE /* Components */ = {
			isa = PBXGroup;
			children = (
				5B79F6122B98B145002DA9BE /* WizardNavigationStack.swift */,
				5B79F6452BA11725002DA9BE /* WizardSheetVStack.swift */,
				5B79F64B2BA119AE002DA9BE /* WizardSheetTitleText.swift */,
				5B79F6522BA11B08002DA9BE /* WizardSheetDescriptionText.swift */,
				5B79F6542BA123D4002DA9BE /* WizardSheetBadgeText.swift */,
				5B29B58D2BEC392B008F6008 /* ActivityPubBadgeView.swift */,
				C97B28892C10B07100DC1FC0 /* NosNavigationStack.swift */,
				C996933D2C11FF0F00A2C70D /* EventObservationView.swift */,
				C996933F2C120CC900A2C70D /* AuthorObservationView.swift */,
			);
			path = Components;
			sourceTree = "<group>";
		};
		5BBA5E962BAE04EB00D57D76 /* ExternalNIP05 */ = {
			isa = PBXGroup;
			children = (
				5BBA5E902BADF98E00D57D76 /* AlreadyHaveANIP05View.swift */,
				5BBA5E9B2BAE052F00D57D76 /* NiceWorkSheet.swift */,
			);
			path = ExternalNIP05;
			sourceTree = "<group>";
		};
		65BD8DC12BDAF2C300802039 /* Discover */ = {
			isa = PBXGroup;
			children = (
				65BD8DBE2BDAF2C300802039 /* DiscoverTab.swift */,
				030AE4282BE3D63C004DEE02 /* FeaturedAuthor.swift */,
				65BD8DBF2BDAF2C300802039 /* FeaturedAuthorCategory.swift */,
				65BD8DC02BDAF2C300802039 /* DiscoverContentsView.swift */,
			);
			path = Discover;
			sourceTree = "<group>";
		};
		C9032C2C2BAE31DA001F4EC6 /* Profile */ = {
			isa = PBXGroup;
			children = (
				C95D689E299E6B4100429F86 /* ProfileHeader.swift */,
				5B834F662A83FB5C000C1432 /* ProfileKnownFollowersView.swift */,
				5B834F682A83FC7F000C1432 /* ProfileSocialStatsView.swift */,
				C987F81C29BA6D9A00B44E7A /* ProfileTab.swift */,
				C95D68AC299E721700429F86 /* ProfileView.swift */,
				C9032C2D2BAE31ED001F4EC6 /* ProfileFeedType.swift */,
				5B29B5832BEAA0D7008F6008 /* BioSheet.swift */,
			);
			path = Profile;
			sourceTree = "<group>";
		};
		C905EA362A33620A006F1E99 /* UNS */ = {
			isa = PBXGroup;
			children = (
				C973364E2A7968220012D8B8 /* SetUpUNSBanner.swift */,
				C94C4CF22AD993CA00F801CA /* UNSErrorView.swift */,
				C9A6C7462AD84263001F9500 /* UNSNamePicker.swift */,
				C9A6C74C2AD98E2A001F9500 /* UNSNameTakenView.swift */,
				C9A6C7482AD86271001F9500 /* UNSNewNameView.swift */,
				C981E2DC2AC610D600FBF4F6 /* UNSStepImage.swift */,
				C9A6C74A2AD866A7001F9500 /* UNSSuccessView.swift */,
				C981E2DA2AC6088900FBF4F6 /* UNSVerifyCodeView.swift */,
				C936B45B2A4C7D6B00DF1EB9 /* UNSWizard.swift */,
				C9BCF1C02AC72020009BDE06 /* UNSWizardChooseNameView.swift */,
				C93F48922AC5C9CE00900CEC /* UNSWizardIntroView.swift */,
				C9680AD32ACDF57D006C8C93 /* UNSWizardNeedsPaymentView.swift */,
				C93F488F2AC5C9C400900CEC /* UNSWizardPhoneView.swift */,
				C94D6D5B2AC5D14400F0F11E /* WizardTextField.swift */,
			);
			path = UNS;
			sourceTree = "<group>";
		};
		C90862BC29E9804B00C35A71 /* NosPerformanceTests */ = {
			isa = PBXGroup;
			children = (
				C90862BD29E9804B00C35A71 /* NosPerformanceTests.swift */,
			);
			path = NosPerformanceTests;
			sourceTree = "<group>";
		};
		C92E7F652C4EFF2600B80638 /* WebSockets */ = {
			isa = PBXGroup;
			children = (
				C92E7F662C4EFF3D00B80638 /* WebSocketErrorEvent.swift */,
				C92E7F692C4EFF7200B80638 /* WebSocketConnection.swift */,
				C92E7F6C2C4EFF9B00B80638 /* WebSocketState.swift */,
			);
			path = WebSockets;
			sourceTree = "<group>";
		};
		C92F01502AC4D67B00972489 /* Form */ = {
			isa = PBXGroup;
			children = (
				C92F015D2AC4D99400972489 /* NosForm.swift */,
				C93F488C2AC5C30C00900CEC /* NosFormField.swift */,
				C92F01512AC4D6AB00972489 /* NosFormSection.swift */,
				C92F015A2AC4D74E00972489 /* NosTextEditor.swift */,
				C92F01572AC4D6F700972489 /* NosTextField.swift */,
			);
			path = Form;
			sourceTree = "<group>";
		};
		C96877B32B4EDCCF0051ED2F /* Home */ = {
			isa = PBXGroup;
			children = (
				C9DEBFD8298941000078B43A /* HomeFeedView.swift */,
				5BE281C92AE2CCEB00880466 /* HomeTab.swift */,
			);
			path = Home;
			sourceTree = "<group>";
		};
		C97797B7298AA1600046BD25 /* Service */ = {
			isa = PBXGroup;
			children = (
				C9646EA029B7A22C007239A4 /* Analytics.swift */,
				C9C2B77E29E0731600548B4A /* AsyncTimer.swift */,
				C9ADB13C29929B540075E7F8 /* Bech32.swift */,
				C9B71DC12A9003670031ED9F /* CrashReporting.swift */,
				A34E439829A522F20057AFCB /* CurrentUser.swift */,
				034EBDB92C24895E006BA35A /* CurrentUserError.swift */,
				C9C097242C13537900F78EC3 /* DatabaseCleaner.swift */,
				C98298322ADD7F9A0096C5B5 /* DeepLinkService.swift */,
				C9B678DA29EEBF3B00303F33 /* DependencyInjection.swift */,
				65D066982BD558690011C5CD /* DirectMessageWrapper.swift */,
				C9BAB09A2996FBA10003A84E /* EventProcessor.swift */,
				0350F12C2C0A7EF20024CC15 /* FeatureFlags.swift */,
				C959DB752BD01DF4008F3627 /* GiftWrapper.swift */,
				A3B943CE299AE00100A15A08 /* Keychain.swift */,
				C9EF84CE2C24D63000182B6F /* MockRelayService.swift */,
				0320C1142BFE63DC00C4C080 /* MockRelaySubscriptionManager.swift */,
				5BC0D9CB2B867B9D005D6980 /* NamesAPI.swift */,
				C936B4612A4CB01C00DF1EB9 /* PushNotificationService.swift */,
				C9A8015D2BD0177D006E29B2 /* ReportPublisher.swift */,
				5B8805192A21027C00E21F06 /* SHA256Key.swift */,
				C9B678E029EEC41000303F33 /* SocialGraphCache.swift */,
				C9A0DAF729C92F4500466635 /* UNSAPI.swift */,
				C9F64D8B29ED840700563F2B /* Zipper.swift */,
				032634512C10BB8F00E489B5 /* FileStorage */,
				03D1B42A2C3C1AE7001778CD /* NostrIdentifier */,
				C98CA9052B14FA8500929141 /* Relay */,
			);
			path = Service;
			sourceTree = "<group>";
		};
		C97797BD298ABE060046BD25 /* Frameworks */ = {
			isa = PBXGroup;
			children = (
			);
			name = Frameworks;
			sourceTree = "<group>";
		};
		C987F81F29BA94D400B44E7A /* Font */ = {
			isa = PBXGroup;
			children = (
				C987F82829BA951E00B44E7A /* ClarityCity-Black.otf */,
				C987F82B29BA951E00B44E7A /* ClarityCity-BlackItalic.otf */,
				C987F82529BA951D00B44E7A /* ClarityCity-Bold.otf */,
				C987F82429BA951D00B44E7A /* ClarityCity-BoldItalic.otf */,
				C987F82229BA951D00B44E7A /* ClarityCity-ExtraBold.otf */,
				C987F82929BA951E00B44E7A /* ClarityCity-ExtraBoldItalic.otf */,
				C987F82029BA951D00B44E7A /* ClarityCity-ExtraLight.otf */,
				C987F82F29BA951E00B44E7A /* ClarityCity-ExtraLightItalic.otf */,
				C987F82A29BA951E00B44E7A /* ClarityCity-Light.otf */,
				C987F82129BA951D00B44E7A /* ClarityCity-LightItalic.otf */,
				C987F82C29BA951E00B44E7A /* ClarityCity-Medium.otf */,
				C987F82329BA951D00B44E7A /* ClarityCity-MediumItalic.otf */,
				C987F83029BA951E00B44E7A /* ClarityCity-Regular.otf */,
				C987F82E29BA951E00B44E7A /* ClarityCity-RegularItalic.otf */,
				C987F82629BA951D00B44E7A /* ClarityCity-SemiBold.otf */,
				C987F82729BA951D00B44E7A /* ClarityCity-SemiBoldItalic.otf */,
				C987F83129BA951E00B44E7A /* ClarityCity-Thin.otf */,
				C987F82D29BA951E00B44E7A /* ClarityCity-ThinItalic.otf */,
			);
			path = Font;
			sourceTree = "<group>";
		};
		C98CA9052B14FA8500929141 /* Relay */ = {
			isa = PBXGroup;
			children = (
				A336DD3B299FD78000A0CBA0 /* Filter.swift */,
				C98CA9032B14FA3D00929141 /* PagedRelaySubscription.swift */,
				C97797B8298AA19A0046BD25 /* RelayService.swift */,
				C9C2B78129E0735400548B4A /* RelaySubscriptionManager.swift */,
			);
			path = Relay;
			sourceTree = "<group>";
		};
		C9C9443A29F6E420002F2C7A /* Test Helpers */ = {
			isa = PBXGroup;
			children = (
				C9FC1E622B61ACE300A3A6FB /* CoreDataTestCase.swift */,
				C9BD919A2B61C4FB00FDA083 /* RawNostrID+Random.swift */,
				C91400232B2A3894009B13B4 /* SQLiteStoreTestCase.swift */,
				C9C9444129F6F0E2002F2C7A /* XCTest+Eventually.swift */,
				0373CE982C0910250027C856 /* XCTestCase+JSONData.swift */,
				C9736E5D2C13B718005BCE70 /* EventFixture.swift */,
			);
			path = "Test Helpers";
			sourceTree = "<group>";
		};
		C9CFF6D02AB241EB00D4B368 /* Modifiers */ = {
			isa = PBXGroup;
			children = (
				C95D68A8299E709800429F86 /* LinearGradient+Planetary.swift */,
				C9A0DAE629C69FA000466635 /* Text+Gradient.swift */,
				C93EC2FC29C3785C0012EE2A /* View+RoundedCorner.swift */,
				C9DC6CB92C1739AD00E1CFB3 /* View+HandleURLsInRouter.swift */,
			);
			path = Modifiers;
			sourceTree = "<group>";
		};
		C9D573472AB24B5800E06BB4 /* SwiftGen Stencils */ = {
			isa = PBXGroup;
			children = (
				C9D573482AB24B7300E06BB4 /* custom-xcassets.stencil */,
			);
			path = "SwiftGen Stencils";
			sourceTree = "<group>";
		};
		C9DEBFC5298941000078B43A = {
			isa = PBXGroup;
			children = (
				C95D68AF299ECE0700429F86 /* CHANGELOG.md */,
				C95D68B1299ECE0700429F86 /* CONTRIBUTING.md */,
				C95D68B0299ECE0700429F86 /* README.md */,
				C92AB3352B599DD0005B3FFB /* doc */,
				C9DEBFD0298941000078B43A /* Nos */,
				C9DEBFE7298941020078B43A /* NosTests */,
				C90862BC29E9804B00C35A71 /* NosPerformanceTests */,
				C9DEBFCF298941000078B43A /* Products */,
				C97797BD298ABE060046BD25 /* Frameworks */,
			);
			sourceTree = "<group>";
		};
		C9DEBFCF298941000078B43A /* Products */ = {
			isa = PBXGroup;
			children = (
				C9DEBFCE298941000078B43A /* Nos.app */,
				C9DEBFE4298941020078B43A /* NosTests.xctest */,
				C90862BB29E9804B00C35A71 /* NosPerformanceTests.xctest */,
			);
			name = Products;
			sourceTree = "<group>";
		};
		C9DEBFD0298941000078B43A /* Nos */ = {
			isa = PBXGroup;
			children = (
				C9DEBFDC298941020078B43A /* Nos.entitlements */,
				5BE460762BAB307A004B83ED /* NosDev.entitlements */,
				5BE460702BAB2BE1004B83ED /* NosStaging.entitlements */,
				C987F85629BA96B700B44E7A /* Info.plist */,
				3F170C77299D816200BC8F8B /* AppController.swift */,
				DC4AB2F52A4475B800D1478A /* AppDelegate.swift */,
				C9DEBFD1298941000078B43A /* NosApp.swift */,
				CD09A74729A51EFC0063464F /* Router.swift */,
				0378409C2BB4A2B600E5E901 /* PrivacyInfo.xcprivacy */,
				C9DFA974299C30CA006929C1 /* Assets */,
				C9EB171929E5976700A15ABB /* Controller */,
				C9DEC001298944FC0078B43A /* Extensions */,
				C9DEC02C29894BB20078B43A /* Models */,
				C97797B7298AA1600046BD25 /* Service */,
				C9F84C24298DC7C100C6714D /* Views */,
			);
			path = Nos;
			sourceTree = "<group>";
		};
		C9DEBFDD298941020078B43A /* Preview Content */ = {
			isa = PBXGroup;
			children = (
				C9DEBFDE298941020078B43A /* Preview Assets.xcassets */,
			);
			path = "Preview Content";
			sourceTree = "<group>";
		};
		C9DEBFE7298941020078B43A /* NosTests */ = {
			isa = PBXGroup;
			children = (
				C98298312ADD7EDB0096C5B5 /* Info.plist */,
				5B098DBB2BDAF6CB00500A1B /* NoteParserTests+NIP08.swift */,
				5B098DC82BDAF7CF00500A1B /* NoteParserTests+NIP27.swift */,
				5BD25E582C192BBC005CF884 /* NoteParserTests+Parse.swift */,
				C96D391A2B61AFD500D3D0A1 /* RawNostrIDTests.swift */,
				5BFBB2942BD9D7EB002E909F /* URLParserTests.swift */,
				0320C0E42BFBB27E00C4C080 /* PerformanceTests.xctestplan */,
				03AB2F7D2BF6609500B73DB1 /* UnitTests.xctestplan */,
				0357299E2BE41653005FEE85 /* Controller */,
				3AAB61B12B24CC8A00717A07 /* Extensions */,
				C9DEC0042989477A0078B43A /* Fixtures */,
				0350F1152C0A477E0024CC15 /* Integration */,
				035729AA2BE4167E005FEE85 /* Models */,
				035729B72BE416A6005FEE85 /* Service */,
				C9C9443A29F6E420002F2C7A /* Test Helpers */,
				035729BC2BE416BD005FEE85 /* Views */,
			);
			path = NosTests;
			sourceTree = "<group>";
		};
		C9DEC001298944FC0078B43A /* Extensions */ = {
			isa = PBXGroup;
			children = (
				C9DEC0622989541F0078B43A /* Bundle+Current.swift */,
				3FFB1D9529A6BBEC002A755D /* Collection+SafeSubscript.swift */,
				C95D68AA299E710F00429F86 /* Color+Hex.swift */,
				C9671D72298DB94C00EE7E12 /* Data+Encoding.swift */,
				C9F84C1B298DBBF400C6714D /* Data+Sha.swift */,
				C942566829B66A2800C4202C /* Date+Elapsed.swift */,
				C913DA0B2AEB2EBF003BDD6D /* FetchRequestPublisher.swift */,
				C987F85729BA981800B44E7A /* Font.swift */,
				C9B678DD29EEC35B00303F33 /* Foundation+Sendable.swift */,
				C9F0BB6829A5039D000547FC /* Int+Bool.swift */,
				C9ADB14029951CB10075E7F8 /* NSManagedObject+Nos.swift */,
				C97A1C8D29E58EC7009D9E8D /* NSManagedObjectContext+Nos.swift */,
				C93EC2F329C34C860012EE2A /* NSPredicate+Bool.swift */,
				C93EC2F629C351470012EE2A /* Optional+Unwrap.swift */,
				C99721CA2AEBED26004EBEAB /* String+Empty.swift */,
				C9ADB13729928CC30075E7F8 /* String+Hex.swift */,
				C9DEC002298945150078B43A /* String+Lorem.swift */,
				C98A32262A05795E00E3FA13 /* Task+Timeout.swift */,
				DC2E54C72A700F1400C2CAAB /* UIDevice+Simulator.swift */,
				C92DF80429C25DE900400561 /* URL+Extensions.swift */,
				C9C2B77B29E072E400548B4A /* WebSocket+Nos.swift */,
				5B098DC52BDAF73500500A1B /* AttributedString+Links.swift */,
			);
			path = Extensions;
			sourceTree = "<group>";
		};
		C9DEC0042989477A0078B43A /* Fixtures */ = {
			isa = PBXGroup;
			children = (
				C9BD91882B61BBEF00FDA083 /* bad_contact_list.json */,
				0350F1162C0A47B20024CC15 /* contact_list.json */,
				039C96282C48321E00A8EB39 /* long_form_data.json */,
				0350F10B2C0A46760024CC15 /* new_contact_list.json */,
				0373CE7F2C08DBC40027C856 /* old_contact_list.json */,
				C9DEC005298947900078B43A /* sample_data.json */,
				CD27177529A7C8B200AE8888 /* sample_replies.json */,
				C94B2D172B17F5EC002104B6 /* sample_repost.json */,
				0350F12A2C0A49D40024CC15 /* text_note.json */,
				039C961E2C480F4100A8EB39 /* unsupported_kinds.json */,
				509532FF2C62535400E0BACA /* zap_request.json */,
				5095330A2C625B5D00E0BACA /* zap_request_no_amount.json */,
				509533092C625B5D00E0BACA /* zap_request_one_sat.json */,
				50F695062C6392C4000E4C74 /* zap_receipt.json */,
				C9ADB134299288230075E7F8 /* KeyFixture.swift */,
				C90B16B72AFED96300CB4B85 /* URLExtensionTests.swift */,
			);
			path = Fixtures;
			sourceTree = "<group>";
		};
		C9DEC02C29894BB20078B43A /* Models */ = {
			isa = PBXGroup;
			children = (
				C9F2047F2AE029D90029A858 /* AppDestination.swift */,
				0365CD862C4016A200622A1A /* EventKind.swift */,
				C9EE3E622A053910008A7491 /* ExpirationTimeOption.swift */,
				C93CA0C229AE3A1E00921183 /* JSONEvent.swift */,
				5B503F612A291A1A0098805A /* JSONRelayMetadata.swift */,
				C9F84C26298DC98800C6714D /* KeyPair.swift */,
				C930055E2A6AF8320098CA9E /* LoadingContent.swift */,
				C90352B92C1235CD000A5993 /* NosNavigationDestination.swift */,
				5B6EB48D29EDBE0E006E750C /* NoteParser.swift */,
				C9AC31AC2A55E0BD00A94E5A /* NotificationViewModel.swift */,
				C9CF23162A38A58B00EBEC31 /* ParseQueue.swift */,
				C9F0BB6A29A503D6000547FC /* PublicKey.swift */,
				C96D39262B61B6D200D3D0A1 /* RawNostrID.swift */,
				C9C2B78429E073E300548B4A /* RelaySubscription.swift */,
				5B6136452C348A5100ADD9C3 /* RepliesDisplayType.swift */,
				C94A5E172A72C84200B6EC5D /* ReportCategory.swift */,
				C9E37E142A1E8143003D4B0A /* ReportTarget.swift */,
				C992B3292B3613CC00704A9C /* SubscriptionCancellable.swift */,
				5BFBB28A2BD9D79F002E909F /* URLParser.swift */,
				659B27232BD9CB4500BEA6CC /* VerifiableEvent.swift */,
				030742C32B4769F90073839D /* CoreData */,
				C936B4572A4C7B7C00DF1EB9 /* Nos.xcdatamodeld */,
				C92E7F652C4EFF2600B80638 /* WebSockets */,
			);
			path = Models;
			sourceTree = "<group>";
		};
		C9DFA974299C30CA006929C1 /* Assets */ = {
			isa = PBXGroup;
			children = (
				5BB4A0D62C59B2A0003F0AD0 /* NosTextClassifier.mlmodel */,
				C9D573472AB24B5800E06BB4 /* SwiftGen Stencils */,
				C9DEBFDA298941020078B43A /* Assets.xcassets */,
				9DF077732C63BEA200F6B14E /* Colors.xcassets */,
				C9DFA977299C3189006929C1 /* Localization */,
				C987F81F29BA94D400B44E7A /* Font */,
				C94D39242ABDDFB60019C4D5 /* EmptySecrets.xcconfig */,
				C94D39212ABDDDFE0019C4D5 /* Secrets.xcconfig */,
				5BE4609F2BACAFEE004B83ED /* DevSecrets.xcconfig */,
				5BE460A02BACAFEE004B83ED /* ProductionSecrets.xcconfig */,
				5BE4609E2BACAFEE004B83ED /* StagingSecrets.xcconfig */,
				C9A0DAEC29C6A66C00466635 /* Launch Screen.storyboard */,
			);
			path = Assets;
			sourceTree = "<group>";
		};
		C9DFA977299C3189006929C1 /* Localization */ = {
			isa = PBXGroup;
			children = (
				3AD318622B296D1E00026B07 /* ImagePicker.xcstrings */,
				3A67449B2B294712002B8DE0 /* Localizable.xcstrings */,
				3A1C296E2B2A537C0020B753 /* Moderation.xcstrings */,
				3AD3185F2B296D0C00026B07 /* Reply.xcstrings */,
			);
			path = Localization;
			sourceTree = "<group>";
		};
		C9EB171929E5976700A15ABB /* Controller */ = {
			isa = PBXGroup;
			children = (
				0357299A2BE415E5005FEE85 /* ContentWarningController.swift */,
				C913DA092AEAF52B003BDD6D /* NoteWarningController.swift */,
				C98CA9062B14FBBF00929141 /* PagedNoteDataSource.swift */,
				C9DEBFD3298941000078B43A /* PersistenceController.swift */,
				C97A1C8A29E45B4E009D9E8D /* RawEventController.swift */,
				030036842C5D39DD002C71F5 /* RefreshController.swift */,
				C9C547502A4F1CC3006B0741 /* SearchController.swift */,
				C9A6C7402AD837AD001F9500 /* UNSWizardController.swift */,
				C993148C2C5BD8FC00224BA6 /* NoteEditorController.swift */,
			);
			path = Controller;
			sourceTree = "<group>";
		};
		C9EE3E652A053CF1008A7491 /* NoteComposer */ = {
			isa = PBXGroup;
			children = (
				C9F75AD12A02D41E005BBE45 /* ComposerActionBar.swift */,
				C9EE3E5F2A0538B7008A7491 /* ExpirationTimeButton.swift */,
				C9F75AD52A041FF7005BBE45 /* ExpirationTimePicker.swift */,
				DC5F203E2A6AE24200F8D73F /* ImagePickerButton.swift */,
				C9B597642BBC8300002EC76A /* ImagePickerUIViewController.swift */,
				C94D855B2991479900749478 /* NoteComposer.swift */,
				5B8C96B529DDD3B200B73AEC /* NoteUITextViewRepresentable.swift */,
				C93F045D2B9B7A7000AD5872 /* ReplyPreview.swift */,
			);
			path = NoteComposer;
			sourceTree = "<group>";
		};
		C9F84C24298DC7C100C6714D /* Views */ = {
			isa = PBXGroup;
			children = (
				C9A0DADF29C697A100466635 /* AboutView.swift */,
				C98DC9BA2A795CAD004E5F0F /* ActionBanner.swift */,
				C987F81929BA4D0E00B44E7A /* ActionButton.swift */,
				C9A0DAE929C6A34200466635 /* ActivityView.swift */,
				C9F84C20298DC36800C6714D /* AppView.swift */,
				5B8C96B129DB313300B73AEC /* AuthorCard.swift */,
				C97465302A3B89140031226F /* AuthorLabel.swift */,
				5B8C96AB29D52AD200B73AEC /* AuthorListView.swift */,
				3FFB1D88299FF37C002A755D /* AvatarView.swift */,
				C92F01542AC4D6CF00972489 /* BeveledSeparator.swift */,
				C987F81629BA4C6900B44E7A /* BigActionButton.swift */,
				C95D68A0299E6D3E00429F86 /* BioView.swift */,
				CD2CF38D299E67F900332116 /* CardButtonStyle.swift */,
				C9DFA968299BEC33006929C1 /* CardStyle.swift */,
				65BD8DB82BDAF28200802039 /* CircularFollowButton.swift */,
				A32B6C7729A6C99200653FF5 /* CompactAuthorCard.swift */,
				C9DFA96A299BEE2C006929C1 /* CompactNoteView.swift */,
				5B0D99022A94090A0039F0C5 /* DoubleTapToPopModifier.swift */,
				A303AF8229A9153A005DC8FC /* FollowButton.swift */,
				A32B6C7229A6BE9B00653FF5 /* FollowsView.swift */,
				C9B678E629F01A8500303F33 /* FullscreenProgressView.swift */,
				C9CDBBA329A8FA2900C555C7 /* GoldenPostView.swift */,
				C930E0562BA49DAD002B5776 /* GridPattern.swift */,
				C9A0DAE329C69F0C00466635 /* HighlightedText.swift */,
				2D4010A12AD87DF300F93AD4 /* KnownFollowersView.swift */,
				C960C57029F3236200929990 /* LikeButton.swift */,
				C905B0762A619E99009B8A78 /* LinkPreview.swift */,
				5BFF66B52A58A8A000AA79DD /* MutesView.swift */,
				030036AA2C5D872B002C71F5 /* NewNotesButton.swift */,
				C9E8C1142B081EBE002D46B0 /* NIP05View.swift */,
				C9A0DADC29C689C900466635 /* NosNavigationBar.swift */,
				CD2CF38F299E68BE00332116 /* NoteButton.swift */,
				C9DFA964299BEB96006929C1 /* NoteCard.swift */,
				C974652D2A3B86600031226F /* NoteCardHeader.swift */,
				CD76864F29B6503500085358 /* NoteOptionsButton.swift */,
				C9B708BA2A13BE41006C613A /* NoteTextEditor.swift */,
				C98B8B3F29FBF83B009789C8 /* NotificationCard.swift */,
				C94437E529B0DB83004D8C86 /* NotificationsView.swift */,
				C986510F2B0BD49200597B68 /* PagedNoteListView.swift */,
				C95D68A4299E6E1E00429F86 /* PlaceholderModifier.swift */,
				C9E37E112A1E7EC5003D4B0A /* PreviewContainer.swift */,
				C94BC09A2A0AC74A0098F6F1 /* PreviewData.swift */,
				5BFF66B32A58853D00AA79DD /* PublishedEventsView.swift */,
				C97A1C8729E45B3C009D9E8D /* RawEventView.swift */,
				C9A25B3C29F174D200B39534 /* ReadabilityPadding.swift */,
				5BFF66B02A573F6400AA79DD /* RelayDetailView.swift */,
				C93EC2F029C337EB0012EE2A /* RelayPicker.swift */,
				C97465332A3C95FE0031226F /* RelayPickerToolbarButton.swift */,
				C9DEC069298965540078B43A /* RelayView.swift */,
				5B6136372C2F408E00ADD9C3 /* RepliesLabel.swift */,
				C9DFA970299BF8CD006929C1 /* RepliesView.swift */,
				5BE281C62AE2CCD800880466 /* ReplyButton.swift */,
				CD4908D329B92941007443DB /* ReportABugMailView.swift */,
				C9E37E0E2A1E7C32003D4B0A /* ReportMenu.swift */,
				C960C57329F3251E00929990 /* RepostButton.swift */,
				C94D14802A12B3F70014C906 /* SearchBar.swift */,
				5B8C96AF29DB2E1100B73AEC /* SearchTextFieldObserver.swift */,
				C9F84C22298DC7B900C6714D /* SettingsView.swift */,
				CD09A74329A50F1D0063464F /* SideMenu.swift */,
				C9A0DAD929C685E500466635 /* SideMenuButton.swift */,
				CD09A74529A50F750063464F /* SideMenuContent.swift */,
				C92DF80729C25FA900400561 /* SquareImage.swift */,
				3FFB1D9B29A7DF9D002A755D /* StackedAvatarsView.swift */,
				2D06BB9C2AE249D70085F509 /* ThreadRootView.swift */,
				3F60F42829B27D3E000D62C4 /* ThreadView.swift */,
				C9E8C1122B081E9C002D46B0 /* UNSNameView.swift */,
				C913DA0D2AEB3265003BDD6D /* WarningView.swift */,
				C9CE5B132A0172CF008E198C /* WebView.swift */,
				5B79F6402BA11618002DA9BE /* Components */,
				65BD8DC12BDAF2C300802039 /* Discover */,
				C92F01502AC4D67B00972489 /* Form */,
				C96877B32B4EDCCF0051ED2F /* Home */,
				C9CFF6D02AB241EB00D4B368 /* Modifiers */,
				C9EE3E652A053CF1008A7491 /* NoteComposer */,
				3FB5E64F299D288E00386527 /* Onboarding */,
				C9DEBFDD298941020078B43A /* Preview Content */,
				C9032C2C2BAE31DA001F4EC6 /* Profile */,
				5B79F5E92B97B5D7002DA9BE /* ProfileEdit */,
				C905EA362A33620A006F1E99 /* UNS */,
			);
			path = Views;
			sourceTree = "<group>";
		};
/* End PBXGroup section */

/* Begin PBXNativeTarget section */
		C90862BA29E9804B00C35A71 /* NosPerformanceTests */ = {
			isa = PBXNativeTarget;
			buildConfigurationList = C90862C329E9804B00C35A71 /* Build configuration list for PBXNativeTarget "NosPerformanceTests" */;
			buildPhases = (
				C90862B729E9804B00C35A71 /* Sources */,
				C90862B829E9804B00C35A71 /* Frameworks */,
				C90862B929E9804B00C35A71 /* Resources */,
			);
			buildRules = (
			);
			dependencies = (
				C90862C229E9804B00C35A71 /* PBXTargetDependency */,
			);
			name = NosPerformanceTests;
			packageProductDependencies = (
				C99DBF812A9E8BDE00F7068F /* SDWebImageSwiftUI */,
			);
			productName = NosPerformanceTests;
			productReference = C90862BB29E9804B00C35A71 /* NosPerformanceTests.xctest */;
			productType = "com.apple.product-type.bundle.ui-testing";
		};
		C9DEBFCD298941000078B43A /* Nos */ = {
			isa = PBXNativeTarget;
			buildConfigurationList = C9DEBFF8298941020078B43A /* Build configuration list for PBXNativeTarget "Nos" */;
			buildPhases = (
				C9BAB0992996BEEA0003A84E /* SwiftLint */,
				C9DEBFCA298941000078B43A /* Sources */,
				C9DEBFCB298941000078B43A /* Frameworks */,
				C9DEBFCC298941000078B43A /* Resources */,
			);
			buildRules = (
			);
			dependencies = (
				3AD3185D2B294E9000026B07 /* PBXTargetDependency */,
				C9D573402AB24A3700E06BB4 /* PBXTargetDependency */,
			);
			name = Nos;
			packageProductDependencies = (
				C9DEC067298965270078B43A /* Starscream */,
				C94D855E29914D2300749478 /* SwiftUINavigation */,
				C9646E9929B79E04007239A4 /* Logger */,
				C9646EA329B7A24A007239A4 /* PostHog */,
				C9646EA629B7A3DD007239A4 /* Dependencies */,
				C96CB98B2A6040C500498C4E /* DequeModule */,
				C9B71DBD2A8E9BAD0031ED9F /* Sentry */,
				C9B71DBF2A8E9BAD0031ED9F /* SentrySwiftUI */,
				C99DBF7D2A9E81CF00F7068F /* SDWebImageSwiftUI */,
				C9FD34F52BCEC89C008F8D95 /* secp256k1 */,
				C9FD35122BCED5A6008F8D95 /* NostrSDK */,
			);
			productName = Nos;
			productReference = C9DEBFCE298941000078B43A /* Nos.app */;
			productType = "com.apple.product-type.application";
		};
		C9DEBFE3298941020078B43A /* NosTests */ = {
			isa = PBXNativeTarget;
			buildConfigurationList = C9DEBFFB298941020078B43A /* Build configuration list for PBXNativeTarget "NosTests" */;
			buildPhases = (
				C9DEBFE0298941020078B43A /* Sources */,
				C9DEBFE1298941020078B43A /* Frameworks */,
				C9DEBFE2298941020078B43A /* Resources */,
			);
			buildRules = (
			);
			dependencies = (
				3AEABEF32B2BF806001BC933 /* PBXTargetDependency */,
				C9A6C7442AD83F7A001F9500 /* PBXTargetDependency */,
				C9DEBFE6298941020078B43A /* PBXTargetDependency */,
			);
			name = NosTests;
			packageProductDependencies = (
				CDDA1F7A29A527650047ACD8 /* Starscream */,
				CDDA1F7C29A527650047ACD8 /* SwiftUINavigation */,
				C9646E9B29B79E4D007239A4 /* Logger */,
				C9646EA829B7A4F2007239A4 /* PostHog */,
				C9646EAB29B7A520007239A4 /* Dependencies */,
				C905B0742A619367009B8A78 /* DequeModule */,
				C9B71DC42A9008300031ED9F /* Sentry */,
				C99DBF7F2A9E8BCF00F7068F /* SDWebImageSwiftUI */,
				C91565C02B2368FA0068EECA /* ViewInspector */,
				C9FD34F72BCEC8B5008F8D95 /* secp256k1 */,
				C959DB802BD02460008F3627 /* NostrSDK */,
			);
			productName = NosTests;
			productReference = C9DEBFE4298941020078B43A /* NosTests.xctest */;
			productType = "com.apple.product-type.bundle.unit-test";
		};
/* End PBXNativeTarget section */

/* Begin PBXProject section */
		C9DEBFC6298941000078B43A /* Project object */ = {
			isa = PBXProject;
			attributes = {
				BuildIndependentTargetsInParallel = 1;
				LastSwiftUpdateCheck = 1420;
				LastUpgradeCheck = 1530;
				TargetAttributes = {
					C90862BA29E9804B00C35A71 = {
						CreatedOnToolsVersion = 14.2;
						TestTargetID = C9DEBFCD298941000078B43A;
					};
					C9DEBFCD298941000078B43A = {
						CreatedOnToolsVersion = 14.2;
					};
					C9DEBFE3298941020078B43A = {
						CreatedOnToolsVersion = 14.2;
					};
				};
			};
			buildConfigurationList = C9DEBFC9298941000078B43A /* Build configuration list for PBXProject "Nos" */;
			compatibilityVersion = "Xcode 14.0";
			developmentRegion = en;
			hasScannedForEncodings = 0;
			knownRegions = (
				en,
				Base,
				es,
				"zh-Hans",
				"zh-Hant",
				fr,
				"pt-BR",
				de,
				nl,
				sv,
			);
			mainGroup = C9DEBFC5298941000078B43A;
			packageReferences = (
				C9DEC066298965270078B43A /* XCRemoteSwiftPackageReference "Starscream" */,
				C94D855D29914D2300749478 /* XCRemoteSwiftPackageReference "swiftui-navigation" */,
				C9ADB139299299570075E7F8 /* XCRemoteSwiftPackageReference "bech32" */,
				C9646E9829B79E04007239A4 /* XCRemoteSwiftPackageReference "logger-ios" */,
				C9646EA229B7A24A007239A4 /* XCRemoteSwiftPackageReference "posthog-ios" */,
				C9646EA529B7A3DD007239A4 /* XCRemoteSwiftPackageReference "swift-dependencies" */,
				C96CB98A2A6040C500498C4E /* XCRemoteSwiftPackageReference "swift-collections" */,
				C9B71DBC2A8E9BAD0031ED9F /* XCRemoteSwiftPackageReference "sentry-cocoa" */,
				C99DBF7C2A9E81CF00F7068F /* XCRemoteSwiftPackageReference "SDWebImageSwiftUI" */,
				C9B737702AB24D5F00398BE7 /* XCRemoteSwiftPackageReference "SwiftGenPlugin" */,
				C91565BF2B2368FA0068EECA /* XCRemoteSwiftPackageReference "ViewInspector" */,
				3AD3185B2B294E6200026B07 /* XCRemoteSwiftPackageReference "xcstrings-tool-plugin" */,
				C9FD34F42BCEC89C008F8D95 /* XCRemoteSwiftPackageReference "secp256k1" */,
				C9FD35112BCED5A6008F8D95 /* XCRemoteSwiftPackageReference "nostr-sdk-ios" */,
			);
			productRefGroup = C9DEBFCF298941000078B43A /* Products */;
			projectDirPath = "";
			projectRoot = "";
			targets = (
				C9DEBFCD298941000078B43A /* Nos */,
				C9DEBFE3298941020078B43A /* NosTests */,
				C90862BA29E9804B00C35A71 /* NosPerformanceTests */,
			);
		};
/* End PBXProject section */

/* Begin PBXResourcesBuildPhase section */
		C90862B929E9804B00C35A71 /* Resources */ = {
			isa = PBXResourcesBuildPhase;
			buildActionMask = 2147483647;
			files = (
			);
			runOnlyForDeploymentPostprocessing = 0;
		};
		C9DEBFCC298941000078B43A /* Resources */ = {
			isa = PBXResourcesBuildPhase;
			buildActionMask = 2147483647;
			files = (
				3AD318602B296D0C00026B07 /* Reply.xcstrings in Resources */,
				C987F83629BA951E00B44E7A /* ClarityCity-ExtraBold.otf in Resources */,
				C9DEC065298955200078B43A /* sample_data.json in Resources */,
				C987F83A29BA951E00B44E7A /* ClarityCity-BoldItalic.otf in Resources */,
				C987F84A29BA951E00B44E7A /* ClarityCity-Medium.otf in Resources */,
				3A1C296F2B2A537C0020B753 /* Moderation.xcstrings in Resources */,
				0378409D2BB4A2B600E5E901 /* PrivacyInfo.xcprivacy in Resources */,
				C9DEBFDF298941020078B43A /* Preview Assets.xcassets in Resources */,
				C987F84E29BA951E00B44E7A /* ClarityCity-RegularItalic.otf in Resources */,
				3A67449C2B294712002B8DE0 /* Localizable.xcstrings in Resources */,
				C95D68B4299ECE0700429F86 /* CONTRIBUTING.md in Resources */,
				C987F83E29BA951E00B44E7A /* ClarityCity-SemiBold.otf in Resources */,
				C987F84629BA951E00B44E7A /* ClarityCity-Light.otf in Resources */,
				C95D68B3299ECE0700429F86 /* README.md in Resources */,
				C987F83C29BA951E00B44E7A /* ClarityCity-Bold.otf in Resources */,
				C987F83229BA951E00B44E7A /* ClarityCity-ExtraLight.otf in Resources */,
				C9DEBFDB298941020078B43A /* Assets.xcassets in Resources */,
				C9A0DAED29C6A66C00466635 /* Launch Screen.storyboard in Resources */,
				C987F84C29BA951E00B44E7A /* ClarityCity-ThinItalic.otf in Resources */,
				C987F85229BA951E00B44E7A /* ClarityCity-Regular.otf in Resources */,
				C987F83429BA951E00B44E7A /* ClarityCity-LightItalic.otf in Resources */,
				C987F83829BA951E00B44E7A /* ClarityCity-MediumItalic.otf in Resources */,
				C9D573492AB24B7300E06BB4 /* custom-xcassets.stencil in Resources */,
				C987F84229BA951E00B44E7A /* ClarityCity-Black.otf in Resources */,
				C987F84029BA951E00B44E7A /* ClarityCity-SemiBoldItalic.otf in Resources */,
				C95D68B2299ECE0700429F86 /* CHANGELOG.md in Resources */,
				3AD318632B296D1E00026B07 /* ImagePicker.xcstrings in Resources */,
				C987F85429BA951E00B44E7A /* ClarityCity-Thin.otf in Resources */,
				C987F84429BA951E00B44E7A /* ClarityCity-ExtraBoldItalic.otf in Resources */,
				9DF077742C63BEA200F6B14E /* Colors.xcassets in Resources */,
				C987F85029BA951E00B44E7A /* ClarityCity-ExtraLightItalic.otf in Resources */,
				C987F84829BA951E00B44E7A /* ClarityCity-BlackItalic.otf in Resources */,
			);
			runOnlyForDeploymentPostprocessing = 0;
		};
		C9DEBFE2298941020078B43A /* Resources */ = {
			isa = PBXResourcesBuildPhase;
			buildActionMask = 2147483647;
			files = (
				C987F84B29BA951E00B44E7A /* ClarityCity-Medium.otf in Resources */,
				039C961F2C480F4100A8EB39 /* unsupported_kinds.json in Resources */,
				3AEABEFE2B2BF850001BC933 /* ImagePicker.xcstrings in Resources */,
				0350F1172C0A47B20024CC15 /* contact_list.json in Resources */,
				C944024D2C5BE6A600834568 /* Assets.xcassets in Resources */,
				C987F83729BA951E00B44E7A /* ClarityCity-ExtraBold.otf in Resources */,
				C987F83329BA951E00B44E7A /* ClarityCity-ExtraLight.otf in Resources */,
				C987F83D29BA951E00B44E7A /* ClarityCity-Bold.otf in Resources */,
				C987F84529BA951E00B44E7A /* ClarityCity-ExtraBoldItalic.otf in Resources */,
				9DB106002C650DDE00F98A30 /* Colors.xcassets in Resources */,
				C987F84329BA951E00B44E7A /* ClarityCity-Black.otf in Resources */,
				C9BD91892B61BBEF00FDA083 /* bad_contact_list.json in Resources */,
				50F695072C6392C4000E4C74 /* zap_receipt.json in Resources */,
				039C96292C48321E00A8EB39 /* long_form_data.json in Resources */,
				C987F85329BA951E00B44E7A /* ClarityCity-Regular.otf in Resources */,
				C987F84729BA951E00B44E7A /* ClarityCity-Light.otf in Resources */,
				C987F83929BA951E00B44E7A /* ClarityCity-MediumItalic.otf in Resources */,
				C987F85129BA951E00B44E7A /* ClarityCity-ExtraLightItalic.otf in Resources */,
				C987F84D29BA951E00B44E7A /* ClarityCity-ThinItalic.otf in Resources */,
				03B4E6A22C125CA1006E5F59 /* nostr_build_nip96_upload_response.json in Resources */,
				5095330C2C625B5D00E0BACA /* zap_request_no_amount.json in Resources */,
				C987F84F29BA951E00B44E7A /* ClarityCity-RegularItalic.otf in Resources */,
				CD27177629A7C8B200AE8888 /* sample_replies.json in Resources */,
				C987F83B29BA951E00B44E7A /* ClarityCity-BoldItalic.otf in Resources */,
				C987F84129BA951E00B44E7A /* ClarityCity-SemiBoldItalic.otf in Resources */,
				C987F83529BA951E00B44E7A /* ClarityCity-LightItalic.otf in Resources */,
				3AEABEFD2B2BF84C001BC933 /* Localizable.xcstrings in Resources */,
				5095330B2C625B5D00E0BACA /* zap_request_one_sat.json in Resources */,
				0350F12B2C0A49D40024CC15 /* text_note.json in Resources */,
				C987F85529BA951E00B44E7A /* ClarityCity-Thin.otf in Resources */,
				C987F83F29BA951E00B44E7A /* ClarityCity-SemiBold.otf in Resources */,
				3AEABEF82B2BF846001BC933 /* Reply.xcstrings in Resources */,
				0373CE802C08DBC40027C856 /* old_contact_list.json in Resources */,
				0350F10C2C0A46760024CC15 /* new_contact_list.json in Resources */,
				3AEABEFF2B2BF858001BC933 /* Moderation.xcstrings in Resources */,
				C9DEC006298947900078B43A /* sample_data.json in Resources */,
				C94B2D182B17F5EC002104B6 /* sample_repost.json in Resources */,
				C987F84929BA951E00B44E7A /* ClarityCity-BlackItalic.otf in Resources */,
				509533002C62535400E0BACA /* zap_request.json in Resources */,
				032634682C10C0D600E489B5 /* nostr_build_nip96_response.json in Resources */,
			);
			runOnlyForDeploymentPostprocessing = 0;
		};
/* End PBXResourcesBuildPhase section */

/* Begin PBXShellScriptBuildPhase section */
		C9BAB0992996BEEA0003A84E /* SwiftLint */ = {
			isa = PBXShellScriptBuildPhase;
			alwaysOutOfDate = 1;
			buildActionMask = 2147483647;
			files = (
			);
			inputFileListPaths = (
			);
			inputPaths = (
			);
			name = SwiftLint;
			outputFileListPaths = (
			);
			outputPaths = (
			);
			runOnlyForDeploymentPostprocessing = 0;
			shellPath = /bin/sh;
			shellScript = "export PATH=\"$PATH:/opt/homebrew/bin\"\nif which swiftlint > /dev/null; then\n  swiftlint --lenient\nelse\n  echo \"warning: SwiftLint not installed, download from https://github.com/realm/SwiftLint\"\nfi\n";
		};
/* End PBXShellScriptBuildPhase section */

/* Begin PBXSourcesBuildPhase section */
		C90862B729E9804B00C35A71 /* Sources */ = {
			isa = PBXSourcesBuildPhase;
			buildActionMask = 2147483647;
			files = (
				C90862BE29E9804B00C35A71 /* NosPerformanceTests.swift in Sources */,
			);
			runOnlyForDeploymentPostprocessing = 0;
		};
		C9DEBFCA298941000078B43A /* Sources */ = {
			isa = PBXSourcesBuildPhase;
			buildActionMask = 2147483647;
			files = (
				CD09A74429A50F1D0063464F /* SideMenu.swift in Sources */,
				C9C547512A4F1CC3006B0741 /* SearchController.swift in Sources */,
				C992B32A2B3613CC00704A9C /* SubscriptionCancellable.swift in Sources */,
				C9DEC06E2989668E0078B43A /* Relay+CoreDataClass.swift in Sources */,
				C9F64D8C29ED840700563F2B /* Zipper.swift in Sources */,
				C9C2B78529E073E300548B4A /* RelaySubscription.swift in Sources */,
				C993148D2C5BD8FC00224BA6 /* NoteEditorController.swift in Sources */,
				0350F12D2C0A7EF20024CC15 /* FeatureFlags.swift in Sources */,
				3FFB1D9C29A7DF9D002A755D /* StackedAvatarsView.swift in Sources */,
				C97A1C8E29E58EC7009D9E8D /* NSManagedObjectContext+Nos.swift in Sources */,
				5BBA5E9C2BAE052F00D57D76 /* NiceWorkSheet.swift in Sources */,
				C9B678DE29EEC35B00303F33 /* Foundation+Sendable.swift in Sources */,
				5B88051A2A21027C00E21F06 /* SHA256Key.swift in Sources */,
				C9B71DC22A9003670031ED9F /* CrashReporting.swift in Sources */,
				C987F81729BA4C6A00B44E7A /* BigActionButton.swift in Sources */,
				C98DC9BB2A795CAD004E5F0F /* ActionBanner.swift in Sources */,
				C9F204802AE029D90029A858 /* AppDestination.swift in Sources */,
				3F30020B29C361C8003D4F8B /* OnboardingTermsOfServiceView.swift in Sources */,
				C9C5475B2A4F1D8C006B0741 /* NosNotification+CoreDataProperties.swift in Sources */,
				C98B8B4029FBF83B009789C8 /* NotificationCard.swift in Sources */,
				5B834F672A83FB5C000C1432 /* ProfileKnownFollowersView.swift in Sources */,
				C9E8C1152B081EBE002D46B0 /* NIP05View.swift in Sources */,
				C92E7F6A2C4EFF7200B80638 /* WebSocketConnection.swift in Sources */,
				5BC0D9CC2B867B9D005D6980 /* NamesAPI.swift in Sources */,
				C987F81D29BA6D9A00B44E7A /* ProfileTab.swift in Sources */,
				C9ADB14129951CB10075E7F8 /* NSManagedObject+Nos.swift in Sources */,
				C9F84C21298DC36800C6714D /* AppView.swift in Sources */,
				C9CE5B142A0172CF008E198C /* WebView.swift in Sources */,
				CD4908D429B92941007443DB /* ReportABugMailView.swift in Sources */,
				5B7C93B02B6AD52400410ABE /* CreateUsernameWizard.swift in Sources */,
				030036852C5D39DD002C71F5 /* RefreshController.swift in Sources */,
				C9C2B78229E0735400548B4A /* RelaySubscriptionManager.swift in Sources */,
				3FFB1D9629A6BBEC002A755D /* Collection+SafeSubscript.swift in Sources */,
				A34E439929A522F20057AFCB /* CurrentUser.swift in Sources */,
				C9A0DADD29C689C900466635 /* NosNavigationBar.swift in Sources */,
				3F30020529C1FDD9003D4F8B /* OnboardingStartView.swift in Sources */,
				C936B4592A4C7B7C00DF1EB9 /* Nos.xcdatamodeld in Sources */,
				C987F81A29BA4D0E00B44E7A /* ActionButton.swift in Sources */,
				C9E37E122A1E7EC5003D4B0A /* PreviewContainer.swift in Sources */,
				C9A0DAF829C92F4500466635 /* UNSAPI.swift in Sources */,
				5B79F60B2B98ACA0002DA9BE /* PickYourUsernameSheet.swift in Sources */,
				5BFF66B62A58A8A000AA79DD /* MutesView.swift in Sources */,
				C913DA0A2AEAF52B003BDD6D /* NoteWarningController.swift in Sources */,
				3F30020929C23895003D4F8B /* OnboardingNotOldEnoughView.swift in Sources */,
				03B4E6AE2C125D61006E5F59 /* FileStorageUploadResponseJSON.swift in Sources */,
				5B79F6112B98AD0A002DA9BE /* ExcellentChoiceSheet.swift in Sources */,
				C973AB612A323167002AED16 /* Author+CoreDataProperties.swift in Sources */,
				C9B678E129EEC41000303F33 /* SocialGraphCache.swift in Sources */,
				034EBDBA2C24895E006BA35A /* CurrentUserError.swift in Sources */,
				C93F488D2AC5C30C00900CEC /* NosFormField.swift in Sources */,
				C9DEC06A298965550078B43A /* RelayView.swift in Sources */,
				C99E80CD2A0C2C6400187474 /* PreviewData.swift in Sources */,
				C9A0DAE429C69F0C00466635 /* HighlightedText.swift in Sources */,
				C94D855C2991479900749478 /* NoteComposer.swift in Sources */,
				5B79F6532BA11B08002DA9BE /* WizardSheetDescriptionText.swift in Sources */,
				5B6EB48E29EDBE0E006E750C /* NoteParser.swift in Sources */,
				C9F84C23298DC7B900C6714D /* SettingsView.swift in Sources */,
				5B79F6092B98AC33002DA9BE /* ClaimYourUniqueIdentitySheet.swift in Sources */,
				C973AB652A323167002AED16 /* EventReference+CoreDataProperties.swift in Sources */,
				C973AB632A323167002AED16 /* Relay+CoreDataProperties.swift in Sources */,
				C94FE9F729DB259300019CD3 /* Text+Gradient.swift in Sources */,
				3F170C78299D816200BC8F8B /* AppController.swift in Sources */,
				C92E7F6D2C4EFF9B00B80638 /* WebSocketState.swift in Sources */,
				C95D68AB299E710F00429F86 /* Color+Hex.swift in Sources */,
				037975EA2C0E695A00ADDF37 /* MockFeatureFlags.swift in Sources */,
				C94A5E182A72C84200B6EC5D /* ReportCategory.swift in Sources */,
				C9A8015E2BD0177D006E29B2 /* ReportPublisher.swift in Sources */,
				C973364F2A7968220012D8B8 /* SetUpUNSBanner.swift in Sources */,
				C9F0BB6B29A503D6000547FC /* PublicKey.swift in Sources */,
				C9EF84CF2C24D63000182B6F /* MockRelayService.swift in Sources */,
				5B79F6192B98B24C002DA9BE /* DeleteUsernameWizard.swift in Sources */,
				C9EE3E602A0538B7008A7491 /* ExpirationTimeButton.swift in Sources */,
				A303AF8329A9153A005DC8FC /* FollowButton.swift in Sources */,
				65D066992BD558690011C5CD /* DirectMessageWrapper.swift in Sources */,
				659B27242BD9CB4500BEA6CC /* VerifiableEvent.swift in Sources */,
				C9C2B77F29E0731600548B4A /* AsyncTimer.swift in Sources */,
				A32B6C7329A6BE9B00653FF5 /* FollowsView.swift in Sources */,
				3F30020D29C382EB003D4F8B /* OnboardingLoginView.swift in Sources */,
				C9A25B3D29F174D200B39534 /* ReadabilityPadding.swift in Sources */,
				C9DFA972299BF9E8006929C1 /* CompactNoteView.swift in Sources */,
				C9AC31AD2A55E0BD00A94E5A /* NotificationViewModel.swift in Sources */,
				0326347A2C10C57A00E489B5 /* FileStorageAPIClient.swift in Sources */,
				C9EE3E632A053910008A7491 /* ExpirationTimeOption.swift in Sources */,
				C9A0DAE029C697A100466635 /* AboutView.swift in Sources */,
				C9E8C1132B081E9C002D46B0 /* UNSNameView.swift in Sources */,
				A351E1A229BA92240009B7F6 /* ProfileEditView.swift in Sources */,
				C9DFA969299BEC33006929C1 /* CardStyle.swift in Sources */,
				C95D68AD299E721700429F86 /* ProfileView.swift in Sources */,
				C942566929B66A2800C4202C /* Date+Elapsed.swift in Sources */,
				5B8C96B029DB2E1100B73AEC /* SearchTextFieldObserver.swift in Sources */,
				C913DA0E2AEB3265003BDD6D /* WarningView.swift in Sources */,
				C9ADB13829928CC30075E7F8 /* String+Hex.swift in Sources */,
				C9F75AD22A02D41E005BBE45 /* ComposerActionBar.swift in Sources */,
				2D06BB9D2AE249D70085F509 /* ThreadRootView.swift in Sources */,
				C9DEBFD2298941000078B43A /* NosApp.swift in Sources */,
				5BFBB28B2BD9D79F002E909F /* URLParser.swift in Sources */,
				C930055F2A6AF8320098CA9E /* LoadingContent.swift in Sources */,
				5B79F6462BA11725002DA9BE /* WizardSheetVStack.swift in Sources */,
				C930E0572BA49DAD002B5776 /* GridPattern.swift in Sources */,
				C9A6C74D2AD98E2A001F9500 /* UNSNameTakenView.swift in Sources */,
				C92F015B2AC4D74E00972489 /* NosTextEditor.swift in Sources */,
				C913DA0C2AEB2EBF003BDD6D /* FetchRequestPublisher.swift in Sources */,
				C973AB5D2A323167002AED16 /* Event+CoreDataProperties.swift in Sources */,
				5B79F64C2BA119AE002DA9BE /* WizardSheetTitleText.swift in Sources */,
				C9F84C27298DC98800C6714D /* KeyPair.swift in Sources */,
				5B8C96B629DDD3B200B73AEC /* NoteUITextViewRepresentable.swift in Sources */,
				C93EC2F129C337EB0012EE2A /* RelayPicker.swift in Sources */,
				5BBA5E912BADF98E00D57D76 /* AlreadyHaveANIP05View.swift in Sources */,
				C9F0BB6F29A50437000547FC /* NostrIdentifierPrefix.swift in Sources */,
				C96D39272B61B6D200D3D0A1 /* RawNostrID.swift in Sources */,
				C996933E2C11FF0F00A2C70D /* EventObservationView.swift in Sources */,
				5BFF66B12A573F6400AA79DD /* RelayDetailView.swift in Sources */,
				C9F75AD62A041FF7005BBE45 /* ExpirationTimePicker.swift in Sources */,
				C92F015E2AC4D99400972489 /* NosForm.swift in Sources */,
				5B8C96AC29D52AD200B73AEC /* AuthorListView.swift in Sources */,
				C9B597652BBC8300002EC76A /* ImagePickerUIViewController.swift in Sources */,
				C9680AD42ACDF57D006C8C93 /* UNSWizardNeedsPaymentView.swift in Sources */,
				C94C4CF32AD993CA00F801CA /* UNSErrorView.swift in Sources */,
				C98CA9042B14FA3D00929141 /* PagedRelaySubscription.swift in Sources */,
				5B0D99032A94090A0039F0C5 /* DoubleTapToPopModifier.swift in Sources */,
				0357299B2BE415E5005FEE85 /* ContentWarningController.swift in Sources */,
				5BFF66B42A58853D00AA79DD /* PublishedEventsView.swift in Sources */,
				03D1B42C2C3C1B0D001778CD /* TLVElement.swift in Sources */,
				C987F85B29BA9ED800B44E7A /* Font.swift in Sources */,
				C94D6D5C2AC5D14400F0F11E /* WizardTextField.swift in Sources */,
				3FB5E651299D28A200386527 /* OnboardingView.swift in Sources */,
				C973AB5F2A323167002AED16 /* AuthorReference+CoreDataProperties.swift in Sources */,
				A3B943CF299AE00100A15A08 /* Keychain.swift in Sources */,
				C9671D73298DB94C00EE7E12 /* Data+Encoding.swift in Sources */,
				C9646EA129B7A22C007239A4 /* Analytics.swift in Sources */,
				C9A6C74B2AD866A7001F9500 /* UNSSuccessView.swift in Sources */,
				C981E2DB2AC6088900FBF4F6 /* UNSVerifyCodeView.swift in Sources */,
				DC4AB2F62A4475B800D1478A /* AppDelegate.swift in Sources */,
				5B8C96B229DB313300B73AEC /* AuthorCard.swift in Sources */,
				C9A0DADA29C685E500466635 /* SideMenuButton.swift in Sources */,
				C99693402C120CC900A2C70D /* AuthorObservationView.swift in Sources */,
				C93F48902AC5C9C400900CEC /* UNSWizardPhoneView.swift in Sources */,
				A3B943D5299D514800A15A08 /* Follow+CoreDataClass.swift in Sources */,
				C92DF80529C25DE900400561 /* URL+Extensions.swift in Sources */,
				3F60F42929B27D3E000D62C4 /* ThreadView.swift in Sources */,
				C9B678DB29EEBF3B00303F33 /* DependencyInjection.swift in Sources */,
				5B098DC62BDAF73500500A1B /* AttributedString+Links.swift in Sources */,
				65BD8DC42BDAF2C300802039 /* DiscoverContentsView.swift in Sources */,
				C95D68A9299E709900429F86 /* LinearGradient+Planetary.swift in Sources */,
				C92F01522AC4D6AB00972489 /* NosFormSection.swift in Sources */,
				C9BCF1C12AC72020009BDE06 /* UNSWizardChooseNameView.swift in Sources */,
				C9A6C7412AD837AD001F9500 /* UNSWizardController.swift in Sources */,
				C97465342A3C95FE0031226F /* RelayPickerToolbarButton.swift in Sources */,
				3F43C47629A9625700E896A0 /* AuthorReference+CoreDataClass.swift in Sources */,
				C9A6C7492AD86271001F9500 /* UNSNewNameView.swift in Sources */,
				5B6136382C2F408E00ADD9C3 /* RepliesLabel.swift in Sources */,
				C9ADB13D29929B540075E7F8 /* Bech32.swift in Sources */,
				C95D68A1299E6D3E00429F86 /* BioView.swift in Sources */,
				5BE281CA2AE2CCEB00880466 /* HomeTab.swift in Sources */,
				C94D14812A12B3F70014C906 /* SearchBar.swift in Sources */,
				C9A6C7472AD84263001F9500 /* UNSNamePicker.swift in Sources */,
				C92E7F672C4EFF3D00B80638 /* WebSocketErrorEvent.swift in Sources */,
				C93EC2F729C351470012EE2A /* Optional+Unwrap.swift in Sources */,
				A32B6C7829A6C99200653FF5 /* CompactAuthorCard.swift in Sources */,
				C92DF80829C25FA900400561 /* SquareImage.swift in Sources */,
				5B29B58E2BEC392B008F6008 /* ActivityPubBadgeView.swift in Sources */,
				C9DEBFD9298941000078B43A /* HomeFeedView.swift in Sources */,
				3F30020729C237AB003D4F8B /* OnboardingAgeVerificationView.swift in Sources */,
				65BD8DC22BDAF2C300802039 /* DiscoverTab.swift in Sources */,
				65BD8DC32BDAF2C300802039 /* FeaturedAuthorCategory.swift in Sources */,
				C93F045E2B9B7A7000AD5872 /* ReplyPreview.swift in Sources */,
				C97465312A3B89140031226F /* AuthorLabel.swift in Sources */,
				C9C547592A4F1D8C006B0741 /* NosNotification+CoreDataClass.swift in Sources */,
				030AE4292BE3D63C004DEE02 /* FeaturedAuthor.swift in Sources */,
				C9B678E729F01A8500303F33 /* FullscreenProgressView.swift in Sources */,
				C9F0BB6929A5039D000547FC /* Int+Bool.swift in Sources */,
				C90352BA2C1235CD000A5993 /* NosNavigationDestination.swift in Sources */,
				03D1B4282C3C1A5D001778CD /* NostrIdentifier.swift in Sources */,
				DC5F203F2A6AE24200F8D73F /* ImagePickerButton.swift in Sources */,
				5B79F5EB2B97B5E9002DA9BE /* ConfirmUsernameDeletionSheet.swift in Sources */,
				C9032C2E2BAE31ED001F4EC6 /* ProfileFeedType.swift in Sources */,
				C981E2DD2AC610D600FBF4F6 /* UNSStepImage.swift in Sources */,
				C9CDBBA429A8FA2900C555C7 /* GoldenPostView.swift in Sources */,
				C92F01582AC4D6F700972489 /* NosTextField.swift in Sources */,
				C9C2B77C29E072E400548B4A /* WebSocket+Nos.swift in Sources */,
				C9DEC003298945150078B43A /* String+Lorem.swift in Sources */,
				C97A1C8B29E45B4E009D9E8D /* RawEventController.swift in Sources */,
				C9DEC0632989541F0078B43A /* Bundle+Current.swift in Sources */,
				C93EC2F429C34C860012EE2A /* NSPredicate+Bool.swift in Sources */,
				5B79F6132B98B145002DA9BE /* WizardNavigationStack.swift in Sources */,
				C9F84C1C298DBBF400C6714D /* Data+Sha.swift in Sources */,
				C936B4622A4CB01C00DF1EB9 /* PushNotificationService.swift in Sources */,
				C95D68A6299E6F9E00429F86 /* ProfileHeader.swift in Sources */,
				0365CD872C4016A200622A1A /* EventKind.swift in Sources */,
				C9BAB09B2996FBA10003A84E /* EventProcessor.swift in Sources */,
				C9B5C78E2C24AF650070445B /* MockRelaySubscriptionManager.swift in Sources */,
				C960C57129F3236200929990 /* LikeButton.swift in Sources */,
				C97797B9298AA19A0046BD25 /* RelayService.swift in Sources */,
				C99721CB2AEBED26004EBEAB /* String+Empty.swift in Sources */,
				C9C097252C13537900F78EC3 /* DatabaseCleaner.swift in Sources */,
				C959DB762BD01DF4008F3627 /* GiftWrapper.swift in Sources */,
				5B29B5842BEAA0D7008F6008 /* BioSheet.swift in Sources */,
				C93CA0C329AE3A1E00921183 /* JSONEvent.swift in Sources */,
				3FFB1D89299FF37C002A755D /* AvatarView.swift in Sources */,
				65BD8DB92BDAF28200802039 /* CircularFollowButton.swift in Sources */,
				C97A1C8829E45B3C009D9E8D /* RawEventView.swift in Sources */,
				C9DEC04529894BED0078B43A /* Event+CoreDataClass.swift in Sources */,
				CD76865029B6503500085358 /* NoteOptionsButton.swift in Sources */,
				0326346D2C10C2FD00E489B5 /* FileStorageServerInfoResponseJSON.swift in Sources */,
				5B6136462C348A5100ADD9C3 /* RepliesDisplayType.swift in Sources */,
				5BE281C72AE2CCD800880466 /* ReplyButton.swift in Sources */,
				C936B45C2A4C7D6B00DF1EB9 /* UNSWizard.swift in Sources */,
				C9DFA966299BEB96006929C1 /* NoteCard.swift in Sources */,
				C98651102B0BD49200597B68 /* PagedNoteListView.swift in Sources */,
				C9E37E152A1E8143003D4B0A /* ReportTarget.swift in Sources */,
				C9DEBFD4298941000078B43A /* PersistenceController.swift in Sources */,
				5B834F692A83FC7F000C1432 /* ProfileSocialStatsView.swift in Sources */,
				CD09A74629A50F750063464F /* SideMenuContent.swift in Sources */,
				C9DFA971299BF8CD006929C1 /* RepliesView.swift in Sources */,
				C974652E2A3B86600031226F /* NoteCardHeader.swift in Sources */,
				C9CF23172A38A58B00EBEC31 /* ParseQueue.swift in Sources */,
				C98A32272A05795E00E3FA13 /* Task+Timeout.swift in Sources */,
				030036AB2C5D872B002C71F5 /* NewNotesButton.swift in Sources */,
				C9B708BB2A13BE41006C613A /* NoteTextEditor.swift in Sources */,
				C9E37E0F2A1E7C32003D4B0A /* ReportMenu.swift in Sources */,
				C95D68A5299E6E1E00429F86 /* PlaceholderModifier.swift in Sources */,
				C960C57429F3251E00929990 /* RepostButton.swift in Sources */,
				3FFB1D9329A6BBCE002A755D /* EventReference+CoreDataClass.swift in Sources */,
				C973AB5B2A323167002AED16 /* Follow+CoreDataProperties.swift in Sources */,
				C92F01552AC4D6CF00972489 /* BeveledSeparator.swift in Sources */,
				C93EC2FD29C3785C0012EE2A /* View+RoundedCorner.swift in Sources */,
				5B503F622A291A1A0098805A /* JSONRelayMetadata.swift in Sources */,
				C98298332ADD7F9A0096C5B5 /* DeepLinkService.swift in Sources */,
				03F7C4F42C10E05B006FF613 /* URLSessionProtocol.swift in Sources */,
				CD09A74829A51EFC0063464F /* Router.swift in Sources */,
				2D4010A22AD87DF300F93AD4 /* KnownFollowersView.swift in Sources */,
				CD2CF38E299E67F900332116 /* CardButtonStyle.swift in Sources */,
				A336DD3C299FD78000A0CBA0 /* Filter.swift in Sources */,
				5BB4A0D72C59B2A0003F0AD0 /* NosTextClassifier.mlmodel in Sources */,
				DC2E54C82A700F1400C2CAAB /* UIDevice+Simulator.swift in Sources */,
				C97B288A2C10B07100DC1FC0 /* NosNavigationStack.swift in Sources */,
				C98CA9072B14FBBF00929141 /* PagedNoteDataSource.swift in Sources */,
				C9A0DAEA29C6A34200466635 /* ActivityView.swift in Sources */,
				CD2CF390299E68BE00332116 /* NoteButton.swift in Sources */,
				C9DC6CBA2C1739AD00E1CFB3 /* View+HandleURLsInRouter.swift in Sources */,
				C93F48932AC5C9CE00900CEC /* UNSWizardIntroView.swift in Sources */,
				5B79F6552BA123D4002DA9BE /* WizardSheetBadgeText.swift in Sources */,
				C9DEC04D29894BED0078B43A /* Author+CoreDataClass.swift in Sources */,
				C905B0772A619E99009B8A78 /* LinkPreview.swift in Sources */,
				C95D68A7299E6FF000429F86 /* KeyFixture.swift in Sources */,
				C94437E629B0DB83004D8C86 /* NotificationsView.swift in Sources */,
			);
			runOnlyForDeploymentPostprocessing = 0;
		};
		C9DEBFE0298941020078B43A /* Sources */ = {
			isa = PBXSourcesBuildPhase;
			buildActionMask = 2147483647;
			files = (
				03F7C4F32C10DF79006FF613 /* URLSessionProtocol.swift in Sources */,
				0320C1152BFE63DC00C4C080 /* MockRelaySubscriptionManager.swift in Sources */,
				C993148E2C5BD8FC00224BA6 /* NoteEditorController.swift in Sources */,
				035729CB2BE41770005FEE85 /* ContentWarningController.swift in Sources */,
				CD09A76229A5220E0063464F /* AppController.swift in Sources */,
				037975BE2C0E265E00ADDF37 /* LinkPreview.swift in Sources */,
				C9A0DAF929C92F4500466635 /* UNSAPI.swift in Sources */,
				03A3AA3B2C5028FF008FE153 /* PublicKeyTests.swift in Sources */,
				C97A1C8C29E45B4E009D9E8D /* RawEventController.swift in Sources */,
				CD09A75F29A521FD0063464F /* RelayService.swift in Sources */,
				C9EF84D02C24D63000182B6F /* MockRelayService.swift in Sources */,
				CD09A76029A521FD0063464F /* Filter.swift in Sources */,
				C9B71DC32A9003670031ED9F /* CrashReporting.swift in Sources */,
				C9C2B78329E0735400548B4A /* RelaySubscriptionManager.swift in Sources */,
				C9C2B78029E0731600548B4A /* AsyncTimer.swift in Sources */,
				C96D39282B61B6D200D3D0A1 /* RawNostrID.swift in Sources */,
				C9B678E229EEC41000303F33 /* SocialGraphCache.swift in Sources */,
				C9A8015F2BD0177D006E29B2 /* ReportPublisher.swift in Sources */,
				3AAB61B52B24CD0000717A07 /* Date+ElapsedTests.swift in Sources */,
				C936B45F2A4CAF2B00DF1EB9 /* AppDelegate.swift in Sources */,
				C96D391B2B61AFD500D3D0A1 /* RawNostrIDTests.swift in Sources */,
				035729AD2BE4167E005FEE85 /* EventTests.swift in Sources */,
				035729B32BE4167E005FEE85 /* TLVElementTests.swift in Sources */,
				C9C2B77D29E072E400548B4A /* WebSocket+Nos.swift in Sources */,
				C973AB642A323167002AED16 /* Relay+CoreDataProperties.swift in Sources */,
				C9EE3E642A053910008A7491 /* ExpirationTimeOption.swift in Sources */,
				65D066AA2BD55E160011C5CD /* DirectMessageWrapper.swift in Sources */,
				C973AB5E2A323167002AED16 /* Event+CoreDataProperties.swift in Sources */,
				C9F64D8D29ED840700563F2B /* Zipper.swift in Sources */,
				C98298342ADD7F9A0096C5B5 /* DeepLinkService.swift in Sources */,
				03D1B42D2C3C1B0D001778CD /* TLVElement.swift in Sources */,
				CD09A75929A521D20063464F /* Color+Hex.swift in Sources */,
				5B88051D2A2104CC00E21F06 /* SHA256Key.swift in Sources */,
				0365CD902C40171100622A1A /* EventKind.swift in Sources */,
				C9CF23182A38A58B00EBEC31 /* ParseQueue.swift in Sources */,
				037975C72C0E26FC00ADDF37 /* Font.swift in Sources */,
				5B39E64429EDBF8100464830 /* NoteParser.swift in Sources */,
				035729CA2BE4173E005FEE85 /* PreviewData.swift in Sources */,
				037975D12C0E341500ADDF37 /* MockFeatureFlags.swift in Sources */,
				C92E7F682C4EFF3D00B80638 /* WebSocketErrorEvent.swift in Sources */,
				5BD08BB22A38E96F00BB926C /* JSONRelayMetadata.swift in Sources */,
				C936B45A2A4C7B7C00DF1EB9 /* Nos.xcdatamodeld in Sources */,
				037975BD2C0E25E200ADDF37 /* FeatureFlags.swift in Sources */,
				C98CA9082B14FD8600929141 /* PagedRelaySubscription.swift in Sources */,
				5B79F5B82B8E71CC002DA9BE /* NamesAPI.swift in Sources */,
				C9F204812AE02D8C0029A858 /* AppDestination.swift in Sources */,
				5B098DC72BDAF77400500A1B /* AttributedString+Links.swift in Sources */,
				C99314942C5BE13600224BA6 /* NoteEditorControllerTests.swift in Sources */,
				035729B02BE4167E005FEE85 /* NoteParserTests.swift in Sources */,
				C9FC1E632B61ACE300A3A6FB /* CoreDataTestCase.swift in Sources */,
				0373CE992C0910250027C856 /* XCTestCase+JSONData.swift in Sources */,
				C9E37E162A1E8143003D4B0A /* ReportTarget.swift in Sources */,
				035729BA2BE416A6005FEE85 /* ReportPublisherTests.swift in Sources */,
				0320C0FB2BFE43A600C4C080 /* RelayServiceTests.swift in Sources */,
				C94A5E192A72C84200B6EC5D /* ReportCategory.swift in Sources */,
				035729AC2BE4167E005FEE85 /* Bech32Tests.swift in Sources */,
				C936B4632A4CB01C00DF1EB9 /* PushNotificationService.swift in Sources */,
				C9C5475A2A4F1D8C006B0741 /* NosNotification+CoreDataClass.swift in Sources */,
				CD09A74929A521210063464F /* Router.swift in Sources */,
				C90B16B82AFED96300CB4B85 /* URLExtensionTests.swift in Sources */,
				C93EC2F829C351470012EE2A /* Optional+Unwrap.swift in Sources */,
				035729BD2BE416BD005FEE85 /* EventObservationTests.swift in Sources */,
				C9C5475C2A4F1D8C006B0741 /* NosNotification+CoreDataProperties.swift in Sources */,
				C9B678DF29EEC35B00303F33 /* Foundation+Sendable.swift in Sources */,
				A3B943D7299D6DB700A15A08 /* Follow+CoreDataClass.swift in Sources */,
				C9ADB13E29929EEF0075E7F8 /* Bech32.swift in Sources */,
				5B098DC92BDAF7CF00500A1B /* NoteParserTests+NIP27.swift in Sources */,
				C9C097262C13537900F78EC3 /* DatabaseCleaner.swift in Sources */,
				C9DEC05A2989509B0078B43A /* PersistenceController.swift in Sources */,
				C9C2B78629E073E300548B4A /* RelaySubscription.swift in Sources */,
				C973AB662A323167002AED16 /* EventReference+CoreDataProperties.swift in Sources */,
				5B098DBC2BDAF6CB00500A1B /* NoteParserTests+NIP08.swift in Sources */,
				C942566A29B66A2800C4202C /* Date+Elapsed.swift in Sources */,
				C99721CC2AEBED26004EBEAB /* String+Empty.swift in Sources */,
				C93CA0C429AE3A1E00921183 /* JSONEvent.swift in Sources */,
				C9DEC04629894BED0078B43A /* Event+CoreDataClass.swift in Sources */,
				C92E7F6B2C4EFF7200B80638 /* WebSocketConnection.swift in Sources */,
				035729A02BE41653005FEE85 /* SocialGraphTests.swift in Sources */,
				037975BC2C0E258E00ADDF37 /* CompactNoteView.swift in Sources */,
				03D1B4292C3C1AC9001778CD /* NostrIdentifier.swift in Sources */,
				A32B6C7129A672BC00653FF5 /* CurrentUser.swift in Sources */,
				C98A32282A05795E00E3FA13 /* Task+Timeout.swift in Sources */,
				035729B12BE4167E005FEE85 /* ReportTests.swift in Sources */,
				C973AB602A323167002AED16 /* AuthorReference+CoreDataProperties.swift in Sources */,
				5BE281CD2AE2CD4700880466 /* AvatarView.swift in Sources */,
				C9F84C1A298DBB6300C6714D /* Data+Encoding.swift in Sources */,
				C9DEC0642989541F0078B43A /* Bundle+Current.swift in Sources */,
				C9ADB13629928AF00075E7F8 /* KeyPair.swift in Sources */,
				3FFB1D9729A6BBEC002A755D /* Collection+SafeSubscript.swift in Sources */,
				0357299F2BE41653005FEE85 /* ContentWarningControllerTests.swift in Sources */,
				035729B22BE4167E005FEE85 /* SHA256KeyTests.swift in Sources */,
				0326346E2C10C2FD00E489B5 /* FileStorageServerInfoResponseJSON.swift in Sources */,
				0326346B2C10C1D800E489B5 /* FileStorageServerInfoResponseJSONTests.swift in Sources */,
				C9A6C7422AD837AD001F9500 /* UNSWizardController.swift in Sources */,
				0350F1212C0A490E0024CC15 /* EventProcessorIntegrationTests.swift in Sources */,
				03ED93472C46C48400C8D443 /* JSONEventTests.swift in Sources */,
				0326347B2C10C57A00E489B5 /* FileStorageAPIClient.swift in Sources */,
				C9B678DC29EEBF3B00303F33 /* DependencyInjection.swift in Sources */,
				C9F0BB6D29A503D9000547FC /* Int+Bool.swift in Sources */,
				C9C097232C13534800F78EC3 /* DatabaseCleanerTests.swift in Sources */,
				DC08FF812A7969C5009F87D1 /* UIDevice+Simulator.swift in Sources */,
				5BFBB2962BD9D824002E909F /* URLParser.swift in Sources */,
				C959DB772BD01DF4008F3627 /* GiftWrapper.swift in Sources */,
				C9C9444229F6F0E2002F2C7A /* XCTest+Eventually.swift in Sources */,
				5BD25E592C192BBC005CF884 /* NoteParserTests+Parse.swift in Sources */,
				3FFF3BD029A9645F00DD0B72 /* AuthorReference+CoreDataClass.swift in Sources */,
				030036942C5D3AD3002C71F5 /* RefreshController.swift in Sources */,
				035729B82BE416A6005FEE85 /* DirectMessageWrapperTests.swift in Sources */,
				C9F0BB6C29A503D6000547FC /* PublicKey.swift in Sources */,
				C9DEC06F2989668E0078B43A /* Relay+CoreDataClass.swift in Sources */,
				C9ADB13F29929F1F0075E7F8 /* String+Hex.swift in Sources */,
				C973AB622A323167002AED16 /* Author+CoreDataProperties.swift in Sources */,
				C93EC2F529C34C860012EE2A /* NSPredicate+Bool.swift in Sources */,
				C9DEC05B298950A90078B43A /* String+Lorem.swift in Sources */,
				C9F84C1D298DBC6100C6714D /* Data+Sha.swift in Sources */,
				C9F0BB7029A50437000547FC /* NostrIdentifierPrefix.swift in Sources */,
				03B4E6AF2C125D61006E5F59 /* FileStorageUploadResponseJSON.swift in Sources */,
				A3B943D8299D758F00A15A08 /* Keychain.swift in Sources */,
				035729B92BE416A6005FEE85 /* GiftWrapperTests.swift in Sources */,
				032634702C10C40B00E489B5 /* NostrBuildAPIClientTests.swift in Sources */,
				C9646EAA29B7A506007239A4 /* Analytics.swift in Sources */,
				C9736E5E2C13B718005BCE70 /* EventFixture.swift in Sources */,
				035729AF2BE4167E005FEE85 /* KeyPairTests.swift in Sources */,
				035729AE2BE4167E005FEE85 /* FollowTests.swift in Sources */,
				5BFBB2952BD9D7EB002E909F /* URLParserTests.swift in Sources */,
				C91400252B2A3ABF009B13B4 /* SQLiteStoreTestCase.swift in Sources */,
				509532DF2C62360500E0BACA /* NotificationTests.swift in Sources */,
				C9DEC04E29894BED0078B43A /* Author+CoreDataClass.swift in Sources */,
				034EBDC72C2489B4006BA35A /* CurrentUserError.swift in Sources */,
				C9ADB14229951CB10075E7F8 /* NSManagedObject+Nos.swift in Sources */,
				035729AB2BE4167E005FEE85 /* AuthorTests.swift in Sources */,
				03B4E6AC2C125D13006E5F59 /* FileStorageUploadResponseJSONTests.swift in Sources */,
				C92DF80629C25DE900400561 /* URL+Extensions.swift in Sources */,
				C9BAB09C2996FBA10003A84E /* EventProcessor.swift in Sources */,
				C992B32B2B3613CC00704A9C /* SubscriptionCancellable.swift in Sources */,
				C92E7F6E2C4EFF9B00B80638 /* WebSocketState.swift in Sources */,
				C973AB5C2A323167002AED16 /* Follow+CoreDataProperties.swift in Sources */,
				037975BB2C0E24D200ADDF37 /* CompactNoteViewTests.swift in Sources */,
				0376DF622C3DBAED00C80786 /* NostrIdentifierTests.swift in Sources */,
				659B27312BD9D6FE00BEA6CC /* VerifiableEvent.swift in Sources */,
				C90352BB2C1235CD000A5993 /* NosNavigationDestination.swift in Sources */,
				C93005602A6AF8320098CA9E /* LoadingContent.swift in Sources */,
				C97A1C8F29E58EC7009D9E8D /* NSManagedObjectContext+Nos.swift in Sources */,
				C9ADB135299288230075E7F8 /* KeyFixture.swift in Sources */,
				C9C547552A4F1CDB006B0741 /* SearchController.swift in Sources */,
				3FFB1D9429A6BBCE002A755D /* EventReference+CoreDataClass.swift in Sources */,
				C9BD919B2B61C4FB00FDA083 /* RawNostrID+Random.swift in Sources */,
				C9A6C7452AD83FB0001F9500 /* NotificationViewModel.swift in Sources */,
			);
			runOnlyForDeploymentPostprocessing = 0;
		};
/* End PBXSourcesBuildPhase section */

/* Begin PBXTargetDependency section */
		3AD3185D2B294E9000026B07 /* PBXTargetDependency */ = {
			isa = PBXTargetDependency;
			productRef = 3AD3185C2B294E9000026B07 /* XCStringsToolPlugin */;
		};
		3AEABEF32B2BF806001BC933 /* PBXTargetDependency */ = {
			isa = PBXTargetDependency;
			productRef = 3AEABEF22B2BF806001BC933 /* XCStringsToolPlugin */;
		};
		C90862C229E9804B00C35A71 /* PBXTargetDependency */ = {
			isa = PBXTargetDependency;
			target = C9DEBFCD298941000078B43A /* Nos */;
			targetProxy = C90862C129E9804B00C35A71 /* PBXContainerItemProxy */;
		};
		C9A6C7442AD83F7A001F9500 /* PBXTargetDependency */ = {
			isa = PBXTargetDependency;
			productRef = C9A6C7432AD83F7A001F9500 /* SwiftGenPlugin */;
		};
		C9D573402AB24A3700E06BB4 /* PBXTargetDependency */ = {
			isa = PBXTargetDependency;
			productRef = C9D5733F2AB24A3700E06BB4 /* SwiftGenPlugin */;
		};
		C9DEBFE6298941020078B43A /* PBXTargetDependency */ = {
			isa = PBXTargetDependency;
			target = C9DEBFCD298941000078B43A /* Nos */;
			targetProxy = C9DEBFE5298941020078B43A /* PBXContainerItemProxy */;
		};
/* End PBXTargetDependency section */

/* Begin XCBuildConfiguration section */
		5B7888CB2B5A0FB800B6761F /* Staging */ = {
			isa = XCBuildConfiguration;
			buildSettings = {
				ALWAYS_SEARCH_USER_PATHS = NO;
				ASSETCATALOG_COMPILER_GENERATE_SWIFT_ASSET_SYMBOL_EXTENSIONS = YES;
				CLANG_ANALYZER_LOCALIZABILITY_NONLOCALIZED = YES;
				CLANG_ANALYZER_NONNULL = YES;
				CLANG_ANALYZER_NUMBER_OBJECT_CONVERSION = YES_AGGRESSIVE;
				CLANG_CXX_LANGUAGE_STANDARD = "gnu++20";
				CLANG_ENABLE_MODULES = YES;
				CLANG_ENABLE_OBJC_ARC = YES;
				CLANG_ENABLE_OBJC_WEAK = YES;
				CLANG_WARN_BLOCK_CAPTURE_AUTORELEASING = YES;
				CLANG_WARN_BOOL_CONVERSION = YES;
				CLANG_WARN_COMMA = YES;
				CLANG_WARN_CONSTANT_CONVERSION = YES;
				CLANG_WARN_DEPRECATED_OBJC_IMPLEMENTATIONS = YES;
				CLANG_WARN_DIRECT_OBJC_ISA_USAGE = YES_ERROR;
				CLANG_WARN_DOCUMENTATION_COMMENTS = YES;
				CLANG_WARN_EMPTY_BODY = YES;
				CLANG_WARN_ENUM_CONVERSION = YES;
				CLANG_WARN_INFINITE_RECURSION = YES;
				CLANG_WARN_INT_CONVERSION = YES;
				CLANG_WARN_NON_LITERAL_NULL_CONVERSION = YES;
				CLANG_WARN_OBJC_IMPLICIT_RETAIN_SELF = YES;
				CLANG_WARN_OBJC_LITERAL_CONVERSION = YES;
				CLANG_WARN_OBJC_ROOT_CLASS = YES_ERROR;
				CLANG_WARN_QUOTED_INCLUDE_IN_FRAMEWORK_HEADER = YES;
				CLANG_WARN_RANGE_LOOP_ANALYSIS = YES;
				CLANG_WARN_STRICT_PROTOTYPES = YES;
				CLANG_WARN_SUSPICIOUS_MOVE = YES;
				CLANG_WARN_UNGUARDED_AVAILABILITY = YES_AGGRESSIVE;
				CLANG_WARN_UNREACHABLE_CODE = YES;
				CLANG_WARN__DUPLICATE_METHOD_MATCH = YES;
				COPY_PHASE_STRIP = NO;
				DEAD_CODE_STRIPPING = YES;
				DEBUG_INFORMATION_FORMAT = "dwarf-with-dsym";
				ENABLE_NS_ASSERTIONS = NO;
				ENABLE_STRICT_OBJC_MSGSEND = YES;
				ENABLE_USER_SCRIPT_SANDBOXING = YES;
				GCC_C_LANGUAGE_STANDARD = gnu11;
				GCC_NO_COMMON_BLOCKS = YES;
				GCC_OPTIMIZATION_LEVEL = s;
				GCC_WARN_64_TO_32_BIT_CONVERSION = YES;
				GCC_WARN_ABOUT_RETURN_TYPE = YES_ERROR;
				GCC_WARN_UNDECLARED_SELECTOR = YES;
				GCC_WARN_UNINITIALIZED_AUTOS = YES_AGGRESSIVE;
				GCC_WARN_UNUSED_FUNCTION = YES;
				GCC_WARN_UNUSED_VARIABLE = YES;
				IPHONEOS_DEPLOYMENT_TARGET = 17.0;
				MACOSX_DEPLOYMENT_TARGET = 13.3;
				MTL_ENABLE_DEBUG_INFO = NO;
				MTL_FAST_MATH = YES;
				SWIFT_COMPILATION_MODE = wholemodule;
				SWIFT_OPTIMIZATION_LEVEL = "-O";
			};
			name = Staging;
		};
		5B7888CC2B5A0FB800B6761F /* Staging */ = {
			isa = XCBuildConfiguration;
			baseConfigurationReference = C94D39212ABDDDFE0019C4D5 /* Secrets.xcconfig */;
			buildSettings = {
				ASSETCATALOG_COMPILER_APPICON_NAME = AppIconStaging;
				ASSETCATALOG_COMPILER_GENERATE_ASSET_SYMBOLS = NO;
				ASSETCATALOG_COMPILER_GLOBAL_ACCENT_COLOR_NAME = accent;
				CODE_SIGN_ENTITLEMENTS = Nos/NosStaging.entitlements;
				CODE_SIGN_IDENTITY = "Apple Distribution: Verse Communications, Inc. (GZCZBKH7MY)";
				CODE_SIGN_STYLE = Manual;
				CURRENT_PROJECT_VERSION = 224;
				DEAD_CODE_STRIPPING = YES;
				DEVELOPMENT_ASSET_PATHS = "\"Nos/Views/Preview Content\"";
				DEVELOPMENT_TEAM = "";
				"DEVELOPMENT_TEAM[sdk=iphoneos*]" = GZCZBKH7MY;
				ENABLE_HARDENED_RUNTIME = YES;
				ENABLE_PREVIEWS = YES;
				ENABLE_USER_SCRIPT_SANDBOXING = NO;
				GCC_PREPROCESSOR_DEFINITIONS = "STAGING=1";
				GENERATE_INFOPLIST_FILE = YES;
				INFOPLIST_FILE = Nos/Info.plist;
				INFOPLIST_KEY_CFBundleDisplayName = "Nos Staging";
				INFOPLIST_KEY_NSCameraUsageDescription = "Nos can access camera to allow users to post photos directly.";
				"INFOPLIST_KEY_UIApplicationSceneManifest_Generation[sdk=iphoneos*]" = YES;
				"INFOPLIST_KEY_UIApplicationSceneManifest_Generation[sdk=iphonesimulator*]" = YES;
				"INFOPLIST_KEY_UIApplicationSupportsIndirectInputEvents[sdk=iphoneos*]" = YES;
				"INFOPLIST_KEY_UIApplicationSupportsIndirectInputEvents[sdk=iphonesimulator*]" = YES;
				"INFOPLIST_KEY_UILaunchScreen_Generation[sdk=iphoneos*]" = YES;
				"INFOPLIST_KEY_UILaunchScreen_Generation[sdk=iphonesimulator*]" = YES;
				INFOPLIST_KEY_UILaunchStoryboardName = "Launch Screen.storyboard";
				"INFOPLIST_KEY_UIStatusBarStyle[sdk=iphoneos*]" = UIStatusBarStyleDefault;
				"INFOPLIST_KEY_UIStatusBarStyle[sdk=iphonesimulator*]" = UIStatusBarStyleDefault;
				INFOPLIST_KEY_UISupportedInterfaceOrientations_iPad = "UIInterfaceOrientationPortrait UIInterfaceOrientationPortraitUpsideDown UIInterfaceOrientationLandscapeLeft UIInterfaceOrientationLandscapeRight";
				INFOPLIST_KEY_UISupportedInterfaceOrientations_iPhone = "UIInterfaceOrientationPortrait UIInterfaceOrientationLandscapeLeft UIInterfaceOrientationLandscapeRight";
				INFOPLIST_KEY_UIUserInterfaceStyle = Dark;
				IPHONEOS_DEPLOYMENT_TARGET = 17.0;
				LD_RUNPATH_SEARCH_PATHS = "@executable_path/Frameworks";
				"LD_RUNPATH_SEARCH_PATHS[sdk=macosx*]" = "@executable_path/../Frameworks";
				LOCALIZATION_PREFERS_STRING_CATALOGS = YES;
				LOCALIZED_STRING_SWIFTUI_SUPPORT = NO;
				MACOSX_DEPLOYMENT_TARGET = 13.3;
				MARKETING_VERSION = 0.1.25;
				PRODUCT_BUNDLE_IDENTIFIER = "com.verse.Nos-staging";
				PRODUCT_MODULE_NAME = Nos;
				PRODUCT_NAME = "$(TARGET_NAME) Staging";
				PROVISIONING_PROFILE_SPECIFIER = "";
				"PROVISIONING_PROFILE_SPECIFIER[sdk=iphoneos*]" = "match AppStore com.verse.Nos-staging";
				SCHEME_PREFIX = "nos-staging";
				SDKROOT = auto;
				SUPPORTED_PLATFORMS = "iphoneos iphonesimulator";
				SUPPORTS_MACCATALYST = NO;
				SUPPORTS_MAC_DESIGNED_FOR_IPHONE_IPAD = YES;
				SWIFT_ACTIVE_COMPILATION_CONDITIONS = STAGING;
				SWIFT_EMIT_LOC_STRINGS = NO;
				SWIFT_VERSION = 5.0;
				TARGETED_DEVICE_FAMILY = "1,2";
			};
			name = Staging;
		};
		5B7888CD2B5A0FB800B6761F /* Staging */ = {
			isa = XCBuildConfiguration;
			buildSettings = {
				ALWAYS_EMBED_SWIFT_STANDARD_LIBRARIES = YES;
				ASSETCATALOG_COMPILER_GENERATE_ASSET_SYMBOLS = NO;
				ASSETCATALOG_COMPILER_GENERATE_SWIFT_ASSET_SYMBOL_EXTENSIONS = NO;
				CODE_SIGN_STYLE = Automatic;
				CURRENT_PROJECT_VERSION = 224;
				DEAD_CODE_STRIPPING = YES;
				DEVELOPMENT_TEAM = GZCZBKH7MY;
				GENERATE_INFOPLIST_FILE = YES;
				HEADER_SEARCH_PATHS = "";
				INFOPLIST_FILE = NosTests/Info.plist;
				IPHONEOS_DEPLOYMENT_TARGET = 17.0;
				LOCALIZATION_PREFERS_STRING_CATALOGS = YES;
				LOCALIZED_STRING_SWIFTUI_SUPPORT = NO;
				MACOSX_DEPLOYMENT_TARGET = 13.1;
				MARKETING_VERSION = 1.0;
				PRODUCT_BUNDLE_IDENTIFIER = com.verse.NosTests;
				PRODUCT_NAME = "$(TARGET_NAME)";
				SDKROOT = auto;
				SUPPORTED_PLATFORMS = "iphoneos iphonesimulator macosx";
				SWIFT_EMIT_LOC_STRINGS = NO;
				SWIFT_VERSION = 5.0;
				TARGETED_DEVICE_FAMILY = "1,2";
			};
			name = Staging;
		};
		5B7888CF2B5A0FB800B6761F /* Staging */ = {
			isa = XCBuildConfiguration;
			buildSettings = {
				CODE_SIGN_STYLE = Automatic;
				CURRENT_PROJECT_VERSION = 224;
				DEVELOPMENT_TEAM = GZCZBKH7MY;
				GENERATE_INFOPLIST_FILE = YES;
				IPHONEOS_DEPLOYMENT_TARGET = 16.2;
				MARKETING_VERSION = 1.0;
				PRODUCT_BUNDLE_IDENTIFIER = com.verse.NosPerformanceTests;
				PRODUCT_NAME = "$(TARGET_NAME)";
				SDKROOT = iphoneos;
				SWIFT_EMIT_LOC_STRINGS = NO;
				SWIFT_VERSION = 5.0;
				TARGETED_DEVICE_FAMILY = "1,2";
				TEST_TARGET_NAME = Nos;
				VALIDATE_PRODUCT = YES;
			};
			name = Staging;
		};
		5BE460712BAB3028004B83ED /* Dev */ = {
			isa = XCBuildConfiguration;
			buildSettings = {
				ALWAYS_SEARCH_USER_PATHS = NO;
				ASSETCATALOG_COMPILER_GENERATE_SWIFT_ASSET_SYMBOL_EXTENSIONS = YES;
				CLANG_ANALYZER_LOCALIZABILITY_NONLOCALIZED = YES;
				CLANG_ANALYZER_NONNULL = YES;
				CLANG_ANALYZER_NUMBER_OBJECT_CONVERSION = YES_AGGRESSIVE;
				CLANG_CXX_LANGUAGE_STANDARD = "gnu++20";
				CLANG_ENABLE_MODULES = YES;
				CLANG_ENABLE_OBJC_ARC = YES;
				CLANG_ENABLE_OBJC_WEAK = YES;
				CLANG_WARN_BLOCK_CAPTURE_AUTORELEASING = YES;
				CLANG_WARN_BOOL_CONVERSION = YES;
				CLANG_WARN_COMMA = YES;
				CLANG_WARN_CONSTANT_CONVERSION = YES;
				CLANG_WARN_DEPRECATED_OBJC_IMPLEMENTATIONS = YES;
				CLANG_WARN_DIRECT_OBJC_ISA_USAGE = YES_ERROR;
				CLANG_WARN_DOCUMENTATION_COMMENTS = YES;
				CLANG_WARN_EMPTY_BODY = YES;
				CLANG_WARN_ENUM_CONVERSION = YES;
				CLANG_WARN_INFINITE_RECURSION = YES;
				CLANG_WARN_INT_CONVERSION = YES;
				CLANG_WARN_NON_LITERAL_NULL_CONVERSION = YES;
				CLANG_WARN_OBJC_IMPLICIT_RETAIN_SELF = YES;
				CLANG_WARN_OBJC_LITERAL_CONVERSION = YES;
				CLANG_WARN_OBJC_ROOT_CLASS = YES_ERROR;
				CLANG_WARN_QUOTED_INCLUDE_IN_FRAMEWORK_HEADER = YES;
				CLANG_WARN_RANGE_LOOP_ANALYSIS = YES;
				CLANG_WARN_STRICT_PROTOTYPES = YES;
				CLANG_WARN_SUSPICIOUS_MOVE = YES;
				CLANG_WARN_UNGUARDED_AVAILABILITY = YES_AGGRESSIVE;
				CLANG_WARN_UNREACHABLE_CODE = YES;
				CLANG_WARN__DUPLICATE_METHOD_MATCH = YES;
				COPY_PHASE_STRIP = NO;
				DEAD_CODE_STRIPPING = YES;
				DEBUG_INFORMATION_FORMAT = dwarf;
				ENABLE_STRICT_OBJC_MSGSEND = YES;
				ENABLE_TESTABILITY = YES;
				ENABLE_USER_SCRIPT_SANDBOXING = YES;
				GCC_C_LANGUAGE_STANDARD = gnu11;
				GCC_DYNAMIC_NO_PIC = NO;
				GCC_NO_COMMON_BLOCKS = YES;
				GCC_OPTIMIZATION_LEVEL = 0;
				GCC_PREPROCESSOR_DEFINITIONS = (
					"DEBUG=1",
					"$(inherited)",
				);
				GCC_WARN_64_TO_32_BIT_CONVERSION = YES;
				GCC_WARN_ABOUT_RETURN_TYPE = YES_ERROR;
				GCC_WARN_UNDECLARED_SELECTOR = YES;
				GCC_WARN_UNINITIALIZED_AUTOS = YES_AGGRESSIVE;
				GCC_WARN_UNUSED_FUNCTION = YES;
				GCC_WARN_UNUSED_VARIABLE = YES;
				IPHONEOS_DEPLOYMENT_TARGET = 17.0;
				MACOSX_DEPLOYMENT_TARGET = 13.3;
				MTL_ENABLE_DEBUG_INFO = INCLUDE_SOURCE;
				MTL_FAST_MATH = YES;
				ONLY_ACTIVE_ARCH = YES;
				SWIFT_ACTIVE_COMPILATION_CONDITIONS = DEBUG;
				SWIFT_OPTIMIZATION_LEVEL = "-Onone";
			};
			name = Dev;
		};
		5BE460722BAB3028004B83ED /* Dev */ = {
			isa = XCBuildConfiguration;
			baseConfigurationReference = C94D39212ABDDDFE0019C4D5 /* Secrets.xcconfig */;
			buildSettings = {
				ASSETCATALOG_COMPILER_APPICON_NAME = AppIconDev;
				ASSETCATALOG_COMPILER_GENERATE_ASSET_SYMBOLS = NO;
				ASSETCATALOG_COMPILER_GLOBAL_ACCENT_COLOR_NAME = accent;
				CODE_SIGN_ENTITLEMENTS = Nos/NosDev.entitlements;
				CODE_SIGN_IDENTITY = "Apple Development";
				CODE_SIGN_STYLE = Automatic;
				CURRENT_PROJECT_VERSION = 224;
				DEAD_CODE_STRIPPING = YES;
				DEVELOPMENT_ASSET_PATHS = "\"Nos/Views/Preview Content\"";
				DEVELOPMENT_TEAM = GZCZBKH7MY;
				ENABLE_HARDENED_RUNTIME = YES;
				ENABLE_PREVIEWS = YES;
				ENABLE_USER_SCRIPT_SANDBOXING = NO;
				GCC_OPTIMIZATION_LEVEL = 0;
				GCC_PREPROCESSOR_DEFINITIONS = (
					"DEV=1",
					"$(inherited)",
				);
				GENERATE_INFOPLIST_FILE = YES;
				INFOPLIST_FILE = Nos/Info.plist;
				INFOPLIST_KEY_CFBundleDisplayName = "Nos Dev";
				INFOPLIST_KEY_NSCameraUsageDescription = "Nos can access camera to allow users to post photos directly.";
				"INFOPLIST_KEY_UIApplicationSceneManifest_Generation[sdk=iphoneos*]" = YES;
				"INFOPLIST_KEY_UIApplicationSceneManifest_Generation[sdk=iphonesimulator*]" = YES;
				"INFOPLIST_KEY_UIApplicationSupportsIndirectInputEvents[sdk=iphoneos*]" = YES;
				"INFOPLIST_KEY_UIApplicationSupportsIndirectInputEvents[sdk=iphonesimulator*]" = YES;
				"INFOPLIST_KEY_UILaunchScreen_Generation[sdk=iphoneos*]" = YES;
				"INFOPLIST_KEY_UILaunchScreen_Generation[sdk=iphonesimulator*]" = YES;
				INFOPLIST_KEY_UILaunchStoryboardName = "Launch Screen.storyboard";
				"INFOPLIST_KEY_UIStatusBarStyle[sdk=iphoneos*]" = UIStatusBarStyleDefault;
				"INFOPLIST_KEY_UIStatusBarStyle[sdk=iphonesimulator*]" = UIStatusBarStyleDefault;
				INFOPLIST_KEY_UISupportedInterfaceOrientations_iPad = "UIInterfaceOrientationPortrait UIInterfaceOrientationPortraitUpsideDown UIInterfaceOrientationLandscapeLeft UIInterfaceOrientationLandscapeRight";
				INFOPLIST_KEY_UISupportedInterfaceOrientations_iPhone = "UIInterfaceOrientationPortrait UIInterfaceOrientationLandscapeLeft UIInterfaceOrientationLandscapeRight";
				INFOPLIST_KEY_UIUserInterfaceStyle = Dark;
				IPHONEOS_DEPLOYMENT_TARGET = 17.0;
				LD_RUNPATH_SEARCH_PATHS = "@executable_path/Frameworks";
				"LD_RUNPATH_SEARCH_PATHS[sdk=macosx*]" = "@executable_path/../Frameworks";
				LOCALIZATION_PREFERS_STRING_CATALOGS = YES;
				LOCALIZED_STRING_SWIFTUI_SUPPORT = NO;
				MACOSX_DEPLOYMENT_TARGET = 13.3;
				MARKETING_VERSION = 0.1.25;
				PRODUCT_BUNDLE_IDENTIFIER = "com.verse.Nos-dev";
				PRODUCT_MODULE_NAME = Nos;
				PRODUCT_NAME = "$(TARGET_NAME) Dev";
				PROVISIONING_PROFILE_SPECIFIER = "";
				SCHEME_PREFIX = "nos-dev";
				SDKROOT = auto;
				SUPPORTED_PLATFORMS = "iphoneos iphonesimulator";
				SUPPORTS_MACCATALYST = NO;
				SUPPORTS_MAC_DESIGNED_FOR_IPHONE_IPAD = YES;
				SWIFT_ACTIVE_COMPILATION_CONDITIONS = "DEBUG DEV";
				SWIFT_EMIT_LOC_STRINGS = NO;
				SWIFT_OPTIMIZATION_LEVEL = "-Onone";
				SWIFT_VERSION = 5.0;
				TARGETED_DEVICE_FAMILY = "1,2";
			};
			name = Dev;
		};
		5BE460732BAB3028004B83ED /* Dev */ = {
			isa = XCBuildConfiguration;
			buildSettings = {
				ALWAYS_EMBED_SWIFT_STANDARD_LIBRARIES = YES;
				ASSETCATALOG_COMPILER_GENERATE_ASSET_SYMBOLS = NO;
				ASSETCATALOG_COMPILER_GENERATE_SWIFT_ASSET_SYMBOL_EXTENSIONS = NO;
				CODE_SIGN_STYLE = Automatic;
				CURRENT_PROJECT_VERSION = 224;
				DEAD_CODE_STRIPPING = YES;
				DEVELOPMENT_TEAM = GZCZBKH7MY;
				GCC_OPTIMIZATION_LEVEL = 0;
				GENERATE_INFOPLIST_FILE = YES;
				HEADER_SEARCH_PATHS = "";
				INFOPLIST_FILE = NosTests/Info.plist;
				IPHONEOS_DEPLOYMENT_TARGET = 17.0;
				LOCALIZATION_PREFERS_STRING_CATALOGS = YES;
				LOCALIZED_STRING_SWIFTUI_SUPPORT = NO;
				MACOSX_DEPLOYMENT_TARGET = 13.1;
				MARKETING_VERSION = 1.0;
				PRODUCT_BUNDLE_IDENTIFIER = com.verse.NosTests;
				PRODUCT_NAME = "$(TARGET_NAME)";
				SDKROOT = auto;
				SUPPORTED_PLATFORMS = "iphoneos iphonesimulator macosx";
				SWIFT_EMIT_LOC_STRINGS = NO;
				SWIFT_OPTIMIZATION_LEVEL = "-Onone";
				SWIFT_VERSION = 5.0;
				TARGETED_DEVICE_FAMILY = "1,2";
			};
			name = Dev;
		};
		5BE460752BAB3028004B83ED /* Dev */ = {
			isa = XCBuildConfiguration;
			buildSettings = {
				CODE_SIGN_STYLE = Automatic;
				CURRENT_PROJECT_VERSION = 224;
				DEVELOPMENT_TEAM = GZCZBKH7MY;
				GCC_OPTIMIZATION_LEVEL = s;
				GENERATE_INFOPLIST_FILE = YES;
				IPHONEOS_DEPLOYMENT_TARGET = 16.2;
				MARKETING_VERSION = 1.0;
				PRODUCT_BUNDLE_IDENTIFIER = com.verse.NosPerformanceTests;
				PRODUCT_NAME = "$(TARGET_NAME)";
				SDKROOT = iphoneos;
				SWIFT_EMIT_LOC_STRINGS = NO;
				SWIFT_OPTIMIZATION_LEVEL = "-O";
				SWIFT_VERSION = 5.0;
				TARGETED_DEVICE_FAMILY = "1,2";
				TEST_TARGET_NAME = Nos;
			};
			name = Dev;
		};
		C90862C429E9804B00C35A71 /* Debug */ = {
			isa = XCBuildConfiguration;
			buildSettings = {
				CODE_SIGN_STYLE = Automatic;
				CURRENT_PROJECT_VERSION = 224;
				DEVELOPMENT_TEAM = GZCZBKH7MY;
				GCC_OPTIMIZATION_LEVEL = s;
				GENERATE_INFOPLIST_FILE = YES;
				IPHONEOS_DEPLOYMENT_TARGET = 16.2;
				MARKETING_VERSION = 1.0;
				PRODUCT_BUNDLE_IDENTIFIER = com.verse.NosPerformanceTests;
				PRODUCT_NAME = "$(TARGET_NAME)";
				SDKROOT = iphoneos;
				SWIFT_EMIT_LOC_STRINGS = NO;
				SWIFT_OPTIMIZATION_LEVEL = "-O";
				SWIFT_VERSION = 5.0;
				TARGETED_DEVICE_FAMILY = "1,2";
				TEST_TARGET_NAME = Nos;
			};
			name = Debug;
		};
		C90862C529E9804B00C35A71 /* Release */ = {
			isa = XCBuildConfiguration;
			buildSettings = {
				CODE_SIGN_STYLE = Automatic;
				CURRENT_PROJECT_VERSION = 224;
				DEVELOPMENT_TEAM = GZCZBKH7MY;
				GENERATE_INFOPLIST_FILE = YES;
				IPHONEOS_DEPLOYMENT_TARGET = 16.2;
				MARKETING_VERSION = 1.0;
				PRODUCT_BUNDLE_IDENTIFIER = com.verse.NosPerformanceTests;
				PRODUCT_NAME = "$(TARGET_NAME)";
				SDKROOT = iphoneos;
				SWIFT_EMIT_LOC_STRINGS = NO;
				SWIFT_VERSION = 5.0;
				TARGETED_DEVICE_FAMILY = "1,2";
				TEST_TARGET_NAME = Nos;
				VALIDATE_PRODUCT = YES;
			};
			name = Release;
		};
		C9DEBFF6298941020078B43A /* Debug */ = {
			isa = XCBuildConfiguration;
			buildSettings = {
				ALWAYS_SEARCH_USER_PATHS = NO;
				ASSETCATALOG_COMPILER_GENERATE_SWIFT_ASSET_SYMBOL_EXTENSIONS = YES;
				CLANG_ANALYZER_LOCALIZABILITY_NONLOCALIZED = YES;
				CLANG_ANALYZER_NONNULL = YES;
				CLANG_ANALYZER_NUMBER_OBJECT_CONVERSION = YES_AGGRESSIVE;
				CLANG_CXX_LANGUAGE_STANDARD = "gnu++20";
				CLANG_ENABLE_MODULES = YES;
				CLANG_ENABLE_OBJC_ARC = YES;
				CLANG_ENABLE_OBJC_WEAK = YES;
				CLANG_WARN_BLOCK_CAPTURE_AUTORELEASING = YES;
				CLANG_WARN_BOOL_CONVERSION = YES;
				CLANG_WARN_COMMA = YES;
				CLANG_WARN_CONSTANT_CONVERSION = YES;
				CLANG_WARN_DEPRECATED_OBJC_IMPLEMENTATIONS = YES;
				CLANG_WARN_DIRECT_OBJC_ISA_USAGE = YES_ERROR;
				CLANG_WARN_DOCUMENTATION_COMMENTS = YES;
				CLANG_WARN_EMPTY_BODY = YES;
				CLANG_WARN_ENUM_CONVERSION = YES;
				CLANG_WARN_INFINITE_RECURSION = YES;
				CLANG_WARN_INT_CONVERSION = YES;
				CLANG_WARN_NON_LITERAL_NULL_CONVERSION = YES;
				CLANG_WARN_OBJC_IMPLICIT_RETAIN_SELF = YES;
				CLANG_WARN_OBJC_LITERAL_CONVERSION = YES;
				CLANG_WARN_OBJC_ROOT_CLASS = YES_ERROR;
				CLANG_WARN_QUOTED_INCLUDE_IN_FRAMEWORK_HEADER = YES;
				CLANG_WARN_RANGE_LOOP_ANALYSIS = YES;
				CLANG_WARN_STRICT_PROTOTYPES = YES;
				CLANG_WARN_SUSPICIOUS_MOVE = YES;
				CLANG_WARN_UNGUARDED_AVAILABILITY = YES_AGGRESSIVE;
				CLANG_WARN_UNREACHABLE_CODE = YES;
				CLANG_WARN__DUPLICATE_METHOD_MATCH = YES;
				COPY_PHASE_STRIP = NO;
				DEAD_CODE_STRIPPING = YES;
				DEBUG_INFORMATION_FORMAT = dwarf;
				ENABLE_STRICT_OBJC_MSGSEND = YES;
				ENABLE_TESTABILITY = YES;
				ENABLE_USER_SCRIPT_SANDBOXING = YES;
				GCC_C_LANGUAGE_STANDARD = gnu11;
				GCC_DYNAMIC_NO_PIC = NO;
				GCC_NO_COMMON_BLOCKS = YES;
				GCC_OPTIMIZATION_LEVEL = 0;
				GCC_PREPROCESSOR_DEFINITIONS = (
					"DEBUG=1",
					"$(inherited)",
				);
				GCC_WARN_64_TO_32_BIT_CONVERSION = YES;
				GCC_WARN_ABOUT_RETURN_TYPE = YES_ERROR;
				GCC_WARN_UNDECLARED_SELECTOR = YES;
				GCC_WARN_UNINITIALIZED_AUTOS = YES_AGGRESSIVE;
				GCC_WARN_UNUSED_FUNCTION = YES;
				GCC_WARN_UNUSED_VARIABLE = YES;
				IPHONEOS_DEPLOYMENT_TARGET = 17.0;
				MACOSX_DEPLOYMENT_TARGET = 13.3;
				MTL_ENABLE_DEBUG_INFO = INCLUDE_SOURCE;
				MTL_FAST_MATH = YES;
				ONLY_ACTIVE_ARCH = YES;
				SWIFT_ACTIVE_COMPILATION_CONDITIONS = DEBUG;
				SWIFT_OPTIMIZATION_LEVEL = "-Onone";
			};
			name = Debug;
		};
		C9DEBFF7298941020078B43A /* Release */ = {
			isa = XCBuildConfiguration;
			buildSettings = {
				ALWAYS_SEARCH_USER_PATHS = NO;
				ASSETCATALOG_COMPILER_GENERATE_SWIFT_ASSET_SYMBOL_EXTENSIONS = YES;
				CLANG_ANALYZER_LOCALIZABILITY_NONLOCALIZED = YES;
				CLANG_ANALYZER_NONNULL = YES;
				CLANG_ANALYZER_NUMBER_OBJECT_CONVERSION = YES_AGGRESSIVE;
				CLANG_CXX_LANGUAGE_STANDARD = "gnu++20";
				CLANG_ENABLE_MODULES = YES;
				CLANG_ENABLE_OBJC_ARC = YES;
				CLANG_ENABLE_OBJC_WEAK = YES;
				CLANG_WARN_BLOCK_CAPTURE_AUTORELEASING = YES;
				CLANG_WARN_BOOL_CONVERSION = YES;
				CLANG_WARN_COMMA = YES;
				CLANG_WARN_CONSTANT_CONVERSION = YES;
				CLANG_WARN_DEPRECATED_OBJC_IMPLEMENTATIONS = YES;
				CLANG_WARN_DIRECT_OBJC_ISA_USAGE = YES_ERROR;
				CLANG_WARN_DOCUMENTATION_COMMENTS = YES;
				CLANG_WARN_EMPTY_BODY = YES;
				CLANG_WARN_ENUM_CONVERSION = YES;
				CLANG_WARN_INFINITE_RECURSION = YES;
				CLANG_WARN_INT_CONVERSION = YES;
				CLANG_WARN_NON_LITERAL_NULL_CONVERSION = YES;
				CLANG_WARN_OBJC_IMPLICIT_RETAIN_SELF = YES;
				CLANG_WARN_OBJC_LITERAL_CONVERSION = YES;
				CLANG_WARN_OBJC_ROOT_CLASS = YES_ERROR;
				CLANG_WARN_QUOTED_INCLUDE_IN_FRAMEWORK_HEADER = YES;
				CLANG_WARN_RANGE_LOOP_ANALYSIS = YES;
				CLANG_WARN_STRICT_PROTOTYPES = YES;
				CLANG_WARN_SUSPICIOUS_MOVE = YES;
				CLANG_WARN_UNGUARDED_AVAILABILITY = YES_AGGRESSIVE;
				CLANG_WARN_UNREACHABLE_CODE = YES;
				CLANG_WARN__DUPLICATE_METHOD_MATCH = YES;
				COPY_PHASE_STRIP = NO;
				DEAD_CODE_STRIPPING = YES;
				DEBUG_INFORMATION_FORMAT = "dwarf-with-dsym";
				ENABLE_NS_ASSERTIONS = NO;
				ENABLE_STRICT_OBJC_MSGSEND = YES;
				ENABLE_USER_SCRIPT_SANDBOXING = YES;
				GCC_C_LANGUAGE_STANDARD = gnu11;
				GCC_NO_COMMON_BLOCKS = YES;
				GCC_OPTIMIZATION_LEVEL = s;
				GCC_WARN_64_TO_32_BIT_CONVERSION = YES;
				GCC_WARN_ABOUT_RETURN_TYPE = YES_ERROR;
				GCC_WARN_UNDECLARED_SELECTOR = YES;
				GCC_WARN_UNINITIALIZED_AUTOS = YES_AGGRESSIVE;
				GCC_WARN_UNUSED_FUNCTION = YES;
				GCC_WARN_UNUSED_VARIABLE = YES;
				IPHONEOS_DEPLOYMENT_TARGET = 17.0;
				MACOSX_DEPLOYMENT_TARGET = 13.3;
				MTL_ENABLE_DEBUG_INFO = NO;
				MTL_FAST_MATH = YES;
				SWIFT_COMPILATION_MODE = wholemodule;
				SWIFT_OPTIMIZATION_LEVEL = "-O";
			};
			name = Release;
		};
		C9DEBFF9298941020078B43A /* Debug */ = {
			isa = XCBuildConfiguration;
			baseConfigurationReference = C94D39212ABDDDFE0019C4D5 /* Secrets.xcconfig */;
			buildSettings = {
				ASSETCATALOG_COMPILER_APPICON_NAME = AppIcon;
				ASSETCATALOG_COMPILER_GENERATE_ASSET_SYMBOLS = NO;
				ASSETCATALOG_COMPILER_GLOBAL_ACCENT_COLOR_NAME = accent;
				CODE_SIGN_ENTITLEMENTS = Nos/Nos.entitlements;
				CODE_SIGN_STYLE = Manual;
				CURRENT_PROJECT_VERSION = 224;
				DEAD_CODE_STRIPPING = YES;
				DEVELOPMENT_ASSET_PATHS = "\"Nos/Views/Preview Content\"";
				DEVELOPMENT_TEAM = "";
				"DEVELOPMENT_TEAM[sdk=iphoneos*]" = GZCZBKH7MY;
				ENABLE_HARDENED_RUNTIME = YES;
				ENABLE_PREVIEWS = YES;
				ENABLE_USER_SCRIPT_SANDBOXING = NO;
				GCC_OPTIMIZATION_LEVEL = 0;
				GENERATE_INFOPLIST_FILE = YES;
				INFOPLIST_FILE = Nos/Info.plist;
				INFOPLIST_KEY_NSCameraUsageDescription = "Nos can access camera to allow users to post photos directly.";
				"INFOPLIST_KEY_UIApplicationSceneManifest_Generation[sdk=iphoneos*]" = YES;
				"INFOPLIST_KEY_UIApplicationSceneManifest_Generation[sdk=iphonesimulator*]" = YES;
				"INFOPLIST_KEY_UIApplicationSupportsIndirectInputEvents[sdk=iphoneos*]" = YES;
				"INFOPLIST_KEY_UIApplicationSupportsIndirectInputEvents[sdk=iphonesimulator*]" = YES;
				"INFOPLIST_KEY_UILaunchScreen_Generation[sdk=iphoneos*]" = YES;
				"INFOPLIST_KEY_UILaunchScreen_Generation[sdk=iphonesimulator*]" = YES;
				INFOPLIST_KEY_UILaunchStoryboardName = "Launch Screen.storyboard";
				"INFOPLIST_KEY_UIStatusBarStyle[sdk=iphoneos*]" = UIStatusBarStyleDefault;
				"INFOPLIST_KEY_UIStatusBarStyle[sdk=iphonesimulator*]" = UIStatusBarStyleDefault;
				INFOPLIST_KEY_UISupportedInterfaceOrientations_iPad = "UIInterfaceOrientationPortrait UIInterfaceOrientationPortraitUpsideDown UIInterfaceOrientationLandscapeLeft UIInterfaceOrientationLandscapeRight";
				INFOPLIST_KEY_UISupportedInterfaceOrientations_iPhone = "UIInterfaceOrientationPortrait UIInterfaceOrientationLandscapeLeft UIInterfaceOrientationLandscapeRight";
				INFOPLIST_KEY_UIUserInterfaceStyle = Dark;
				IPHONEOS_DEPLOYMENT_TARGET = 17.0;
				LD_RUNPATH_SEARCH_PATHS = "@executable_path/Frameworks";
				"LD_RUNPATH_SEARCH_PATHS[sdk=macosx*]" = "@executable_path/../Frameworks";
				LOCALIZATION_PREFERS_STRING_CATALOGS = YES;
				LOCALIZED_STRING_SWIFTUI_SUPPORT = NO;
				MACOSX_DEPLOYMENT_TARGET = 13.3;
				MARKETING_VERSION = 0.1.25;
				PRODUCT_BUNDLE_IDENTIFIER = com.verse.Nos;
				PRODUCT_MODULE_NAME = Nos;
				PRODUCT_NAME = "$(TARGET_NAME)";
				"PROVISIONING_PROFILE_SPECIFIER[sdk=iphoneos*]" = "match Development com.verse.Nos";
				SCHEME_PREFIX = nos;
				SDKROOT = auto;
				SUPPORTED_PLATFORMS = "iphoneos iphonesimulator";
				SUPPORTS_MACCATALYST = NO;
				SUPPORTS_MAC_DESIGNED_FOR_IPHONE_IPAD = YES;
				SWIFT_EMIT_LOC_STRINGS = NO;
				SWIFT_OPTIMIZATION_LEVEL = "-Onone";
				SWIFT_VERSION = 5.0;
				TARGETED_DEVICE_FAMILY = "1,2";
			};
			name = Debug;
		};
		C9DEBFFA298941020078B43A /* Release */ = {
			isa = XCBuildConfiguration;
			baseConfigurationReference = C94D39212ABDDDFE0019C4D5 /* Secrets.xcconfig */;
			buildSettings = {
				ASSETCATALOG_COMPILER_APPICON_NAME = AppIcon;
				ASSETCATALOG_COMPILER_GENERATE_ASSET_SYMBOLS = NO;
				ASSETCATALOG_COMPILER_GLOBAL_ACCENT_COLOR_NAME = accent;
				CODE_SIGN_ENTITLEMENTS = Nos/Nos.entitlements;
				CODE_SIGN_IDENTITY = "Apple Distribution: Verse Communications, Inc. (GZCZBKH7MY)";
				CODE_SIGN_STYLE = Manual;
				CURRENT_PROJECT_VERSION = 224;
				DEAD_CODE_STRIPPING = YES;
				DEVELOPMENT_ASSET_PATHS = "\"Nos/Views/Preview Content\"";
				DEVELOPMENT_TEAM = "";
				"DEVELOPMENT_TEAM[sdk=iphoneos*]" = GZCZBKH7MY;
				ENABLE_HARDENED_RUNTIME = YES;
				ENABLE_PREVIEWS = YES;
				ENABLE_USER_SCRIPT_SANDBOXING = NO;
				GENERATE_INFOPLIST_FILE = YES;
				INFOPLIST_FILE = Nos/Info.plist;
				INFOPLIST_KEY_NSCameraUsageDescription = "Nos can access camera to allow users to post photos directly.";
				"INFOPLIST_KEY_UIApplicationSceneManifest_Generation[sdk=iphoneos*]" = YES;
				"INFOPLIST_KEY_UIApplicationSceneManifest_Generation[sdk=iphonesimulator*]" = YES;
				"INFOPLIST_KEY_UIApplicationSupportsIndirectInputEvents[sdk=iphoneos*]" = YES;
				"INFOPLIST_KEY_UIApplicationSupportsIndirectInputEvents[sdk=iphonesimulator*]" = YES;
				"INFOPLIST_KEY_UILaunchScreen_Generation[sdk=iphoneos*]" = YES;
				"INFOPLIST_KEY_UILaunchScreen_Generation[sdk=iphonesimulator*]" = YES;
				INFOPLIST_KEY_UILaunchStoryboardName = "Launch Screen.storyboard";
				"INFOPLIST_KEY_UIStatusBarStyle[sdk=iphoneos*]" = UIStatusBarStyleDefault;
				"INFOPLIST_KEY_UIStatusBarStyle[sdk=iphonesimulator*]" = UIStatusBarStyleDefault;
				INFOPLIST_KEY_UISupportedInterfaceOrientations_iPad = "UIInterfaceOrientationPortrait UIInterfaceOrientationPortraitUpsideDown UIInterfaceOrientationLandscapeLeft UIInterfaceOrientationLandscapeRight";
				INFOPLIST_KEY_UISupportedInterfaceOrientations_iPhone = "UIInterfaceOrientationPortrait UIInterfaceOrientationLandscapeLeft UIInterfaceOrientationLandscapeRight";
				INFOPLIST_KEY_UIUserInterfaceStyle = Dark;
				IPHONEOS_DEPLOYMENT_TARGET = 17.0;
				LD_RUNPATH_SEARCH_PATHS = "@executable_path/Frameworks";
				"LD_RUNPATH_SEARCH_PATHS[sdk=macosx*]" = "@executable_path/../Frameworks";
				LOCALIZATION_PREFERS_STRING_CATALOGS = YES;
				LOCALIZED_STRING_SWIFTUI_SUPPORT = NO;
				MACOSX_DEPLOYMENT_TARGET = 13.3;
				MARKETING_VERSION = 0.1.25;
				PRODUCT_BUNDLE_IDENTIFIER = com.verse.Nos;
				PRODUCT_MODULE_NAME = Nos;
				PRODUCT_NAME = "$(TARGET_NAME)";
				PROVISIONING_PROFILE_SPECIFIER = "";
				"PROVISIONING_PROFILE_SPECIFIER[sdk=iphoneos*]" = "match AppStore com.verse.Nos";
				SCHEME_PREFIX = nos;
				SDKROOT = auto;
				SUPPORTED_PLATFORMS = "iphoneos iphonesimulator";
				SUPPORTS_MACCATALYST = NO;
				SUPPORTS_MAC_DESIGNED_FOR_IPHONE_IPAD = YES;
				SWIFT_EMIT_LOC_STRINGS = NO;
				SWIFT_VERSION = 5.0;
				TARGETED_DEVICE_FAMILY = "1,2";
			};
			name = Release;
		};
		C9DEBFFC298941020078B43A /* Debug */ = {
			isa = XCBuildConfiguration;
			buildSettings = {
				ALWAYS_EMBED_SWIFT_STANDARD_LIBRARIES = YES;
				ASSETCATALOG_COMPILER_GENERATE_ASSET_SYMBOLS = NO;
				ASSETCATALOG_COMPILER_GENERATE_SWIFT_ASSET_SYMBOL_EXTENSIONS = NO;
				CODE_SIGN_STYLE = Automatic;
				CURRENT_PROJECT_VERSION = 224;
				DEAD_CODE_STRIPPING = YES;
				DEVELOPMENT_TEAM = GZCZBKH7MY;
				GCC_OPTIMIZATION_LEVEL = 0;
				GENERATE_INFOPLIST_FILE = YES;
				HEADER_SEARCH_PATHS = "";
				INFOPLIST_FILE = NosTests/Info.plist;
				IPHONEOS_DEPLOYMENT_TARGET = 17.0;
				LOCALIZATION_PREFERS_STRING_CATALOGS = YES;
				LOCALIZED_STRING_SWIFTUI_SUPPORT = NO;
				MACOSX_DEPLOYMENT_TARGET = 13.1;
				MARKETING_VERSION = 1.0;
				PRODUCT_BUNDLE_IDENTIFIER = com.verse.NosTests;
				PRODUCT_NAME = "$(TARGET_NAME)";
				SDKROOT = auto;
				SUPPORTED_PLATFORMS = "iphoneos iphonesimulator macosx";
				SWIFT_EMIT_LOC_STRINGS = NO;
				SWIFT_OPTIMIZATION_LEVEL = "-Onone";
				SWIFT_VERSION = 5.0;
				TARGETED_DEVICE_FAMILY = "1,2";
			};
			name = Debug;
		};
		C9DEBFFD298941020078B43A /* Release */ = {
			isa = XCBuildConfiguration;
			buildSettings = {
				ALWAYS_EMBED_SWIFT_STANDARD_LIBRARIES = YES;
				ASSETCATALOG_COMPILER_GENERATE_ASSET_SYMBOLS = NO;
				ASSETCATALOG_COMPILER_GENERATE_SWIFT_ASSET_SYMBOL_EXTENSIONS = NO;
				CODE_SIGN_STYLE = Automatic;
				CURRENT_PROJECT_VERSION = 224;
				DEAD_CODE_STRIPPING = YES;
				DEVELOPMENT_TEAM = GZCZBKH7MY;
				GENERATE_INFOPLIST_FILE = YES;
				HEADER_SEARCH_PATHS = "";
				INFOPLIST_FILE = NosTests/Info.plist;
				IPHONEOS_DEPLOYMENT_TARGET = 17.0;
				LOCALIZATION_PREFERS_STRING_CATALOGS = YES;
				LOCALIZED_STRING_SWIFTUI_SUPPORT = NO;
				MACOSX_DEPLOYMENT_TARGET = 13.1;
				MARKETING_VERSION = 1.0;
				PRODUCT_BUNDLE_IDENTIFIER = com.verse.NosTests;
				PRODUCT_NAME = "$(TARGET_NAME)";
				SDKROOT = auto;
				SUPPORTED_PLATFORMS = "iphoneos iphonesimulator macosx";
				SWIFT_EMIT_LOC_STRINGS = NO;
				SWIFT_VERSION = 5.0;
				TARGETED_DEVICE_FAMILY = "1,2";
			};
			name = Release;
		};
/* End XCBuildConfiguration section */

/* Begin XCConfigurationList section */
		C90862C329E9804B00C35A71 /* Build configuration list for PBXNativeTarget "NosPerformanceTests" */ = {
			isa = XCConfigurationList;
			buildConfigurations = (
				C90862C429E9804B00C35A71 /* Debug */,
				5BE460752BAB3028004B83ED /* Dev */,
				C90862C529E9804B00C35A71 /* Release */,
				5B7888CF2B5A0FB800B6761F /* Staging */,
			);
			defaultConfigurationIsVisible = 0;
			defaultConfigurationName = Release;
		};
		C9DEBFC9298941000078B43A /* Build configuration list for PBXProject "Nos" */ = {
			isa = XCConfigurationList;
			buildConfigurations = (
				C9DEBFF6298941020078B43A /* Debug */,
				5BE460712BAB3028004B83ED /* Dev */,
				C9DEBFF7298941020078B43A /* Release */,
				5B7888CB2B5A0FB800B6761F /* Staging */,
			);
			defaultConfigurationIsVisible = 0;
			defaultConfigurationName = Release;
		};
		C9DEBFF8298941020078B43A /* Build configuration list for PBXNativeTarget "Nos" */ = {
			isa = XCConfigurationList;
			buildConfigurations = (
				C9DEBFF9298941020078B43A /* Debug */,
				5BE460722BAB3028004B83ED /* Dev */,
				C9DEBFFA298941020078B43A /* Release */,
				5B7888CC2B5A0FB800B6761F /* Staging */,
			);
			defaultConfigurationIsVisible = 0;
			defaultConfigurationName = Release;
		};
		C9DEBFFB298941020078B43A /* Build configuration list for PBXNativeTarget "NosTests" */ = {
			isa = XCConfigurationList;
			buildConfigurations = (
				C9DEBFFC298941020078B43A /* Debug */,
				5BE460732BAB3028004B83ED /* Dev */,
				C9DEBFFD298941020078B43A /* Release */,
				5B7888CD2B5A0FB800B6761F /* Staging */,
			);
			defaultConfigurationIsVisible = 0;
			defaultConfigurationName = Release;
		};
/* End XCConfigurationList section */

/* Begin XCRemoteSwiftPackageReference section */
		3AD3185B2B294E6200026B07 /* XCRemoteSwiftPackageReference "xcstrings-tool-plugin" */ = {
			isa = XCRemoteSwiftPackageReference;
			repositoryURL = "https://github.com/liamnichols/xcstrings-tool-plugin.git";
			requirement = {
				kind = exactVersion;
				version = 0.1.2;
			};
		};
		C91565BF2B2368FA0068EECA /* XCRemoteSwiftPackageReference "ViewInspector" */ = {
			isa = XCRemoteSwiftPackageReference;
			repositoryURL = "https://github.com/nalexn/ViewInspector";
			requirement = {
				kind = upToNextMajorVersion;
				minimumVersion = 0.9.9;
			};
		};
		C94D855D29914D2300749478 /* XCRemoteSwiftPackageReference "swiftui-navigation" */ = {
			isa = XCRemoteSwiftPackageReference;
			repositoryURL = "https://github.com/pointfreeco/swiftui-navigation";
			requirement = {
				kind = upToNextMajorVersion;
				minimumVersion = 0.6.1;
			};
		};
		C9646E9829B79E04007239A4 /* XCRemoteSwiftPackageReference "logger-ios" */ = {
			isa = XCRemoteSwiftPackageReference;
			repositoryURL = "https://github.com/planetary-social/logger-ios";
			requirement = {
				kind = upToNextMajorVersion;
				minimumVersion = 1.1.0;
			};
		};
		C9646EA229B7A24A007239A4 /* XCRemoteSwiftPackageReference "posthog-ios" */ = {
			isa = XCRemoteSwiftPackageReference;
			repositoryURL = "https://github.com/PostHog/posthog-ios.git";
			requirement = {
				kind = upToNextMajorVersion;
				minimumVersion = 3.0.0;
			};
		};
		C9646EA529B7A3DD007239A4 /* XCRemoteSwiftPackageReference "swift-dependencies" */ = {
			isa = XCRemoteSwiftPackageReference;
			repositoryURL = "https://github.com/pointfreeco/swift-dependencies";
			requirement = {
				kind = upToNextMajorVersion;
				minimumVersion = 0.1.4;
			};
		};
		C96CB98A2A6040C500498C4E /* XCRemoteSwiftPackageReference "swift-collections" */ = {
			isa = XCRemoteSwiftPackageReference;
			repositoryURL = "https://github.com/apple/swift-collections.git";
			requirement = {
				kind = upToNextMajorVersion;
				minimumVersion = 1.0.0;
			};
		};
		C99DBF7C2A9E81CF00F7068F /* XCRemoteSwiftPackageReference "SDWebImageSwiftUI" */ = {
			isa = XCRemoteSwiftPackageReference;
			repositoryURL = "https://github.com/SDWebImage/SDWebImageSwiftUI";
			requirement = {
				kind = upToNextMajorVersion;
				minimumVersion = 2.0.0;
			};
		};
		C9ADB139299299570075E7F8 /* XCRemoteSwiftPackageReference "bech32" */ = {
			isa = XCRemoteSwiftPackageReference;
			repositoryURL = "https://github.com/0xdeadp00l/bech32.git";
			requirement = {
				branch = master;
				kind = branch;
			};
		};
		C9B71DBC2A8E9BAD0031ED9F /* XCRemoteSwiftPackageReference "sentry-cocoa" */ = {
			isa = XCRemoteSwiftPackageReference;
			repositoryURL = "https://github.com/getsentry/sentry-cocoa.git";
			requirement = {
				kind = upToNextMajorVersion;
				minimumVersion = 8.0.0;
			};
		};
		C9B737702AB24D5F00398BE7 /* XCRemoteSwiftPackageReference "SwiftGenPlugin" */ = {
			isa = XCRemoteSwiftPackageReference;
			repositoryURL = "https://github.com/BookBeat/SwiftGenPlugin";
			requirement = {
				branch = "xcodeproject-support";
				kind = branch;
			};
		};
		C9C8450C2AB249DB00654BC1 /* XCRemoteSwiftPackageReference "SwiftGenPlugin" */ = {
			isa = XCRemoteSwiftPackageReference;
			repositoryURL = "https://github.com/SwiftGen/SwiftGenPlugin";
			requirement = {
				kind = upToNextMajorVersion;
				minimumVersion = 6.6.2;
			};
		};
		C9DEC066298965270078B43A /* XCRemoteSwiftPackageReference "Starscream" */ = {
			isa = XCRemoteSwiftPackageReference;
			repositoryURL = "https://github.com/daltoniam/Starscream.git";
			requirement = {
				kind = upToNextMajorVersion;
				minimumVersion = 4.0.0;
			};
		};
		C9FD34F42BCEC89C008F8D95 /* XCRemoteSwiftPackageReference "secp256k1" */ = {
			isa = XCRemoteSwiftPackageReference;
			repositoryURL = "https://github.com/GigaBitcoin/secp256k1.swift";
			requirement = {
				kind = upToNextMajorVersion;
				minimumVersion = 0.12.0;
			};
		};
		C9FD35112BCED5A6008F8D95 /* XCRemoteSwiftPackageReference "nostr-sdk-ios" */ = {
			isa = XCRemoteSwiftPackageReference;
			repositoryURL = "https://github.com/nostr-sdk/nostr-sdk-ios";
			requirement = {
				kind = revision;
				revision = 8968ec00caa51d03d48bd2e91e70f121950fa05d;
			};
		};
/* End XCRemoteSwiftPackageReference section */

/* Begin XCSwiftPackageProductDependency section */
		3AD3185C2B294E9000026B07 /* XCStringsToolPlugin */ = {
			isa = XCSwiftPackageProductDependency;
			package = 3AD3185B2B294E6200026B07 /* XCRemoteSwiftPackageReference "xcstrings-tool-plugin" */;
			productName = "plugin:XCStringsToolPlugin";
		};
		3AEABEF22B2BF806001BC933 /* XCStringsToolPlugin */ = {
			isa = XCSwiftPackageProductDependency;
			package = 3AD3185B2B294E6200026B07 /* XCRemoteSwiftPackageReference "xcstrings-tool-plugin" */;
			productName = "plugin:XCStringsToolPlugin";
		};
		C905B0742A619367009B8A78 /* DequeModule */ = {
			isa = XCSwiftPackageProductDependency;
			package = C96CB98A2A6040C500498C4E /* XCRemoteSwiftPackageReference "swift-collections" */;
			productName = DequeModule;
		};
		C91565C02B2368FA0068EECA /* ViewInspector */ = {
			isa = XCSwiftPackageProductDependency;
			package = C91565BF2B2368FA0068EECA /* XCRemoteSwiftPackageReference "ViewInspector" */;
			productName = ViewInspector;
		};
		C94D855E29914D2300749478 /* SwiftUINavigation */ = {
			isa = XCSwiftPackageProductDependency;
			package = C94D855D29914D2300749478 /* XCRemoteSwiftPackageReference "swiftui-navigation" */;
			productName = SwiftUINavigation;
		};
		C959DB802BD02460008F3627 /* NostrSDK */ = {
			isa = XCSwiftPackageProductDependency;
			productName = NostrSDK;
		};
		C9646E9929B79E04007239A4 /* Logger */ = {
			isa = XCSwiftPackageProductDependency;
			package = C9646E9829B79E04007239A4 /* XCRemoteSwiftPackageReference "logger-ios" */;
			productName = Logger;
		};
		C9646E9B29B79E4D007239A4 /* Logger */ = {
			isa = XCSwiftPackageProductDependency;
			package = C9646E9829B79E04007239A4 /* XCRemoteSwiftPackageReference "logger-ios" */;
			productName = Logger;
		};
		C9646EA329B7A24A007239A4 /* PostHog */ = {
			isa = XCSwiftPackageProductDependency;
			package = C9646EA229B7A24A007239A4 /* XCRemoteSwiftPackageReference "posthog-ios" */;
			productName = PostHog;
		};
		C9646EA629B7A3DD007239A4 /* Dependencies */ = {
			isa = XCSwiftPackageProductDependency;
			package = C9646EA529B7A3DD007239A4 /* XCRemoteSwiftPackageReference "swift-dependencies" */;
			productName = Dependencies;
		};
		C9646EA829B7A4F2007239A4 /* PostHog */ = {
			isa = XCSwiftPackageProductDependency;
			package = C9646EA229B7A24A007239A4 /* XCRemoteSwiftPackageReference "posthog-ios" */;
			productName = PostHog;
		};
		C9646EAB29B7A520007239A4 /* Dependencies */ = {
			isa = XCSwiftPackageProductDependency;
			package = C9646EA529B7A3DD007239A4 /* XCRemoteSwiftPackageReference "swift-dependencies" */;
			productName = Dependencies;
		};
		C96CB98B2A6040C500498C4E /* DequeModule */ = {
			isa = XCSwiftPackageProductDependency;
			package = C96CB98A2A6040C500498C4E /* XCRemoteSwiftPackageReference "swift-collections" */;
			productName = DequeModule;
		};
		C99DBF7D2A9E81CF00F7068F /* SDWebImageSwiftUI */ = {
			isa = XCSwiftPackageProductDependency;
			package = C99DBF7C2A9E81CF00F7068F /* XCRemoteSwiftPackageReference "SDWebImageSwiftUI" */;
			productName = SDWebImageSwiftUI;
		};
		C99DBF7F2A9E8BCF00F7068F /* SDWebImageSwiftUI */ = {
			isa = XCSwiftPackageProductDependency;
			package = C99DBF7C2A9E81CF00F7068F /* XCRemoteSwiftPackageReference "SDWebImageSwiftUI" */;
			productName = SDWebImageSwiftUI;
		};
		C99DBF812A9E8BDE00F7068F /* SDWebImageSwiftUI */ = {
			isa = XCSwiftPackageProductDependency;
			package = C99DBF7C2A9E81CF00F7068F /* XCRemoteSwiftPackageReference "SDWebImageSwiftUI" */;
			productName = SDWebImageSwiftUI;
		};
		C9A6C7432AD83F7A001F9500 /* SwiftGenPlugin */ = {
			isa = XCSwiftPackageProductDependency;
			package = C9B737702AB24D5F00398BE7 /* XCRemoteSwiftPackageReference "SwiftGenPlugin" */;
			productName = "plugin:SwiftGenPlugin";
		};
		C9B71DBD2A8E9BAD0031ED9F /* Sentry */ = {
			isa = XCSwiftPackageProductDependency;
			package = C9B71DBC2A8E9BAD0031ED9F /* XCRemoteSwiftPackageReference "sentry-cocoa" */;
			productName = Sentry;
		};
		C9B71DBF2A8E9BAD0031ED9F /* SentrySwiftUI */ = {
			isa = XCSwiftPackageProductDependency;
			package = C9B71DBC2A8E9BAD0031ED9F /* XCRemoteSwiftPackageReference "sentry-cocoa" */;
			productName = SentrySwiftUI;
		};
		C9B71DC42A9008300031ED9F /* Sentry */ = {
			isa = XCSwiftPackageProductDependency;
			package = C9B71DBC2A8E9BAD0031ED9F /* XCRemoteSwiftPackageReference "sentry-cocoa" */;
			productName = Sentry;
		};
		C9D5733F2AB24A3700E06BB4 /* SwiftGenPlugin */ = {
			isa = XCSwiftPackageProductDependency;
			package = C9C8450C2AB249DB00654BC1 /* XCRemoteSwiftPackageReference "SwiftGenPlugin" */;
			productName = "plugin:SwiftGenPlugin";
		};
		C9DEC067298965270078B43A /* Starscream */ = {
			isa = XCSwiftPackageProductDependency;
			package = C9DEC066298965270078B43A /* XCRemoteSwiftPackageReference "Starscream" */;
			productName = Starscream;
		};
		C9FD34F52BCEC89C008F8D95 /* secp256k1 */ = {
			isa = XCSwiftPackageProductDependency;
			package = C9FD34F42BCEC89C008F8D95 /* XCRemoteSwiftPackageReference "secp256k1" */;
			productName = secp256k1;
		};
		C9FD34F72BCEC8B5008F8D95 /* secp256k1 */ = {
			isa = XCSwiftPackageProductDependency;
			package = C9FD34F42BCEC89C008F8D95 /* XCRemoteSwiftPackageReference "secp256k1" */;
			productName = secp256k1;
		};
		C9FD35122BCED5A6008F8D95 /* NostrSDK */ = {
			isa = XCSwiftPackageProductDependency;
			package = C9FD35112BCED5A6008F8D95 /* XCRemoteSwiftPackageReference "nostr-sdk-ios" */;
			productName = NostrSDK;
		};
		CDDA1F7A29A527650047ACD8 /* Starscream */ = {
			isa = XCSwiftPackageProductDependency;
			package = C9DEC066298965270078B43A /* XCRemoteSwiftPackageReference "Starscream" */;
			productName = Starscream;
		};
		CDDA1F7C29A527650047ACD8 /* SwiftUINavigation */ = {
			isa = XCSwiftPackageProductDependency;
			package = C94D855D29914D2300749478 /* XCRemoteSwiftPackageReference "swiftui-navigation" */;
			productName = SwiftUINavigation;
		};
/* End XCSwiftPackageProductDependency section */

/* Begin XCVersionGroup section */
		C936B4572A4C7B7C00DF1EB9 /* Nos.xcdatamodeld */ = {
			isa = XCVersionGroup;
			children = (
				033B288D2C419E7600E325E8 /* Nos 16.xcdatamodel */,
				5B810DD62B55BA44008FE8A9 /* Nos 15.xcdatamodel */,
				5B960D2C2B34B1B900C52C45 /* Nos 14.xcdatamodel */,
				5B2F5CC12AE7443700A92B52 /* Nos 13.xcdatamodel */,
				C99507332AB9EE40005B1096 /* Nos 12.xcdatamodel */,
				C92A04DD2A58B02B00C844B8 /* Nos 11.xcdatamodel */,
				C9C547562A4F1D1A006B0741 /* Nos 9.xcdatamodel */,
				5BFF66AF2A4B55FC00AA79DD /* Nos 10.xcdatamodel */,
			);
			currentVersion = 033B288D2C419E7600E325E8 /* Nos 16.xcdatamodel */;
			path = Nos.xcdatamodeld;
			sourceTree = "<group>";
			versionGroupType = wrapper.xcdatamodel;
		};
/* End XCVersionGroup section */
	};
	rootObject = C9DEBFC6298941000078B43A /* Project object */;
}<|MERGE_RESOLUTION|>--- conflicted
+++ resolved
@@ -135,12 +135,8 @@
 		5B8C96AC29D52AD200B73AEC /* AuthorListView.swift in Sources */ = {isa = PBXBuildFile; fileRef = 5B8C96AB29D52AD200B73AEC /* AuthorListView.swift */; };
 		5B8C96B029DB2E1100B73AEC /* SearchTextFieldObserver.swift in Sources */ = {isa = PBXBuildFile; fileRef = 5B8C96AF29DB2E1100B73AEC /* SearchTextFieldObserver.swift */; };
 		5B8C96B229DB313300B73AEC /* AuthorCard.swift in Sources */ = {isa = PBXBuildFile; fileRef = 5B8C96B129DB313300B73AEC /* AuthorCard.swift */; };
-<<<<<<< HEAD
-		5B8C96B629DDD3B200B73AEC /* NoteTextViewRepresentable.swift in Sources */ = {isa = PBXBuildFile; fileRef = 5B8C96B529DDD3B200B73AEC /* NoteTextViewRepresentable.swift */; };
 		5BB4A0D72C59B2A0003F0AD0 /* NosTextClassifier.mlmodel in Sources */ = {isa = PBXBuildFile; fileRef = 5BB4A0D62C59B2A0003F0AD0 /* NosTextClassifier.mlmodel */; };
-=======
 		5B8C96B629DDD3B200B73AEC /* NoteUITextViewRepresentable.swift in Sources */ = {isa = PBXBuildFile; fileRef = 5B8C96B529DDD3B200B73AEC /* NoteUITextViewRepresentable.swift */; };
->>>>>>> 46048967
 		5BBA5E912BADF98E00D57D76 /* AlreadyHaveANIP05View.swift in Sources */ = {isa = PBXBuildFile; fileRef = 5BBA5E902BADF98E00D57D76 /* AlreadyHaveANIP05View.swift */; };
 		5BBA5E9C2BAE052F00D57D76 /* NiceWorkSheet.swift in Sources */ = {isa = PBXBuildFile; fileRef = 5BBA5E9B2BAE052F00D57D76 /* NiceWorkSheet.swift */; };
 		5BC0D9CC2B867B9D005D6980 /* NamesAPI.swift in Sources */ = {isa = PBXBuildFile; fileRef = 5BC0D9CB2B867B9D005D6980 /* NamesAPI.swift */; };
