// !$*UTF8*$!
{
	archiveVersion = 1;
	classes = {
	};
	objectVersion = 56;
	objects = {

/* Begin PBXBuildFile section */
		2D4010A22AD87DF300F93AD4 /* AuthorCardKnowFollowersView.swift in Sources */ = {isa = PBXBuildFile; fileRef = 2D4010A12AD87DF300F93AD4 /* AuthorCardKnowFollowersView.swift */; };
		2D8DD2DF2AE2642F00C258CB /* NewPostFlag.swift in Sources */ = {isa = PBXBuildFile; fileRef = 2D8DD2DE2AE2642F00C258CB /* NewPostFlag.swift */; };
		3F170C78299D816200BC8F8B /* AppController.swift in Sources */ = {isa = PBXBuildFile; fileRef = 3F170C77299D816200BC8F8B /* AppController.swift */; };
		3F30020529C1FDD9003D4F8B /* OnboardingStartView.swift in Sources */ = {isa = PBXBuildFile; fileRef = 3F30020429C1FDD9003D4F8B /* OnboardingStartView.swift */; };
		3F30020729C237AB003D4F8B /* OnboardingAgeVerificationView.swift in Sources */ = {isa = PBXBuildFile; fileRef = 3F30020629C237AB003D4F8B /* OnboardingAgeVerificationView.swift */; };
		3F30020929C23895003D4F8B /* OnboardingNotOldEnoughView.swift in Sources */ = {isa = PBXBuildFile; fileRef = 3F30020829C23895003D4F8B /* OnboardingNotOldEnoughView.swift */; };
		3F30020B29C361C8003D4F8B /* OnboardingTermsOfServiceView.swift in Sources */ = {isa = PBXBuildFile; fileRef = 3F30020A29C361C8003D4F8B /* OnboardingTermsOfServiceView.swift */; };
		3F30020D29C382EB003D4F8B /* OnboardingLoginView.swift in Sources */ = {isa = PBXBuildFile; fileRef = 3F30020C29C382EB003D4F8B /* OnboardingLoginView.swift */; };
		3F43C47629A9625700E896A0 /* AuthorReference+CoreDataClass.swift in Sources */ = {isa = PBXBuildFile; fileRef = 3F43C47529A9625700E896A0 /* AuthorReference+CoreDataClass.swift */; };
		3F60F42929B27D3E000D62C4 /* ThreadView.swift in Sources */ = {isa = PBXBuildFile; fileRef = 3F60F42829B27D3E000D62C4 /* ThreadView.swift */; };
		3FB5E651299D28A200386527 /* OnboardingView.swift in Sources */ = {isa = PBXBuildFile; fileRef = 3FB5E650299D28A200386527 /* OnboardingView.swift */; };
		3FFB1D89299FF37C002A755D /* AvatarView.swift in Sources */ = {isa = PBXBuildFile; fileRef = 3FFB1D88299FF37C002A755D /* AvatarView.swift */; };
		3FFB1D9329A6BBCE002A755D /* EventReference+CoreDataClass.swift in Sources */ = {isa = PBXBuildFile; fileRef = 3FFB1D9229A6BBCE002A755D /* EventReference+CoreDataClass.swift */; };
		3FFB1D9429A6BBCE002A755D /* EventReference+CoreDataClass.swift in Sources */ = {isa = PBXBuildFile; fileRef = 3FFB1D9229A6BBCE002A755D /* EventReference+CoreDataClass.swift */; };
		3FFB1D9629A6BBEC002A755D /* Collection+SafeSubscript.swift in Sources */ = {isa = PBXBuildFile; fileRef = 3FFB1D9529A6BBEC002A755D /* Collection+SafeSubscript.swift */; };
		3FFB1D9729A6BBEC002A755D /* Collection+SafeSubscript.swift in Sources */ = {isa = PBXBuildFile; fileRef = 3FFB1D9529A6BBEC002A755D /* Collection+SafeSubscript.swift */; };
		3FFB1D9C29A7DF9D002A755D /* StackedAvatarsView.swift in Sources */ = {isa = PBXBuildFile; fileRef = 3FFB1D9B29A7DF9D002A755D /* StackedAvatarsView.swift */; };
		3FFF3BD029A9645F00DD0B72 /* AuthorReference+CoreDataClass.swift in Sources */ = {isa = PBXBuildFile; fileRef = 3F43C47529A9625700E896A0 /* AuthorReference+CoreDataClass.swift */; };
		5B08A1E12A1FDFF700EB8F2E /* TLV.swift in Sources */ = {isa = PBXBuildFile; fileRef = 5B8B77182A1FDA3C004FC675 /* TLV.swift */; };
		5B0D99032A94090A0039F0C5 /* DoubleTapToPopModifier.swift in Sources */ = {isa = PBXBuildFile; fileRef = 5B0D99022A94090A0039F0C5 /* DoubleTapToPopModifier.swift */; };
		5B39E64429EDBF8100464830 /* NoteParser.swift in Sources */ = {isa = PBXBuildFile; fileRef = 5B6EB48D29EDBE0E006E750C /* NoteParser.swift */; };
		5B46611E29CCB894008B8E8C /* Generated.strings in Resources */ = {isa = PBXBuildFile; fileRef = 5B46612029CCB894008B8E8C /* Generated.strings */; };
		5B503F622A291A1A0098805A /* JSONRelayMetadata.swift in Sources */ = {isa = PBXBuildFile; fileRef = 5B503F612A291A1A0098805A /* JSONRelayMetadata.swift */; };
		5B6EB48E29EDBE0E006E750C /* NoteParser.swift in Sources */ = {isa = PBXBuildFile; fileRef = 5B6EB48D29EDBE0E006E750C /* NoteParser.swift */; };
		5B6EB49029EDBEC1006E750C /* NoteParserTests.swift in Sources */ = {isa = PBXBuildFile; fileRef = 5B6EB48F29EDBEC1006E750C /* NoteParserTests.swift */; };
		5B80BE9E29F9864000A363E4 /* Bech32Tests.swift in Sources */ = {isa = PBXBuildFile; fileRef = 5B80BE9D29F9864000A363E4 /* Bech32Tests.swift */; };
		5B834F672A83FB5C000C1432 /* ProfileKnownFollowersView.swift in Sources */ = {isa = PBXBuildFile; fileRef = 5B834F662A83FB5C000C1432 /* ProfileKnownFollowersView.swift */; };
		5B834F692A83FC7F000C1432 /* ProfileSocialStatsView.swift in Sources */ = {isa = PBXBuildFile; fileRef = 5B834F682A83FC7F000C1432 /* ProfileSocialStatsView.swift */; };
		5B88051A2A21027C00E21F06 /* SHA256Key.swift in Sources */ = {isa = PBXBuildFile; fileRef = 5B8805192A21027C00E21F06 /* SHA256Key.swift */; };
		5B88051C2A21046C00E21F06 /* SHA256KeyTests.swift in Sources */ = {isa = PBXBuildFile; fileRef = 5B88051B2A21046C00E21F06 /* SHA256KeyTests.swift */; };
		5B88051D2A2104CC00E21F06 /* SHA256Key.swift in Sources */ = {isa = PBXBuildFile; fileRef = 5B8805192A21027C00E21F06 /* SHA256Key.swift */; };
		5B88051F2A21056E00E21F06 /* TLVTests.swift in Sources */ = {isa = PBXBuildFile; fileRef = 5B88051E2A21056E00E21F06 /* TLVTests.swift */; };
		5B8B77192A1FDA3C004FC675 /* TLV.swift in Sources */ = {isa = PBXBuildFile; fileRef = 5B8B77182A1FDA3C004FC675 /* TLV.swift */; };
		5B8C96AC29D52AD200B73AEC /* AuthorListView.swift in Sources */ = {isa = PBXBuildFile; fileRef = 5B8C96AB29D52AD200B73AEC /* AuthorListView.swift */; };
		5B8C96B029DB2E1100B73AEC /* SearchTextFieldObserver.swift in Sources */ = {isa = PBXBuildFile; fileRef = 5B8C96AF29DB2E1100B73AEC /* SearchTextFieldObserver.swift */; };
		5B8C96B229DB313300B73AEC /* AuthorRow.swift in Sources */ = {isa = PBXBuildFile; fileRef = 5B8C96B129DB313300B73AEC /* AuthorRow.swift */; };
		5B8C96B629DDD3B200B73AEC /* EditableText.swift in Sources */ = {isa = PBXBuildFile; fileRef = 5B8C96B529DDD3B200B73AEC /* EditableText.swift */; };
		5BD08BB22A38E96F00BB926C /* JSONRelayMetadata.swift in Sources */ = {isa = PBXBuildFile; fileRef = 5B503F612A291A1A0098805A /* JSONRelayMetadata.swift */; };
		5BE281BE2AE2CCAE00880466 /* StoriesView.swift in Sources */ = {isa = PBXBuildFile; fileRef = 5BE281BD2AE2CCAE00880466 /* StoriesView.swift */; };
		5BE281C12AE2CCB400880466 /* StoryNoteView.swift in Sources */ = {isa = PBXBuildFile; fileRef = 5BE281C02AE2CCB400880466 /* StoryNoteView.swift */; };
		5BE281C42AE2CCC300880466 /* AuthorStoryView.swift in Sources */ = {isa = PBXBuildFile; fileRef = 5BE281C32AE2CCC300880466 /* AuthorStoryView.swift */; };
		5BE281C72AE2CCD800880466 /* ReplyButton.swift in Sources */ = {isa = PBXBuildFile; fileRef = 5BE281C62AE2CCD800880466 /* ReplyButton.swift */; };
		5BE281CA2AE2CCEB00880466 /* HomeTab.swift in Sources */ = {isa = PBXBuildFile; fileRef = 5BE281C92AE2CCEB00880466 /* HomeTab.swift */; };
		5BE281CC2AE2CD2C00880466 /* StackedAvatarsView.swift in Sources */ = {isa = PBXBuildFile; fileRef = 3FFB1D9B29A7DF9D002A755D /* StackedAvatarsView.swift */; };
		5BE281CD2AE2CD4700880466 /* AvatarView.swift in Sources */ = {isa = PBXBuildFile; fileRef = 3FFB1D88299FF37C002A755D /* AvatarView.swift */; };
		5BFF66B12A573F6400AA79DD /* RelayDetailView.swift in Sources */ = {isa = PBXBuildFile; fileRef = 5BFF66B02A573F6400AA79DD /* RelayDetailView.swift */; };
		5BFF66B42A58853D00AA79DD /* PublishedEventsView.swift in Sources */ = {isa = PBXBuildFile; fileRef = 5BFF66B32A58853D00AA79DD /* PublishedEventsView.swift */; };
		5BFF66B62A58A8A000AA79DD /* MutesView.swift in Sources */ = {isa = PBXBuildFile; fileRef = 5BFF66B52A58A8A000AA79DD /* MutesView.swift */; };
		A303AF8329A9153A005DC8FC /* FollowButton.swift in Sources */ = {isa = PBXBuildFile; fileRef = A303AF8229A9153A005DC8FC /* FollowButton.swift */; };
		A32B6C7129A672BC00653FF5 /* CurrentUser.swift in Sources */ = {isa = PBXBuildFile; fileRef = A34E439829A522F20057AFCB /* CurrentUser.swift */; };
		A32B6C7329A6BE9B00653FF5 /* FollowsView.swift in Sources */ = {isa = PBXBuildFile; fileRef = A32B6C7229A6BE9B00653FF5 /* FollowsView.swift */; };
		A32B6C7829A6C99200653FF5 /* FollowCard.swift in Sources */ = {isa = PBXBuildFile; fileRef = A32B6C7729A6C99200653FF5 /* FollowCard.swift */; };
		A336DD3C299FD78000A0CBA0 /* Filter.swift in Sources */ = {isa = PBXBuildFile; fileRef = A336DD3B299FD78000A0CBA0 /* Filter.swift */; };
		A34E439929A522F20057AFCB /* CurrentUser.swift in Sources */ = {isa = PBXBuildFile; fileRef = A34E439829A522F20057AFCB /* CurrentUser.swift */; };
		A351E1A229BA92240009B7F6 /* ProfileEditView.swift in Sources */ = {isa = PBXBuildFile; fileRef = A351E1A129BA92240009B7F6 /* ProfileEditView.swift */; };
		A3B943CF299AE00100A15A08 /* KeyChain.swift in Sources */ = {isa = PBXBuildFile; fileRef = A3B943CE299AE00100A15A08 /* KeyChain.swift */; };
		A3B943D5299D514800A15A08 /* Follow+CoreDataClass.swift in Sources */ = {isa = PBXBuildFile; fileRef = A3B943D4299D514800A15A08 /* Follow+CoreDataClass.swift */; };
		A3B943D7299D6DB700A15A08 /* Follow+CoreDataClass.swift in Sources */ = {isa = PBXBuildFile; fileRef = A3B943D4299D514800A15A08 /* Follow+CoreDataClass.swift */; };
		A3B943D8299D758F00A15A08 /* KeyChain.swift in Sources */ = {isa = PBXBuildFile; fileRef = A3B943CE299AE00100A15A08 /* KeyChain.swift */; };
		C905B0752A619367009B8A78 /* DequeModule in Frameworks */ = {isa = PBXBuildFile; productRef = C905B0742A619367009B8A78 /* DequeModule */; };
		C905B0772A619E99009B8A78 /* LinkPreview.swift in Sources */ = {isa = PBXBuildFile; fileRef = C905B0762A619E99009B8A78 /* LinkPreview.swift */; };
		C90862BE29E9804B00C35A71 /* NosPerformanceTests.swift in Sources */ = {isa = PBXBuildFile; fileRef = C90862BD29E9804B00C35A71 /* NosPerformanceTests.swift */; };
		C92DF80529C25DE900400561 /* URL+Extensions.swift in Sources */ = {isa = PBXBuildFile; fileRef = C92DF80429C25DE900400561 /* URL+Extensions.swift */; };
		C92DF80629C25DE900400561 /* URL+Extensions.swift in Sources */ = {isa = PBXBuildFile; fileRef = C92DF80429C25DE900400561 /* URL+Extensions.swift */; };
		C92DF80829C25FA900400561 /* SquareImage.swift in Sources */ = {isa = PBXBuildFile; fileRef = C92DF80729C25FA900400561 /* SquareImage.swift */; };
		C92F01522AC4D6AB00972489 /* NosFormSection.swift in Sources */ = {isa = PBXBuildFile; fileRef = C92F01512AC4D6AB00972489 /* NosFormSection.swift */; };
		C92F01552AC4D6CF00972489 /* BeveledSeparator.swift in Sources */ = {isa = PBXBuildFile; fileRef = C92F01542AC4D6CF00972489 /* BeveledSeparator.swift */; };
		C92F01582AC4D6F700972489 /* NosTextField.swift in Sources */ = {isa = PBXBuildFile; fileRef = C92F01572AC4D6F700972489 /* NosTextField.swift */; };
		C92F015B2AC4D74E00972489 /* NosTextEditor.swift in Sources */ = {isa = PBXBuildFile; fileRef = C92F015A2AC4D74E00972489 /* NosTextEditor.swift */; };
		C92F015E2AC4D99400972489 /* NosForm.swift in Sources */ = {isa = PBXBuildFile; fileRef = C92F015D2AC4D99400972489 /* NosForm.swift */; };
		C930055F2A6AF8320098CA9E /* LoadingContent.swift in Sources */ = {isa = PBXBuildFile; fileRef = C930055E2A6AF8320098CA9E /* LoadingContent.swift */; };
		C93005602A6AF8320098CA9E /* LoadingContent.swift in Sources */ = {isa = PBXBuildFile; fileRef = C930055E2A6AF8320098CA9E /* LoadingContent.swift */; };
		C931517D29B915AF00934506 /* StaggeredGrid.swift in Sources */ = {isa = PBXBuildFile; fileRef = C931517C29B915AF00934506 /* StaggeredGrid.swift */; };
		C936B4592A4C7B7C00DF1EB9 /* Nos.xcdatamodeld in Sources */ = {isa = PBXBuildFile; fileRef = C936B4572A4C7B7C00DF1EB9 /* Nos.xcdatamodeld */; };
		C936B45A2A4C7B7C00DF1EB9 /* Nos.xcdatamodeld in Sources */ = {isa = PBXBuildFile; fileRef = C936B4572A4C7B7C00DF1EB9 /* Nos.xcdatamodeld */; };
		C936B45C2A4C7D6B00DF1EB9 /* UNSWizard.swift in Sources */ = {isa = PBXBuildFile; fileRef = C936B45B2A4C7D6B00DF1EB9 /* UNSWizard.swift */; };
		C936B45F2A4CAF2B00DF1EB9 /* AppDelegate.swift in Sources */ = {isa = PBXBuildFile; fileRef = DC4AB2F52A4475B800D1478A /* AppDelegate.swift */; };
		C936B4622A4CB01C00DF1EB9 /* PushNotificationService.swift in Sources */ = {isa = PBXBuildFile; fileRef = C936B4612A4CB01C00DF1EB9 /* PushNotificationService.swift */; };
		C936B4632A4CB01C00DF1EB9 /* PushNotificationService.swift in Sources */ = {isa = PBXBuildFile; fileRef = C936B4612A4CB01C00DF1EB9 /* PushNotificationService.swift */; };
		C93CA0C329AE3A1E00921183 /* JSONEvent.swift in Sources */ = {isa = PBXBuildFile; fileRef = C93CA0C229AE3A1E00921183 /* JSONEvent.swift */; };
		C93CA0C429AE3A1E00921183 /* JSONEvent.swift in Sources */ = {isa = PBXBuildFile; fileRef = C93CA0C229AE3A1E00921183 /* JSONEvent.swift */; };
		C93EC2F129C337EB0012EE2A /* RelayPicker.swift in Sources */ = {isa = PBXBuildFile; fileRef = C93EC2F029C337EB0012EE2A /* RelayPicker.swift */; };
		C93EC2F429C34C860012EE2A /* NSPredicate+Bool.swift in Sources */ = {isa = PBXBuildFile; fileRef = C93EC2F329C34C860012EE2A /* NSPredicate+Bool.swift */; };
		C93EC2F529C34C860012EE2A /* NSPredicate+Bool.swift in Sources */ = {isa = PBXBuildFile; fileRef = C93EC2F329C34C860012EE2A /* NSPredicate+Bool.swift */; };
		C93EC2F729C351470012EE2A /* Optional+Unwrap.swift in Sources */ = {isa = PBXBuildFile; fileRef = C93EC2F629C351470012EE2A /* Optional+Unwrap.swift */; };
		C93EC2F829C351470012EE2A /* Optional+Unwrap.swift in Sources */ = {isa = PBXBuildFile; fileRef = C93EC2F629C351470012EE2A /* Optional+Unwrap.swift */; };
		C93EC2FA29C370DE0012EE2A /* DiscoverGrid.swift in Sources */ = {isa = PBXBuildFile; fileRef = C93EC2F929C370DE0012EE2A /* DiscoverGrid.swift */; };
		C93EC2FD29C3785C0012EE2A /* View+RoundedCorner.swift in Sources */ = {isa = PBXBuildFile; fileRef = C93EC2FC29C3785C0012EE2A /* View+RoundedCorner.swift */; };
		C93F488D2AC5C30C00900CEC /* NosFormField.swift in Sources */ = {isa = PBXBuildFile; fileRef = C93F488C2AC5C30C00900CEC /* NosFormField.swift */; };
		C93F48902AC5C9C400900CEC /* UNSWizardPhoneView.swift in Sources */ = {isa = PBXBuildFile; fileRef = C93F488F2AC5C9C400900CEC /* UNSWizardPhoneView.swift */; };
		C93F48932AC5C9CE00900CEC /* UNSWizardIntroView.swift in Sources */ = {isa = PBXBuildFile; fileRef = C93F48922AC5C9CE00900CEC /* UNSWizardIntroView.swift */; };
		C942566929B66A2800C4202C /* Date+Elapsed.swift in Sources */ = {isa = PBXBuildFile; fileRef = C942566829B66A2800C4202C /* Date+Elapsed.swift */; };
		C942566A29B66A2800C4202C /* Date+Elapsed.swift in Sources */ = {isa = PBXBuildFile; fileRef = C942566829B66A2800C4202C /* Date+Elapsed.swift */; };
		C94437E629B0DB83004D8C86 /* NotificationsView.swift in Sources */ = {isa = PBXBuildFile; fileRef = C94437E529B0DB83004D8C86 /* NotificationsView.swift */; };
		C94A5E152A716A6D00B6EC5D /* EditableNoteText.swift in Sources */ = {isa = PBXBuildFile; fileRef = C94A5E142A716A6D00B6EC5D /* EditableNoteText.swift */; };
		C94A5E162A716A6D00B6EC5D /* EditableNoteText.swift in Sources */ = {isa = PBXBuildFile; fileRef = C94A5E142A716A6D00B6EC5D /* EditableNoteText.swift */; };
		C94A5E182A72C84200B6EC5D /* ReportCategory.swift in Sources */ = {isa = PBXBuildFile; fileRef = C94A5E172A72C84200B6EC5D /* ReportCategory.swift */; };
		C94A5E192A72C84200B6EC5D /* ReportCategory.swift in Sources */ = {isa = PBXBuildFile; fileRef = C94A5E172A72C84200B6EC5D /* ReportCategory.swift */; };
		C94C4CF32AD993CA00F801CA /* UNSErrorView.swift in Sources */ = {isa = PBXBuildFile; fileRef = C94C4CF22AD993CA00F801CA /* UNSErrorView.swift */; };
		C94D14812A12B3F70014C906 /* SearchBar.swift in Sources */ = {isa = PBXBuildFile; fileRef = C94D14802A12B3F70014C906 /* SearchBar.swift */; };
		C94D59AE2AE7286E00295AE8 /* ReportTests.swift in Sources */ = {isa = PBXBuildFile; fileRef = C94D59AD2AE7286E00295AE8 /* ReportTests.swift */; };
		C94D6D5C2AC5D14400F0F11E /* WizardTextField.swift in Sources */ = {isa = PBXBuildFile; fileRef = C94D6D5B2AC5D14400F0F11E /* WizardTextField.swift */; };
		C94D855C2991479900749478 /* NewNoteView.swift in Sources */ = {isa = PBXBuildFile; fileRef = C94D855B2991479900749478 /* NewNoteView.swift */; };
		C94D855F29914D2300749478 /* SwiftUINavigation in Frameworks */ = {isa = PBXBuildFile; productRef = C94D855E29914D2300749478 /* SwiftUINavigation */; };
		C94FE9F529DB177500019CD3 /* Localizable.swift in Sources */ = {isa = PBXBuildFile; fileRef = C9DFA978299C31A7006929C1 /* Localizable.swift */; };
		C94FE9F629DB177500019CD3 /* Localizable.swift in Sources */ = {isa = PBXBuildFile; fileRef = C9DFA978299C31A7006929C1 /* Localizable.swift */; };
		C94FE9F729DB259300019CD3 /* Text+Gradient.swift in Sources */ = {isa = PBXBuildFile; fileRef = C9A0DAE629C69FA000466635 /* Text+Gradient.swift */; };
		C95D68A1299E6D3E00429F86 /* BioView.swift in Sources */ = {isa = PBXBuildFile; fileRef = C95D68A0299E6D3E00429F86 /* BioView.swift */; };
		C95D68A3299E6D9000429F86 /* SelectableText.swift in Sources */ = {isa = PBXBuildFile; fileRef = C95D68A2299E6D9000429F86 /* SelectableText.swift */; };
		C95D68A5299E6E1E00429F86 /* PlaceholderModifier.swift in Sources */ = {isa = PBXBuildFile; fileRef = C95D68A4299E6E1E00429F86 /* PlaceholderModifier.swift */; };
		C95D68A6299E6F9E00429F86 /* ProfileHeader.swift in Sources */ = {isa = PBXBuildFile; fileRef = C95D689E299E6B4100429F86 /* ProfileHeader.swift */; };
		C95D68A7299E6FF000429F86 /* KeyFixture.swift in Sources */ = {isa = PBXBuildFile; fileRef = C9ADB134299288230075E7F8 /* KeyFixture.swift */; };
		C95D68A9299E709900429F86 /* LinearGradient+Planetary.swift in Sources */ = {isa = PBXBuildFile; fileRef = C95D68A8299E709800429F86 /* LinearGradient+Planetary.swift */; };
		C95D68AB299E710F00429F86 /* Color+Hex.swift in Sources */ = {isa = PBXBuildFile; fileRef = C95D68AA299E710F00429F86 /* Color+Hex.swift */; };
		C95D68AD299E721700429F86 /* ProfileView.swift in Sources */ = {isa = PBXBuildFile; fileRef = C95D68AC299E721700429F86 /* ProfileView.swift */; };
		C95D68B2299ECE0700429F86 /* CHANGELOG.md in Resources */ = {isa = PBXBuildFile; fileRef = C95D68AF299ECE0700429F86 /* CHANGELOG.md */; };
		C95D68B3299ECE0700429F86 /* README.md in Resources */ = {isa = PBXBuildFile; fileRef = C95D68B0299ECE0700429F86 /* README.md */; };
		C95D68B4299ECE0700429F86 /* CONTRIBUTING.md in Resources */ = {isa = PBXBuildFile; fileRef = C95D68B1299ECE0700429F86 /* CONTRIBUTING.md */; };
		C960C57129F3236200929990 /* LikeButton.swift in Sources */ = {isa = PBXBuildFile; fileRef = C960C57029F3236200929990 /* LikeButton.swift */; };
		C960C57429F3251E00929990 /* RepostButton.swift in Sources */ = {isa = PBXBuildFile; fileRef = C960C57329F3251E00929990 /* RepostButton.swift */; };
		C9646E9A29B79E04007239A4 /* Logger in Frameworks */ = {isa = PBXBuildFile; productRef = C9646E9929B79E04007239A4 /* Logger */; };
		C9646E9C29B79E4D007239A4 /* Logger in Frameworks */ = {isa = PBXBuildFile; productRef = C9646E9B29B79E4D007239A4 /* Logger */; };
		C9646EA129B7A22C007239A4 /* Analytics.swift in Sources */ = {isa = PBXBuildFile; fileRef = C9646EA029B7A22C007239A4 /* Analytics.swift */; };
		C9646EA429B7A24A007239A4 /* PostHog in Frameworks */ = {isa = PBXBuildFile; productRef = C9646EA329B7A24A007239A4 /* PostHog */; };
		C9646EA729B7A3DD007239A4 /* Dependencies in Frameworks */ = {isa = PBXBuildFile; productRef = C9646EA629B7A3DD007239A4 /* Dependencies */; };
		C9646EA929B7A4F2007239A4 /* PostHog in Frameworks */ = {isa = PBXBuildFile; productRef = C9646EA829B7A4F2007239A4 /* PostHog */; };
		C9646EAA29B7A506007239A4 /* Analytics.swift in Sources */ = {isa = PBXBuildFile; fileRef = C9646EA029B7A22C007239A4 /* Analytics.swift */; };
		C9646EAC29B7A520007239A4 /* Dependencies in Frameworks */ = {isa = PBXBuildFile; productRef = C9646EAB29B7A520007239A4 /* Dependencies */; };
		C9646EAE29B8D653007239A4 /* ViewDidLoadModifier.swift in Sources */ = {isa = PBXBuildFile; fileRef = C9646EAD29B8D653007239A4 /* ViewDidLoadModifier.swift */; };
		C9671D73298DB94C00EE7E12 /* Data+Encoding.swift in Sources */ = {isa = PBXBuildFile; fileRef = C9671D72298DB94C00EE7E12 /* Data+Encoding.swift */; };
		C9680AD12ACC5251006C8C93 /* Either.swift in Sources */ = {isa = PBXBuildFile; fileRef = C9680AD02ACC5251006C8C93 /* Either.swift */; };
		C9680AD22ACC5251006C8C93 /* Either.swift in Sources */ = {isa = PBXBuildFile; fileRef = C9680AD02ACC5251006C8C93 /* Either.swift */; };
		C9680AD42ACDF57D006C8C93 /* UNSWizardNeedsPaymentView.swift in Sources */ = {isa = PBXBuildFile; fileRef = C9680AD32ACDF57D006C8C93 /* UNSWizardNeedsPaymentView.swift */; };
		C96CB98C2A6040C500498C4E /* DequeModule in Frameworks */ = {isa = PBXBuildFile; productRef = C96CB98B2A6040C500498C4E /* DequeModule */; };
		C973364F2A7968220012D8B8 /* SetUpUNSBanner.swift in Sources */ = {isa = PBXBuildFile; fileRef = C973364E2A7968220012D8B8 /* SetUpUNSBanner.swift */; };
		C973AB5B2A323167002AED16 /* Follow+CoreDataProperties.swift in Sources */ = {isa = PBXBuildFile; fileRef = C973AB552A323167002AED16 /* Follow+CoreDataProperties.swift */; };
		C973AB5C2A323167002AED16 /* Follow+CoreDataProperties.swift in Sources */ = {isa = PBXBuildFile; fileRef = C973AB552A323167002AED16 /* Follow+CoreDataProperties.swift */; };
		C973AB5D2A323167002AED16 /* Event+CoreDataProperties.swift in Sources */ = {isa = PBXBuildFile; fileRef = C973AB562A323167002AED16 /* Event+CoreDataProperties.swift */; };
		C973AB5E2A323167002AED16 /* Event+CoreDataProperties.swift in Sources */ = {isa = PBXBuildFile; fileRef = C973AB562A323167002AED16 /* Event+CoreDataProperties.swift */; };
		C973AB5F2A323167002AED16 /* AuthorReference+CoreDataProperties.swift in Sources */ = {isa = PBXBuildFile; fileRef = C973AB572A323167002AED16 /* AuthorReference+CoreDataProperties.swift */; };
		C973AB602A323167002AED16 /* AuthorReference+CoreDataProperties.swift in Sources */ = {isa = PBXBuildFile; fileRef = C973AB572A323167002AED16 /* AuthorReference+CoreDataProperties.swift */; };
		C973AB612A323167002AED16 /* Author+CoreDataProperties.swift in Sources */ = {isa = PBXBuildFile; fileRef = C973AB582A323167002AED16 /* Author+CoreDataProperties.swift */; };
		C973AB622A323167002AED16 /* Author+CoreDataProperties.swift in Sources */ = {isa = PBXBuildFile; fileRef = C973AB582A323167002AED16 /* Author+CoreDataProperties.swift */; };
		C973AB632A323167002AED16 /* Relay+CoreDataProperties.swift in Sources */ = {isa = PBXBuildFile; fileRef = C973AB592A323167002AED16 /* Relay+CoreDataProperties.swift */; };
		C973AB642A323167002AED16 /* Relay+CoreDataProperties.swift in Sources */ = {isa = PBXBuildFile; fileRef = C973AB592A323167002AED16 /* Relay+CoreDataProperties.swift */; };
		C973AB652A323167002AED16 /* EventReference+CoreDataProperties.swift in Sources */ = {isa = PBXBuildFile; fileRef = C973AB5A2A323167002AED16 /* EventReference+CoreDataProperties.swift */; };
		C973AB662A323167002AED16 /* EventReference+CoreDataProperties.swift in Sources */ = {isa = PBXBuildFile; fileRef = C973AB5A2A323167002AED16 /* EventReference+CoreDataProperties.swift */; };
		C974652E2A3B86600031226F /* NoteCardHeader.swift in Sources */ = {isa = PBXBuildFile; fileRef = C974652D2A3B86600031226F /* NoteCardHeader.swift */; };
		C97465312A3B89140031226F /* AuthorLabel.swift in Sources */ = {isa = PBXBuildFile; fileRef = C97465302A3B89140031226F /* AuthorLabel.swift */; };
		C97465342A3C95FE0031226F /* RelayPickerToolbarButton.swift in Sources */ = {isa = PBXBuildFile; fileRef = C97465332A3C95FE0031226F /* RelayPickerToolbarButton.swift */; };
		C97797B9298AA19A0046BD25 /* RelayService.swift in Sources */ = {isa = PBXBuildFile; fileRef = C97797B8298AA19A0046BD25 /* RelayService.swift */; };
		C97797BC298AB1890046BD25 /* secp256k1 in Frameworks */ = {isa = PBXBuildFile; productRef = C97797BB298AB1890046BD25 /* secp256k1 */; };
		C97797BF298ABE060046BD25 /* secp256k1 in Frameworks */ = {isa = PBXBuildFile; productRef = C97797BE298ABE060046BD25 /* secp256k1 */; };
		C97A1C8829E45B3C009D9E8D /* RawEventView.swift in Sources */ = {isa = PBXBuildFile; fileRef = C97A1C8729E45B3C009D9E8D /* RawEventView.swift */; };
		C97A1C8B29E45B4E009D9E8D /* RawEventController.swift in Sources */ = {isa = PBXBuildFile; fileRef = C97A1C8A29E45B4E009D9E8D /* RawEventController.swift */; };
		C97A1C8C29E45B4E009D9E8D /* RawEventController.swift in Sources */ = {isa = PBXBuildFile; fileRef = C97A1C8A29E45B4E009D9E8D /* RawEventController.swift */; };
		C97A1C8E29E58EC7009D9E8D /* NSManagedObjectContext+Nos.swift in Sources */ = {isa = PBXBuildFile; fileRef = C97A1C8D29E58EC7009D9E8D /* NSManagedObjectContext+Nos.swift */; };
		C97A1C8F29E58EC7009D9E8D /* NSManagedObjectContext+Nos.swift in Sources */ = {isa = PBXBuildFile; fileRef = C97A1C8D29E58EC7009D9E8D /* NSManagedObjectContext+Nos.swift */; };
		C981E2DB2AC6088900FBF4F6 /* UNSVerifyCodeView.swift in Sources */ = {isa = PBXBuildFile; fileRef = C981E2DA2AC6088900FBF4F6 /* UNSVerifyCodeView.swift */; };
		C981E2DD2AC610D600FBF4F6 /* UNSStepImage.swift in Sources */ = {isa = PBXBuildFile; fileRef = C981E2DC2AC610D600FBF4F6 /* UNSStepImage.swift */; };
		C98298332ADD7F9A0096C5B5 /* DeepLinkService.swift in Sources */ = {isa = PBXBuildFile; fileRef = C98298322ADD7F9A0096C5B5 /* DeepLinkService.swift */; };
		C98298342ADD7F9A0096C5B5 /* DeepLinkService.swift in Sources */ = {isa = PBXBuildFile; fileRef = C98298322ADD7F9A0096C5B5 /* DeepLinkService.swift */; };
		C98560B02A65B7950002C1D9 /* AuthorCard.swift in Sources */ = {isa = PBXBuildFile; fileRef = C9E9D9C62A2E1EC40048AF0B /* AuthorCard.swift */; };
		C987F81729BA4C6A00B44E7A /* BigActionButton.swift in Sources */ = {isa = PBXBuildFile; fileRef = C987F81629BA4C6900B44E7A /* BigActionButton.swift */; };
		C987F81A29BA4D0E00B44E7A /* ActionButton.swift in Sources */ = {isa = PBXBuildFile; fileRef = C987F81929BA4D0E00B44E7A /* ActionButton.swift */; };
		C987F81D29BA6D9A00B44E7A /* ProfileTab.swift in Sources */ = {isa = PBXBuildFile; fileRef = C987F81C29BA6D9A00B44E7A /* ProfileTab.swift */; };
		C987F83229BA951E00B44E7A /* ClarityCity-ExtraLight.otf in Resources */ = {isa = PBXBuildFile; fileRef = C987F82029BA951D00B44E7A /* ClarityCity-ExtraLight.otf */; };
		C987F83329BA951E00B44E7A /* ClarityCity-ExtraLight.otf in Resources */ = {isa = PBXBuildFile; fileRef = C987F82029BA951D00B44E7A /* ClarityCity-ExtraLight.otf */; };
		C987F83429BA951E00B44E7A /* ClarityCity-LightItalic.otf in Resources */ = {isa = PBXBuildFile; fileRef = C987F82129BA951D00B44E7A /* ClarityCity-LightItalic.otf */; };
		C987F83529BA951E00B44E7A /* ClarityCity-LightItalic.otf in Resources */ = {isa = PBXBuildFile; fileRef = C987F82129BA951D00B44E7A /* ClarityCity-LightItalic.otf */; };
		C987F83629BA951E00B44E7A /* ClarityCity-ExtraBold.otf in Resources */ = {isa = PBXBuildFile; fileRef = C987F82229BA951D00B44E7A /* ClarityCity-ExtraBold.otf */; };
		C987F83729BA951E00B44E7A /* ClarityCity-ExtraBold.otf in Resources */ = {isa = PBXBuildFile; fileRef = C987F82229BA951D00B44E7A /* ClarityCity-ExtraBold.otf */; };
		C987F83829BA951E00B44E7A /* ClarityCity-MediumItalic.otf in Resources */ = {isa = PBXBuildFile; fileRef = C987F82329BA951D00B44E7A /* ClarityCity-MediumItalic.otf */; };
		C987F83929BA951E00B44E7A /* ClarityCity-MediumItalic.otf in Resources */ = {isa = PBXBuildFile; fileRef = C987F82329BA951D00B44E7A /* ClarityCity-MediumItalic.otf */; };
		C987F83A29BA951E00B44E7A /* ClarityCity-BoldItalic.otf in Resources */ = {isa = PBXBuildFile; fileRef = C987F82429BA951D00B44E7A /* ClarityCity-BoldItalic.otf */; };
		C987F83B29BA951E00B44E7A /* ClarityCity-BoldItalic.otf in Resources */ = {isa = PBXBuildFile; fileRef = C987F82429BA951D00B44E7A /* ClarityCity-BoldItalic.otf */; };
		C987F83C29BA951E00B44E7A /* ClarityCity-Bold.otf in Resources */ = {isa = PBXBuildFile; fileRef = C987F82529BA951D00B44E7A /* ClarityCity-Bold.otf */; };
		C987F83D29BA951E00B44E7A /* ClarityCity-Bold.otf in Resources */ = {isa = PBXBuildFile; fileRef = C987F82529BA951D00B44E7A /* ClarityCity-Bold.otf */; };
		C987F83E29BA951E00B44E7A /* ClarityCity-SemiBold.otf in Resources */ = {isa = PBXBuildFile; fileRef = C987F82629BA951D00B44E7A /* ClarityCity-SemiBold.otf */; };
		C987F83F29BA951E00B44E7A /* ClarityCity-SemiBold.otf in Resources */ = {isa = PBXBuildFile; fileRef = C987F82629BA951D00B44E7A /* ClarityCity-SemiBold.otf */; };
		C987F84029BA951E00B44E7A /* ClarityCity-SemiBoldItalic.otf in Resources */ = {isa = PBXBuildFile; fileRef = C987F82729BA951D00B44E7A /* ClarityCity-SemiBoldItalic.otf */; };
		C987F84129BA951E00B44E7A /* ClarityCity-SemiBoldItalic.otf in Resources */ = {isa = PBXBuildFile; fileRef = C987F82729BA951D00B44E7A /* ClarityCity-SemiBoldItalic.otf */; };
		C987F84229BA951E00B44E7A /* ClarityCity-Black.otf in Resources */ = {isa = PBXBuildFile; fileRef = C987F82829BA951E00B44E7A /* ClarityCity-Black.otf */; };
		C987F84329BA951E00B44E7A /* ClarityCity-Black.otf in Resources */ = {isa = PBXBuildFile; fileRef = C987F82829BA951E00B44E7A /* ClarityCity-Black.otf */; };
		C987F84429BA951E00B44E7A /* ClarityCity-ExtraBoldItalic.otf in Resources */ = {isa = PBXBuildFile; fileRef = C987F82929BA951E00B44E7A /* ClarityCity-ExtraBoldItalic.otf */; };
		C987F84529BA951E00B44E7A /* ClarityCity-ExtraBoldItalic.otf in Resources */ = {isa = PBXBuildFile; fileRef = C987F82929BA951E00B44E7A /* ClarityCity-ExtraBoldItalic.otf */; };
		C987F84629BA951E00B44E7A /* ClarityCity-Light.otf in Resources */ = {isa = PBXBuildFile; fileRef = C987F82A29BA951E00B44E7A /* ClarityCity-Light.otf */; };
		C987F84729BA951E00B44E7A /* ClarityCity-Light.otf in Resources */ = {isa = PBXBuildFile; fileRef = C987F82A29BA951E00B44E7A /* ClarityCity-Light.otf */; };
		C987F84829BA951E00B44E7A /* ClarityCity-BlackItalic.otf in Resources */ = {isa = PBXBuildFile; fileRef = C987F82B29BA951E00B44E7A /* ClarityCity-BlackItalic.otf */; };
		C987F84929BA951E00B44E7A /* ClarityCity-BlackItalic.otf in Resources */ = {isa = PBXBuildFile; fileRef = C987F82B29BA951E00B44E7A /* ClarityCity-BlackItalic.otf */; };
		C987F84A29BA951E00B44E7A /* ClarityCity-Medium.otf in Resources */ = {isa = PBXBuildFile; fileRef = C987F82C29BA951E00B44E7A /* ClarityCity-Medium.otf */; };
		C987F84B29BA951E00B44E7A /* ClarityCity-Medium.otf in Resources */ = {isa = PBXBuildFile; fileRef = C987F82C29BA951E00B44E7A /* ClarityCity-Medium.otf */; };
		C987F84C29BA951E00B44E7A /* ClarityCity-ThinItalic.otf in Resources */ = {isa = PBXBuildFile; fileRef = C987F82D29BA951E00B44E7A /* ClarityCity-ThinItalic.otf */; };
		C987F84D29BA951E00B44E7A /* ClarityCity-ThinItalic.otf in Resources */ = {isa = PBXBuildFile; fileRef = C987F82D29BA951E00B44E7A /* ClarityCity-ThinItalic.otf */; };
		C987F84E29BA951E00B44E7A /* ClarityCity-RegularItalic.otf in Resources */ = {isa = PBXBuildFile; fileRef = C987F82E29BA951E00B44E7A /* ClarityCity-RegularItalic.otf */; };
		C987F84F29BA951E00B44E7A /* ClarityCity-RegularItalic.otf in Resources */ = {isa = PBXBuildFile; fileRef = C987F82E29BA951E00B44E7A /* ClarityCity-RegularItalic.otf */; };
		C987F85029BA951E00B44E7A /* ClarityCity-ExtraLightItalic.otf in Resources */ = {isa = PBXBuildFile; fileRef = C987F82F29BA951E00B44E7A /* ClarityCity-ExtraLightItalic.otf */; };
		C987F85129BA951E00B44E7A /* ClarityCity-ExtraLightItalic.otf in Resources */ = {isa = PBXBuildFile; fileRef = C987F82F29BA951E00B44E7A /* ClarityCity-ExtraLightItalic.otf */; };
		C987F85229BA951E00B44E7A /* ClarityCity-Regular.otf in Resources */ = {isa = PBXBuildFile; fileRef = C987F83029BA951E00B44E7A /* ClarityCity-Regular.otf */; };
		C987F85329BA951E00B44E7A /* ClarityCity-Regular.otf in Resources */ = {isa = PBXBuildFile; fileRef = C987F83029BA951E00B44E7A /* ClarityCity-Regular.otf */; };
		C987F85429BA951E00B44E7A /* ClarityCity-Thin.otf in Resources */ = {isa = PBXBuildFile; fileRef = C987F83129BA951E00B44E7A /* ClarityCity-Thin.otf */; };
		C987F85529BA951E00B44E7A /* ClarityCity-Thin.otf in Resources */ = {isa = PBXBuildFile; fileRef = C987F83129BA951E00B44E7A /* ClarityCity-Thin.otf */; };
		C987F85B29BA9ED800B44E7A /* Font.swift in Sources */ = {isa = PBXBuildFile; fileRef = C987F85729BA981800B44E7A /* Font.swift */; };
		C987F86129BABAF800B44E7A /* String+Markdown.swift in Sources */ = {isa = PBXBuildFile; fileRef = C987F86029BABAF800B44E7A /* String+Markdown.swift */; };
		C987F86229BABAF800B44E7A /* String+Markdown.swift in Sources */ = {isa = PBXBuildFile; fileRef = C987F86029BABAF800B44E7A /* String+Markdown.swift */; };
		C98A32272A05795E00E3FA13 /* Task+Timeout.swift in Sources */ = {isa = PBXBuildFile; fileRef = C98A32262A05795E00E3FA13 /* Task+Timeout.swift */; };
		C98A32282A05795E00E3FA13 /* Task+Timeout.swift in Sources */ = {isa = PBXBuildFile; fileRef = C98A32262A05795E00E3FA13 /* Task+Timeout.swift */; };
		C98B8B4029FBF83B009789C8 /* NotificationCard.swift in Sources */ = {isa = PBXBuildFile; fileRef = C98B8B3F29FBF83B009789C8 /* NotificationCard.swift */; };
		C98DC9BB2A795CAD004E5F0F /* ActionBanner.swift in Sources */ = {isa = PBXBuildFile; fileRef = C98DC9BA2A795CAD004E5F0F /* ActionBanner.swift */; };
		C99DBF7E2A9E81CF00F7068F /* SDWebImageSwiftUI in Frameworks */ = {isa = PBXBuildFile; productRef = C99DBF7D2A9E81CF00F7068F /* SDWebImageSwiftUI */; };
		C99DBF802A9E8BCF00F7068F /* SDWebImageSwiftUI in Frameworks */ = {isa = PBXBuildFile; productRef = C99DBF7F2A9E8BCF00F7068F /* SDWebImageSwiftUI */; };
		C99DBF822A9E8BDE00F7068F /* SDWebImageSwiftUI in Frameworks */ = {isa = PBXBuildFile; productRef = C99DBF812A9E8BDE00F7068F /* SDWebImageSwiftUI */; };
		C99E80CD2A0C2C6400187474 /* PreviewData.swift in Sources */ = {isa = PBXBuildFile; fileRef = C94BC09A2A0AC74A0098F6F1 /* PreviewData.swift */; };
		C9A0DADA29C685E500466635 /* SideMenuButton.swift in Sources */ = {isa = PBXBuildFile; fileRef = C9A0DAD929C685E500466635 /* SideMenuButton.swift */; };
		C9A0DADD29C689C900466635 /* NosNavigationBar.swift in Sources */ = {isa = PBXBuildFile; fileRef = C9A0DADC29C689C900466635 /* NosNavigationBar.swift */; };
		C9A0DAE029C697A100466635 /* AboutView.swift in Sources */ = {isa = PBXBuildFile; fileRef = C9A0DADF29C697A100466635 /* AboutView.swift */; };
		C9A0DAE429C69F0C00466635 /* HighlightedText.swift in Sources */ = {isa = PBXBuildFile; fileRef = C9A0DAE329C69F0C00466635 /* HighlightedText.swift */; };
		C9A0DAEA29C6A34200466635 /* ActivityView.swift in Sources */ = {isa = PBXBuildFile; fileRef = C9A0DAE929C6A34200466635 /* ActivityView.swift */; };
		C9A0DAED29C6A66C00466635 /* Launch Screen.storyboard in Resources */ = {isa = PBXBuildFile; fileRef = C9A0DAEC29C6A66C00466635 /* Launch Screen.storyboard */; };
		C9A0DAF829C92F4500466635 /* UNSAPI.swift in Sources */ = {isa = PBXBuildFile; fileRef = C9A0DAF729C92F4500466635 /* UNSAPI.swift */; };
		C9A0DAF929C92F4500466635 /* UNSAPI.swift in Sources */ = {isa = PBXBuildFile; fileRef = C9A0DAF729C92F4500466635 /* UNSAPI.swift */; };
		C9A25B3D29F174D200B39534 /* ReadabilityPadding.swift in Sources */ = {isa = PBXBuildFile; fileRef = C9A25B3C29F174D200B39534 /* ReadabilityPadding.swift */; };
		C9A6C7412AD837AD001F9500 /* UNSWizardController.swift in Sources */ = {isa = PBXBuildFile; fileRef = C9A6C7402AD837AD001F9500 /* UNSWizardController.swift */; };
		C9A6C7422AD837AD001F9500 /* UNSWizardController.swift in Sources */ = {isa = PBXBuildFile; fileRef = C9A6C7402AD837AD001F9500 /* UNSWizardController.swift */; };
		C9A6C7452AD83FB0001F9500 /* NotificationViewModel.swift in Sources */ = {isa = PBXBuildFile; fileRef = C9AC31AC2A55E0BD00A94E5A /* NotificationViewModel.swift */; };
		C9A6C7472AD84263001F9500 /* UNSNamePicker.swift in Sources */ = {isa = PBXBuildFile; fileRef = C9A6C7462AD84263001F9500 /* UNSNamePicker.swift */; };
		C9A6C7492AD86271001F9500 /* UNSNewNameView.swift in Sources */ = {isa = PBXBuildFile; fileRef = C9A6C7482AD86271001F9500 /* UNSNewNameView.swift */; };
		C9A6C74B2AD866A7001F9500 /* UNSSuccessView.swift in Sources */ = {isa = PBXBuildFile; fileRef = C9A6C74A2AD866A7001F9500 /* UNSSuccessView.swift */; };
		C9A6C74D2AD98E2A001F9500 /* UNSNameTakenView.swift in Sources */ = {isa = PBXBuildFile; fileRef = C9A6C74C2AD98E2A001F9500 /* UNSNameTakenView.swift */; };
		C9AC31AD2A55E0BD00A94E5A /* NotificationViewModel.swift in Sources */ = {isa = PBXBuildFile; fileRef = C9AC31AC2A55E0BD00A94E5A /* NotificationViewModel.swift */; };
		C9ADB133299287D60075E7F8 /* KeyPairTests.swift in Sources */ = {isa = PBXBuildFile; fileRef = C9ADB132299287D60075E7F8 /* KeyPairTests.swift */; };
		C9ADB135299288230075E7F8 /* KeyFixture.swift in Sources */ = {isa = PBXBuildFile; fileRef = C9ADB134299288230075E7F8 /* KeyFixture.swift */; };
		C9ADB13629928AF00075E7F8 /* KeyPair.swift in Sources */ = {isa = PBXBuildFile; fileRef = C9F84C26298DC98800C6714D /* KeyPair.swift */; };
		C9ADB13829928CC30075E7F8 /* String+Hex.swift in Sources */ = {isa = PBXBuildFile; fileRef = C9ADB13729928CC30075E7F8 /* String+Hex.swift */; };
		C9ADB13D29929B540075E7F8 /* Bech32.swift in Sources */ = {isa = PBXBuildFile; fileRef = C9ADB13C29929B540075E7F8 /* Bech32.swift */; };
		C9ADB13E29929EEF0075E7F8 /* Bech32.swift in Sources */ = {isa = PBXBuildFile; fileRef = C9ADB13C29929B540075E7F8 /* Bech32.swift */; };
		C9ADB13F29929F1F0075E7F8 /* String+Hex.swift in Sources */ = {isa = PBXBuildFile; fileRef = C9ADB13729928CC30075E7F8 /* String+Hex.swift */; };
		C9ADB14129951CB10075E7F8 /* NSManagedObject+Nos.swift in Sources */ = {isa = PBXBuildFile; fileRef = C9ADB14029951CB10075E7F8 /* NSManagedObject+Nos.swift */; };
		C9ADB14229951CB10075E7F8 /* NSManagedObject+Nos.swift in Sources */ = {isa = PBXBuildFile; fileRef = C9ADB14029951CB10075E7F8 /* NSManagedObject+Nos.swift */; };
		C9B678DB29EEBF3B00303F33 /* DependencyInjection.swift in Sources */ = {isa = PBXBuildFile; fileRef = C9B678DA29EEBF3B00303F33 /* DependencyInjection.swift */; };
		C9B678DC29EEBF3B00303F33 /* DependencyInjection.swift in Sources */ = {isa = PBXBuildFile; fileRef = C9B678DA29EEBF3B00303F33 /* DependencyInjection.swift */; };
		C9B678DE29EEC35B00303F33 /* Foundation+Sendable.swift in Sources */ = {isa = PBXBuildFile; fileRef = C9B678DD29EEC35B00303F33 /* Foundation+Sendable.swift */; };
		C9B678DF29EEC35B00303F33 /* Foundation+Sendable.swift in Sources */ = {isa = PBXBuildFile; fileRef = C9B678DD29EEC35B00303F33 /* Foundation+Sendable.swift */; };
		C9B678E129EEC41000303F33 /* SocialGraphCache.swift in Sources */ = {isa = PBXBuildFile; fileRef = C9B678E029EEC41000303F33 /* SocialGraphCache.swift */; };
		C9B678E229EEC41000303F33 /* SocialGraphCache.swift in Sources */ = {isa = PBXBuildFile; fileRef = C9B678E029EEC41000303F33 /* SocialGraphCache.swift */; };
		C9B678E429EED2DC00303F33 /* SocialGraphTests.swift in Sources */ = {isa = PBXBuildFile; fileRef = C9B678E329EED2DC00303F33 /* SocialGraphTests.swift */; };
		C9B678E729F01A8500303F33 /* FullscreenProgressView.swift in Sources */ = {isa = PBXBuildFile; fileRef = C9B678E629F01A8500303F33 /* FullscreenProgressView.swift */; };
		C9B708BB2A13BE41006C613A /* NoteTextEditor.swift in Sources */ = {isa = PBXBuildFile; fileRef = C9B708BA2A13BE41006C613A /* NoteTextEditor.swift */; };
		C9B71DBE2A8E9BAD0031ED9F /* Sentry in Frameworks */ = {isa = PBXBuildFile; productRef = C9B71DBD2A8E9BAD0031ED9F /* Sentry */; };
		C9B71DC02A8E9BAD0031ED9F /* SentrySwiftUI in Frameworks */ = {isa = PBXBuildFile; productRef = C9B71DBF2A8E9BAD0031ED9F /* SentrySwiftUI */; };
		C9B71DC22A9003670031ED9F /* CrashReporting.swift in Sources */ = {isa = PBXBuildFile; fileRef = C9B71DC12A9003670031ED9F /* CrashReporting.swift */; };
		C9B71DC32A9003670031ED9F /* CrashReporting.swift in Sources */ = {isa = PBXBuildFile; fileRef = C9B71DC12A9003670031ED9F /* CrashReporting.swift */; };
		C9B71DC52A9008300031ED9F /* Sentry in Frameworks */ = {isa = PBXBuildFile; productRef = C9B71DC42A9008300031ED9F /* Sentry */; };
		C9BAB09B2996FBA10003A84E /* EventProcessor.swift in Sources */ = {isa = PBXBuildFile; fileRef = C9BAB09A2996FBA10003A84E /* EventProcessor.swift */; };
		C9BAB09C2996FBA10003A84E /* EventProcessor.swift in Sources */ = {isa = PBXBuildFile; fileRef = C9BAB09A2996FBA10003A84E /* EventProcessor.swift */; };
		C9BCF1C12AC72020009BDE06 /* UNSWizardChooseNameView.swift in Sources */ = {isa = PBXBuildFile; fileRef = C9BCF1C02AC72020009BDE06 /* UNSWizardChooseNameView.swift */; };
		C9C2B77C29E072E400548B4A /* WebSocket+Nos.swift in Sources */ = {isa = PBXBuildFile; fileRef = C9C2B77B29E072E400548B4A /* WebSocket+Nos.swift */; };
		C9C2B77D29E072E400548B4A /* WebSocket+Nos.swift in Sources */ = {isa = PBXBuildFile; fileRef = C9C2B77B29E072E400548B4A /* WebSocket+Nos.swift */; };
		C9C2B77F29E0731600548B4A /* AsyncTimer.swift in Sources */ = {isa = PBXBuildFile; fileRef = C9C2B77E29E0731600548B4A /* AsyncTimer.swift */; };
		C9C2B78029E0731600548B4A /* AsyncTimer.swift in Sources */ = {isa = PBXBuildFile; fileRef = C9C2B77E29E0731600548B4A /* AsyncTimer.swift */; };
		C9C2B78229E0735400548B4A /* RelaySubscriptionManager.swift in Sources */ = {isa = PBXBuildFile; fileRef = C9C2B78129E0735400548B4A /* RelaySubscriptionManager.swift */; };
		C9C2B78329E0735400548B4A /* RelaySubscriptionManager.swift in Sources */ = {isa = PBXBuildFile; fileRef = C9C2B78129E0735400548B4A /* RelaySubscriptionManager.swift */; };
		C9C2B78529E073E300548B4A /* RelaySubscription.swift in Sources */ = {isa = PBXBuildFile; fileRef = C9C2B78429E073E300548B4A /* RelaySubscription.swift */; };
		C9C2B78629E073E300548B4A /* RelaySubscription.swift in Sources */ = {isa = PBXBuildFile; fileRef = C9C2B78429E073E300548B4A /* RelaySubscription.swift */; };
		C9C547512A4F1CC3006B0741 /* SearchController.swift in Sources */ = {isa = PBXBuildFile; fileRef = C9C547502A4F1CC3006B0741 /* SearchController.swift */; };
		C9C547552A4F1CDB006B0741 /* SearchController.swift in Sources */ = {isa = PBXBuildFile; fileRef = C9C547502A4F1CC3006B0741 /* SearchController.swift */; };
		C9C547592A4F1D8C006B0741 /* NosNotification+CoreDataClass.swift in Sources */ = {isa = PBXBuildFile; fileRef = C9C547572A4F1D8C006B0741 /* NosNotification+CoreDataClass.swift */; };
		C9C5475A2A4F1D8C006B0741 /* NosNotification+CoreDataClass.swift in Sources */ = {isa = PBXBuildFile; fileRef = C9C547572A4F1D8C006B0741 /* NosNotification+CoreDataClass.swift */; };
		C9C5475B2A4F1D8C006B0741 /* NosNotification+CoreDataProperties.swift in Sources */ = {isa = PBXBuildFile; fileRef = C9C547582A4F1D8C006B0741 /* NosNotification+CoreDataProperties.swift */; };
		C9C5475C2A4F1D8C006B0741 /* NosNotification+CoreDataProperties.swift in Sources */ = {isa = PBXBuildFile; fileRef = C9C547582A4F1D8C006B0741 /* NosNotification+CoreDataProperties.swift */; };
		C9C9444229F6F0E2002F2C7A /* XCTest+Eventually.swift in Sources */ = {isa = PBXBuildFile; fileRef = C9C9444129F6F0E2002F2C7A /* XCTest+Eventually.swift */; };
		C9CDBBA129A8F14C00C555C7 /* DiscoverView.swift in Sources */ = {isa = PBXBuildFile; fileRef = C9CDBBA029A8F14C00C555C7 /* DiscoverView.swift */; };
		C9CDBBA429A8FA2900C555C7 /* GoldenPostView.swift in Sources */ = {isa = PBXBuildFile; fileRef = C9CDBBA329A8FA2900C555C7 /* GoldenPostView.swift */; };
		C9CE5B142A0172CF008E198C /* WebView.swift in Sources */ = {isa = PBXBuildFile; fileRef = C9CE5B132A0172CF008E198C /* WebView.swift */; };
		C9CF23172A38A58B00EBEC31 /* ParseQueue.swift in Sources */ = {isa = PBXBuildFile; fileRef = C9CF23162A38A58B00EBEC31 /* ParseQueue.swift */; };
		C9CF23182A38A58B00EBEC31 /* ParseQueue.swift in Sources */ = {isa = PBXBuildFile; fileRef = C9CF23162A38A58B00EBEC31 /* ParseQueue.swift */; };
		C9CFF6D22AB2423000D4B368 /* Text+Localized.swift in Sources */ = {isa = PBXBuildFile; fileRef = C9CFF6D12AB2423000D4B368 /* Text+Localized.swift */; };
		C9D573492AB24B7300E06BB4 /* custom-xcassets.stencil in Resources */ = {isa = PBXBuildFile; fileRef = C9D573482AB24B7300E06BB4 /* custom-xcassets.stencil */; };
		C9DB207729F30EC700FB7B9D /* AsyncButton.swift in Sources */ = {isa = PBXBuildFile; fileRef = C9DB207629F30EC700FB7B9D /* AsyncButton.swift */; };
		C9DEBFD2298941000078B43A /* NosApp.swift in Sources */ = {isa = PBXBuildFile; fileRef = C9DEBFD1298941000078B43A /* NosApp.swift */; };
		C9DEBFD4298941000078B43A /* Persistence.swift in Sources */ = {isa = PBXBuildFile; fileRef = C9DEBFD3298941000078B43A /* Persistence.swift */; };
		C9DEBFD9298941000078B43A /* HomeFeedView.swift in Sources */ = {isa = PBXBuildFile; fileRef = C9DEBFD8298941000078B43A /* HomeFeedView.swift */; };
		C9DEBFDB298941020078B43A /* Assets.xcassets in Resources */ = {isa = PBXBuildFile; fileRef = C9DEBFDA298941020078B43A /* Assets.xcassets */; };
		C9DEBFDF298941020078B43A /* Preview Assets.xcassets in Resources */ = {isa = PBXBuildFile; fileRef = C9DEBFDE298941020078B43A /* Preview Assets.xcassets */; };
		C9DEBFE9298941020078B43A /* EventTests.swift in Sources */ = {isa = PBXBuildFile; fileRef = C9DEBFE8298941020078B43A /* EventTests.swift */; };
		C9DEBFF3298941020078B43A /* NosUITests.swift in Sources */ = {isa = PBXBuildFile; fileRef = C9DEBFF2298941020078B43A /* NosUITests.swift */; };
		C9DEBFF5298941020078B43A /* NosUITestsLaunchTests.swift in Sources */ = {isa = PBXBuildFile; fileRef = C9DEBFF4298941020078B43A /* NosUITestsLaunchTests.swift */; };
		C9DEC003298945150078B43A /* String+Lorem.swift in Sources */ = {isa = PBXBuildFile; fileRef = C9DEC002298945150078B43A /* String+Lorem.swift */; };
		C9DEC006298947900078B43A /* sample_data.json in Resources */ = {isa = PBXBuildFile; fileRef = C9DEC005298947900078B43A /* sample_data.json */; };
		C9DEC04529894BED0078B43A /* Event+CoreDataClass.swift in Sources */ = {isa = PBXBuildFile; fileRef = C9DEC03F29894BED0078B43A /* Event+CoreDataClass.swift */; };
		C9DEC04629894BED0078B43A /* Event+CoreDataClass.swift in Sources */ = {isa = PBXBuildFile; fileRef = C9DEC03F29894BED0078B43A /* Event+CoreDataClass.swift */; };
		C9DEC04D29894BED0078B43A /* Author+CoreDataClass.swift in Sources */ = {isa = PBXBuildFile; fileRef = C9DEC04329894BED0078B43A /* Author+CoreDataClass.swift */; };
		C9DEC04E29894BED0078B43A /* Author+CoreDataClass.swift in Sources */ = {isa = PBXBuildFile; fileRef = C9DEC04329894BED0078B43A /* Author+CoreDataClass.swift */; };
		C9DEC05A2989509B0078B43A /* Persistence.swift in Sources */ = {isa = PBXBuildFile; fileRef = C9DEBFD3298941000078B43A /* Persistence.swift */; };
		C9DEC05B298950A90078B43A /* String+Lorem.swift in Sources */ = {isa = PBXBuildFile; fileRef = C9DEC002298945150078B43A /* String+Lorem.swift */; };
		C9DEC0632989541F0078B43A /* Bundle+Current.swift in Sources */ = {isa = PBXBuildFile; fileRef = C9DEC0622989541F0078B43A /* Bundle+Current.swift */; };
		C9DEC0642989541F0078B43A /* Bundle+Current.swift in Sources */ = {isa = PBXBuildFile; fileRef = C9DEC0622989541F0078B43A /* Bundle+Current.swift */; };
		C9DEC065298955200078B43A /* sample_data.json in Resources */ = {isa = PBXBuildFile; fileRef = C9DEC005298947900078B43A /* sample_data.json */; };
		C9DEC068298965270078B43A /* Starscream in Frameworks */ = {isa = PBXBuildFile; productRef = C9DEC067298965270078B43A /* Starscream */; };
		C9DEC06A298965550078B43A /* RelayView.swift in Sources */ = {isa = PBXBuildFile; fileRef = C9DEC069298965540078B43A /* RelayView.swift */; };
		C9DEC06E2989668E0078B43A /* Relay+CoreDataClass.swift in Sources */ = {isa = PBXBuildFile; fileRef = C9DEC06C2989668E0078B43A /* Relay+CoreDataClass.swift */; };
		C9DEC06F2989668E0078B43A /* Relay+CoreDataClass.swift in Sources */ = {isa = PBXBuildFile; fileRef = C9DEC06C2989668E0078B43A /* Relay+CoreDataClass.swift */; };
		C9DFA966299BEB96006929C1 /* NoteCard.swift in Sources */ = {isa = PBXBuildFile; fileRef = C9DFA964299BEB96006929C1 /* NoteCard.swift */; };
		C9DFA969299BEC33006929C1 /* CardStyle.swift in Sources */ = {isa = PBXBuildFile; fileRef = C9DFA968299BEC33006929C1 /* CardStyle.swift */; };
		C9DFA971299BF8CD006929C1 /* RepliesView.swift in Sources */ = {isa = PBXBuildFile; fileRef = C9DFA970299BF8CD006929C1 /* RepliesView.swift */; };
		C9DFA972299BF9E8006929C1 /* CompactNoteView.swift in Sources */ = {isa = PBXBuildFile; fileRef = C9DFA96A299BEE2C006929C1 /* CompactNoteView.swift */; };
		C9DFA976299C30F0006929C1 /* Localized.swift in Sources */ = {isa = PBXBuildFile; fileRef = C9DFA975299C30F0006929C1 /* Localized.swift */; };
		C9DFA97B299C31EE006929C1 /* Localized.swift in Sources */ = {isa = PBXBuildFile; fileRef = C9DFA975299C30F0006929C1 /* Localized.swift */; };
		C9E37E0F2A1E7C32003D4B0A /* ReportMenu.swift in Sources */ = {isa = PBXBuildFile; fileRef = C9E37E0E2A1E7C32003D4B0A /* ReportMenu.swift */; };
		C9E37E122A1E7EC5003D4B0A /* PreviewContainer.swift in Sources */ = {isa = PBXBuildFile; fileRef = C9E37E112A1E7EC5003D4B0A /* PreviewContainer.swift */; };
		C9E37E152A1E8143003D4B0A /* Report.swift in Sources */ = {isa = PBXBuildFile; fileRef = C9E37E142A1E8143003D4B0A /* Report.swift */; };
		C9E37E162A1E8143003D4B0A /* Report.swift in Sources */ = {isa = PBXBuildFile; fileRef = C9E37E142A1E8143003D4B0A /* Report.swift */; };
		C9E9D9C72A2E1EC40048AF0B /* (null) in Sources */ = {isa = PBXBuildFile; };
		C9E9D9CA2A2E35440048AF0B /* (null) in Sources */ = {isa = PBXBuildFile; };
		C9EE3E602A0538B7008A7491 /* ExpirationTimeButton.swift in Sources */ = {isa = PBXBuildFile; fileRef = C9EE3E5F2A0538B7008A7491 /* ExpirationTimeButton.swift */; };
		C9EE3E632A053910008A7491 /* ExpirationTimeOption.swift in Sources */ = {isa = PBXBuildFile; fileRef = C9EE3E622A053910008A7491 /* ExpirationTimeOption.swift */; };
		C9EE3E642A053910008A7491 /* ExpirationTimeOption.swift in Sources */ = {isa = PBXBuildFile; fileRef = C9EE3E622A053910008A7491 /* ExpirationTimeOption.swift */; };
		C9EEB5512AE3253200027649 /* Generated.strings in Resources */ = {isa = PBXBuildFile; fileRef = 5B46612029CCB894008B8E8C /* Generated.strings */; };
		C9F0BB6929A5039D000547FC /* Int+Bool.swift in Sources */ = {isa = PBXBuildFile; fileRef = C9F0BB6829A5039D000547FC /* Int+Bool.swift */; };
		C9F0BB6B29A503D6000547FC /* PublicKey.swift in Sources */ = {isa = PBXBuildFile; fileRef = C9F0BB6A29A503D6000547FC /* PublicKey.swift */; };
		C9F0BB6C29A503D6000547FC /* PublicKey.swift in Sources */ = {isa = PBXBuildFile; fileRef = C9F0BB6A29A503D6000547FC /* PublicKey.swift */; };
		C9F0BB6D29A503D9000547FC /* Int+Bool.swift in Sources */ = {isa = PBXBuildFile; fileRef = C9F0BB6829A5039D000547FC /* Int+Bool.swift */; };
		C9F0BB6F29A50437000547FC /* NostrConstants.swift in Sources */ = {isa = PBXBuildFile; fileRef = C9F0BB6E29A50437000547FC /* NostrConstants.swift */; };
		C9F0BB7029A50437000547FC /* NostrConstants.swift in Sources */ = {isa = PBXBuildFile; fileRef = C9F0BB6E29A50437000547FC /* NostrConstants.swift */; };
		C9F204802AE029D90029A858 /* AppDestination.swift in Sources */ = {isa = PBXBuildFile; fileRef = C9F2047F2AE029D90029A858 /* AppDestination.swift */; };
		C9F204812AE02D8C0029A858 /* AppDestination.swift in Sources */ = {isa = PBXBuildFile; fileRef = C9F2047F2AE029D90029A858 /* AppDestination.swift */; };
		C9F64D8C29ED840700563F2B /* LogHelper.swift in Sources */ = {isa = PBXBuildFile; fileRef = C9F64D8B29ED840700563F2B /* LogHelper.swift */; };
		C9F64D8D29ED840700563F2B /* LogHelper.swift in Sources */ = {isa = PBXBuildFile; fileRef = C9F64D8B29ED840700563F2B /* LogHelper.swift */; };
		C9F64D8F29ED88CD00563F2B /* Localization+Nos.swift in Sources */ = {isa = PBXBuildFile; fileRef = C9F64D8E29ED88CD00563F2B /* Localization+Nos.swift */; };
		C9F64D9029ED88CD00563F2B /* Localization+Nos.swift in Sources */ = {isa = PBXBuildFile; fileRef = C9F64D8E29ED88CD00563F2B /* Localization+Nos.swift */; };
		C9F75AD22A02D41E005BBE45 /* ComposerActionBar.swift in Sources */ = {isa = PBXBuildFile; fileRef = C9F75AD12A02D41E005BBE45 /* ComposerActionBar.swift */; };
		C9F75AD62A041FF7005BBE45 /* ExpirationTimePicker.swift in Sources */ = {isa = PBXBuildFile; fileRef = C9F75AD52A041FF7005BBE45 /* ExpirationTimePicker.swift */; };
		C9F84C1A298DBB6300C6714D /* Data+Encoding.swift in Sources */ = {isa = PBXBuildFile; fileRef = C9671D72298DB94C00EE7E12 /* Data+Encoding.swift */; };
		C9F84C1C298DBBF400C6714D /* Data+Sha.swift in Sources */ = {isa = PBXBuildFile; fileRef = C9F84C1B298DBBF400C6714D /* Data+Sha.swift */; };
		C9F84C1D298DBC6100C6714D /* Data+Sha.swift in Sources */ = {isa = PBXBuildFile; fileRef = C9F84C1B298DBBF400C6714D /* Data+Sha.swift */; };
		C9F84C21298DC36800C6714D /* AppView.swift in Sources */ = {isa = PBXBuildFile; fileRef = C9F84C20298DC36800C6714D /* AppView.swift */; };
		C9F84C23298DC7B900C6714D /* SettingsView.swift in Sources */ = {isa = PBXBuildFile; fileRef = C9F84C22298DC7B900C6714D /* SettingsView.swift */; };
		C9F84C27298DC98800C6714D /* KeyPair.swift in Sources */ = {isa = PBXBuildFile; fileRef = C9F84C26298DC98800C6714D /* KeyPair.swift */; };
		CD09A74429A50F1D0063464F /* SideMenu.swift in Sources */ = {isa = PBXBuildFile; fileRef = CD09A74329A50F1D0063464F /* SideMenu.swift */; };
		CD09A74629A50F750063464F /* SideMenuContent.swift in Sources */ = {isa = PBXBuildFile; fileRef = CD09A74529A50F750063464F /* SideMenuContent.swift */; };
		CD09A74829A51EFC0063464F /* Router.swift in Sources */ = {isa = PBXBuildFile; fileRef = CD09A74729A51EFC0063464F /* Router.swift */; };
		CD09A74929A521210063464F /* Router.swift in Sources */ = {isa = PBXBuildFile; fileRef = CD09A74729A51EFC0063464F /* Router.swift */; };
		CD09A75929A521D20063464F /* Color+Hex.swift in Sources */ = {isa = PBXBuildFile; fileRef = C95D68AA299E710F00429F86 /* Color+Hex.swift */; };
		CD09A75F29A521FD0063464F /* RelayService.swift in Sources */ = {isa = PBXBuildFile; fileRef = C97797B8298AA19A0046BD25 /* RelayService.swift */; };
		CD09A76029A521FD0063464F /* Filter.swift in Sources */ = {isa = PBXBuildFile; fileRef = A336DD3B299FD78000A0CBA0 /* Filter.swift */; };
		CD09A76229A5220E0063464F /* AppController.swift in Sources */ = {isa = PBXBuildFile; fileRef = 3F170C77299D816200BC8F8B /* AppController.swift */; };
		CD27177629A7C8B200AE8888 /* sample_replies.json in Resources */ = {isa = PBXBuildFile; fileRef = CD27177529A7C8B200AE8888 /* sample_replies.json */; };
		CD2CF38E299E67F900332116 /* CardButtonStyle.swift in Sources */ = {isa = PBXBuildFile; fileRef = CD2CF38D299E67F900332116 /* CardButtonStyle.swift */; };
		CD2CF390299E68BE00332116 /* NoteButton.swift in Sources */ = {isa = PBXBuildFile; fileRef = CD2CF38F299E68BE00332116 /* NoteButton.swift */; };
		CD4908D429B92941007443DB /* ReportABugMailView.swift in Sources */ = {isa = PBXBuildFile; fileRef = CD4908D329B92941007443DB /* ReportABugMailView.swift */; };
		CD76864C29B12F7E00085358 /* ExpandingTextFieldAndSubmitButton.swift in Sources */ = {isa = PBXBuildFile; fileRef = CD76864B29B12F7E00085358 /* ExpandingTextFieldAndSubmitButton.swift */; };
		CD76865029B6503500085358 /* NoteOptionsButton.swift in Sources */ = {isa = PBXBuildFile; fileRef = CD76864F29B6503500085358 /* NoteOptionsButton.swift */; };
		CD76865329B793F400085358 /* DiscoverSearchBar.swift in Sources */ = {isa = PBXBuildFile; fileRef = CD76865229B793F400085358 /* DiscoverSearchBar.swift */; };
		CDDA1F7B29A527650047ACD8 /* Starscream in Frameworks */ = {isa = PBXBuildFile; productRef = CDDA1F7A29A527650047ACD8 /* Starscream */; };
		CDDA1F7D29A527650047ACD8 /* SwiftUINavigation in Frameworks */ = {isa = PBXBuildFile; productRef = CDDA1F7C29A527650047ACD8 /* SwiftUINavigation */; };
		DC08FF7E2A7968FF009F87D1 /* FileStorageAPI.swift in Sources */ = {isa = PBXBuildFile; fileRef = DC5F20422A6ED75C00F8D73F /* FileStorageAPI.swift */; };
		DC08FF802A796997009F87D1 /* ImagePicker.swift in Sources */ = {isa = PBXBuildFile; fileRef = DC5F20402A6AE31000F8D73F /* ImagePicker.swift */; };
		DC08FF812A7969C5009F87D1 /* UIDevice+Simulator.swift in Sources */ = {isa = PBXBuildFile; fileRef = DC2E54C72A700F1400C2CAAB /* UIDevice+Simulator.swift */; };
		DC2E54C82A700F1400C2CAAB /* UIDevice+Simulator.swift in Sources */ = {isa = PBXBuildFile; fileRef = DC2E54C72A700F1400C2CAAB /* UIDevice+Simulator.swift */; };
		DC4AB2F62A4475B800D1478A /* AppDelegate.swift in Sources */ = {isa = PBXBuildFile; fileRef = DC4AB2F52A4475B800D1478A /* AppDelegate.swift */; };
		DC5F203F2A6AE24200F8D73F /* ImagePickerButton.swift in Sources */ = {isa = PBXBuildFile; fileRef = DC5F203E2A6AE24200F8D73F /* ImagePickerButton.swift */; };
		DC5F20412A6AE31000F8D73F /* ImagePicker.swift in Sources */ = {isa = PBXBuildFile; fileRef = DC5F20402A6AE31000F8D73F /* ImagePicker.swift */; };
		DC5F20432A6ED75C00F8D73F /* FileStorageAPI.swift in Sources */ = {isa = PBXBuildFile; fileRef = DC5F20422A6ED75C00F8D73F /* FileStorageAPI.swift */; };
/* End PBXBuildFile section */

/* Begin PBXContainerItemProxy section */
		C90862C129E9804B00C35A71 /* PBXContainerItemProxy */ = {
			isa = PBXContainerItemProxy;
			containerPortal = C9DEBFC6298941000078B43A /* Project object */;
			proxyType = 1;
			remoteGlobalIDString = C9DEBFCD298941000078B43A;
			remoteInfo = Nos;
		};
		C9DEBFE5298941020078B43A /* PBXContainerItemProxy */ = {
			isa = PBXContainerItemProxy;
			containerPortal = C9DEBFC6298941000078B43A /* Project object */;
			proxyType = 1;
			remoteGlobalIDString = C9DEBFCD298941000078B43A;
			remoteInfo = Nos;
		};
		C9DEBFEF298941020078B43A /* PBXContainerItemProxy */ = {
			isa = PBXContainerItemProxy;
			containerPortal = C9DEBFC6298941000078B43A /* Project object */;
			proxyType = 1;
			remoteGlobalIDString = C9DEBFCD298941000078B43A;
			remoteInfo = Nos;
		};
/* End PBXContainerItemProxy section */

/* Begin PBXFileReference section */
		2D4010A12AD87DF300F93AD4 /* AuthorCardKnowFollowersView.swift */ = {isa = PBXFileReference; fileEncoding = 4; lastKnownFileType = sourcecode.swift; path = AuthorCardKnowFollowersView.swift; sourceTree = "<group>"; };
		2D8DD2DE2AE2642F00C258CB /* NewPostFlag.swift */ = {isa = PBXFileReference; lastKnownFileType = sourcecode.swift; path = NewPostFlag.swift; sourceTree = "<group>"; };
		3F170C77299D816200BC8F8B /* AppController.swift */ = {isa = PBXFileReference; lastKnownFileType = sourcecode.swift; path = AppController.swift; sourceTree = "<group>"; };
		3F30020429C1FDD9003D4F8B /* OnboardingStartView.swift */ = {isa = PBXFileReference; lastKnownFileType = sourcecode.swift; path = OnboardingStartView.swift; sourceTree = "<group>"; };
		3F30020629C237AB003D4F8B /* OnboardingAgeVerificationView.swift */ = {isa = PBXFileReference; lastKnownFileType = sourcecode.swift; path = OnboardingAgeVerificationView.swift; sourceTree = "<group>"; };
		3F30020829C23895003D4F8B /* OnboardingNotOldEnoughView.swift */ = {isa = PBXFileReference; lastKnownFileType = sourcecode.swift; path = OnboardingNotOldEnoughView.swift; sourceTree = "<group>"; };
		3F30020A29C361C8003D4F8B /* OnboardingTermsOfServiceView.swift */ = {isa = PBXFileReference; lastKnownFileType = sourcecode.swift; path = OnboardingTermsOfServiceView.swift; sourceTree = "<group>"; };
		3F30020C29C382EB003D4F8B /* OnboardingLoginView.swift */ = {isa = PBXFileReference; lastKnownFileType = sourcecode.swift; path = OnboardingLoginView.swift; sourceTree = "<group>"; };
		3F43C47529A9625700E896A0 /* AuthorReference+CoreDataClass.swift */ = {isa = PBXFileReference; lastKnownFileType = sourcecode.swift; path = "AuthorReference+CoreDataClass.swift"; sourceTree = "<group>"; };
		3F60F42829B27D3E000D62C4 /* ThreadView.swift */ = {isa = PBXFileReference; lastKnownFileType = sourcecode.swift; path = ThreadView.swift; sourceTree = "<group>"; };
		3FB5E650299D28A200386527 /* OnboardingView.swift */ = {isa = PBXFileReference; lastKnownFileType = sourcecode.swift; path = OnboardingView.swift; sourceTree = "<group>"; };
		3FFB1D88299FF37C002A755D /* AvatarView.swift */ = {isa = PBXFileReference; lastKnownFileType = sourcecode.swift; path = AvatarView.swift; sourceTree = "<group>"; };
		3FFB1D9229A6BBCE002A755D /* EventReference+CoreDataClass.swift */ = {isa = PBXFileReference; fileEncoding = 4; lastKnownFileType = sourcecode.swift; path = "EventReference+CoreDataClass.swift"; sourceTree = "<group>"; };
		3FFB1D9529A6BBEC002A755D /* Collection+SafeSubscript.swift */ = {isa = PBXFileReference; fileEncoding = 4; lastKnownFileType = sourcecode.swift; path = "Collection+SafeSubscript.swift"; sourceTree = "<group>"; };
		3FFB1D9B29A7DF9D002A755D /* StackedAvatarsView.swift */ = {isa = PBXFileReference; fileEncoding = 4; lastKnownFileType = sourcecode.swift; path = StackedAvatarsView.swift; sourceTree = "<group>"; };
		5B0D99022A94090A0039F0C5 /* DoubleTapToPopModifier.swift */ = {isa = PBXFileReference; lastKnownFileType = sourcecode.swift; path = DoubleTapToPopModifier.swift; sourceTree = "<group>"; };
		5B46611929CCB6DF008B8E8C /* ExportStrings.sh */ = {isa = PBXFileReference; lastKnownFileType = text.script.sh; path = ExportStrings.sh; sourceTree = "<group>"; };
		5B46611B29CCB725008B8E8C /* ExportStrings.swift */ = {isa = PBXFileReference; lastKnownFileType = sourcecode.swift; path = ExportStrings.swift; sourceTree = "<group>"; };
		5B46611F29CCB894008B8E8C /* en */ = {isa = PBXFileReference; lastKnownFileType = text.plist.strings; name = en; path = en.lproj/Generated.strings; sourceTree = "<group>"; };
		5B46612129CCBBE2008B8E8C /* es */ = {isa = PBXFileReference; lastKnownFileType = text.plist.strings; name = es; path = es.lproj/Generated.strings; sourceTree = "<group>"; };
		5B46612229CCBC6C008B8E8C /* zh-Hans */ = {isa = PBXFileReference; lastKnownFileType = text.plist.strings; name = "zh-Hans"; path = "zh-Hans.lproj/Generated.strings"; sourceTree = "<group>"; };
		5B48EC692A1406C4001EDA7F /* de */ = {isa = PBXFileReference; lastKnownFileType = text.plist.strings; name = de; path = de.lproj/Generated.strings; sourceTree = "<group>"; };
		5B503F612A291A1A0098805A /* JSONRelayMetadata.swift */ = {isa = PBXFileReference; lastKnownFileType = sourcecode.swift; path = JSONRelayMetadata.swift; sourceTree = "<group>"; };
		5B6EB48D29EDBE0E006E750C /* NoteParser.swift */ = {isa = PBXFileReference; lastKnownFileType = sourcecode.swift; path = NoteParser.swift; sourceTree = "<group>"; };
		5B6EB48F29EDBEC1006E750C /* NoteParserTests.swift */ = {isa = PBXFileReference; lastKnownFileType = sourcecode.swift; path = NoteParserTests.swift; sourceTree = "<group>"; };
		5B80BE9D29F9864000A363E4 /* Bech32Tests.swift */ = {isa = PBXFileReference; lastKnownFileType = sourcecode.swift; path = Bech32Tests.swift; sourceTree = "<group>"; };
		5B834F662A83FB5C000C1432 /* ProfileKnownFollowersView.swift */ = {isa = PBXFileReference; lastKnownFileType = sourcecode.swift; path = ProfileKnownFollowersView.swift; sourceTree = "<group>"; };
		5B834F682A83FC7F000C1432 /* ProfileSocialStatsView.swift */ = {isa = PBXFileReference; lastKnownFileType = sourcecode.swift; path = ProfileSocialStatsView.swift; sourceTree = "<group>"; };
		5B8805192A21027C00E21F06 /* SHA256Key.swift */ = {isa = PBXFileReference; lastKnownFileType = sourcecode.swift; path = SHA256Key.swift; sourceTree = "<group>"; };
		5B88051B2A21046C00E21F06 /* SHA256KeyTests.swift */ = {isa = PBXFileReference; lastKnownFileType = sourcecode.swift; path = SHA256KeyTests.swift; sourceTree = "<group>"; };
		5B88051E2A21056E00E21F06 /* TLVTests.swift */ = {isa = PBXFileReference; lastKnownFileType = sourcecode.swift; path = TLVTests.swift; sourceTree = "<group>"; };
		5B8B77182A1FDA3C004FC675 /* TLV.swift */ = {isa = PBXFileReference; lastKnownFileType = sourcecode.swift; path = TLV.swift; sourceTree = "<group>"; };
		5B8C96AB29D52AD200B73AEC /* AuthorListView.swift */ = {isa = PBXFileReference; lastKnownFileType = sourcecode.swift; path = AuthorListView.swift; sourceTree = "<group>"; };
		5B8C96AF29DB2E1100B73AEC /* SearchTextFieldObserver.swift */ = {isa = PBXFileReference; lastKnownFileType = sourcecode.swift; path = SearchTextFieldObserver.swift; sourceTree = "<group>"; };
		5B8C96B129DB313300B73AEC /* AuthorRow.swift */ = {isa = PBXFileReference; lastKnownFileType = sourcecode.swift; path = AuthorRow.swift; sourceTree = "<group>"; };
		5B8C96B529DDD3B200B73AEC /* EditableText.swift */ = {isa = PBXFileReference; lastKnownFileType = sourcecode.swift; path = EditableText.swift; sourceTree = "<group>"; };
		5BE281BD2AE2CCAE00880466 /* StoriesView.swift */ = {isa = PBXFileReference; fileEncoding = 4; lastKnownFileType = sourcecode.swift; path = StoriesView.swift; sourceTree = "<group>"; };
		5BE281C02AE2CCB400880466 /* StoryNoteView.swift */ = {isa = PBXFileReference; fileEncoding = 4; lastKnownFileType = sourcecode.swift; path = StoryNoteView.swift; sourceTree = "<group>"; };
		5BE281C32AE2CCC300880466 /* AuthorStoryView.swift */ = {isa = PBXFileReference; fileEncoding = 4; lastKnownFileType = sourcecode.swift; path = AuthorStoryView.swift; sourceTree = "<group>"; };
		5BE281C62AE2CCD800880466 /* ReplyButton.swift */ = {isa = PBXFileReference; fileEncoding = 4; lastKnownFileType = sourcecode.swift; path = ReplyButton.swift; sourceTree = "<group>"; };
		5BE281C92AE2CCEB00880466 /* HomeTab.swift */ = {isa = PBXFileReference; fileEncoding = 4; lastKnownFileType = sourcecode.swift; path = HomeTab.swift; sourceTree = "<group>"; };
		5BFF66AF2A4B55FC00AA79DD /* Nos 10.xcdatamodel */ = {isa = PBXFileReference; lastKnownFileType = wrapper.xcdatamodel; path = "Nos 10.xcdatamodel"; sourceTree = "<group>"; };
		5BFF66B02A573F6400AA79DD /* RelayDetailView.swift */ = {isa = PBXFileReference; lastKnownFileType = sourcecode.swift; path = RelayDetailView.swift; sourceTree = "<group>"; };
		5BFF66B32A58853D00AA79DD /* PublishedEventsView.swift */ = {isa = PBXFileReference; lastKnownFileType = sourcecode.swift; path = PublishedEventsView.swift; sourceTree = "<group>"; };
		5BFF66B52A58A8A000AA79DD /* MutesView.swift */ = {isa = PBXFileReference; lastKnownFileType = sourcecode.swift; path = MutesView.swift; sourceTree = "<group>"; };
		A303AF8229A9153A005DC8FC /* FollowButton.swift */ = {isa = PBXFileReference; lastKnownFileType = sourcecode.swift; path = FollowButton.swift; sourceTree = "<group>"; };
		A32B6C7229A6BE9B00653FF5 /* FollowsView.swift */ = {isa = PBXFileReference; lastKnownFileType = sourcecode.swift; path = FollowsView.swift; sourceTree = "<group>"; };
		A32B6C7729A6C99200653FF5 /* FollowCard.swift */ = {isa = PBXFileReference; lastKnownFileType = sourcecode.swift; path = FollowCard.swift; sourceTree = "<group>"; };
		A336DD3B299FD78000A0CBA0 /* Filter.swift */ = {isa = PBXFileReference; lastKnownFileType = sourcecode.swift; path = Filter.swift; sourceTree = "<group>"; };
		A34E439829A522F20057AFCB /* CurrentUser.swift */ = {isa = PBXFileReference; lastKnownFileType = sourcecode.swift; path = CurrentUser.swift; sourceTree = "<group>"; };
		A351E1A129BA92240009B7F6 /* ProfileEditView.swift */ = {isa = PBXFileReference; fileEncoding = 4; lastKnownFileType = sourcecode.swift; path = ProfileEditView.swift; sourceTree = "<group>"; };
		A3B943CE299AE00100A15A08 /* KeyChain.swift */ = {isa = PBXFileReference; lastKnownFileType = sourcecode.swift; path = KeyChain.swift; sourceTree = "<group>"; };
		A3B943D4299D514800A15A08 /* Follow+CoreDataClass.swift */ = {isa = PBXFileReference; lastKnownFileType = sourcecode.swift; path = "Follow+CoreDataClass.swift"; sourceTree = "<group>"; };
		C905B0762A619E99009B8A78 /* LinkPreview.swift */ = {isa = PBXFileReference; lastKnownFileType = sourcecode.swift; path = LinkPreview.swift; sourceTree = "<group>"; };
		C905EA342A3360FE006F1E99 /* StagingSecrets.xcconfig */ = {isa = PBXFileReference; fileEncoding = 4; lastKnownFileType = text.xcconfig; name = StagingSecrets.xcconfig; path = Nos/Assets/StagingSecrets.xcconfig; sourceTree = SOURCE_ROOT; };
		C90862BB29E9804B00C35A71 /* NosPerformanceTests.xctest */ = {isa = PBXFileReference; explicitFileType = wrapper.cfbundle; includeInIndex = 0; path = NosPerformanceTests.xctest; sourceTree = BUILT_PRODUCTS_DIR; };
		C90862BD29E9804B00C35A71 /* NosPerformanceTests.swift */ = {isa = PBXFileReference; lastKnownFileType = sourcecode.swift; path = NosPerformanceTests.swift; sourceTree = "<group>"; };
		C92A04DD2A58B02B00C844B8 /* Nos 11.xcdatamodel */ = {isa = PBXFileReference; lastKnownFileType = wrapper.xcdatamodel; path = "Nos 11.xcdatamodel"; sourceTree = "<group>"; };
		C92DF80129BFAF9300400561 /* ProductionSecrets.xcconfig */ = {isa = PBXFileReference; lastKnownFileType = text.xcconfig; path = ProductionSecrets.xcconfig; sourceTree = "<group>"; };
		C92DF80429C25DE900400561 /* URL+Extensions.swift */ = {isa = PBXFileReference; lastKnownFileType = sourcecode.swift; path = "URL+Extensions.swift"; sourceTree = "<group>"; };
		C92DF80729C25FA900400561 /* SquareImage.swift */ = {isa = PBXFileReference; lastKnownFileType = sourcecode.swift; path = SquareImage.swift; sourceTree = "<group>"; };
		C92F01512AC4D6AB00972489 /* NosFormSection.swift */ = {isa = PBXFileReference; lastKnownFileType = sourcecode.swift; path = NosFormSection.swift; sourceTree = "<group>"; };
		C92F01542AC4D6CF00972489 /* BeveledSeparator.swift */ = {isa = PBXFileReference; lastKnownFileType = sourcecode.swift; path = BeveledSeparator.swift; sourceTree = "<group>"; };
		C92F01572AC4D6F700972489 /* NosTextField.swift */ = {isa = PBXFileReference; lastKnownFileType = sourcecode.swift; path = NosTextField.swift; sourceTree = "<group>"; };
		C92F015A2AC4D74E00972489 /* NosTextEditor.swift */ = {isa = PBXFileReference; lastKnownFileType = sourcecode.swift; path = NosTextEditor.swift; sourceTree = "<group>"; };
		C92F015D2AC4D99400972489 /* NosForm.swift */ = {isa = PBXFileReference; lastKnownFileType = sourcecode.swift; path = NosForm.swift; sourceTree = "<group>"; };
		C930055E2A6AF8320098CA9E /* LoadingContent.swift */ = {isa = PBXFileReference; fileEncoding = 4; lastKnownFileType = sourcecode.swift; path = LoadingContent.swift; sourceTree = "<group>"; };
		C931517C29B915AF00934506 /* StaggeredGrid.swift */ = {isa = PBXFileReference; lastKnownFileType = sourcecode.swift; path = StaggeredGrid.swift; sourceTree = "<group>"; };
		C936B45B2A4C7D6B00DF1EB9 /* UNSWizard.swift */ = {isa = PBXFileReference; fileEncoding = 4; lastKnownFileType = sourcecode.swift; path = UNSWizard.swift; sourceTree = "<group>"; };
		C936B4612A4CB01C00DF1EB9 /* PushNotificationService.swift */ = {isa = PBXFileReference; lastKnownFileType = sourcecode.swift; path = PushNotificationService.swift; sourceTree = "<group>"; };
		C937786129FC6D1900568C27 /* pt-BR */ = {isa = PBXFileReference; lastKnownFileType = text.plist.strings; name = "pt-BR"; path = "pt-BR.lproj/Generated.strings"; sourceTree = "<group>"; };
		C93CA0C229AE3A1E00921183 /* JSONEvent.swift */ = {isa = PBXFileReference; lastKnownFileType = sourcecode.swift; path = JSONEvent.swift; sourceTree = "<group>"; };
		C93EC2F029C337EB0012EE2A /* RelayPicker.swift */ = {isa = PBXFileReference; lastKnownFileType = sourcecode.swift; path = RelayPicker.swift; sourceTree = "<group>"; };
		C93EC2F329C34C860012EE2A /* NSPredicate+Bool.swift */ = {isa = PBXFileReference; lastKnownFileType = sourcecode.swift; path = "NSPredicate+Bool.swift"; sourceTree = "<group>"; };
		C93EC2F629C351470012EE2A /* Optional+Unwrap.swift */ = {isa = PBXFileReference; lastKnownFileType = sourcecode.swift; path = "Optional+Unwrap.swift"; sourceTree = "<group>"; };
		C93EC2F929C370DE0012EE2A /* DiscoverGrid.swift */ = {isa = PBXFileReference; lastKnownFileType = sourcecode.swift; path = DiscoverGrid.swift; sourceTree = "<group>"; };
		C93EC2FC29C3785C0012EE2A /* View+RoundedCorner.swift */ = {isa = PBXFileReference; fileEncoding = 4; lastKnownFileType = sourcecode.swift; path = "View+RoundedCorner.swift"; sourceTree = "<group>"; };
		C93F488C2AC5C30C00900CEC /* NosFormField.swift */ = {isa = PBXFileReference; lastKnownFileType = sourcecode.swift; path = NosFormField.swift; sourceTree = "<group>"; };
		C93F488F2AC5C9C400900CEC /* UNSWizardPhoneView.swift */ = {isa = PBXFileReference; fileEncoding = 4; lastKnownFileType = sourcecode.swift; path = UNSWizardPhoneView.swift; sourceTree = "<group>"; };
		C93F48922AC5C9CE00900CEC /* UNSWizardIntroView.swift */ = {isa = PBXFileReference; fileEncoding = 4; lastKnownFileType = sourcecode.swift; path = UNSWizardIntroView.swift; sourceTree = "<group>"; };
		C942566829B66A2800C4202C /* Date+Elapsed.swift */ = {isa = PBXFileReference; fileEncoding = 4; lastKnownFileType = sourcecode.swift; path = "Date+Elapsed.swift"; sourceTree = "<group>"; };
		C94437E529B0DB83004D8C86 /* NotificationsView.swift */ = {isa = PBXFileReference; lastKnownFileType = sourcecode.swift; path = NotificationsView.swift; sourceTree = "<group>"; };
		C94A5E142A716A6D00B6EC5D /* EditableNoteText.swift */ = {isa = PBXFileReference; lastKnownFileType = sourcecode.swift; path = EditableNoteText.swift; sourceTree = "<group>"; };
		C94A5E172A72C84200B6EC5D /* ReportCategory.swift */ = {isa = PBXFileReference; lastKnownFileType = sourcecode.swift; path = ReportCategory.swift; sourceTree = "<group>"; };
		C94BC09A2A0AC74A0098F6F1 /* PreviewData.swift */ = {isa = PBXFileReference; lastKnownFileType = sourcecode.swift; path = PreviewData.swift; sourceTree = "<group>"; };
		C94C4CF22AD993CA00F801CA /* UNSErrorView.swift */ = {isa = PBXFileReference; lastKnownFileType = sourcecode.swift; path = UNSErrorView.swift; sourceTree = "<group>"; };
		C94D14802A12B3F70014C906 /* SearchBar.swift */ = {isa = PBXFileReference; lastKnownFileType = sourcecode.swift; path = SearchBar.swift; sourceTree = "<group>"; };
		C94D39212ABDDDFE0019C4D5 /* Secrets.xcconfig */ = {isa = PBXFileReference; fileEncoding = 4; lastKnownFileType = text.xcconfig; path = Secrets.xcconfig; sourceTree = "<group>"; };
		C94D39242ABDDFB60019C4D5 /* EmptySecrets.xcconfig */ = {isa = PBXFileReference; fileEncoding = 4; lastKnownFileType = text.xcconfig; path = EmptySecrets.xcconfig; sourceTree = "<group>"; };
		C94D59AD2AE7286E00295AE8 /* ReportTests.swift */ = {isa = PBXFileReference; lastKnownFileType = sourcecode.swift; path = ReportTests.swift; sourceTree = "<group>"; };
		C94D6D5B2AC5D14400F0F11E /* WizardTextField.swift */ = {isa = PBXFileReference; lastKnownFileType = sourcecode.swift; path = WizardTextField.swift; sourceTree = "<group>"; };
		C94D855B2991479900749478 /* NewNoteView.swift */ = {isa = PBXFileReference; lastKnownFileType = sourcecode.swift; path = NewNoteView.swift; sourceTree = "<group>"; };
		C94FE5A629F8441200C27119 /* zh-Hant */ = {isa = PBXFileReference; lastKnownFileType = text.plist.strings; name = "zh-Hant"; path = "zh-Hant.lproj/Generated.strings"; sourceTree = "<group>"; };
		C94FE5A729F8441200C27119 /* fr */ = {isa = PBXFileReference; lastKnownFileType = text.plist.strings; name = fr; path = fr.lproj/Generated.strings; sourceTree = "<group>"; };
		C95D689E299E6B4100429F86 /* ProfileHeader.swift */ = {isa = PBXFileReference; fileEncoding = 4; lastKnownFileType = sourcecode.swift; path = ProfileHeader.swift; sourceTree = "<group>"; };
		C95D68A0299E6D3E00429F86 /* BioView.swift */ = {isa = PBXFileReference; fileEncoding = 4; lastKnownFileType = sourcecode.swift; path = BioView.swift; sourceTree = "<group>"; };
		C95D68A2299E6D9000429F86 /* SelectableText.swift */ = {isa = PBXFileReference; fileEncoding = 4; lastKnownFileType = sourcecode.swift; path = SelectableText.swift; sourceTree = "<group>"; };
		C95D68A4299E6E1E00429F86 /* PlaceholderModifier.swift */ = {isa = PBXFileReference; fileEncoding = 4; lastKnownFileType = sourcecode.swift; path = PlaceholderModifier.swift; sourceTree = "<group>"; };
		C95D68A8299E709800429F86 /* LinearGradient+Planetary.swift */ = {isa = PBXFileReference; fileEncoding = 4; lastKnownFileType = sourcecode.swift; path = "LinearGradient+Planetary.swift"; sourceTree = "<group>"; };
		C95D68AA299E710F00429F86 /* Color+Hex.swift */ = {isa = PBXFileReference; fileEncoding = 4; lastKnownFileType = sourcecode.swift; path = "Color+Hex.swift"; sourceTree = "<group>"; };
		C95D68AC299E721700429F86 /* ProfileView.swift */ = {isa = PBXFileReference; lastKnownFileType = sourcecode.swift; path = ProfileView.swift; sourceTree = "<group>"; };
		C95D68AF299ECE0700429F86 /* CHANGELOG.md */ = {isa = PBXFileReference; fileEncoding = 4; lastKnownFileType = net.daringfireball.markdown; path = CHANGELOG.md; sourceTree = "<group>"; };
		C95D68B0299ECE0700429F86 /* README.md */ = {isa = PBXFileReference; fileEncoding = 4; lastKnownFileType = net.daringfireball.markdown; path = README.md; sourceTree = "<group>"; };
		C95D68B1299ECE0700429F86 /* CONTRIBUTING.md */ = {isa = PBXFileReference; fileEncoding = 4; lastKnownFileType = net.daringfireball.markdown; path = CONTRIBUTING.md; sourceTree = "<group>"; };
		C960C57029F3236200929990 /* LikeButton.swift */ = {isa = PBXFileReference; lastKnownFileType = sourcecode.swift; path = LikeButton.swift; sourceTree = "<group>"; };
		C960C57329F3251E00929990 /* RepostButton.swift */ = {isa = PBXFileReference; lastKnownFileType = sourcecode.swift; path = RepostButton.swift; sourceTree = "<group>"; };
		C9646EA029B7A22C007239A4 /* Analytics.swift */ = {isa = PBXFileReference; lastKnownFileType = sourcecode.swift; path = Analytics.swift; sourceTree = "<group>"; };
		C9646EAD29B8D653007239A4 /* ViewDidLoadModifier.swift */ = {isa = PBXFileReference; lastKnownFileType = sourcecode.swift; path = ViewDidLoadModifier.swift; sourceTree = "<group>"; };
		C9671D72298DB94C00EE7E12 /* Data+Encoding.swift */ = {isa = PBXFileReference; lastKnownFileType = sourcecode.swift; path = "Data+Encoding.swift"; sourceTree = "<group>"; };
		C9680AD02ACC5251006C8C93 /* Either.swift */ = {isa = PBXFileReference; fileEncoding = 4; lastKnownFileType = sourcecode.swift; path = Either.swift; sourceTree = "<group>"; };
		C9680AD32ACDF57D006C8C93 /* UNSWizardNeedsPaymentView.swift */ = {isa = PBXFileReference; fileEncoding = 4; lastKnownFileType = sourcecode.swift; path = UNSWizardNeedsPaymentView.swift; sourceTree = "<group>"; };
		C973364E2A7968220012D8B8 /* SetUpUNSBanner.swift */ = {isa = PBXFileReference; fileEncoding = 4; lastKnownFileType = sourcecode.swift; path = SetUpUNSBanner.swift; sourceTree = "<group>"; };
		C973AB552A323167002AED16 /* Follow+CoreDataProperties.swift */ = {isa = PBXFileReference; lastKnownFileType = sourcecode.swift; path = "Follow+CoreDataProperties.swift"; sourceTree = "<group>"; };
		C973AB562A323167002AED16 /* Event+CoreDataProperties.swift */ = {isa = PBXFileReference; lastKnownFileType = sourcecode.swift; path = "Event+CoreDataProperties.swift"; sourceTree = "<group>"; };
		C973AB572A323167002AED16 /* AuthorReference+CoreDataProperties.swift */ = {isa = PBXFileReference; lastKnownFileType = sourcecode.swift; path = "AuthorReference+CoreDataProperties.swift"; sourceTree = "<group>"; };
		C973AB582A323167002AED16 /* Author+CoreDataProperties.swift */ = {isa = PBXFileReference; lastKnownFileType = sourcecode.swift; path = "Author+CoreDataProperties.swift"; sourceTree = "<group>"; };
		C973AB592A323167002AED16 /* Relay+CoreDataProperties.swift */ = {isa = PBXFileReference; lastKnownFileType = sourcecode.swift; path = "Relay+CoreDataProperties.swift"; sourceTree = "<group>"; };
		C973AB5A2A323167002AED16 /* EventReference+CoreDataProperties.swift */ = {isa = PBXFileReference; lastKnownFileType = sourcecode.swift; path = "EventReference+CoreDataProperties.swift"; sourceTree = "<group>"; };
		C974652D2A3B86600031226F /* NoteCardHeader.swift */ = {isa = PBXFileReference; lastKnownFileType = sourcecode.swift; path = NoteCardHeader.swift; sourceTree = "<group>"; };
		C97465302A3B89140031226F /* AuthorLabel.swift */ = {isa = PBXFileReference; lastKnownFileType = sourcecode.swift; path = AuthorLabel.swift; sourceTree = "<group>"; };
		C97465332A3C95FE0031226F /* RelayPickerToolbarButton.swift */ = {isa = PBXFileReference; lastKnownFileType = sourcecode.swift; path = RelayPickerToolbarButton.swift; sourceTree = "<group>"; };
		C97797B8298AA19A0046BD25 /* RelayService.swift */ = {isa = PBXFileReference; lastKnownFileType = sourcecode.swift; path = RelayService.swift; sourceTree = "<group>"; };
		C97A1C8729E45B3C009D9E8D /* RawEventView.swift */ = {isa = PBXFileReference; fileEncoding = 4; lastKnownFileType = sourcecode.swift; path = RawEventView.swift; sourceTree = "<group>"; };
		C97A1C8A29E45B4E009D9E8D /* RawEventController.swift */ = {isa = PBXFileReference; fileEncoding = 4; lastKnownFileType = sourcecode.swift; path = RawEventController.swift; sourceTree = "<group>"; };
		C97A1C8D29E58EC7009D9E8D /* NSManagedObjectContext+Nos.swift */ = {isa = PBXFileReference; lastKnownFileType = sourcecode.swift; path = "NSManagedObjectContext+Nos.swift"; sourceTree = "<group>"; };
		C981E2DA2AC6088900FBF4F6 /* UNSVerifyCodeView.swift */ = {isa = PBXFileReference; fileEncoding = 4; lastKnownFileType = sourcecode.swift; path = UNSVerifyCodeView.swift; sourceTree = "<group>"; };
		C981E2DC2AC610D600FBF4F6 /* UNSStepImage.swift */ = {isa = PBXFileReference; lastKnownFileType = sourcecode.swift; path = UNSStepImage.swift; sourceTree = "<group>"; };
		C98298312ADD7EDB0096C5B5 /* Info.plist */ = {isa = PBXFileReference; lastKnownFileType = text.plist; path = Info.plist; sourceTree = "<group>"; };
		C98298322ADD7F9A0096C5B5 /* DeepLinkService.swift */ = {isa = PBXFileReference; lastKnownFileType = sourcecode.swift; path = DeepLinkService.swift; sourceTree = "<group>"; };
		C987F81629BA4C6900B44E7A /* BigActionButton.swift */ = {isa = PBXFileReference; fileEncoding = 4; lastKnownFileType = sourcecode.swift; path = BigActionButton.swift; sourceTree = "<group>"; };
		C987F81929BA4D0E00B44E7A /* ActionButton.swift */ = {isa = PBXFileReference; fileEncoding = 4; lastKnownFileType = sourcecode.swift; path = ActionButton.swift; sourceTree = "<group>"; };
		C987F81C29BA6D9A00B44E7A /* ProfileTab.swift */ = {isa = PBXFileReference; lastKnownFileType = sourcecode.swift; path = ProfileTab.swift; sourceTree = "<group>"; };
		C987F82029BA951D00B44E7A /* ClarityCity-ExtraLight.otf */ = {isa = PBXFileReference; lastKnownFileType = file; path = "ClarityCity-ExtraLight.otf"; sourceTree = "<group>"; };
		C987F82129BA951D00B44E7A /* ClarityCity-LightItalic.otf */ = {isa = PBXFileReference; lastKnownFileType = file; path = "ClarityCity-LightItalic.otf"; sourceTree = "<group>"; };
		C987F82229BA951D00B44E7A /* ClarityCity-ExtraBold.otf */ = {isa = PBXFileReference; lastKnownFileType = file; path = "ClarityCity-ExtraBold.otf"; sourceTree = "<group>"; };
		C987F82329BA951D00B44E7A /* ClarityCity-MediumItalic.otf */ = {isa = PBXFileReference; lastKnownFileType = file; path = "ClarityCity-MediumItalic.otf"; sourceTree = "<group>"; };
		C987F82429BA951D00B44E7A /* ClarityCity-BoldItalic.otf */ = {isa = PBXFileReference; lastKnownFileType = file; path = "ClarityCity-BoldItalic.otf"; sourceTree = "<group>"; };
		C987F82529BA951D00B44E7A /* ClarityCity-Bold.otf */ = {isa = PBXFileReference; lastKnownFileType = file; path = "ClarityCity-Bold.otf"; sourceTree = "<group>"; };
		C987F82629BA951D00B44E7A /* ClarityCity-SemiBold.otf */ = {isa = PBXFileReference; lastKnownFileType = file; path = "ClarityCity-SemiBold.otf"; sourceTree = "<group>"; };
		C987F82729BA951D00B44E7A /* ClarityCity-SemiBoldItalic.otf */ = {isa = PBXFileReference; lastKnownFileType = file; path = "ClarityCity-SemiBoldItalic.otf"; sourceTree = "<group>"; };
		C987F82829BA951E00B44E7A /* ClarityCity-Black.otf */ = {isa = PBXFileReference; lastKnownFileType = file; path = "ClarityCity-Black.otf"; sourceTree = "<group>"; };
		C987F82929BA951E00B44E7A /* ClarityCity-ExtraBoldItalic.otf */ = {isa = PBXFileReference; lastKnownFileType = file; path = "ClarityCity-ExtraBoldItalic.otf"; sourceTree = "<group>"; };
		C987F82A29BA951E00B44E7A /* ClarityCity-Light.otf */ = {isa = PBXFileReference; lastKnownFileType = file; path = "ClarityCity-Light.otf"; sourceTree = "<group>"; };
		C987F82B29BA951E00B44E7A /* ClarityCity-BlackItalic.otf */ = {isa = PBXFileReference; lastKnownFileType = file; path = "ClarityCity-BlackItalic.otf"; sourceTree = "<group>"; };
		C987F82C29BA951E00B44E7A /* ClarityCity-Medium.otf */ = {isa = PBXFileReference; lastKnownFileType = file; path = "ClarityCity-Medium.otf"; sourceTree = "<group>"; };
		C987F82D29BA951E00B44E7A /* ClarityCity-ThinItalic.otf */ = {isa = PBXFileReference; lastKnownFileType = file; path = "ClarityCity-ThinItalic.otf"; sourceTree = "<group>"; };
		C987F82E29BA951E00B44E7A /* ClarityCity-RegularItalic.otf */ = {isa = PBXFileReference; lastKnownFileType = file; path = "ClarityCity-RegularItalic.otf"; sourceTree = "<group>"; };
		C987F82F29BA951E00B44E7A /* ClarityCity-ExtraLightItalic.otf */ = {isa = PBXFileReference; lastKnownFileType = file; path = "ClarityCity-ExtraLightItalic.otf"; sourceTree = "<group>"; };
		C987F83029BA951E00B44E7A /* ClarityCity-Regular.otf */ = {isa = PBXFileReference; lastKnownFileType = file; path = "ClarityCity-Regular.otf"; sourceTree = "<group>"; };
		C987F83129BA951E00B44E7A /* ClarityCity-Thin.otf */ = {isa = PBXFileReference; lastKnownFileType = file; path = "ClarityCity-Thin.otf"; sourceTree = "<group>"; };
		C987F85629BA96B700B44E7A /* Info.plist */ = {isa = PBXFileReference; lastKnownFileType = text.plist; path = Info.plist; sourceTree = "<group>"; };
		C987F85729BA981800B44E7A /* Font.swift */ = {isa = PBXFileReference; lastKnownFileType = sourcecode.swift; path = Font.swift; sourceTree = "<group>"; };
		C987F86029BABAF800B44E7A /* String+Markdown.swift */ = {isa = PBXFileReference; lastKnownFileType = sourcecode.swift; path = "String+Markdown.swift"; sourceTree = "<group>"; };
		C98A32262A05795E00E3FA13 /* Task+Timeout.swift */ = {isa = PBXFileReference; lastKnownFileType = sourcecode.swift; path = "Task+Timeout.swift"; sourceTree = "<group>"; };
		C98B8B3F29FBF83B009789C8 /* NotificationCard.swift */ = {isa = PBXFileReference; lastKnownFileType = sourcecode.swift; path = NotificationCard.swift; sourceTree = "<group>"; };
		C98DC9BA2A795CAD004E5F0F /* ActionBanner.swift */ = {isa = PBXFileReference; lastKnownFileType = sourcecode.swift; path = ActionBanner.swift; sourceTree = "<group>"; };
		C99507332AB9EE40005B1096 /* Nos 12.xcdatamodel */ = {isa = PBXFileReference; lastKnownFileType = wrapper.xcdatamodel; path = "Nos 12.xcdatamodel"; sourceTree = "<group>"; };
		C9A0DAD929C685E500466635 /* SideMenuButton.swift */ = {isa = PBXFileReference; lastKnownFileType = sourcecode.swift; path = SideMenuButton.swift; sourceTree = "<group>"; };
		C9A0DADC29C689C900466635 /* NosNavigationBar.swift */ = {isa = PBXFileReference; lastKnownFileType = sourcecode.swift; path = NosNavigationBar.swift; sourceTree = "<group>"; };
		C9A0DADF29C697A100466635 /* AboutView.swift */ = {isa = PBXFileReference; lastKnownFileType = sourcecode.swift; path = AboutView.swift; sourceTree = "<group>"; };
		C9A0DAE329C69F0C00466635 /* HighlightedText.swift */ = {isa = PBXFileReference; fileEncoding = 4; lastKnownFileType = sourcecode.swift; path = HighlightedText.swift; sourceTree = "<group>"; };
		C9A0DAE629C69FA000466635 /* Text+Gradient.swift */ = {isa = PBXFileReference; fileEncoding = 4; lastKnownFileType = sourcecode.swift; path = "Text+Gradient.swift"; sourceTree = "<group>"; };
		C9A0DAE929C6A34200466635 /* ActivityView.swift */ = {isa = PBXFileReference; fileEncoding = 4; lastKnownFileType = sourcecode.swift; path = ActivityView.swift; sourceTree = "<group>"; };
		C9A0DAEC29C6A66C00466635 /* Launch Screen.storyboard */ = {isa = PBXFileReference; lastKnownFileType = file.storyboard; path = "Launch Screen.storyboard"; sourceTree = "<group>"; };
		C9A0DAF729C92F4500466635 /* UNSAPI.swift */ = {isa = PBXFileReference; indentWidth = 3; lastKnownFileType = sourcecode.swift; path = UNSAPI.swift; sourceTree = "<group>"; };
		C9A25B3C29F174D200B39534 /* ReadabilityPadding.swift */ = {isa = PBXFileReference; lastKnownFileType = sourcecode.swift; path = ReadabilityPadding.swift; sourceTree = "<group>"; };
		C9A5C5D32A9FDB6A0076AAD1 /* sv */ = {isa = PBXFileReference; lastKnownFileType = text.plist.strings; name = sv; path = sv.lproj/Generated.strings; sourceTree = "<group>"; };
		C9A6C7402AD837AD001F9500 /* UNSWizardController.swift */ = {isa = PBXFileReference; lastKnownFileType = sourcecode.swift; path = UNSWizardController.swift; sourceTree = "<group>"; };
		C9A6C7462AD84263001F9500 /* UNSNamePicker.swift */ = {isa = PBXFileReference; lastKnownFileType = sourcecode.swift; path = UNSNamePicker.swift; sourceTree = "<group>"; };
		C9A6C7482AD86271001F9500 /* UNSNewNameView.swift */ = {isa = PBXFileReference; lastKnownFileType = sourcecode.swift; path = UNSNewNameView.swift; sourceTree = "<group>"; };
		C9A6C74A2AD866A7001F9500 /* UNSSuccessView.swift */ = {isa = PBXFileReference; lastKnownFileType = sourcecode.swift; path = UNSSuccessView.swift; sourceTree = "<group>"; };
		C9A6C74C2AD98E2A001F9500 /* UNSNameTakenView.swift */ = {isa = PBXFileReference; lastKnownFileType = sourcecode.swift; path = UNSNameTakenView.swift; sourceTree = "<group>"; };
		C9AC31AC2A55E0BD00A94E5A /* NotificationViewModel.swift */ = {isa = PBXFileReference; lastKnownFileType = sourcecode.swift; path = NotificationViewModel.swift; sourceTree = "<group>"; };
		C9ADB132299287D60075E7F8 /* KeyPairTests.swift */ = {isa = PBXFileReference; lastKnownFileType = sourcecode.swift; path = KeyPairTests.swift; sourceTree = "<group>"; };
		C9ADB134299288230075E7F8 /* KeyFixture.swift */ = {isa = PBXFileReference; lastKnownFileType = sourcecode.swift; path = KeyFixture.swift; sourceTree = "<group>"; };
		C9ADB13729928CC30075E7F8 /* String+Hex.swift */ = {isa = PBXFileReference; lastKnownFileType = sourcecode.swift; path = "String+Hex.swift"; sourceTree = "<group>"; };
		C9ADB13C29929B540075E7F8 /* Bech32.swift */ = {isa = PBXFileReference; lastKnownFileType = sourcecode.swift; path = Bech32.swift; sourceTree = "<group>"; };
		C9ADB14029951CB10075E7F8 /* NSManagedObject+Nos.swift */ = {isa = PBXFileReference; lastKnownFileType = sourcecode.swift; path = "NSManagedObject+Nos.swift"; sourceTree = "<group>"; };
		C9B678DA29EEBF3B00303F33 /* DependencyInjection.swift */ = {isa = PBXFileReference; lastKnownFileType = sourcecode.swift; path = DependencyInjection.swift; sourceTree = "<group>"; };
		C9B678DD29EEC35B00303F33 /* Foundation+Sendable.swift */ = {isa = PBXFileReference; lastKnownFileType = sourcecode.swift; path = "Foundation+Sendable.swift"; sourceTree = "<group>"; };
		C9B678E029EEC41000303F33 /* SocialGraphCache.swift */ = {isa = PBXFileReference; lastKnownFileType = sourcecode.swift; path = SocialGraphCache.swift; sourceTree = "<group>"; };
		C9B678E329EED2DC00303F33 /* SocialGraphTests.swift */ = {isa = PBXFileReference; lastKnownFileType = sourcecode.swift; path = SocialGraphTests.swift; sourceTree = "<group>"; };
		C9B678E629F01A8500303F33 /* FullscreenProgressView.swift */ = {isa = PBXFileReference; lastKnownFileType = sourcecode.swift; path = FullscreenProgressView.swift; sourceTree = "<group>"; };
		C9B708BA2A13BE41006C613A /* NoteTextEditor.swift */ = {isa = PBXFileReference; lastKnownFileType = sourcecode.swift; path = NoteTextEditor.swift; sourceTree = "<group>"; };
		C9B71DC12A9003670031ED9F /* CrashReporting.swift */ = {isa = PBXFileReference; lastKnownFileType = sourcecode.swift; path = CrashReporting.swift; sourceTree = "<group>"; };
		C9BAB09A2996FBA10003A84E /* EventProcessor.swift */ = {isa = PBXFileReference; lastKnownFileType = sourcecode.swift; path = EventProcessor.swift; sourceTree = "<group>"; };
		C9BCF1C02AC72020009BDE06 /* UNSWizardChooseNameView.swift */ = {isa = PBXFileReference; lastKnownFileType = sourcecode.swift; path = UNSWizardChooseNameView.swift; sourceTree = "<group>"; };
		C9C2B77B29E072E400548B4A /* WebSocket+Nos.swift */ = {isa = PBXFileReference; lastKnownFileType = sourcecode.swift; path = "WebSocket+Nos.swift"; sourceTree = "<group>"; };
		C9C2B77E29E0731600548B4A /* AsyncTimer.swift */ = {isa = PBXFileReference; lastKnownFileType = sourcecode.swift; path = AsyncTimer.swift; sourceTree = "<group>"; };
		C9C2B78129E0735400548B4A /* RelaySubscriptionManager.swift */ = {isa = PBXFileReference; lastKnownFileType = sourcecode.swift; path = RelaySubscriptionManager.swift; sourceTree = "<group>"; };
		C9C2B78429E073E300548B4A /* RelaySubscription.swift */ = {isa = PBXFileReference; lastKnownFileType = sourcecode.swift; path = RelaySubscription.swift; sourceTree = "<group>"; };
		C9C547502A4F1CC3006B0741 /* SearchController.swift */ = {isa = PBXFileReference; fileEncoding = 4; lastKnownFileType = sourcecode.swift; path = SearchController.swift; sourceTree = "<group>"; };
		C9C547562A4F1D1A006B0741 /* Nos 9.xcdatamodel */ = {isa = PBXFileReference; lastKnownFileType = wrapper.xcdatamodel; path = "Nos 9.xcdatamodel"; sourceTree = "<group>"; };
		C9C547572A4F1D8C006B0741 /* NosNotification+CoreDataClass.swift */ = {isa = PBXFileReference; lastKnownFileType = sourcecode.swift; path = "NosNotification+CoreDataClass.swift"; sourceTree = "<group>"; };
		C9C547582A4F1D8C006B0741 /* NosNotification+CoreDataProperties.swift */ = {isa = PBXFileReference; lastKnownFileType = sourcecode.swift; path = "NosNotification+CoreDataProperties.swift"; sourceTree = "<group>"; };
		C9C9444129F6F0E2002F2C7A /* XCTest+Eventually.swift */ = {isa = PBXFileReference; lastKnownFileType = sourcecode.swift; path = "XCTest+Eventually.swift"; sourceTree = "<group>"; };
		C9CDBBA029A8F14C00C555C7 /* DiscoverView.swift */ = {isa = PBXFileReference; lastKnownFileType = sourcecode.swift; path = DiscoverView.swift; sourceTree = "<group>"; };
		C9CDBBA329A8FA2900C555C7 /* GoldenPostView.swift */ = {isa = PBXFileReference; fileEncoding = 4; lastKnownFileType = sourcecode.swift; path = GoldenPostView.swift; sourceTree = "<group>"; };
		C9CE5B132A0172CF008E198C /* WebView.swift */ = {isa = PBXFileReference; lastKnownFileType = sourcecode.swift; path = WebView.swift; sourceTree = "<group>"; };
		C9CF23162A38A58B00EBEC31 /* ParseQueue.swift */ = {isa = PBXFileReference; lastKnownFileType = sourcecode.swift; path = ParseQueue.swift; sourceTree = "<group>"; };
		C9CFF6D12AB2423000D4B368 /* Text+Localized.swift */ = {isa = PBXFileReference; lastKnownFileType = sourcecode.swift; path = "Text+Localized.swift"; sourceTree = "<group>"; };
		C9D573482AB24B7300E06BB4 /* custom-xcassets.stencil */ = {isa = PBXFileReference; lastKnownFileType = text; name = "custom-xcassets.stencil"; path = "Nos/Assets/SwiftGen Stencils/custom-xcassets.stencil"; sourceTree = SOURCE_ROOT; };
		C9DB207629F30EC700FB7B9D /* AsyncButton.swift */ = {isa = PBXFileReference; lastKnownFileType = sourcecode.swift; path = AsyncButton.swift; sourceTree = "<group>"; };
		C9DEBFCE298941000078B43A /* Nos.app */ = {isa = PBXFileReference; explicitFileType = wrapper.application; includeInIndex = 0; path = Nos.app; sourceTree = BUILT_PRODUCTS_DIR; };
		C9DEBFD1298941000078B43A /* NosApp.swift */ = {isa = PBXFileReference; lastKnownFileType = sourcecode.swift; path = NosApp.swift; sourceTree = "<group>"; };
		C9DEBFD3298941000078B43A /* Persistence.swift */ = {isa = PBXFileReference; lastKnownFileType = sourcecode.swift; path = Persistence.swift; sourceTree = "<group>"; };
		C9DEBFD8298941000078B43A /* HomeFeedView.swift */ = {isa = PBXFileReference; lastKnownFileType = sourcecode.swift; path = HomeFeedView.swift; sourceTree = "<group>"; };
		C9DEBFDA298941020078B43A /* Assets.xcassets */ = {isa = PBXFileReference; lastKnownFileType = folder.assetcatalog; path = Assets.xcassets; sourceTree = "<group>"; };
		C9DEBFDC298941020078B43A /* Nos.entitlements */ = {isa = PBXFileReference; lastKnownFileType = text.plist.entitlements; path = Nos.entitlements; sourceTree = "<group>"; };
		C9DEBFDE298941020078B43A /* Preview Assets.xcassets */ = {isa = PBXFileReference; lastKnownFileType = folder.assetcatalog; path = "Preview Assets.xcassets"; sourceTree = "<group>"; };
		C9DEBFE4298941020078B43A /* NosTests.xctest */ = {isa = PBXFileReference; explicitFileType = wrapper.cfbundle; includeInIndex = 0; path = NosTests.xctest; sourceTree = BUILT_PRODUCTS_DIR; };
		C9DEBFE8298941020078B43A /* EventTests.swift */ = {isa = PBXFileReference; lastKnownFileType = sourcecode.swift; path = EventTests.swift; sourceTree = "<group>"; };
		C9DEBFEE298941020078B43A /* NosUITests.xctest */ = {isa = PBXFileReference; explicitFileType = wrapper.cfbundle; includeInIndex = 0; path = NosUITests.xctest; sourceTree = BUILT_PRODUCTS_DIR; };
		C9DEBFF2298941020078B43A /* NosUITests.swift */ = {isa = PBXFileReference; lastKnownFileType = sourcecode.swift; path = NosUITests.swift; sourceTree = "<group>"; };
		C9DEBFF4298941020078B43A /* NosUITestsLaunchTests.swift */ = {isa = PBXFileReference; lastKnownFileType = sourcecode.swift; path = NosUITestsLaunchTests.swift; sourceTree = "<group>"; };
		C9DEC002298945150078B43A /* String+Lorem.swift */ = {isa = PBXFileReference; lastKnownFileType = sourcecode.swift; path = "String+Lorem.swift"; sourceTree = "<group>"; };
		C9DEC005298947900078B43A /* sample_data.json */ = {isa = PBXFileReference; fileEncoding = 4; lastKnownFileType = text.json; path = sample_data.json; sourceTree = "<group>"; };
		C9DEC03F29894BED0078B43A /* Event+CoreDataClass.swift */ = {isa = PBXFileReference; lastKnownFileType = sourcecode.swift; path = "Event+CoreDataClass.swift"; sourceTree = "<group>"; };
		C9DEC04329894BED0078B43A /* Author+CoreDataClass.swift */ = {isa = PBXFileReference; lastKnownFileType = sourcecode.swift; path = "Author+CoreDataClass.swift"; sourceTree = "<group>"; };
		C9DEC0622989541F0078B43A /* Bundle+Current.swift */ = {isa = PBXFileReference; lastKnownFileType = sourcecode.swift; path = "Bundle+Current.swift"; sourceTree = "<group>"; };
		C9DEC069298965540078B43A /* RelayView.swift */ = {isa = PBXFileReference; lastKnownFileType = sourcecode.swift; path = RelayView.swift; sourceTree = "<group>"; };
		C9DEC06C2989668E0078B43A /* Relay+CoreDataClass.swift */ = {isa = PBXFileReference; lastKnownFileType = sourcecode.swift; path = "Relay+CoreDataClass.swift"; sourceTree = "<group>"; };
		C9DFA964299BEB96006929C1 /* NoteCard.swift */ = {isa = PBXFileReference; fileEncoding = 4; lastKnownFileType = sourcecode.swift; path = NoteCard.swift; sourceTree = "<group>"; };
		C9DFA968299BEC33006929C1 /* CardStyle.swift */ = {isa = PBXFileReference; fileEncoding = 4; lastKnownFileType = sourcecode.swift; path = CardStyle.swift; sourceTree = "<group>"; };
		C9DFA96A299BEE2C006929C1 /* CompactNoteView.swift */ = {isa = PBXFileReference; fileEncoding = 4; lastKnownFileType = sourcecode.swift; path = CompactNoteView.swift; sourceTree = "<group>"; };
		C9DFA970299BF8CD006929C1 /* RepliesView.swift */ = {isa = PBXFileReference; lastKnownFileType = sourcecode.swift; path = RepliesView.swift; sourceTree = "<group>"; };
		C9DFA975299C30F0006929C1 /* Localized.swift */ = {isa = PBXFileReference; lastKnownFileType = sourcecode.swift; path = Localized.swift; sourceTree = "<group>"; };
		C9DFA978299C31A7006929C1 /* Localizable.swift */ = {isa = PBXFileReference; fileEncoding = 4; lastKnownFileType = sourcecode.swift; path = Localizable.swift; sourceTree = "<group>"; };
		C9E37E0E2A1E7C32003D4B0A /* ReportMenu.swift */ = {isa = PBXFileReference; lastKnownFileType = sourcecode.swift; path = ReportMenu.swift; sourceTree = "<group>"; };
		C9E37E112A1E7EC5003D4B0A /* PreviewContainer.swift */ = {isa = PBXFileReference; lastKnownFileType = sourcecode.swift; path = PreviewContainer.swift; sourceTree = "<group>"; };
		C9E37E142A1E8143003D4B0A /* Report.swift */ = {isa = PBXFileReference; lastKnownFileType = sourcecode.swift; path = Report.swift; sourceTree = "<group>"; };
		C9E9D9C62A2E1EC40048AF0B /* AuthorCard.swift */ = {isa = PBXFileReference; lastKnownFileType = sourcecode.swift; path = AuthorCard.swift; sourceTree = "<group>"; };
		C9EE3E5F2A0538B7008A7491 /* ExpirationTimeButton.swift */ = {isa = PBXFileReference; lastKnownFileType = sourcecode.swift; path = ExpirationTimeButton.swift; sourceTree = "<group>"; };
		C9EE3E622A053910008A7491 /* ExpirationTimeOption.swift */ = {isa = PBXFileReference; lastKnownFileType = sourcecode.swift; path = ExpirationTimeOption.swift; sourceTree = "<group>"; };
		C9EF82932A5F29BE0022A1A7 /* nl */ = {isa = PBXFileReference; lastKnownFileType = text.plist.strings; name = nl; path = nl.lproj/Generated.strings; sourceTree = "<group>"; };
		C9F0BB6829A5039D000547FC /* Int+Bool.swift */ = {isa = PBXFileReference; lastKnownFileType = sourcecode.swift; path = "Int+Bool.swift"; sourceTree = "<group>"; };
		C9F0BB6A29A503D6000547FC /* PublicKey.swift */ = {isa = PBXFileReference; lastKnownFileType = sourcecode.swift; path = PublicKey.swift; sourceTree = "<group>"; };
		C9F0BB6E29A50437000547FC /* NostrConstants.swift */ = {isa = PBXFileReference; lastKnownFileType = sourcecode.swift; path = NostrConstants.swift; sourceTree = "<group>"; };
		C9F2047F2AE029D90029A858 /* AppDestination.swift */ = {isa = PBXFileReference; lastKnownFileType = sourcecode.swift; path = AppDestination.swift; sourceTree = "<group>"; };
		C9F64D8B29ED840700563F2B /* LogHelper.swift */ = {isa = PBXFileReference; lastKnownFileType = sourcecode.swift; path = LogHelper.swift; sourceTree = "<group>"; };
		C9F64D8E29ED88CD00563F2B /* Localization+Nos.swift */ = {isa = PBXFileReference; lastKnownFileType = sourcecode.swift; path = "Localization+Nos.swift"; sourceTree = "<group>"; };
		C9F75AD12A02D41E005BBE45 /* ComposerActionBar.swift */ = {isa = PBXFileReference; lastKnownFileType = sourcecode.swift; path = ComposerActionBar.swift; sourceTree = "<group>"; };
		C9F75AD52A041FF7005BBE45 /* ExpirationTimePicker.swift */ = {isa = PBXFileReference; lastKnownFileType = sourcecode.swift; path = ExpirationTimePicker.swift; sourceTree = "<group>"; };
		C9F84C1B298DBBF400C6714D /* Data+Sha.swift */ = {isa = PBXFileReference; lastKnownFileType = sourcecode.swift; path = "Data+Sha.swift"; sourceTree = "<group>"; };
		C9F84C20298DC36800C6714D /* AppView.swift */ = {isa = PBXFileReference; lastKnownFileType = sourcecode.swift; path = AppView.swift; sourceTree = "<group>"; };
		C9F84C22298DC7B900C6714D /* SettingsView.swift */ = {isa = PBXFileReference; lastKnownFileType = sourcecode.swift; path = SettingsView.swift; sourceTree = "<group>"; };
		C9F84C26298DC98800C6714D /* KeyPair.swift */ = {isa = PBXFileReference; lastKnownFileType = sourcecode.swift; path = KeyPair.swift; sourceTree = "<group>"; };
		CD09A74329A50F1D0063464F /* SideMenu.swift */ = {isa = PBXFileReference; lastKnownFileType = sourcecode.swift; path = SideMenu.swift; sourceTree = "<group>"; };
		CD09A74529A50F750063464F /* SideMenuContent.swift */ = {isa = PBXFileReference; lastKnownFileType = sourcecode.swift; path = SideMenuContent.swift; sourceTree = "<group>"; };
		CD09A74729A51EFC0063464F /* Router.swift */ = {isa = PBXFileReference; lastKnownFileType = sourcecode.swift; path = Router.swift; sourceTree = "<group>"; };
		CD27177529A7C8B200AE8888 /* sample_replies.json */ = {isa = PBXFileReference; fileEncoding = 4; lastKnownFileType = text.json; path = sample_replies.json; sourceTree = "<group>"; };
		CD2CF38D299E67F900332116 /* CardButtonStyle.swift */ = {isa = PBXFileReference; lastKnownFileType = sourcecode.swift; path = CardButtonStyle.swift; sourceTree = "<group>"; };
		CD2CF38F299E68BE00332116 /* NoteButton.swift */ = {isa = PBXFileReference; lastKnownFileType = sourcecode.swift; path = NoteButton.swift; sourceTree = "<group>"; };
		CD4908D329B92941007443DB /* ReportABugMailView.swift */ = {isa = PBXFileReference; lastKnownFileType = sourcecode.swift; path = ReportABugMailView.swift; sourceTree = "<group>"; };
		CD76864B29B12F7E00085358 /* ExpandingTextFieldAndSubmitButton.swift */ = {isa = PBXFileReference; lastKnownFileType = sourcecode.swift; path = ExpandingTextFieldAndSubmitButton.swift; sourceTree = "<group>"; };
		CD76864F29B6503500085358 /* NoteOptionsButton.swift */ = {isa = PBXFileReference; lastKnownFileType = sourcecode.swift; path = NoteOptionsButton.swift; sourceTree = "<group>"; };
		CD76865229B793F400085358 /* DiscoverSearchBar.swift */ = {isa = PBXFileReference; lastKnownFileType = sourcecode.swift; path = DiscoverSearchBar.swift; sourceTree = "<group>"; };
		DC2E54C72A700F1400C2CAAB /* UIDevice+Simulator.swift */ = {isa = PBXFileReference; lastKnownFileType = sourcecode.swift; path = "UIDevice+Simulator.swift"; sourceTree = "<group>"; };
		DC4AB2F52A4475B800D1478A /* AppDelegate.swift */ = {isa = PBXFileReference; lastKnownFileType = sourcecode.swift; path = AppDelegate.swift; sourceTree = "<group>"; };
		DC5F203E2A6AE24200F8D73F /* ImagePickerButton.swift */ = {isa = PBXFileReference; lastKnownFileType = sourcecode.swift; path = ImagePickerButton.swift; sourceTree = "<group>"; };
		DC5F20402A6AE31000F8D73F /* ImagePicker.swift */ = {isa = PBXFileReference; lastKnownFileType = sourcecode.swift; path = ImagePicker.swift; sourceTree = "<group>"; };
		DC5F20422A6ED75C00F8D73F /* FileStorageAPI.swift */ = {isa = PBXFileReference; lastKnownFileType = sourcecode.swift; path = FileStorageAPI.swift; sourceTree = "<group>"; };
/* End PBXFileReference section */

/* Begin PBXFrameworksBuildPhase section */
		C90862B829E9804B00C35A71 /* Frameworks */ = {
			isa = PBXFrameworksBuildPhase;
			buildActionMask = 2147483647;
			files = (
				C99DBF822A9E8BDE00F7068F /* SDWebImageSwiftUI in Frameworks */,
			);
			runOnlyForDeploymentPostprocessing = 0;
		};
		C9DEBFCB298941000078B43A /* Frameworks */ = {
			isa = PBXFrameworksBuildPhase;
			buildActionMask = 2147483647;
			files = (
				C9DEC068298965270078B43A /* Starscream in Frameworks */,
				C9B71DC02A8E9BAD0031ED9F /* SentrySwiftUI in Frameworks */,
				C97797BC298AB1890046BD25 /* secp256k1 in Frameworks */,
				C9B71DBE2A8E9BAD0031ED9F /* Sentry in Frameworks */,
				C9646E9A29B79E04007239A4 /* Logger in Frameworks */,
				C9646EA729B7A3DD007239A4 /* Dependencies in Frameworks */,
				C96CB98C2A6040C500498C4E /* DequeModule in Frameworks */,
				C99DBF7E2A9E81CF00F7068F /* SDWebImageSwiftUI in Frameworks */,
				C9646EA429B7A24A007239A4 /* PostHog in Frameworks */,
				C94D855F29914D2300749478 /* SwiftUINavigation in Frameworks */,
			);
			runOnlyForDeploymentPostprocessing = 0;
		};
		C9DEBFE1298941020078B43A /* Frameworks */ = {
			isa = PBXFrameworksBuildPhase;
			buildActionMask = 2147483647;
			files = (
				C99DBF802A9E8BCF00F7068F /* SDWebImageSwiftUI in Frameworks */,
				C97797BF298ABE060046BD25 /* secp256k1 in Frameworks */,
				CDDA1F7B29A527650047ACD8 /* Starscream in Frameworks */,
				C9B71DC52A9008300031ED9F /* Sentry in Frameworks */,
				C9646EA929B7A4F2007239A4 /* PostHog in Frameworks */,
				C9646EAC29B7A520007239A4 /* Dependencies in Frameworks */,
				C905B0752A619367009B8A78 /* DequeModule in Frameworks */,
				C9646E9C29B79E4D007239A4 /* Logger in Frameworks */,
				CDDA1F7D29A527650047ACD8 /* SwiftUINavigation in Frameworks */,
			);
			runOnlyForDeploymentPostprocessing = 0;
		};
		C9DEBFEB298941020078B43A /* Frameworks */ = {
			isa = PBXFrameworksBuildPhase;
			buildActionMask = 2147483647;
			files = (
			);
			runOnlyForDeploymentPostprocessing = 0;
		};
/* End PBXFrameworksBuildPhase section */

/* Begin PBXGroup section */
		3FB5E64F299D288E00386527 /* Onboarding */ = {
			isa = PBXGroup;
			children = (
				3FB5E650299D28A200386527 /* OnboardingView.swift */,
				3F30020429C1FDD9003D4F8B /* OnboardingStartView.swift */,
				3F30020629C237AB003D4F8B /* OnboardingAgeVerificationView.swift */,
				3F30020829C23895003D4F8B /* OnboardingNotOldEnoughView.swift */,
				3F30020A29C361C8003D4F8B /* OnboardingTermsOfServiceView.swift */,
				3F30020C29C382EB003D4F8B /* OnboardingLoginView.swift */,
			);
			path = Onboarding;
			sourceTree = "<group>";
		};
		C905EA362A33620A006F1E99 /* UNS */ = {
			isa = PBXGroup;
			children = (
				C973364E2A7968220012D8B8 /* SetUpUNSBanner.swift */,
				C936B45B2A4C7D6B00DF1EB9 /* UNSWizard.swift */,
				C94C4CF22AD993CA00F801CA /* UNSErrorView.swift */,
				C9A6C74C2AD98E2A001F9500 /* UNSNameTakenView.swift */,
				C9A6C7482AD86271001F9500 /* UNSNewNameView.swift */,
				C9A6C74A2AD866A7001F9500 /* UNSSuccessView.swift */,
				C981E2DC2AC610D600FBF4F6 /* UNSStepImage.swift */,
				C9BCF1C02AC72020009BDE06 /* UNSWizardChooseNameView.swift */,
				C9A6C7462AD84263001F9500 /* UNSNamePicker.swift */,
				C93F48922AC5C9CE00900CEC /* UNSWizardIntroView.swift */,
				C981E2DA2AC6088900FBF4F6 /* UNSVerifyCodeView.swift */,
				C93F488F2AC5C9C400900CEC /* UNSWizardPhoneView.swift */,
				C9680AD32ACDF57D006C8C93 /* UNSWizardNeedsPaymentView.swift */,
				C94D6D5B2AC5D14400F0F11E /* WizardTextField.swift */,
			);
			path = UNS;
			sourceTree = "<group>";
		};
		C90862BC29E9804B00C35A71 /* NosPerformanceTests */ = {
			isa = PBXGroup;
			children = (
				C90862BD29E9804B00C35A71 /* NosPerformanceTests.swift */,
			);
			path = NosPerformanceTests;
			sourceTree = "<group>";
		};
		C92F01502AC4D67B00972489 /* Form */ = {
			isa = PBXGroup;
			children = (
				C92F015D2AC4D99400972489 /* NosForm.swift */,
				C93F488C2AC5C30C00900CEC /* NosFormField.swift */,
				C92F01512AC4D6AB00972489 /* NosFormSection.swift */,
				C92F015A2AC4D74E00972489 /* NosTextEditor.swift */,
				C92F01572AC4D6F700972489 /* NosTextField.swift */,
			);
			path = Form;
			sourceTree = "<group>";
		};
		C97797B7298AA1600046BD25 /* Service */ = {
			isa = PBXGroup;
			children = (
				C9ADB13C29929B540075E7F8 /* Bech32.swift */,
				A34E439829A522F20057AFCB /* CurrentUser.swift */,
				C9BAB09A2996FBA10003A84E /* EventProcessor.swift */,
				A336DD3B299FD78000A0CBA0 /* Filter.swift */,
				A3B943CE299AE00100A15A08 /* KeyChain.swift */,
				C97797B8298AA19A0046BD25 /* RelayService.swift */,
				C9C2B78129E0735400548B4A /* RelaySubscriptionManager.swift */,
				C9646EA029B7A22C007239A4 /* Analytics.swift */,
				C9A0DAF729C92F4500466635 /* UNSAPI.swift */,
				C9C2B77E29E0731600548B4A /* AsyncTimer.swift */,
				C9F64D8B29ED840700563F2B /* LogHelper.swift */,
				C9B678DA29EEBF3B00303F33 /* DependencyInjection.swift */,
				C9B678E029EEC41000303F33 /* SocialGraphCache.swift */,
				5B8B77182A1FDA3C004FC675 /* TLV.swift */,
				5B8805192A21027C00E21F06 /* SHA256Key.swift */,
				C936B4612A4CB01C00DF1EB9 /* PushNotificationService.swift */,
				C9B71DC12A9003670031ED9F /* CrashReporting.swift */,
				C98298322ADD7F9A0096C5B5 /* DeepLinkService.swift */,
			);
			path = Service;
			sourceTree = "<group>";
		};
		C97797BD298ABE060046BD25 /* Frameworks */ = {
			isa = PBXGroup;
			children = (
			);
			name = Frameworks;
			sourceTree = "<group>";
		};
		C987F81F29BA94D400B44E7A /* Font */ = {
			isa = PBXGroup;
			children = (
				C987F82829BA951E00B44E7A /* ClarityCity-Black.otf */,
				C987F82B29BA951E00B44E7A /* ClarityCity-BlackItalic.otf */,
				C987F82529BA951D00B44E7A /* ClarityCity-Bold.otf */,
				C987F82429BA951D00B44E7A /* ClarityCity-BoldItalic.otf */,
				C987F82229BA951D00B44E7A /* ClarityCity-ExtraBold.otf */,
				C987F82929BA951E00B44E7A /* ClarityCity-ExtraBoldItalic.otf */,
				C987F82029BA951D00B44E7A /* ClarityCity-ExtraLight.otf */,
				C987F82F29BA951E00B44E7A /* ClarityCity-ExtraLightItalic.otf */,
				C987F82A29BA951E00B44E7A /* ClarityCity-Light.otf */,
				C987F82129BA951D00B44E7A /* ClarityCity-LightItalic.otf */,
				C987F82C29BA951E00B44E7A /* ClarityCity-Medium.otf */,
				C987F82329BA951D00B44E7A /* ClarityCity-MediumItalic.otf */,
				C987F83029BA951E00B44E7A /* ClarityCity-Regular.otf */,
				C987F82E29BA951E00B44E7A /* ClarityCity-RegularItalic.otf */,
				C987F82629BA951D00B44E7A /* ClarityCity-SemiBold.otf */,
				C987F82729BA951D00B44E7A /* ClarityCity-SemiBoldItalic.otf */,
				C987F83129BA951E00B44E7A /* ClarityCity-Thin.otf */,
				C987F82D29BA951E00B44E7A /* ClarityCity-ThinItalic.otf */,
			);
			path = Font;
			sourceTree = "<group>";
		};
		C9C9443A29F6E420002F2C7A /* Test Helpers */ = {
			isa = PBXGroup;
			children = (
				C9C9444129F6F0E2002F2C7A /* XCTest+Eventually.swift */,
			);
			path = "Test Helpers";
			sourceTree = "<group>";
		};
		C9CFF6D02AB241EB00D4B368 /* Modifiers */ = {
			isa = PBXGroup;
			children = (
				C95D68A8299E709800429F86 /* LinearGradient+Planetary.swift */,
				C9A0DAE629C69FA000466635 /* Text+Gradient.swift */,
				C93EC2FC29C3785C0012EE2A /* View+RoundedCorner.swift */,
				C9646EAD29B8D653007239A4 /* ViewDidLoadModifier.swift */,
				C9CFF6D12AB2423000D4B368 /* Text+Localized.swift */,
			);
			path = Modifiers;
			sourceTree = "<group>";
		};
		C9D573472AB24B5800E06BB4 /* SwiftGen Stencils */ = {
			isa = PBXGroup;
			children = (
				C9D573482AB24B7300E06BB4 /* custom-xcassets.stencil */,
			);
			path = "SwiftGen Stencils";
			sourceTree = "<group>";
		};
		C9DEBFC5298941000078B43A = {
			isa = PBXGroup;
			children = (
				C95D68AF299ECE0700429F86 /* CHANGELOG.md */,
				C95D68B1299ECE0700429F86 /* CONTRIBUTING.md */,
				C95D68B0299ECE0700429F86 /* README.md */,
				C9DEBFD0298941000078B43A /* Nos */,
				C9DEBFE7298941020078B43A /* NosTests */,
				C9DEBFF1298941020078B43A /* NosUITests */,
				C90862BC29E9804B00C35A71 /* NosPerformanceTests */,
				C9DEBFCF298941000078B43A /* Products */,
				C97797BD298ABE060046BD25 /* Frameworks */,
			);
			sourceTree = "<group>";
		};
		C9DEBFCF298941000078B43A /* Products */ = {
			isa = PBXGroup;
			children = (
				C9DEBFCE298941000078B43A /* Nos.app */,
				C9DEBFE4298941020078B43A /* NosTests.xctest */,
				C9DEBFEE298941020078B43A /* NosUITests.xctest */,
				C90862BB29E9804B00C35A71 /* NosPerformanceTests.xctest */,
			);
			name = Products;
			sourceTree = "<group>";
		};
		C9DEBFD0298941000078B43A /* Nos */ = {
			isa = PBXGroup;
			children = (
				C987F85629BA96B700B44E7A /* Info.plist */,
				C9DEBFDC298941020078B43A /* Nos.entitlements */,
				C9DEBFD1298941000078B43A /* NosApp.swift */,
				3F170C77299D816200BC8F8B /* AppController.swift */,
				CD09A74729A51EFC0063464F /* Router.swift */,
				C9DFA974299C30CA006929C1 /* Assets */,
				C9DEC001298944FC0078B43A /* Extensions */,
				C9DEC02C29894BB20078B43A /* Models */,
				C97797B7298AA1600046BD25 /* Service */,
				C9EB171929E5976700A15ABB /* Controller */,
				C9F84C24298DC7C100C6714D /* Views */,
			);
			path = Nos;
			sourceTree = "<group>";
		};
		C9DEBFDD298941020078B43A /* Preview Content */ = {
			isa = PBXGroup;
			children = (
				C9DEBFDE298941020078B43A /* Preview Assets.xcassets */,
			);
			path = "Preview Content";
			sourceTree = "<group>";
		};
		C9DEBFE7298941020078B43A /* NosTests */ = {
			isa = PBXGroup;
			children = (
				C98298312ADD7EDB0096C5B5 /* Info.plist */,
				C9C9443A29F6E420002F2C7A /* Test Helpers */,
				C9DEC0042989477A0078B43A /* Fixtures */,
				C9DEBFE8298941020078B43A /* EventTests.swift */,
				C9ADB132299287D60075E7F8 /* KeyPairTests.swift */,
				5B6EB48F29EDBEC1006E750C /* NoteParserTests.swift */,
				5B80BE9D29F9864000A363E4 /* Bech32Tests.swift */,
				C9B678E329EED2DC00303F33 /* SocialGraphTests.swift */,
				5B88051B2A21046C00E21F06 /* SHA256KeyTests.swift */,
				5B88051E2A21056E00E21F06 /* TLVTests.swift */,
				C94D59AD2AE7286E00295AE8 /* ReportTests.swift */,
			);
			path = NosTests;
			sourceTree = "<group>";
		};
		C9DEBFF1298941020078B43A /* NosUITests */ = {
			isa = PBXGroup;
			children = (
				C9DEBFF2298941020078B43A /* NosUITests.swift */,
				C9DEBFF4298941020078B43A /* NosUITestsLaunchTests.swift */,
			);
			path = NosUITests;
			sourceTree = "<group>";
		};
		C9DEC001298944FC0078B43A /* Extensions */ = {
			isa = PBXGroup;
			children = (
				C95D68AA299E710F00429F86 /* Color+Hex.swift */,
				3FFB1D9529A6BBEC002A755D /* Collection+SafeSubscript.swift */,
				C9DEC002298945150078B43A /* String+Lorem.swift */,
				C9DEC0622989541F0078B43A /* Bundle+Current.swift */,
				C9671D72298DB94C00EE7E12 /* Data+Encoding.swift */,
				C9F84C1B298DBBF400C6714D /* Data+Sha.swift */,
				C942566829B66A2800C4202C /* Date+Elapsed.swift */,
				C9ADB13729928CC30075E7F8 /* String+Hex.swift */,
				C9ADB14029951CB10075E7F8 /* NSManagedObject+Nos.swift */,
				C97A1C8D29E58EC7009D9E8D /* NSManagedObjectContext+Nos.swift */,
				C9F0BB6829A5039D000547FC /* Int+Bool.swift */,
				C987F85729BA981800B44E7A /* Font.swift */,
				C987F86029BABAF800B44E7A /* String+Markdown.swift */,
				C92DF80429C25DE900400561 /* URL+Extensions.swift */,
				C93EC2F329C34C860012EE2A /* NSPredicate+Bool.swift */,
				C93EC2F629C351470012EE2A /* Optional+Unwrap.swift */,
				C9C2B77B29E072E400548B4A /* WebSocket+Nos.swift */,
				C9F64D8E29ED88CD00563F2B /* Localization+Nos.swift */,
				C9B678DD29EEC35B00303F33 /* Foundation+Sendable.swift */,
				C98A32262A05795E00E3FA13 /* Task+Timeout.swift */,
				DC2E54C72A700F1400C2CAAB /* UIDevice+Simulator.swift */,
			);
			path = Extensions;
			sourceTree = "<group>";
		};
		C9DEC0042989477A0078B43A /* Fixtures */ = {
			isa = PBXGroup;
			children = (
				CD27177529A7C8B200AE8888 /* sample_replies.json */,
				C9DEC005298947900078B43A /* sample_data.json */,
				C9ADB134299288230075E7F8 /* KeyFixture.swift */,
			);
			path = Fixtures;
			sourceTree = "<group>";
		};
		C9DEC02C29894BB20078B43A /* Models */ = {
			isa = PBXGroup;
			children = (
				C9F2047F2AE029D90029A858 /* AppDestination.swift */,
				C9DEC04329894BED0078B43A /* Author+CoreDataClass.swift */,
				C973AB582A323167002AED16 /* Author+CoreDataProperties.swift */,
				3F43C47529A9625700E896A0 /* AuthorReference+CoreDataClass.swift */,
				C973AB572A323167002AED16 /* AuthorReference+CoreDataProperties.swift */,
				C94A5E142A716A6D00B6EC5D /* EditableNoteText.swift */,
				C9680AD02ACC5251006C8C93 /* Either.swift */,
				C9DEC03F29894BED0078B43A /* Event+CoreDataClass.swift */,
				C973AB562A323167002AED16 /* Event+CoreDataProperties.swift */,
				3FFB1D9229A6BBCE002A755D /* EventReference+CoreDataClass.swift */,
				C973AB5A2A323167002AED16 /* EventReference+CoreDataProperties.swift */,
				C9EE3E622A053910008A7491 /* ExpirationTimeOption.swift */,
				A3B943D4299D514800A15A08 /* Follow+CoreDataClass.swift */,
				C973AB552A323167002AED16 /* Follow+CoreDataProperties.swift */,
				C93CA0C229AE3A1E00921183 /* JSONEvent.swift */,
				5B503F612A291A1A0098805A /* JSONRelayMetadata.swift */,
				C9F84C26298DC98800C6714D /* KeyPair.swift */,
				C930055E2A6AF8320098CA9E /* LoadingContent.swift */,
				C9C547572A4F1D8C006B0741 /* NosNotification+CoreDataClass.swift */,
				C9C547582A4F1D8C006B0741 /* NosNotification+CoreDataProperties.swift */,
				C9F0BB6E29A50437000547FC /* NostrConstants.swift */,
				5B6EB48D29EDBE0E006E750C /* NoteParser.swift */,
				C9AC31AC2A55E0BD00A94E5A /* NotificationViewModel.swift */,
				C9CF23162A38A58B00EBEC31 /* ParseQueue.swift */,
				C9DEBFD3298941000078B43A /* Persistence.swift */,
				C9F0BB6A29A503D6000547FC /* PublicKey.swift */,
				C9DEC06C2989668E0078B43A /* Relay+CoreDataClass.swift */,
				C973AB592A323167002AED16 /* Relay+CoreDataProperties.swift */,
				C9C2B78429E073E300548B4A /* RelaySubscription.swift */,
				C9E37E142A1E8143003D4B0A /* Report.swift */,
				C94A5E172A72C84200B6EC5D /* ReportCategory.swift */,
				C936B4572A4C7B7C00DF1EB9 /* Nos.xcdatamodeld */,
			);
			path = Models;
			sourceTree = "<group>";
		};
		C9DFA974299C30CA006929C1 /* Assets */ = {
			isa = PBXGroup;
			children = (
				C9D573472AB24B5800E06BB4 /* SwiftGen Stencils */,
				C9DEBFDA298941020078B43A /* Assets.xcassets */,
				C9DFA977299C3189006929C1 /* Localization */,
				C987F81F29BA94D400B44E7A /* Font */,
				C92DF80129BFAF9300400561 /* ProductionSecrets.xcconfig */,
				C905EA342A3360FE006F1E99 /* StagingSecrets.xcconfig */,
				C94D39242ABDDFB60019C4D5 /* EmptySecrets.xcconfig */,
<<<<<<< HEAD
				DC4AB2F52A4475B800D1478A /* AppDelegate.swift */,
=======
				C94D39212ABDDDFE0019C4D5 /* Secrets.xcconfig */,
>>>>>>> c56bde81
				C9A0DAEC29C6A66C00466635 /* Launch Screen.storyboard */,
			);
			path = Assets;
			sourceTree = "<group>";
		};
		C9DFA977299C3189006929C1 /* Localization */ = {
			isa = PBXGroup;
			children = (
				5B46612029CCB894008B8E8C /* Generated.strings */,
				C9DFA975299C30F0006929C1 /* Localized.swift */,
				C9DFA978299C31A7006929C1 /* Localizable.swift */,
				5B46611929CCB6DF008B8E8C /* ExportStrings.sh */,
				5B46611B29CCB725008B8E8C /* ExportStrings.swift */,
			);
			path = Localization;
			sourceTree = "<group>";
		};
		C9EB171929E5976700A15ABB /* Controller */ = {
			isa = PBXGroup;
			children = (
				C9C547502A4F1CC3006B0741 /* SearchController.swift */,
				C97A1C8A29E45B4E009D9E8D /* RawEventController.swift */,
				C9A6C7402AD837AD001F9500 /* UNSWizardController.swift */,
			);
			path = Controller;
			sourceTree = "<group>";
		};
		C9EE3E652A053CF1008A7491 /* New Note */ = {
			isa = PBXGroup;
			children = (
				C94D855B2991479900749478 /* NewNoteView.swift */,
				C9F75AD12A02D41E005BBE45 /* ComposerActionBar.swift */,
				C9F75AD52A041FF7005BBE45 /* ExpirationTimePicker.swift */,
				C9EE3E5F2A0538B7008A7491 /* ExpirationTimeButton.swift */,
				DC5F20402A6AE31000F8D73F /* ImagePicker.swift */,
				DC5F203E2A6AE24200F8D73F /* ImagePickerButton.swift */,
				DC5F20422A6ED75C00F8D73F /* FileStorageAPI.swift */,
			);
			path = "New Note";
			sourceTree = "<group>";
		};
		C9F84C24298DC7C100C6714D /* Views */ = {
			isa = PBXGroup;
			children = (
				2D4010A12AD87DF300F93AD4 /* AuthorCardKnowFollowersView.swift */,
				C9A0DADF29C697A100466635 /* AboutView.swift */,
				C98DC9BA2A795CAD004E5F0F /* ActionBanner.swift */,
				C987F81929BA4D0E00B44E7A /* ActionButton.swift */,
				C9A0DAE929C6A34200466635 /* ActivityView.swift */,
				C9F84C20298DC36800C6714D /* AppView.swift */,
				C9DB207629F30EC700FB7B9D /* AsyncButton.swift */,
				C9E9D9C62A2E1EC40048AF0B /* AuthorCard.swift */,
				C97465302A3B89140031226F /* AuthorLabel.swift */,
				5B8C96AB29D52AD200B73AEC /* AuthorListView.swift */,
				5B8C96B129DB313300B73AEC /* AuthorRow.swift */,
				5BE281C32AE2CCC300880466 /* AuthorStoryView.swift */,
				3FFB1D88299FF37C002A755D /* AvatarView.swift */,
				C92F01542AC4D6CF00972489 /* BeveledSeparator.swift */,
				C987F81629BA4C6900B44E7A /* BigActionButton.swift */,
				C95D68A0299E6D3E00429F86 /* BioView.swift */,
				CD2CF38D299E67F900332116 /* CardButtonStyle.swift */,
				C9DFA968299BEC33006929C1 /* CardStyle.swift */,
				C9DFA96A299BEE2C006929C1 /* CompactNoteView.swift */,
				C93EC2F929C370DE0012EE2A /* DiscoverGrid.swift */,
				CD76865229B793F400085358 /* DiscoverSearchBar.swift */,
				C9CDBBA029A8F14C00C555C7 /* DiscoverView.swift */,
				5B0D99022A94090A0039F0C5 /* DoubleTapToPopModifier.swift */,
				5B8C96B529DDD3B200B73AEC /* EditableText.swift */,
				CD76864B29B12F7E00085358 /* ExpandingTextFieldAndSubmitButton.swift */,
				A303AF8229A9153A005DC8FC /* FollowButton.swift */,
				A32B6C7729A6C99200653FF5 /* FollowCard.swift */,
				A32B6C7229A6BE9B00653FF5 /* FollowsView.swift */,
				C9B678E629F01A8500303F33 /* FullscreenProgressView.swift */,
				C9CDBBA329A8FA2900C555C7 /* GoldenPostView.swift */,
				C9A0DAE329C69F0C00466635 /* HighlightedText.swift */,
				C9DEBFD8298941000078B43A /* HomeFeedView.swift */,
				5BE281C92AE2CCEB00880466 /* HomeTab.swift */,
				C960C57029F3236200929990 /* LikeButton.swift */,
				C905B0762A619E99009B8A78 /* LinkPreview.swift */,
				5BFF66B52A58A8A000AA79DD /* MutesView.swift */,
				C9A0DADC29C689C900466635 /* NosNavigationBar.swift */,
				CD2CF38F299E68BE00332116 /* NoteButton.swift */,
				C9DFA964299BEB96006929C1 /* NoteCard.swift */,
				C974652D2A3B86600031226F /* NoteCardHeader.swift */,
				2D8DD2DE2AE2642F00C258CB /* NewPostFlag.swift */,
				CD76864F29B6503500085358 /* NoteOptionsButton.swift */,
				C9B708BA2A13BE41006C613A /* NoteTextEditor.swift */,
				C98B8B3F29FBF83B009789C8 /* NotificationCard.swift */,
				C94437E529B0DB83004D8C86 /* NotificationsView.swift */,
				C95D68A4299E6E1E00429F86 /* PlaceholderModifier.swift */,
				C9E37E112A1E7EC5003D4B0A /* PreviewContainer.swift */,
				C94BC09A2A0AC74A0098F6F1 /* PreviewData.swift */,
				A351E1A129BA92240009B7F6 /* ProfileEditView.swift */,
				C95D689E299E6B4100429F86 /* ProfileHeader.swift */,
				5B834F662A83FB5C000C1432 /* ProfileKnownFollowersView.swift */,
				5B834F682A83FC7F000C1432 /* ProfileSocialStatsView.swift */,
				C987F81C29BA6D9A00B44E7A /* ProfileTab.swift */,
				C95D68AC299E721700429F86 /* ProfileView.swift */,
				5BFF66B32A58853D00AA79DD /* PublishedEventsView.swift */,
				C97A1C8729E45B3C009D9E8D /* RawEventView.swift */,
				C9A25B3C29F174D200B39534 /* ReadabilityPadding.swift */,
				5BFF66B02A573F6400AA79DD /* RelayDetailView.swift */,
				C93EC2F029C337EB0012EE2A /* RelayPicker.swift */,
				C97465332A3C95FE0031226F /* RelayPickerToolbarButton.swift */,
				C9DEC069298965540078B43A /* RelayView.swift */,
				C9DFA970299BF8CD006929C1 /* RepliesView.swift */,
				5BE281C62AE2CCD800880466 /* ReplyButton.swift */,
				CD4908D329B92941007443DB /* ReportABugMailView.swift */,
				C9E37E0E2A1E7C32003D4B0A /* ReportMenu.swift */,
				C960C57329F3251E00929990 /* RepostButton.swift */,
				C94D14802A12B3F70014C906 /* SearchBar.swift */,
				5B8C96AF29DB2E1100B73AEC /* SearchTextFieldObserver.swift */,
				C95D68A2299E6D9000429F86 /* SelectableText.swift */,
				C9F84C22298DC7B900C6714D /* SettingsView.swift */,
				CD09A74329A50F1D0063464F /* SideMenu.swift */,
				C9A0DAD929C685E500466635 /* SideMenuButton.swift */,
				CD09A74529A50F750063464F /* SideMenuContent.swift */,
				5BE281BD2AE2CCAE00880466 /* StoriesView.swift */,
				5BE281C02AE2CCB400880466 /* StoryNoteView.swift */,
				C92DF80729C25FA900400561 /* SquareImage.swift */,
				3FFB1D9B29A7DF9D002A755D /* StackedAvatarsView.swift */,
				C931517C29B915AF00934506 /* StaggeredGrid.swift */,
				3F60F42829B27D3E000D62C4 /* ThreadView.swift */,
				C9CE5B132A0172CF008E198C /* WebView.swift */,
				C92F01502AC4D67B00972489 /* Form */,
				C9CFF6D02AB241EB00D4B368 /* Modifiers */,
				C9EE3E652A053CF1008A7491 /* New Note */,
				3FB5E64F299D288E00386527 /* Onboarding */,
				C9DEBFDD298941020078B43A /* Preview Content */,
				C905EA362A33620A006F1E99 /* UNS */,
			);
			path = Views;
			sourceTree = "<group>";
		};
/* End PBXGroup section */

/* Begin PBXNativeTarget section */
		C90862BA29E9804B00C35A71 /* NosPerformanceTests */ = {
			isa = PBXNativeTarget;
			buildConfigurationList = C90862C329E9804B00C35A71 /* Build configuration list for PBXNativeTarget "NosPerformanceTests" */;
			buildPhases = (
				C90862B729E9804B00C35A71 /* Sources */,
				C90862B829E9804B00C35A71 /* Frameworks */,
				C90862B929E9804B00C35A71 /* Resources */,
			);
			buildRules = (
			);
			dependencies = (
				C90862C229E9804B00C35A71 /* PBXTargetDependency */,
			);
			name = NosPerformanceTests;
			packageProductDependencies = (
				C99DBF812A9E8BDE00F7068F /* SDWebImageSwiftUI */,
			);
			productName = NosPerformanceTests;
			productReference = C90862BB29E9804B00C35A71 /* NosPerformanceTests.xctest */;
			productType = "com.apple.product-type.bundle.ui-testing";
		};
		C9DEBFCD298941000078B43A /* Nos */ = {
			isa = PBXNativeTarget;
			buildConfigurationList = C9DEBFF8298941020078B43A /* Build configuration list for PBXNativeTarget "Nos" */;
			buildPhases = (
				5B46611829CCB66D008B8E8C /* Export Strings for Localization */,
				C9DEBFCA298941000078B43A /* Sources */,
				C9BAB0992996BEEA0003A84E /* SwiftLint */,
				C9DEBFCB298941000078B43A /* Frameworks */,
				C9DEBFCC298941000078B43A /* Resources */,
			);
			buildRules = (
			);
			dependencies = (
				C9D573402AB24A3700E06BB4 /* PBXTargetDependency */,
			);
			name = Nos;
			packageProductDependencies = (
				C9DEC067298965270078B43A /* Starscream */,
				C97797BB298AB1890046BD25 /* secp256k1 */,
				C94D855E29914D2300749478 /* SwiftUINavigation */,
				C9646E9929B79E04007239A4 /* Logger */,
				C9646EA329B7A24A007239A4 /* PostHog */,
				C9646EA629B7A3DD007239A4 /* Dependencies */,
				C96CB98B2A6040C500498C4E /* DequeModule */,
				C9B71DBD2A8E9BAD0031ED9F /* Sentry */,
				C9B71DBF2A8E9BAD0031ED9F /* SentrySwiftUI */,
				C99DBF7D2A9E81CF00F7068F /* SDWebImageSwiftUI */,
			);
			productName = Nos;
			productReference = C9DEBFCE298941000078B43A /* Nos.app */;
			productType = "com.apple.product-type.application";
		};
		C9DEBFE3298941020078B43A /* NosTests */ = {
			isa = PBXNativeTarget;
			buildConfigurationList = C9DEBFFB298941020078B43A /* Build configuration list for PBXNativeTarget "NosTests" */;
			buildPhases = (
				C9DEBFE0298941020078B43A /* Sources */,
				C9DEBFE1298941020078B43A /* Frameworks */,
				C9DEBFE2298941020078B43A /* Resources */,
			);
			buildRules = (
			);
			dependencies = (
				C9A6C7442AD83F7A001F9500 /* PBXTargetDependency */,
				C9DEBFE6298941020078B43A /* PBXTargetDependency */,
			);
			name = NosTests;
			packageProductDependencies = (
				C97797BE298ABE060046BD25 /* secp256k1 */,
				CDDA1F7A29A527650047ACD8 /* Starscream */,
				CDDA1F7C29A527650047ACD8 /* SwiftUINavigation */,
				C9646E9B29B79E4D007239A4 /* Logger */,
				C9646EA829B7A4F2007239A4 /* PostHog */,
				C9646EAB29B7A520007239A4 /* Dependencies */,
				C905B0742A619367009B8A78 /* DequeModule */,
				C9B71DC42A9008300031ED9F /* Sentry */,
				C99DBF7F2A9E8BCF00F7068F /* SDWebImageSwiftUI */,
			);
			productName = NosTests;
			productReference = C9DEBFE4298941020078B43A /* NosTests.xctest */;
			productType = "com.apple.product-type.bundle.unit-test";
		};
		C9DEBFED298941020078B43A /* NosUITests */ = {
			isa = PBXNativeTarget;
			buildConfigurationList = C9DEBFFE298941020078B43A /* Build configuration list for PBXNativeTarget "NosUITests" */;
			buildPhases = (
				C9DEBFEA298941020078B43A /* Sources */,
				C9DEBFEB298941020078B43A /* Frameworks */,
				C9DEBFEC298941020078B43A /* Resources */,
			);
			buildRules = (
			);
			dependencies = (
				C9DEBFF0298941020078B43A /* PBXTargetDependency */,
			);
			name = NosUITests;
			productName = NosUITests;
			productReference = C9DEBFEE298941020078B43A /* NosUITests.xctest */;
			productType = "com.apple.product-type.bundle.ui-testing";
		};
/* End PBXNativeTarget section */

/* Begin PBXProject section */
		C9DEBFC6298941000078B43A /* Project object */ = {
			isa = PBXProject;
			attributes = {
				BuildIndependentTargetsInParallel = 1;
				LastSwiftUpdateCheck = 1420;
				LastUpgradeCheck = 1500;
				TargetAttributes = {
					C90862BA29E9804B00C35A71 = {
						CreatedOnToolsVersion = 14.2;
						TestTargetID = C9DEBFCD298941000078B43A;
					};
					C9DEBFCD298941000078B43A = {
						CreatedOnToolsVersion = 14.2;
					};
					C9DEBFE3298941020078B43A = {
						CreatedOnToolsVersion = 14.2;
					};
					C9DEBFED298941020078B43A = {
						CreatedOnToolsVersion = 14.2;
						TestTargetID = C9DEBFCD298941000078B43A;
					};
				};
			};
			buildConfigurationList = C9DEBFC9298941000078B43A /* Build configuration list for PBXProject "Nos" */;
			compatibilityVersion = "Xcode 14.0";
			developmentRegion = en;
			hasScannedForEncodings = 0;
			knownRegions = (
				en,
				Base,
				es,
				"zh-Hans",
				"zh-Hant",
				fr,
				"pt-BR",
				de,
				nl,
				sv,
			);
			mainGroup = C9DEBFC5298941000078B43A;
			packageReferences = (
				C9DEC066298965270078B43A /* XCRemoteSwiftPackageReference "Starscream" */,
				C97797BA298AB1890046BD25 /* XCRemoteSwiftPackageReference "secp256k1" */,
				C94D855D29914D2300749478 /* XCRemoteSwiftPackageReference "swiftui-navigation" */,
				C9ADB139299299570075E7F8 /* XCRemoteSwiftPackageReference "bech32" */,
				C9646E9829B79E04007239A4 /* XCRemoteSwiftPackageReference "logger-ios" */,
				C9646EA229B7A24A007239A4 /* XCRemoteSwiftPackageReference "posthog-ios" */,
				C9646EA529B7A3DD007239A4 /* XCRemoteSwiftPackageReference "swift-dependencies" */,
				C96CB98A2A6040C500498C4E /* XCRemoteSwiftPackageReference "swift-collections" */,
				C9B71DBC2A8E9BAD0031ED9F /* XCRemoteSwiftPackageReference "sentry-cocoa" */,
				C99DBF7C2A9E81CF00F7068F /* XCRemoteSwiftPackageReference "SDWebImageSwiftUI" */,
				C9B737702AB24D5F00398BE7 /* XCRemoteSwiftPackageReference "SwiftGenPlugin" */,
			);
			productRefGroup = C9DEBFCF298941000078B43A /* Products */;
			projectDirPath = "";
			projectRoot = "";
			targets = (
				C9DEBFCD298941000078B43A /* Nos */,
				C9DEBFE3298941020078B43A /* NosTests */,
				C9DEBFED298941020078B43A /* NosUITests */,
				C90862BA29E9804B00C35A71 /* NosPerformanceTests */,
			);
		};
/* End PBXProject section */

/* Begin PBXResourcesBuildPhase section */
		C90862B929E9804B00C35A71 /* Resources */ = {
			isa = PBXResourcesBuildPhase;
			buildActionMask = 2147483647;
			files = (
			);
			runOnlyForDeploymentPostprocessing = 0;
		};
		C9DEBFCC298941000078B43A /* Resources */ = {
			isa = PBXResourcesBuildPhase;
			buildActionMask = 2147483647;
			files = (
				C987F83629BA951E00B44E7A /* ClarityCity-ExtraBold.otf in Resources */,
				C9DEC065298955200078B43A /* sample_data.json in Resources */,
				C987F83A29BA951E00B44E7A /* ClarityCity-BoldItalic.otf in Resources */,
				C987F84A29BA951E00B44E7A /* ClarityCity-Medium.otf in Resources */,
				C9DEBFDF298941020078B43A /* Preview Assets.xcassets in Resources */,
				C987F84E29BA951E00B44E7A /* ClarityCity-RegularItalic.otf in Resources */,
				C95D68B4299ECE0700429F86 /* CONTRIBUTING.md in Resources */,
				C987F83E29BA951E00B44E7A /* ClarityCity-SemiBold.otf in Resources */,
				C987F84629BA951E00B44E7A /* ClarityCity-Light.otf in Resources */,
				C95D68B3299ECE0700429F86 /* README.md in Resources */,
				5B46611E29CCB894008B8E8C /* Generated.strings in Resources */,
				C987F83C29BA951E00B44E7A /* ClarityCity-Bold.otf in Resources */,
				C987F83229BA951E00B44E7A /* ClarityCity-ExtraLight.otf in Resources */,
				C9DEBFDB298941020078B43A /* Assets.xcassets in Resources */,
				C9A0DAED29C6A66C00466635 /* Launch Screen.storyboard in Resources */,
				C987F84C29BA951E00B44E7A /* ClarityCity-ThinItalic.otf in Resources */,
				C987F85229BA951E00B44E7A /* ClarityCity-Regular.otf in Resources */,
				C987F83429BA951E00B44E7A /* ClarityCity-LightItalic.otf in Resources */,
				C987F83829BA951E00B44E7A /* ClarityCity-MediumItalic.otf in Resources */,
				C9D573492AB24B7300E06BB4 /* custom-xcassets.stencil in Resources */,
				C987F84229BA951E00B44E7A /* ClarityCity-Black.otf in Resources */,
				C987F84029BA951E00B44E7A /* ClarityCity-SemiBoldItalic.otf in Resources */,
				C95D68B2299ECE0700429F86 /* CHANGELOG.md in Resources */,
				C987F85429BA951E00B44E7A /* ClarityCity-Thin.otf in Resources */,
				C987F84429BA951E00B44E7A /* ClarityCity-ExtraBoldItalic.otf in Resources */,
				C987F85029BA951E00B44E7A /* ClarityCity-ExtraLightItalic.otf in Resources */,
				C987F84829BA951E00B44E7A /* ClarityCity-BlackItalic.otf in Resources */,
			);
			runOnlyForDeploymentPostprocessing = 0;
		};
		C9DEBFE2298941020078B43A /* Resources */ = {
			isa = PBXResourcesBuildPhase;
			buildActionMask = 2147483647;
			files = (
				C987F84B29BA951E00B44E7A /* ClarityCity-Medium.otf in Resources */,
				C987F83729BA951E00B44E7A /* ClarityCity-ExtraBold.otf in Resources */,
				C987F83329BA951E00B44E7A /* ClarityCity-ExtraLight.otf in Resources */,
				C987F83D29BA951E00B44E7A /* ClarityCity-Bold.otf in Resources */,
				C987F84529BA951E00B44E7A /* ClarityCity-ExtraBoldItalic.otf in Resources */,
				C987F84329BA951E00B44E7A /* ClarityCity-Black.otf in Resources */,
				C987F85329BA951E00B44E7A /* ClarityCity-Regular.otf in Resources */,
				C987F84729BA951E00B44E7A /* ClarityCity-Light.otf in Resources */,
				C987F83929BA951E00B44E7A /* ClarityCity-MediumItalic.otf in Resources */,
				C987F85129BA951E00B44E7A /* ClarityCity-ExtraLightItalic.otf in Resources */,
				C987F84D29BA951E00B44E7A /* ClarityCity-ThinItalic.otf in Resources */,
				C987F84F29BA951E00B44E7A /* ClarityCity-RegularItalic.otf in Resources */,
				CD27177629A7C8B200AE8888 /* sample_replies.json in Resources */,
				C987F83B29BA951E00B44E7A /* ClarityCity-BoldItalic.otf in Resources */,
				C987F84129BA951E00B44E7A /* ClarityCity-SemiBoldItalic.otf in Resources */,
				C987F83529BA951E00B44E7A /* ClarityCity-LightItalic.otf in Resources */,
				C9EEB5512AE3253200027649 /* Generated.strings in Resources */,
				C987F85529BA951E00B44E7A /* ClarityCity-Thin.otf in Resources */,
				C987F83F29BA951E00B44E7A /* ClarityCity-SemiBold.otf in Resources */,
				C9DEC006298947900078B43A /* sample_data.json in Resources */,
				C987F84929BA951E00B44E7A /* ClarityCity-BlackItalic.otf in Resources */,
			);
			runOnlyForDeploymentPostprocessing = 0;
		};
		C9DEBFEC298941020078B43A /* Resources */ = {
			isa = PBXResourcesBuildPhase;
			buildActionMask = 2147483647;
			files = (
			);
			runOnlyForDeploymentPostprocessing = 0;
		};
/* End PBXResourcesBuildPhase section */

/* Begin PBXShellScriptBuildPhase section */
		5B46611829CCB66D008B8E8C /* Export Strings for Localization */ = {
			isa = PBXShellScriptBuildPhase;
			buildActionMask = 12;
			files = (
			);
			inputFileListPaths = (
			);
			inputPaths = (
				"$(SRCROOT)/Nos/Assets/Localization/Localized.swift",
				"$(SRCROOT)/Nos/Assets/Localization/ExportStrings.sh",
				"$(SRCROOT)/Nos/Assets/Localization/Localizable.swift",
				"$(SRCROOT)/Nos/Models/ReportCategory.swift",
				"$(SRCROOT)/Nos/Assets/Localization/ExportStrings.swift",
			);
			name = "Export Strings for Localization";
			outputFileListPaths = (
			);
			outputPaths = (
				"$(SRCROOT)/Nos/Assets/Localization/en.lproj/Generated.strings",
			);
			runOnlyForDeploymentPostprocessing = 0;
			shellPath = /bin/sh;
			shellScript = "if [ \"${ENABLE_PREVIEWS}\" = \"YES\" ]; then\n  echo \"SwiftUI Previews enabled, quitting to prevent 'preview paused'.\"\n  exit 0;\nfi\n\nsh $SRCROOT/Nos/Assets/Localization/ExportStrings.sh\n";
		};
		C9BAB0992996BEEA0003A84E /* SwiftLint */ = {
			isa = PBXShellScriptBuildPhase;
			alwaysOutOfDate = 1;
			buildActionMask = 2147483647;
			files = (
			);
			inputFileListPaths = (
			);
			inputPaths = (
			);
			name = SwiftLint;
			outputFileListPaths = (
			);
			outputPaths = (
			);
			runOnlyForDeploymentPostprocessing = 0;
			shellPath = /bin/sh;
			shellScript = "export PATH=\"$PATH:/opt/homebrew/bin\"\nif which swiftlint > /dev/null; then\n  swiftlint --lenient\nelse\n  echo \"warning: SwiftLint not installed, download from https://github.com/realm/SwiftLint\"\nfi\n";
		};
/* End PBXShellScriptBuildPhase section */

/* Begin PBXSourcesBuildPhase section */
		C90862B729E9804B00C35A71 /* Sources */ = {
			isa = PBXSourcesBuildPhase;
			buildActionMask = 2147483647;
			files = (
				C90862BE29E9804B00C35A71 /* NosPerformanceTests.swift in Sources */,
			);
			runOnlyForDeploymentPostprocessing = 0;
		};
		C9DEBFCA298941000078B43A /* Sources */ = {
			isa = PBXSourcesBuildPhase;
			buildActionMask = 2147483647;
			files = (
				CD09A74429A50F1D0063464F /* SideMenu.swift in Sources */,
				C9C547512A4F1CC3006B0741 /* SearchController.swift in Sources */,
				C9DEC06E2989668E0078B43A /* Relay+CoreDataClass.swift in Sources */,
				C9F64D8C29ED840700563F2B /* LogHelper.swift in Sources */,
				C9C2B78529E073E300548B4A /* RelaySubscription.swift in Sources */,
				3FFB1D9C29A7DF9D002A755D /* StackedAvatarsView.swift in Sources */,
				C97A1C8E29E58EC7009D9E8D /* NSManagedObjectContext+Nos.swift in Sources */,
				C9B678DE29EEC35B00303F33 /* Foundation+Sendable.swift in Sources */,
				5B88051A2A21027C00E21F06 /* SHA256Key.swift in Sources */,
				C9CDBBA129A8F14C00C555C7 /* DiscoverView.swift in Sources */,
				C9B71DC22A9003670031ED9F /* CrashReporting.swift in Sources */,
				C987F81729BA4C6A00B44E7A /* BigActionButton.swift in Sources */,
				C98DC9BB2A795CAD004E5F0F /* ActionBanner.swift in Sources */,
				C987F86129BABAF800B44E7A /* String+Markdown.swift in Sources */,
				C9F204802AE029D90029A858 /* AppDestination.swift in Sources */,
				3F30020B29C361C8003D4F8B /* OnboardingTermsOfServiceView.swift in Sources */,
				C9C5475B2A4F1D8C006B0741 /* NosNotification+CoreDataProperties.swift in Sources */,
				C9680AD12ACC5251006C8C93 /* Either.swift in Sources */,
				C98B8B4029FBF83B009789C8 /* NotificationCard.swift in Sources */,
				5B834F672A83FB5C000C1432 /* ProfileKnownFollowersView.swift in Sources */,
				C987F81D29BA6D9A00B44E7A /* ProfileTab.swift in Sources */,
				C9ADB14129951CB10075E7F8 /* NSManagedObject+Nos.swift in Sources */,
				C9F84C21298DC36800C6714D /* AppView.swift in Sources */,
				C9CE5B142A0172CF008E198C /* WebView.swift in Sources */,
				DC5F20432A6ED75C00F8D73F /* FileStorageAPI.swift in Sources */,
				CD4908D429B92941007443DB /* ReportABugMailView.swift in Sources */,
				C9C2B78229E0735400548B4A /* RelaySubscriptionManager.swift in Sources */,
				3FFB1D9629A6BBEC002A755D /* Collection+SafeSubscript.swift in Sources */,
				A34E439929A522F20057AFCB /* CurrentUser.swift in Sources */,
				C9A0DADD29C689C900466635 /* NosNavigationBar.swift in Sources */,
				3F30020529C1FDD9003D4F8B /* OnboardingStartView.swift in Sources */,
				C936B4592A4C7B7C00DF1EB9 /* Nos.xcdatamodeld in Sources */,
				C987F81A29BA4D0E00B44E7A /* ActionButton.swift in Sources */,
				C9E37E122A1E7EC5003D4B0A /* PreviewContainer.swift in Sources */,
				C9A0DAF829C92F4500466635 /* UNSAPI.swift in Sources */,
				5BFF66B62A58A8A000AA79DD /* MutesView.swift in Sources */,
				3F30020929C23895003D4F8B /* OnboardingNotOldEnoughView.swift in Sources */,
				C973AB612A323167002AED16 /* Author+CoreDataProperties.swift in Sources */,
				C9B678E129EEC41000303F33 /* SocialGraphCache.swift in Sources */,
				C93F488D2AC5C30C00900CEC /* NosFormField.swift in Sources */,
				C9DEC06A298965550078B43A /* RelayView.swift in Sources */,
				C99E80CD2A0C2C6400187474 /* PreviewData.swift in Sources */,
				C9A0DAE429C69F0C00466635 /* HighlightedText.swift in Sources */,
				C94D855C2991479900749478 /* NewNoteView.swift in Sources */,
				5B6EB48E29EDBE0E006E750C /* NoteParser.swift in Sources */,
				C9F84C23298DC7B900C6714D /* SettingsView.swift in Sources */,
				C9CFF6D22AB2423000D4B368 /* Text+Localized.swift in Sources */,
				C973AB652A323167002AED16 /* EventReference+CoreDataProperties.swift in Sources */,
				C973AB632A323167002AED16 /* Relay+CoreDataProperties.swift in Sources */,
				C94FE9F729DB259300019CD3 /* Text+Gradient.swift in Sources */,
				3F170C78299D816200BC8F8B /* AppController.swift in Sources */,
				C95D68AB299E710F00429F86 /* Color+Hex.swift in Sources */,
				C94A5E182A72C84200B6EC5D /* ReportCategory.swift in Sources */,
				C973364F2A7968220012D8B8 /* SetUpUNSBanner.swift in Sources */,
				C9F0BB6B29A503D6000547FC /* PublicKey.swift in Sources */,
				C9EE3E602A0538B7008A7491 /* ExpirationTimeButton.swift in Sources */,
				A303AF8329A9153A005DC8FC /* FollowButton.swift in Sources */,
				C9C2B77F29E0731600548B4A /* AsyncTimer.swift in Sources */,
				A32B6C7329A6BE9B00653FF5 /* FollowsView.swift in Sources */,
				3F30020D29C382EB003D4F8B /* OnboardingLoginView.swift in Sources */,
				C9A25B3D29F174D200B39534 /* ReadabilityPadding.swift in Sources */,
				C9DFA972299BF9E8006929C1 /* CompactNoteView.swift in Sources */,
				C9AC31AD2A55E0BD00A94E5A /* NotificationViewModel.swift in Sources */,
				C9EE3E632A053910008A7491 /* ExpirationTimeOption.swift in Sources */,
				C9A0DAE029C697A100466635 /* AboutView.swift in Sources */,
				A351E1A229BA92240009B7F6 /* ProfileEditView.swift in Sources */,
				C98560B02A65B7950002C1D9 /* AuthorCard.swift in Sources */,
				C9DFA969299BEC33006929C1 /* CardStyle.swift in Sources */,
				C9F64D8F29ED88CD00563F2B /* Localization+Nos.swift in Sources */,
				C95D68AD299E721700429F86 /* ProfileView.swift in Sources */,
				C942566929B66A2800C4202C /* Date+Elapsed.swift in Sources */,
				5B8C96B029DB2E1100B73AEC /* SearchTextFieldObserver.swift in Sources */,
				C9ADB13829928CC30075E7F8 /* String+Hex.swift in Sources */,
				C9F75AD22A02D41E005BBE45 /* ComposerActionBar.swift in Sources */,
				C9DEBFD2298941000078B43A /* NosApp.swift in Sources */,
				C930055F2A6AF8320098CA9E /* LoadingContent.swift in Sources */,
				C9A6C74D2AD98E2A001F9500 /* UNSNameTakenView.swift in Sources */,
				C9646EAE29B8D653007239A4 /* ViewDidLoadModifier.swift in Sources */,
				C92F015B2AC4D74E00972489 /* NosTextEditor.swift in Sources */,
				C973AB5D2A323167002AED16 /* Event+CoreDataProperties.swift in Sources */,
				C95D68A3299E6D9000429F86 /* SelectableText.swift in Sources */,
				C9F84C27298DC98800C6714D /* KeyPair.swift in Sources */,
				5B8C96B629DDD3B200B73AEC /* EditableText.swift in Sources */,
				C93EC2F129C337EB0012EE2A /* RelayPicker.swift in Sources */,
				C9F0BB6F29A50437000547FC /* NostrConstants.swift in Sources */,
				5BFF66B12A573F6400AA79DD /* RelayDetailView.swift in Sources */,
				C9F75AD62A041FF7005BBE45 /* ExpirationTimePicker.swift in Sources */,
				C92F015E2AC4D99400972489 /* NosForm.swift in Sources */,
				CD76865329B793F400085358 /* DiscoverSearchBar.swift in Sources */,
				5B8C96AC29D52AD200B73AEC /* AuthorListView.swift in Sources */,
				C94A5E152A716A6D00B6EC5D /* EditableNoteText.swift in Sources */,
				DC5F20412A6AE31000F8D73F /* ImagePicker.swift in Sources */,
				C9680AD42ACDF57D006C8C93 /* UNSWizardNeedsPaymentView.swift in Sources */,
				C94C4CF32AD993CA00F801CA /* UNSErrorView.swift in Sources */,
				5B0D99032A94090A0039F0C5 /* DoubleTapToPopModifier.swift in Sources */,
				2D8DD2DF2AE2642F00C258CB /* NewPostFlag.swift in Sources */,
				5BFF66B42A58853D00AA79DD /* PublishedEventsView.swift in Sources */,
				C987F85B29BA9ED800B44E7A /* Font.swift in Sources */,
				C94D6D5C2AC5D14400F0F11E /* WizardTextField.swift in Sources */,
				3FB5E651299D28A200386527 /* OnboardingView.swift in Sources */,
				C973AB5F2A323167002AED16 /* AuthorReference+CoreDataProperties.swift in Sources */,
				A3B943CF299AE00100A15A08 /* KeyChain.swift in Sources */,
				C9671D73298DB94C00EE7E12 /* Data+Encoding.swift in Sources */,
				C9E9D9CA2A2E35440048AF0B /* (null) in Sources */,
				C9646EA129B7A22C007239A4 /* Analytics.swift in Sources */,
				C9A6C74B2AD866A7001F9500 /* UNSSuccessView.swift in Sources */,
				C981E2DB2AC6088900FBF4F6 /* UNSVerifyCodeView.swift in Sources */,
				DC4AB2F62A4475B800D1478A /* AppDelegate.swift in Sources */,
				5B8C96B229DB313300B73AEC /* AuthorRow.swift in Sources */,
				C9A0DADA29C685E500466635 /* SideMenuButton.swift in Sources */,
				C93F48902AC5C9C400900CEC /* UNSWizardPhoneView.swift in Sources */,
				A3B943D5299D514800A15A08 /* Follow+CoreDataClass.swift in Sources */,
				C92DF80529C25DE900400561 /* URL+Extensions.swift in Sources */,
				5BE281C12AE2CCB400880466 /* StoryNoteView.swift in Sources */,
				3F60F42929B27D3E000D62C4 /* ThreadView.swift in Sources */,
				C9B678DB29EEBF3B00303F33 /* DependencyInjection.swift in Sources */,
				C95D68A9299E709900429F86 /* LinearGradient+Planetary.swift in Sources */,
				C92F01522AC4D6AB00972489 /* NosFormSection.swift in Sources */,
				C9BCF1C12AC72020009BDE06 /* UNSWizardChooseNameView.swift in Sources */,
				C9A6C7412AD837AD001F9500 /* UNSWizardController.swift in Sources */,
				C97465342A3C95FE0031226F /* RelayPickerToolbarButton.swift in Sources */,
				3F43C47629A9625700E896A0 /* AuthorReference+CoreDataClass.swift in Sources */,
				C9A6C7492AD86271001F9500 /* UNSNewNameView.swift in Sources */,
				C9ADB13D29929B540075E7F8 /* Bech32.swift in Sources */,
				C95D68A1299E6D3E00429F86 /* BioView.swift in Sources */,
				5BE281CA2AE2CCEB00880466 /* HomeTab.swift in Sources */,
				C94D14812A12B3F70014C906 /* SearchBar.swift in Sources */,
				C9A6C7472AD84263001F9500 /* UNSNamePicker.swift in Sources */,
				C93EC2F729C351470012EE2A /* Optional+Unwrap.swift in Sources */,
				A32B6C7829A6C99200653FF5 /* FollowCard.swift in Sources */,
				C92DF80829C25FA900400561 /* SquareImage.swift in Sources */,
				C9DEBFD9298941000078B43A /* HomeFeedView.swift in Sources */,
				3F30020729C237AB003D4F8B /* OnboardingAgeVerificationView.swift in Sources */,
				C9DB207729F30EC700FB7B9D /* AsyncButton.swift in Sources */,
				C931517D29B915AF00934506 /* StaggeredGrid.swift in Sources */,
				C97465312A3B89140031226F /* AuthorLabel.swift in Sources */,
				C9C547592A4F1D8C006B0741 /* NosNotification+CoreDataClass.swift in Sources */,
				C9B678E729F01A8500303F33 /* FullscreenProgressView.swift in Sources */,
				C9F0BB6929A5039D000547FC /* Int+Bool.swift in Sources */,
				DC5F203F2A6AE24200F8D73F /* ImagePickerButton.swift in Sources */,
				C981E2DD2AC610D600FBF4F6 /* UNSStepImage.swift in Sources */,
				C9CDBBA429A8FA2900C555C7 /* GoldenPostView.swift in Sources */,
				C92F01582AC4D6F700972489 /* NosTextField.swift in Sources */,
				C9C2B77C29E072E400548B4A /* WebSocket+Nos.swift in Sources */,
				C9DEC003298945150078B43A /* String+Lorem.swift in Sources */,
				C97A1C8B29E45B4E009D9E8D /* RawEventController.swift in Sources */,
				C9DEC0632989541F0078B43A /* Bundle+Current.swift in Sources */,
				C93EC2F429C34C860012EE2A /* NSPredicate+Bool.swift in Sources */,
				C9F84C1C298DBBF400C6714D /* Data+Sha.swift in Sources */,
				5BE281BE2AE2CCAE00880466 /* StoriesView.swift in Sources */,
				C936B4622A4CB01C00DF1EB9 /* PushNotificationService.swift in Sources */,
				C95D68A6299E6F9E00429F86 /* ProfileHeader.swift in Sources */,
				C9BAB09B2996FBA10003A84E /* EventProcessor.swift in Sources */,
				C960C57129F3236200929990 /* LikeButton.swift in Sources */,
				C97797B9298AA19A0046BD25 /* RelayService.swift in Sources */,
				C93CA0C329AE3A1E00921183 /* JSONEvent.swift in Sources */,
				3FFB1D89299FF37C002A755D /* AvatarView.swift in Sources */,
				C97A1C8829E45B3C009D9E8D /* RawEventView.swift in Sources */,
				C9DEC04529894BED0078B43A /* Event+CoreDataClass.swift in Sources */,
				CD76865029B6503500085358 /* NoteOptionsButton.swift in Sources */,
				5BE281C72AE2CCD800880466 /* ReplyButton.swift in Sources */,
				C936B45C2A4C7D6B00DF1EB9 /* UNSWizard.swift in Sources */,
				C9DFA966299BEB96006929C1 /* NoteCard.swift in Sources */,
				C9E37E152A1E8143003D4B0A /* Report.swift in Sources */,
				C9DEBFD4298941000078B43A /* Persistence.swift in Sources */,
				CD76864C29B12F7E00085358 /* ExpandingTextFieldAndSubmitButton.swift in Sources */,
				5B834F692A83FC7F000C1432 /* ProfileSocialStatsView.swift in Sources */,
				CD09A74629A50F750063464F /* SideMenuContent.swift in Sources */,
				C9DFA971299BF8CD006929C1 /* RepliesView.swift in Sources */,
				C974652E2A3B86600031226F /* NoteCardHeader.swift in Sources */,
				C9DFA976299C30F0006929C1 /* Localized.swift in Sources */,
				C9CF23172A38A58B00EBEC31 /* ParseQueue.swift in Sources */,
				C98A32272A05795E00E3FA13 /* Task+Timeout.swift in Sources */,
				C9B708BB2A13BE41006C613A /* NoteTextEditor.swift in Sources */,
				C9E37E0F2A1E7C32003D4B0A /* ReportMenu.swift in Sources */,
				C95D68A5299E6E1E00429F86 /* PlaceholderModifier.swift in Sources */,
				C960C57429F3251E00929990 /* RepostButton.swift in Sources */,
				3FFB1D9329A6BBCE002A755D /* EventReference+CoreDataClass.swift in Sources */,
				C93EC2FA29C370DE0012EE2A /* DiscoverGrid.swift in Sources */,
				C94FE9F529DB177500019CD3 /* Localizable.swift in Sources */,
				C973AB5B2A323167002AED16 /* Follow+CoreDataProperties.swift in Sources */,
				C92F01552AC4D6CF00972489 /* BeveledSeparator.swift in Sources */,
				C93EC2FD29C3785C0012EE2A /* View+RoundedCorner.swift in Sources */,
				5B503F622A291A1A0098805A /* JSONRelayMetadata.swift in Sources */,
				C98298332ADD7F9A0096C5B5 /* DeepLinkService.swift in Sources */,
				5B8B77192A1FDA3C004FC675 /* TLV.swift in Sources */,
				CD09A74829A51EFC0063464F /* Router.swift in Sources */,
				2D4010A22AD87DF300F93AD4 /* AuthorCardKnowFollowersView.swift in Sources */,
				CD2CF38E299E67F900332116 /* CardButtonStyle.swift in Sources */,
				A336DD3C299FD78000A0CBA0 /* Filter.swift in Sources */,
				DC2E54C82A700F1400C2CAAB /* UIDevice+Simulator.swift in Sources */,
				C9A0DAEA29C6A34200466635 /* ActivityView.swift in Sources */,
				CD2CF390299E68BE00332116 /* NoteButton.swift in Sources */,
				C93F48932AC5C9CE00900CEC /* UNSWizardIntroView.swift in Sources */,
				5BE281C42AE2CCC300880466 /* AuthorStoryView.swift in Sources */,
				C9DEC04D29894BED0078B43A /* Author+CoreDataClass.swift in Sources */,
				C905B0772A619E99009B8A78 /* LinkPreview.swift in Sources */,
				C9E9D9C72A2E1EC40048AF0B /* (null) in Sources */,
				C95D68A7299E6FF000429F86 /* KeyFixture.swift in Sources */,
				C94437E629B0DB83004D8C86 /* NotificationsView.swift in Sources */,
			);
			runOnlyForDeploymentPostprocessing = 0;
		};
		C9DEBFE0298941020078B43A /* Sources */ = {
			isa = PBXSourcesBuildPhase;
			buildActionMask = 2147483647;
			files = (
				CD09A76229A5220E0063464F /* AppController.swift in Sources */,
				C9A0DAF929C92F4500466635 /* UNSAPI.swift in Sources */,
				C97A1C8C29E45B4E009D9E8D /* RawEventController.swift in Sources */,
				CD09A75F29A521FD0063464F /* RelayService.swift in Sources */,
				CD09A76029A521FD0063464F /* Filter.swift in Sources */,
				C9B71DC32A9003670031ED9F /* CrashReporting.swift in Sources */,
				5B08A1E12A1FDFF700EB8F2E /* TLV.swift in Sources */,
				C9C2B78329E0735400548B4A /* RelaySubscriptionManager.swift in Sources */,
				C9F64D9029ED88CD00563F2B /* Localization+Nos.swift in Sources */,
				C9C2B78029E0731600548B4A /* AsyncTimer.swift in Sources */,
				5B88051C2A21046C00E21F06 /* SHA256KeyTests.swift in Sources */,
				C9B678E229EEC41000303F33 /* SocialGraphCache.swift in Sources */,
				C936B45F2A4CAF2B00DF1EB9 /* AppDelegate.swift in Sources */,
				C9C2B77D29E072E400548B4A /* WebSocket+Nos.swift in Sources */,
				C973AB642A323167002AED16 /* Relay+CoreDataProperties.swift in Sources */,
				C9EE3E642A053910008A7491 /* ExpirationTimeOption.swift in Sources */,
				C973AB5E2A323167002AED16 /* Event+CoreDataProperties.swift in Sources */,
				C9F64D8D29ED840700563F2B /* LogHelper.swift in Sources */,
				DC08FF7E2A7968FF009F87D1 /* FileStorageAPI.swift in Sources */,
				5B88051F2A21056E00E21F06 /* TLVTests.swift in Sources */,
				C98298342ADD7F9A0096C5B5 /* DeepLinkService.swift in Sources */,
				CD09A75929A521D20063464F /* Color+Hex.swift in Sources */,
				5B88051D2A2104CC00E21F06 /* SHA256Key.swift in Sources */,
				C9CF23182A38A58B00EBEC31 /* ParseQueue.swift in Sources */,
				5B39E64429EDBF8100464830 /* NoteParser.swift in Sources */,
				C94A5E162A716A6D00B6EC5D /* EditableNoteText.swift in Sources */,
				5BD08BB22A38E96F00BB926C /* JSONRelayMetadata.swift in Sources */,
				C936B45A2A4C7B7C00DF1EB9 /* Nos.xcdatamodeld in Sources */,
				C9F204812AE02D8C0029A858 /* AppDestination.swift in Sources */,
				C9E37E162A1E8143003D4B0A /* Report.swift in Sources */,
				C987F86229BABAF800B44E7A /* String+Markdown.swift in Sources */,
				C94A5E192A72C84200B6EC5D /* ReportCategory.swift in Sources */,
				C936B4632A4CB01C00DF1EB9 /* PushNotificationService.swift in Sources */,
				C9C5475A2A4F1D8C006B0741 /* NosNotification+CoreDataClass.swift in Sources */,
				CD09A74929A521210063464F /* Router.swift in Sources */,
				C93EC2F829C351470012EE2A /* Optional+Unwrap.swift in Sources */,
				C9C5475C2A4F1D8C006B0741 /* NosNotification+CoreDataProperties.swift in Sources */,
				C9B678DF29EEC35B00303F33 /* Foundation+Sendable.swift in Sources */,
				A3B943D7299D6DB700A15A08 /* Follow+CoreDataClass.swift in Sources */,
				C9ADB13E29929EEF0075E7F8 /* Bech32.swift in Sources */,
				C9DEC05A2989509B0078B43A /* Persistence.swift in Sources */,
				C9C2B78629E073E300548B4A /* RelaySubscription.swift in Sources */,
				C973AB662A323167002AED16 /* EventReference+CoreDataProperties.swift in Sources */,
				5B80BE9E29F9864000A363E4 /* Bech32Tests.swift in Sources */,
				C942566A29B66A2800C4202C /* Date+Elapsed.swift in Sources */,
				C93CA0C429AE3A1E00921183 /* JSONEvent.swift in Sources */,
				C9DEC04629894BED0078B43A /* Event+CoreDataClass.swift in Sources */,
				A32B6C7129A672BC00653FF5 /* CurrentUser.swift in Sources */,
				C98A32282A05795E00E3FA13 /* Task+Timeout.swift in Sources */,
				C973AB602A323167002AED16 /* AuthorReference+CoreDataProperties.swift in Sources */,
				5BE281CD2AE2CD4700880466 /* AvatarView.swift in Sources */,
				C9F84C1A298DBB6300C6714D /* Data+Encoding.swift in Sources */,
				C9DEC0642989541F0078B43A /* Bundle+Current.swift in Sources */,
				C9ADB13629928AF00075E7F8 /* KeyPair.swift in Sources */,
				3FFB1D9729A6BBEC002A755D /* Collection+SafeSubscript.swift in Sources */,
				C94D59AE2AE7286E00295AE8 /* ReportTests.swift in Sources */,
				C9A6C7422AD837AD001F9500 /* UNSWizardController.swift in Sources */,
				C9B678DC29EEBF3B00303F33 /* DependencyInjection.swift in Sources */,
				C9F0BB6D29A503D9000547FC /* Int+Bool.swift in Sources */,
				5BE281CC2AE2CD2C00880466 /* StackedAvatarsView.swift in Sources */,
				DC08FF812A7969C5009F87D1 /* UIDevice+Simulator.swift in Sources */,
				C9C9444229F6F0E2002F2C7A /* XCTest+Eventually.swift in Sources */,
				C9680AD22ACC5251006C8C93 /* Either.swift in Sources */,
				3FFF3BD029A9645F00DD0B72 /* AuthorReference+CoreDataClass.swift in Sources */,
				C9F0BB6C29A503D6000547FC /* PublicKey.swift in Sources */,
				C9DEC06F2989668E0078B43A /* Relay+CoreDataClass.swift in Sources */,
				C9ADB13F29929F1F0075E7F8 /* String+Hex.swift in Sources */,
				C94FE9F629DB177500019CD3 /* Localizable.swift in Sources */,
				C973AB622A323167002AED16 /* Author+CoreDataProperties.swift in Sources */,
				C93EC2F529C34C860012EE2A /* NSPredicate+Bool.swift in Sources */,
				C9DEC05B298950A90078B43A /* String+Lorem.swift in Sources */,
				C9F84C1D298DBC6100C6714D /* Data+Sha.swift in Sources */,
				C9B678E429EED2DC00303F33 /* SocialGraphTests.swift in Sources */,
				C9F0BB7029A50437000547FC /* NostrConstants.swift in Sources */,
				A3B943D8299D758F00A15A08 /* KeyChain.swift in Sources */,
				C9646EAA29B7A506007239A4 /* Analytics.swift in Sources */,
				C9ADB133299287D60075E7F8 /* KeyPairTests.swift in Sources */,
				C9DEC04E29894BED0078B43A /* Author+CoreDataClass.swift in Sources */,
				C9DEBFE9298941020078B43A /* EventTests.swift in Sources */,
				C9ADB14229951CB10075E7F8 /* NSManagedObject+Nos.swift in Sources */,
				C92DF80629C25DE900400561 /* URL+Extensions.swift in Sources */,
				C9BAB09C2996FBA10003A84E /* EventProcessor.swift in Sources */,
				C9DFA97B299C31EE006929C1 /* Localized.swift in Sources */,
				C973AB5C2A323167002AED16 /* Follow+CoreDataProperties.swift in Sources */,
				C93005602A6AF8320098CA9E /* LoadingContent.swift in Sources */,
				C97A1C8F29E58EC7009D9E8D /* NSManagedObjectContext+Nos.swift in Sources */,
				C9ADB135299288230075E7F8 /* KeyFixture.swift in Sources */,
				C9C547552A4F1CDB006B0741 /* SearchController.swift in Sources */,
				DC08FF802A796997009F87D1 /* ImagePicker.swift in Sources */,
				3FFB1D9429A6BBCE002A755D /* EventReference+CoreDataClass.swift in Sources */,
				5B6EB49029EDBEC1006E750C /* NoteParserTests.swift in Sources */,
				C9A6C7452AD83FB0001F9500 /* NotificationViewModel.swift in Sources */,
			);
			runOnlyForDeploymentPostprocessing = 0;
		};
		C9DEBFEA298941020078B43A /* Sources */ = {
			isa = PBXSourcesBuildPhase;
			buildActionMask = 2147483647;
			files = (
				C9DEBFF3298941020078B43A /* NosUITests.swift in Sources */,
				C9DEBFF5298941020078B43A /* NosUITestsLaunchTests.swift in Sources */,
			);
			runOnlyForDeploymentPostprocessing = 0;
		};
/* End PBXSourcesBuildPhase section */

/* Begin PBXTargetDependency section */
		C90862C229E9804B00C35A71 /* PBXTargetDependency */ = {
			isa = PBXTargetDependency;
			target = C9DEBFCD298941000078B43A /* Nos */;
			targetProxy = C90862C129E9804B00C35A71 /* PBXContainerItemProxy */;
		};
		C9A6C7442AD83F7A001F9500 /* PBXTargetDependency */ = {
			isa = PBXTargetDependency;
			productRef = C9A6C7432AD83F7A001F9500 /* SwiftGenPlugin */;
		};
		C9D573402AB24A3700E06BB4 /* PBXTargetDependency */ = {
			isa = PBXTargetDependency;
			productRef = C9D5733F2AB24A3700E06BB4 /* SwiftGenPlugin */;
		};
		C9DEBFE6298941020078B43A /* PBXTargetDependency */ = {
			isa = PBXTargetDependency;
			target = C9DEBFCD298941000078B43A /* Nos */;
			targetProxy = C9DEBFE5298941020078B43A /* PBXContainerItemProxy */;
		};
		C9DEBFF0298941020078B43A /* PBXTargetDependency */ = {
			isa = PBXTargetDependency;
			target = C9DEBFCD298941000078B43A /* Nos */;
			targetProxy = C9DEBFEF298941020078B43A /* PBXContainerItemProxy */;
		};
/* End PBXTargetDependency section */

/* Begin PBXVariantGroup section */
		5B46612029CCB894008B8E8C /* Generated.strings */ = {
			isa = PBXVariantGroup;
			children = (
				5B46611F29CCB894008B8E8C /* en */,
				5B46612129CCBBE2008B8E8C /* es */,
				5B46612229CCBC6C008B8E8C /* zh-Hans */,
				C94FE5A629F8441200C27119 /* zh-Hant */,
				C94FE5A729F8441200C27119 /* fr */,
				C937786129FC6D1900568C27 /* pt-BR */,
				5B48EC692A1406C4001EDA7F /* de */,
				C9EF82932A5F29BE0022A1A7 /* nl */,
				C9A5C5D32A9FDB6A0076AAD1 /* sv */,
			);
			name = Generated.strings;
			sourceTree = "<group>";
		};
/* End PBXVariantGroup section */

/* Begin XCBuildConfiguration section */
		C90862C429E9804B00C35A71 /* Debug */ = {
			isa = XCBuildConfiguration;
			buildSettings = {
				CODE_SIGN_STYLE = Automatic;
				CURRENT_PROJECT_VERSION = 85;
				DEVELOPMENT_TEAM = GZCZBKH7MY;
				GCC_OPTIMIZATION_LEVEL = s;
				GENERATE_INFOPLIST_FILE = YES;
				IPHONEOS_DEPLOYMENT_TARGET = 16.2;
				MARKETING_VERSION = 1.0;
				PRODUCT_BUNDLE_IDENTIFIER = com.verse.NosPerformanceTests;
				PRODUCT_NAME = "$(TARGET_NAME)";
				SDKROOT = iphoneos;
				SWIFT_EMIT_LOC_STRINGS = NO;
				SWIFT_OPTIMIZATION_LEVEL = "-O";
				SWIFT_VERSION = 5.0;
				TARGETED_DEVICE_FAMILY = "1,2";
				TEST_TARGET_NAME = Nos;
			};
			name = Debug;
		};
		C90862C529E9804B00C35A71 /* Release */ = {
			isa = XCBuildConfiguration;
			buildSettings = {
				CODE_SIGN_STYLE = Automatic;
				CURRENT_PROJECT_VERSION = 85;
				DEVELOPMENT_TEAM = GZCZBKH7MY;
				GENERATE_INFOPLIST_FILE = YES;
				IPHONEOS_DEPLOYMENT_TARGET = 16.2;
				MARKETING_VERSION = 1.0;
				PRODUCT_BUNDLE_IDENTIFIER = com.verse.NosPerformanceTests;
				PRODUCT_NAME = "$(TARGET_NAME)";
				SDKROOT = iphoneos;
				SWIFT_EMIT_LOC_STRINGS = NO;
				SWIFT_VERSION = 5.0;
				TARGETED_DEVICE_FAMILY = "1,2";
				TEST_TARGET_NAME = Nos;
				VALIDATE_PRODUCT = YES;
			};
			name = Release;
		};
		C9DEBFF6298941020078B43A /* Debug */ = {
			isa = XCBuildConfiguration;
			buildSettings = {
				ALWAYS_SEARCH_USER_PATHS = NO;
				CLANG_ANALYZER_LOCALIZABILITY_NONLOCALIZED = YES;
				CLANG_ANALYZER_NONNULL = YES;
				CLANG_ANALYZER_NUMBER_OBJECT_CONVERSION = YES_AGGRESSIVE;
				CLANG_CXX_LANGUAGE_STANDARD = "gnu++20";
				CLANG_ENABLE_MODULES = YES;
				CLANG_ENABLE_OBJC_ARC = YES;
				CLANG_ENABLE_OBJC_WEAK = YES;
				CLANG_WARN_BLOCK_CAPTURE_AUTORELEASING = YES;
				CLANG_WARN_BOOL_CONVERSION = YES;
				CLANG_WARN_COMMA = YES;
				CLANG_WARN_CONSTANT_CONVERSION = YES;
				CLANG_WARN_DEPRECATED_OBJC_IMPLEMENTATIONS = YES;
				CLANG_WARN_DIRECT_OBJC_ISA_USAGE = YES_ERROR;
				CLANG_WARN_DOCUMENTATION_COMMENTS = YES;
				CLANG_WARN_EMPTY_BODY = YES;
				CLANG_WARN_ENUM_CONVERSION = YES;
				CLANG_WARN_INFINITE_RECURSION = YES;
				CLANG_WARN_INT_CONVERSION = YES;
				CLANG_WARN_NON_LITERAL_NULL_CONVERSION = YES;
				CLANG_WARN_OBJC_IMPLICIT_RETAIN_SELF = YES;
				CLANG_WARN_OBJC_LITERAL_CONVERSION = YES;
				CLANG_WARN_OBJC_ROOT_CLASS = YES_ERROR;
				CLANG_WARN_QUOTED_INCLUDE_IN_FRAMEWORK_HEADER = YES;
				CLANG_WARN_RANGE_LOOP_ANALYSIS = YES;
				CLANG_WARN_STRICT_PROTOTYPES = YES;
				CLANG_WARN_SUSPICIOUS_MOVE = YES;
				CLANG_WARN_UNGUARDED_AVAILABILITY = YES_AGGRESSIVE;
				CLANG_WARN_UNREACHABLE_CODE = YES;
				CLANG_WARN__DUPLICATE_METHOD_MATCH = YES;
				COPY_PHASE_STRIP = NO;
				DEAD_CODE_STRIPPING = YES;
				DEBUG_INFORMATION_FORMAT = dwarf;
				ENABLE_STRICT_OBJC_MSGSEND = YES;
				ENABLE_TESTABILITY = YES;
				ENABLE_USER_SCRIPT_SANDBOXING = YES;
				GCC_C_LANGUAGE_STANDARD = gnu11;
				GCC_DYNAMIC_NO_PIC = NO;
				GCC_NO_COMMON_BLOCKS = YES;
				GCC_OPTIMIZATION_LEVEL = 0;
				GCC_PREPROCESSOR_DEFINITIONS = (
					"DEBUG=1",
					"$(inherited)",
				);
				GCC_WARN_64_TO_32_BIT_CONVERSION = YES;
				GCC_WARN_ABOUT_RETURN_TYPE = YES_ERROR;
				GCC_WARN_UNDECLARED_SELECTOR = YES;
				GCC_WARN_UNINITIALIZED_AUTOS = YES_AGGRESSIVE;
				GCC_WARN_UNUSED_FUNCTION = YES;
				GCC_WARN_UNUSED_VARIABLE = YES;
				IPHONEOS_DEPLOYMENT_TARGET = 16.0;
				MACOSX_DEPLOYMENT_TARGET = 13.3;
				MTL_ENABLE_DEBUG_INFO = INCLUDE_SOURCE;
				MTL_FAST_MATH = YES;
				ONLY_ACTIVE_ARCH = YES;
				SWIFT_ACTIVE_COMPILATION_CONDITIONS = DEBUG;
				SWIFT_OPTIMIZATION_LEVEL = "-Onone";
			};
			name = Debug;
		};
		C9DEBFF7298941020078B43A /* Release */ = {
			isa = XCBuildConfiguration;
			buildSettings = {
				ALWAYS_SEARCH_USER_PATHS = NO;
				CLANG_ANALYZER_LOCALIZABILITY_NONLOCALIZED = YES;
				CLANG_ANALYZER_NONNULL = YES;
				CLANG_ANALYZER_NUMBER_OBJECT_CONVERSION = YES_AGGRESSIVE;
				CLANG_CXX_LANGUAGE_STANDARD = "gnu++20";
				CLANG_ENABLE_MODULES = YES;
				CLANG_ENABLE_OBJC_ARC = YES;
				CLANG_ENABLE_OBJC_WEAK = YES;
				CLANG_WARN_BLOCK_CAPTURE_AUTORELEASING = YES;
				CLANG_WARN_BOOL_CONVERSION = YES;
				CLANG_WARN_COMMA = YES;
				CLANG_WARN_CONSTANT_CONVERSION = YES;
				CLANG_WARN_DEPRECATED_OBJC_IMPLEMENTATIONS = YES;
				CLANG_WARN_DIRECT_OBJC_ISA_USAGE = YES_ERROR;
				CLANG_WARN_DOCUMENTATION_COMMENTS = YES;
				CLANG_WARN_EMPTY_BODY = YES;
				CLANG_WARN_ENUM_CONVERSION = YES;
				CLANG_WARN_INFINITE_RECURSION = YES;
				CLANG_WARN_INT_CONVERSION = YES;
				CLANG_WARN_NON_LITERAL_NULL_CONVERSION = YES;
				CLANG_WARN_OBJC_IMPLICIT_RETAIN_SELF = YES;
				CLANG_WARN_OBJC_LITERAL_CONVERSION = YES;
				CLANG_WARN_OBJC_ROOT_CLASS = YES_ERROR;
				CLANG_WARN_QUOTED_INCLUDE_IN_FRAMEWORK_HEADER = YES;
				CLANG_WARN_RANGE_LOOP_ANALYSIS = YES;
				CLANG_WARN_STRICT_PROTOTYPES = YES;
				CLANG_WARN_SUSPICIOUS_MOVE = YES;
				CLANG_WARN_UNGUARDED_AVAILABILITY = YES_AGGRESSIVE;
				CLANG_WARN_UNREACHABLE_CODE = YES;
				CLANG_WARN__DUPLICATE_METHOD_MATCH = YES;
				COPY_PHASE_STRIP = NO;
				DEAD_CODE_STRIPPING = YES;
				DEBUG_INFORMATION_FORMAT = "dwarf-with-dsym";
				ENABLE_NS_ASSERTIONS = NO;
				ENABLE_STRICT_OBJC_MSGSEND = YES;
				ENABLE_USER_SCRIPT_SANDBOXING = YES;
				GCC_C_LANGUAGE_STANDARD = gnu11;
				GCC_NO_COMMON_BLOCKS = YES;
				GCC_OPTIMIZATION_LEVEL = s;
				GCC_WARN_64_TO_32_BIT_CONVERSION = YES;
				GCC_WARN_ABOUT_RETURN_TYPE = YES_ERROR;
				GCC_WARN_UNDECLARED_SELECTOR = YES;
				GCC_WARN_UNINITIALIZED_AUTOS = YES_AGGRESSIVE;
				GCC_WARN_UNUSED_FUNCTION = YES;
				GCC_WARN_UNUSED_VARIABLE = YES;
				IPHONEOS_DEPLOYMENT_TARGET = 16.0;
				MACOSX_DEPLOYMENT_TARGET = 13.3;
				MTL_ENABLE_DEBUG_INFO = NO;
				MTL_FAST_MATH = YES;
				SWIFT_COMPILATION_MODE = wholemodule;
				SWIFT_OPTIMIZATION_LEVEL = "-O";
			};
			name = Release;
		};
		C9DEBFF9298941020078B43A /* Debug */ = {
			isa = XCBuildConfiguration;
			baseConfigurationReference = C94D39212ABDDDFE0019C4D5 /* Secrets.xcconfig */;
			buildSettings = {
				ASSETCATALOG_COMPILER_APPICON_NAME = AppIcon;
				ASSETCATALOG_COMPILER_GENERATE_ASSET_SYMBOLS = NO;
				ASSETCATALOG_COMPILER_GLOBAL_ACCENT_COLOR_NAME = AccentColor;
				CODE_SIGN_ENTITLEMENTS = Nos/Nos.entitlements;
				CODE_SIGN_IDENTITY = "-";
				"CODE_SIGN_IDENTITY[sdk=iphoneos*]" = "Apple Development";
				CODE_SIGN_STYLE = Automatic;
				CURRENT_PROJECT_VERSION = 85;
				DEAD_CODE_STRIPPING = YES;
				DEVELOPMENT_ASSET_PATHS = "\"Nos/Views/Preview Content\"";
				DEVELOPMENT_TEAM = GZCZBKH7MY;
				ENABLE_HARDENED_RUNTIME = YES;
				ENABLE_PREVIEWS = YES;
				ENABLE_USER_SCRIPT_SANDBOXING = NO;
				GCC_OPTIMIZATION_LEVEL = 0;
				GENERATE_INFOPLIST_FILE = YES;
				INFOPLIST_FILE = Nos/Info.plist;
				INFOPLIST_KEY_NSCameraUsageDescription = "Nos can access camera to allow users to post photos directly.";
				"INFOPLIST_KEY_UIApplicationSceneManifest_Generation[sdk=iphoneos*]" = YES;
				"INFOPLIST_KEY_UIApplicationSceneManifest_Generation[sdk=iphonesimulator*]" = YES;
				"INFOPLIST_KEY_UIApplicationSupportsIndirectInputEvents[sdk=iphoneos*]" = YES;
				"INFOPLIST_KEY_UIApplicationSupportsIndirectInputEvents[sdk=iphonesimulator*]" = YES;
				"INFOPLIST_KEY_UILaunchScreen_Generation[sdk=iphoneos*]" = YES;
				"INFOPLIST_KEY_UILaunchScreen_Generation[sdk=iphonesimulator*]" = YES;
				INFOPLIST_KEY_UILaunchStoryboardName = "Launch Screen.storyboard";
				"INFOPLIST_KEY_UIStatusBarStyle[sdk=iphoneos*]" = UIStatusBarStyleDefault;
				"INFOPLIST_KEY_UIStatusBarStyle[sdk=iphonesimulator*]" = UIStatusBarStyleDefault;
				INFOPLIST_KEY_UISupportedInterfaceOrientations_iPad = "UIInterfaceOrientationPortrait UIInterfaceOrientationPortraitUpsideDown UIInterfaceOrientationLandscapeLeft UIInterfaceOrientationLandscapeRight";
				INFOPLIST_KEY_UISupportedInterfaceOrientations_iPhone = "UIInterfaceOrientationPortrait UIInterfaceOrientationLandscapeLeft UIInterfaceOrientationLandscapeRight";
				IPHONEOS_DEPLOYMENT_TARGET = 16.0;
				LD_RUNPATH_SEARCH_PATHS = "@executable_path/Frameworks";
				"LD_RUNPATH_SEARCH_PATHS[sdk=macosx*]" = "@executable_path/../Frameworks";
				MACOSX_DEPLOYMENT_TARGET = 13.3;
				MARKETING_VERSION = 0.1;
				PRODUCT_BUNDLE_IDENTIFIER = com.verse.Nos;
				PRODUCT_NAME = "$(TARGET_NAME)";
				SDKROOT = auto;
				SUPPORTED_PLATFORMS = "iphoneos iphonesimulator";
				SUPPORTS_MACCATALYST = NO;
				SUPPORTS_MAC_DESIGNED_FOR_IPHONE_IPAD = YES;
				SWIFT_EMIT_LOC_STRINGS = YES;
				SWIFT_OPTIMIZATION_LEVEL = "-Onone";
				SWIFT_VERSION = 5.0;
				TARGETED_DEVICE_FAMILY = "1,2";
			};
			name = Debug;
		};
		C9DEBFFA298941020078B43A /* Release */ = {
			isa = XCBuildConfiguration;
			baseConfigurationReference = C94D39212ABDDDFE0019C4D5 /* Secrets.xcconfig */;
			buildSettings = {
				ASSETCATALOG_COMPILER_APPICON_NAME = AppIcon;
				ASSETCATALOG_COMPILER_GENERATE_ASSET_SYMBOLS = NO;
				ASSETCATALOG_COMPILER_GLOBAL_ACCENT_COLOR_NAME = AccentColor;
				CODE_SIGN_ENTITLEMENTS = Nos/Nos.entitlements;
				CODE_SIGN_IDENTITY = "-";
				"CODE_SIGN_IDENTITY[sdk=iphoneos*]" = "Apple Development";
				CODE_SIGN_STYLE = Automatic;
				CURRENT_PROJECT_VERSION = 85;
				DEAD_CODE_STRIPPING = YES;
				DEVELOPMENT_ASSET_PATHS = "\"Nos/Views/Preview Content\"";
				DEVELOPMENT_TEAM = GZCZBKH7MY;
				ENABLE_HARDENED_RUNTIME = YES;
				ENABLE_PREVIEWS = YES;
				ENABLE_USER_SCRIPT_SANDBOXING = NO;
				GENERATE_INFOPLIST_FILE = YES;
				INFOPLIST_FILE = Nos/Info.plist;
				INFOPLIST_KEY_NSCameraUsageDescription = "Nos can access camera to allow users to post photos directly.";
				"INFOPLIST_KEY_UIApplicationSceneManifest_Generation[sdk=iphoneos*]" = YES;
				"INFOPLIST_KEY_UIApplicationSceneManifest_Generation[sdk=iphonesimulator*]" = YES;
				"INFOPLIST_KEY_UIApplicationSupportsIndirectInputEvents[sdk=iphoneos*]" = YES;
				"INFOPLIST_KEY_UIApplicationSupportsIndirectInputEvents[sdk=iphonesimulator*]" = YES;
				"INFOPLIST_KEY_UILaunchScreen_Generation[sdk=iphoneos*]" = YES;
				"INFOPLIST_KEY_UILaunchScreen_Generation[sdk=iphonesimulator*]" = YES;
				INFOPLIST_KEY_UILaunchStoryboardName = "Launch Screen.storyboard";
				"INFOPLIST_KEY_UIStatusBarStyle[sdk=iphoneos*]" = UIStatusBarStyleDefault;
				"INFOPLIST_KEY_UIStatusBarStyle[sdk=iphonesimulator*]" = UIStatusBarStyleDefault;
				INFOPLIST_KEY_UISupportedInterfaceOrientations_iPad = "UIInterfaceOrientationPortrait UIInterfaceOrientationPortraitUpsideDown UIInterfaceOrientationLandscapeLeft UIInterfaceOrientationLandscapeRight";
				INFOPLIST_KEY_UISupportedInterfaceOrientations_iPhone = "UIInterfaceOrientationPortrait UIInterfaceOrientationLandscapeLeft UIInterfaceOrientationLandscapeRight";
				IPHONEOS_DEPLOYMENT_TARGET = 16.0;
				LD_RUNPATH_SEARCH_PATHS = "@executable_path/Frameworks";
				"LD_RUNPATH_SEARCH_PATHS[sdk=macosx*]" = "@executable_path/../Frameworks";
				MACOSX_DEPLOYMENT_TARGET = 13.3;
				MARKETING_VERSION = 0.1;
				PRODUCT_BUNDLE_IDENTIFIER = com.verse.Nos;
				PRODUCT_NAME = "$(TARGET_NAME)";
				SDKROOT = auto;
				SUPPORTED_PLATFORMS = "iphoneos iphonesimulator";
				SUPPORTS_MACCATALYST = NO;
				SUPPORTS_MAC_DESIGNED_FOR_IPHONE_IPAD = YES;
				SWIFT_EMIT_LOC_STRINGS = YES;
				SWIFT_VERSION = 5.0;
				TARGETED_DEVICE_FAMILY = "1,2";
			};
			name = Release;
		};
		C9DEBFFC298941020078B43A /* Debug */ = {
			isa = XCBuildConfiguration;
			buildSettings = {
				ALWAYS_EMBED_SWIFT_STANDARD_LIBRARIES = YES;
				CODE_SIGN_STYLE = Automatic;
				CURRENT_PROJECT_VERSION = 85;
				DEAD_CODE_STRIPPING = YES;
				DEVELOPMENT_TEAM = GZCZBKH7MY;
				GCC_OPTIMIZATION_LEVEL = 0;
				GENERATE_INFOPLIST_FILE = YES;
				HEADER_SEARCH_PATHS = "";
				INFOPLIST_FILE = NosTests/Info.plist;
				IPHONEOS_DEPLOYMENT_TARGET = 16.2;
				MACOSX_DEPLOYMENT_TARGET = 13.1;
				MARKETING_VERSION = 1.0;
				PRODUCT_BUNDLE_IDENTIFIER = com.verse.NosTests;
				PRODUCT_NAME = "$(TARGET_NAME)";
				SDKROOT = auto;
				SUPPORTED_PLATFORMS = "iphoneos iphonesimulator macosx";
				SWIFT_EMIT_LOC_STRINGS = NO;
				SWIFT_OPTIMIZATION_LEVEL = "-Onone";
				SWIFT_VERSION = 5.0;
				TARGETED_DEVICE_FAMILY = "1,2";
			};
			name = Debug;
		};
		C9DEBFFD298941020078B43A /* Release */ = {
			isa = XCBuildConfiguration;
			buildSettings = {
				ALWAYS_EMBED_SWIFT_STANDARD_LIBRARIES = YES;
				CODE_SIGN_STYLE = Automatic;
				CURRENT_PROJECT_VERSION = 85;
				DEAD_CODE_STRIPPING = YES;
				DEVELOPMENT_TEAM = GZCZBKH7MY;
				GENERATE_INFOPLIST_FILE = YES;
				HEADER_SEARCH_PATHS = "";
				INFOPLIST_FILE = NosTests/Info.plist;
				IPHONEOS_DEPLOYMENT_TARGET = 16.2;
				MACOSX_DEPLOYMENT_TARGET = 13.1;
				MARKETING_VERSION = 1.0;
				PRODUCT_BUNDLE_IDENTIFIER = com.verse.NosTests;
				PRODUCT_NAME = "$(TARGET_NAME)";
				SDKROOT = auto;
				SUPPORTED_PLATFORMS = "iphoneos iphonesimulator macosx";
				SWIFT_EMIT_LOC_STRINGS = NO;
				SWIFT_VERSION = 5.0;
				TARGETED_DEVICE_FAMILY = "1,2";
			};
			name = Release;
		};
		C9DEBFFF298941020078B43A /* Debug */ = {
			isa = XCBuildConfiguration;
			buildSettings = {
				ALWAYS_EMBED_SWIFT_STANDARD_LIBRARIES = YES;
				CODE_SIGN_STYLE = Automatic;
				CURRENT_PROJECT_VERSION = 85;
				DEAD_CODE_STRIPPING = YES;
				DEVELOPMENT_TEAM = GZCZBKH7MY;
				GCC_OPTIMIZATION_LEVEL = 0;
				GENERATE_INFOPLIST_FILE = YES;
				IPHONEOS_DEPLOYMENT_TARGET = 16.2;
				MACOSX_DEPLOYMENT_TARGET = 13.1;
				MARKETING_VERSION = 1.0;
				PRODUCT_BUNDLE_IDENTIFIER = com.verse.NosUITests;
				PRODUCT_NAME = "$(TARGET_NAME)";
				SDKROOT = auto;
				SUPPORTED_PLATFORMS = "iphoneos iphonesimulator macosx";
				SWIFT_EMIT_LOC_STRINGS = NO;
				SWIFT_OPTIMIZATION_LEVEL = "-Onone";
				SWIFT_VERSION = 5.0;
				TARGETED_DEVICE_FAMILY = "1,2";
				TEST_TARGET_NAME = Nos;
			};
			name = Debug;
		};
		C9DEC000298941020078B43A /* Release */ = {
			isa = XCBuildConfiguration;
			buildSettings = {
				ALWAYS_EMBED_SWIFT_STANDARD_LIBRARIES = YES;
				CODE_SIGN_STYLE = Automatic;
				CURRENT_PROJECT_VERSION = 85;
				DEAD_CODE_STRIPPING = YES;
				DEVELOPMENT_TEAM = GZCZBKH7MY;
				GENERATE_INFOPLIST_FILE = YES;
				IPHONEOS_DEPLOYMENT_TARGET = 16.2;
				MACOSX_DEPLOYMENT_TARGET = 13.1;
				MARKETING_VERSION = 1.0;
				PRODUCT_BUNDLE_IDENTIFIER = com.verse.NosUITests;
				PRODUCT_NAME = "$(TARGET_NAME)";
				SDKROOT = auto;
				SUPPORTED_PLATFORMS = "iphoneos iphonesimulator macosx";
				SWIFT_EMIT_LOC_STRINGS = NO;
				SWIFT_VERSION = 5.0;
				TARGETED_DEVICE_FAMILY = "1,2";
				TEST_TARGET_NAME = Nos;
			};
			name = Release;
		};
/* End XCBuildConfiguration section */

/* Begin XCConfigurationList section */
		C90862C329E9804B00C35A71 /* Build configuration list for PBXNativeTarget "NosPerformanceTests" */ = {
			isa = XCConfigurationList;
			buildConfigurations = (
				C90862C429E9804B00C35A71 /* Debug */,
				C90862C529E9804B00C35A71 /* Release */,
			);
			defaultConfigurationIsVisible = 0;
			defaultConfigurationName = Release;
		};
		C9DEBFC9298941000078B43A /* Build configuration list for PBXProject "Nos" */ = {
			isa = XCConfigurationList;
			buildConfigurations = (
				C9DEBFF6298941020078B43A /* Debug */,
				C9DEBFF7298941020078B43A /* Release */,
			);
			defaultConfigurationIsVisible = 0;
			defaultConfigurationName = Release;
		};
		C9DEBFF8298941020078B43A /* Build configuration list for PBXNativeTarget "Nos" */ = {
			isa = XCConfigurationList;
			buildConfigurations = (
				C9DEBFF9298941020078B43A /* Debug */,
				C9DEBFFA298941020078B43A /* Release */,
			);
			defaultConfigurationIsVisible = 0;
			defaultConfigurationName = Release;
		};
		C9DEBFFB298941020078B43A /* Build configuration list for PBXNativeTarget "NosTests" */ = {
			isa = XCConfigurationList;
			buildConfigurations = (
				C9DEBFFC298941020078B43A /* Debug */,
				C9DEBFFD298941020078B43A /* Release */,
			);
			defaultConfigurationIsVisible = 0;
			defaultConfigurationName = Release;
		};
		C9DEBFFE298941020078B43A /* Build configuration list for PBXNativeTarget "NosUITests" */ = {
			isa = XCConfigurationList;
			buildConfigurations = (
				C9DEBFFF298941020078B43A /* Debug */,
				C9DEC000298941020078B43A /* Release */,
			);
			defaultConfigurationIsVisible = 0;
			defaultConfigurationName = Release;
		};
/* End XCConfigurationList section */

/* Begin XCRemoteSwiftPackageReference section */
		C94D855D29914D2300749478 /* XCRemoteSwiftPackageReference "swiftui-navigation" */ = {
			isa = XCRemoteSwiftPackageReference;
			repositoryURL = "https://github.com/pointfreeco/swiftui-navigation";
			requirement = {
				kind = upToNextMajorVersion;
				minimumVersion = 0.6.1;
			};
		};
		C9646E9829B79E04007239A4 /* XCRemoteSwiftPackageReference "logger-ios" */ = {
			isa = XCRemoteSwiftPackageReference;
			repositoryURL = "https://github.com/planetary-social/logger-ios";
			requirement = {
				kind = upToNextMajorVersion;
				minimumVersion = 1.0.0;
			};
		};
		C9646EA229B7A24A007239A4 /* XCRemoteSwiftPackageReference "posthog-ios" */ = {
			isa = XCRemoteSwiftPackageReference;
			repositoryURL = "https://github.com/PostHog/posthog-ios.git";
			requirement = {
				kind = upToNextMajorVersion;
				minimumVersion = 2.0.0;
			};
		};
		C9646EA529B7A3DD007239A4 /* XCRemoteSwiftPackageReference "swift-dependencies" */ = {
			isa = XCRemoteSwiftPackageReference;
			repositoryURL = "https://github.com/pointfreeco/swift-dependencies";
			requirement = {
				kind = upToNextMajorVersion;
				minimumVersion = 0.1.4;
			};
		};
		C96CB98A2A6040C500498C4E /* XCRemoteSwiftPackageReference "swift-collections" */ = {
			isa = XCRemoteSwiftPackageReference;
			repositoryURL = "https://github.com/apple/swift-collections.git";
			requirement = {
				kind = upToNextMajorVersion;
				minimumVersion = 1.0.0;
			};
		};
		C97797BA298AB1890046BD25 /* XCRemoteSwiftPackageReference "secp256k1" */ = {
			isa = XCRemoteSwiftPackageReference;
			repositoryURL = "https://github.com/GigaBitcoin/secp256k1.swift";
			requirement = {
				kind = upToNextMajorVersion;
				minimumVersion = 0.9.2;
			};
		};
		C99DBF7C2A9E81CF00F7068F /* XCRemoteSwiftPackageReference "SDWebImageSwiftUI" */ = {
			isa = XCRemoteSwiftPackageReference;
			repositoryURL = "https://github.com/SDWebImage/SDWebImageSwiftUI";
			requirement = {
				kind = upToNextMajorVersion;
				minimumVersion = 2.0.0;
			};
		};
		C9ADB139299299570075E7F8 /* XCRemoteSwiftPackageReference "bech32" */ = {
			isa = XCRemoteSwiftPackageReference;
			repositoryURL = "https://github.com/0xdeadp00l/bech32.git";
			requirement = {
				branch = master;
				kind = branch;
			};
		};
		C9B71DBC2A8E9BAD0031ED9F /* XCRemoteSwiftPackageReference "sentry-cocoa" */ = {
			isa = XCRemoteSwiftPackageReference;
			repositoryURL = "https://github.com/getsentry/sentry-cocoa.git";
			requirement = {
				kind = upToNextMajorVersion;
				minimumVersion = 8.0.0;
			};
		};
		C9B737702AB24D5F00398BE7 /* XCRemoteSwiftPackageReference "SwiftGenPlugin" */ = {
			isa = XCRemoteSwiftPackageReference;
			repositoryURL = "https://github.com/BookBeat/SwiftGenPlugin";
			requirement = {
				branch = "xcodeproject-support";
				kind = branch;
			};
		};
		C9C8450C2AB249DB00654BC1 /* XCRemoteSwiftPackageReference "SwiftGenPlugin" */ = {
			isa = XCRemoteSwiftPackageReference;
			repositoryURL = "https://github.com/SwiftGen/SwiftGenPlugin";
			requirement = {
				kind = upToNextMajorVersion;
				minimumVersion = 6.6.2;
			};
		};
		C9DEC066298965270078B43A /* XCRemoteSwiftPackageReference "Starscream" */ = {
			isa = XCRemoteSwiftPackageReference;
			repositoryURL = "https://github.com/daltoniam/Starscream.git";
			requirement = {
				kind = upToNextMajorVersion;
				minimumVersion = 4.0.6;
			};
		};
/* End XCRemoteSwiftPackageReference section */

/* Begin XCSwiftPackageProductDependency section */
		C905B0742A619367009B8A78 /* DequeModule */ = {
			isa = XCSwiftPackageProductDependency;
			package = C96CB98A2A6040C500498C4E /* XCRemoteSwiftPackageReference "swift-collections" */;
			productName = DequeModule;
		};
		C94D855E29914D2300749478 /* SwiftUINavigation */ = {
			isa = XCSwiftPackageProductDependency;
			package = C94D855D29914D2300749478 /* XCRemoteSwiftPackageReference "swiftui-navigation" */;
			productName = SwiftUINavigation;
		};
		C9646E9929B79E04007239A4 /* Logger */ = {
			isa = XCSwiftPackageProductDependency;
			package = C9646E9829B79E04007239A4 /* XCRemoteSwiftPackageReference "logger-ios" */;
			productName = Logger;
		};
		C9646E9B29B79E4D007239A4 /* Logger */ = {
			isa = XCSwiftPackageProductDependency;
			package = C9646E9829B79E04007239A4 /* XCRemoteSwiftPackageReference "logger-ios" */;
			productName = Logger;
		};
		C9646EA329B7A24A007239A4 /* PostHog */ = {
			isa = XCSwiftPackageProductDependency;
			package = C9646EA229B7A24A007239A4 /* XCRemoteSwiftPackageReference "posthog-ios" */;
			productName = PostHog;
		};
		C9646EA629B7A3DD007239A4 /* Dependencies */ = {
			isa = XCSwiftPackageProductDependency;
			package = C9646EA529B7A3DD007239A4 /* XCRemoteSwiftPackageReference "swift-dependencies" */;
			productName = Dependencies;
		};
		C9646EA829B7A4F2007239A4 /* PostHog */ = {
			isa = XCSwiftPackageProductDependency;
			package = C9646EA229B7A24A007239A4 /* XCRemoteSwiftPackageReference "posthog-ios" */;
			productName = PostHog;
		};
		C9646EAB29B7A520007239A4 /* Dependencies */ = {
			isa = XCSwiftPackageProductDependency;
			package = C9646EA529B7A3DD007239A4 /* XCRemoteSwiftPackageReference "swift-dependencies" */;
			productName = Dependencies;
		};
		C96CB98B2A6040C500498C4E /* DequeModule */ = {
			isa = XCSwiftPackageProductDependency;
			package = C96CB98A2A6040C500498C4E /* XCRemoteSwiftPackageReference "swift-collections" */;
			productName = DequeModule;
		};
		C97797BB298AB1890046BD25 /* secp256k1 */ = {
			isa = XCSwiftPackageProductDependency;
			package = C97797BA298AB1890046BD25 /* XCRemoteSwiftPackageReference "secp256k1" */;
			productName = secp256k1;
		};
		C97797BE298ABE060046BD25 /* secp256k1 */ = {
			isa = XCSwiftPackageProductDependency;
			package = C97797BA298AB1890046BD25 /* XCRemoteSwiftPackageReference "secp256k1" */;
			productName = secp256k1;
		};
		C99DBF7D2A9E81CF00F7068F /* SDWebImageSwiftUI */ = {
			isa = XCSwiftPackageProductDependency;
			package = C99DBF7C2A9E81CF00F7068F /* XCRemoteSwiftPackageReference "SDWebImageSwiftUI" */;
			productName = SDWebImageSwiftUI;
		};
		C99DBF7F2A9E8BCF00F7068F /* SDWebImageSwiftUI */ = {
			isa = XCSwiftPackageProductDependency;
			package = C99DBF7C2A9E81CF00F7068F /* XCRemoteSwiftPackageReference "SDWebImageSwiftUI" */;
			productName = SDWebImageSwiftUI;
		};
		C99DBF812A9E8BDE00F7068F /* SDWebImageSwiftUI */ = {
			isa = XCSwiftPackageProductDependency;
			package = C99DBF7C2A9E81CF00F7068F /* XCRemoteSwiftPackageReference "SDWebImageSwiftUI" */;
			productName = SDWebImageSwiftUI;
		};
		C9A6C7432AD83F7A001F9500 /* SwiftGenPlugin */ = {
			isa = XCSwiftPackageProductDependency;
			package = C9B737702AB24D5F00398BE7 /* XCRemoteSwiftPackageReference "SwiftGenPlugin" */;
			productName = "plugin:SwiftGenPlugin";
		};
		C9B71DBD2A8E9BAD0031ED9F /* Sentry */ = {
			isa = XCSwiftPackageProductDependency;
			package = C9B71DBC2A8E9BAD0031ED9F /* XCRemoteSwiftPackageReference "sentry-cocoa" */;
			productName = Sentry;
		};
		C9B71DBF2A8E9BAD0031ED9F /* SentrySwiftUI */ = {
			isa = XCSwiftPackageProductDependency;
			package = C9B71DBC2A8E9BAD0031ED9F /* XCRemoteSwiftPackageReference "sentry-cocoa" */;
			productName = SentrySwiftUI;
		};
		C9B71DC42A9008300031ED9F /* Sentry */ = {
			isa = XCSwiftPackageProductDependency;
			package = C9B71DBC2A8E9BAD0031ED9F /* XCRemoteSwiftPackageReference "sentry-cocoa" */;
			productName = Sentry;
		};
		C9D5733F2AB24A3700E06BB4 /* SwiftGenPlugin */ = {
			isa = XCSwiftPackageProductDependency;
			package = C9C8450C2AB249DB00654BC1 /* XCRemoteSwiftPackageReference "SwiftGenPlugin" */;
			productName = "plugin:SwiftGenPlugin";
		};
		C9DEC067298965270078B43A /* Starscream */ = {
			isa = XCSwiftPackageProductDependency;
			package = C9DEC066298965270078B43A /* XCRemoteSwiftPackageReference "Starscream" */;
			productName = Starscream;
		};
		CDDA1F7A29A527650047ACD8 /* Starscream */ = {
			isa = XCSwiftPackageProductDependency;
			package = C9DEC066298965270078B43A /* XCRemoteSwiftPackageReference "Starscream" */;
			productName = Starscream;
		};
		CDDA1F7C29A527650047ACD8 /* SwiftUINavigation */ = {
			isa = XCSwiftPackageProductDependency;
			package = C94D855D29914D2300749478 /* XCRemoteSwiftPackageReference "swiftui-navigation" */;
			productName = SwiftUINavigation;
		};
/* End XCSwiftPackageProductDependency section */

/* Begin XCVersionGroup section */
		C936B4572A4C7B7C00DF1EB9 /* Nos.xcdatamodeld */ = {
			isa = XCVersionGroup;
			children = (
				C99507332AB9EE40005B1096 /* Nos 12.xcdatamodel */,
				C92A04DD2A58B02B00C844B8 /* Nos 11.xcdatamodel */,
				C9C547562A4F1D1A006B0741 /* Nos 9.xcdatamodel */,
				5BFF66AF2A4B55FC00AA79DD /* Nos 10.xcdatamodel */,
			);
			currentVersion = C99507332AB9EE40005B1096 /* Nos 12.xcdatamodel */;
			path = Nos.xcdatamodeld;
			sourceTree = "<group>";
			versionGroupType = wrapper.xcdatamodel;
		};
/* End XCVersionGroup section */
	};
	rootObject = C9DEBFC6298941000078B43A /* Project object */;
}<|MERGE_RESOLUTION|>--- conflicted
+++ resolved
@@ -1018,11 +1018,8 @@
 				C92DF80129BFAF9300400561 /* ProductionSecrets.xcconfig */,
 				C905EA342A3360FE006F1E99 /* StagingSecrets.xcconfig */,
 				C94D39242ABDDFB60019C4D5 /* EmptySecrets.xcconfig */,
-<<<<<<< HEAD
 				DC4AB2F52A4475B800D1478A /* AppDelegate.swift */,
-=======
 				C94D39212ABDDDFE0019C4D5 /* Secrets.xcconfig */,
->>>>>>> c56bde81
 				C9A0DAEC29C6A66C00466635 /* Launch Screen.storyboard */,
 			);
 			path = Assets;
