// !$*UTF8*$!
{
	archiveVersion = 1;
	classes = {
	};
	objectVersion = 56;
	objects = {

/* Begin PBXBuildFile section */
		3F170C78299D816200BC8F8B /* AppController.swift in Sources */ = {isa = PBXBuildFile; fileRef = 3F170C77299D816200BC8F8B /* AppController.swift */; };
		3F43C47629A9625700E896A0 /* AuthorReference+CoreDataClass.swift in Sources */ = {isa = PBXBuildFile; fileRef = 3F43C47529A9625700E896A0 /* AuthorReference+CoreDataClass.swift */; };
		3F60F42929B27D3E000D62C4 /* ThreadView.swift in Sources */ = {isa = PBXBuildFile; fileRef = 3F60F42829B27D3E000D62C4 /* ThreadView.swift */; };
		3FB5E651299D28A200386527 /* OnboardingView.swift in Sources */ = {isa = PBXBuildFile; fileRef = 3FB5E650299D28A200386527 /* OnboardingView.swift */; };
		3FBCDE6D29B648FE00A6C2D4 /* ThreadView.swift in Sources */ = {isa = PBXBuildFile; fileRef = 3F60F42829B27D3E000D62C4 /* ThreadView.swift */; };
		3FFB1D89299FF37C002A755D /* AvatarView.swift in Sources */ = {isa = PBXBuildFile; fileRef = 3FFB1D88299FF37C002A755D /* AvatarView.swift */; };
		3FFB1D9329A6BBCE002A755D /* EventReference+CoreDataClass.swift in Sources */ = {isa = PBXBuildFile; fileRef = 3FFB1D9229A6BBCE002A755D /* EventReference+CoreDataClass.swift */; };
		3FFB1D9429A6BBCE002A755D /* EventReference+CoreDataClass.swift in Sources */ = {isa = PBXBuildFile; fileRef = 3FFB1D9229A6BBCE002A755D /* EventReference+CoreDataClass.swift */; };
		3FFB1D9629A6BBEC002A755D /* Collection+SafeSubscript.swift in Sources */ = {isa = PBXBuildFile; fileRef = 3FFB1D9529A6BBEC002A755D /* Collection+SafeSubscript.swift */; };
		3FFB1D9729A6BBEC002A755D /* Collection+SafeSubscript.swift in Sources */ = {isa = PBXBuildFile; fileRef = 3FFB1D9529A6BBEC002A755D /* Collection+SafeSubscript.swift */; };
		3FFB1D9C29A7DF9D002A755D /* StackedAvatarsView.swift in Sources */ = {isa = PBXBuildFile; fileRef = 3FFB1D9B29A7DF9D002A755D /* StackedAvatarsView.swift */; };
		3FFB1D9D29A7DF9D002A755D /* StackedAvatarsView.swift in Sources */ = {isa = PBXBuildFile; fileRef = 3FFB1D9B29A7DF9D002A755D /* StackedAvatarsView.swift */; };
		3FFF3BD029A9645F00DD0B72 /* AuthorReference+CoreDataClass.swift in Sources */ = {isa = PBXBuildFile; fileRef = 3F43C47529A9625700E896A0 /* AuthorReference+CoreDataClass.swift */; };
		A303AF8329A9153A005DC8FC /* FollowButton.swift in Sources */ = {isa = PBXBuildFile; fileRef = A303AF8229A9153A005DC8FC /* FollowButton.swift */; };
		A303AF8429A969F5005DC8FC /* FollowButton.swift in Sources */ = {isa = PBXBuildFile; fileRef = A303AF8229A9153A005DC8FC /* FollowButton.swift */; };
		A303AF8529A969F5005DC8FC /* FollowsView.swift in Sources */ = {isa = PBXBuildFile; fileRef = A32B6C7229A6BE9B00653FF5 /* FollowsView.swift */; };
		A303AF8629A969FF005DC8FC /* FollowCard.swift in Sources */ = {isa = PBXBuildFile; fileRef = A32B6C7729A6C99200653FF5 /* FollowCard.swift */; };
		A32B6C7129A672BC00653FF5 /* CurrentUser.swift in Sources */ = {isa = PBXBuildFile; fileRef = A34E439829A522F20057AFCB /* CurrentUser.swift */; };
		A32B6C7329A6BE9B00653FF5 /* FollowsView.swift in Sources */ = {isa = PBXBuildFile; fileRef = A32B6C7229A6BE9B00653FF5 /* FollowsView.swift */; };
		A32B6C7829A6C99200653FF5 /* FollowCard.swift in Sources */ = {isa = PBXBuildFile; fileRef = A32B6C7729A6C99200653FF5 /* FollowCard.swift */; };
		A336DD3C299FD78000A0CBA0 /* Filter.swift in Sources */ = {isa = PBXBuildFile; fileRef = A336DD3B299FD78000A0CBA0 /* Filter.swift */; };
		A34E439929A522F20057AFCB /* CurrentUser.swift in Sources */ = {isa = PBXBuildFile; fileRef = A34E439829A522F20057AFCB /* CurrentUser.swift */; };
		A3B943CF299AE00100A15A08 /* KeyChain.swift in Sources */ = {isa = PBXBuildFile; fileRef = A3B943CE299AE00100A15A08 /* KeyChain.swift */; };
		A3B943D5299D514800A15A08 /* Follow+CoreDataClass.swift in Sources */ = {isa = PBXBuildFile; fileRef = A3B943D4299D514800A15A08 /* Follow+CoreDataClass.swift */; };
		A3B943D7299D6DB700A15A08 /* Follow+CoreDataClass.swift in Sources */ = {isa = PBXBuildFile; fileRef = A3B943D4299D514800A15A08 /* Follow+CoreDataClass.swift */; };
		A3B943D8299D758F00A15A08 /* KeyChain.swift in Sources */ = {isa = PBXBuildFile; fileRef = A3B943CE299AE00100A15A08 /* KeyChain.swift */; };
		C93CA0C029AD59D700921183 /* GoldenPostView.swift in Sources */ = {isa = PBXBuildFile; fileRef = C9CDBBA329A8FA2900C555C7 /* GoldenPostView.swift */; };
		C93CA0C129AD5A5B00921183 /* DiscoverView.swift in Sources */ = {isa = PBXBuildFile; fileRef = C9CDBBA029A8F14C00C555C7 /* DiscoverView.swift */; };
		C93CA0C329AE3A1E00921183 /* JSONEvent.swift in Sources */ = {isa = PBXBuildFile; fileRef = C93CA0C229AE3A1E00921183 /* JSONEvent.swift */; };
		C93CA0C429AE3A1E00921183 /* JSONEvent.swift in Sources */ = {isa = PBXBuildFile; fileRef = C93CA0C229AE3A1E00921183 /* JSONEvent.swift */; };
		C94D855C2991479900749478 /* NewPostView.swift in Sources */ = {isa = PBXBuildFile; fileRef = C94D855B2991479900749478 /* NewPostView.swift */; };
		C94D855F29914D2300749478 /* SwiftUINavigation in Frameworks */ = {isa = PBXBuildFile; productRef = C94D855E29914D2300749478 /* SwiftUINavigation */; };
		C95D68A1299E6D3E00429F86 /* BioView.swift in Sources */ = {isa = PBXBuildFile; fileRef = C95D68A0299E6D3E00429F86 /* BioView.swift */; };
		C95D68A3299E6D9000429F86 /* SelectableText.swift in Sources */ = {isa = PBXBuildFile; fileRef = C95D68A2299E6D9000429F86 /* SelectableText.swift */; };
		C95D68A5299E6E1E00429F86 /* PlaceholderModifier.swift in Sources */ = {isa = PBXBuildFile; fileRef = C95D68A4299E6E1E00429F86 /* PlaceholderModifier.swift */; };
		C95D68A6299E6F9E00429F86 /* ProfileHeader.swift in Sources */ = {isa = PBXBuildFile; fileRef = C95D689E299E6B4100429F86 /* ProfileHeader.swift */; };
		C95D68A7299E6FF000429F86 /* KeyFixture.swift in Sources */ = {isa = PBXBuildFile; fileRef = C9ADB134299288230075E7F8 /* KeyFixture.swift */; };
		C95D68A9299E709900429F86 /* LinearGradient+Planetary.swift in Sources */ = {isa = PBXBuildFile; fileRef = C95D68A8299E709800429F86 /* LinearGradient+Planetary.swift */; };
		C95D68AB299E710F00429F86 /* Color+Hex.swift in Sources */ = {isa = PBXBuildFile; fileRef = C95D68AA299E710F00429F86 /* Color+Hex.swift */; };
		C95D68AD299E721700429F86 /* ProfileView.swift in Sources */ = {isa = PBXBuildFile; fileRef = C95D68AC299E721700429F86 /* ProfileView.swift */; };
		C95D68B2299ECE0700429F86 /* CHANGELOG.md in Resources */ = {isa = PBXBuildFile; fileRef = C95D68AF299ECE0700429F86 /* CHANGELOG.md */; };
		C95D68B3299ECE0700429F86 /* README.md in Resources */ = {isa = PBXBuildFile; fileRef = C95D68B0299ECE0700429F86 /* README.md */; };
		C95D68B4299ECE0700429F86 /* CONTRIBUTING.md in Resources */ = {isa = PBXBuildFile; fileRef = C95D68B1299ECE0700429F86 /* CONTRIBUTING.md */; };
		C9671D73298DB94C00EE7E12 /* Data+Encoding.swift in Sources */ = {isa = PBXBuildFile; fileRef = C9671D72298DB94C00EE7E12 /* Data+Encoding.swift */; };
		C97797B9298AA19A0046BD25 /* RelayService.swift in Sources */ = {isa = PBXBuildFile; fileRef = C97797B8298AA19A0046BD25 /* RelayService.swift */; };
		C97797BC298AB1890046BD25 /* secp256k1 in Frameworks */ = {isa = PBXBuildFile; productRef = C97797BB298AB1890046BD25 /* secp256k1 */; };
		C97797BF298ABE060046BD25 /* secp256k1 in Frameworks */ = {isa = PBXBuildFile; productRef = C97797BE298ABE060046BD25 /* secp256k1 */; };
		C9ADB133299287D60075E7F8 /* KeyPairTests.swift in Sources */ = {isa = PBXBuildFile; fileRef = C9ADB132299287D60075E7F8 /* KeyPairTests.swift */; };
		C9ADB135299288230075E7F8 /* KeyFixture.swift in Sources */ = {isa = PBXBuildFile; fileRef = C9ADB134299288230075E7F8 /* KeyFixture.swift */; };
		C9ADB13629928AF00075E7F8 /* KeyPair.swift in Sources */ = {isa = PBXBuildFile; fileRef = C9F84C26298DC98800C6714D /* KeyPair.swift */; };
		C9ADB13829928CC30075E7F8 /* String+Hex.swift in Sources */ = {isa = PBXBuildFile; fileRef = C9ADB13729928CC30075E7F8 /* String+Hex.swift */; };
		C9ADB13D29929B540075E7F8 /* Bech32.swift in Sources */ = {isa = PBXBuildFile; fileRef = C9ADB13C29929B540075E7F8 /* Bech32.swift */; };
		C9ADB13E29929EEF0075E7F8 /* Bech32.swift in Sources */ = {isa = PBXBuildFile; fileRef = C9ADB13C29929B540075E7F8 /* Bech32.swift */; };
		C9ADB13F29929F1F0075E7F8 /* String+Hex.swift in Sources */ = {isa = PBXBuildFile; fileRef = C9ADB13729928CC30075E7F8 /* String+Hex.swift */; };
		C9ADB14129951CB10075E7F8 /* NSManagedObject+Nos.swift in Sources */ = {isa = PBXBuildFile; fileRef = C9ADB14029951CB10075E7F8 /* NSManagedObject+Nos.swift */; };
		C9ADB14229951CB10075E7F8 /* NSManagedObject+Nos.swift in Sources */ = {isa = PBXBuildFile; fileRef = C9ADB14029951CB10075E7F8 /* NSManagedObject+Nos.swift */; };
		C9BAB09B2996FBA10003A84E /* EventProcessor.swift in Sources */ = {isa = PBXBuildFile; fileRef = C9BAB09A2996FBA10003A84E /* EventProcessor.swift */; };
		C9BAB09C2996FBA10003A84E /* EventProcessor.swift in Sources */ = {isa = PBXBuildFile; fileRef = C9BAB09A2996FBA10003A84E /* EventProcessor.swift */; };
		C9CDBBA129A8F14C00C555C7 /* DiscoverView.swift in Sources */ = {isa = PBXBuildFile; fileRef = C9CDBBA029A8F14C00C555C7 /* DiscoverView.swift */; };
		C9CDBBA429A8FA2900C555C7 /* GoldenPostView.swift in Sources */ = {isa = PBXBuildFile; fileRef = C9CDBBA329A8FA2900C555C7 /* GoldenPostView.swift */; };
		C9DEBFD2298941000078B43A /* NosApp.swift in Sources */ = {isa = PBXBuildFile; fileRef = C9DEBFD1298941000078B43A /* NosApp.swift */; };
		C9DEBFD4298941000078B43A /* Persistence.swift in Sources */ = {isa = PBXBuildFile; fileRef = C9DEBFD3298941000078B43A /* Persistence.swift */; };
		C9DEBFD7298941000078B43A /* Nos.xcdatamodeld in Sources */ = {isa = PBXBuildFile; fileRef = C9DEBFD5298941000078B43A /* Nos.xcdatamodeld */; };
		C9DEBFD9298941000078B43A /* HomeFeedView.swift in Sources */ = {isa = PBXBuildFile; fileRef = C9DEBFD8298941000078B43A /* HomeFeedView.swift */; };
		C9DEBFDB298941020078B43A /* Assets.xcassets in Resources */ = {isa = PBXBuildFile; fileRef = C9DEBFDA298941020078B43A /* Assets.xcassets */; };
		C9DEBFDF298941020078B43A /* Preview Assets.xcassets in Resources */ = {isa = PBXBuildFile; fileRef = C9DEBFDE298941020078B43A /* Preview Assets.xcassets */; };
		C9DEBFE9298941020078B43A /* EventTests.swift in Sources */ = {isa = PBXBuildFile; fileRef = C9DEBFE8298941020078B43A /* EventTests.swift */; };
		C9DEBFF3298941020078B43A /* NosUITests.swift in Sources */ = {isa = PBXBuildFile; fileRef = C9DEBFF2298941020078B43A /* NosUITests.swift */; };
		C9DEBFF5298941020078B43A /* NosUITestsLaunchTests.swift in Sources */ = {isa = PBXBuildFile; fileRef = C9DEBFF4298941020078B43A /* NosUITestsLaunchTests.swift */; };
		C9DEC003298945150078B43A /* String+Lorem.swift in Sources */ = {isa = PBXBuildFile; fileRef = C9DEC002298945150078B43A /* String+Lorem.swift */; };
		C9DEC006298947900078B43A /* sample_data.json in Resources */ = {isa = PBXBuildFile; fileRef = C9DEC005298947900078B43A /* sample_data.json */; };
		C9DEC04529894BED0078B43A /* Event+CoreDataClass.swift in Sources */ = {isa = PBXBuildFile; fileRef = C9DEC03F29894BED0078B43A /* Event+CoreDataClass.swift */; };
		C9DEC04629894BED0078B43A /* Event+CoreDataClass.swift in Sources */ = {isa = PBXBuildFile; fileRef = C9DEC03F29894BED0078B43A /* Event+CoreDataClass.swift */; };
		C9DEC04D29894BED0078B43A /* Author+CoreDataClass.swift in Sources */ = {isa = PBXBuildFile; fileRef = C9DEC04329894BED0078B43A /* Author+CoreDataClass.swift */; };
		C9DEC04E29894BED0078B43A /* Author+CoreDataClass.swift in Sources */ = {isa = PBXBuildFile; fileRef = C9DEC04329894BED0078B43A /* Author+CoreDataClass.swift */; };
		C9DEC05A2989509B0078B43A /* Persistence.swift in Sources */ = {isa = PBXBuildFile; fileRef = C9DEBFD3298941000078B43A /* Persistence.swift */; };
		C9DEC05B298950A90078B43A /* String+Lorem.swift in Sources */ = {isa = PBXBuildFile; fileRef = C9DEC002298945150078B43A /* String+Lorem.swift */; };
		C9DEC05C298953280078B43A /* Nos.xcdatamodeld in Sources */ = {isa = PBXBuildFile; fileRef = C9DEBFD5298941000078B43A /* Nos.xcdatamodeld */; };
		C9DEC0632989541F0078B43A /* Bundle+Current.swift in Sources */ = {isa = PBXBuildFile; fileRef = C9DEC0622989541F0078B43A /* Bundle+Current.swift */; };
		C9DEC0642989541F0078B43A /* Bundle+Current.swift in Sources */ = {isa = PBXBuildFile; fileRef = C9DEC0622989541F0078B43A /* Bundle+Current.swift */; };
		C9DEC065298955200078B43A /* sample_data.json in Resources */ = {isa = PBXBuildFile; fileRef = C9DEC005298947900078B43A /* sample_data.json */; };
		C9DEC068298965270078B43A /* Starscream in Frameworks */ = {isa = PBXBuildFile; productRef = C9DEC067298965270078B43A /* Starscream */; };
		C9DEC06A298965550078B43A /* RelayView.swift in Sources */ = {isa = PBXBuildFile; fileRef = C9DEC069298965540078B43A /* RelayView.swift */; };
		C9DEC06B298965550078B43A /* RelayView.swift in Sources */ = {isa = PBXBuildFile; fileRef = C9DEC069298965540078B43A /* RelayView.swift */; };
		C9DEC06E2989668E0078B43A /* Relay+CoreDataClass.swift in Sources */ = {isa = PBXBuildFile; fileRef = C9DEC06C2989668E0078B43A /* Relay+CoreDataClass.swift */; };
		C9DEC06F2989668E0078B43A /* Relay+CoreDataClass.swift in Sources */ = {isa = PBXBuildFile; fileRef = C9DEC06C2989668E0078B43A /* Relay+CoreDataClass.swift */; };
		C9DFA966299BEB96006929C1 /* NoteCard.swift in Sources */ = {isa = PBXBuildFile; fileRef = C9DFA964299BEB96006929C1 /* NoteCard.swift */; };
		C9DFA969299BEC33006929C1 /* CardStyle.swift in Sources */ = {isa = PBXBuildFile; fileRef = C9DFA968299BEC33006929C1 /* CardStyle.swift */; };
		C9DFA96F299BF043006929C1 /* Assets+Planetary.swift in Sources */ = {isa = PBXBuildFile; fileRef = C9DFA96E299BF043006929C1 /* Assets+Planetary.swift */; };
		C9DFA971299BF8CD006929C1 /* RepliesView.swift in Sources */ = {isa = PBXBuildFile; fileRef = C9DFA970299BF8CD006929C1 /* RepliesView.swift */; };
		C9DFA972299BF9E8006929C1 /* CompactNoteView.swift in Sources */ = {isa = PBXBuildFile; fileRef = C9DFA96A299BEE2C006929C1 /* CompactNoteView.swift */; };
		C9DFA976299C30F0006929C1 /* Localized.swift in Sources */ = {isa = PBXBuildFile; fileRef = C9DFA975299C30F0006929C1 /* Localized.swift */; };
		C9DFA979299C31A7006929C1 /* Localizable.swift in Sources */ = {isa = PBXBuildFile; fileRef = C9DFA978299C31A7006929C1 /* Localizable.swift */; };
		C9DFA97A299C31E9006929C1 /* Localizable.swift in Sources */ = {isa = PBXBuildFile; fileRef = C9DFA978299C31A7006929C1 /* Localizable.swift */; };
		C9DFA97B299C31EE006929C1 /* Localized.swift in Sources */ = {isa = PBXBuildFile; fileRef = C9DFA975299C30F0006929C1 /* Localized.swift */; };
		C9F0BB6929A5039D000547FC /* Int+Bool.swift in Sources */ = {isa = PBXBuildFile; fileRef = C9F0BB6829A5039D000547FC /* Int+Bool.swift */; };
		C9F0BB6B29A503D6000547FC /* PublicKey.swift in Sources */ = {isa = PBXBuildFile; fileRef = C9F0BB6A29A503D6000547FC /* PublicKey.swift */; };
		C9F0BB6C29A503D6000547FC /* PublicKey.swift in Sources */ = {isa = PBXBuildFile; fileRef = C9F0BB6A29A503D6000547FC /* PublicKey.swift */; };
		C9F0BB6D29A503D9000547FC /* Int+Bool.swift in Sources */ = {isa = PBXBuildFile; fileRef = C9F0BB6829A5039D000547FC /* Int+Bool.swift */; };
		C9F0BB6F29A50437000547FC /* NostrConstants.swift in Sources */ = {isa = PBXBuildFile; fileRef = C9F0BB6E29A50437000547FC /* NostrConstants.swift */; };
		C9F0BB7029A50437000547FC /* NostrConstants.swift in Sources */ = {isa = PBXBuildFile; fileRef = C9F0BB6E29A50437000547FC /* NostrConstants.swift */; };
		C9F84C1A298DBB6300C6714D /* Data+Encoding.swift in Sources */ = {isa = PBXBuildFile; fileRef = C9671D72298DB94C00EE7E12 /* Data+Encoding.swift */; };
		C9F84C1C298DBBF400C6714D /* Data+Sha.swift in Sources */ = {isa = PBXBuildFile; fileRef = C9F84C1B298DBBF400C6714D /* Data+Sha.swift */; };
		C9F84C1D298DBC6100C6714D /* Data+Sha.swift in Sources */ = {isa = PBXBuildFile; fileRef = C9F84C1B298DBBF400C6714D /* Data+Sha.swift */; };
		C9F84C21298DC36800C6714D /* AppView.swift in Sources */ = {isa = PBXBuildFile; fileRef = C9F84C20298DC36800C6714D /* AppView.swift */; };
		C9F84C23298DC7B900C6714D /* SettingsView.swift in Sources */ = {isa = PBXBuildFile; fileRef = C9F84C22298DC7B900C6714D /* SettingsView.swift */; };
		C9F84C27298DC98800C6714D /* KeyPair.swift in Sources */ = {isa = PBXBuildFile; fileRef = C9F84C26298DC98800C6714D /* KeyPair.swift */; };
		CD09A74429A50F1D0063464F /* SideMenu.swift in Sources */ = {isa = PBXBuildFile; fileRef = CD09A74329A50F1D0063464F /* SideMenu.swift */; };
		CD09A74629A50F750063464F /* SideMenuContent.swift in Sources */ = {isa = PBXBuildFile; fileRef = CD09A74529A50F750063464F /* SideMenuContent.swift */; };
		CD09A74829A51EFC0063464F /* Router.swift in Sources */ = {isa = PBXBuildFile; fileRef = CD09A74729A51EFC0063464F /* Router.swift */; };
		CD09A74929A521210063464F /* Router.swift in Sources */ = {isa = PBXBuildFile; fileRef = CD09A74729A51EFC0063464F /* Router.swift */; };
		CD09A74A29A521510063464F /* ProfileView.swift in Sources */ = {isa = PBXBuildFile; fileRef = C95D68AC299E721700429F86 /* ProfileView.swift */; };
		CD09A74B29A521730063464F /* ProfileHeader.swift in Sources */ = {isa = PBXBuildFile; fileRef = C95D689E299E6B4100429F86 /* ProfileHeader.swift */; };
		CD09A74C29A5217A0063464F /* NoteButton.swift in Sources */ = {isa = PBXBuildFile; fileRef = CD2CF38F299E68BE00332116 /* NoteButton.swift */; };
		CD09A74D29A521A70063464F /* CardStyle.swift in Sources */ = {isa = PBXBuildFile; fileRef = C9DFA968299BEC33006929C1 /* CardStyle.swift */; };
		CD09A74E29A521BE0063464F /* NoteCard.swift in Sources */ = {isa = PBXBuildFile; fileRef = C9DFA964299BEB96006929C1 /* NoteCard.swift */; };
		CD09A74F29A521BE0063464F /* BioView.swift in Sources */ = {isa = PBXBuildFile; fileRef = C95D68A0299E6D3E00429F86 /* BioView.swift */; };
		CD09A75029A521D20063464F /* HomeFeedView.swift in Sources */ = {isa = PBXBuildFile; fileRef = C9DEBFD8298941000078B43A /* HomeFeedView.swift */; };
		CD09A75129A521D20063464F /* CompactNoteView.swift in Sources */ = {isa = PBXBuildFile; fileRef = C9DFA96A299BEE2C006929C1 /* CompactNoteView.swift */; };
		CD09A75229A521D20063464F /* RepliesView.swift in Sources */ = {isa = PBXBuildFile; fileRef = C9DFA970299BF8CD006929C1 /* RepliesView.swift */; };
		CD09A75329A521D20063464F /* AppView.swift in Sources */ = {isa = PBXBuildFile; fileRef = C9F84C20298DC36800C6714D /* AppView.swift */; };
		CD09A75429A521D20063464F /* PlaceholderModifier.swift in Sources */ = {isa = PBXBuildFile; fileRef = C95D68A4299E6E1E00429F86 /* PlaceholderModifier.swift */; };
		CD09A75529A521D20063464F /* SelectableText.swift in Sources */ = {isa = PBXBuildFile; fileRef = C95D68A2299E6D9000429F86 /* SelectableText.swift */; };
		CD09A75629A521D20063464F /* SettingsView.swift in Sources */ = {isa = PBXBuildFile; fileRef = C9F84C22298DC7B900C6714D /* SettingsView.swift */; };
		CD09A75729A521D20063464F /* NewPostView.swift in Sources */ = {isa = PBXBuildFile; fileRef = C94D855B2991479900749478 /* NewPostView.swift */; };
		CD09A75829A521D20063464F /* LinearGradient+Planetary.swift in Sources */ = {isa = PBXBuildFile; fileRef = C95D68A8299E709800429F86 /* LinearGradient+Planetary.swift */; };
		CD09A75929A521D20063464F /* Color+Hex.swift in Sources */ = {isa = PBXBuildFile; fileRef = C95D68AA299E710F00429F86 /* Color+Hex.swift */; };
		CD09A75A29A521D20063464F /* CardButtonStyle.swift in Sources */ = {isa = PBXBuildFile; fileRef = CD2CF38D299E67F900332116 /* CardButtonStyle.swift */; };
		CD09A75B29A521D20063464F /* AvatarView.swift in Sources */ = {isa = PBXBuildFile; fileRef = 3FFB1D88299FF37C002A755D /* AvatarView.swift */; };
		CD09A75C29A521D20063464F /* SideMenu.swift in Sources */ = {isa = PBXBuildFile; fileRef = CD09A74329A50F1D0063464F /* SideMenu.swift */; };
		CD09A75D29A521D20063464F /* SideMenuContent.swift in Sources */ = {isa = PBXBuildFile; fileRef = CD09A74529A50F750063464F /* SideMenuContent.swift */; };
		CD09A75E29A521EB0063464F /* Assets+Planetary.swift in Sources */ = {isa = PBXBuildFile; fileRef = C9DFA96E299BF043006929C1 /* Assets+Planetary.swift */; };
		CD09A75F29A521FD0063464F /* RelayService.swift in Sources */ = {isa = PBXBuildFile; fileRef = C97797B8298AA19A0046BD25 /* RelayService.swift */; };
		CD09A76029A521FD0063464F /* Filter.swift in Sources */ = {isa = PBXBuildFile; fileRef = A336DD3B299FD78000A0CBA0 /* Filter.swift */; };
		CD09A76129A5220E0063464F /* NosApp.swift in Sources */ = {isa = PBXBuildFile; fileRef = C9DEBFD1298941000078B43A /* NosApp.swift */; };
		CD09A76229A5220E0063464F /* AppController.swift in Sources */ = {isa = PBXBuildFile; fileRef = 3F170C77299D816200BC8F8B /* AppController.swift */; };
		CD09A76329A522190063464F /* OnboardingView.swift in Sources */ = {isa = PBXBuildFile; fileRef = 3FB5E650299D28A200386527 /* OnboardingView.swift */; };
		CD27177629A7C8B200AE8888 /* sample_replies.json in Resources */ = {isa = PBXBuildFile; fileRef = CD27177529A7C8B200AE8888 /* sample_replies.json */; };
		CD2CF38E299E67F900332116 /* CardButtonStyle.swift in Sources */ = {isa = PBXBuildFile; fileRef = CD2CF38D299E67F900332116 /* CardButtonStyle.swift */; };
		CD2CF390299E68BE00332116 /* NoteButton.swift in Sources */ = {isa = PBXBuildFile; fileRef = CD2CF38F299E68BE00332116 /* NoteButton.swift */; };
		CD76864C29B12F7E00085358 /* ExpandingTextFieldAndSubmitButton.swift in Sources */ = {isa = PBXBuildFile; fileRef = CD76864B29B12F7E00085358 /* ExpandingTextFieldAndSubmitButton.swift */; };
		CD76864D29B133E600085358 /* ExpandingTextFieldAndSubmitButton.swift in Sources */ = {isa = PBXBuildFile; fileRef = CD76864B29B12F7E00085358 /* ExpandingTextFieldAndSubmitButton.swift */; };
		CD76865029B6503500085358 /* NoteOptionsButton.swift in Sources */ = {isa = PBXBuildFile; fileRef = CD76864F29B6503500085358 /* NoteOptionsButton.swift */; };
		CDDA1F7B29A527650047ACD8 /* Starscream in Frameworks */ = {isa = PBXBuildFile; productRef = CDDA1F7A29A527650047ACD8 /* Starscream */; };
		CDDA1F7D29A527650047ACD8 /* SwiftUINavigation in Frameworks */ = {isa = PBXBuildFile; productRef = CDDA1F7C29A527650047ACD8 /* SwiftUINavigation */; };
/* End PBXBuildFile section */

/* Begin PBXContainerItemProxy section */
		C9DEBFE5298941020078B43A /* PBXContainerItemProxy */ = {
			isa = PBXContainerItemProxy;
			containerPortal = C9DEBFC6298941000078B43A /* Project object */;
			proxyType = 1;
			remoteGlobalIDString = C9DEBFCD298941000078B43A;
			remoteInfo = Nos;
		};
		C9DEBFEF298941020078B43A /* PBXContainerItemProxy */ = {
			isa = PBXContainerItemProxy;
			containerPortal = C9DEBFC6298941000078B43A /* Project object */;
			proxyType = 1;
			remoteGlobalIDString = C9DEBFCD298941000078B43A;
			remoteInfo = Nos;
		};
/* End PBXContainerItemProxy section */

/* Begin PBXFileReference section */
		3F170C77299D816200BC8F8B /* AppController.swift */ = {isa = PBXFileReference; lastKnownFileType = sourcecode.swift; path = AppController.swift; sourceTree = "<group>"; };
		3F43C47529A9625700E896A0 /* AuthorReference+CoreDataClass.swift */ = {isa = PBXFileReference; lastKnownFileType = sourcecode.swift; path = "AuthorReference+CoreDataClass.swift"; sourceTree = "<group>"; };
		3F60F42829B27D3E000D62C4 /* ThreadView.swift */ = {isa = PBXFileReference; lastKnownFileType = sourcecode.swift; path = ThreadView.swift; sourceTree = "<group>"; };
		3FB5E650299D28A200386527 /* OnboardingView.swift */ = {isa = PBXFileReference; lastKnownFileType = sourcecode.swift; path = OnboardingView.swift; sourceTree = "<group>"; };
		3FFB1D88299FF37C002A755D /* AvatarView.swift */ = {isa = PBXFileReference; lastKnownFileType = sourcecode.swift; path = AvatarView.swift; sourceTree = "<group>"; };
		3FFB1D9229A6BBCE002A755D /* EventReference+CoreDataClass.swift */ = {isa = PBXFileReference; fileEncoding = 4; lastKnownFileType = sourcecode.swift; path = "EventReference+CoreDataClass.swift"; sourceTree = "<group>"; };
		3FFB1D9529A6BBEC002A755D /* Collection+SafeSubscript.swift */ = {isa = PBXFileReference; fileEncoding = 4; lastKnownFileType = sourcecode.swift; path = "Collection+SafeSubscript.swift"; sourceTree = "<group>"; };
		3FFB1D9B29A7DF9D002A755D /* StackedAvatarsView.swift */ = {isa = PBXFileReference; fileEncoding = 4; lastKnownFileType = sourcecode.swift; path = StackedAvatarsView.swift; sourceTree = "<group>"; };
		A303AF8229A9153A005DC8FC /* FollowButton.swift */ = {isa = PBXFileReference; lastKnownFileType = sourcecode.swift; path = FollowButton.swift; sourceTree = "<group>"; };
		A32B6C7229A6BE9B00653FF5 /* FollowsView.swift */ = {isa = PBXFileReference; lastKnownFileType = sourcecode.swift; path = FollowsView.swift; sourceTree = "<group>"; };
		A32B6C7729A6C99200653FF5 /* FollowCard.swift */ = {isa = PBXFileReference; lastKnownFileType = sourcecode.swift; path = FollowCard.swift; sourceTree = "<group>"; };
		A336DD3B299FD78000A0CBA0 /* Filter.swift */ = {isa = PBXFileReference; lastKnownFileType = sourcecode.swift; path = Filter.swift; sourceTree = "<group>"; };
		A34E439829A522F20057AFCB /* CurrentUser.swift */ = {isa = PBXFileReference; lastKnownFileType = sourcecode.swift; path = CurrentUser.swift; sourceTree = "<group>"; };
		A3B943CE299AE00100A15A08 /* KeyChain.swift */ = {isa = PBXFileReference; lastKnownFileType = sourcecode.swift; path = KeyChain.swift; sourceTree = "<group>"; };
		A3B943D4299D514800A15A08 /* Follow+CoreDataClass.swift */ = {isa = PBXFileReference; lastKnownFileType = sourcecode.swift; path = "Follow+CoreDataClass.swift"; sourceTree = "<group>"; };
		C93CA0C229AE3A1E00921183 /* JSONEvent.swift */ = {isa = PBXFileReference; lastKnownFileType = sourcecode.swift; path = JSONEvent.swift; sourceTree = "<group>"; };
		C94D855B2991479900749478 /* NewPostView.swift */ = {isa = PBXFileReference; lastKnownFileType = sourcecode.swift; path = NewPostView.swift; sourceTree = "<group>"; };
		C95D689E299E6B4100429F86 /* ProfileHeader.swift */ = {isa = PBXFileReference; fileEncoding = 4; lastKnownFileType = sourcecode.swift; path = ProfileHeader.swift; sourceTree = "<group>"; };
		C95D68A0299E6D3E00429F86 /* BioView.swift */ = {isa = PBXFileReference; fileEncoding = 4; lastKnownFileType = sourcecode.swift; path = BioView.swift; sourceTree = "<group>"; };
		C95D68A2299E6D9000429F86 /* SelectableText.swift */ = {isa = PBXFileReference; fileEncoding = 4; lastKnownFileType = sourcecode.swift; path = SelectableText.swift; sourceTree = "<group>"; };
		C95D68A4299E6E1E00429F86 /* PlaceholderModifier.swift */ = {isa = PBXFileReference; fileEncoding = 4; lastKnownFileType = sourcecode.swift; path = PlaceholderModifier.swift; sourceTree = "<group>"; };
		C95D68A8299E709800429F86 /* LinearGradient+Planetary.swift */ = {isa = PBXFileReference; fileEncoding = 4; lastKnownFileType = sourcecode.swift; path = "LinearGradient+Planetary.swift"; sourceTree = "<group>"; };
		C95D68AA299E710F00429F86 /* Color+Hex.swift */ = {isa = PBXFileReference; fileEncoding = 4; lastKnownFileType = sourcecode.swift; path = "Color+Hex.swift"; sourceTree = "<group>"; };
		C95D68AC299E721700429F86 /* ProfileView.swift */ = {isa = PBXFileReference; lastKnownFileType = sourcecode.swift; path = ProfileView.swift; sourceTree = "<group>"; };
		C95D68AF299ECE0700429F86 /* CHANGELOG.md */ = {isa = PBXFileReference; fileEncoding = 4; lastKnownFileType = net.daringfireball.markdown; path = CHANGELOG.md; sourceTree = "<group>"; };
		C95D68B0299ECE0700429F86 /* README.md */ = {isa = PBXFileReference; fileEncoding = 4; lastKnownFileType = net.daringfireball.markdown; path = README.md; sourceTree = "<group>"; };
		C95D68B1299ECE0700429F86 /* CONTRIBUTING.md */ = {isa = PBXFileReference; fileEncoding = 4; lastKnownFileType = net.daringfireball.markdown; path = CONTRIBUTING.md; sourceTree = "<group>"; };
		C9671D72298DB94C00EE7E12 /* Data+Encoding.swift */ = {isa = PBXFileReference; lastKnownFileType = sourcecode.swift; path = "Data+Encoding.swift"; sourceTree = "<group>"; };
		C97797B8298AA19A0046BD25 /* RelayService.swift */ = {isa = PBXFileReference; lastKnownFileType = sourcecode.swift; path = RelayService.swift; sourceTree = "<group>"; };
		C9ADB132299287D60075E7F8 /* KeyPairTests.swift */ = {isa = PBXFileReference; lastKnownFileType = sourcecode.swift; path = KeyPairTests.swift; sourceTree = "<group>"; };
		C9ADB134299288230075E7F8 /* KeyFixture.swift */ = {isa = PBXFileReference; lastKnownFileType = sourcecode.swift; path = KeyFixture.swift; sourceTree = "<group>"; };
		C9ADB13729928CC30075E7F8 /* String+Hex.swift */ = {isa = PBXFileReference; lastKnownFileType = sourcecode.swift; path = "String+Hex.swift"; sourceTree = "<group>"; };
		C9ADB13C29929B540075E7F8 /* Bech32.swift */ = {isa = PBXFileReference; lastKnownFileType = sourcecode.swift; path = Bech32.swift; sourceTree = "<group>"; };
		C9ADB14029951CB10075E7F8 /* NSManagedObject+Nos.swift */ = {isa = PBXFileReference; lastKnownFileType = sourcecode.swift; path = "NSManagedObject+Nos.swift"; sourceTree = "<group>"; };
		C9BAB09A2996FBA10003A84E /* EventProcessor.swift */ = {isa = PBXFileReference; lastKnownFileType = sourcecode.swift; path = EventProcessor.swift; sourceTree = "<group>"; };
		C9CDBBA029A8F14C00C555C7 /* DiscoverView.swift */ = {isa = PBXFileReference; lastKnownFileType = sourcecode.swift; path = DiscoverView.swift; sourceTree = "<group>"; };
		C9CDBBA329A8FA2900C555C7 /* GoldenPostView.swift */ = {isa = PBXFileReference; fileEncoding = 4; lastKnownFileType = sourcecode.swift; path = GoldenPostView.swift; sourceTree = "<group>"; };
		C9DEBFCE298941000078B43A /* Nos.app */ = {isa = PBXFileReference; explicitFileType = wrapper.application; includeInIndex = 0; path = Nos.app; sourceTree = BUILT_PRODUCTS_DIR; };
		C9DEBFD1298941000078B43A /* NosApp.swift */ = {isa = PBXFileReference; lastKnownFileType = sourcecode.swift; path = NosApp.swift; sourceTree = "<group>"; };
		C9DEBFD3298941000078B43A /* Persistence.swift */ = {isa = PBXFileReference; lastKnownFileType = sourcecode.swift; path = Persistence.swift; sourceTree = "<group>"; };
		C9DEBFD6298941000078B43A /* Nos.xcdatamodel */ = {isa = PBXFileReference; lastKnownFileType = wrapper.xcdatamodel; path = Nos.xcdatamodel; sourceTree = "<group>"; };
		C9DEBFD8298941000078B43A /* HomeFeedView.swift */ = {isa = PBXFileReference; lastKnownFileType = sourcecode.swift; path = HomeFeedView.swift; sourceTree = "<group>"; };
		C9DEBFDA298941020078B43A /* Assets.xcassets */ = {isa = PBXFileReference; lastKnownFileType = folder.assetcatalog; path = Assets.xcassets; sourceTree = "<group>"; };
		C9DEBFDC298941020078B43A /* Nos.entitlements */ = {isa = PBXFileReference; lastKnownFileType = text.plist.entitlements; path = Nos.entitlements; sourceTree = "<group>"; };
		C9DEBFDE298941020078B43A /* Preview Assets.xcassets */ = {isa = PBXFileReference; lastKnownFileType = folder.assetcatalog; path = "Preview Assets.xcassets"; sourceTree = "<group>"; };
		C9DEBFE4298941020078B43A /* NosTests.xctest */ = {isa = PBXFileReference; explicitFileType = wrapper.cfbundle; includeInIndex = 0; path = NosTests.xctest; sourceTree = BUILT_PRODUCTS_DIR; };
		C9DEBFE8298941020078B43A /* EventTests.swift */ = {isa = PBXFileReference; lastKnownFileType = sourcecode.swift; path = EventTests.swift; sourceTree = "<group>"; };
		C9DEBFEE298941020078B43A /* NosUITests.xctest */ = {isa = PBXFileReference; explicitFileType = wrapper.cfbundle; includeInIndex = 0; path = NosUITests.xctest; sourceTree = BUILT_PRODUCTS_DIR; };
		C9DEBFF2298941020078B43A /* NosUITests.swift */ = {isa = PBXFileReference; lastKnownFileType = sourcecode.swift; path = NosUITests.swift; sourceTree = "<group>"; };
		C9DEBFF4298941020078B43A /* NosUITestsLaunchTests.swift */ = {isa = PBXFileReference; lastKnownFileType = sourcecode.swift; path = NosUITestsLaunchTests.swift; sourceTree = "<group>"; };
		C9DEC002298945150078B43A /* String+Lorem.swift */ = {isa = PBXFileReference; lastKnownFileType = sourcecode.swift; path = "String+Lorem.swift"; sourceTree = "<group>"; };
		C9DEC005298947900078B43A /* sample_data.json */ = {isa = PBXFileReference; fileEncoding = 4; lastKnownFileType = text.json; path = sample_data.json; sourceTree = "<group>"; };
		C9DEC03F29894BED0078B43A /* Event+CoreDataClass.swift */ = {isa = PBXFileReference; lastKnownFileType = sourcecode.swift; path = "Event+CoreDataClass.swift"; sourceTree = "<group>"; };
		C9DEC04329894BED0078B43A /* Author+CoreDataClass.swift */ = {isa = PBXFileReference; lastKnownFileType = sourcecode.swift; path = "Author+CoreDataClass.swift"; sourceTree = "<group>"; };
		C9DEC0622989541F0078B43A /* Bundle+Current.swift */ = {isa = PBXFileReference; lastKnownFileType = sourcecode.swift; path = "Bundle+Current.swift"; sourceTree = "<group>"; };
		C9DEC069298965540078B43A /* RelayView.swift */ = {isa = PBXFileReference; lastKnownFileType = sourcecode.swift; path = RelayView.swift; sourceTree = "<group>"; };
		C9DEC06C2989668E0078B43A /* Relay+CoreDataClass.swift */ = {isa = PBXFileReference; lastKnownFileType = sourcecode.swift; path = "Relay+CoreDataClass.swift"; sourceTree = "<group>"; };
		C9DFA964299BEB96006929C1 /* NoteCard.swift */ = {isa = PBXFileReference; fileEncoding = 4; lastKnownFileType = sourcecode.swift; path = NoteCard.swift; sourceTree = "<group>"; };
		C9DFA968299BEC33006929C1 /* CardStyle.swift */ = {isa = PBXFileReference; fileEncoding = 4; lastKnownFileType = sourcecode.swift; path = CardStyle.swift; sourceTree = "<group>"; };
		C9DFA96A299BEE2C006929C1 /* CompactNoteView.swift */ = {isa = PBXFileReference; fileEncoding = 4; lastKnownFileType = sourcecode.swift; path = CompactNoteView.swift; sourceTree = "<group>"; };
		C9DFA96E299BF043006929C1 /* Assets+Planetary.swift */ = {isa = PBXFileReference; fileEncoding = 4; lastKnownFileType = sourcecode.swift; name = "Assets+Planetary.swift"; path = "Nos/Extensions/Assets+Planetary.swift"; sourceTree = SOURCE_ROOT; };
		C9DFA970299BF8CD006929C1 /* RepliesView.swift */ = {isa = PBXFileReference; lastKnownFileType = sourcecode.swift; path = RepliesView.swift; sourceTree = "<group>"; };
		C9DFA975299C30F0006929C1 /* Localized.swift */ = {isa = PBXFileReference; lastKnownFileType = sourcecode.swift; path = Localized.swift; sourceTree = "<group>"; };
		C9DFA978299C31A7006929C1 /* Localizable.swift */ = {isa = PBXFileReference; fileEncoding = 4; lastKnownFileType = sourcecode.swift; path = Localizable.swift; sourceTree = "<group>"; };
		C9F0BB6829A5039D000547FC /* Int+Bool.swift */ = {isa = PBXFileReference; lastKnownFileType = sourcecode.swift; path = "Int+Bool.swift"; sourceTree = "<group>"; };
		C9F0BB6A29A503D6000547FC /* PublicKey.swift */ = {isa = PBXFileReference; lastKnownFileType = sourcecode.swift; path = PublicKey.swift; sourceTree = "<group>"; };
		C9F0BB6E29A50437000547FC /* NostrConstants.swift */ = {isa = PBXFileReference; lastKnownFileType = sourcecode.swift; path = NostrConstants.swift; sourceTree = "<group>"; };
		C9F84C1B298DBBF400C6714D /* Data+Sha.swift */ = {isa = PBXFileReference; lastKnownFileType = sourcecode.swift; path = "Data+Sha.swift"; sourceTree = "<group>"; };
		C9F84C20298DC36800C6714D /* AppView.swift */ = {isa = PBXFileReference; lastKnownFileType = sourcecode.swift; path = AppView.swift; sourceTree = "<group>"; };
		C9F84C22298DC7B900C6714D /* SettingsView.swift */ = {isa = PBXFileReference; lastKnownFileType = sourcecode.swift; path = SettingsView.swift; sourceTree = "<group>"; };
		C9F84C26298DC98800C6714D /* KeyPair.swift */ = {isa = PBXFileReference; lastKnownFileType = sourcecode.swift; path = KeyPair.swift; sourceTree = "<group>"; };
		CD09A74329A50F1D0063464F /* SideMenu.swift */ = {isa = PBXFileReference; lastKnownFileType = sourcecode.swift; path = SideMenu.swift; sourceTree = "<group>"; };
		CD09A74529A50F750063464F /* SideMenuContent.swift */ = {isa = PBXFileReference; lastKnownFileType = sourcecode.swift; path = SideMenuContent.swift; sourceTree = "<group>"; };
		CD09A74729A51EFC0063464F /* Router.swift */ = {isa = PBXFileReference; lastKnownFileType = sourcecode.swift; path = Router.swift; sourceTree = "<group>"; };
		CD27177529A7C8B200AE8888 /* sample_replies.json */ = {isa = PBXFileReference; fileEncoding = 4; lastKnownFileType = text.json; path = sample_replies.json; sourceTree = "<group>"; };
		CD2CF38D299E67F900332116 /* CardButtonStyle.swift */ = {isa = PBXFileReference; lastKnownFileType = sourcecode.swift; path = CardButtonStyle.swift; sourceTree = "<group>"; };
		CD2CF38F299E68BE00332116 /* NoteButton.swift */ = {isa = PBXFileReference; lastKnownFileType = sourcecode.swift; path = NoteButton.swift; sourceTree = "<group>"; };
		CD76864B29B12F7E00085358 /* ExpandingTextFieldAndSubmitButton.swift */ = {isa = PBXFileReference; lastKnownFileType = sourcecode.swift; path = ExpandingTextFieldAndSubmitButton.swift; sourceTree = "<group>"; };
		CD76864F29B6503500085358 /* NoteOptionsButton.swift */ = {isa = PBXFileReference; lastKnownFileType = sourcecode.swift; path = NoteOptionsButton.swift; sourceTree = "<group>"; };
/* End PBXFileReference section */

/* Begin PBXFrameworksBuildPhase section */
		C9DEBFCB298941000078B43A /* Frameworks */ = {
			isa = PBXFrameworksBuildPhase;
			buildActionMask = 2147483647;
			files = (
				C9DEC068298965270078B43A /* Starscream in Frameworks */,
				C97797BC298AB1890046BD25 /* secp256k1 in Frameworks */,
				C94D855F29914D2300749478 /* SwiftUINavigation in Frameworks */,
			);
			runOnlyForDeploymentPostprocessing = 0;
		};
		C9DEBFE1298941020078B43A /* Frameworks */ = {
			isa = PBXFrameworksBuildPhase;
			buildActionMask = 2147483647;
			files = (
				C97797BF298ABE060046BD25 /* secp256k1 in Frameworks */,
				CDDA1F7B29A527650047ACD8 /* Starscream in Frameworks */,
				CDDA1F7D29A527650047ACD8 /* SwiftUINavigation in Frameworks */,
			);
			runOnlyForDeploymentPostprocessing = 0;
		};
		C9DEBFEB298941020078B43A /* Frameworks */ = {
			isa = PBXFrameworksBuildPhase;
			buildActionMask = 2147483647;
			files = (
			);
			runOnlyForDeploymentPostprocessing = 0;
		};
/* End PBXFrameworksBuildPhase section */

/* Begin PBXGroup section */
		3FB5E64F299D288E00386527 /* Onboarding */ = {
			isa = PBXGroup;
			children = (
				3FB5E650299D28A200386527 /* OnboardingView.swift */,
			);
			path = Onboarding;
			sourceTree = "<group>";
		};
		C97797B7298AA1600046BD25 /* Service */ = {
			isa = PBXGroup;
			children = (
				C9ADB13C29929B540075E7F8 /* Bech32.swift */,
				A34E439829A522F20057AFCB /* CurrentUser.swift */,
				C9BAB09A2996FBA10003A84E /* EventProcessor.swift */,
				A336DD3B299FD78000A0CBA0 /* Filter.swift */,
				A3B943CE299AE00100A15A08 /* KeyChain.swift */,
				C97797B8298AA19A0046BD25 /* RelayService.swift */,
			);
			path = Service;
			sourceTree = "<group>";
		};
		C97797BD298ABE060046BD25 /* Frameworks */ = {
			isa = PBXGroup;
			children = (
			);
			name = Frameworks;
			sourceTree = "<group>";
		};
		C9DEBFC5298941000078B43A = {
			isa = PBXGroup;
			children = (
				C95D68AF299ECE0700429F86 /* CHANGELOG.md */,
				C95D68B1299ECE0700429F86 /* CONTRIBUTING.md */,
				C95D68B0299ECE0700429F86 /* README.md */,
				C9DEBFD0298941000078B43A /* Nos */,
				C9DEBFE7298941020078B43A /* NosTests */,
				C9DEBFF1298941020078B43A /* NosUITests */,
				C9DEBFCF298941000078B43A /* Products */,
				C97797BD298ABE060046BD25 /* Frameworks */,
			);
			sourceTree = "<group>";
		};
		C9DEBFCF298941000078B43A /* Products */ = {
			isa = PBXGroup;
			children = (
				C9DEBFCE298941000078B43A /* Nos.app */,
				C9DEBFE4298941020078B43A /* NosTests.xctest */,
				C9DEBFEE298941020078B43A /* NosUITests.xctest */,
			);
			name = Products;
			sourceTree = "<group>";
		};
		C9DEBFD0298941000078B43A /* Nos */ = {
			isa = PBXGroup;
			children = (
				C9DEBFDC298941020078B43A /* Nos.entitlements */,
				C9DEBFD1298941000078B43A /* NosApp.swift */,
				3F170C77299D816200BC8F8B /* AppController.swift */,
				CD09A74729A51EFC0063464F /* Router.swift */,
				C9DFA974299C30CA006929C1 /* Assets */,
				C9DEC001298944FC0078B43A /* Extensions */,
				C9DEC02C29894BB20078B43A /* Models */,
				C97797B7298AA1600046BD25 /* Service */,
				C9F84C24298DC7C100C6714D /* Views */,
			);
			path = Nos;
			sourceTree = "<group>";
		};
		C9DEBFDD298941020078B43A /* Preview Content */ = {
			isa = PBXGroup;
			children = (
				C9DEBFDE298941020078B43A /* Preview Assets.xcassets */,
			);
			path = "Preview Content";
			sourceTree = "<group>";
		};
		C9DEBFE7298941020078B43A /* NosTests */ = {
			isa = PBXGroup;
			children = (
				C9DEC0042989477A0078B43A /* Fixtures */,
				C9DEBFE8298941020078B43A /* EventTests.swift */,
				C9ADB132299287D60075E7F8 /* KeyPairTests.swift */,
			);
			path = NosTests;
			sourceTree = "<group>";
		};
		C9DEBFF1298941020078B43A /* NosUITests */ = {
			isa = PBXGroup;
			children = (
				C9DEBFF2298941020078B43A /* NosUITests.swift */,
				C9DEBFF4298941020078B43A /* NosUITestsLaunchTests.swift */,
			);
			path = NosUITests;
			sourceTree = "<group>";
		};
		C9DEC001298944FC0078B43A /* Extensions */ = {
			isa = PBXGroup;
			children = (
				3FFB1D9529A6BBEC002A755D /* Collection+SafeSubscript.swift */,
				C9DEC002298945150078B43A /* String+Lorem.swift */,
				C9DEC0622989541F0078B43A /* Bundle+Current.swift */,
				C9671D72298DB94C00EE7E12 /* Data+Encoding.swift */,
				C9F84C1B298DBBF400C6714D /* Data+Sha.swift */,
				C9ADB13729928CC30075E7F8 /* String+Hex.swift */,
				C9ADB14029951CB10075E7F8 /* NSManagedObject+Nos.swift */,
				C9DFA96E299BF043006929C1 /* Assets+Planetary.swift */,
				C9F0BB6829A5039D000547FC /* Int+Bool.swift */,
			);
			path = Extensions;
			sourceTree = "<group>";
		};
		C9DEC0042989477A0078B43A /* Fixtures */ = {
			isa = PBXGroup;
			children = (
				CD27177529A7C8B200AE8888 /* sample_replies.json */,
				C9DEC005298947900078B43A /* sample_data.json */,
				C9ADB134299288230075E7F8 /* KeyFixture.swift */,
			);
			path = Fixtures;
			sourceTree = "<group>";
		};
		C9DEC02C29894BB20078B43A /* Models */ = {
			isa = PBXGroup;
			children = (
				C9DEBFD5298941000078B43A /* Nos.xcdatamodeld */,
				C9DEBFD3298941000078B43A /* Persistence.swift */,
				C9DEC03F29894BED0078B43A /* Event+CoreDataClass.swift */,
				C93CA0C229AE3A1E00921183 /* JSONEvent.swift */,
				3FFB1D9229A6BBCE002A755D /* EventReference+CoreDataClass.swift */,
				3F43C47529A9625700E896A0 /* AuthorReference+CoreDataClass.swift */,
				A3B943D4299D514800A15A08 /* Follow+CoreDataClass.swift */,
				C9DEC04329894BED0078B43A /* Author+CoreDataClass.swift */,
				C9DEC06C2989668E0078B43A /* Relay+CoreDataClass.swift */,
				C9F84C26298DC98800C6714D /* KeyPair.swift */,
				C9F0BB6A29A503D6000547FC /* PublicKey.swift */,
				C9F0BB6E29A50437000547FC /* NostrConstants.swift */,
			);
			path = Models;
			sourceTree = "<group>";
		};
		C9DFA974299C30CA006929C1 /* Assets */ = {
			isa = PBXGroup;
			children = (
				C9DEBFDA298941020078B43A /* Assets.xcassets */,
				C9DFA977299C3189006929C1 /* Localization */,
			);
			path = Assets;
			sourceTree = "<group>";
		};
		C9DFA977299C3189006929C1 /* Localization */ = {
			isa = PBXGroup;
			children = (
				C9DFA975299C30F0006929C1 /* Localized.swift */,
				C9DFA978299C31A7006929C1 /* Localizable.swift */,
			);
			path = Localization;
			sourceTree = "<group>";
		};
		C9F84C24298DC7C100C6714D /* Views */ = {
			isa = PBXGroup;
			children = (
				3FB5E64F299D288E00386527 /* Onboarding */,
				C9DEBFDD298941020078B43A /* Preview Content */,
				C9CDBBA329A8FA2900C555C7 /* GoldenPostView.swift */,
				C9F84C20298DC36800C6714D /* AppView.swift */,
				3FFB1D88299FF37C002A755D /* AvatarView.swift */,
				C95D68A0299E6D3E00429F86 /* BioView.swift */,
				CD2CF38D299E67F900332116 /* CardButtonStyle.swift */,
				C9DFA968299BEC33006929C1 /* CardStyle.swift */,
				C95D68AA299E710F00429F86 /* Color+Hex.swift */,
				C9DFA96A299BEE2C006929C1 /* CompactNoteView.swift */,
				A303AF8229A9153A005DC8FC /* FollowButton.swift */,
				A32B6C7729A6C99200653FF5 /* FollowCard.swift */,
				A32B6C7229A6BE9B00653FF5 /* FollowsView.swift */,
				C9DEBFD8298941000078B43A /* HomeFeedView.swift */,
				C95D68A8299E709800429F86 /* LinearGradient+Planetary.swift */,
				C94D855B2991479900749478 /* NewPostView.swift */,
				CD2CF38F299E68BE00332116 /* NoteButton.swift */,
				C9DFA964299BEB96006929C1 /* NoteCard.swift */,
				C95D68A4299E6E1E00429F86 /* PlaceholderModifier.swift */,
				C95D689E299E6B4100429F86 /* ProfileHeader.swift */,
				C95D68AC299E721700429F86 /* ProfileView.swift */,
				C9DEC069298965540078B43A /* RelayView.swift */,
				C95D68A2299E6D9000429F86 /* SelectableText.swift */,
				C9F84C22298DC7B900C6714D /* SettingsView.swift */,
				CD09A74329A50F1D0063464F /* SideMenu.swift */,
				CD09A74529A50F750063464F /* SideMenuContent.swift */,
				3FFB1D9B29A7DF9D002A755D /* StackedAvatarsView.swift */,
				C9DFA970299BF8CD006929C1 /* RepliesView.swift */,
				C9CDBBA029A8F14C00C555C7 /* DiscoverView.swift */,
				CD76864B29B12F7E00085358 /* ExpandingTextFieldAndSubmitButton.swift */,
<<<<<<< HEAD
				CD76864F29B6503500085358 /* NoteOptionsButton.swift */,
=======
				3F60F42829B27D3E000D62C4 /* ThreadView.swift */,
>>>>>>> 83686d92
			);
			path = Views;
			sourceTree = "<group>";
		};
/* End PBXGroup section */

/* Begin PBXNativeTarget section */
		C9DEBFCD298941000078B43A /* Nos */ = {
			isa = PBXNativeTarget;
			buildConfigurationList = C9DEBFF8298941020078B43A /* Build configuration list for PBXNativeTarget "Nos" */;
			buildPhases = (
				C9DEBFCA298941000078B43A /* Sources */,
				C9BAB0992996BEEA0003A84E /* SwiftLint */,
				C9DEBFCB298941000078B43A /* Frameworks */,
				C9DEBFCC298941000078B43A /* Resources */,
			);
			buildRules = (
			);
			dependencies = (
			);
			name = Nos;
			packageProductDependencies = (
				C9DEC067298965270078B43A /* Starscream */,
				C97797BB298AB1890046BD25 /* secp256k1 */,
				C94D855E29914D2300749478 /* SwiftUINavigation */,
			);
			productName = Nos;
			productReference = C9DEBFCE298941000078B43A /* Nos.app */;
			productType = "com.apple.product-type.application";
		};
		C9DEBFE3298941020078B43A /* NosTests */ = {
			isa = PBXNativeTarget;
			buildConfigurationList = C9DEBFFB298941020078B43A /* Build configuration list for PBXNativeTarget "NosTests" */;
			buildPhases = (
				C9DEBFE0298941020078B43A /* Sources */,
				C9DEBFE1298941020078B43A /* Frameworks */,
				C9DEBFE2298941020078B43A /* Resources */,
			);
			buildRules = (
			);
			dependencies = (
				C9DEBFE6298941020078B43A /* PBXTargetDependency */,
			);
			name = NosTests;
			packageProductDependencies = (
				C97797BE298ABE060046BD25 /* secp256k1 */,
				CDDA1F7A29A527650047ACD8 /* Starscream */,
				CDDA1F7C29A527650047ACD8 /* SwiftUINavigation */,
			);
			productName = NosTests;
			productReference = C9DEBFE4298941020078B43A /* NosTests.xctest */;
			productType = "com.apple.product-type.bundle.unit-test";
		};
		C9DEBFED298941020078B43A /* NosUITests */ = {
			isa = PBXNativeTarget;
			buildConfigurationList = C9DEBFFE298941020078B43A /* Build configuration list for PBXNativeTarget "NosUITests" */;
			buildPhases = (
				C9DEBFEA298941020078B43A /* Sources */,
				C9DEBFEB298941020078B43A /* Frameworks */,
				C9DEBFEC298941020078B43A /* Resources */,
			);
			buildRules = (
			);
			dependencies = (
				C9DEBFF0298941020078B43A /* PBXTargetDependency */,
			);
			name = NosUITests;
			productName = NosUITests;
			productReference = C9DEBFEE298941020078B43A /* NosUITests.xctest */;
			productType = "com.apple.product-type.bundle.ui-testing";
		};
/* End PBXNativeTarget section */

/* Begin PBXProject section */
		C9DEBFC6298941000078B43A /* Project object */ = {
			isa = PBXProject;
			attributes = {
				BuildIndependentTargetsInParallel = 1;
				LastSwiftUpdateCheck = 1420;
				LastUpgradeCheck = 1420;
				TargetAttributes = {
					C9DEBFCD298941000078B43A = {
						CreatedOnToolsVersion = 14.2;
					};
					C9DEBFE3298941020078B43A = {
						CreatedOnToolsVersion = 14.2;
					};
					C9DEBFED298941020078B43A = {
						CreatedOnToolsVersion = 14.2;
						TestTargetID = C9DEBFCD298941000078B43A;
					};
				};
			};
			buildConfigurationList = C9DEBFC9298941000078B43A /* Build configuration list for PBXProject "Nos" */;
			compatibilityVersion = "Xcode 14.0";
			developmentRegion = en;
			hasScannedForEncodings = 0;
			knownRegions = (
				en,
				Base,
			);
			mainGroup = C9DEBFC5298941000078B43A;
			packageReferences = (
				C9DEC066298965270078B43A /* XCRemoteSwiftPackageReference "Starscream" */,
				C97797BA298AB1890046BD25 /* XCRemoteSwiftPackageReference "secp256k1" */,
				C94D855D29914D2300749478 /* XCRemoteSwiftPackageReference "swiftui-navigation" */,
				C9ADB139299299570075E7F8 /* XCRemoteSwiftPackageReference "bech32" */,
			);
			productRefGroup = C9DEBFCF298941000078B43A /* Products */;
			projectDirPath = "";
			projectRoot = "";
			targets = (
				C9DEBFCD298941000078B43A /* Nos */,
				C9DEBFE3298941020078B43A /* NosTests */,
				C9DEBFED298941020078B43A /* NosUITests */,
			);
		};
/* End PBXProject section */

/* Begin PBXResourcesBuildPhase section */
		C9DEBFCC298941000078B43A /* Resources */ = {
			isa = PBXResourcesBuildPhase;
			buildActionMask = 2147483647;
			files = (
				C9DEC065298955200078B43A /* sample_data.json in Resources */,
				C9DEBFDF298941020078B43A /* Preview Assets.xcassets in Resources */,
				C95D68B4299ECE0700429F86 /* CONTRIBUTING.md in Resources */,
				C95D68B3299ECE0700429F86 /* README.md in Resources */,
				C9DEBFDB298941020078B43A /* Assets.xcassets in Resources */,
				C95D68B2299ECE0700429F86 /* CHANGELOG.md in Resources */,
			);
			runOnlyForDeploymentPostprocessing = 0;
		};
		C9DEBFE2298941020078B43A /* Resources */ = {
			isa = PBXResourcesBuildPhase;
			buildActionMask = 2147483647;
			files = (
				CD27177629A7C8B200AE8888 /* sample_replies.json in Resources */,
				C9DEC006298947900078B43A /* sample_data.json in Resources */,
			);
			runOnlyForDeploymentPostprocessing = 0;
		};
		C9DEBFEC298941020078B43A /* Resources */ = {
			isa = PBXResourcesBuildPhase;
			buildActionMask = 2147483647;
			files = (
			);
			runOnlyForDeploymentPostprocessing = 0;
		};
/* End PBXResourcesBuildPhase section */

/* Begin PBXShellScriptBuildPhase section */
		C9BAB0992996BEEA0003A84E /* SwiftLint */ = {
			isa = PBXShellScriptBuildPhase;
			alwaysOutOfDate = 1;
			buildActionMask = 2147483647;
			files = (
			);
			inputFileListPaths = (
			);
			inputPaths = (
			);
			name = SwiftLint;
			outputFileListPaths = (
			);
			outputPaths = (
			);
			runOnlyForDeploymentPostprocessing = 0;
			shellPath = /bin/sh;
			shellScript = "export PATH=\"$PATH:/opt/homebrew/bin\"\nif which swiftlint > /dev/null; then\n  swiftlint --lenient\nelse\n  echo \"warning: SwiftLint not installed, download from https://github.com/realm/SwiftLint\"\nfi\n";
		};
/* End PBXShellScriptBuildPhase section */

/* Begin PBXSourcesBuildPhase section */
		C9DEBFCA298941000078B43A /* Sources */ = {
			isa = PBXSourcesBuildPhase;
			buildActionMask = 2147483647;
			files = (
				CD09A74429A50F1D0063464F /* SideMenu.swift in Sources */,
				C9DEC06E2989668E0078B43A /* Relay+CoreDataClass.swift in Sources */,
				3FFB1D9C29A7DF9D002A755D /* StackedAvatarsView.swift in Sources */,
				C9CDBBA129A8F14C00C555C7 /* DiscoverView.swift in Sources */,
				C9ADB14129951CB10075E7F8 /* NSManagedObject+Nos.swift in Sources */,
				C9F84C21298DC36800C6714D /* AppView.swift in Sources */,
				3FFB1D9629A6BBEC002A755D /* Collection+SafeSubscript.swift in Sources */,
				A34E439929A522F20057AFCB /* CurrentUser.swift in Sources */,
				C9DEC06A298965550078B43A /* RelayView.swift in Sources */,
				C94D855C2991479900749478 /* NewPostView.swift in Sources */,
				C9F84C23298DC7B900C6714D /* SettingsView.swift in Sources */,
				3F170C78299D816200BC8F8B /* AppController.swift in Sources */,
				C9DEBFD7298941000078B43A /* Nos.xcdatamodeld in Sources */,
				C95D68AB299E710F00429F86 /* Color+Hex.swift in Sources */,
				C9F0BB6B29A503D6000547FC /* PublicKey.swift in Sources */,
				A303AF8329A9153A005DC8FC /* FollowButton.swift in Sources */,
				A32B6C7329A6BE9B00653FF5 /* FollowsView.swift in Sources */,
				C9DFA972299BF9E8006929C1 /* CompactNoteView.swift in Sources */,
				C9DFA969299BEC33006929C1 /* CardStyle.swift in Sources */,
				C95D68AD299E721700429F86 /* ProfileView.swift in Sources */,
				C9ADB13829928CC30075E7F8 /* String+Hex.swift in Sources */,
				C9DEBFD2298941000078B43A /* NosApp.swift in Sources */,
				C95D68A3299E6D9000429F86 /* SelectableText.swift in Sources */,
				C9F84C27298DC98800C6714D /* KeyPair.swift in Sources */,
				C9F0BB6F29A50437000547FC /* NostrConstants.swift in Sources */,
				3FB5E651299D28A200386527 /* OnboardingView.swift in Sources */,
				A3B943CF299AE00100A15A08 /* KeyChain.swift in Sources */,
				C9671D73298DB94C00EE7E12 /* Data+Encoding.swift in Sources */,
				A3B943D5299D514800A15A08 /* Follow+CoreDataClass.swift in Sources */,
				3F60F42929B27D3E000D62C4 /* ThreadView.swift in Sources */,
				C95D68A9299E709900429F86 /* LinearGradient+Planetary.swift in Sources */,
				3F43C47629A9625700E896A0 /* AuthorReference+CoreDataClass.swift in Sources */,
				C9ADB13D29929B540075E7F8 /* Bech32.swift in Sources */,
				C95D68A1299E6D3E00429F86 /* BioView.swift in Sources */,
				A32B6C7829A6C99200653FF5 /* FollowCard.swift in Sources */,
				C9DEBFD9298941000078B43A /* HomeFeedView.swift in Sources */,
				C9F0BB6929A5039D000547FC /* Int+Bool.swift in Sources */,
				C9CDBBA429A8FA2900C555C7 /* GoldenPostView.swift in Sources */,
				C9DEC003298945150078B43A /* String+Lorem.swift in Sources */,
				C9DEC0632989541F0078B43A /* Bundle+Current.swift in Sources */,
				C9F84C1C298DBBF400C6714D /* Data+Sha.swift in Sources */,
				C95D68A6299E6F9E00429F86 /* ProfileHeader.swift in Sources */,
				C9BAB09B2996FBA10003A84E /* EventProcessor.swift in Sources */,
				C97797B9298AA19A0046BD25 /* RelayService.swift in Sources */,
				C93CA0C329AE3A1E00921183 /* JSONEvent.swift in Sources */,
				3FFB1D89299FF37C002A755D /* AvatarView.swift in Sources */,
				C9DEC04529894BED0078B43A /* Event+CoreDataClass.swift in Sources */,
				CD76865029B6503500085358 /* NoteOptionsButton.swift in Sources */,
				C9DFA966299BEB96006929C1 /* NoteCard.swift in Sources */,
				C9DEBFD4298941000078B43A /* Persistence.swift in Sources */,
				CD76864C29B12F7E00085358 /* ExpandingTextFieldAndSubmitButton.swift in Sources */,
				CD09A74629A50F750063464F /* SideMenuContent.swift in Sources */,
				C9DFA971299BF8CD006929C1 /* RepliesView.swift in Sources */,
				C9DFA976299C30F0006929C1 /* Localized.swift in Sources */,
				C95D68A5299E6E1E00429F86 /* PlaceholderModifier.swift in Sources */,
				3FFB1D9329A6BBCE002A755D /* EventReference+CoreDataClass.swift in Sources */,
				CD09A74829A51EFC0063464F /* Router.swift in Sources */,
				CD2CF38E299E67F900332116 /* CardButtonStyle.swift in Sources */,
				C9DFA979299C31A7006929C1 /* Localizable.swift in Sources */,
				A336DD3C299FD78000A0CBA0 /* Filter.swift in Sources */,
				CD2CF390299E68BE00332116 /* NoteButton.swift in Sources */,
				C9DEC04D29894BED0078B43A /* Author+CoreDataClass.swift in Sources */,
				C9DFA96F299BF043006929C1 /* Assets+Planetary.swift in Sources */,
				C95D68A7299E6FF000429F86 /* KeyFixture.swift in Sources */,
			);
			runOnlyForDeploymentPostprocessing = 0;
		};
		C9DEBFE0298941020078B43A /* Sources */ = {
			isa = PBXSourcesBuildPhase;
			buildActionMask = 2147483647;
			files = (
				CD76864D29B133E600085358 /* ExpandingTextFieldAndSubmitButton.swift in Sources */,
				CD09A76329A522190063464F /* OnboardingView.swift in Sources */,
				CD09A76129A5220E0063464F /* NosApp.swift in Sources */,
				CD09A76229A5220E0063464F /* AppController.swift in Sources */,
				CD09A75F29A521FD0063464F /* RelayService.swift in Sources */,
				CD09A76029A521FD0063464F /* Filter.swift in Sources */,
				CD09A75E29A521EB0063464F /* Assets+Planetary.swift in Sources */,
				CD09A75029A521D20063464F /* HomeFeedView.swift in Sources */,
				CD09A75129A521D20063464F /* CompactNoteView.swift in Sources */,
				CD09A75229A521D20063464F /* RepliesView.swift in Sources */,
				CD09A75329A521D20063464F /* AppView.swift in Sources */,
				CD09A75429A521D20063464F /* PlaceholderModifier.swift in Sources */,
				CD09A75529A521D20063464F /* SelectableText.swift in Sources */,
				A303AF8629A969FF005DC8FC /* FollowCard.swift in Sources */,
				A303AF8429A969F5005DC8FC /* FollowButton.swift in Sources */,
				CD09A75629A521D20063464F /* SettingsView.swift in Sources */,
				3FBCDE6D29B648FE00A6C2D4 /* ThreadView.swift in Sources */,
				CD09A75729A521D20063464F /* NewPostView.swift in Sources */,
				CD09A75829A521D20063464F /* LinearGradient+Planetary.swift in Sources */,
				CD09A75929A521D20063464F /* Color+Hex.swift in Sources */,
				CD09A75A29A521D20063464F /* CardButtonStyle.swift in Sources */,
				CD09A75B29A521D20063464F /* AvatarView.swift in Sources */,
				CD09A75C29A521D20063464F /* SideMenu.swift in Sources */,
				CD09A75D29A521D20063464F /* SideMenuContent.swift in Sources */,
				CD09A74E29A521BE0063464F /* NoteCard.swift in Sources */,
				CD09A74F29A521BE0063464F /* BioView.swift in Sources */,
				CD09A74D29A521A70063464F /* CardStyle.swift in Sources */,
				CD09A74C29A5217A0063464F /* NoteButton.swift in Sources */,
				A303AF8529A969F5005DC8FC /* FollowsView.swift in Sources */,
				CD09A74B29A521730063464F /* ProfileHeader.swift in Sources */,
				CD09A74A29A521510063464F /* ProfileView.swift in Sources */,
				CD09A74929A521210063464F /* Router.swift in Sources */,
				A3B943D7299D6DB700A15A08 /* Follow+CoreDataClass.swift in Sources */,
				C93CA0C129AD5A5B00921183 /* DiscoverView.swift in Sources */,
				C9ADB13E29929EEF0075E7F8 /* Bech32.swift in Sources */,
				C9DEC05A2989509B0078B43A /* Persistence.swift in Sources */,
				C9DFA97A299C31E9006929C1 /* Localizable.swift in Sources */,
				C9DEC06B298965550078B43A /* RelayView.swift in Sources */,
				C9DEC05C298953280078B43A /* Nos.xcdatamodeld in Sources */,
				C93CA0C429AE3A1E00921183 /* JSONEvent.swift in Sources */,
				C9DEC04629894BED0078B43A /* Event+CoreDataClass.swift in Sources */,
				A32B6C7129A672BC00653FF5 /* CurrentUser.swift in Sources */,
				C9F84C1A298DBB6300C6714D /* Data+Encoding.swift in Sources */,
				C9DEC0642989541F0078B43A /* Bundle+Current.swift in Sources */,
				C9ADB13629928AF00075E7F8 /* KeyPair.swift in Sources */,
				3FFB1D9729A6BBEC002A755D /* Collection+SafeSubscript.swift in Sources */,
				C9F0BB6D29A503D9000547FC /* Int+Bool.swift in Sources */,
				3FFF3BD029A9645F00DD0B72 /* AuthorReference+CoreDataClass.swift in Sources */,
				C9F0BB6C29A503D6000547FC /* PublicKey.swift in Sources */,
				C9DEC06F2989668E0078B43A /* Relay+CoreDataClass.swift in Sources */,
				C9ADB13F29929F1F0075E7F8 /* String+Hex.swift in Sources */,
				C9DEC05B298950A90078B43A /* String+Lorem.swift in Sources */,
				C9F84C1D298DBC6100C6714D /* Data+Sha.swift in Sources */,
				3FFB1D9D29A7DF9D002A755D /* StackedAvatarsView.swift in Sources */,
				C9F0BB7029A50437000547FC /* NostrConstants.swift in Sources */,
				A3B943D8299D758F00A15A08 /* KeyChain.swift in Sources */,
				C9ADB133299287D60075E7F8 /* KeyPairTests.swift in Sources */,
				C9DEC04E29894BED0078B43A /* Author+CoreDataClass.swift in Sources */,
				C9DEBFE9298941020078B43A /* EventTests.swift in Sources */,
				C9ADB14229951CB10075E7F8 /* NSManagedObject+Nos.swift in Sources */,
				C93CA0C029AD59D700921183 /* GoldenPostView.swift in Sources */,
				C9BAB09C2996FBA10003A84E /* EventProcessor.swift in Sources */,
				C9DFA97B299C31EE006929C1 /* Localized.swift in Sources */,
				C9ADB135299288230075E7F8 /* KeyFixture.swift in Sources */,
				3FFB1D9429A6BBCE002A755D /* EventReference+CoreDataClass.swift in Sources */,
			);
			runOnlyForDeploymentPostprocessing = 0;
		};
		C9DEBFEA298941020078B43A /* Sources */ = {
			isa = PBXSourcesBuildPhase;
			buildActionMask = 2147483647;
			files = (
				C9DEBFF3298941020078B43A /* NosUITests.swift in Sources */,
				C9DEBFF5298941020078B43A /* NosUITestsLaunchTests.swift in Sources */,
			);
			runOnlyForDeploymentPostprocessing = 0;
		};
/* End PBXSourcesBuildPhase section */

/* Begin PBXTargetDependency section */
		C9DEBFE6298941020078B43A /* PBXTargetDependency */ = {
			isa = PBXTargetDependency;
			target = C9DEBFCD298941000078B43A /* Nos */;
			targetProxy = C9DEBFE5298941020078B43A /* PBXContainerItemProxy */;
		};
		C9DEBFF0298941020078B43A /* PBXTargetDependency */ = {
			isa = PBXTargetDependency;
			target = C9DEBFCD298941000078B43A /* Nos */;
			targetProxy = C9DEBFEF298941020078B43A /* PBXContainerItemProxy */;
		};
/* End PBXTargetDependency section */

/* Begin XCBuildConfiguration section */
		C9DEBFF6298941020078B43A /* Debug */ = {
			isa = XCBuildConfiguration;
			buildSettings = {
				ALWAYS_SEARCH_USER_PATHS = NO;
				CLANG_ANALYZER_NONNULL = YES;
				CLANG_ANALYZER_NUMBER_OBJECT_CONVERSION = YES_AGGRESSIVE;
				CLANG_CXX_LANGUAGE_STANDARD = "gnu++20";
				CLANG_ENABLE_MODULES = YES;
				CLANG_ENABLE_OBJC_ARC = YES;
				CLANG_ENABLE_OBJC_WEAK = YES;
				CLANG_WARN_BLOCK_CAPTURE_AUTORELEASING = YES;
				CLANG_WARN_BOOL_CONVERSION = YES;
				CLANG_WARN_COMMA = YES;
				CLANG_WARN_CONSTANT_CONVERSION = YES;
				CLANG_WARN_DEPRECATED_OBJC_IMPLEMENTATIONS = YES;
				CLANG_WARN_DIRECT_OBJC_ISA_USAGE = YES_ERROR;
				CLANG_WARN_DOCUMENTATION_COMMENTS = YES;
				CLANG_WARN_EMPTY_BODY = YES;
				CLANG_WARN_ENUM_CONVERSION = YES;
				CLANG_WARN_INFINITE_RECURSION = YES;
				CLANG_WARN_INT_CONVERSION = YES;
				CLANG_WARN_NON_LITERAL_NULL_CONVERSION = YES;
				CLANG_WARN_OBJC_IMPLICIT_RETAIN_SELF = YES;
				CLANG_WARN_OBJC_LITERAL_CONVERSION = YES;
				CLANG_WARN_OBJC_ROOT_CLASS = YES_ERROR;
				CLANG_WARN_QUOTED_INCLUDE_IN_FRAMEWORK_HEADER = YES;
				CLANG_WARN_RANGE_LOOP_ANALYSIS = YES;
				CLANG_WARN_STRICT_PROTOTYPES = YES;
				CLANG_WARN_SUSPICIOUS_MOVE = YES;
				CLANG_WARN_UNGUARDED_AVAILABILITY = YES_AGGRESSIVE;
				CLANG_WARN_UNREACHABLE_CODE = YES;
				CLANG_WARN__DUPLICATE_METHOD_MATCH = YES;
				COPY_PHASE_STRIP = NO;
				DEBUG_INFORMATION_FORMAT = dwarf;
				ENABLE_STRICT_OBJC_MSGSEND = YES;
				ENABLE_TESTABILITY = YES;
				GCC_C_LANGUAGE_STANDARD = gnu11;
				GCC_DYNAMIC_NO_PIC = NO;
				GCC_NO_COMMON_BLOCKS = YES;
				GCC_OPTIMIZATION_LEVEL = 0;
				GCC_PREPROCESSOR_DEFINITIONS = (
					"DEBUG=1",
					"$(inherited)",
				);
				GCC_WARN_64_TO_32_BIT_CONVERSION = YES;
				GCC_WARN_ABOUT_RETURN_TYPE = YES_ERROR;
				GCC_WARN_UNDECLARED_SELECTOR = YES;
				GCC_WARN_UNINITIALIZED_AUTOS = YES_AGGRESSIVE;
				GCC_WARN_UNUSED_FUNCTION = YES;
				GCC_WARN_UNUSED_VARIABLE = YES;
				MTL_ENABLE_DEBUG_INFO = INCLUDE_SOURCE;
				MTL_FAST_MATH = YES;
				ONLY_ACTIVE_ARCH = YES;
				SWIFT_ACTIVE_COMPILATION_CONDITIONS = DEBUG;
				SWIFT_OPTIMIZATION_LEVEL = "-Onone";
			};
			name = Debug;
		};
		C9DEBFF7298941020078B43A /* Release */ = {
			isa = XCBuildConfiguration;
			buildSettings = {
				ALWAYS_SEARCH_USER_PATHS = NO;
				CLANG_ANALYZER_NONNULL = YES;
				CLANG_ANALYZER_NUMBER_OBJECT_CONVERSION = YES_AGGRESSIVE;
				CLANG_CXX_LANGUAGE_STANDARD = "gnu++20";
				CLANG_ENABLE_MODULES = YES;
				CLANG_ENABLE_OBJC_ARC = YES;
				CLANG_ENABLE_OBJC_WEAK = YES;
				CLANG_WARN_BLOCK_CAPTURE_AUTORELEASING = YES;
				CLANG_WARN_BOOL_CONVERSION = YES;
				CLANG_WARN_COMMA = YES;
				CLANG_WARN_CONSTANT_CONVERSION = YES;
				CLANG_WARN_DEPRECATED_OBJC_IMPLEMENTATIONS = YES;
				CLANG_WARN_DIRECT_OBJC_ISA_USAGE = YES_ERROR;
				CLANG_WARN_DOCUMENTATION_COMMENTS = YES;
				CLANG_WARN_EMPTY_BODY = YES;
				CLANG_WARN_ENUM_CONVERSION = YES;
				CLANG_WARN_INFINITE_RECURSION = YES;
				CLANG_WARN_INT_CONVERSION = YES;
				CLANG_WARN_NON_LITERAL_NULL_CONVERSION = YES;
				CLANG_WARN_OBJC_IMPLICIT_RETAIN_SELF = YES;
				CLANG_WARN_OBJC_LITERAL_CONVERSION = YES;
				CLANG_WARN_OBJC_ROOT_CLASS = YES_ERROR;
				CLANG_WARN_QUOTED_INCLUDE_IN_FRAMEWORK_HEADER = YES;
				CLANG_WARN_RANGE_LOOP_ANALYSIS = YES;
				CLANG_WARN_STRICT_PROTOTYPES = YES;
				CLANG_WARN_SUSPICIOUS_MOVE = YES;
				CLANG_WARN_UNGUARDED_AVAILABILITY = YES_AGGRESSIVE;
				CLANG_WARN_UNREACHABLE_CODE = YES;
				CLANG_WARN__DUPLICATE_METHOD_MATCH = YES;
				COPY_PHASE_STRIP = NO;
				DEBUG_INFORMATION_FORMAT = "dwarf-with-dsym";
				ENABLE_NS_ASSERTIONS = NO;
				ENABLE_STRICT_OBJC_MSGSEND = YES;
				GCC_C_LANGUAGE_STANDARD = gnu11;
				GCC_NO_COMMON_BLOCKS = YES;
				GCC_WARN_64_TO_32_BIT_CONVERSION = YES;
				GCC_WARN_ABOUT_RETURN_TYPE = YES_ERROR;
				GCC_WARN_UNDECLARED_SELECTOR = YES;
				GCC_WARN_UNINITIALIZED_AUTOS = YES_AGGRESSIVE;
				GCC_WARN_UNUSED_FUNCTION = YES;
				GCC_WARN_UNUSED_VARIABLE = YES;
				MTL_ENABLE_DEBUG_INFO = NO;
				MTL_FAST_MATH = YES;
				SWIFT_COMPILATION_MODE = wholemodule;
				SWIFT_OPTIMIZATION_LEVEL = "-O";
			};
			name = Release;
		};
		C9DEBFF9298941020078B43A /* Debug */ = {
			isa = XCBuildConfiguration;
			buildSettings = {
				ASSETCATALOG_COMPILER_APPICON_NAME = AppIcon;
				ASSETCATALOG_COMPILER_GLOBAL_ACCENT_COLOR_NAME = AccentColor;
				CODE_SIGN_ENTITLEMENTS = Nos/Nos.entitlements;
				CODE_SIGN_STYLE = Automatic;
				CURRENT_PROJECT_VERSION = 5;
				DEVELOPMENT_ASSET_PATHS = "\"Nos/Views/Preview Content\"";
				DEVELOPMENT_TEAM = GZCZBKH7MY;
				ENABLE_HARDENED_RUNTIME = YES;
				ENABLE_PREVIEWS = YES;
				GENERATE_INFOPLIST_FILE = YES;
				"INFOPLIST_KEY_UIApplicationSceneManifest_Generation[sdk=iphoneos*]" = YES;
				"INFOPLIST_KEY_UIApplicationSceneManifest_Generation[sdk=iphonesimulator*]" = YES;
				"INFOPLIST_KEY_UIApplicationSupportsIndirectInputEvents[sdk=iphoneos*]" = YES;
				"INFOPLIST_KEY_UIApplicationSupportsIndirectInputEvents[sdk=iphonesimulator*]" = YES;
				"INFOPLIST_KEY_UILaunchScreen_Generation[sdk=iphoneos*]" = YES;
				"INFOPLIST_KEY_UILaunchScreen_Generation[sdk=iphonesimulator*]" = YES;
				"INFOPLIST_KEY_UIStatusBarStyle[sdk=iphoneos*]" = UIStatusBarStyleDefault;
				"INFOPLIST_KEY_UIStatusBarStyle[sdk=iphonesimulator*]" = UIStatusBarStyleDefault;
				INFOPLIST_KEY_UISupportedInterfaceOrientations_iPad = "UIInterfaceOrientationPortrait UIInterfaceOrientationPortraitUpsideDown UIInterfaceOrientationLandscapeLeft UIInterfaceOrientationLandscapeRight";
				INFOPLIST_KEY_UISupportedInterfaceOrientations_iPhone = "UIInterfaceOrientationPortrait UIInterfaceOrientationLandscapeLeft UIInterfaceOrientationLandscapeRight";
				IPHONEOS_DEPLOYMENT_TARGET = 16.2;
				LD_RUNPATH_SEARCH_PATHS = "@executable_path/Frameworks";
				"LD_RUNPATH_SEARCH_PATHS[sdk=macosx*]" = "@executable_path/../Frameworks";
				MACOSX_DEPLOYMENT_TARGET = 13.1;
				MARKETING_VERSION = 0.1;
				PRODUCT_BUNDLE_IDENTIFIER = com.verse.Nos;
				PRODUCT_NAME = "$(TARGET_NAME)";
				SDKROOT = auto;
				SUPPORTED_PLATFORMS = "iphoneos iphonesimulator";
				SUPPORTS_MACCATALYST = NO;
				SUPPORTS_MAC_DESIGNED_FOR_IPHONE_IPAD = NO;
				SWIFT_EMIT_LOC_STRINGS = YES;
				SWIFT_VERSION = 5.0;
				TARGETED_DEVICE_FAMILY = "1,2";
			};
			name = Debug;
		};
		C9DEBFFA298941020078B43A /* Release */ = {
			isa = XCBuildConfiguration;
			buildSettings = {
				ASSETCATALOG_COMPILER_APPICON_NAME = AppIcon;
				ASSETCATALOG_COMPILER_GLOBAL_ACCENT_COLOR_NAME = AccentColor;
				CODE_SIGN_ENTITLEMENTS = Nos/Nos.entitlements;
				CODE_SIGN_STYLE = Automatic;
				CURRENT_PROJECT_VERSION = 5;
				DEVELOPMENT_ASSET_PATHS = "\"Nos/Views/Preview Content\"";
				DEVELOPMENT_TEAM = GZCZBKH7MY;
				ENABLE_HARDENED_RUNTIME = YES;
				ENABLE_PREVIEWS = YES;
				GENERATE_INFOPLIST_FILE = YES;
				"INFOPLIST_KEY_UIApplicationSceneManifest_Generation[sdk=iphoneos*]" = YES;
				"INFOPLIST_KEY_UIApplicationSceneManifest_Generation[sdk=iphonesimulator*]" = YES;
				"INFOPLIST_KEY_UIApplicationSupportsIndirectInputEvents[sdk=iphoneos*]" = YES;
				"INFOPLIST_KEY_UIApplicationSupportsIndirectInputEvents[sdk=iphonesimulator*]" = YES;
				"INFOPLIST_KEY_UILaunchScreen_Generation[sdk=iphoneos*]" = YES;
				"INFOPLIST_KEY_UILaunchScreen_Generation[sdk=iphonesimulator*]" = YES;
				"INFOPLIST_KEY_UIStatusBarStyle[sdk=iphoneos*]" = UIStatusBarStyleDefault;
				"INFOPLIST_KEY_UIStatusBarStyle[sdk=iphonesimulator*]" = UIStatusBarStyleDefault;
				INFOPLIST_KEY_UISupportedInterfaceOrientations_iPad = "UIInterfaceOrientationPortrait UIInterfaceOrientationPortraitUpsideDown UIInterfaceOrientationLandscapeLeft UIInterfaceOrientationLandscapeRight";
				INFOPLIST_KEY_UISupportedInterfaceOrientations_iPhone = "UIInterfaceOrientationPortrait UIInterfaceOrientationLandscapeLeft UIInterfaceOrientationLandscapeRight";
				IPHONEOS_DEPLOYMENT_TARGET = 16.2;
				LD_RUNPATH_SEARCH_PATHS = "@executable_path/Frameworks";
				"LD_RUNPATH_SEARCH_PATHS[sdk=macosx*]" = "@executable_path/../Frameworks";
				MACOSX_DEPLOYMENT_TARGET = 13.1;
				MARKETING_VERSION = 0.1;
				PRODUCT_BUNDLE_IDENTIFIER = com.verse.Nos;
				PRODUCT_NAME = "$(TARGET_NAME)";
				SDKROOT = auto;
				SUPPORTED_PLATFORMS = "iphoneos iphonesimulator";
				SUPPORTS_MACCATALYST = NO;
				SUPPORTS_MAC_DESIGNED_FOR_IPHONE_IPAD = NO;
				SWIFT_EMIT_LOC_STRINGS = YES;
				SWIFT_VERSION = 5.0;
				TARGETED_DEVICE_FAMILY = "1,2";
			};
			name = Release;
		};
		C9DEBFFC298941020078B43A /* Debug */ = {
			isa = XCBuildConfiguration;
			buildSettings = {
				ALWAYS_EMBED_SWIFT_STANDARD_LIBRARIES = YES;
				CODE_SIGN_STYLE = Automatic;
				CURRENT_PROJECT_VERSION = 5;
				DEVELOPMENT_TEAM = GZCZBKH7MY;
				GENERATE_INFOPLIST_FILE = YES;
				HEADER_SEARCH_PATHS = "";
				IPHONEOS_DEPLOYMENT_TARGET = 16.2;
				MACOSX_DEPLOYMENT_TARGET = 13.1;
				MARKETING_VERSION = 1.0;
				PRODUCT_BUNDLE_IDENTIFIER = com.verse.NosTests;
				PRODUCT_NAME = "$(TARGET_NAME)";
				SDKROOT = auto;
				SUPPORTED_PLATFORMS = "iphoneos iphonesimulator macosx";
				SWIFT_EMIT_LOC_STRINGS = NO;
				SWIFT_VERSION = 5.0;
				TARGETED_DEVICE_FAMILY = "1,2";
			};
			name = Debug;
		};
		C9DEBFFD298941020078B43A /* Release */ = {
			isa = XCBuildConfiguration;
			buildSettings = {
				ALWAYS_EMBED_SWIFT_STANDARD_LIBRARIES = YES;
				CODE_SIGN_STYLE = Automatic;
				CURRENT_PROJECT_VERSION = 5;
				DEVELOPMENT_TEAM = GZCZBKH7MY;
				GENERATE_INFOPLIST_FILE = YES;
				HEADER_SEARCH_PATHS = "";
				IPHONEOS_DEPLOYMENT_TARGET = 16.2;
				MACOSX_DEPLOYMENT_TARGET = 13.1;
				MARKETING_VERSION = 1.0;
				PRODUCT_BUNDLE_IDENTIFIER = com.verse.NosTests;
				PRODUCT_NAME = "$(TARGET_NAME)";
				SDKROOT = auto;
				SUPPORTED_PLATFORMS = "iphoneos iphonesimulator macosx";
				SWIFT_EMIT_LOC_STRINGS = NO;
				SWIFT_VERSION = 5.0;
				TARGETED_DEVICE_FAMILY = "1,2";
			};
			name = Release;
		};
		C9DEBFFF298941020078B43A /* Debug */ = {
			isa = XCBuildConfiguration;
			buildSettings = {
				ALWAYS_EMBED_SWIFT_STANDARD_LIBRARIES = YES;
				CODE_SIGN_STYLE = Automatic;
				CURRENT_PROJECT_VERSION = 5;
				DEVELOPMENT_TEAM = GZCZBKH7MY;
				GENERATE_INFOPLIST_FILE = YES;
				IPHONEOS_DEPLOYMENT_TARGET = 16.2;
				MACOSX_DEPLOYMENT_TARGET = 13.1;
				MARKETING_VERSION = 1.0;
				PRODUCT_BUNDLE_IDENTIFIER = com.verse.NosUITests;
				PRODUCT_NAME = "$(TARGET_NAME)";
				SDKROOT = auto;
				SUPPORTED_PLATFORMS = "iphoneos iphonesimulator macosx";
				SWIFT_EMIT_LOC_STRINGS = NO;
				SWIFT_VERSION = 5.0;
				TARGETED_DEVICE_FAMILY = "1,2";
				TEST_TARGET_NAME = Nos;
			};
			name = Debug;
		};
		C9DEC000298941020078B43A /* Release */ = {
			isa = XCBuildConfiguration;
			buildSettings = {
				ALWAYS_EMBED_SWIFT_STANDARD_LIBRARIES = YES;
				CODE_SIGN_STYLE = Automatic;
				CURRENT_PROJECT_VERSION = 5;
				DEVELOPMENT_TEAM = GZCZBKH7MY;
				GENERATE_INFOPLIST_FILE = YES;
				IPHONEOS_DEPLOYMENT_TARGET = 16.2;
				MACOSX_DEPLOYMENT_TARGET = 13.1;
				MARKETING_VERSION = 1.0;
				PRODUCT_BUNDLE_IDENTIFIER = com.verse.NosUITests;
				PRODUCT_NAME = "$(TARGET_NAME)";
				SDKROOT = auto;
				SUPPORTED_PLATFORMS = "iphoneos iphonesimulator macosx";
				SWIFT_EMIT_LOC_STRINGS = NO;
				SWIFT_VERSION = 5.0;
				TARGETED_DEVICE_FAMILY = "1,2";
				TEST_TARGET_NAME = Nos;
			};
			name = Release;
		};
/* End XCBuildConfiguration section */

/* Begin XCConfigurationList section */
		C9DEBFC9298941000078B43A /* Build configuration list for PBXProject "Nos" */ = {
			isa = XCConfigurationList;
			buildConfigurations = (
				C9DEBFF6298941020078B43A /* Debug */,
				C9DEBFF7298941020078B43A /* Release */,
			);
			defaultConfigurationIsVisible = 0;
			defaultConfigurationName = Release;
		};
		C9DEBFF8298941020078B43A /* Build configuration list for PBXNativeTarget "Nos" */ = {
			isa = XCConfigurationList;
			buildConfigurations = (
				C9DEBFF9298941020078B43A /* Debug */,
				C9DEBFFA298941020078B43A /* Release */,
			);
			defaultConfigurationIsVisible = 0;
			defaultConfigurationName = Release;
		};
		C9DEBFFB298941020078B43A /* Build configuration list for PBXNativeTarget "NosTests" */ = {
			isa = XCConfigurationList;
			buildConfigurations = (
				C9DEBFFC298941020078B43A /* Debug */,
				C9DEBFFD298941020078B43A /* Release */,
			);
			defaultConfigurationIsVisible = 0;
			defaultConfigurationName = Release;
		};
		C9DEBFFE298941020078B43A /* Build configuration list for PBXNativeTarget "NosUITests" */ = {
			isa = XCConfigurationList;
			buildConfigurations = (
				C9DEBFFF298941020078B43A /* Debug */,
				C9DEC000298941020078B43A /* Release */,
			);
			defaultConfigurationIsVisible = 0;
			defaultConfigurationName = Release;
		};
/* End XCConfigurationList section */

/* Begin XCRemoteSwiftPackageReference section */
		C94D855D29914D2300749478 /* XCRemoteSwiftPackageReference "swiftui-navigation" */ = {
			isa = XCRemoteSwiftPackageReference;
			repositoryURL = "https://github.com/pointfreeco/swiftui-navigation";
			requirement = {
				kind = upToNextMajorVersion;
				minimumVersion = 0.6.1;
			};
		};
		C97797BA298AB1890046BD25 /* XCRemoteSwiftPackageReference "secp256k1" */ = {
			isa = XCRemoteSwiftPackageReference;
			repositoryURL = "https://github.com/GigaBitcoin/secp256k1.swift";
			requirement = {
				kind = upToNextMajorVersion;
				minimumVersion = 0.9.2;
			};
		};
		C9ADB139299299570075E7F8 /* XCRemoteSwiftPackageReference "bech32" */ = {
			isa = XCRemoteSwiftPackageReference;
			repositoryURL = "https://github.com/0xdeadp00l/bech32.git";
			requirement = {
				branch = master;
				kind = branch;
			};
		};
		C9DEC066298965270078B43A /* XCRemoteSwiftPackageReference "Starscream" */ = {
			isa = XCRemoteSwiftPackageReference;
			repositoryURL = "https://github.com/daltoniam/Starscream.git";
			requirement = {
				branch = master;
				kind = branch;
			};
		};
/* End XCRemoteSwiftPackageReference section */

/* Begin XCSwiftPackageProductDependency section */
		C94D855E29914D2300749478 /* SwiftUINavigation */ = {
			isa = XCSwiftPackageProductDependency;
			package = C94D855D29914D2300749478 /* XCRemoteSwiftPackageReference "swiftui-navigation" */;
			productName = SwiftUINavigation;
		};
		C97797BB298AB1890046BD25 /* secp256k1 */ = {
			isa = XCSwiftPackageProductDependency;
			package = C97797BA298AB1890046BD25 /* XCRemoteSwiftPackageReference "secp256k1" */;
			productName = secp256k1;
		};
		C97797BE298ABE060046BD25 /* secp256k1 */ = {
			isa = XCSwiftPackageProductDependency;
			package = C97797BA298AB1890046BD25 /* XCRemoteSwiftPackageReference "secp256k1" */;
			productName = secp256k1;
		};
		C9DEC067298965270078B43A /* Starscream */ = {
			isa = XCSwiftPackageProductDependency;
			package = C9DEC066298965270078B43A /* XCRemoteSwiftPackageReference "Starscream" */;
			productName = Starscream;
		};
		CDDA1F7A29A527650047ACD8 /* Starscream */ = {
			isa = XCSwiftPackageProductDependency;
			package = C9DEC066298965270078B43A /* XCRemoteSwiftPackageReference "Starscream" */;
			productName = Starscream;
		};
		CDDA1F7C29A527650047ACD8 /* SwiftUINavigation */ = {
			isa = XCSwiftPackageProductDependency;
			package = C94D855D29914D2300749478 /* XCRemoteSwiftPackageReference "swiftui-navigation" */;
			productName = SwiftUINavigation;
		};
/* End XCSwiftPackageProductDependency section */

/* Begin XCVersionGroup section */
		C9DEBFD5298941000078B43A /* Nos.xcdatamodeld */ = {
			isa = XCVersionGroup;
			children = (
				C9DEBFD6298941000078B43A /* Nos.xcdatamodel */,
			);
			currentVersion = C9DEBFD6298941000078B43A /* Nos.xcdatamodel */;
			path = Nos.xcdatamodeld;
			sourceTree = "<group>";
			versionGroupType = wrapper.xcdatamodel;
		};
/* End XCVersionGroup section */
	};
	rootObject = C9DEBFC6298941000078B43A /* Project object */;
}<|MERGE_RESOLUTION|>--- conflicted
+++ resolved
@@ -475,11 +475,8 @@
 				C9DFA970299BF8CD006929C1 /* RepliesView.swift */,
 				C9CDBBA029A8F14C00C555C7 /* DiscoverView.swift */,
 				CD76864B29B12F7E00085358 /* ExpandingTextFieldAndSubmitButton.swift */,
-<<<<<<< HEAD
 				CD76864F29B6503500085358 /* NoteOptionsButton.swift */,
-=======
 				3F60F42829B27D3E000D62C4 /* ThreadView.swift */,
->>>>>>> 83686d92
 			);
 			path = Views;
 			sourceTree = "<group>";
