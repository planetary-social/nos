// !$*UTF8*$!
{
	archiveVersion = 1;
	classes = {
	};
	objectVersion = 56;
	objects = {

/* Begin PBXBuildFile section */
		A3B943CF299AE00100A15A08 /* KeyChain.swift in Sources */ = {isa = PBXBuildFile; fileRef = A3B943CE299AE00100A15A08 /* KeyChain.swift */; };
		C94D855C2991479900749478 /* NewPostView.swift in Sources */ = {isa = PBXBuildFile; fileRef = C94D855B2991479900749478 /* NewPostView.swift */; };
		C94D855F29914D2300749478 /* SwiftUINavigation in Frameworks */ = {isa = PBXBuildFile; productRef = C94D855E29914D2300749478 /* SwiftUINavigation */; };
		C9671D73298DB94C00EE7E12 /* Data+Encoding.swift in Sources */ = {isa = PBXBuildFile; fileRef = C9671D72298DB94C00EE7E12 /* Data+Encoding.swift */; };
		C97797B9298AA19A0046BD25 /* RelayService.swift in Sources */ = {isa = PBXBuildFile; fileRef = C97797B8298AA19A0046BD25 /* RelayService.swift */; };
		C97797BC298AB1890046BD25 /* secp256k1 in Frameworks */ = {isa = PBXBuildFile; productRef = C97797BB298AB1890046BD25 /* secp256k1 */; };
		C97797BF298ABE060046BD25 /* secp256k1 in Frameworks */ = {isa = PBXBuildFile; productRef = C97797BE298ABE060046BD25 /* secp256k1 */; };
		C9ADB133299287D60075E7F8 /* KeyPairTests.swift in Sources */ = {isa = PBXBuildFile; fileRef = C9ADB132299287D60075E7F8 /* KeyPairTests.swift */; };
		C9ADB135299288230075E7F8 /* KeyFixture.swift in Sources */ = {isa = PBXBuildFile; fileRef = C9ADB134299288230075E7F8 /* KeyFixture.swift */; };
		C9ADB13629928AF00075E7F8 /* KeyPair.swift in Sources */ = {isa = PBXBuildFile; fileRef = C9F84C26298DC98800C6714D /* KeyPair.swift */; };
		C9ADB13829928CC30075E7F8 /* String+Hex.swift in Sources */ = {isa = PBXBuildFile; fileRef = C9ADB13729928CC30075E7F8 /* String+Hex.swift */; };
		C9ADB13D29929B540075E7F8 /* Bech32.swift in Sources */ = {isa = PBXBuildFile; fileRef = C9ADB13C29929B540075E7F8 /* Bech32.swift */; };
		C9ADB13E29929EEF0075E7F8 /* Bech32.swift in Sources */ = {isa = PBXBuildFile; fileRef = C9ADB13C29929B540075E7F8 /* Bech32.swift */; };
		C9ADB13F29929F1F0075E7F8 /* String+Hex.swift in Sources */ = {isa = PBXBuildFile; fileRef = C9ADB13729928CC30075E7F8 /* String+Hex.swift */; };
		C9ADB14129951CB10075E7F8 /* NSManagedObject+Nos.swift in Sources */ = {isa = PBXBuildFile; fileRef = C9ADB14029951CB10075E7F8 /* NSManagedObject+Nos.swift */; };
		C9ADB14229951CB10075E7F8 /* NSManagedObject+Nos.swift in Sources */ = {isa = PBXBuildFile; fileRef = C9ADB14029951CB10075E7F8 /* NSManagedObject+Nos.swift */; };
		C9BAB09B2996FBA10003A84E /* EventProcessor.swift in Sources */ = {isa = PBXBuildFile; fileRef = C9BAB09A2996FBA10003A84E /* EventProcessor.swift */; };
		C9BAB09C2996FBA10003A84E /* EventProcessor.swift in Sources */ = {isa = PBXBuildFile; fileRef = C9BAB09A2996FBA10003A84E /* EventProcessor.swift */; };
		C9DEBFD2298941000078B43A /* NosApp.swift in Sources */ = {isa = PBXBuildFile; fileRef = C9DEBFD1298941000078B43A /* NosApp.swift */; };
		C9DEBFD4298941000078B43A /* Persistence.swift in Sources */ = {isa = PBXBuildFile; fileRef = C9DEBFD3298941000078B43A /* Persistence.swift */; };
		C9DEBFD7298941000078B43A /* Nos.xcdatamodeld in Sources */ = {isa = PBXBuildFile; fileRef = C9DEBFD5298941000078B43A /* Nos.xcdatamodeld */; };
		C9DEBFD9298941000078B43A /* HomeFeedView.swift in Sources */ = {isa = PBXBuildFile; fileRef = C9DEBFD8298941000078B43A /* HomeFeedView.swift */; };
		C9DEBFDB298941020078B43A /* Assets.xcassets in Resources */ = {isa = PBXBuildFile; fileRef = C9DEBFDA298941020078B43A /* Assets.xcassets */; };
		C9DEBFDF298941020078B43A /* Preview Assets.xcassets in Resources */ = {isa = PBXBuildFile; fileRef = C9DEBFDE298941020078B43A /* Preview Assets.xcassets */; };
		C9DEBFE9298941020078B43A /* EventTests.swift in Sources */ = {isa = PBXBuildFile; fileRef = C9DEBFE8298941020078B43A /* EventTests.swift */; };
		C9DEBFF3298941020078B43A /* NosUITests.swift in Sources */ = {isa = PBXBuildFile; fileRef = C9DEBFF2298941020078B43A /* NosUITests.swift */; };
		C9DEBFF5298941020078B43A /* NosUITestsLaunchTests.swift in Sources */ = {isa = PBXBuildFile; fileRef = C9DEBFF4298941020078B43A /* NosUITestsLaunchTests.swift */; };
		C9DEC003298945150078B43A /* String+Lorem.swift in Sources */ = {isa = PBXBuildFile; fileRef = C9DEC002298945150078B43A /* String+Lorem.swift */; };
		C9DEC006298947900078B43A /* sample_data.json in Resources */ = {isa = PBXBuildFile; fileRef = C9DEC005298947900078B43A /* sample_data.json */; };
		C9DEC04529894BED0078B43A /* Event+CoreDataClass.swift in Sources */ = {isa = PBXBuildFile; fileRef = C9DEC03F29894BED0078B43A /* Event+CoreDataClass.swift */; };
		C9DEC04629894BED0078B43A /* Event+CoreDataClass.swift in Sources */ = {isa = PBXBuildFile; fileRef = C9DEC03F29894BED0078B43A /* Event+CoreDataClass.swift */; };
		C9DEC04929894BED0078B43A /* Tag+CoreDataClass.swift in Sources */ = {isa = PBXBuildFile; fileRef = C9DEC04129894BED0078B43A /* Tag+CoreDataClass.swift */; };
		C9DEC04A29894BED0078B43A /* Tag+CoreDataClass.swift in Sources */ = {isa = PBXBuildFile; fileRef = C9DEC04129894BED0078B43A /* Tag+CoreDataClass.swift */; };
		C9DEC04D29894BED0078B43A /* Author+CoreDataClass.swift in Sources */ = {isa = PBXBuildFile; fileRef = C9DEC04329894BED0078B43A /* Author+CoreDataClass.swift */; };
		C9DEC04E29894BED0078B43A /* Author+CoreDataClass.swift in Sources */ = {isa = PBXBuildFile; fileRef = C9DEC04329894BED0078B43A /* Author+CoreDataClass.swift */; };
		C9DEC05A2989509B0078B43A /* Persistence.swift in Sources */ = {isa = PBXBuildFile; fileRef = C9DEBFD3298941000078B43A /* Persistence.swift */; };
		C9DEC05B298950A90078B43A /* String+Lorem.swift in Sources */ = {isa = PBXBuildFile; fileRef = C9DEC002298945150078B43A /* String+Lorem.swift */; };
		C9DEC05C298953280078B43A /* Nos.xcdatamodeld in Sources */ = {isa = PBXBuildFile; fileRef = C9DEBFD5298941000078B43A /* Nos.xcdatamodeld */; };
		C9DEC0632989541F0078B43A /* Bundle+Current.swift in Sources */ = {isa = PBXBuildFile; fileRef = C9DEC0622989541F0078B43A /* Bundle+Current.swift */; };
		C9DEC0642989541F0078B43A /* Bundle+Current.swift in Sources */ = {isa = PBXBuildFile; fileRef = C9DEC0622989541F0078B43A /* Bundle+Current.swift */; };
		C9DEC065298955200078B43A /* sample_data.json in Resources */ = {isa = PBXBuildFile; fileRef = C9DEC005298947900078B43A /* sample_data.json */; };
		C9DEC068298965270078B43A /* Starscream in Frameworks */ = {isa = PBXBuildFile; productRef = C9DEC067298965270078B43A /* Starscream */; };
		C9DEC06A298965550078B43A /* RelayView.swift in Sources */ = {isa = PBXBuildFile; fileRef = C9DEC069298965540078B43A /* RelayView.swift */; };
		C9DEC06B298965550078B43A /* RelayView.swift in Sources */ = {isa = PBXBuildFile; fileRef = C9DEC069298965540078B43A /* RelayView.swift */; };
		C9DEC06E2989668E0078B43A /* Relay+CoreDataClass.swift in Sources */ = {isa = PBXBuildFile; fileRef = C9DEC06C2989668E0078B43A /* Relay+CoreDataClass.swift */; };
		C9DEC06F2989668E0078B43A /* Relay+CoreDataClass.swift in Sources */ = {isa = PBXBuildFile; fileRef = C9DEC06C2989668E0078B43A /* Relay+CoreDataClass.swift */; };
<<<<<<< HEAD
		C9DFA966299BEB96006929C1 /* NoteCard.swift in Sources */ = {isa = PBXBuildFile; fileRef = C9DFA964299BEB96006929C1 /* NoteCard.swift */; };
		C9DFA969299BEC33006929C1 /* CardStyle.swift in Sources */ = {isa = PBXBuildFile; fileRef = C9DFA968299BEC33006929C1 /* CardStyle.swift */; };
		C9DFA96F299BF043006929C1 /* Assets+Planetary.swift in Sources */ = {isa = PBXBuildFile; fileRef = C9DFA96E299BF043006929C1 /* Assets+Planetary.swift */; };
		C9DFA971299BF8CD006929C1 /* ThreadView.swift in Sources */ = {isa = PBXBuildFile; fileRef = C9DFA970299BF8CD006929C1 /* ThreadView.swift */; };
		C9DFA972299BF9E8006929C1 /* CompactNoteView.swift in Sources */ = {isa = PBXBuildFile; fileRef = C9DFA96A299BEE2C006929C1 /* CompactNoteView.swift */; };
=======
		C9DFA976299C30F0006929C1 /* Localized.swift in Sources */ = {isa = PBXBuildFile; fileRef = C9DFA975299C30F0006929C1 /* Localized.swift */; };
		C9DFA979299C31A7006929C1 /* Localizable.swift in Sources */ = {isa = PBXBuildFile; fileRef = C9DFA978299C31A7006929C1 /* Localizable.swift */; };
		C9DFA97A299C31E9006929C1 /* Localizable.swift in Sources */ = {isa = PBXBuildFile; fileRef = C9DFA978299C31A7006929C1 /* Localizable.swift */; };
		C9DFA97B299C31EE006929C1 /* Localized.swift in Sources */ = {isa = PBXBuildFile; fileRef = C9DFA975299C30F0006929C1 /* Localized.swift */; };
>>>>>>> 7703a59a
		C9F84C1A298DBB6300C6714D /* Data+Encoding.swift in Sources */ = {isa = PBXBuildFile; fileRef = C9671D72298DB94C00EE7E12 /* Data+Encoding.swift */; };
		C9F84C1C298DBBF400C6714D /* Data+Sha.swift in Sources */ = {isa = PBXBuildFile; fileRef = C9F84C1B298DBBF400C6714D /* Data+Sha.swift */; };
		C9F84C1D298DBC6100C6714D /* Data+Sha.swift in Sources */ = {isa = PBXBuildFile; fileRef = C9F84C1B298DBBF400C6714D /* Data+Sha.swift */; };
		C9F84C21298DC36800C6714D /* AppView.swift in Sources */ = {isa = PBXBuildFile; fileRef = C9F84C20298DC36800C6714D /* AppView.swift */; };
		C9F84C23298DC7B900C6714D /* SettingsView.swift in Sources */ = {isa = PBXBuildFile; fileRef = C9F84C22298DC7B900C6714D /* SettingsView.swift */; };
		C9F84C27298DC98800C6714D /* KeyPair.swift in Sources */ = {isa = PBXBuildFile; fileRef = C9F84C26298DC98800C6714D /* KeyPair.swift */; };
/* End PBXBuildFile section */

/* Begin PBXContainerItemProxy section */
		C9DEBFE5298941020078B43A /* PBXContainerItemProxy */ = {
			isa = PBXContainerItemProxy;
			containerPortal = C9DEBFC6298941000078B43A /* Project object */;
			proxyType = 1;
			remoteGlobalIDString = C9DEBFCD298941000078B43A;
			remoteInfo = Nos;
		};
		C9DEBFEF298941020078B43A /* PBXContainerItemProxy */ = {
			isa = PBXContainerItemProxy;
			containerPortal = C9DEBFC6298941000078B43A /* Project object */;
			proxyType = 1;
			remoteGlobalIDString = C9DEBFCD298941000078B43A;
			remoteInfo = Nos;
		};
/* End PBXContainerItemProxy section */

/* Begin PBXFileReference section */
		A3B943CE299AE00100A15A08 /* KeyChain.swift */ = {isa = PBXFileReference; lastKnownFileType = sourcecode.swift; path = KeyChain.swift; sourceTree = "<group>"; };
		C94D855B2991479900749478 /* NewPostView.swift */ = {isa = PBXFileReference; lastKnownFileType = sourcecode.swift; path = NewPostView.swift; sourceTree = "<group>"; };
		C9671D72298DB94C00EE7E12 /* Data+Encoding.swift */ = {isa = PBXFileReference; lastKnownFileType = sourcecode.swift; path = "Data+Encoding.swift"; sourceTree = "<group>"; };
		C97797B8298AA19A0046BD25 /* RelayService.swift */ = {isa = PBXFileReference; lastKnownFileType = sourcecode.swift; path = RelayService.swift; sourceTree = "<group>"; };
		C9ADB132299287D60075E7F8 /* KeyPairTests.swift */ = {isa = PBXFileReference; lastKnownFileType = sourcecode.swift; path = KeyPairTests.swift; sourceTree = "<group>"; };
		C9ADB134299288230075E7F8 /* KeyFixture.swift */ = {isa = PBXFileReference; lastKnownFileType = sourcecode.swift; path = KeyFixture.swift; sourceTree = "<group>"; };
		C9ADB13729928CC30075E7F8 /* String+Hex.swift */ = {isa = PBXFileReference; lastKnownFileType = sourcecode.swift; path = "String+Hex.swift"; sourceTree = "<group>"; };
		C9ADB13C29929B540075E7F8 /* Bech32.swift */ = {isa = PBXFileReference; lastKnownFileType = sourcecode.swift; path = Bech32.swift; sourceTree = "<group>"; };
		C9ADB14029951CB10075E7F8 /* NSManagedObject+Nos.swift */ = {isa = PBXFileReference; lastKnownFileType = sourcecode.swift; path = "NSManagedObject+Nos.swift"; sourceTree = "<group>"; };
		C9BAB09A2996FBA10003A84E /* EventProcessor.swift */ = {isa = PBXFileReference; lastKnownFileType = sourcecode.swift; path = EventProcessor.swift; sourceTree = "<group>"; };
		C9DEBFCE298941000078B43A /* Nos.app */ = {isa = PBXFileReference; explicitFileType = wrapper.application; includeInIndex = 0; path = Nos.app; sourceTree = BUILT_PRODUCTS_DIR; };
		C9DEBFD1298941000078B43A /* NosApp.swift */ = {isa = PBXFileReference; lastKnownFileType = sourcecode.swift; path = NosApp.swift; sourceTree = "<group>"; };
		C9DEBFD3298941000078B43A /* Persistence.swift */ = {isa = PBXFileReference; lastKnownFileType = sourcecode.swift; path = Persistence.swift; sourceTree = "<group>"; };
		C9DEBFD6298941000078B43A /* Nos.xcdatamodel */ = {isa = PBXFileReference; lastKnownFileType = wrapper.xcdatamodel; path = Nos.xcdatamodel; sourceTree = "<group>"; };
		C9DEBFD8298941000078B43A /* HomeFeedView.swift */ = {isa = PBXFileReference; lastKnownFileType = sourcecode.swift; path = HomeFeedView.swift; sourceTree = "<group>"; };
		C9DEBFDA298941020078B43A /* Assets.xcassets */ = {isa = PBXFileReference; lastKnownFileType = folder.assetcatalog; path = Assets.xcassets; sourceTree = "<group>"; };
		C9DEBFDC298941020078B43A /* Nos.entitlements */ = {isa = PBXFileReference; lastKnownFileType = text.plist.entitlements; path = Nos.entitlements; sourceTree = "<group>"; };
		C9DEBFDE298941020078B43A /* Preview Assets.xcassets */ = {isa = PBXFileReference; lastKnownFileType = folder.assetcatalog; path = "Preview Assets.xcassets"; sourceTree = "<group>"; };
		C9DEBFE4298941020078B43A /* NosTests.xctest */ = {isa = PBXFileReference; explicitFileType = wrapper.cfbundle; includeInIndex = 0; path = NosTests.xctest; sourceTree = BUILT_PRODUCTS_DIR; };
		C9DEBFE8298941020078B43A /* EventTests.swift */ = {isa = PBXFileReference; lastKnownFileType = sourcecode.swift; path = EventTests.swift; sourceTree = "<group>"; };
		C9DEBFEE298941020078B43A /* NosUITests.xctest */ = {isa = PBXFileReference; explicitFileType = wrapper.cfbundle; includeInIndex = 0; path = NosUITests.xctest; sourceTree = BUILT_PRODUCTS_DIR; };
		C9DEBFF2298941020078B43A /* NosUITests.swift */ = {isa = PBXFileReference; lastKnownFileType = sourcecode.swift; path = NosUITests.swift; sourceTree = "<group>"; };
		C9DEBFF4298941020078B43A /* NosUITestsLaunchTests.swift */ = {isa = PBXFileReference; lastKnownFileType = sourcecode.swift; path = NosUITestsLaunchTests.swift; sourceTree = "<group>"; };
		C9DEC002298945150078B43A /* String+Lorem.swift */ = {isa = PBXFileReference; lastKnownFileType = sourcecode.swift; path = "String+Lorem.swift"; sourceTree = "<group>"; };
		C9DEC005298947900078B43A /* sample_data.json */ = {isa = PBXFileReference; fileEncoding = 4; lastKnownFileType = text.json; path = sample_data.json; sourceTree = "<group>"; };
		C9DEC03F29894BED0078B43A /* Event+CoreDataClass.swift */ = {isa = PBXFileReference; lastKnownFileType = sourcecode.swift; path = "Event+CoreDataClass.swift"; sourceTree = "<group>"; };
		C9DEC04129894BED0078B43A /* Tag+CoreDataClass.swift */ = {isa = PBXFileReference; lastKnownFileType = sourcecode.swift; path = "Tag+CoreDataClass.swift"; sourceTree = "<group>"; };
		C9DEC04329894BED0078B43A /* Author+CoreDataClass.swift */ = {isa = PBXFileReference; lastKnownFileType = sourcecode.swift; path = "Author+CoreDataClass.swift"; sourceTree = "<group>"; };
		C9DEC0622989541F0078B43A /* Bundle+Current.swift */ = {isa = PBXFileReference; lastKnownFileType = sourcecode.swift; path = "Bundle+Current.swift"; sourceTree = "<group>"; };
		C9DEC069298965540078B43A /* RelayView.swift */ = {isa = PBXFileReference; lastKnownFileType = sourcecode.swift; path = RelayView.swift; sourceTree = "<group>"; };
		C9DEC06C2989668E0078B43A /* Relay+CoreDataClass.swift */ = {isa = PBXFileReference; lastKnownFileType = sourcecode.swift; path = "Relay+CoreDataClass.swift"; sourceTree = "<group>"; };
<<<<<<< HEAD
		C9DFA964299BEB96006929C1 /* NoteCard.swift */ = {isa = PBXFileReference; fileEncoding = 4; lastKnownFileType = sourcecode.swift; path = NoteCard.swift; sourceTree = "<group>"; };
		C9DFA968299BEC33006929C1 /* CardStyle.swift */ = {isa = PBXFileReference; fileEncoding = 4; lastKnownFileType = sourcecode.swift; path = CardStyle.swift; sourceTree = "<group>"; };
		C9DFA96A299BEE2C006929C1 /* CompactNoteView.swift */ = {isa = PBXFileReference; fileEncoding = 4; lastKnownFileType = sourcecode.swift; path = CompactNoteView.swift; sourceTree = "<group>"; };
		C9DFA96E299BF043006929C1 /* Assets+Planetary.swift */ = {isa = PBXFileReference; fileEncoding = 4; lastKnownFileType = sourcecode.swift; name = "Assets+Planetary.swift"; path = "Nos/Extensions/Assets+Planetary.swift"; sourceTree = SOURCE_ROOT; };
		C9DFA970299BF8CD006929C1 /* ThreadView.swift */ = {isa = PBXFileReference; lastKnownFileType = sourcecode.swift; path = ThreadView.swift; sourceTree = "<group>"; };
=======
		C9DFA975299C30F0006929C1 /* Localized.swift */ = {isa = PBXFileReference; lastKnownFileType = sourcecode.swift; path = Localized.swift; sourceTree = "<group>"; };
		C9DFA978299C31A7006929C1 /* Localizable.swift */ = {isa = PBXFileReference; fileEncoding = 4; lastKnownFileType = sourcecode.swift; path = Localizable.swift; sourceTree = "<group>"; };
>>>>>>> 7703a59a
		C9F84C1B298DBBF400C6714D /* Data+Sha.swift */ = {isa = PBXFileReference; lastKnownFileType = sourcecode.swift; path = "Data+Sha.swift"; sourceTree = "<group>"; };
		C9F84C20298DC36800C6714D /* AppView.swift */ = {isa = PBXFileReference; lastKnownFileType = sourcecode.swift; path = AppView.swift; sourceTree = "<group>"; };
		C9F84C22298DC7B900C6714D /* SettingsView.swift */ = {isa = PBXFileReference; lastKnownFileType = sourcecode.swift; path = SettingsView.swift; sourceTree = "<group>"; };
		C9F84C26298DC98800C6714D /* KeyPair.swift */ = {isa = PBXFileReference; lastKnownFileType = sourcecode.swift; path = KeyPair.swift; sourceTree = "<group>"; };
/* End PBXFileReference section */

/* Begin PBXFrameworksBuildPhase section */
		C9DEBFCB298941000078B43A /* Frameworks */ = {
			isa = PBXFrameworksBuildPhase;
			buildActionMask = 2147483647;
			files = (
				C9DEC068298965270078B43A /* Starscream in Frameworks */,
				C97797BC298AB1890046BD25 /* secp256k1 in Frameworks */,
				C94D855F29914D2300749478 /* SwiftUINavigation in Frameworks */,
			);
			runOnlyForDeploymentPostprocessing = 0;
		};
		C9DEBFE1298941020078B43A /* Frameworks */ = {
			isa = PBXFrameworksBuildPhase;
			buildActionMask = 2147483647;
			files = (
				C97797BF298ABE060046BD25 /* secp256k1 in Frameworks */,
			);
			runOnlyForDeploymentPostprocessing = 0;
		};
		C9DEBFEB298941020078B43A /* Frameworks */ = {
			isa = PBXFrameworksBuildPhase;
			buildActionMask = 2147483647;
			files = (
			);
			runOnlyForDeploymentPostprocessing = 0;
		};
/* End PBXFrameworksBuildPhase section */

/* Begin PBXGroup section */
		C97797B7298AA1600046BD25 /* Service */ = {
			isa = PBXGroup;
			children = (
				C97797B8298AA19A0046BD25 /* RelayService.swift */,
				C9ADB13C29929B540075E7F8 /* Bech32.swift */,
				C9BAB09A2996FBA10003A84E /* EventProcessor.swift */,
				A3B943CE299AE00100A15A08 /* KeyChain.swift */,
			);
			path = Service;
			sourceTree = "<group>";
		};
		C97797BD298ABE060046BD25 /* Frameworks */ = {
			isa = PBXGroup;
			children = (
			);
			name = Frameworks;
			sourceTree = "<group>";
		};
		C9DEBFC5298941000078B43A = {
			isa = PBXGroup;
			children = (
				C9DEBFD0298941000078B43A /* Nos */,
				C9DEBFE7298941020078B43A /* NosTests */,
				C9DEBFF1298941020078B43A /* NosUITests */,
				C9DEBFCF298941000078B43A /* Products */,
				C97797BD298ABE060046BD25 /* Frameworks */,
			);
			sourceTree = "<group>";
		};
		C9DEBFCF298941000078B43A /* Products */ = {
			isa = PBXGroup;
			children = (
				C9DEBFCE298941000078B43A /* Nos.app */,
				C9DEBFE4298941020078B43A /* NosTests.xctest */,
				C9DEBFEE298941020078B43A /* NosUITests.xctest */,
			);
			name = Products;
			sourceTree = "<group>";
		};
		C9DEBFD0298941000078B43A /* Nos */ = {
			isa = PBXGroup;
			children = (
				C9DEBFDC298941020078B43A /* Nos.entitlements */,
				C9DEBFD1298941000078B43A /* NosApp.swift */,
				C9DFA974299C30CA006929C1 /* Assets */,
				C9DEC001298944FC0078B43A /* Extensions */,
				C9DEC02C29894BB20078B43A /* Models */,
				C97797B7298AA1600046BD25 /* Service */,
				C9F84C24298DC7C100C6714D /* Views */,
			);
			path = Nos;
			sourceTree = "<group>";
		};
		C9DEBFDD298941020078B43A /* Preview Content */ = {
			isa = PBXGroup;
			children = (
				C9DEBFDE298941020078B43A /* Preview Assets.xcassets */,
			);
			path = "Preview Content";
			sourceTree = "<group>";
		};
		C9DEBFE7298941020078B43A /* NosTests */ = {
			isa = PBXGroup;
			children = (
				C9DEC0042989477A0078B43A /* Fixtures */,
				C9DEBFE8298941020078B43A /* EventTests.swift */,
				C9ADB132299287D60075E7F8 /* KeyPairTests.swift */,
			);
			path = NosTests;
			sourceTree = "<group>";
		};
		C9DEBFF1298941020078B43A /* NosUITests */ = {
			isa = PBXGroup;
			children = (
				C9DEBFF2298941020078B43A /* NosUITests.swift */,
				C9DEBFF4298941020078B43A /* NosUITestsLaunchTests.swift */,
			);
			path = NosUITests;
			sourceTree = "<group>";
		};
		C9DEC001298944FC0078B43A /* Extensions */ = {
			isa = PBXGroup;
			children = (
				C9DEC002298945150078B43A /* String+Lorem.swift */,
				C9DEC0622989541F0078B43A /* Bundle+Current.swift */,
				C9671D72298DB94C00EE7E12 /* Data+Encoding.swift */,
				C9F84C1B298DBBF400C6714D /* Data+Sha.swift */,
				C9ADB13729928CC30075E7F8 /* String+Hex.swift */,
				C9ADB14029951CB10075E7F8 /* NSManagedObject+Nos.swift */,
				C9DFA96E299BF043006929C1 /* Assets+Planetary.swift */,
			);
			path = Extensions;
			sourceTree = "<group>";
		};
		C9DEC0042989477A0078B43A /* Fixtures */ = {
			isa = PBXGroup;
			children = (
				C9DEC005298947900078B43A /* sample_data.json */,
				C9ADB134299288230075E7F8 /* KeyFixture.swift */,
			);
			path = Fixtures;
			sourceTree = "<group>";
		};
		C9DEC02C29894BB20078B43A /* Models */ = {
			isa = PBXGroup;
			children = (
				C9DEBFD5298941000078B43A /* Nos.xcdatamodeld */,
				C9DEBFD3298941000078B43A /* Persistence.swift */,
				C9DEC03F29894BED0078B43A /* Event+CoreDataClass.swift */,
				C9DEC04329894BED0078B43A /* Author+CoreDataClass.swift */,
				C9DEC06C2989668E0078B43A /* Relay+CoreDataClass.swift */,
				C9DEC04129894BED0078B43A /* Tag+CoreDataClass.swift */,
				C9F84C26298DC98800C6714D /* KeyPair.swift */,
			);
			path = Models;
			sourceTree = "<group>";
		};
		C9DFA974299C30CA006929C1 /* Assets */ = {
			isa = PBXGroup;
			children = (
				C9DEBFDA298941020078B43A /* Assets.xcassets */,
				C9DFA977299C3189006929C1 /* Localization */,
			);
			path = Assets;
			sourceTree = "<group>";
		};
		C9DFA977299C3189006929C1 /* Localization */ = {
			isa = PBXGroup;
			children = (
				C9DFA975299C30F0006929C1 /* Localized.swift */,
				C9DFA978299C31A7006929C1 /* Localizable.swift */,
			);
			path = Localization;
			sourceTree = "<group>";
		};
		C9F84C24298DC7C100C6714D /* Views */ = {
			isa = PBXGroup;
			children = (
				C9DEBFDD298941020078B43A /* Preview Content */,
				C9DEBFD8298941000078B43A /* HomeFeedView.swift */,
				C9DFA964299BEB96006929C1 /* NoteCard.swift */,
				C9DFA96A299BEE2C006929C1 /* CompactNoteView.swift */,
				C9DFA970299BF8CD006929C1 /* ThreadView.swift */,
				C9DFA968299BEC33006929C1 /* CardStyle.swift */,
				C9F84C20298DC36800C6714D /* AppView.swift */,
				C9F84C22298DC7B900C6714D /* SettingsView.swift */,
				C94D855B2991479900749478 /* NewPostView.swift */,
				C9DEC069298965540078B43A /* RelayView.swift */,
			);
			path = Views;
			sourceTree = "<group>";
		};
/* End PBXGroup section */

/* Begin PBXNativeTarget section */
		C9DEBFCD298941000078B43A /* Nos */ = {
			isa = PBXNativeTarget;
			buildConfigurationList = C9DEBFF8298941020078B43A /* Build configuration list for PBXNativeTarget "Nos" */;
			buildPhases = (
				C9DEBFCA298941000078B43A /* Sources */,
				C9BAB0992996BEEA0003A84E /* SwiftLint */,
				C9DEBFCB298941000078B43A /* Frameworks */,
				C9DEBFCC298941000078B43A /* Resources */,
			);
			buildRules = (
			);
			dependencies = (
			);
			name = Nos;
			packageProductDependencies = (
				C9DEC067298965270078B43A /* Starscream */,
				C97797BB298AB1890046BD25 /* secp256k1 */,
				C94D855E29914D2300749478 /* SwiftUINavigation */,
			);
			productName = Nos;
			productReference = C9DEBFCE298941000078B43A /* Nos.app */;
			productType = "com.apple.product-type.application";
		};
		C9DEBFE3298941020078B43A /* NosTests */ = {
			isa = PBXNativeTarget;
			buildConfigurationList = C9DEBFFB298941020078B43A /* Build configuration list for PBXNativeTarget "NosTests" */;
			buildPhases = (
				C9DEBFE0298941020078B43A /* Sources */,
				C9DEBFE1298941020078B43A /* Frameworks */,
				C9DEBFE2298941020078B43A /* Resources */,
			);
			buildRules = (
			);
			dependencies = (
				C9DEBFE6298941020078B43A /* PBXTargetDependency */,
			);
			name = NosTests;
			packageProductDependencies = (
				C97797BE298ABE060046BD25 /* secp256k1 */,
			);
			productName = NosTests;
			productReference = C9DEBFE4298941020078B43A /* NosTests.xctest */;
			productType = "com.apple.product-type.bundle.unit-test";
		};
		C9DEBFED298941020078B43A /* NosUITests */ = {
			isa = PBXNativeTarget;
			buildConfigurationList = C9DEBFFE298941020078B43A /* Build configuration list for PBXNativeTarget "NosUITests" */;
			buildPhases = (
				C9DEBFEA298941020078B43A /* Sources */,
				C9DEBFEB298941020078B43A /* Frameworks */,
				C9DEBFEC298941020078B43A /* Resources */,
			);
			buildRules = (
			);
			dependencies = (
				C9DEBFF0298941020078B43A /* PBXTargetDependency */,
			);
			name = NosUITests;
			productName = NosUITests;
			productReference = C9DEBFEE298941020078B43A /* NosUITests.xctest */;
			productType = "com.apple.product-type.bundle.ui-testing";
		};
/* End PBXNativeTarget section */

/* Begin PBXProject section */
		C9DEBFC6298941000078B43A /* Project object */ = {
			isa = PBXProject;
			attributes = {
				BuildIndependentTargetsInParallel = 1;
				LastSwiftUpdateCheck = 1420;
				LastUpgradeCheck = 1420;
				TargetAttributes = {
					C9DEBFCD298941000078B43A = {
						CreatedOnToolsVersion = 14.2;
					};
					C9DEBFE3298941020078B43A = {
						CreatedOnToolsVersion = 14.2;
					};
					C9DEBFED298941020078B43A = {
						CreatedOnToolsVersion = 14.2;
						TestTargetID = C9DEBFCD298941000078B43A;
					};
				};
			};
			buildConfigurationList = C9DEBFC9298941000078B43A /* Build configuration list for PBXProject "Nos" */;
			compatibilityVersion = "Xcode 14.0";
			developmentRegion = en;
			hasScannedForEncodings = 0;
			knownRegions = (
				en,
				Base,
			);
			mainGroup = C9DEBFC5298941000078B43A;
			packageReferences = (
				C9DEC066298965270078B43A /* XCRemoteSwiftPackageReference "Starscream" */,
				C97797BA298AB1890046BD25 /* XCRemoteSwiftPackageReference "secp256k1" */,
				C94D855D29914D2300749478 /* XCRemoteSwiftPackageReference "swiftui-navigation" */,
				C9ADB139299299570075E7F8 /* XCRemoteSwiftPackageReference "bech32" */,
			);
			productRefGroup = C9DEBFCF298941000078B43A /* Products */;
			projectDirPath = "";
			projectRoot = "";
			targets = (
				C9DEBFCD298941000078B43A /* Nos */,
				C9DEBFE3298941020078B43A /* NosTests */,
				C9DEBFED298941020078B43A /* NosUITests */,
			);
		};
/* End PBXProject section */

/* Begin PBXResourcesBuildPhase section */
		C9DEBFCC298941000078B43A /* Resources */ = {
			isa = PBXResourcesBuildPhase;
			buildActionMask = 2147483647;
			files = (
				C9DEC065298955200078B43A /* sample_data.json in Resources */,
				C9DEBFDF298941020078B43A /* Preview Assets.xcassets in Resources */,
				C9DEBFDB298941020078B43A /* Assets.xcassets in Resources */,
			);
			runOnlyForDeploymentPostprocessing = 0;
		};
		C9DEBFE2298941020078B43A /* Resources */ = {
			isa = PBXResourcesBuildPhase;
			buildActionMask = 2147483647;
			files = (
				C9DEC006298947900078B43A /* sample_data.json in Resources */,
			);
			runOnlyForDeploymentPostprocessing = 0;
		};
		C9DEBFEC298941020078B43A /* Resources */ = {
			isa = PBXResourcesBuildPhase;
			buildActionMask = 2147483647;
			files = (
			);
			runOnlyForDeploymentPostprocessing = 0;
		};
/* End PBXResourcesBuildPhase section */

/* Begin PBXShellScriptBuildPhase section */
		C9BAB0992996BEEA0003A84E /* SwiftLint */ = {
			isa = PBXShellScriptBuildPhase;
			alwaysOutOfDate = 1;
			buildActionMask = 2147483647;
			files = (
			);
			inputFileListPaths = (
			);
			inputPaths = (
			);
			name = SwiftLint;
			outputFileListPaths = (
			);
			outputPaths = (
			);
			runOnlyForDeploymentPostprocessing = 0;
			shellPath = /bin/sh;
			shellScript = "export PATH=\"$PATH:/opt/homebrew/bin\"\nif which swiftlint > /dev/null; then\n  swiftlint --lenient\nelse\n  echo \"warning: SwiftLint not installed, download from https://github.com/realm/SwiftLint\"\nfi\n";
		};
/* End PBXShellScriptBuildPhase section */

/* Begin PBXSourcesBuildPhase section */
		C9DEBFCA298941000078B43A /* Sources */ = {
			isa = PBXSourcesBuildPhase;
			buildActionMask = 2147483647;
			files = (
				C9DEC06E2989668E0078B43A /* Relay+CoreDataClass.swift in Sources */,
				C9ADB14129951CB10075E7F8 /* NSManagedObject+Nos.swift in Sources */,
				C9F84C21298DC36800C6714D /* AppView.swift in Sources */,
				C9DEC06A298965550078B43A /* RelayView.swift in Sources */,
				C94D855C2991479900749478 /* NewPostView.swift in Sources */,
				C9F84C23298DC7B900C6714D /* SettingsView.swift in Sources */,
				C9DEBFD7298941000078B43A /* Nos.xcdatamodeld in Sources */,
				C9DFA972299BF9E8006929C1 /* CompactNoteView.swift in Sources */,
				C9DFA969299BEC33006929C1 /* CardStyle.swift in Sources */,
				C9ADB13829928CC30075E7F8 /* String+Hex.swift in Sources */,
				C9DEBFD2298941000078B43A /* NosApp.swift in Sources */,
				C9F84C27298DC98800C6714D /* KeyPair.swift in Sources */,
				C9DEC04929894BED0078B43A /* Tag+CoreDataClass.swift in Sources */,
				A3B943CF299AE00100A15A08 /* KeyChain.swift in Sources */,
				C9671D73298DB94C00EE7E12 /* Data+Encoding.swift in Sources */,
				C9ADB13D29929B540075E7F8 /* Bech32.swift in Sources */,
				C9DEBFD9298941000078B43A /* HomeFeedView.swift in Sources */,
				C9DEC003298945150078B43A /* String+Lorem.swift in Sources */,
				C9DEC0632989541F0078B43A /* Bundle+Current.swift in Sources */,
				C9F84C1C298DBBF400C6714D /* Data+Sha.swift in Sources */,
				C9BAB09B2996FBA10003A84E /* EventProcessor.swift in Sources */,
				C97797B9298AA19A0046BD25 /* RelayService.swift in Sources */,
				C9DEC04529894BED0078B43A /* Event+CoreDataClass.swift in Sources */,
				C9DFA966299BEB96006929C1 /* NoteCard.swift in Sources */,
				C9DEBFD4298941000078B43A /* Persistence.swift in Sources */,
<<<<<<< HEAD
				C9DFA971299BF8CD006929C1 /* ThreadView.swift in Sources */,
=======
				C9DFA976299C30F0006929C1 /* Localized.swift in Sources */,
				C9DFA979299C31A7006929C1 /* Localizable.swift in Sources */,
>>>>>>> 7703a59a
				C9DEC04D29894BED0078B43A /* Author+CoreDataClass.swift in Sources */,
				C9DFA96F299BF043006929C1 /* Assets+Planetary.swift in Sources */,
			);
			runOnlyForDeploymentPostprocessing = 0;
		};
		C9DEBFE0298941020078B43A /* Sources */ = {
			isa = PBXSourcesBuildPhase;
			buildActionMask = 2147483647;
			files = (
				C9ADB13E29929EEF0075E7F8 /* Bech32.swift in Sources */,
				C9DEC05A2989509B0078B43A /* Persistence.swift in Sources */,
				C9DFA97A299C31E9006929C1 /* Localizable.swift in Sources */,
				C9DEC06B298965550078B43A /* RelayView.swift in Sources */,
				C9DEC05C298953280078B43A /* Nos.xcdatamodeld in Sources */,
				C9DEC04629894BED0078B43A /* Event+CoreDataClass.swift in Sources */,
				C9F84C1A298DBB6300C6714D /* Data+Encoding.swift in Sources */,
				C9DEC0642989541F0078B43A /* Bundle+Current.swift in Sources */,
				C9ADB13629928AF00075E7F8 /* KeyPair.swift in Sources */,
				C9DEC06F2989668E0078B43A /* Relay+CoreDataClass.swift in Sources */,
				C9ADB13F29929F1F0075E7F8 /* String+Hex.swift in Sources */,
				C9DEC05B298950A90078B43A /* String+Lorem.swift in Sources */,
				C9F84C1D298DBC6100C6714D /* Data+Sha.swift in Sources */,
				C9ADB133299287D60075E7F8 /* KeyPairTests.swift in Sources */,
				C9DEC04E29894BED0078B43A /* Author+CoreDataClass.swift in Sources */,
				C9DEC04A29894BED0078B43A /* Tag+CoreDataClass.swift in Sources */,
				C9DEBFE9298941020078B43A /* EventTests.swift in Sources */,
				C9ADB14229951CB10075E7F8 /* NSManagedObject+Nos.swift in Sources */,
				C9BAB09C2996FBA10003A84E /* EventProcessor.swift in Sources */,
				C9DFA97B299C31EE006929C1 /* Localized.swift in Sources */,
				C9ADB135299288230075E7F8 /* KeyFixture.swift in Sources */,
			);
			runOnlyForDeploymentPostprocessing = 0;
		};
		C9DEBFEA298941020078B43A /* Sources */ = {
			isa = PBXSourcesBuildPhase;
			buildActionMask = 2147483647;
			files = (
				C9DEBFF3298941020078B43A /* NosUITests.swift in Sources */,
				C9DEBFF5298941020078B43A /* NosUITestsLaunchTests.swift in Sources */,
			);
			runOnlyForDeploymentPostprocessing = 0;
		};
/* End PBXSourcesBuildPhase section */

/* Begin PBXTargetDependency section */
		C9DEBFE6298941020078B43A /* PBXTargetDependency */ = {
			isa = PBXTargetDependency;
			target = C9DEBFCD298941000078B43A /* Nos */;
			targetProxy = C9DEBFE5298941020078B43A /* PBXContainerItemProxy */;
		};
		C9DEBFF0298941020078B43A /* PBXTargetDependency */ = {
			isa = PBXTargetDependency;
			target = C9DEBFCD298941000078B43A /* Nos */;
			targetProxy = C9DEBFEF298941020078B43A /* PBXContainerItemProxy */;
		};
/* End PBXTargetDependency section */

/* Begin XCBuildConfiguration section */
		C9DEBFF6298941020078B43A /* Debug */ = {
			isa = XCBuildConfiguration;
			buildSettings = {
				ALWAYS_SEARCH_USER_PATHS = NO;
				CLANG_ANALYZER_NONNULL = YES;
				CLANG_ANALYZER_NUMBER_OBJECT_CONVERSION = YES_AGGRESSIVE;
				CLANG_CXX_LANGUAGE_STANDARD = "gnu++20";
				CLANG_ENABLE_MODULES = YES;
				CLANG_ENABLE_OBJC_ARC = YES;
				CLANG_ENABLE_OBJC_WEAK = YES;
				CLANG_WARN_BLOCK_CAPTURE_AUTORELEASING = YES;
				CLANG_WARN_BOOL_CONVERSION = YES;
				CLANG_WARN_COMMA = YES;
				CLANG_WARN_CONSTANT_CONVERSION = YES;
				CLANG_WARN_DEPRECATED_OBJC_IMPLEMENTATIONS = YES;
				CLANG_WARN_DIRECT_OBJC_ISA_USAGE = YES_ERROR;
				CLANG_WARN_DOCUMENTATION_COMMENTS = YES;
				CLANG_WARN_EMPTY_BODY = YES;
				CLANG_WARN_ENUM_CONVERSION = YES;
				CLANG_WARN_INFINITE_RECURSION = YES;
				CLANG_WARN_INT_CONVERSION = YES;
				CLANG_WARN_NON_LITERAL_NULL_CONVERSION = YES;
				CLANG_WARN_OBJC_IMPLICIT_RETAIN_SELF = YES;
				CLANG_WARN_OBJC_LITERAL_CONVERSION = YES;
				CLANG_WARN_OBJC_ROOT_CLASS = YES_ERROR;
				CLANG_WARN_QUOTED_INCLUDE_IN_FRAMEWORK_HEADER = YES;
				CLANG_WARN_RANGE_LOOP_ANALYSIS = YES;
				CLANG_WARN_STRICT_PROTOTYPES = YES;
				CLANG_WARN_SUSPICIOUS_MOVE = YES;
				CLANG_WARN_UNGUARDED_AVAILABILITY = YES_AGGRESSIVE;
				CLANG_WARN_UNREACHABLE_CODE = YES;
				CLANG_WARN__DUPLICATE_METHOD_MATCH = YES;
				COPY_PHASE_STRIP = NO;
				DEBUG_INFORMATION_FORMAT = dwarf;
				ENABLE_STRICT_OBJC_MSGSEND = YES;
				ENABLE_TESTABILITY = YES;
				GCC_C_LANGUAGE_STANDARD = gnu11;
				GCC_DYNAMIC_NO_PIC = NO;
				GCC_NO_COMMON_BLOCKS = YES;
				GCC_OPTIMIZATION_LEVEL = 0;
				GCC_PREPROCESSOR_DEFINITIONS = (
					"DEBUG=1",
					"$(inherited)",
				);
				GCC_WARN_64_TO_32_BIT_CONVERSION = YES;
				GCC_WARN_ABOUT_RETURN_TYPE = YES_ERROR;
				GCC_WARN_UNDECLARED_SELECTOR = YES;
				GCC_WARN_UNINITIALIZED_AUTOS = YES_AGGRESSIVE;
				GCC_WARN_UNUSED_FUNCTION = YES;
				GCC_WARN_UNUSED_VARIABLE = YES;
				MTL_ENABLE_DEBUG_INFO = INCLUDE_SOURCE;
				MTL_FAST_MATH = YES;
				ONLY_ACTIVE_ARCH = YES;
				SWIFT_ACTIVE_COMPILATION_CONDITIONS = DEBUG;
				SWIFT_OPTIMIZATION_LEVEL = "-Onone";
			};
			name = Debug;
		};
		C9DEBFF7298941020078B43A /* Release */ = {
			isa = XCBuildConfiguration;
			buildSettings = {
				ALWAYS_SEARCH_USER_PATHS = NO;
				CLANG_ANALYZER_NONNULL = YES;
				CLANG_ANALYZER_NUMBER_OBJECT_CONVERSION = YES_AGGRESSIVE;
				CLANG_CXX_LANGUAGE_STANDARD = "gnu++20";
				CLANG_ENABLE_MODULES = YES;
				CLANG_ENABLE_OBJC_ARC = YES;
				CLANG_ENABLE_OBJC_WEAK = YES;
				CLANG_WARN_BLOCK_CAPTURE_AUTORELEASING = YES;
				CLANG_WARN_BOOL_CONVERSION = YES;
				CLANG_WARN_COMMA = YES;
				CLANG_WARN_CONSTANT_CONVERSION = YES;
				CLANG_WARN_DEPRECATED_OBJC_IMPLEMENTATIONS = YES;
				CLANG_WARN_DIRECT_OBJC_ISA_USAGE = YES_ERROR;
				CLANG_WARN_DOCUMENTATION_COMMENTS = YES;
				CLANG_WARN_EMPTY_BODY = YES;
				CLANG_WARN_ENUM_CONVERSION = YES;
				CLANG_WARN_INFINITE_RECURSION = YES;
				CLANG_WARN_INT_CONVERSION = YES;
				CLANG_WARN_NON_LITERAL_NULL_CONVERSION = YES;
				CLANG_WARN_OBJC_IMPLICIT_RETAIN_SELF = YES;
				CLANG_WARN_OBJC_LITERAL_CONVERSION = YES;
				CLANG_WARN_OBJC_ROOT_CLASS = YES_ERROR;
				CLANG_WARN_QUOTED_INCLUDE_IN_FRAMEWORK_HEADER = YES;
				CLANG_WARN_RANGE_LOOP_ANALYSIS = YES;
				CLANG_WARN_STRICT_PROTOTYPES = YES;
				CLANG_WARN_SUSPICIOUS_MOVE = YES;
				CLANG_WARN_UNGUARDED_AVAILABILITY = YES_AGGRESSIVE;
				CLANG_WARN_UNREACHABLE_CODE = YES;
				CLANG_WARN__DUPLICATE_METHOD_MATCH = YES;
				COPY_PHASE_STRIP = NO;
				DEBUG_INFORMATION_FORMAT = "dwarf-with-dsym";
				ENABLE_NS_ASSERTIONS = NO;
				ENABLE_STRICT_OBJC_MSGSEND = YES;
				GCC_C_LANGUAGE_STANDARD = gnu11;
				GCC_NO_COMMON_BLOCKS = YES;
				GCC_WARN_64_TO_32_BIT_CONVERSION = YES;
				GCC_WARN_ABOUT_RETURN_TYPE = YES_ERROR;
				GCC_WARN_UNDECLARED_SELECTOR = YES;
				GCC_WARN_UNINITIALIZED_AUTOS = YES_AGGRESSIVE;
				GCC_WARN_UNUSED_FUNCTION = YES;
				GCC_WARN_UNUSED_VARIABLE = YES;
				MTL_ENABLE_DEBUG_INFO = NO;
				MTL_FAST_MATH = YES;
				SWIFT_COMPILATION_MODE = wholemodule;
				SWIFT_OPTIMIZATION_LEVEL = "-O";
			};
			name = Release;
		};
		C9DEBFF9298941020078B43A /* Debug */ = {
			isa = XCBuildConfiguration;
			buildSettings = {
				ASSETCATALOG_COMPILER_APPICON_NAME = AppIcon;
				ASSETCATALOG_COMPILER_GLOBAL_ACCENT_COLOR_NAME = AccentColor;
				CODE_SIGN_ENTITLEMENTS = Nos/Nos.entitlements;
				CODE_SIGN_STYLE = Automatic;
				CURRENT_PROJECT_VERSION = 1;
				DEVELOPMENT_ASSET_PATHS = "\"Nos/Views/Preview Content\"";
				DEVELOPMENT_TEAM = GZCZBKH7MY;
				ENABLE_HARDENED_RUNTIME = YES;
				ENABLE_PREVIEWS = YES;
				GENERATE_INFOPLIST_FILE = YES;
				"INFOPLIST_KEY_UIApplicationSceneManifest_Generation[sdk=iphoneos*]" = YES;
				"INFOPLIST_KEY_UIApplicationSceneManifest_Generation[sdk=iphonesimulator*]" = YES;
				"INFOPLIST_KEY_UIApplicationSupportsIndirectInputEvents[sdk=iphoneos*]" = YES;
				"INFOPLIST_KEY_UIApplicationSupportsIndirectInputEvents[sdk=iphonesimulator*]" = YES;
				"INFOPLIST_KEY_UILaunchScreen_Generation[sdk=iphoneos*]" = YES;
				"INFOPLIST_KEY_UILaunchScreen_Generation[sdk=iphonesimulator*]" = YES;
				"INFOPLIST_KEY_UIStatusBarStyle[sdk=iphoneos*]" = UIStatusBarStyleDefault;
				"INFOPLIST_KEY_UIStatusBarStyle[sdk=iphonesimulator*]" = UIStatusBarStyleDefault;
				INFOPLIST_KEY_UISupportedInterfaceOrientations_iPad = "UIInterfaceOrientationPortrait UIInterfaceOrientationPortraitUpsideDown UIInterfaceOrientationLandscapeLeft UIInterfaceOrientationLandscapeRight";
				INFOPLIST_KEY_UISupportedInterfaceOrientations_iPhone = "UIInterfaceOrientationPortrait UIInterfaceOrientationLandscapeLeft UIInterfaceOrientationLandscapeRight";
				IPHONEOS_DEPLOYMENT_TARGET = 16.2;
				LD_RUNPATH_SEARCH_PATHS = "@executable_path/Frameworks";
				"LD_RUNPATH_SEARCH_PATHS[sdk=macosx*]" = "@executable_path/../Frameworks";
				MACOSX_DEPLOYMENT_TARGET = 13.1;
				MARKETING_VERSION = 0.1;
				PRODUCT_BUNDLE_IDENTIFIER = com.verse.Nos;
				PRODUCT_NAME = "$(TARGET_NAME)";
				SDKROOT = auto;
				SUPPORTED_PLATFORMS = "iphoneos iphonesimulator macosx";
				SWIFT_EMIT_LOC_STRINGS = YES;
				SWIFT_VERSION = 5.0;
				TARGETED_DEVICE_FAMILY = "1,2";
			};
			name = Debug;
		};
		C9DEBFFA298941020078B43A /* Release */ = {
			isa = XCBuildConfiguration;
			buildSettings = {
				ASSETCATALOG_COMPILER_APPICON_NAME = AppIcon;
				ASSETCATALOG_COMPILER_GLOBAL_ACCENT_COLOR_NAME = AccentColor;
				CODE_SIGN_ENTITLEMENTS = Nos/Nos.entitlements;
				CODE_SIGN_STYLE = Automatic;
				CURRENT_PROJECT_VERSION = 1;
				DEVELOPMENT_ASSET_PATHS = "\"Nos/Views/Preview Content\"";
				DEVELOPMENT_TEAM = GZCZBKH7MY;
				ENABLE_HARDENED_RUNTIME = YES;
				ENABLE_PREVIEWS = YES;
				GENERATE_INFOPLIST_FILE = YES;
				"INFOPLIST_KEY_UIApplicationSceneManifest_Generation[sdk=iphoneos*]" = YES;
				"INFOPLIST_KEY_UIApplicationSceneManifest_Generation[sdk=iphonesimulator*]" = YES;
				"INFOPLIST_KEY_UIApplicationSupportsIndirectInputEvents[sdk=iphoneos*]" = YES;
				"INFOPLIST_KEY_UIApplicationSupportsIndirectInputEvents[sdk=iphonesimulator*]" = YES;
				"INFOPLIST_KEY_UILaunchScreen_Generation[sdk=iphoneos*]" = YES;
				"INFOPLIST_KEY_UILaunchScreen_Generation[sdk=iphonesimulator*]" = YES;
				"INFOPLIST_KEY_UIStatusBarStyle[sdk=iphoneos*]" = UIStatusBarStyleDefault;
				"INFOPLIST_KEY_UIStatusBarStyle[sdk=iphonesimulator*]" = UIStatusBarStyleDefault;
				INFOPLIST_KEY_UISupportedInterfaceOrientations_iPad = "UIInterfaceOrientationPortrait UIInterfaceOrientationPortraitUpsideDown UIInterfaceOrientationLandscapeLeft UIInterfaceOrientationLandscapeRight";
				INFOPLIST_KEY_UISupportedInterfaceOrientations_iPhone = "UIInterfaceOrientationPortrait UIInterfaceOrientationLandscapeLeft UIInterfaceOrientationLandscapeRight";
				IPHONEOS_DEPLOYMENT_TARGET = 16.2;
				LD_RUNPATH_SEARCH_PATHS = "@executable_path/Frameworks";
				"LD_RUNPATH_SEARCH_PATHS[sdk=macosx*]" = "@executable_path/../Frameworks";
				MACOSX_DEPLOYMENT_TARGET = 13.1;
				MARKETING_VERSION = 0.1;
				PRODUCT_BUNDLE_IDENTIFIER = com.verse.Nos;
				PRODUCT_NAME = "$(TARGET_NAME)";
				SDKROOT = auto;
				SUPPORTED_PLATFORMS = "iphoneos iphonesimulator macosx";
				SWIFT_EMIT_LOC_STRINGS = YES;
				SWIFT_VERSION = 5.0;
				TARGETED_DEVICE_FAMILY = "1,2";
			};
			name = Release;
		};
		C9DEBFFC298941020078B43A /* Debug */ = {
			isa = XCBuildConfiguration;
			buildSettings = {
				ALWAYS_EMBED_SWIFT_STANDARD_LIBRARIES = YES;
				CODE_SIGN_STYLE = Automatic;
				CURRENT_PROJECT_VERSION = 1;
				DEVELOPMENT_TEAM = GZCZBKH7MY;
				GENERATE_INFOPLIST_FILE = YES;
				HEADER_SEARCH_PATHS = "";
				IPHONEOS_DEPLOYMENT_TARGET = 16.2;
				MACOSX_DEPLOYMENT_TARGET = 13.1;
				MARKETING_VERSION = 1.0;
				PRODUCT_BUNDLE_IDENTIFIER = com.verse.NosTests;
				PRODUCT_NAME = "$(TARGET_NAME)";
				SDKROOT = auto;
				SUPPORTED_PLATFORMS = "iphoneos iphonesimulator macosx";
				SWIFT_EMIT_LOC_STRINGS = NO;
				SWIFT_VERSION = 5.0;
				TARGETED_DEVICE_FAMILY = "1,2";
			};
			name = Debug;
		};
		C9DEBFFD298941020078B43A /* Release */ = {
			isa = XCBuildConfiguration;
			buildSettings = {
				ALWAYS_EMBED_SWIFT_STANDARD_LIBRARIES = YES;
				CODE_SIGN_STYLE = Automatic;
				CURRENT_PROJECT_VERSION = 1;
				DEVELOPMENT_TEAM = GZCZBKH7MY;
				GENERATE_INFOPLIST_FILE = YES;
				HEADER_SEARCH_PATHS = "";
				IPHONEOS_DEPLOYMENT_TARGET = 16.2;
				MACOSX_DEPLOYMENT_TARGET = 13.1;
				MARKETING_VERSION = 1.0;
				PRODUCT_BUNDLE_IDENTIFIER = com.verse.NosTests;
				PRODUCT_NAME = "$(TARGET_NAME)";
				SDKROOT = auto;
				SUPPORTED_PLATFORMS = "iphoneos iphonesimulator macosx";
				SWIFT_EMIT_LOC_STRINGS = NO;
				SWIFT_VERSION = 5.0;
				TARGETED_DEVICE_FAMILY = "1,2";
			};
			name = Release;
		};
		C9DEBFFF298941020078B43A /* Debug */ = {
			isa = XCBuildConfiguration;
			buildSettings = {
				ALWAYS_EMBED_SWIFT_STANDARD_LIBRARIES = YES;
				CODE_SIGN_STYLE = Automatic;
				CURRENT_PROJECT_VERSION = 1;
				DEVELOPMENT_TEAM = GZCZBKH7MY;
				GENERATE_INFOPLIST_FILE = YES;
				IPHONEOS_DEPLOYMENT_TARGET = 16.2;
				MACOSX_DEPLOYMENT_TARGET = 13.1;
				MARKETING_VERSION = 1.0;
				PRODUCT_BUNDLE_IDENTIFIER = com.verse.NosUITests;
				PRODUCT_NAME = "$(TARGET_NAME)";
				SDKROOT = auto;
				SUPPORTED_PLATFORMS = "iphoneos iphonesimulator macosx";
				SWIFT_EMIT_LOC_STRINGS = NO;
				SWIFT_VERSION = 5.0;
				TARGETED_DEVICE_FAMILY = "1,2";
				TEST_TARGET_NAME = Nos;
			};
			name = Debug;
		};
		C9DEC000298941020078B43A /* Release */ = {
			isa = XCBuildConfiguration;
			buildSettings = {
				ALWAYS_EMBED_SWIFT_STANDARD_LIBRARIES = YES;
				CODE_SIGN_STYLE = Automatic;
				CURRENT_PROJECT_VERSION = 1;
				DEVELOPMENT_TEAM = GZCZBKH7MY;
				GENERATE_INFOPLIST_FILE = YES;
				IPHONEOS_DEPLOYMENT_TARGET = 16.2;
				MACOSX_DEPLOYMENT_TARGET = 13.1;
				MARKETING_VERSION = 1.0;
				PRODUCT_BUNDLE_IDENTIFIER = com.verse.NosUITests;
				PRODUCT_NAME = "$(TARGET_NAME)";
				SDKROOT = auto;
				SUPPORTED_PLATFORMS = "iphoneos iphonesimulator macosx";
				SWIFT_EMIT_LOC_STRINGS = NO;
				SWIFT_VERSION = 5.0;
				TARGETED_DEVICE_FAMILY = "1,2";
				TEST_TARGET_NAME = Nos;
			};
			name = Release;
		};
/* End XCBuildConfiguration section */

/* Begin XCConfigurationList section */
		C9DEBFC9298941000078B43A /* Build configuration list for PBXProject "Nos" */ = {
			isa = XCConfigurationList;
			buildConfigurations = (
				C9DEBFF6298941020078B43A /* Debug */,
				C9DEBFF7298941020078B43A /* Release */,
			);
			defaultConfigurationIsVisible = 0;
			defaultConfigurationName = Release;
		};
		C9DEBFF8298941020078B43A /* Build configuration list for PBXNativeTarget "Nos" */ = {
			isa = XCConfigurationList;
			buildConfigurations = (
				C9DEBFF9298941020078B43A /* Debug */,
				C9DEBFFA298941020078B43A /* Release */,
			);
			defaultConfigurationIsVisible = 0;
			defaultConfigurationName = Release;
		};
		C9DEBFFB298941020078B43A /* Build configuration list for PBXNativeTarget "NosTests" */ = {
			isa = XCConfigurationList;
			buildConfigurations = (
				C9DEBFFC298941020078B43A /* Debug */,
				C9DEBFFD298941020078B43A /* Release */,
			);
			defaultConfigurationIsVisible = 0;
			defaultConfigurationName = Release;
		};
		C9DEBFFE298941020078B43A /* Build configuration list for PBXNativeTarget "NosUITests" */ = {
			isa = XCConfigurationList;
			buildConfigurations = (
				C9DEBFFF298941020078B43A /* Debug */,
				C9DEC000298941020078B43A /* Release */,
			);
			defaultConfigurationIsVisible = 0;
			defaultConfigurationName = Release;
		};
/* End XCConfigurationList section */

/* Begin XCRemoteSwiftPackageReference section */
		C94D855D29914D2300749478 /* XCRemoteSwiftPackageReference "swiftui-navigation" */ = {
			isa = XCRemoteSwiftPackageReference;
			repositoryURL = "https://github.com/pointfreeco/swiftui-navigation";
			requirement = {
				kind = upToNextMajorVersion;
				minimumVersion = 0.6.1;
			};
		};
		C97797BA298AB1890046BD25 /* XCRemoteSwiftPackageReference "secp256k1" */ = {
			isa = XCRemoteSwiftPackageReference;
			repositoryURL = "https://github.com/GigaBitcoin/secp256k1.swift";
			requirement = {
				kind = upToNextMajorVersion;
				minimumVersion = 0.9.2;
			};
		};
		C9ADB139299299570075E7F8 /* XCRemoteSwiftPackageReference "bech32" */ = {
			isa = XCRemoteSwiftPackageReference;
			repositoryURL = "https://github.com/0xdeadp00l/bech32.git";
			requirement = {
				branch = master;
				kind = branch;
			};
		};
		C9DEC066298965270078B43A /* XCRemoteSwiftPackageReference "Starscream" */ = {
			isa = XCRemoteSwiftPackageReference;
			repositoryURL = "https://github.com/daltoniam/Starscream.git";
			requirement = {
				branch = master;
				kind = branch;
			};
		};
/* End XCRemoteSwiftPackageReference section */

/* Begin XCSwiftPackageProductDependency section */
		C94D855E29914D2300749478 /* SwiftUINavigation */ = {
			isa = XCSwiftPackageProductDependency;
			package = C94D855D29914D2300749478 /* XCRemoteSwiftPackageReference "swiftui-navigation" */;
			productName = SwiftUINavigation;
		};
		C97797BB298AB1890046BD25 /* secp256k1 */ = {
			isa = XCSwiftPackageProductDependency;
			package = C97797BA298AB1890046BD25 /* XCRemoteSwiftPackageReference "secp256k1" */;
			productName = secp256k1;
		};
		C97797BE298ABE060046BD25 /* secp256k1 */ = {
			isa = XCSwiftPackageProductDependency;
			package = C97797BA298AB1890046BD25 /* XCRemoteSwiftPackageReference "secp256k1" */;
			productName = secp256k1;
		};
		C9DEC067298965270078B43A /* Starscream */ = {
			isa = XCSwiftPackageProductDependency;
			package = C9DEC066298965270078B43A /* XCRemoteSwiftPackageReference "Starscream" */;
			productName = Starscream;
		};
/* End XCSwiftPackageProductDependency section */

/* Begin XCVersionGroup section */
		C9DEBFD5298941000078B43A /* Nos.xcdatamodeld */ = {
			isa = XCVersionGroup;
			children = (
				C9DEBFD6298941000078B43A /* Nos.xcdatamodel */,
			);
			currentVersion = C9DEBFD6298941000078B43A /* Nos.xcdatamodel */;
			path = Nos.xcdatamodeld;
			sourceTree = "<group>";
			versionGroupType = wrapper.xcdatamodel;
		};
/* End XCVersionGroup section */
	};
	rootObject = C9DEBFC6298941000078B43A /* Project object */;
}<|MERGE_RESOLUTION|>--- conflicted
+++ resolved
@@ -53,18 +53,15 @@
 		C9DEC06B298965550078B43A /* RelayView.swift in Sources */ = {isa = PBXBuildFile; fileRef = C9DEC069298965540078B43A /* RelayView.swift */; };
 		C9DEC06E2989668E0078B43A /* Relay+CoreDataClass.swift in Sources */ = {isa = PBXBuildFile; fileRef = C9DEC06C2989668E0078B43A /* Relay+CoreDataClass.swift */; };
 		C9DEC06F2989668E0078B43A /* Relay+CoreDataClass.swift in Sources */ = {isa = PBXBuildFile; fileRef = C9DEC06C2989668E0078B43A /* Relay+CoreDataClass.swift */; };
-<<<<<<< HEAD
 		C9DFA966299BEB96006929C1 /* NoteCard.swift in Sources */ = {isa = PBXBuildFile; fileRef = C9DFA964299BEB96006929C1 /* NoteCard.swift */; };
 		C9DFA969299BEC33006929C1 /* CardStyle.swift in Sources */ = {isa = PBXBuildFile; fileRef = C9DFA968299BEC33006929C1 /* CardStyle.swift */; };
 		C9DFA96F299BF043006929C1 /* Assets+Planetary.swift in Sources */ = {isa = PBXBuildFile; fileRef = C9DFA96E299BF043006929C1 /* Assets+Planetary.swift */; };
 		C9DFA971299BF8CD006929C1 /* ThreadView.swift in Sources */ = {isa = PBXBuildFile; fileRef = C9DFA970299BF8CD006929C1 /* ThreadView.swift */; };
 		C9DFA972299BF9E8006929C1 /* CompactNoteView.swift in Sources */ = {isa = PBXBuildFile; fileRef = C9DFA96A299BEE2C006929C1 /* CompactNoteView.swift */; };
-=======
 		C9DFA976299C30F0006929C1 /* Localized.swift in Sources */ = {isa = PBXBuildFile; fileRef = C9DFA975299C30F0006929C1 /* Localized.swift */; };
 		C9DFA979299C31A7006929C1 /* Localizable.swift in Sources */ = {isa = PBXBuildFile; fileRef = C9DFA978299C31A7006929C1 /* Localizable.swift */; };
 		C9DFA97A299C31E9006929C1 /* Localizable.swift in Sources */ = {isa = PBXBuildFile; fileRef = C9DFA978299C31A7006929C1 /* Localizable.swift */; };
 		C9DFA97B299C31EE006929C1 /* Localized.swift in Sources */ = {isa = PBXBuildFile; fileRef = C9DFA975299C30F0006929C1 /* Localized.swift */; };
->>>>>>> 7703a59a
 		C9F84C1A298DBB6300C6714D /* Data+Encoding.swift in Sources */ = {isa = PBXBuildFile; fileRef = C9671D72298DB94C00EE7E12 /* Data+Encoding.swift */; };
 		C9F84C1C298DBBF400C6714D /* Data+Sha.swift in Sources */ = {isa = PBXBuildFile; fileRef = C9F84C1B298DBBF400C6714D /* Data+Sha.swift */; };
 		C9F84C1D298DBC6100C6714D /* Data+Sha.swift in Sources */ = {isa = PBXBuildFile; fileRef = C9F84C1B298DBBF400C6714D /* Data+Sha.swift */; };
@@ -122,16 +119,13 @@
 		C9DEC0622989541F0078B43A /* Bundle+Current.swift */ = {isa = PBXFileReference; lastKnownFileType = sourcecode.swift; path = "Bundle+Current.swift"; sourceTree = "<group>"; };
 		C9DEC069298965540078B43A /* RelayView.swift */ = {isa = PBXFileReference; lastKnownFileType = sourcecode.swift; path = RelayView.swift; sourceTree = "<group>"; };
 		C9DEC06C2989668E0078B43A /* Relay+CoreDataClass.swift */ = {isa = PBXFileReference; lastKnownFileType = sourcecode.swift; path = "Relay+CoreDataClass.swift"; sourceTree = "<group>"; };
-<<<<<<< HEAD
 		C9DFA964299BEB96006929C1 /* NoteCard.swift */ = {isa = PBXFileReference; fileEncoding = 4; lastKnownFileType = sourcecode.swift; path = NoteCard.swift; sourceTree = "<group>"; };
 		C9DFA968299BEC33006929C1 /* CardStyle.swift */ = {isa = PBXFileReference; fileEncoding = 4; lastKnownFileType = sourcecode.swift; path = CardStyle.swift; sourceTree = "<group>"; };
 		C9DFA96A299BEE2C006929C1 /* CompactNoteView.swift */ = {isa = PBXFileReference; fileEncoding = 4; lastKnownFileType = sourcecode.swift; path = CompactNoteView.swift; sourceTree = "<group>"; };
 		C9DFA96E299BF043006929C1 /* Assets+Planetary.swift */ = {isa = PBXFileReference; fileEncoding = 4; lastKnownFileType = sourcecode.swift; name = "Assets+Planetary.swift"; path = "Nos/Extensions/Assets+Planetary.swift"; sourceTree = SOURCE_ROOT; };
 		C9DFA970299BF8CD006929C1 /* ThreadView.swift */ = {isa = PBXFileReference; lastKnownFileType = sourcecode.swift; path = ThreadView.swift; sourceTree = "<group>"; };
-=======
 		C9DFA975299C30F0006929C1 /* Localized.swift */ = {isa = PBXFileReference; lastKnownFileType = sourcecode.swift; path = Localized.swift; sourceTree = "<group>"; };
 		C9DFA978299C31A7006929C1 /* Localizable.swift */ = {isa = PBXFileReference; fileEncoding = 4; lastKnownFileType = sourcecode.swift; path = Localizable.swift; sourceTree = "<group>"; };
->>>>>>> 7703a59a
 		C9F84C1B298DBBF400C6714D /* Data+Sha.swift */ = {isa = PBXFileReference; lastKnownFileType = sourcecode.swift; path = "Data+Sha.swift"; sourceTree = "<group>"; };
 		C9F84C20298DC36800C6714D /* AppView.swift */ = {isa = PBXFileReference; lastKnownFileType = sourcecode.swift; path = AppView.swift; sourceTree = "<group>"; };
 		C9F84C22298DC7B900C6714D /* SettingsView.swift */ = {isa = PBXFileReference; lastKnownFileType = sourcecode.swift; path = SettingsView.swift; sourceTree = "<group>"; };
@@ -512,12 +506,9 @@
 				C9DEC04529894BED0078B43A /* Event+CoreDataClass.swift in Sources */,
 				C9DFA966299BEB96006929C1 /* NoteCard.swift in Sources */,
 				C9DEBFD4298941000078B43A /* Persistence.swift in Sources */,
-<<<<<<< HEAD
 				C9DFA971299BF8CD006929C1 /* ThreadView.swift in Sources */,
-=======
 				C9DFA976299C30F0006929C1 /* Localized.swift in Sources */,
 				C9DFA979299C31A7006929C1 /* Localizable.swift in Sources */,
->>>>>>> 7703a59a
 				C9DEC04D29894BED0078B43A /* Author+CoreDataClass.swift in Sources */,
 				C9DFA96F299BF043006929C1 /* Assets+Planetary.swift in Sources */,
 			);
