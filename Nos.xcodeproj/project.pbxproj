--- conflicted
+++ resolved
@@ -108,13 +108,10 @@
 		C942566A29B66A2800C4202C /* Date+Elapsed.swift in Sources */ = {isa = PBXBuildFile; fileRef = C942566829B66A2800C4202C /* Date+Elapsed.swift */; };
 		C942566B29B66B2F00C4202C /* NotificationsView.swift in Sources */ = {isa = PBXBuildFile; fileRef = C94437E529B0DB83004D8C86 /* NotificationsView.swift */; };
 		C94437E629B0DB83004D8C86 /* NotificationsView.swift in Sources */ = {isa = PBXBuildFile; fileRef = C94437E529B0DB83004D8C86 /* NotificationsView.swift */; };
-<<<<<<< HEAD
 		C94A5E152A716A6D00B6EC5D /* EditableNoteText.swift in Sources */ = {isa = PBXBuildFile; fileRef = C94A5E142A716A6D00B6EC5D /* EditableNoteText.swift */; };
 		C94A5E162A716A6D00B6EC5D /* EditableNoteText.swift in Sources */ = {isa = PBXBuildFile; fileRef = C94A5E142A716A6D00B6EC5D /* EditableNoteText.swift */; };
-=======
 		C94A5E182A72C84200B6EC5D /* ReportCategory.swift in Sources */ = {isa = PBXBuildFile; fileRef = C94A5E172A72C84200B6EC5D /* ReportCategory.swift */; };
 		C94A5E192A72C84200B6EC5D /* ReportCategory.swift in Sources */ = {isa = PBXBuildFile; fileRef = C94A5E172A72C84200B6EC5D /* ReportCategory.swift */; };
->>>>>>> 3f19f965
 		C94D14812A12B3F70014C906 /* SearchBar.swift in Sources */ = {isa = PBXBuildFile; fileRef = C94D14802A12B3F70014C906 /* SearchBar.swift */; };
 		C94D14822A12B3F70014C906 /* SearchBar.swift in Sources */ = {isa = PBXBuildFile; fileRef = C94D14802A12B3F70014C906 /* SearchBar.swift */; };
 		C94D855C2991479900749478 /* NewNoteView.swift in Sources */ = {isa = PBXBuildFile; fileRef = C94D855B2991479900749478 /* NewNoteView.swift */; };
@@ -508,11 +505,8 @@
 		C93EC2FC29C3785C0012EE2A /* View+RoundedCorner.swift */ = {isa = PBXFileReference; fileEncoding = 4; lastKnownFileType = sourcecode.swift; path = "View+RoundedCorner.swift"; sourceTree = "<group>"; };
 		C942566829B66A2800C4202C /* Date+Elapsed.swift */ = {isa = PBXFileReference; fileEncoding = 4; lastKnownFileType = sourcecode.swift; path = "Date+Elapsed.swift"; sourceTree = "<group>"; };
 		C94437E529B0DB83004D8C86 /* NotificationsView.swift */ = {isa = PBXFileReference; lastKnownFileType = sourcecode.swift; path = NotificationsView.swift; sourceTree = "<group>"; };
-<<<<<<< HEAD
 		C94A5E142A716A6D00B6EC5D /* EditableNoteText.swift */ = {isa = PBXFileReference; lastKnownFileType = sourcecode.swift; path = EditableNoteText.swift; sourceTree = "<group>"; };
-=======
 		C94A5E172A72C84200B6EC5D /* ReportCategory.swift */ = {isa = PBXFileReference; lastKnownFileType = sourcecode.swift; path = ReportCategory.swift; sourceTree = "<group>"; };
->>>>>>> 3f19f965
 		C94BC09A2A0AC74A0098F6F1 /* PreviewData.swift */ = {isa = PBXFileReference; lastKnownFileType = sourcecode.swift; path = PreviewData.swift; sourceTree = "<group>"; };
 		C94D14802A12B3F70014C906 /* SearchBar.swift */ = {isa = PBXFileReference; lastKnownFileType = sourcecode.swift; path = SearchBar.swift; sourceTree = "<group>"; };
 		C94D855B2991479900749478 /* NewNoteView.swift */ = {isa = PBXFileReference; lastKnownFileType = sourcecode.swift; path = NewNoteView.swift; sourceTree = "<group>"; };
