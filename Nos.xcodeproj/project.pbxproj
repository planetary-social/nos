// !$*UTF8*$!
{
	archiveVersion = 1;
	classes = {
	};
	objectVersion = 56;
	objects = {

/* Begin PBXBuildFile section */
		030036852C5D39DD002C71F5 /* RefreshController.swift in Sources */ = {isa = PBXBuildFile; fileRef = 030036842C5D39DD002C71F5 /* RefreshController.swift */; };
		030036942C5D3AD3002C71F5 /* RefreshController.swift in Sources */ = {isa = PBXBuildFile; fileRef = 030036842C5D39DD002C71F5 /* RefreshController.swift */; };
		030036AB2C5D872B002C71F5 /* NewNotesButton.swift in Sources */ = {isa = PBXBuildFile; fileRef = 030036AA2C5D872B002C71F5 /* NewNotesButton.swift */; };
		030AE4292BE3D63C004DEE02 /* FeaturedAuthor.swift in Sources */ = {isa = PBXBuildFile; fileRef = 030AE4282BE3D63C004DEE02 /* FeaturedAuthor.swift */; };
		0314D5AC2C7D31060002E7F4 /* MediaService.swift in Sources */ = {isa = PBXBuildFile; fileRef = 0314D5AB2C7D31060002E7F4 /* MediaService.swift */; };
		0314D5AD2C7D31060002E7F4 /* MediaService.swift in Sources */ = {isa = PBXBuildFile; fileRef = 0314D5AB2C7D31060002E7F4 /* MediaService.swift */; };
		0315B5EF2C7E451C0020E707 /* MockMediaService.swift in Sources */ = {isa = PBXBuildFile; fileRef = 0315B5EE2C7E451C0020E707 /* MockMediaService.swift */; };
		0315B5F02C7E451C0020E707 /* MockMediaService.swift in Sources */ = {isa = PBXBuildFile; fileRef = 0315B5EE2C7E451C0020E707 /* MockMediaService.swift */; };
		0317263C2C7935220030EDCA /* AspectRatioContainer.swift in Sources */ = {isa = PBXBuildFile; fileRef = 0317263B2C7935220030EDCA /* AspectRatioContainer.swift */; };
		0317263D2C7935220030EDCA /* AspectRatioContainer.swift in Sources */ = {isa = PBXBuildFile; fileRef = 0317263B2C7935220030EDCA /* AspectRatioContainer.swift */; };
		031D0BB42C826F8400D95342 /* EventProcessorIntegrationTests+InlineMetadata.swift in Sources */ = {isa = PBXBuildFile; fileRef = 031D0BB32C826F8400D95342 /* EventProcessorIntegrationTests+InlineMetadata.swift */; };
		0320C0FB2BFE43A600C4C080 /* RelayServiceTests.swift in Sources */ = {isa = PBXBuildFile; fileRef = 0320C0FA2BFE43A600C4C080 /* RelayServiceTests.swift */; };
		0320C1152BFE63DC00C4C080 /* MockRelaySubscriptionManager.swift in Sources */ = {isa = PBXBuildFile; fileRef = 0320C1142BFE63DC00C4C080 /* MockRelaySubscriptionManager.swift */; };
		032634682C10C0D600E489B5 /* nostr_build_nip96_response.json in Resources */ = {isa = PBXBuildFile; fileRef = 032634672C10C0D600E489B5 /* nostr_build_nip96_response.json */; };
		0326346B2C10C1D800E489B5 /* FileStorageServerInfoResponseJSONTests.swift in Sources */ = {isa = PBXBuildFile; fileRef = 0326346A2C10C1D800E489B5 /* FileStorageServerInfoResponseJSONTests.swift */; };
		0326346D2C10C2FD00E489B5 /* FileStorageServerInfoResponseJSON.swift in Sources */ = {isa = PBXBuildFile; fileRef = 0326346C2C10C2FD00E489B5 /* FileStorageServerInfoResponseJSON.swift */; };
		0326346E2C10C2FD00E489B5 /* FileStorageServerInfoResponseJSON.swift in Sources */ = {isa = PBXBuildFile; fileRef = 0326346C2C10C2FD00E489B5 /* FileStorageServerInfoResponseJSON.swift */; };
		032634702C10C40B00E489B5 /* NostrBuildAPIClientTests.swift in Sources */ = {isa = PBXBuildFile; fileRef = 0326346F2C10C40B00E489B5 /* NostrBuildAPIClientTests.swift */; };
		0326347A2C10C57A00E489B5 /* FileStorageAPIClient.swift in Sources */ = {isa = PBXBuildFile; fileRef = 032634792C10C57A00E489B5 /* FileStorageAPIClient.swift */; };
		0326347B2C10C57A00E489B5 /* FileStorageAPIClient.swift in Sources */ = {isa = PBXBuildFile; fileRef = 032634792C10C57A00E489B5 /* FileStorageAPIClient.swift */; };
		0348342A2C9A02FC0050CF51 /* MockOpenGraphParser.swift in Sources */ = {isa = PBXBuildFile; fileRef = 034834292C9A02FC0050CF51 /* MockOpenGraphParser.swift */; };
		034EBDBA2C24895E006BA35A /* CurrentUserError.swift in Sources */ = {isa = PBXBuildFile; fileRef = 034EBDB92C24895E006BA35A /* CurrentUserError.swift */; };
		034EBDC72C2489B4006BA35A /* CurrentUserError.swift in Sources */ = {isa = PBXBuildFile; fileRef = 034EBDB92C24895E006BA35A /* CurrentUserError.swift */; };
		0350F10C2C0A46760024CC15 /* new_contact_list.json in Resources */ = {isa = PBXBuildFile; fileRef = 0350F10B2C0A46760024CC15 /* new_contact_list.json */; };
		0350F1172C0A47B20024CC15 /* contact_list.json in Resources */ = {isa = PBXBuildFile; fileRef = 0350F1162C0A47B20024CC15 /* contact_list.json */; };
		0350F1212C0A490E0024CC15 /* EventProcessorIntegrationTests.swift in Sources */ = {isa = PBXBuildFile; fileRef = 0350F1202C0A490E0024CC15 /* EventProcessorIntegrationTests.swift */; };
		0350F12B2C0A49D40024CC15 /* text_note.json in Resources */ = {isa = PBXBuildFile; fileRef = 0350F12A2C0A49D40024CC15 /* text_note.json */; };
		0350F12D2C0A7EF20024CC15 /* FeatureFlags.swift in Sources */ = {isa = PBXBuildFile; fileRef = 0350F12C2C0A7EF20024CC15 /* FeatureFlags.swift */; };
		0357299B2BE415E5005FEE85 /* ContentWarningController.swift in Sources */ = {isa = PBXBuildFile; fileRef = 0357299A2BE415E5005FEE85 /* ContentWarningController.swift */; };
		0357299F2BE41653005FEE85 /* ContentWarningControllerTests.swift in Sources */ = {isa = PBXBuildFile; fileRef = 0357299C2BE41653005FEE85 /* ContentWarningControllerTests.swift */; };
		035729A02BE41653005FEE85 /* SocialGraphCacheTests.swift in Sources */ = {isa = PBXBuildFile; fileRef = 0357299D2BE41653005FEE85 /* SocialGraphCacheTests.swift */; };
		035729AB2BE4167E005FEE85 /* AuthorTests.swift in Sources */ = {isa = PBXBuildFile; fileRef = 035729A12BE4167E005FEE85 /* AuthorTests.swift */; };
		035729AC2BE4167E005FEE85 /* Bech32Tests.swift in Sources */ = {isa = PBXBuildFile; fileRef = 035729A22BE4167E005FEE85 /* Bech32Tests.swift */; };
		035729AD2BE4167E005FEE85 /* EventTests.swift in Sources */ = {isa = PBXBuildFile; fileRef = 035729A32BE4167E005FEE85 /* EventTests.swift */; };
		035729AE2BE4167E005FEE85 /* FollowTests.swift in Sources */ = {isa = PBXBuildFile; fileRef = 035729A42BE4167E005FEE85 /* FollowTests.swift */; };
		035729AF2BE4167E005FEE85 /* KeyPairTests.swift in Sources */ = {isa = PBXBuildFile; fileRef = 035729A52BE4167E005FEE85 /* KeyPairTests.swift */; };
		035729B02BE4167E005FEE85 /* NoteParserTests.swift in Sources */ = {isa = PBXBuildFile; fileRef = 035729A62BE4167E005FEE85 /* NoteParserTests.swift */; };
		035729B12BE4167E005FEE85 /* ReportCategoryTests.swift in Sources */ = {isa = PBXBuildFile; fileRef = 035729A72BE4167E005FEE85 /* ReportCategoryTests.swift */; };
		035729B22BE4167E005FEE85 /* SHA256KeyTests.swift in Sources */ = {isa = PBXBuildFile; fileRef = 035729A82BE4167E005FEE85 /* SHA256KeyTests.swift */; };
		035729B32BE4167E005FEE85 /* TLVElementTests.swift in Sources */ = {isa = PBXBuildFile; fileRef = 035729A92BE4167E005FEE85 /* TLVElementTests.swift */; };
		035729B82BE416A6005FEE85 /* DirectMessageWrapperTests.swift in Sources */ = {isa = PBXBuildFile; fileRef = 035729B42BE416A6005FEE85 /* DirectMessageWrapperTests.swift */; };
		035729B92BE416A6005FEE85 /* GiftWrapperTests.swift in Sources */ = {isa = PBXBuildFile; fileRef = 035729B52BE416A6005FEE85 /* GiftWrapperTests.swift */; };
		035729BA2BE416A6005FEE85 /* ReportPublisherTests.swift in Sources */ = {isa = PBXBuildFile; fileRef = 035729B62BE416A6005FEE85 /* ReportPublisherTests.swift */; };
		035729BD2BE416BD005FEE85 /* EventObservationTests.swift in Sources */ = {isa = PBXBuildFile; fileRef = 035729BB2BE416BD005FEE85 /* EventObservationTests.swift */; };
		035729CA2BE4173E005FEE85 /* PreviewData.swift in Sources */ = {isa = PBXBuildFile; fileRef = C94BC09A2A0AC74A0098F6F1 /* PreviewData.swift */; };
		035729CB2BE41770005FEE85 /* ContentWarningController.swift in Sources */ = {isa = PBXBuildFile; fileRef = 0357299A2BE415E5005FEE85 /* ContentWarningController.swift */; };
		03585DB22C8B951C00AD65AF /* text_note_with_duplicate_metadata_urls.json in Resources */ = {isa = PBXBuildFile; fileRef = 03585DB12C8B951C00AD65AF /* text_note_with_duplicate_metadata_urls.json */; };
		03618C962C826D5E00BCBC55 /* CompactNoteView.swift in Sources */ = {isa = PBXBuildFile; fileRef = C9DFA96A299BEE2C006929C1 /* CompactNoteView.swift */; };
		03618C982C826F2100BCBC55 /* text_note_with_media_metadata.json in Resources */ = {isa = PBXBuildFile; fileRef = 03618C972C826F2100BCBC55 /* text_note_with_media_metadata.json */; };
		0365CD872C4016A200622A1A /* EventKind.swift in Sources */ = {isa = PBXBuildFile; fileRef = 0365CD862C4016A200622A1A /* EventKind.swift */; };
		0365CD902C40171100622A1A /* EventKind.swift in Sources */ = {isa = PBXBuildFile; fileRef = 0365CD862C4016A200622A1A /* EventKind.swift */; };
		037071272C90C5FA00BEAEC4 /* OpenGraphService.swift in Sources */ = {isa = PBXBuildFile; fileRef = 037071262C90C5FA00BEAEC4 /* OpenGraphService.swift */; };
		037071282C90C5FA00BEAEC4 /* OpenGraphService.swift in Sources */ = {isa = PBXBuildFile; fileRef = 037071262C90C5FA00BEAEC4 /* OpenGraphService.swift */; };
		0370712B2C90C76900BEAEC4 /* DefaultOpenGraphServiceTests.swift in Sources */ = {isa = PBXBuildFile; fileRef = 0370712A2C90C76900BEAEC4 /* DefaultOpenGraphServiceTests.swift */; };
		037071362C90D3F200BEAEC4 /* youtube_video_toxic.html in Resources */ = {isa = PBXBuildFile; fileRef = 037071352C90D3F200BEAEC4 /* youtube_video_toxic.html */; };
		0373CE802C08DBC40027C856 /* old_contact_list.json in Resources */ = {isa = PBXBuildFile; fileRef = 0373CE7F2C08DBC40027C856 /* old_contact_list.json */; };
		0373CE992C0910250027C856 /* XCTestCase+FileData.swift in Sources */ = {isa = PBXBuildFile; fileRef = 0373CE982C0910250027C856 /* XCTestCase+FileData.swift */; };
		0376DF622C3DBAED00C80786 /* NostrIdentifierTests.swift in Sources */ = {isa = PBXBuildFile; fileRef = 0376DF612C3DBAED00C80786 /* NostrIdentifierTests.swift */; };
		0378409D2BB4A2B600E5E901 /* PrivacyInfo.xcprivacy in Resources */ = {isa = PBXBuildFile; fileRef = 0378409C2BB4A2B600E5E901 /* PrivacyInfo.xcprivacy */; };
		037975BB2C0E24D200ADDF37 /* CompactNoteViewTests.swift in Sources */ = {isa = PBXBuildFile; fileRef = 037975BA2C0E24D200ADDF37 /* CompactNoteViewTests.swift */; };
		037975BD2C0E25E200ADDF37 /* FeatureFlags.swift in Sources */ = {isa = PBXBuildFile; fileRef = 0350F12C2C0A7EF20024CC15 /* FeatureFlags.swift */; };
		037975BE2C0E265E00ADDF37 /* LinkPreview.swift in Sources */ = {isa = PBXBuildFile; fileRef = C905B0762A619E99009B8A78 /* LinkPreview.swift */; };
		037975C72C0E26FC00ADDF37 /* Font+Clarity.swift in Sources */ = {isa = PBXBuildFile; fileRef = C987F85729BA981800B44E7A /* Font+Clarity.swift */; };
		037975D12C0E341500ADDF37 /* MockFeatureFlags.swift in Sources */ = {isa = PBXBuildFile; fileRef = 037975D02C0E341500ADDF37 /* MockFeatureFlags.swift */; };
		037975EA2C0E695A00ADDF37 /* MockFeatureFlags.swift in Sources */ = {isa = PBXBuildFile; fileRef = 037975D02C0E341500ADDF37 /* MockFeatureFlags.swift */; };
		0383CD712C76793E007DB0E4 /* GalleryView.swift in Sources */ = {isa = PBXBuildFile; fileRef = 03E181382C75467C00886CC6 /* GalleryView.swift */; };
		0383CD722C767966007DB0E4 /* LinearGradient+Planetary.swift in Sources */ = {isa = PBXBuildFile; fileRef = C95D68A8299E709800429F86 /* LinearGradient+Planetary.swift */; };
		0383CD7B2C76798C007DB0E4 /* ImageButton.swift in Sources */ = {isa = PBXBuildFile; fileRef = 03E1812E2C753C9B00886CC6 /* ImageButton.swift */; };
		0383CD842C76799D007DB0E4 /* LinkView.swift in Sources */ = {isa = PBXBuildFile; fileRef = 03E181462C754BA300886CC6 /* LinkView.swift */; };
		038863DE2C6FF51500B09797 /* ZoomableContainer.swift in Sources */ = {isa = PBXBuildFile; fileRef = 038863DD2C6FF51500B09797 /* ZoomableContainer.swift */; };
		038863DF2C6FF51500B09797 /* ZoomableContainer.swift in Sources */ = {isa = PBXBuildFile; fileRef = 038863DD2C6FF51500B09797 /* ZoomableContainer.swift */; };
		039C961F2C480F4100A8EB39 /* unsupported_kinds.json in Resources */ = {isa = PBXBuildFile; fileRef = 039C961E2C480F4100A8EB39 /* unsupported_kinds.json */; };
		039C96292C48321E00A8EB39 /* long_form_data.json in Resources */ = {isa = PBXBuildFile; fileRef = 039C96282C48321E00A8EB39 /* long_form_data.json */; };
		03A3AA3B2C5028FF008FE153 /* PublicKeyTests.swift in Sources */ = {isa = PBXBuildFile; fileRef = 03A3AA3A2C5028FF008FE153 /* PublicKeyTests.swift */; };
		03B4E6A22C125CA1006E5F59 /* nostr_build_nip96_upload_response.json in Resources */ = {isa = PBXBuildFile; fileRef = 03B4E6A12C125CA1006E5F59 /* nostr_build_nip96_upload_response.json */; };
		03B4E6AC2C125D13006E5F59 /* FileStorageUploadResponseJSONTests.swift in Sources */ = {isa = PBXBuildFile; fileRef = 03B4E6AB2C125D13006E5F59 /* FileStorageUploadResponseJSONTests.swift */; };
		03B4E6AE2C125D61006E5F59 /* FileStorageUploadResponseJSON.swift in Sources */ = {isa = PBXBuildFile; fileRef = 03B4E6AD2C125D61006E5F59 /* FileStorageUploadResponseJSON.swift */; };
		03B4E6AF2C125D61006E5F59 /* FileStorageUploadResponseJSON.swift in Sources */ = {isa = PBXBuildFile; fileRef = 03B4E6AD2C125D61006E5F59 /* FileStorageUploadResponseJSON.swift */; };
		03C49AC02C938A9C00502321 /* SwiftSoup in Frameworks */ = {isa = PBXBuildFile; productRef = 03C49ABF2C938A9C00502321 /* SwiftSoup */; };
		03C49AC22C938DE100502321 /* SoupOpenGraphParser.swift in Sources */ = {isa = PBXBuildFile; fileRef = 03C49AC12C938DE100502321 /* SoupOpenGraphParser.swift */; };
		03C49AC32C938DE100502321 /* SoupOpenGraphParser.swift in Sources */ = {isa = PBXBuildFile; fileRef = 03C49AC12C938DE100502321 /* SoupOpenGraphParser.swift */; };
		03C68C522C94D8400037DC59 /* SwiftSoup in Frameworks */ = {isa = PBXBuildFile; productRef = 03C68C512C94D8400037DC59 /* SwiftSoup */; };
		03C8B4962C6D065900A07CCD /* ImageViewer.swift in Sources */ = {isa = PBXBuildFile; fileRef = 03C8B4952C6D065900A07CCD /* ImageViewer.swift */; };
		03D1B4282C3C1A5D001778CD /* NostrIdentifier.swift in Sources */ = {isa = PBXBuildFile; fileRef = 03D1B4272C3C1A5D001778CD /* NostrIdentifier.swift */; };
		03D1B4292C3C1AC9001778CD /* NostrIdentifier.swift in Sources */ = {isa = PBXBuildFile; fileRef = 03D1B4272C3C1A5D001778CD /* NostrIdentifier.swift */; };
		03D1B42C2C3C1B0D001778CD /* TLVElement.swift in Sources */ = {isa = PBXBuildFile; fileRef = 03D1B42B2C3C1B0D001778CD /* TLVElement.swift */; };
		03D1B42D2C3C1B0D001778CD /* TLVElement.swift in Sources */ = {isa = PBXBuildFile; fileRef = 03D1B42B2C3C1B0D001778CD /* TLVElement.swift */; };
		03E1812F2C753C9B00886CC6 /* ImageButton.swift in Sources */ = {isa = PBXBuildFile; fileRef = 03E1812E2C753C9B00886CC6 /* ImageButton.swift */; };
		03E181392C75467C00886CC6 /* GalleryView.swift in Sources */ = {isa = PBXBuildFile; fileRef = 03E181382C75467C00886CC6 /* GalleryView.swift */; };
		03E181472C754BA300886CC6 /* LinkView.swift in Sources */ = {isa = PBXBuildFile; fileRef = 03E181462C754BA300886CC6 /* LinkView.swift */; };
		03E711672C935114000B6F96 /* SoupOpenGraphParserTests.swift in Sources */ = {isa = PBXBuildFile; fileRef = 03E711662C935114000B6F96 /* SoupOpenGraphParserTests.swift */; };
		03E711812C936DD1000B6F96 /* OpenGraphParser.swift in Sources */ = {isa = PBXBuildFile; fileRef = 03E711802C936DD1000B6F96 /* OpenGraphParser.swift */; };
		03E711822C936DD1000B6F96 /* OpenGraphParser.swift in Sources */ = {isa = PBXBuildFile; fileRef = 03E711802C936DD1000B6F96 /* OpenGraphParser.swift */; };
		03E9C6792C6FBBE400C9B843 /* ImageViewer.swift in Sources */ = {isa = PBXBuildFile; fileRef = 03C8B4952C6D065900A07CCD /* ImageViewer.swift */; };
		03ED93472C46C48400C8D443 /* JSONEventTests.swift in Sources */ = {isa = PBXBuildFile; fileRef = 03ED93462C46C48400C8D443 /* JSONEventTests.swift */; };
		03F7C4F32C10DF79006FF613 /* URLSessionProtocol.swift in Sources */ = {isa = PBXBuildFile; fileRef = 03F7C4F22C10DF79006FF613 /* URLSessionProtocol.swift */; };
		03F7C4F42C10E05B006FF613 /* URLSessionProtocol.swift in Sources */ = {isa = PBXBuildFile; fileRef = 03F7C4F22C10DF79006FF613 /* URLSessionProtocol.swift */; };
		03FE3F792C87A9D900D25810 /* EventError.swift in Sources */ = {isa = PBXBuildFile; fileRef = 03FE3F782C87A9D900D25810 /* EventError.swift */; };
		03FE3F7A2C87A9DC00D25810 /* EventError.swift in Sources */ = {isa = PBXBuildFile; fileRef = 03FE3F782C87A9D900D25810 /* EventError.swift */; };
		03FE3F7C2C87AC9900D25810 /* Event+InlineMetadata.swift in Sources */ = {isa = PBXBuildFile; fileRef = 03FE3F7B2C87AC9900D25810 /* Event+InlineMetadata.swift */; };
		03FE3F7D2C87AC9900D25810 /* Event+InlineMetadata.swift in Sources */ = {isa = PBXBuildFile; fileRef = 03FE3F7B2C87AC9900D25810 /* Event+InlineMetadata.swift */; };
		03FE3F8C2C87BC9500D25810 /* text_note_multiple_media.json in Resources */ = {isa = PBXBuildFile; fileRef = 03FE3F8A2C87BC9500D25810 /* text_note_multiple_media.json */; };
		042406F32C907A15008F2A21 /* NosToggle.swift in Sources */ = {isa = PBXBuildFile; fileRef = 042406F22C907A15008F2A21 /* NosToggle.swift */; };
		04368D2B2C99A2C400DEAA2E /* FlagOption.swift in Sources */ = {isa = PBXBuildFile; fileRef = 04368D2A2C99A2C400DEAA2E /* FlagOption.swift */; };
		2D06BB9D2AE249D70085F509 /* ThreadRootView.swift in Sources */ = {isa = PBXBuildFile; fileRef = 2D06BB9C2AE249D70085F509 /* ThreadRootView.swift */; };
		2D4010A22AD87DF300F93AD4 /* KnownFollowersView.swift in Sources */ = {isa = PBXBuildFile; fileRef = 2D4010A12AD87DF300F93AD4 /* KnownFollowersView.swift */; };
		3A1C296F2B2A537C0020B753 /* Moderation.xcstrings in Resources */ = {isa = PBXBuildFile; fileRef = 3A1C296E2B2A537C0020B753 /* Moderation.xcstrings */; };
		3A67449C2B294712002B8DE0 /* Localizable.xcstrings in Resources */ = {isa = PBXBuildFile; fileRef = 3A67449B2B294712002B8DE0 /* Localizable.xcstrings */; };
		3AAB61B52B24CD0000717A07 /* Date+ElapsedTests.swift in Sources */ = {isa = PBXBuildFile; fileRef = 3AAB61B42B24CD0000717A07 /* Date+ElapsedTests.swift */; };
		3AD318602B296D0C00026B07 /* Reply.xcstrings in Resources */ = {isa = PBXBuildFile; fileRef = 3AD3185F2B296D0C00026B07 /* Reply.xcstrings */; };
		3AD318632B296D1E00026B07 /* ImagePicker.xcstrings in Resources */ = {isa = PBXBuildFile; fileRef = 3AD318622B296D1E00026B07 /* ImagePicker.xcstrings */; };
		3AEABEF82B2BF846001BC933 /* Reply.xcstrings in Resources */ = {isa = PBXBuildFile; fileRef = 3AD3185F2B296D0C00026B07 /* Reply.xcstrings */; };
		3AEABEFD2B2BF84C001BC933 /* Localizable.xcstrings in Resources */ = {isa = PBXBuildFile; fileRef = 3A67449B2B294712002B8DE0 /* Localizable.xcstrings */; };
		3AEABEFE2B2BF850001BC933 /* ImagePicker.xcstrings in Resources */ = {isa = PBXBuildFile; fileRef = 3AD318622B296D1E00026B07 /* ImagePicker.xcstrings */; };
		3AEABEFF2B2BF858001BC933 /* Moderation.xcstrings in Resources */ = {isa = PBXBuildFile; fileRef = 3A1C296E2B2A537C0020B753 /* Moderation.xcstrings */; };
		3F170C78299D816200BC8F8B /* AppController.swift in Sources */ = {isa = PBXBuildFile; fileRef = 3F170C77299D816200BC8F8B /* AppController.swift */; };
		3F30020529C1FDD9003D4F8B /* OnboardingStartView.swift in Sources */ = {isa = PBXBuildFile; fileRef = 3F30020429C1FDD9003D4F8B /* OnboardingStartView.swift */; };
		3F30020729C237AB003D4F8B /* OnboardingAgeVerificationView.swift in Sources */ = {isa = PBXBuildFile; fileRef = 3F30020629C237AB003D4F8B /* OnboardingAgeVerificationView.swift */; };
		3F30020929C23895003D4F8B /* OnboardingNotOldEnoughView.swift in Sources */ = {isa = PBXBuildFile; fileRef = 3F30020829C23895003D4F8B /* OnboardingNotOldEnoughView.swift */; };
		3F30020B29C361C8003D4F8B /* OnboardingTermsOfServiceView.swift in Sources */ = {isa = PBXBuildFile; fileRef = 3F30020A29C361C8003D4F8B /* OnboardingTermsOfServiceView.swift */; };
		3F30020D29C382EB003D4F8B /* OnboardingLoginView.swift in Sources */ = {isa = PBXBuildFile; fileRef = 3F30020C29C382EB003D4F8B /* OnboardingLoginView.swift */; };
		3F43C47629A9625700E896A0 /* AuthorReference+CoreDataClass.swift in Sources */ = {isa = PBXBuildFile; fileRef = 3F43C47529A9625700E896A0 /* AuthorReference+CoreDataClass.swift */; };
		3F60F42929B27D3E000D62C4 /* ThreadView.swift in Sources */ = {isa = PBXBuildFile; fileRef = 3F60F42829B27D3E000D62C4 /* ThreadView.swift */; };
		3FB5E651299D28A200386527 /* OnboardingView.swift in Sources */ = {isa = PBXBuildFile; fileRef = 3FB5E650299D28A200386527 /* OnboardingView.swift */; };
		3FFB1D89299FF37C002A755D /* AvatarView.swift in Sources */ = {isa = PBXBuildFile; fileRef = 3FFB1D88299FF37C002A755D /* AvatarView.swift */; };
		3FFB1D9329A6BBCE002A755D /* EventReference+CoreDataClass.swift in Sources */ = {isa = PBXBuildFile; fileRef = 3FFB1D9229A6BBCE002A755D /* EventReference+CoreDataClass.swift */; };
		3FFB1D9429A6BBCE002A755D /* EventReference+CoreDataClass.swift in Sources */ = {isa = PBXBuildFile; fileRef = 3FFB1D9229A6BBCE002A755D /* EventReference+CoreDataClass.swift */; };
		3FFB1D9629A6BBEC002A755D /* Collection+SafeSubscript.swift in Sources */ = {isa = PBXBuildFile; fileRef = 3FFB1D9529A6BBEC002A755D /* Collection+SafeSubscript.swift */; };
		3FFB1D9729A6BBEC002A755D /* Collection+SafeSubscript.swift in Sources */ = {isa = PBXBuildFile; fileRef = 3FFB1D9529A6BBEC002A755D /* Collection+SafeSubscript.swift */; };
		3FFB1D9C29A7DF9D002A755D /* StackedAvatarsView.swift in Sources */ = {isa = PBXBuildFile; fileRef = 3FFB1D9B29A7DF9D002A755D /* StackedAvatarsView.swift */; };
		3FFF3BD029A9645F00DD0B72 /* AuthorReference+CoreDataClass.swift in Sources */ = {isa = PBXBuildFile; fileRef = 3F43C47529A9625700E896A0 /* AuthorReference+CoreDataClass.swift */; };
		50089A012C9712EF00834588 /* JSONEvent+Kinds.swift in Sources */ = {isa = PBXBuildFile; fileRef = 50089A002C9712EF00834588 /* JSONEvent+Kinds.swift */; };
		50089A022C9712EF00834588 /* JSONEvent+Kinds.swift in Sources */ = {isa = PBXBuildFile; fileRef = 50089A002C9712EF00834588 /* JSONEvent+Kinds.swift */; };
		50089A0C2C97182200834588 /* CurrentUser+PublishEvents.swift in Sources */ = {isa = PBXBuildFile; fileRef = 50089A0B2C97182200834588 /* CurrentUser+PublishEvents.swift */; };
		50089A0D2C97182200834588 /* CurrentUser+PublishEvents.swift in Sources */ = {isa = PBXBuildFile; fileRef = 50089A0B2C97182200834588 /* CurrentUser+PublishEvents.swift */; };
		500899F32C95C1F900834588 /* PushNotificationRegistrar.swift in Sources */ = {isa = PBXBuildFile; fileRef = 502B6C3C2C9462A400446316 /* PushNotificationRegistrar.swift */; };
		502B6C3D2C9462A400446316 /* PushNotificationRegistrar.swift in Sources */ = {isa = PBXBuildFile; fileRef = 502B6C3C2C9462A400446316 /* PushNotificationRegistrar.swift */; };
		50089A172C98678600834588 /* View+ListRowGradientBackground.swift in Sources */ = {isa = PBXBuildFile; fileRef = 50089A162C98678600834588 /* View+ListRowGradientBackground.swift */; };
		5044546E2C90726A00251A7E /* Event+Fetching.swift in Sources */ = {isa = PBXBuildFile; fileRef = 5044546D2C90726A00251A7E /* Event+Fetching.swift */; };
		504454702C90728500251A7E /* Event+Hydration.swift in Sources */ = {isa = PBXBuildFile; fileRef = 5044546F2C90728500251A7E /* Event+Hydration.swift */; };
		504454712C90728E00251A7E /* Event+Fetching.swift in Sources */ = {isa = PBXBuildFile; fileRef = 5044546D2C90726A00251A7E /* Event+Fetching.swift */; };
		504454722C90729100251A7E /* Event+Hydration.swift in Sources */ = {isa = PBXBuildFile; fileRef = 5044546F2C90728500251A7E /* Event+Hydration.swift */; };
		5045540D2C81E10C0044ECAE /* EditableAvatarView.swift in Sources */ = {isa = PBXBuildFile; fileRef = 5045540C2C81E10C0044ECAE /* EditableAvatarView.swift */; };
		508133CB2C79F78500DFBF75 /* AttributedString+Quotation.swift in Sources */ = {isa = PBXBuildFile; fileRef = 508133CA2C79F78500DFBF75 /* AttributedString+Quotation.swift */; };
		508133DB2C7A003600DFBF75 /* AttributedString+QuotationsTests.swift in Sources */ = {isa = PBXBuildFile; fileRef = 508133DA2C7A003600DFBF75 /* AttributedString+QuotationsTests.swift */; };
		508133DC2C7A007700DFBF75 /* AttributedString+Quotation.swift in Sources */ = {isa = PBXBuildFile; fileRef = 508133CA2C79F78500DFBF75 /* AttributedString+Quotation.swift */; };
		509532DF2C62360500E0BACA /* NotificationViewModelTests.swift in Sources */ = {isa = PBXBuildFile; fileRef = 509532DE2C62360500E0BACA /* NotificationViewModelTests.swift */; };
		509533002C62535400E0BACA /* zap_request.json in Resources */ = {isa = PBXBuildFile; fileRef = 509532FF2C62535400E0BACA /* zap_request.json */; };
		5095330B2C625B5D00E0BACA /* zap_request_one_sat.json in Resources */ = {isa = PBXBuildFile; fileRef = 509533092C625B5D00E0BACA /* zap_request_one_sat.json */; };
		5095330C2C625B5D00E0BACA /* zap_request_no_amount.json in Resources */ = {isa = PBXBuildFile; fileRef = 5095330A2C625B5D00E0BACA /* zap_request_no_amount.json */; };
		50DE6B1B2C6B88FE0065665D /* View+StyledBorder.swift in Sources */ = {isa = PBXBuildFile; fileRef = 50DE6B1A2C6B88FE0065665D /* View+StyledBorder.swift */; };
		50E2EB722C86175900D4B360 /* NSRegularExpression+Replacement.swift in Sources */ = {isa = PBXBuildFile; fileRef = 50E2EB712C86175900D4B360 /* NSRegularExpression+Replacement.swift */; };
		50E2EB7B2C8617C800D4B360 /* NSRegularExpression+Replacement.swift in Sources */ = {isa = PBXBuildFile; fileRef = 50E2EB712C86175900D4B360 /* NSRegularExpression+Replacement.swift */; };
		50F695072C6392C4000E4C74 /* zap_receipt.json in Resources */ = {isa = PBXBuildFile; fileRef = 50F695062C6392C4000E4C74 /* zap_receipt.json */; };
		5B098DBC2BDAF6CB00500A1B /* NoteParserTests+NIP08.swift in Sources */ = {isa = PBXBuildFile; fileRef = 5B098DBB2BDAF6CB00500A1B /* NoteParserTests+NIP08.swift */; };
		5B098DC62BDAF73500500A1B /* AttributedString+Links.swift in Sources */ = {isa = PBXBuildFile; fileRef = 5B098DC52BDAF73500500A1B /* AttributedString+Links.swift */; };
		5B098DC72BDAF77400500A1B /* AttributedString+Links.swift in Sources */ = {isa = PBXBuildFile; fileRef = 5B098DC52BDAF73500500A1B /* AttributedString+Links.swift */; };
		5B098DC92BDAF7CF00500A1B /* NoteParserTests+NIP27.swift in Sources */ = {isa = PBXBuildFile; fileRef = 5B098DC82BDAF7CF00500A1B /* NoteParserTests+NIP27.swift */; };
		5B0D99032A94090A0039F0C5 /* DoubleTapToPopModifier.swift in Sources */ = {isa = PBXBuildFile; fileRef = 5B0D99022A94090A0039F0C5 /* DoubleTapToPopModifier.swift */; };
		5B29B5842BEAA0D7008F6008 /* BioSheet.swift in Sources */ = {isa = PBXBuildFile; fileRef = 5B29B5832BEAA0D7008F6008 /* BioSheet.swift */; };
		5B29B58E2BEC392B008F6008 /* ActivityPubBadgeView.swift in Sources */ = {isa = PBXBuildFile; fileRef = 5B29B58D2BEC392B008F6008 /* ActivityPubBadgeView.swift */; };
		5B39E64429EDBF8100464830 /* NoteParser.swift in Sources */ = {isa = PBXBuildFile; fileRef = 5B6EB48D29EDBE0E006E750C /* NoteParser.swift */; };
		5B503F622A291A1A0098805A /* JSONRelayMetadata.swift in Sources */ = {isa = PBXBuildFile; fileRef = 5B503F612A291A1A0098805A /* JSONRelayMetadata.swift */; };
		5B6136382C2F408E00ADD9C3 /* RepliesLabel.swift in Sources */ = {isa = PBXBuildFile; fileRef = 5B6136372C2F408E00ADD9C3 /* RepliesLabel.swift */; };
		5B6136462C348A5100ADD9C3 /* RepliesDisplayType.swift in Sources */ = {isa = PBXBuildFile; fileRef = 5B6136452C348A5100ADD9C3 /* RepliesDisplayType.swift */; };
		5B6EB48E29EDBE0E006E750C /* NoteParser.swift in Sources */ = {isa = PBXBuildFile; fileRef = 5B6EB48D29EDBE0E006E750C /* NoteParser.swift */; };
		5B79F5B82B8E71CC002DA9BE /* NamesAPI.swift in Sources */ = {isa = PBXBuildFile; fileRef = 5BC0D9CB2B867B9D005D6980 /* NamesAPI.swift */; };
		5B79F5EB2B97B5E9002DA9BE /* ConfirmUsernameDeletionSheet.swift in Sources */ = {isa = PBXBuildFile; fileRef = 5B79F5EA2B97B5E9002DA9BE /* ConfirmUsernameDeletionSheet.swift */; };
		5B79F6092B98AC33002DA9BE /* ClaimYourUniqueIdentitySheet.swift in Sources */ = {isa = PBXBuildFile; fileRef = 5B79F6082B98AC33002DA9BE /* ClaimYourUniqueIdentitySheet.swift */; };
		5B79F60B2B98ACA0002DA9BE /* PickYourUsernameSheet.swift in Sources */ = {isa = PBXBuildFile; fileRef = 5B79F60A2B98ACA0002DA9BE /* PickYourUsernameSheet.swift */; };
		5B79F6112B98AD0A002DA9BE /* ExcellentChoiceSheet.swift in Sources */ = {isa = PBXBuildFile; fileRef = 5B79F6102B98AD0A002DA9BE /* ExcellentChoiceSheet.swift */; };
		5B79F6132B98B145002DA9BE /* WizardNavigationStack.swift in Sources */ = {isa = PBXBuildFile; fileRef = 5B79F6122B98B145002DA9BE /* WizardNavigationStack.swift */; };
		5B79F6192B98B24C002DA9BE /* DeleteUsernameWizard.swift in Sources */ = {isa = PBXBuildFile; fileRef = 5B79F6182B98B24C002DA9BE /* DeleteUsernameWizard.swift */; };
		5B79F6462BA11725002DA9BE /* WizardSheetVStack.swift in Sources */ = {isa = PBXBuildFile; fileRef = 5B79F6452BA11725002DA9BE /* WizardSheetVStack.swift */; };
		5B79F64C2BA119AE002DA9BE /* WizardSheetTitleText.swift in Sources */ = {isa = PBXBuildFile; fileRef = 5B79F64B2BA119AE002DA9BE /* WizardSheetTitleText.swift */; };
		5B79F6532BA11B08002DA9BE /* WizardSheetDescriptionText.swift in Sources */ = {isa = PBXBuildFile; fileRef = 5B79F6522BA11B08002DA9BE /* WizardSheetDescriptionText.swift */; };
		5B79F6552BA123D4002DA9BE /* WizardSheetBadgeText.swift in Sources */ = {isa = PBXBuildFile; fileRef = 5B79F6542BA123D4002DA9BE /* WizardSheetBadgeText.swift */; };
		5B7C93B02B6AD52400410ABE /* CreateUsernameWizard.swift in Sources */ = {isa = PBXBuildFile; fileRef = 5B7C93AF2B6AD52400410ABE /* CreateUsernameWizard.swift */; };
		5B834F672A83FB5C000C1432 /* ProfileKnownFollowersView.swift in Sources */ = {isa = PBXBuildFile; fileRef = 5B834F662A83FB5C000C1432 /* ProfileKnownFollowersView.swift */; };
		5B834F692A83FC7F000C1432 /* ProfileSocialStatsView.swift in Sources */ = {isa = PBXBuildFile; fileRef = 5B834F682A83FC7F000C1432 /* ProfileSocialStatsView.swift */; };
		5B88051A2A21027C00E21F06 /* SHA256Key.swift in Sources */ = {isa = PBXBuildFile; fileRef = 5B8805192A21027C00E21F06 /* SHA256Key.swift */; };
		5B88051D2A2104CC00E21F06 /* SHA256Key.swift in Sources */ = {isa = PBXBuildFile; fileRef = 5B8805192A21027C00E21F06 /* SHA256Key.swift */; };
		5B8C96AC29D52AD200B73AEC /* AuthorListView.swift in Sources */ = {isa = PBXBuildFile; fileRef = 5B8C96AB29D52AD200B73AEC /* AuthorListView.swift */; };
		5B8C96B029DB2E1100B73AEC /* SearchTextFieldObserver.swift in Sources */ = {isa = PBXBuildFile; fileRef = 5B8C96AF29DB2E1100B73AEC /* SearchTextFieldObserver.swift */; };
		5B8C96B229DB313300B73AEC /* AuthorCard.swift in Sources */ = {isa = PBXBuildFile; fileRef = 5B8C96B129DB313300B73AEC /* AuthorCard.swift */; };
		5B8C96B629DDD3B200B73AEC /* NoteUITextViewRepresentable.swift in Sources */ = {isa = PBXBuildFile; fileRef = 5B8C96B529DDD3B200B73AEC /* NoteUITextViewRepresentable.swift */; };
		5BBA5E912BADF98E00D57D76 /* AlreadyHaveANIP05View.swift in Sources */ = {isa = PBXBuildFile; fileRef = 5BBA5E902BADF98E00D57D76 /* AlreadyHaveANIP05View.swift */; };
		5BBA5E9C2BAE052F00D57D76 /* NiceWorkSheet.swift in Sources */ = {isa = PBXBuildFile; fileRef = 5BBA5E9B2BAE052F00D57D76 /* NiceWorkSheet.swift */; };
		5BC0D9CC2B867B9D005D6980 /* NamesAPI.swift in Sources */ = {isa = PBXBuildFile; fileRef = 5BC0D9CB2B867B9D005D6980 /* NamesAPI.swift */; };
		5BCA95D22C8A5F0D00A52D1A /* PreviewEventRepository.swift in Sources */ = {isa = PBXBuildFile; fileRef = 5BCA95D12C8A5F0D00A52D1A /* PreviewEventRepository.swift */; };
		5BD08BB22A38E96F00BB926C /* JSONRelayMetadata.swift in Sources */ = {isa = PBXBuildFile; fileRef = 5B503F612A291A1A0098805A /* JSONRelayMetadata.swift */; };
		5BD25E592C192BBC005CF884 /* NoteParserTests+Parse.swift in Sources */ = {isa = PBXBuildFile; fileRef = 5BD25E582C192BBC005CF884 /* NoteParserTests+Parse.swift */; };
		5BD813A32C8BA7CC00E65F4D /* PreviewEventRepository.swift in Sources */ = {isa = PBXBuildFile; fileRef = 5BCA95D12C8A5F0D00A52D1A /* PreviewEventRepository.swift */; };
		5BE281C72AE2CCD800880466 /* ReplyButton.swift in Sources */ = {isa = PBXBuildFile; fileRef = 5BE281C62AE2CCD800880466 /* ReplyButton.swift */; };
		5BE281CA2AE2CCEB00880466 /* HomeTab.swift in Sources */ = {isa = PBXBuildFile; fileRef = 5BE281C92AE2CCEB00880466 /* HomeTab.swift */; };
		5BFBB28B2BD9D79F002E909F /* URLParser.swift in Sources */ = {isa = PBXBuildFile; fileRef = 5BFBB28A2BD9D79F002E909F /* URLParser.swift */; };
		5BFBB2952BD9D7EB002E909F /* URLParserTests.swift in Sources */ = {isa = PBXBuildFile; fileRef = 5BFBB2942BD9D7EB002E909F /* URLParserTests.swift */; };
		5BFBB2962BD9D824002E909F /* URLParser.swift in Sources */ = {isa = PBXBuildFile; fileRef = 5BFBB28A2BD9D79F002E909F /* URLParser.swift */; };
		5BFF66B12A573F6400AA79DD /* RelayDetailView.swift in Sources */ = {isa = PBXBuildFile; fileRef = 5BFF66B02A573F6400AA79DD /* RelayDetailView.swift */; };
		5BFF66B42A58853D00AA79DD /* PublishedEventsView.swift in Sources */ = {isa = PBXBuildFile; fileRef = 5BFF66B32A58853D00AA79DD /* PublishedEventsView.swift */; };
		5BFF66B62A58A8A000AA79DD /* MutesView.swift in Sources */ = {isa = PBXBuildFile; fileRef = 5BFF66B52A58A8A000AA79DD /* MutesView.swift */; };
		659B27242BD9CB4500BEA6CC /* VerifiableEvent.swift in Sources */ = {isa = PBXBuildFile; fileRef = 659B27232BD9CB4500BEA6CC /* VerifiableEvent.swift */; };
		659B27312BD9D6FE00BEA6CC /* VerifiableEvent.swift in Sources */ = {isa = PBXBuildFile; fileRef = 659B27232BD9CB4500BEA6CC /* VerifiableEvent.swift */; };
		65BD8DB92BDAF28200802039 /* CircularFollowButton.swift in Sources */ = {isa = PBXBuildFile; fileRef = 65BD8DB82BDAF28200802039 /* CircularFollowButton.swift */; };
		65BD8DC22BDAF2C300802039 /* DiscoverTab.swift in Sources */ = {isa = PBXBuildFile; fileRef = 65BD8DBE2BDAF2C300802039 /* DiscoverTab.swift */; };
		65BD8DC32BDAF2C300802039 /* FeaturedAuthorCategory.swift in Sources */ = {isa = PBXBuildFile; fileRef = 65BD8DBF2BDAF2C300802039 /* FeaturedAuthorCategory.swift */; };
		65BD8DC42BDAF2C300802039 /* DiscoverContentsView.swift in Sources */ = {isa = PBXBuildFile; fileRef = 65BD8DC02BDAF2C300802039 /* DiscoverContentsView.swift */; };
		65D066992BD558690011C5CD /* DirectMessageWrapper.swift in Sources */ = {isa = PBXBuildFile; fileRef = 65D066982BD558690011C5CD /* DirectMessageWrapper.swift */; };
		65D066AA2BD55E160011C5CD /* DirectMessageWrapper.swift in Sources */ = {isa = PBXBuildFile; fileRef = 65D066982BD558690011C5CD /* DirectMessageWrapper.swift */; };
		9DB106002C650DDE00F98A30 /* Colors.xcassets in Resources */ = {isa = PBXBuildFile; fileRef = 9DF077732C63BEA200F6B14E /* Colors.xcassets */; };
		9DF077742C63BEA200F6B14E /* Colors.xcassets in Resources */ = {isa = PBXBuildFile; fileRef = 9DF077732C63BEA200F6B14E /* Colors.xcassets */; };
		A303AF8329A9153A005DC8FC /* FollowButton.swift in Sources */ = {isa = PBXBuildFile; fileRef = A303AF8229A9153A005DC8FC /* FollowButton.swift */; };
		A32B6C7129A672BC00653FF5 /* CurrentUser.swift in Sources */ = {isa = PBXBuildFile; fileRef = A34E439829A522F20057AFCB /* CurrentUser.swift */; };
		A32B6C7329A6BE9B00653FF5 /* FollowsView.swift in Sources */ = {isa = PBXBuildFile; fileRef = A32B6C7229A6BE9B00653FF5 /* FollowsView.swift */; };
		A32B6C7829A6C99200653FF5 /* CompactAuthorCard.swift in Sources */ = {isa = PBXBuildFile; fileRef = A32B6C7729A6C99200653FF5 /* CompactAuthorCard.swift */; };
		A336DD3C299FD78000A0CBA0 /* Filter.swift in Sources */ = {isa = PBXBuildFile; fileRef = A336DD3B299FD78000A0CBA0 /* Filter.swift */; };
		A34E439929A522F20057AFCB /* CurrentUser.swift in Sources */ = {isa = PBXBuildFile; fileRef = A34E439829A522F20057AFCB /* CurrentUser.swift */; };
		A351E1A229BA92240009B7F6 /* ProfileEditView.swift in Sources */ = {isa = PBXBuildFile; fileRef = A351E1A129BA92240009B7F6 /* ProfileEditView.swift */; };
		A3B943CF299AE00100A15A08 /* Keychain.swift in Sources */ = {isa = PBXBuildFile; fileRef = A3B943CE299AE00100A15A08 /* Keychain.swift */; };
		A3B943D5299D514800A15A08 /* Follow+CoreDataClass.swift in Sources */ = {isa = PBXBuildFile; fileRef = A3B943D4299D514800A15A08 /* Follow+CoreDataClass.swift */; };
		A3B943D7299D6DB700A15A08 /* Follow+CoreDataClass.swift in Sources */ = {isa = PBXBuildFile; fileRef = A3B943D4299D514800A15A08 /* Follow+CoreDataClass.swift */; };
		A3B943D8299D758F00A15A08 /* Keychain.swift in Sources */ = {isa = PBXBuildFile; fileRef = A3B943CE299AE00100A15A08 /* Keychain.swift */; };
		C9032C2E2BAE31ED001F4EC6 /* ProfileFeedType.swift in Sources */ = {isa = PBXBuildFile; fileRef = C9032C2D2BAE31ED001F4EC6 /* ProfileFeedType.swift */; };
		C90352BA2C1235CD000A5993 /* NosNavigationDestination.swift in Sources */ = {isa = PBXBuildFile; fileRef = C90352B92C1235CD000A5993 /* NosNavigationDestination.swift */; };
		C90352BB2C1235CD000A5993 /* NosNavigationDestination.swift in Sources */ = {isa = PBXBuildFile; fileRef = C90352B92C1235CD000A5993 /* NosNavigationDestination.swift */; };
		C905B0752A619367009B8A78 /* DequeModule in Frameworks */ = {isa = PBXBuildFile; productRef = C905B0742A619367009B8A78 /* DequeModule */; };
		C905B0772A619E99009B8A78 /* LinkPreview.swift in Sources */ = {isa = PBXBuildFile; fileRef = C905B0762A619E99009B8A78 /* LinkPreview.swift */; };
		C90862BE29E9804B00C35A71 /* NosPerformanceTests.swift in Sources */ = {isa = PBXBuildFile; fileRef = C90862BD29E9804B00C35A71 /* NosPerformanceTests.swift */; };
		C90B16B82AFED96300CB4B85 /* URLExtensionTests.swift in Sources */ = {isa = PBXBuildFile; fileRef = C90B16B72AFED96300CB4B85 /* URLExtensionTests.swift */; };
		C913DA0A2AEAF52B003BDD6D /* NoteWarningController.swift in Sources */ = {isa = PBXBuildFile; fileRef = C913DA092AEAF52B003BDD6D /* NoteWarningController.swift */; };
		C913DA0C2AEB2EBF003BDD6D /* FetchRequestPublisher.swift in Sources */ = {isa = PBXBuildFile; fileRef = C913DA0B2AEB2EBF003BDD6D /* FetchRequestPublisher.swift */; };
		C913DA0E2AEB3265003BDD6D /* WarningView.swift in Sources */ = {isa = PBXBuildFile; fileRef = C913DA0D2AEB3265003BDD6D /* WarningView.swift */; };
		C91400252B2A3ABF009B13B4 /* SQLiteStoreTestCase.swift in Sources */ = {isa = PBXBuildFile; fileRef = C91400232B2A3894009B13B4 /* SQLiteStoreTestCase.swift */; };
		C91565C12B2368FA0068EECA /* ViewInspector in Frameworks */ = {isa = PBXBuildFile; productRef = C91565C02B2368FA0068EECA /* ViewInspector */; };
		C9246C1C2C8A42A0005495CE /* RelaySubscriptionManagerTests.swift in Sources */ = {isa = PBXBuildFile; fileRef = C9246C1B2C8A42A0005495CE /* RelaySubscriptionManagerTests.swift */; };
		C92DF80529C25DE900400561 /* URL+Extensions.swift in Sources */ = {isa = PBXBuildFile; fileRef = C92DF80429C25DE900400561 /* URL+Extensions.swift */; };
		C92DF80629C25DE900400561 /* URL+Extensions.swift in Sources */ = {isa = PBXBuildFile; fileRef = C92DF80429C25DE900400561 /* URL+Extensions.swift */; };
		C92DF80829C25FA900400561 /* SquareImage.swift in Sources */ = {isa = PBXBuildFile; fileRef = C92DF80729C25FA900400561 /* SquareImage.swift */; };
		C92E7F672C4EFF3D00B80638 /* WebSocketErrorEvent.swift in Sources */ = {isa = PBXBuildFile; fileRef = C92E7F662C4EFF3D00B80638 /* WebSocketErrorEvent.swift */; };
		C92E7F682C4EFF3D00B80638 /* WebSocketErrorEvent.swift in Sources */ = {isa = PBXBuildFile; fileRef = C92E7F662C4EFF3D00B80638 /* WebSocketErrorEvent.swift */; };
		C92E7F6A2C4EFF7200B80638 /* WebSocketConnection.swift in Sources */ = {isa = PBXBuildFile; fileRef = C92E7F692C4EFF7200B80638 /* WebSocketConnection.swift */; };
		C92E7F6B2C4EFF7200B80638 /* WebSocketConnection.swift in Sources */ = {isa = PBXBuildFile; fileRef = C92E7F692C4EFF7200B80638 /* WebSocketConnection.swift */; };
		C92E7F6D2C4EFF9B00B80638 /* WebSocketState.swift in Sources */ = {isa = PBXBuildFile; fileRef = C92E7F6C2C4EFF9B00B80638 /* WebSocketState.swift */; };
		C92E7F6E2C4EFF9B00B80638 /* WebSocketState.swift in Sources */ = {isa = PBXBuildFile; fileRef = C92E7F6C2C4EFF9B00B80638 /* WebSocketState.swift */; };
		C92F01522AC4D6AB00972489 /* NosFormSection.swift in Sources */ = {isa = PBXBuildFile; fileRef = C92F01512AC4D6AB00972489 /* NosFormSection.swift */; };
		C92F01552AC4D6CF00972489 /* BeveledSeparator.swift in Sources */ = {isa = PBXBuildFile; fileRef = C92F01542AC4D6CF00972489 /* BeveledSeparator.swift */; };
		C92F01582AC4D6F700972489 /* NosTextField.swift in Sources */ = {isa = PBXBuildFile; fileRef = C92F01572AC4D6F700972489 /* NosTextField.swift */; };
		C92F015B2AC4D74E00972489 /* NosTextEditor.swift in Sources */ = {isa = PBXBuildFile; fileRef = C92F015A2AC4D74E00972489 /* NosTextEditor.swift */; };
		C92F015E2AC4D99400972489 /* NosForm.swift in Sources */ = {isa = PBXBuildFile; fileRef = C92F015D2AC4D99400972489 /* NosForm.swift */; };
		C930055F2A6AF8320098CA9E /* LoadingContent.swift in Sources */ = {isa = PBXBuildFile; fileRef = C930055E2A6AF8320098CA9E /* LoadingContent.swift */; };
		C93005602A6AF8320098CA9E /* LoadingContent.swift in Sources */ = {isa = PBXBuildFile; fileRef = C930055E2A6AF8320098CA9E /* LoadingContent.swift */; };
		C930E0572BA49DAD002B5776 /* GridPattern.swift in Sources */ = {isa = PBXBuildFile; fileRef = C930E0562BA49DAD002B5776 /* GridPattern.swift */; };
		C936B4592A4C7B7C00DF1EB9 /* Nos.xcdatamodeld in Sources */ = {isa = PBXBuildFile; fileRef = C936B4572A4C7B7C00DF1EB9 /* Nos.xcdatamodeld */; };
		C936B45A2A4C7B7C00DF1EB9 /* Nos.xcdatamodeld in Sources */ = {isa = PBXBuildFile; fileRef = C936B4572A4C7B7C00DF1EB9 /* Nos.xcdatamodeld */; };
		C936B45C2A4C7D6B00DF1EB9 /* UNSWizard.swift in Sources */ = {isa = PBXBuildFile; fileRef = C936B45B2A4C7D6B00DF1EB9 /* UNSWizard.swift */; };
		C936B45F2A4CAF2B00DF1EB9 /* AppDelegate.swift in Sources */ = {isa = PBXBuildFile; fileRef = DC4AB2F52A4475B800D1478A /* AppDelegate.swift */; };
		C936B4622A4CB01C00DF1EB9 /* PushNotificationService.swift in Sources */ = {isa = PBXBuildFile; fileRef = C936B4612A4CB01C00DF1EB9 /* PushNotificationService.swift */; };
		C936B4632A4CB01C00DF1EB9 /* PushNotificationService.swift in Sources */ = {isa = PBXBuildFile; fileRef = C936B4612A4CB01C00DF1EB9 /* PushNotificationService.swift */; };
		C93CA0C329AE3A1E00921183 /* JSONEvent.swift in Sources */ = {isa = PBXBuildFile; fileRef = C93CA0C229AE3A1E00921183 /* JSONEvent.swift */; };
		C93CA0C429AE3A1E00921183 /* JSONEvent.swift in Sources */ = {isa = PBXBuildFile; fileRef = C93CA0C229AE3A1E00921183 /* JSONEvent.swift */; };
		C93EC2F129C337EB0012EE2A /* RelayPicker.swift in Sources */ = {isa = PBXBuildFile; fileRef = C93EC2F029C337EB0012EE2A /* RelayPicker.swift */; };
		C93EC2F429C34C860012EE2A /* NSPredicate+Bool.swift in Sources */ = {isa = PBXBuildFile; fileRef = C93EC2F329C34C860012EE2A /* NSPredicate+Bool.swift */; };
		C93EC2F529C34C860012EE2A /* NSPredicate+Bool.swift in Sources */ = {isa = PBXBuildFile; fileRef = C93EC2F329C34C860012EE2A /* NSPredicate+Bool.swift */; };
		C93EC2F729C351470012EE2A /* Optional+Unwrap.swift in Sources */ = {isa = PBXBuildFile; fileRef = C93EC2F629C351470012EE2A /* Optional+Unwrap.swift */; };
		C93EC2F829C351470012EE2A /* Optional+Unwrap.swift in Sources */ = {isa = PBXBuildFile; fileRef = C93EC2F629C351470012EE2A /* Optional+Unwrap.swift */; };
		C93EC2FD29C3785C0012EE2A /* View+RoundedCorner.swift in Sources */ = {isa = PBXBuildFile; fileRef = C93EC2FC29C3785C0012EE2A /* View+RoundedCorner.swift */; };
		C93F045E2B9B7A7000AD5872 /* ReplyPreview.swift in Sources */ = {isa = PBXBuildFile; fileRef = C93F045D2B9B7A7000AD5872 /* ReplyPreview.swift */; };
		C93F488D2AC5C30C00900CEC /* NosFormField.swift in Sources */ = {isa = PBXBuildFile; fileRef = C93F488C2AC5C30C00900CEC /* NosFormField.swift */; };
		C93F48902AC5C9C400900CEC /* UNSWizardPhoneView.swift in Sources */ = {isa = PBXBuildFile; fileRef = C93F488F2AC5C9C400900CEC /* UNSWizardPhoneView.swift */; };
		C93F48932AC5C9CE00900CEC /* UNSWizardIntroView.swift in Sources */ = {isa = PBXBuildFile; fileRef = C93F48922AC5C9CE00900CEC /* UNSWizardIntroView.swift */; };
		C942566929B66A2800C4202C /* Date+Elapsed.swift in Sources */ = {isa = PBXBuildFile; fileRef = C942566829B66A2800C4202C /* Date+Elapsed.swift */; };
		C942566A29B66A2800C4202C /* Date+Elapsed.swift in Sources */ = {isa = PBXBuildFile; fileRef = C942566829B66A2800C4202C /* Date+Elapsed.swift */; };
		C944024D2C5BE6A600834568 /* Assets.xcassets in Resources */ = {isa = PBXBuildFile; fileRef = C9DEBFDA298941020078B43A /* Assets.xcassets */; };
		C94437E629B0DB83004D8C86 /* NotificationsView.swift in Sources */ = {isa = PBXBuildFile; fileRef = C94437E529B0DB83004D8C86 /* NotificationsView.swift */; };
		C94A5E182A72C84200B6EC5D /* ReportCategory.swift in Sources */ = {isa = PBXBuildFile; fileRef = C94A5E172A72C84200B6EC5D /* ReportCategory.swift */; };
		C94A5E192A72C84200B6EC5D /* ReportCategory.swift in Sources */ = {isa = PBXBuildFile; fileRef = C94A5E172A72C84200B6EC5D /* ReportCategory.swift */; };
		C94B2D182B17F5EC002104B6 /* sample_repost.json in Resources */ = {isa = PBXBuildFile; fileRef = C94B2D172B17F5EC002104B6 /* sample_repost.json */; };
		C94C4CF32AD993CA00F801CA /* UNSErrorView.swift in Sources */ = {isa = PBXBuildFile; fileRef = C94C4CF22AD993CA00F801CA /* UNSErrorView.swift */; };
		C94D14812A12B3F70014C906 /* SearchBar.swift in Sources */ = {isa = PBXBuildFile; fileRef = C94D14802A12B3F70014C906 /* SearchBar.swift */; };
		C94D6D5C2AC5D14400F0F11E /* UNSWizardTextField.swift in Sources */ = {isa = PBXBuildFile; fileRef = C94D6D5B2AC5D14400F0F11E /* UNSWizardTextField.swift */; };
		C94D855C2991479900749478 /* NoteComposer.swift in Sources */ = {isa = PBXBuildFile; fileRef = C94D855B2991479900749478 /* NoteComposer.swift */; };
		C94D855F29914D2300749478 /* SwiftUINavigation in Frameworks */ = {isa = PBXBuildFile; productRef = C94D855E29914D2300749478 /* SwiftUINavigation */; };
		C94FE9F729DB259300019CD3 /* Text+Gradient.swift in Sources */ = {isa = PBXBuildFile; fileRef = C9A0DAE629C69FA000466635 /* Text+Gradient.swift */; };
		C959DB762BD01DF4008F3627 /* GiftWrapper.swift in Sources */ = {isa = PBXBuildFile; fileRef = C959DB752BD01DF4008F3627 /* GiftWrapper.swift */; };
		C959DB772BD01DF4008F3627 /* GiftWrapper.swift in Sources */ = {isa = PBXBuildFile; fileRef = C959DB752BD01DF4008F3627 /* GiftWrapper.swift */; };
		C959DB812BD02460008F3627 /* NostrSDK in Frameworks */ = {isa = PBXBuildFile; productRef = C959DB802BD02460008F3627 /* NostrSDK */; };
		C95D68A1299E6D3E00429F86 /* BioView.swift in Sources */ = {isa = PBXBuildFile; fileRef = C95D68A0299E6D3E00429F86 /* BioView.swift */; };
		C95D68A5299E6E1E00429F86 /* PlaceholderModifier.swift in Sources */ = {isa = PBXBuildFile; fileRef = C95D68A4299E6E1E00429F86 /* PlaceholderModifier.swift */; };
		C95D68A6299E6F9E00429F86 /* ProfileHeader.swift in Sources */ = {isa = PBXBuildFile; fileRef = C95D689E299E6B4100429F86 /* ProfileHeader.swift */; };
		C95D68A7299E6FF000429F86 /* KeyFixture.swift in Sources */ = {isa = PBXBuildFile; fileRef = C9ADB134299288230075E7F8 /* KeyFixture.swift */; };
		C95D68A9299E709900429F86 /* LinearGradient+Planetary.swift in Sources */ = {isa = PBXBuildFile; fileRef = C95D68A8299E709800429F86 /* LinearGradient+Planetary.swift */; };
		C95D68AB299E710F00429F86 /* Color+Hex.swift in Sources */ = {isa = PBXBuildFile; fileRef = C95D68AA299E710F00429F86 /* Color+Hex.swift */; };
		C95D68AD299E721700429F86 /* ProfileView.swift in Sources */ = {isa = PBXBuildFile; fileRef = C95D68AC299E721700429F86 /* ProfileView.swift */; };
		C95D68B2299ECE0700429F86 /* CHANGELOG.md in Resources */ = {isa = PBXBuildFile; fileRef = C95D68AF299ECE0700429F86 /* CHANGELOG.md */; };
		C95D68B3299ECE0700429F86 /* README.md in Resources */ = {isa = PBXBuildFile; fileRef = C95D68B0299ECE0700429F86 /* README.md */; };
		C95D68B4299ECE0700429F86 /* CONTRIBUTING.md in Resources */ = {isa = PBXBuildFile; fileRef = C95D68B1299ECE0700429F86 /* CONTRIBUTING.md */; };
		C960C57129F3236200929990 /* LikeButton.swift in Sources */ = {isa = PBXBuildFile; fileRef = C960C57029F3236200929990 /* LikeButton.swift */; };
		C960C57429F3251E00929990 /* RepostButton.swift in Sources */ = {isa = PBXBuildFile; fileRef = C960C57329F3251E00929990 /* RepostButton.swift */; };
		C9646E9A29B79E04007239A4 /* Logger in Frameworks */ = {isa = PBXBuildFile; productRef = C9646E9929B79E04007239A4 /* Logger */; };
		C9646E9C29B79E4D007239A4 /* Logger in Frameworks */ = {isa = PBXBuildFile; productRef = C9646E9B29B79E4D007239A4 /* Logger */; };
		C9646EA129B7A22C007239A4 /* Analytics.swift in Sources */ = {isa = PBXBuildFile; fileRef = C9646EA029B7A22C007239A4 /* Analytics.swift */; };
		C9646EA429B7A24A007239A4 /* PostHog in Frameworks */ = {isa = PBXBuildFile; productRef = C9646EA329B7A24A007239A4 /* PostHog */; };
		C9646EA729B7A3DD007239A4 /* Dependencies in Frameworks */ = {isa = PBXBuildFile; productRef = C9646EA629B7A3DD007239A4 /* Dependencies */; };
		C9646EA929B7A4F2007239A4 /* PostHog in Frameworks */ = {isa = PBXBuildFile; productRef = C9646EA829B7A4F2007239A4 /* PostHog */; };
		C9646EAA29B7A506007239A4 /* Analytics.swift in Sources */ = {isa = PBXBuildFile; fileRef = C9646EA029B7A22C007239A4 /* Analytics.swift */; };
		C9646EAC29B7A520007239A4 /* Dependencies in Frameworks */ = {isa = PBXBuildFile; productRef = C9646EAB29B7A520007239A4 /* Dependencies */; };
		C9671D73298DB94C00EE7E12 /* Data+Encoding.swift in Sources */ = {isa = PBXBuildFile; fileRef = C9671D72298DB94C00EE7E12 /* Data+Encoding.swift */; };
		C9680AD42ACDF57D006C8C93 /* UNSWizardNeedsPaymentView.swift in Sources */ = {isa = PBXBuildFile; fileRef = C9680AD32ACDF57D006C8C93 /* UNSWizardNeedsPaymentView.swift */; };
		C96CB98C2A6040C500498C4E /* DequeModule in Frameworks */ = {isa = PBXBuildFile; productRef = C96CB98B2A6040C500498C4E /* DequeModule */; };
		C96D391B2B61AFD500D3D0A1 /* RawNostrIDTests.swift in Sources */ = {isa = PBXBuildFile; fileRef = C96D391A2B61AFD500D3D0A1 /* RawNostrIDTests.swift */; };
		C96D39272B61B6D200D3D0A1 /* RawNostrID.swift in Sources */ = {isa = PBXBuildFile; fileRef = C96D39262B61B6D200D3D0A1 /* RawNostrID.swift */; };
		C96D39282B61B6D200D3D0A1 /* RawNostrID.swift in Sources */ = {isa = PBXBuildFile; fileRef = C96D39262B61B6D200D3D0A1 /* RawNostrID.swift */; };
		C973364F2A7968220012D8B8 /* SetUpUNSBanner.swift in Sources */ = {isa = PBXBuildFile; fileRef = C973364E2A7968220012D8B8 /* SetUpUNSBanner.swift */; };
		C9736E5E2C13B718005BCE70 /* EventFixture.swift in Sources */ = {isa = PBXBuildFile; fileRef = C9736E5D2C13B718005BCE70 /* EventFixture.swift */; };
		C973AB5B2A323167002AED16 /* Follow+CoreDataProperties.swift in Sources */ = {isa = PBXBuildFile; fileRef = C973AB552A323167002AED16 /* Follow+CoreDataProperties.swift */; };
		C973AB5C2A323167002AED16 /* Follow+CoreDataProperties.swift in Sources */ = {isa = PBXBuildFile; fileRef = C973AB552A323167002AED16 /* Follow+CoreDataProperties.swift */; };
		C973AB5D2A323167002AED16 /* Event+CoreDataProperties.swift in Sources */ = {isa = PBXBuildFile; fileRef = C973AB562A323167002AED16 /* Event+CoreDataProperties.swift */; };
		C973AB5E2A323167002AED16 /* Event+CoreDataProperties.swift in Sources */ = {isa = PBXBuildFile; fileRef = C973AB562A323167002AED16 /* Event+CoreDataProperties.swift */; };
		C973AB5F2A323167002AED16 /* AuthorReference+CoreDataProperties.swift in Sources */ = {isa = PBXBuildFile; fileRef = C973AB572A323167002AED16 /* AuthorReference+CoreDataProperties.swift */; };
		C973AB602A323167002AED16 /* AuthorReference+CoreDataProperties.swift in Sources */ = {isa = PBXBuildFile; fileRef = C973AB572A323167002AED16 /* AuthorReference+CoreDataProperties.swift */; };
		C973AB612A323167002AED16 /* Author+CoreDataProperties.swift in Sources */ = {isa = PBXBuildFile; fileRef = C973AB582A323167002AED16 /* Author+CoreDataProperties.swift */; };
		C973AB622A323167002AED16 /* Author+CoreDataProperties.swift in Sources */ = {isa = PBXBuildFile; fileRef = C973AB582A323167002AED16 /* Author+CoreDataProperties.swift */; };
		C973AB632A323167002AED16 /* Relay+CoreDataProperties.swift in Sources */ = {isa = PBXBuildFile; fileRef = C973AB592A323167002AED16 /* Relay+CoreDataProperties.swift */; };
		C973AB642A323167002AED16 /* Relay+CoreDataProperties.swift in Sources */ = {isa = PBXBuildFile; fileRef = C973AB592A323167002AED16 /* Relay+CoreDataProperties.swift */; };
		C973AB652A323167002AED16 /* EventReference+CoreDataProperties.swift in Sources */ = {isa = PBXBuildFile; fileRef = C973AB5A2A323167002AED16 /* EventReference+CoreDataProperties.swift */; };
		C973AB662A323167002AED16 /* EventReference+CoreDataProperties.swift in Sources */ = {isa = PBXBuildFile; fileRef = C973AB5A2A323167002AED16 /* EventReference+CoreDataProperties.swift */; };
		C974652E2A3B86600031226F /* NoteCardHeader.swift in Sources */ = {isa = PBXBuildFile; fileRef = C974652D2A3B86600031226F /* NoteCardHeader.swift */; };
		C97465312A3B89140031226F /* AuthorLabel.swift in Sources */ = {isa = PBXBuildFile; fileRef = C97465302A3B89140031226F /* AuthorLabel.swift */; };
		C97465342A3C95FE0031226F /* RelayPickerToolbarButton.swift in Sources */ = {isa = PBXBuildFile; fileRef = C97465332A3C95FE0031226F /* RelayPickerToolbarButton.swift */; };
		C97797B9298AA19A0046BD25 /* RelayService.swift in Sources */ = {isa = PBXBuildFile; fileRef = C97797B8298AA19A0046BD25 /* RelayService.swift */; };
		C97A1C8829E45B3C009D9E8D /* RawEventView.swift in Sources */ = {isa = PBXBuildFile; fileRef = C97A1C8729E45B3C009D9E8D /* RawEventView.swift */; };
		C97A1C8B29E45B4E009D9E8D /* RawEventController.swift in Sources */ = {isa = PBXBuildFile; fileRef = C97A1C8A29E45B4E009D9E8D /* RawEventController.swift */; };
		C97A1C8C29E45B4E009D9E8D /* RawEventController.swift in Sources */ = {isa = PBXBuildFile; fileRef = C97A1C8A29E45B4E009D9E8D /* RawEventController.swift */; };
		C97A1C8E29E58EC7009D9E8D /* NSManagedObjectContext+Nos.swift in Sources */ = {isa = PBXBuildFile; fileRef = C97A1C8D29E58EC7009D9E8D /* NSManagedObjectContext+Nos.swift */; };
		C97A1C8F29E58EC7009D9E8D /* NSManagedObjectContext+Nos.swift in Sources */ = {isa = PBXBuildFile; fileRef = C97A1C8D29E58EC7009D9E8D /* NSManagedObjectContext+Nos.swift */; };
		C97B288A2C10B07100DC1FC0 /* NosNavigationStack.swift in Sources */ = {isa = PBXBuildFile; fileRef = C97B28892C10B07100DC1FC0 /* NosNavigationStack.swift */; };
		C981E2DB2AC6088900FBF4F6 /* UNSVerifyCodeView.swift in Sources */ = {isa = PBXBuildFile; fileRef = C981E2DA2AC6088900FBF4F6 /* UNSVerifyCodeView.swift */; };
		C981E2DD2AC610D600FBF4F6 /* UNSStepImage.swift in Sources */ = {isa = PBXBuildFile; fileRef = C981E2DC2AC610D600FBF4F6 /* UNSStepImage.swift */; };
		C98298332ADD7F9A0096C5B5 /* DeepLinkService.swift in Sources */ = {isa = PBXBuildFile; fileRef = C98298322ADD7F9A0096C5B5 /* DeepLinkService.swift */; };
		C98298342ADD7F9A0096C5B5 /* DeepLinkService.swift in Sources */ = {isa = PBXBuildFile; fileRef = C98298322ADD7F9A0096C5B5 /* DeepLinkService.swift */; };
		C98651102B0BD49200597B68 /* PagedNoteListView.swift in Sources */ = {isa = PBXBuildFile; fileRef = C986510F2B0BD49200597B68 /* PagedNoteListView.swift */; };
		C987F81729BA4C6A00B44E7A /* BigActionButton.swift in Sources */ = {isa = PBXBuildFile; fileRef = C987F81629BA4C6900B44E7A /* BigActionButton.swift */; };
		C987F81A29BA4D0E00B44E7A /* ActionButton.swift in Sources */ = {isa = PBXBuildFile; fileRef = C987F81929BA4D0E00B44E7A /* ActionButton.swift */; };
		C987F81D29BA6D9A00B44E7A /* ProfileTab.swift in Sources */ = {isa = PBXBuildFile; fileRef = C987F81C29BA6D9A00B44E7A /* ProfileTab.swift */; };
		C987F83229BA951E00B44E7A /* ClarityCity-ExtraLight.otf in Resources */ = {isa = PBXBuildFile; fileRef = C987F82029BA951D00B44E7A /* ClarityCity-ExtraLight.otf */; };
		C987F83329BA951E00B44E7A /* ClarityCity-ExtraLight.otf in Resources */ = {isa = PBXBuildFile; fileRef = C987F82029BA951D00B44E7A /* ClarityCity-ExtraLight.otf */; };
		C987F83429BA951E00B44E7A /* ClarityCity-LightItalic.otf in Resources */ = {isa = PBXBuildFile; fileRef = C987F82129BA951D00B44E7A /* ClarityCity-LightItalic.otf */; };
		C987F83529BA951E00B44E7A /* ClarityCity-LightItalic.otf in Resources */ = {isa = PBXBuildFile; fileRef = C987F82129BA951D00B44E7A /* ClarityCity-LightItalic.otf */; };
		C987F83629BA951E00B44E7A /* ClarityCity-ExtraBold.otf in Resources */ = {isa = PBXBuildFile; fileRef = C987F82229BA951D00B44E7A /* ClarityCity-ExtraBold.otf */; };
		C987F83729BA951E00B44E7A /* ClarityCity-ExtraBold.otf in Resources */ = {isa = PBXBuildFile; fileRef = C987F82229BA951D00B44E7A /* ClarityCity-ExtraBold.otf */; };
		C987F83829BA951E00B44E7A /* ClarityCity-MediumItalic.otf in Resources */ = {isa = PBXBuildFile; fileRef = C987F82329BA951D00B44E7A /* ClarityCity-MediumItalic.otf */; };
		C987F83929BA951E00B44E7A /* ClarityCity-MediumItalic.otf in Resources */ = {isa = PBXBuildFile; fileRef = C987F82329BA951D00B44E7A /* ClarityCity-MediumItalic.otf */; };
		C987F83A29BA951E00B44E7A /* ClarityCity-BoldItalic.otf in Resources */ = {isa = PBXBuildFile; fileRef = C987F82429BA951D00B44E7A /* ClarityCity-BoldItalic.otf */; };
		C987F83B29BA951E00B44E7A /* ClarityCity-BoldItalic.otf in Resources */ = {isa = PBXBuildFile; fileRef = C987F82429BA951D00B44E7A /* ClarityCity-BoldItalic.otf */; };
		C987F83C29BA951E00B44E7A /* ClarityCity-Bold.otf in Resources */ = {isa = PBXBuildFile; fileRef = C987F82529BA951D00B44E7A /* ClarityCity-Bold.otf */; };
		C987F83D29BA951E00B44E7A /* ClarityCity-Bold.otf in Resources */ = {isa = PBXBuildFile; fileRef = C987F82529BA951D00B44E7A /* ClarityCity-Bold.otf */; };
		C987F83E29BA951E00B44E7A /* ClarityCity-SemiBold.otf in Resources */ = {isa = PBXBuildFile; fileRef = C987F82629BA951D00B44E7A /* ClarityCity-SemiBold.otf */; };
		C987F83F29BA951E00B44E7A /* ClarityCity-SemiBold.otf in Resources */ = {isa = PBXBuildFile; fileRef = C987F82629BA951D00B44E7A /* ClarityCity-SemiBold.otf */; };
		C987F84029BA951E00B44E7A /* ClarityCity-SemiBoldItalic.otf in Resources */ = {isa = PBXBuildFile; fileRef = C987F82729BA951D00B44E7A /* ClarityCity-SemiBoldItalic.otf */; };
		C987F84129BA951E00B44E7A /* ClarityCity-SemiBoldItalic.otf in Resources */ = {isa = PBXBuildFile; fileRef = C987F82729BA951D00B44E7A /* ClarityCity-SemiBoldItalic.otf */; };
		C987F84229BA951E00B44E7A /* ClarityCity-Black.otf in Resources */ = {isa = PBXBuildFile; fileRef = C987F82829BA951E00B44E7A /* ClarityCity-Black.otf */; };
		C987F84329BA951E00B44E7A /* ClarityCity-Black.otf in Resources */ = {isa = PBXBuildFile; fileRef = C987F82829BA951E00B44E7A /* ClarityCity-Black.otf */; };
		C987F84429BA951E00B44E7A /* ClarityCity-ExtraBoldItalic.otf in Resources */ = {isa = PBXBuildFile; fileRef = C987F82929BA951E00B44E7A /* ClarityCity-ExtraBoldItalic.otf */; };
		C987F84529BA951E00B44E7A /* ClarityCity-ExtraBoldItalic.otf in Resources */ = {isa = PBXBuildFile; fileRef = C987F82929BA951E00B44E7A /* ClarityCity-ExtraBoldItalic.otf */; };
		C987F84629BA951E00B44E7A /* ClarityCity-Light.otf in Resources */ = {isa = PBXBuildFile; fileRef = C987F82A29BA951E00B44E7A /* ClarityCity-Light.otf */; };
		C987F84729BA951E00B44E7A /* ClarityCity-Light.otf in Resources */ = {isa = PBXBuildFile; fileRef = C987F82A29BA951E00B44E7A /* ClarityCity-Light.otf */; };
		C987F84829BA951E00B44E7A /* ClarityCity-BlackItalic.otf in Resources */ = {isa = PBXBuildFile; fileRef = C987F82B29BA951E00B44E7A /* ClarityCity-BlackItalic.otf */; };
		C987F84929BA951E00B44E7A /* ClarityCity-BlackItalic.otf in Resources */ = {isa = PBXBuildFile; fileRef = C987F82B29BA951E00B44E7A /* ClarityCity-BlackItalic.otf */; };
		C987F84A29BA951E00B44E7A /* ClarityCity-Medium.otf in Resources */ = {isa = PBXBuildFile; fileRef = C987F82C29BA951E00B44E7A /* ClarityCity-Medium.otf */; };
		C987F84B29BA951E00B44E7A /* ClarityCity-Medium.otf in Resources */ = {isa = PBXBuildFile; fileRef = C987F82C29BA951E00B44E7A /* ClarityCity-Medium.otf */; };
		C987F84C29BA951E00B44E7A /* ClarityCity-ThinItalic.otf in Resources */ = {isa = PBXBuildFile; fileRef = C987F82D29BA951E00B44E7A /* ClarityCity-ThinItalic.otf */; };
		C987F84D29BA951E00B44E7A /* ClarityCity-ThinItalic.otf in Resources */ = {isa = PBXBuildFile; fileRef = C987F82D29BA951E00B44E7A /* ClarityCity-ThinItalic.otf */; };
		C987F84E29BA951E00B44E7A /* ClarityCity-RegularItalic.otf in Resources */ = {isa = PBXBuildFile; fileRef = C987F82E29BA951E00B44E7A /* ClarityCity-RegularItalic.otf */; };
		C987F84F29BA951E00B44E7A /* ClarityCity-RegularItalic.otf in Resources */ = {isa = PBXBuildFile; fileRef = C987F82E29BA951E00B44E7A /* ClarityCity-RegularItalic.otf */; };
		C987F85029BA951E00B44E7A /* ClarityCity-ExtraLightItalic.otf in Resources */ = {isa = PBXBuildFile; fileRef = C987F82F29BA951E00B44E7A /* ClarityCity-ExtraLightItalic.otf */; };
		C987F85129BA951E00B44E7A /* ClarityCity-ExtraLightItalic.otf in Resources */ = {isa = PBXBuildFile; fileRef = C987F82F29BA951E00B44E7A /* ClarityCity-ExtraLightItalic.otf */; };
		C987F85229BA951E00B44E7A /* ClarityCity-Regular.otf in Resources */ = {isa = PBXBuildFile; fileRef = C987F83029BA951E00B44E7A /* ClarityCity-Regular.otf */; };
		C987F85329BA951E00B44E7A /* ClarityCity-Regular.otf in Resources */ = {isa = PBXBuildFile; fileRef = C987F83029BA951E00B44E7A /* ClarityCity-Regular.otf */; };
		C987F85429BA951E00B44E7A /* ClarityCity-Thin.otf in Resources */ = {isa = PBXBuildFile; fileRef = C987F83129BA951E00B44E7A /* ClarityCity-Thin.otf */; };
		C987F85529BA951E00B44E7A /* ClarityCity-Thin.otf in Resources */ = {isa = PBXBuildFile; fileRef = C987F83129BA951E00B44E7A /* ClarityCity-Thin.otf */; };
		C987F85B29BA9ED800B44E7A /* Font+Clarity.swift in Sources */ = {isa = PBXBuildFile; fileRef = C987F85729BA981800B44E7A /* Font+Clarity.swift */; };
		C98A32272A05795E00E3FA13 /* Task+Timeout.swift in Sources */ = {isa = PBXBuildFile; fileRef = C98A32262A05795E00E3FA13 /* Task+Timeout.swift */; };
		C98A32282A05795E00E3FA13 /* Task+Timeout.swift in Sources */ = {isa = PBXBuildFile; fileRef = C98A32262A05795E00E3FA13 /* Task+Timeout.swift */; };
		C98B8B4029FBF83B009789C8 /* NotificationCard.swift in Sources */ = {isa = PBXBuildFile; fileRef = C98B8B3F29FBF83B009789C8 /* NotificationCard.swift */; };
		C98CA9042B14FA3D00929141 /* PagedRelaySubscription.swift in Sources */ = {isa = PBXBuildFile; fileRef = C98CA9032B14FA3D00929141 /* PagedRelaySubscription.swift */; };
		C98CA9072B14FBBF00929141 /* PagedNoteDataSource.swift in Sources */ = {isa = PBXBuildFile; fileRef = C98CA9062B14FBBF00929141 /* PagedNoteDataSource.swift */; };
		C98CA9082B14FD8600929141 /* PagedRelaySubscription.swift in Sources */ = {isa = PBXBuildFile; fileRef = C98CA9032B14FA3D00929141 /* PagedRelaySubscription.swift */; };
		C98DC9BB2A795CAD004E5F0F /* ActionBanner.swift in Sources */ = {isa = PBXBuildFile; fileRef = C98DC9BA2A795CAD004E5F0F /* ActionBanner.swift */; };
		C992B32A2B3613CC00704A9C /* SubscriptionCancellable.swift in Sources */ = {isa = PBXBuildFile; fileRef = C992B3292B3613CC00704A9C /* SubscriptionCancellable.swift */; };
		C992B32B2B3613CC00704A9C /* SubscriptionCancellable.swift in Sources */ = {isa = PBXBuildFile; fileRef = C992B3292B3613CC00704A9C /* SubscriptionCancellable.swift */; };
		C993148D2C5BD8FC00224BA6 /* NoteEditorController.swift in Sources */ = {isa = PBXBuildFile; fileRef = C993148C2C5BD8FC00224BA6 /* NoteEditorController.swift */; };
		C993148E2C5BD8FC00224BA6 /* NoteEditorController.swift in Sources */ = {isa = PBXBuildFile; fileRef = C993148C2C5BD8FC00224BA6 /* NoteEditorController.swift */; };
		C99314942C5BE13600224BA6 /* NoteEditorControllerTests.swift in Sources */ = {isa = PBXBuildFile; fileRef = C99314932C5BE13600224BA6 /* NoteEditorControllerTests.swift */; };
		C996933E2C11FF0F00A2C70D /* EventObservationView.swift in Sources */ = {isa = PBXBuildFile; fileRef = C996933D2C11FF0F00A2C70D /* EventObservationView.swift */; };
		C99693402C120CC900A2C70D /* AuthorObservationView.swift in Sources */ = {isa = PBXBuildFile; fileRef = C996933F2C120CC900A2C70D /* AuthorObservationView.swift */; };
		C99721CB2AEBED26004EBEAB /* String+Empty.swift in Sources */ = {isa = PBXBuildFile; fileRef = C99721CA2AEBED26004EBEAB /* String+Empty.swift */; };
		C99721CC2AEBED26004EBEAB /* String+Empty.swift in Sources */ = {isa = PBXBuildFile; fileRef = C99721CA2AEBED26004EBEAB /* String+Empty.swift */; };
		C99DBF7E2A9E81CF00F7068F /* SDWebImageSwiftUI in Frameworks */ = {isa = PBXBuildFile; productRef = C99DBF7D2A9E81CF00F7068F /* SDWebImageSwiftUI */; };
		C99DBF802A9E8BCF00F7068F /* SDWebImageSwiftUI in Frameworks */ = {isa = PBXBuildFile; productRef = C99DBF7F2A9E8BCF00F7068F /* SDWebImageSwiftUI */; };
		C99DBF822A9E8BDE00F7068F /* SDWebImageSwiftUI in Frameworks */ = {isa = PBXBuildFile; productRef = C99DBF812A9E8BDE00F7068F /* SDWebImageSwiftUI */; };
		C99E80CD2A0C2C6400187474 /* PreviewData.swift in Sources */ = {isa = PBXBuildFile; fileRef = C94BC09A2A0AC74A0098F6F1 /* PreviewData.swift */; };
		C9A0DADA29C685E500466635 /* SideMenuButton.swift in Sources */ = {isa = PBXBuildFile; fileRef = C9A0DAD929C685E500466635 /* SideMenuButton.swift */; };
		C9A0DADD29C689C900466635 /* NosNavigationBar.swift in Sources */ = {isa = PBXBuildFile; fileRef = C9A0DADC29C689C900466635 /* NosNavigationBar.swift */; };
		C9A0DAE029C697A100466635 /* AboutView.swift in Sources */ = {isa = PBXBuildFile; fileRef = C9A0DADF29C697A100466635 /* AboutView.swift */; };
		C9A0DAE429C69F0C00466635 /* HighlightedText.swift in Sources */ = {isa = PBXBuildFile; fileRef = C9A0DAE329C69F0C00466635 /* HighlightedText.swift */; };
		C9A0DAEA29C6A34200466635 /* ActivityView.swift in Sources */ = {isa = PBXBuildFile; fileRef = C9A0DAE929C6A34200466635 /* ActivityView.swift */; };
		C9A0DAED29C6A66C00466635 /* Launch Screen.storyboard in Resources */ = {isa = PBXBuildFile; fileRef = C9A0DAEC29C6A66C00466635 /* Launch Screen.storyboard */; };
		C9A0DAF829C92F4500466635 /* UNSAPI.swift in Sources */ = {isa = PBXBuildFile; fileRef = C9A0DAF729C92F4500466635 /* UNSAPI.swift */; };
		C9A0DAF929C92F4500466635 /* UNSAPI.swift in Sources */ = {isa = PBXBuildFile; fileRef = C9A0DAF729C92F4500466635 /* UNSAPI.swift */; };
		C9A25B3D29F174D200B39534 /* ReadabilityPadding.swift in Sources */ = {isa = PBXBuildFile; fileRef = C9A25B3C29F174D200B39534 /* ReadabilityPadding.swift */; };
		C9A6C7412AD837AD001F9500 /* UNSWizardController.swift in Sources */ = {isa = PBXBuildFile; fileRef = C9A6C7402AD837AD001F9500 /* UNSWizardController.swift */; };
		C9A6C7422AD837AD001F9500 /* UNSWizardController.swift in Sources */ = {isa = PBXBuildFile; fileRef = C9A6C7402AD837AD001F9500 /* UNSWizardController.swift */; };
		C9A6C7452AD83FB0001F9500 /* NotificationViewModel.swift in Sources */ = {isa = PBXBuildFile; fileRef = C9AC31AC2A55E0BD00A94E5A /* NotificationViewModel.swift */; };
		C9A6C7472AD84263001F9500 /* UNSNamePicker.swift in Sources */ = {isa = PBXBuildFile; fileRef = C9A6C7462AD84263001F9500 /* UNSNamePicker.swift */; };
		C9A6C7492AD86271001F9500 /* UNSNewNameView.swift in Sources */ = {isa = PBXBuildFile; fileRef = C9A6C7482AD86271001F9500 /* UNSNewNameView.swift */; };
		C9A6C74B2AD866A7001F9500 /* UNSSuccessView.swift in Sources */ = {isa = PBXBuildFile; fileRef = C9A6C74A2AD866A7001F9500 /* UNSSuccessView.swift */; };
		C9A6C74D2AD98E2A001F9500 /* UNSNameTakenView.swift in Sources */ = {isa = PBXBuildFile; fileRef = C9A6C74C2AD98E2A001F9500 /* UNSNameTakenView.swift */; };
		C9A8015E2BD0177D006E29B2 /* ReportPublisher.swift in Sources */ = {isa = PBXBuildFile; fileRef = C9A8015D2BD0177D006E29B2 /* ReportPublisher.swift */; };
		C9A8015F2BD0177D006E29B2 /* ReportPublisher.swift in Sources */ = {isa = PBXBuildFile; fileRef = C9A8015D2BD0177D006E29B2 /* ReportPublisher.swift */; };
		C9AC31AD2A55E0BD00A94E5A /* NotificationViewModel.swift in Sources */ = {isa = PBXBuildFile; fileRef = C9AC31AC2A55E0BD00A94E5A /* NotificationViewModel.swift */; };
		C9ADB135299288230075E7F8 /* KeyFixture.swift in Sources */ = {isa = PBXBuildFile; fileRef = C9ADB134299288230075E7F8 /* KeyFixture.swift */; };
		C9ADB13629928AF00075E7F8 /* KeyPair.swift in Sources */ = {isa = PBXBuildFile; fileRef = C9F84C26298DC98800C6714D /* KeyPair.swift */; };
		C9ADB13829928CC30075E7F8 /* String+Hex.swift in Sources */ = {isa = PBXBuildFile; fileRef = C9ADB13729928CC30075E7F8 /* String+Hex.swift */; };
		C9ADB13D29929B540075E7F8 /* Bech32.swift in Sources */ = {isa = PBXBuildFile; fileRef = C9ADB13C29929B540075E7F8 /* Bech32.swift */; };
		C9ADB13E29929EEF0075E7F8 /* Bech32.swift in Sources */ = {isa = PBXBuildFile; fileRef = C9ADB13C29929B540075E7F8 /* Bech32.swift */; };
		C9ADB13F29929F1F0075E7F8 /* String+Hex.swift in Sources */ = {isa = PBXBuildFile; fileRef = C9ADB13729928CC30075E7F8 /* String+Hex.swift */; };
		C9ADB14129951CB10075E7F8 /* NSManagedObject+Nos.swift in Sources */ = {isa = PBXBuildFile; fileRef = C9ADB14029951CB10075E7F8 /* NSManagedObject+Nos.swift */; };
		C9ADB14229951CB10075E7F8 /* NSManagedObject+Nos.swift in Sources */ = {isa = PBXBuildFile; fileRef = C9ADB14029951CB10075E7F8 /* NSManagedObject+Nos.swift */; };
		C9B597652BBC8300002EC76A /* ImagePickerUIViewController.swift in Sources */ = {isa = PBXBuildFile; fileRef = C9B597642BBC8300002EC76A /* ImagePickerUIViewController.swift */; };
		C9B5C78E2C24AF650070445B /* MockRelaySubscriptionManager.swift in Sources */ = {isa = PBXBuildFile; fileRef = 0320C1142BFE63DC00C4C080 /* MockRelaySubscriptionManager.swift */; };
		C9B678DB29EEBF3B00303F33 /* DependencyInjection.swift in Sources */ = {isa = PBXBuildFile; fileRef = C9B678DA29EEBF3B00303F33 /* DependencyInjection.swift */; };
		C9B678DC29EEBF3B00303F33 /* DependencyInjection.swift in Sources */ = {isa = PBXBuildFile; fileRef = C9B678DA29EEBF3B00303F33 /* DependencyInjection.swift */; };
		C9B678DE29EEC35B00303F33 /* Foundation+Sendable.swift in Sources */ = {isa = PBXBuildFile; fileRef = C9B678DD29EEC35B00303F33 /* Foundation+Sendable.swift */; };
		C9B678DF29EEC35B00303F33 /* Foundation+Sendable.swift in Sources */ = {isa = PBXBuildFile; fileRef = C9B678DD29EEC35B00303F33 /* Foundation+Sendable.swift */; };
		C9B678E129EEC41000303F33 /* SocialGraphCache.swift in Sources */ = {isa = PBXBuildFile; fileRef = C9B678E029EEC41000303F33 /* SocialGraphCache.swift */; };
		C9B678E229EEC41000303F33 /* SocialGraphCache.swift in Sources */ = {isa = PBXBuildFile; fileRef = C9B678E029EEC41000303F33 /* SocialGraphCache.swift */; };
		C9B678E729F01A8500303F33 /* FullscreenProgressView.swift in Sources */ = {isa = PBXBuildFile; fileRef = C9B678E629F01A8500303F33 /* FullscreenProgressView.swift */; };
		C9B708BB2A13BE41006C613A /* NoteTextEditor.swift in Sources */ = {isa = PBXBuildFile; fileRef = C9B708BA2A13BE41006C613A /* NoteTextEditor.swift */; };
		C9B71DBE2A8E9BAD0031ED9F /* Sentry in Frameworks */ = {isa = PBXBuildFile; productRef = C9B71DBD2A8E9BAD0031ED9F /* Sentry */; };
		C9B71DC02A8E9BAD0031ED9F /* SentrySwiftUI in Frameworks */ = {isa = PBXBuildFile; productRef = C9B71DBF2A8E9BAD0031ED9F /* SentrySwiftUI */; };
		C9B71DC22A9003670031ED9F /* CrashReporting.swift in Sources */ = {isa = PBXBuildFile; fileRef = C9B71DC12A9003670031ED9F /* CrashReporting.swift */; };
		C9B71DC32A9003670031ED9F /* CrashReporting.swift in Sources */ = {isa = PBXBuildFile; fileRef = C9B71DC12A9003670031ED9F /* CrashReporting.swift */; };
		C9B71DC52A9008300031ED9F /* Sentry in Frameworks */ = {isa = PBXBuildFile; productRef = C9B71DC42A9008300031ED9F /* Sentry */; };
		C9BAB09B2996FBA10003A84E /* EventProcessor.swift in Sources */ = {isa = PBXBuildFile; fileRef = C9BAB09A2996FBA10003A84E /* EventProcessor.swift */; };
		C9BAB09C2996FBA10003A84E /* EventProcessor.swift in Sources */ = {isa = PBXBuildFile; fileRef = C9BAB09A2996FBA10003A84E /* EventProcessor.swift */; };
		C9BCF1C12AC72020009BDE06 /* UNSWizardChooseNameView.swift in Sources */ = {isa = PBXBuildFile; fileRef = C9BCF1C02AC72020009BDE06 /* UNSWizardChooseNameView.swift */; };
		C9BD91892B61BBEF00FDA083 /* bad_contact_list.json in Resources */ = {isa = PBXBuildFile; fileRef = C9BD91882B61BBEF00FDA083 /* bad_contact_list.json */; };
		C9BD919B2B61C4FB00FDA083 /* RawNostrID+Random.swift in Sources */ = {isa = PBXBuildFile; fileRef = C9BD919A2B61C4FB00FDA083 /* RawNostrID+Random.swift */; };
		C9C097232C13534800F78EC3 /* DatabaseCleanerTests.swift in Sources */ = {isa = PBXBuildFile; fileRef = C9C097222C13534800F78EC3 /* DatabaseCleanerTests.swift */; };
		C9C097252C13537900F78EC3 /* DatabaseCleaner.swift in Sources */ = {isa = PBXBuildFile; fileRef = C9C097242C13537900F78EC3 /* DatabaseCleaner.swift */; };
		C9C097262C13537900F78EC3 /* DatabaseCleaner.swift in Sources */ = {isa = PBXBuildFile; fileRef = C9C097242C13537900F78EC3 /* DatabaseCleaner.swift */; };
		C9C2B77C29E072E400548B4A /* WebSocket+Nos.swift in Sources */ = {isa = PBXBuildFile; fileRef = C9C2B77B29E072E400548B4A /* WebSocket+Nos.swift */; };
		C9C2B77D29E072E400548B4A /* WebSocket+Nos.swift in Sources */ = {isa = PBXBuildFile; fileRef = C9C2B77B29E072E400548B4A /* WebSocket+Nos.swift */; };
		C9C2B77F29E0731600548B4A /* AsyncTimer.swift in Sources */ = {isa = PBXBuildFile; fileRef = C9C2B77E29E0731600548B4A /* AsyncTimer.swift */; };
		C9C2B78029E0731600548B4A /* AsyncTimer.swift in Sources */ = {isa = PBXBuildFile; fileRef = C9C2B77E29E0731600548B4A /* AsyncTimer.swift */; };
		C9C2B78229E0735400548B4A /* RelaySubscriptionManager.swift in Sources */ = {isa = PBXBuildFile; fileRef = C9C2B78129E0735400548B4A /* RelaySubscriptionManager.swift */; };
		C9C2B78329E0735400548B4A /* RelaySubscriptionManager.swift in Sources */ = {isa = PBXBuildFile; fileRef = C9C2B78129E0735400548B4A /* RelaySubscriptionManager.swift */; };
		C9C2B78529E073E300548B4A /* RelaySubscription.swift in Sources */ = {isa = PBXBuildFile; fileRef = C9C2B78429E073E300548B4A /* RelaySubscription.swift */; };
		C9C2B78629E073E300548B4A /* RelaySubscription.swift in Sources */ = {isa = PBXBuildFile; fileRef = C9C2B78429E073E300548B4A /* RelaySubscription.swift */; };
		C9C547512A4F1CC3006B0741 /* SearchController.swift in Sources */ = {isa = PBXBuildFile; fileRef = C9C547502A4F1CC3006B0741 /* SearchController.swift */; };
		C9C547552A4F1CDB006B0741 /* SearchController.swift in Sources */ = {isa = PBXBuildFile; fileRef = C9C547502A4F1CC3006B0741 /* SearchController.swift */; };
		C9C547592A4F1D8C006B0741 /* NosNotification+CoreDataClass.swift in Sources */ = {isa = PBXBuildFile; fileRef = C9C547572A4F1D8C006B0741 /* NosNotification+CoreDataClass.swift */; };
		C9C5475A2A4F1D8C006B0741 /* NosNotification+CoreDataClass.swift in Sources */ = {isa = PBXBuildFile; fileRef = C9C547572A4F1D8C006B0741 /* NosNotification+CoreDataClass.swift */; };
		C9C5475B2A4F1D8C006B0741 /* NosNotification+CoreDataProperties.swift in Sources */ = {isa = PBXBuildFile; fileRef = C9C547582A4F1D8C006B0741 /* NosNotification+CoreDataProperties.swift */; };
		C9C5475C2A4F1D8C006B0741 /* NosNotification+CoreDataProperties.swift in Sources */ = {isa = PBXBuildFile; fileRef = C9C547582A4F1D8C006B0741 /* NosNotification+CoreDataProperties.swift */; };
		C9C9444229F6F0E2002F2C7A /* XCTest+Eventually.swift in Sources */ = {isa = PBXBuildFile; fileRef = C9C9444129F6F0E2002F2C7A /* XCTest+Eventually.swift */; };
		C9CDBBA429A8FA2900C555C7 /* GoldenPostView.swift in Sources */ = {isa = PBXBuildFile; fileRef = C9CDBBA329A8FA2900C555C7 /* GoldenPostView.swift */; };
		C9CE5B142A0172CF008E198C /* WebView.swift in Sources */ = {isa = PBXBuildFile; fileRef = C9CE5B132A0172CF008E198C /* WebView.swift */; };
		C9CF23172A38A58B00EBEC31 /* ParseQueue.swift in Sources */ = {isa = PBXBuildFile; fileRef = C9CF23162A38A58B00EBEC31 /* ParseQueue.swift */; };
		C9CF23182A38A58B00EBEC31 /* ParseQueue.swift in Sources */ = {isa = PBXBuildFile; fileRef = C9CF23162A38A58B00EBEC31 /* ParseQueue.swift */; };
		C9D573492AB24B7300E06BB4 /* custom-xcassets.stencil in Resources */ = {isa = PBXBuildFile; fileRef = C9D573482AB24B7300E06BB4 /* custom-xcassets.stencil */; };
		C9DC6CBA2C1739AD00E1CFB3 /* View+HandleURLsInRouter.swift in Sources */ = {isa = PBXBuildFile; fileRef = C9DC6CB92C1739AD00E1CFB3 /* View+HandleURLsInRouter.swift */; };
		C9DEBFD2298941000078B43A /* NosApp.swift in Sources */ = {isa = PBXBuildFile; fileRef = C9DEBFD1298941000078B43A /* NosApp.swift */; };
		C9DEBFD4298941000078B43A /* PersistenceController.swift in Sources */ = {isa = PBXBuildFile; fileRef = C9DEBFD3298941000078B43A /* PersistenceController.swift */; };
		C9DEBFD9298941000078B43A /* HomeFeedView.swift in Sources */ = {isa = PBXBuildFile; fileRef = C9DEBFD8298941000078B43A /* HomeFeedView.swift */; };
		C9DEBFDB298941020078B43A /* Assets.xcassets in Resources */ = {isa = PBXBuildFile; fileRef = C9DEBFDA298941020078B43A /* Assets.xcassets */; };
		C9DEC003298945150078B43A /* String+Lorem.swift in Sources */ = {isa = PBXBuildFile; fileRef = C9DEC002298945150078B43A /* String+Lorem.swift */; };
		C9DEC006298947900078B43A /* sample_data.json in Resources */ = {isa = PBXBuildFile; fileRef = C9DEC005298947900078B43A /* sample_data.json */; };
		C9DEC04529894BED0078B43A /* Event+CoreDataClass.swift in Sources */ = {isa = PBXBuildFile; fileRef = C9DEC03F29894BED0078B43A /* Event+CoreDataClass.swift */; };
		C9DEC04629894BED0078B43A /* Event+CoreDataClass.swift in Sources */ = {isa = PBXBuildFile; fileRef = C9DEC03F29894BED0078B43A /* Event+CoreDataClass.swift */; };
		C9DEC04D29894BED0078B43A /* Author+CoreDataClass.swift in Sources */ = {isa = PBXBuildFile; fileRef = C9DEC04329894BED0078B43A /* Author+CoreDataClass.swift */; };
		C9DEC04E29894BED0078B43A /* Author+CoreDataClass.swift in Sources */ = {isa = PBXBuildFile; fileRef = C9DEC04329894BED0078B43A /* Author+CoreDataClass.swift */; };
		C9DEC05A2989509B0078B43A /* PersistenceController.swift in Sources */ = {isa = PBXBuildFile; fileRef = C9DEBFD3298941000078B43A /* PersistenceController.swift */; };
		C9DEC05B298950A90078B43A /* String+Lorem.swift in Sources */ = {isa = PBXBuildFile; fileRef = C9DEC002298945150078B43A /* String+Lorem.swift */; };
		C9DEC0632989541F0078B43A /* Bundle+Current.swift in Sources */ = {isa = PBXBuildFile; fileRef = C9DEC0622989541F0078B43A /* Bundle+Current.swift */; };
		C9DEC0642989541F0078B43A /* Bundle+Current.swift in Sources */ = {isa = PBXBuildFile; fileRef = C9DEC0622989541F0078B43A /* Bundle+Current.swift */; };
		C9DEC065298955200078B43A /* sample_data.json in Resources */ = {isa = PBXBuildFile; fileRef = C9DEC005298947900078B43A /* sample_data.json */; };
		C9DEC068298965270078B43A /* Starscream in Frameworks */ = {isa = PBXBuildFile; productRef = C9DEC067298965270078B43A /* Starscream */; };
		C9DEC06A298965550078B43A /* RelayView.swift in Sources */ = {isa = PBXBuildFile; fileRef = C9DEC069298965540078B43A /* RelayView.swift */; };
		C9DEC06E2989668E0078B43A /* Relay+CoreDataClass.swift in Sources */ = {isa = PBXBuildFile; fileRef = C9DEC06C2989668E0078B43A /* Relay+CoreDataClass.swift */; };
		C9DEC06F2989668E0078B43A /* Relay+CoreDataClass.swift in Sources */ = {isa = PBXBuildFile; fileRef = C9DEC06C2989668E0078B43A /* Relay+CoreDataClass.swift */; };
		C9DFA966299BEB96006929C1 /* NoteCard.swift in Sources */ = {isa = PBXBuildFile; fileRef = C9DFA964299BEB96006929C1 /* NoteCard.swift */; };
		C9DFA969299BEC33006929C1 /* CardStyle.swift in Sources */ = {isa = PBXBuildFile; fileRef = C9DFA968299BEC33006929C1 /* CardStyle.swift */; };
		C9DFA971299BF8CD006929C1 /* NoteView.swift in Sources */ = {isa = PBXBuildFile; fileRef = C9DFA970299BF8CD006929C1 /* NoteView.swift */; };
		C9DFA972299BF9E8006929C1 /* CompactNoteView.swift in Sources */ = {isa = PBXBuildFile; fileRef = C9DFA96A299BEE2C006929C1 /* CompactNoteView.swift */; };
		C9E37E0F2A1E7C32003D4B0A /* ReportMenuModifier.swift in Sources */ = {isa = PBXBuildFile; fileRef = C9E37E0E2A1E7C32003D4B0A /* ReportMenuModifier.swift */; };
		C9E37E122A1E7EC5003D4B0A /* PreviewContainer.swift in Sources */ = {isa = PBXBuildFile; fileRef = C9E37E112A1E7EC5003D4B0A /* PreviewContainer.swift */; };
		C9E37E152A1E8143003D4B0A /* ReportTarget.swift in Sources */ = {isa = PBXBuildFile; fileRef = C9E37E142A1E8143003D4B0A /* ReportTarget.swift */; };
		C9E37E162A1E8143003D4B0A /* ReportTarget.swift in Sources */ = {isa = PBXBuildFile; fileRef = C9E37E142A1E8143003D4B0A /* ReportTarget.swift */; };
		C9E8C1132B081E9C002D46B0 /* UNSNameView.swift in Sources */ = {isa = PBXBuildFile; fileRef = C9E8C1122B081E9C002D46B0 /* UNSNameView.swift */; };
		C9E8C1152B081EBE002D46B0 /* NIP05View.swift in Sources */ = {isa = PBXBuildFile; fileRef = C9E8C1142B081EBE002D46B0 /* NIP05View.swift */; };
		C9EE3E602A0538B7008A7491 /* ExpirationTimeButton.swift in Sources */ = {isa = PBXBuildFile; fileRef = C9EE3E5F2A0538B7008A7491 /* ExpirationTimeButton.swift */; };
		C9EE3E632A053910008A7491 /* ExpirationTimeOption.swift in Sources */ = {isa = PBXBuildFile; fileRef = C9EE3E622A053910008A7491 /* ExpirationTimeOption.swift */; };
		C9EE3E642A053910008A7491 /* ExpirationTimeOption.swift in Sources */ = {isa = PBXBuildFile; fileRef = C9EE3E622A053910008A7491 /* ExpirationTimeOption.swift */; };
		C9EF84CF2C24D63000182B6F /* MockRelayService.swift in Sources */ = {isa = PBXBuildFile; fileRef = C9EF84CE2C24D63000182B6F /* MockRelayService.swift */; };
		C9EF84D02C24D63000182B6F /* MockRelayService.swift in Sources */ = {isa = PBXBuildFile; fileRef = C9EF84CE2C24D63000182B6F /* MockRelayService.swift */; };
		C9F0BB6929A5039D000547FC /* Int+Bool.swift in Sources */ = {isa = PBXBuildFile; fileRef = C9F0BB6829A5039D000547FC /* Int+Bool.swift */; };
		C9F0BB6B29A503D6000547FC /* PublicKey.swift in Sources */ = {isa = PBXBuildFile; fileRef = C9F0BB6A29A503D6000547FC /* PublicKey.swift */; };
		C9F0BB6C29A503D6000547FC /* PublicKey.swift in Sources */ = {isa = PBXBuildFile; fileRef = C9F0BB6A29A503D6000547FC /* PublicKey.swift */; };
		C9F0BB6D29A503D9000547FC /* Int+Bool.swift in Sources */ = {isa = PBXBuildFile; fileRef = C9F0BB6829A5039D000547FC /* Int+Bool.swift */; };
		C9F0BB6F29A50437000547FC /* NostrIdentifierPrefix.swift in Sources */ = {isa = PBXBuildFile; fileRef = C9F0BB6E29A50437000547FC /* NostrIdentifierPrefix.swift */; };
		C9F0BB7029A50437000547FC /* NostrIdentifierPrefix.swift in Sources */ = {isa = PBXBuildFile; fileRef = C9F0BB6E29A50437000547FC /* NostrIdentifierPrefix.swift */; };
		C9F204802AE029D90029A858 /* AppDestination.swift in Sources */ = {isa = PBXBuildFile; fileRef = C9F2047F2AE029D90029A858 /* AppDestination.swift */; };
		C9F204812AE02D8C0029A858 /* AppDestination.swift in Sources */ = {isa = PBXBuildFile; fileRef = C9F2047F2AE029D90029A858 /* AppDestination.swift */; };
		C9F64D8C29ED840700563F2B /* Zipper.swift in Sources */ = {isa = PBXBuildFile; fileRef = C9F64D8B29ED840700563F2B /* Zipper.swift */; };
		C9F64D8D29ED840700563F2B /* Zipper.swift in Sources */ = {isa = PBXBuildFile; fileRef = C9F64D8B29ED840700563F2B /* Zipper.swift */; };
		C9F75AD22A02D41E005BBE45 /* ComposerActionBar.swift in Sources */ = {isa = PBXBuildFile; fileRef = C9F75AD12A02D41E005BBE45 /* ComposerActionBar.swift */; };
		C9F75AD62A041FF7005BBE45 /* ExpirationTimePicker.swift in Sources */ = {isa = PBXBuildFile; fileRef = C9F75AD52A041FF7005BBE45 /* ExpirationTimePicker.swift */; };
		C9F84C1A298DBB6300C6714D /* Data+Encoding.swift in Sources */ = {isa = PBXBuildFile; fileRef = C9671D72298DB94C00EE7E12 /* Data+Encoding.swift */; };
		C9F84C1C298DBBF400C6714D /* Data+Sha.swift in Sources */ = {isa = PBXBuildFile; fileRef = C9F84C1B298DBBF400C6714D /* Data+Sha.swift */; };
		C9F84C1D298DBC6100C6714D /* Data+Sha.swift in Sources */ = {isa = PBXBuildFile; fileRef = C9F84C1B298DBBF400C6714D /* Data+Sha.swift */; };
		C9F84C21298DC36800C6714D /* AppView.swift in Sources */ = {isa = PBXBuildFile; fileRef = C9F84C20298DC36800C6714D /* AppView.swift */; };
		C9F84C23298DC7B900C6714D /* SettingsView.swift in Sources */ = {isa = PBXBuildFile; fileRef = C9F84C22298DC7B900C6714D /* SettingsView.swift */; };
		C9F84C27298DC98800C6714D /* KeyPair.swift in Sources */ = {isa = PBXBuildFile; fileRef = C9F84C26298DC98800C6714D /* KeyPair.swift */; };
		C9FC1E632B61ACE300A3A6FB /* CoreDataTestCase.swift in Sources */ = {isa = PBXBuildFile; fileRef = C9FC1E622B61ACE300A3A6FB /* CoreDataTestCase.swift */; };
		C9FD34F62BCEC89C008F8D95 /* secp256k1 in Frameworks */ = {isa = PBXBuildFile; productRef = C9FD34F52BCEC89C008F8D95 /* secp256k1 */; };
		C9FD34F82BCEC8B5008F8D95 /* secp256k1 in Frameworks */ = {isa = PBXBuildFile; productRef = C9FD34F72BCEC8B5008F8D95 /* secp256k1 */; };
		C9FD35132BCED5A6008F8D95 /* NostrSDK in Frameworks */ = {isa = PBXBuildFile; productRef = C9FD35122BCED5A6008F8D95 /* NostrSDK */; };
		CD09A74429A50F1D0063464F /* SideMenu.swift in Sources */ = {isa = PBXBuildFile; fileRef = CD09A74329A50F1D0063464F /* SideMenu.swift */; };
		CD09A74629A50F750063464F /* SideMenuContent.swift in Sources */ = {isa = PBXBuildFile; fileRef = CD09A74529A50F750063464F /* SideMenuContent.swift */; };
		CD09A74829A51EFC0063464F /* Router.swift in Sources */ = {isa = PBXBuildFile; fileRef = CD09A74729A51EFC0063464F /* Router.swift */; };
		CD09A74929A521210063464F /* Router.swift in Sources */ = {isa = PBXBuildFile; fileRef = CD09A74729A51EFC0063464F /* Router.swift */; };
		CD09A75929A521D20063464F /* Color+Hex.swift in Sources */ = {isa = PBXBuildFile; fileRef = C95D68AA299E710F00429F86 /* Color+Hex.swift */; };
		CD09A75F29A521FD0063464F /* RelayService.swift in Sources */ = {isa = PBXBuildFile; fileRef = C97797B8298AA19A0046BD25 /* RelayService.swift */; };
		CD09A76029A521FD0063464F /* Filter.swift in Sources */ = {isa = PBXBuildFile; fileRef = A336DD3B299FD78000A0CBA0 /* Filter.swift */; };
		CD09A76229A5220E0063464F /* AppController.swift in Sources */ = {isa = PBXBuildFile; fileRef = 3F170C77299D816200BC8F8B /* AppController.swift */; };
		CD27177629A7C8B200AE8888 /* sample_replies.json in Resources */ = {isa = PBXBuildFile; fileRef = CD27177529A7C8B200AE8888 /* sample_replies.json */; };
		CD2CF38E299E67F900332116 /* CardButtonStyle.swift in Sources */ = {isa = PBXBuildFile; fileRef = CD2CF38D299E67F900332116 /* CardButtonStyle.swift */; };
		CD2CF390299E68BE00332116 /* NoteButton.swift in Sources */ = {isa = PBXBuildFile; fileRef = CD2CF38F299E68BE00332116 /* NoteButton.swift */; };
		CD4908D429B92941007443DB /* ReportABugMailView.swift in Sources */ = {isa = PBXBuildFile; fileRef = CD4908D329B92941007443DB /* ReportABugMailView.swift */; };
		CD76865029B6503500085358 /* NoteOptionsButton.swift in Sources */ = {isa = PBXBuildFile; fileRef = CD76864F29B6503500085358 /* NoteOptionsButton.swift */; };
		CDDA1F7B29A527650047ACD8 /* Starscream in Frameworks */ = {isa = PBXBuildFile; productRef = CDDA1F7A29A527650047ACD8 /* Starscream */; };
		CDDA1F7D29A527650047ACD8 /* SwiftUINavigation in Frameworks */ = {isa = PBXBuildFile; productRef = CDDA1F7C29A527650047ACD8 /* SwiftUINavigation */; };
		DC08FF812A7969C5009F87D1 /* UIDevice+Simulator.swift in Sources */ = {isa = PBXBuildFile; fileRef = DC2E54C72A700F1400C2CAAB /* UIDevice+Simulator.swift */; };
		DC2E54C82A700F1400C2CAAB /* UIDevice+Simulator.swift in Sources */ = {isa = PBXBuildFile; fileRef = DC2E54C72A700F1400C2CAAB /* UIDevice+Simulator.swift */; };
		DC4AB2F62A4475B800D1478A /* AppDelegate.swift in Sources */ = {isa = PBXBuildFile; fileRef = DC4AB2F52A4475B800D1478A /* AppDelegate.swift */; };
		DC5F203F2A6AE24200F8D73F /* ImagePickerButton.swift in Sources */ = {isa = PBXBuildFile; fileRef = DC5F203E2A6AE24200F8D73F /* ImagePickerButton.swift */; };
/* End PBXBuildFile section */

/* Begin PBXContainerItemProxy section */
		C90862C129E9804B00C35A71 /* PBXContainerItemProxy */ = {
			isa = PBXContainerItemProxy;
			containerPortal = C9DEBFC6298941000078B43A /* Project object */;
			proxyType = 1;
			remoteGlobalIDString = C9DEBFCD298941000078B43A;
			remoteInfo = Nos;
		};
		C9DEBFE5298941020078B43A /* PBXContainerItemProxy */ = {
			isa = PBXContainerItemProxy;
			containerPortal = C9DEBFC6298941000078B43A /* Project object */;
			proxyType = 1;
			remoteGlobalIDString = C9DEBFCD298941000078B43A;
			remoteInfo = Nos;
		};
/* End PBXContainerItemProxy section */

/* Begin PBXFileReference section */
		030036842C5D39DD002C71F5 /* RefreshController.swift */ = {isa = PBXFileReference; lastKnownFileType = sourcecode.swift; path = RefreshController.swift; sourceTree = "<group>"; };
		030036AA2C5D872B002C71F5 /* NewNotesButton.swift */ = {isa = PBXFileReference; lastKnownFileType = sourcecode.swift; path = NewNotesButton.swift; sourceTree = "<group>"; };
		030AE4282BE3D63C004DEE02 /* FeaturedAuthor.swift */ = {isa = PBXFileReference; lastKnownFileType = sourcecode.swift; path = FeaturedAuthor.swift; sourceTree = "<group>"; };
		0314D5AB2C7D31060002E7F4 /* MediaService.swift */ = {isa = PBXFileReference; lastKnownFileType = sourcecode.swift; path = MediaService.swift; sourceTree = "<group>"; };
		0315B5EE2C7E451C0020E707 /* MockMediaService.swift */ = {isa = PBXFileReference; lastKnownFileType = sourcecode.swift; path = MockMediaService.swift; sourceTree = "<group>"; };
		0317263B2C7935220030EDCA /* AspectRatioContainer.swift */ = {isa = PBXFileReference; lastKnownFileType = sourcecode.swift; path = AspectRatioContainer.swift; sourceTree = "<group>"; };
		031D0BB32C826F8400D95342 /* EventProcessorIntegrationTests+InlineMetadata.swift */ = {isa = PBXFileReference; lastKnownFileType = sourcecode.swift; path = "EventProcessorIntegrationTests+InlineMetadata.swift"; sourceTree = "<group>"; };
		0320C0E42BFBB27E00C4C080 /* PerformanceTests.xctestplan */ = {isa = PBXFileReference; lastKnownFileType = text; path = PerformanceTests.xctestplan; sourceTree = "<group>"; };
		0320C0FA2BFE43A600C4C080 /* RelayServiceTests.swift */ = {isa = PBXFileReference; lastKnownFileType = sourcecode.swift; path = RelayServiceTests.swift; sourceTree = "<group>"; };
		0320C1142BFE63DC00C4C080 /* MockRelaySubscriptionManager.swift */ = {isa = PBXFileReference; lastKnownFileType = sourcecode.swift; path = MockRelaySubscriptionManager.swift; sourceTree = "<group>"; };
		032634672C10C0D600E489B5 /* nostr_build_nip96_response.json */ = {isa = PBXFileReference; lastKnownFileType = text.json; path = nostr_build_nip96_response.json; sourceTree = "<group>"; };
		0326346A2C10C1D800E489B5 /* FileStorageServerInfoResponseJSONTests.swift */ = {isa = PBXFileReference; lastKnownFileType = sourcecode.swift; path = FileStorageServerInfoResponseJSONTests.swift; sourceTree = "<group>"; };
		0326346C2C10C2FD00E489B5 /* FileStorageServerInfoResponseJSON.swift */ = {isa = PBXFileReference; lastKnownFileType = sourcecode.swift; path = FileStorageServerInfoResponseJSON.swift; sourceTree = "<group>"; };
		0326346F2C10C40B00E489B5 /* NostrBuildAPIClientTests.swift */ = {isa = PBXFileReference; lastKnownFileType = sourcecode.swift; path = NostrBuildAPIClientTests.swift; sourceTree = "<group>"; };
		032634792C10C57A00E489B5 /* FileStorageAPIClient.swift */ = {isa = PBXFileReference; lastKnownFileType = sourcecode.swift; path = FileStorageAPIClient.swift; sourceTree = "<group>"; };
		033B288D2C419E7600E325E8 /* Nos 16.xcdatamodel */ = {isa = PBXFileReference; lastKnownFileType = wrapper.xcdatamodel; path = "Nos 16.xcdatamodel"; sourceTree = "<group>"; };
		034834292C9A02FC0050CF51 /* MockOpenGraphParser.swift */ = {isa = PBXFileReference; lastKnownFileType = sourcecode.swift; path = MockOpenGraphParser.swift; sourceTree = "<group>"; };
		034EBDB92C24895E006BA35A /* CurrentUserError.swift */ = {isa = PBXFileReference; lastKnownFileType = sourcecode.swift; path = CurrentUserError.swift; sourceTree = "<group>"; };
		0350F10B2C0A46760024CC15 /* new_contact_list.json */ = {isa = PBXFileReference; fileEncoding = 4; lastKnownFileType = text.json; path = new_contact_list.json; sourceTree = "<group>"; };
		0350F1162C0A47B20024CC15 /* contact_list.json */ = {isa = PBXFileReference; fileEncoding = 4; lastKnownFileType = text.json; path = contact_list.json; sourceTree = "<group>"; };
		0350F1202C0A490E0024CC15 /* EventProcessorIntegrationTests.swift */ = {isa = PBXFileReference; lastKnownFileType = sourcecode.swift; path = EventProcessorIntegrationTests.swift; sourceTree = "<group>"; };
		0350F12A2C0A49D40024CC15 /* text_note.json */ = {isa = PBXFileReference; fileEncoding = 4; lastKnownFileType = text.json; path = text_note.json; sourceTree = "<group>"; };
		0350F12C2C0A7EF20024CC15 /* FeatureFlags.swift */ = {isa = PBXFileReference; lastKnownFileType = sourcecode.swift; path = FeatureFlags.swift; sourceTree = "<group>"; };
		0357299A2BE415E5005FEE85 /* ContentWarningController.swift */ = {isa = PBXFileReference; fileEncoding = 4; lastKnownFileType = sourcecode.swift; path = ContentWarningController.swift; sourceTree = "<group>"; };
		0357299C2BE41653005FEE85 /* ContentWarningControllerTests.swift */ = {isa = PBXFileReference; fileEncoding = 4; lastKnownFileType = sourcecode.swift; path = ContentWarningControllerTests.swift; sourceTree = "<group>"; };
		0357299D2BE41653005FEE85 /* SocialGraphCacheTests.swift */ = {isa = PBXFileReference; fileEncoding = 4; lastKnownFileType = sourcecode.swift; path = SocialGraphCacheTests.swift; sourceTree = "<group>"; };
		035729A12BE4167E005FEE85 /* AuthorTests.swift */ = {isa = PBXFileReference; fileEncoding = 4; lastKnownFileType = sourcecode.swift; path = AuthorTests.swift; sourceTree = "<group>"; };
		035729A22BE4167E005FEE85 /* Bech32Tests.swift */ = {isa = PBXFileReference; fileEncoding = 4; lastKnownFileType = sourcecode.swift; path = Bech32Tests.swift; sourceTree = "<group>"; };
		035729A32BE4167E005FEE85 /* EventTests.swift */ = {isa = PBXFileReference; fileEncoding = 4; lastKnownFileType = sourcecode.swift; path = EventTests.swift; sourceTree = "<group>"; };
		035729A42BE4167E005FEE85 /* FollowTests.swift */ = {isa = PBXFileReference; fileEncoding = 4; lastKnownFileType = sourcecode.swift; path = FollowTests.swift; sourceTree = "<group>"; };
		035729A52BE4167E005FEE85 /* KeyPairTests.swift */ = {isa = PBXFileReference; fileEncoding = 4; lastKnownFileType = sourcecode.swift; path = KeyPairTests.swift; sourceTree = "<group>"; };
		035729A62BE4167E005FEE85 /* NoteParserTests.swift */ = {isa = PBXFileReference; fileEncoding = 4; lastKnownFileType = sourcecode.swift; path = NoteParserTests.swift; sourceTree = "<group>"; };
		035729A72BE4167E005FEE85 /* ReportCategoryTests.swift */ = {isa = PBXFileReference; fileEncoding = 4; lastKnownFileType = sourcecode.swift; path = ReportCategoryTests.swift; sourceTree = "<group>"; };
		035729A82BE4167E005FEE85 /* SHA256KeyTests.swift */ = {isa = PBXFileReference; fileEncoding = 4; lastKnownFileType = sourcecode.swift; path = SHA256KeyTests.swift; sourceTree = "<group>"; };
		035729A92BE4167E005FEE85 /* TLVElementTests.swift */ = {isa = PBXFileReference; fileEncoding = 4; lastKnownFileType = sourcecode.swift; path = TLVElementTests.swift; sourceTree = "<group>"; };
		035729B42BE416A6005FEE85 /* DirectMessageWrapperTests.swift */ = {isa = PBXFileReference; fileEncoding = 4; lastKnownFileType = sourcecode.swift; path = DirectMessageWrapperTests.swift; sourceTree = "<group>"; };
		035729B52BE416A6005FEE85 /* GiftWrapperTests.swift */ = {isa = PBXFileReference; fileEncoding = 4; lastKnownFileType = sourcecode.swift; path = GiftWrapperTests.swift; sourceTree = "<group>"; };
		035729B62BE416A6005FEE85 /* ReportPublisherTests.swift */ = {isa = PBXFileReference; fileEncoding = 4; lastKnownFileType = sourcecode.swift; path = ReportPublisherTests.swift; sourceTree = "<group>"; };
		035729BB2BE416BD005FEE85 /* EventObservationTests.swift */ = {isa = PBXFileReference; fileEncoding = 4; lastKnownFileType = sourcecode.swift; path = EventObservationTests.swift; sourceTree = "<group>"; };
		03585DB12C8B951C00AD65AF /* text_note_with_duplicate_metadata_urls.json */ = {isa = PBXFileReference; fileEncoding = 4; lastKnownFileType = text.json; path = text_note_with_duplicate_metadata_urls.json; sourceTree = "<group>"; };
		03618C972C826F2100BCBC55 /* text_note_with_media_metadata.json */ = {isa = PBXFileReference; lastKnownFileType = text.json; path = text_note_with_media_metadata.json; sourceTree = "<group>"; };
		0365CD862C4016A200622A1A /* EventKind.swift */ = {isa = PBXFileReference; lastKnownFileType = sourcecode.swift; path = EventKind.swift; sourceTree = "<group>"; };
		037071262C90C5FA00BEAEC4 /* OpenGraphService.swift */ = {isa = PBXFileReference; lastKnownFileType = sourcecode.swift; path = OpenGraphService.swift; sourceTree = "<group>"; };
		0370712A2C90C76900BEAEC4 /* DefaultOpenGraphServiceTests.swift */ = {isa = PBXFileReference; lastKnownFileType = sourcecode.swift; path = DefaultOpenGraphServiceTests.swift; sourceTree = "<group>"; };
		037071352C90D3F200BEAEC4 /* youtube_video_toxic.html */ = {isa = PBXFileReference; fileEncoding = 4; lastKnownFileType = text.html; path = youtube_video_toxic.html; sourceTree = "<group>"; };
		0373CE7F2C08DBC40027C856 /* old_contact_list.json */ = {isa = PBXFileReference; fileEncoding = 4; lastKnownFileType = text.json; path = old_contact_list.json; sourceTree = "<group>"; };
		0373CE982C0910250027C856 /* XCTestCase+FileData.swift */ = {isa = PBXFileReference; lastKnownFileType = sourcecode.swift; path = "XCTestCase+FileData.swift"; sourceTree = "<group>"; };
		0376DF612C3DBAED00C80786 /* NostrIdentifierTests.swift */ = {isa = PBXFileReference; lastKnownFileType = sourcecode.swift; path = NostrIdentifierTests.swift; sourceTree = "<group>"; };
		0378409C2BB4A2B600E5E901 /* PrivacyInfo.xcprivacy */ = {isa = PBXFileReference; lastKnownFileType = text.xml; path = PrivacyInfo.xcprivacy; sourceTree = "<group>"; };
		037975BA2C0E24D200ADDF37 /* CompactNoteViewTests.swift */ = {isa = PBXFileReference; lastKnownFileType = sourcecode.swift; path = CompactNoteViewTests.swift; sourceTree = "<group>"; };
		037975D02C0E341500ADDF37 /* MockFeatureFlags.swift */ = {isa = PBXFileReference; lastKnownFileType = sourcecode.swift; path = MockFeatureFlags.swift; sourceTree = "<group>"; };
		038863DD2C6FF51500B09797 /* ZoomableContainer.swift */ = {isa = PBXFileReference; lastKnownFileType = sourcecode.swift; path = ZoomableContainer.swift; sourceTree = "<group>"; };
		039C961E2C480F4100A8EB39 /* unsupported_kinds.json */ = {isa = PBXFileReference; fileEncoding = 4; lastKnownFileType = text.json; path = unsupported_kinds.json; sourceTree = "<group>"; };
		039C96282C48321E00A8EB39 /* long_form_data.json */ = {isa = PBXFileReference; fileEncoding = 4; lastKnownFileType = text.json; path = long_form_data.json; sourceTree = "<group>"; };
		03A3AA3A2C5028FF008FE153 /* PublicKeyTests.swift */ = {isa = PBXFileReference; lastKnownFileType = sourcecode.swift; path = PublicKeyTests.swift; sourceTree = "<group>"; };
		03AB2F7D2BF6609500B73DB1 /* UnitTests.xctestplan */ = {isa = PBXFileReference; lastKnownFileType = text; path = UnitTests.xctestplan; sourceTree = "<group>"; };
		03B4E6A12C125CA1006E5F59 /* nostr_build_nip96_upload_response.json */ = {isa = PBXFileReference; fileEncoding = 4; lastKnownFileType = text.json; path = nostr_build_nip96_upload_response.json; sourceTree = "<group>"; };
		03B4E6AB2C125D13006E5F59 /* FileStorageUploadResponseJSONTests.swift */ = {isa = PBXFileReference; fileEncoding = 4; lastKnownFileType = sourcecode.swift; path = FileStorageUploadResponseJSONTests.swift; sourceTree = "<group>"; };
		03B4E6AD2C125D61006E5F59 /* FileStorageUploadResponseJSON.swift */ = {isa = PBXFileReference; fileEncoding = 4; lastKnownFileType = sourcecode.swift; path = FileStorageUploadResponseJSON.swift; sourceTree = "<group>"; };
		03C49AC12C938DE100502321 /* SoupOpenGraphParser.swift */ = {isa = PBXFileReference; lastKnownFileType = sourcecode.swift; path = SoupOpenGraphParser.swift; sourceTree = "<group>"; };
		03C8B4952C6D065900A07CCD /* ImageViewer.swift */ = {isa = PBXFileReference; lastKnownFileType = sourcecode.swift; path = ImageViewer.swift; sourceTree = "<group>"; };
		03D1B4272C3C1A5D001778CD /* NostrIdentifier.swift */ = {isa = PBXFileReference; lastKnownFileType = sourcecode.swift; path = NostrIdentifier.swift; sourceTree = "<group>"; };
		03D1B42B2C3C1B0D001778CD /* TLVElement.swift */ = {isa = PBXFileReference; lastKnownFileType = sourcecode.swift; path = TLVElement.swift; sourceTree = "<group>"; };
		03E1812E2C753C9B00886CC6 /* ImageButton.swift */ = {isa = PBXFileReference; lastKnownFileType = sourcecode.swift; path = ImageButton.swift; sourceTree = "<group>"; };
		03E181382C75467C00886CC6 /* GalleryView.swift */ = {isa = PBXFileReference; lastKnownFileType = sourcecode.swift; path = GalleryView.swift; sourceTree = "<group>"; };
		03E181462C754BA300886CC6 /* LinkView.swift */ = {isa = PBXFileReference; lastKnownFileType = sourcecode.swift; path = LinkView.swift; sourceTree = "<group>"; };
		03E711662C935114000B6F96 /* SoupOpenGraphParserTests.swift */ = {isa = PBXFileReference; lastKnownFileType = sourcecode.swift; path = SoupOpenGraphParserTests.swift; sourceTree = "<group>"; };
		03E711802C936DD1000B6F96 /* OpenGraphParser.swift */ = {isa = PBXFileReference; lastKnownFileType = sourcecode.swift; path = OpenGraphParser.swift; sourceTree = "<group>"; };
		03ED93462C46C48400C8D443 /* JSONEventTests.swift */ = {isa = PBXFileReference; lastKnownFileType = sourcecode.swift; path = JSONEventTests.swift; sourceTree = "<group>"; };
		03F7C4F22C10DF79006FF613 /* URLSessionProtocol.swift */ = {isa = PBXFileReference; lastKnownFileType = sourcecode.swift; path = URLSessionProtocol.swift; sourceTree = "<group>"; };
		03FE3F782C87A9D900D25810 /* EventError.swift */ = {isa = PBXFileReference; lastKnownFileType = sourcecode.swift; path = EventError.swift; sourceTree = "<group>"; };
		03FE3F7B2C87AC9900D25810 /* Event+InlineMetadata.swift */ = {isa = PBXFileReference; lastKnownFileType = sourcecode.swift; path = "Event+InlineMetadata.swift"; sourceTree = "<group>"; };
		03FE3F8A2C87BC9500D25810 /* text_note_multiple_media.json */ = {isa = PBXFileReference; lastKnownFileType = text.json; path = text_note_multiple_media.json; sourceTree = "<group>"; };
		042406F22C907A15008F2A21 /* NosToggle.swift */ = {isa = PBXFileReference; lastKnownFileType = sourcecode.swift; path = NosToggle.swift; sourceTree = "<group>"; };
		04368D2A2C99A2C400DEAA2E /* FlagOption.swift */ = {isa = PBXFileReference; lastKnownFileType = sourcecode.swift; path = FlagOption.swift; sourceTree = "<group>"; };
		2D06BB9C2AE249D70085F509 /* ThreadRootView.swift */ = {isa = PBXFileReference; fileEncoding = 4; lastKnownFileType = sourcecode.swift; path = ThreadRootView.swift; sourceTree = "<group>"; };
		2D4010A12AD87DF300F93AD4 /* KnownFollowersView.swift */ = {isa = PBXFileReference; fileEncoding = 4; lastKnownFileType = sourcecode.swift; path = KnownFollowersView.swift; sourceTree = "<group>"; };
		3A1C296E2B2A537C0020B753 /* Moderation.xcstrings */ = {isa = PBXFileReference; lastKnownFileType = text.json.xcstrings; path = Moderation.xcstrings; sourceTree = "<group>"; };
		3A67449B2B294712002B8DE0 /* Localizable.xcstrings */ = {isa = PBXFileReference; lastKnownFileType = text.json.xcstrings; path = Localizable.xcstrings; sourceTree = "<group>"; };
		3AAB61B42B24CD0000717A07 /* Date+ElapsedTests.swift */ = {isa = PBXFileReference; lastKnownFileType = sourcecode.swift; path = "Date+ElapsedTests.swift"; sourceTree = "<group>"; };
		3AD3185F2B296D0C00026B07 /* Reply.xcstrings */ = {isa = PBXFileReference; lastKnownFileType = text.json.xcstrings; path = Reply.xcstrings; sourceTree = "<group>"; };
		3AD318622B296D1E00026B07 /* ImagePicker.xcstrings */ = {isa = PBXFileReference; lastKnownFileType = text.json.xcstrings; path = ImagePicker.xcstrings; sourceTree = "<group>"; };
		3F170C77299D816200BC8F8B /* AppController.swift */ = {isa = PBXFileReference; lastKnownFileType = sourcecode.swift; path = AppController.swift; sourceTree = "<group>"; };
		3F30020429C1FDD9003D4F8B /* OnboardingStartView.swift */ = {isa = PBXFileReference; lastKnownFileType = sourcecode.swift; path = OnboardingStartView.swift; sourceTree = "<group>"; };
		3F30020629C237AB003D4F8B /* OnboardingAgeVerificationView.swift */ = {isa = PBXFileReference; lastKnownFileType = sourcecode.swift; path = OnboardingAgeVerificationView.swift; sourceTree = "<group>"; };
		3F30020829C23895003D4F8B /* OnboardingNotOldEnoughView.swift */ = {isa = PBXFileReference; lastKnownFileType = sourcecode.swift; path = OnboardingNotOldEnoughView.swift; sourceTree = "<group>"; };
		3F30020A29C361C8003D4F8B /* OnboardingTermsOfServiceView.swift */ = {isa = PBXFileReference; lastKnownFileType = sourcecode.swift; path = OnboardingTermsOfServiceView.swift; sourceTree = "<group>"; };
		3F30020C29C382EB003D4F8B /* OnboardingLoginView.swift */ = {isa = PBXFileReference; lastKnownFileType = sourcecode.swift; path = OnboardingLoginView.swift; sourceTree = "<group>"; };
		3F43C47529A9625700E896A0 /* AuthorReference+CoreDataClass.swift */ = {isa = PBXFileReference; lastKnownFileType = sourcecode.swift; path = "AuthorReference+CoreDataClass.swift"; sourceTree = "<group>"; };
		3F60F42829B27D3E000D62C4 /* ThreadView.swift */ = {isa = PBXFileReference; lastKnownFileType = sourcecode.swift; path = ThreadView.swift; sourceTree = "<group>"; };
		3FB5E650299D28A200386527 /* OnboardingView.swift */ = {isa = PBXFileReference; lastKnownFileType = sourcecode.swift; path = OnboardingView.swift; sourceTree = "<group>"; };
		3FFB1D88299FF37C002A755D /* AvatarView.swift */ = {isa = PBXFileReference; lastKnownFileType = sourcecode.swift; path = AvatarView.swift; sourceTree = "<group>"; };
		3FFB1D9229A6BBCE002A755D /* EventReference+CoreDataClass.swift */ = {isa = PBXFileReference; fileEncoding = 4; lastKnownFileType = sourcecode.swift; path = "EventReference+CoreDataClass.swift"; sourceTree = "<group>"; };
		3FFB1D9529A6BBEC002A755D /* Collection+SafeSubscript.swift */ = {isa = PBXFileReference; fileEncoding = 4; lastKnownFileType = sourcecode.swift; path = "Collection+SafeSubscript.swift"; sourceTree = "<group>"; };
		3FFB1D9B29A7DF9D002A755D /* StackedAvatarsView.swift */ = {isa = PBXFileReference; fileEncoding = 4; lastKnownFileType = sourcecode.swift; path = StackedAvatarsView.swift; sourceTree = "<group>"; };
		50089A002C9712EF00834588 /* JSONEvent+Kinds.swift */ = {isa = PBXFileReference; lastKnownFileType = sourcecode.swift; path = "JSONEvent+Kinds.swift"; sourceTree = "<group>"; };
		50089A0B2C97182200834588 /* CurrentUser+PublishEvents.swift */ = {isa = PBXFileReference; lastKnownFileType = sourcecode.swift; path = "CurrentUser+PublishEvents.swift"; sourceTree = "<group>"; };
		502B6C3C2C9462A400446316 /* PushNotificationRegistrar.swift */ = {isa = PBXFileReference; lastKnownFileType = sourcecode.swift; path = PushNotificationRegistrar.swift; sourceTree = "<group>"; };
		50089A162C98678600834588 /* View+ListRowGradientBackground.swift */ = {isa = PBXFileReference; lastKnownFileType = sourcecode.swift; path = "View+ListRowGradientBackground.swift"; sourceTree = "<group>"; };
		5044546D2C90726A00251A7E /* Event+Fetching.swift */ = {isa = PBXFileReference; lastKnownFileType = sourcecode.swift; path = "Event+Fetching.swift"; sourceTree = "<group>"; };
		5044546F2C90728500251A7E /* Event+Hydration.swift */ = {isa = PBXFileReference; lastKnownFileType = sourcecode.swift; path = "Event+Hydration.swift"; sourceTree = "<group>"; };
		5045540C2C81E10C0044ECAE /* EditableAvatarView.swift */ = {isa = PBXFileReference; lastKnownFileType = sourcecode.swift; path = EditableAvatarView.swift; sourceTree = "<group>"; };
		508133CA2C79F78500DFBF75 /* AttributedString+Quotation.swift */ = {isa = PBXFileReference; lastKnownFileType = sourcecode.swift; path = "AttributedString+Quotation.swift"; sourceTree = "<group>"; };
		508133DA2C7A003600DFBF75 /* AttributedString+QuotationsTests.swift */ = {isa = PBXFileReference; lastKnownFileType = sourcecode.swift; path = "AttributedString+QuotationsTests.swift"; sourceTree = "<group>"; };
		509532DE2C62360500E0BACA /* NotificationViewModelTests.swift */ = {isa = PBXFileReference; lastKnownFileType = sourcecode.swift; path = NotificationViewModelTests.swift; sourceTree = "<group>"; };
		509532FF2C62535400E0BACA /* zap_request.json */ = {isa = PBXFileReference; lastKnownFileType = text.json; path = zap_request.json; sourceTree = "<group>"; };
		509533092C625B5D00E0BACA /* zap_request_one_sat.json */ = {isa = PBXFileReference; fileEncoding = 4; lastKnownFileType = text.json; path = zap_request_one_sat.json; sourceTree = "<group>"; };
		5095330A2C625B5D00E0BACA /* zap_request_no_amount.json */ = {isa = PBXFileReference; fileEncoding = 4; lastKnownFileType = text.json; path = zap_request_no_amount.json; sourceTree = "<group>"; };
		50DE6B1A2C6B88FE0065665D /* View+StyledBorder.swift */ = {isa = PBXFileReference; lastKnownFileType = sourcecode.swift; path = "View+StyledBorder.swift"; sourceTree = "<group>"; };
		50E2EB712C86175900D4B360 /* NSRegularExpression+Replacement.swift */ = {isa = PBXFileReference; lastKnownFileType = sourcecode.swift; path = "NSRegularExpression+Replacement.swift"; sourceTree = "<group>"; };
		50F695062C6392C4000E4C74 /* zap_receipt.json */ = {isa = PBXFileReference; lastKnownFileType = text.json; path = zap_receipt.json; sourceTree = "<group>"; };
		5B098DBB2BDAF6CB00500A1B /* NoteParserTests+NIP08.swift */ = {isa = PBXFileReference; lastKnownFileType = sourcecode.swift; path = "NoteParserTests+NIP08.swift"; sourceTree = "<group>"; };
		5B098DC52BDAF73500500A1B /* AttributedString+Links.swift */ = {isa = PBXFileReference; lastKnownFileType = sourcecode.swift; path = "AttributedString+Links.swift"; sourceTree = "<group>"; };
		5B098DC82BDAF7CF00500A1B /* NoteParserTests+NIP27.swift */ = {isa = PBXFileReference; lastKnownFileType = sourcecode.swift; path = "NoteParserTests+NIP27.swift"; sourceTree = "<group>"; };
		5B0D99022A94090A0039F0C5 /* DoubleTapToPopModifier.swift */ = {isa = PBXFileReference; lastKnownFileType = sourcecode.swift; path = DoubleTapToPopModifier.swift; sourceTree = "<group>"; };
		5B29B5832BEAA0D7008F6008 /* BioSheet.swift */ = {isa = PBXFileReference; lastKnownFileType = sourcecode.swift; path = BioSheet.swift; sourceTree = "<group>"; };
		5B29B58D2BEC392B008F6008 /* ActivityPubBadgeView.swift */ = {isa = PBXFileReference; lastKnownFileType = sourcecode.swift; path = ActivityPubBadgeView.swift; sourceTree = "<group>"; };
		5B2F5CC12AE7443700A92B52 /* Nos 13.xcdatamodel */ = {isa = PBXFileReference; lastKnownFileType = wrapper.xcdatamodel; path = "Nos 13.xcdatamodel"; sourceTree = "<group>"; };
		5B503F612A291A1A0098805A /* JSONRelayMetadata.swift */ = {isa = PBXFileReference; lastKnownFileType = sourcecode.swift; path = JSONRelayMetadata.swift; sourceTree = "<group>"; };
		5B6136372C2F408E00ADD9C3 /* RepliesLabel.swift */ = {isa = PBXFileReference; lastKnownFileType = sourcecode.swift; path = RepliesLabel.swift; sourceTree = "<group>"; };
		5B6136452C348A5100ADD9C3 /* RepliesDisplayType.swift */ = {isa = PBXFileReference; lastKnownFileType = sourcecode.swift; path = RepliesDisplayType.swift; sourceTree = "<group>"; };
		5B6EB48D29EDBE0E006E750C /* NoteParser.swift */ = {isa = PBXFileReference; lastKnownFileType = sourcecode.swift; path = NoteParser.swift; sourceTree = "<group>"; };
		5B79F5EA2B97B5E9002DA9BE /* ConfirmUsernameDeletionSheet.swift */ = {isa = PBXFileReference; lastKnownFileType = sourcecode.swift; path = ConfirmUsernameDeletionSheet.swift; sourceTree = "<group>"; };
		5B79F6082B98AC33002DA9BE /* ClaimYourUniqueIdentitySheet.swift */ = {isa = PBXFileReference; lastKnownFileType = sourcecode.swift; path = ClaimYourUniqueIdentitySheet.swift; sourceTree = "<group>"; };
		5B79F60A2B98ACA0002DA9BE /* PickYourUsernameSheet.swift */ = {isa = PBXFileReference; lastKnownFileType = sourcecode.swift; path = PickYourUsernameSheet.swift; sourceTree = "<group>"; };
		5B79F6102B98AD0A002DA9BE /* ExcellentChoiceSheet.swift */ = {isa = PBXFileReference; lastKnownFileType = sourcecode.swift; path = ExcellentChoiceSheet.swift; sourceTree = "<group>"; };
		5B79F6122B98B145002DA9BE /* WizardNavigationStack.swift */ = {isa = PBXFileReference; lastKnownFileType = sourcecode.swift; path = WizardNavigationStack.swift; sourceTree = "<group>"; };
		5B79F6182B98B24C002DA9BE /* DeleteUsernameWizard.swift */ = {isa = PBXFileReference; lastKnownFileType = sourcecode.swift; path = DeleteUsernameWizard.swift; sourceTree = "<group>"; };
		5B79F6452BA11725002DA9BE /* WizardSheetVStack.swift */ = {isa = PBXFileReference; lastKnownFileType = sourcecode.swift; path = WizardSheetVStack.swift; sourceTree = "<group>"; };
		5B79F64B2BA119AE002DA9BE /* WizardSheetTitleText.swift */ = {isa = PBXFileReference; lastKnownFileType = sourcecode.swift; path = WizardSheetTitleText.swift; sourceTree = "<group>"; };
		5B79F6522BA11B08002DA9BE /* WizardSheetDescriptionText.swift */ = {isa = PBXFileReference; lastKnownFileType = sourcecode.swift; path = WizardSheetDescriptionText.swift; sourceTree = "<group>"; };
		5B79F6542BA123D4002DA9BE /* WizardSheetBadgeText.swift */ = {isa = PBXFileReference; lastKnownFileType = sourcecode.swift; path = WizardSheetBadgeText.swift; sourceTree = "<group>"; };
		5B7C93AF2B6AD52400410ABE /* CreateUsernameWizard.swift */ = {isa = PBXFileReference; lastKnownFileType = sourcecode.swift; path = CreateUsernameWizard.swift; sourceTree = "<group>"; };
		5B810DD62B55BA44008FE8A9 /* Nos 15.xcdatamodel */ = {isa = PBXFileReference; lastKnownFileType = wrapper.xcdatamodel; path = "Nos 15.xcdatamodel"; sourceTree = "<group>"; };
		5B834F662A83FB5C000C1432 /* ProfileKnownFollowersView.swift */ = {isa = PBXFileReference; lastKnownFileType = sourcecode.swift; path = ProfileKnownFollowersView.swift; sourceTree = "<group>"; };
		5B834F682A83FC7F000C1432 /* ProfileSocialStatsView.swift */ = {isa = PBXFileReference; lastKnownFileType = sourcecode.swift; path = ProfileSocialStatsView.swift; sourceTree = "<group>"; };
		5B8805192A21027C00E21F06 /* SHA256Key.swift */ = {isa = PBXFileReference; lastKnownFileType = sourcecode.swift; path = SHA256Key.swift; sourceTree = "<group>"; };
		5B8C96AB29D52AD200B73AEC /* AuthorListView.swift */ = {isa = PBXFileReference; lastKnownFileType = sourcecode.swift; path = AuthorListView.swift; sourceTree = "<group>"; };
		5B8C96AF29DB2E1100B73AEC /* SearchTextFieldObserver.swift */ = {isa = PBXFileReference; lastKnownFileType = sourcecode.swift; path = SearchTextFieldObserver.swift; sourceTree = "<group>"; };
		5B8C96B129DB313300B73AEC /* AuthorCard.swift */ = {isa = PBXFileReference; lastKnownFileType = sourcecode.swift; path = AuthorCard.swift; sourceTree = "<group>"; };
		5B8C96B529DDD3B200B73AEC /* NoteUITextViewRepresentable.swift */ = {isa = PBXFileReference; lastKnownFileType = sourcecode.swift; path = NoteUITextViewRepresentable.swift; sourceTree = "<group>"; };
		5B960D2C2B34B1B900C52C45 /* Nos 14.xcdatamodel */ = {isa = PBXFileReference; lastKnownFileType = wrapper.xcdatamodel; path = "Nos 14.xcdatamodel"; sourceTree = "<group>"; };
		5BBA5E902BADF98E00D57D76 /* AlreadyHaveANIP05View.swift */ = {isa = PBXFileReference; lastKnownFileType = sourcecode.swift; path = AlreadyHaveANIP05View.swift; sourceTree = "<group>"; };
		5BBA5E9B2BAE052F00D57D76 /* NiceWorkSheet.swift */ = {isa = PBXFileReference; lastKnownFileType = sourcecode.swift; path = NiceWorkSheet.swift; sourceTree = "<group>"; };
		5BC0D9CB2B867B9D005D6980 /* NamesAPI.swift */ = {isa = PBXFileReference; lastKnownFileType = sourcecode.swift; path = NamesAPI.swift; sourceTree = "<group>"; };
		5BCA95D12C8A5F0D00A52D1A /* PreviewEventRepository.swift */ = {isa = PBXFileReference; lastKnownFileType = sourcecode.swift; path = PreviewEventRepository.swift; sourceTree = "<group>"; };
		5BD25E582C192BBC005CF884 /* NoteParserTests+Parse.swift */ = {isa = PBXFileReference; lastKnownFileType = sourcecode.swift; path = "NoteParserTests+Parse.swift"; sourceTree = "<group>"; };
		5BE281C62AE2CCD800880466 /* ReplyButton.swift */ = {isa = PBXFileReference; fileEncoding = 4; lastKnownFileType = sourcecode.swift; path = ReplyButton.swift; sourceTree = "<group>"; };
		5BE281C92AE2CCEB00880466 /* HomeTab.swift */ = {isa = PBXFileReference; fileEncoding = 4; lastKnownFileType = sourcecode.swift; path = HomeTab.swift; sourceTree = "<group>"; };
		5BE460702BAB2BE1004B83ED /* NosStaging.entitlements */ = {isa = PBXFileReference; lastKnownFileType = text.plist.entitlements; path = NosStaging.entitlements; sourceTree = "<group>"; };
		5BE460762BAB307A004B83ED /* NosDev.entitlements */ = {isa = PBXFileReference; lastKnownFileType = text.plist.entitlements; path = NosDev.entitlements; sourceTree = "<group>"; };
		5BE4609E2BACAFEE004B83ED /* StagingSecrets.xcconfig */ = {isa = PBXFileReference; lastKnownFileType = text.xcconfig; path = StagingSecrets.xcconfig; sourceTree = "<group>"; };
		5BE4609F2BACAFEE004B83ED /* DevSecrets.xcconfig */ = {isa = PBXFileReference; lastKnownFileType = text.xcconfig; path = DevSecrets.xcconfig; sourceTree = "<group>"; };
		5BE460A02BACAFEE004B83ED /* ProductionSecrets.xcconfig */ = {isa = PBXFileReference; lastKnownFileType = text.xcconfig; path = ProductionSecrets.xcconfig; sourceTree = "<group>"; };
		5BFBB28A2BD9D79F002E909F /* URLParser.swift */ = {isa = PBXFileReference; lastKnownFileType = sourcecode.swift; path = URLParser.swift; sourceTree = "<group>"; };
		5BFBB2942BD9D7EB002E909F /* URLParserTests.swift */ = {isa = PBXFileReference; lastKnownFileType = sourcecode.swift; path = URLParserTests.swift; sourceTree = "<group>"; };
		5BFF66AF2A4B55FC00AA79DD /* Nos 10.xcdatamodel */ = {isa = PBXFileReference; lastKnownFileType = wrapper.xcdatamodel; path = "Nos 10.xcdatamodel"; sourceTree = "<group>"; };
		5BFF66B02A573F6400AA79DD /* RelayDetailView.swift */ = {isa = PBXFileReference; lastKnownFileType = sourcecode.swift; path = RelayDetailView.swift; sourceTree = "<group>"; };
		5BFF66B32A58853D00AA79DD /* PublishedEventsView.swift */ = {isa = PBXFileReference; lastKnownFileType = sourcecode.swift; path = PublishedEventsView.swift; sourceTree = "<group>"; };
		5BFF66B52A58A8A000AA79DD /* MutesView.swift */ = {isa = PBXFileReference; lastKnownFileType = sourcecode.swift; path = MutesView.swift; sourceTree = "<group>"; };
		659B27232BD9CB4500BEA6CC /* VerifiableEvent.swift */ = {isa = PBXFileReference; lastKnownFileType = sourcecode.swift; path = VerifiableEvent.swift; sourceTree = "<group>"; };
		65BD8DB82BDAF28200802039 /* CircularFollowButton.swift */ = {isa = PBXFileReference; fileEncoding = 4; lastKnownFileType = sourcecode.swift; path = CircularFollowButton.swift; sourceTree = "<group>"; };
		65BD8DBE2BDAF2C300802039 /* DiscoverTab.swift */ = {isa = PBXFileReference; fileEncoding = 4; lastKnownFileType = sourcecode.swift; path = DiscoverTab.swift; sourceTree = "<group>"; };
		65BD8DBF2BDAF2C300802039 /* FeaturedAuthorCategory.swift */ = {isa = PBXFileReference; fileEncoding = 4; lastKnownFileType = sourcecode.swift; path = FeaturedAuthorCategory.swift; sourceTree = "<group>"; };
		65BD8DC02BDAF2C300802039 /* DiscoverContentsView.swift */ = {isa = PBXFileReference; fileEncoding = 4; lastKnownFileType = sourcecode.swift; path = DiscoverContentsView.swift; sourceTree = "<group>"; };
		65D066982BD558690011C5CD /* DirectMessageWrapper.swift */ = {isa = PBXFileReference; fileEncoding = 4; lastKnownFileType = sourcecode.swift; path = DirectMessageWrapper.swift; sourceTree = "<group>"; };
		9DF077732C63BEA200F6B14E /* Colors.xcassets */ = {isa = PBXFileReference; lastKnownFileType = folder.assetcatalog; path = Colors.xcassets; sourceTree = "<group>"; };
		A303AF8229A9153A005DC8FC /* FollowButton.swift */ = {isa = PBXFileReference; lastKnownFileType = sourcecode.swift; path = FollowButton.swift; sourceTree = "<group>"; };
		A32B6C7229A6BE9B00653FF5 /* FollowsView.swift */ = {isa = PBXFileReference; lastKnownFileType = sourcecode.swift; path = FollowsView.swift; sourceTree = "<group>"; };
		A32B6C7729A6C99200653FF5 /* CompactAuthorCard.swift */ = {isa = PBXFileReference; lastKnownFileType = sourcecode.swift; path = CompactAuthorCard.swift; sourceTree = "<group>"; };
		A336DD3B299FD78000A0CBA0 /* Filter.swift */ = {isa = PBXFileReference; lastKnownFileType = sourcecode.swift; path = Filter.swift; sourceTree = "<group>"; };
		A34E439829A522F20057AFCB /* CurrentUser.swift */ = {isa = PBXFileReference; lastKnownFileType = sourcecode.swift; path = CurrentUser.swift; sourceTree = "<group>"; };
		A351E1A129BA92240009B7F6 /* ProfileEditView.swift */ = {isa = PBXFileReference; fileEncoding = 4; lastKnownFileType = sourcecode.swift; path = ProfileEditView.swift; sourceTree = "<group>"; };
		A3B943CE299AE00100A15A08 /* Keychain.swift */ = {isa = PBXFileReference; lastKnownFileType = sourcecode.swift; path = Keychain.swift; sourceTree = "<group>"; };
		A3B943D4299D514800A15A08 /* Follow+CoreDataClass.swift */ = {isa = PBXFileReference; lastKnownFileType = sourcecode.swift; path = "Follow+CoreDataClass.swift"; sourceTree = "<group>"; };
		C9032C2D2BAE31ED001F4EC6 /* ProfileFeedType.swift */ = {isa = PBXFileReference; lastKnownFileType = sourcecode.swift; path = ProfileFeedType.swift; sourceTree = "<group>"; };
		C90352B92C1235CD000A5993 /* NosNavigationDestination.swift */ = {isa = PBXFileReference; lastKnownFileType = sourcecode.swift; path = NosNavigationDestination.swift; sourceTree = "<group>"; };
		C905B0762A619E99009B8A78 /* LinkPreview.swift */ = {isa = PBXFileReference; lastKnownFileType = sourcecode.swift; path = LinkPreview.swift; sourceTree = "<group>"; };
		C90862BB29E9804B00C35A71 /* NosPerformanceTests.xctest */ = {isa = PBXFileReference; explicitFileType = wrapper.cfbundle; includeInIndex = 0; path = NosPerformanceTests.xctest; sourceTree = BUILT_PRODUCTS_DIR; };
		C90862BD29E9804B00C35A71 /* NosPerformanceTests.swift */ = {isa = PBXFileReference; lastKnownFileType = sourcecode.swift; path = NosPerformanceTests.swift; sourceTree = "<group>"; };
		C90B16B72AFED96300CB4B85 /* URLExtensionTests.swift */ = {isa = PBXFileReference; lastKnownFileType = sourcecode.swift; path = URLExtensionTests.swift; sourceTree = "<group>"; };
		C913DA092AEAF52B003BDD6D /* NoteWarningController.swift */ = {isa = PBXFileReference; lastKnownFileType = sourcecode.swift; path = NoteWarningController.swift; sourceTree = "<group>"; };
		C913DA0B2AEB2EBF003BDD6D /* FetchRequestPublisher.swift */ = {isa = PBXFileReference; lastKnownFileType = sourcecode.swift; path = FetchRequestPublisher.swift; sourceTree = "<group>"; };
		C913DA0D2AEB3265003BDD6D /* WarningView.swift */ = {isa = PBXFileReference; lastKnownFileType = sourcecode.swift; path = WarningView.swift; sourceTree = "<group>"; };
		C91400232B2A3894009B13B4 /* SQLiteStoreTestCase.swift */ = {isa = PBXFileReference; lastKnownFileType = sourcecode.swift; path = SQLiteStoreTestCase.swift; sourceTree = "<group>"; };
		C9246C1B2C8A42A0005495CE /* RelaySubscriptionManagerTests.swift */ = {isa = PBXFileReference; lastKnownFileType = sourcecode.swift; path = RelaySubscriptionManagerTests.swift; sourceTree = "<group>"; };
		C92A04DD2A58B02B00C844B8 /* Nos 11.xcdatamodel */ = {isa = PBXFileReference; lastKnownFileType = wrapper.xcdatamodel; path = "Nos 11.xcdatamodel"; sourceTree = "<group>"; };
		C92AB3352B599DD0005B3FFB /* doc */ = {isa = PBXFileReference; lastKnownFileType = folder; path = doc; sourceTree = "<group>"; };
		C92DF80429C25DE900400561 /* URL+Extensions.swift */ = {isa = PBXFileReference; lastKnownFileType = sourcecode.swift; path = "URL+Extensions.swift"; sourceTree = "<group>"; };
		C92DF80729C25FA900400561 /* SquareImage.swift */ = {isa = PBXFileReference; lastKnownFileType = sourcecode.swift; path = SquareImage.swift; sourceTree = "<group>"; };
		C92E7F662C4EFF3D00B80638 /* WebSocketErrorEvent.swift */ = {isa = PBXFileReference; lastKnownFileType = sourcecode.swift; path = WebSocketErrorEvent.swift; sourceTree = "<group>"; };
		C92E7F692C4EFF7200B80638 /* WebSocketConnection.swift */ = {isa = PBXFileReference; lastKnownFileType = sourcecode.swift; path = WebSocketConnection.swift; sourceTree = "<group>"; };
		C92E7F6C2C4EFF9B00B80638 /* WebSocketState.swift */ = {isa = PBXFileReference; lastKnownFileType = sourcecode.swift; path = WebSocketState.swift; sourceTree = "<group>"; };
		C92F01512AC4D6AB00972489 /* NosFormSection.swift */ = {isa = PBXFileReference; lastKnownFileType = sourcecode.swift; path = NosFormSection.swift; sourceTree = "<group>"; };
		C92F01542AC4D6CF00972489 /* BeveledSeparator.swift */ = {isa = PBXFileReference; lastKnownFileType = sourcecode.swift; path = BeveledSeparator.swift; sourceTree = "<group>"; };
		C92F01572AC4D6F700972489 /* NosTextField.swift */ = {isa = PBXFileReference; lastKnownFileType = sourcecode.swift; path = NosTextField.swift; sourceTree = "<group>"; };
		C92F015A2AC4D74E00972489 /* NosTextEditor.swift */ = {isa = PBXFileReference; lastKnownFileType = sourcecode.swift; path = NosTextEditor.swift; sourceTree = "<group>"; };
		C92F015D2AC4D99400972489 /* NosForm.swift */ = {isa = PBXFileReference; lastKnownFileType = sourcecode.swift; path = NosForm.swift; sourceTree = "<group>"; };
		C930055E2A6AF8320098CA9E /* LoadingContent.swift */ = {isa = PBXFileReference; fileEncoding = 4; lastKnownFileType = sourcecode.swift; path = LoadingContent.swift; sourceTree = "<group>"; };
		C930E0562BA49DAD002B5776 /* GridPattern.swift */ = {isa = PBXFileReference; lastKnownFileType = sourcecode.swift; path = GridPattern.swift; sourceTree = "<group>"; };
		C936B45B2A4C7D6B00DF1EB9 /* UNSWizard.swift */ = {isa = PBXFileReference; fileEncoding = 4; lastKnownFileType = sourcecode.swift; path = UNSWizard.swift; sourceTree = "<group>"; };
		C936B4612A4CB01C00DF1EB9 /* PushNotificationService.swift */ = {isa = PBXFileReference; lastKnownFileType = sourcecode.swift; path = PushNotificationService.swift; sourceTree = "<group>"; };
		C93CA0C229AE3A1E00921183 /* JSONEvent.swift */ = {isa = PBXFileReference; lastKnownFileType = sourcecode.swift; path = JSONEvent.swift; sourceTree = "<group>"; };
		C93EC2F029C337EB0012EE2A /* RelayPicker.swift */ = {isa = PBXFileReference; lastKnownFileType = sourcecode.swift; path = RelayPicker.swift; sourceTree = "<group>"; };
		C93EC2F329C34C860012EE2A /* NSPredicate+Bool.swift */ = {isa = PBXFileReference; lastKnownFileType = sourcecode.swift; path = "NSPredicate+Bool.swift"; sourceTree = "<group>"; };
		C93EC2F629C351470012EE2A /* Optional+Unwrap.swift */ = {isa = PBXFileReference; lastKnownFileType = sourcecode.swift; path = "Optional+Unwrap.swift"; sourceTree = "<group>"; };
		C93EC2FC29C3785C0012EE2A /* View+RoundedCorner.swift */ = {isa = PBXFileReference; fileEncoding = 4; lastKnownFileType = sourcecode.swift; path = "View+RoundedCorner.swift"; sourceTree = "<group>"; };
		C93F045D2B9B7A7000AD5872 /* ReplyPreview.swift */ = {isa = PBXFileReference; lastKnownFileType = sourcecode.swift; path = ReplyPreview.swift; sourceTree = "<group>"; };
		C93F488C2AC5C30C00900CEC /* NosFormField.swift */ = {isa = PBXFileReference; lastKnownFileType = sourcecode.swift; path = NosFormField.swift; sourceTree = "<group>"; };
		C93F488F2AC5C9C400900CEC /* UNSWizardPhoneView.swift */ = {isa = PBXFileReference; fileEncoding = 4; lastKnownFileType = sourcecode.swift; path = UNSWizardPhoneView.swift; sourceTree = "<group>"; };
		C93F48922AC5C9CE00900CEC /* UNSWizardIntroView.swift */ = {isa = PBXFileReference; fileEncoding = 4; lastKnownFileType = sourcecode.swift; path = UNSWizardIntroView.swift; sourceTree = "<group>"; };
		C942566829B66A2800C4202C /* Date+Elapsed.swift */ = {isa = PBXFileReference; fileEncoding = 4; lastKnownFileType = sourcecode.swift; path = "Date+Elapsed.swift"; sourceTree = "<group>"; };
		C94437E529B0DB83004D8C86 /* NotificationsView.swift */ = {isa = PBXFileReference; lastKnownFileType = sourcecode.swift; path = NotificationsView.swift; sourceTree = "<group>"; };
		C94A5E172A72C84200B6EC5D /* ReportCategory.swift */ = {isa = PBXFileReference; lastKnownFileType = sourcecode.swift; path = ReportCategory.swift; sourceTree = "<group>"; };
		C94B2D172B17F5EC002104B6 /* sample_repost.json */ = {isa = PBXFileReference; fileEncoding = 4; lastKnownFileType = text.json; path = sample_repost.json; sourceTree = "<group>"; };
		C94BC09A2A0AC74A0098F6F1 /* PreviewData.swift */ = {isa = PBXFileReference; lastKnownFileType = sourcecode.swift; path = PreviewData.swift; sourceTree = "<group>"; };
		C94C4CF22AD993CA00F801CA /* UNSErrorView.swift */ = {isa = PBXFileReference; lastKnownFileType = sourcecode.swift; path = UNSErrorView.swift; sourceTree = "<group>"; };
		C94D14802A12B3F70014C906 /* SearchBar.swift */ = {isa = PBXFileReference; lastKnownFileType = sourcecode.swift; path = SearchBar.swift; sourceTree = "<group>"; };
		C94D39212ABDDDFE0019C4D5 /* Secrets.xcconfig */ = {isa = PBXFileReference; fileEncoding = 4; lastKnownFileType = text.xcconfig; path = Secrets.xcconfig; sourceTree = "<group>"; };
		C94D39242ABDDFB60019C4D5 /* EmptySecrets.xcconfig */ = {isa = PBXFileReference; fileEncoding = 4; lastKnownFileType = text.xcconfig; path = EmptySecrets.xcconfig; sourceTree = "<group>"; };
		C94D6D5B2AC5D14400F0F11E /* UNSWizardTextField.swift */ = {isa = PBXFileReference; lastKnownFileType = sourcecode.swift; path = UNSWizardTextField.swift; sourceTree = "<group>"; };
		C94D855B2991479900749478 /* NoteComposer.swift */ = {isa = PBXFileReference; lastKnownFileType = sourcecode.swift; path = NoteComposer.swift; sourceTree = "<group>"; };
		C959DB752BD01DF4008F3627 /* GiftWrapper.swift */ = {isa = PBXFileReference; lastKnownFileType = sourcecode.swift; path = GiftWrapper.swift; sourceTree = "<group>"; };
		C95D689E299E6B4100429F86 /* ProfileHeader.swift */ = {isa = PBXFileReference; fileEncoding = 4; lastKnownFileType = sourcecode.swift; path = ProfileHeader.swift; sourceTree = "<group>"; };
		C95D68A0299E6D3E00429F86 /* BioView.swift */ = {isa = PBXFileReference; fileEncoding = 4; lastKnownFileType = sourcecode.swift; path = BioView.swift; sourceTree = "<group>"; };
		C95D68A4299E6E1E00429F86 /* PlaceholderModifier.swift */ = {isa = PBXFileReference; fileEncoding = 4; lastKnownFileType = sourcecode.swift; path = PlaceholderModifier.swift; sourceTree = "<group>"; };
		C95D68A8299E709800429F86 /* LinearGradient+Planetary.swift */ = {isa = PBXFileReference; fileEncoding = 4; lastKnownFileType = sourcecode.swift; path = "LinearGradient+Planetary.swift"; sourceTree = "<group>"; };
		C95D68AA299E710F00429F86 /* Color+Hex.swift */ = {isa = PBXFileReference; fileEncoding = 4; lastKnownFileType = sourcecode.swift; path = "Color+Hex.swift"; sourceTree = "<group>"; };
		C95D68AC299E721700429F86 /* ProfileView.swift */ = {isa = PBXFileReference; lastKnownFileType = sourcecode.swift; path = ProfileView.swift; sourceTree = "<group>"; };
		C95D68AF299ECE0700429F86 /* CHANGELOG.md */ = {isa = PBXFileReference; fileEncoding = 4; lastKnownFileType = net.daringfireball.markdown; path = CHANGELOG.md; sourceTree = "<group>"; };
		C95D68B0299ECE0700429F86 /* README.md */ = {isa = PBXFileReference; fileEncoding = 4; lastKnownFileType = net.daringfireball.markdown; path = README.md; sourceTree = "<group>"; };
		C95D68B1299ECE0700429F86 /* CONTRIBUTING.md */ = {isa = PBXFileReference; fileEncoding = 4; lastKnownFileType = net.daringfireball.markdown; path = CONTRIBUTING.md; sourceTree = "<group>"; };
		C960C57029F3236200929990 /* LikeButton.swift */ = {isa = PBXFileReference; lastKnownFileType = sourcecode.swift; path = LikeButton.swift; sourceTree = "<group>"; };
		C960C57329F3251E00929990 /* RepostButton.swift */ = {isa = PBXFileReference; lastKnownFileType = sourcecode.swift; path = RepostButton.swift; sourceTree = "<group>"; };
		C9646EA029B7A22C007239A4 /* Analytics.swift */ = {isa = PBXFileReference; lastKnownFileType = sourcecode.swift; path = Analytics.swift; sourceTree = "<group>"; };
		C9671D72298DB94C00EE7E12 /* Data+Encoding.swift */ = {isa = PBXFileReference; lastKnownFileType = sourcecode.swift; path = "Data+Encoding.swift"; sourceTree = "<group>"; };
		C9680AD32ACDF57D006C8C93 /* UNSWizardNeedsPaymentView.swift */ = {isa = PBXFileReference; fileEncoding = 4; lastKnownFileType = sourcecode.swift; path = UNSWizardNeedsPaymentView.swift; sourceTree = "<group>"; };
		C96D391A2B61AFD500D3D0A1 /* RawNostrIDTests.swift */ = {isa = PBXFileReference; lastKnownFileType = sourcecode.swift; path = RawNostrIDTests.swift; sourceTree = "<group>"; };
		C96D39262B61B6D200D3D0A1 /* RawNostrID.swift */ = {isa = PBXFileReference; lastKnownFileType = sourcecode.swift; path = RawNostrID.swift; sourceTree = "<group>"; };
		C973364E2A7968220012D8B8 /* SetUpUNSBanner.swift */ = {isa = PBXFileReference; fileEncoding = 4; lastKnownFileType = sourcecode.swift; path = SetUpUNSBanner.swift; sourceTree = "<group>"; };
		C9736E5D2C13B718005BCE70 /* EventFixture.swift */ = {isa = PBXFileReference; lastKnownFileType = sourcecode.swift; path = EventFixture.swift; sourceTree = "<group>"; };
		C973AB552A323167002AED16 /* Follow+CoreDataProperties.swift */ = {isa = PBXFileReference; lastKnownFileType = sourcecode.swift; path = "Follow+CoreDataProperties.swift"; sourceTree = "<group>"; };
		C973AB562A323167002AED16 /* Event+CoreDataProperties.swift */ = {isa = PBXFileReference; lastKnownFileType = sourcecode.swift; path = "Event+CoreDataProperties.swift"; sourceTree = "<group>"; };
		C973AB572A323167002AED16 /* AuthorReference+CoreDataProperties.swift */ = {isa = PBXFileReference; lastKnownFileType = sourcecode.swift; path = "AuthorReference+CoreDataProperties.swift"; sourceTree = "<group>"; };
		C973AB582A323167002AED16 /* Author+CoreDataProperties.swift */ = {isa = PBXFileReference; lastKnownFileType = sourcecode.swift; path = "Author+CoreDataProperties.swift"; sourceTree = "<group>"; };
		C973AB592A323167002AED16 /* Relay+CoreDataProperties.swift */ = {isa = PBXFileReference; lastKnownFileType = sourcecode.swift; path = "Relay+CoreDataProperties.swift"; sourceTree = "<group>"; };
		C973AB5A2A323167002AED16 /* EventReference+CoreDataProperties.swift */ = {isa = PBXFileReference; lastKnownFileType = sourcecode.swift; path = "EventReference+CoreDataProperties.swift"; sourceTree = "<group>"; };
		C974652D2A3B86600031226F /* NoteCardHeader.swift */ = {isa = PBXFileReference; lastKnownFileType = sourcecode.swift; path = NoteCardHeader.swift; sourceTree = "<group>"; };
		C97465302A3B89140031226F /* AuthorLabel.swift */ = {isa = PBXFileReference; lastKnownFileType = sourcecode.swift; path = AuthorLabel.swift; sourceTree = "<group>"; };
		C97465332A3C95FE0031226F /* RelayPickerToolbarButton.swift */ = {isa = PBXFileReference; lastKnownFileType = sourcecode.swift; path = RelayPickerToolbarButton.swift; sourceTree = "<group>"; };
		C97797B8298AA19A0046BD25 /* RelayService.swift */ = {isa = PBXFileReference; lastKnownFileType = sourcecode.swift; path = RelayService.swift; sourceTree = "<group>"; };
		C97A1C8729E45B3C009D9E8D /* RawEventView.swift */ = {isa = PBXFileReference; fileEncoding = 4; lastKnownFileType = sourcecode.swift; path = RawEventView.swift; sourceTree = "<group>"; };
		C97A1C8A29E45B4E009D9E8D /* RawEventController.swift */ = {isa = PBXFileReference; fileEncoding = 4; lastKnownFileType = sourcecode.swift; path = RawEventController.swift; sourceTree = "<group>"; };
		C97A1C8D29E58EC7009D9E8D /* NSManagedObjectContext+Nos.swift */ = {isa = PBXFileReference; lastKnownFileType = sourcecode.swift; path = "NSManagedObjectContext+Nos.swift"; sourceTree = "<group>"; };
		C97B28892C10B07100DC1FC0 /* NosNavigationStack.swift */ = {isa = PBXFileReference; lastKnownFileType = sourcecode.swift; path = NosNavigationStack.swift; sourceTree = "<group>"; };
		C981E2DA2AC6088900FBF4F6 /* UNSVerifyCodeView.swift */ = {isa = PBXFileReference; fileEncoding = 4; lastKnownFileType = sourcecode.swift; path = UNSVerifyCodeView.swift; sourceTree = "<group>"; };
		C981E2DC2AC610D600FBF4F6 /* UNSStepImage.swift */ = {isa = PBXFileReference; lastKnownFileType = sourcecode.swift; path = UNSStepImage.swift; sourceTree = "<group>"; };
		C98298312ADD7EDB0096C5B5 /* Info.plist */ = {isa = PBXFileReference; lastKnownFileType = text.plist; path = Info.plist; sourceTree = "<group>"; };
		C98298322ADD7F9A0096C5B5 /* DeepLinkService.swift */ = {isa = PBXFileReference; lastKnownFileType = sourcecode.swift; path = DeepLinkService.swift; sourceTree = "<group>"; };
		C986510F2B0BD49200597B68 /* PagedNoteListView.swift */ = {isa = PBXFileReference; lastKnownFileType = sourcecode.swift; path = PagedNoteListView.swift; sourceTree = "<group>"; };
		C987F81629BA4C6900B44E7A /* BigActionButton.swift */ = {isa = PBXFileReference; fileEncoding = 4; lastKnownFileType = sourcecode.swift; path = BigActionButton.swift; sourceTree = "<group>"; };
		C987F81929BA4D0E00B44E7A /* ActionButton.swift */ = {isa = PBXFileReference; fileEncoding = 4; lastKnownFileType = sourcecode.swift; path = ActionButton.swift; sourceTree = "<group>"; };
		C987F81C29BA6D9A00B44E7A /* ProfileTab.swift */ = {isa = PBXFileReference; lastKnownFileType = sourcecode.swift; path = ProfileTab.swift; sourceTree = "<group>"; };
		C987F82029BA951D00B44E7A /* ClarityCity-ExtraLight.otf */ = {isa = PBXFileReference; lastKnownFileType = file; path = "ClarityCity-ExtraLight.otf"; sourceTree = "<group>"; };
		C987F82129BA951D00B44E7A /* ClarityCity-LightItalic.otf */ = {isa = PBXFileReference; lastKnownFileType = file; path = "ClarityCity-LightItalic.otf"; sourceTree = "<group>"; };
		C987F82229BA951D00B44E7A /* ClarityCity-ExtraBold.otf */ = {isa = PBXFileReference; lastKnownFileType = file; path = "ClarityCity-ExtraBold.otf"; sourceTree = "<group>"; };
		C987F82329BA951D00B44E7A /* ClarityCity-MediumItalic.otf */ = {isa = PBXFileReference; lastKnownFileType = file; path = "ClarityCity-MediumItalic.otf"; sourceTree = "<group>"; };
		C987F82429BA951D00B44E7A /* ClarityCity-BoldItalic.otf */ = {isa = PBXFileReference; lastKnownFileType = file; path = "ClarityCity-BoldItalic.otf"; sourceTree = "<group>"; };
		C987F82529BA951D00B44E7A /* ClarityCity-Bold.otf */ = {isa = PBXFileReference; lastKnownFileType = file; path = "ClarityCity-Bold.otf"; sourceTree = "<group>"; };
		C987F82629BA951D00B44E7A /* ClarityCity-SemiBold.otf */ = {isa = PBXFileReference; lastKnownFileType = file; path = "ClarityCity-SemiBold.otf"; sourceTree = "<group>"; };
		C987F82729BA951D00B44E7A /* ClarityCity-SemiBoldItalic.otf */ = {isa = PBXFileReference; lastKnownFileType = file; path = "ClarityCity-SemiBoldItalic.otf"; sourceTree = "<group>"; };
		C987F82829BA951E00B44E7A /* ClarityCity-Black.otf */ = {isa = PBXFileReference; lastKnownFileType = file; path = "ClarityCity-Black.otf"; sourceTree = "<group>"; };
		C987F82929BA951E00B44E7A /* ClarityCity-ExtraBoldItalic.otf */ = {isa = PBXFileReference; lastKnownFileType = file; path = "ClarityCity-ExtraBoldItalic.otf"; sourceTree = "<group>"; };
		C987F82A29BA951E00B44E7A /* ClarityCity-Light.otf */ = {isa = PBXFileReference; lastKnownFileType = file; path = "ClarityCity-Light.otf"; sourceTree = "<group>"; };
		C987F82B29BA951E00B44E7A /* ClarityCity-BlackItalic.otf */ = {isa = PBXFileReference; lastKnownFileType = file; path = "ClarityCity-BlackItalic.otf"; sourceTree = "<group>"; };
		C987F82C29BA951E00B44E7A /* ClarityCity-Medium.otf */ = {isa = PBXFileReference; lastKnownFileType = file; path = "ClarityCity-Medium.otf"; sourceTree = "<group>"; };
		C987F82D29BA951E00B44E7A /* ClarityCity-ThinItalic.otf */ = {isa = PBXFileReference; lastKnownFileType = file; path = "ClarityCity-ThinItalic.otf"; sourceTree = "<group>"; };
		C987F82E29BA951E00B44E7A /* ClarityCity-RegularItalic.otf */ = {isa = PBXFileReference; lastKnownFileType = file; path = "ClarityCity-RegularItalic.otf"; sourceTree = "<group>"; };
		C987F82F29BA951E00B44E7A /* ClarityCity-ExtraLightItalic.otf */ = {isa = PBXFileReference; lastKnownFileType = file; path = "ClarityCity-ExtraLightItalic.otf"; sourceTree = "<group>"; };
		C987F83029BA951E00B44E7A /* ClarityCity-Regular.otf */ = {isa = PBXFileReference; lastKnownFileType = file; path = "ClarityCity-Regular.otf"; sourceTree = "<group>"; };
		C987F83129BA951E00B44E7A /* ClarityCity-Thin.otf */ = {isa = PBXFileReference; lastKnownFileType = file; path = "ClarityCity-Thin.otf"; sourceTree = "<group>"; };
		C987F85629BA96B700B44E7A /* Info.plist */ = {isa = PBXFileReference; lastKnownFileType = text.plist; path = Info.plist; sourceTree = "<group>"; };
		C987F85729BA981800B44E7A /* Font+Clarity.swift */ = {isa = PBXFileReference; lastKnownFileType = sourcecode.swift; path = "Font+Clarity.swift"; sourceTree = "<group>"; };
		C98A32262A05795E00E3FA13 /* Task+Timeout.swift */ = {isa = PBXFileReference; lastKnownFileType = sourcecode.swift; path = "Task+Timeout.swift"; sourceTree = "<group>"; };
		C98B8B3F29FBF83B009789C8 /* NotificationCard.swift */ = {isa = PBXFileReference; lastKnownFileType = sourcecode.swift; path = NotificationCard.swift; sourceTree = "<group>"; };
		C98CA9032B14FA3D00929141 /* PagedRelaySubscription.swift */ = {isa = PBXFileReference; lastKnownFileType = sourcecode.swift; path = PagedRelaySubscription.swift; sourceTree = "<group>"; };
		C98CA9062B14FBBF00929141 /* PagedNoteDataSource.swift */ = {isa = PBXFileReference; lastKnownFileType = sourcecode.swift; path = PagedNoteDataSource.swift; sourceTree = "<group>"; };
		C98DC9BA2A795CAD004E5F0F /* ActionBanner.swift */ = {isa = PBXFileReference; lastKnownFileType = sourcecode.swift; path = ActionBanner.swift; sourceTree = "<group>"; };
		C992B3292B3613CC00704A9C /* SubscriptionCancellable.swift */ = {isa = PBXFileReference; lastKnownFileType = sourcecode.swift; path = SubscriptionCancellable.swift; sourceTree = "<group>"; };
		C993148C2C5BD8FC00224BA6 /* NoteEditorController.swift */ = {isa = PBXFileReference; lastKnownFileType = sourcecode.swift; path = NoteEditorController.swift; sourceTree = "<group>"; };
		C99314932C5BE13600224BA6 /* NoteEditorControllerTests.swift */ = {isa = PBXFileReference; lastKnownFileType = sourcecode.swift; path = NoteEditorControllerTests.swift; sourceTree = "<group>"; };
		C99507332AB9EE40005B1096 /* Nos 12.xcdatamodel */ = {isa = PBXFileReference; lastKnownFileType = wrapper.xcdatamodel; path = "Nos 12.xcdatamodel"; sourceTree = "<group>"; };
		C996933D2C11FF0F00A2C70D /* EventObservationView.swift */ = {isa = PBXFileReference; lastKnownFileType = sourcecode.swift; path = EventObservationView.swift; sourceTree = "<group>"; };
		C996933F2C120CC900A2C70D /* AuthorObservationView.swift */ = {isa = PBXFileReference; fileEncoding = 4; lastKnownFileType = sourcecode.swift; path = AuthorObservationView.swift; sourceTree = "<group>"; };
		C99721CA2AEBED26004EBEAB /* String+Empty.swift */ = {isa = PBXFileReference; lastKnownFileType = sourcecode.swift; path = "String+Empty.swift"; sourceTree = "<group>"; };
		C9A0DAD929C685E500466635 /* SideMenuButton.swift */ = {isa = PBXFileReference; lastKnownFileType = sourcecode.swift; path = SideMenuButton.swift; sourceTree = "<group>"; };
		C9A0DADC29C689C900466635 /* NosNavigationBar.swift */ = {isa = PBXFileReference; lastKnownFileType = sourcecode.swift; path = NosNavigationBar.swift; sourceTree = "<group>"; };
		C9A0DADF29C697A100466635 /* AboutView.swift */ = {isa = PBXFileReference; lastKnownFileType = sourcecode.swift; path = AboutView.swift; sourceTree = "<group>"; };
		C9A0DAE329C69F0C00466635 /* HighlightedText.swift */ = {isa = PBXFileReference; fileEncoding = 4; lastKnownFileType = sourcecode.swift; path = HighlightedText.swift; sourceTree = "<group>"; };
		C9A0DAE629C69FA000466635 /* Text+Gradient.swift */ = {isa = PBXFileReference; fileEncoding = 4; lastKnownFileType = sourcecode.swift; path = "Text+Gradient.swift"; sourceTree = "<group>"; };
		C9A0DAE929C6A34200466635 /* ActivityView.swift */ = {isa = PBXFileReference; fileEncoding = 4; lastKnownFileType = sourcecode.swift; path = ActivityView.swift; sourceTree = "<group>"; };
		C9A0DAEC29C6A66C00466635 /* Launch Screen.storyboard */ = {isa = PBXFileReference; lastKnownFileType = file.storyboard; path = "Launch Screen.storyboard"; sourceTree = "<group>"; };
		C9A0DAF729C92F4500466635 /* UNSAPI.swift */ = {isa = PBXFileReference; indentWidth = 4; lastKnownFileType = sourcecode.swift; path = UNSAPI.swift; sourceTree = "<group>"; };
		C9A25B3C29F174D200B39534 /* ReadabilityPadding.swift */ = {isa = PBXFileReference; lastKnownFileType = sourcecode.swift; path = ReadabilityPadding.swift; sourceTree = "<group>"; };
		C9A6C7402AD837AD001F9500 /* UNSWizardController.swift */ = {isa = PBXFileReference; lastKnownFileType = sourcecode.swift; path = UNSWizardController.swift; sourceTree = "<group>"; };
		C9A6C7462AD84263001F9500 /* UNSNamePicker.swift */ = {isa = PBXFileReference; lastKnownFileType = sourcecode.swift; path = UNSNamePicker.swift; sourceTree = "<group>"; };
		C9A6C7482AD86271001F9500 /* UNSNewNameView.swift */ = {isa = PBXFileReference; lastKnownFileType = sourcecode.swift; path = UNSNewNameView.swift; sourceTree = "<group>"; };
		C9A6C74A2AD866A7001F9500 /* UNSSuccessView.swift */ = {isa = PBXFileReference; lastKnownFileType = sourcecode.swift; path = UNSSuccessView.swift; sourceTree = "<group>"; };
		C9A6C74C2AD98E2A001F9500 /* UNSNameTakenView.swift */ = {isa = PBXFileReference; lastKnownFileType = sourcecode.swift; path = UNSNameTakenView.swift; sourceTree = "<group>"; };
		C9A8015D2BD0177D006E29B2 /* ReportPublisher.swift */ = {isa = PBXFileReference; lastKnownFileType = sourcecode.swift; path = ReportPublisher.swift; sourceTree = "<group>"; };
		C9AC31AC2A55E0BD00A94E5A /* NotificationViewModel.swift */ = {isa = PBXFileReference; lastKnownFileType = sourcecode.swift; path = NotificationViewModel.swift; sourceTree = "<group>"; };
		C9ADB134299288230075E7F8 /* KeyFixture.swift */ = {isa = PBXFileReference; lastKnownFileType = sourcecode.swift; path = KeyFixture.swift; sourceTree = "<group>"; };
		C9ADB13729928CC30075E7F8 /* String+Hex.swift */ = {isa = PBXFileReference; lastKnownFileType = sourcecode.swift; path = "String+Hex.swift"; sourceTree = "<group>"; };
		C9ADB13C29929B540075E7F8 /* Bech32.swift */ = {isa = PBXFileReference; lastKnownFileType = sourcecode.swift; path = Bech32.swift; sourceTree = "<group>"; };
		C9ADB14029951CB10075E7F8 /* NSManagedObject+Nos.swift */ = {isa = PBXFileReference; lastKnownFileType = sourcecode.swift; path = "NSManagedObject+Nos.swift"; sourceTree = "<group>"; };
		C9B597642BBC8300002EC76A /* ImagePickerUIViewController.swift */ = {isa = PBXFileReference; fileEncoding = 4; lastKnownFileType = sourcecode.swift; path = ImagePickerUIViewController.swift; sourceTree = "<group>"; };
		C9B678DA29EEBF3B00303F33 /* DependencyInjection.swift */ = {isa = PBXFileReference; lastKnownFileType = sourcecode.swift; path = DependencyInjection.swift; sourceTree = "<group>"; };
		C9B678DD29EEC35B00303F33 /* Foundation+Sendable.swift */ = {isa = PBXFileReference; lastKnownFileType = sourcecode.swift; path = "Foundation+Sendable.swift"; sourceTree = "<group>"; };
		C9B678E029EEC41000303F33 /* SocialGraphCache.swift */ = {isa = PBXFileReference; lastKnownFileType = sourcecode.swift; path = SocialGraphCache.swift; sourceTree = "<group>"; };
		C9B678E629F01A8500303F33 /* FullscreenProgressView.swift */ = {isa = PBXFileReference; lastKnownFileType = sourcecode.swift; path = FullscreenProgressView.swift; sourceTree = "<group>"; };
		C9B708BA2A13BE41006C613A /* NoteTextEditor.swift */ = {isa = PBXFileReference; lastKnownFileType = sourcecode.swift; path = NoteTextEditor.swift; sourceTree = "<group>"; };
		C9B71DC12A9003670031ED9F /* CrashReporting.swift */ = {isa = PBXFileReference; lastKnownFileType = sourcecode.swift; path = CrashReporting.swift; sourceTree = "<group>"; };
		C9BAB09A2996FBA10003A84E /* EventProcessor.swift */ = {isa = PBXFileReference; lastKnownFileType = sourcecode.swift; path = EventProcessor.swift; sourceTree = "<group>"; };
		C9BCF1C02AC72020009BDE06 /* UNSWizardChooseNameView.swift */ = {isa = PBXFileReference; lastKnownFileType = sourcecode.swift; path = UNSWizardChooseNameView.swift; sourceTree = "<group>"; };
		C9BD91882B61BBEF00FDA083 /* bad_contact_list.json */ = {isa = PBXFileReference; lastKnownFileType = text.json; path = bad_contact_list.json; sourceTree = "<group>"; };
		C9BD919A2B61C4FB00FDA083 /* RawNostrID+Random.swift */ = {isa = PBXFileReference; lastKnownFileType = sourcecode.swift; path = "RawNostrID+Random.swift"; sourceTree = "<group>"; };
		C9C097222C13534800F78EC3 /* DatabaseCleanerTests.swift */ = {isa = PBXFileReference; lastKnownFileType = sourcecode.swift; path = DatabaseCleanerTests.swift; sourceTree = "<group>"; };
		C9C097242C13537900F78EC3 /* DatabaseCleaner.swift */ = {isa = PBXFileReference; lastKnownFileType = sourcecode.swift; path = DatabaseCleaner.swift; sourceTree = "<group>"; };
		C9C2B77B29E072E400548B4A /* WebSocket+Nos.swift */ = {isa = PBXFileReference; lastKnownFileType = sourcecode.swift; path = "WebSocket+Nos.swift"; sourceTree = "<group>"; };
		C9C2B77E29E0731600548B4A /* AsyncTimer.swift */ = {isa = PBXFileReference; lastKnownFileType = sourcecode.swift; path = AsyncTimer.swift; sourceTree = "<group>"; };
		C9C2B78129E0735400548B4A /* RelaySubscriptionManager.swift */ = {isa = PBXFileReference; lastKnownFileType = sourcecode.swift; path = RelaySubscriptionManager.swift; sourceTree = "<group>"; };
		C9C2B78429E073E300548B4A /* RelaySubscription.swift */ = {isa = PBXFileReference; lastKnownFileType = sourcecode.swift; path = RelaySubscription.swift; sourceTree = "<group>"; };
		C9C547502A4F1CC3006B0741 /* SearchController.swift */ = {isa = PBXFileReference; fileEncoding = 4; lastKnownFileType = sourcecode.swift; path = SearchController.swift; sourceTree = "<group>"; };
		C9C547562A4F1D1A006B0741 /* Nos 9.xcdatamodel */ = {isa = PBXFileReference; lastKnownFileType = wrapper.xcdatamodel; path = "Nos 9.xcdatamodel"; sourceTree = "<group>"; };
		C9C547572A4F1D8C006B0741 /* NosNotification+CoreDataClass.swift */ = {isa = PBXFileReference; lastKnownFileType = sourcecode.swift; path = "NosNotification+CoreDataClass.swift"; sourceTree = "<group>"; };
		C9C547582A4F1D8C006B0741 /* NosNotification+CoreDataProperties.swift */ = {isa = PBXFileReference; lastKnownFileType = sourcecode.swift; path = "NosNotification+CoreDataProperties.swift"; sourceTree = "<group>"; };
		C9C9444129F6F0E2002F2C7A /* XCTest+Eventually.swift */ = {isa = PBXFileReference; lastKnownFileType = sourcecode.swift; path = "XCTest+Eventually.swift"; sourceTree = "<group>"; };
		C9CDBBA329A8FA2900C555C7 /* GoldenPostView.swift */ = {isa = PBXFileReference; fileEncoding = 4; lastKnownFileType = sourcecode.swift; path = GoldenPostView.swift; sourceTree = "<group>"; };
		C9CE5B132A0172CF008E198C /* WebView.swift */ = {isa = PBXFileReference; lastKnownFileType = sourcecode.swift; path = WebView.swift; sourceTree = "<group>"; };
		C9CF23162A38A58B00EBEC31 /* ParseQueue.swift */ = {isa = PBXFileReference; lastKnownFileType = sourcecode.swift; path = ParseQueue.swift; sourceTree = "<group>"; };
		C9D573482AB24B7300E06BB4 /* custom-xcassets.stencil */ = {isa = PBXFileReference; lastKnownFileType = text; name = "custom-xcassets.stencil"; path = "Nos/Assets/SwiftGen Stencils/custom-xcassets.stencil"; sourceTree = SOURCE_ROOT; };
		C9DC6CB92C1739AD00E1CFB3 /* View+HandleURLsInRouter.swift */ = {isa = PBXFileReference; lastKnownFileType = sourcecode.swift; path = "View+HandleURLsInRouter.swift"; sourceTree = "<group>"; };
		C9DEBFCE298941000078B43A /* Nos.app */ = {isa = PBXFileReference; explicitFileType = wrapper.application; includeInIndex = 0; path = Nos.app; sourceTree = BUILT_PRODUCTS_DIR; };
		C9DEBFD1298941000078B43A /* NosApp.swift */ = {isa = PBXFileReference; lastKnownFileType = sourcecode.swift; path = NosApp.swift; sourceTree = "<group>"; };
		C9DEBFD3298941000078B43A /* PersistenceController.swift */ = {isa = PBXFileReference; lastKnownFileType = sourcecode.swift; path = PersistenceController.swift; sourceTree = "<group>"; };
		C9DEBFD8298941000078B43A /* HomeFeedView.swift */ = {isa = PBXFileReference; lastKnownFileType = sourcecode.swift; path = HomeFeedView.swift; sourceTree = "<group>"; };
		C9DEBFDA298941020078B43A /* Assets.xcassets */ = {isa = PBXFileReference; lastKnownFileType = folder.assetcatalog; path = Assets.xcassets; sourceTree = "<group>"; };
		C9DEBFDC298941020078B43A /* Nos.entitlements */ = {isa = PBXFileReference; lastKnownFileType = text.plist.entitlements; path = Nos.entitlements; sourceTree = "<group>"; };
		C9DEBFE4298941020078B43A /* NosTests.xctest */ = {isa = PBXFileReference; explicitFileType = wrapper.cfbundle; includeInIndex = 0; path = NosTests.xctest; sourceTree = BUILT_PRODUCTS_DIR; };
		C9DEC002298945150078B43A /* String+Lorem.swift */ = {isa = PBXFileReference; lastKnownFileType = sourcecode.swift; path = "String+Lorem.swift"; sourceTree = "<group>"; };
		C9DEC005298947900078B43A /* sample_data.json */ = {isa = PBXFileReference; fileEncoding = 4; lastKnownFileType = text.json; path = sample_data.json; sourceTree = "<group>"; };
		C9DEC03F29894BED0078B43A /* Event+CoreDataClass.swift */ = {isa = PBXFileReference; lastKnownFileType = sourcecode.swift; path = "Event+CoreDataClass.swift"; sourceTree = "<group>"; };
		C9DEC04329894BED0078B43A /* Author+CoreDataClass.swift */ = {isa = PBXFileReference; lastKnownFileType = sourcecode.swift; path = "Author+CoreDataClass.swift"; sourceTree = "<group>"; };
		C9DEC0622989541F0078B43A /* Bundle+Current.swift */ = {isa = PBXFileReference; lastKnownFileType = sourcecode.swift; path = "Bundle+Current.swift"; sourceTree = "<group>"; };
		C9DEC069298965540078B43A /* RelayView.swift */ = {isa = PBXFileReference; lastKnownFileType = sourcecode.swift; path = RelayView.swift; sourceTree = "<group>"; };
		C9DEC06C2989668E0078B43A /* Relay+CoreDataClass.swift */ = {isa = PBXFileReference; lastKnownFileType = sourcecode.swift; path = "Relay+CoreDataClass.swift"; sourceTree = "<group>"; };
		C9DFA964299BEB96006929C1 /* NoteCard.swift */ = {isa = PBXFileReference; fileEncoding = 4; lastKnownFileType = sourcecode.swift; path = NoteCard.swift; sourceTree = "<group>"; };
		C9DFA968299BEC33006929C1 /* CardStyle.swift */ = {isa = PBXFileReference; fileEncoding = 4; lastKnownFileType = sourcecode.swift; path = CardStyle.swift; sourceTree = "<group>"; };
		C9DFA96A299BEE2C006929C1 /* CompactNoteView.swift */ = {isa = PBXFileReference; fileEncoding = 4; lastKnownFileType = sourcecode.swift; path = CompactNoteView.swift; sourceTree = "<group>"; };
		C9DFA970299BF8CD006929C1 /* NoteView.swift */ = {isa = PBXFileReference; lastKnownFileType = sourcecode.swift; path = NoteView.swift; sourceTree = "<group>"; };
		C9E37E0E2A1E7C32003D4B0A /* ReportMenuModifier.swift */ = {isa = PBXFileReference; lastKnownFileType = sourcecode.swift; path = ReportMenuModifier.swift; sourceTree = "<group>"; };
		C9E37E112A1E7EC5003D4B0A /* PreviewContainer.swift */ = {isa = PBXFileReference; lastKnownFileType = sourcecode.swift; path = PreviewContainer.swift; sourceTree = "<group>"; };
		C9E37E142A1E8143003D4B0A /* ReportTarget.swift */ = {isa = PBXFileReference; lastKnownFileType = sourcecode.swift; path = ReportTarget.swift; sourceTree = "<group>"; };
		C9E8C1122B081E9C002D46B0 /* UNSNameView.swift */ = {isa = PBXFileReference; lastKnownFileType = sourcecode.swift; path = UNSNameView.swift; sourceTree = "<group>"; };
		C9E8C1142B081EBE002D46B0 /* NIP05View.swift */ = {isa = PBXFileReference; lastKnownFileType = sourcecode.swift; path = NIP05View.swift; sourceTree = "<group>"; };
		C9EE3E5F2A0538B7008A7491 /* ExpirationTimeButton.swift */ = {isa = PBXFileReference; lastKnownFileType = sourcecode.swift; path = ExpirationTimeButton.swift; sourceTree = "<group>"; };
		C9EE3E622A053910008A7491 /* ExpirationTimeOption.swift */ = {isa = PBXFileReference; lastKnownFileType = sourcecode.swift; path = ExpirationTimeOption.swift; sourceTree = "<group>"; };
		C9EF84CE2C24D63000182B6F /* MockRelayService.swift */ = {isa = PBXFileReference; lastKnownFileType = sourcecode.swift; path = MockRelayService.swift; sourceTree = "<group>"; };
		C9F0BB6829A5039D000547FC /* Int+Bool.swift */ = {isa = PBXFileReference; lastKnownFileType = sourcecode.swift; path = "Int+Bool.swift"; sourceTree = "<group>"; };
		C9F0BB6A29A503D6000547FC /* PublicKey.swift */ = {isa = PBXFileReference; lastKnownFileType = sourcecode.swift; path = PublicKey.swift; sourceTree = "<group>"; };
		C9F0BB6E29A50437000547FC /* NostrIdentifierPrefix.swift */ = {isa = PBXFileReference; lastKnownFileType = sourcecode.swift; path = NostrIdentifierPrefix.swift; sourceTree = "<group>"; };
		C9F2047F2AE029D90029A858 /* AppDestination.swift */ = {isa = PBXFileReference; lastKnownFileType = sourcecode.swift; path = AppDestination.swift; sourceTree = "<group>"; };
		C9F64D8B29ED840700563F2B /* Zipper.swift */ = {isa = PBXFileReference; lastKnownFileType = sourcecode.swift; path = Zipper.swift; sourceTree = "<group>"; };
		C9F75AD12A02D41E005BBE45 /* ComposerActionBar.swift */ = {isa = PBXFileReference; lastKnownFileType = sourcecode.swift; path = ComposerActionBar.swift; sourceTree = "<group>"; };
		C9F75AD52A041FF7005BBE45 /* ExpirationTimePicker.swift */ = {isa = PBXFileReference; lastKnownFileType = sourcecode.swift; path = ExpirationTimePicker.swift; sourceTree = "<group>"; };
		C9F84C1B298DBBF400C6714D /* Data+Sha.swift */ = {isa = PBXFileReference; lastKnownFileType = sourcecode.swift; path = "Data+Sha.swift"; sourceTree = "<group>"; };
		C9F84C20298DC36800C6714D /* AppView.swift */ = {isa = PBXFileReference; lastKnownFileType = sourcecode.swift; path = AppView.swift; sourceTree = "<group>"; };
		C9F84C22298DC7B900C6714D /* SettingsView.swift */ = {isa = PBXFileReference; lastKnownFileType = sourcecode.swift; path = SettingsView.swift; sourceTree = "<group>"; };
		C9F84C26298DC98800C6714D /* KeyPair.swift */ = {isa = PBXFileReference; lastKnownFileType = sourcecode.swift; path = KeyPair.swift; sourceTree = "<group>"; };
		C9FC1E622B61ACE300A3A6FB /* CoreDataTestCase.swift */ = {isa = PBXFileReference; lastKnownFileType = sourcecode.swift; path = CoreDataTestCase.swift; sourceTree = "<group>"; };
		CD09A74329A50F1D0063464F /* SideMenu.swift */ = {isa = PBXFileReference; lastKnownFileType = sourcecode.swift; path = SideMenu.swift; sourceTree = "<group>"; };
		CD09A74529A50F750063464F /* SideMenuContent.swift */ = {isa = PBXFileReference; lastKnownFileType = sourcecode.swift; path = SideMenuContent.swift; sourceTree = "<group>"; };
		CD09A74729A51EFC0063464F /* Router.swift */ = {isa = PBXFileReference; lastKnownFileType = sourcecode.swift; path = Router.swift; sourceTree = "<group>"; };
		CD27177529A7C8B200AE8888 /* sample_replies.json */ = {isa = PBXFileReference; fileEncoding = 4; lastKnownFileType = text.json; path = sample_replies.json; sourceTree = "<group>"; };
		CD2CF38D299E67F900332116 /* CardButtonStyle.swift */ = {isa = PBXFileReference; lastKnownFileType = sourcecode.swift; path = CardButtonStyle.swift; sourceTree = "<group>"; };
		CD2CF38F299E68BE00332116 /* NoteButton.swift */ = {isa = PBXFileReference; lastKnownFileType = sourcecode.swift; path = NoteButton.swift; sourceTree = "<group>"; };
		CD4908D329B92941007443DB /* ReportABugMailView.swift */ = {isa = PBXFileReference; lastKnownFileType = sourcecode.swift; path = ReportABugMailView.swift; sourceTree = "<group>"; };
		CD76864F29B6503500085358 /* NoteOptionsButton.swift */ = {isa = PBXFileReference; lastKnownFileType = sourcecode.swift; path = NoteOptionsButton.swift; sourceTree = "<group>"; };
		DC2E54C72A700F1400C2CAAB /* UIDevice+Simulator.swift */ = {isa = PBXFileReference; lastKnownFileType = sourcecode.swift; path = "UIDevice+Simulator.swift"; sourceTree = "<group>"; };
		DC4AB2F52A4475B800D1478A /* AppDelegate.swift */ = {isa = PBXFileReference; lastKnownFileType = sourcecode.swift; path = AppDelegate.swift; sourceTree = "<group>"; };
		DC5F203E2A6AE24200F8D73F /* ImagePickerButton.swift */ = {isa = PBXFileReference; lastKnownFileType = sourcecode.swift; path = ImagePickerButton.swift; sourceTree = "<group>"; };
/* End PBXFileReference section */

/* Begin PBXFrameworksBuildPhase section */
		C90862B829E9804B00C35A71 /* Frameworks */ = {
			isa = PBXFrameworksBuildPhase;
			buildActionMask = 2147483647;
			files = (
				C99DBF822A9E8BDE00F7068F /* SDWebImageSwiftUI in Frameworks */,
			);
			runOnlyForDeploymentPostprocessing = 0;
		};
		C9DEBFCB298941000078B43A /* Frameworks */ = {
			isa = PBXFrameworksBuildPhase;
			buildActionMask = 2147483647;
			files = (
				C9DEC068298965270078B43A /* Starscream in Frameworks */,
				C9FD35132BCED5A6008F8D95 /* NostrSDK in Frameworks */,
				C9B71DC02A8E9BAD0031ED9F /* SentrySwiftUI in Frameworks */,
				C9B71DBE2A8E9BAD0031ED9F /* Sentry in Frameworks */,
				C9646E9A29B79E04007239A4 /* Logger in Frameworks */,
				03C49AC02C938A9C00502321 /* SwiftSoup in Frameworks */,
				C9FD34F62BCEC89C008F8D95 /* secp256k1 in Frameworks */,
				C9646EA729B7A3DD007239A4 /* Dependencies in Frameworks */,
				C96CB98C2A6040C500498C4E /* DequeModule in Frameworks */,
				C99DBF7E2A9E81CF00F7068F /* SDWebImageSwiftUI in Frameworks */,
				C9646EA429B7A24A007239A4 /* PostHog in Frameworks */,
				C94D855F29914D2300749478 /* SwiftUINavigation in Frameworks */,
			);
			runOnlyForDeploymentPostprocessing = 0;
		};
		C9DEBFE1298941020078B43A /* Frameworks */ = {
			isa = PBXFrameworksBuildPhase;
			buildActionMask = 2147483647;
			files = (
				C99DBF802A9E8BCF00F7068F /* SDWebImageSwiftUI in Frameworks */,
				C959DB812BD02460008F3627 /* NostrSDK in Frameworks */,
				C9FD34F82BCEC8B5008F8D95 /* secp256k1 in Frameworks */,
				CDDA1F7B29A527650047ACD8 /* Starscream in Frameworks */,
				C9B71DC52A9008300031ED9F /* Sentry in Frameworks */,
				03C68C522C94D8400037DC59 /* SwiftSoup in Frameworks */,
				C9646EA929B7A4F2007239A4 /* PostHog in Frameworks */,
				C9646EAC29B7A520007239A4 /* Dependencies in Frameworks */,
				C905B0752A619367009B8A78 /* DequeModule in Frameworks */,
				C91565C12B2368FA0068EECA /* ViewInspector in Frameworks */,
				C9646E9C29B79E4D007239A4 /* Logger in Frameworks */,
				CDDA1F7D29A527650047ACD8 /* SwiftUINavigation in Frameworks */,
			);
			runOnlyForDeploymentPostprocessing = 0;
		};
/* End PBXFrameworksBuildPhase section */

/* Begin PBXGroup section */
		030742C32B4769F90073839D /* CoreData */ = {
			isa = PBXGroup;
			children = (
				C9DEC04329894BED0078B43A /* Author+CoreDataClass.swift */,
				3F43C47529A9625700E896A0 /* AuthorReference+CoreDataClass.swift */,
				C9DEC03F29894BED0078B43A /* Event+CoreDataClass.swift */,
				5044546D2C90726A00251A7E /* Event+Fetching.swift */,
				5044546F2C90728500251A7E /* Event+Hydration.swift */,
				03FE3F7B2C87AC9900D25810 /* Event+InlineMetadata.swift */,
				3FFB1D9229A6BBCE002A755D /* EventReference+CoreDataClass.swift */,
				A3B943D4299D514800A15A08 /* Follow+CoreDataClass.swift */,
				C9C547572A4F1D8C006B0741 /* NosNotification+CoreDataClass.swift */,
				C9DEC06C2989668E0078B43A /* Relay+CoreDataClass.swift */,
				037A2C242BA9D75F00FC554B /* Generated */,
				C936B4572A4C7B7C00DF1EB9 /* Nos.xcdatamodeld */,
			);
			path = CoreData;
			sourceTree = "<group>";
		};
		0315B5ED2C7E44FD0020E707 /* Media */ = {
			isa = PBXGroup;
			children = (
				0314D5AB2C7D31060002E7F4 /* MediaService.swift */,
				0315B5EE2C7E451C0020E707 /* MockMediaService.swift */,
				037071262C90C5FA00BEAEC4 /* OpenGraphService.swift */,
			);
			path = Media;
			sourceTree = "<group>";
		};
		0320C0F92BFE439000C4C080 /* Relay */ = {
			isa = PBXGroup;
			children = (
				0320C0FA2BFE43A600C4C080 /* RelayServiceTests.swift */,
				C9246C1B2C8A42A0005495CE /* RelaySubscriptionManagerTests.swift */,
			);
			path = Relay;
			sourceTree = "<group>";
		};
		032634512C10BB8F00E489B5 /* FileStorage */ = {
			isa = PBXGroup;
			children = (
				032634792C10C57A00E489B5 /* FileStorageAPIClient.swift */,
				0326346C2C10C2FD00E489B5 /* FileStorageServerInfoResponseJSON.swift */,
				03B4E6AD2C125D61006E5F59 /* FileStorageUploadResponseJSON.swift */,
				03F7C4F22C10DF79006FF613 /* URLSessionProtocol.swift */,
			);
			path = FileStorage;
			sourceTree = "<group>";
		};
		032634662C10C0A000E489B5 /* FileStorage */ = {
			isa = PBXGroup;
			children = (
				0326346A2C10C1D800E489B5 /* FileStorageServerInfoResponseJSONTests.swift */,
				03B4E6AB2C125D13006E5F59 /* FileStorageUploadResponseJSONTests.swift */,
				0326346F2C10C40B00E489B5 /* NostrBuildAPIClientTests.swift */,
				032634692C10C12B00E489B5 /* Fixtures */,
			);
			path = FileStorage;
			sourceTree = "<group>";
		};
		032634692C10C12B00E489B5 /* Fixtures */ = {
			isa = PBXGroup;
			children = (
				032634672C10C0D600E489B5 /* nostr_build_nip96_response.json */,
				03B4E6A12C125CA1006E5F59 /* nostr_build_nip96_upload_response.json */,
			);
			path = Fixtures;
			sourceTree = "<group>";
		};
		034834202C9A02640050CF51 /* OpenGraph */ = {
			isa = PBXGroup;
			children = (
				034834292C9A02FC0050CF51 /* MockOpenGraphParser.swift */,
				03E711662C935114000B6F96 /* SoupOpenGraphParserTests.swift */,
			);
			path = OpenGraph;
			sourceTree = "<group>";
		};
		0350F1152C0A477E0024CC15 /* IntegrationTests */ = {
			isa = PBXGroup;
			children = (
				0350F1202C0A490E0024CC15 /* EventProcessorIntegrationTests.swift */,
				031D0BB32C826F8400D95342 /* EventProcessorIntegrationTests+InlineMetadata.swift */,
				03618AF72C82583D00BCBC55 /* Fixtures */,
			);
			path = IntegrationTests;
			sourceTree = "<group>";
		};
		0357299E2BE41653005FEE85 /* Controller */ = {
			isa = PBXGroup;
			children = (
				0357299C2BE41653005FEE85 /* ContentWarningControllerTests.swift */,
				C99314932C5BE13600224BA6 /* NoteEditorControllerTests.swift */,
			);
			path = Controller;
			sourceTree = "<group>";
		};
		035729AA2BE4167E005FEE85 /* Models */ = {
			isa = PBXGroup;
			children = (
				03ED93462C46C48400C8D443 /* JSONEventTests.swift */,
				035729A52BE4167E005FEE85 /* KeyPairTests.swift */,
				035729A62BE4167E005FEE85 /* NoteParserTests.swift */,
				5B098DBB2BDAF6CB00500A1B /* NoteParserTests+NIP08.swift */,
				5B098DC82BDAF7CF00500A1B /* NoteParserTests+NIP27.swift */,
				5BD25E582C192BBC005CF884 /* NoteParserTests+Parse.swift */,
				509532DE2C62360500E0BACA /* NotificationViewModelTests.swift */,
				03A3AA3A2C5028FF008FE153 /* PublicKeyTests.swift */,
				C96D391A2B61AFD500D3D0A1 /* RawNostrIDTests.swift */,
				035729A72BE4167E005FEE85 /* ReportCategoryTests.swift */,
				5BFBB2942BD9D7EB002E909F /* URLParserTests.swift */,
				03618C8D2C826AB300BCBC55 /* CoreData */,
				03618AF82C82590E00BCBC55 /* Fixtures */,
				034834202C9A02640050CF51 /* OpenGraph */,
			);
			path = Models;
			sourceTree = "<group>";
		};
		035729B72BE416A6005FEE85 /* Service */ = {
			isa = PBXGroup;
			children = (
				035729A22BE4167E005FEE85 /* Bech32Tests.swift */,
				C9C097222C13534800F78EC3 /* DatabaseCleanerTests.swift */,
				035729B42BE416A6005FEE85 /* DirectMessageWrapperTests.swift */,
				035729B52BE416A6005FEE85 /* GiftWrapperTests.swift */,
				037975D02C0E341500ADDF37 /* MockFeatureFlags.swift */,
				035729B62BE416A6005FEE85 /* ReportPublisherTests.swift */,
				035729A82BE4167E005FEE85 /* SHA256KeyTests.swift */,
				0357299D2BE41653005FEE85 /* SocialGraphCacheTests.swift */,
				032634662C10C0A000E489B5 /* FileStorage */,
				037071292C90C74D00BEAEC4 /* Media */,
				0376DF602C3DBAD500C80786 /* NostrIdentifier */,
				0320C0F92BFE439000C4C080 /* Relay */,
			);
			path = Service;
			sourceTree = "<group>";
		};
		035729BC2BE416BD005FEE85 /* Views */ = {
			isa = PBXGroup;
			children = (
				035729BB2BE416BD005FEE85 /* EventObservationTests.swift */,
				03618C8C2C826A6E00BCBC55 /* Note */,
			);
			path = Views;
			sourceTree = "<group>";
		};
		03618AF72C82583D00BCBC55 /* Fixtures */ = {
			isa = PBXGroup;
			children = (
				C9BD91882B61BBEF00FDA083 /* bad_contact_list.json */,
				0350F1162C0A47B20024CC15 /* contact_list.json */,
				039C96282C48321E00A8EB39 /* long_form_data.json */,
				0350F10B2C0A46760024CC15 /* new_contact_list.json */,
				0373CE7F2C08DBC40027C856 /* old_contact_list.json */,
				C9DEC005298947900078B43A /* sample_data.json */,
				CD27177529A7C8B200AE8888 /* sample_replies.json */,
				C94B2D172B17F5EC002104B6 /* sample_repost.json */,
				03FE3F8A2C87BC9500D25810 /* text_note_multiple_media.json */,
				03585DB12C8B951C00AD65AF /* text_note_with_duplicate_metadata_urls.json */,
				03618C972C826F2100BCBC55 /* text_note_with_media_metadata.json */,
				0350F12A2C0A49D40024CC15 /* text_note.json */,
				039C961E2C480F4100A8EB39 /* unsupported_kinds.json */,
				50F695062C6392C4000E4C74 /* zap_receipt.json */,
			);
			path = Fixtures;
			sourceTree = "<group>";
		};
		03618AF82C82590E00BCBC55 /* Fixtures */ = {
			isa = PBXGroup;
			children = (
				5095330A2C625B5D00E0BACA /* zap_request_no_amount.json */,
				509533092C625B5D00E0BACA /* zap_request_one_sat.json */,
				509532FF2C62535400E0BACA /* zap_request.json */,
			);
			path = Fixtures;
			sourceTree = "<group>";
		};
		03618B112C825D8700BCBC55 /* Fixtures */ = {
			isa = PBXGroup;
			children = (
				C94BC09A2A0AC74A0098F6F1 /* PreviewData.swift */,
			);
			path = Fixtures;
			sourceTree = "<group>";
		};
		03618B1E2C825F0900BCBC55 /* Wizard */ = {
			isa = PBXGroup;
			children = (
				5B79F6122B98B145002DA9BE /* WizardNavigationStack.swift */,
				5B79F6542BA123D4002DA9BE /* WizardSheetBadgeText.swift */,
				5B79F6522BA11B08002DA9BE /* WizardSheetDescriptionText.swift */,
				5B79F64B2BA119AE002DA9BE /* WizardSheetTitleText.swift */,
				5B79F6452BA11725002DA9BE /* WizardSheetVStack.swift */,
			);
			path = Wizard;
			sourceTree = "<group>";
		};
		03618BDF2C8265CF00BCBC55 /* Settings */ = {
			isa = PBXGroup;
			children = (
				C9F84C22298DC7B900C6714D /* SettingsView.swift */,
				5BFF66B32A58853D00AA79DD /* PublishedEventsView.swift */,
			);
			path = Settings;
			sourceTree = "<group>";
		};
		03618BF42C82661400BCBC55 /* SideMenu */ = {
			isa = PBXGroup;
			children = (
				C9A0DADF29C697A100466635 /* AboutView.swift */,
				CD4908D329B92941007443DB /* ReportABugMailView.swift */,
				CD09A74329A50F1D0063464F /* SideMenu.swift */,
				CD09A74529A50F750063464F /* SideMenuContent.swift */,
			);
			path = SideMenu;
			sourceTree = "<group>";
		};
		03618C052C82663600BCBC55 /* Relay */ = {
			isa = PBXGroup;
			children = (
				5BFF66B02A573F6400AA79DD /* RelayDetailView.swift */,
				C9DEC069298965540078B43A /* RelayView.swift */,
			);
			path = Relay;
			sourceTree = "<group>";
		};
		03618C1A2C82666000BCBC55 /* Notifications */ = {
			isa = PBXGroup;
			children = (
				C94437E529B0DB83004D8C86 /* NotificationsView.swift */,
				C98B8B3F29FBF83B009789C8 /* NotificationCard.swift */,
			);
			path = Notifications;
			sourceTree = "<group>";
		};
		03618C232C82668600BCBC55 /* Button */ = {
			isa = PBXGroup;
			children = (
				C987F81929BA4D0E00B44E7A /* ActionButton.swift */,
				C987F81629BA4C6900B44E7A /* BigActionButton.swift */,
				CD2CF38D299E67F900332116 /* CardButtonStyle.swift */,
				65BD8DB82BDAF28200802039 /* CircularFollowButton.swift */,
				A303AF8229A9153A005DC8FC /* FollowButton.swift */,
				C960C57029F3236200929990 /* LikeButton.swift */,
				030036AA2C5D872B002C71F5 /* NewNotesButton.swift */,
				CD2CF38F299E68BE00332116 /* NoteButton.swift */,
				CD76864F29B6503500085358 /* NoteOptionsButton.swift */,
				C97465332A3C95FE0031226F /* RelayPickerToolbarButton.swift */,
				5BE281C62AE2CCD800880466 /* ReplyButton.swift */,
				C960C57329F3251E00929990 /* RepostButton.swift */,
				C9A0DAD929C685E500466635 /* SideMenuButton.swift */,
			);
			path = Button;
			sourceTree = "<group>";
		};
		03618C642C8267A900BCBC55 /* Author */ = {
			isa = PBXGroup;
			children = (
				5B8C96B129DB313300B73AEC /* AuthorCard.swift */,
				C97465302A3B89140031226F /* AuthorLabel.swift */,
				5B8C96AB29D52AD200B73AEC /* AuthorListView.swift */,
				C996933F2C120CC900A2C70D /* AuthorObservationView.swift */,
				A32B6C7729A6C99200653FF5 /* CompactAuthorCard.swift */,
				C9E8C1142B081EBE002D46B0 /* NIP05View.swift */,
			);
			path = Author;
			sourceTree = "<group>";
		};
		03618C6D2C8267E600BCBC55 /* Note */ = {
			isa = PBXGroup;
			children = (
				C9DFA96A299BEE2C006929C1 /* CompactNoteView.swift */,
				C9DFA964299BEB96006929C1 /* NoteCard.swift */,
				C974652D2A3B86600031226F /* NoteCardHeader.swift */,
				C9DFA970299BF8CD006929C1 /* NoteView.swift */,
			);
			path = Note;
			sourceTree = "<group>";
		};
		03618C7E2C82685500BCBC55 /* Event */ = {
			isa = PBXGroup;
			children = (
				C996933D2C11FF0F00A2C70D /* EventObservationView.swift */,
				C97A1C8729E45B3C009D9E8D /* RawEventView.swift */,
			);
			path = Event;
			sourceTree = "<group>";
		};
		03618C8C2C826A6E00BCBC55 /* Note */ = {
			isa = PBXGroup;
			children = (
				037975BA2C0E24D200ADDF37 /* CompactNoteViewTests.swift */,
			);
			path = Note;
			sourceTree = "<group>";
		};
		03618C8D2C826AB300BCBC55 /* CoreData */ = {
			isa = PBXGroup;
			children = (
				035729A12BE4167E005FEE85 /* AuthorTests.swift */,
				035729A32BE4167E005FEE85 /* EventTests.swift */,
				035729A42BE4167E005FEE85 /* FollowTests.swift */,
			);
			path = CoreData;
			sourceTree = "<group>";
		};
		037071292C90C74D00BEAEC4 /* Media */ = {
			isa = PBXGroup;
			children = (
				0370712A2C90C76900BEAEC4 /* DefaultOpenGraphServiceTests.swift */,
				037071342C90D3DF00BEAEC4 /* Fixtures */,
			);
			path = Media;
			sourceTree = "<group>";
		};
		037071342C90D3DF00BEAEC4 /* Fixtures */ = {
			isa = PBXGroup;
			children = (
				037071352C90D3F200BEAEC4 /* youtube_video_toxic.html */,
			);
			path = Fixtures;
			sourceTree = "<group>";
		};
		0376DF602C3DBAD500C80786 /* NostrIdentifier */ = {
			isa = PBXGroup;
			children = (
				0376DF612C3DBAED00C80786 /* NostrIdentifierTests.swift */,
				035729A92BE4167E005FEE85 /* TLVElementTests.swift */,
			);
			path = NostrIdentifier;
			sourceTree = "<group>";
		};
		037A2C242BA9D75F00FC554B /* Generated */ = {
			isa = PBXGroup;
			children = (
				C973AB582A323167002AED16 /* Author+CoreDataProperties.swift */,
				C973AB572A323167002AED16 /* AuthorReference+CoreDataProperties.swift */,
				C973AB562A323167002AED16 /* Event+CoreDataProperties.swift */,
				C973AB5A2A323167002AED16 /* EventReference+CoreDataProperties.swift */,
				C973AB552A323167002AED16 /* Follow+CoreDataProperties.swift */,
				C9C547582A4F1D8C006B0741 /* NosNotification+CoreDataProperties.swift */,
				C973AB592A323167002AED16 /* Relay+CoreDataProperties.swift */,
			);
			path = Generated;
			sourceTree = "<group>";
		};
		03C8B4902C6D061900A07CCD /* Media */ = {
			isa = PBXGroup;
			children = (
				0317263B2C7935220030EDCA /* AspectRatioContainer.swift */,
				03E181382C75467C00886CC6 /* GalleryView.swift */,
				03E1812E2C753C9B00886CC6 /* ImageButton.swift */,
				03C8B4952C6D065900A07CCD /* ImageViewer.swift */,
				C905B0762A619E99009B8A78 /* LinkPreview.swift */,
				03E181462C754BA300886CC6 /* LinkView.swift */,
				C92DF80729C25FA900400561 /* SquareImage.swift */,
				038863DD2C6FF51500B09797 /* ZoomableContainer.swift */,
			);
			path = Media;
			sourceTree = "<group>";
		};
		03D1B42A2C3C1AE7001778CD /* NostrIdentifier */ = {
			isa = PBXGroup;
			children = (
				03D1B4272C3C1A5D001778CD /* NostrIdentifier.swift */,
				C9F0BB6E29A50437000547FC /* NostrIdentifierPrefix.swift */,
				03D1B42B2C3C1B0D001778CD /* TLVElement.swift */,
			);
			path = NostrIdentifier;
			sourceTree = "<group>";
		};
		03E7118B2C936DE5000B6F96 /* OpenGraph */ = {
			isa = PBXGroup;
			children = (
				03E711802C936DD1000B6F96 /* OpenGraphParser.swift */,
				03C49AC12C938DE100502321 /* SoupOpenGraphParser.swift */,
			);
			path = OpenGraph;
			sourceTree = "<group>";
		};
		3AAB61B12B24CC8A00717A07 /* Extensions */ = {
			isa = PBXGroup;
			children = (
				508133DA2C7A003600DFBF75 /* AttributedString+QuotationsTests.swift */,
				3AAB61B42B24CD0000717A07 /* Date+ElapsedTests.swift */,
				C90B16B72AFED96300CB4B85 /* URLExtensionTests.swift */,
			);
			path = Extensions;
			sourceTree = "<group>";
		};
		3FB5E64F299D288E00386527 /* Onboarding */ = {
			isa = PBXGroup;
			children = (
				3FB5E650299D28A200386527 /* OnboardingView.swift */,
				3F30020429C1FDD9003D4F8B /* OnboardingStartView.swift */,
				3F30020629C237AB003D4F8B /* OnboardingAgeVerificationView.swift */,
				3F30020829C23895003D4F8B /* OnboardingNotOldEnoughView.swift */,
				3F30020A29C361C8003D4F8B /* OnboardingTermsOfServiceView.swift */,
				3F30020C29C382EB003D4F8B /* OnboardingLoginView.swift */,
			);
			path = Onboarding;
			sourceTree = "<group>";
		};
		5B79F5E92B97B5D7002DA9BE /* Edit */ = {
			isa = PBXGroup;
			children = (
				5045540C2C81E10C0044ECAE /* EditableAvatarView.swift */,
				A351E1A129BA92240009B7F6 /* ProfileEditView.swift */,
				5B79F61A2B98B774002DA9BE /* CreateUsernameWizard */,
				5B79F61F2B98B786002DA9BE /* DeleteUsernameWizard */,
			);
			path = Edit;
			sourceTree = "<group>";
		};
		5B79F61A2B98B774002DA9BE /* CreateUsernameWizard */ = {
			isa = PBXGroup;
			children = (
				5BBA5E902BADF98E00D57D76 /* AlreadyHaveANIP05View.swift */,
				5B79F6082B98AC33002DA9BE /* ClaimYourUniqueIdentitySheet.swift */,
				5B7C93AF2B6AD52400410ABE /* CreateUsernameWizard.swift */,
				5B79F6102B98AD0A002DA9BE /* ExcellentChoiceSheet.swift */,
				5BBA5E9B2BAE052F00D57D76 /* NiceWorkSheet.swift */,
				5B79F60A2B98ACA0002DA9BE /* PickYourUsernameSheet.swift */,
			);
			path = CreateUsernameWizard;
			sourceTree = "<group>";
		};
		5B79F61F2B98B786002DA9BE /* DeleteUsernameWizard */ = {
			isa = PBXGroup;
			children = (
				5B79F6182B98B24C002DA9BE /* DeleteUsernameWizard.swift */,
				5B79F5EA2B97B5E9002DA9BE /* ConfirmUsernameDeletionSheet.swift */,
			);
			path = DeleteUsernameWizard;
			sourceTree = "<group>";
		};
		5B79F6402BA11618002DA9BE /* Components */ = {
			isa = PBXGroup;
			children = (
				C98DC9BA2A795CAD004E5F0F /* ActionBanner.swift */,
				C9A0DAE929C6A34200466635 /* ActivityView.swift */,
				3FFB1D88299FF37C002A755D /* AvatarView.swift */,
				C95D68A0299E6D3E00429F86 /* BioView.swift */,
				C9DFA968299BEC33006929C1 /* CardStyle.swift */,
				C9B678E629F01A8500303F33 /* FullscreenProgressView.swift */,
				C9CDBBA329A8FA2900C555C7 /* GoldenPostView.swift */,
				C930E0562BA49DAD002B5776 /* GridPattern.swift */,
				C9A0DAE329C69F0C00466635 /* HighlightedText.swift */,
				2D4010A12AD87DF300F93AD4 /* KnownFollowersView.swift */,
				C9A0DADC29C689C900466635 /* NosNavigationBar.swift */,
				C97B28892C10B07100DC1FC0 /* NosNavigationStack.swift */,
				042406F22C907A15008F2A21 /* NosToggle.swift */,
				C9B708BA2A13BE41006C613A /* NoteTextEditor.swift */,
				C986510F2B0BD49200597B68 /* PagedNoteListView.swift */,
				C9E37E112A1E7EC5003D4B0A /* PreviewContainer.swift */,
				C93EC2F029C337EB0012EE2A /* RelayPicker.swift */,
				5B6136372C2F408E00ADD9C3 /* RepliesLabel.swift */,
				C94D14802A12B3F70014C906 /* SearchBar.swift */,
				5B8C96AF29DB2E1100B73AEC /* SearchTextFieldObserver.swift */,
				3FFB1D9B29A7DF9D002A755D /* StackedAvatarsView.swift */,
				2D06BB9C2AE249D70085F509 /* ThreadRootView.swift */,
				3F60F42829B27D3E000D62C4 /* ThreadView.swift */,
				C913DA0D2AEB3265003BDD6D /* WarningView.swift */,
				C9CE5B132A0172CF008E198C /* WebView.swift */,
				03618C642C8267A900BCBC55 /* Author */,
				03618C232C82668600BCBC55 /* Button */,
				03618C7E2C82685500BCBC55 /* Event */,
				C92F01502AC4D67B00972489 /* Form */,
				03C8B4902C6D061900A07CCD /* Media */,
				03618B1E2C825F0900BCBC55 /* Wizard */,
			);
			path = Components;
			sourceTree = "<group>";
		};
		65BD8DC12BDAF2C300802039 /* Discover */ = {
			isa = PBXGroup;
			children = (
				65BD8DC02BDAF2C300802039 /* DiscoverContentsView.swift */,
				65BD8DBE2BDAF2C300802039 /* DiscoverTab.swift */,
				030AE4282BE3D63C004DEE02 /* FeaturedAuthor.swift */,
				65BD8DBF2BDAF2C300802039 /* FeaturedAuthorCategory.swift */,
			);
			path = Discover;
			sourceTree = "<group>";
		};
		C9032C2C2BAE31DA001F4EC6 /* Profile */ = {
			isa = PBXGroup;
			children = (
				5B29B58D2BEC392B008F6008 /* ActivityPubBadgeView.swift */,
				5B29B5832BEAA0D7008F6008 /* BioSheet.swift */,
				A32B6C7229A6BE9B00653FF5 /* FollowsView.swift */,
				5BFF66B52A58A8A000AA79DD /* MutesView.swift */,
				C9032C2D2BAE31ED001F4EC6 /* ProfileFeedType.swift */,
				C95D689E299E6B4100429F86 /* ProfileHeader.swift */,
				5B834F662A83FB5C000C1432 /* ProfileKnownFollowersView.swift */,
				5B834F682A83FC7F000C1432 /* ProfileSocialStatsView.swift */,
				C987F81C29BA6D9A00B44E7A /* ProfileTab.swift */,
				C95D68AC299E721700429F86 /* ProfileView.swift */,
				5B79F5E92B97B5D7002DA9BE /* Edit */,
			);
			path = Profile;
			sourceTree = "<group>";
		};
		C905EA362A33620A006F1E99 /* UNS */ = {
			isa = PBXGroup;
			children = (
				C973364E2A7968220012D8B8 /* SetUpUNSBanner.swift */,
				C94C4CF22AD993CA00F801CA /* UNSErrorView.swift */,
				C9A6C7462AD84263001F9500 /* UNSNamePicker.swift */,
				C9A6C74C2AD98E2A001F9500 /* UNSNameTakenView.swift */,
				C9E8C1122B081E9C002D46B0 /* UNSNameView.swift */,
				C9A6C7482AD86271001F9500 /* UNSNewNameView.swift */,
				C981E2DC2AC610D600FBF4F6 /* UNSStepImage.swift */,
				C9A6C74A2AD866A7001F9500 /* UNSSuccessView.swift */,
				C981E2DA2AC6088900FBF4F6 /* UNSVerifyCodeView.swift */,
				C936B45B2A4C7D6B00DF1EB9 /* UNSWizard.swift */,
				C9BCF1C02AC72020009BDE06 /* UNSWizardChooseNameView.swift */,
				C93F48922AC5C9CE00900CEC /* UNSWizardIntroView.swift */,
				C9680AD32ACDF57D006C8C93 /* UNSWizardNeedsPaymentView.swift */,
				C93F488F2AC5C9C400900CEC /* UNSWizardPhoneView.swift */,
				C94D6D5B2AC5D14400F0F11E /* UNSWizardTextField.swift */,
			);
			path = UNS;
			sourceTree = "<group>";
		};
		C90862BC29E9804B00C35A71 /* NosPerformanceTests */ = {
			isa = PBXGroup;
			children = (
				C90862BD29E9804B00C35A71 /* NosPerformanceTests.swift */,
			);
			path = NosPerformanceTests;
			sourceTree = "<group>";
		};
		C92E7F652C4EFF2600B80638 /* WebSockets */ = {
			isa = PBXGroup;
			children = (
				C92E7F662C4EFF3D00B80638 /* WebSocketErrorEvent.swift */,
				C92E7F692C4EFF7200B80638 /* WebSocketConnection.swift */,
				C92E7F6C2C4EFF9B00B80638 /* WebSocketState.swift */,
			);
			path = WebSockets;
			sourceTree = "<group>";
		};
		C92F01502AC4D67B00972489 /* Form */ = {
			isa = PBXGroup;
			children = (
				C92F01542AC4D6CF00972489 /* BeveledSeparator.swift */,
				C92F015D2AC4D99400972489 /* NosForm.swift */,
				C93F488C2AC5C30C00900CEC /* NosFormField.swift */,
				C92F01512AC4D6AB00972489 /* NosFormSection.swift */,
				C92F015A2AC4D74E00972489 /* NosTextEditor.swift */,
				C92F01572AC4D6F700972489 /* NosTextField.swift */,
			);
			path = Form;
			sourceTree = "<group>";
		};
		C96877B32B4EDCCF0051ED2F /* Home */ = {
			isa = PBXGroup;
			children = (
				C9DEBFD8298941000078B43A /* HomeFeedView.swift */,
				5BE281C92AE2CCEB00880466 /* HomeTab.swift */,
			);
			path = Home;
			sourceTree = "<group>";
		};
		C97797B7298AA1600046BD25 /* Service */ = {
			isa = PBXGroup;
			children = (
				C9646EA029B7A22C007239A4 /* Analytics.swift */,
				C9C2B77E29E0731600548B4A /* AsyncTimer.swift */,
				C9ADB13C29929B540075E7F8 /* Bech32.swift */,
				C9B71DC12A9003670031ED9F /* CrashReporting.swift */,
				A34E439829A522F20057AFCB /* CurrentUser.swift */,
				50089A0B2C97182200834588 /* CurrentUser+PublishEvents.swift */,
				034EBDB92C24895E006BA35A /* CurrentUserError.swift */,
				C9C097242C13537900F78EC3 /* DatabaseCleaner.swift */,
				C98298322ADD7F9A0096C5B5 /* DeepLinkService.swift */,
				C9B678DA29EEBF3B00303F33 /* DependencyInjection.swift */,
				65D066982BD558690011C5CD /* DirectMessageWrapper.swift */,
				C9BAB09A2996FBA10003A84E /* EventProcessor.swift */,
				0350F12C2C0A7EF20024CC15 /* FeatureFlags.swift */,
				C959DB752BD01DF4008F3627 /* GiftWrapper.swift */,
				A3B943CE299AE00100A15A08 /* Keychain.swift */,
				C9EF84CE2C24D63000182B6F /* MockRelayService.swift */,
				0320C1142BFE63DC00C4C080 /* MockRelaySubscriptionManager.swift */,
				5BC0D9CB2B867B9D005D6980 /* NamesAPI.swift */,
				502B6C3C2C9462A400446316 /* PushNotificationRegistrar.swift */,
				C936B4612A4CB01C00DF1EB9 /* PushNotificationService.swift */,
				C9A8015D2BD0177D006E29B2 /* ReportPublisher.swift */,
				5B8805192A21027C00E21F06 /* SHA256Key.swift */,
				C9B678E029EEC41000303F33 /* SocialGraphCache.swift */,
				C9A0DAF729C92F4500466635 /* UNSAPI.swift */,
				C9F64D8B29ED840700563F2B /* Zipper.swift */,
				032634512C10BB8F00E489B5 /* FileStorage */,
				0315B5ED2C7E44FD0020E707 /* Media */,
				03D1B42A2C3C1AE7001778CD /* NostrIdentifier */,
				C98CA9052B14FA8500929141 /* Relay */,
			);
			path = Service;
			sourceTree = "<group>";
		};
		C97797BD298ABE060046BD25 /* Frameworks */ = {
			isa = PBXGroup;
			children = (
			);
			name = Frameworks;
			sourceTree = "<group>";
		};
		C987F81F29BA94D400B44E7A /* Font */ = {
			isa = PBXGroup;
			children = (
				C987F82829BA951E00B44E7A /* ClarityCity-Black.otf */,
				C987F82B29BA951E00B44E7A /* ClarityCity-BlackItalic.otf */,
				C987F82529BA951D00B44E7A /* ClarityCity-Bold.otf */,
				C987F82429BA951D00B44E7A /* ClarityCity-BoldItalic.otf */,
				C987F82229BA951D00B44E7A /* ClarityCity-ExtraBold.otf */,
				C987F82929BA951E00B44E7A /* ClarityCity-ExtraBoldItalic.otf */,
				C987F82029BA951D00B44E7A /* ClarityCity-ExtraLight.otf */,
				C987F82F29BA951E00B44E7A /* ClarityCity-ExtraLightItalic.otf */,
				C987F82A29BA951E00B44E7A /* ClarityCity-Light.otf */,
				C987F82129BA951D00B44E7A /* ClarityCity-LightItalic.otf */,
				C987F82C29BA951E00B44E7A /* ClarityCity-Medium.otf */,
				C987F82329BA951D00B44E7A /* ClarityCity-MediumItalic.otf */,
				C987F83029BA951E00B44E7A /* ClarityCity-Regular.otf */,
				C987F82E29BA951E00B44E7A /* ClarityCity-RegularItalic.otf */,
				C987F82629BA951D00B44E7A /* ClarityCity-SemiBold.otf */,
				C987F82729BA951D00B44E7A /* ClarityCity-SemiBoldItalic.otf */,
				C987F83129BA951E00B44E7A /* ClarityCity-Thin.otf */,
				C987F82D29BA951E00B44E7A /* ClarityCity-ThinItalic.otf */,
			);
			path = Font;
			sourceTree = "<group>";
		};
		C98CA9052B14FA8500929141 /* Relay */ = {
			isa = PBXGroup;
			children = (
				A336DD3B299FD78000A0CBA0 /* Filter.swift */,
				C98CA9032B14FA3D00929141 /* PagedRelaySubscription.swift */,
				C97797B8298AA19A0046BD25 /* RelayService.swift */,
				C9C2B78129E0735400548B4A /* RelaySubscriptionManager.swift */,
			);
			path = Relay;
			sourceTree = "<group>";
		};
		C9C9443A29F6E420002F2C7A /* TestHelpers */ = {
			isa = PBXGroup;
			children = (
				C9FC1E622B61ACE300A3A6FB /* CoreDataTestCase.swift */,
				C9BD919A2B61C4FB00FDA083 /* RawNostrID+Random.swift */,
				C91400232B2A3894009B13B4 /* SQLiteStoreTestCase.swift */,
				C9C9444129F6F0E2002F2C7A /* XCTest+Eventually.swift */,
				0373CE982C0910250027C856 /* XCTestCase+FileData.swift */,
			);
			path = TestHelpers;
			sourceTree = "<group>";
		};
		C9CFF6D02AB241EB00D4B368 /* Modifiers */ = {
			isa = PBXGroup;
			children = (
				5B0D99022A94090A0039F0C5 /* DoubleTapToPopModifier.swift */,
				C95D68A8299E709800429F86 /* LinearGradient+Planetary.swift */,
				C95D68A4299E6E1E00429F86 /* PlaceholderModifier.swift */,
				C9A25B3C29F174D200B39534 /* ReadabilityPadding.swift */,
				C9E37E0E2A1E7C32003D4B0A /* ReportMenuModifier.swift */,
				C9A0DAE629C69FA000466635 /* Text+Gradient.swift */,
				C9DC6CB92C1739AD00E1CFB3 /* View+HandleURLsInRouter.swift */,
				50089A162C98678600834588 /* View+ListRowGradientBackground.swift */,
				C93EC2FC29C3785C0012EE2A /* View+RoundedCorner.swift */,
				50DE6B1A2C6B88FE0065665D /* View+StyledBorder.swift */,
			);
			path = Modifiers;
			sourceTree = "<group>";
		};
		C9D573472AB24B5800E06BB4 /* SwiftGen Stencils */ = {
			isa = PBXGroup;
			children = (
				C9D573482AB24B7300E06BB4 /* custom-xcassets.stencil */,
			);
			path = "SwiftGen Stencils";
			sourceTree = "<group>";
		};
		C9DEBFC5298941000078B43A = {
			isa = PBXGroup;
			children = (
				C95D68AF299ECE0700429F86 /* CHANGELOG.md */,
				C95D68B1299ECE0700429F86 /* CONTRIBUTING.md */,
				C95D68B0299ECE0700429F86 /* README.md */,
				C92AB3352B599DD0005B3FFB /* doc */,
				C9DEBFD0298941000078B43A /* Nos */,
				C9DEBFE7298941020078B43A /* NosTests */,
				C90862BC29E9804B00C35A71 /* NosPerformanceTests */,
				C9DEBFCF298941000078B43A /* Products */,
				C97797BD298ABE060046BD25 /* Frameworks */,
			);
			sourceTree = "<group>";
		};
		C9DEBFCF298941000078B43A /* Products */ = {
			isa = PBXGroup;
			children = (
				C9DEBFCE298941000078B43A /* Nos.app */,
				C9DEBFE4298941020078B43A /* NosTests.xctest */,
				C90862BB29E9804B00C35A71 /* NosPerformanceTests.xctest */,
			);
			name = Products;
			sourceTree = "<group>";
		};
		C9DEBFD0298941000078B43A /* Nos */ = {
			isa = PBXGroup;
			children = (
				C9DEBFDC298941020078B43A /* Nos.entitlements */,
				5BE460762BAB307A004B83ED /* NosDev.entitlements */,
				5BE460702BAB2BE1004B83ED /* NosStaging.entitlements */,
				C987F85629BA96B700B44E7A /* Info.plist */,
				3F170C77299D816200BC8F8B /* AppController.swift */,
				DC4AB2F52A4475B800D1478A /* AppDelegate.swift */,
				C9DEBFD1298941000078B43A /* NosApp.swift */,
				CD09A74729A51EFC0063464F /* Router.swift */,
				0378409C2BB4A2B600E5E901 /* PrivacyInfo.xcprivacy */,
				C9DFA974299C30CA006929C1 /* Assets */,
				C9EB171929E5976700A15ABB /* Controller */,
				C9DEC001298944FC0078B43A /* Extensions */,
				C9DEC02C29894BB20078B43A /* Models */,
				C97797B7298AA1600046BD25 /* Service */,
				C9F84C24298DC7C100C6714D /* Views */,
			);
			path = Nos;
			sourceTree = "<group>";
		};
		C9DEBFE7298941020078B43A /* NosTests */ = {
			isa = PBXGroup;
			children = (
				C98298312ADD7EDB0096C5B5 /* Info.plist */,
				0320C0E42BFBB27E00C4C080 /* PerformanceTests.xctestplan */,
				03AB2F7D2BF6609500B73DB1 /* UnitTests.xctestplan */,
				0357299E2BE41653005FEE85 /* Controller */,
				3AAB61B12B24CC8A00717A07 /* Extensions */,
				C9DEC0042989477A0078B43A /* Fixtures */,
				0350F1152C0A477E0024CC15 /* IntegrationTests */,
				035729AA2BE4167E005FEE85 /* Models */,
				035729B72BE416A6005FEE85 /* Service */,
				C9C9443A29F6E420002F2C7A /* TestHelpers */,
				035729BC2BE416BD005FEE85 /* Views */,
			);
			path = NosTests;
			sourceTree = "<group>";
		};
		C9DEC001298944FC0078B43A /* Extensions */ = {
			isa = PBXGroup;
			children = (
				5B098DC52BDAF73500500A1B /* AttributedString+Links.swift */,
				508133CA2C79F78500DFBF75 /* AttributedString+Quotation.swift */,
				C9DEC0622989541F0078B43A /* Bundle+Current.swift */,
				3FFB1D9529A6BBEC002A755D /* Collection+SafeSubscript.swift */,
				C95D68AA299E710F00429F86 /* Color+Hex.swift */,
				C9671D72298DB94C00EE7E12 /* Data+Encoding.swift */,
				C9F84C1B298DBBF400C6714D /* Data+Sha.swift */,
				C942566829B66A2800C4202C /* Date+Elapsed.swift */,
				C987F85729BA981800B44E7A /* Font+Clarity.swift */,
				C9B678DD29EEC35B00303F33 /* Foundation+Sendable.swift */,
				C9F0BB6829A5039D000547FC /* Int+Bool.swift */,
				C9ADB14029951CB10075E7F8 /* NSManagedObject+Nos.swift */,
				C97A1C8D29E58EC7009D9E8D /* NSManagedObjectContext+Nos.swift */,
				C93EC2F329C34C860012EE2A /* NSPredicate+Bool.swift */,
				50E2EB712C86175900D4B360 /* NSRegularExpression+Replacement.swift */,
				C93EC2F629C351470012EE2A /* Optional+Unwrap.swift */,
				C99721CA2AEBED26004EBEAB /* String+Empty.swift */,
				C9ADB13729928CC30075E7F8 /* String+Hex.swift */,
				C9DEC002298945150078B43A /* String+Lorem.swift */,
				C98A32262A05795E00E3FA13 /* Task+Timeout.swift */,
				DC2E54C72A700F1400C2CAAB /* UIDevice+Simulator.swift */,
				C92DF80429C25DE900400561 /* URL+Extensions.swift */,
				C9C2B77B29E072E400548B4A /* WebSocket+Nos.swift */,
			);
			path = Extensions;
			sourceTree = "<group>";
		};
		C9DEC0042989477A0078B43A /* Fixtures */ = {
			isa = PBXGroup;
			children = (
				C9736E5D2C13B718005BCE70 /* EventFixture.swift */,
				C9ADB134299288230075E7F8 /* KeyFixture.swift */,
			);
			path = Fixtures;
			sourceTree = "<group>";
		};
		C9DEC02C29894BB20078B43A /* Models */ = {
			isa = PBXGroup;
			children = (
				C9F2047F2AE029D90029A858 /* AppDestination.swift */,
				03FE3F782C87A9D900D25810 /* EventError.swift */,
				0365CD862C4016A200622A1A /* EventKind.swift */,
				C9EE3E622A053910008A7491 /* ExpirationTimeOption.swift */,
				C93CA0C229AE3A1E00921183 /* JSONEvent.swift */,
				50089A002C9712EF00834588 /* JSONEvent+Kinds.swift */,
				5B503F612A291A1A0098805A /* JSONRelayMetadata.swift */,
				C9F84C26298DC98800C6714D /* KeyPair.swift */,
				C930055E2A6AF8320098CA9E /* LoadingContent.swift */,
				C90352B92C1235CD000A5993 /* NosNavigationDestination.swift */,
				5B6EB48D29EDBE0E006E750C /* NoteParser.swift */,
				C9AC31AC2A55E0BD00A94E5A /* NotificationViewModel.swift */,
				C9CF23162A38A58B00EBEC31 /* ParseQueue.swift */,
				5BCA95D12C8A5F0D00A52D1A /* PreviewEventRepository.swift */,
				C9F0BB6A29A503D6000547FC /* PublicKey.swift */,
				C96D39262B61B6D200D3D0A1 /* RawNostrID.swift */,
				C9C2B78429E073E300548B4A /* RelaySubscription.swift */,
				5B6136452C348A5100ADD9C3 /* RepliesDisplayType.swift */,
				C94A5E172A72C84200B6EC5D /* ReportCategory.swift */,
				C9E37E142A1E8143003D4B0A /* ReportTarget.swift */,
				C992B3292B3613CC00704A9C /* SubscriptionCancellable.swift */,
				5BFBB28A2BD9D79F002E909F /* URLParser.swift */,
				659B27232BD9CB4500BEA6CC /* VerifiableEvent.swift */,
				030742C32B4769F90073839D /* CoreData */,
				03E7118B2C936DE5000B6F96 /* OpenGraph */,
				C92E7F652C4EFF2600B80638 /* WebSockets */,
<<<<<<< HEAD
				5BCA95D12C8A5F0D00A52D1A /* PreviewEventRepository.swift */,
				04368D2A2C99A2C400DEAA2E /* FlagOption.swift */,
=======
>>>>>>> 3bd4f824
			);
			path = Models;
			sourceTree = "<group>";
		};
		C9DFA974299C30CA006929C1 /* Assets */ = {
			isa = PBXGroup;
			children = (
				C9A0DAEC29C6A66C00466635 /* Launch Screen.storyboard */,
				C9DEBFDA298941020078B43A /* Assets.xcassets */,
				9DF077732C63BEA200F6B14E /* Colors.xcassets */,
				5BE4609F2BACAFEE004B83ED /* DevSecrets.xcconfig */,
				C94D39242ABDDFB60019C4D5 /* EmptySecrets.xcconfig */,
				5BE460A02BACAFEE004B83ED /* ProductionSecrets.xcconfig */,
				C94D39212ABDDDFE0019C4D5 /* Secrets.xcconfig */,
				5BE4609E2BACAFEE004B83ED /* StagingSecrets.xcconfig */,
				C987F81F29BA94D400B44E7A /* Font */,
				C9DFA977299C3189006929C1 /* Localization */,
				C9D573472AB24B5800E06BB4 /* SwiftGen Stencils */,
			);
			path = Assets;
			sourceTree = "<group>";
		};
		C9DFA977299C3189006929C1 /* Localization */ = {
			isa = PBXGroup;
			children = (
				3AD318622B296D1E00026B07 /* ImagePicker.xcstrings */,
				3A67449B2B294712002B8DE0 /* Localizable.xcstrings */,
				3A1C296E2B2A537C0020B753 /* Moderation.xcstrings */,
				3AD3185F2B296D0C00026B07 /* Reply.xcstrings */,
			);
			path = Localization;
			sourceTree = "<group>";
		};
		C9EB171929E5976700A15ABB /* Controller */ = {
			isa = PBXGroup;
			children = (
				0357299A2BE415E5005FEE85 /* ContentWarningController.swift */,
				C913DA0B2AEB2EBF003BDD6D /* FetchRequestPublisher.swift */,
				C993148C2C5BD8FC00224BA6 /* NoteEditorController.swift */,
				C913DA092AEAF52B003BDD6D /* NoteWarningController.swift */,
				C98CA9062B14FBBF00929141 /* PagedNoteDataSource.swift */,
				C9DEBFD3298941000078B43A /* PersistenceController.swift */,
				C97A1C8A29E45B4E009D9E8D /* RawEventController.swift */,
				030036842C5D39DD002C71F5 /* RefreshController.swift */,
				C9C547502A4F1CC3006B0741 /* SearchController.swift */,
				C9A6C7402AD837AD001F9500 /* UNSWizardController.swift */,
			);
			path = Controller;
			sourceTree = "<group>";
		};
		C9EE3E652A053CF1008A7491 /* NoteComposer */ = {
			isa = PBXGroup;
			children = (
				C9F75AD12A02D41E005BBE45 /* ComposerActionBar.swift */,
				C9EE3E5F2A0538B7008A7491 /* ExpirationTimeButton.swift */,
				C9F75AD52A041FF7005BBE45 /* ExpirationTimePicker.swift */,
				DC5F203E2A6AE24200F8D73F /* ImagePickerButton.swift */,
				C9B597642BBC8300002EC76A /* ImagePickerUIViewController.swift */,
				C94D855B2991479900749478 /* NoteComposer.swift */,
				5B8C96B529DDD3B200B73AEC /* NoteUITextViewRepresentable.swift */,
				C93F045D2B9B7A7000AD5872 /* ReplyPreview.swift */,
			);
			path = NoteComposer;
			sourceTree = "<group>";
		};
		C9F84C24298DC7C100C6714D /* Views */ = {
			isa = PBXGroup;
			children = (
				C9F84C20298DC36800C6714D /* AppView.swift */,
				5B79F6402BA11618002DA9BE /* Components */,
				65BD8DC12BDAF2C300802039 /* Discover */,
				03618B112C825D8700BCBC55 /* Fixtures */,
				C96877B32B4EDCCF0051ED2F /* Home */,
				C9CFF6D02AB241EB00D4B368 /* Modifiers */,
				03618C6D2C8267E600BCBC55 /* Note */,
				C9EE3E652A053CF1008A7491 /* NoteComposer */,
				03618C1A2C82666000BCBC55 /* Notifications */,
				3FB5E64F299D288E00386527 /* Onboarding */,
				C9032C2C2BAE31DA001F4EC6 /* Profile */,
				03618C052C82663600BCBC55 /* Relay */,
				03618BDF2C8265CF00BCBC55 /* Settings */,
				03618BF42C82661400BCBC55 /* SideMenu */,
				C905EA362A33620A006F1E99 /* UNS */,
			);
			path = Views;
			sourceTree = "<group>";
		};
/* End PBXGroup section */

/* Begin PBXNativeTarget section */
		C90862BA29E9804B00C35A71 /* NosPerformanceTests */ = {
			isa = PBXNativeTarget;
			buildConfigurationList = C90862C329E9804B00C35A71 /* Build configuration list for PBXNativeTarget "NosPerformanceTests" */;
			buildPhases = (
				C90862B729E9804B00C35A71 /* Sources */,
				C90862B829E9804B00C35A71 /* Frameworks */,
				C90862B929E9804B00C35A71 /* Resources */,
			);
			buildRules = (
			);
			dependencies = (
				C90862C229E9804B00C35A71 /* PBXTargetDependency */,
			);
			name = NosPerformanceTests;
			packageProductDependencies = (
				C99DBF812A9E8BDE00F7068F /* SDWebImageSwiftUI */,
			);
			productName = NosPerformanceTests;
			productReference = C90862BB29E9804B00C35A71 /* NosPerformanceTests.xctest */;
			productType = "com.apple.product-type.bundle.ui-testing";
		};
		C9DEBFCD298941000078B43A /* Nos */ = {
			isa = PBXNativeTarget;
			buildConfigurationList = C9DEBFF8298941020078B43A /* Build configuration list for PBXNativeTarget "Nos" */;
			buildPhases = (
				C9BAB0992996BEEA0003A84E /* SwiftLint */,
				C9DEBFCA298941000078B43A /* Sources */,
				C9DEBFCB298941000078B43A /* Frameworks */,
				C9DEBFCC298941000078B43A /* Resources */,
			);
			buildRules = (
			);
			dependencies = (
				3AD3185D2B294E9000026B07 /* PBXTargetDependency */,
				C9D573402AB24A3700E06BB4 /* PBXTargetDependency */,
			);
			name = Nos;
			packageProductDependencies = (
				C9DEC067298965270078B43A /* Starscream */,
				C94D855E29914D2300749478 /* SwiftUINavigation */,
				C9646E9929B79E04007239A4 /* Logger */,
				C9646EA329B7A24A007239A4 /* PostHog */,
				C9646EA629B7A3DD007239A4 /* Dependencies */,
				C96CB98B2A6040C500498C4E /* DequeModule */,
				C9B71DBD2A8E9BAD0031ED9F /* Sentry */,
				C9B71DBF2A8E9BAD0031ED9F /* SentrySwiftUI */,
				C99DBF7D2A9E81CF00F7068F /* SDWebImageSwiftUI */,
				C9FD34F52BCEC89C008F8D95 /* secp256k1 */,
				C9FD35122BCED5A6008F8D95 /* NostrSDK */,
				03C49ABF2C938A9C00502321 /* SwiftSoup */,
			);
			productName = Nos;
			productReference = C9DEBFCE298941000078B43A /* Nos.app */;
			productType = "com.apple.product-type.application";
		};
		C9DEBFE3298941020078B43A /* NosTests */ = {
			isa = PBXNativeTarget;
			buildConfigurationList = C9DEBFFB298941020078B43A /* Build configuration list for PBXNativeTarget "NosTests" */;
			buildPhases = (
				C9DEBFE0298941020078B43A /* Sources */,
				C9DEBFE1298941020078B43A /* Frameworks */,
				C9DEBFE2298941020078B43A /* Resources */,
			);
			buildRules = (
			);
			dependencies = (
				3AEABEF32B2BF806001BC933 /* PBXTargetDependency */,
				C9A6C7442AD83F7A001F9500 /* PBXTargetDependency */,
				C9DEBFE6298941020078B43A /* PBXTargetDependency */,
			);
			name = NosTests;
			packageProductDependencies = (
				CDDA1F7A29A527650047ACD8 /* Starscream */,
				CDDA1F7C29A527650047ACD8 /* SwiftUINavigation */,
				C9646E9B29B79E4D007239A4 /* Logger */,
				C9646EA829B7A4F2007239A4 /* PostHog */,
				C9646EAB29B7A520007239A4 /* Dependencies */,
				C905B0742A619367009B8A78 /* DequeModule */,
				C9B71DC42A9008300031ED9F /* Sentry */,
				C99DBF7F2A9E8BCF00F7068F /* SDWebImageSwiftUI */,
				C91565C02B2368FA0068EECA /* ViewInspector */,
				C9FD34F72BCEC8B5008F8D95 /* secp256k1 */,
				C959DB802BD02460008F3627 /* NostrSDK */,
				03C68C512C94D8400037DC59 /* SwiftSoup */,
			);
			productName = NosTests;
			productReference = C9DEBFE4298941020078B43A /* NosTests.xctest */;
			productType = "com.apple.product-type.bundle.unit-test";
		};
/* End PBXNativeTarget section */

/* Begin PBXProject section */
		C9DEBFC6298941000078B43A /* Project object */ = {
			isa = PBXProject;
			attributes = {
				BuildIndependentTargetsInParallel = 1;
				LastSwiftUpdateCheck = 1420;
				LastUpgradeCheck = 1530;
				TargetAttributes = {
					C90862BA29E9804B00C35A71 = {
						CreatedOnToolsVersion = 14.2;
						TestTargetID = C9DEBFCD298941000078B43A;
					};
					C9DEBFCD298941000078B43A = {
						CreatedOnToolsVersion = 14.2;
					};
					C9DEBFE3298941020078B43A = {
						CreatedOnToolsVersion = 14.2;
					};
				};
			};
			buildConfigurationList = C9DEBFC9298941000078B43A /* Build configuration list for PBXProject "Nos" */;
			compatibilityVersion = "Xcode 14.0";
			developmentRegion = en;
			hasScannedForEncodings = 0;
			knownRegions = (
				en,
				Base,
				es,
				"zh-Hans",
				"zh-Hant",
				fr,
				"pt-BR",
				de,
				nl,
				sv,
			);
			mainGroup = C9DEBFC5298941000078B43A;
			packageReferences = (
				C9DEC066298965270078B43A /* XCRemoteSwiftPackageReference "Starscream" */,
				C94D855D29914D2300749478 /* XCRemoteSwiftPackageReference "swiftui-navigation" */,
				C9ADB139299299570075E7F8 /* XCRemoteSwiftPackageReference "bech32" */,
				C9646E9829B79E04007239A4 /* XCRemoteSwiftPackageReference "logger-ios" */,
				C9646EA229B7A24A007239A4 /* XCRemoteSwiftPackageReference "posthog-ios" */,
				C9646EA529B7A3DD007239A4 /* XCRemoteSwiftPackageReference "swift-dependencies" */,
				C96CB98A2A6040C500498C4E /* XCRemoteSwiftPackageReference "swift-collections" */,
				C9B71DBC2A8E9BAD0031ED9F /* XCRemoteSwiftPackageReference "sentry-cocoa" */,
				C99DBF7C2A9E81CF00F7068F /* XCRemoteSwiftPackageReference "SDWebImageSwiftUI" */,
				C9B737702AB24D5F00398BE7 /* XCRemoteSwiftPackageReference "SwiftGenPlugin" */,
				C91565BF2B2368FA0068EECA /* XCRemoteSwiftPackageReference "ViewInspector" */,
				3AD3185B2B294E6200026B07 /* XCRemoteSwiftPackageReference "xcstrings-tool-plugin" */,
				C9FD34F42BCEC89C008F8D95 /* XCRemoteSwiftPackageReference "secp256k1" */,
				C9FD35112BCED5A6008F8D95 /* XCRemoteSwiftPackageReference "nostr-sdk-ios" */,
				03C49ABE2C938A9C00502321 /* XCRemoteSwiftPackageReference "SwiftSoup" */,
			);
			productRefGroup = C9DEBFCF298941000078B43A /* Products */;
			projectDirPath = "";
			projectRoot = "";
			targets = (
				C9DEBFCD298941000078B43A /* Nos */,
				C9DEBFE3298941020078B43A /* NosTests */,
				C90862BA29E9804B00C35A71 /* NosPerformanceTests */,
			);
		};
/* End PBXProject section */

/* Begin PBXResourcesBuildPhase section */
		C90862B929E9804B00C35A71 /* Resources */ = {
			isa = PBXResourcesBuildPhase;
			buildActionMask = 2147483647;
			files = (
			);
			runOnlyForDeploymentPostprocessing = 0;
		};
		C9DEBFCC298941000078B43A /* Resources */ = {
			isa = PBXResourcesBuildPhase;
			buildActionMask = 2147483647;
			files = (
				3AD318602B296D0C00026B07 /* Reply.xcstrings in Resources */,
				C987F83629BA951E00B44E7A /* ClarityCity-ExtraBold.otf in Resources */,
				C9DEC065298955200078B43A /* sample_data.json in Resources */,
				C987F83A29BA951E00B44E7A /* ClarityCity-BoldItalic.otf in Resources */,
				C987F84A29BA951E00B44E7A /* ClarityCity-Medium.otf in Resources */,
				3A1C296F2B2A537C0020B753 /* Moderation.xcstrings in Resources */,
				0378409D2BB4A2B600E5E901 /* PrivacyInfo.xcprivacy in Resources */,
				C987F84E29BA951E00B44E7A /* ClarityCity-RegularItalic.otf in Resources */,
				3A67449C2B294712002B8DE0 /* Localizable.xcstrings in Resources */,
				C95D68B4299ECE0700429F86 /* CONTRIBUTING.md in Resources */,
				C987F83E29BA951E00B44E7A /* ClarityCity-SemiBold.otf in Resources */,
				C987F84629BA951E00B44E7A /* ClarityCity-Light.otf in Resources */,
				C95D68B3299ECE0700429F86 /* README.md in Resources */,
				C987F83C29BA951E00B44E7A /* ClarityCity-Bold.otf in Resources */,
				C987F83229BA951E00B44E7A /* ClarityCity-ExtraLight.otf in Resources */,
				C9DEBFDB298941020078B43A /* Assets.xcassets in Resources */,
				C9A0DAED29C6A66C00466635 /* Launch Screen.storyboard in Resources */,
				C987F84C29BA951E00B44E7A /* ClarityCity-ThinItalic.otf in Resources */,
				C987F85229BA951E00B44E7A /* ClarityCity-Regular.otf in Resources */,
				C987F83429BA951E00B44E7A /* ClarityCity-LightItalic.otf in Resources */,
				C987F83829BA951E00B44E7A /* ClarityCity-MediumItalic.otf in Resources */,
				C9D573492AB24B7300E06BB4 /* custom-xcassets.stencil in Resources */,
				C987F84229BA951E00B44E7A /* ClarityCity-Black.otf in Resources */,
				C987F84029BA951E00B44E7A /* ClarityCity-SemiBoldItalic.otf in Resources */,
				C95D68B2299ECE0700429F86 /* CHANGELOG.md in Resources */,
				3AD318632B296D1E00026B07 /* ImagePicker.xcstrings in Resources */,
				C987F85429BA951E00B44E7A /* ClarityCity-Thin.otf in Resources */,
				C987F84429BA951E00B44E7A /* ClarityCity-ExtraBoldItalic.otf in Resources */,
				9DF077742C63BEA200F6B14E /* Colors.xcassets in Resources */,
				C987F85029BA951E00B44E7A /* ClarityCity-ExtraLightItalic.otf in Resources */,
				C987F84829BA951E00B44E7A /* ClarityCity-BlackItalic.otf in Resources */,
			);
			runOnlyForDeploymentPostprocessing = 0;
		};
		C9DEBFE2298941020078B43A /* Resources */ = {
			isa = PBXResourcesBuildPhase;
			buildActionMask = 2147483647;
			files = (
				C987F84B29BA951E00B44E7A /* ClarityCity-Medium.otf in Resources */,
				039C961F2C480F4100A8EB39 /* unsupported_kinds.json in Resources */,
				3AEABEFE2B2BF850001BC933 /* ImagePicker.xcstrings in Resources */,
				0350F1172C0A47B20024CC15 /* contact_list.json in Resources */,
				C944024D2C5BE6A600834568 /* Assets.xcassets in Resources */,
				C987F83729BA951E00B44E7A /* ClarityCity-ExtraBold.otf in Resources */,
				C987F83329BA951E00B44E7A /* ClarityCity-ExtraLight.otf in Resources */,
				C987F83D29BA951E00B44E7A /* ClarityCity-Bold.otf in Resources */,
				C987F84529BA951E00B44E7A /* ClarityCity-ExtraBoldItalic.otf in Resources */,
				9DB106002C650DDE00F98A30 /* Colors.xcassets in Resources */,
				C987F84329BA951E00B44E7A /* ClarityCity-Black.otf in Resources */,
				C9BD91892B61BBEF00FDA083 /* bad_contact_list.json in Resources */,
				50F695072C6392C4000E4C74 /* zap_receipt.json in Resources */,
				039C96292C48321E00A8EB39 /* long_form_data.json in Resources */,
				C987F85329BA951E00B44E7A /* ClarityCity-Regular.otf in Resources */,
				C987F84729BA951E00B44E7A /* ClarityCity-Light.otf in Resources */,
				C987F83929BA951E00B44E7A /* ClarityCity-MediumItalic.otf in Resources */,
				C987F85129BA951E00B44E7A /* ClarityCity-ExtraLightItalic.otf in Resources */,
				C987F84D29BA951E00B44E7A /* ClarityCity-ThinItalic.otf in Resources */,
				03B4E6A22C125CA1006E5F59 /* nostr_build_nip96_upload_response.json in Resources */,
				5095330C2C625B5D00E0BACA /* zap_request_no_amount.json in Resources */,
				C987F84F29BA951E00B44E7A /* ClarityCity-RegularItalic.otf in Resources */,
				CD27177629A7C8B200AE8888 /* sample_replies.json in Resources */,
				C987F83B29BA951E00B44E7A /* ClarityCity-BoldItalic.otf in Resources */,
				C987F84129BA951E00B44E7A /* ClarityCity-SemiBoldItalic.otf in Resources */,
				C987F83529BA951E00B44E7A /* ClarityCity-LightItalic.otf in Resources */,
				3AEABEFD2B2BF84C001BC933 /* Localizable.xcstrings in Resources */,
				5095330B2C625B5D00E0BACA /* zap_request_one_sat.json in Resources */,
				0350F12B2C0A49D40024CC15 /* text_note.json in Resources */,
				C987F85529BA951E00B44E7A /* ClarityCity-Thin.otf in Resources */,
				C987F83F29BA951E00B44E7A /* ClarityCity-SemiBold.otf in Resources */,
				3AEABEF82B2BF846001BC933 /* Reply.xcstrings in Resources */,
				0373CE802C08DBC40027C856 /* old_contact_list.json in Resources */,
				0350F10C2C0A46760024CC15 /* new_contact_list.json in Resources */,
				3AEABEFF2B2BF858001BC933 /* Moderation.xcstrings in Resources */,
				C9DEC006298947900078B43A /* sample_data.json in Resources */,
				037071362C90D3F200BEAEC4 /* youtube_video_toxic.html in Resources */,
				C94B2D182B17F5EC002104B6 /* sample_repost.json in Resources */,
				C987F84929BA951E00B44E7A /* ClarityCity-BlackItalic.otf in Resources */,
				509533002C62535400E0BACA /* zap_request.json in Resources */,
				03585DB22C8B951C00AD65AF /* text_note_with_duplicate_metadata_urls.json in Resources */,
				03618C982C826F2100BCBC55 /* text_note_with_media_metadata.json in Resources */,
				032634682C10C0D600E489B5 /* nostr_build_nip96_response.json in Resources */,
				03FE3F8C2C87BC9500D25810 /* text_note_multiple_media.json in Resources */,
			);
			runOnlyForDeploymentPostprocessing = 0;
		};
/* End PBXResourcesBuildPhase section */

/* Begin PBXShellScriptBuildPhase section */
		C9BAB0992996BEEA0003A84E /* SwiftLint */ = {
			isa = PBXShellScriptBuildPhase;
			alwaysOutOfDate = 1;
			buildActionMask = 2147483647;
			files = (
			);
			inputFileListPaths = (
			);
			inputPaths = (
			);
			name = SwiftLint;
			outputFileListPaths = (
			);
			outputPaths = (
			);
			runOnlyForDeploymentPostprocessing = 0;
			shellPath = /bin/sh;
			shellScript = "export PATH=\"$PATH:/opt/homebrew/bin\"\nif which swiftlint > /dev/null; then\n  swiftlint --lenient\nelse\n  echo \"warning: SwiftLint not installed, download from https://github.com/realm/SwiftLint\"\nfi\n";
		};
/* End PBXShellScriptBuildPhase section */

/* Begin PBXSourcesBuildPhase section */
		C90862B729E9804B00C35A71 /* Sources */ = {
			isa = PBXSourcesBuildPhase;
			buildActionMask = 2147483647;
			files = (
				C90862BE29E9804B00C35A71 /* NosPerformanceTests.swift in Sources */,
			);
			runOnlyForDeploymentPostprocessing = 0;
		};
		C9DEBFCA298941000078B43A /* Sources */ = {
			isa = PBXSourcesBuildPhase;
			buildActionMask = 2147483647;
			files = (
				CD09A74429A50F1D0063464F /* SideMenu.swift in Sources */,
				C9C547512A4F1CC3006B0741 /* SearchController.swift in Sources */,
				C992B32A2B3613CC00704A9C /* SubscriptionCancellable.swift in Sources */,
				C9DEC06E2989668E0078B43A /* Relay+CoreDataClass.swift in Sources */,
				C9F64D8C29ED840700563F2B /* Zipper.swift in Sources */,
				C9C2B78529E073E300548B4A /* RelaySubscription.swift in Sources */,
				C993148D2C5BD8FC00224BA6 /* NoteEditorController.swift in Sources */,
				0350F12D2C0A7EF20024CC15 /* FeatureFlags.swift in Sources */,
				3FFB1D9C29A7DF9D002A755D /* StackedAvatarsView.swift in Sources */,
				50089A0C2C97182200834588 /* CurrentUser+PublishEvents.swift in Sources */,
				C97A1C8E29E58EC7009D9E8D /* NSManagedObjectContext+Nos.swift in Sources */,
				5BBA5E9C2BAE052F00D57D76 /* NiceWorkSheet.swift in Sources */,
				C9B678DE29EEC35B00303F33 /* Foundation+Sendable.swift in Sources */,
				5B88051A2A21027C00E21F06 /* SHA256Key.swift in Sources */,
				C9B71DC22A9003670031ED9F /* CrashReporting.swift in Sources */,
				C987F81729BA4C6A00B44E7A /* BigActionButton.swift in Sources */,
				C98DC9BB2A795CAD004E5F0F /* ActionBanner.swift in Sources */,
				038863DE2C6FF51500B09797 /* ZoomableContainer.swift in Sources */,
				C9F204802AE029D90029A858 /* AppDestination.swift in Sources */,
				3F30020B29C361C8003D4F8B /* OnboardingTermsOfServiceView.swift in Sources */,
				C9C5475B2A4F1D8C006B0741 /* NosNotification+CoreDataProperties.swift in Sources */,
				C98B8B4029FBF83B009789C8 /* NotificationCard.swift in Sources */,
				5B834F672A83FB5C000C1432 /* ProfileKnownFollowersView.swift in Sources */,
				C9E8C1152B081EBE002D46B0 /* NIP05View.swift in Sources */,
				50E2EB722C86175900D4B360 /* NSRegularExpression+Replacement.swift in Sources */,
				C92E7F6A2C4EFF7200B80638 /* WebSocketConnection.swift in Sources */,
				5BC0D9CC2B867B9D005D6980 /* NamesAPI.swift in Sources */,
				C987F81D29BA6D9A00B44E7A /* ProfileTab.swift in Sources */,
				C9ADB14129951CB10075E7F8 /* NSManagedObject+Nos.swift in Sources */,
				C9F84C21298DC36800C6714D /* AppView.swift in Sources */,
				C9CE5B142A0172CF008E198C /* WebView.swift in Sources */,
				CD4908D429B92941007443DB /* ReportABugMailView.swift in Sources */,
				0314D5AC2C7D31060002E7F4 /* MediaService.swift in Sources */,
				5B7C93B02B6AD52400410ABE /* CreateUsernameWizard.swift in Sources */,
				030036852C5D39DD002C71F5 /* RefreshController.swift in Sources */,
				C9C2B78229E0735400548B4A /* RelaySubscriptionManager.swift in Sources */,
				3FFB1D9629A6BBEC002A755D /* Collection+SafeSubscript.swift in Sources */,
				A34E439929A522F20057AFCB /* CurrentUser.swift in Sources */,
				03E1812F2C753C9B00886CC6 /* ImageButton.swift in Sources */,
				C9A0DADD29C689C900466635 /* NosNavigationBar.swift in Sources */,
				3F30020529C1FDD9003D4F8B /* OnboardingStartView.swift in Sources */,
				C936B4592A4C7B7C00DF1EB9 /* Nos.xcdatamodeld in Sources */,
				C987F81A29BA4D0E00B44E7A /* ActionButton.swift in Sources */,
				C9E37E122A1E7EC5003D4B0A /* PreviewContainer.swift in Sources */,
				C9A0DAF829C92F4500466635 /* UNSAPI.swift in Sources */,
				5B79F60B2B98ACA0002DA9BE /* PickYourUsernameSheet.swift in Sources */,
				5BFF66B62A58A8A000AA79DD /* MutesView.swift in Sources */,
				C913DA0A2AEAF52B003BDD6D /* NoteWarningController.swift in Sources */,
				3F30020929C23895003D4F8B /* OnboardingNotOldEnoughView.swift in Sources */,
				042406F32C907A15008F2A21 /* NosToggle.swift in Sources */,
				03B4E6AE2C125D61006E5F59 /* FileStorageUploadResponseJSON.swift in Sources */,
				5B79F6112B98AD0A002DA9BE /* ExcellentChoiceSheet.swift in Sources */,
				C973AB612A323167002AED16 /* Author+CoreDataProperties.swift in Sources */,
				C9B678E129EEC41000303F33 /* SocialGraphCache.swift in Sources */,
				034EBDBA2C24895E006BA35A /* CurrentUserError.swift in Sources */,
				C93F488D2AC5C30C00900CEC /* NosFormField.swift in Sources */,
				C9DEC06A298965550078B43A /* RelayView.swift in Sources */,
				C99E80CD2A0C2C6400187474 /* PreviewData.swift in Sources */,
				C9A0DAE429C69F0C00466635 /* HighlightedText.swift in Sources */,
				C94D855C2991479900749478 /* NoteComposer.swift in Sources */,
				5B79F6532BA11B08002DA9BE /* WizardSheetDescriptionText.swift in Sources */,
				502B6C3D2C9462A400446316 /* PushNotificationRegistrar.swift in Sources */,
				5B6EB48E29EDBE0E006E750C /* NoteParser.swift in Sources */,
				C9F84C23298DC7B900C6714D /* SettingsView.swift in Sources */,
				03E711812C936DD1000B6F96 /* OpenGraphParser.swift in Sources */,
				03C8B4962C6D065900A07CCD /* ImageViewer.swift in Sources */,
				5B79F6092B98AC33002DA9BE /* ClaimYourUniqueIdentitySheet.swift in Sources */,
				50089A012C9712EF00834588 /* JSONEvent+Kinds.swift in Sources */,
				C973AB652A323167002AED16 /* EventReference+CoreDataProperties.swift in Sources */,
				C973AB632A323167002AED16 /* Relay+CoreDataProperties.swift in Sources */,
				C94FE9F729DB259300019CD3 /* Text+Gradient.swift in Sources */,
				3F170C78299D816200BC8F8B /* AppController.swift in Sources */,
				C92E7F6D2C4EFF9B00B80638 /* WebSocketState.swift in Sources */,
				C95D68AB299E710F00429F86 /* Color+Hex.swift in Sources */,
				037975EA2C0E695A00ADDF37 /* MockFeatureFlags.swift in Sources */,
				C94A5E182A72C84200B6EC5D /* ReportCategory.swift in Sources */,
				C9A8015E2BD0177D006E29B2 /* ReportPublisher.swift in Sources */,
				C973364F2A7968220012D8B8 /* SetUpUNSBanner.swift in Sources */,
				C9F0BB6B29A503D6000547FC /* PublicKey.swift in Sources */,
				C9EF84CF2C24D63000182B6F /* MockRelayService.swift in Sources */,
				5B79F6192B98B24C002DA9BE /* DeleteUsernameWizard.swift in Sources */,
				5044546E2C90726A00251A7E /* Event+Fetching.swift in Sources */,
				C9EE3E602A0538B7008A7491 /* ExpirationTimeButton.swift in Sources */,
				03FE3F7C2C87AC9900D25810 /* Event+InlineMetadata.swift in Sources */,
				A303AF8329A9153A005DC8FC /* FollowButton.swift in Sources */,
				65D066992BD558690011C5CD /* DirectMessageWrapper.swift in Sources */,
				504454702C90728500251A7E /* Event+Hydration.swift in Sources */,
				659B27242BD9CB4500BEA6CC /* VerifiableEvent.swift in Sources */,
				C9C2B77F29E0731600548B4A /* AsyncTimer.swift in Sources */,
				A32B6C7329A6BE9B00653FF5 /* FollowsView.swift in Sources */,
				3F30020D29C382EB003D4F8B /* OnboardingLoginView.swift in Sources */,
				C9A25B3D29F174D200B39534 /* ReadabilityPadding.swift in Sources */,
				C9DFA972299BF9E8006929C1 /* CompactNoteView.swift in Sources */,
				C9AC31AD2A55E0BD00A94E5A /* NotificationViewModel.swift in Sources */,
				0326347A2C10C57A00E489B5 /* FileStorageAPIClient.swift in Sources */,
				C9EE3E632A053910008A7491 /* ExpirationTimeOption.swift in Sources */,
				C9A0DAE029C697A100466635 /* AboutView.swift in Sources */,
				C9E8C1132B081E9C002D46B0 /* UNSNameView.swift in Sources */,
				A351E1A229BA92240009B7F6 /* ProfileEditView.swift in Sources */,
				C9DFA969299BEC33006929C1 /* CardStyle.swift in Sources */,
				C95D68AD299E721700429F86 /* ProfileView.swift in Sources */,
				C942566929B66A2800C4202C /* Date+Elapsed.swift in Sources */,
				5B8C96B029DB2E1100B73AEC /* SearchTextFieldObserver.swift in Sources */,
				C913DA0E2AEB3265003BDD6D /* WarningView.swift in Sources */,
				C9ADB13829928CC30075E7F8 /* String+Hex.swift in Sources */,
				C9F75AD22A02D41E005BBE45 /* ComposerActionBar.swift in Sources */,
				2D06BB9D2AE249D70085F509 /* ThreadRootView.swift in Sources */,
				C9DEBFD2298941000078B43A /* NosApp.swift in Sources */,
				5BFBB28B2BD9D79F002E909F /* URLParser.swift in Sources */,
				C930055F2A6AF8320098CA9E /* LoadingContent.swift in Sources */,
				5B79F6462BA11725002DA9BE /* WizardSheetVStack.swift in Sources */,
				C930E0572BA49DAD002B5776 /* GridPattern.swift in Sources */,
				C9A6C74D2AD98E2A001F9500 /* UNSNameTakenView.swift in Sources */,
				C92F015B2AC4D74E00972489 /* NosTextEditor.swift in Sources */,
				C913DA0C2AEB2EBF003BDD6D /* FetchRequestPublisher.swift in Sources */,
				C973AB5D2A323167002AED16 /* Event+CoreDataProperties.swift in Sources */,
				5B79F64C2BA119AE002DA9BE /* WizardSheetTitleText.swift in Sources */,
				C9F84C27298DC98800C6714D /* KeyPair.swift in Sources */,
				5B8C96B629DDD3B200B73AEC /* NoteUITextViewRepresentable.swift in Sources */,
				C93EC2F129C337EB0012EE2A /* RelayPicker.swift in Sources */,
				5BBA5E912BADF98E00D57D76 /* AlreadyHaveANIP05View.swift in Sources */,
				C9F0BB6F29A50437000547FC /* NostrIdentifierPrefix.swift in Sources */,
				C96D39272B61B6D200D3D0A1 /* RawNostrID.swift in Sources */,
				C996933E2C11FF0F00A2C70D /* EventObservationView.swift in Sources */,
				5BFF66B12A573F6400AA79DD /* RelayDetailView.swift in Sources */,
				C9F75AD62A041FF7005BBE45 /* ExpirationTimePicker.swift in Sources */,
				C92F015E2AC4D99400972489 /* NosForm.swift in Sources */,
				5B8C96AC29D52AD200B73AEC /* AuthorListView.swift in Sources */,
				03FE3F792C87A9D900D25810 /* EventError.swift in Sources */,
				C9B597652BBC8300002EC76A /* ImagePickerUIViewController.swift in Sources */,
				C9680AD42ACDF57D006C8C93 /* UNSWizardNeedsPaymentView.swift in Sources */,
				C94C4CF32AD993CA00F801CA /* UNSErrorView.swift in Sources */,
				C98CA9042B14FA3D00929141 /* PagedRelaySubscription.swift in Sources */,
				5B0D99032A94090A0039F0C5 /* DoubleTapToPopModifier.swift in Sources */,
				0357299B2BE415E5005FEE85 /* ContentWarningController.swift in Sources */,
				5BFF66B42A58853D00AA79DD /* PublishedEventsView.swift in Sources */,
				03D1B42C2C3C1B0D001778CD /* TLVElement.swift in Sources */,
				C987F85B29BA9ED800B44E7A /* Font+Clarity.swift in Sources */,
				C94D6D5C2AC5D14400F0F11E /* UNSWizardTextField.swift in Sources */,
				3FB5E651299D28A200386527 /* OnboardingView.swift in Sources */,
				C973AB5F2A323167002AED16 /* AuthorReference+CoreDataProperties.swift in Sources */,
				A3B943CF299AE00100A15A08 /* Keychain.swift in Sources */,
				C9671D73298DB94C00EE7E12 /* Data+Encoding.swift in Sources */,
				C9646EA129B7A22C007239A4 /* Analytics.swift in Sources */,
				C9A6C74B2AD866A7001F9500 /* UNSSuccessView.swift in Sources */,
				5045540D2C81E10C0044ECAE /* EditableAvatarView.swift in Sources */,
				C981E2DB2AC6088900FBF4F6 /* UNSVerifyCodeView.swift in Sources */,
				DC4AB2F62A4475B800D1478A /* AppDelegate.swift in Sources */,
				5B8C96B229DB313300B73AEC /* AuthorCard.swift in Sources */,
				C9A0DADA29C685E500466635 /* SideMenuButton.swift in Sources */,
				C99693402C120CC900A2C70D /* AuthorObservationView.swift in Sources */,
				C93F48902AC5C9C400900CEC /* UNSWizardPhoneView.swift in Sources */,
				A3B943D5299D514800A15A08 /* Follow+CoreDataClass.swift in Sources */,
				C92DF80529C25DE900400561 /* URL+Extensions.swift in Sources */,
				3F60F42929B27D3E000D62C4 /* ThreadView.swift in Sources */,
				C9B678DB29EEBF3B00303F33 /* DependencyInjection.swift in Sources */,
				5B098DC62BDAF73500500A1B /* AttributedString+Links.swift in Sources */,
				65BD8DC42BDAF2C300802039 /* DiscoverContentsView.swift in Sources */,
				C95D68A9299E709900429F86 /* LinearGradient+Planetary.swift in Sources */,
				C92F01522AC4D6AB00972489 /* NosFormSection.swift in Sources */,
				C9BCF1C12AC72020009BDE06 /* UNSWizardChooseNameView.swift in Sources */,
				C9A6C7412AD837AD001F9500 /* UNSWizardController.swift in Sources */,
				C97465342A3C95FE0031226F /* RelayPickerToolbarButton.swift in Sources */,
				3F43C47629A9625700E896A0 /* AuthorReference+CoreDataClass.swift in Sources */,
				C9A6C7492AD86271001F9500 /* UNSNewNameView.swift in Sources */,
				5B6136382C2F408E00ADD9C3 /* RepliesLabel.swift in Sources */,
				C9ADB13D29929B540075E7F8 /* Bech32.swift in Sources */,
				C95D68A1299E6D3E00429F86 /* BioView.swift in Sources */,
				5BE281CA2AE2CCEB00880466 /* HomeTab.swift in Sources */,
				03C49AC22C938DE100502321 /* SoupOpenGraphParser.swift in Sources */,
				C94D14812A12B3F70014C906 /* SearchBar.swift in Sources */,
				C9A6C7472AD84263001F9500 /* UNSNamePicker.swift in Sources */,
				C92E7F672C4EFF3D00B80638 /* WebSocketErrorEvent.swift in Sources */,
				0317263C2C7935220030EDCA /* AspectRatioContainer.swift in Sources */,
				C93EC2F729C351470012EE2A /* Optional+Unwrap.swift in Sources */,
				A32B6C7829A6C99200653FF5 /* CompactAuthorCard.swift in Sources */,
				C92DF80829C25FA900400561 /* SquareImage.swift in Sources */,
				5B29B58E2BEC392B008F6008 /* ActivityPubBadgeView.swift in Sources */,
				C9DEBFD9298941000078B43A /* HomeFeedView.swift in Sources */,
				3F30020729C237AB003D4F8B /* OnboardingAgeVerificationView.swift in Sources */,
				65BD8DC22BDAF2C300802039 /* DiscoverTab.swift in Sources */,
				65BD8DC32BDAF2C300802039 /* FeaturedAuthorCategory.swift in Sources */,
				C93F045E2B9B7A7000AD5872 /* ReplyPreview.swift in Sources */,
				C97465312A3B89140031226F /* AuthorLabel.swift in Sources */,
				C9C547592A4F1D8C006B0741 /* NosNotification+CoreDataClass.swift in Sources */,
				030AE4292BE3D63C004DEE02 /* FeaturedAuthor.swift in Sources */,
				C9B678E729F01A8500303F33 /* FullscreenProgressView.swift in Sources */,
				C9F0BB6929A5039D000547FC /* Int+Bool.swift in Sources */,
				03E181472C754BA300886CC6 /* LinkView.swift in Sources */,
				C90352BA2C1235CD000A5993 /* NosNavigationDestination.swift in Sources */,
				03D1B4282C3C1A5D001778CD /* NostrIdentifier.swift in Sources */,
				DC5F203F2A6AE24200F8D73F /* ImagePickerButton.swift in Sources */,
				5B79F5EB2B97B5E9002DA9BE /* ConfirmUsernameDeletionSheet.swift in Sources */,
				C9032C2E2BAE31ED001F4EC6 /* ProfileFeedType.swift in Sources */,
				C981E2DD2AC610D600FBF4F6 /* UNSStepImage.swift in Sources */,
				C9CDBBA429A8FA2900C555C7 /* GoldenPostView.swift in Sources */,
				C92F01582AC4D6F700972489 /* NosTextField.swift in Sources */,
				C9C2B77C29E072E400548B4A /* WebSocket+Nos.swift in Sources */,
				C9DEC003298945150078B43A /* String+Lorem.swift in Sources */,
				C97A1C8B29E45B4E009D9E8D /* RawEventController.swift in Sources */,
				C9DEC0632989541F0078B43A /* Bundle+Current.swift in Sources */,
				C93EC2F429C34C860012EE2A /* NSPredicate+Bool.swift in Sources */,
				5B79F6132B98B145002DA9BE /* WizardNavigationStack.swift in Sources */,
				C9F84C1C298DBBF400C6714D /* Data+Sha.swift in Sources */,
				C936B4622A4CB01C00DF1EB9 /* PushNotificationService.swift in Sources */,
				5BCA95D22C8A5F0D00A52D1A /* PreviewEventRepository.swift in Sources */,
				C95D68A6299E6F9E00429F86 /* ProfileHeader.swift in Sources */,
				0365CD872C4016A200622A1A /* EventKind.swift in Sources */,
				C9BAB09B2996FBA10003A84E /* EventProcessor.swift in Sources */,
				C9B5C78E2C24AF650070445B /* MockRelaySubscriptionManager.swift in Sources */,
				C960C57129F3236200929990 /* LikeButton.swift in Sources */,
				C97797B9298AA19A0046BD25 /* RelayService.swift in Sources */,
				04368D2B2C99A2C400DEAA2E /* FlagOption.swift in Sources */,
				C99721CB2AEBED26004EBEAB /* String+Empty.swift in Sources */,
				C9C097252C13537900F78EC3 /* DatabaseCleaner.swift in Sources */,
				C959DB762BD01DF4008F3627 /* GiftWrapper.swift in Sources */,
				5B29B5842BEAA0D7008F6008 /* BioSheet.swift in Sources */,
				C93CA0C329AE3A1E00921183 /* JSONEvent.swift in Sources */,
				3FFB1D89299FF37C002A755D /* AvatarView.swift in Sources */,
				65BD8DB92BDAF28200802039 /* CircularFollowButton.swift in Sources */,
				C97A1C8829E45B3C009D9E8D /* RawEventView.swift in Sources */,
				C9DEC04529894BED0078B43A /* Event+CoreDataClass.swift in Sources */,
				CD76865029B6503500085358 /* NoteOptionsButton.swift in Sources */,
				0326346D2C10C2FD00E489B5 /* FileStorageServerInfoResponseJSON.swift in Sources */,
				5B6136462C348A5100ADD9C3 /* RepliesDisplayType.swift in Sources */,
				5BE281C72AE2CCD800880466 /* ReplyButton.swift in Sources */,
				C936B45C2A4C7D6B00DF1EB9 /* UNSWizard.swift in Sources */,
				C9DFA966299BEB96006929C1 /* NoteCard.swift in Sources */,
				C98651102B0BD49200597B68 /* PagedNoteListView.swift in Sources */,
				C9E37E152A1E8143003D4B0A /* ReportTarget.swift in Sources */,
				C9DEBFD4298941000078B43A /* PersistenceController.swift in Sources */,
				5B834F692A83FC7F000C1432 /* ProfileSocialStatsView.swift in Sources */,
				CD09A74629A50F750063464F /* SideMenuContent.swift in Sources */,
				C9DFA971299BF8CD006929C1 /* NoteView.swift in Sources */,
				037071272C90C5FA00BEAEC4 /* OpenGraphService.swift in Sources */,
				C974652E2A3B86600031226F /* NoteCardHeader.swift in Sources */,
				C9CF23172A38A58B00EBEC31 /* ParseQueue.swift in Sources */,
				C98A32272A05795E00E3FA13 /* Task+Timeout.swift in Sources */,
				030036AB2C5D872B002C71F5 /* NewNotesButton.swift in Sources */,
				C9B708BB2A13BE41006C613A /* NoteTextEditor.swift in Sources */,
				C9E37E0F2A1E7C32003D4B0A /* ReportMenuModifier.swift in Sources */,
				C95D68A5299E6E1E00429F86 /* PlaceholderModifier.swift in Sources */,
				C960C57429F3251E00929990 /* RepostButton.swift in Sources */,
				3FFB1D9329A6BBCE002A755D /* EventReference+CoreDataClass.swift in Sources */,
				C973AB5B2A323167002AED16 /* Follow+CoreDataProperties.swift in Sources */,
				C92F01552AC4D6CF00972489 /* BeveledSeparator.swift in Sources */,
				50DE6B1B2C6B88FE0065665D /* View+StyledBorder.swift in Sources */,
				C93EC2FD29C3785C0012EE2A /* View+RoundedCorner.swift in Sources */,
				5B503F622A291A1A0098805A /* JSONRelayMetadata.swift in Sources */,
				C98298332ADD7F9A0096C5B5 /* DeepLinkService.swift in Sources */,
				03F7C4F42C10E05B006FF613 /* URLSessionProtocol.swift in Sources */,
				CD09A74829A51EFC0063464F /* Router.swift in Sources */,
				2D4010A22AD87DF300F93AD4 /* KnownFollowersView.swift in Sources */,
				CD2CF38E299E67F900332116 /* CardButtonStyle.swift in Sources */,
				03E181392C75467C00886CC6 /* GalleryView.swift in Sources */,
				A336DD3C299FD78000A0CBA0 /* Filter.swift in Sources */,
				0315B5EF2C7E451C0020E707 /* MockMediaService.swift in Sources */,
				DC2E54C82A700F1400C2CAAB /* UIDevice+Simulator.swift in Sources */,
				C97B288A2C10B07100DC1FC0 /* NosNavigationStack.swift in Sources */,
				C98CA9072B14FBBF00929141 /* PagedNoteDataSource.swift in Sources */,
				C9A0DAEA29C6A34200466635 /* ActivityView.swift in Sources */,
				508133CB2C79F78500DFBF75 /* AttributedString+Quotation.swift in Sources */,
				50089A172C98678600834588 /* View+ListRowGradientBackground.swift in Sources */,
				CD2CF390299E68BE00332116 /* NoteButton.swift in Sources */,
				C9DC6CBA2C1739AD00E1CFB3 /* View+HandleURLsInRouter.swift in Sources */,
				C93F48932AC5C9CE00900CEC /* UNSWizardIntroView.swift in Sources */,
				5B79F6552BA123D4002DA9BE /* WizardSheetBadgeText.swift in Sources */,
				C9DEC04D29894BED0078B43A /* Author+CoreDataClass.swift in Sources */,
				C905B0772A619E99009B8A78 /* LinkPreview.swift in Sources */,
				C95D68A7299E6FF000429F86 /* KeyFixture.swift in Sources */,
				C94437E629B0DB83004D8C86 /* NotificationsView.swift in Sources */,
			);
			runOnlyForDeploymentPostprocessing = 0;
		};
		C9DEBFE0298941020078B43A /* Sources */ = {
			isa = PBXSourcesBuildPhase;
			buildActionMask = 2147483647;
			files = (
				03F7C4F32C10DF79006FF613 /* URLSessionProtocol.swift in Sources */,
				0320C1152BFE63DC00C4C080 /* MockRelaySubscriptionManager.swift in Sources */,
				C993148E2C5BD8FC00224BA6 /* NoteEditorController.swift in Sources */,
				035729CB2BE41770005FEE85 /* ContentWarningController.swift in Sources */,
				CD09A76229A5220E0063464F /* AppController.swift in Sources */,
				037975BE2C0E265E00ADDF37 /* LinkPreview.swift in Sources */,
				031D0BB42C826F8400D95342 /* EventProcessorIntegrationTests+InlineMetadata.swift in Sources */,
				C9A0DAF929C92F4500466635 /* UNSAPI.swift in Sources */,
				03A3AA3B2C5028FF008FE153 /* PublicKeyTests.swift in Sources */,
				C97A1C8C29E45B4E009D9E8D /* RawEventController.swift in Sources */,
				CD09A75F29A521FD0063464F /* RelayService.swift in Sources */,
				C9EF84D02C24D63000182B6F /* MockRelayService.swift in Sources */,
				CD09A76029A521FD0063464F /* Filter.swift in Sources */,
				C9B71DC32A9003670031ED9F /* CrashReporting.swift in Sources */,
				C9C2B78329E0735400548B4A /* RelaySubscriptionManager.swift in Sources */,
				C9C2B78029E0731600548B4A /* AsyncTimer.swift in Sources */,
				C96D39282B61B6D200D3D0A1 /* RawNostrID.swift in Sources */,
				C9B678E229EEC41000303F33 /* SocialGraphCache.swift in Sources */,
				C9A8015F2BD0177D006E29B2 /* ReportPublisher.swift in Sources */,
				3AAB61B52B24CD0000717A07 /* Date+ElapsedTests.swift in Sources */,
				C936B45F2A4CAF2B00DF1EB9 /* AppDelegate.swift in Sources */,
				C96D391B2B61AFD500D3D0A1 /* RawNostrIDTests.swift in Sources */,
				035729AD2BE4167E005FEE85 /* EventTests.swift in Sources */,
				035729B32BE4167E005FEE85 /* TLVElementTests.swift in Sources */,
				C9C2B77D29E072E400548B4A /* WebSocket+Nos.swift in Sources */,
				C973AB642A323167002AED16 /* Relay+CoreDataProperties.swift in Sources */,
				5BD813A32C8BA7CC00E65F4D /* PreviewEventRepository.swift in Sources */,
				C9EE3E642A053910008A7491 /* ExpirationTimeOption.swift in Sources */,
				504454712C90728E00251A7E /* Event+Fetching.swift in Sources */,
				65D066AA2BD55E160011C5CD /* DirectMessageWrapper.swift in Sources */,
				C973AB5E2A323167002AED16 /* Event+CoreDataProperties.swift in Sources */,
				C9F64D8D29ED840700563F2B /* Zipper.swift in Sources */,
				C98298342ADD7F9A0096C5B5 /* DeepLinkService.swift in Sources */,
				03D1B42D2C3C1B0D001778CD /* TLVElement.swift in Sources */,
				03E711822C936DD1000B6F96 /* OpenGraphParser.swift in Sources */,
				CD09A75929A521D20063464F /* Color+Hex.swift in Sources */,
				5B88051D2A2104CC00E21F06 /* SHA256Key.swift in Sources */,
				0365CD902C40171100622A1A /* EventKind.swift in Sources */,
				C9CF23182A38A58B00EBEC31 /* ParseQueue.swift in Sources */,
				037975C72C0E26FC00ADDF37 /* Font+Clarity.swift in Sources */,
				5B39E64429EDBF8100464830 /* NoteParser.swift in Sources */,
				035729CA2BE4173E005FEE85 /* PreviewData.swift in Sources */,
				037975D12C0E341500ADDF37 /* MockFeatureFlags.swift in Sources */,
				C92E7F682C4EFF3D00B80638 /* WebSocketErrorEvent.swift in Sources */,
				50089A0D2C97182200834588 /* CurrentUser+PublishEvents.swift in Sources */,
				504454722C90729100251A7E /* Event+Hydration.swift in Sources */,
				5BD08BB22A38E96F00BB926C /* JSONRelayMetadata.swift in Sources */,
				C936B45A2A4C7B7C00DF1EB9 /* Nos.xcdatamodeld in Sources */,
				037975BD2C0E25E200ADDF37 /* FeatureFlags.swift in Sources */,
				C98CA9082B14FD8600929141 /* PagedRelaySubscription.swift in Sources */,
				5B79F5B82B8E71CC002DA9BE /* NamesAPI.swift in Sources */,
				C9F204812AE02D8C0029A858 /* AppDestination.swift in Sources */,
				5B098DC72BDAF77400500A1B /* AttributedString+Links.swift in Sources */,
				C99314942C5BE13600224BA6 /* NoteEditorControllerTests.swift in Sources */,
				035729B02BE4167E005FEE85 /* NoteParserTests.swift in Sources */,
				C9FC1E632B61ACE300A3A6FB /* CoreDataTestCase.swift in Sources */,
				0348342A2C9A02FC0050CF51 /* MockOpenGraphParser.swift in Sources */,
				0373CE992C0910250027C856 /* XCTestCase+FileData.swift in Sources */,
				C9E37E162A1E8143003D4B0A /* ReportTarget.swift in Sources */,
				035729BA2BE416A6005FEE85 /* ReportPublisherTests.swift in Sources */,
				0320C0FB2BFE43A600C4C080 /* RelayServiceTests.swift in Sources */,
				03FE3F7A2C87A9DC00D25810 /* EventError.swift in Sources */,
				C94A5E192A72C84200B6EC5D /* ReportCategory.swift in Sources */,
				035729AC2BE4167E005FEE85 /* Bech32Tests.swift in Sources */,
				C936B4632A4CB01C00DF1EB9 /* PushNotificationService.swift in Sources */,
				C9C5475A2A4F1D8C006B0741 /* NosNotification+CoreDataClass.swift in Sources */,
				508133DC2C7A007700DFBF75 /* AttributedString+Quotation.swift in Sources */,
				CD09A74929A521210063464F /* Router.swift in Sources */,
				C90B16B82AFED96300CB4B85 /* URLExtensionTests.swift in Sources */,
				C93EC2F829C351470012EE2A /* Optional+Unwrap.swift in Sources */,
				035729BD2BE416BD005FEE85 /* EventObservationTests.swift in Sources */,
				03E711672C935114000B6F96 /* SoupOpenGraphParserTests.swift in Sources */,
				C9C5475C2A4F1D8C006B0741 /* NosNotification+CoreDataProperties.swift in Sources */,
				03C49AC32C938DE100502321 /* SoupOpenGraphParser.swift in Sources */,
				C9B678DF29EEC35B00303F33 /* Foundation+Sendable.swift in Sources */,
				A3B943D7299D6DB700A15A08 /* Follow+CoreDataClass.swift in Sources */,
				C9ADB13E29929EEF0075E7F8 /* Bech32.swift in Sources */,
				5B098DC92BDAF7CF00500A1B /* NoteParserTests+NIP27.swift in Sources */,
				C9C097262C13537900F78EC3 /* DatabaseCleaner.swift in Sources */,
				C9DEC05A2989509B0078B43A /* PersistenceController.swift in Sources */,
				C9C2B78629E073E300548B4A /* RelaySubscription.swift in Sources */,
				C973AB662A323167002AED16 /* EventReference+CoreDataProperties.swift in Sources */,
				5B098DBC2BDAF6CB00500A1B /* NoteParserTests+NIP08.swift in Sources */,
				0370712B2C90C76900BEAEC4 /* DefaultOpenGraphServiceTests.swift in Sources */,
				C942566A29B66A2800C4202C /* Date+Elapsed.swift in Sources */,
				C99721CC2AEBED26004EBEAB /* String+Empty.swift in Sources */,
				C93CA0C429AE3A1E00921183 /* JSONEvent.swift in Sources */,
				C9DEC04629894BED0078B43A /* Event+CoreDataClass.swift in Sources */,
				C92E7F6B2C4EFF7200B80638 /* WebSocketConnection.swift in Sources */,
				035729A02BE41653005FEE85 /* SocialGraphCacheTests.swift in Sources */,
				03E9C6792C6FBBE400C9B843 /* ImageViewer.swift in Sources */,
				03D1B4292C3C1AC9001778CD /* NostrIdentifier.swift in Sources */,
				A32B6C7129A672BC00653FF5 /* CurrentUser.swift in Sources */,
				C98A32282A05795E00E3FA13 /* Task+Timeout.swift in Sources */,
				035729B12BE4167E005FEE85 /* ReportCategoryTests.swift in Sources */,
				C973AB602A323167002AED16 /* AuthorReference+CoreDataProperties.swift in Sources */,
				508133DB2C7A003600DFBF75 /* AttributedString+QuotationsTests.swift in Sources */,
				0383CD7B2C76798C007DB0E4 /* ImageButton.swift in Sources */,
				C9F84C1A298DBB6300C6714D /* Data+Encoding.swift in Sources */,
				0317263D2C7935220030EDCA /* AspectRatioContainer.swift in Sources */,
				C9DEC0642989541F0078B43A /* Bundle+Current.swift in Sources */,
				C9ADB13629928AF00075E7F8 /* KeyPair.swift in Sources */,
				3FFB1D9729A6BBEC002A755D /* Collection+SafeSubscript.swift in Sources */,
				0357299F2BE41653005FEE85 /* ContentWarningControllerTests.swift in Sources */,
				035729B22BE4167E005FEE85 /* SHA256KeyTests.swift in Sources */,
				0326346E2C10C2FD00E489B5 /* FileStorageServerInfoResponseJSON.swift in Sources */,
				0326346B2C10C1D800E489B5 /* FileStorageServerInfoResponseJSONTests.swift in Sources */,
				C9A6C7422AD837AD001F9500 /* UNSWizardController.swift in Sources */,
				0350F1212C0A490E0024CC15 /* EventProcessorIntegrationTests.swift in Sources */,
				03ED93472C46C48400C8D443 /* JSONEventTests.swift in Sources */,
				0326347B2C10C57A00E489B5 /* FileStorageAPIClient.swift in Sources */,
				C9B678DC29EEBF3B00303F33 /* DependencyInjection.swift in Sources */,
				C9F0BB6D29A503D9000547FC /* Int+Bool.swift in Sources */,
				0314D5AD2C7D31060002E7F4 /* MediaService.swift in Sources */,
				50089A022C9712EF00834588 /* JSONEvent+Kinds.swift in Sources */,
				C9C097232C13534800F78EC3 /* DatabaseCleanerTests.swift in Sources */,
				03618C962C826D5E00BCBC55 /* CompactNoteView.swift in Sources */,
				DC08FF812A7969C5009F87D1 /* UIDevice+Simulator.swift in Sources */,
				5BFBB2962BD9D824002E909F /* URLParser.swift in Sources */,
				C959DB772BD01DF4008F3627 /* GiftWrapper.swift in Sources */,
				C9C9444229F6F0E2002F2C7A /* XCTest+Eventually.swift in Sources */,
				5BD25E592C192BBC005CF884 /* NoteParserTests+Parse.swift in Sources */,
				3FFF3BD029A9645F00DD0B72 /* AuthorReference+CoreDataClass.swift in Sources */,
				030036942C5D3AD3002C71F5 /* RefreshController.swift in Sources */,
				0383CD712C76793E007DB0E4 /* GalleryView.swift in Sources */,
				035729B82BE416A6005FEE85 /* DirectMessageWrapperTests.swift in Sources */,
				037071282C90C5FA00BEAEC4 /* OpenGraphService.swift in Sources */,
				C9F0BB6C29A503D6000547FC /* PublicKey.swift in Sources */,
				C9DEC06F2989668E0078B43A /* Relay+CoreDataClass.swift in Sources */,
				C9ADB13F29929F1F0075E7F8 /* String+Hex.swift in Sources */,
				500899F32C95C1F900834588 /* PushNotificationRegistrar.swift in Sources */,
				C973AB622A323167002AED16 /* Author+CoreDataProperties.swift in Sources */,
				C93EC2F529C34C860012EE2A /* NSPredicate+Bool.swift in Sources */,
				C9DEC05B298950A90078B43A /* String+Lorem.swift in Sources */,
				C9F84C1D298DBC6100C6714D /* Data+Sha.swift in Sources */,
				C9F0BB7029A50437000547FC /* NostrIdentifierPrefix.swift in Sources */,
				03B4E6AF2C125D61006E5F59 /* FileStorageUploadResponseJSON.swift in Sources */,
				A3B943D8299D758F00A15A08 /* Keychain.swift in Sources */,
				035729B92BE416A6005FEE85 /* GiftWrapperTests.swift in Sources */,
				50E2EB7B2C8617C800D4B360 /* NSRegularExpression+Replacement.swift in Sources */,
				C9246C1C2C8A42A0005495CE /* RelaySubscriptionManagerTests.swift in Sources */,
				032634702C10C40B00E489B5 /* NostrBuildAPIClientTests.swift in Sources */,
				0315B5F02C7E451C0020E707 /* MockMediaService.swift in Sources */,
				C9646EAA29B7A506007239A4 /* Analytics.swift in Sources */,
				C9736E5E2C13B718005BCE70 /* EventFixture.swift in Sources */,
				035729AF2BE4167E005FEE85 /* KeyPairTests.swift in Sources */,
				0383CD722C767966007DB0E4 /* LinearGradient+Planetary.swift in Sources */,
				035729AE2BE4167E005FEE85 /* FollowTests.swift in Sources */,
				5BFBB2952BD9D7EB002E909F /* URLParserTests.swift in Sources */,
				C91400252B2A3ABF009B13B4 /* SQLiteStoreTestCase.swift in Sources */,
				509532DF2C62360500E0BACA /* NotificationViewModelTests.swift in Sources */,
				C9DEC04E29894BED0078B43A /* Author+CoreDataClass.swift in Sources */,
				034EBDC72C2489B4006BA35A /* CurrentUserError.swift in Sources */,
				C9ADB14229951CB10075E7F8 /* NSManagedObject+Nos.swift in Sources */,
				035729AB2BE4167E005FEE85 /* AuthorTests.swift in Sources */,
				038863DF2C6FF51500B09797 /* ZoomableContainer.swift in Sources */,
				03B4E6AC2C125D13006E5F59 /* FileStorageUploadResponseJSONTests.swift in Sources */,
				03FE3F7D2C87AC9900D25810 /* Event+InlineMetadata.swift in Sources */,
				C92DF80629C25DE900400561 /* URL+Extensions.swift in Sources */,
				C9BAB09C2996FBA10003A84E /* EventProcessor.swift in Sources */,
				C992B32B2B3613CC00704A9C /* SubscriptionCancellable.swift in Sources */,
				C92E7F6E2C4EFF9B00B80638 /* WebSocketState.swift in Sources */,
				C973AB5C2A323167002AED16 /* Follow+CoreDataProperties.swift in Sources */,
				037975BB2C0E24D200ADDF37 /* CompactNoteViewTests.swift in Sources */,
				0376DF622C3DBAED00C80786 /* NostrIdentifierTests.swift in Sources */,
				659B27312BD9D6FE00BEA6CC /* VerifiableEvent.swift in Sources */,
				C90352BB2C1235CD000A5993 /* NosNavigationDestination.swift in Sources */,
				C93005602A6AF8320098CA9E /* LoadingContent.swift in Sources */,
				C97A1C8F29E58EC7009D9E8D /* NSManagedObjectContext+Nos.swift in Sources */,
				C9ADB135299288230075E7F8 /* KeyFixture.swift in Sources */,
				C9C547552A4F1CDB006B0741 /* SearchController.swift in Sources */,
				3FFB1D9429A6BBCE002A755D /* EventReference+CoreDataClass.swift in Sources */,
				C9BD919B2B61C4FB00FDA083 /* RawNostrID+Random.swift in Sources */,
				0383CD842C76799D007DB0E4 /* LinkView.swift in Sources */,
				C9A6C7452AD83FB0001F9500 /* NotificationViewModel.swift in Sources */,
			);
			runOnlyForDeploymentPostprocessing = 0;
		};
/* End PBXSourcesBuildPhase section */

/* Begin PBXTargetDependency section */
		3AD3185D2B294E9000026B07 /* PBXTargetDependency */ = {
			isa = PBXTargetDependency;
			productRef = 3AD3185C2B294E9000026B07 /* XCStringsToolPlugin */;
		};
		3AEABEF32B2BF806001BC933 /* PBXTargetDependency */ = {
			isa = PBXTargetDependency;
			productRef = 3AEABEF22B2BF806001BC933 /* XCStringsToolPlugin */;
		};
		C90862C229E9804B00C35A71 /* PBXTargetDependency */ = {
			isa = PBXTargetDependency;
			target = C9DEBFCD298941000078B43A /* Nos */;
			targetProxy = C90862C129E9804B00C35A71 /* PBXContainerItemProxy */;
		};
		C9A6C7442AD83F7A001F9500 /* PBXTargetDependency */ = {
			isa = PBXTargetDependency;
			productRef = C9A6C7432AD83F7A001F9500 /* SwiftGenPlugin */;
		};
		C9D573402AB24A3700E06BB4 /* PBXTargetDependency */ = {
			isa = PBXTargetDependency;
			productRef = C9D5733F2AB24A3700E06BB4 /* SwiftGenPlugin */;
		};
		C9DEBFE6298941020078B43A /* PBXTargetDependency */ = {
			isa = PBXTargetDependency;
			target = C9DEBFCD298941000078B43A /* Nos */;
			targetProxy = C9DEBFE5298941020078B43A /* PBXContainerItemProxy */;
		};
/* End PBXTargetDependency section */

/* Begin XCBuildConfiguration section */
		5B7888CB2B5A0FB800B6761F /* Staging */ = {
			isa = XCBuildConfiguration;
			buildSettings = {
				ALWAYS_SEARCH_USER_PATHS = NO;
				ASSETCATALOG_COMPILER_GENERATE_SWIFT_ASSET_SYMBOL_EXTENSIONS = YES;
				CLANG_ANALYZER_LOCALIZABILITY_NONLOCALIZED = YES;
				CLANG_ANALYZER_NONNULL = YES;
				CLANG_ANALYZER_NUMBER_OBJECT_CONVERSION = YES_AGGRESSIVE;
				CLANG_CXX_LANGUAGE_STANDARD = "gnu++20";
				CLANG_ENABLE_MODULES = YES;
				CLANG_ENABLE_OBJC_ARC = YES;
				CLANG_ENABLE_OBJC_WEAK = YES;
				CLANG_WARN_BLOCK_CAPTURE_AUTORELEASING = YES;
				CLANG_WARN_BOOL_CONVERSION = YES;
				CLANG_WARN_COMMA = YES;
				CLANG_WARN_CONSTANT_CONVERSION = YES;
				CLANG_WARN_DEPRECATED_OBJC_IMPLEMENTATIONS = YES;
				CLANG_WARN_DIRECT_OBJC_ISA_USAGE = YES_ERROR;
				CLANG_WARN_DOCUMENTATION_COMMENTS = YES;
				CLANG_WARN_EMPTY_BODY = YES;
				CLANG_WARN_ENUM_CONVERSION = YES;
				CLANG_WARN_INFINITE_RECURSION = YES;
				CLANG_WARN_INT_CONVERSION = YES;
				CLANG_WARN_NON_LITERAL_NULL_CONVERSION = YES;
				CLANG_WARN_OBJC_IMPLICIT_RETAIN_SELF = YES;
				CLANG_WARN_OBJC_LITERAL_CONVERSION = YES;
				CLANG_WARN_OBJC_ROOT_CLASS = YES_ERROR;
				CLANG_WARN_QUOTED_INCLUDE_IN_FRAMEWORK_HEADER = YES;
				CLANG_WARN_RANGE_LOOP_ANALYSIS = YES;
				CLANG_WARN_STRICT_PROTOTYPES = YES;
				CLANG_WARN_SUSPICIOUS_MOVE = YES;
				CLANG_WARN_UNGUARDED_AVAILABILITY = YES_AGGRESSIVE;
				CLANG_WARN_UNREACHABLE_CODE = YES;
				CLANG_WARN__DUPLICATE_METHOD_MATCH = YES;
				COPY_PHASE_STRIP = NO;
				DEAD_CODE_STRIPPING = YES;
				DEBUG_INFORMATION_FORMAT = "dwarf-with-dsym";
				ENABLE_NS_ASSERTIONS = NO;
				ENABLE_STRICT_OBJC_MSGSEND = YES;
				ENABLE_USER_SCRIPT_SANDBOXING = YES;
				GCC_C_LANGUAGE_STANDARD = gnu11;
				GCC_NO_COMMON_BLOCKS = YES;
				GCC_OPTIMIZATION_LEVEL = s;
				GCC_WARN_64_TO_32_BIT_CONVERSION = YES;
				GCC_WARN_ABOUT_RETURN_TYPE = YES_ERROR;
				GCC_WARN_UNDECLARED_SELECTOR = YES;
				GCC_WARN_UNINITIALIZED_AUTOS = YES_AGGRESSIVE;
				GCC_WARN_UNUSED_FUNCTION = YES;
				GCC_WARN_UNUSED_VARIABLE = YES;
				IPHONEOS_DEPLOYMENT_TARGET = 17.0;
				MACOSX_DEPLOYMENT_TARGET = 13.3;
				MTL_ENABLE_DEBUG_INFO = NO;
				MTL_FAST_MATH = YES;
				SWIFT_COMPILATION_MODE = wholemodule;
				SWIFT_OPTIMIZATION_LEVEL = "-O";
			};
			name = Staging;
		};
		5B7888CC2B5A0FB800B6761F /* Staging */ = {
			isa = XCBuildConfiguration;
			baseConfigurationReference = C94D39212ABDDDFE0019C4D5 /* Secrets.xcconfig */;
			buildSettings = {
				ASSETCATALOG_COMPILER_APPICON_NAME = AppIconStaging;
				ASSETCATALOG_COMPILER_GENERATE_ASSET_SYMBOLS = NO;
				ASSETCATALOG_COMPILER_GLOBAL_ACCENT_COLOR_NAME = accent;
				CODE_SIGN_ENTITLEMENTS = Nos/NosStaging.entitlements;
				CODE_SIGN_IDENTITY = "Apple Distribution: Verse Communications, Inc. (GZCZBKH7MY)";
				CODE_SIGN_STYLE = Manual;
				CURRENT_PROJECT_VERSION = 224;
				DEAD_CODE_STRIPPING = YES;
				DEVELOPMENT_TEAM = "";
				"DEVELOPMENT_TEAM[sdk=iphoneos*]" = GZCZBKH7MY;
				ENABLE_HARDENED_RUNTIME = YES;
				ENABLE_PREVIEWS = YES;
				ENABLE_USER_SCRIPT_SANDBOXING = NO;
				GCC_PREPROCESSOR_DEFINITIONS = "STAGING=1";
				GENERATE_INFOPLIST_FILE = YES;
				INFOPLIST_FILE = Nos/Info.plist;
				INFOPLIST_KEY_CFBundleDisplayName = "Nos Staging";
				INFOPLIST_KEY_NSCameraUsageDescription = "Nos can access camera to allow users to post photos directly.";
				"INFOPLIST_KEY_UIApplicationSceneManifest_Generation[sdk=iphoneos*]" = YES;
				"INFOPLIST_KEY_UIApplicationSceneManifest_Generation[sdk=iphonesimulator*]" = YES;
				"INFOPLIST_KEY_UIApplicationSupportsIndirectInputEvents[sdk=iphoneos*]" = YES;
				"INFOPLIST_KEY_UIApplicationSupportsIndirectInputEvents[sdk=iphonesimulator*]" = YES;
				"INFOPLIST_KEY_UILaunchScreen_Generation[sdk=iphoneos*]" = YES;
				"INFOPLIST_KEY_UILaunchScreen_Generation[sdk=iphonesimulator*]" = YES;
				INFOPLIST_KEY_UILaunchStoryboardName = "Launch Screen.storyboard";
				"INFOPLIST_KEY_UIStatusBarStyle[sdk=iphoneos*]" = UIStatusBarStyleDefault;
				"INFOPLIST_KEY_UIStatusBarStyle[sdk=iphonesimulator*]" = UIStatusBarStyleDefault;
				INFOPLIST_KEY_UISupportedInterfaceOrientations_iPad = "UIInterfaceOrientationPortrait UIInterfaceOrientationPortraitUpsideDown UIInterfaceOrientationLandscapeLeft UIInterfaceOrientationLandscapeRight";
				INFOPLIST_KEY_UISupportedInterfaceOrientations_iPhone = "UIInterfaceOrientationPortrait UIInterfaceOrientationLandscapeLeft UIInterfaceOrientationLandscapeRight";
				INFOPLIST_KEY_UIUserInterfaceStyle = Dark;
				IPHONEOS_DEPLOYMENT_TARGET = 17.0;
				LD_RUNPATH_SEARCH_PATHS = "@executable_path/Frameworks";
				"LD_RUNPATH_SEARCH_PATHS[sdk=macosx*]" = "@executable_path/../Frameworks";
				LOCALIZATION_PREFERS_STRING_CATALOGS = YES;
				LOCALIZED_STRING_SWIFTUI_SUPPORT = NO;
				MACOSX_DEPLOYMENT_TARGET = 13.3;
				MARKETING_VERSION = 0.1.27;
				PRODUCT_BUNDLE_IDENTIFIER = "com.verse.Nos-staging";
				PRODUCT_MODULE_NAME = Nos;
				PRODUCT_NAME = "$(TARGET_NAME) Staging";
				PROVISIONING_PROFILE_SPECIFIER = "";
				"PROVISIONING_PROFILE_SPECIFIER[sdk=iphoneos*]" = "match AppStore com.verse.Nos-staging";
				SCHEME_PREFIX = "nos-staging";
				SDKROOT = auto;
				SUPPORTED_PLATFORMS = "iphoneos iphonesimulator";
				SUPPORTS_MACCATALYST = NO;
				SUPPORTS_MAC_DESIGNED_FOR_IPHONE_IPAD = YES;
				SWIFT_ACTIVE_COMPILATION_CONDITIONS = STAGING;
				SWIFT_EMIT_LOC_STRINGS = NO;
				SWIFT_VERSION = 5.0;
				TARGETED_DEVICE_FAMILY = "1,2";
			};
			name = Staging;
		};
		5B7888CD2B5A0FB800B6761F /* Staging */ = {
			isa = XCBuildConfiguration;
			buildSettings = {
				ALWAYS_EMBED_SWIFT_STANDARD_LIBRARIES = YES;
				ASSETCATALOG_COMPILER_GENERATE_ASSET_SYMBOLS = NO;
				ASSETCATALOG_COMPILER_GENERATE_SWIFT_ASSET_SYMBOL_EXTENSIONS = NO;
				CODE_SIGN_STYLE = Automatic;
				CURRENT_PROJECT_VERSION = 224;
				DEAD_CODE_STRIPPING = YES;
				DEVELOPMENT_TEAM = GZCZBKH7MY;
				GENERATE_INFOPLIST_FILE = YES;
				HEADER_SEARCH_PATHS = "";
				INFOPLIST_FILE = NosTests/Info.plist;
				IPHONEOS_DEPLOYMENT_TARGET = 17.0;
				LOCALIZATION_PREFERS_STRING_CATALOGS = YES;
				LOCALIZED_STRING_SWIFTUI_SUPPORT = NO;
				MACOSX_DEPLOYMENT_TARGET = 13.1;
				MARKETING_VERSION = 1.0;
				PRODUCT_BUNDLE_IDENTIFIER = com.verse.NosTests;
				PRODUCT_NAME = "$(TARGET_NAME)";
				SDKROOT = auto;
				SUPPORTED_PLATFORMS = "iphoneos iphonesimulator macosx";
				SWIFT_EMIT_LOC_STRINGS = NO;
				SWIFT_VERSION = 5.0;
				TARGETED_DEVICE_FAMILY = "1,2";
			};
			name = Staging;
		};
		5B7888CF2B5A0FB800B6761F /* Staging */ = {
			isa = XCBuildConfiguration;
			buildSettings = {
				CODE_SIGN_STYLE = Automatic;
				CURRENT_PROJECT_VERSION = 224;
				DEVELOPMENT_TEAM = GZCZBKH7MY;
				GENERATE_INFOPLIST_FILE = YES;
				IPHONEOS_DEPLOYMENT_TARGET = 16.2;
				MARKETING_VERSION = 1.0;
				PRODUCT_BUNDLE_IDENTIFIER = com.verse.NosPerformanceTests;
				PRODUCT_NAME = "$(TARGET_NAME)";
				SDKROOT = iphoneos;
				SWIFT_EMIT_LOC_STRINGS = NO;
				SWIFT_VERSION = 5.0;
				TARGETED_DEVICE_FAMILY = "1,2";
				TEST_TARGET_NAME = Nos;
				VALIDATE_PRODUCT = YES;
			};
			name = Staging;
		};
		5BE460712BAB3028004B83ED /* Dev */ = {
			isa = XCBuildConfiguration;
			buildSettings = {
				ALWAYS_SEARCH_USER_PATHS = NO;
				ASSETCATALOG_COMPILER_GENERATE_SWIFT_ASSET_SYMBOL_EXTENSIONS = YES;
				CLANG_ANALYZER_LOCALIZABILITY_NONLOCALIZED = YES;
				CLANG_ANALYZER_NONNULL = YES;
				CLANG_ANALYZER_NUMBER_OBJECT_CONVERSION = YES_AGGRESSIVE;
				CLANG_CXX_LANGUAGE_STANDARD = "gnu++20";
				CLANG_ENABLE_MODULES = YES;
				CLANG_ENABLE_OBJC_ARC = YES;
				CLANG_ENABLE_OBJC_WEAK = YES;
				CLANG_WARN_BLOCK_CAPTURE_AUTORELEASING = YES;
				CLANG_WARN_BOOL_CONVERSION = YES;
				CLANG_WARN_COMMA = YES;
				CLANG_WARN_CONSTANT_CONVERSION = YES;
				CLANG_WARN_DEPRECATED_OBJC_IMPLEMENTATIONS = YES;
				CLANG_WARN_DIRECT_OBJC_ISA_USAGE = YES_ERROR;
				CLANG_WARN_DOCUMENTATION_COMMENTS = YES;
				CLANG_WARN_EMPTY_BODY = YES;
				CLANG_WARN_ENUM_CONVERSION = YES;
				CLANG_WARN_INFINITE_RECURSION = YES;
				CLANG_WARN_INT_CONVERSION = YES;
				CLANG_WARN_NON_LITERAL_NULL_CONVERSION = YES;
				CLANG_WARN_OBJC_IMPLICIT_RETAIN_SELF = YES;
				CLANG_WARN_OBJC_LITERAL_CONVERSION = YES;
				CLANG_WARN_OBJC_ROOT_CLASS = YES_ERROR;
				CLANG_WARN_QUOTED_INCLUDE_IN_FRAMEWORK_HEADER = YES;
				CLANG_WARN_RANGE_LOOP_ANALYSIS = YES;
				CLANG_WARN_STRICT_PROTOTYPES = YES;
				CLANG_WARN_SUSPICIOUS_MOVE = YES;
				CLANG_WARN_UNGUARDED_AVAILABILITY = YES_AGGRESSIVE;
				CLANG_WARN_UNREACHABLE_CODE = YES;
				CLANG_WARN__DUPLICATE_METHOD_MATCH = YES;
				COPY_PHASE_STRIP = NO;
				DEAD_CODE_STRIPPING = YES;
				DEBUG_INFORMATION_FORMAT = dwarf;
				ENABLE_STRICT_OBJC_MSGSEND = YES;
				ENABLE_TESTABILITY = YES;
				ENABLE_USER_SCRIPT_SANDBOXING = YES;
				GCC_C_LANGUAGE_STANDARD = gnu11;
				GCC_DYNAMIC_NO_PIC = NO;
				GCC_NO_COMMON_BLOCKS = YES;
				GCC_OPTIMIZATION_LEVEL = 0;
				GCC_PREPROCESSOR_DEFINITIONS = (
					"DEBUG=1",
					"$(inherited)",
				);
				GCC_WARN_64_TO_32_BIT_CONVERSION = YES;
				GCC_WARN_ABOUT_RETURN_TYPE = YES_ERROR;
				GCC_WARN_UNDECLARED_SELECTOR = YES;
				GCC_WARN_UNINITIALIZED_AUTOS = YES_AGGRESSIVE;
				GCC_WARN_UNUSED_FUNCTION = YES;
				GCC_WARN_UNUSED_VARIABLE = YES;
				IPHONEOS_DEPLOYMENT_TARGET = 17.0;
				MACOSX_DEPLOYMENT_TARGET = 13.3;
				MTL_ENABLE_DEBUG_INFO = INCLUDE_SOURCE;
				MTL_FAST_MATH = YES;
				ONLY_ACTIVE_ARCH = YES;
				SWIFT_ACTIVE_COMPILATION_CONDITIONS = DEBUG;
				SWIFT_OPTIMIZATION_LEVEL = "-Onone";
			};
			name = Dev;
		};
		5BE460722BAB3028004B83ED /* Dev */ = {
			isa = XCBuildConfiguration;
			baseConfigurationReference = C94D39212ABDDDFE0019C4D5 /* Secrets.xcconfig */;
			buildSettings = {
				ASSETCATALOG_COMPILER_APPICON_NAME = AppIconDev;
				ASSETCATALOG_COMPILER_GENERATE_ASSET_SYMBOLS = NO;
				ASSETCATALOG_COMPILER_GLOBAL_ACCENT_COLOR_NAME = accent;
				CODE_SIGN_ENTITLEMENTS = Nos/NosDev.entitlements;
				CODE_SIGN_IDENTITY = "Apple Development";
				CODE_SIGN_STYLE = Automatic;
				CURRENT_PROJECT_VERSION = 224;
				DEAD_CODE_STRIPPING = YES;
				DEVELOPMENT_TEAM = GZCZBKH7MY;
				ENABLE_HARDENED_RUNTIME = YES;
				ENABLE_PREVIEWS = YES;
				ENABLE_USER_SCRIPT_SANDBOXING = NO;
				GCC_OPTIMIZATION_LEVEL = 0;
				GCC_PREPROCESSOR_DEFINITIONS = (
					"DEV=1",
					"$(inherited)",
				);
				GENERATE_INFOPLIST_FILE = YES;
				INFOPLIST_FILE = Nos/Info.plist;
				INFOPLIST_KEY_CFBundleDisplayName = "Nos Dev";
				INFOPLIST_KEY_NSCameraUsageDescription = "Nos can access camera to allow users to post photos directly.";
				"INFOPLIST_KEY_UIApplicationSceneManifest_Generation[sdk=iphoneos*]" = YES;
				"INFOPLIST_KEY_UIApplicationSceneManifest_Generation[sdk=iphonesimulator*]" = YES;
				"INFOPLIST_KEY_UIApplicationSupportsIndirectInputEvents[sdk=iphoneos*]" = YES;
				"INFOPLIST_KEY_UIApplicationSupportsIndirectInputEvents[sdk=iphonesimulator*]" = YES;
				"INFOPLIST_KEY_UILaunchScreen_Generation[sdk=iphoneos*]" = YES;
				"INFOPLIST_KEY_UILaunchScreen_Generation[sdk=iphonesimulator*]" = YES;
				INFOPLIST_KEY_UILaunchStoryboardName = "Launch Screen.storyboard";
				"INFOPLIST_KEY_UIStatusBarStyle[sdk=iphoneos*]" = UIStatusBarStyleDefault;
				"INFOPLIST_KEY_UIStatusBarStyle[sdk=iphonesimulator*]" = UIStatusBarStyleDefault;
				INFOPLIST_KEY_UISupportedInterfaceOrientations_iPad = "UIInterfaceOrientationPortrait UIInterfaceOrientationPortraitUpsideDown UIInterfaceOrientationLandscapeLeft UIInterfaceOrientationLandscapeRight";
				INFOPLIST_KEY_UISupportedInterfaceOrientations_iPhone = "UIInterfaceOrientationPortrait UIInterfaceOrientationLandscapeLeft UIInterfaceOrientationLandscapeRight";
				INFOPLIST_KEY_UIUserInterfaceStyle = Dark;
				IPHONEOS_DEPLOYMENT_TARGET = 17.0;
				LD_RUNPATH_SEARCH_PATHS = "@executable_path/Frameworks";
				"LD_RUNPATH_SEARCH_PATHS[sdk=macosx*]" = "@executable_path/../Frameworks";
				LOCALIZATION_PREFERS_STRING_CATALOGS = YES;
				LOCALIZED_STRING_SWIFTUI_SUPPORT = NO;
				MACOSX_DEPLOYMENT_TARGET = 13.3;
				MARKETING_VERSION = 0.1.27;
				PRODUCT_BUNDLE_IDENTIFIER = "com.verse.Nos-dev";
				PRODUCT_MODULE_NAME = Nos;
				PRODUCT_NAME = "$(TARGET_NAME) Dev";
				PROVISIONING_PROFILE_SPECIFIER = "";
				SCHEME_PREFIX = "nos-dev";
				SDKROOT = auto;
				SUPPORTED_PLATFORMS = "iphoneos iphonesimulator";
				SUPPORTS_MACCATALYST = NO;
				SUPPORTS_MAC_DESIGNED_FOR_IPHONE_IPAD = YES;
				SWIFT_ACTIVE_COMPILATION_CONDITIONS = "DEBUG DEV";
				SWIFT_EMIT_LOC_STRINGS = NO;
				SWIFT_OPTIMIZATION_LEVEL = "-Onone";
				SWIFT_VERSION = 5.0;
				TARGETED_DEVICE_FAMILY = "1,2";
			};
			name = Dev;
		};
		5BE460732BAB3028004B83ED /* Dev */ = {
			isa = XCBuildConfiguration;
			buildSettings = {
				ALWAYS_EMBED_SWIFT_STANDARD_LIBRARIES = YES;
				ASSETCATALOG_COMPILER_GENERATE_ASSET_SYMBOLS = NO;
				ASSETCATALOG_COMPILER_GENERATE_SWIFT_ASSET_SYMBOL_EXTENSIONS = NO;
				CODE_SIGN_STYLE = Automatic;
				CURRENT_PROJECT_VERSION = 224;
				DEAD_CODE_STRIPPING = YES;
				DEVELOPMENT_TEAM = GZCZBKH7MY;
				GCC_OPTIMIZATION_LEVEL = 0;
				GENERATE_INFOPLIST_FILE = YES;
				HEADER_SEARCH_PATHS = "";
				INFOPLIST_FILE = NosTests/Info.plist;
				IPHONEOS_DEPLOYMENT_TARGET = 17.0;
				LOCALIZATION_PREFERS_STRING_CATALOGS = YES;
				LOCALIZED_STRING_SWIFTUI_SUPPORT = NO;
				MACOSX_DEPLOYMENT_TARGET = 13.1;
				MARKETING_VERSION = 1.0;
				PRODUCT_BUNDLE_IDENTIFIER = com.verse.NosTests;
				PRODUCT_NAME = "$(TARGET_NAME)";
				SDKROOT = auto;
				SUPPORTED_PLATFORMS = "iphoneos iphonesimulator macosx";
				SWIFT_EMIT_LOC_STRINGS = NO;
				SWIFT_OPTIMIZATION_LEVEL = "-Onone";
				SWIFT_VERSION = 5.0;
				TARGETED_DEVICE_FAMILY = "1,2";
			};
			name = Dev;
		};
		5BE460752BAB3028004B83ED /* Dev */ = {
			isa = XCBuildConfiguration;
			buildSettings = {
				CODE_SIGN_STYLE = Automatic;
				CURRENT_PROJECT_VERSION = 224;
				DEVELOPMENT_TEAM = GZCZBKH7MY;
				GCC_OPTIMIZATION_LEVEL = s;
				GENERATE_INFOPLIST_FILE = YES;
				IPHONEOS_DEPLOYMENT_TARGET = 16.2;
				MARKETING_VERSION = 1.0;
				PRODUCT_BUNDLE_IDENTIFIER = com.verse.NosPerformanceTests;
				PRODUCT_NAME = "$(TARGET_NAME)";
				SDKROOT = iphoneos;
				SWIFT_EMIT_LOC_STRINGS = NO;
				SWIFT_OPTIMIZATION_LEVEL = "-O";
				SWIFT_VERSION = 5.0;
				TARGETED_DEVICE_FAMILY = "1,2";
				TEST_TARGET_NAME = Nos;
			};
			name = Dev;
		};
		C90862C429E9804B00C35A71 /* Debug */ = {
			isa = XCBuildConfiguration;
			buildSettings = {
				CODE_SIGN_STYLE = Automatic;
				CURRENT_PROJECT_VERSION = 224;
				DEVELOPMENT_TEAM = GZCZBKH7MY;
				GCC_OPTIMIZATION_LEVEL = s;
				GENERATE_INFOPLIST_FILE = YES;
				IPHONEOS_DEPLOYMENT_TARGET = 16.2;
				MARKETING_VERSION = 1.0;
				PRODUCT_BUNDLE_IDENTIFIER = com.verse.NosPerformanceTests;
				PRODUCT_NAME = "$(TARGET_NAME)";
				SDKROOT = iphoneos;
				SWIFT_EMIT_LOC_STRINGS = NO;
				SWIFT_OPTIMIZATION_LEVEL = "-O";
				SWIFT_VERSION = 5.0;
				TARGETED_DEVICE_FAMILY = "1,2";
				TEST_TARGET_NAME = Nos;
			};
			name = Debug;
		};
		C90862C529E9804B00C35A71 /* Release */ = {
			isa = XCBuildConfiguration;
			buildSettings = {
				CODE_SIGN_STYLE = Automatic;
				CURRENT_PROJECT_VERSION = 224;
				DEVELOPMENT_TEAM = GZCZBKH7MY;
				GENERATE_INFOPLIST_FILE = YES;
				IPHONEOS_DEPLOYMENT_TARGET = 16.2;
				MARKETING_VERSION = 1.0;
				PRODUCT_BUNDLE_IDENTIFIER = com.verse.NosPerformanceTests;
				PRODUCT_NAME = "$(TARGET_NAME)";
				SDKROOT = iphoneos;
				SWIFT_EMIT_LOC_STRINGS = NO;
				SWIFT_VERSION = 5.0;
				TARGETED_DEVICE_FAMILY = "1,2";
				TEST_TARGET_NAME = Nos;
				VALIDATE_PRODUCT = YES;
			};
			name = Release;
		};
		C9DEBFF6298941020078B43A /* Debug */ = {
			isa = XCBuildConfiguration;
			buildSettings = {
				ALWAYS_SEARCH_USER_PATHS = NO;
				ASSETCATALOG_COMPILER_GENERATE_SWIFT_ASSET_SYMBOL_EXTENSIONS = YES;
				CLANG_ANALYZER_LOCALIZABILITY_NONLOCALIZED = YES;
				CLANG_ANALYZER_NONNULL = YES;
				CLANG_ANALYZER_NUMBER_OBJECT_CONVERSION = YES_AGGRESSIVE;
				CLANG_CXX_LANGUAGE_STANDARD = "gnu++20";
				CLANG_ENABLE_MODULES = YES;
				CLANG_ENABLE_OBJC_ARC = YES;
				CLANG_ENABLE_OBJC_WEAK = YES;
				CLANG_WARN_BLOCK_CAPTURE_AUTORELEASING = YES;
				CLANG_WARN_BOOL_CONVERSION = YES;
				CLANG_WARN_COMMA = YES;
				CLANG_WARN_CONSTANT_CONVERSION = YES;
				CLANG_WARN_DEPRECATED_OBJC_IMPLEMENTATIONS = YES;
				CLANG_WARN_DIRECT_OBJC_ISA_USAGE = YES_ERROR;
				CLANG_WARN_DOCUMENTATION_COMMENTS = YES;
				CLANG_WARN_EMPTY_BODY = YES;
				CLANG_WARN_ENUM_CONVERSION = YES;
				CLANG_WARN_INFINITE_RECURSION = YES;
				CLANG_WARN_INT_CONVERSION = YES;
				CLANG_WARN_NON_LITERAL_NULL_CONVERSION = YES;
				CLANG_WARN_OBJC_IMPLICIT_RETAIN_SELF = YES;
				CLANG_WARN_OBJC_LITERAL_CONVERSION = YES;
				CLANG_WARN_OBJC_ROOT_CLASS = YES_ERROR;
				CLANG_WARN_QUOTED_INCLUDE_IN_FRAMEWORK_HEADER = YES;
				CLANG_WARN_RANGE_LOOP_ANALYSIS = YES;
				CLANG_WARN_STRICT_PROTOTYPES = YES;
				CLANG_WARN_SUSPICIOUS_MOVE = YES;
				CLANG_WARN_UNGUARDED_AVAILABILITY = YES_AGGRESSIVE;
				CLANG_WARN_UNREACHABLE_CODE = YES;
				CLANG_WARN__DUPLICATE_METHOD_MATCH = YES;
				COPY_PHASE_STRIP = NO;
				DEAD_CODE_STRIPPING = YES;
				DEBUG_INFORMATION_FORMAT = dwarf;
				ENABLE_STRICT_OBJC_MSGSEND = YES;
				ENABLE_TESTABILITY = YES;
				ENABLE_USER_SCRIPT_SANDBOXING = YES;
				GCC_C_LANGUAGE_STANDARD = gnu11;
				GCC_DYNAMIC_NO_PIC = NO;
				GCC_NO_COMMON_BLOCKS = YES;
				GCC_OPTIMIZATION_LEVEL = 0;
				GCC_PREPROCESSOR_DEFINITIONS = (
					"DEBUG=1",
					"$(inherited)",
				);
				GCC_WARN_64_TO_32_BIT_CONVERSION = YES;
				GCC_WARN_ABOUT_RETURN_TYPE = YES_ERROR;
				GCC_WARN_UNDECLARED_SELECTOR = YES;
				GCC_WARN_UNINITIALIZED_AUTOS = YES_AGGRESSIVE;
				GCC_WARN_UNUSED_FUNCTION = YES;
				GCC_WARN_UNUSED_VARIABLE = YES;
				IPHONEOS_DEPLOYMENT_TARGET = 17.0;
				MACOSX_DEPLOYMENT_TARGET = 13.3;
				MTL_ENABLE_DEBUG_INFO = INCLUDE_SOURCE;
				MTL_FAST_MATH = YES;
				ONLY_ACTIVE_ARCH = YES;
				SWIFT_ACTIVE_COMPILATION_CONDITIONS = DEBUG;
				SWIFT_OPTIMIZATION_LEVEL = "-Onone";
			};
			name = Debug;
		};
		C9DEBFF7298941020078B43A /* Release */ = {
			isa = XCBuildConfiguration;
			buildSettings = {
				ALWAYS_SEARCH_USER_PATHS = NO;
				ASSETCATALOG_COMPILER_GENERATE_SWIFT_ASSET_SYMBOL_EXTENSIONS = YES;
				CLANG_ANALYZER_LOCALIZABILITY_NONLOCALIZED = YES;
				CLANG_ANALYZER_NONNULL = YES;
				CLANG_ANALYZER_NUMBER_OBJECT_CONVERSION = YES_AGGRESSIVE;
				CLANG_CXX_LANGUAGE_STANDARD = "gnu++20";
				CLANG_ENABLE_MODULES = YES;
				CLANG_ENABLE_OBJC_ARC = YES;
				CLANG_ENABLE_OBJC_WEAK = YES;
				CLANG_WARN_BLOCK_CAPTURE_AUTORELEASING = YES;
				CLANG_WARN_BOOL_CONVERSION = YES;
				CLANG_WARN_COMMA = YES;
				CLANG_WARN_CONSTANT_CONVERSION = YES;
				CLANG_WARN_DEPRECATED_OBJC_IMPLEMENTATIONS = YES;
				CLANG_WARN_DIRECT_OBJC_ISA_USAGE = YES_ERROR;
				CLANG_WARN_DOCUMENTATION_COMMENTS = YES;
				CLANG_WARN_EMPTY_BODY = YES;
				CLANG_WARN_ENUM_CONVERSION = YES;
				CLANG_WARN_INFINITE_RECURSION = YES;
				CLANG_WARN_INT_CONVERSION = YES;
				CLANG_WARN_NON_LITERAL_NULL_CONVERSION = YES;
				CLANG_WARN_OBJC_IMPLICIT_RETAIN_SELF = YES;
				CLANG_WARN_OBJC_LITERAL_CONVERSION = YES;
				CLANG_WARN_OBJC_ROOT_CLASS = YES_ERROR;
				CLANG_WARN_QUOTED_INCLUDE_IN_FRAMEWORK_HEADER = YES;
				CLANG_WARN_RANGE_LOOP_ANALYSIS = YES;
				CLANG_WARN_STRICT_PROTOTYPES = YES;
				CLANG_WARN_SUSPICIOUS_MOVE = YES;
				CLANG_WARN_UNGUARDED_AVAILABILITY = YES_AGGRESSIVE;
				CLANG_WARN_UNREACHABLE_CODE = YES;
				CLANG_WARN__DUPLICATE_METHOD_MATCH = YES;
				COPY_PHASE_STRIP = NO;
				DEAD_CODE_STRIPPING = YES;
				DEBUG_INFORMATION_FORMAT = "dwarf-with-dsym";
				ENABLE_NS_ASSERTIONS = NO;
				ENABLE_STRICT_OBJC_MSGSEND = YES;
				ENABLE_USER_SCRIPT_SANDBOXING = YES;
				GCC_C_LANGUAGE_STANDARD = gnu11;
				GCC_NO_COMMON_BLOCKS = YES;
				GCC_OPTIMIZATION_LEVEL = s;
				GCC_WARN_64_TO_32_BIT_CONVERSION = YES;
				GCC_WARN_ABOUT_RETURN_TYPE = YES_ERROR;
				GCC_WARN_UNDECLARED_SELECTOR = YES;
				GCC_WARN_UNINITIALIZED_AUTOS = YES_AGGRESSIVE;
				GCC_WARN_UNUSED_FUNCTION = YES;
				GCC_WARN_UNUSED_VARIABLE = YES;
				IPHONEOS_DEPLOYMENT_TARGET = 17.0;
				MACOSX_DEPLOYMENT_TARGET = 13.3;
				MTL_ENABLE_DEBUG_INFO = NO;
				MTL_FAST_MATH = YES;
				SWIFT_COMPILATION_MODE = wholemodule;
				SWIFT_OPTIMIZATION_LEVEL = "-O";
			};
			name = Release;
		};
		C9DEBFF9298941020078B43A /* Debug */ = {
			isa = XCBuildConfiguration;
			baseConfigurationReference = C94D39212ABDDDFE0019C4D5 /* Secrets.xcconfig */;
			buildSettings = {
				ASSETCATALOG_COMPILER_APPICON_NAME = AppIcon;
				ASSETCATALOG_COMPILER_GENERATE_ASSET_SYMBOLS = NO;
				ASSETCATALOG_COMPILER_GLOBAL_ACCENT_COLOR_NAME = accent;
				CODE_SIGN_ENTITLEMENTS = Nos/Nos.entitlements;
				CODE_SIGN_STYLE = Manual;
				CURRENT_PROJECT_VERSION = 224;
				DEAD_CODE_STRIPPING = YES;
				DEVELOPMENT_TEAM = "";
				"DEVELOPMENT_TEAM[sdk=iphoneos*]" = GZCZBKH7MY;
				ENABLE_HARDENED_RUNTIME = YES;
				ENABLE_PREVIEWS = YES;
				ENABLE_USER_SCRIPT_SANDBOXING = NO;
				GCC_OPTIMIZATION_LEVEL = 0;
				GENERATE_INFOPLIST_FILE = YES;
				INFOPLIST_FILE = Nos/Info.plist;
				INFOPLIST_KEY_NSCameraUsageDescription = "Nos can access camera to allow users to post photos directly.";
				"INFOPLIST_KEY_UIApplicationSceneManifest_Generation[sdk=iphoneos*]" = YES;
				"INFOPLIST_KEY_UIApplicationSceneManifest_Generation[sdk=iphonesimulator*]" = YES;
				"INFOPLIST_KEY_UIApplicationSupportsIndirectInputEvents[sdk=iphoneos*]" = YES;
				"INFOPLIST_KEY_UIApplicationSupportsIndirectInputEvents[sdk=iphonesimulator*]" = YES;
				"INFOPLIST_KEY_UILaunchScreen_Generation[sdk=iphoneos*]" = YES;
				"INFOPLIST_KEY_UILaunchScreen_Generation[sdk=iphonesimulator*]" = YES;
				INFOPLIST_KEY_UILaunchStoryboardName = "Launch Screen.storyboard";
				"INFOPLIST_KEY_UIStatusBarStyle[sdk=iphoneos*]" = UIStatusBarStyleDefault;
				"INFOPLIST_KEY_UIStatusBarStyle[sdk=iphonesimulator*]" = UIStatusBarStyleDefault;
				INFOPLIST_KEY_UISupportedInterfaceOrientations_iPad = "UIInterfaceOrientationPortrait UIInterfaceOrientationPortraitUpsideDown UIInterfaceOrientationLandscapeLeft UIInterfaceOrientationLandscapeRight";
				INFOPLIST_KEY_UISupportedInterfaceOrientations_iPhone = "UIInterfaceOrientationPortrait UIInterfaceOrientationLandscapeLeft UIInterfaceOrientationLandscapeRight";
				INFOPLIST_KEY_UIUserInterfaceStyle = Dark;
				IPHONEOS_DEPLOYMENT_TARGET = 17.0;
				LD_RUNPATH_SEARCH_PATHS = "@executable_path/Frameworks";
				"LD_RUNPATH_SEARCH_PATHS[sdk=macosx*]" = "@executable_path/../Frameworks";
				LOCALIZATION_PREFERS_STRING_CATALOGS = YES;
				LOCALIZED_STRING_SWIFTUI_SUPPORT = NO;
				MACOSX_DEPLOYMENT_TARGET = 13.3;
				MARKETING_VERSION = 0.1.27;
				PRODUCT_BUNDLE_IDENTIFIER = com.verse.Nos;
				PRODUCT_MODULE_NAME = Nos;
				PRODUCT_NAME = "$(TARGET_NAME)";
				"PROVISIONING_PROFILE_SPECIFIER[sdk=iphoneos*]" = "match Development com.verse.Nos";
				SCHEME_PREFIX = nos;
				SDKROOT = auto;
				SUPPORTED_PLATFORMS = "iphoneos iphonesimulator";
				SUPPORTS_MACCATALYST = NO;
				SUPPORTS_MAC_DESIGNED_FOR_IPHONE_IPAD = YES;
				SWIFT_EMIT_LOC_STRINGS = NO;
				SWIFT_OPTIMIZATION_LEVEL = "-Onone";
				SWIFT_VERSION = 5.0;
				TARGETED_DEVICE_FAMILY = "1,2";
			};
			name = Debug;
		};
		C9DEBFFA298941020078B43A /* Release */ = {
			isa = XCBuildConfiguration;
			baseConfigurationReference = C94D39212ABDDDFE0019C4D5 /* Secrets.xcconfig */;
			buildSettings = {
				ASSETCATALOG_COMPILER_APPICON_NAME = AppIcon;
				ASSETCATALOG_COMPILER_GENERATE_ASSET_SYMBOLS = NO;
				ASSETCATALOG_COMPILER_GLOBAL_ACCENT_COLOR_NAME = accent;
				CODE_SIGN_ENTITLEMENTS = Nos/Nos.entitlements;
				CODE_SIGN_IDENTITY = "Apple Distribution: Verse Communications, Inc. (GZCZBKH7MY)";
				CODE_SIGN_STYLE = Manual;
				CURRENT_PROJECT_VERSION = 224;
				DEAD_CODE_STRIPPING = YES;
				DEVELOPMENT_TEAM = "";
				"DEVELOPMENT_TEAM[sdk=iphoneos*]" = GZCZBKH7MY;
				ENABLE_HARDENED_RUNTIME = YES;
				ENABLE_PREVIEWS = YES;
				ENABLE_USER_SCRIPT_SANDBOXING = NO;
				GENERATE_INFOPLIST_FILE = YES;
				INFOPLIST_FILE = Nos/Info.plist;
				INFOPLIST_KEY_NSCameraUsageDescription = "Nos can access camera to allow users to post photos directly.";
				"INFOPLIST_KEY_UIApplicationSceneManifest_Generation[sdk=iphoneos*]" = YES;
				"INFOPLIST_KEY_UIApplicationSceneManifest_Generation[sdk=iphonesimulator*]" = YES;
				"INFOPLIST_KEY_UIApplicationSupportsIndirectInputEvents[sdk=iphoneos*]" = YES;
				"INFOPLIST_KEY_UIApplicationSupportsIndirectInputEvents[sdk=iphonesimulator*]" = YES;
				"INFOPLIST_KEY_UILaunchScreen_Generation[sdk=iphoneos*]" = YES;
				"INFOPLIST_KEY_UILaunchScreen_Generation[sdk=iphonesimulator*]" = YES;
				INFOPLIST_KEY_UILaunchStoryboardName = "Launch Screen.storyboard";
				"INFOPLIST_KEY_UIStatusBarStyle[sdk=iphoneos*]" = UIStatusBarStyleDefault;
				"INFOPLIST_KEY_UIStatusBarStyle[sdk=iphonesimulator*]" = UIStatusBarStyleDefault;
				INFOPLIST_KEY_UISupportedInterfaceOrientations_iPad = "UIInterfaceOrientationPortrait UIInterfaceOrientationPortraitUpsideDown UIInterfaceOrientationLandscapeLeft UIInterfaceOrientationLandscapeRight";
				INFOPLIST_KEY_UISupportedInterfaceOrientations_iPhone = "UIInterfaceOrientationPortrait UIInterfaceOrientationLandscapeLeft UIInterfaceOrientationLandscapeRight";
				INFOPLIST_KEY_UIUserInterfaceStyle = Dark;
				IPHONEOS_DEPLOYMENT_TARGET = 17.0;
				LD_RUNPATH_SEARCH_PATHS = "@executable_path/Frameworks";
				"LD_RUNPATH_SEARCH_PATHS[sdk=macosx*]" = "@executable_path/../Frameworks";
				LOCALIZATION_PREFERS_STRING_CATALOGS = YES;
				LOCALIZED_STRING_SWIFTUI_SUPPORT = NO;
				MACOSX_DEPLOYMENT_TARGET = 13.3;
				MARKETING_VERSION = 0.1.27;
				PRODUCT_BUNDLE_IDENTIFIER = com.verse.Nos;
				PRODUCT_MODULE_NAME = Nos;
				PRODUCT_NAME = "$(TARGET_NAME)";
				PROVISIONING_PROFILE_SPECIFIER = "";
				"PROVISIONING_PROFILE_SPECIFIER[sdk=iphoneos*]" = "match AppStore com.verse.Nos";
				SCHEME_PREFIX = nos;
				SDKROOT = auto;
				SUPPORTED_PLATFORMS = "iphoneos iphonesimulator";
				SUPPORTS_MACCATALYST = NO;
				SUPPORTS_MAC_DESIGNED_FOR_IPHONE_IPAD = YES;
				SWIFT_EMIT_LOC_STRINGS = NO;
				SWIFT_VERSION = 5.0;
				TARGETED_DEVICE_FAMILY = "1,2";
			};
			name = Release;
		};
		C9DEBFFC298941020078B43A /* Debug */ = {
			isa = XCBuildConfiguration;
			buildSettings = {
				ALWAYS_EMBED_SWIFT_STANDARD_LIBRARIES = YES;
				ASSETCATALOG_COMPILER_GENERATE_ASSET_SYMBOLS = NO;
				ASSETCATALOG_COMPILER_GENERATE_SWIFT_ASSET_SYMBOL_EXTENSIONS = NO;
				CODE_SIGN_STYLE = Automatic;
				CURRENT_PROJECT_VERSION = 224;
				DEAD_CODE_STRIPPING = YES;
				DEVELOPMENT_TEAM = GZCZBKH7MY;
				GCC_OPTIMIZATION_LEVEL = 0;
				GENERATE_INFOPLIST_FILE = YES;
				HEADER_SEARCH_PATHS = "";
				INFOPLIST_FILE = NosTests/Info.plist;
				IPHONEOS_DEPLOYMENT_TARGET = 17.0;
				LOCALIZATION_PREFERS_STRING_CATALOGS = YES;
				LOCALIZED_STRING_SWIFTUI_SUPPORT = NO;
				MACOSX_DEPLOYMENT_TARGET = 13.1;
				MARKETING_VERSION = 1.0;
				PRODUCT_BUNDLE_IDENTIFIER = com.verse.NosTests;
				PRODUCT_NAME = "$(TARGET_NAME)";
				SDKROOT = auto;
				SUPPORTED_PLATFORMS = "iphoneos iphonesimulator macosx";
				SWIFT_EMIT_LOC_STRINGS = NO;
				SWIFT_OPTIMIZATION_LEVEL = "-Onone";
				SWIFT_VERSION = 5.0;
				TARGETED_DEVICE_FAMILY = "1,2";
			};
			name = Debug;
		};
		C9DEBFFD298941020078B43A /* Release */ = {
			isa = XCBuildConfiguration;
			buildSettings = {
				ALWAYS_EMBED_SWIFT_STANDARD_LIBRARIES = YES;
				ASSETCATALOG_COMPILER_GENERATE_ASSET_SYMBOLS = NO;
				ASSETCATALOG_COMPILER_GENERATE_SWIFT_ASSET_SYMBOL_EXTENSIONS = NO;
				CODE_SIGN_STYLE = Automatic;
				CURRENT_PROJECT_VERSION = 224;
				DEAD_CODE_STRIPPING = YES;
				DEVELOPMENT_TEAM = GZCZBKH7MY;
				GENERATE_INFOPLIST_FILE = YES;
				HEADER_SEARCH_PATHS = "";
				INFOPLIST_FILE = NosTests/Info.plist;
				IPHONEOS_DEPLOYMENT_TARGET = 17.0;
				LOCALIZATION_PREFERS_STRING_CATALOGS = YES;
				LOCALIZED_STRING_SWIFTUI_SUPPORT = NO;
				MACOSX_DEPLOYMENT_TARGET = 13.1;
				MARKETING_VERSION = 1.0;
				PRODUCT_BUNDLE_IDENTIFIER = com.verse.NosTests;
				PRODUCT_NAME = "$(TARGET_NAME)";
				SDKROOT = auto;
				SUPPORTED_PLATFORMS = "iphoneos iphonesimulator macosx";
				SWIFT_EMIT_LOC_STRINGS = NO;
				SWIFT_VERSION = 5.0;
				TARGETED_DEVICE_FAMILY = "1,2";
			};
			name = Release;
		};
/* End XCBuildConfiguration section */

/* Begin XCConfigurationList section */
		C90862C329E9804B00C35A71 /* Build configuration list for PBXNativeTarget "NosPerformanceTests" */ = {
			isa = XCConfigurationList;
			buildConfigurations = (
				C90862C429E9804B00C35A71 /* Debug */,
				5BE460752BAB3028004B83ED /* Dev */,
				C90862C529E9804B00C35A71 /* Release */,
				5B7888CF2B5A0FB800B6761F /* Staging */,
			);
			defaultConfigurationIsVisible = 0;
			defaultConfigurationName = Release;
		};
		C9DEBFC9298941000078B43A /* Build configuration list for PBXProject "Nos" */ = {
			isa = XCConfigurationList;
			buildConfigurations = (
				C9DEBFF6298941020078B43A /* Debug */,
				5BE460712BAB3028004B83ED /* Dev */,
				C9DEBFF7298941020078B43A /* Release */,
				5B7888CB2B5A0FB800B6761F /* Staging */,
			);
			defaultConfigurationIsVisible = 0;
			defaultConfigurationName = Release;
		};
		C9DEBFF8298941020078B43A /* Build configuration list for PBXNativeTarget "Nos" */ = {
			isa = XCConfigurationList;
			buildConfigurations = (
				C9DEBFF9298941020078B43A /* Debug */,
				5BE460722BAB3028004B83ED /* Dev */,
				C9DEBFFA298941020078B43A /* Release */,
				5B7888CC2B5A0FB800B6761F /* Staging */,
			);
			defaultConfigurationIsVisible = 0;
			defaultConfigurationName = Release;
		};
		C9DEBFFB298941020078B43A /* Build configuration list for PBXNativeTarget "NosTests" */ = {
			isa = XCConfigurationList;
			buildConfigurations = (
				C9DEBFFC298941020078B43A /* Debug */,
				5BE460732BAB3028004B83ED /* Dev */,
				C9DEBFFD298941020078B43A /* Release */,
				5B7888CD2B5A0FB800B6761F /* Staging */,
			);
			defaultConfigurationIsVisible = 0;
			defaultConfigurationName = Release;
		};
/* End XCConfigurationList section */

/* Begin XCRemoteSwiftPackageReference section */
		03C49ABE2C938A9C00502321 /* XCRemoteSwiftPackageReference "SwiftSoup" */ = {
			isa = XCRemoteSwiftPackageReference;
			repositoryURL = "https://github.com/scinfu/SwiftSoup";
			requirement = {
				kind = upToNextMajorVersion;
				minimumVersion = 2.7.5;
			};
		};
		3AD3185B2B294E6200026B07 /* XCRemoteSwiftPackageReference "xcstrings-tool-plugin" */ = {
			isa = XCRemoteSwiftPackageReference;
			repositoryURL = "https://github.com/liamnichols/xcstrings-tool-plugin.git";
			requirement = {
				kind = exactVersion;
				version = 0.1.2;
			};
		};
		C91565BF2B2368FA0068EECA /* XCRemoteSwiftPackageReference "ViewInspector" */ = {
			isa = XCRemoteSwiftPackageReference;
			repositoryURL = "https://github.com/nalexn/ViewInspector";
			requirement = {
				kind = upToNextMajorVersion;
				minimumVersion = 0.9.9;
			};
		};
		C94D855D29914D2300749478 /* XCRemoteSwiftPackageReference "swiftui-navigation" */ = {
			isa = XCRemoteSwiftPackageReference;
			repositoryURL = "https://github.com/pointfreeco/swiftui-navigation";
			requirement = {
				kind = upToNextMajorVersion;
				minimumVersion = 0.6.1;
			};
		};
		C9646E9829B79E04007239A4 /* XCRemoteSwiftPackageReference "logger-ios" */ = {
			isa = XCRemoteSwiftPackageReference;
			repositoryURL = "https://github.com/planetary-social/logger-ios";
			requirement = {
				kind = upToNextMajorVersion;
				minimumVersion = 1.1.0;
			};
		};
		C9646EA229B7A24A007239A4 /* XCRemoteSwiftPackageReference "posthog-ios" */ = {
			isa = XCRemoteSwiftPackageReference;
			repositoryURL = "https://github.com/PostHog/posthog-ios.git";
			requirement = {
				kind = upToNextMajorVersion;
				minimumVersion = 3.0.0;
			};
		};
		C9646EA529B7A3DD007239A4 /* XCRemoteSwiftPackageReference "swift-dependencies" */ = {
			isa = XCRemoteSwiftPackageReference;
			repositoryURL = "https://github.com/pointfreeco/swift-dependencies";
			requirement = {
				kind = upToNextMajorVersion;
				minimumVersion = 0.1.4;
			};
		};
		C96CB98A2A6040C500498C4E /* XCRemoteSwiftPackageReference "swift-collections" */ = {
			isa = XCRemoteSwiftPackageReference;
			repositoryURL = "https://github.com/apple/swift-collections.git";
			requirement = {
				kind = upToNextMajorVersion;
				minimumVersion = 1.0.0;
			};
		};
		C99DBF7C2A9E81CF00F7068F /* XCRemoteSwiftPackageReference "SDWebImageSwiftUI" */ = {
			isa = XCRemoteSwiftPackageReference;
			repositoryURL = "https://github.com/SDWebImage/SDWebImageSwiftUI";
			requirement = {
				kind = upToNextMajorVersion;
				minimumVersion = 3.1.2;
			};
		};
		C9ADB139299299570075E7F8 /* XCRemoteSwiftPackageReference "bech32" */ = {
			isa = XCRemoteSwiftPackageReference;
			repositoryURL = "https://github.com/0xdeadp00l/bech32.git";
			requirement = {
				branch = master;
				kind = branch;
			};
		};
		C9B71DBC2A8E9BAD0031ED9F /* XCRemoteSwiftPackageReference "sentry-cocoa" */ = {
			isa = XCRemoteSwiftPackageReference;
			repositoryURL = "https://github.com/getsentry/sentry-cocoa.git";
			requirement = {
				kind = upToNextMajorVersion;
				minimumVersion = 8.0.0;
			};
		};
		C9B737702AB24D5F00398BE7 /* XCRemoteSwiftPackageReference "SwiftGenPlugin" */ = {
			isa = XCRemoteSwiftPackageReference;
			repositoryURL = "https://github.com/BookBeat/SwiftGenPlugin";
			requirement = {
				branch = "xcodeproject-support";
				kind = branch;
			};
		};
		C9C8450C2AB249DB00654BC1 /* XCRemoteSwiftPackageReference "SwiftGenPlugin" */ = {
			isa = XCRemoteSwiftPackageReference;
			repositoryURL = "https://github.com/SwiftGen/SwiftGenPlugin";
			requirement = {
				kind = upToNextMajorVersion;
				minimumVersion = 6.6.2;
			};
		};
		C9DEC066298965270078B43A /* XCRemoteSwiftPackageReference "Starscream" */ = {
			isa = XCRemoteSwiftPackageReference;
			repositoryURL = "https://github.com/daltoniam/Starscream.git";
			requirement = {
				kind = upToNextMajorVersion;
				minimumVersion = 4.0.0;
			};
		};
		C9FD34F42BCEC89C008F8D95 /* XCRemoteSwiftPackageReference "secp256k1" */ = {
			isa = XCRemoteSwiftPackageReference;
			repositoryURL = "https://github.com/GigaBitcoin/secp256k1.swift";
			requirement = {
				kind = upToNextMajorVersion;
				minimumVersion = 0.12.0;
			};
		};
		C9FD35112BCED5A6008F8D95 /* XCRemoteSwiftPackageReference "nostr-sdk-ios" */ = {
			isa = XCRemoteSwiftPackageReference;
			repositoryURL = "https://github.com/nostr-sdk/nostr-sdk-ios";
			requirement = {
				kind = revision;
				revision = 8968ec00caa51d03d48bd2e91e70f121950fa05d;
			};
		};
/* End XCRemoteSwiftPackageReference section */

/* Begin XCSwiftPackageProductDependency section */
		03C49ABF2C938A9C00502321 /* SwiftSoup */ = {
			isa = XCSwiftPackageProductDependency;
			package = 03C49ABE2C938A9C00502321 /* XCRemoteSwiftPackageReference "SwiftSoup" */;
			productName = SwiftSoup;
		};
		03C68C512C94D8400037DC59 /* SwiftSoup */ = {
			isa = XCSwiftPackageProductDependency;
			package = 03C49ABE2C938A9C00502321 /* XCRemoteSwiftPackageReference "SwiftSoup" */;
			productName = SwiftSoup;
		};
		3AD3185C2B294E9000026B07 /* XCStringsToolPlugin */ = {
			isa = XCSwiftPackageProductDependency;
			package = 3AD3185B2B294E6200026B07 /* XCRemoteSwiftPackageReference "xcstrings-tool-plugin" */;
			productName = "plugin:XCStringsToolPlugin";
		};
		3AEABEF22B2BF806001BC933 /* XCStringsToolPlugin */ = {
			isa = XCSwiftPackageProductDependency;
			package = 3AD3185B2B294E6200026B07 /* XCRemoteSwiftPackageReference "xcstrings-tool-plugin" */;
			productName = "plugin:XCStringsToolPlugin";
		};
		C905B0742A619367009B8A78 /* DequeModule */ = {
			isa = XCSwiftPackageProductDependency;
			package = C96CB98A2A6040C500498C4E /* XCRemoteSwiftPackageReference "swift-collections" */;
			productName = DequeModule;
		};
		C91565C02B2368FA0068EECA /* ViewInspector */ = {
			isa = XCSwiftPackageProductDependency;
			package = C91565BF2B2368FA0068EECA /* XCRemoteSwiftPackageReference "ViewInspector" */;
			productName = ViewInspector;
		};
		C94D855E29914D2300749478 /* SwiftUINavigation */ = {
			isa = XCSwiftPackageProductDependency;
			package = C94D855D29914D2300749478 /* XCRemoteSwiftPackageReference "swiftui-navigation" */;
			productName = SwiftUINavigation;
		};
		C959DB802BD02460008F3627 /* NostrSDK */ = {
			isa = XCSwiftPackageProductDependency;
			productName = NostrSDK;
		};
		C9646E9929B79E04007239A4 /* Logger */ = {
			isa = XCSwiftPackageProductDependency;
			package = C9646E9829B79E04007239A4 /* XCRemoteSwiftPackageReference "logger-ios" */;
			productName = Logger;
		};
		C9646E9B29B79E4D007239A4 /* Logger */ = {
			isa = XCSwiftPackageProductDependency;
			package = C9646E9829B79E04007239A4 /* XCRemoteSwiftPackageReference "logger-ios" */;
			productName = Logger;
		};
		C9646EA329B7A24A007239A4 /* PostHog */ = {
			isa = XCSwiftPackageProductDependency;
			package = C9646EA229B7A24A007239A4 /* XCRemoteSwiftPackageReference "posthog-ios" */;
			productName = PostHog;
		};
		C9646EA629B7A3DD007239A4 /* Dependencies */ = {
			isa = XCSwiftPackageProductDependency;
			package = C9646EA529B7A3DD007239A4 /* XCRemoteSwiftPackageReference "swift-dependencies" */;
			productName = Dependencies;
		};
		C9646EA829B7A4F2007239A4 /* PostHog */ = {
			isa = XCSwiftPackageProductDependency;
			package = C9646EA229B7A24A007239A4 /* XCRemoteSwiftPackageReference "posthog-ios" */;
			productName = PostHog;
		};
		C9646EAB29B7A520007239A4 /* Dependencies */ = {
			isa = XCSwiftPackageProductDependency;
			package = C9646EA529B7A3DD007239A4 /* XCRemoteSwiftPackageReference "swift-dependencies" */;
			productName = Dependencies;
		};
		C96CB98B2A6040C500498C4E /* DequeModule */ = {
			isa = XCSwiftPackageProductDependency;
			package = C96CB98A2A6040C500498C4E /* XCRemoteSwiftPackageReference "swift-collections" */;
			productName = DequeModule;
		};
		C99DBF7D2A9E81CF00F7068F /* SDWebImageSwiftUI */ = {
			isa = XCSwiftPackageProductDependency;
			package = C99DBF7C2A9E81CF00F7068F /* XCRemoteSwiftPackageReference "SDWebImageSwiftUI" */;
			productName = SDWebImageSwiftUI;
		};
		C99DBF7F2A9E8BCF00F7068F /* SDWebImageSwiftUI */ = {
			isa = XCSwiftPackageProductDependency;
			package = C99DBF7C2A9E81CF00F7068F /* XCRemoteSwiftPackageReference "SDWebImageSwiftUI" */;
			productName = SDWebImageSwiftUI;
		};
		C99DBF812A9E8BDE00F7068F /* SDWebImageSwiftUI */ = {
			isa = XCSwiftPackageProductDependency;
			package = C99DBF7C2A9E81CF00F7068F /* XCRemoteSwiftPackageReference "SDWebImageSwiftUI" */;
			productName = SDWebImageSwiftUI;
		};
		C9A6C7432AD83F7A001F9500 /* SwiftGenPlugin */ = {
			isa = XCSwiftPackageProductDependency;
			package = C9B737702AB24D5F00398BE7 /* XCRemoteSwiftPackageReference "SwiftGenPlugin" */;
			productName = "plugin:SwiftGenPlugin";
		};
		C9B71DBD2A8E9BAD0031ED9F /* Sentry */ = {
			isa = XCSwiftPackageProductDependency;
			package = C9B71DBC2A8E9BAD0031ED9F /* XCRemoteSwiftPackageReference "sentry-cocoa" */;
			productName = Sentry;
		};
		C9B71DBF2A8E9BAD0031ED9F /* SentrySwiftUI */ = {
			isa = XCSwiftPackageProductDependency;
			package = C9B71DBC2A8E9BAD0031ED9F /* XCRemoteSwiftPackageReference "sentry-cocoa" */;
			productName = SentrySwiftUI;
		};
		C9B71DC42A9008300031ED9F /* Sentry */ = {
			isa = XCSwiftPackageProductDependency;
			package = C9B71DBC2A8E9BAD0031ED9F /* XCRemoteSwiftPackageReference "sentry-cocoa" */;
			productName = Sentry;
		};
		C9D5733F2AB24A3700E06BB4 /* SwiftGenPlugin */ = {
			isa = XCSwiftPackageProductDependency;
			package = C9C8450C2AB249DB00654BC1 /* XCRemoteSwiftPackageReference "SwiftGenPlugin" */;
			productName = "plugin:SwiftGenPlugin";
		};
		C9DEC067298965270078B43A /* Starscream */ = {
			isa = XCSwiftPackageProductDependency;
			package = C9DEC066298965270078B43A /* XCRemoteSwiftPackageReference "Starscream" */;
			productName = Starscream;
		};
		C9FD34F52BCEC89C008F8D95 /* secp256k1 */ = {
			isa = XCSwiftPackageProductDependency;
			package = C9FD34F42BCEC89C008F8D95 /* XCRemoteSwiftPackageReference "secp256k1" */;
			productName = secp256k1;
		};
		C9FD34F72BCEC8B5008F8D95 /* secp256k1 */ = {
			isa = XCSwiftPackageProductDependency;
			package = C9FD34F42BCEC89C008F8D95 /* XCRemoteSwiftPackageReference "secp256k1" */;
			productName = secp256k1;
		};
		C9FD35122BCED5A6008F8D95 /* NostrSDK */ = {
			isa = XCSwiftPackageProductDependency;
			package = C9FD35112BCED5A6008F8D95 /* XCRemoteSwiftPackageReference "nostr-sdk-ios" */;
			productName = NostrSDK;
		};
		CDDA1F7A29A527650047ACD8 /* Starscream */ = {
			isa = XCSwiftPackageProductDependency;
			package = C9DEC066298965270078B43A /* XCRemoteSwiftPackageReference "Starscream" */;
			productName = Starscream;
		};
		CDDA1F7C29A527650047ACD8 /* SwiftUINavigation */ = {
			isa = XCSwiftPackageProductDependency;
			package = C94D855D29914D2300749478 /* XCRemoteSwiftPackageReference "swiftui-navigation" */;
			productName = SwiftUINavigation;
		};
/* End XCSwiftPackageProductDependency section */

/* Begin XCVersionGroup section */
		C936B4572A4C7B7C00DF1EB9 /* Nos.xcdatamodeld */ = {
			isa = XCVersionGroup;
			children = (
				033B288D2C419E7600E325E8 /* Nos 16.xcdatamodel */,
				5B810DD62B55BA44008FE8A9 /* Nos 15.xcdatamodel */,
				5B960D2C2B34B1B900C52C45 /* Nos 14.xcdatamodel */,
				5B2F5CC12AE7443700A92B52 /* Nos 13.xcdatamodel */,
				C99507332AB9EE40005B1096 /* Nos 12.xcdatamodel */,
				C92A04DD2A58B02B00C844B8 /* Nos 11.xcdatamodel */,
				C9C547562A4F1D1A006B0741 /* Nos 9.xcdatamodel */,
				5BFF66AF2A4B55FC00AA79DD /* Nos 10.xcdatamodel */,
			);
			currentVersion = 033B288D2C419E7600E325E8 /* Nos 16.xcdatamodel */;
			path = Nos.xcdatamodeld;
			sourceTree = "<group>";
			versionGroupType = wrapper.xcdatamodel;
		};
/* End XCVersionGroup section */
	};
	rootObject = C9DEBFC6298941000078B43A /* Project object */;
}<|MERGE_RESOLUTION|>--- conflicted
+++ resolved
@@ -1831,11 +1831,8 @@
 				030742C32B4769F90073839D /* CoreData */,
 				03E7118B2C936DE5000B6F96 /* OpenGraph */,
 				C92E7F652C4EFF2600B80638 /* WebSockets */,
-<<<<<<< HEAD
 				5BCA95D12C8A5F0D00A52D1A /* PreviewEventRepository.swift */,
 				04368D2A2C99A2C400DEAA2E /* FlagOption.swift */,
-=======
->>>>>>> 3bd4f824
 			);
 			path = Models;
 			sourceTree = "<group>";
