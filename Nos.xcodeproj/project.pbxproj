// !$*UTF8*$!
{
	archiveVersion = 1;
	classes = {
	};
	objectVersion = 56;
	objects = {

/* Begin PBXBuildFile section */
		3F170C78299D816200BC8F8B /* AppController.swift in Sources */ = {isa = PBXBuildFile; fileRef = 3F170C77299D816200BC8F8B /* AppController.swift */; };
		3F30020529C1FDD9003D4F8B /* OnboardingStartView.swift in Sources */ = {isa = PBXBuildFile; fileRef = 3F30020429C1FDD9003D4F8B /* OnboardingStartView.swift */; };
		3F30020729C237AB003D4F8B /* OnboardingAgeVerificationView.swift in Sources */ = {isa = PBXBuildFile; fileRef = 3F30020629C237AB003D4F8B /* OnboardingAgeVerificationView.swift */; };
		3F30020929C23895003D4F8B /* OnboardingNotOldEnoughView.swift in Sources */ = {isa = PBXBuildFile; fileRef = 3F30020829C23895003D4F8B /* OnboardingNotOldEnoughView.swift */; };
		3F30020B29C361C8003D4F8B /* OnboardingTermsOfServiceView.swift in Sources */ = {isa = PBXBuildFile; fileRef = 3F30020A29C361C8003D4F8B /* OnboardingTermsOfServiceView.swift */; };
		3F30020D29C382EB003D4F8B /* OnboardingLoginView.swift in Sources */ = {isa = PBXBuildFile; fileRef = 3F30020C29C382EB003D4F8B /* OnboardingLoginView.swift */; };
		3F30021329C3BFDB003D4F8B /* OnboardingStartView.swift in Sources */ = {isa = PBXBuildFile; fileRef = 3F30020429C1FDD9003D4F8B /* OnboardingStartView.swift */; };
		3F30021429C3BFE2003D4F8B /* OnboardingAgeVerificationView.swift in Sources */ = {isa = PBXBuildFile; fileRef = 3F30020629C237AB003D4F8B /* OnboardingAgeVerificationView.swift */; };
		3F30021529C3BFE5003D4F8B /* OnboardingNotOldEnoughView.swift in Sources */ = {isa = PBXBuildFile; fileRef = 3F30020829C23895003D4F8B /* OnboardingNotOldEnoughView.swift */; };
		3F30021629C3BFE8003D4F8B /* OnboardingTermsOfServiceView.swift in Sources */ = {isa = PBXBuildFile; fileRef = 3F30020A29C361C8003D4F8B /* OnboardingTermsOfServiceView.swift */; };
		3F30021729C3BFEB003D4F8B /* OnboardingLoginView.swift in Sources */ = {isa = PBXBuildFile; fileRef = 3F30020C29C382EB003D4F8B /* OnboardingLoginView.swift */; };
		3F43C47629A9625700E896A0 /* AuthorReference+CoreDataClass.swift in Sources */ = {isa = PBXBuildFile; fileRef = 3F43C47529A9625700E896A0 /* AuthorReference+CoreDataClass.swift */; };
		3F60F42929B27D3E000D62C4 /* ThreadView.swift in Sources */ = {isa = PBXBuildFile; fileRef = 3F60F42829B27D3E000D62C4 /* ThreadView.swift */; };
		3FB5E651299D28A200386527 /* OnboardingView.swift in Sources */ = {isa = PBXBuildFile; fileRef = 3FB5E650299D28A200386527 /* OnboardingView.swift */; };
		3FBCDE6D29B648FE00A6C2D4 /* ThreadView.swift in Sources */ = {isa = PBXBuildFile; fileRef = 3F60F42829B27D3E000D62C4 /* ThreadView.swift */; };
		3FFB1D89299FF37C002A755D /* AvatarView.swift in Sources */ = {isa = PBXBuildFile; fileRef = 3FFB1D88299FF37C002A755D /* AvatarView.swift */; };
		3FFB1D9329A6BBCE002A755D /* EventReference+CoreDataClass.swift in Sources */ = {isa = PBXBuildFile; fileRef = 3FFB1D9229A6BBCE002A755D /* EventReference+CoreDataClass.swift */; };
		3FFB1D9429A6BBCE002A755D /* EventReference+CoreDataClass.swift in Sources */ = {isa = PBXBuildFile; fileRef = 3FFB1D9229A6BBCE002A755D /* EventReference+CoreDataClass.swift */; };
		3FFB1D9629A6BBEC002A755D /* Collection+SafeSubscript.swift in Sources */ = {isa = PBXBuildFile; fileRef = 3FFB1D9529A6BBEC002A755D /* Collection+SafeSubscript.swift */; };
		3FFB1D9729A6BBEC002A755D /* Collection+SafeSubscript.swift in Sources */ = {isa = PBXBuildFile; fileRef = 3FFB1D9529A6BBEC002A755D /* Collection+SafeSubscript.swift */; };
		3FFB1D9C29A7DF9D002A755D /* StackedAvatarsView.swift in Sources */ = {isa = PBXBuildFile; fileRef = 3FFB1D9B29A7DF9D002A755D /* StackedAvatarsView.swift */; };
		3FFB1D9D29A7DF9D002A755D /* StackedAvatarsView.swift in Sources */ = {isa = PBXBuildFile; fileRef = 3FFB1D9B29A7DF9D002A755D /* StackedAvatarsView.swift */; };
		3FFF3BD029A9645F00DD0B72 /* AuthorReference+CoreDataClass.swift in Sources */ = {isa = PBXBuildFile; fileRef = 3F43C47529A9625700E896A0 /* AuthorReference+CoreDataClass.swift */; };
		5B46611E29CCB894008B8E8C /* Generated.strings in Resources */ = {isa = PBXBuildFile; fileRef = 5B46612029CCB894008B8E8C /* Generated.strings */; };
		A303AF8329A9153A005DC8FC /* FollowButton.swift in Sources */ = {isa = PBXBuildFile; fileRef = A303AF8229A9153A005DC8FC /* FollowButton.swift */; };
		A303AF8429A969F5005DC8FC /* FollowButton.swift in Sources */ = {isa = PBXBuildFile; fileRef = A303AF8229A9153A005DC8FC /* FollowButton.swift */; };
		A303AF8529A969F5005DC8FC /* FollowsView.swift in Sources */ = {isa = PBXBuildFile; fileRef = A32B6C7229A6BE9B00653FF5 /* FollowsView.swift */; };
		A303AF8629A969FF005DC8FC /* FollowCard.swift in Sources */ = {isa = PBXBuildFile; fileRef = A32B6C7729A6C99200653FF5 /* FollowCard.swift */; };
		A32B6C7129A672BC00653FF5 /* CurrentUser.swift in Sources */ = {isa = PBXBuildFile; fileRef = A34E439829A522F20057AFCB /* CurrentUser.swift */; };
		A32B6C7329A6BE9B00653FF5 /* FollowsView.swift in Sources */ = {isa = PBXBuildFile; fileRef = A32B6C7229A6BE9B00653FF5 /* FollowsView.swift */; };
		A32B6C7829A6C99200653FF5 /* FollowCard.swift in Sources */ = {isa = PBXBuildFile; fileRef = A32B6C7729A6C99200653FF5 /* FollowCard.swift */; };
		A336DD3C299FD78000A0CBA0 /* Filter.swift in Sources */ = {isa = PBXBuildFile; fileRef = A336DD3B299FD78000A0CBA0 /* Filter.swift */; };
		A34E439929A522F20057AFCB /* CurrentUser.swift in Sources */ = {isa = PBXBuildFile; fileRef = A34E439829A522F20057AFCB /* CurrentUser.swift */; };
		A351E1A229BA92240009B7F6 /* ProfileEditView.swift in Sources */ = {isa = PBXBuildFile; fileRef = A351E1A129BA92240009B7F6 /* ProfileEditView.swift */; };
		A351E1A329BBAA790009B7F6 /* ProfileEditView.swift in Sources */ = {isa = PBXBuildFile; fileRef = A351E1A129BA92240009B7F6 /* ProfileEditView.swift */; };
		A362584229C10AD500D07C9A /* NSSet+Add.swift in Sources */ = {isa = PBXBuildFile; fileRef = A362584129C10AD500D07C9A /* NSSet+Add.swift */; };
		A362584329C10AD500D07C9A /* NSSet+Add.swift in Sources */ = {isa = PBXBuildFile; fileRef = A362584129C10AD500D07C9A /* NSSet+Add.swift */; };
		A3B943CF299AE00100A15A08 /* KeyChain.swift in Sources */ = {isa = PBXBuildFile; fileRef = A3B943CE299AE00100A15A08 /* KeyChain.swift */; };
		A3B943D5299D514800A15A08 /* Follow+CoreDataClass.swift in Sources */ = {isa = PBXBuildFile; fileRef = A3B943D4299D514800A15A08 /* Follow+CoreDataClass.swift */; };
		A3B943D7299D6DB700A15A08 /* Follow+CoreDataClass.swift in Sources */ = {isa = PBXBuildFile; fileRef = A3B943D4299D514800A15A08 /* Follow+CoreDataClass.swift */; };
		A3B943D8299D758F00A15A08 /* KeyChain.swift in Sources */ = {isa = PBXBuildFile; fileRef = A3B943CE299AE00100A15A08 /* KeyChain.swift */; };
		C90862BE29E9804B00C35A71 /* NosPerformanceTests.swift in Sources */ = {isa = PBXBuildFile; fileRef = C90862BD29E9804B00C35A71 /* NosPerformanceTests.swift */; };
		C92DF80529C25DE900400561 /* URL+MimeTypes.swift in Sources */ = {isa = PBXBuildFile; fileRef = C92DF80429C25DE900400561 /* URL+MimeTypes.swift */; };
		C92DF80629C25DE900400561 /* URL+MimeTypes.swift in Sources */ = {isa = PBXBuildFile; fileRef = C92DF80429C25DE900400561 /* URL+MimeTypes.swift */; };
		C92DF80829C25FA900400561 /* SquareImage.swift in Sources */ = {isa = PBXBuildFile; fileRef = C92DF80729C25FA900400561 /* SquareImage.swift */; };
		C92DF80929C25FA900400561 /* SquareImage.swift in Sources */ = {isa = PBXBuildFile; fileRef = C92DF80729C25FA900400561 /* SquareImage.swift */; };
		C931517D29B915AF00934506 /* StaggeredGrid.swift in Sources */ = {isa = PBXBuildFile; fileRef = C931517C29B915AF00934506 /* StaggeredGrid.swift */; };
		C931517E29B915AF00934506 /* StaggeredGrid.swift in Sources */ = {isa = PBXBuildFile; fileRef = C931517C29B915AF00934506 /* StaggeredGrid.swift */; };
		C93CA0C029AD59D700921183 /* GoldenPostView.swift in Sources */ = {isa = PBXBuildFile; fileRef = C9CDBBA329A8FA2900C555C7 /* GoldenPostView.swift */; };
		C93CA0C129AD5A5B00921183 /* DiscoverView.swift in Sources */ = {isa = PBXBuildFile; fileRef = C9CDBBA029A8F14C00C555C7 /* DiscoverView.swift */; };
		C93CA0C329AE3A1E00921183 /* JSONEvent.swift in Sources */ = {isa = PBXBuildFile; fileRef = C93CA0C229AE3A1E00921183 /* JSONEvent.swift */; };
		C93CA0C429AE3A1E00921183 /* JSONEvent.swift in Sources */ = {isa = PBXBuildFile; fileRef = C93CA0C229AE3A1E00921183 /* JSONEvent.swift */; };
		C93EC2F129C337EB0012EE2A /* RelayPicker.swift in Sources */ = {isa = PBXBuildFile; fileRef = C93EC2F029C337EB0012EE2A /* RelayPicker.swift */; };
		C93EC2F229C337EB0012EE2A /* RelayPicker.swift in Sources */ = {isa = PBXBuildFile; fileRef = C93EC2F029C337EB0012EE2A /* RelayPicker.swift */; };
		C93EC2F429C34C860012EE2A /* NSPredicate+Bool.swift in Sources */ = {isa = PBXBuildFile; fileRef = C93EC2F329C34C860012EE2A /* NSPredicate+Bool.swift */; };
		C93EC2F529C34C860012EE2A /* NSPredicate+Bool.swift in Sources */ = {isa = PBXBuildFile; fileRef = C93EC2F329C34C860012EE2A /* NSPredicate+Bool.swift */; };
		C93EC2F729C351470012EE2A /* Optional+Unwrap.swift in Sources */ = {isa = PBXBuildFile; fileRef = C93EC2F629C351470012EE2A /* Optional+Unwrap.swift */; };
		C93EC2F829C351470012EE2A /* Optional+Unwrap.swift in Sources */ = {isa = PBXBuildFile; fileRef = C93EC2F629C351470012EE2A /* Optional+Unwrap.swift */; };
		C93EC2FA29C370DE0012EE2A /* DiscoverGrid.swift in Sources */ = {isa = PBXBuildFile; fileRef = C93EC2F929C370DE0012EE2A /* DiscoverGrid.swift */; };
		C93EC2FB29C370DE0012EE2A /* DiscoverGrid.swift in Sources */ = {isa = PBXBuildFile; fileRef = C93EC2F929C370DE0012EE2A /* DiscoverGrid.swift */; };
		C93EC2FD29C3785C0012EE2A /* View+RoundedCorner.swift in Sources */ = {isa = PBXBuildFile; fileRef = C93EC2FC29C3785C0012EE2A /* View+RoundedCorner.swift */; };
		C93EC2FE29C3785C0012EE2A /* View+RoundedCorner.swift in Sources */ = {isa = PBXBuildFile; fileRef = C93EC2FC29C3785C0012EE2A /* View+RoundedCorner.swift */; };
		C942566929B66A2800C4202C /* Date+Elapsed.swift in Sources */ = {isa = PBXBuildFile; fileRef = C942566829B66A2800C4202C /* Date+Elapsed.swift */; };
		C942566A29B66A2800C4202C /* Date+Elapsed.swift in Sources */ = {isa = PBXBuildFile; fileRef = C942566829B66A2800C4202C /* Date+Elapsed.swift */; };
		C942566B29B66B2F00C4202C /* NotificationsView.swift in Sources */ = {isa = PBXBuildFile; fileRef = C94437E529B0DB83004D8C86 /* NotificationsView.swift */; };
		C94437E629B0DB83004D8C86 /* NotificationsView.swift in Sources */ = {isa = PBXBuildFile; fileRef = C94437E529B0DB83004D8C86 /* NotificationsView.swift */; };
		C94D855C2991479900749478 /* NewNoteView.swift in Sources */ = {isa = PBXBuildFile; fileRef = C94D855B2991479900749478 /* NewNoteView.swift */; };
		C94D855F29914D2300749478 /* SwiftUINavigation in Frameworks */ = {isa = PBXBuildFile; productRef = C94D855E29914D2300749478 /* SwiftUINavigation */; };
		C94FE9F529DB177500019CD3 /* Localizable.swift in Sources */ = {isa = PBXBuildFile; fileRef = C9DFA978299C31A7006929C1 /* Localizable.swift */; };
		C94FE9F629DB177500019CD3 /* Localizable.swift in Sources */ = {isa = PBXBuildFile; fileRef = C9DFA978299C31A7006929C1 /* Localizable.swift */; };
		C94FE9F729DB259300019CD3 /* Text+Gradient.swift in Sources */ = {isa = PBXBuildFile; fileRef = C9A0DAE629C69FA000466635 /* Text+Gradient.swift */; };
		C94FE9F829DB25A800019CD3 /* Text+Gradient.swift in Sources */ = {isa = PBXBuildFile; fileRef = C9A0DAE629C69FA000466635 /* Text+Gradient.swift */; };
		C95D68A1299E6D3E00429F86 /* BioView.swift in Sources */ = {isa = PBXBuildFile; fileRef = C95D68A0299E6D3E00429F86 /* BioView.swift */; };
		C95D68A3299E6D9000429F86 /* SelectableText.swift in Sources */ = {isa = PBXBuildFile; fileRef = C95D68A2299E6D9000429F86 /* SelectableText.swift */; };
		C95D68A5299E6E1E00429F86 /* PlaceholderModifier.swift in Sources */ = {isa = PBXBuildFile; fileRef = C95D68A4299E6E1E00429F86 /* PlaceholderModifier.swift */; };
		C95D68A6299E6F9E00429F86 /* ProfileHeader.swift in Sources */ = {isa = PBXBuildFile; fileRef = C95D689E299E6B4100429F86 /* ProfileHeader.swift */; };
		C95D68A7299E6FF000429F86 /* KeyFixture.swift in Sources */ = {isa = PBXBuildFile; fileRef = C9ADB134299288230075E7F8 /* KeyFixture.swift */; };
		C95D68A9299E709900429F86 /* LinearGradient+Planetary.swift in Sources */ = {isa = PBXBuildFile; fileRef = C95D68A8299E709800429F86 /* LinearGradient+Planetary.swift */; };
		C95D68AB299E710F00429F86 /* Color+Hex.swift in Sources */ = {isa = PBXBuildFile; fileRef = C95D68AA299E710F00429F86 /* Color+Hex.swift */; };
		C95D68AD299E721700429F86 /* ProfileView.swift in Sources */ = {isa = PBXBuildFile; fileRef = C95D68AC299E721700429F86 /* ProfileView.swift */; };
		C95D68B2299ECE0700429F86 /* CHANGELOG.md in Resources */ = {isa = PBXBuildFile; fileRef = C95D68AF299ECE0700429F86 /* CHANGELOG.md */; };
		C95D68B3299ECE0700429F86 /* README.md in Resources */ = {isa = PBXBuildFile; fileRef = C95D68B0299ECE0700429F86 /* README.md */; };
		C95D68B4299ECE0700429F86 /* CONTRIBUTING.md in Resources */ = {isa = PBXBuildFile; fileRef = C95D68B1299ECE0700429F86 /* CONTRIBUTING.md */; };
		C9646E9A29B79E04007239A4 /* Logger in Frameworks */ = {isa = PBXBuildFile; productRef = C9646E9929B79E04007239A4 /* Logger */; };
		C9646E9C29B79E4D007239A4 /* Logger in Frameworks */ = {isa = PBXBuildFile; productRef = C9646E9B29B79E4D007239A4 /* Logger */; };
		C9646EA129B7A22C007239A4 /* Analytics.swift in Sources */ = {isa = PBXBuildFile; fileRef = C9646EA029B7A22C007239A4 /* Analytics.swift */; };
		C9646EA429B7A24A007239A4 /* PostHog in Frameworks */ = {isa = PBXBuildFile; productRef = C9646EA329B7A24A007239A4 /* PostHog */; };
		C9646EA729B7A3DD007239A4 /* Dependencies in Frameworks */ = {isa = PBXBuildFile; productRef = C9646EA629B7A3DD007239A4 /* Dependencies */; };
		C9646EA929B7A4F2007239A4 /* PostHog in Frameworks */ = {isa = PBXBuildFile; productRef = C9646EA829B7A4F2007239A4 /* PostHog */; };
		C9646EAA29B7A506007239A4 /* Analytics.swift in Sources */ = {isa = PBXBuildFile; fileRef = C9646EA029B7A22C007239A4 /* Analytics.swift */; };
		C9646EAC29B7A520007239A4 /* Dependencies in Frameworks */ = {isa = PBXBuildFile; productRef = C9646EAB29B7A520007239A4 /* Dependencies */; };
		C9646EAE29B8D653007239A4 /* ViewDidLoadModifier.swift in Sources */ = {isa = PBXBuildFile; fileRef = C9646EAD29B8D653007239A4 /* ViewDidLoadModifier.swift */; };
		C9646EAF29B8D653007239A4 /* ViewDidLoadModifier.swift in Sources */ = {isa = PBXBuildFile; fileRef = C9646EAD29B8D653007239A4 /* ViewDidLoadModifier.swift */; };
		C9671D73298DB94C00EE7E12 /* Data+Encoding.swift in Sources */ = {isa = PBXBuildFile; fileRef = C9671D72298DB94C00EE7E12 /* Data+Encoding.swift */; };
		C97797B9298AA19A0046BD25 /* RelayService.swift in Sources */ = {isa = PBXBuildFile; fileRef = C97797B8298AA19A0046BD25 /* RelayService.swift */; };
		C97797BC298AB1890046BD25 /* secp256k1 in Frameworks */ = {isa = PBXBuildFile; productRef = C97797BB298AB1890046BD25 /* secp256k1 */; };
		C97797BF298ABE060046BD25 /* secp256k1 in Frameworks */ = {isa = PBXBuildFile; productRef = C97797BE298ABE060046BD25 /* secp256k1 */; };
		C97A1C8829E45B3C009D9E8D /* RawEventView.swift in Sources */ = {isa = PBXBuildFile; fileRef = C97A1C8729E45B3C009D9E8D /* RawEventView.swift */; };
		C97A1C8929E45B3C009D9E8D /* RawEventView.swift in Sources */ = {isa = PBXBuildFile; fileRef = C97A1C8729E45B3C009D9E8D /* RawEventView.swift */; };
		C97A1C8B29E45B4E009D9E8D /* RawEventController.swift in Sources */ = {isa = PBXBuildFile; fileRef = C97A1C8A29E45B4E009D9E8D /* RawEventController.swift */; };
		C97A1C8C29E45B4E009D9E8D /* RawEventController.swift in Sources */ = {isa = PBXBuildFile; fileRef = C97A1C8A29E45B4E009D9E8D /* RawEventController.swift */; };
		C97A1C8E29E58EC7009D9E8D /* NSManagedObjectContext+Nos.swift in Sources */ = {isa = PBXBuildFile; fileRef = C97A1C8D29E58EC7009D9E8D /* NSManagedObjectContext+Nos.swift */; };
		C97A1C8F29E58EC7009D9E8D /* NSManagedObjectContext+Nos.swift in Sources */ = {isa = PBXBuildFile; fileRef = C97A1C8D29E58EC7009D9E8D /* NSManagedObjectContext+Nos.swift */; };
		C987F81729BA4C6A00B44E7A /* BigActionButton.swift in Sources */ = {isa = PBXBuildFile; fileRef = C987F81629BA4C6900B44E7A /* BigActionButton.swift */; };
		C987F81829BA4C6A00B44E7A /* BigActionButton.swift in Sources */ = {isa = PBXBuildFile; fileRef = C987F81629BA4C6900B44E7A /* BigActionButton.swift */; };
		C987F81A29BA4D0E00B44E7A /* ActionButton.swift in Sources */ = {isa = PBXBuildFile; fileRef = C987F81929BA4D0E00B44E7A /* ActionButton.swift */; };
		C987F81B29BA4D0E00B44E7A /* ActionButton.swift in Sources */ = {isa = PBXBuildFile; fileRef = C987F81929BA4D0E00B44E7A /* ActionButton.swift */; };
		C987F81D29BA6D9A00B44E7A /* ProfileTab.swift in Sources */ = {isa = PBXBuildFile; fileRef = C987F81C29BA6D9A00B44E7A /* ProfileTab.swift */; };
		C987F81E29BA6D9A00B44E7A /* ProfileTab.swift in Sources */ = {isa = PBXBuildFile; fileRef = C987F81C29BA6D9A00B44E7A /* ProfileTab.swift */; };
		C987F83229BA951E00B44E7A /* ClarityCity-ExtraLight.otf in Resources */ = {isa = PBXBuildFile; fileRef = C987F82029BA951D00B44E7A /* ClarityCity-ExtraLight.otf */; };
		C987F83329BA951E00B44E7A /* ClarityCity-ExtraLight.otf in Resources */ = {isa = PBXBuildFile; fileRef = C987F82029BA951D00B44E7A /* ClarityCity-ExtraLight.otf */; };
		C987F83429BA951E00B44E7A /* ClarityCity-LightItalic.otf in Resources */ = {isa = PBXBuildFile; fileRef = C987F82129BA951D00B44E7A /* ClarityCity-LightItalic.otf */; };
		C987F83529BA951E00B44E7A /* ClarityCity-LightItalic.otf in Resources */ = {isa = PBXBuildFile; fileRef = C987F82129BA951D00B44E7A /* ClarityCity-LightItalic.otf */; };
		C987F83629BA951E00B44E7A /* ClarityCity-ExtraBold.otf in Resources */ = {isa = PBXBuildFile; fileRef = C987F82229BA951D00B44E7A /* ClarityCity-ExtraBold.otf */; };
		C987F83729BA951E00B44E7A /* ClarityCity-ExtraBold.otf in Resources */ = {isa = PBXBuildFile; fileRef = C987F82229BA951D00B44E7A /* ClarityCity-ExtraBold.otf */; };
		C987F83829BA951E00B44E7A /* ClarityCity-MediumItalic.otf in Resources */ = {isa = PBXBuildFile; fileRef = C987F82329BA951D00B44E7A /* ClarityCity-MediumItalic.otf */; };
		C987F83929BA951E00B44E7A /* ClarityCity-MediumItalic.otf in Resources */ = {isa = PBXBuildFile; fileRef = C987F82329BA951D00B44E7A /* ClarityCity-MediumItalic.otf */; };
		C987F83A29BA951E00B44E7A /* ClarityCity-BoldItalic.otf in Resources */ = {isa = PBXBuildFile; fileRef = C987F82429BA951D00B44E7A /* ClarityCity-BoldItalic.otf */; };
		C987F83B29BA951E00B44E7A /* ClarityCity-BoldItalic.otf in Resources */ = {isa = PBXBuildFile; fileRef = C987F82429BA951D00B44E7A /* ClarityCity-BoldItalic.otf */; };
		C987F83C29BA951E00B44E7A /* ClarityCity-Bold.otf in Resources */ = {isa = PBXBuildFile; fileRef = C987F82529BA951D00B44E7A /* ClarityCity-Bold.otf */; };
		C987F83D29BA951E00B44E7A /* ClarityCity-Bold.otf in Resources */ = {isa = PBXBuildFile; fileRef = C987F82529BA951D00B44E7A /* ClarityCity-Bold.otf */; };
		C987F83E29BA951E00B44E7A /* ClarityCity-SemiBold.otf in Resources */ = {isa = PBXBuildFile; fileRef = C987F82629BA951D00B44E7A /* ClarityCity-SemiBold.otf */; };
		C987F83F29BA951E00B44E7A /* ClarityCity-SemiBold.otf in Resources */ = {isa = PBXBuildFile; fileRef = C987F82629BA951D00B44E7A /* ClarityCity-SemiBold.otf */; };
		C987F84029BA951E00B44E7A /* ClarityCity-SemiBoldItalic.otf in Resources */ = {isa = PBXBuildFile; fileRef = C987F82729BA951D00B44E7A /* ClarityCity-SemiBoldItalic.otf */; };
		C987F84129BA951E00B44E7A /* ClarityCity-SemiBoldItalic.otf in Resources */ = {isa = PBXBuildFile; fileRef = C987F82729BA951D00B44E7A /* ClarityCity-SemiBoldItalic.otf */; };
		C987F84229BA951E00B44E7A /* ClarityCity-Black.otf in Resources */ = {isa = PBXBuildFile; fileRef = C987F82829BA951E00B44E7A /* ClarityCity-Black.otf */; };
		C987F84329BA951E00B44E7A /* ClarityCity-Black.otf in Resources */ = {isa = PBXBuildFile; fileRef = C987F82829BA951E00B44E7A /* ClarityCity-Black.otf */; };
		C987F84429BA951E00B44E7A /* ClarityCity-ExtraBoldItalic.otf in Resources */ = {isa = PBXBuildFile; fileRef = C987F82929BA951E00B44E7A /* ClarityCity-ExtraBoldItalic.otf */; };
		C987F84529BA951E00B44E7A /* ClarityCity-ExtraBoldItalic.otf in Resources */ = {isa = PBXBuildFile; fileRef = C987F82929BA951E00B44E7A /* ClarityCity-ExtraBoldItalic.otf */; };
		C987F84629BA951E00B44E7A /* ClarityCity-Light.otf in Resources */ = {isa = PBXBuildFile; fileRef = C987F82A29BA951E00B44E7A /* ClarityCity-Light.otf */; };
		C987F84729BA951E00B44E7A /* ClarityCity-Light.otf in Resources */ = {isa = PBXBuildFile; fileRef = C987F82A29BA951E00B44E7A /* ClarityCity-Light.otf */; };
		C987F84829BA951E00B44E7A /* ClarityCity-BlackItalic.otf in Resources */ = {isa = PBXBuildFile; fileRef = C987F82B29BA951E00B44E7A /* ClarityCity-BlackItalic.otf */; };
		C987F84929BA951E00B44E7A /* ClarityCity-BlackItalic.otf in Resources */ = {isa = PBXBuildFile; fileRef = C987F82B29BA951E00B44E7A /* ClarityCity-BlackItalic.otf */; };
		C987F84A29BA951E00B44E7A /* ClarityCity-Medium.otf in Resources */ = {isa = PBXBuildFile; fileRef = C987F82C29BA951E00B44E7A /* ClarityCity-Medium.otf */; };
		C987F84B29BA951E00B44E7A /* ClarityCity-Medium.otf in Resources */ = {isa = PBXBuildFile; fileRef = C987F82C29BA951E00B44E7A /* ClarityCity-Medium.otf */; };
		C987F84C29BA951E00B44E7A /* ClarityCity-ThinItalic.otf in Resources */ = {isa = PBXBuildFile; fileRef = C987F82D29BA951E00B44E7A /* ClarityCity-ThinItalic.otf */; };
		C987F84D29BA951E00B44E7A /* ClarityCity-ThinItalic.otf in Resources */ = {isa = PBXBuildFile; fileRef = C987F82D29BA951E00B44E7A /* ClarityCity-ThinItalic.otf */; };
		C987F84E29BA951E00B44E7A /* ClarityCity-RegularItalic.otf in Resources */ = {isa = PBXBuildFile; fileRef = C987F82E29BA951E00B44E7A /* ClarityCity-RegularItalic.otf */; };
		C987F84F29BA951E00B44E7A /* ClarityCity-RegularItalic.otf in Resources */ = {isa = PBXBuildFile; fileRef = C987F82E29BA951E00B44E7A /* ClarityCity-RegularItalic.otf */; };
		C987F85029BA951E00B44E7A /* ClarityCity-ExtraLightItalic.otf in Resources */ = {isa = PBXBuildFile; fileRef = C987F82F29BA951E00B44E7A /* ClarityCity-ExtraLightItalic.otf */; };
		C987F85129BA951E00B44E7A /* ClarityCity-ExtraLightItalic.otf in Resources */ = {isa = PBXBuildFile; fileRef = C987F82F29BA951E00B44E7A /* ClarityCity-ExtraLightItalic.otf */; };
		C987F85229BA951E00B44E7A /* ClarityCity-Regular.otf in Resources */ = {isa = PBXBuildFile; fileRef = C987F83029BA951E00B44E7A /* ClarityCity-Regular.otf */; };
		C987F85329BA951E00B44E7A /* ClarityCity-Regular.otf in Resources */ = {isa = PBXBuildFile; fileRef = C987F83029BA951E00B44E7A /* ClarityCity-Regular.otf */; };
		C987F85429BA951E00B44E7A /* ClarityCity-Thin.otf in Resources */ = {isa = PBXBuildFile; fileRef = C987F83129BA951E00B44E7A /* ClarityCity-Thin.otf */; };
		C987F85529BA951E00B44E7A /* ClarityCity-Thin.otf in Resources */ = {isa = PBXBuildFile; fileRef = C987F83129BA951E00B44E7A /* ClarityCity-Thin.otf */; };
		C987F85A29BA9ED800B44E7A /* Font.swift in Sources */ = {isa = PBXBuildFile; fileRef = C987F85729BA981800B44E7A /* Font.swift */; };
		C987F85B29BA9ED800B44E7A /* Font.swift in Sources */ = {isa = PBXBuildFile; fileRef = C987F85729BA981800B44E7A /* Font.swift */; };
		C987F85F29BAB66900B44E7A /* CachedAsyncImage in Frameworks */ = {isa = PBXBuildFile; productRef = C987F85E29BAB66900B44E7A /* CachedAsyncImage */; };
		C987F86129BABAF800B44E7A /* String+Markdown.swift in Sources */ = {isa = PBXBuildFile; fileRef = C987F86029BABAF800B44E7A /* String+Markdown.swift */; };
		C987F86229BABAF800B44E7A /* String+Markdown.swift in Sources */ = {isa = PBXBuildFile; fileRef = C987F86029BABAF800B44E7A /* String+Markdown.swift */; };
		C987F86429BAC3C500B44E7A /* CachedAsyncImage in Frameworks */ = {isa = PBXBuildFile; productRef = C987F86329BAC3C500B44E7A /* CachedAsyncImage */; };
		C9A0DAD829C6467600466635 /* CreateProfileView.swift in Sources */ = {isa = PBXBuildFile; fileRef = C9A0DAD729C6467600466635 /* CreateProfileView.swift */; };
		C9A0DADA29C685E500466635 /* SideMenuButton.swift in Sources */ = {isa = PBXBuildFile; fileRef = C9A0DAD929C685E500466635 /* SideMenuButton.swift */; };
		C9A0DADB29C685E500466635 /* SideMenuButton.swift in Sources */ = {isa = PBXBuildFile; fileRef = C9A0DAD929C685E500466635 /* SideMenuButton.swift */; };
		C9A0DADD29C689C900466635 /* NosNavigationBar.swift in Sources */ = {isa = PBXBuildFile; fileRef = C9A0DADC29C689C900466635 /* NosNavigationBar.swift */; };
		C9A0DADE29C689C900466635 /* NosNavigationBar.swift in Sources */ = {isa = PBXBuildFile; fileRef = C9A0DADC29C689C900466635 /* NosNavigationBar.swift */; };
		C9A0DAE029C697A100466635 /* AboutView.swift in Sources */ = {isa = PBXBuildFile; fileRef = C9A0DADF29C697A100466635 /* AboutView.swift */; };
		C9A0DAE129C697A100466635 /* AboutView.swift in Sources */ = {isa = PBXBuildFile; fileRef = C9A0DADF29C697A100466635 /* AboutView.swift */; };
		C9A0DAE429C69F0C00466635 /* HighlightedText.swift in Sources */ = {isa = PBXBuildFile; fileRef = C9A0DAE329C69F0C00466635 /* HighlightedText.swift */; };
		C9A0DAE529C69F0C00466635 /* HighlightedText.swift in Sources */ = {isa = PBXBuildFile; fileRef = C9A0DAE329C69F0C00466635 /* HighlightedText.swift */; };
		C9A0DAEA29C6A34200466635 /* ActivityView.swift in Sources */ = {isa = PBXBuildFile; fileRef = C9A0DAE929C6A34200466635 /* ActivityView.swift */; };
		C9A0DAEB29C6A34200466635 /* ActivityView.swift in Sources */ = {isa = PBXBuildFile; fileRef = C9A0DAE929C6A34200466635 /* ActivityView.swift */; };
		C9A0DAED29C6A66C00466635 /* Launch Screen.storyboard in Resources */ = {isa = PBXBuildFile; fileRef = C9A0DAEC29C6A66C00466635 /* Launch Screen.storyboard */; };
		C9A0DAF029C7394D00466635 /* CreateProfileView.swift in Sources */ = {isa = PBXBuildFile; fileRef = C9A0DAD729C6467600466635 /* CreateProfileView.swift */; };
		C9A0DAF529C9112400466635 /* UniversalNameWizard.swift in Sources */ = {isa = PBXBuildFile; fileRef = C9A0DAF429C9112400466635 /* UniversalNameWizard.swift */; };
		C9A0DAF629C9112400466635 /* UniversalNameWizard.swift in Sources */ = {isa = PBXBuildFile; fileRef = C9A0DAF429C9112400466635 /* UniversalNameWizard.swift */; };
		C9A0DAF829C92F4500466635 /* UNSAPI.swift in Sources */ = {isa = PBXBuildFile; fileRef = C9A0DAF729C92F4500466635 /* UNSAPI.swift */; };
		C9A0DAF929C92F4500466635 /* UNSAPI.swift in Sources */ = {isa = PBXBuildFile; fileRef = C9A0DAF729C92F4500466635 /* UNSAPI.swift */; };
		C9ADB133299287D60075E7F8 /* KeyPairTests.swift in Sources */ = {isa = PBXBuildFile; fileRef = C9ADB132299287D60075E7F8 /* KeyPairTests.swift */; };
		C9ADB135299288230075E7F8 /* KeyFixture.swift in Sources */ = {isa = PBXBuildFile; fileRef = C9ADB134299288230075E7F8 /* KeyFixture.swift */; };
		C9ADB13629928AF00075E7F8 /* KeyPair.swift in Sources */ = {isa = PBXBuildFile; fileRef = C9F84C26298DC98800C6714D /* KeyPair.swift */; };
		C9ADB13829928CC30075E7F8 /* String+Hex.swift in Sources */ = {isa = PBXBuildFile; fileRef = C9ADB13729928CC30075E7F8 /* String+Hex.swift */; };
		C9ADB13D29929B540075E7F8 /* Bech32.swift in Sources */ = {isa = PBXBuildFile; fileRef = C9ADB13C29929B540075E7F8 /* Bech32.swift */; };
		C9ADB13E29929EEF0075E7F8 /* Bech32.swift in Sources */ = {isa = PBXBuildFile; fileRef = C9ADB13C29929B540075E7F8 /* Bech32.swift */; };
		C9ADB13F29929F1F0075E7F8 /* String+Hex.swift in Sources */ = {isa = PBXBuildFile; fileRef = C9ADB13729928CC30075E7F8 /* String+Hex.swift */; };
		C9ADB14129951CB10075E7F8 /* NSManagedObject+Nos.swift in Sources */ = {isa = PBXBuildFile; fileRef = C9ADB14029951CB10075E7F8 /* NSManagedObject+Nos.swift */; };
		C9ADB14229951CB10075E7F8 /* NSManagedObject+Nos.swift in Sources */ = {isa = PBXBuildFile; fileRef = C9ADB14029951CB10075E7F8 /* NSManagedObject+Nos.swift */; };
		C9B678DB29EEBF3B00303F33 /* DependencyInjection.swift in Sources */ = {isa = PBXBuildFile; fileRef = C9B678DA29EEBF3B00303F33 /* DependencyInjection.swift */; };
		C9B678DC29EEBF3B00303F33 /* DependencyInjection.swift in Sources */ = {isa = PBXBuildFile; fileRef = C9B678DA29EEBF3B00303F33 /* DependencyInjection.swift */; };
		C9B678DE29EEC35B00303F33 /* Foundation+Sendable.swift in Sources */ = {isa = PBXBuildFile; fileRef = C9B678DD29EEC35B00303F33 /* Foundation+Sendable.swift */; };
		C9B678DF29EEC35B00303F33 /* Foundation+Sendable.swift in Sources */ = {isa = PBXBuildFile; fileRef = C9B678DD29EEC35B00303F33 /* Foundation+Sendable.swift */; };
		C9B678E129EEC41000303F33 /* SocialGraph.swift in Sources */ = {isa = PBXBuildFile; fileRef = C9B678E029EEC41000303F33 /* SocialGraph.swift */; };
		C9B678E229EEC41000303F33 /* SocialGraph.swift in Sources */ = {isa = PBXBuildFile; fileRef = C9B678E029EEC41000303F33 /* SocialGraph.swift */; };
		C9B678E429EED2DC00303F33 /* SocialGraphTests.swift in Sources */ = {isa = PBXBuildFile; fileRef = C9B678E329EED2DC00303F33 /* SocialGraphTests.swift */; };
		C9B678E729F01A8500303F33 /* FullscreenProgressView.swift in Sources */ = {isa = PBXBuildFile; fileRef = C9B678E629F01A8500303F33 /* FullscreenProgressView.swift */; };
		C9B678E829F01A8500303F33 /* FullscreenProgressView.swift in Sources */ = {isa = PBXBuildFile; fileRef = C9B678E629F01A8500303F33 /* FullscreenProgressView.swift */; };
		C9BAB09B2996FBA10003A84E /* EventProcessor.swift in Sources */ = {isa = PBXBuildFile; fileRef = C9BAB09A2996FBA10003A84E /* EventProcessor.swift */; };
		C9BAB09C2996FBA10003A84E /* EventProcessor.swift in Sources */ = {isa = PBXBuildFile; fileRef = C9BAB09A2996FBA10003A84E /* EventProcessor.swift */; };
		C9C2B77C29E072E400548B4A /* WebSocket+Nos.swift in Sources */ = {isa = PBXBuildFile; fileRef = C9C2B77B29E072E400548B4A /* WebSocket+Nos.swift */; };
		C9C2B77D29E072E400548B4A /* WebSocket+Nos.swift in Sources */ = {isa = PBXBuildFile; fileRef = C9C2B77B29E072E400548B4A /* WebSocket+Nos.swift */; };
		C9C2B77F29E0731600548B4A /* AsyncTimer.swift in Sources */ = {isa = PBXBuildFile; fileRef = C9C2B77E29E0731600548B4A /* AsyncTimer.swift */; };
		C9C2B78029E0731600548B4A /* AsyncTimer.swift in Sources */ = {isa = PBXBuildFile; fileRef = C9C2B77E29E0731600548B4A /* AsyncTimer.swift */; };
		C9C2B78229E0735400548B4A /* RelaySubscriptionManager.swift in Sources */ = {isa = PBXBuildFile; fileRef = C9C2B78129E0735400548B4A /* RelaySubscriptionManager.swift */; };
		C9C2B78329E0735400548B4A /* RelaySubscriptionManager.swift in Sources */ = {isa = PBXBuildFile; fileRef = C9C2B78129E0735400548B4A /* RelaySubscriptionManager.swift */; };
		C9C2B78529E073E300548B4A /* RelaySubscription.swift in Sources */ = {isa = PBXBuildFile; fileRef = C9C2B78429E073E300548B4A /* RelaySubscription.swift */; };
		C9C2B78629E073E300548B4A /* RelaySubscription.swift in Sources */ = {isa = PBXBuildFile; fileRef = C9C2B78429E073E300548B4A /* RelaySubscription.swift */; };
		C9CDBBA129A8F14C00C555C7 /* DiscoverView.swift in Sources */ = {isa = PBXBuildFile; fileRef = C9CDBBA029A8F14C00C555C7 /* DiscoverView.swift */; };
		C9CDBBA429A8FA2900C555C7 /* GoldenPostView.swift in Sources */ = {isa = PBXBuildFile; fileRef = C9CDBBA329A8FA2900C555C7 /* GoldenPostView.swift */; };
		C9DEBFD2298941000078B43A /* NosApp.swift in Sources */ = {isa = PBXBuildFile; fileRef = C9DEBFD1298941000078B43A /* NosApp.swift */; };
		C9DEBFD4298941000078B43A /* Persistence.swift in Sources */ = {isa = PBXBuildFile; fileRef = C9DEBFD3298941000078B43A /* Persistence.swift */; };
		C9DEBFD7298941000078B43A /* Nos.xcdatamodeld in Sources */ = {isa = PBXBuildFile; fileRef = C9DEBFD5298941000078B43A /* Nos.xcdatamodeld */; };
		C9DEBFD9298941000078B43A /* HomeFeedView.swift in Sources */ = {isa = PBXBuildFile; fileRef = C9DEBFD8298941000078B43A /* HomeFeedView.swift */; };
		C9DEBFDB298941020078B43A /* Assets.xcassets in Resources */ = {isa = PBXBuildFile; fileRef = C9DEBFDA298941020078B43A /* Assets.xcassets */; };
		C9DEBFDF298941020078B43A /* Preview Assets.xcassets in Resources */ = {isa = PBXBuildFile; fileRef = C9DEBFDE298941020078B43A /* Preview Assets.xcassets */; };
		C9DEBFE9298941020078B43A /* EventTests.swift in Sources */ = {isa = PBXBuildFile; fileRef = C9DEBFE8298941020078B43A /* EventTests.swift */; };
		C9DEBFF3298941020078B43A /* NosUITests.swift in Sources */ = {isa = PBXBuildFile; fileRef = C9DEBFF2298941020078B43A /* NosUITests.swift */; };
		C9DEBFF5298941020078B43A /* NosUITestsLaunchTests.swift in Sources */ = {isa = PBXBuildFile; fileRef = C9DEBFF4298941020078B43A /* NosUITestsLaunchTests.swift */; };
		C9DEC003298945150078B43A /* String+Lorem.swift in Sources */ = {isa = PBXBuildFile; fileRef = C9DEC002298945150078B43A /* String+Lorem.swift */; };
		C9DEC006298947900078B43A /* sample_data.json in Resources */ = {isa = PBXBuildFile; fileRef = C9DEC005298947900078B43A /* sample_data.json */; };
		C9DEC04529894BED0078B43A /* Event+CoreDataClass.swift in Sources */ = {isa = PBXBuildFile; fileRef = C9DEC03F29894BED0078B43A /* Event+CoreDataClass.swift */; };
		C9DEC04629894BED0078B43A /* Event+CoreDataClass.swift in Sources */ = {isa = PBXBuildFile; fileRef = C9DEC03F29894BED0078B43A /* Event+CoreDataClass.swift */; };
		C9DEC04D29894BED0078B43A /* Author+CoreDataClass.swift in Sources */ = {isa = PBXBuildFile; fileRef = C9DEC04329894BED0078B43A /* Author+CoreDataClass.swift */; };
		C9DEC04E29894BED0078B43A /* Author+CoreDataClass.swift in Sources */ = {isa = PBXBuildFile; fileRef = C9DEC04329894BED0078B43A /* Author+CoreDataClass.swift */; };
		C9DEC05A2989509B0078B43A /* Persistence.swift in Sources */ = {isa = PBXBuildFile; fileRef = C9DEBFD3298941000078B43A /* Persistence.swift */; };
		C9DEC05B298950A90078B43A /* String+Lorem.swift in Sources */ = {isa = PBXBuildFile; fileRef = C9DEC002298945150078B43A /* String+Lorem.swift */; };
		C9DEC05C298953280078B43A /* Nos.xcdatamodeld in Sources */ = {isa = PBXBuildFile; fileRef = C9DEBFD5298941000078B43A /* Nos.xcdatamodeld */; };
		C9DEC0632989541F0078B43A /* Bundle+Current.swift in Sources */ = {isa = PBXBuildFile; fileRef = C9DEC0622989541F0078B43A /* Bundle+Current.swift */; };
		C9DEC0642989541F0078B43A /* Bundle+Current.swift in Sources */ = {isa = PBXBuildFile; fileRef = C9DEC0622989541F0078B43A /* Bundle+Current.swift */; };
		C9DEC065298955200078B43A /* sample_data.json in Resources */ = {isa = PBXBuildFile; fileRef = C9DEC005298947900078B43A /* sample_data.json */; };
		C9DEC068298965270078B43A /* Starscream in Frameworks */ = {isa = PBXBuildFile; productRef = C9DEC067298965270078B43A /* Starscream */; };
		C9DEC06A298965550078B43A /* RelayView.swift in Sources */ = {isa = PBXBuildFile; fileRef = C9DEC069298965540078B43A /* RelayView.swift */; };
		C9DEC06B298965550078B43A /* RelayView.swift in Sources */ = {isa = PBXBuildFile; fileRef = C9DEC069298965540078B43A /* RelayView.swift */; };
		C9DEC06E2989668E0078B43A /* Relay+CoreDataClass.swift in Sources */ = {isa = PBXBuildFile; fileRef = C9DEC06C2989668E0078B43A /* Relay+CoreDataClass.swift */; };
		C9DEC06F2989668E0078B43A /* Relay+CoreDataClass.swift in Sources */ = {isa = PBXBuildFile; fileRef = C9DEC06C2989668E0078B43A /* Relay+CoreDataClass.swift */; };
		C9DFA966299BEB96006929C1 /* NoteCard.swift in Sources */ = {isa = PBXBuildFile; fileRef = C9DFA964299BEB96006929C1 /* NoteCard.swift */; };
		C9DFA969299BEC33006929C1 /* CardStyle.swift in Sources */ = {isa = PBXBuildFile; fileRef = C9DFA968299BEC33006929C1 /* CardStyle.swift */; };
		C9DFA96F299BF043006929C1 /* Assets+Planetary.swift in Sources */ = {isa = PBXBuildFile; fileRef = C9DFA96E299BF043006929C1 /* Assets+Planetary.swift */; };
		C9DFA971299BF8CD006929C1 /* RepliesView.swift in Sources */ = {isa = PBXBuildFile; fileRef = C9DFA970299BF8CD006929C1 /* RepliesView.swift */; };
		C9DFA972299BF9E8006929C1 /* CompactNoteView.swift in Sources */ = {isa = PBXBuildFile; fileRef = C9DFA96A299BEE2C006929C1 /* CompactNoteView.swift */; };
		C9DFA976299C30F0006929C1 /* Localized.swift in Sources */ = {isa = PBXBuildFile; fileRef = C9DFA975299C30F0006929C1 /* Localized.swift */; };
		C9DFA97B299C31EE006929C1 /* Localized.swift in Sources */ = {isa = PBXBuildFile; fileRef = C9DFA975299C30F0006929C1 /* Localized.swift */; };
		C9F0BB6929A5039D000547FC /* Int+Bool.swift in Sources */ = {isa = PBXBuildFile; fileRef = C9F0BB6829A5039D000547FC /* Int+Bool.swift */; };
		C9F0BB6B29A503D6000547FC /* PublicKey.swift in Sources */ = {isa = PBXBuildFile; fileRef = C9F0BB6A29A503D6000547FC /* PublicKey.swift */; };
		C9F0BB6C29A503D6000547FC /* PublicKey.swift in Sources */ = {isa = PBXBuildFile; fileRef = C9F0BB6A29A503D6000547FC /* PublicKey.swift */; };
		C9F0BB6D29A503D9000547FC /* Int+Bool.swift in Sources */ = {isa = PBXBuildFile; fileRef = C9F0BB6829A5039D000547FC /* Int+Bool.swift */; };
		C9F0BB6F29A50437000547FC /* NostrConstants.swift in Sources */ = {isa = PBXBuildFile; fileRef = C9F0BB6E29A50437000547FC /* NostrConstants.swift */; };
		C9F0BB7029A50437000547FC /* NostrConstants.swift in Sources */ = {isa = PBXBuildFile; fileRef = C9F0BB6E29A50437000547FC /* NostrConstants.swift */; };
		C9F64D8C29ED840700563F2B /* LogHelper.swift in Sources */ = {isa = PBXBuildFile; fileRef = C9F64D8B29ED840700563F2B /* LogHelper.swift */; };
		C9F64D8D29ED840700563F2B /* LogHelper.swift in Sources */ = {isa = PBXBuildFile; fileRef = C9F64D8B29ED840700563F2B /* LogHelper.swift */; };
		C9F64D8F29ED88CD00563F2B /* Localization+Nos.swift in Sources */ = {isa = PBXBuildFile; fileRef = C9F64D8E29ED88CD00563F2B /* Localization+Nos.swift */; };
		C9F64D9029ED88CD00563F2B /* Localization+Nos.swift in Sources */ = {isa = PBXBuildFile; fileRef = C9F64D8E29ED88CD00563F2B /* Localization+Nos.swift */; };
		C9F84C1A298DBB6300C6714D /* Data+Encoding.swift in Sources */ = {isa = PBXBuildFile; fileRef = C9671D72298DB94C00EE7E12 /* Data+Encoding.swift */; };
		C9F84C1C298DBBF400C6714D /* Data+Sha.swift in Sources */ = {isa = PBXBuildFile; fileRef = C9F84C1B298DBBF400C6714D /* Data+Sha.swift */; };
		C9F84C1D298DBC6100C6714D /* Data+Sha.swift in Sources */ = {isa = PBXBuildFile; fileRef = C9F84C1B298DBBF400C6714D /* Data+Sha.swift */; };
		C9F84C21298DC36800C6714D /* AppView.swift in Sources */ = {isa = PBXBuildFile; fileRef = C9F84C20298DC36800C6714D /* AppView.swift */; };
		C9F84C23298DC7B900C6714D /* SettingsView.swift in Sources */ = {isa = PBXBuildFile; fileRef = C9F84C22298DC7B900C6714D /* SettingsView.swift */; };
		C9F84C27298DC98800C6714D /* KeyPair.swift in Sources */ = {isa = PBXBuildFile; fileRef = C9F84C26298DC98800C6714D /* KeyPair.swift */; };
		CD09A74429A50F1D0063464F /* SideMenu.swift in Sources */ = {isa = PBXBuildFile; fileRef = CD09A74329A50F1D0063464F /* SideMenu.swift */; };
		CD09A74629A50F750063464F /* SideMenuContent.swift in Sources */ = {isa = PBXBuildFile; fileRef = CD09A74529A50F750063464F /* SideMenuContent.swift */; };
		CD09A74829A51EFC0063464F /* Router.swift in Sources */ = {isa = PBXBuildFile; fileRef = CD09A74729A51EFC0063464F /* Router.swift */; };
		CD09A74929A521210063464F /* Router.swift in Sources */ = {isa = PBXBuildFile; fileRef = CD09A74729A51EFC0063464F /* Router.swift */; };
		CD09A74A29A521510063464F /* ProfileView.swift in Sources */ = {isa = PBXBuildFile; fileRef = C95D68AC299E721700429F86 /* ProfileView.swift */; };
		CD09A74B29A521730063464F /* ProfileHeader.swift in Sources */ = {isa = PBXBuildFile; fileRef = C95D689E299E6B4100429F86 /* ProfileHeader.swift */; };
		CD09A74C29A5217A0063464F /* NoteButton.swift in Sources */ = {isa = PBXBuildFile; fileRef = CD2CF38F299E68BE00332116 /* NoteButton.swift */; };
		CD09A74D29A521A70063464F /* CardStyle.swift in Sources */ = {isa = PBXBuildFile; fileRef = C9DFA968299BEC33006929C1 /* CardStyle.swift */; };
		CD09A74E29A521BE0063464F /* NoteCard.swift in Sources */ = {isa = PBXBuildFile; fileRef = C9DFA964299BEB96006929C1 /* NoteCard.swift */; };
		CD09A74F29A521BE0063464F /* BioView.swift in Sources */ = {isa = PBXBuildFile; fileRef = C95D68A0299E6D3E00429F86 /* BioView.swift */; };
		CD09A75029A521D20063464F /* HomeFeedView.swift in Sources */ = {isa = PBXBuildFile; fileRef = C9DEBFD8298941000078B43A /* HomeFeedView.swift */; };
		CD09A75129A521D20063464F /* CompactNoteView.swift in Sources */ = {isa = PBXBuildFile; fileRef = C9DFA96A299BEE2C006929C1 /* CompactNoteView.swift */; };
		CD09A75229A521D20063464F /* RepliesView.swift in Sources */ = {isa = PBXBuildFile; fileRef = C9DFA970299BF8CD006929C1 /* RepliesView.swift */; };
		CD09A75329A521D20063464F /* AppView.swift in Sources */ = {isa = PBXBuildFile; fileRef = C9F84C20298DC36800C6714D /* AppView.swift */; };
		CD09A75429A521D20063464F /* PlaceholderModifier.swift in Sources */ = {isa = PBXBuildFile; fileRef = C95D68A4299E6E1E00429F86 /* PlaceholderModifier.swift */; };
		CD09A75529A521D20063464F /* SelectableText.swift in Sources */ = {isa = PBXBuildFile; fileRef = C95D68A2299E6D9000429F86 /* SelectableText.swift */; };
		CD09A75629A521D20063464F /* SettingsView.swift in Sources */ = {isa = PBXBuildFile; fileRef = C9F84C22298DC7B900C6714D /* SettingsView.swift */; };
		CD09A75729A521D20063464F /* NewNoteView.swift in Sources */ = {isa = PBXBuildFile; fileRef = C94D855B2991479900749478 /* NewNoteView.swift */; };
		CD09A75829A521D20063464F /* LinearGradient+Planetary.swift in Sources */ = {isa = PBXBuildFile; fileRef = C95D68A8299E709800429F86 /* LinearGradient+Planetary.swift */; };
		CD09A75929A521D20063464F /* Color+Hex.swift in Sources */ = {isa = PBXBuildFile; fileRef = C95D68AA299E710F00429F86 /* Color+Hex.swift */; };
		CD09A75A29A521D20063464F /* CardButtonStyle.swift in Sources */ = {isa = PBXBuildFile; fileRef = CD2CF38D299E67F900332116 /* CardButtonStyle.swift */; };
		CD09A75B29A521D20063464F /* AvatarView.swift in Sources */ = {isa = PBXBuildFile; fileRef = 3FFB1D88299FF37C002A755D /* AvatarView.swift */; };
		CD09A75C29A521D20063464F /* SideMenu.swift in Sources */ = {isa = PBXBuildFile; fileRef = CD09A74329A50F1D0063464F /* SideMenu.swift */; };
		CD09A75D29A521D20063464F /* SideMenuContent.swift in Sources */ = {isa = PBXBuildFile; fileRef = CD09A74529A50F750063464F /* SideMenuContent.swift */; };
		CD09A75E29A521EB0063464F /* Assets+Planetary.swift in Sources */ = {isa = PBXBuildFile; fileRef = C9DFA96E299BF043006929C1 /* Assets+Planetary.swift */; };
		CD09A75F29A521FD0063464F /* RelayService.swift in Sources */ = {isa = PBXBuildFile; fileRef = C97797B8298AA19A0046BD25 /* RelayService.swift */; };
		CD09A76029A521FD0063464F /* Filter.swift in Sources */ = {isa = PBXBuildFile; fileRef = A336DD3B299FD78000A0CBA0 /* Filter.swift */; };
		CD09A76129A5220E0063464F /* NosApp.swift in Sources */ = {isa = PBXBuildFile; fileRef = C9DEBFD1298941000078B43A /* NosApp.swift */; };
		CD09A76229A5220E0063464F /* AppController.swift in Sources */ = {isa = PBXBuildFile; fileRef = 3F170C77299D816200BC8F8B /* AppController.swift */; };
		CD09A76329A522190063464F /* OnboardingView.swift in Sources */ = {isa = PBXBuildFile; fileRef = 3FB5E650299D28A200386527 /* OnboardingView.swift */; };
		CD27177629A7C8B200AE8888 /* sample_replies.json in Resources */ = {isa = PBXBuildFile; fileRef = CD27177529A7C8B200AE8888 /* sample_replies.json */; };
		CD2CF38E299E67F900332116 /* CardButtonStyle.swift in Sources */ = {isa = PBXBuildFile; fileRef = CD2CF38D299E67F900332116 /* CardButtonStyle.swift */; };
		CD2CF390299E68BE00332116 /* NoteButton.swift in Sources */ = {isa = PBXBuildFile; fileRef = CD2CF38F299E68BE00332116 /* NoteButton.swift */; };
		CD4908D429B92941007443DB /* ReportABugMailView.swift in Sources */ = {isa = PBXBuildFile; fileRef = CD4908D329B92941007443DB /* ReportABugMailView.swift */; };
		CD4908D529B92B4D007443DB /* ReportABugMailView.swift in Sources */ = {isa = PBXBuildFile; fileRef = CD4908D329B92941007443DB /* ReportABugMailView.swift */; };
		CD76864C29B12F7E00085358 /* ExpandingTextFieldAndSubmitButton.swift in Sources */ = {isa = PBXBuildFile; fileRef = CD76864B29B12F7E00085358 /* ExpandingTextFieldAndSubmitButton.swift */; };
		CD76864D29B133E600085358 /* ExpandingTextFieldAndSubmitButton.swift in Sources */ = {isa = PBXBuildFile; fileRef = CD76864B29B12F7E00085358 /* ExpandingTextFieldAndSubmitButton.swift */; };
		CD76865029B6503500085358 /* NoteOptionsButton.swift in Sources */ = {isa = PBXBuildFile; fileRef = CD76864F29B6503500085358 /* NoteOptionsButton.swift */; };
		CD76865129B68B4400085358 /* NoteOptionsButton.swift in Sources */ = {isa = PBXBuildFile; fileRef = CD76864F29B6503500085358 /* NoteOptionsButton.swift */; };
		CD76865329B793F400085358 /* DiscoverSearchBar.swift in Sources */ = {isa = PBXBuildFile; fileRef = CD76865229B793F400085358 /* DiscoverSearchBar.swift */; };
		CD76865429B7DABE00085358 /* DiscoverSearchBar.swift in Sources */ = {isa = PBXBuildFile; fileRef = CD76865229B793F400085358 /* DiscoverSearchBar.swift */; };
		CDDA1F7B29A527650047ACD8 /* Starscream in Frameworks */ = {isa = PBXBuildFile; productRef = CDDA1F7A29A527650047ACD8 /* Starscream */; };
		CDDA1F7D29A527650047ACD8 /* SwiftUINavigation in Frameworks */ = {isa = PBXBuildFile; productRef = CDDA1F7C29A527650047ACD8 /* SwiftUINavigation */; };
/* End PBXBuildFile section */

/* Begin PBXContainerItemProxy section */
		C90862C129E9804B00C35A71 /* PBXContainerItemProxy */ = {
			isa = PBXContainerItemProxy;
			containerPortal = C9DEBFC6298941000078B43A /* Project object */;
			proxyType = 1;
			remoteGlobalIDString = C9DEBFCD298941000078B43A;
			remoteInfo = Nos;
		};
		C9DEBFE5298941020078B43A /* PBXContainerItemProxy */ = {
			isa = PBXContainerItemProxy;
			containerPortal = C9DEBFC6298941000078B43A /* Project object */;
			proxyType = 1;
			remoteGlobalIDString = C9DEBFCD298941000078B43A;
			remoteInfo = Nos;
		};
		C9DEBFEF298941020078B43A /* PBXContainerItemProxy */ = {
			isa = PBXContainerItemProxy;
			containerPortal = C9DEBFC6298941000078B43A /* Project object */;
			proxyType = 1;
			remoteGlobalIDString = C9DEBFCD298941000078B43A;
			remoteInfo = Nos;
		};
/* End PBXContainerItemProxy section */

/* Begin PBXFileReference section */
		3F170C77299D816200BC8F8B /* AppController.swift */ = {isa = PBXFileReference; lastKnownFileType = sourcecode.swift; path = AppController.swift; sourceTree = "<group>"; };
		3F30020429C1FDD9003D4F8B /* OnboardingStartView.swift */ = {isa = PBXFileReference; lastKnownFileType = sourcecode.swift; path = OnboardingStartView.swift; sourceTree = "<group>"; };
		3F30020629C237AB003D4F8B /* OnboardingAgeVerificationView.swift */ = {isa = PBXFileReference; lastKnownFileType = sourcecode.swift; path = OnboardingAgeVerificationView.swift; sourceTree = "<group>"; };
		3F30020829C23895003D4F8B /* OnboardingNotOldEnoughView.swift */ = {isa = PBXFileReference; lastKnownFileType = sourcecode.swift; path = OnboardingNotOldEnoughView.swift; sourceTree = "<group>"; };
		3F30020A29C361C8003D4F8B /* OnboardingTermsOfServiceView.swift */ = {isa = PBXFileReference; lastKnownFileType = sourcecode.swift; path = OnboardingTermsOfServiceView.swift; sourceTree = "<group>"; };
		3F30020C29C382EB003D4F8B /* OnboardingLoginView.swift */ = {isa = PBXFileReference; lastKnownFileType = sourcecode.swift; path = OnboardingLoginView.swift; sourceTree = "<group>"; };
		3F43C47529A9625700E896A0 /* AuthorReference+CoreDataClass.swift */ = {isa = PBXFileReference; lastKnownFileType = sourcecode.swift; path = "AuthorReference+CoreDataClass.swift"; sourceTree = "<group>"; };
		3F60F42829B27D3E000D62C4 /* ThreadView.swift */ = {isa = PBXFileReference; lastKnownFileType = sourcecode.swift; path = ThreadView.swift; sourceTree = "<group>"; };
		3FB5E650299D28A200386527 /* OnboardingView.swift */ = {isa = PBXFileReference; lastKnownFileType = sourcecode.swift; path = OnboardingView.swift; sourceTree = "<group>"; };
		3FFB1D88299FF37C002A755D /* AvatarView.swift */ = {isa = PBXFileReference; lastKnownFileType = sourcecode.swift; path = AvatarView.swift; sourceTree = "<group>"; };
		3FFB1D9229A6BBCE002A755D /* EventReference+CoreDataClass.swift */ = {isa = PBXFileReference; fileEncoding = 4; lastKnownFileType = sourcecode.swift; path = "EventReference+CoreDataClass.swift"; sourceTree = "<group>"; };
		3FFB1D9529A6BBEC002A755D /* Collection+SafeSubscript.swift */ = {isa = PBXFileReference; fileEncoding = 4; lastKnownFileType = sourcecode.swift; path = "Collection+SafeSubscript.swift"; sourceTree = "<group>"; };
		3FFB1D9B29A7DF9D002A755D /* StackedAvatarsView.swift */ = {isa = PBXFileReference; fileEncoding = 4; lastKnownFileType = sourcecode.swift; path = StackedAvatarsView.swift; sourceTree = "<group>"; };
		5B46611929CCB6DF008B8E8C /* ExportStrings.sh */ = {isa = PBXFileReference; lastKnownFileType = text.script.sh; path = ExportStrings.sh; sourceTree = "<group>"; };
		5B46611B29CCB725008B8E8C /* ExportStrings.swift */ = {isa = PBXFileReference; lastKnownFileType = sourcecode.swift; path = ExportStrings.swift; sourceTree = "<group>"; };
		5B46611F29CCB894008B8E8C /* en */ = {isa = PBXFileReference; lastKnownFileType = text.plist.strings; name = en; path = en.lproj/Generated.strings; sourceTree = "<group>"; };
		5B46612129CCBBE2008B8E8C /* es */ = {isa = PBXFileReference; lastKnownFileType = text.plist.strings; name = es; path = es.lproj/Generated.strings; sourceTree = "<group>"; };
		5B46612229CCBC6C008B8E8C /* zh-Hans */ = {isa = PBXFileReference; lastKnownFileType = text.plist.strings; name = "zh-Hans"; path = "zh-Hans.lproj/Generated.strings"; sourceTree = "<group>"; };
		A303AF8229A9153A005DC8FC /* FollowButton.swift */ = {isa = PBXFileReference; lastKnownFileType = sourcecode.swift; path = FollowButton.swift; sourceTree = "<group>"; };
		A32B6C7229A6BE9B00653FF5 /* FollowsView.swift */ = {isa = PBXFileReference; lastKnownFileType = sourcecode.swift; path = FollowsView.swift; sourceTree = "<group>"; };
		A32B6C7729A6C99200653FF5 /* FollowCard.swift */ = {isa = PBXFileReference; lastKnownFileType = sourcecode.swift; path = FollowCard.swift; sourceTree = "<group>"; };
		A336DD3B299FD78000A0CBA0 /* Filter.swift */ = {isa = PBXFileReference; lastKnownFileType = sourcecode.swift; path = Filter.swift; sourceTree = "<group>"; };
		A34E439829A522F20057AFCB /* CurrentUser.swift */ = {isa = PBXFileReference; lastKnownFileType = sourcecode.swift; path = CurrentUser.swift; sourceTree = "<group>"; };
		A351E1A129BA92240009B7F6 /* ProfileEditView.swift */ = {isa = PBXFileReference; fileEncoding = 4; lastKnownFileType = sourcecode.swift; path = ProfileEditView.swift; sourceTree = "<group>"; };
		A362584129C10AD500D07C9A /* NSSet+Add.swift */ = {isa = PBXFileReference; lastKnownFileType = sourcecode.swift; path = "NSSet+Add.swift"; sourceTree = "<group>"; };
		A3B943CE299AE00100A15A08 /* KeyChain.swift */ = {isa = PBXFileReference; lastKnownFileType = sourcecode.swift; path = KeyChain.swift; sourceTree = "<group>"; };
		A3B943D4299D514800A15A08 /* Follow+CoreDataClass.swift */ = {isa = PBXFileReference; lastKnownFileType = sourcecode.swift; path = "Follow+CoreDataClass.swift"; sourceTree = "<group>"; };
		C90862BB29E9804B00C35A71 /* NosPerformanceTests.xctest */ = {isa = PBXFileReference; explicitFileType = wrapper.cfbundle; includeInIndex = 0; path = NosPerformanceTests.xctest; sourceTree = BUILT_PRODUCTS_DIR; };
		C90862BD29E9804B00C35A71 /* NosPerformanceTests.swift */ = {isa = PBXFileReference; lastKnownFileType = sourcecode.swift; path = NosPerformanceTests.swift; sourceTree = "<group>"; };
		C92DF80129BFAF9300400561 /* ProductionSecrets.xcconfig */ = {isa = PBXFileReference; lastKnownFileType = text.xcconfig; path = ProductionSecrets.xcconfig; sourceTree = "<group>"; };
		C92DF80229C22E4F00400561 /* Nos 2.xcdatamodel */ = {isa = PBXFileReference; lastKnownFileType = wrapper.xcdatamodel; path = "Nos 2.xcdatamodel"; sourceTree = "<group>"; };
		C92DF80429C25DE900400561 /* URL+MimeTypes.swift */ = {isa = PBXFileReference; lastKnownFileType = sourcecode.swift; path = "URL+MimeTypes.swift"; sourceTree = "<group>"; };
		C92DF80729C25FA900400561 /* SquareImage.swift */ = {isa = PBXFileReference; lastKnownFileType = sourcecode.swift; path = SquareImage.swift; sourceTree = "<group>"; };
		C931517C29B915AF00934506 /* StaggeredGrid.swift */ = {isa = PBXFileReference; lastKnownFileType = sourcecode.swift; path = StaggeredGrid.swift; sourceTree = "<group>"; };
		C93CA0C229AE3A1E00921183 /* JSONEvent.swift */ = {isa = PBXFileReference; lastKnownFileType = sourcecode.swift; path = JSONEvent.swift; sourceTree = "<group>"; };
		C93EC2F029C337EB0012EE2A /* RelayPicker.swift */ = {isa = PBXFileReference; lastKnownFileType = sourcecode.swift; path = RelayPicker.swift; sourceTree = "<group>"; };
		C93EC2F329C34C860012EE2A /* NSPredicate+Bool.swift */ = {isa = PBXFileReference; lastKnownFileType = sourcecode.swift; path = "NSPredicate+Bool.swift"; sourceTree = "<group>"; };
		C93EC2F629C351470012EE2A /* Optional+Unwrap.swift */ = {isa = PBXFileReference; lastKnownFileType = sourcecode.swift; path = "Optional+Unwrap.swift"; sourceTree = "<group>"; };
		C93EC2F929C370DE0012EE2A /* DiscoverGrid.swift */ = {isa = PBXFileReference; lastKnownFileType = sourcecode.swift; path = DiscoverGrid.swift; sourceTree = "<group>"; };
		C93EC2FC29C3785C0012EE2A /* View+RoundedCorner.swift */ = {isa = PBXFileReference; fileEncoding = 4; lastKnownFileType = sourcecode.swift; path = "View+RoundedCorner.swift"; sourceTree = "<group>"; };
		C942566829B66A2800C4202C /* Date+Elapsed.swift */ = {isa = PBXFileReference; fileEncoding = 4; lastKnownFileType = sourcecode.swift; path = "Date+Elapsed.swift"; sourceTree = "<group>"; };
		C94437E529B0DB83004D8C86 /* NotificationsView.swift */ = {isa = PBXFileReference; lastKnownFileType = sourcecode.swift; path = NotificationsView.swift; sourceTree = "<group>"; };
		C94D855B2991479900749478 /* NewNoteView.swift */ = {isa = PBXFileReference; lastKnownFileType = sourcecode.swift; path = NewNoteView.swift; sourceTree = "<group>"; };
		C95D689E299E6B4100429F86 /* ProfileHeader.swift */ = {isa = PBXFileReference; fileEncoding = 4; lastKnownFileType = sourcecode.swift; path = ProfileHeader.swift; sourceTree = "<group>"; };
		C95D68A0299E6D3E00429F86 /* BioView.swift */ = {isa = PBXFileReference; fileEncoding = 4; lastKnownFileType = sourcecode.swift; path = BioView.swift; sourceTree = "<group>"; };
		C95D68A2299E6D9000429F86 /* SelectableText.swift */ = {isa = PBXFileReference; fileEncoding = 4; lastKnownFileType = sourcecode.swift; path = SelectableText.swift; sourceTree = "<group>"; };
		C95D68A4299E6E1E00429F86 /* PlaceholderModifier.swift */ = {isa = PBXFileReference; fileEncoding = 4; lastKnownFileType = sourcecode.swift; path = PlaceholderModifier.swift; sourceTree = "<group>"; };
		C95D68A8299E709800429F86 /* LinearGradient+Planetary.swift */ = {isa = PBXFileReference; fileEncoding = 4; lastKnownFileType = sourcecode.swift; path = "LinearGradient+Planetary.swift"; sourceTree = "<group>"; };
		C95D68AA299E710F00429F86 /* Color+Hex.swift */ = {isa = PBXFileReference; fileEncoding = 4; lastKnownFileType = sourcecode.swift; path = "Color+Hex.swift"; sourceTree = "<group>"; };
		C95D68AC299E721700429F86 /* ProfileView.swift */ = {isa = PBXFileReference; lastKnownFileType = sourcecode.swift; path = ProfileView.swift; sourceTree = "<group>"; };
		C95D68AF299ECE0700429F86 /* CHANGELOG.md */ = {isa = PBXFileReference; fileEncoding = 4; lastKnownFileType = net.daringfireball.markdown; path = CHANGELOG.md; sourceTree = "<group>"; };
		C95D68B0299ECE0700429F86 /* README.md */ = {isa = PBXFileReference; fileEncoding = 4; lastKnownFileType = net.daringfireball.markdown; path = README.md; sourceTree = "<group>"; };
		C95D68B1299ECE0700429F86 /* CONTRIBUTING.md */ = {isa = PBXFileReference; fileEncoding = 4; lastKnownFileType = net.daringfireball.markdown; path = CONTRIBUTING.md; sourceTree = "<group>"; };
		C9646EA029B7A22C007239A4 /* Analytics.swift */ = {isa = PBXFileReference; lastKnownFileType = sourcecode.swift; path = Analytics.swift; sourceTree = "<group>"; };
		C9646EAD29B8D653007239A4 /* ViewDidLoadModifier.swift */ = {isa = PBXFileReference; lastKnownFileType = sourcecode.swift; path = ViewDidLoadModifier.swift; sourceTree = "<group>"; };
		C9671D72298DB94C00EE7E12 /* Data+Encoding.swift */ = {isa = PBXFileReference; lastKnownFileType = sourcecode.swift; path = "Data+Encoding.swift"; sourceTree = "<group>"; };
		C97797B8298AA19A0046BD25 /* RelayService.swift */ = {isa = PBXFileReference; lastKnownFileType = sourcecode.swift; path = RelayService.swift; sourceTree = "<group>"; };
		C97A1C8729E45B3C009D9E8D /* RawEventView.swift */ = {isa = PBXFileReference; fileEncoding = 4; lastKnownFileType = sourcecode.swift; path = RawEventView.swift; sourceTree = "<group>"; };
		C97A1C8A29E45B4E009D9E8D /* RawEventController.swift */ = {isa = PBXFileReference; fileEncoding = 4; lastKnownFileType = sourcecode.swift; path = RawEventController.swift; sourceTree = "<group>"; };
		C97A1C8D29E58EC7009D9E8D /* NSManagedObjectContext+Nos.swift */ = {isa = PBXFileReference; lastKnownFileType = sourcecode.swift; path = "NSManagedObjectContext+Nos.swift"; sourceTree = "<group>"; };
		C987F81629BA4C6900B44E7A /* BigActionButton.swift */ = {isa = PBXFileReference; fileEncoding = 4; lastKnownFileType = sourcecode.swift; path = BigActionButton.swift; sourceTree = "<group>"; };
		C987F81929BA4D0E00B44E7A /* ActionButton.swift */ = {isa = PBXFileReference; fileEncoding = 4; lastKnownFileType = sourcecode.swift; path = ActionButton.swift; sourceTree = "<group>"; };
		C987F81C29BA6D9A00B44E7A /* ProfileTab.swift */ = {isa = PBXFileReference; lastKnownFileType = sourcecode.swift; path = ProfileTab.swift; sourceTree = "<group>"; };
		C987F82029BA951D00B44E7A /* ClarityCity-ExtraLight.otf */ = {isa = PBXFileReference; lastKnownFileType = file; path = "ClarityCity-ExtraLight.otf"; sourceTree = "<group>"; };
		C987F82129BA951D00B44E7A /* ClarityCity-LightItalic.otf */ = {isa = PBXFileReference; lastKnownFileType = file; path = "ClarityCity-LightItalic.otf"; sourceTree = "<group>"; };
		C987F82229BA951D00B44E7A /* ClarityCity-ExtraBold.otf */ = {isa = PBXFileReference; lastKnownFileType = file; path = "ClarityCity-ExtraBold.otf"; sourceTree = "<group>"; };
		C987F82329BA951D00B44E7A /* ClarityCity-MediumItalic.otf */ = {isa = PBXFileReference; lastKnownFileType = file; path = "ClarityCity-MediumItalic.otf"; sourceTree = "<group>"; };
		C987F82429BA951D00B44E7A /* ClarityCity-BoldItalic.otf */ = {isa = PBXFileReference; lastKnownFileType = file; path = "ClarityCity-BoldItalic.otf"; sourceTree = "<group>"; };
		C987F82529BA951D00B44E7A /* ClarityCity-Bold.otf */ = {isa = PBXFileReference; lastKnownFileType = file; path = "ClarityCity-Bold.otf"; sourceTree = "<group>"; };
		C987F82629BA951D00B44E7A /* ClarityCity-SemiBold.otf */ = {isa = PBXFileReference; lastKnownFileType = file; path = "ClarityCity-SemiBold.otf"; sourceTree = "<group>"; };
		C987F82729BA951D00B44E7A /* ClarityCity-SemiBoldItalic.otf */ = {isa = PBXFileReference; lastKnownFileType = file; path = "ClarityCity-SemiBoldItalic.otf"; sourceTree = "<group>"; };
		C987F82829BA951E00B44E7A /* ClarityCity-Black.otf */ = {isa = PBXFileReference; lastKnownFileType = file; path = "ClarityCity-Black.otf"; sourceTree = "<group>"; };
		C987F82929BA951E00B44E7A /* ClarityCity-ExtraBoldItalic.otf */ = {isa = PBXFileReference; lastKnownFileType = file; path = "ClarityCity-ExtraBoldItalic.otf"; sourceTree = "<group>"; };
		C987F82A29BA951E00B44E7A /* ClarityCity-Light.otf */ = {isa = PBXFileReference; lastKnownFileType = file; path = "ClarityCity-Light.otf"; sourceTree = "<group>"; };
		C987F82B29BA951E00B44E7A /* ClarityCity-BlackItalic.otf */ = {isa = PBXFileReference; lastKnownFileType = file; path = "ClarityCity-BlackItalic.otf"; sourceTree = "<group>"; };
		C987F82C29BA951E00B44E7A /* ClarityCity-Medium.otf */ = {isa = PBXFileReference; lastKnownFileType = file; path = "ClarityCity-Medium.otf"; sourceTree = "<group>"; };
		C987F82D29BA951E00B44E7A /* ClarityCity-ThinItalic.otf */ = {isa = PBXFileReference; lastKnownFileType = file; path = "ClarityCity-ThinItalic.otf"; sourceTree = "<group>"; };
		C987F82E29BA951E00B44E7A /* ClarityCity-RegularItalic.otf */ = {isa = PBXFileReference; lastKnownFileType = file; path = "ClarityCity-RegularItalic.otf"; sourceTree = "<group>"; };
		C987F82F29BA951E00B44E7A /* ClarityCity-ExtraLightItalic.otf */ = {isa = PBXFileReference; lastKnownFileType = file; path = "ClarityCity-ExtraLightItalic.otf"; sourceTree = "<group>"; };
		C987F83029BA951E00B44E7A /* ClarityCity-Regular.otf */ = {isa = PBXFileReference; lastKnownFileType = file; path = "ClarityCity-Regular.otf"; sourceTree = "<group>"; };
		C987F83129BA951E00B44E7A /* ClarityCity-Thin.otf */ = {isa = PBXFileReference; lastKnownFileType = file; path = "ClarityCity-Thin.otf"; sourceTree = "<group>"; };
		C987F85629BA96B700B44E7A /* Info.plist */ = {isa = PBXFileReference; lastKnownFileType = text.plist; path = Info.plist; sourceTree = "<group>"; };
		C987F85729BA981800B44E7A /* Font.swift */ = {isa = PBXFileReference; lastKnownFileType = sourcecode.swift; path = Font.swift; sourceTree = "<group>"; };
		C987F86029BABAF800B44E7A /* String+Markdown.swift */ = {isa = PBXFileReference; lastKnownFileType = sourcecode.swift; path = "String+Markdown.swift"; sourceTree = "<group>"; };
		C9A0DAD729C6467600466635 /* CreateProfileView.swift */ = {isa = PBXFileReference; lastKnownFileType = sourcecode.swift; path = CreateProfileView.swift; sourceTree = "<group>"; };
		C9A0DAD929C685E500466635 /* SideMenuButton.swift */ = {isa = PBXFileReference; lastKnownFileType = sourcecode.swift; path = SideMenuButton.swift; sourceTree = "<group>"; };
		C9A0DADC29C689C900466635 /* NosNavigationBar.swift */ = {isa = PBXFileReference; lastKnownFileType = sourcecode.swift; path = NosNavigationBar.swift; sourceTree = "<group>"; };
		C9A0DADF29C697A100466635 /* AboutView.swift */ = {isa = PBXFileReference; lastKnownFileType = sourcecode.swift; path = AboutView.swift; sourceTree = "<group>"; };
		C9A0DAE329C69F0C00466635 /* HighlightedText.swift */ = {isa = PBXFileReference; fileEncoding = 4; lastKnownFileType = sourcecode.swift; path = HighlightedText.swift; sourceTree = "<group>"; };
		C9A0DAE629C69FA000466635 /* Text+Gradient.swift */ = {isa = PBXFileReference; fileEncoding = 4; lastKnownFileType = sourcecode.swift; path = "Text+Gradient.swift"; sourceTree = "<group>"; };
		C9A0DAE929C6A34200466635 /* ActivityView.swift */ = {isa = PBXFileReference; fileEncoding = 4; lastKnownFileType = sourcecode.swift; path = ActivityView.swift; sourceTree = "<group>"; };
		C9A0DAEC29C6A66C00466635 /* Launch Screen.storyboard */ = {isa = PBXFileReference; lastKnownFileType = file.storyboard; path = "Launch Screen.storyboard"; sourceTree = "<group>"; };
		C9A0DAF329C870D500466635 /* Nos 4.xcdatamodel */ = {isa = PBXFileReference; lastKnownFileType = wrapper.xcdatamodel; path = "Nos 4.xcdatamodel"; sourceTree = "<group>"; };
		C9A0DAF429C9112400466635 /* UniversalNameWizard.swift */ = {isa = PBXFileReference; lastKnownFileType = sourcecode.swift; path = UniversalNameWizard.swift; sourceTree = "<group>"; };
		C9A0DAF729C92F4500466635 /* UNSAPI.swift */ = {isa = PBXFileReference; lastKnownFileType = sourcecode.swift; path = UNSAPI.swift; sourceTree = "<group>"; };
		C9ADB132299287D60075E7F8 /* KeyPairTests.swift */ = {isa = PBXFileReference; lastKnownFileType = sourcecode.swift; path = KeyPairTests.swift; sourceTree = "<group>"; };
		C9ADB134299288230075E7F8 /* KeyFixture.swift */ = {isa = PBXFileReference; lastKnownFileType = sourcecode.swift; path = KeyFixture.swift; sourceTree = "<group>"; };
		C9ADB13729928CC30075E7F8 /* String+Hex.swift */ = {isa = PBXFileReference; lastKnownFileType = sourcecode.swift; path = "String+Hex.swift"; sourceTree = "<group>"; };
		C9ADB13C29929B540075E7F8 /* Bech32.swift */ = {isa = PBXFileReference; lastKnownFileType = sourcecode.swift; path = Bech32.swift; sourceTree = "<group>"; };
		C9ADB14029951CB10075E7F8 /* NSManagedObject+Nos.swift */ = {isa = PBXFileReference; lastKnownFileType = sourcecode.swift; path = "NSManagedObject+Nos.swift"; sourceTree = "<group>"; };
		C9B678DA29EEBF3B00303F33 /* DependencyInjection.swift */ = {isa = PBXFileReference; lastKnownFileType = sourcecode.swift; path = DependencyInjection.swift; sourceTree = "<group>"; };
		C9B678DD29EEC35B00303F33 /* Foundation+Sendable.swift */ = {isa = PBXFileReference; lastKnownFileType = sourcecode.swift; path = "Foundation+Sendable.swift"; sourceTree = "<group>"; };
		C9B678E029EEC41000303F33 /* SocialGraph.swift */ = {isa = PBXFileReference; lastKnownFileType = sourcecode.swift; path = SocialGraph.swift; sourceTree = "<group>"; };
		C9B678E329EED2DC00303F33 /* SocialGraphTests.swift */ = {isa = PBXFileReference; lastKnownFileType = sourcecode.swift; path = SocialGraphTests.swift; sourceTree = "<group>"; };
<<<<<<< HEAD
		C9B678E529EF1BF200303F33 /* Nos 5.xcdatamodel */ = {isa = PBXFileReference; lastKnownFileType = wrapper.xcdatamodel; path = "Nos 5.xcdatamodel"; sourceTree = "<group>"; };
=======
		C9B678E629F01A8500303F33 /* FullscreenProgressView.swift */ = {isa = PBXFileReference; lastKnownFileType = sourcecode.swift; path = FullscreenProgressView.swift; sourceTree = "<group>"; };
>>>>>>> 85865dba
		C9BAB09A2996FBA10003A84E /* EventProcessor.swift */ = {isa = PBXFileReference; lastKnownFileType = sourcecode.swift; path = EventProcessor.swift; sourceTree = "<group>"; };
		C9C2B77B29E072E400548B4A /* WebSocket+Nos.swift */ = {isa = PBXFileReference; lastKnownFileType = sourcecode.swift; path = "WebSocket+Nos.swift"; sourceTree = "<group>"; };
		C9C2B77E29E0731600548B4A /* AsyncTimer.swift */ = {isa = PBXFileReference; lastKnownFileType = sourcecode.swift; path = AsyncTimer.swift; sourceTree = "<group>"; };
		C9C2B78129E0735400548B4A /* RelaySubscriptionManager.swift */ = {isa = PBXFileReference; lastKnownFileType = sourcecode.swift; path = RelaySubscriptionManager.swift; sourceTree = "<group>"; };
		C9C2B78429E073E300548B4A /* RelaySubscription.swift */ = {isa = PBXFileReference; lastKnownFileType = sourcecode.swift; path = RelaySubscription.swift; sourceTree = "<group>"; };
		C9CDBBA029A8F14C00C555C7 /* DiscoverView.swift */ = {isa = PBXFileReference; lastKnownFileType = sourcecode.swift; path = DiscoverView.swift; sourceTree = "<group>"; };
		C9CDBBA329A8FA2900C555C7 /* GoldenPostView.swift */ = {isa = PBXFileReference; fileEncoding = 4; lastKnownFileType = sourcecode.swift; path = GoldenPostView.swift; sourceTree = "<group>"; };
		C9DEBFCE298941000078B43A /* Nos.app */ = {isa = PBXFileReference; explicitFileType = wrapper.application; includeInIndex = 0; path = Nos.app; sourceTree = BUILT_PRODUCTS_DIR; };
		C9DEBFD1298941000078B43A /* NosApp.swift */ = {isa = PBXFileReference; lastKnownFileType = sourcecode.swift; path = NosApp.swift; sourceTree = "<group>"; };
		C9DEBFD3298941000078B43A /* Persistence.swift */ = {isa = PBXFileReference; lastKnownFileType = sourcecode.swift; path = Persistence.swift; sourceTree = "<group>"; };
		C9DEBFD6298941000078B43A /* Nos.xcdatamodel */ = {isa = PBXFileReference; lastKnownFileType = wrapper.xcdatamodel; path = Nos.xcdatamodel; sourceTree = "<group>"; };
		C9DEBFD8298941000078B43A /* HomeFeedView.swift */ = {isa = PBXFileReference; lastKnownFileType = sourcecode.swift; path = HomeFeedView.swift; sourceTree = "<group>"; };
		C9DEBFDA298941020078B43A /* Assets.xcassets */ = {isa = PBXFileReference; lastKnownFileType = folder.assetcatalog; path = Assets.xcassets; sourceTree = "<group>"; };
		C9DEBFDC298941020078B43A /* Nos.entitlements */ = {isa = PBXFileReference; lastKnownFileType = text.plist.entitlements; path = Nos.entitlements; sourceTree = "<group>"; };
		C9DEBFDE298941020078B43A /* Preview Assets.xcassets */ = {isa = PBXFileReference; lastKnownFileType = folder.assetcatalog; path = "Preview Assets.xcassets"; sourceTree = "<group>"; };
		C9DEBFE4298941020078B43A /* NosTests.xctest */ = {isa = PBXFileReference; explicitFileType = wrapper.cfbundle; includeInIndex = 0; path = NosTests.xctest; sourceTree = BUILT_PRODUCTS_DIR; };
		C9DEBFE8298941020078B43A /* EventTests.swift */ = {isa = PBXFileReference; lastKnownFileType = sourcecode.swift; path = EventTests.swift; sourceTree = "<group>"; };
		C9DEBFEE298941020078B43A /* NosUITests.xctest */ = {isa = PBXFileReference; explicitFileType = wrapper.cfbundle; includeInIndex = 0; path = NosUITests.xctest; sourceTree = BUILT_PRODUCTS_DIR; };
		C9DEBFF2298941020078B43A /* NosUITests.swift */ = {isa = PBXFileReference; lastKnownFileType = sourcecode.swift; path = NosUITests.swift; sourceTree = "<group>"; };
		C9DEBFF4298941020078B43A /* NosUITestsLaunchTests.swift */ = {isa = PBXFileReference; lastKnownFileType = sourcecode.swift; path = NosUITestsLaunchTests.swift; sourceTree = "<group>"; };
		C9DEC002298945150078B43A /* String+Lorem.swift */ = {isa = PBXFileReference; lastKnownFileType = sourcecode.swift; path = "String+Lorem.swift"; sourceTree = "<group>"; };
		C9DEC005298947900078B43A /* sample_data.json */ = {isa = PBXFileReference; fileEncoding = 4; lastKnownFileType = text.json; path = sample_data.json; sourceTree = "<group>"; };
		C9DEC03F29894BED0078B43A /* Event+CoreDataClass.swift */ = {isa = PBXFileReference; lastKnownFileType = sourcecode.swift; path = "Event+CoreDataClass.swift"; sourceTree = "<group>"; };
		C9DEC04329894BED0078B43A /* Author+CoreDataClass.swift */ = {isa = PBXFileReference; lastKnownFileType = sourcecode.swift; path = "Author+CoreDataClass.swift"; sourceTree = "<group>"; };
		C9DEC0622989541F0078B43A /* Bundle+Current.swift */ = {isa = PBXFileReference; lastKnownFileType = sourcecode.swift; path = "Bundle+Current.swift"; sourceTree = "<group>"; };
		C9DEC069298965540078B43A /* RelayView.swift */ = {isa = PBXFileReference; lastKnownFileType = sourcecode.swift; path = RelayView.swift; sourceTree = "<group>"; };
		C9DEC06C2989668E0078B43A /* Relay+CoreDataClass.swift */ = {isa = PBXFileReference; lastKnownFileType = sourcecode.swift; path = "Relay+CoreDataClass.swift"; sourceTree = "<group>"; };
		C9DFA964299BEB96006929C1 /* NoteCard.swift */ = {isa = PBXFileReference; fileEncoding = 4; lastKnownFileType = sourcecode.swift; path = NoteCard.swift; sourceTree = "<group>"; };
		C9DFA968299BEC33006929C1 /* CardStyle.swift */ = {isa = PBXFileReference; fileEncoding = 4; lastKnownFileType = sourcecode.swift; path = CardStyle.swift; sourceTree = "<group>"; };
		C9DFA96A299BEE2C006929C1 /* CompactNoteView.swift */ = {isa = PBXFileReference; fileEncoding = 4; lastKnownFileType = sourcecode.swift; path = CompactNoteView.swift; sourceTree = "<group>"; };
		C9DFA96E299BF043006929C1 /* Assets+Planetary.swift */ = {isa = PBXFileReference; fileEncoding = 4; lastKnownFileType = sourcecode.swift; name = "Assets+Planetary.swift"; path = "Nos/Extensions/Assets+Planetary.swift"; sourceTree = SOURCE_ROOT; };
		C9DFA970299BF8CD006929C1 /* RepliesView.swift */ = {isa = PBXFileReference; lastKnownFileType = sourcecode.swift; path = RepliesView.swift; sourceTree = "<group>"; };
		C9DFA975299C30F0006929C1 /* Localized.swift */ = {isa = PBXFileReference; lastKnownFileType = sourcecode.swift; path = Localized.swift; sourceTree = "<group>"; };
		C9DFA978299C31A7006929C1 /* Localizable.swift */ = {isa = PBXFileReference; fileEncoding = 4; lastKnownFileType = sourcecode.swift; path = Localizable.swift; sourceTree = "<group>"; };
		C9F0BB6829A5039D000547FC /* Int+Bool.swift */ = {isa = PBXFileReference; lastKnownFileType = sourcecode.swift; path = "Int+Bool.swift"; sourceTree = "<group>"; };
		C9F0BB6A29A503D6000547FC /* PublicKey.swift */ = {isa = PBXFileReference; lastKnownFileType = sourcecode.swift; path = PublicKey.swift; sourceTree = "<group>"; };
		C9F0BB6E29A50437000547FC /* NostrConstants.swift */ = {isa = PBXFileReference; lastKnownFileType = sourcecode.swift; path = NostrConstants.swift; sourceTree = "<group>"; };
		C9F64D8B29ED840700563F2B /* LogHelper.swift */ = {isa = PBXFileReference; lastKnownFileType = sourcecode.swift; path = LogHelper.swift; sourceTree = "<group>"; };
		C9F64D8E29ED88CD00563F2B /* Localization+Nos.swift */ = {isa = PBXFileReference; lastKnownFileType = sourcecode.swift; path = "Localization+Nos.swift"; sourceTree = "<group>"; };
		C9F84C1B298DBBF400C6714D /* Data+Sha.swift */ = {isa = PBXFileReference; lastKnownFileType = sourcecode.swift; path = "Data+Sha.swift"; sourceTree = "<group>"; };
		C9F84C20298DC36800C6714D /* AppView.swift */ = {isa = PBXFileReference; lastKnownFileType = sourcecode.swift; path = AppView.swift; sourceTree = "<group>"; };
		C9F84C22298DC7B900C6714D /* SettingsView.swift */ = {isa = PBXFileReference; lastKnownFileType = sourcecode.swift; path = SettingsView.swift; sourceTree = "<group>"; };
		C9F84C26298DC98800C6714D /* KeyPair.swift */ = {isa = PBXFileReference; lastKnownFileType = sourcecode.swift; path = KeyPair.swift; sourceTree = "<group>"; };
		CD09A74329A50F1D0063464F /* SideMenu.swift */ = {isa = PBXFileReference; lastKnownFileType = sourcecode.swift; path = SideMenu.swift; sourceTree = "<group>"; };
		CD09A74529A50F750063464F /* SideMenuContent.swift */ = {isa = PBXFileReference; lastKnownFileType = sourcecode.swift; path = SideMenuContent.swift; sourceTree = "<group>"; };
		CD09A74729A51EFC0063464F /* Router.swift */ = {isa = PBXFileReference; lastKnownFileType = sourcecode.swift; path = Router.swift; sourceTree = "<group>"; };
		CD27177529A7C8B200AE8888 /* sample_replies.json */ = {isa = PBXFileReference; fileEncoding = 4; lastKnownFileType = text.json; path = sample_replies.json; sourceTree = "<group>"; };
		CD2CF38D299E67F900332116 /* CardButtonStyle.swift */ = {isa = PBXFileReference; lastKnownFileType = sourcecode.swift; path = CardButtonStyle.swift; sourceTree = "<group>"; };
		CD2CF38F299E68BE00332116 /* NoteButton.swift */ = {isa = PBXFileReference; lastKnownFileType = sourcecode.swift; path = NoteButton.swift; sourceTree = "<group>"; };
		CD4908D329B92941007443DB /* ReportABugMailView.swift */ = {isa = PBXFileReference; lastKnownFileType = sourcecode.swift; path = ReportABugMailView.swift; sourceTree = "<group>"; };
		CD4D210D29C350C9000F8188 /* Nos 3.xcdatamodel */ = {isa = PBXFileReference; lastKnownFileType = wrapper.xcdatamodel; path = "Nos 3.xcdatamodel"; sourceTree = "<group>"; };
		CD76864B29B12F7E00085358 /* ExpandingTextFieldAndSubmitButton.swift */ = {isa = PBXFileReference; lastKnownFileType = sourcecode.swift; path = ExpandingTextFieldAndSubmitButton.swift; sourceTree = "<group>"; };
		CD76864F29B6503500085358 /* NoteOptionsButton.swift */ = {isa = PBXFileReference; lastKnownFileType = sourcecode.swift; path = NoteOptionsButton.swift; sourceTree = "<group>"; };
		CD76865229B793F400085358 /* DiscoverSearchBar.swift */ = {isa = PBXFileReference; lastKnownFileType = sourcecode.swift; path = DiscoverSearchBar.swift; sourceTree = "<group>"; };
/* End PBXFileReference section */

/* Begin PBXFrameworksBuildPhase section */
		C90862B829E9804B00C35A71 /* Frameworks */ = {
			isa = PBXFrameworksBuildPhase;
			buildActionMask = 2147483647;
			files = (
			);
			runOnlyForDeploymentPostprocessing = 0;
		};
		C9DEBFCB298941000078B43A /* Frameworks */ = {
			isa = PBXFrameworksBuildPhase;
			buildActionMask = 2147483647;
			files = (
				C9DEC068298965270078B43A /* Starscream in Frameworks */,
				C97797BC298AB1890046BD25 /* secp256k1 in Frameworks */,
				C9646E9A29B79E04007239A4 /* Logger in Frameworks */,
				C9646EA729B7A3DD007239A4 /* Dependencies in Frameworks */,
				C987F85F29BAB66900B44E7A /* CachedAsyncImage in Frameworks */,
				C9646EA429B7A24A007239A4 /* PostHog in Frameworks */,
				C94D855F29914D2300749478 /* SwiftUINavigation in Frameworks */,
			);
			runOnlyForDeploymentPostprocessing = 0;
		};
		C9DEBFE1298941020078B43A /* Frameworks */ = {
			isa = PBXFrameworksBuildPhase;
			buildActionMask = 2147483647;
			files = (
				C97797BF298ABE060046BD25 /* secp256k1 in Frameworks */,
				CDDA1F7B29A527650047ACD8 /* Starscream in Frameworks */,
				C9646EA929B7A4F2007239A4 /* PostHog in Frameworks */,
				C9646EAC29B7A520007239A4 /* Dependencies in Frameworks */,
				C987F86429BAC3C500B44E7A /* CachedAsyncImage in Frameworks */,
				C9646E9C29B79E4D007239A4 /* Logger in Frameworks */,
				CDDA1F7D29A527650047ACD8 /* SwiftUINavigation in Frameworks */,
			);
			runOnlyForDeploymentPostprocessing = 0;
		};
		C9DEBFEB298941020078B43A /* Frameworks */ = {
			isa = PBXFrameworksBuildPhase;
			buildActionMask = 2147483647;
			files = (
			);
			runOnlyForDeploymentPostprocessing = 0;
		};
/* End PBXFrameworksBuildPhase section */

/* Begin PBXGroup section */
		3FB5E64F299D288E00386527 /* Onboarding */ = {
			isa = PBXGroup;
			children = (
				3FB5E650299D28A200386527 /* OnboardingView.swift */,
				3F30020429C1FDD9003D4F8B /* OnboardingStartView.swift */,
				3F30020629C237AB003D4F8B /* OnboardingAgeVerificationView.swift */,
				3F30020829C23895003D4F8B /* OnboardingNotOldEnoughView.swift */,
				3F30020A29C361C8003D4F8B /* OnboardingTermsOfServiceView.swift */,
				3F30020C29C382EB003D4F8B /* OnboardingLoginView.swift */,
				C9A0DAD729C6467600466635 /* CreateProfileView.swift */,
			);
			path = Onboarding;
			sourceTree = "<group>";
		};
		C90862BC29E9804B00C35A71 /* NosPerformanceTests */ = {
			isa = PBXGroup;
			children = (
				C90862BD29E9804B00C35A71 /* NosPerformanceTests.swift */,
			);
			path = NosPerformanceTests;
			sourceTree = "<group>";
		};
		C97797B7298AA1600046BD25 /* Service */ = {
			isa = PBXGroup;
			children = (
				C9ADB13C29929B540075E7F8 /* Bech32.swift */,
				A34E439829A522F20057AFCB /* CurrentUser.swift */,
				C9BAB09A2996FBA10003A84E /* EventProcessor.swift */,
				A336DD3B299FD78000A0CBA0 /* Filter.swift */,
				A3B943CE299AE00100A15A08 /* KeyChain.swift */,
				C97797B8298AA19A0046BD25 /* RelayService.swift */,
				C9C2B78129E0735400548B4A /* RelaySubscriptionManager.swift */,
				C9646EA029B7A22C007239A4 /* Analytics.swift */,
				C9A0DAF729C92F4500466635 /* UNSAPI.swift */,
				C9C2B77E29E0731600548B4A /* AsyncTimer.swift */,
				C9F64D8B29ED840700563F2B /* LogHelper.swift */,
				C9B678DA29EEBF3B00303F33 /* DependencyInjection.swift */,
				C9B678E029EEC41000303F33 /* SocialGraph.swift */,
			);
			path = Service;
			sourceTree = "<group>";
		};
		C97797BD298ABE060046BD25 /* Frameworks */ = {
			isa = PBXGroup;
			children = (
			);
			name = Frameworks;
			sourceTree = "<group>";
		};
		C987F81F29BA94D400B44E7A /* Font */ = {
			isa = PBXGroup;
			children = (
				C987F82829BA951E00B44E7A /* ClarityCity-Black.otf */,
				C987F82B29BA951E00B44E7A /* ClarityCity-BlackItalic.otf */,
				C987F82529BA951D00B44E7A /* ClarityCity-Bold.otf */,
				C987F82429BA951D00B44E7A /* ClarityCity-BoldItalic.otf */,
				C987F82229BA951D00B44E7A /* ClarityCity-ExtraBold.otf */,
				C987F82929BA951E00B44E7A /* ClarityCity-ExtraBoldItalic.otf */,
				C987F82029BA951D00B44E7A /* ClarityCity-ExtraLight.otf */,
				C987F82F29BA951E00B44E7A /* ClarityCity-ExtraLightItalic.otf */,
				C987F82A29BA951E00B44E7A /* ClarityCity-Light.otf */,
				C987F82129BA951D00B44E7A /* ClarityCity-LightItalic.otf */,
				C987F82C29BA951E00B44E7A /* ClarityCity-Medium.otf */,
				C987F82329BA951D00B44E7A /* ClarityCity-MediumItalic.otf */,
				C987F83029BA951E00B44E7A /* ClarityCity-Regular.otf */,
				C987F82E29BA951E00B44E7A /* ClarityCity-RegularItalic.otf */,
				C987F82629BA951D00B44E7A /* ClarityCity-SemiBold.otf */,
				C987F82729BA951D00B44E7A /* ClarityCity-SemiBoldItalic.otf */,
				C987F83129BA951E00B44E7A /* ClarityCity-Thin.otf */,
				C987F82D29BA951E00B44E7A /* ClarityCity-ThinItalic.otf */,
			);
			path = Font;
			sourceTree = "<group>";
		};
		C9DEBFC5298941000078B43A = {
			isa = PBXGroup;
			children = (
				C95D68AF299ECE0700429F86 /* CHANGELOG.md */,
				C95D68B1299ECE0700429F86 /* CONTRIBUTING.md */,
				C95D68B0299ECE0700429F86 /* README.md */,
				C9DEBFD0298941000078B43A /* Nos */,
				C9DEBFE7298941020078B43A /* NosTests */,
				C9DEBFF1298941020078B43A /* NosUITests */,
				C90862BC29E9804B00C35A71 /* NosPerformanceTests */,
				C9DEBFCF298941000078B43A /* Products */,
				C97797BD298ABE060046BD25 /* Frameworks */,
			);
			sourceTree = "<group>";
		};
		C9DEBFCF298941000078B43A /* Products */ = {
			isa = PBXGroup;
			children = (
				C9DEBFCE298941000078B43A /* Nos.app */,
				C9DEBFE4298941020078B43A /* NosTests.xctest */,
				C9DEBFEE298941020078B43A /* NosUITests.xctest */,
				C90862BB29E9804B00C35A71 /* NosPerformanceTests.xctest */,
			);
			name = Products;
			sourceTree = "<group>";
		};
		C9DEBFD0298941000078B43A /* Nos */ = {
			isa = PBXGroup;
			children = (
				C987F85629BA96B700B44E7A /* Info.plist */,
				C9DEBFDC298941020078B43A /* Nos.entitlements */,
				C9DEBFD1298941000078B43A /* NosApp.swift */,
				3F170C77299D816200BC8F8B /* AppController.swift */,
				CD09A74729A51EFC0063464F /* Router.swift */,
				C9DFA974299C30CA006929C1 /* Assets */,
				C9DEC001298944FC0078B43A /* Extensions */,
				C9DEC02C29894BB20078B43A /* Models */,
				C97797B7298AA1600046BD25 /* Service */,
				C9EB171929E5976700A15ABB /* Controller */,
				C9F84C24298DC7C100C6714D /* Views */,
			);
			path = Nos;
			sourceTree = "<group>";
		};
		C9DEBFDD298941020078B43A /* Preview Content */ = {
			isa = PBXGroup;
			children = (
				C9DEBFDE298941020078B43A /* Preview Assets.xcassets */,
			);
			path = "Preview Content";
			sourceTree = "<group>";
		};
		C9DEBFE7298941020078B43A /* NosTests */ = {
			isa = PBXGroup;
			children = (
				C9DEC0042989477A0078B43A /* Fixtures */,
				C9DEBFE8298941020078B43A /* EventTests.swift */,
				C9ADB132299287D60075E7F8 /* KeyPairTests.swift */,
				C9B678E329EED2DC00303F33 /* SocialGraphTests.swift */,
			);
			path = NosTests;
			sourceTree = "<group>";
		};
		C9DEBFF1298941020078B43A /* NosUITests */ = {
			isa = PBXGroup;
			children = (
				C9DEBFF2298941020078B43A /* NosUITests.swift */,
				C9DEBFF4298941020078B43A /* NosUITestsLaunchTests.swift */,
			);
			path = NosUITests;
			sourceTree = "<group>";
		};
		C9DEC001298944FC0078B43A /* Extensions */ = {
			isa = PBXGroup;
			children = (
				3FFB1D9529A6BBEC002A755D /* Collection+SafeSubscript.swift */,
				C9DEC002298945150078B43A /* String+Lorem.swift */,
				C9DEC0622989541F0078B43A /* Bundle+Current.swift */,
				C9671D72298DB94C00EE7E12 /* Data+Encoding.swift */,
				C9F84C1B298DBBF400C6714D /* Data+Sha.swift */,
				C942566829B66A2800C4202C /* Date+Elapsed.swift */,
				C9ADB13729928CC30075E7F8 /* String+Hex.swift */,
				C9ADB14029951CB10075E7F8 /* NSManagedObject+Nos.swift */,
				C97A1C8D29E58EC7009D9E8D /* NSManagedObjectContext+Nos.swift */,
				C9DFA96E299BF043006929C1 /* Assets+Planetary.swift */,
				C9F0BB6829A5039D000547FC /* Int+Bool.swift */,
				C987F85729BA981800B44E7A /* Font.swift */,
				C987F86029BABAF800B44E7A /* String+Markdown.swift */,
				A362584129C10AD500D07C9A /* NSSet+Add.swift */,
				C92DF80429C25DE900400561 /* URL+MimeTypes.swift */,
				C93EC2F329C34C860012EE2A /* NSPredicate+Bool.swift */,
				C93EC2F629C351470012EE2A /* Optional+Unwrap.swift */,
				C9C2B77B29E072E400548B4A /* WebSocket+Nos.swift */,
				C9F64D8E29ED88CD00563F2B /* Localization+Nos.swift */,
				C9B678DD29EEC35B00303F33 /* Foundation+Sendable.swift */,
			);
			path = Extensions;
			sourceTree = "<group>";
		};
		C9DEC0042989477A0078B43A /* Fixtures */ = {
			isa = PBXGroup;
			children = (
				CD27177529A7C8B200AE8888 /* sample_replies.json */,
				C9DEC005298947900078B43A /* sample_data.json */,
				C9ADB134299288230075E7F8 /* KeyFixture.swift */,
			);
			path = Fixtures;
			sourceTree = "<group>";
		};
		C9DEC02C29894BB20078B43A /* Models */ = {
			isa = PBXGroup;
			children = (
				C9DEBFD5298941000078B43A /* Nos.xcdatamodeld */,
				C9DEBFD3298941000078B43A /* Persistence.swift */,
				C9DEC03F29894BED0078B43A /* Event+CoreDataClass.swift */,
				C93CA0C229AE3A1E00921183 /* JSONEvent.swift */,
				3FFB1D9229A6BBCE002A755D /* EventReference+CoreDataClass.swift */,
				3F43C47529A9625700E896A0 /* AuthorReference+CoreDataClass.swift */,
				A3B943D4299D514800A15A08 /* Follow+CoreDataClass.swift */,
				C9DEC04329894BED0078B43A /* Author+CoreDataClass.swift */,
				C9DEC06C2989668E0078B43A /* Relay+CoreDataClass.swift */,
				C9F84C26298DC98800C6714D /* KeyPair.swift */,
				C9F0BB6A29A503D6000547FC /* PublicKey.swift */,
				C9F0BB6E29A50437000547FC /* NostrConstants.swift */,
				C9C2B78429E073E300548B4A /* RelaySubscription.swift */,
			);
			path = Models;
			sourceTree = "<group>";
		};
		C9DFA974299C30CA006929C1 /* Assets */ = {
			isa = PBXGroup;
			children = (
				C9DEBFDA298941020078B43A /* Assets.xcassets */,
				C9DFA977299C3189006929C1 /* Localization */,
				C987F81F29BA94D400B44E7A /* Font */,
				C92DF80129BFAF9300400561 /* ProductionSecrets.xcconfig */,
				C9A0DAEC29C6A66C00466635 /* Launch Screen.storyboard */,
			);
			path = Assets;
			sourceTree = "<group>";
		};
		C9DFA977299C3189006929C1 /* Localization */ = {
			isa = PBXGroup;
			children = (
				C9DFA975299C30F0006929C1 /* Localized.swift */,
				C9DFA978299C31A7006929C1 /* Localizable.swift */,
				5B46611929CCB6DF008B8E8C /* ExportStrings.sh */,
				5B46611B29CCB725008B8E8C /* ExportStrings.swift */,
				5B46612029CCB894008B8E8C /* Generated.strings */,
			);
			path = Localization;
			sourceTree = "<group>";
		};
		C9EB171929E5976700A15ABB /* Controller */ = {
			isa = PBXGroup;
			children = (
				C97A1C8A29E45B4E009D9E8D /* RawEventController.swift */,
			);
			path = Controller;
			sourceTree = "<group>";
		};
		C9F84C24298DC7C100C6714D /* Views */ = {
			isa = PBXGroup;
			children = (
				3FB5E64F299D288E00386527 /* Onboarding */,
				C9DEBFDD298941020078B43A /* Preview Content */,
				C9CDBBA329A8FA2900C555C7 /* GoldenPostView.swift */,
				C9F84C20298DC36800C6714D /* AppView.swift */,
				3FFB1D88299FF37C002A755D /* AvatarView.swift */,
				C95D68A0299E6D3E00429F86 /* BioView.swift */,
				CD2CF38D299E67F900332116 /* CardButtonStyle.swift */,
				C9DFA968299BEC33006929C1 /* CardStyle.swift */,
				C95D68AA299E710F00429F86 /* Color+Hex.swift */,
				C9DFA96A299BEE2C006929C1 /* CompactNoteView.swift */,
				A303AF8229A9153A005DC8FC /* FollowButton.swift */,
				A32B6C7729A6C99200653FF5 /* FollowCard.swift */,
				A32B6C7229A6BE9B00653FF5 /* FollowsView.swift */,
				C9DEBFD8298941000078B43A /* HomeFeedView.swift */,
				C95D68A8299E709800429F86 /* LinearGradient+Planetary.swift */,
				C94D855B2991479900749478 /* NewNoteView.swift */,
				CD2CF38F299E68BE00332116 /* NoteButton.swift */,
				C9DFA964299BEB96006929C1 /* NoteCard.swift */,
				C95D68A4299E6E1E00429F86 /* PlaceholderModifier.swift */,
				A351E1A129BA92240009B7F6 /* ProfileEditView.swift */,
				C95D689E299E6B4100429F86 /* ProfileHeader.swift */,
				C95D68AC299E721700429F86 /* ProfileView.swift */,
				C987F81C29BA6D9A00B44E7A /* ProfileTab.swift */,
				C9DEC069298965540078B43A /* RelayView.swift */,
				C95D68A2299E6D9000429F86 /* SelectableText.swift */,
				C9F84C22298DC7B900C6714D /* SettingsView.swift */,
				CD09A74329A50F1D0063464F /* SideMenu.swift */,
				CD09A74529A50F750063464F /* SideMenuContent.swift */,
				3FFB1D9B29A7DF9D002A755D /* StackedAvatarsView.swift */,
				C9DFA970299BF8CD006929C1 /* RepliesView.swift */,
				C9CDBBA029A8F14C00C555C7 /* DiscoverView.swift */,
				C93EC2F929C370DE0012EE2A /* DiscoverGrid.swift */,
				CD76864B29B12F7E00085358 /* ExpandingTextFieldAndSubmitButton.swift */,
				C94437E529B0DB83004D8C86 /* NotificationsView.swift */,
				CD76864F29B6503500085358 /* NoteOptionsButton.swift */,
				3F60F42829B27D3E000D62C4 /* ThreadView.swift */,
				C9646EAD29B8D653007239A4 /* ViewDidLoadModifier.swift */,
				CD76865229B793F400085358 /* DiscoverSearchBar.swift */,
				C931517C29B915AF00934506 /* StaggeredGrid.swift */,
				CD4908D329B92941007443DB /* ReportABugMailView.swift */,
				C987F81629BA4C6900B44E7A /* BigActionButton.swift */,
				C987F81929BA4D0E00B44E7A /* ActionButton.swift */,
				C92DF80729C25FA900400561 /* SquareImage.swift */,
				C93EC2F029C337EB0012EE2A /* RelayPicker.swift */,
				C93EC2FC29C3785C0012EE2A /* View+RoundedCorner.swift */,
				C9A0DAD929C685E500466635 /* SideMenuButton.swift */,
				C9A0DADC29C689C900466635 /* NosNavigationBar.swift */,
				C9A0DADF29C697A100466635 /* AboutView.swift */,
				C9A0DAE329C69F0C00466635 /* HighlightedText.swift */,
				C9A0DAE629C69FA000466635 /* Text+Gradient.swift */,
				C9A0DAE929C6A34200466635 /* ActivityView.swift */,
				C9A0DAF429C9112400466635 /* UniversalNameWizard.swift */,
				C97A1C8729E45B3C009D9E8D /* RawEventView.swift */,
				C9B678E629F01A8500303F33 /* FullscreenProgressView.swift */,
			);
			path = Views;
			sourceTree = "<group>";
		};
/* End PBXGroup section */

/* Begin PBXNativeTarget section */
		C90862BA29E9804B00C35A71 /* NosPerformanceTests */ = {
			isa = PBXNativeTarget;
			buildConfigurationList = C90862C329E9804B00C35A71 /* Build configuration list for PBXNativeTarget "NosPerformanceTests" */;
			buildPhases = (
				C90862B729E9804B00C35A71 /* Sources */,
				C90862B829E9804B00C35A71 /* Frameworks */,
				C90862B929E9804B00C35A71 /* Resources */,
			);
			buildRules = (
			);
			dependencies = (
				C90862C229E9804B00C35A71 /* PBXTargetDependency */,
			);
			name = NosPerformanceTests;
			productName = NosPerformanceTests;
			productReference = C90862BB29E9804B00C35A71 /* NosPerformanceTests.xctest */;
			productType = "com.apple.product-type.bundle.ui-testing";
		};
		C9DEBFCD298941000078B43A /* Nos */ = {
			isa = PBXNativeTarget;
			buildConfigurationList = C9DEBFF8298941020078B43A /* Build configuration list for PBXNativeTarget "Nos" */;
			buildPhases = (
				5B46611829CCB66D008B8E8C /* Export Strings for Localization */,
				C9DEBFCA298941000078B43A /* Sources */,
				C9BAB0992996BEEA0003A84E /* SwiftLint */,
				C9DEBFCB298941000078B43A /* Frameworks */,
				C9DEBFCC298941000078B43A /* Resources */,
			);
			buildRules = (
			);
			dependencies = (
			);
			name = Nos;
			packageProductDependencies = (
				C9DEC067298965270078B43A /* Starscream */,
				C97797BB298AB1890046BD25 /* secp256k1 */,
				C94D855E29914D2300749478 /* SwiftUINavigation */,
				C9646E9929B79E04007239A4 /* Logger */,
				C9646EA329B7A24A007239A4 /* PostHog */,
				C9646EA629B7A3DD007239A4 /* Dependencies */,
				C987F85E29BAB66900B44E7A /* CachedAsyncImage */,
			);
			productName = Nos;
			productReference = C9DEBFCE298941000078B43A /* Nos.app */;
			productType = "com.apple.product-type.application";
		};
		C9DEBFE3298941020078B43A /* NosTests */ = {
			isa = PBXNativeTarget;
			buildConfigurationList = C9DEBFFB298941020078B43A /* Build configuration list for PBXNativeTarget "NosTests" */;
			buildPhases = (
				C9DEBFE0298941020078B43A /* Sources */,
				C9DEBFE1298941020078B43A /* Frameworks */,
				C9DEBFE2298941020078B43A /* Resources */,
			);
			buildRules = (
			);
			dependencies = (
				C9DEBFE6298941020078B43A /* PBXTargetDependency */,
			);
			name = NosTests;
			packageProductDependencies = (
				C97797BE298ABE060046BD25 /* secp256k1 */,
				CDDA1F7A29A527650047ACD8 /* Starscream */,
				CDDA1F7C29A527650047ACD8 /* SwiftUINavigation */,
				C9646E9B29B79E4D007239A4 /* Logger */,
				C9646EA829B7A4F2007239A4 /* PostHog */,
				C9646EAB29B7A520007239A4 /* Dependencies */,
				C987F86329BAC3C500B44E7A /* CachedAsyncImage */,
			);
			productName = NosTests;
			productReference = C9DEBFE4298941020078B43A /* NosTests.xctest */;
			productType = "com.apple.product-type.bundle.unit-test";
		};
		C9DEBFED298941020078B43A /* NosUITests */ = {
			isa = PBXNativeTarget;
			buildConfigurationList = C9DEBFFE298941020078B43A /* Build configuration list for PBXNativeTarget "NosUITests" */;
			buildPhases = (
				C9DEBFEA298941020078B43A /* Sources */,
				C9DEBFEB298941020078B43A /* Frameworks */,
				C9DEBFEC298941020078B43A /* Resources */,
			);
			buildRules = (
			);
			dependencies = (
				C9DEBFF0298941020078B43A /* PBXTargetDependency */,
			);
			name = NosUITests;
			productName = NosUITests;
			productReference = C9DEBFEE298941020078B43A /* NosUITests.xctest */;
			productType = "com.apple.product-type.bundle.ui-testing";
		};
/* End PBXNativeTarget section */

/* Begin PBXProject section */
		C9DEBFC6298941000078B43A /* Project object */ = {
			isa = PBXProject;
			attributes = {
				BuildIndependentTargetsInParallel = 1;
				LastSwiftUpdateCheck = 1420;
				LastUpgradeCheck = 1420;
				TargetAttributes = {
					C90862BA29E9804B00C35A71 = {
						CreatedOnToolsVersion = 14.2;
						TestTargetID = C9DEBFCD298941000078B43A;
					};
					C9DEBFCD298941000078B43A = {
						CreatedOnToolsVersion = 14.2;
					};
					C9DEBFE3298941020078B43A = {
						CreatedOnToolsVersion = 14.2;
					};
					C9DEBFED298941020078B43A = {
						CreatedOnToolsVersion = 14.2;
						TestTargetID = C9DEBFCD298941000078B43A;
					};
				};
			};
			buildConfigurationList = C9DEBFC9298941000078B43A /* Build configuration list for PBXProject "Nos" */;
			compatibilityVersion = "Xcode 14.0";
			developmentRegion = en;
			hasScannedForEncodings = 0;
			knownRegions = (
				en,
				Base,
				es,
				"zh-Hans",
			);
			mainGroup = C9DEBFC5298941000078B43A;
			packageReferences = (
				C9DEC066298965270078B43A /* XCRemoteSwiftPackageReference "Starscream" */,
				C97797BA298AB1890046BD25 /* XCRemoteSwiftPackageReference "secp256k1" */,
				C94D855D29914D2300749478 /* XCRemoteSwiftPackageReference "swiftui-navigation" */,
				C9ADB139299299570075E7F8 /* XCRemoteSwiftPackageReference "bech32" */,
				C9646E9829B79E04007239A4 /* XCRemoteSwiftPackageReference "logger-ios" */,
				C9646EA229B7A24A007239A4 /* XCRemoteSwiftPackageReference "posthog-ios" */,
				C9646EA529B7A3DD007239A4 /* XCRemoteSwiftPackageReference "swift-dependencies" */,
				C987F85D29BAB66900B44E7A /* XCRemoteSwiftPackageReference "swiftui-cached-async-image" */,
			);
			productRefGroup = C9DEBFCF298941000078B43A /* Products */;
			projectDirPath = "";
			projectRoot = "";
			targets = (
				C9DEBFCD298941000078B43A /* Nos */,
				C9DEBFE3298941020078B43A /* NosTests */,
				C9DEBFED298941020078B43A /* NosUITests */,
				C90862BA29E9804B00C35A71 /* NosPerformanceTests */,
			);
		};
/* End PBXProject section */

/* Begin PBXResourcesBuildPhase section */
		C90862B929E9804B00C35A71 /* Resources */ = {
			isa = PBXResourcesBuildPhase;
			buildActionMask = 2147483647;
			files = (
			);
			runOnlyForDeploymentPostprocessing = 0;
		};
		C9DEBFCC298941000078B43A /* Resources */ = {
			isa = PBXResourcesBuildPhase;
			buildActionMask = 2147483647;
			files = (
				C987F83629BA951E00B44E7A /* ClarityCity-ExtraBold.otf in Resources */,
				C9DEC065298955200078B43A /* sample_data.json in Resources */,
				C987F83A29BA951E00B44E7A /* ClarityCity-BoldItalic.otf in Resources */,
				C987F84A29BA951E00B44E7A /* ClarityCity-Medium.otf in Resources */,
				C9DEBFDF298941020078B43A /* Preview Assets.xcassets in Resources */,
				C987F84E29BA951E00B44E7A /* ClarityCity-RegularItalic.otf in Resources */,
				C95D68B4299ECE0700429F86 /* CONTRIBUTING.md in Resources */,
				C987F83E29BA951E00B44E7A /* ClarityCity-SemiBold.otf in Resources */,
				C987F84629BA951E00B44E7A /* ClarityCity-Light.otf in Resources */,
				C95D68B3299ECE0700429F86 /* README.md in Resources */,
				5B46611E29CCB894008B8E8C /* Generated.strings in Resources */,
				C987F83C29BA951E00B44E7A /* ClarityCity-Bold.otf in Resources */,
				C987F83229BA951E00B44E7A /* ClarityCity-ExtraLight.otf in Resources */,
				C9DEBFDB298941020078B43A /* Assets.xcassets in Resources */,
				C9A0DAED29C6A66C00466635 /* Launch Screen.storyboard in Resources */,
				C987F84C29BA951E00B44E7A /* ClarityCity-ThinItalic.otf in Resources */,
				C987F85229BA951E00B44E7A /* ClarityCity-Regular.otf in Resources */,
				C987F83429BA951E00B44E7A /* ClarityCity-LightItalic.otf in Resources */,
				C987F83829BA951E00B44E7A /* ClarityCity-MediumItalic.otf in Resources */,
				C987F84229BA951E00B44E7A /* ClarityCity-Black.otf in Resources */,
				C987F84029BA951E00B44E7A /* ClarityCity-SemiBoldItalic.otf in Resources */,
				C95D68B2299ECE0700429F86 /* CHANGELOG.md in Resources */,
				C987F85429BA951E00B44E7A /* ClarityCity-Thin.otf in Resources */,
				C987F84429BA951E00B44E7A /* ClarityCity-ExtraBoldItalic.otf in Resources */,
				C987F85029BA951E00B44E7A /* ClarityCity-ExtraLightItalic.otf in Resources */,
				C987F84829BA951E00B44E7A /* ClarityCity-BlackItalic.otf in Resources */,
			);
			runOnlyForDeploymentPostprocessing = 0;
		};
		C9DEBFE2298941020078B43A /* Resources */ = {
			isa = PBXResourcesBuildPhase;
			buildActionMask = 2147483647;
			files = (
				C987F84B29BA951E00B44E7A /* ClarityCity-Medium.otf in Resources */,
				C987F83729BA951E00B44E7A /* ClarityCity-ExtraBold.otf in Resources */,
				C987F83329BA951E00B44E7A /* ClarityCity-ExtraLight.otf in Resources */,
				C987F83D29BA951E00B44E7A /* ClarityCity-Bold.otf in Resources */,
				C987F84529BA951E00B44E7A /* ClarityCity-ExtraBoldItalic.otf in Resources */,
				C987F84329BA951E00B44E7A /* ClarityCity-Black.otf in Resources */,
				C987F85329BA951E00B44E7A /* ClarityCity-Regular.otf in Resources */,
				C987F84729BA951E00B44E7A /* ClarityCity-Light.otf in Resources */,
				C987F83929BA951E00B44E7A /* ClarityCity-MediumItalic.otf in Resources */,
				C987F85129BA951E00B44E7A /* ClarityCity-ExtraLightItalic.otf in Resources */,
				C987F84D29BA951E00B44E7A /* ClarityCity-ThinItalic.otf in Resources */,
				C987F84F29BA951E00B44E7A /* ClarityCity-RegularItalic.otf in Resources */,
				CD27177629A7C8B200AE8888 /* sample_replies.json in Resources */,
				C987F83B29BA951E00B44E7A /* ClarityCity-BoldItalic.otf in Resources */,
				C987F84129BA951E00B44E7A /* ClarityCity-SemiBoldItalic.otf in Resources */,
				C987F83529BA951E00B44E7A /* ClarityCity-LightItalic.otf in Resources */,
				C987F85529BA951E00B44E7A /* ClarityCity-Thin.otf in Resources */,
				C987F83F29BA951E00B44E7A /* ClarityCity-SemiBold.otf in Resources */,
				C9DEC006298947900078B43A /* sample_data.json in Resources */,
				C987F84929BA951E00B44E7A /* ClarityCity-BlackItalic.otf in Resources */,
			);
			runOnlyForDeploymentPostprocessing = 0;
		};
		C9DEBFEC298941020078B43A /* Resources */ = {
			isa = PBXResourcesBuildPhase;
			buildActionMask = 2147483647;
			files = (
			);
			runOnlyForDeploymentPostprocessing = 0;
		};
/* End PBXResourcesBuildPhase section */

/* Begin PBXShellScriptBuildPhase section */
		5B46611829CCB66D008B8E8C /* Export Strings for Localization */ = {
			isa = PBXShellScriptBuildPhase;
			buildActionMask = 12;
			files = (
			);
			inputFileListPaths = (
			);
			inputPaths = (
				"$(SRCROOT)/Nos/Assets/Localization/Localized.swift",
			);
			name = "Export Strings for Localization";
			outputFileListPaths = (
			);
			outputPaths = (
				"$(SRCROOT)/Nos/Assets/Localization/en.lproj/Generated.strings",
			);
			runOnlyForDeploymentPostprocessing = 0;
			shellPath = /bin/sh;
			shellScript = "if [ \"${ENABLE_PREVIEWS}\" = \"YES\" ]; then\n  echo \"SwiftUI Previews enabled, quitting to prevent 'preview paused'.\"\n  exit 0;\nfi\n\nsh $SRCROOT/Nos/Assets/Localization/ExportStrings.sh\n";
		};
		C9BAB0992996BEEA0003A84E /* SwiftLint */ = {
			isa = PBXShellScriptBuildPhase;
			alwaysOutOfDate = 1;
			buildActionMask = 2147483647;
			files = (
			);
			inputFileListPaths = (
			);
			inputPaths = (
			);
			name = SwiftLint;
			outputFileListPaths = (
			);
			outputPaths = (
			);
			runOnlyForDeploymentPostprocessing = 0;
			shellPath = /bin/sh;
			shellScript = "export PATH=\"$PATH:/opt/homebrew/bin\"\nif which swiftlint > /dev/null; then\n  swiftlint --lenient\nelse\n  echo \"warning: SwiftLint not installed, download from https://github.com/realm/SwiftLint\"\nfi\n";
		};
/* End PBXShellScriptBuildPhase section */

/* Begin PBXSourcesBuildPhase section */
		C90862B729E9804B00C35A71 /* Sources */ = {
			isa = PBXSourcesBuildPhase;
			buildActionMask = 2147483647;
			files = (
				C90862BE29E9804B00C35A71 /* NosPerformanceTests.swift in Sources */,
			);
			runOnlyForDeploymentPostprocessing = 0;
		};
		C9DEBFCA298941000078B43A /* Sources */ = {
			isa = PBXSourcesBuildPhase;
			buildActionMask = 2147483647;
			files = (
				CD09A74429A50F1D0063464F /* SideMenu.swift in Sources */,
				C9DEC06E2989668E0078B43A /* Relay+CoreDataClass.swift in Sources */,
				C9F64D8C29ED840700563F2B /* LogHelper.swift in Sources */,
				C9C2B78529E073E300548B4A /* RelaySubscription.swift in Sources */,
				3FFB1D9C29A7DF9D002A755D /* StackedAvatarsView.swift in Sources */,
				C97A1C8E29E58EC7009D9E8D /* NSManagedObjectContext+Nos.swift in Sources */,
				C9B678DE29EEC35B00303F33 /* Foundation+Sendable.swift in Sources */,
				C9A0DAF529C9112400466635 /* UniversalNameWizard.swift in Sources */,
				C9CDBBA129A8F14C00C555C7 /* DiscoverView.swift in Sources */,
				C987F81729BA4C6A00B44E7A /* BigActionButton.swift in Sources */,
				C987F86129BABAF800B44E7A /* String+Markdown.swift in Sources */,
				3F30020B29C361C8003D4F8B /* OnboardingTermsOfServiceView.swift in Sources */,
				C987F81D29BA6D9A00B44E7A /* ProfileTab.swift in Sources */,
				C9ADB14129951CB10075E7F8 /* NSManagedObject+Nos.swift in Sources */,
				C9F84C21298DC36800C6714D /* AppView.swift in Sources */,
				CD4908D429B92941007443DB /* ReportABugMailView.swift in Sources */,
				C9C2B78229E0735400548B4A /* RelaySubscriptionManager.swift in Sources */,
				3FFB1D9629A6BBEC002A755D /* Collection+SafeSubscript.swift in Sources */,
				A34E439929A522F20057AFCB /* CurrentUser.swift in Sources */,
				C9A0DADD29C689C900466635 /* NosNavigationBar.swift in Sources */,
				3F30020529C1FDD9003D4F8B /* OnboardingStartView.swift in Sources */,
				C987F81A29BA4D0E00B44E7A /* ActionButton.swift in Sources */,
				C9A0DAF829C92F4500466635 /* UNSAPI.swift in Sources */,
				3F30020929C23895003D4F8B /* OnboardingNotOldEnoughView.swift in Sources */,
				C9B678E129EEC41000303F33 /* SocialGraph.swift in Sources */,
				C9DEC06A298965550078B43A /* RelayView.swift in Sources */,
				C9A0DAE429C69F0C00466635 /* HighlightedText.swift in Sources */,
				C94D855C2991479900749478 /* NewNoteView.swift in Sources */,
				C9F84C23298DC7B900C6714D /* SettingsView.swift in Sources */,
				C94FE9F729DB259300019CD3 /* Text+Gradient.swift in Sources */,
				3F170C78299D816200BC8F8B /* AppController.swift in Sources */,
				C9DEBFD7298941000078B43A /* Nos.xcdatamodeld in Sources */,
				C95D68AB299E710F00429F86 /* Color+Hex.swift in Sources */,
				C9F0BB6B29A503D6000547FC /* PublicKey.swift in Sources */,
				A303AF8329A9153A005DC8FC /* FollowButton.swift in Sources */,
				C9C2B77F29E0731600548B4A /* AsyncTimer.swift in Sources */,
				A32B6C7329A6BE9B00653FF5 /* FollowsView.swift in Sources */,
				3F30020D29C382EB003D4F8B /* OnboardingLoginView.swift in Sources */,
				C9DFA972299BF9E8006929C1 /* CompactNoteView.swift in Sources */,
				C9A0DAE029C697A100466635 /* AboutView.swift in Sources */,
				A351E1A229BA92240009B7F6 /* ProfileEditView.swift in Sources */,
				C9DFA969299BEC33006929C1 /* CardStyle.swift in Sources */,
				A362584229C10AD500D07C9A /* NSSet+Add.swift in Sources */,
				C9F64D8F29ED88CD00563F2B /* Localization+Nos.swift in Sources */,
				C95D68AD299E721700429F86 /* ProfileView.swift in Sources */,
				C942566929B66A2800C4202C /* Date+Elapsed.swift in Sources */,
				C9ADB13829928CC30075E7F8 /* String+Hex.swift in Sources */,
				C9DEBFD2298941000078B43A /* NosApp.swift in Sources */,
				C9646EAE29B8D653007239A4 /* ViewDidLoadModifier.swift in Sources */,
				C95D68A3299E6D9000429F86 /* SelectableText.swift in Sources */,
				C9F84C27298DC98800C6714D /* KeyPair.swift in Sources */,
				C93EC2F129C337EB0012EE2A /* RelayPicker.swift in Sources */,
				C9F0BB6F29A50437000547FC /* NostrConstants.swift in Sources */,
				CD76865329B793F400085358 /* DiscoverSearchBar.swift in Sources */,
				C987F85B29BA9ED800B44E7A /* Font.swift in Sources */,
				3FB5E651299D28A200386527 /* OnboardingView.swift in Sources */,
				A3B943CF299AE00100A15A08 /* KeyChain.swift in Sources */,
				C9671D73298DB94C00EE7E12 /* Data+Encoding.swift in Sources */,
				C9646EA129B7A22C007239A4 /* Analytics.swift in Sources */,
				C9A0DADA29C685E500466635 /* SideMenuButton.swift in Sources */,
				A3B943D5299D514800A15A08 /* Follow+CoreDataClass.swift in Sources */,
				C92DF80529C25DE900400561 /* URL+MimeTypes.swift in Sources */,
				3F60F42929B27D3E000D62C4 /* ThreadView.swift in Sources */,
				C9B678DB29EEBF3B00303F33 /* DependencyInjection.swift in Sources */,
				C95D68A9299E709900429F86 /* LinearGradient+Planetary.swift in Sources */,
				3F43C47629A9625700E896A0 /* AuthorReference+CoreDataClass.swift in Sources */,
				C9ADB13D29929B540075E7F8 /* Bech32.swift in Sources */,
				C95D68A1299E6D3E00429F86 /* BioView.swift in Sources */,
				C93EC2F729C351470012EE2A /* Optional+Unwrap.swift in Sources */,
				A32B6C7829A6C99200653FF5 /* FollowCard.swift in Sources */,
				C92DF80829C25FA900400561 /* SquareImage.swift in Sources */,
				C9DEBFD9298941000078B43A /* HomeFeedView.swift in Sources */,
				3F30020729C237AB003D4F8B /* OnboardingAgeVerificationView.swift in Sources */,
				C931517D29B915AF00934506 /* StaggeredGrid.swift in Sources */,
				C9B678E729F01A8500303F33 /* FullscreenProgressView.swift in Sources */,
				C9F0BB6929A5039D000547FC /* Int+Bool.swift in Sources */,
				C9A0DAD829C6467600466635 /* CreateProfileView.swift in Sources */,
				C9CDBBA429A8FA2900C555C7 /* GoldenPostView.swift in Sources */,
				C9C2B77C29E072E400548B4A /* WebSocket+Nos.swift in Sources */,
				C9DEC003298945150078B43A /* String+Lorem.swift in Sources */,
				C97A1C8B29E45B4E009D9E8D /* RawEventController.swift in Sources */,
				C9DEC0632989541F0078B43A /* Bundle+Current.swift in Sources */,
				C93EC2F429C34C860012EE2A /* NSPredicate+Bool.swift in Sources */,
				C9F84C1C298DBBF400C6714D /* Data+Sha.swift in Sources */,
				C95D68A6299E6F9E00429F86 /* ProfileHeader.swift in Sources */,
				C9BAB09B2996FBA10003A84E /* EventProcessor.swift in Sources */,
				C97797B9298AA19A0046BD25 /* RelayService.swift in Sources */,
				C93CA0C329AE3A1E00921183 /* JSONEvent.swift in Sources */,
				3FFB1D89299FF37C002A755D /* AvatarView.swift in Sources */,
				C97A1C8829E45B3C009D9E8D /* RawEventView.swift in Sources */,
				C9DEC04529894BED0078B43A /* Event+CoreDataClass.swift in Sources */,
				CD76865029B6503500085358 /* NoteOptionsButton.swift in Sources */,
				C9DFA966299BEB96006929C1 /* NoteCard.swift in Sources */,
				C9DEBFD4298941000078B43A /* Persistence.swift in Sources */,
				CD76864C29B12F7E00085358 /* ExpandingTextFieldAndSubmitButton.swift in Sources */,
				CD09A74629A50F750063464F /* SideMenuContent.swift in Sources */,
				C9DFA971299BF8CD006929C1 /* RepliesView.swift in Sources */,
				C9DFA976299C30F0006929C1 /* Localized.swift in Sources */,
				C95D68A5299E6E1E00429F86 /* PlaceholderModifier.swift in Sources */,
				3FFB1D9329A6BBCE002A755D /* EventReference+CoreDataClass.swift in Sources */,
				C93EC2FA29C370DE0012EE2A /* DiscoverGrid.swift in Sources */,
				C94FE9F529DB177500019CD3 /* Localizable.swift in Sources */,
				C93EC2FD29C3785C0012EE2A /* View+RoundedCorner.swift in Sources */,
				CD09A74829A51EFC0063464F /* Router.swift in Sources */,
				CD2CF38E299E67F900332116 /* CardButtonStyle.swift in Sources */,
				A336DD3C299FD78000A0CBA0 /* Filter.swift in Sources */,
				C9A0DAEA29C6A34200466635 /* ActivityView.swift in Sources */,
				CD2CF390299E68BE00332116 /* NoteButton.swift in Sources */,
				C9DEC04D29894BED0078B43A /* Author+CoreDataClass.swift in Sources */,
				C9DFA96F299BF043006929C1 /* Assets+Planetary.swift in Sources */,
				C95D68A7299E6FF000429F86 /* KeyFixture.swift in Sources */,
				C94437E629B0DB83004D8C86 /* NotificationsView.swift in Sources */,
			);
			runOnlyForDeploymentPostprocessing = 0;
		};
		C9DEBFE0298941020078B43A /* Sources */ = {
			isa = PBXSourcesBuildPhase;
			buildActionMask = 2147483647;
			files = (
				CD4908D529B92B4D007443DB /* ReportABugMailView.swift in Sources */,
				CD76865429B7DABE00085358 /* DiscoverSearchBar.swift in Sources */,
				CD76865129B68B4400085358 /* NoteOptionsButton.swift in Sources */,
				CD76864D29B133E600085358 /* ExpandingTextFieldAndSubmitButton.swift in Sources */,
				CD09A76329A522190063464F /* OnboardingView.swift in Sources */,
				CD09A76129A5220E0063464F /* NosApp.swift in Sources */,
				C93EC2F229C337EB0012EE2A /* RelayPicker.swift in Sources */,
				CD09A76229A5220E0063464F /* AppController.swift in Sources */,
				C9A0DAF929C92F4500466635 /* UNSAPI.swift in Sources */,
				C97A1C8C29E45B4E009D9E8D /* RawEventController.swift in Sources */,
				CD09A75F29A521FD0063464F /* RelayService.swift in Sources */,
				CD09A76029A521FD0063464F /* Filter.swift in Sources */,
				C97A1C8929E45B3C009D9E8D /* RawEventView.swift in Sources */,
				CD09A75E29A521EB0063464F /* Assets+Planetary.swift in Sources */,
				CD09A75029A521D20063464F /* HomeFeedView.swift in Sources */,
				CD09A75129A521D20063464F /* CompactNoteView.swift in Sources */,
				C9C2B78329E0735400548B4A /* RelaySubscriptionManager.swift in Sources */,
				CD09A75229A521D20063464F /* RepliesView.swift in Sources */,
				C9F64D9029ED88CD00563F2B /* Localization+Nos.swift in Sources */,
				CD09A75329A521D20063464F /* AppView.swift in Sources */,
				CD09A75429A521D20063464F /* PlaceholderModifier.swift in Sources */,
				C94FE9F829DB25A800019CD3 /* Text+Gradient.swift in Sources */,
				C9C2B78029E0731600548B4A /* AsyncTimer.swift in Sources */,
				CD09A75529A521D20063464F /* SelectableText.swift in Sources */,
				C9B678E229EEC41000303F33 /* SocialGraph.swift in Sources */,
				A303AF8629A969FF005DC8FC /* FollowCard.swift in Sources */,
				C9B678E829F01A8500303F33 /* FullscreenProgressView.swift in Sources */,
				C9C2B77D29E072E400548B4A /* WebSocket+Nos.swift in Sources */,
				A303AF8429A969F5005DC8FC /* FollowButton.swift in Sources */,
				CD09A75629A521D20063464F /* SettingsView.swift in Sources */,
				3F30021729C3BFEB003D4F8B /* OnboardingLoginView.swift in Sources */,
				C9F64D8D29ED840700563F2B /* LogHelper.swift in Sources */,
				3FBCDE6D29B648FE00A6C2D4 /* ThreadView.swift in Sources */,
				C9A0DAE529C69F0C00466635 /* HighlightedText.swift in Sources */,
				CD09A75729A521D20063464F /* NewNoteView.swift in Sources */,
				CD09A75829A521D20063464F /* LinearGradient+Planetary.swift in Sources */,
				C9A0DAEB29C6A34200466635 /* ActivityView.swift in Sources */,
				CD09A75929A521D20063464F /* Color+Hex.swift in Sources */,
				C987F85A29BA9ED800B44E7A /* Font.swift in Sources */,
				CD09A75A29A521D20063464F /* CardButtonStyle.swift in Sources */,
				CD09A75B29A521D20063464F /* AvatarView.swift in Sources */,
				CD09A75C29A521D20063464F /* SideMenu.swift in Sources */,
				CD09A75D29A521D20063464F /* SideMenuContent.swift in Sources */,
				CD09A74E29A521BE0063464F /* NoteCard.swift in Sources */,
				3F30021329C3BFDB003D4F8B /* OnboardingStartView.swift in Sources */,
				CD09A74F29A521BE0063464F /* BioView.swift in Sources */,
				CD09A74D29A521A70063464F /* CardStyle.swift in Sources */,
				CD09A74C29A5217A0063464F /* NoteButton.swift in Sources */,
				A303AF8529A969F5005DC8FC /* FollowsView.swift in Sources */,
				C987F86229BABAF800B44E7A /* String+Markdown.swift in Sources */,
				CD09A74B29A521730063464F /* ProfileHeader.swift in Sources */,
				CD09A74A29A521510063464F /* ProfileView.swift in Sources */,
				CD09A74929A521210063464F /* Router.swift in Sources */,
				C93EC2F829C351470012EE2A /* Optional+Unwrap.swift in Sources */,
				C9B678DF29EEC35B00303F33 /* Foundation+Sendable.swift in Sources */,
				A3B943D7299D6DB700A15A08 /* Follow+CoreDataClass.swift in Sources */,
				C93CA0C129AD5A5B00921183 /* DiscoverView.swift in Sources */,
				C9ADB13E29929EEF0075E7F8 /* Bech32.swift in Sources */,
				C92DF80929C25FA900400561 /* SquareImage.swift in Sources */,
				C9DEC05A2989509B0078B43A /* Persistence.swift in Sources */,
				3F30021529C3BFE5003D4F8B /* OnboardingNotOldEnoughView.swift in Sources */,
				C9C2B78629E073E300548B4A /* RelaySubscription.swift in Sources */,
				C9DEC06B298965550078B43A /* RelayView.swift in Sources */,
				C9DEC05C298953280078B43A /* Nos.xcdatamodeld in Sources */,
				C942566A29B66A2800C4202C /* Date+Elapsed.swift in Sources */,
				C93CA0C429AE3A1E00921183 /* JSONEvent.swift in Sources */,
				C9DEC04629894BED0078B43A /* Event+CoreDataClass.swift in Sources */,
				A32B6C7129A672BC00653FF5 /* CurrentUser.swift in Sources */,
				C9A0DAE129C697A100466635 /* AboutView.swift in Sources */,
				C9F84C1A298DBB6300C6714D /* Data+Encoding.swift in Sources */,
				3F30021629C3BFE8003D4F8B /* OnboardingTermsOfServiceView.swift in Sources */,
				C9DEC0642989541F0078B43A /* Bundle+Current.swift in Sources */,
				C9ADB13629928AF00075E7F8 /* KeyPair.swift in Sources */,
				3FFB1D9729A6BBEC002A755D /* Collection+SafeSubscript.swift in Sources */,
				C9B678DC29EEBF3B00303F33 /* DependencyInjection.swift in Sources */,
				C987F81829BA4C6A00B44E7A /* BigActionButton.swift in Sources */,
				C9F0BB6D29A503D9000547FC /* Int+Bool.swift in Sources */,
				C942566B29B66B2F00C4202C /* NotificationsView.swift in Sources */,
				C9A0DADE29C689C900466635 /* NosNavigationBar.swift in Sources */,
				C9A0DAF029C7394D00466635 /* CreateProfileView.swift in Sources */,
				3FFF3BD029A9645F00DD0B72 /* AuthorReference+CoreDataClass.swift in Sources */,
				C9F0BB6C29A503D6000547FC /* PublicKey.swift in Sources */,
				C9DEC06F2989668E0078B43A /* Relay+CoreDataClass.swift in Sources */,
				C9ADB13F29929F1F0075E7F8 /* String+Hex.swift in Sources */,
				C94FE9F629DB177500019CD3 /* Localizable.swift in Sources */,
				C9A0DADB29C685E500466635 /* SideMenuButton.swift in Sources */,
				A362584329C10AD500D07C9A /* NSSet+Add.swift in Sources */,
				C93EC2F529C34C860012EE2A /* NSPredicate+Bool.swift in Sources */,
				C93EC2FB29C370DE0012EE2A /* DiscoverGrid.swift in Sources */,
				C9DEC05B298950A90078B43A /* String+Lorem.swift in Sources */,
				C9F84C1D298DBC6100C6714D /* Data+Sha.swift in Sources */,
				3F30021429C3BFE2003D4F8B /* OnboardingAgeVerificationView.swift in Sources */,
				C9B678E429EED2DC00303F33 /* SocialGraphTests.swift in Sources */,
				C9A0DAF629C9112400466635 /* UniversalNameWizard.swift in Sources */,
				3FFB1D9D29A7DF9D002A755D /* StackedAvatarsView.swift in Sources */,
				C9F0BB7029A50437000547FC /* NostrConstants.swift in Sources */,
				A3B943D8299D758F00A15A08 /* KeyChain.swift in Sources */,
				C9646EAA29B7A506007239A4 /* Analytics.swift in Sources */,
				C9ADB133299287D60075E7F8 /* KeyPairTests.swift in Sources */,
				C9DEC04E29894BED0078B43A /* Author+CoreDataClass.swift in Sources */,
				C9DEBFE9298941020078B43A /* EventTests.swift in Sources */,
				C9ADB14229951CB10075E7F8 /* NSManagedObject+Nos.swift in Sources */,
				C92DF80629C25DE900400561 /* URL+MimeTypes.swift in Sources */,
				C93CA0C029AD59D700921183 /* GoldenPostView.swift in Sources */,
				C9646EAF29B8D653007239A4 /* ViewDidLoadModifier.swift in Sources */,
				C93EC2FE29C3785C0012EE2A /* View+RoundedCorner.swift in Sources */,
				C9BAB09C2996FBA10003A84E /* EventProcessor.swift in Sources */,
				C931517E29B915AF00934506 /* StaggeredGrid.swift in Sources */,
				C987F81E29BA6D9A00B44E7A /* ProfileTab.swift in Sources */,
				A351E1A329BBAA790009B7F6 /* ProfileEditView.swift in Sources */,
				C9DFA97B299C31EE006929C1 /* Localized.swift in Sources */,
				C97A1C8F29E58EC7009D9E8D /* NSManagedObjectContext+Nos.swift in Sources */,
				C9ADB135299288230075E7F8 /* KeyFixture.swift in Sources */,
				3FFB1D9429A6BBCE002A755D /* EventReference+CoreDataClass.swift in Sources */,
				C987F81B29BA4D0E00B44E7A /* ActionButton.swift in Sources */,
			);
			runOnlyForDeploymentPostprocessing = 0;
		};
		C9DEBFEA298941020078B43A /* Sources */ = {
			isa = PBXSourcesBuildPhase;
			buildActionMask = 2147483647;
			files = (
				C9DEBFF3298941020078B43A /* NosUITests.swift in Sources */,
				C9DEBFF5298941020078B43A /* NosUITestsLaunchTests.swift in Sources */,
			);
			runOnlyForDeploymentPostprocessing = 0;
		};
/* End PBXSourcesBuildPhase section */

/* Begin PBXTargetDependency section */
		C90862C229E9804B00C35A71 /* PBXTargetDependency */ = {
			isa = PBXTargetDependency;
			target = C9DEBFCD298941000078B43A /* Nos */;
			targetProxy = C90862C129E9804B00C35A71 /* PBXContainerItemProxy */;
		};
		C9DEBFE6298941020078B43A /* PBXTargetDependency */ = {
			isa = PBXTargetDependency;
			target = C9DEBFCD298941000078B43A /* Nos */;
			targetProxy = C9DEBFE5298941020078B43A /* PBXContainerItemProxy */;
		};
		C9DEBFF0298941020078B43A /* PBXTargetDependency */ = {
			isa = PBXTargetDependency;
			target = C9DEBFCD298941000078B43A /* Nos */;
			targetProxy = C9DEBFEF298941020078B43A /* PBXContainerItemProxy */;
		};
/* End PBXTargetDependency section */

/* Begin PBXVariantGroup section */
		5B46612029CCB894008B8E8C /* Generated.strings */ = {
			isa = PBXVariantGroup;
			children = (
				5B46611F29CCB894008B8E8C /* en */,
				5B46612129CCBBE2008B8E8C /* es */,
				5B46612229CCBC6C008B8E8C /* zh-Hans */,
			);
			name = Generated.strings;
			sourceTree = "<group>";
		};
/* End PBXVariantGroup section */

/* Begin XCBuildConfiguration section */
		C90862C429E9804B00C35A71 /* Debug */ = {
			isa = XCBuildConfiguration;
			buildSettings = {
				CODE_SIGN_STYLE = Automatic;
				CURRENT_PROJECT_VERSION = 1;
				DEVELOPMENT_TEAM = GZCZBKH7MY;
				GCC_OPTIMIZATION_LEVEL = s;
				GENERATE_INFOPLIST_FILE = YES;
				IPHONEOS_DEPLOYMENT_TARGET = 16.2;
				MARKETING_VERSION = 1.0;
				PRODUCT_BUNDLE_IDENTIFIER = com.verse.NosPerformanceTests;
				PRODUCT_NAME = "$(TARGET_NAME)";
				SDKROOT = iphoneos;
				SWIFT_EMIT_LOC_STRINGS = NO;
				SWIFT_OPTIMIZATION_LEVEL = "-O";
				SWIFT_VERSION = 5.0;
				TARGETED_DEVICE_FAMILY = "1,2";
				TEST_TARGET_NAME = Nos;
			};
			name = Debug;
		};
		C90862C529E9804B00C35A71 /* Release */ = {
			isa = XCBuildConfiguration;
			buildSettings = {
				CODE_SIGN_STYLE = Automatic;
				CURRENT_PROJECT_VERSION = 1;
				DEVELOPMENT_TEAM = GZCZBKH7MY;
				GENERATE_INFOPLIST_FILE = YES;
				IPHONEOS_DEPLOYMENT_TARGET = 16.2;
				MARKETING_VERSION = 1.0;
				PRODUCT_BUNDLE_IDENTIFIER = com.verse.NosPerformanceTests;
				PRODUCT_NAME = "$(TARGET_NAME)";
				SDKROOT = iphoneos;
				SWIFT_EMIT_LOC_STRINGS = NO;
				SWIFT_VERSION = 5.0;
				TARGETED_DEVICE_FAMILY = "1,2";
				TEST_TARGET_NAME = Nos;
				VALIDATE_PRODUCT = YES;
			};
			name = Release;
		};
		C9DEBFF6298941020078B43A /* Debug */ = {
			isa = XCBuildConfiguration;
			buildSettings = {
				ALWAYS_SEARCH_USER_PATHS = NO;
				CLANG_ANALYZER_LOCALIZABILITY_NONLOCALIZED = YES;
				CLANG_ANALYZER_NONNULL = YES;
				CLANG_ANALYZER_NUMBER_OBJECT_CONVERSION = YES_AGGRESSIVE;
				CLANG_CXX_LANGUAGE_STANDARD = "gnu++20";
				CLANG_ENABLE_MODULES = YES;
				CLANG_ENABLE_OBJC_ARC = YES;
				CLANG_ENABLE_OBJC_WEAK = YES;
				CLANG_WARN_BLOCK_CAPTURE_AUTORELEASING = YES;
				CLANG_WARN_BOOL_CONVERSION = YES;
				CLANG_WARN_COMMA = YES;
				CLANG_WARN_CONSTANT_CONVERSION = YES;
				CLANG_WARN_DEPRECATED_OBJC_IMPLEMENTATIONS = YES;
				CLANG_WARN_DIRECT_OBJC_ISA_USAGE = YES_ERROR;
				CLANG_WARN_DOCUMENTATION_COMMENTS = YES;
				CLANG_WARN_EMPTY_BODY = YES;
				CLANG_WARN_ENUM_CONVERSION = YES;
				CLANG_WARN_INFINITE_RECURSION = YES;
				CLANG_WARN_INT_CONVERSION = YES;
				CLANG_WARN_NON_LITERAL_NULL_CONVERSION = YES;
				CLANG_WARN_OBJC_IMPLICIT_RETAIN_SELF = YES;
				CLANG_WARN_OBJC_LITERAL_CONVERSION = YES;
				CLANG_WARN_OBJC_ROOT_CLASS = YES_ERROR;
				CLANG_WARN_QUOTED_INCLUDE_IN_FRAMEWORK_HEADER = YES;
				CLANG_WARN_RANGE_LOOP_ANALYSIS = YES;
				CLANG_WARN_STRICT_PROTOTYPES = YES;
				CLANG_WARN_SUSPICIOUS_MOVE = YES;
				CLANG_WARN_UNGUARDED_AVAILABILITY = YES_AGGRESSIVE;
				CLANG_WARN_UNREACHABLE_CODE = YES;
				CLANG_WARN__DUPLICATE_METHOD_MATCH = YES;
				COPY_PHASE_STRIP = NO;
				DEAD_CODE_STRIPPING = YES;
				DEBUG_INFORMATION_FORMAT = dwarf;
				ENABLE_STRICT_OBJC_MSGSEND = YES;
				ENABLE_TESTABILITY = YES;
				GCC_C_LANGUAGE_STANDARD = gnu11;
				GCC_DYNAMIC_NO_PIC = NO;
				GCC_NO_COMMON_BLOCKS = YES;
				GCC_OPTIMIZATION_LEVEL = 0;
				GCC_PREPROCESSOR_DEFINITIONS = (
					"DEBUG=1",
					"$(inherited)",
				);
				GCC_WARN_64_TO_32_BIT_CONVERSION = YES;
				GCC_WARN_ABOUT_RETURN_TYPE = YES_ERROR;
				GCC_WARN_UNDECLARED_SELECTOR = YES;
				GCC_WARN_UNINITIALIZED_AUTOS = YES_AGGRESSIVE;
				GCC_WARN_UNUSED_FUNCTION = YES;
				GCC_WARN_UNUSED_VARIABLE = YES;
				MTL_ENABLE_DEBUG_INFO = INCLUDE_SOURCE;
				MTL_FAST_MATH = YES;
				ONLY_ACTIVE_ARCH = YES;
				SWIFT_ACTIVE_COMPILATION_CONDITIONS = DEBUG;
				SWIFT_OPTIMIZATION_LEVEL = "-Onone";
			};
			name = Debug;
		};
		C9DEBFF7298941020078B43A /* Release */ = {
			isa = XCBuildConfiguration;
			buildSettings = {
				ALWAYS_SEARCH_USER_PATHS = NO;
				CLANG_ANALYZER_LOCALIZABILITY_NONLOCALIZED = YES;
				CLANG_ANALYZER_NONNULL = YES;
				CLANG_ANALYZER_NUMBER_OBJECT_CONVERSION = YES_AGGRESSIVE;
				CLANG_CXX_LANGUAGE_STANDARD = "gnu++20";
				CLANG_ENABLE_MODULES = YES;
				CLANG_ENABLE_OBJC_ARC = YES;
				CLANG_ENABLE_OBJC_WEAK = YES;
				CLANG_WARN_BLOCK_CAPTURE_AUTORELEASING = YES;
				CLANG_WARN_BOOL_CONVERSION = YES;
				CLANG_WARN_COMMA = YES;
				CLANG_WARN_CONSTANT_CONVERSION = YES;
				CLANG_WARN_DEPRECATED_OBJC_IMPLEMENTATIONS = YES;
				CLANG_WARN_DIRECT_OBJC_ISA_USAGE = YES_ERROR;
				CLANG_WARN_DOCUMENTATION_COMMENTS = YES;
				CLANG_WARN_EMPTY_BODY = YES;
				CLANG_WARN_ENUM_CONVERSION = YES;
				CLANG_WARN_INFINITE_RECURSION = YES;
				CLANG_WARN_INT_CONVERSION = YES;
				CLANG_WARN_NON_LITERAL_NULL_CONVERSION = YES;
				CLANG_WARN_OBJC_IMPLICIT_RETAIN_SELF = YES;
				CLANG_WARN_OBJC_LITERAL_CONVERSION = YES;
				CLANG_WARN_OBJC_ROOT_CLASS = YES_ERROR;
				CLANG_WARN_QUOTED_INCLUDE_IN_FRAMEWORK_HEADER = YES;
				CLANG_WARN_RANGE_LOOP_ANALYSIS = YES;
				CLANG_WARN_STRICT_PROTOTYPES = YES;
				CLANG_WARN_SUSPICIOUS_MOVE = YES;
				CLANG_WARN_UNGUARDED_AVAILABILITY = YES_AGGRESSIVE;
				CLANG_WARN_UNREACHABLE_CODE = YES;
				CLANG_WARN__DUPLICATE_METHOD_MATCH = YES;
				COPY_PHASE_STRIP = NO;
				DEAD_CODE_STRIPPING = YES;
				DEBUG_INFORMATION_FORMAT = "dwarf-with-dsym";
				ENABLE_NS_ASSERTIONS = NO;
				ENABLE_STRICT_OBJC_MSGSEND = YES;
				GCC_C_LANGUAGE_STANDARD = gnu11;
				GCC_NO_COMMON_BLOCKS = YES;
				GCC_OPTIMIZATION_LEVEL = s;
				GCC_WARN_64_TO_32_BIT_CONVERSION = YES;
				GCC_WARN_ABOUT_RETURN_TYPE = YES_ERROR;
				GCC_WARN_UNDECLARED_SELECTOR = YES;
				GCC_WARN_UNINITIALIZED_AUTOS = YES_AGGRESSIVE;
				GCC_WARN_UNUSED_FUNCTION = YES;
				GCC_WARN_UNUSED_VARIABLE = YES;
				MTL_ENABLE_DEBUG_INFO = NO;
				MTL_FAST_MATH = YES;
				SWIFT_COMPILATION_MODE = wholemodule;
				SWIFT_OPTIMIZATION_LEVEL = "-O";
			};
			name = Release;
		};
		C9DEBFF9298941020078B43A /* Debug */ = {
			isa = XCBuildConfiguration;
			buildSettings = {
				ASSETCATALOG_COMPILER_APPICON_NAME = AppIcon;
				ASSETCATALOG_COMPILER_GLOBAL_ACCENT_COLOR_NAME = AccentColor;
				CODE_SIGN_ENTITLEMENTS = Nos/Nos.entitlements;
				CODE_SIGN_IDENTITY = "-";
				"CODE_SIGN_IDENTITY[sdk=iphoneos*]" = "Apple Development";
				CODE_SIGN_STYLE = Automatic;
				CURRENT_PROJECT_VERSION = 31;
				DEAD_CODE_STRIPPING = YES;
				DEVELOPMENT_ASSET_PATHS = "\"Nos/Views/Preview Content\"";
				DEVELOPMENT_TEAM = GZCZBKH7MY;
				ENABLE_HARDENED_RUNTIME = YES;
				ENABLE_PREVIEWS = YES;
				GCC_OPTIMIZATION_LEVEL = 0;
				GENERATE_INFOPLIST_FILE = YES;
				INFOPLIST_FILE = Nos/Info.plist;
				"INFOPLIST_KEY_UIApplicationSceneManifest_Generation[sdk=iphoneos*]" = YES;
				"INFOPLIST_KEY_UIApplicationSceneManifest_Generation[sdk=iphonesimulator*]" = YES;
				"INFOPLIST_KEY_UIApplicationSupportsIndirectInputEvents[sdk=iphoneos*]" = YES;
				"INFOPLIST_KEY_UIApplicationSupportsIndirectInputEvents[sdk=iphonesimulator*]" = YES;
				"INFOPLIST_KEY_UILaunchScreen_Generation[sdk=iphoneos*]" = YES;
				"INFOPLIST_KEY_UILaunchScreen_Generation[sdk=iphonesimulator*]" = YES;
				INFOPLIST_KEY_UILaunchStoryboardName = "Launch Screen.storyboard";
				"INFOPLIST_KEY_UIStatusBarStyle[sdk=iphoneos*]" = UIStatusBarStyleDefault;
				"INFOPLIST_KEY_UIStatusBarStyle[sdk=iphonesimulator*]" = UIStatusBarStyleDefault;
				INFOPLIST_KEY_UISupportedInterfaceOrientations_iPad = "UIInterfaceOrientationPortrait UIInterfaceOrientationPortraitUpsideDown UIInterfaceOrientationLandscapeLeft UIInterfaceOrientationLandscapeRight";
				INFOPLIST_KEY_UISupportedInterfaceOrientations_iPhone = "UIInterfaceOrientationPortrait UIInterfaceOrientationLandscapeLeft UIInterfaceOrientationLandscapeRight";
				IPHONEOS_DEPLOYMENT_TARGET = 16.2;
				LD_RUNPATH_SEARCH_PATHS = "@executable_path/Frameworks";
				"LD_RUNPATH_SEARCH_PATHS[sdk=macosx*]" = "@executable_path/../Frameworks";
				MACOSX_DEPLOYMENT_TARGET = 13.1;
				MARKETING_VERSION = 0.1;
				PRODUCT_BUNDLE_IDENTIFIER = com.verse.Nos;
				PRODUCT_NAME = "$(TARGET_NAME)";
				SDKROOT = auto;
				SUPPORTED_PLATFORMS = "iphoneos iphonesimulator";
				SUPPORTS_MACCATALYST = NO;
				SUPPORTS_MAC_DESIGNED_FOR_IPHONE_IPAD = YES;
				SWIFT_EMIT_LOC_STRINGS = YES;
				SWIFT_OPTIMIZATION_LEVEL = "-Onone";
				SWIFT_VERSION = 5.0;
				TARGETED_DEVICE_FAMILY = "1,2";
			};
			name = Debug;
		};
		C9DEBFFA298941020078B43A /* Release */ = {
			isa = XCBuildConfiguration;
			baseConfigurationReference = C92DF80129BFAF9300400561 /* ProductionSecrets.xcconfig */;
			buildSettings = {
				ASSETCATALOG_COMPILER_APPICON_NAME = AppIcon;
				ASSETCATALOG_COMPILER_GLOBAL_ACCENT_COLOR_NAME = AccentColor;
				CODE_SIGN_ENTITLEMENTS = Nos/Nos.entitlements;
				CODE_SIGN_IDENTITY = "-";
				"CODE_SIGN_IDENTITY[sdk=iphoneos*]" = "Apple Development";
				CODE_SIGN_STYLE = Automatic;
				CURRENT_PROJECT_VERSION = 31;
				DEAD_CODE_STRIPPING = YES;
				DEVELOPMENT_ASSET_PATHS = "\"Nos/Views/Preview Content\"";
				DEVELOPMENT_TEAM = GZCZBKH7MY;
				ENABLE_HARDENED_RUNTIME = YES;
				ENABLE_PREVIEWS = YES;
				GENERATE_INFOPLIST_FILE = YES;
				INFOPLIST_FILE = Nos/Info.plist;
				"INFOPLIST_KEY_UIApplicationSceneManifest_Generation[sdk=iphoneos*]" = YES;
				"INFOPLIST_KEY_UIApplicationSceneManifest_Generation[sdk=iphonesimulator*]" = YES;
				"INFOPLIST_KEY_UIApplicationSupportsIndirectInputEvents[sdk=iphoneos*]" = YES;
				"INFOPLIST_KEY_UIApplicationSupportsIndirectInputEvents[sdk=iphonesimulator*]" = YES;
				"INFOPLIST_KEY_UILaunchScreen_Generation[sdk=iphoneos*]" = YES;
				"INFOPLIST_KEY_UILaunchScreen_Generation[sdk=iphonesimulator*]" = YES;
				INFOPLIST_KEY_UILaunchStoryboardName = "Launch Screen.storyboard";
				"INFOPLIST_KEY_UIStatusBarStyle[sdk=iphoneos*]" = UIStatusBarStyleDefault;
				"INFOPLIST_KEY_UIStatusBarStyle[sdk=iphonesimulator*]" = UIStatusBarStyleDefault;
				INFOPLIST_KEY_UISupportedInterfaceOrientations_iPad = "UIInterfaceOrientationPortrait UIInterfaceOrientationPortraitUpsideDown UIInterfaceOrientationLandscapeLeft UIInterfaceOrientationLandscapeRight";
				INFOPLIST_KEY_UISupportedInterfaceOrientations_iPhone = "UIInterfaceOrientationPortrait UIInterfaceOrientationLandscapeLeft UIInterfaceOrientationLandscapeRight";
				IPHONEOS_DEPLOYMENT_TARGET = 16.2;
				LD_RUNPATH_SEARCH_PATHS = "@executable_path/Frameworks";
				"LD_RUNPATH_SEARCH_PATHS[sdk=macosx*]" = "@executable_path/../Frameworks";
				MACOSX_DEPLOYMENT_TARGET = 13.1;
				MARKETING_VERSION = 0.1;
				PRODUCT_BUNDLE_IDENTIFIER = com.verse.Nos;
				PRODUCT_NAME = "$(TARGET_NAME)";
				SDKROOT = auto;
				SUPPORTED_PLATFORMS = "iphoneos iphonesimulator";
				SUPPORTS_MACCATALYST = NO;
				SUPPORTS_MAC_DESIGNED_FOR_IPHONE_IPAD = YES;
				SWIFT_EMIT_LOC_STRINGS = YES;
				SWIFT_VERSION = 5.0;
				TARGETED_DEVICE_FAMILY = "1,2";
			};
			name = Release;
		};
		C9DEBFFC298941020078B43A /* Debug */ = {
			isa = XCBuildConfiguration;
			buildSettings = {
				ALWAYS_EMBED_SWIFT_STANDARD_LIBRARIES = YES;
				CODE_SIGN_STYLE = Automatic;
				CURRENT_PROJECT_VERSION = 31;
				DEAD_CODE_STRIPPING = YES;
				DEVELOPMENT_TEAM = GZCZBKH7MY;
				GCC_OPTIMIZATION_LEVEL = 0;
				GENERATE_INFOPLIST_FILE = YES;
				HEADER_SEARCH_PATHS = "";
				IPHONEOS_DEPLOYMENT_TARGET = 16.2;
				MACOSX_DEPLOYMENT_TARGET = 13.1;
				MARKETING_VERSION = 1.0;
				PRODUCT_BUNDLE_IDENTIFIER = com.verse.NosTests;
				PRODUCT_NAME = "$(TARGET_NAME)";
				SDKROOT = auto;
				SUPPORTED_PLATFORMS = "iphoneos iphonesimulator macosx";
				SWIFT_EMIT_LOC_STRINGS = NO;
				SWIFT_OPTIMIZATION_LEVEL = "-Onone";
				SWIFT_VERSION = 5.0;
				TARGETED_DEVICE_FAMILY = "1,2";
			};
			name = Debug;
		};
		C9DEBFFD298941020078B43A /* Release */ = {
			isa = XCBuildConfiguration;
			buildSettings = {
				ALWAYS_EMBED_SWIFT_STANDARD_LIBRARIES = YES;
				CODE_SIGN_STYLE = Automatic;
				CURRENT_PROJECT_VERSION = 31;
				DEAD_CODE_STRIPPING = YES;
				DEVELOPMENT_TEAM = GZCZBKH7MY;
				GENERATE_INFOPLIST_FILE = YES;
				HEADER_SEARCH_PATHS = "";
				IPHONEOS_DEPLOYMENT_TARGET = 16.2;
				MACOSX_DEPLOYMENT_TARGET = 13.1;
				MARKETING_VERSION = 1.0;
				PRODUCT_BUNDLE_IDENTIFIER = com.verse.NosTests;
				PRODUCT_NAME = "$(TARGET_NAME)";
				SDKROOT = auto;
				SUPPORTED_PLATFORMS = "iphoneos iphonesimulator macosx";
				SWIFT_EMIT_LOC_STRINGS = NO;
				SWIFT_VERSION = 5.0;
				TARGETED_DEVICE_FAMILY = "1,2";
			};
			name = Release;
		};
		C9DEBFFF298941020078B43A /* Debug */ = {
			isa = XCBuildConfiguration;
			buildSettings = {
				ALWAYS_EMBED_SWIFT_STANDARD_LIBRARIES = YES;
				CODE_SIGN_STYLE = Automatic;
				CURRENT_PROJECT_VERSION = 31;
				DEAD_CODE_STRIPPING = YES;
				DEVELOPMENT_TEAM = GZCZBKH7MY;
				GCC_OPTIMIZATION_LEVEL = 0;
				GENERATE_INFOPLIST_FILE = YES;
				IPHONEOS_DEPLOYMENT_TARGET = 16.2;
				MACOSX_DEPLOYMENT_TARGET = 13.1;
				MARKETING_VERSION = 1.0;
				PRODUCT_BUNDLE_IDENTIFIER = com.verse.NosUITests;
				PRODUCT_NAME = "$(TARGET_NAME)";
				SDKROOT = auto;
				SUPPORTED_PLATFORMS = "iphoneos iphonesimulator macosx";
				SWIFT_EMIT_LOC_STRINGS = NO;
				SWIFT_OPTIMIZATION_LEVEL = "-Onone";
				SWIFT_VERSION = 5.0;
				TARGETED_DEVICE_FAMILY = "1,2";
				TEST_TARGET_NAME = Nos;
			};
			name = Debug;
		};
		C9DEC000298941020078B43A /* Release */ = {
			isa = XCBuildConfiguration;
			buildSettings = {
				ALWAYS_EMBED_SWIFT_STANDARD_LIBRARIES = YES;
				CODE_SIGN_STYLE = Automatic;
				CURRENT_PROJECT_VERSION = 31;
				DEAD_CODE_STRIPPING = YES;
				DEVELOPMENT_TEAM = GZCZBKH7MY;
				GENERATE_INFOPLIST_FILE = YES;
				IPHONEOS_DEPLOYMENT_TARGET = 16.2;
				MACOSX_DEPLOYMENT_TARGET = 13.1;
				MARKETING_VERSION = 1.0;
				PRODUCT_BUNDLE_IDENTIFIER = com.verse.NosUITests;
				PRODUCT_NAME = "$(TARGET_NAME)";
				SDKROOT = auto;
				SUPPORTED_PLATFORMS = "iphoneos iphonesimulator macosx";
				SWIFT_EMIT_LOC_STRINGS = NO;
				SWIFT_VERSION = 5.0;
				TARGETED_DEVICE_FAMILY = "1,2";
				TEST_TARGET_NAME = Nos;
			};
			name = Release;
		};
/* End XCBuildConfiguration section */

/* Begin XCConfigurationList section */
		C90862C329E9804B00C35A71 /* Build configuration list for PBXNativeTarget "NosPerformanceTests" */ = {
			isa = XCConfigurationList;
			buildConfigurations = (
				C90862C429E9804B00C35A71 /* Debug */,
				C90862C529E9804B00C35A71 /* Release */,
			);
			defaultConfigurationIsVisible = 0;
			defaultConfigurationName = Release;
		};
		C9DEBFC9298941000078B43A /* Build configuration list for PBXProject "Nos" */ = {
			isa = XCConfigurationList;
			buildConfigurations = (
				C9DEBFF6298941020078B43A /* Debug */,
				C9DEBFF7298941020078B43A /* Release */,
			);
			defaultConfigurationIsVisible = 0;
			defaultConfigurationName = Release;
		};
		C9DEBFF8298941020078B43A /* Build configuration list for PBXNativeTarget "Nos" */ = {
			isa = XCConfigurationList;
			buildConfigurations = (
				C9DEBFF9298941020078B43A /* Debug */,
				C9DEBFFA298941020078B43A /* Release */,
			);
			defaultConfigurationIsVisible = 0;
			defaultConfigurationName = Release;
		};
		C9DEBFFB298941020078B43A /* Build configuration list for PBXNativeTarget "NosTests" */ = {
			isa = XCConfigurationList;
			buildConfigurations = (
				C9DEBFFC298941020078B43A /* Debug */,
				C9DEBFFD298941020078B43A /* Release */,
			);
			defaultConfigurationIsVisible = 0;
			defaultConfigurationName = Release;
		};
		C9DEBFFE298941020078B43A /* Build configuration list for PBXNativeTarget "NosUITests" */ = {
			isa = XCConfigurationList;
			buildConfigurations = (
				C9DEBFFF298941020078B43A /* Debug */,
				C9DEC000298941020078B43A /* Release */,
			);
			defaultConfigurationIsVisible = 0;
			defaultConfigurationName = Release;
		};
/* End XCConfigurationList section */

/* Begin XCRemoteSwiftPackageReference section */
		C94D855D29914D2300749478 /* XCRemoteSwiftPackageReference "swiftui-navigation" */ = {
			isa = XCRemoteSwiftPackageReference;
			repositoryURL = "https://github.com/pointfreeco/swiftui-navigation";
			requirement = {
				kind = upToNextMajorVersion;
				minimumVersion = 0.6.1;
			};
		};
		C9646E9829B79E04007239A4 /* XCRemoteSwiftPackageReference "logger-ios" */ = {
			isa = XCRemoteSwiftPackageReference;
			repositoryURL = "https://github.com/planetary-social/logger-ios";
			requirement = {
				kind = upToNextMajorVersion;
				minimumVersion = 1.0.0;
			};
		};
		C9646EA229B7A24A007239A4 /* XCRemoteSwiftPackageReference "posthog-ios" */ = {
			isa = XCRemoteSwiftPackageReference;
			repositoryURL = "https://github.com/PostHog/posthog-ios.git";
			requirement = {
				kind = upToNextMajorVersion;
				minimumVersion = 2.0.0;
			};
		};
		C9646EA529B7A3DD007239A4 /* XCRemoteSwiftPackageReference "swift-dependencies" */ = {
			isa = XCRemoteSwiftPackageReference;
			repositoryURL = "https://github.com/pointfreeco/swift-dependencies";
			requirement = {
				kind = upToNextMajorVersion;
				minimumVersion = 0.1.4;
			};
		};
		C97797BA298AB1890046BD25 /* XCRemoteSwiftPackageReference "secp256k1" */ = {
			isa = XCRemoteSwiftPackageReference;
			repositoryURL = "https://github.com/GigaBitcoin/secp256k1.swift";
			requirement = {
				kind = upToNextMajorVersion;
				minimumVersion = 0.9.2;
			};
		};
		C987F85D29BAB66900B44E7A /* XCRemoteSwiftPackageReference "swiftui-cached-async-image" */ = {
			isa = XCRemoteSwiftPackageReference;
			repositoryURL = "https://github.com/lorenzofiamingo/swiftui-cached-async-image";
			requirement = {
				kind = upToNextMajorVersion;
				minimumVersion = 2.0.0;
			};
		};
		C9ADB139299299570075E7F8 /* XCRemoteSwiftPackageReference "bech32" */ = {
			isa = XCRemoteSwiftPackageReference;
			repositoryURL = "https://github.com/0xdeadp00l/bech32.git";
			requirement = {
				branch = master;
				kind = branch;
			};
		};
		C9DEC066298965270078B43A /* XCRemoteSwiftPackageReference "Starscream" */ = {
			isa = XCRemoteSwiftPackageReference;
			repositoryURL = "https://github.com/daltoniam/Starscream.git";
			requirement = {
				branch = master;
				kind = branch;
			};
		};
/* End XCRemoteSwiftPackageReference section */

/* Begin XCSwiftPackageProductDependency section */
		C94D855E29914D2300749478 /* SwiftUINavigation */ = {
			isa = XCSwiftPackageProductDependency;
			package = C94D855D29914D2300749478 /* XCRemoteSwiftPackageReference "swiftui-navigation" */;
			productName = SwiftUINavigation;
		};
		C9646E9929B79E04007239A4 /* Logger */ = {
			isa = XCSwiftPackageProductDependency;
			package = C9646E9829B79E04007239A4 /* XCRemoteSwiftPackageReference "logger-ios" */;
			productName = Logger;
		};
		C9646E9B29B79E4D007239A4 /* Logger */ = {
			isa = XCSwiftPackageProductDependency;
			package = C9646E9829B79E04007239A4 /* XCRemoteSwiftPackageReference "logger-ios" */;
			productName = Logger;
		};
		C9646EA329B7A24A007239A4 /* PostHog */ = {
			isa = XCSwiftPackageProductDependency;
			package = C9646EA229B7A24A007239A4 /* XCRemoteSwiftPackageReference "posthog-ios" */;
			productName = PostHog;
		};
		C9646EA629B7A3DD007239A4 /* Dependencies */ = {
			isa = XCSwiftPackageProductDependency;
			package = C9646EA529B7A3DD007239A4 /* XCRemoteSwiftPackageReference "swift-dependencies" */;
			productName = Dependencies;
		};
		C9646EA829B7A4F2007239A4 /* PostHog */ = {
			isa = XCSwiftPackageProductDependency;
			package = C9646EA229B7A24A007239A4 /* XCRemoteSwiftPackageReference "posthog-ios" */;
			productName = PostHog;
		};
		C9646EAB29B7A520007239A4 /* Dependencies */ = {
			isa = XCSwiftPackageProductDependency;
			package = C9646EA529B7A3DD007239A4 /* XCRemoteSwiftPackageReference "swift-dependencies" */;
			productName = Dependencies;
		};
		C97797BB298AB1890046BD25 /* secp256k1 */ = {
			isa = XCSwiftPackageProductDependency;
			package = C97797BA298AB1890046BD25 /* XCRemoteSwiftPackageReference "secp256k1" */;
			productName = secp256k1;
		};
		C97797BE298ABE060046BD25 /* secp256k1 */ = {
			isa = XCSwiftPackageProductDependency;
			package = C97797BA298AB1890046BD25 /* XCRemoteSwiftPackageReference "secp256k1" */;
			productName = secp256k1;
		};
		C987F85E29BAB66900B44E7A /* CachedAsyncImage */ = {
			isa = XCSwiftPackageProductDependency;
			package = C987F85D29BAB66900B44E7A /* XCRemoteSwiftPackageReference "swiftui-cached-async-image" */;
			productName = CachedAsyncImage;
		};
		C987F86329BAC3C500B44E7A /* CachedAsyncImage */ = {
			isa = XCSwiftPackageProductDependency;
			package = C987F85D29BAB66900B44E7A /* XCRemoteSwiftPackageReference "swiftui-cached-async-image" */;
			productName = CachedAsyncImage;
		};
		C9DEC067298965270078B43A /* Starscream */ = {
			isa = XCSwiftPackageProductDependency;
			package = C9DEC066298965270078B43A /* XCRemoteSwiftPackageReference "Starscream" */;
			productName = Starscream;
		};
		CDDA1F7A29A527650047ACD8 /* Starscream */ = {
			isa = XCSwiftPackageProductDependency;
			package = C9DEC066298965270078B43A /* XCRemoteSwiftPackageReference "Starscream" */;
			productName = Starscream;
		};
		CDDA1F7C29A527650047ACD8 /* SwiftUINavigation */ = {
			isa = XCSwiftPackageProductDependency;
			package = C94D855D29914D2300749478 /* XCRemoteSwiftPackageReference "swiftui-navigation" */;
			productName = SwiftUINavigation;
		};
/* End XCSwiftPackageProductDependency section */

/* Begin XCVersionGroup section */
		C9DEBFD5298941000078B43A /* Nos.xcdatamodeld */ = {
			isa = XCVersionGroup;
			children = (
				C9B678E529EF1BF200303F33 /* Nos 5.xcdatamodel */,
				C9A0DAF329C870D500466635 /* Nos 4.xcdatamodel */,
				CD4D210D29C350C9000F8188 /* Nos 3.xcdatamodel */,
				C92DF80229C22E4F00400561 /* Nos 2.xcdatamodel */,
				C9DEBFD6298941000078B43A /* Nos.xcdatamodel */,
			);
			currentVersion = C9B678E529EF1BF200303F33 /* Nos 5.xcdatamodel */;
			path = Nos.xcdatamodeld;
			sourceTree = "<group>";
			versionGroupType = wrapper.xcdatamodel;
		};
/* End XCVersionGroup section */
	};
	rootObject = C9DEBFC6298941000078B43A /* Project object */;
}<|MERGE_RESOLUTION|>--- conflicted
+++ resolved
@@ -428,11 +428,8 @@
 		C9B678DD29EEC35B00303F33 /* Foundation+Sendable.swift */ = {isa = PBXFileReference; lastKnownFileType = sourcecode.swift; path = "Foundation+Sendable.swift"; sourceTree = "<group>"; };
 		C9B678E029EEC41000303F33 /* SocialGraph.swift */ = {isa = PBXFileReference; lastKnownFileType = sourcecode.swift; path = SocialGraph.swift; sourceTree = "<group>"; };
 		C9B678E329EED2DC00303F33 /* SocialGraphTests.swift */ = {isa = PBXFileReference; lastKnownFileType = sourcecode.swift; path = SocialGraphTests.swift; sourceTree = "<group>"; };
-<<<<<<< HEAD
 		C9B678E529EF1BF200303F33 /* Nos 5.xcdatamodel */ = {isa = PBXFileReference; lastKnownFileType = wrapper.xcdatamodel; path = "Nos 5.xcdatamodel"; sourceTree = "<group>"; };
-=======
 		C9B678E629F01A8500303F33 /* FullscreenProgressView.swift */ = {isa = PBXFileReference; lastKnownFileType = sourcecode.swift; path = FullscreenProgressView.swift; sourceTree = "<group>"; };
->>>>>>> 85865dba
 		C9BAB09A2996FBA10003A84E /* EventProcessor.swift */ = {isa = PBXFileReference; lastKnownFileType = sourcecode.swift; path = EventProcessor.swift; sourceTree = "<group>"; };
 		C9C2B77B29E072E400548B4A /* WebSocket+Nos.swift */ = {isa = PBXFileReference; lastKnownFileType = sourcecode.swift; path = "WebSocket+Nos.swift"; sourceTree = "<group>"; };
 		C9C2B77E29E0731600548B4A /* AsyncTimer.swift */ = {isa = PBXFileReference; lastKnownFileType = sourcecode.swift; path = AsyncTimer.swift; sourceTree = "<group>"; };
