// !$*UTF8*$!
{
	archiveVersion = 1;
	classes = {
	};
	objectVersion = 56;
	objects = {

/* Begin PBXBuildFile section */
		030AE4292BE3D63C004DEE02 /* FeaturedAuthor.swift in Sources */ = {isa = PBXBuildFile; fileRef = 030AE4282BE3D63C004DEE02 /* FeaturedAuthor.swift */; };
		0320C0FB2BFE43A600C4C080 /* RelayServiceTests.swift in Sources */ = {isa = PBXBuildFile; fileRef = 0320C0FA2BFE43A600C4C080 /* RelayServiceTests.swift */; };
		0320C1152BFE63DC00C4C080 /* MockRelaySubscriptionManager.swift in Sources */ = {isa = PBXBuildFile; fileRef = 0320C1142BFE63DC00C4C080 /* MockRelaySubscriptionManager.swift */; };
		032634682C10C0D600E489B5 /* nostr_build_nip96_response.json in Resources */ = {isa = PBXBuildFile; fileRef = 032634672C10C0D600E489B5 /* nostr_build_nip96_response.json */; };
		0326346B2C10C1D800E489B5 /* FileStorageServerInfoResponseJSONTests.swift in Sources */ = {isa = PBXBuildFile; fileRef = 0326346A2C10C1D800E489B5 /* FileStorageServerInfoResponseJSONTests.swift */; };
		0326346D2C10C2FD00E489B5 /* FileStorageServerInfoResponseJSON.swift in Sources */ = {isa = PBXBuildFile; fileRef = 0326346C2C10C2FD00E489B5 /* FileStorageServerInfoResponseJSON.swift */; };
		0326346E2C10C2FD00E489B5 /* FileStorageServerInfoResponseJSON.swift in Sources */ = {isa = PBXBuildFile; fileRef = 0326346C2C10C2FD00E489B5 /* FileStorageServerInfoResponseJSON.swift */; };
		032634702C10C40B00E489B5 /* NostrBuildAPIClientTests.swift in Sources */ = {isa = PBXBuildFile; fileRef = 0326346F2C10C40B00E489B5 /* NostrBuildAPIClientTests.swift */; };
		0326347A2C10C57A00E489B5 /* FileStorageAPIClient.swift in Sources */ = {isa = PBXBuildFile; fileRef = 032634792C10C57A00E489B5 /* FileStorageAPIClient.swift */; };
		0326347B2C10C57A00E489B5 /* FileStorageAPIClient.swift in Sources */ = {isa = PBXBuildFile; fileRef = 032634792C10C57A00E489B5 /* FileStorageAPIClient.swift */; };
		034EBDBA2C24895E006BA35A /* CurrentUserError.swift in Sources */ = {isa = PBXBuildFile; fileRef = 034EBDB92C24895E006BA35A /* CurrentUserError.swift */; };
		034EBDC72C2489B4006BA35A /* CurrentUserError.swift in Sources */ = {isa = PBXBuildFile; fileRef = 034EBDB92C24895E006BA35A /* CurrentUserError.swift */; };
		0350F10C2C0A46760024CC15 /* new_contact_list.json in Resources */ = {isa = PBXBuildFile; fileRef = 0350F10B2C0A46760024CC15 /* new_contact_list.json */; };
		0350F1172C0A47B20024CC15 /* contact_list.json in Resources */ = {isa = PBXBuildFile; fileRef = 0350F1162C0A47B20024CC15 /* contact_list.json */; };
		0350F1212C0A490E0024CC15 /* EventProcessorIntegrationTests.swift in Sources */ = {isa = PBXBuildFile; fileRef = 0350F1202C0A490E0024CC15 /* EventProcessorIntegrationTests.swift */; };
		0350F12B2C0A49D40024CC15 /* text_note.json in Resources */ = {isa = PBXBuildFile; fileRef = 0350F12A2C0A49D40024CC15 /* text_note.json */; };
		0350F12D2C0A7EF20024CC15 /* FeatureFlags.swift in Sources */ = {isa = PBXBuildFile; fileRef = 0350F12C2C0A7EF20024CC15 /* FeatureFlags.swift */; };
		0357299B2BE415E5005FEE85 /* ContentWarningController.swift in Sources */ = {isa = PBXBuildFile; fileRef = 0357299A2BE415E5005FEE85 /* ContentWarningController.swift */; };
		0357299F2BE41653005FEE85 /* ContentWarningControllerTests.swift in Sources */ = {isa = PBXBuildFile; fileRef = 0357299C2BE41653005FEE85 /* ContentWarningControllerTests.swift */; };
		035729A02BE41653005FEE85 /* SocialGraphTests.swift in Sources */ = {isa = PBXBuildFile; fileRef = 0357299D2BE41653005FEE85 /* SocialGraphTests.swift */; };
		035729AB2BE4167E005FEE85 /* AuthorTests.swift in Sources */ = {isa = PBXBuildFile; fileRef = 035729A12BE4167E005FEE85 /* AuthorTests.swift */; };
		035729AC2BE4167E005FEE85 /* Bech32Tests.swift in Sources */ = {isa = PBXBuildFile; fileRef = 035729A22BE4167E005FEE85 /* Bech32Tests.swift */; };
		035729AD2BE4167E005FEE85 /* EventTests.swift in Sources */ = {isa = PBXBuildFile; fileRef = 035729A32BE4167E005FEE85 /* EventTests.swift */; };
		035729AE2BE4167E005FEE85 /* FollowTests.swift in Sources */ = {isa = PBXBuildFile; fileRef = 035729A42BE4167E005FEE85 /* FollowTests.swift */; };
		035729AF2BE4167E005FEE85 /* KeyPairTests.swift in Sources */ = {isa = PBXBuildFile; fileRef = 035729A52BE4167E005FEE85 /* KeyPairTests.swift */; };
		035729B02BE4167E005FEE85 /* NoteParserTests.swift in Sources */ = {isa = PBXBuildFile; fileRef = 035729A62BE4167E005FEE85 /* NoteParserTests.swift */; };
		035729B12BE4167E005FEE85 /* ReportTests.swift in Sources */ = {isa = PBXBuildFile; fileRef = 035729A72BE4167E005FEE85 /* ReportTests.swift */; };
		035729B22BE4167E005FEE85 /* SHA256KeyTests.swift in Sources */ = {isa = PBXBuildFile; fileRef = 035729A82BE4167E005FEE85 /* SHA256KeyTests.swift */; };
		035729B32BE4167E005FEE85 /* TLVTests.swift in Sources */ = {isa = PBXBuildFile; fileRef = 035729A92BE4167E005FEE85 /* TLVTests.swift */; };
		035729B82BE416A6005FEE85 /* DirectMessageWrapperTests.swift in Sources */ = {isa = PBXBuildFile; fileRef = 035729B42BE416A6005FEE85 /* DirectMessageWrapperTests.swift */; };
		035729B92BE416A6005FEE85 /* GiftWrapperTests.swift in Sources */ = {isa = PBXBuildFile; fileRef = 035729B52BE416A6005FEE85 /* GiftWrapperTests.swift */; };
		035729BA2BE416A6005FEE85 /* ReportPublisherTests.swift in Sources */ = {isa = PBXBuildFile; fileRef = 035729B62BE416A6005FEE85 /* ReportPublisherTests.swift */; };
		035729BD2BE416BD005FEE85 /* EventObservationTests.swift in Sources */ = {isa = PBXBuildFile; fileRef = 035729BB2BE416BD005FEE85 /* EventObservationTests.swift */; };
		035729CA2BE4173E005FEE85 /* PreviewData.swift in Sources */ = {isa = PBXBuildFile; fileRef = C94BC09A2A0AC74A0098F6F1 /* PreviewData.swift */; };
		035729CB2BE41770005FEE85 /* ContentWarningController.swift in Sources */ = {isa = PBXBuildFile; fileRef = 0357299A2BE415E5005FEE85 /* ContentWarningController.swift */; };
		0365CD872C4016A200622A1A /* EventKind.swift in Sources */ = {isa = PBXBuildFile; fileRef = 0365CD862C4016A200622A1A /* EventKind.swift */; };
		0365CD902C40171100622A1A /* EventKind.swift in Sources */ = {isa = PBXBuildFile; fileRef = 0365CD862C4016A200622A1A /* EventKind.swift */; };
		0373CE802C08DBC40027C856 /* old_contact_list.json in Resources */ = {isa = PBXBuildFile; fileRef = 0373CE7F2C08DBC40027C856 /* old_contact_list.json */; };
		0373CE992C0910250027C856 /* XCTestCase+JSONData.swift in Sources */ = {isa = PBXBuildFile; fileRef = 0373CE982C0910250027C856 /* XCTestCase+JSONData.swift */; };
		0376DF622C3DBAED00C80786 /* NostrIdentifierTests.swift in Sources */ = {isa = PBXBuildFile; fileRef = 0376DF612C3DBAED00C80786 /* NostrIdentifierTests.swift */; };
		0378409D2BB4A2B600E5E901 /* PrivacyInfo.xcprivacy in Resources */ = {isa = PBXBuildFile; fileRef = 0378409C2BB4A2B600E5E901 /* PrivacyInfo.xcprivacy */; };
		037975BB2C0E24D200ADDF37 /* CompactNoteViewTests.swift in Sources */ = {isa = PBXBuildFile; fileRef = 037975BA2C0E24D200ADDF37 /* CompactNoteViewTests.swift */; };
		037975BC2C0E258E00ADDF37 /* CompactNoteView.swift in Sources */ = {isa = PBXBuildFile; fileRef = C9DFA96A299BEE2C006929C1 /* CompactNoteView.swift */; };
		037975BD2C0E25E200ADDF37 /* FeatureFlags.swift in Sources */ = {isa = PBXBuildFile; fileRef = 0350F12C2C0A7EF20024CC15 /* FeatureFlags.swift */; };
		037975BE2C0E265E00ADDF37 /* LinkPreview.swift in Sources */ = {isa = PBXBuildFile; fileRef = C905B0762A619E99009B8A78 /* LinkPreview.swift */; };
		037975C72C0E26FC00ADDF37 /* Font.swift in Sources */ = {isa = PBXBuildFile; fileRef = C987F85729BA981800B44E7A /* Font.swift */; };
		037975D12C0E341500ADDF37 /* MockFeatureFlags.swift in Sources */ = {isa = PBXBuildFile; fileRef = 037975D02C0E341500ADDF37 /* MockFeatureFlags.swift */; };
		037975EA2C0E695A00ADDF37 /* MockFeatureFlags.swift in Sources */ = {isa = PBXBuildFile; fileRef = 037975D02C0E341500ADDF37 /* MockFeatureFlags.swift */; };
		03B4E6A22C125CA1006E5F59 /* nostr_build_nip96_upload_response.json in Resources */ = {isa = PBXBuildFile; fileRef = 03B4E6A12C125CA1006E5F59 /* nostr_build_nip96_upload_response.json */; };
		03B4E6AC2C125D13006E5F59 /* FileStorageUploadResponseJSONTests.swift in Sources */ = {isa = PBXBuildFile; fileRef = 03B4E6AB2C125D13006E5F59 /* FileStorageUploadResponseJSONTests.swift */; };
		03B4E6AE2C125D61006E5F59 /* FileStorageUploadResponseJSON.swift in Sources */ = {isa = PBXBuildFile; fileRef = 03B4E6AD2C125D61006E5F59 /* FileStorageUploadResponseJSON.swift */; };
		03B4E6AF2C125D61006E5F59 /* FileStorageUploadResponseJSON.swift in Sources */ = {isa = PBXBuildFile; fileRef = 03B4E6AD2C125D61006E5F59 /* FileStorageUploadResponseJSON.swift */; };
		03D1B4282C3C1A5D001778CD /* NostrIdentifier.swift in Sources */ = {isa = PBXBuildFile; fileRef = 03D1B4272C3C1A5D001778CD /* NostrIdentifier.swift */; };
		03D1B4292C3C1AC9001778CD /* NostrIdentifier.swift in Sources */ = {isa = PBXBuildFile; fileRef = 03D1B4272C3C1A5D001778CD /* NostrIdentifier.swift */; };
		03D1B42C2C3C1B0D001778CD /* TLVElement.swift in Sources */ = {isa = PBXBuildFile; fileRef = 03D1B42B2C3C1B0D001778CD /* TLVElement.swift */; };
		03D1B42D2C3C1B0D001778CD /* TLVElement.swift in Sources */ = {isa = PBXBuildFile; fileRef = 03D1B42B2C3C1B0D001778CD /* TLVElement.swift */; };
		03F7C4F32C10DF79006FF613 /* URLSessionProtocol.swift in Sources */ = {isa = PBXBuildFile; fileRef = 03F7C4F22C10DF79006FF613 /* URLSessionProtocol.swift */; };
		03F7C4F42C10E05B006FF613 /* URLSessionProtocol.swift in Sources */ = {isa = PBXBuildFile; fileRef = 03F7C4F22C10DF79006FF613 /* URLSessionProtocol.swift */; };
		2D06BB9D2AE249D70085F509 /* ThreadRootView.swift in Sources */ = {isa = PBXBuildFile; fileRef = 2D06BB9C2AE249D70085F509 /* ThreadRootView.swift */; };
		2D4010A22AD87DF300F93AD4 /* KnownFollowersView.swift in Sources */ = {isa = PBXBuildFile; fileRef = 2D4010A12AD87DF300F93AD4 /* KnownFollowersView.swift */; };
		3A1C296F2B2A537C0020B753 /* Moderation.xcstrings in Resources */ = {isa = PBXBuildFile; fileRef = 3A1C296E2B2A537C0020B753 /* Moderation.xcstrings */; };
		3A67449C2B294712002B8DE0 /* Localizable.xcstrings in Resources */ = {isa = PBXBuildFile; fileRef = 3A67449B2B294712002B8DE0 /* Localizable.xcstrings */; };
		3AAB61B52B24CD0000717A07 /* Date+ElapsedTests.swift in Sources */ = {isa = PBXBuildFile; fileRef = 3AAB61B42B24CD0000717A07 /* Date+ElapsedTests.swift */; };
		3AD318602B296D0C00026B07 /* Reply.xcstrings in Resources */ = {isa = PBXBuildFile; fileRef = 3AD3185F2B296D0C00026B07 /* Reply.xcstrings */; };
		3AD318632B296D1E00026B07 /* ImagePicker.xcstrings in Resources */ = {isa = PBXBuildFile; fileRef = 3AD318622B296D1E00026B07 /* ImagePicker.xcstrings */; };
		3AEABEF82B2BF846001BC933 /* Reply.xcstrings in Resources */ = {isa = PBXBuildFile; fileRef = 3AD3185F2B296D0C00026B07 /* Reply.xcstrings */; };
		3AEABEFD2B2BF84C001BC933 /* Localizable.xcstrings in Resources */ = {isa = PBXBuildFile; fileRef = 3A67449B2B294712002B8DE0 /* Localizable.xcstrings */; };
		3AEABEFE2B2BF850001BC933 /* ImagePicker.xcstrings in Resources */ = {isa = PBXBuildFile; fileRef = 3AD318622B296D1E00026B07 /* ImagePicker.xcstrings */; };
		3AEABEFF2B2BF858001BC933 /* Moderation.xcstrings in Resources */ = {isa = PBXBuildFile; fileRef = 3A1C296E2B2A537C0020B753 /* Moderation.xcstrings */; };
		3F170C78299D816200BC8F8B /* AppController.swift in Sources */ = {isa = PBXBuildFile; fileRef = 3F170C77299D816200BC8F8B /* AppController.swift */; };
		3F30020529C1FDD9003D4F8B /* OnboardingStartView.swift in Sources */ = {isa = PBXBuildFile; fileRef = 3F30020429C1FDD9003D4F8B /* OnboardingStartView.swift */; };
		3F30020729C237AB003D4F8B /* OnboardingAgeVerificationView.swift in Sources */ = {isa = PBXBuildFile; fileRef = 3F30020629C237AB003D4F8B /* OnboardingAgeVerificationView.swift */; };
		3F30020929C23895003D4F8B /* OnboardingNotOldEnoughView.swift in Sources */ = {isa = PBXBuildFile; fileRef = 3F30020829C23895003D4F8B /* OnboardingNotOldEnoughView.swift */; };
		3F30020B29C361C8003D4F8B /* OnboardingTermsOfServiceView.swift in Sources */ = {isa = PBXBuildFile; fileRef = 3F30020A29C361C8003D4F8B /* OnboardingTermsOfServiceView.swift */; };
		3F30020D29C382EB003D4F8B /* OnboardingLoginView.swift in Sources */ = {isa = PBXBuildFile; fileRef = 3F30020C29C382EB003D4F8B /* OnboardingLoginView.swift */; };
		3F43C47629A9625700E896A0 /* AuthorReference+CoreDataClass.swift in Sources */ = {isa = PBXBuildFile; fileRef = 3F43C47529A9625700E896A0 /* AuthorReference+CoreDataClass.swift */; };
		3F60F42929B27D3E000D62C4 /* ThreadView.swift in Sources */ = {isa = PBXBuildFile; fileRef = 3F60F42829B27D3E000D62C4 /* ThreadView.swift */; };
		3FB5E651299D28A200386527 /* OnboardingView.swift in Sources */ = {isa = PBXBuildFile; fileRef = 3FB5E650299D28A200386527 /* OnboardingView.swift */; };
		3FFB1D89299FF37C002A755D /* AvatarView.swift in Sources */ = {isa = PBXBuildFile; fileRef = 3FFB1D88299FF37C002A755D /* AvatarView.swift */; };
		3FFB1D9329A6BBCE002A755D /* EventReference+CoreDataClass.swift in Sources */ = {isa = PBXBuildFile; fileRef = 3FFB1D9229A6BBCE002A755D /* EventReference+CoreDataClass.swift */; };
		3FFB1D9429A6BBCE002A755D /* EventReference+CoreDataClass.swift in Sources */ = {isa = PBXBuildFile; fileRef = 3FFB1D9229A6BBCE002A755D /* EventReference+CoreDataClass.swift */; };
		3FFB1D9629A6BBEC002A755D /* Collection+SafeSubscript.swift in Sources */ = {isa = PBXBuildFile; fileRef = 3FFB1D9529A6BBEC002A755D /* Collection+SafeSubscript.swift */; };
		3FFB1D9729A6BBEC002A755D /* Collection+SafeSubscript.swift in Sources */ = {isa = PBXBuildFile; fileRef = 3FFB1D9529A6BBEC002A755D /* Collection+SafeSubscript.swift */; };
		3FFB1D9C29A7DF9D002A755D /* StackedAvatarsView.swift in Sources */ = {isa = PBXBuildFile; fileRef = 3FFB1D9B29A7DF9D002A755D /* StackedAvatarsView.swift */; };
		3FFF3BD029A9645F00DD0B72 /* AuthorReference+CoreDataClass.swift in Sources */ = {isa = PBXBuildFile; fileRef = 3F43C47529A9625700E896A0 /* AuthorReference+CoreDataClass.swift */; };
		5B08A1E12A1FDFF700EB8F2E /* TLV.swift in Sources */ = {isa = PBXBuildFile; fileRef = 5B8B77182A1FDA3C004FC675 /* TLV.swift */; };
		5B098DBC2BDAF6CB00500A1B /* NoteParserTests+NIP08.swift in Sources */ = {isa = PBXBuildFile; fileRef = 5B098DBB2BDAF6CB00500A1B /* NoteParserTests+NIP08.swift */; };
		5B098DC62BDAF73500500A1B /* AttributedString+Links.swift in Sources */ = {isa = PBXBuildFile; fileRef = 5B098DC52BDAF73500500A1B /* AttributedString+Links.swift */; };
		5B098DC72BDAF77400500A1B /* AttributedString+Links.swift in Sources */ = {isa = PBXBuildFile; fileRef = 5B098DC52BDAF73500500A1B /* AttributedString+Links.swift */; };
		5B098DC92BDAF7CF00500A1B /* NoteParserTests+NIP27.swift in Sources */ = {isa = PBXBuildFile; fileRef = 5B098DC82BDAF7CF00500A1B /* NoteParserTests+NIP27.swift */; };
		5B0D99032A94090A0039F0C5 /* DoubleTapToPopModifier.swift in Sources */ = {isa = PBXBuildFile; fileRef = 5B0D99022A94090A0039F0C5 /* DoubleTapToPopModifier.swift */; };
		5B29B5842BEAA0D7008F6008 /* BioSheet.swift in Sources */ = {isa = PBXBuildFile; fileRef = 5B29B5832BEAA0D7008F6008 /* BioSheet.swift */; };
		5B29B58E2BEC392B008F6008 /* ActivityPubBadgeView.swift in Sources */ = {isa = PBXBuildFile; fileRef = 5B29B58D2BEC392B008F6008 /* ActivityPubBadgeView.swift */; };
		5B39E64429EDBF8100464830 /* NoteParser.swift in Sources */ = {isa = PBXBuildFile; fileRef = 5B6EB48D29EDBE0E006E750C /* NoteParser.swift */; };
		5B503F622A291A1A0098805A /* JSONRelayMetadata.swift in Sources */ = {isa = PBXBuildFile; fileRef = 5B503F612A291A1A0098805A /* JSONRelayMetadata.swift */; };
		5B6EB48E29EDBE0E006E750C /* NoteParser.swift in Sources */ = {isa = PBXBuildFile; fileRef = 5B6EB48D29EDBE0E006E750C /* NoteParser.swift */; };
		5B79F5B82B8E71CC002DA9BE /* NamesAPI.swift in Sources */ = {isa = PBXBuildFile; fileRef = 5BC0D9CB2B867B9D005D6980 /* NamesAPI.swift */; };
		5B79F5EB2B97B5E9002DA9BE /* ConfirmUsernameDeletionSheet.swift in Sources */ = {isa = PBXBuildFile; fileRef = 5B79F5EA2B97B5E9002DA9BE /* ConfirmUsernameDeletionSheet.swift */; };
		5B79F6092B98AC33002DA9BE /* ClaimYourUniqueIdentitySheet.swift in Sources */ = {isa = PBXBuildFile; fileRef = 5B79F6082B98AC33002DA9BE /* ClaimYourUniqueIdentitySheet.swift */; };
		5B79F60B2B98ACA0002DA9BE /* PickYourUsernameSheet.swift in Sources */ = {isa = PBXBuildFile; fileRef = 5B79F60A2B98ACA0002DA9BE /* PickYourUsernameSheet.swift */; };
		5B79F6112B98AD0A002DA9BE /* ExcellentChoiceSheet.swift in Sources */ = {isa = PBXBuildFile; fileRef = 5B79F6102B98AD0A002DA9BE /* ExcellentChoiceSheet.swift */; };
		5B79F6132B98B145002DA9BE /* WizardNavigationStack.swift in Sources */ = {isa = PBXBuildFile; fileRef = 5B79F6122B98B145002DA9BE /* WizardNavigationStack.swift */; };
		5B79F6192B98B24C002DA9BE /* DeleteUsernameWizard.swift in Sources */ = {isa = PBXBuildFile; fileRef = 5B79F6182B98B24C002DA9BE /* DeleteUsernameWizard.swift */; };
		5B79F6462BA11725002DA9BE /* WizardSheetVStack.swift in Sources */ = {isa = PBXBuildFile; fileRef = 5B79F6452BA11725002DA9BE /* WizardSheetVStack.swift */; };
		5B79F64C2BA119AE002DA9BE /* WizardSheetTitleText.swift in Sources */ = {isa = PBXBuildFile; fileRef = 5B79F64B2BA119AE002DA9BE /* WizardSheetTitleText.swift */; };
		5B79F6532BA11B08002DA9BE /* WizardSheetDescriptionText.swift in Sources */ = {isa = PBXBuildFile; fileRef = 5B79F6522BA11B08002DA9BE /* WizardSheetDescriptionText.swift */; };
		5B79F6552BA123D4002DA9BE /* WizardSheetBadgeText.swift in Sources */ = {isa = PBXBuildFile; fileRef = 5B79F6542BA123D4002DA9BE /* WizardSheetBadgeText.swift */; };
		5B7C93B02B6AD52400410ABE /* CreateUsernameWizard.swift in Sources */ = {isa = PBXBuildFile; fileRef = 5B7C93AF2B6AD52400410ABE /* CreateUsernameWizard.swift */; };
		5B834F672A83FB5C000C1432 /* ProfileKnownFollowersView.swift in Sources */ = {isa = PBXBuildFile; fileRef = 5B834F662A83FB5C000C1432 /* ProfileKnownFollowersView.swift */; };
		5B834F692A83FC7F000C1432 /* ProfileSocialStatsView.swift in Sources */ = {isa = PBXBuildFile; fileRef = 5B834F682A83FC7F000C1432 /* ProfileSocialStatsView.swift */; };
		5B88051A2A21027C00E21F06 /* SHA256Key.swift in Sources */ = {isa = PBXBuildFile; fileRef = 5B8805192A21027C00E21F06 /* SHA256Key.swift */; };
		5B88051D2A2104CC00E21F06 /* SHA256Key.swift in Sources */ = {isa = PBXBuildFile; fileRef = 5B8805192A21027C00E21F06 /* SHA256Key.swift */; };
		5B8B77192A1FDA3C004FC675 /* TLV.swift in Sources */ = {isa = PBXBuildFile; fileRef = 5B8B77182A1FDA3C004FC675 /* TLV.swift */; };
		5B8C96AC29D52AD200B73AEC /* AuthorListView.swift in Sources */ = {isa = PBXBuildFile; fileRef = 5B8C96AB29D52AD200B73AEC /* AuthorListView.swift */; };
		5B8C96B029DB2E1100B73AEC /* SearchTextFieldObserver.swift in Sources */ = {isa = PBXBuildFile; fileRef = 5B8C96AF29DB2E1100B73AEC /* SearchTextFieldObserver.swift */; };
		5B8C96B229DB313300B73AEC /* AuthorCard.swift in Sources */ = {isa = PBXBuildFile; fileRef = 5B8C96B129DB313300B73AEC /* AuthorCard.swift */; };
		5B8C96B629DDD3B200B73AEC /* NoteTextViewRepresentable.swift in Sources */ = {isa = PBXBuildFile; fileRef = 5B8C96B529DDD3B200B73AEC /* NoteTextViewRepresentable.swift */; };
		5BBA5E912BADF98E00D57D76 /* AlreadyHaveANIP05View.swift in Sources */ = {isa = PBXBuildFile; fileRef = 5BBA5E902BADF98E00D57D76 /* AlreadyHaveANIP05View.swift */; };
		5BBA5E9C2BAE052F00D57D76 /* NiceWorkSheet.swift in Sources */ = {isa = PBXBuildFile; fileRef = 5BBA5E9B2BAE052F00D57D76 /* NiceWorkSheet.swift */; };
		5BC0D9CC2B867B9D005D6980 /* NamesAPI.swift in Sources */ = {isa = PBXBuildFile; fileRef = 5BC0D9CB2B867B9D005D6980 /* NamesAPI.swift */; };
		5BD08BB22A38E96F00BB926C /* JSONRelayMetadata.swift in Sources */ = {isa = PBXBuildFile; fileRef = 5B503F612A291A1A0098805A /* JSONRelayMetadata.swift */; };
		5BD25E592C192BBC005CF884 /* NoteParserTests+Parse.swift in Sources */ = {isa = PBXBuildFile; fileRef = 5BD25E582C192BBC005CF884 /* NoteParserTests+Parse.swift */; };
		5BE281BE2AE2CCAE00880466 /* StoriesView.swift in Sources */ = {isa = PBXBuildFile; fileRef = 5BE281BD2AE2CCAE00880466 /* StoriesView.swift */; };
		5BE281C12AE2CCB400880466 /* StoryNoteView.swift in Sources */ = {isa = PBXBuildFile; fileRef = 5BE281C02AE2CCB400880466 /* StoryNoteView.swift */; };
		5BE281C42AE2CCC300880466 /* AuthorStoryView.swift in Sources */ = {isa = PBXBuildFile; fileRef = 5BE281C32AE2CCC300880466 /* AuthorStoryView.swift */; };
		5BE281C72AE2CCD800880466 /* ReplyButton.swift in Sources */ = {isa = PBXBuildFile; fileRef = 5BE281C62AE2CCD800880466 /* ReplyButton.swift */; };
		5BE281CA2AE2CCEB00880466 /* HomeTab.swift in Sources */ = {isa = PBXBuildFile; fileRef = 5BE281C92AE2CCEB00880466 /* HomeTab.swift */; };
		5BE281CD2AE2CD4700880466 /* AvatarView.swift in Sources */ = {isa = PBXBuildFile; fileRef = 3FFB1D88299FF37C002A755D /* AvatarView.swift */; };
		5BFBB28B2BD9D79F002E909F /* URLParser.swift in Sources */ = {isa = PBXBuildFile; fileRef = 5BFBB28A2BD9D79F002E909F /* URLParser.swift */; };
		5BFBB2952BD9D7EB002E909F /* URLParserTests.swift in Sources */ = {isa = PBXBuildFile; fileRef = 5BFBB2942BD9D7EB002E909F /* URLParserTests.swift */; };
		5BFBB2962BD9D824002E909F /* URLParser.swift in Sources */ = {isa = PBXBuildFile; fileRef = 5BFBB28A2BD9D79F002E909F /* URLParser.swift */; };
		5BFF66B12A573F6400AA79DD /* RelayDetailView.swift in Sources */ = {isa = PBXBuildFile; fileRef = 5BFF66B02A573F6400AA79DD /* RelayDetailView.swift */; };
		5BFF66B42A58853D00AA79DD /* PublishedEventsView.swift in Sources */ = {isa = PBXBuildFile; fileRef = 5BFF66B32A58853D00AA79DD /* PublishedEventsView.swift */; };
		5BFF66B62A58A8A000AA79DD /* MutesView.swift in Sources */ = {isa = PBXBuildFile; fileRef = 5BFF66B52A58A8A000AA79DD /* MutesView.swift */; };
		659B27242BD9CB4500BEA6CC /* VerifiableEvent.swift in Sources */ = {isa = PBXBuildFile; fileRef = 659B27232BD9CB4500BEA6CC /* VerifiableEvent.swift */; };
		659B27312BD9D6FE00BEA6CC /* VerifiableEvent.swift in Sources */ = {isa = PBXBuildFile; fileRef = 659B27232BD9CB4500BEA6CC /* VerifiableEvent.swift */; };
		65BD8DB92BDAF28200802039 /* CircularFollowButton.swift in Sources */ = {isa = PBXBuildFile; fileRef = 65BD8DB82BDAF28200802039 /* CircularFollowButton.swift */; };
		65BD8DC22BDAF2C300802039 /* DiscoverTab.swift in Sources */ = {isa = PBXBuildFile; fileRef = 65BD8DBE2BDAF2C300802039 /* DiscoverTab.swift */; };
		65BD8DC32BDAF2C300802039 /* FeaturedAuthorCategory.swift in Sources */ = {isa = PBXBuildFile; fileRef = 65BD8DBF2BDAF2C300802039 /* FeaturedAuthorCategory.swift */; };
		65BD8DC42BDAF2C300802039 /* DiscoverContentsView.swift in Sources */ = {isa = PBXBuildFile; fileRef = 65BD8DC02BDAF2C300802039 /* DiscoverContentsView.swift */; };
		65D066992BD558690011C5CD /* DirectMessageWrapper.swift in Sources */ = {isa = PBXBuildFile; fileRef = 65D066982BD558690011C5CD /* DirectMessageWrapper.swift */; };
		65D066AA2BD55E160011C5CD /* DirectMessageWrapper.swift in Sources */ = {isa = PBXBuildFile; fileRef = 65D066982BD558690011C5CD /* DirectMessageWrapper.swift */; };
		A303AF8329A9153A005DC8FC /* FollowButton.swift in Sources */ = {isa = PBXBuildFile; fileRef = A303AF8229A9153A005DC8FC /* FollowButton.swift */; };
		A32B6C7129A672BC00653FF5 /* CurrentUser.swift in Sources */ = {isa = PBXBuildFile; fileRef = A34E439829A522F20057AFCB /* CurrentUser.swift */; };
		A32B6C7329A6BE9B00653FF5 /* FollowsView.swift in Sources */ = {isa = PBXBuildFile; fileRef = A32B6C7229A6BE9B00653FF5 /* FollowsView.swift */; };
		A32B6C7829A6C99200653FF5 /* FollowCard.swift in Sources */ = {isa = PBXBuildFile; fileRef = A32B6C7729A6C99200653FF5 /* FollowCard.swift */; };
		A336DD3C299FD78000A0CBA0 /* Filter.swift in Sources */ = {isa = PBXBuildFile; fileRef = A336DD3B299FD78000A0CBA0 /* Filter.swift */; };
		A34E439929A522F20057AFCB /* CurrentUser.swift in Sources */ = {isa = PBXBuildFile; fileRef = A34E439829A522F20057AFCB /* CurrentUser.swift */; };
		A351E1A229BA92240009B7F6 /* ProfileEditView.swift in Sources */ = {isa = PBXBuildFile; fileRef = A351E1A129BA92240009B7F6 /* ProfileEditView.swift */; };
		A3B943CF299AE00100A15A08 /* Keychain.swift in Sources */ = {isa = PBXBuildFile; fileRef = A3B943CE299AE00100A15A08 /* Keychain.swift */; };
		A3B943D5299D514800A15A08 /* Follow+CoreDataClass.swift in Sources */ = {isa = PBXBuildFile; fileRef = A3B943D4299D514800A15A08 /* Follow+CoreDataClass.swift */; };
		A3B943D7299D6DB700A15A08 /* Follow+CoreDataClass.swift in Sources */ = {isa = PBXBuildFile; fileRef = A3B943D4299D514800A15A08 /* Follow+CoreDataClass.swift */; };
		A3B943D8299D758F00A15A08 /* Keychain.swift in Sources */ = {isa = PBXBuildFile; fileRef = A3B943CE299AE00100A15A08 /* Keychain.swift */; };
		C9032C2E2BAE31ED001F4EC6 /* ProfileFeedType.swift in Sources */ = {isa = PBXBuildFile; fileRef = C9032C2D2BAE31ED001F4EC6 /* ProfileFeedType.swift */; };
		C90352BA2C1235CD000A5993 /* NosNavigationDestination.swift in Sources */ = {isa = PBXBuildFile; fileRef = C90352B92C1235CD000A5993 /* NosNavigationDestination.swift */; };
		C90352BB2C1235CD000A5993 /* NosNavigationDestination.swift in Sources */ = {isa = PBXBuildFile; fileRef = C90352B92C1235CD000A5993 /* NosNavigationDestination.swift */; };
		C905B0752A619367009B8A78 /* DequeModule in Frameworks */ = {isa = PBXBuildFile; productRef = C905B0742A619367009B8A78 /* DequeModule */; };
		C905B0772A619E99009B8A78 /* LinkPreview.swift in Sources */ = {isa = PBXBuildFile; fileRef = C905B0762A619E99009B8A78 /* LinkPreview.swift */; };
		C90862BE29E9804B00C35A71 /* NosPerformanceTests.swift in Sources */ = {isa = PBXBuildFile; fileRef = C90862BD29E9804B00C35A71 /* NosPerformanceTests.swift */; };
		C90B16B82AFED96300CB4B85 /* URLExtensionTests.swift in Sources */ = {isa = PBXBuildFile; fileRef = C90B16B72AFED96300CB4B85 /* URLExtensionTests.swift */; };
		C913DA0A2AEAF52B003BDD6D /* NoteWarningController.swift in Sources */ = {isa = PBXBuildFile; fileRef = C913DA092AEAF52B003BDD6D /* NoteWarningController.swift */; };
		C913DA0C2AEB2EBF003BDD6D /* FetchRequestPublisher.swift in Sources */ = {isa = PBXBuildFile; fileRef = C913DA0B2AEB2EBF003BDD6D /* FetchRequestPublisher.swift */; };
		C913DA0E2AEB3265003BDD6D /* WarningView.swift in Sources */ = {isa = PBXBuildFile; fileRef = C913DA0D2AEB3265003BDD6D /* WarningView.swift */; };
		C91400252B2A3ABF009B13B4 /* SQLiteStoreTestCase.swift in Sources */ = {isa = PBXBuildFile; fileRef = C91400232B2A3894009B13B4 /* SQLiteStoreTestCase.swift */; };
		C91565C12B2368FA0068EECA /* ViewInspector in Frameworks */ = {isa = PBXBuildFile; productRef = C91565C02B2368FA0068EECA /* ViewInspector */; };
		C92DF80529C25DE900400561 /* URL+Extensions.swift in Sources */ = {isa = PBXBuildFile; fileRef = C92DF80429C25DE900400561 /* URL+Extensions.swift */; };
		C92DF80629C25DE900400561 /* URL+Extensions.swift in Sources */ = {isa = PBXBuildFile; fileRef = C92DF80429C25DE900400561 /* URL+Extensions.swift */; };
		C92DF80829C25FA900400561 /* SquareImage.swift in Sources */ = {isa = PBXBuildFile; fileRef = C92DF80729C25FA900400561 /* SquareImage.swift */; };
		C92F01522AC4D6AB00972489 /* NosFormSection.swift in Sources */ = {isa = PBXBuildFile; fileRef = C92F01512AC4D6AB00972489 /* NosFormSection.swift */; };
		C92F01552AC4D6CF00972489 /* BeveledSeparator.swift in Sources */ = {isa = PBXBuildFile; fileRef = C92F01542AC4D6CF00972489 /* BeveledSeparator.swift */; };
		C92F01582AC4D6F700972489 /* NosTextField.swift in Sources */ = {isa = PBXBuildFile; fileRef = C92F01572AC4D6F700972489 /* NosTextField.swift */; };
		C92F015B2AC4D74E00972489 /* NosTextEditor.swift in Sources */ = {isa = PBXBuildFile; fileRef = C92F015A2AC4D74E00972489 /* NosTextEditor.swift */; };
		C92F015E2AC4D99400972489 /* NosForm.swift in Sources */ = {isa = PBXBuildFile; fileRef = C92F015D2AC4D99400972489 /* NosForm.swift */; };
		C930055F2A6AF8320098CA9E /* LoadingContent.swift in Sources */ = {isa = PBXBuildFile; fileRef = C930055E2A6AF8320098CA9E /* LoadingContent.swift */; };
		C93005602A6AF8320098CA9E /* LoadingContent.swift in Sources */ = {isa = PBXBuildFile; fileRef = C930055E2A6AF8320098CA9E /* LoadingContent.swift */; };
		C930E0572BA49DAD002B5776 /* GridPattern.swift in Sources */ = {isa = PBXBuildFile; fileRef = C930E0562BA49DAD002B5776 /* GridPattern.swift */; };
		C931517D29B915AF00934506 /* StaggeredGrid.swift in Sources */ = {isa = PBXBuildFile; fileRef = C931517C29B915AF00934506 /* StaggeredGrid.swift */; };
		C936B4592A4C7B7C00DF1EB9 /* Nos.xcdatamodeld in Sources */ = {isa = PBXBuildFile; fileRef = C936B4572A4C7B7C00DF1EB9 /* Nos.xcdatamodeld */; };
		C936B45A2A4C7B7C00DF1EB9 /* Nos.xcdatamodeld in Sources */ = {isa = PBXBuildFile; fileRef = C936B4572A4C7B7C00DF1EB9 /* Nos.xcdatamodeld */; };
		C936B45C2A4C7D6B00DF1EB9 /* UNSWizard.swift in Sources */ = {isa = PBXBuildFile; fileRef = C936B45B2A4C7D6B00DF1EB9 /* UNSWizard.swift */; };
		C936B45F2A4CAF2B00DF1EB9 /* AppDelegate.swift in Sources */ = {isa = PBXBuildFile; fileRef = DC4AB2F52A4475B800D1478A /* AppDelegate.swift */; };
		C936B4622A4CB01C00DF1EB9 /* PushNotificationService.swift in Sources */ = {isa = PBXBuildFile; fileRef = C936B4612A4CB01C00DF1EB9 /* PushNotificationService.swift */; };
		C936B4632A4CB01C00DF1EB9 /* PushNotificationService.swift in Sources */ = {isa = PBXBuildFile; fileRef = C936B4612A4CB01C00DF1EB9 /* PushNotificationService.swift */; };
		C93CA0C329AE3A1E00921183 /* JSONEvent.swift in Sources */ = {isa = PBXBuildFile; fileRef = C93CA0C229AE3A1E00921183 /* JSONEvent.swift */; };
		C93CA0C429AE3A1E00921183 /* JSONEvent.swift in Sources */ = {isa = PBXBuildFile; fileRef = C93CA0C229AE3A1E00921183 /* JSONEvent.swift */; };
		C93EC2F129C337EB0012EE2A /* RelayPicker.swift in Sources */ = {isa = PBXBuildFile; fileRef = C93EC2F029C337EB0012EE2A /* RelayPicker.swift */; };
		C93EC2F429C34C860012EE2A /* NSPredicate+Bool.swift in Sources */ = {isa = PBXBuildFile; fileRef = C93EC2F329C34C860012EE2A /* NSPredicate+Bool.swift */; };
		C93EC2F529C34C860012EE2A /* NSPredicate+Bool.swift in Sources */ = {isa = PBXBuildFile; fileRef = C93EC2F329C34C860012EE2A /* NSPredicate+Bool.swift */; };
		C93EC2F729C351470012EE2A /* Optional+Unwrap.swift in Sources */ = {isa = PBXBuildFile; fileRef = C93EC2F629C351470012EE2A /* Optional+Unwrap.swift */; };
		C93EC2F829C351470012EE2A /* Optional+Unwrap.swift in Sources */ = {isa = PBXBuildFile; fileRef = C93EC2F629C351470012EE2A /* Optional+Unwrap.swift */; };
		C93EC2FD29C3785C0012EE2A /* View+RoundedCorner.swift in Sources */ = {isa = PBXBuildFile; fileRef = C93EC2FC29C3785C0012EE2A /* View+RoundedCorner.swift */; };
		C93F045E2B9B7A7000AD5872 /* ReplyPreview.swift in Sources */ = {isa = PBXBuildFile; fileRef = C93F045D2B9B7A7000AD5872 /* ReplyPreview.swift */; };
		C93F488D2AC5C30C00900CEC /* NosFormField.swift in Sources */ = {isa = PBXBuildFile; fileRef = C93F488C2AC5C30C00900CEC /* NosFormField.swift */; };
		C93F48902AC5C9C400900CEC /* UNSWizardPhoneView.swift in Sources */ = {isa = PBXBuildFile; fileRef = C93F488F2AC5C9C400900CEC /* UNSWizardPhoneView.swift */; };
		C93F48932AC5C9CE00900CEC /* UNSWizardIntroView.swift in Sources */ = {isa = PBXBuildFile; fileRef = C93F48922AC5C9CE00900CEC /* UNSWizardIntroView.swift */; };
		C942566929B66A2800C4202C /* Date+Elapsed.swift in Sources */ = {isa = PBXBuildFile; fileRef = C942566829B66A2800C4202C /* Date+Elapsed.swift */; };
		C942566A29B66A2800C4202C /* Date+Elapsed.swift in Sources */ = {isa = PBXBuildFile; fileRef = C942566829B66A2800C4202C /* Date+Elapsed.swift */; };
		C94437E629B0DB83004D8C86 /* NotificationsView.swift in Sources */ = {isa = PBXBuildFile; fileRef = C94437E529B0DB83004D8C86 /* NotificationsView.swift */; };
		C94A5E152A716A6D00B6EC5D /* EditableNoteText.swift in Sources */ = {isa = PBXBuildFile; fileRef = C94A5E142A716A6D00B6EC5D /* EditableNoteText.swift */; };
		C94A5E162A716A6D00B6EC5D /* EditableNoteText.swift in Sources */ = {isa = PBXBuildFile; fileRef = C94A5E142A716A6D00B6EC5D /* EditableNoteText.swift */; };
		C94A5E182A72C84200B6EC5D /* ReportCategory.swift in Sources */ = {isa = PBXBuildFile; fileRef = C94A5E172A72C84200B6EC5D /* ReportCategory.swift */; };
		C94A5E192A72C84200B6EC5D /* ReportCategory.swift in Sources */ = {isa = PBXBuildFile; fileRef = C94A5E172A72C84200B6EC5D /* ReportCategory.swift */; };
		C94B2D182B17F5EC002104B6 /* sample_repost.json in Resources */ = {isa = PBXBuildFile; fileRef = C94B2D172B17F5EC002104B6 /* sample_repost.json */; };
		C94C4CF32AD993CA00F801CA /* UNSErrorView.swift in Sources */ = {isa = PBXBuildFile; fileRef = C94C4CF22AD993CA00F801CA /* UNSErrorView.swift */; };
		C94D14812A12B3F70014C906 /* SearchBar.swift in Sources */ = {isa = PBXBuildFile; fileRef = C94D14802A12B3F70014C906 /* SearchBar.swift */; };
		C94D6D5C2AC5D14400F0F11E /* WizardTextField.swift in Sources */ = {isa = PBXBuildFile; fileRef = C94D6D5B2AC5D14400F0F11E /* WizardTextField.swift */; };
		C94D855C2991479900749478 /* NewNoteView.swift in Sources */ = {isa = PBXBuildFile; fileRef = C94D855B2991479900749478 /* NewNoteView.swift */; };
		C94D855F29914D2300749478 /* SwiftUINavigation in Frameworks */ = {isa = PBXBuildFile; productRef = C94D855E29914D2300749478 /* SwiftUINavigation */; };
		C94FE9F729DB259300019CD3 /* Text+Gradient.swift in Sources */ = {isa = PBXBuildFile; fileRef = C9A0DAE629C69FA000466635 /* Text+Gradient.swift */; };
		C959DB762BD01DF4008F3627 /* GiftWrapper.swift in Sources */ = {isa = PBXBuildFile; fileRef = C959DB752BD01DF4008F3627 /* GiftWrapper.swift */; };
		C959DB772BD01DF4008F3627 /* GiftWrapper.swift in Sources */ = {isa = PBXBuildFile; fileRef = C959DB752BD01DF4008F3627 /* GiftWrapper.swift */; };
		C959DB812BD02460008F3627 /* NostrSDK in Frameworks */ = {isa = PBXBuildFile; productRef = C959DB802BD02460008F3627 /* NostrSDK */; };
		C95D68A1299E6D3E00429F86 /* BioView.swift in Sources */ = {isa = PBXBuildFile; fileRef = C95D68A0299E6D3E00429F86 /* BioView.swift */; };
		C95D68A5299E6E1E00429F86 /* PlaceholderModifier.swift in Sources */ = {isa = PBXBuildFile; fileRef = C95D68A4299E6E1E00429F86 /* PlaceholderModifier.swift */; };
		C95D68A6299E6F9E00429F86 /* ProfileHeader.swift in Sources */ = {isa = PBXBuildFile; fileRef = C95D689E299E6B4100429F86 /* ProfileHeader.swift */; };
		C95D68A7299E6FF000429F86 /* KeyFixture.swift in Sources */ = {isa = PBXBuildFile; fileRef = C9ADB134299288230075E7F8 /* KeyFixture.swift */; };
		C95D68A9299E709900429F86 /* LinearGradient+Planetary.swift in Sources */ = {isa = PBXBuildFile; fileRef = C95D68A8299E709800429F86 /* LinearGradient+Planetary.swift */; };
		C95D68AB299E710F00429F86 /* Color+Hex.swift in Sources */ = {isa = PBXBuildFile; fileRef = C95D68AA299E710F00429F86 /* Color+Hex.swift */; };
		C95D68AD299E721700429F86 /* ProfileView.swift in Sources */ = {isa = PBXBuildFile; fileRef = C95D68AC299E721700429F86 /* ProfileView.swift */; };
		C95D68B2299ECE0700429F86 /* CHANGELOG.md in Resources */ = {isa = PBXBuildFile; fileRef = C95D68AF299ECE0700429F86 /* CHANGELOG.md */; };
		C95D68B3299ECE0700429F86 /* README.md in Resources */ = {isa = PBXBuildFile; fileRef = C95D68B0299ECE0700429F86 /* README.md */; };
		C95D68B4299ECE0700429F86 /* CONTRIBUTING.md in Resources */ = {isa = PBXBuildFile; fileRef = C95D68B1299ECE0700429F86 /* CONTRIBUTING.md */; };
		C960C57129F3236200929990 /* LikeButton.swift in Sources */ = {isa = PBXBuildFile; fileRef = C960C57029F3236200929990 /* LikeButton.swift */; };
		C960C57429F3251E00929990 /* RepostButton.swift in Sources */ = {isa = PBXBuildFile; fileRef = C960C57329F3251E00929990 /* RepostButton.swift */; };
		C9646E9A29B79E04007239A4 /* Logger in Frameworks */ = {isa = PBXBuildFile; productRef = C9646E9929B79E04007239A4 /* Logger */; };
		C9646E9C29B79E4D007239A4 /* Logger in Frameworks */ = {isa = PBXBuildFile; productRef = C9646E9B29B79E4D007239A4 /* Logger */; };
		C9646EA129B7A22C007239A4 /* Analytics.swift in Sources */ = {isa = PBXBuildFile; fileRef = C9646EA029B7A22C007239A4 /* Analytics.swift */; };
		C9646EA429B7A24A007239A4 /* PostHog in Frameworks */ = {isa = PBXBuildFile; productRef = C9646EA329B7A24A007239A4 /* PostHog */; };
		C9646EA729B7A3DD007239A4 /* Dependencies in Frameworks */ = {isa = PBXBuildFile; productRef = C9646EA629B7A3DD007239A4 /* Dependencies */; };
		C9646EA929B7A4F2007239A4 /* PostHog in Frameworks */ = {isa = PBXBuildFile; productRef = C9646EA829B7A4F2007239A4 /* PostHog */; };
		C9646EAA29B7A506007239A4 /* Analytics.swift in Sources */ = {isa = PBXBuildFile; fileRef = C9646EA029B7A22C007239A4 /* Analytics.swift */; };
		C9646EAC29B7A520007239A4 /* Dependencies in Frameworks */ = {isa = PBXBuildFile; productRef = C9646EAB29B7A520007239A4 /* Dependencies */; };
		C9671D73298DB94C00EE7E12 /* Data+Encoding.swift in Sources */ = {isa = PBXBuildFile; fileRef = C9671D72298DB94C00EE7E12 /* Data+Encoding.swift */; };
		C9680AD42ACDF57D006C8C93 /* UNSWizardNeedsPaymentView.swift in Sources */ = {isa = PBXBuildFile; fileRef = C9680AD32ACDF57D006C8C93 /* UNSWizardNeedsPaymentView.swift */; };
		C96877B92B4EDD110051ED2F /* AuthorStoryCarousel.swift in Sources */ = {isa = PBXBuildFile; fileRef = C96877B82B4EDD110051ED2F /* AuthorStoryCarousel.swift */; };
		C96877BB2B4EDE510051ED2F /* StoryAvatarView.swift in Sources */ = {isa = PBXBuildFile; fileRef = C96877BA2B4EDE510051ED2F /* StoryAvatarView.swift */; };
		C96CB98C2A6040C500498C4E /* DequeModule in Frameworks */ = {isa = PBXBuildFile; productRef = C96CB98B2A6040C500498C4E /* DequeModule */; };
		C96D391B2B61AFD500D3D0A1 /* RawNostrIDTests.swift in Sources */ = {isa = PBXBuildFile; fileRef = C96D391A2B61AFD500D3D0A1 /* RawNostrIDTests.swift */; };
		C96D39272B61B6D200D3D0A1 /* RawNostrID.swift in Sources */ = {isa = PBXBuildFile; fileRef = C96D39262B61B6D200D3D0A1 /* RawNostrID.swift */; };
		C96D39282B61B6D200D3D0A1 /* RawNostrID.swift in Sources */ = {isa = PBXBuildFile; fileRef = C96D39262B61B6D200D3D0A1 /* RawNostrID.swift */; };
		C973364F2A7968220012D8B8 /* SetUpUNSBanner.swift in Sources */ = {isa = PBXBuildFile; fileRef = C973364E2A7968220012D8B8 /* SetUpUNSBanner.swift */; };
		C9736E5E2C13B718005BCE70 /* EventFixture.swift in Sources */ = {isa = PBXBuildFile; fileRef = C9736E5D2C13B718005BCE70 /* EventFixture.swift */; };
		C973AB5B2A323167002AED16 /* Follow+CoreDataProperties.swift in Sources */ = {isa = PBXBuildFile; fileRef = C973AB552A323167002AED16 /* Follow+CoreDataProperties.swift */; };
		C973AB5C2A323167002AED16 /* Follow+CoreDataProperties.swift in Sources */ = {isa = PBXBuildFile; fileRef = C973AB552A323167002AED16 /* Follow+CoreDataProperties.swift */; };
		C973AB5D2A323167002AED16 /* Event+CoreDataProperties.swift in Sources */ = {isa = PBXBuildFile; fileRef = C973AB562A323167002AED16 /* Event+CoreDataProperties.swift */; };
		C973AB5E2A323167002AED16 /* Event+CoreDataProperties.swift in Sources */ = {isa = PBXBuildFile; fileRef = C973AB562A323167002AED16 /* Event+CoreDataProperties.swift */; };
		C973AB5F2A323167002AED16 /* AuthorReference+CoreDataProperties.swift in Sources */ = {isa = PBXBuildFile; fileRef = C973AB572A323167002AED16 /* AuthorReference+CoreDataProperties.swift */; };
		C973AB602A323167002AED16 /* AuthorReference+CoreDataProperties.swift in Sources */ = {isa = PBXBuildFile; fileRef = C973AB572A323167002AED16 /* AuthorReference+CoreDataProperties.swift */; };
		C973AB612A323167002AED16 /* Author+CoreDataProperties.swift in Sources */ = {isa = PBXBuildFile; fileRef = C973AB582A323167002AED16 /* Author+CoreDataProperties.swift */; };
		C973AB622A323167002AED16 /* Author+CoreDataProperties.swift in Sources */ = {isa = PBXBuildFile; fileRef = C973AB582A323167002AED16 /* Author+CoreDataProperties.swift */; };
		C973AB632A323167002AED16 /* Relay+CoreDataProperties.swift in Sources */ = {isa = PBXBuildFile; fileRef = C973AB592A323167002AED16 /* Relay+CoreDataProperties.swift */; };
		C973AB642A323167002AED16 /* Relay+CoreDataProperties.swift in Sources */ = {isa = PBXBuildFile; fileRef = C973AB592A323167002AED16 /* Relay+CoreDataProperties.swift */; };
		C973AB652A323167002AED16 /* EventReference+CoreDataProperties.swift in Sources */ = {isa = PBXBuildFile; fileRef = C973AB5A2A323167002AED16 /* EventReference+CoreDataProperties.swift */; };
		C973AB662A323167002AED16 /* EventReference+CoreDataProperties.swift in Sources */ = {isa = PBXBuildFile; fileRef = C973AB5A2A323167002AED16 /* EventReference+CoreDataProperties.swift */; };
		C974652E2A3B86600031226F /* NoteCardHeader.swift in Sources */ = {isa = PBXBuildFile; fileRef = C974652D2A3B86600031226F /* NoteCardHeader.swift */; };
		C97465312A3B89140031226F /* AuthorLabel.swift in Sources */ = {isa = PBXBuildFile; fileRef = C97465302A3B89140031226F /* AuthorLabel.swift */; };
		C97465342A3C95FE0031226F /* RelayPickerToolbarButton.swift in Sources */ = {isa = PBXBuildFile; fileRef = C97465332A3C95FE0031226F /* RelayPickerToolbarButton.swift */; };
		C97797B9298AA19A0046BD25 /* RelayService.swift in Sources */ = {isa = PBXBuildFile; fileRef = C97797B8298AA19A0046BD25 /* RelayService.swift */; };
		C97A1C8829E45B3C009D9E8D /* RawEventView.swift in Sources */ = {isa = PBXBuildFile; fileRef = C97A1C8729E45B3C009D9E8D /* RawEventView.swift */; };
		C97A1C8B29E45B4E009D9E8D /* RawEventController.swift in Sources */ = {isa = PBXBuildFile; fileRef = C97A1C8A29E45B4E009D9E8D /* RawEventController.swift */; };
		C97A1C8C29E45B4E009D9E8D /* RawEventController.swift in Sources */ = {isa = PBXBuildFile; fileRef = C97A1C8A29E45B4E009D9E8D /* RawEventController.swift */; };
		C97A1C8E29E58EC7009D9E8D /* NSManagedObjectContext+Nos.swift in Sources */ = {isa = PBXBuildFile; fileRef = C97A1C8D29E58EC7009D9E8D /* NSManagedObjectContext+Nos.swift */; };
		C97A1C8F29E58EC7009D9E8D /* NSManagedObjectContext+Nos.swift in Sources */ = {isa = PBXBuildFile; fileRef = C97A1C8D29E58EC7009D9E8D /* NSManagedObjectContext+Nos.swift */; };
		C97B288A2C10B07100DC1FC0 /* NosNavigationStack.swift in Sources */ = {isa = PBXBuildFile; fileRef = C97B28892C10B07100DC1FC0 /* NosNavigationStack.swift */; };
		C981E2DB2AC6088900FBF4F6 /* UNSVerifyCodeView.swift in Sources */ = {isa = PBXBuildFile; fileRef = C981E2DA2AC6088900FBF4F6 /* UNSVerifyCodeView.swift */; };
		C981E2DD2AC610D600FBF4F6 /* UNSStepImage.swift in Sources */ = {isa = PBXBuildFile; fileRef = C981E2DC2AC610D600FBF4F6 /* UNSStepImage.swift */; };
		C98298332ADD7F9A0096C5B5 /* DeepLinkService.swift in Sources */ = {isa = PBXBuildFile; fileRef = C98298322ADD7F9A0096C5B5 /* DeepLinkService.swift */; };
		C98298342ADD7F9A0096C5B5 /* DeepLinkService.swift in Sources */ = {isa = PBXBuildFile; fileRef = C98298322ADD7F9A0096C5B5 /* DeepLinkService.swift */; };
		C98651102B0BD49200597B68 /* PagedNoteListView.swift in Sources */ = {isa = PBXBuildFile; fileRef = C986510F2B0BD49200597B68 /* PagedNoteListView.swift */; };
		C987F81729BA4C6A00B44E7A /* BigActionButton.swift in Sources */ = {isa = PBXBuildFile; fileRef = C987F81629BA4C6900B44E7A /* BigActionButton.swift */; };
		C987F81A29BA4D0E00B44E7A /* ActionButton.swift in Sources */ = {isa = PBXBuildFile; fileRef = C987F81929BA4D0E00B44E7A /* ActionButton.swift */; };
		C987F81D29BA6D9A00B44E7A /* ProfileTab.swift in Sources */ = {isa = PBXBuildFile; fileRef = C987F81C29BA6D9A00B44E7A /* ProfileTab.swift */; };
		C987F83229BA951E00B44E7A /* ClarityCity-ExtraLight.otf in Resources */ = {isa = PBXBuildFile; fileRef = C987F82029BA951D00B44E7A /* ClarityCity-ExtraLight.otf */; };
		C987F83329BA951E00B44E7A /* ClarityCity-ExtraLight.otf in Resources */ = {isa = PBXBuildFile; fileRef = C987F82029BA951D00B44E7A /* ClarityCity-ExtraLight.otf */; };
		C987F83429BA951E00B44E7A /* ClarityCity-LightItalic.otf in Resources */ = {isa = PBXBuildFile; fileRef = C987F82129BA951D00B44E7A /* ClarityCity-LightItalic.otf */; };
		C987F83529BA951E00B44E7A /* ClarityCity-LightItalic.otf in Resources */ = {isa = PBXBuildFile; fileRef = C987F82129BA951D00B44E7A /* ClarityCity-LightItalic.otf */; };
		C987F83629BA951E00B44E7A /* ClarityCity-ExtraBold.otf in Resources */ = {isa = PBXBuildFile; fileRef = C987F82229BA951D00B44E7A /* ClarityCity-ExtraBold.otf */; };
		C987F83729BA951E00B44E7A /* ClarityCity-ExtraBold.otf in Resources */ = {isa = PBXBuildFile; fileRef = C987F82229BA951D00B44E7A /* ClarityCity-ExtraBold.otf */; };
		C987F83829BA951E00B44E7A /* ClarityCity-MediumItalic.otf in Resources */ = {isa = PBXBuildFile; fileRef = C987F82329BA951D00B44E7A /* ClarityCity-MediumItalic.otf */; };
		C987F83929BA951E00B44E7A /* ClarityCity-MediumItalic.otf in Resources */ = {isa = PBXBuildFile; fileRef = C987F82329BA951D00B44E7A /* ClarityCity-MediumItalic.otf */; };
		C987F83A29BA951E00B44E7A /* ClarityCity-BoldItalic.otf in Resources */ = {isa = PBXBuildFile; fileRef = C987F82429BA951D00B44E7A /* ClarityCity-BoldItalic.otf */; };
		C987F83B29BA951E00B44E7A /* ClarityCity-BoldItalic.otf in Resources */ = {isa = PBXBuildFile; fileRef = C987F82429BA951D00B44E7A /* ClarityCity-BoldItalic.otf */; };
		C987F83C29BA951E00B44E7A /* ClarityCity-Bold.otf in Resources */ = {isa = PBXBuildFile; fileRef = C987F82529BA951D00B44E7A /* ClarityCity-Bold.otf */; };
		C987F83D29BA951E00B44E7A /* ClarityCity-Bold.otf in Resources */ = {isa = PBXBuildFile; fileRef = C987F82529BA951D00B44E7A /* ClarityCity-Bold.otf */; };
		C987F83E29BA951E00B44E7A /* ClarityCity-SemiBold.otf in Resources */ = {isa = PBXBuildFile; fileRef = C987F82629BA951D00B44E7A /* ClarityCity-SemiBold.otf */; };
		C987F83F29BA951E00B44E7A /* ClarityCity-SemiBold.otf in Resources */ = {isa = PBXBuildFile; fileRef = C987F82629BA951D00B44E7A /* ClarityCity-SemiBold.otf */; };
		C987F84029BA951E00B44E7A /* ClarityCity-SemiBoldItalic.otf in Resources */ = {isa = PBXBuildFile; fileRef = C987F82729BA951D00B44E7A /* ClarityCity-SemiBoldItalic.otf */; };
		C987F84129BA951E00B44E7A /* ClarityCity-SemiBoldItalic.otf in Resources */ = {isa = PBXBuildFile; fileRef = C987F82729BA951D00B44E7A /* ClarityCity-SemiBoldItalic.otf */; };
		C987F84229BA951E00B44E7A /* ClarityCity-Black.otf in Resources */ = {isa = PBXBuildFile; fileRef = C987F82829BA951E00B44E7A /* ClarityCity-Black.otf */; };
		C987F84329BA951E00B44E7A /* ClarityCity-Black.otf in Resources */ = {isa = PBXBuildFile; fileRef = C987F82829BA951E00B44E7A /* ClarityCity-Black.otf */; };
		C987F84429BA951E00B44E7A /* ClarityCity-ExtraBoldItalic.otf in Resources */ = {isa = PBXBuildFile; fileRef = C987F82929BA951E00B44E7A /* ClarityCity-ExtraBoldItalic.otf */; };
		C987F84529BA951E00B44E7A /* ClarityCity-ExtraBoldItalic.otf in Resources */ = {isa = PBXBuildFile; fileRef = C987F82929BA951E00B44E7A /* ClarityCity-ExtraBoldItalic.otf */; };
		C987F84629BA951E00B44E7A /* ClarityCity-Light.otf in Resources */ = {isa = PBXBuildFile; fileRef = C987F82A29BA951E00B44E7A /* ClarityCity-Light.otf */; };
		C987F84729BA951E00B44E7A /* ClarityCity-Light.otf in Resources */ = {isa = PBXBuildFile; fileRef = C987F82A29BA951E00B44E7A /* ClarityCity-Light.otf */; };
		C987F84829BA951E00B44E7A /* ClarityCity-BlackItalic.otf in Resources */ = {isa = PBXBuildFile; fileRef = C987F82B29BA951E00B44E7A /* ClarityCity-BlackItalic.otf */; };
		C987F84929BA951E00B44E7A /* ClarityCity-BlackItalic.otf in Resources */ = {isa = PBXBuildFile; fileRef = C987F82B29BA951E00B44E7A /* ClarityCity-BlackItalic.otf */; };
		C987F84A29BA951E00B44E7A /* ClarityCity-Medium.otf in Resources */ = {isa = PBXBuildFile; fileRef = C987F82C29BA951E00B44E7A /* ClarityCity-Medium.otf */; };
		C987F84B29BA951E00B44E7A /* ClarityCity-Medium.otf in Resources */ = {isa = PBXBuildFile; fileRef = C987F82C29BA951E00B44E7A /* ClarityCity-Medium.otf */; };
		C987F84C29BA951E00B44E7A /* ClarityCity-ThinItalic.otf in Resources */ = {isa = PBXBuildFile; fileRef = C987F82D29BA951E00B44E7A /* ClarityCity-ThinItalic.otf */; };
		C987F84D29BA951E00B44E7A /* ClarityCity-ThinItalic.otf in Resources */ = {isa = PBXBuildFile; fileRef = C987F82D29BA951E00B44E7A /* ClarityCity-ThinItalic.otf */; };
		C987F84E29BA951E00B44E7A /* ClarityCity-RegularItalic.otf in Resources */ = {isa = PBXBuildFile; fileRef = C987F82E29BA951E00B44E7A /* ClarityCity-RegularItalic.otf */; };
		C987F84F29BA951E00B44E7A /* ClarityCity-RegularItalic.otf in Resources */ = {isa = PBXBuildFile; fileRef = C987F82E29BA951E00B44E7A /* ClarityCity-RegularItalic.otf */; };
		C987F85029BA951E00B44E7A /* ClarityCity-ExtraLightItalic.otf in Resources */ = {isa = PBXBuildFile; fileRef = C987F82F29BA951E00B44E7A /* ClarityCity-ExtraLightItalic.otf */; };
		C987F85129BA951E00B44E7A /* ClarityCity-ExtraLightItalic.otf in Resources */ = {isa = PBXBuildFile; fileRef = C987F82F29BA951E00B44E7A /* ClarityCity-ExtraLightItalic.otf */; };
		C987F85229BA951E00B44E7A /* ClarityCity-Regular.otf in Resources */ = {isa = PBXBuildFile; fileRef = C987F83029BA951E00B44E7A /* ClarityCity-Regular.otf */; };
		C987F85329BA951E00B44E7A /* ClarityCity-Regular.otf in Resources */ = {isa = PBXBuildFile; fileRef = C987F83029BA951E00B44E7A /* ClarityCity-Regular.otf */; };
		C987F85429BA951E00B44E7A /* ClarityCity-Thin.otf in Resources */ = {isa = PBXBuildFile; fileRef = C987F83129BA951E00B44E7A /* ClarityCity-Thin.otf */; };
		C987F85529BA951E00B44E7A /* ClarityCity-Thin.otf in Resources */ = {isa = PBXBuildFile; fileRef = C987F83129BA951E00B44E7A /* ClarityCity-Thin.otf */; };
		C987F85B29BA9ED800B44E7A /* Font.swift in Sources */ = {isa = PBXBuildFile; fileRef = C987F85729BA981800B44E7A /* Font.swift */; };
		C98A32272A05795E00E3FA13 /* Task+Timeout.swift in Sources */ = {isa = PBXBuildFile; fileRef = C98A32262A05795E00E3FA13 /* Task+Timeout.swift */; };
		C98A32282A05795E00E3FA13 /* Task+Timeout.swift in Sources */ = {isa = PBXBuildFile; fileRef = C98A32262A05795E00E3FA13 /* Task+Timeout.swift */; };
		C98B8B4029FBF83B009789C8 /* NotificationCard.swift in Sources */ = {isa = PBXBuildFile; fileRef = C98B8B3F29FBF83B009789C8 /* NotificationCard.swift */; };
		C98CA9042B14FA3D00929141 /* PagedRelaySubscription.swift in Sources */ = {isa = PBXBuildFile; fileRef = C98CA9032B14FA3D00929141 /* PagedRelaySubscription.swift */; };
		C98CA9072B14FBBF00929141 /* PagedNoteDataSource.swift in Sources */ = {isa = PBXBuildFile; fileRef = C98CA9062B14FBBF00929141 /* PagedNoteDataSource.swift */; };
		C98CA9082B14FD8600929141 /* PagedRelaySubscription.swift in Sources */ = {isa = PBXBuildFile; fileRef = C98CA9032B14FA3D00929141 /* PagedRelaySubscription.swift */; };
		C98DC9BB2A795CAD004E5F0F /* ActionBanner.swift in Sources */ = {isa = PBXBuildFile; fileRef = C98DC9BA2A795CAD004E5F0F /* ActionBanner.swift */; };
		C992B32A2B3613CC00704A9C /* SubscriptionCancellable.swift in Sources */ = {isa = PBXBuildFile; fileRef = C992B3292B3613CC00704A9C /* SubscriptionCancellable.swift */; };
		C992B32B2B3613CC00704A9C /* SubscriptionCancellable.swift in Sources */ = {isa = PBXBuildFile; fileRef = C992B3292B3613CC00704A9C /* SubscriptionCancellable.swift */; };
		C996933E2C11FF0F00A2C70D /* EventObservationView.swift in Sources */ = {isa = PBXBuildFile; fileRef = C996933D2C11FF0F00A2C70D /* EventObservationView.swift */; };
		C99693402C120CC900A2C70D /* AuthorObservationView.swift in Sources */ = {isa = PBXBuildFile; fileRef = C996933F2C120CC900A2C70D /* AuthorObservationView.swift */; };
		C99721CB2AEBED26004EBEAB /* String+Empty.swift in Sources */ = {isa = PBXBuildFile; fileRef = C99721CA2AEBED26004EBEAB /* String+Empty.swift */; };
		C99721CC2AEBED26004EBEAB /* String+Empty.swift in Sources */ = {isa = PBXBuildFile; fileRef = C99721CA2AEBED26004EBEAB /* String+Empty.swift */; };
		C99DBF7E2A9E81CF00F7068F /* SDWebImageSwiftUI in Frameworks */ = {isa = PBXBuildFile; productRef = C99DBF7D2A9E81CF00F7068F /* SDWebImageSwiftUI */; };
		C99DBF802A9E8BCF00F7068F /* SDWebImageSwiftUI in Frameworks */ = {isa = PBXBuildFile; productRef = C99DBF7F2A9E8BCF00F7068F /* SDWebImageSwiftUI */; };
		C99DBF822A9E8BDE00F7068F /* SDWebImageSwiftUI in Frameworks */ = {isa = PBXBuildFile; productRef = C99DBF812A9E8BDE00F7068F /* SDWebImageSwiftUI */; };
		C99E80CD2A0C2C6400187474 /* PreviewData.swift in Sources */ = {isa = PBXBuildFile; fileRef = C94BC09A2A0AC74A0098F6F1 /* PreviewData.swift */; };
		C9A0DADA29C685E500466635 /* SideMenuButton.swift in Sources */ = {isa = PBXBuildFile; fileRef = C9A0DAD929C685E500466635 /* SideMenuButton.swift */; };
		C9A0DADD29C689C900466635 /* NosNavigationBar.swift in Sources */ = {isa = PBXBuildFile; fileRef = C9A0DADC29C689C900466635 /* NosNavigationBar.swift */; };
		C9A0DAE029C697A100466635 /* AboutView.swift in Sources */ = {isa = PBXBuildFile; fileRef = C9A0DADF29C697A100466635 /* AboutView.swift */; };
		C9A0DAE429C69F0C00466635 /* HighlightedText.swift in Sources */ = {isa = PBXBuildFile; fileRef = C9A0DAE329C69F0C00466635 /* HighlightedText.swift */; };
		C9A0DAEA29C6A34200466635 /* ActivityView.swift in Sources */ = {isa = PBXBuildFile; fileRef = C9A0DAE929C6A34200466635 /* ActivityView.swift */; };
		C9A0DAED29C6A66C00466635 /* Launch Screen.storyboard in Resources */ = {isa = PBXBuildFile; fileRef = C9A0DAEC29C6A66C00466635 /* Launch Screen.storyboard */; };
		C9A0DAF829C92F4500466635 /* UNSAPI.swift in Sources */ = {isa = PBXBuildFile; fileRef = C9A0DAF729C92F4500466635 /* UNSAPI.swift */; };
		C9A0DAF929C92F4500466635 /* UNSAPI.swift in Sources */ = {isa = PBXBuildFile; fileRef = C9A0DAF729C92F4500466635 /* UNSAPI.swift */; };
		C9A25B3D29F174D200B39534 /* ReadabilityPadding.swift in Sources */ = {isa = PBXBuildFile; fileRef = C9A25B3C29F174D200B39534 /* ReadabilityPadding.swift */; };
		C9A6C7412AD837AD001F9500 /* UNSWizardController.swift in Sources */ = {isa = PBXBuildFile; fileRef = C9A6C7402AD837AD001F9500 /* UNSWizardController.swift */; };
		C9A6C7422AD837AD001F9500 /* UNSWizardController.swift in Sources */ = {isa = PBXBuildFile; fileRef = C9A6C7402AD837AD001F9500 /* UNSWizardController.swift */; };
		C9A6C7452AD83FB0001F9500 /* NotificationViewModel.swift in Sources */ = {isa = PBXBuildFile; fileRef = C9AC31AC2A55E0BD00A94E5A /* NotificationViewModel.swift */; };
		C9A6C7472AD84263001F9500 /* UNSNamePicker.swift in Sources */ = {isa = PBXBuildFile; fileRef = C9A6C7462AD84263001F9500 /* UNSNamePicker.swift */; };
		C9A6C7492AD86271001F9500 /* UNSNewNameView.swift in Sources */ = {isa = PBXBuildFile; fileRef = C9A6C7482AD86271001F9500 /* UNSNewNameView.swift */; };
		C9A6C74B2AD866A7001F9500 /* UNSSuccessView.swift in Sources */ = {isa = PBXBuildFile; fileRef = C9A6C74A2AD866A7001F9500 /* UNSSuccessView.swift */; };
		C9A6C74D2AD98E2A001F9500 /* UNSNameTakenView.swift in Sources */ = {isa = PBXBuildFile; fileRef = C9A6C74C2AD98E2A001F9500 /* UNSNameTakenView.swift */; };
		C9A8015E2BD0177D006E29B2 /* ReportPublisher.swift in Sources */ = {isa = PBXBuildFile; fileRef = C9A8015D2BD0177D006E29B2 /* ReportPublisher.swift */; };
		C9A8015F2BD0177D006E29B2 /* ReportPublisher.swift in Sources */ = {isa = PBXBuildFile; fileRef = C9A8015D2BD0177D006E29B2 /* ReportPublisher.swift */; };
		C9AC31AD2A55E0BD00A94E5A /* NotificationViewModel.swift in Sources */ = {isa = PBXBuildFile; fileRef = C9AC31AC2A55E0BD00A94E5A /* NotificationViewModel.swift */; };
		C9ADB135299288230075E7F8 /* KeyFixture.swift in Sources */ = {isa = PBXBuildFile; fileRef = C9ADB134299288230075E7F8 /* KeyFixture.swift */; };
		C9ADB13629928AF00075E7F8 /* KeyPair.swift in Sources */ = {isa = PBXBuildFile; fileRef = C9F84C26298DC98800C6714D /* KeyPair.swift */; };
		C9ADB13829928CC30075E7F8 /* String+Hex.swift in Sources */ = {isa = PBXBuildFile; fileRef = C9ADB13729928CC30075E7F8 /* String+Hex.swift */; };
		C9ADB13D29929B540075E7F8 /* Bech32.swift in Sources */ = {isa = PBXBuildFile; fileRef = C9ADB13C29929B540075E7F8 /* Bech32.swift */; };
		C9ADB13E29929EEF0075E7F8 /* Bech32.swift in Sources */ = {isa = PBXBuildFile; fileRef = C9ADB13C29929B540075E7F8 /* Bech32.swift */; };
		C9ADB13F29929F1F0075E7F8 /* String+Hex.swift in Sources */ = {isa = PBXBuildFile; fileRef = C9ADB13729928CC30075E7F8 /* String+Hex.swift */; };
		C9ADB14129951CB10075E7F8 /* NSManagedObject+Nos.swift in Sources */ = {isa = PBXBuildFile; fileRef = C9ADB14029951CB10075E7F8 /* NSManagedObject+Nos.swift */; };
		C9ADB14229951CB10075E7F8 /* NSManagedObject+Nos.swift in Sources */ = {isa = PBXBuildFile; fileRef = C9ADB14029951CB10075E7F8 /* NSManagedObject+Nos.swift */; };
		C9B597652BBC8300002EC76A /* ImagePickerUIViewController.swift in Sources */ = {isa = PBXBuildFile; fileRef = C9B597642BBC8300002EC76A /* ImagePickerUIViewController.swift */; };
		C9B5C78E2C24AF650070445B /* MockRelaySubscriptionManager.swift in Sources */ = {isa = PBXBuildFile; fileRef = 0320C1142BFE63DC00C4C080 /* MockRelaySubscriptionManager.swift */; };
		C9B678DB29EEBF3B00303F33 /* DependencyInjection.swift in Sources */ = {isa = PBXBuildFile; fileRef = C9B678DA29EEBF3B00303F33 /* DependencyInjection.swift */; };
		C9B678DC29EEBF3B00303F33 /* DependencyInjection.swift in Sources */ = {isa = PBXBuildFile; fileRef = C9B678DA29EEBF3B00303F33 /* DependencyInjection.swift */; };
		C9B678DE29EEC35B00303F33 /* Foundation+Sendable.swift in Sources */ = {isa = PBXBuildFile; fileRef = C9B678DD29EEC35B00303F33 /* Foundation+Sendable.swift */; };
		C9B678DF29EEC35B00303F33 /* Foundation+Sendable.swift in Sources */ = {isa = PBXBuildFile; fileRef = C9B678DD29EEC35B00303F33 /* Foundation+Sendable.swift */; };
		C9B678E129EEC41000303F33 /* SocialGraphCache.swift in Sources */ = {isa = PBXBuildFile; fileRef = C9B678E029EEC41000303F33 /* SocialGraphCache.swift */; };
		C9B678E229EEC41000303F33 /* SocialGraphCache.swift in Sources */ = {isa = PBXBuildFile; fileRef = C9B678E029EEC41000303F33 /* SocialGraphCache.swift */; };
		C9B678E729F01A8500303F33 /* FullscreenProgressView.swift in Sources */ = {isa = PBXBuildFile; fileRef = C9B678E629F01A8500303F33 /* FullscreenProgressView.swift */; };
		C9B708BB2A13BE41006C613A /* NoteTextEditor.swift in Sources */ = {isa = PBXBuildFile; fileRef = C9B708BA2A13BE41006C613A /* NoteTextEditor.swift */; };
		C9B71DBE2A8E9BAD0031ED9F /* Sentry in Frameworks */ = {isa = PBXBuildFile; productRef = C9B71DBD2A8E9BAD0031ED9F /* Sentry */; };
		C9B71DC02A8E9BAD0031ED9F /* SentrySwiftUI in Frameworks */ = {isa = PBXBuildFile; productRef = C9B71DBF2A8E9BAD0031ED9F /* SentrySwiftUI */; };
		C9B71DC22A9003670031ED9F /* CrashReporting.swift in Sources */ = {isa = PBXBuildFile; fileRef = C9B71DC12A9003670031ED9F /* CrashReporting.swift */; };
		C9B71DC32A9003670031ED9F /* CrashReporting.swift in Sources */ = {isa = PBXBuildFile; fileRef = C9B71DC12A9003670031ED9F /* CrashReporting.swift */; };
		C9B71DC52A9008300031ED9F /* Sentry in Frameworks */ = {isa = PBXBuildFile; productRef = C9B71DC42A9008300031ED9F /* Sentry */; };
		C9BAB09B2996FBA10003A84E /* EventProcessor.swift in Sources */ = {isa = PBXBuildFile; fileRef = C9BAB09A2996FBA10003A84E /* EventProcessor.swift */; };
		C9BAB09C2996FBA10003A84E /* EventProcessor.swift in Sources */ = {isa = PBXBuildFile; fileRef = C9BAB09A2996FBA10003A84E /* EventProcessor.swift */; };
		C9BCF1C12AC72020009BDE06 /* UNSWizardChooseNameView.swift in Sources */ = {isa = PBXBuildFile; fileRef = C9BCF1C02AC72020009BDE06 /* UNSWizardChooseNameView.swift */; };
		C9BD91892B61BBEF00FDA083 /* bad_contact_list.json in Resources */ = {isa = PBXBuildFile; fileRef = C9BD91882B61BBEF00FDA083 /* bad_contact_list.json */; };
		C9BD919B2B61C4FB00FDA083 /* RawNostrID+Random.swift in Sources */ = {isa = PBXBuildFile; fileRef = C9BD919A2B61C4FB00FDA083 /* RawNostrID+Random.swift */; };
		C9C097232C13534800F78EC3 /* DatabaseCleanerTests.swift in Sources */ = {isa = PBXBuildFile; fileRef = C9C097222C13534800F78EC3 /* DatabaseCleanerTests.swift */; };
		C9C097252C13537900F78EC3 /* DatabaseCleaner.swift in Sources */ = {isa = PBXBuildFile; fileRef = C9C097242C13537900F78EC3 /* DatabaseCleaner.swift */; };
		C9C097262C13537900F78EC3 /* DatabaseCleaner.swift in Sources */ = {isa = PBXBuildFile; fileRef = C9C097242C13537900F78EC3 /* DatabaseCleaner.swift */; };
		C9C2B77C29E072E400548B4A /* WebSocket+Nos.swift in Sources */ = {isa = PBXBuildFile; fileRef = C9C2B77B29E072E400548B4A /* WebSocket+Nos.swift */; };
		C9C2B77D29E072E400548B4A /* WebSocket+Nos.swift in Sources */ = {isa = PBXBuildFile; fileRef = C9C2B77B29E072E400548B4A /* WebSocket+Nos.swift */; };
		C9C2B77F29E0731600548B4A /* AsyncTimer.swift in Sources */ = {isa = PBXBuildFile; fileRef = C9C2B77E29E0731600548B4A /* AsyncTimer.swift */; };
		C9C2B78029E0731600548B4A /* AsyncTimer.swift in Sources */ = {isa = PBXBuildFile; fileRef = C9C2B77E29E0731600548B4A /* AsyncTimer.swift */; };
		C9C2B78229E0735400548B4A /* RelaySubscriptionManager.swift in Sources */ = {isa = PBXBuildFile; fileRef = C9C2B78129E0735400548B4A /* RelaySubscriptionManager.swift */; };
		C9C2B78329E0735400548B4A /* RelaySubscriptionManager.swift in Sources */ = {isa = PBXBuildFile; fileRef = C9C2B78129E0735400548B4A /* RelaySubscriptionManager.swift */; };
		C9C2B78529E073E300548B4A /* RelaySubscription.swift in Sources */ = {isa = PBXBuildFile; fileRef = C9C2B78429E073E300548B4A /* RelaySubscription.swift */; };
		C9C2B78629E073E300548B4A /* RelaySubscription.swift in Sources */ = {isa = PBXBuildFile; fileRef = C9C2B78429E073E300548B4A /* RelaySubscription.swift */; };
		C9C547512A4F1CC3006B0741 /* SearchController.swift in Sources */ = {isa = PBXBuildFile; fileRef = C9C547502A4F1CC3006B0741 /* SearchController.swift */; };
		C9C547552A4F1CDB006B0741 /* SearchController.swift in Sources */ = {isa = PBXBuildFile; fileRef = C9C547502A4F1CC3006B0741 /* SearchController.swift */; };
		C9C547592A4F1D8C006B0741 /* NosNotification+CoreDataClass.swift in Sources */ = {isa = PBXBuildFile; fileRef = C9C547572A4F1D8C006B0741 /* NosNotification+CoreDataClass.swift */; };
		C9C5475A2A4F1D8C006B0741 /* NosNotification+CoreDataClass.swift in Sources */ = {isa = PBXBuildFile; fileRef = C9C547572A4F1D8C006B0741 /* NosNotification+CoreDataClass.swift */; };
		C9C5475B2A4F1D8C006B0741 /* NosNotification+CoreDataProperties.swift in Sources */ = {isa = PBXBuildFile; fileRef = C9C547582A4F1D8C006B0741 /* NosNotification+CoreDataProperties.swift */; };
		C9C5475C2A4F1D8C006B0741 /* NosNotification+CoreDataProperties.swift in Sources */ = {isa = PBXBuildFile; fileRef = C9C547582A4F1D8C006B0741 /* NosNotification+CoreDataProperties.swift */; };
		C9C9444229F6F0E2002F2C7A /* XCTest+Eventually.swift in Sources */ = {isa = PBXBuildFile; fileRef = C9C9444129F6F0E2002F2C7A /* XCTest+Eventually.swift */; };
		C9CDBBA429A8FA2900C555C7 /* GoldenPostView.swift in Sources */ = {isa = PBXBuildFile; fileRef = C9CDBBA329A8FA2900C555C7 /* GoldenPostView.swift */; };
		C9CE5B142A0172CF008E198C /* WebView.swift in Sources */ = {isa = PBXBuildFile; fileRef = C9CE5B132A0172CF008E198C /* WebView.swift */; };
		C9CF23172A38A58B00EBEC31 /* ParseQueue.swift in Sources */ = {isa = PBXBuildFile; fileRef = C9CF23162A38A58B00EBEC31 /* ParseQueue.swift */; };
		C9CF23182A38A58B00EBEC31 /* ParseQueue.swift in Sources */ = {isa = PBXBuildFile; fileRef = C9CF23162A38A58B00EBEC31 /* ParseQueue.swift */; };
		C9D573492AB24B7300E06BB4 /* custom-xcassets.stencil in Resources */ = {isa = PBXBuildFile; fileRef = C9D573482AB24B7300E06BB4 /* custom-xcassets.stencil */; };
		C9DC6CBA2C1739AD00E1CFB3 /* View+HandleURLsInRouter.swift in Sources */ = {isa = PBXBuildFile; fileRef = C9DC6CB92C1739AD00E1CFB3 /* View+HandleURLsInRouter.swift */; };
		C9DEBFD2298941000078B43A /* NosApp.swift in Sources */ = {isa = PBXBuildFile; fileRef = C9DEBFD1298941000078B43A /* NosApp.swift */; };
		C9DEBFD4298941000078B43A /* PersistenceController.swift in Sources */ = {isa = PBXBuildFile; fileRef = C9DEBFD3298941000078B43A /* PersistenceController.swift */; };
		C9DEBFD9298941000078B43A /* HomeFeedView.swift in Sources */ = {isa = PBXBuildFile; fileRef = C9DEBFD8298941000078B43A /* HomeFeedView.swift */; };
		C9DEBFDB298941020078B43A /* Assets.xcassets in Resources */ = {isa = PBXBuildFile; fileRef = C9DEBFDA298941020078B43A /* Assets.xcassets */; };
		C9DEBFDF298941020078B43A /* Preview Assets.xcassets in Resources */ = {isa = PBXBuildFile; fileRef = C9DEBFDE298941020078B43A /* Preview Assets.xcassets */; };
		C9DEC003298945150078B43A /* String+Lorem.swift in Sources */ = {isa = PBXBuildFile; fileRef = C9DEC002298945150078B43A /* String+Lorem.swift */; };
		C9DEC006298947900078B43A /* sample_data.json in Resources */ = {isa = PBXBuildFile; fileRef = C9DEC005298947900078B43A /* sample_data.json */; };
		C9DEC04529894BED0078B43A /* Event+CoreDataClass.swift in Sources */ = {isa = PBXBuildFile; fileRef = C9DEC03F29894BED0078B43A /* Event+CoreDataClass.swift */; };
		C9DEC04629894BED0078B43A /* Event+CoreDataClass.swift in Sources */ = {isa = PBXBuildFile; fileRef = C9DEC03F29894BED0078B43A /* Event+CoreDataClass.swift */; };
		C9DEC04D29894BED0078B43A /* Author+CoreDataClass.swift in Sources */ = {isa = PBXBuildFile; fileRef = C9DEC04329894BED0078B43A /* Author+CoreDataClass.swift */; };
		C9DEC04E29894BED0078B43A /* Author+CoreDataClass.swift in Sources */ = {isa = PBXBuildFile; fileRef = C9DEC04329894BED0078B43A /* Author+CoreDataClass.swift */; };
		C9DEC05A2989509B0078B43A /* PersistenceController.swift in Sources */ = {isa = PBXBuildFile; fileRef = C9DEBFD3298941000078B43A /* PersistenceController.swift */; };
		C9DEC05B298950A90078B43A /* String+Lorem.swift in Sources */ = {isa = PBXBuildFile; fileRef = C9DEC002298945150078B43A /* String+Lorem.swift */; };
		C9DEC0632989541F0078B43A /* Bundle+Current.swift in Sources */ = {isa = PBXBuildFile; fileRef = C9DEC0622989541F0078B43A /* Bundle+Current.swift */; };
		C9DEC0642989541F0078B43A /* Bundle+Current.swift in Sources */ = {isa = PBXBuildFile; fileRef = C9DEC0622989541F0078B43A /* Bundle+Current.swift */; };
		C9DEC065298955200078B43A /* sample_data.json in Resources */ = {isa = PBXBuildFile; fileRef = C9DEC005298947900078B43A /* sample_data.json */; };
		C9DEC068298965270078B43A /* Starscream in Frameworks */ = {isa = PBXBuildFile; productRef = C9DEC067298965270078B43A /* Starscream */; };
		C9DEC06A298965550078B43A /* RelayView.swift in Sources */ = {isa = PBXBuildFile; fileRef = C9DEC069298965540078B43A /* RelayView.swift */; };
		C9DEC06E2989668E0078B43A /* Relay+CoreDataClass.swift in Sources */ = {isa = PBXBuildFile; fileRef = C9DEC06C2989668E0078B43A /* Relay+CoreDataClass.swift */; };
		C9DEC06F2989668E0078B43A /* Relay+CoreDataClass.swift in Sources */ = {isa = PBXBuildFile; fileRef = C9DEC06C2989668E0078B43A /* Relay+CoreDataClass.swift */; };
		C9DFA966299BEB96006929C1 /* NoteCard.swift in Sources */ = {isa = PBXBuildFile; fileRef = C9DFA964299BEB96006929C1 /* NoteCard.swift */; };
		C9DFA969299BEC33006929C1 /* CardStyle.swift in Sources */ = {isa = PBXBuildFile; fileRef = C9DFA968299BEC33006929C1 /* CardStyle.swift */; };
		C9DFA971299BF8CD006929C1 /* RepliesView.swift in Sources */ = {isa = PBXBuildFile; fileRef = C9DFA970299BF8CD006929C1 /* RepliesView.swift */; };
		C9DFA972299BF9E8006929C1 /* CompactNoteView.swift in Sources */ = {isa = PBXBuildFile; fileRef = C9DFA96A299BEE2C006929C1 /* CompactNoteView.swift */; };
		C9E37E0F2A1E7C32003D4B0A /* ReportMenu.swift in Sources */ = {isa = PBXBuildFile; fileRef = C9E37E0E2A1E7C32003D4B0A /* ReportMenu.swift */; };
		C9E37E122A1E7EC5003D4B0A /* PreviewContainer.swift in Sources */ = {isa = PBXBuildFile; fileRef = C9E37E112A1E7EC5003D4B0A /* PreviewContainer.swift */; };
		C9E37E152A1E8143003D4B0A /* ReportTarget.swift in Sources */ = {isa = PBXBuildFile; fileRef = C9E37E142A1E8143003D4B0A /* ReportTarget.swift */; };
		C9E37E162A1E8143003D4B0A /* ReportTarget.swift in Sources */ = {isa = PBXBuildFile; fileRef = C9E37E142A1E8143003D4B0A /* ReportTarget.swift */; };
		C9E8C1132B081E9C002D46B0 /* UNSNameView.swift in Sources */ = {isa = PBXBuildFile; fileRef = C9E8C1122B081E9C002D46B0 /* UNSNameView.swift */; };
		C9E8C1152B081EBE002D46B0 /* NIP05View.swift in Sources */ = {isa = PBXBuildFile; fileRef = C9E8C1142B081EBE002D46B0 /* NIP05View.swift */; };
		C9EE3E602A0538B7008A7491 /* ExpirationTimeButton.swift in Sources */ = {isa = PBXBuildFile; fileRef = C9EE3E5F2A0538B7008A7491 /* ExpirationTimeButton.swift */; };
		C9EE3E632A053910008A7491 /* ExpirationTimeOption.swift in Sources */ = {isa = PBXBuildFile; fileRef = C9EE3E622A053910008A7491 /* ExpirationTimeOption.swift */; };
		C9EE3E642A053910008A7491 /* ExpirationTimeOption.swift in Sources */ = {isa = PBXBuildFile; fileRef = C9EE3E622A053910008A7491 /* ExpirationTimeOption.swift */; };
		C9EF84CF2C24D63000182B6F /* MockRelayService.swift in Sources */ = {isa = PBXBuildFile; fileRef = C9EF84CE2C24D63000182B6F /* MockRelayService.swift */; };
		C9EF84D02C24D63000182B6F /* MockRelayService.swift in Sources */ = {isa = PBXBuildFile; fileRef = C9EF84CE2C24D63000182B6F /* MockRelayService.swift */; };
		C9F0BB6929A5039D000547FC /* Int+Bool.swift in Sources */ = {isa = PBXBuildFile; fileRef = C9F0BB6829A5039D000547FC /* Int+Bool.swift */; };
		C9F0BB6B29A503D6000547FC /* PublicKey.swift in Sources */ = {isa = PBXBuildFile; fileRef = C9F0BB6A29A503D6000547FC /* PublicKey.swift */; };
		C9F0BB6C29A503D6000547FC /* PublicKey.swift in Sources */ = {isa = PBXBuildFile; fileRef = C9F0BB6A29A503D6000547FC /* PublicKey.swift */; };
		C9F0BB6D29A503D9000547FC /* Int+Bool.swift in Sources */ = {isa = PBXBuildFile; fileRef = C9F0BB6829A5039D000547FC /* Int+Bool.swift */; };
		C9F0BB6F29A50437000547FC /* NostrConstants.swift in Sources */ = {isa = PBXBuildFile; fileRef = C9F0BB6E29A50437000547FC /* NostrConstants.swift */; };
		C9F0BB7029A50437000547FC /* NostrConstants.swift in Sources */ = {isa = PBXBuildFile; fileRef = C9F0BB6E29A50437000547FC /* NostrConstants.swift */; };
		C9F204672ADEDBA80029A858 /* String+Extra.swift in Sources */ = {isa = PBXBuildFile; fileRef = C9F204662ADEDBA80029A858 /* String+Extra.swift */; };
		C9F204802AE029D90029A858 /* AppDestination.swift in Sources */ = {isa = PBXBuildFile; fileRef = C9F2047F2AE029D90029A858 /* AppDestination.swift */; };
		C9F204812AE02D8C0029A858 /* AppDestination.swift in Sources */ = {isa = PBXBuildFile; fileRef = C9F2047F2AE029D90029A858 /* AppDestination.swift */; };
		C9F64D8C29ED840700563F2B /* Zipper.swift in Sources */ = {isa = PBXBuildFile; fileRef = C9F64D8B29ED840700563F2B /* Zipper.swift */; };
		C9F64D8D29ED840700563F2B /* Zipper.swift in Sources */ = {isa = PBXBuildFile; fileRef = C9F64D8B29ED840700563F2B /* Zipper.swift */; };
		C9F75AD22A02D41E005BBE45 /* ComposerActionBar.swift in Sources */ = {isa = PBXBuildFile; fileRef = C9F75AD12A02D41E005BBE45 /* ComposerActionBar.swift */; };
		C9F75AD62A041FF7005BBE45 /* ExpirationTimePicker.swift in Sources */ = {isa = PBXBuildFile; fileRef = C9F75AD52A041FF7005BBE45 /* ExpirationTimePicker.swift */; };
		C9F84C1A298DBB6300C6714D /* Data+Encoding.swift in Sources */ = {isa = PBXBuildFile; fileRef = C9671D72298DB94C00EE7E12 /* Data+Encoding.swift */; };
		C9F84C1C298DBBF400C6714D /* Data+Sha.swift in Sources */ = {isa = PBXBuildFile; fileRef = C9F84C1B298DBBF400C6714D /* Data+Sha.swift */; };
		C9F84C1D298DBC6100C6714D /* Data+Sha.swift in Sources */ = {isa = PBXBuildFile; fileRef = C9F84C1B298DBBF400C6714D /* Data+Sha.swift */; };
		C9F84C21298DC36800C6714D /* AppView.swift in Sources */ = {isa = PBXBuildFile; fileRef = C9F84C20298DC36800C6714D /* AppView.swift */; };
		C9F84C23298DC7B900C6714D /* SettingsView.swift in Sources */ = {isa = PBXBuildFile; fileRef = C9F84C22298DC7B900C6714D /* SettingsView.swift */; };
		C9F84C27298DC98800C6714D /* KeyPair.swift in Sources */ = {isa = PBXBuildFile; fileRef = C9F84C26298DC98800C6714D /* KeyPair.swift */; };
		C9FC1E632B61ACE300A3A6FB /* CoreDataTestCase.swift in Sources */ = {isa = PBXBuildFile; fileRef = C9FC1E622B61ACE300A3A6FB /* CoreDataTestCase.swift */; };
		C9FD34F62BCEC89C008F8D95 /* secp256k1 in Frameworks */ = {isa = PBXBuildFile; productRef = C9FD34F52BCEC89C008F8D95 /* secp256k1 */; };
		C9FD34F82BCEC8B5008F8D95 /* secp256k1 in Frameworks */ = {isa = PBXBuildFile; productRef = C9FD34F72BCEC8B5008F8D95 /* secp256k1 */; };
		C9FD35132BCED5A6008F8D95 /* NostrSDK in Frameworks */ = {isa = PBXBuildFile; productRef = C9FD35122BCED5A6008F8D95 /* NostrSDK */; };
		CD09A74429A50F1D0063464F /* SideMenu.swift in Sources */ = {isa = PBXBuildFile; fileRef = CD09A74329A50F1D0063464F /* SideMenu.swift */; };
		CD09A74629A50F750063464F /* SideMenuContent.swift in Sources */ = {isa = PBXBuildFile; fileRef = CD09A74529A50F750063464F /* SideMenuContent.swift */; };
		CD09A74829A51EFC0063464F /* Router.swift in Sources */ = {isa = PBXBuildFile; fileRef = CD09A74729A51EFC0063464F /* Router.swift */; };
		CD09A74929A521210063464F /* Router.swift in Sources */ = {isa = PBXBuildFile; fileRef = CD09A74729A51EFC0063464F /* Router.swift */; };
		CD09A75929A521D20063464F /* Color+Hex.swift in Sources */ = {isa = PBXBuildFile; fileRef = C95D68AA299E710F00429F86 /* Color+Hex.swift */; };
		CD09A75F29A521FD0063464F /* RelayService.swift in Sources */ = {isa = PBXBuildFile; fileRef = C97797B8298AA19A0046BD25 /* RelayService.swift */; };
		CD09A76029A521FD0063464F /* Filter.swift in Sources */ = {isa = PBXBuildFile; fileRef = A336DD3B299FD78000A0CBA0 /* Filter.swift */; };
		CD09A76229A5220E0063464F /* AppController.swift in Sources */ = {isa = PBXBuildFile; fileRef = 3F170C77299D816200BC8F8B /* AppController.swift */; };
		CD27177629A7C8B200AE8888 /* sample_replies.json in Resources */ = {isa = PBXBuildFile; fileRef = CD27177529A7C8B200AE8888 /* sample_replies.json */; };
		CD2CF38E299E67F900332116 /* CardButtonStyle.swift in Sources */ = {isa = PBXBuildFile; fileRef = CD2CF38D299E67F900332116 /* CardButtonStyle.swift */; };
		CD2CF390299E68BE00332116 /* NoteButton.swift in Sources */ = {isa = PBXBuildFile; fileRef = CD2CF38F299E68BE00332116 /* NoteButton.swift */; };
		CD4908D429B92941007443DB /* ReportABugMailView.swift in Sources */ = {isa = PBXBuildFile; fileRef = CD4908D329B92941007443DB /* ReportABugMailView.swift */; };
		CD76865029B6503500085358 /* NoteOptionsButton.swift in Sources */ = {isa = PBXBuildFile; fileRef = CD76864F29B6503500085358 /* NoteOptionsButton.swift */; };
		CDDA1F7B29A527650047ACD8 /* Starscream in Frameworks */ = {isa = PBXBuildFile; productRef = CDDA1F7A29A527650047ACD8 /* Starscream */; };
		CDDA1F7D29A527650047ACD8 /* SwiftUINavigation in Frameworks */ = {isa = PBXBuildFile; productRef = CDDA1F7C29A527650047ACD8 /* SwiftUINavigation */; };
		DC08FF812A7969C5009F87D1 /* UIDevice+Simulator.swift in Sources */ = {isa = PBXBuildFile; fileRef = DC2E54C72A700F1400C2CAAB /* UIDevice+Simulator.swift */; };
		DC2E54C82A700F1400C2CAAB /* UIDevice+Simulator.swift in Sources */ = {isa = PBXBuildFile; fileRef = DC2E54C72A700F1400C2CAAB /* UIDevice+Simulator.swift */; };
		DC4AB2F62A4475B800D1478A /* AppDelegate.swift in Sources */ = {isa = PBXBuildFile; fileRef = DC4AB2F52A4475B800D1478A /* AppDelegate.swift */; };
		DC5F203F2A6AE24200F8D73F /* ImagePickerButton.swift in Sources */ = {isa = PBXBuildFile; fileRef = DC5F203E2A6AE24200F8D73F /* ImagePickerButton.swift */; };
/* End PBXBuildFile section */

/* Begin PBXContainerItemProxy section */
		C90862C129E9804B00C35A71 /* PBXContainerItemProxy */ = {
			isa = PBXContainerItemProxy;
			containerPortal = C9DEBFC6298941000078B43A /* Project object */;
			proxyType = 1;
			remoteGlobalIDString = C9DEBFCD298941000078B43A;
			remoteInfo = Nos;
		};
		C9DEBFE5298941020078B43A /* PBXContainerItemProxy */ = {
			isa = PBXContainerItemProxy;
			containerPortal = C9DEBFC6298941000078B43A /* Project object */;
			proxyType = 1;
			remoteGlobalIDString = C9DEBFCD298941000078B43A;
			remoteInfo = Nos;
		};
/* End PBXContainerItemProxy section */

/* Begin PBXFileReference section */
		030AE4282BE3D63C004DEE02 /* FeaturedAuthor.swift */ = {isa = PBXFileReference; lastKnownFileType = sourcecode.swift; path = FeaturedAuthor.swift; sourceTree = "<group>"; };
		0320C0E42BFBB27E00C4C080 /* PerformanceTests.xctestplan */ = {isa = PBXFileReference; lastKnownFileType = text; path = PerformanceTests.xctestplan; sourceTree = "<group>"; };
		0320C0FA2BFE43A600C4C080 /* RelayServiceTests.swift */ = {isa = PBXFileReference; lastKnownFileType = sourcecode.swift; path = RelayServiceTests.swift; sourceTree = "<group>"; };
		0320C1142BFE63DC00C4C080 /* MockRelaySubscriptionManager.swift */ = {isa = PBXFileReference; lastKnownFileType = sourcecode.swift; path = MockRelaySubscriptionManager.swift; sourceTree = "<group>"; };
		032634672C10C0D600E489B5 /* nostr_build_nip96_response.json */ = {isa = PBXFileReference; lastKnownFileType = text.json; path = nostr_build_nip96_response.json; sourceTree = "<group>"; };
		0326346A2C10C1D800E489B5 /* FileStorageServerInfoResponseJSONTests.swift */ = {isa = PBXFileReference; lastKnownFileType = sourcecode.swift; path = FileStorageServerInfoResponseJSONTests.swift; sourceTree = "<group>"; };
		0326346C2C10C2FD00E489B5 /* FileStorageServerInfoResponseJSON.swift */ = {isa = PBXFileReference; lastKnownFileType = sourcecode.swift; path = FileStorageServerInfoResponseJSON.swift; sourceTree = "<group>"; };
		0326346F2C10C40B00E489B5 /* NostrBuildAPIClientTests.swift */ = {isa = PBXFileReference; lastKnownFileType = sourcecode.swift; path = NostrBuildAPIClientTests.swift; sourceTree = "<group>"; };
		032634792C10C57A00E489B5 /* FileStorageAPIClient.swift */ = {isa = PBXFileReference; lastKnownFileType = sourcecode.swift; path = FileStorageAPIClient.swift; sourceTree = "<group>"; };
		034EBDB92C24895E006BA35A /* CurrentUserError.swift */ = {isa = PBXFileReference; lastKnownFileType = sourcecode.swift; path = CurrentUserError.swift; sourceTree = "<group>"; };
		0350F10B2C0A46760024CC15 /* new_contact_list.json */ = {isa = PBXFileReference; fileEncoding = 4; lastKnownFileType = text.json; path = new_contact_list.json; sourceTree = "<group>"; };
		0350F1162C0A47B20024CC15 /* contact_list.json */ = {isa = PBXFileReference; fileEncoding = 4; lastKnownFileType = text.json; path = contact_list.json; sourceTree = "<group>"; };
		0350F1202C0A490E0024CC15 /* EventProcessorIntegrationTests.swift */ = {isa = PBXFileReference; lastKnownFileType = sourcecode.swift; path = EventProcessorIntegrationTests.swift; sourceTree = "<group>"; };
		0350F12A2C0A49D40024CC15 /* text_note.json */ = {isa = PBXFileReference; fileEncoding = 4; lastKnownFileType = text.json; path = text_note.json; sourceTree = "<group>"; };
		0350F12C2C0A7EF20024CC15 /* FeatureFlags.swift */ = {isa = PBXFileReference; lastKnownFileType = sourcecode.swift; path = FeatureFlags.swift; sourceTree = "<group>"; };
		0357299A2BE415E5005FEE85 /* ContentWarningController.swift */ = {isa = PBXFileReference; fileEncoding = 4; lastKnownFileType = sourcecode.swift; path = ContentWarningController.swift; sourceTree = "<group>"; };
		0357299C2BE41653005FEE85 /* ContentWarningControllerTests.swift */ = {isa = PBXFileReference; fileEncoding = 4; lastKnownFileType = sourcecode.swift; path = ContentWarningControllerTests.swift; sourceTree = "<group>"; };
		0357299D2BE41653005FEE85 /* SocialGraphTests.swift */ = {isa = PBXFileReference; fileEncoding = 4; lastKnownFileType = sourcecode.swift; path = SocialGraphTests.swift; sourceTree = "<group>"; };
		035729A12BE4167E005FEE85 /* AuthorTests.swift */ = {isa = PBXFileReference; fileEncoding = 4; lastKnownFileType = sourcecode.swift; path = AuthorTests.swift; sourceTree = "<group>"; };
		035729A22BE4167E005FEE85 /* Bech32Tests.swift */ = {isa = PBXFileReference; fileEncoding = 4; lastKnownFileType = sourcecode.swift; path = Bech32Tests.swift; sourceTree = "<group>"; };
		035729A32BE4167E005FEE85 /* EventTests.swift */ = {isa = PBXFileReference; fileEncoding = 4; lastKnownFileType = sourcecode.swift; path = EventTests.swift; sourceTree = "<group>"; };
		035729A42BE4167E005FEE85 /* FollowTests.swift */ = {isa = PBXFileReference; fileEncoding = 4; lastKnownFileType = sourcecode.swift; path = FollowTests.swift; sourceTree = "<group>"; };
		035729A52BE4167E005FEE85 /* KeyPairTests.swift */ = {isa = PBXFileReference; fileEncoding = 4; lastKnownFileType = sourcecode.swift; path = KeyPairTests.swift; sourceTree = "<group>"; };
		035729A62BE4167E005FEE85 /* NoteParserTests.swift */ = {isa = PBXFileReference; fileEncoding = 4; lastKnownFileType = sourcecode.swift; path = NoteParserTests.swift; sourceTree = "<group>"; };
		035729A72BE4167E005FEE85 /* ReportTests.swift */ = {isa = PBXFileReference; fileEncoding = 4; lastKnownFileType = sourcecode.swift; path = ReportTests.swift; sourceTree = "<group>"; };
		035729A82BE4167E005FEE85 /* SHA256KeyTests.swift */ = {isa = PBXFileReference; fileEncoding = 4; lastKnownFileType = sourcecode.swift; path = SHA256KeyTests.swift; sourceTree = "<group>"; };
		035729A92BE4167E005FEE85 /* TLVTests.swift */ = {isa = PBXFileReference; fileEncoding = 4; lastKnownFileType = sourcecode.swift; path = TLVTests.swift; sourceTree = "<group>"; };
		035729B42BE416A6005FEE85 /* DirectMessageWrapperTests.swift */ = {isa = PBXFileReference; fileEncoding = 4; lastKnownFileType = sourcecode.swift; path = DirectMessageWrapperTests.swift; sourceTree = "<group>"; };
		035729B52BE416A6005FEE85 /* GiftWrapperTests.swift */ = {isa = PBXFileReference; fileEncoding = 4; lastKnownFileType = sourcecode.swift; path = GiftWrapperTests.swift; sourceTree = "<group>"; };
		035729B62BE416A6005FEE85 /* ReportPublisherTests.swift */ = {isa = PBXFileReference; fileEncoding = 4; lastKnownFileType = sourcecode.swift; path = ReportPublisherTests.swift; sourceTree = "<group>"; };
		035729BB2BE416BD005FEE85 /* EventObservationTests.swift */ = {isa = PBXFileReference; fileEncoding = 4; lastKnownFileType = sourcecode.swift; path = EventObservationTests.swift; sourceTree = "<group>"; };
		0365CD862C4016A200622A1A /* EventKind.swift */ = {isa = PBXFileReference; lastKnownFileType = sourcecode.swift; path = EventKind.swift; sourceTree = "<group>"; };
		0373CE7F2C08DBC40027C856 /* old_contact_list.json */ = {isa = PBXFileReference; fileEncoding = 4; lastKnownFileType = text.json; path = old_contact_list.json; sourceTree = "<group>"; };
		0373CE982C0910250027C856 /* XCTestCase+JSONData.swift */ = {isa = PBXFileReference; lastKnownFileType = sourcecode.swift; path = "XCTestCase+JSONData.swift"; sourceTree = "<group>"; };
		0376DF612C3DBAED00C80786 /* NostrIdentifierTests.swift */ = {isa = PBXFileReference; lastKnownFileType = sourcecode.swift; path = NostrIdentifierTests.swift; sourceTree = "<group>"; };
		0378409C2BB4A2B600E5E901 /* PrivacyInfo.xcprivacy */ = {isa = PBXFileReference; lastKnownFileType = text.xml; path = PrivacyInfo.xcprivacy; sourceTree = "<group>"; };
		037975BA2C0E24D200ADDF37 /* CompactNoteViewTests.swift */ = {isa = PBXFileReference; lastKnownFileType = sourcecode.swift; path = CompactNoteViewTests.swift; sourceTree = "<group>"; };
		037975D02C0E341500ADDF37 /* MockFeatureFlags.swift */ = {isa = PBXFileReference; lastKnownFileType = sourcecode.swift; path = MockFeatureFlags.swift; sourceTree = "<group>"; };
		03AB2F7D2BF6609500B73DB1 /* UnitTests.xctestplan */ = {isa = PBXFileReference; lastKnownFileType = text; path = UnitTests.xctestplan; sourceTree = "<group>"; };
		03B4E6A12C125CA1006E5F59 /* nostr_build_nip96_upload_response.json */ = {isa = PBXFileReference; fileEncoding = 4; lastKnownFileType = text.json; path = nostr_build_nip96_upload_response.json; sourceTree = "<group>"; };
		03B4E6AB2C125D13006E5F59 /* FileStorageUploadResponseJSONTests.swift */ = {isa = PBXFileReference; fileEncoding = 4; lastKnownFileType = sourcecode.swift; path = FileStorageUploadResponseJSONTests.swift; sourceTree = "<group>"; };
		03B4E6AD2C125D61006E5F59 /* FileStorageUploadResponseJSON.swift */ = {isa = PBXFileReference; fileEncoding = 4; lastKnownFileType = sourcecode.swift; path = FileStorageUploadResponseJSON.swift; sourceTree = "<group>"; };
		03D1B4272C3C1A5D001778CD /* NostrIdentifier.swift */ = {isa = PBXFileReference; lastKnownFileType = sourcecode.swift; path = NostrIdentifier.swift; sourceTree = "<group>"; };
		03D1B42B2C3C1B0D001778CD /* TLVElement.swift */ = {isa = PBXFileReference; lastKnownFileType = sourcecode.swift; path = TLVElement.swift; sourceTree = "<group>"; };
		03F7C4F22C10DF79006FF613 /* URLSessionProtocol.swift */ = {isa = PBXFileReference; lastKnownFileType = sourcecode.swift; path = URLSessionProtocol.swift; sourceTree = "<group>"; };
		2D06BB9C2AE249D70085F509 /* ThreadRootView.swift */ = {isa = PBXFileReference; fileEncoding = 4; lastKnownFileType = sourcecode.swift; path = ThreadRootView.swift; sourceTree = "<group>"; };
		2D4010A12AD87DF300F93AD4 /* KnownFollowersView.swift */ = {isa = PBXFileReference; fileEncoding = 4; lastKnownFileType = sourcecode.swift; path = KnownFollowersView.swift; sourceTree = "<group>"; };
		3A1C296E2B2A537C0020B753 /* Moderation.xcstrings */ = {isa = PBXFileReference; lastKnownFileType = text.json.xcstrings; path = Moderation.xcstrings; sourceTree = "<group>"; };
		3A67449B2B294712002B8DE0 /* Localizable.xcstrings */ = {isa = PBXFileReference; lastKnownFileType = text.json.xcstrings; path = Localizable.xcstrings; sourceTree = "<group>"; };
		3AAB61B42B24CD0000717A07 /* Date+ElapsedTests.swift */ = {isa = PBXFileReference; lastKnownFileType = sourcecode.swift; path = "Date+ElapsedTests.swift"; sourceTree = "<group>"; };
		3AD3185F2B296D0C00026B07 /* Reply.xcstrings */ = {isa = PBXFileReference; lastKnownFileType = text.json.xcstrings; path = Reply.xcstrings; sourceTree = "<group>"; };
		3AD318622B296D1E00026B07 /* ImagePicker.xcstrings */ = {isa = PBXFileReference; lastKnownFileType = text.json.xcstrings; path = ImagePicker.xcstrings; sourceTree = "<group>"; };
		3F170C77299D816200BC8F8B /* AppController.swift */ = {isa = PBXFileReference; lastKnownFileType = sourcecode.swift; path = AppController.swift; sourceTree = "<group>"; };
		3F30020429C1FDD9003D4F8B /* OnboardingStartView.swift */ = {isa = PBXFileReference; lastKnownFileType = sourcecode.swift; path = OnboardingStartView.swift; sourceTree = "<group>"; };
		3F30020629C237AB003D4F8B /* OnboardingAgeVerificationView.swift */ = {isa = PBXFileReference; lastKnownFileType = sourcecode.swift; path = OnboardingAgeVerificationView.swift; sourceTree = "<group>"; };
		3F30020829C23895003D4F8B /* OnboardingNotOldEnoughView.swift */ = {isa = PBXFileReference; lastKnownFileType = sourcecode.swift; path = OnboardingNotOldEnoughView.swift; sourceTree = "<group>"; };
		3F30020A29C361C8003D4F8B /* OnboardingTermsOfServiceView.swift */ = {isa = PBXFileReference; lastKnownFileType = sourcecode.swift; path = OnboardingTermsOfServiceView.swift; sourceTree = "<group>"; };
		3F30020C29C382EB003D4F8B /* OnboardingLoginView.swift */ = {isa = PBXFileReference; lastKnownFileType = sourcecode.swift; path = OnboardingLoginView.swift; sourceTree = "<group>"; };
		3F43C47529A9625700E896A0 /* AuthorReference+CoreDataClass.swift */ = {isa = PBXFileReference; lastKnownFileType = sourcecode.swift; path = "AuthorReference+CoreDataClass.swift"; sourceTree = "<group>"; };
		3F60F42829B27D3E000D62C4 /* ThreadView.swift */ = {isa = PBXFileReference; lastKnownFileType = sourcecode.swift; path = ThreadView.swift; sourceTree = "<group>"; };
		3FB5E650299D28A200386527 /* OnboardingView.swift */ = {isa = PBXFileReference; lastKnownFileType = sourcecode.swift; path = OnboardingView.swift; sourceTree = "<group>"; };
		3FFB1D88299FF37C002A755D /* AvatarView.swift */ = {isa = PBXFileReference; lastKnownFileType = sourcecode.swift; path = AvatarView.swift; sourceTree = "<group>"; };
		3FFB1D9229A6BBCE002A755D /* EventReference+CoreDataClass.swift */ = {isa = PBXFileReference; fileEncoding = 4; lastKnownFileType = sourcecode.swift; path = "EventReference+CoreDataClass.swift"; sourceTree = "<group>"; };
		3FFB1D9529A6BBEC002A755D /* Collection+SafeSubscript.swift */ = {isa = PBXFileReference; fileEncoding = 4; lastKnownFileType = sourcecode.swift; path = "Collection+SafeSubscript.swift"; sourceTree = "<group>"; };
		3FFB1D9B29A7DF9D002A755D /* StackedAvatarsView.swift */ = {isa = PBXFileReference; fileEncoding = 4; lastKnownFileType = sourcecode.swift; path = StackedAvatarsView.swift; sourceTree = "<group>"; };
		5B098DBB2BDAF6CB00500A1B /* NoteParserTests+NIP08.swift */ = {isa = PBXFileReference; lastKnownFileType = sourcecode.swift; path = "NoteParserTests+NIP08.swift"; sourceTree = "<group>"; };
		5B098DC52BDAF73500500A1B /* AttributedString+Links.swift */ = {isa = PBXFileReference; lastKnownFileType = sourcecode.swift; path = "AttributedString+Links.swift"; sourceTree = "<group>"; };
		5B098DC82BDAF7CF00500A1B /* NoteParserTests+NIP27.swift */ = {isa = PBXFileReference; lastKnownFileType = sourcecode.swift; path = "NoteParserTests+NIP27.swift"; sourceTree = "<group>"; };
		5B0D99022A94090A0039F0C5 /* DoubleTapToPopModifier.swift */ = {isa = PBXFileReference; lastKnownFileType = sourcecode.swift; path = DoubleTapToPopModifier.swift; sourceTree = "<group>"; };
		5B29B5832BEAA0D7008F6008 /* BioSheet.swift */ = {isa = PBXFileReference; lastKnownFileType = sourcecode.swift; path = BioSheet.swift; sourceTree = "<group>"; };
		5B29B58D2BEC392B008F6008 /* ActivityPubBadgeView.swift */ = {isa = PBXFileReference; lastKnownFileType = sourcecode.swift; path = ActivityPubBadgeView.swift; sourceTree = "<group>"; };
		5B2F5CC12AE7443700A92B52 /* Nos 13.xcdatamodel */ = {isa = PBXFileReference; lastKnownFileType = wrapper.xcdatamodel; path = "Nos 13.xcdatamodel"; sourceTree = "<group>"; };
		5B503F612A291A1A0098805A /* JSONRelayMetadata.swift */ = {isa = PBXFileReference; lastKnownFileType = sourcecode.swift; path = JSONRelayMetadata.swift; sourceTree = "<group>"; };
		5B6EB48D29EDBE0E006E750C /* NoteParser.swift */ = {isa = PBXFileReference; lastKnownFileType = sourcecode.swift; path = NoteParser.swift; sourceTree = "<group>"; };
		5B79F5EA2B97B5E9002DA9BE /* ConfirmUsernameDeletionSheet.swift */ = {isa = PBXFileReference; lastKnownFileType = sourcecode.swift; path = ConfirmUsernameDeletionSheet.swift; sourceTree = "<group>"; };
		5B79F6082B98AC33002DA9BE /* ClaimYourUniqueIdentitySheet.swift */ = {isa = PBXFileReference; lastKnownFileType = sourcecode.swift; path = ClaimYourUniqueIdentitySheet.swift; sourceTree = "<group>"; };
		5B79F60A2B98ACA0002DA9BE /* PickYourUsernameSheet.swift */ = {isa = PBXFileReference; lastKnownFileType = sourcecode.swift; path = PickYourUsernameSheet.swift; sourceTree = "<group>"; };
		5B79F6102B98AD0A002DA9BE /* ExcellentChoiceSheet.swift */ = {isa = PBXFileReference; lastKnownFileType = sourcecode.swift; path = ExcellentChoiceSheet.swift; sourceTree = "<group>"; };
		5B79F6122B98B145002DA9BE /* WizardNavigationStack.swift */ = {isa = PBXFileReference; lastKnownFileType = sourcecode.swift; path = WizardNavigationStack.swift; sourceTree = "<group>"; };
		5B79F6182B98B24C002DA9BE /* DeleteUsernameWizard.swift */ = {isa = PBXFileReference; lastKnownFileType = sourcecode.swift; path = DeleteUsernameWizard.swift; sourceTree = "<group>"; };
		5B79F6452BA11725002DA9BE /* WizardSheetVStack.swift */ = {isa = PBXFileReference; lastKnownFileType = sourcecode.swift; path = WizardSheetVStack.swift; sourceTree = "<group>"; };
		5B79F64B2BA119AE002DA9BE /* WizardSheetTitleText.swift */ = {isa = PBXFileReference; lastKnownFileType = sourcecode.swift; path = WizardSheetTitleText.swift; sourceTree = "<group>"; };
		5B79F6522BA11B08002DA9BE /* WizardSheetDescriptionText.swift */ = {isa = PBXFileReference; lastKnownFileType = sourcecode.swift; path = WizardSheetDescriptionText.swift; sourceTree = "<group>"; };
		5B79F6542BA123D4002DA9BE /* WizardSheetBadgeText.swift */ = {isa = PBXFileReference; lastKnownFileType = sourcecode.swift; path = WizardSheetBadgeText.swift; sourceTree = "<group>"; };
		5B7C93AF2B6AD52400410ABE /* CreateUsernameWizard.swift */ = {isa = PBXFileReference; lastKnownFileType = sourcecode.swift; path = CreateUsernameWizard.swift; sourceTree = "<group>"; };
		5B810DD62B55BA44008FE8A9 /* Nos 15.xcdatamodel */ = {isa = PBXFileReference; lastKnownFileType = wrapper.xcdatamodel; path = "Nos 15.xcdatamodel"; sourceTree = "<group>"; };
		5B834F662A83FB5C000C1432 /* ProfileKnownFollowersView.swift */ = {isa = PBXFileReference; lastKnownFileType = sourcecode.swift; path = ProfileKnownFollowersView.swift; sourceTree = "<group>"; };
		5B834F682A83FC7F000C1432 /* ProfileSocialStatsView.swift */ = {isa = PBXFileReference; lastKnownFileType = sourcecode.swift; path = ProfileSocialStatsView.swift; sourceTree = "<group>"; };
		5B8805192A21027C00E21F06 /* SHA256Key.swift */ = {isa = PBXFileReference; lastKnownFileType = sourcecode.swift; path = SHA256Key.swift; sourceTree = "<group>"; };
		5B8B77182A1FDA3C004FC675 /* TLV.swift */ = {isa = PBXFileReference; lastKnownFileType = sourcecode.swift; path = TLV.swift; sourceTree = "<group>"; };
		5B8C96AB29D52AD200B73AEC /* AuthorListView.swift */ = {isa = PBXFileReference; lastKnownFileType = sourcecode.swift; path = AuthorListView.swift; sourceTree = "<group>"; };
		5B8C96AF29DB2E1100B73AEC /* SearchTextFieldObserver.swift */ = {isa = PBXFileReference; lastKnownFileType = sourcecode.swift; path = SearchTextFieldObserver.swift; sourceTree = "<group>"; };
		5B8C96B129DB313300B73AEC /* AuthorCard.swift */ = {isa = PBXFileReference; lastKnownFileType = sourcecode.swift; path = AuthorCard.swift; sourceTree = "<group>"; };
		5B8C96B529DDD3B200B73AEC /* NoteTextViewRepresentable.swift */ = {isa = PBXFileReference; lastKnownFileType = sourcecode.swift; path = NoteTextViewRepresentable.swift; sourceTree = "<group>"; };
		5B960D2C2B34B1B900C52C45 /* Nos 14.xcdatamodel */ = {isa = PBXFileReference; lastKnownFileType = wrapper.xcdatamodel; path = "Nos 14.xcdatamodel"; sourceTree = "<group>"; };
		5BBA5E902BADF98E00D57D76 /* AlreadyHaveANIP05View.swift */ = {isa = PBXFileReference; lastKnownFileType = sourcecode.swift; path = AlreadyHaveANIP05View.swift; sourceTree = "<group>"; };
		5BBA5E9B2BAE052F00D57D76 /* NiceWorkSheet.swift */ = {isa = PBXFileReference; lastKnownFileType = sourcecode.swift; path = NiceWorkSheet.swift; sourceTree = "<group>"; };
		5BC0D9CB2B867B9D005D6980 /* NamesAPI.swift */ = {isa = PBXFileReference; lastKnownFileType = sourcecode.swift; path = NamesAPI.swift; sourceTree = "<group>"; };
		5BD25E582C192BBC005CF884 /* NoteParserTests+Parse.swift */ = {isa = PBXFileReference; lastKnownFileType = sourcecode.swift; path = "NoteParserTests+Parse.swift"; sourceTree = "<group>"; };
		5BE281BD2AE2CCAE00880466 /* StoriesView.swift */ = {isa = PBXFileReference; fileEncoding = 4; lastKnownFileType = sourcecode.swift; path = StoriesView.swift; sourceTree = "<group>"; };
		5BE281C02AE2CCB400880466 /* StoryNoteView.swift */ = {isa = PBXFileReference; fileEncoding = 4; lastKnownFileType = sourcecode.swift; path = StoryNoteView.swift; sourceTree = "<group>"; };
		5BE281C32AE2CCC300880466 /* AuthorStoryView.swift */ = {isa = PBXFileReference; fileEncoding = 4; lastKnownFileType = sourcecode.swift; path = AuthorStoryView.swift; sourceTree = "<group>"; };
		5BE281C62AE2CCD800880466 /* ReplyButton.swift */ = {isa = PBXFileReference; fileEncoding = 4; lastKnownFileType = sourcecode.swift; path = ReplyButton.swift; sourceTree = "<group>"; };
		5BE281C92AE2CCEB00880466 /* HomeTab.swift */ = {isa = PBXFileReference; fileEncoding = 4; lastKnownFileType = sourcecode.swift; path = HomeTab.swift; sourceTree = "<group>"; };
		5BE460702BAB2BE1004B83ED /* NosStaging.entitlements */ = {isa = PBXFileReference; lastKnownFileType = text.plist.entitlements; path = NosStaging.entitlements; sourceTree = "<group>"; };
		5BE460762BAB307A004B83ED /* NosDev.entitlements */ = {isa = PBXFileReference; lastKnownFileType = text.plist.entitlements; path = NosDev.entitlements; sourceTree = "<group>"; };
		5BE4609E2BACAFEE004B83ED /* StagingSecrets.xcconfig */ = {isa = PBXFileReference; lastKnownFileType = text.xcconfig; path = StagingSecrets.xcconfig; sourceTree = "<group>"; };
		5BE4609F2BACAFEE004B83ED /* DevSecrets.xcconfig */ = {isa = PBXFileReference; lastKnownFileType = text.xcconfig; path = DevSecrets.xcconfig; sourceTree = "<group>"; };
		5BE460A02BACAFEE004B83ED /* ProductionSecrets.xcconfig */ = {isa = PBXFileReference; lastKnownFileType = text.xcconfig; path = ProductionSecrets.xcconfig; sourceTree = "<group>"; };
		5BFBB28A2BD9D79F002E909F /* URLParser.swift */ = {isa = PBXFileReference; lastKnownFileType = sourcecode.swift; path = URLParser.swift; sourceTree = "<group>"; };
		5BFBB2942BD9D7EB002E909F /* URLParserTests.swift */ = {isa = PBXFileReference; lastKnownFileType = sourcecode.swift; path = URLParserTests.swift; sourceTree = "<group>"; };
		5BFF66AF2A4B55FC00AA79DD /* Nos 10.xcdatamodel */ = {isa = PBXFileReference; lastKnownFileType = wrapper.xcdatamodel; path = "Nos 10.xcdatamodel"; sourceTree = "<group>"; };
		5BFF66B02A573F6400AA79DD /* RelayDetailView.swift */ = {isa = PBXFileReference; lastKnownFileType = sourcecode.swift; path = RelayDetailView.swift; sourceTree = "<group>"; };
		5BFF66B32A58853D00AA79DD /* PublishedEventsView.swift */ = {isa = PBXFileReference; lastKnownFileType = sourcecode.swift; path = PublishedEventsView.swift; sourceTree = "<group>"; };
		5BFF66B52A58A8A000AA79DD /* MutesView.swift */ = {isa = PBXFileReference; lastKnownFileType = sourcecode.swift; path = MutesView.swift; sourceTree = "<group>"; };
		659B27232BD9CB4500BEA6CC /* VerifiableEvent.swift */ = {isa = PBXFileReference; lastKnownFileType = sourcecode.swift; path = VerifiableEvent.swift; sourceTree = "<group>"; };
		65BD8DB82BDAF28200802039 /* CircularFollowButton.swift */ = {isa = PBXFileReference; fileEncoding = 4; lastKnownFileType = sourcecode.swift; path = CircularFollowButton.swift; sourceTree = "<group>"; };
		65BD8DBE2BDAF2C300802039 /* DiscoverTab.swift */ = {isa = PBXFileReference; fileEncoding = 4; lastKnownFileType = sourcecode.swift; path = DiscoverTab.swift; sourceTree = "<group>"; };
		65BD8DBF2BDAF2C300802039 /* FeaturedAuthorCategory.swift */ = {isa = PBXFileReference; fileEncoding = 4; lastKnownFileType = sourcecode.swift; path = FeaturedAuthorCategory.swift; sourceTree = "<group>"; };
		65BD8DC02BDAF2C300802039 /* DiscoverContentsView.swift */ = {isa = PBXFileReference; fileEncoding = 4; lastKnownFileType = sourcecode.swift; path = DiscoverContentsView.swift; sourceTree = "<group>"; };
		65D066982BD558690011C5CD /* DirectMessageWrapper.swift */ = {isa = PBXFileReference; fileEncoding = 4; lastKnownFileType = sourcecode.swift; path = DirectMessageWrapper.swift; sourceTree = "<group>"; };
		A303AF8229A9153A005DC8FC /* FollowButton.swift */ = {isa = PBXFileReference; lastKnownFileType = sourcecode.swift; path = FollowButton.swift; sourceTree = "<group>"; };
		A32B6C7229A6BE9B00653FF5 /* FollowsView.swift */ = {isa = PBXFileReference; lastKnownFileType = sourcecode.swift; path = FollowsView.swift; sourceTree = "<group>"; };
		A32B6C7729A6C99200653FF5 /* FollowCard.swift */ = {isa = PBXFileReference; lastKnownFileType = sourcecode.swift; path = FollowCard.swift; sourceTree = "<group>"; };
		A336DD3B299FD78000A0CBA0 /* Filter.swift */ = {isa = PBXFileReference; lastKnownFileType = sourcecode.swift; path = Filter.swift; sourceTree = "<group>"; };
		A34E439829A522F20057AFCB /* CurrentUser.swift */ = {isa = PBXFileReference; lastKnownFileType = sourcecode.swift; path = CurrentUser.swift; sourceTree = "<group>"; };
		A351E1A129BA92240009B7F6 /* ProfileEditView.swift */ = {isa = PBXFileReference; fileEncoding = 4; lastKnownFileType = sourcecode.swift; path = ProfileEditView.swift; sourceTree = "<group>"; };
		A3B943CE299AE00100A15A08 /* Keychain.swift */ = {isa = PBXFileReference; lastKnownFileType = sourcecode.swift; path = Keychain.swift; sourceTree = "<group>"; };
		A3B943D4299D514800A15A08 /* Follow+CoreDataClass.swift */ = {isa = PBXFileReference; lastKnownFileType = sourcecode.swift; path = "Follow+CoreDataClass.swift"; sourceTree = "<group>"; };
		C9032C2D2BAE31ED001F4EC6 /* ProfileFeedType.swift */ = {isa = PBXFileReference; lastKnownFileType = sourcecode.swift; path = ProfileFeedType.swift; sourceTree = "<group>"; };
		C90352B92C1235CD000A5993 /* NosNavigationDestination.swift */ = {isa = PBXFileReference; lastKnownFileType = sourcecode.swift; path = NosNavigationDestination.swift; sourceTree = "<group>"; };
		C905B0762A619E99009B8A78 /* LinkPreview.swift */ = {isa = PBXFileReference; lastKnownFileType = sourcecode.swift; path = LinkPreview.swift; sourceTree = "<group>"; };
		C90862BB29E9804B00C35A71 /* NosPerformanceTests.xctest */ = {isa = PBXFileReference; explicitFileType = wrapper.cfbundle; includeInIndex = 0; path = NosPerformanceTests.xctest; sourceTree = BUILT_PRODUCTS_DIR; };
		C90862BD29E9804B00C35A71 /* NosPerformanceTests.swift */ = {isa = PBXFileReference; lastKnownFileType = sourcecode.swift; path = NosPerformanceTests.swift; sourceTree = "<group>"; };
		C90B16B72AFED96300CB4B85 /* URLExtensionTests.swift */ = {isa = PBXFileReference; lastKnownFileType = sourcecode.swift; path = URLExtensionTests.swift; sourceTree = "<group>"; };
		C913DA092AEAF52B003BDD6D /* NoteWarningController.swift */ = {isa = PBXFileReference; lastKnownFileType = sourcecode.swift; path = NoteWarningController.swift; sourceTree = "<group>"; };
		C913DA0B2AEB2EBF003BDD6D /* FetchRequestPublisher.swift */ = {isa = PBXFileReference; lastKnownFileType = sourcecode.swift; path = FetchRequestPublisher.swift; sourceTree = "<group>"; };
		C913DA0D2AEB3265003BDD6D /* WarningView.swift */ = {isa = PBXFileReference; lastKnownFileType = sourcecode.swift; path = WarningView.swift; sourceTree = "<group>"; };
		C91400232B2A3894009B13B4 /* SQLiteStoreTestCase.swift */ = {isa = PBXFileReference; lastKnownFileType = sourcecode.swift; path = SQLiteStoreTestCase.swift; sourceTree = "<group>"; };
		C92A04DD2A58B02B00C844B8 /* Nos 11.xcdatamodel */ = {isa = PBXFileReference; lastKnownFileType = wrapper.xcdatamodel; path = "Nos 11.xcdatamodel"; sourceTree = "<group>"; };
		C92AB3352B599DD0005B3FFB /* doc */ = {isa = PBXFileReference; lastKnownFileType = folder; path = doc; sourceTree = "<group>"; };
		C92DF80429C25DE900400561 /* URL+Extensions.swift */ = {isa = PBXFileReference; lastKnownFileType = sourcecode.swift; path = "URL+Extensions.swift"; sourceTree = "<group>"; };
		C92DF80729C25FA900400561 /* SquareImage.swift */ = {isa = PBXFileReference; lastKnownFileType = sourcecode.swift; path = SquareImage.swift; sourceTree = "<group>"; };
		C92F01512AC4D6AB00972489 /* NosFormSection.swift */ = {isa = PBXFileReference; lastKnownFileType = sourcecode.swift; path = NosFormSection.swift; sourceTree = "<group>"; };
		C92F01542AC4D6CF00972489 /* BeveledSeparator.swift */ = {isa = PBXFileReference; lastKnownFileType = sourcecode.swift; path = BeveledSeparator.swift; sourceTree = "<group>"; };
		C92F01572AC4D6F700972489 /* NosTextField.swift */ = {isa = PBXFileReference; lastKnownFileType = sourcecode.swift; path = NosTextField.swift; sourceTree = "<group>"; };
		C92F015A2AC4D74E00972489 /* NosTextEditor.swift */ = {isa = PBXFileReference; lastKnownFileType = sourcecode.swift; path = NosTextEditor.swift; sourceTree = "<group>"; };
		C92F015D2AC4D99400972489 /* NosForm.swift */ = {isa = PBXFileReference; lastKnownFileType = sourcecode.swift; path = NosForm.swift; sourceTree = "<group>"; };
		C930055E2A6AF8320098CA9E /* LoadingContent.swift */ = {isa = PBXFileReference; fileEncoding = 4; lastKnownFileType = sourcecode.swift; path = LoadingContent.swift; sourceTree = "<group>"; };
		C930E0562BA49DAD002B5776 /* GridPattern.swift */ = {isa = PBXFileReference; lastKnownFileType = sourcecode.swift; path = GridPattern.swift; sourceTree = "<group>"; };
		C931517C29B915AF00934506 /* StaggeredGrid.swift */ = {isa = PBXFileReference; lastKnownFileType = sourcecode.swift; path = StaggeredGrid.swift; sourceTree = "<group>"; };
		C936B45B2A4C7D6B00DF1EB9 /* UNSWizard.swift */ = {isa = PBXFileReference; fileEncoding = 4; lastKnownFileType = sourcecode.swift; path = UNSWizard.swift; sourceTree = "<group>"; };
		C936B4612A4CB01C00DF1EB9 /* PushNotificationService.swift */ = {isa = PBXFileReference; lastKnownFileType = sourcecode.swift; path = PushNotificationService.swift; sourceTree = "<group>"; };
		C93CA0C229AE3A1E00921183 /* JSONEvent.swift */ = {isa = PBXFileReference; lastKnownFileType = sourcecode.swift; path = JSONEvent.swift; sourceTree = "<group>"; };
		C93EC2F029C337EB0012EE2A /* RelayPicker.swift */ = {isa = PBXFileReference; lastKnownFileType = sourcecode.swift; path = RelayPicker.swift; sourceTree = "<group>"; };
		C93EC2F329C34C860012EE2A /* NSPredicate+Bool.swift */ = {isa = PBXFileReference; lastKnownFileType = sourcecode.swift; path = "NSPredicate+Bool.swift"; sourceTree = "<group>"; };
		C93EC2F629C351470012EE2A /* Optional+Unwrap.swift */ = {isa = PBXFileReference; lastKnownFileType = sourcecode.swift; path = "Optional+Unwrap.swift"; sourceTree = "<group>"; };
		C93EC2FC29C3785C0012EE2A /* View+RoundedCorner.swift */ = {isa = PBXFileReference; fileEncoding = 4; lastKnownFileType = sourcecode.swift; path = "View+RoundedCorner.swift"; sourceTree = "<group>"; };
		C93F045D2B9B7A7000AD5872 /* ReplyPreview.swift */ = {isa = PBXFileReference; lastKnownFileType = sourcecode.swift; path = ReplyPreview.swift; sourceTree = "<group>"; };
		C93F488C2AC5C30C00900CEC /* NosFormField.swift */ = {isa = PBXFileReference; lastKnownFileType = sourcecode.swift; path = NosFormField.swift; sourceTree = "<group>"; };
		C93F488F2AC5C9C400900CEC /* UNSWizardPhoneView.swift */ = {isa = PBXFileReference; fileEncoding = 4; lastKnownFileType = sourcecode.swift; path = UNSWizardPhoneView.swift; sourceTree = "<group>"; };
		C93F48922AC5C9CE00900CEC /* UNSWizardIntroView.swift */ = {isa = PBXFileReference; fileEncoding = 4; lastKnownFileType = sourcecode.swift; path = UNSWizardIntroView.swift; sourceTree = "<group>"; };
		C942566829B66A2800C4202C /* Date+Elapsed.swift */ = {isa = PBXFileReference; fileEncoding = 4; lastKnownFileType = sourcecode.swift; path = "Date+Elapsed.swift"; sourceTree = "<group>"; };
		C94437E529B0DB83004D8C86 /* NotificationsView.swift */ = {isa = PBXFileReference; lastKnownFileType = sourcecode.swift; path = NotificationsView.swift; sourceTree = "<group>"; };
		C94A5E142A716A6D00B6EC5D /* EditableNoteText.swift */ = {isa = PBXFileReference; lastKnownFileType = sourcecode.swift; path = EditableNoteText.swift; sourceTree = "<group>"; };
		C94A5E172A72C84200B6EC5D /* ReportCategory.swift */ = {isa = PBXFileReference; lastKnownFileType = sourcecode.swift; path = ReportCategory.swift; sourceTree = "<group>"; };
		C94B2D172B17F5EC002104B6 /* sample_repost.json */ = {isa = PBXFileReference; fileEncoding = 4; lastKnownFileType = text.json; path = sample_repost.json; sourceTree = "<group>"; };
		C94BC09A2A0AC74A0098F6F1 /* PreviewData.swift */ = {isa = PBXFileReference; lastKnownFileType = sourcecode.swift; path = PreviewData.swift; sourceTree = "<group>"; };
		C94C4CF22AD993CA00F801CA /* UNSErrorView.swift */ = {isa = PBXFileReference; lastKnownFileType = sourcecode.swift; path = UNSErrorView.swift; sourceTree = "<group>"; };
		C94D14802A12B3F70014C906 /* SearchBar.swift */ = {isa = PBXFileReference; lastKnownFileType = sourcecode.swift; path = SearchBar.swift; sourceTree = "<group>"; };
		C94D39212ABDDDFE0019C4D5 /* Secrets.xcconfig */ = {isa = PBXFileReference; fileEncoding = 4; lastKnownFileType = text.xcconfig; path = Secrets.xcconfig; sourceTree = "<group>"; };
		C94D39242ABDDFB60019C4D5 /* EmptySecrets.xcconfig */ = {isa = PBXFileReference; fileEncoding = 4; lastKnownFileType = text.xcconfig; path = EmptySecrets.xcconfig; sourceTree = "<group>"; };
		C94D6D5B2AC5D14400F0F11E /* WizardTextField.swift */ = {isa = PBXFileReference; lastKnownFileType = sourcecode.swift; path = WizardTextField.swift; sourceTree = "<group>"; };
		C94D855B2991479900749478 /* NewNoteView.swift */ = {isa = PBXFileReference; lastKnownFileType = sourcecode.swift; path = NewNoteView.swift; sourceTree = "<group>"; };
		C959DB752BD01DF4008F3627 /* GiftWrapper.swift */ = {isa = PBXFileReference; lastKnownFileType = sourcecode.swift; path = GiftWrapper.swift; sourceTree = "<group>"; };
		C95D689E299E6B4100429F86 /* ProfileHeader.swift */ = {isa = PBXFileReference; fileEncoding = 4; lastKnownFileType = sourcecode.swift; path = ProfileHeader.swift; sourceTree = "<group>"; };
		C95D68A0299E6D3E00429F86 /* BioView.swift */ = {isa = PBXFileReference; fileEncoding = 4; lastKnownFileType = sourcecode.swift; path = BioView.swift; sourceTree = "<group>"; };
		C95D68A4299E6E1E00429F86 /* PlaceholderModifier.swift */ = {isa = PBXFileReference; fileEncoding = 4; lastKnownFileType = sourcecode.swift; path = PlaceholderModifier.swift; sourceTree = "<group>"; };
		C95D68A8299E709800429F86 /* LinearGradient+Planetary.swift */ = {isa = PBXFileReference; fileEncoding = 4; lastKnownFileType = sourcecode.swift; path = "LinearGradient+Planetary.swift"; sourceTree = "<group>"; };
		C95D68AA299E710F00429F86 /* Color+Hex.swift */ = {isa = PBXFileReference; fileEncoding = 4; lastKnownFileType = sourcecode.swift; path = "Color+Hex.swift"; sourceTree = "<group>"; };
		C95D68AC299E721700429F86 /* ProfileView.swift */ = {isa = PBXFileReference; lastKnownFileType = sourcecode.swift; path = ProfileView.swift; sourceTree = "<group>"; };
		C95D68AF299ECE0700429F86 /* CHANGELOG.md */ = {isa = PBXFileReference; fileEncoding = 4; lastKnownFileType = net.daringfireball.markdown; path = CHANGELOG.md; sourceTree = "<group>"; };
		C95D68B0299ECE0700429F86 /* README.md */ = {isa = PBXFileReference; fileEncoding = 4; lastKnownFileType = net.daringfireball.markdown; path = README.md; sourceTree = "<group>"; };
		C95D68B1299ECE0700429F86 /* CONTRIBUTING.md */ = {isa = PBXFileReference; fileEncoding = 4; lastKnownFileType = net.daringfireball.markdown; path = CONTRIBUTING.md; sourceTree = "<group>"; };
		C960C57029F3236200929990 /* LikeButton.swift */ = {isa = PBXFileReference; lastKnownFileType = sourcecode.swift; path = LikeButton.swift; sourceTree = "<group>"; };
		C960C57329F3251E00929990 /* RepostButton.swift */ = {isa = PBXFileReference; lastKnownFileType = sourcecode.swift; path = RepostButton.swift; sourceTree = "<group>"; };
		C9646EA029B7A22C007239A4 /* Analytics.swift */ = {isa = PBXFileReference; lastKnownFileType = sourcecode.swift; path = Analytics.swift; sourceTree = "<group>"; };
		C9671D72298DB94C00EE7E12 /* Data+Encoding.swift */ = {isa = PBXFileReference; lastKnownFileType = sourcecode.swift; path = "Data+Encoding.swift"; sourceTree = "<group>"; };
		C9680AD32ACDF57D006C8C93 /* UNSWizardNeedsPaymentView.swift */ = {isa = PBXFileReference; fileEncoding = 4; lastKnownFileType = sourcecode.swift; path = UNSWizardNeedsPaymentView.swift; sourceTree = "<group>"; };
		C96877B82B4EDD110051ED2F /* AuthorStoryCarousel.swift */ = {isa = PBXFileReference; lastKnownFileType = sourcecode.swift; path = AuthorStoryCarousel.swift; sourceTree = "<group>"; };
		C96877BA2B4EDE510051ED2F /* StoryAvatarView.swift */ = {isa = PBXFileReference; lastKnownFileType = sourcecode.swift; path = StoryAvatarView.swift; sourceTree = "<group>"; };
		C96D391A2B61AFD500D3D0A1 /* RawNostrIDTests.swift */ = {isa = PBXFileReference; lastKnownFileType = sourcecode.swift; path = RawNostrIDTests.swift; sourceTree = "<group>"; };
		C96D39262B61B6D200D3D0A1 /* RawNostrID.swift */ = {isa = PBXFileReference; lastKnownFileType = sourcecode.swift; path = RawNostrID.swift; sourceTree = "<group>"; };
		C973364E2A7968220012D8B8 /* SetUpUNSBanner.swift */ = {isa = PBXFileReference; fileEncoding = 4; lastKnownFileType = sourcecode.swift; path = SetUpUNSBanner.swift; sourceTree = "<group>"; };
		C9736E5D2C13B718005BCE70 /* EventFixture.swift */ = {isa = PBXFileReference; lastKnownFileType = sourcecode.swift; path = EventFixture.swift; sourceTree = "<group>"; };
		C973AB552A323167002AED16 /* Follow+CoreDataProperties.swift */ = {isa = PBXFileReference; lastKnownFileType = sourcecode.swift; path = "Follow+CoreDataProperties.swift"; sourceTree = "<group>"; };
		C973AB562A323167002AED16 /* Event+CoreDataProperties.swift */ = {isa = PBXFileReference; lastKnownFileType = sourcecode.swift; path = "Event+CoreDataProperties.swift"; sourceTree = "<group>"; };
		C973AB572A323167002AED16 /* AuthorReference+CoreDataProperties.swift */ = {isa = PBXFileReference; lastKnownFileType = sourcecode.swift; path = "AuthorReference+CoreDataProperties.swift"; sourceTree = "<group>"; };
		C973AB582A323167002AED16 /* Author+CoreDataProperties.swift */ = {isa = PBXFileReference; lastKnownFileType = sourcecode.swift; path = "Author+CoreDataProperties.swift"; sourceTree = "<group>"; };
		C973AB592A323167002AED16 /* Relay+CoreDataProperties.swift */ = {isa = PBXFileReference; lastKnownFileType = sourcecode.swift; path = "Relay+CoreDataProperties.swift"; sourceTree = "<group>"; };
		C973AB5A2A323167002AED16 /* EventReference+CoreDataProperties.swift */ = {isa = PBXFileReference; lastKnownFileType = sourcecode.swift; path = "EventReference+CoreDataProperties.swift"; sourceTree = "<group>"; };
		C974652D2A3B86600031226F /* NoteCardHeader.swift */ = {isa = PBXFileReference; lastKnownFileType = sourcecode.swift; path = NoteCardHeader.swift; sourceTree = "<group>"; };
		C97465302A3B89140031226F /* AuthorLabel.swift */ = {isa = PBXFileReference; lastKnownFileType = sourcecode.swift; path = AuthorLabel.swift; sourceTree = "<group>"; };
		C97465332A3C95FE0031226F /* RelayPickerToolbarButton.swift */ = {isa = PBXFileReference; lastKnownFileType = sourcecode.swift; path = RelayPickerToolbarButton.swift; sourceTree = "<group>"; };
		C97797B8298AA19A0046BD25 /* RelayService.swift */ = {isa = PBXFileReference; lastKnownFileType = sourcecode.swift; path = RelayService.swift; sourceTree = "<group>"; };
		C97A1C8729E45B3C009D9E8D /* RawEventView.swift */ = {isa = PBXFileReference; fileEncoding = 4; lastKnownFileType = sourcecode.swift; path = RawEventView.swift; sourceTree = "<group>"; };
		C97A1C8A29E45B4E009D9E8D /* RawEventController.swift */ = {isa = PBXFileReference; fileEncoding = 4; lastKnownFileType = sourcecode.swift; path = RawEventController.swift; sourceTree = "<group>"; };
		C97A1C8D29E58EC7009D9E8D /* NSManagedObjectContext+Nos.swift */ = {isa = PBXFileReference; lastKnownFileType = sourcecode.swift; path = "NSManagedObjectContext+Nos.swift"; sourceTree = "<group>"; };
		C97B28892C10B07100DC1FC0 /* NosNavigationStack.swift */ = {isa = PBXFileReference; lastKnownFileType = sourcecode.swift; path = NosNavigationStack.swift; sourceTree = "<group>"; };
		C981E2DA2AC6088900FBF4F6 /* UNSVerifyCodeView.swift */ = {isa = PBXFileReference; fileEncoding = 4; lastKnownFileType = sourcecode.swift; path = UNSVerifyCodeView.swift; sourceTree = "<group>"; };
		C981E2DC2AC610D600FBF4F6 /* UNSStepImage.swift */ = {isa = PBXFileReference; lastKnownFileType = sourcecode.swift; path = UNSStepImage.swift; sourceTree = "<group>"; };
		C98298312ADD7EDB0096C5B5 /* Info.plist */ = {isa = PBXFileReference; lastKnownFileType = text.plist; path = Info.plist; sourceTree = "<group>"; };
		C98298322ADD7F9A0096C5B5 /* DeepLinkService.swift */ = {isa = PBXFileReference; lastKnownFileType = sourcecode.swift; path = DeepLinkService.swift; sourceTree = "<group>"; };
		C986510F2B0BD49200597B68 /* PagedNoteListView.swift */ = {isa = PBXFileReference; lastKnownFileType = sourcecode.swift; path = PagedNoteListView.swift; sourceTree = "<group>"; };
		C987F81629BA4C6900B44E7A /* BigActionButton.swift */ = {isa = PBXFileReference; fileEncoding = 4; lastKnownFileType = sourcecode.swift; path = BigActionButton.swift; sourceTree = "<group>"; };
		C987F81929BA4D0E00B44E7A /* ActionButton.swift */ = {isa = PBXFileReference; fileEncoding = 4; lastKnownFileType = sourcecode.swift; path = ActionButton.swift; sourceTree = "<group>"; };
		C987F81C29BA6D9A00B44E7A /* ProfileTab.swift */ = {isa = PBXFileReference; lastKnownFileType = sourcecode.swift; path = ProfileTab.swift; sourceTree = "<group>"; };
		C987F82029BA951D00B44E7A /* ClarityCity-ExtraLight.otf */ = {isa = PBXFileReference; lastKnownFileType = file; path = "ClarityCity-ExtraLight.otf"; sourceTree = "<group>"; };
		C987F82129BA951D00B44E7A /* ClarityCity-LightItalic.otf */ = {isa = PBXFileReference; lastKnownFileType = file; path = "ClarityCity-LightItalic.otf"; sourceTree = "<group>"; };
		C987F82229BA951D00B44E7A /* ClarityCity-ExtraBold.otf */ = {isa = PBXFileReference; lastKnownFileType = file; path = "ClarityCity-ExtraBold.otf"; sourceTree = "<group>"; };
		C987F82329BA951D00B44E7A /* ClarityCity-MediumItalic.otf */ = {isa = PBXFileReference; lastKnownFileType = file; path = "ClarityCity-MediumItalic.otf"; sourceTree = "<group>"; };
		C987F82429BA951D00B44E7A /* ClarityCity-BoldItalic.otf */ = {isa = PBXFileReference; lastKnownFileType = file; path = "ClarityCity-BoldItalic.otf"; sourceTree = "<group>"; };
		C987F82529BA951D00B44E7A /* ClarityCity-Bold.otf */ = {isa = PBXFileReference; lastKnownFileType = file; path = "ClarityCity-Bold.otf"; sourceTree = "<group>"; };
		C987F82629BA951D00B44E7A /* ClarityCity-SemiBold.otf */ = {isa = PBXFileReference; lastKnownFileType = file; path = "ClarityCity-SemiBold.otf"; sourceTree = "<group>"; };
		C987F82729BA951D00B44E7A /* ClarityCity-SemiBoldItalic.otf */ = {isa = PBXFileReference; lastKnownFileType = file; path = "ClarityCity-SemiBoldItalic.otf"; sourceTree = "<group>"; };
		C987F82829BA951E00B44E7A /* ClarityCity-Black.otf */ = {isa = PBXFileReference; lastKnownFileType = file; path = "ClarityCity-Black.otf"; sourceTree = "<group>"; };
		C987F82929BA951E00B44E7A /* ClarityCity-ExtraBoldItalic.otf */ = {isa = PBXFileReference; lastKnownFileType = file; path = "ClarityCity-ExtraBoldItalic.otf"; sourceTree = "<group>"; };
		C987F82A29BA951E00B44E7A /* ClarityCity-Light.otf */ = {isa = PBXFileReference; lastKnownFileType = file; path = "ClarityCity-Light.otf"; sourceTree = "<group>"; };
		C987F82B29BA951E00B44E7A /* ClarityCity-BlackItalic.otf */ = {isa = PBXFileReference; lastKnownFileType = file; path = "ClarityCity-BlackItalic.otf"; sourceTree = "<group>"; };
		C987F82C29BA951E00B44E7A /* ClarityCity-Medium.otf */ = {isa = PBXFileReference; lastKnownFileType = file; path = "ClarityCity-Medium.otf"; sourceTree = "<group>"; };
		C987F82D29BA951E00B44E7A /* ClarityCity-ThinItalic.otf */ = {isa = PBXFileReference; lastKnownFileType = file; path = "ClarityCity-ThinItalic.otf"; sourceTree = "<group>"; };
		C987F82E29BA951E00B44E7A /* ClarityCity-RegularItalic.otf */ = {isa = PBXFileReference; lastKnownFileType = file; path = "ClarityCity-RegularItalic.otf"; sourceTree = "<group>"; };
		C987F82F29BA951E00B44E7A /* ClarityCity-ExtraLightItalic.otf */ = {isa = PBXFileReference; lastKnownFileType = file; path = "ClarityCity-ExtraLightItalic.otf"; sourceTree = "<group>"; };
		C987F83029BA951E00B44E7A /* ClarityCity-Regular.otf */ = {isa = PBXFileReference; lastKnownFileType = file; path = "ClarityCity-Regular.otf"; sourceTree = "<group>"; };
		C987F83129BA951E00B44E7A /* ClarityCity-Thin.otf */ = {isa = PBXFileReference; lastKnownFileType = file; path = "ClarityCity-Thin.otf"; sourceTree = "<group>"; };
		C987F85629BA96B700B44E7A /* Info.plist */ = {isa = PBXFileReference; lastKnownFileType = text.plist; path = Info.plist; sourceTree = "<group>"; };
		C987F85729BA981800B44E7A /* Font.swift */ = {isa = PBXFileReference; lastKnownFileType = sourcecode.swift; path = Font.swift; sourceTree = "<group>"; };
		C98A32262A05795E00E3FA13 /* Task+Timeout.swift */ = {isa = PBXFileReference; lastKnownFileType = sourcecode.swift; path = "Task+Timeout.swift"; sourceTree = "<group>"; };
		C98B8B3F29FBF83B009789C8 /* NotificationCard.swift */ = {isa = PBXFileReference; lastKnownFileType = sourcecode.swift; path = NotificationCard.swift; sourceTree = "<group>"; };
		C98CA9032B14FA3D00929141 /* PagedRelaySubscription.swift */ = {isa = PBXFileReference; lastKnownFileType = sourcecode.swift; path = PagedRelaySubscription.swift; sourceTree = "<group>"; };
		C98CA9062B14FBBF00929141 /* PagedNoteDataSource.swift */ = {isa = PBXFileReference; lastKnownFileType = sourcecode.swift; path = PagedNoteDataSource.swift; sourceTree = "<group>"; };
		C98DC9BA2A795CAD004E5F0F /* ActionBanner.swift */ = {isa = PBXFileReference; lastKnownFileType = sourcecode.swift; path = ActionBanner.swift; sourceTree = "<group>"; };
		C992B3292B3613CC00704A9C /* SubscriptionCancellable.swift */ = {isa = PBXFileReference; lastKnownFileType = sourcecode.swift; path = SubscriptionCancellable.swift; sourceTree = "<group>"; };
		C99507332AB9EE40005B1096 /* Nos 12.xcdatamodel */ = {isa = PBXFileReference; lastKnownFileType = wrapper.xcdatamodel; path = "Nos 12.xcdatamodel"; sourceTree = "<group>"; };
		C996933D2C11FF0F00A2C70D /* EventObservationView.swift */ = {isa = PBXFileReference; lastKnownFileType = sourcecode.swift; path = EventObservationView.swift; sourceTree = "<group>"; };
		C996933F2C120CC900A2C70D /* AuthorObservationView.swift */ = {isa = PBXFileReference; fileEncoding = 4; lastKnownFileType = sourcecode.swift; path = AuthorObservationView.swift; sourceTree = "<group>"; };
		C99721CA2AEBED26004EBEAB /* String+Empty.swift */ = {isa = PBXFileReference; lastKnownFileType = sourcecode.swift; path = "String+Empty.swift"; sourceTree = "<group>"; };
		C9A0DAD929C685E500466635 /* SideMenuButton.swift */ = {isa = PBXFileReference; lastKnownFileType = sourcecode.swift; path = SideMenuButton.swift; sourceTree = "<group>"; };
		C9A0DADC29C689C900466635 /* NosNavigationBar.swift */ = {isa = PBXFileReference; lastKnownFileType = sourcecode.swift; path = NosNavigationBar.swift; sourceTree = "<group>"; };
		C9A0DADF29C697A100466635 /* AboutView.swift */ = {isa = PBXFileReference; lastKnownFileType = sourcecode.swift; path = AboutView.swift; sourceTree = "<group>"; };
		C9A0DAE329C69F0C00466635 /* HighlightedText.swift */ = {isa = PBXFileReference; fileEncoding = 4; lastKnownFileType = sourcecode.swift; path = HighlightedText.swift; sourceTree = "<group>"; };
		C9A0DAE629C69FA000466635 /* Text+Gradient.swift */ = {isa = PBXFileReference; fileEncoding = 4; lastKnownFileType = sourcecode.swift; path = "Text+Gradient.swift"; sourceTree = "<group>"; };
		C9A0DAE929C6A34200466635 /* ActivityView.swift */ = {isa = PBXFileReference; fileEncoding = 4; lastKnownFileType = sourcecode.swift; path = ActivityView.swift; sourceTree = "<group>"; };
		C9A0DAEC29C6A66C00466635 /* Launch Screen.storyboard */ = {isa = PBXFileReference; lastKnownFileType = file.storyboard; path = "Launch Screen.storyboard"; sourceTree = "<group>"; };
		C9A0DAF729C92F4500466635 /* UNSAPI.swift */ = {isa = PBXFileReference; indentWidth = 4; lastKnownFileType = sourcecode.swift; path = UNSAPI.swift; sourceTree = "<group>"; };
		C9A25B3C29F174D200B39534 /* ReadabilityPadding.swift */ = {isa = PBXFileReference; lastKnownFileType = sourcecode.swift; path = ReadabilityPadding.swift; sourceTree = "<group>"; };
		C9A6C7402AD837AD001F9500 /* UNSWizardController.swift */ = {isa = PBXFileReference; lastKnownFileType = sourcecode.swift; path = UNSWizardController.swift; sourceTree = "<group>"; };
		C9A6C7462AD84263001F9500 /* UNSNamePicker.swift */ = {isa = PBXFileReference; lastKnownFileType = sourcecode.swift; path = UNSNamePicker.swift; sourceTree = "<group>"; };
		C9A6C7482AD86271001F9500 /* UNSNewNameView.swift */ = {isa = PBXFileReference; lastKnownFileType = sourcecode.swift; path = UNSNewNameView.swift; sourceTree = "<group>"; };
		C9A6C74A2AD866A7001F9500 /* UNSSuccessView.swift */ = {isa = PBXFileReference; lastKnownFileType = sourcecode.swift; path = UNSSuccessView.swift; sourceTree = "<group>"; };
		C9A6C74C2AD98E2A001F9500 /* UNSNameTakenView.swift */ = {isa = PBXFileReference; lastKnownFileType = sourcecode.swift; path = UNSNameTakenView.swift; sourceTree = "<group>"; };
		C9A8015D2BD0177D006E29B2 /* ReportPublisher.swift */ = {isa = PBXFileReference; lastKnownFileType = sourcecode.swift; path = ReportPublisher.swift; sourceTree = "<group>"; };
		C9AC31AC2A55E0BD00A94E5A /* NotificationViewModel.swift */ = {isa = PBXFileReference; lastKnownFileType = sourcecode.swift; path = NotificationViewModel.swift; sourceTree = "<group>"; };
		C9ADB134299288230075E7F8 /* KeyFixture.swift */ = {isa = PBXFileReference; lastKnownFileType = sourcecode.swift; path = KeyFixture.swift; sourceTree = "<group>"; };
		C9ADB13729928CC30075E7F8 /* String+Hex.swift */ = {isa = PBXFileReference; lastKnownFileType = sourcecode.swift; path = "String+Hex.swift"; sourceTree = "<group>"; };
		C9ADB13C29929B540075E7F8 /* Bech32.swift */ = {isa = PBXFileReference; lastKnownFileType = sourcecode.swift; path = Bech32.swift; sourceTree = "<group>"; };
		C9ADB14029951CB10075E7F8 /* NSManagedObject+Nos.swift */ = {isa = PBXFileReference; lastKnownFileType = sourcecode.swift; path = "NSManagedObject+Nos.swift"; sourceTree = "<group>"; };
		C9B597642BBC8300002EC76A /* ImagePickerUIViewController.swift */ = {isa = PBXFileReference; fileEncoding = 4; lastKnownFileType = sourcecode.swift; path = ImagePickerUIViewController.swift; sourceTree = "<group>"; };
		C9B678DA29EEBF3B00303F33 /* DependencyInjection.swift */ = {isa = PBXFileReference; lastKnownFileType = sourcecode.swift; path = DependencyInjection.swift; sourceTree = "<group>"; };
		C9B678DD29EEC35B00303F33 /* Foundation+Sendable.swift */ = {isa = PBXFileReference; lastKnownFileType = sourcecode.swift; path = "Foundation+Sendable.swift"; sourceTree = "<group>"; };
		C9B678E029EEC41000303F33 /* SocialGraphCache.swift */ = {isa = PBXFileReference; lastKnownFileType = sourcecode.swift; path = SocialGraphCache.swift; sourceTree = "<group>"; };
		C9B678E629F01A8500303F33 /* FullscreenProgressView.swift */ = {isa = PBXFileReference; lastKnownFileType = sourcecode.swift; path = FullscreenProgressView.swift; sourceTree = "<group>"; };
		C9B708BA2A13BE41006C613A /* NoteTextEditor.swift */ = {isa = PBXFileReference; lastKnownFileType = sourcecode.swift; path = NoteTextEditor.swift; sourceTree = "<group>"; };
		C9B71DC12A9003670031ED9F /* CrashReporting.swift */ = {isa = PBXFileReference; lastKnownFileType = sourcecode.swift; path = CrashReporting.swift; sourceTree = "<group>"; };
		C9BAB09A2996FBA10003A84E /* EventProcessor.swift */ = {isa = PBXFileReference; lastKnownFileType = sourcecode.swift; path = EventProcessor.swift; sourceTree = "<group>"; };
		C9BCF1C02AC72020009BDE06 /* UNSWizardChooseNameView.swift */ = {isa = PBXFileReference; lastKnownFileType = sourcecode.swift; path = UNSWizardChooseNameView.swift; sourceTree = "<group>"; };
		C9BD91882B61BBEF00FDA083 /* bad_contact_list.json */ = {isa = PBXFileReference; lastKnownFileType = text.json; path = bad_contact_list.json; sourceTree = "<group>"; };
		C9BD919A2B61C4FB00FDA083 /* RawNostrID+Random.swift */ = {isa = PBXFileReference; lastKnownFileType = sourcecode.swift; path = "RawNostrID+Random.swift"; sourceTree = "<group>"; };
		C9C097222C13534800F78EC3 /* DatabaseCleanerTests.swift */ = {isa = PBXFileReference; lastKnownFileType = sourcecode.swift; path = DatabaseCleanerTests.swift; sourceTree = "<group>"; };
		C9C097242C13537900F78EC3 /* DatabaseCleaner.swift */ = {isa = PBXFileReference; lastKnownFileType = sourcecode.swift; path = DatabaseCleaner.swift; sourceTree = "<group>"; };
		C9C2B77B29E072E400548B4A /* WebSocket+Nos.swift */ = {isa = PBXFileReference; lastKnownFileType = sourcecode.swift; path = "WebSocket+Nos.swift"; sourceTree = "<group>"; };
		C9C2B77E29E0731600548B4A /* AsyncTimer.swift */ = {isa = PBXFileReference; lastKnownFileType = sourcecode.swift; path = AsyncTimer.swift; sourceTree = "<group>"; };
		C9C2B78129E0735400548B4A /* RelaySubscriptionManager.swift */ = {isa = PBXFileReference; lastKnownFileType = sourcecode.swift; path = RelaySubscriptionManager.swift; sourceTree = "<group>"; };
		C9C2B78429E073E300548B4A /* RelaySubscription.swift */ = {isa = PBXFileReference; lastKnownFileType = sourcecode.swift; path = RelaySubscription.swift; sourceTree = "<group>"; };
		C9C547502A4F1CC3006B0741 /* SearchController.swift */ = {isa = PBXFileReference; fileEncoding = 4; lastKnownFileType = sourcecode.swift; path = SearchController.swift; sourceTree = "<group>"; };
		C9C547562A4F1D1A006B0741 /* Nos 9.xcdatamodel */ = {isa = PBXFileReference; lastKnownFileType = wrapper.xcdatamodel; path = "Nos 9.xcdatamodel"; sourceTree = "<group>"; };
		C9C547572A4F1D8C006B0741 /* NosNotification+CoreDataClass.swift */ = {isa = PBXFileReference; lastKnownFileType = sourcecode.swift; path = "NosNotification+CoreDataClass.swift"; sourceTree = "<group>"; };
		C9C547582A4F1D8C006B0741 /* NosNotification+CoreDataProperties.swift */ = {isa = PBXFileReference; lastKnownFileType = sourcecode.swift; path = "NosNotification+CoreDataProperties.swift"; sourceTree = "<group>"; };
		C9C9444129F6F0E2002F2C7A /* XCTest+Eventually.swift */ = {isa = PBXFileReference; lastKnownFileType = sourcecode.swift; path = "XCTest+Eventually.swift"; sourceTree = "<group>"; };
		C9CDBBA329A8FA2900C555C7 /* GoldenPostView.swift */ = {isa = PBXFileReference; fileEncoding = 4; lastKnownFileType = sourcecode.swift; path = GoldenPostView.swift; sourceTree = "<group>"; };
		C9CE5B132A0172CF008E198C /* WebView.swift */ = {isa = PBXFileReference; lastKnownFileType = sourcecode.swift; path = WebView.swift; sourceTree = "<group>"; };
		C9CF23162A38A58B00EBEC31 /* ParseQueue.swift */ = {isa = PBXFileReference; lastKnownFileType = sourcecode.swift; path = ParseQueue.swift; sourceTree = "<group>"; };
		C9D573482AB24B7300E06BB4 /* custom-xcassets.stencil */ = {isa = PBXFileReference; lastKnownFileType = text; name = "custom-xcassets.stencil"; path = "Nos/Assets/SwiftGen Stencils/custom-xcassets.stencil"; sourceTree = SOURCE_ROOT; };
		C9DC6CB92C1739AD00E1CFB3 /* View+HandleURLsInRouter.swift */ = {isa = PBXFileReference; lastKnownFileType = sourcecode.swift; path = "View+HandleURLsInRouter.swift"; sourceTree = "<group>"; };
		C9DEBFCE298941000078B43A /* Nos.app */ = {isa = PBXFileReference; explicitFileType = wrapper.application; includeInIndex = 0; path = Nos.app; sourceTree = BUILT_PRODUCTS_DIR; };
		C9DEBFD1298941000078B43A /* NosApp.swift */ = {isa = PBXFileReference; lastKnownFileType = sourcecode.swift; path = NosApp.swift; sourceTree = "<group>"; };
		C9DEBFD3298941000078B43A /* PersistenceController.swift */ = {isa = PBXFileReference; lastKnownFileType = sourcecode.swift; path = PersistenceController.swift; sourceTree = "<group>"; };
		C9DEBFD8298941000078B43A /* HomeFeedView.swift */ = {isa = PBXFileReference; lastKnownFileType = sourcecode.swift; path = HomeFeedView.swift; sourceTree = "<group>"; };
		C9DEBFDA298941020078B43A /* Assets.xcassets */ = {isa = PBXFileReference; lastKnownFileType = folder.assetcatalog; path = Assets.xcassets; sourceTree = "<group>"; };
		C9DEBFDC298941020078B43A /* Nos.entitlements */ = {isa = PBXFileReference; lastKnownFileType = text.plist.entitlements; path = Nos.entitlements; sourceTree = "<group>"; };
		C9DEBFDE298941020078B43A /* Preview Assets.xcassets */ = {isa = PBXFileReference; lastKnownFileType = folder.assetcatalog; path = "Preview Assets.xcassets"; sourceTree = "<group>"; };
		C9DEBFE4298941020078B43A /* NosTests.xctest */ = {isa = PBXFileReference; explicitFileType = wrapper.cfbundle; includeInIndex = 0; path = NosTests.xctest; sourceTree = BUILT_PRODUCTS_DIR; };
		C9DEC002298945150078B43A /* String+Lorem.swift */ = {isa = PBXFileReference; lastKnownFileType = sourcecode.swift; path = "String+Lorem.swift"; sourceTree = "<group>"; };
		C9DEC005298947900078B43A /* sample_data.json */ = {isa = PBXFileReference; fileEncoding = 4; lastKnownFileType = text.json; path = sample_data.json; sourceTree = "<group>"; };
		C9DEC03F29894BED0078B43A /* Event+CoreDataClass.swift */ = {isa = PBXFileReference; lastKnownFileType = sourcecode.swift; path = "Event+CoreDataClass.swift"; sourceTree = "<group>"; };
		C9DEC04329894BED0078B43A /* Author+CoreDataClass.swift */ = {isa = PBXFileReference; lastKnownFileType = sourcecode.swift; path = "Author+CoreDataClass.swift"; sourceTree = "<group>"; };
		C9DEC0622989541F0078B43A /* Bundle+Current.swift */ = {isa = PBXFileReference; lastKnownFileType = sourcecode.swift; path = "Bundle+Current.swift"; sourceTree = "<group>"; };
		C9DEC069298965540078B43A /* RelayView.swift */ = {isa = PBXFileReference; lastKnownFileType = sourcecode.swift; path = RelayView.swift; sourceTree = "<group>"; };
		C9DEC06C2989668E0078B43A /* Relay+CoreDataClass.swift */ = {isa = PBXFileReference; lastKnownFileType = sourcecode.swift; path = "Relay+CoreDataClass.swift"; sourceTree = "<group>"; };
		C9DFA964299BEB96006929C1 /* NoteCard.swift */ = {isa = PBXFileReference; fileEncoding = 4; lastKnownFileType = sourcecode.swift; path = NoteCard.swift; sourceTree = "<group>"; };
		C9DFA968299BEC33006929C1 /* CardStyle.swift */ = {isa = PBXFileReference; fileEncoding = 4; lastKnownFileType = sourcecode.swift; path = CardStyle.swift; sourceTree = "<group>"; };
		C9DFA96A299BEE2C006929C1 /* CompactNoteView.swift */ = {isa = PBXFileReference; fileEncoding = 4; lastKnownFileType = sourcecode.swift; path = CompactNoteView.swift; sourceTree = "<group>"; };
		C9DFA970299BF8CD006929C1 /* RepliesView.swift */ = {isa = PBXFileReference; lastKnownFileType = sourcecode.swift; path = RepliesView.swift; sourceTree = "<group>"; };
		C9E37E0E2A1E7C32003D4B0A /* ReportMenu.swift */ = {isa = PBXFileReference; lastKnownFileType = sourcecode.swift; path = ReportMenu.swift; sourceTree = "<group>"; };
		C9E37E112A1E7EC5003D4B0A /* PreviewContainer.swift */ = {isa = PBXFileReference; lastKnownFileType = sourcecode.swift; path = PreviewContainer.swift; sourceTree = "<group>"; };
		C9E37E142A1E8143003D4B0A /* ReportTarget.swift */ = {isa = PBXFileReference; lastKnownFileType = sourcecode.swift; path = ReportTarget.swift; sourceTree = "<group>"; };
		C9E8C1122B081E9C002D46B0 /* UNSNameView.swift */ = {isa = PBXFileReference; lastKnownFileType = sourcecode.swift; path = UNSNameView.swift; sourceTree = "<group>"; };
		C9E8C1142B081EBE002D46B0 /* NIP05View.swift */ = {isa = PBXFileReference; lastKnownFileType = sourcecode.swift; path = NIP05View.swift; sourceTree = "<group>"; };
		C9EE3E5F2A0538B7008A7491 /* ExpirationTimeButton.swift */ = {isa = PBXFileReference; lastKnownFileType = sourcecode.swift; path = ExpirationTimeButton.swift; sourceTree = "<group>"; };
		C9EE3E622A053910008A7491 /* ExpirationTimeOption.swift */ = {isa = PBXFileReference; lastKnownFileType = sourcecode.swift; path = ExpirationTimeOption.swift; sourceTree = "<group>"; };
		C9EF84CE2C24D63000182B6F /* MockRelayService.swift */ = {isa = PBXFileReference; lastKnownFileType = sourcecode.swift; path = MockRelayService.swift; sourceTree = "<group>"; };
		C9F0BB6829A5039D000547FC /* Int+Bool.swift */ = {isa = PBXFileReference; lastKnownFileType = sourcecode.swift; path = "Int+Bool.swift"; sourceTree = "<group>"; };
		C9F0BB6A29A503D6000547FC /* PublicKey.swift */ = {isa = PBXFileReference; lastKnownFileType = sourcecode.swift; path = PublicKey.swift; sourceTree = "<group>"; };
		C9F0BB6E29A50437000547FC /* NostrConstants.swift */ = {isa = PBXFileReference; lastKnownFileType = sourcecode.swift; path = NostrConstants.swift; sourceTree = "<group>"; };
		C9F204662ADEDBA80029A858 /* String+Extra.swift */ = {isa = PBXFileReference; fileEncoding = 4; lastKnownFileType = sourcecode.swift; path = "String+Extra.swift"; sourceTree = "<group>"; };
		C9F2047F2AE029D90029A858 /* AppDestination.swift */ = {isa = PBXFileReference; lastKnownFileType = sourcecode.swift; path = AppDestination.swift; sourceTree = "<group>"; };
		C9F64D8B29ED840700563F2B /* Zipper.swift */ = {isa = PBXFileReference; lastKnownFileType = sourcecode.swift; path = Zipper.swift; sourceTree = "<group>"; };
		C9F75AD12A02D41E005BBE45 /* ComposerActionBar.swift */ = {isa = PBXFileReference; lastKnownFileType = sourcecode.swift; path = ComposerActionBar.swift; sourceTree = "<group>"; };
		C9F75AD52A041FF7005BBE45 /* ExpirationTimePicker.swift */ = {isa = PBXFileReference; lastKnownFileType = sourcecode.swift; path = ExpirationTimePicker.swift; sourceTree = "<group>"; };
		C9F84C1B298DBBF400C6714D /* Data+Sha.swift */ = {isa = PBXFileReference; lastKnownFileType = sourcecode.swift; path = "Data+Sha.swift"; sourceTree = "<group>"; };
		C9F84C20298DC36800C6714D /* AppView.swift */ = {isa = PBXFileReference; lastKnownFileType = sourcecode.swift; path = AppView.swift; sourceTree = "<group>"; };
		C9F84C22298DC7B900C6714D /* SettingsView.swift */ = {isa = PBXFileReference; lastKnownFileType = sourcecode.swift; path = SettingsView.swift; sourceTree = "<group>"; };
		C9F84C26298DC98800C6714D /* KeyPair.swift */ = {isa = PBXFileReference; lastKnownFileType = sourcecode.swift; path = KeyPair.swift; sourceTree = "<group>"; };
		C9FC1E622B61ACE300A3A6FB /* CoreDataTestCase.swift */ = {isa = PBXFileReference; lastKnownFileType = sourcecode.swift; path = CoreDataTestCase.swift; sourceTree = "<group>"; };
		CD09A74329A50F1D0063464F /* SideMenu.swift */ = {isa = PBXFileReference; lastKnownFileType = sourcecode.swift; path = SideMenu.swift; sourceTree = "<group>"; };
		CD09A74529A50F750063464F /* SideMenuContent.swift */ = {isa = PBXFileReference; lastKnownFileType = sourcecode.swift; path = SideMenuContent.swift; sourceTree = "<group>"; };
		CD09A74729A51EFC0063464F /* Router.swift */ = {isa = PBXFileReference; lastKnownFileType = sourcecode.swift; path = Router.swift; sourceTree = "<group>"; };
		CD27177529A7C8B200AE8888 /* sample_replies.json */ = {isa = PBXFileReference; fileEncoding = 4; lastKnownFileType = text.json; path = sample_replies.json; sourceTree = "<group>"; };
		CD2CF38D299E67F900332116 /* CardButtonStyle.swift */ = {isa = PBXFileReference; lastKnownFileType = sourcecode.swift; path = CardButtonStyle.swift; sourceTree = "<group>"; };
		CD2CF38F299E68BE00332116 /* NoteButton.swift */ = {isa = PBXFileReference; lastKnownFileType = sourcecode.swift; path = NoteButton.swift; sourceTree = "<group>"; };
		CD4908D329B92941007443DB /* ReportABugMailView.swift */ = {isa = PBXFileReference; lastKnownFileType = sourcecode.swift; path = ReportABugMailView.swift; sourceTree = "<group>"; };
		CD76864F29B6503500085358 /* NoteOptionsButton.swift */ = {isa = PBXFileReference; lastKnownFileType = sourcecode.swift; path = NoteOptionsButton.swift; sourceTree = "<group>"; };
		DC2E54C72A700F1400C2CAAB /* UIDevice+Simulator.swift */ = {isa = PBXFileReference; lastKnownFileType = sourcecode.swift; path = "UIDevice+Simulator.swift"; sourceTree = "<group>"; };
		DC4AB2F52A4475B800D1478A /* AppDelegate.swift */ = {isa = PBXFileReference; lastKnownFileType = sourcecode.swift; path = AppDelegate.swift; sourceTree = "<group>"; };
		DC5F203E2A6AE24200F8D73F /* ImagePickerButton.swift */ = {isa = PBXFileReference; lastKnownFileType = sourcecode.swift; path = ImagePickerButton.swift; sourceTree = "<group>"; };
/* End PBXFileReference section */

/* Begin PBXFrameworksBuildPhase section */
		C90862B829E9804B00C35A71 /* Frameworks */ = {
			isa = PBXFrameworksBuildPhase;
			buildActionMask = 2147483647;
			files = (
				C99DBF822A9E8BDE00F7068F /* SDWebImageSwiftUI in Frameworks */,
			);
			runOnlyForDeploymentPostprocessing = 0;
		};
		C9DEBFCB298941000078B43A /* Frameworks */ = {
			isa = PBXFrameworksBuildPhase;
			buildActionMask = 2147483647;
			files = (
				C9DEC068298965270078B43A /* Starscream in Frameworks */,
				C9FD35132BCED5A6008F8D95 /* NostrSDK in Frameworks */,
				C9B71DC02A8E9BAD0031ED9F /* SentrySwiftUI in Frameworks */,
				C9B71DBE2A8E9BAD0031ED9F /* Sentry in Frameworks */,
				C9646E9A29B79E04007239A4 /* Logger in Frameworks */,
				C9FD34F62BCEC89C008F8D95 /* secp256k1 in Frameworks */,
				C9646EA729B7A3DD007239A4 /* Dependencies in Frameworks */,
				C96CB98C2A6040C500498C4E /* DequeModule in Frameworks */,
				C99DBF7E2A9E81CF00F7068F /* SDWebImageSwiftUI in Frameworks */,
				C9646EA429B7A24A007239A4 /* PostHog in Frameworks */,
				C94D855F29914D2300749478 /* SwiftUINavigation in Frameworks */,
			);
			runOnlyForDeploymentPostprocessing = 0;
		};
		C9DEBFE1298941020078B43A /* Frameworks */ = {
			isa = PBXFrameworksBuildPhase;
			buildActionMask = 2147483647;
			files = (
				C99DBF802A9E8BCF00F7068F /* SDWebImageSwiftUI in Frameworks */,
				C959DB812BD02460008F3627 /* NostrSDK in Frameworks */,
				C9FD34F82BCEC8B5008F8D95 /* secp256k1 in Frameworks */,
				CDDA1F7B29A527650047ACD8 /* Starscream in Frameworks */,
				C9B71DC52A9008300031ED9F /* Sentry in Frameworks */,
				C9646EA929B7A4F2007239A4 /* PostHog in Frameworks */,
				C9646EAC29B7A520007239A4 /* Dependencies in Frameworks */,
				C905B0752A619367009B8A78 /* DequeModule in Frameworks */,
				C91565C12B2368FA0068EECA /* ViewInspector in Frameworks */,
				C9646E9C29B79E4D007239A4 /* Logger in Frameworks */,
				CDDA1F7D29A527650047ACD8 /* SwiftUINavigation in Frameworks */,
			);
			runOnlyForDeploymentPostprocessing = 0;
		};
/* End PBXFrameworksBuildPhase section */

/* Begin PBXGroup section */
		030742C32B4769F90073839D /* CoreData */ = {
			isa = PBXGroup;
			children = (
				C9DEC04329894BED0078B43A /* Author+CoreDataClass.swift */,
				3F43C47529A9625700E896A0 /* AuthorReference+CoreDataClass.swift */,
				C9DEC03F29894BED0078B43A /* Event+CoreDataClass.swift */,
				3FFB1D9229A6BBCE002A755D /* EventReference+CoreDataClass.swift */,
				A3B943D4299D514800A15A08 /* Follow+CoreDataClass.swift */,
				C9C547572A4F1D8C006B0741 /* NosNotification+CoreDataClass.swift */,
				C9DEC06C2989668E0078B43A /* Relay+CoreDataClass.swift */,
				037A2C242BA9D75F00FC554B /* Generated */,
			);
			path = CoreData;
			sourceTree = "<group>";
		};
		0320C0F92BFE439000C4C080 /* Relay */ = {
			isa = PBXGroup;
			children = (
				0320C0FA2BFE43A600C4C080 /* RelayServiceTests.swift */,
			);
			path = Relay;
			sourceTree = "<group>";
		};
		032634512C10BB8F00E489B5 /* FileStorage */ = {
			isa = PBXGroup;
			children = (
				032634792C10C57A00E489B5 /* FileStorageAPIClient.swift */,
				0326346C2C10C2FD00E489B5 /* FileStorageServerInfoResponseJSON.swift */,
				03B4E6AD2C125D61006E5F59 /* FileStorageUploadResponseJSON.swift */,
			);
			path = FileStorage;
			sourceTree = "<group>";
		};
		032634662C10C0A000E489B5 /* FileStorage */ = {
			isa = PBXGroup;
			children = (
				0326346A2C10C1D800E489B5 /* FileStorageServerInfoResponseJSONTests.swift */,
				03B4E6AB2C125D13006E5F59 /* FileStorageUploadResponseJSONTests.swift */,
				0326346F2C10C40B00E489B5 /* NostrBuildAPIClientTests.swift */,
				032634692C10C12B00E489B5 /* Fixtures */,
			);
			path = FileStorage;
			sourceTree = "<group>";
		};
		032634692C10C12B00E489B5 /* Fixtures */ = {
			isa = PBXGroup;
			children = (
				032634672C10C0D600E489B5 /* nostr_build_nip96_response.json */,
				03B4E6A12C125CA1006E5F59 /* nostr_build_nip96_upload_response.json */,
			);
			path = Fixtures;
			sourceTree = "<group>";
		};
		0350F1152C0A477E0024CC15 /* Integration */ = {
			isa = PBXGroup;
			children = (
				0350F1202C0A490E0024CC15 /* EventProcessorIntegrationTests.swift */,
			);
			path = Integration;
			sourceTree = "<group>";
		};
		0357299E2BE41653005FEE85 /* Controller */ = {
			isa = PBXGroup;
			children = (
				0357299C2BE41653005FEE85 /* ContentWarningControllerTests.swift */,
				0357299D2BE41653005FEE85 /* SocialGraphTests.swift */,
			);
			path = Controller;
			sourceTree = "<group>";
		};
		035729AA2BE4167E005FEE85 /* Model */ = {
			isa = PBXGroup;
			children = (
				035729A12BE4167E005FEE85 /* AuthorTests.swift */,
				035729A22BE4167E005FEE85 /* Bech32Tests.swift */,
				035729A32BE4167E005FEE85 /* EventTests.swift */,
				035729A42BE4167E005FEE85 /* FollowTests.swift */,
				035729A52BE4167E005FEE85 /* KeyPairTests.swift */,
				035729A62BE4167E005FEE85 /* NoteParserTests.swift */,
				035729A72BE4167E005FEE85 /* ReportTests.swift */,
				035729A82BE4167E005FEE85 /* SHA256KeyTests.swift */,
				035729A92BE4167E005FEE85 /* TLVTests.swift */,
			);
			path = Model;
			sourceTree = "<group>";
		};
		035729B72BE416A6005FEE85 /* Service */ = {
			isa = PBXGroup;
			children = (
				C9C097222C13534800F78EC3 /* DatabaseCleanerTests.swift */,
				035729B42BE416A6005FEE85 /* DirectMessageWrapperTests.swift */,
				035729B52BE416A6005FEE85 /* GiftWrapperTests.swift */,
				037975D02C0E341500ADDF37 /* MockFeatureFlags.swift */,
				035729B62BE416A6005FEE85 /* ReportPublisherTests.swift */,
				03F7C4F22C10DF79006FF613 /* URLSessionProtocol.swift */,
				032634662C10C0A000E489B5 /* FileStorage */,
				0376DF602C3DBAD500C80786 /* NostrIdentifier */,
				0320C0F92BFE439000C4C080 /* Relay */,
			);
			path = Service;
			sourceTree = "<group>";
		};
		035729BC2BE416BD005FEE85 /* Views */ = {
			isa = PBXGroup;
			children = (
				035729BB2BE416BD005FEE85 /* EventObservationTests.swift */,
				037975BA2C0E24D200ADDF37 /* CompactNoteViewTests.swift */,
			);
			path = Views;
			sourceTree = "<group>";
		};
		0376DF602C3DBAD500C80786 /* NostrIdentifier */ = {
			isa = PBXGroup;
			children = (
				0376DF612C3DBAED00C80786 /* NostrIdentifierTests.swift */,
			);
			path = NostrIdentifier;
			sourceTree = "<group>";
		};
		037A2C242BA9D75F00FC554B /* Generated */ = {
			isa = PBXGroup;
			children = (
				C973AB582A323167002AED16 /* Author+CoreDataProperties.swift */,
				C973AB572A323167002AED16 /* AuthorReference+CoreDataProperties.swift */,
				C973AB562A323167002AED16 /* Event+CoreDataProperties.swift */,
				C973AB5A2A323167002AED16 /* EventReference+CoreDataProperties.swift */,
				C973AB552A323167002AED16 /* Follow+CoreDataProperties.swift */,
				C9C547582A4F1D8C006B0741 /* NosNotification+CoreDataProperties.swift */,
				C973AB592A323167002AED16 /* Relay+CoreDataProperties.swift */,
			);
			path = Generated;
			sourceTree = "<group>";
		};
		03D1B42A2C3C1AE7001778CD /* NostrIdentifier */ = {
			isa = PBXGroup;
			children = (
				03D1B4272C3C1A5D001778CD /* NostrIdentifier.swift */,
				03D1B42B2C3C1B0D001778CD /* TLVElement.swift */,
			);
			path = NostrIdentifier;
			sourceTree = "<group>";
		};
		3AAB61B12B24CC8A00717A07 /* Extensions */ = {
			isa = PBXGroup;
			children = (
				3AAB61B42B24CD0000717A07 /* Date+ElapsedTests.swift */,
			);
			path = Extensions;
			sourceTree = "<group>";
		};
		3FB5E64F299D288E00386527 /* Onboarding */ = {
			isa = PBXGroup;
			children = (
				3FB5E650299D28A200386527 /* OnboardingView.swift */,
				3F30020429C1FDD9003D4F8B /* OnboardingStartView.swift */,
				3F30020629C237AB003D4F8B /* OnboardingAgeVerificationView.swift */,
				3F30020829C23895003D4F8B /* OnboardingNotOldEnoughView.swift */,
				3F30020A29C361C8003D4F8B /* OnboardingTermsOfServiceView.swift */,
				3F30020C29C382EB003D4F8B /* OnboardingLoginView.swift */,
			);
			path = Onboarding;
			sourceTree = "<group>";
		};
		5B79F5E92B97B5D7002DA9BE /* ProfileEdit */ = {
			isa = PBXGroup;
			children = (
				5B79F61A2B98B774002DA9BE /* CreateUsernameWizard */,
				5B79F61F2B98B786002DA9BE /* DeleteUsernameWizard */,
				A351E1A129BA92240009B7F6 /* ProfileEditView.swift */,
			);
			path = ProfileEdit;
			sourceTree = "<group>";
		};
		5B79F61A2B98B774002DA9BE /* CreateUsernameWizard */ = {
			isa = PBXGroup;
			children = (
				5BBA5E962BAE04EB00D57D76 /* ExternalNIP05 */,
				5B7C93AF2B6AD52400410ABE /* CreateUsernameWizard.swift */,
				5B79F6082B98AC33002DA9BE /* ClaimYourUniqueIdentitySheet.swift */,
				5B79F60A2B98ACA0002DA9BE /* PickYourUsernameSheet.swift */,
				5B79F6102B98AD0A002DA9BE /* ExcellentChoiceSheet.swift */,
			);
			path = CreateUsernameWizard;
			sourceTree = "<group>";
		};
		5B79F61F2B98B786002DA9BE /* DeleteUsernameWizard */ = {
			isa = PBXGroup;
			children = (
				5B79F6182B98B24C002DA9BE /* DeleteUsernameWizard.swift */,
				5B79F5EA2B97B5E9002DA9BE /* ConfirmUsernameDeletionSheet.swift */,
			);
			path = DeleteUsernameWizard;
			sourceTree = "<group>";
		};
		5B79F6402BA11618002DA9BE /* Components */ = {
			isa = PBXGroup;
			children = (
				5B79F6122B98B145002DA9BE /* WizardNavigationStack.swift */,
				5B79F6452BA11725002DA9BE /* WizardSheetVStack.swift */,
				5B79F64B2BA119AE002DA9BE /* WizardSheetTitleText.swift */,
				5B79F6522BA11B08002DA9BE /* WizardSheetDescriptionText.swift */,
				5B79F6542BA123D4002DA9BE /* WizardSheetBadgeText.swift */,
				5B29B58D2BEC392B008F6008 /* ActivityPubBadgeView.swift */,
				C97B28892C10B07100DC1FC0 /* NosNavigationStack.swift */,
				C996933D2C11FF0F00A2C70D /* EventObservationView.swift */,
				C996933F2C120CC900A2C70D /* AuthorObservationView.swift */,
			);
			path = Components;
			sourceTree = "<group>";
		};
		5BBA5E962BAE04EB00D57D76 /* ExternalNIP05 */ = {
			isa = PBXGroup;
			children = (
				5BBA5E902BADF98E00D57D76 /* AlreadyHaveANIP05View.swift */,
				5BBA5E9B2BAE052F00D57D76 /* NiceWorkSheet.swift */,
			);
			path = ExternalNIP05;
			sourceTree = "<group>";
		};
		65BD8DC12BDAF2C300802039 /* Discover */ = {
			isa = PBXGroup;
			children = (
				65BD8DBE2BDAF2C300802039 /* DiscoverTab.swift */,
				030AE4282BE3D63C004DEE02 /* FeaturedAuthor.swift */,
				65BD8DBF2BDAF2C300802039 /* FeaturedAuthorCategory.swift */,
				65BD8DC02BDAF2C300802039 /* DiscoverContentsView.swift */,
			);
			path = Discover;
			sourceTree = "<group>";
		};
		C9032C2C2BAE31DA001F4EC6 /* Profile */ = {
			isa = PBXGroup;
			children = (
				C95D689E299E6B4100429F86 /* ProfileHeader.swift */,
				5B834F662A83FB5C000C1432 /* ProfileKnownFollowersView.swift */,
				5B834F682A83FC7F000C1432 /* ProfileSocialStatsView.swift */,
				C987F81C29BA6D9A00B44E7A /* ProfileTab.swift */,
				C95D68AC299E721700429F86 /* ProfileView.swift */,
				C9032C2D2BAE31ED001F4EC6 /* ProfileFeedType.swift */,
				5B29B5832BEAA0D7008F6008 /* BioSheet.swift */,
			);
			path = Profile;
			sourceTree = "<group>";
		};
		C905EA362A33620A006F1E99 /* UNS */ = {
			isa = PBXGroup;
			children = (
				C973364E2A7968220012D8B8 /* SetUpUNSBanner.swift */,
				C94C4CF22AD993CA00F801CA /* UNSErrorView.swift */,
				C9A6C7462AD84263001F9500 /* UNSNamePicker.swift */,
				C9A6C74C2AD98E2A001F9500 /* UNSNameTakenView.swift */,
				C9A6C7482AD86271001F9500 /* UNSNewNameView.swift */,
				C981E2DC2AC610D600FBF4F6 /* UNSStepImage.swift */,
				C9A6C74A2AD866A7001F9500 /* UNSSuccessView.swift */,
				C981E2DA2AC6088900FBF4F6 /* UNSVerifyCodeView.swift */,
				C936B45B2A4C7D6B00DF1EB9 /* UNSWizard.swift */,
				C9BCF1C02AC72020009BDE06 /* UNSWizardChooseNameView.swift */,
				C93F48922AC5C9CE00900CEC /* UNSWizardIntroView.swift */,
				C9680AD32ACDF57D006C8C93 /* UNSWizardNeedsPaymentView.swift */,
				C93F488F2AC5C9C400900CEC /* UNSWizardPhoneView.swift */,
				C94D6D5B2AC5D14400F0F11E /* WizardTextField.swift */,
			);
			path = UNS;
			sourceTree = "<group>";
		};
		C90862BC29E9804B00C35A71 /* NosPerformanceTests */ = {
			isa = PBXGroup;
			children = (
				C90862BD29E9804B00C35A71 /* NosPerformanceTests.swift */,
			);
			path = NosPerformanceTests;
			sourceTree = "<group>";
		};
		C92F01502AC4D67B00972489 /* Form */ = {
			isa = PBXGroup;
			children = (
				C92F015D2AC4D99400972489 /* NosForm.swift */,
				C93F488C2AC5C30C00900CEC /* NosFormField.swift */,
				C92F01512AC4D6AB00972489 /* NosFormSection.swift */,
				C92F015A2AC4D74E00972489 /* NosTextEditor.swift */,
				C92F01572AC4D6F700972489 /* NosTextField.swift */,
			);
			path = Form;
			sourceTree = "<group>";
		};
		C96877B32B4EDCCF0051ED2F /* Home */ = {
			isa = PBXGroup;
			children = (
				C9DEBFD8298941000078B43A /* HomeFeedView.swift */,
				5BE281C92AE2CCEB00880466 /* HomeTab.swift */,
				5BE281BD2AE2CCAE00880466 /* StoriesView.swift */,
				5BE281C02AE2CCB400880466 /* StoryNoteView.swift */,
				C96877B82B4EDD110051ED2F /* AuthorStoryCarousel.swift */,
				C96877BA2B4EDE510051ED2F /* StoryAvatarView.swift */,
			);
			path = Home;
			sourceTree = "<group>";
		};
		C97797B7298AA1600046BD25 /* Service */ = {
			isa = PBXGroup;
			children = (
				C9646EA029B7A22C007239A4 /* Analytics.swift */,
				C9C2B77E29E0731600548B4A /* AsyncTimer.swift */,
				C9ADB13C29929B540075E7F8 /* Bech32.swift */,
				C9B71DC12A9003670031ED9F /* CrashReporting.swift */,
				A34E439829A522F20057AFCB /* CurrentUser.swift */,
				034EBDB92C24895E006BA35A /* CurrentUserError.swift */,
				C9C097242C13537900F78EC3 /* DatabaseCleaner.swift */,
				C98298322ADD7F9A0096C5B5 /* DeepLinkService.swift */,
				C9B678DA29EEBF3B00303F33 /* DependencyInjection.swift */,
				65D066982BD558690011C5CD /* DirectMessageWrapper.swift */,
				C9BAB09A2996FBA10003A84E /* EventProcessor.swift */,
				0350F12C2C0A7EF20024CC15 /* FeatureFlags.swift */,
				C959DB752BD01DF4008F3627 /* GiftWrapper.swift */,
<<<<<<< HEAD
				A3B943CE299AE00100A15A08 /* Keychain.swift */,
				C9F64D8B29ED840700563F2B /* Zipper.swift */,
=======
				A3B943CE299AE00100A15A08 /* KeyChain.swift */,
>>>>>>> 47e34514
				C9EF84CE2C24D63000182B6F /* MockRelayService.swift */,
				0320C1142BFE63DC00C4C080 /* MockRelaySubscriptionManager.swift */,
				5BC0D9CB2B867B9D005D6980 /* NamesAPI.swift */,
				C936B4612A4CB01C00DF1EB9 /* PushNotificationService.swift */,
				C9A8015D2BD0177D006E29B2 /* ReportPublisher.swift */,
				5B8805192A21027C00E21F06 /* SHA256Key.swift */,
				C9B678E029EEC41000303F33 /* SocialGraphCache.swift */,
				5B8B77182A1FDA3C004FC675 /* TLV.swift */,
				C9A0DAF729C92F4500466635 /* UNSAPI.swift */,
				C9F64D8B29ED840700563F2B /* Zipper.swift */,
				032634512C10BB8F00E489B5 /* FileStorage */,
				03D1B42A2C3C1AE7001778CD /* NostrIdentifier */,
				C98CA9052B14FA8500929141 /* Relay */,
			);
			path = Service;
			sourceTree = "<group>";
		};
		C97797BD298ABE060046BD25 /* Frameworks */ = {
			isa = PBXGroup;
			children = (
			);
			name = Frameworks;
			sourceTree = "<group>";
		};
		C987F81F29BA94D400B44E7A /* Font */ = {
			isa = PBXGroup;
			children = (
				C987F82829BA951E00B44E7A /* ClarityCity-Black.otf */,
				C987F82B29BA951E00B44E7A /* ClarityCity-BlackItalic.otf */,
				C987F82529BA951D00B44E7A /* ClarityCity-Bold.otf */,
				C987F82429BA951D00B44E7A /* ClarityCity-BoldItalic.otf */,
				C987F82229BA951D00B44E7A /* ClarityCity-ExtraBold.otf */,
				C987F82929BA951E00B44E7A /* ClarityCity-ExtraBoldItalic.otf */,
				C987F82029BA951D00B44E7A /* ClarityCity-ExtraLight.otf */,
				C987F82F29BA951E00B44E7A /* ClarityCity-ExtraLightItalic.otf */,
				C987F82A29BA951E00B44E7A /* ClarityCity-Light.otf */,
				C987F82129BA951D00B44E7A /* ClarityCity-LightItalic.otf */,
				C987F82C29BA951E00B44E7A /* ClarityCity-Medium.otf */,
				C987F82329BA951D00B44E7A /* ClarityCity-MediumItalic.otf */,
				C987F83029BA951E00B44E7A /* ClarityCity-Regular.otf */,
				C987F82E29BA951E00B44E7A /* ClarityCity-RegularItalic.otf */,
				C987F82629BA951D00B44E7A /* ClarityCity-SemiBold.otf */,
				C987F82729BA951D00B44E7A /* ClarityCity-SemiBoldItalic.otf */,
				C987F83129BA951E00B44E7A /* ClarityCity-Thin.otf */,
				C987F82D29BA951E00B44E7A /* ClarityCity-ThinItalic.otf */,
			);
			path = Font;
			sourceTree = "<group>";
		};
		C98CA9052B14FA8500929141 /* Relay */ = {
			isa = PBXGroup;
			children = (
				A336DD3B299FD78000A0CBA0 /* Filter.swift */,
				C98CA9032B14FA3D00929141 /* PagedRelaySubscription.swift */,
				C97797B8298AA19A0046BD25 /* RelayService.swift */,
				C9C2B78129E0735400548B4A /* RelaySubscriptionManager.swift */,
			);
			path = Relay;
			sourceTree = "<group>";
		};
		C9C9443A29F6E420002F2C7A /* Test Helpers */ = {
			isa = PBXGroup;
			children = (
				C9FC1E622B61ACE300A3A6FB /* CoreDataTestCase.swift */,
				C9BD919A2B61C4FB00FDA083 /* RawNostrID+Random.swift */,
				C91400232B2A3894009B13B4 /* SQLiteStoreTestCase.swift */,
				C9C9444129F6F0E2002F2C7A /* XCTest+Eventually.swift */,
				0373CE982C0910250027C856 /* XCTestCase+JSONData.swift */,
				C9736E5D2C13B718005BCE70 /* EventFixture.swift */,
			);
			path = "Test Helpers";
			sourceTree = "<group>";
		};
		C9CFF6D02AB241EB00D4B368 /* Modifiers */ = {
			isa = PBXGroup;
			children = (
				C95D68A8299E709800429F86 /* LinearGradient+Planetary.swift */,
				C9A0DAE629C69FA000466635 /* Text+Gradient.swift */,
				C93EC2FC29C3785C0012EE2A /* View+RoundedCorner.swift */,
				C9DC6CB92C1739AD00E1CFB3 /* View+HandleURLsInRouter.swift */,
			);
			path = Modifiers;
			sourceTree = "<group>";
		};
		C9D573472AB24B5800E06BB4 /* SwiftGen Stencils */ = {
			isa = PBXGroup;
			children = (
				C9D573482AB24B7300E06BB4 /* custom-xcassets.stencil */,
			);
			path = "SwiftGen Stencils";
			sourceTree = "<group>";
		};
		C9DEBFC5298941000078B43A = {
			isa = PBXGroup;
			children = (
				C95D68AF299ECE0700429F86 /* CHANGELOG.md */,
				C95D68B1299ECE0700429F86 /* CONTRIBUTING.md */,
				C95D68B0299ECE0700429F86 /* README.md */,
				C92AB3352B599DD0005B3FFB /* doc */,
				C9DEBFD0298941000078B43A /* Nos */,
				C9DEBFE7298941020078B43A /* NosTests */,
				C90862BC29E9804B00C35A71 /* NosPerformanceTests */,
				C9DEBFCF298941000078B43A /* Products */,
				C97797BD298ABE060046BD25 /* Frameworks */,
			);
			sourceTree = "<group>";
		};
		C9DEBFCF298941000078B43A /* Products */ = {
			isa = PBXGroup;
			children = (
				C9DEBFCE298941000078B43A /* Nos.app */,
				C9DEBFE4298941020078B43A /* NosTests.xctest */,
				C90862BB29E9804B00C35A71 /* NosPerformanceTests.xctest */,
			);
			name = Products;
			sourceTree = "<group>";
		};
		C9DEBFD0298941000078B43A /* Nos */ = {
			isa = PBXGroup;
			children = (
				C9DEBFDC298941020078B43A /* Nos.entitlements */,
				5BE460762BAB307A004B83ED /* NosDev.entitlements */,
				5BE460702BAB2BE1004B83ED /* NosStaging.entitlements */,
				C987F85629BA96B700B44E7A /* Info.plist */,
				3F170C77299D816200BC8F8B /* AppController.swift */,
				DC4AB2F52A4475B800D1478A /* AppDelegate.swift */,
				C9DEBFD1298941000078B43A /* NosApp.swift */,
				CD09A74729A51EFC0063464F /* Router.swift */,
				0378409C2BB4A2B600E5E901 /* PrivacyInfo.xcprivacy */,
				C9DFA974299C30CA006929C1 /* Assets */,
				C9EB171929E5976700A15ABB /* Controller */,
				C9DEC001298944FC0078B43A /* Extensions */,
				C9DEC02C29894BB20078B43A /* Models */,
				C97797B7298AA1600046BD25 /* Service */,
				C9F84C24298DC7C100C6714D /* Views */,
			);
			path = Nos;
			sourceTree = "<group>";
		};
		C9DEBFDD298941020078B43A /* Preview Content */ = {
			isa = PBXGroup;
			children = (
				C9DEBFDE298941020078B43A /* Preview Assets.xcassets */,
			);
			path = "Preview Content";
			sourceTree = "<group>";
		};
		C9DEBFE7298941020078B43A /* NosTests */ = {
			isa = PBXGroup;
			children = (
				C98298312ADD7EDB0096C5B5 /* Info.plist */,
				5B098DBB2BDAF6CB00500A1B /* NoteParserTests+NIP08.swift */,
				5B098DC82BDAF7CF00500A1B /* NoteParserTests+NIP27.swift */,
				5BD25E582C192BBC005CF884 /* NoteParserTests+Parse.swift */,
				C96D391A2B61AFD500D3D0A1 /* RawNostrIDTests.swift */,
				5BFBB2942BD9D7EB002E909F /* URLParserTests.swift */,
				0320C0E42BFBB27E00C4C080 /* PerformanceTests.xctestplan */,
				03AB2F7D2BF6609500B73DB1 /* UnitTests.xctestplan */,
				0357299E2BE41653005FEE85 /* Controller */,
				3AAB61B12B24CC8A00717A07 /* Extensions */,
				C9DEC0042989477A0078B43A /* Fixtures */,
				0350F1152C0A477E0024CC15 /* Integration */,
				035729AA2BE4167E005FEE85 /* Model */,
				035729B72BE416A6005FEE85 /* Service */,
				C9C9443A29F6E420002F2C7A /* Test Helpers */,
				035729BC2BE416BD005FEE85 /* Views */,
			);
			path = NosTests;
			sourceTree = "<group>";
		};
		C9DEC001298944FC0078B43A /* Extensions */ = {
			isa = PBXGroup;
			children = (
				C9DEC0622989541F0078B43A /* Bundle+Current.swift */,
				3FFB1D9529A6BBEC002A755D /* Collection+SafeSubscript.swift */,
				C95D68AA299E710F00429F86 /* Color+Hex.swift */,
				C9671D72298DB94C00EE7E12 /* Data+Encoding.swift */,
				C9F84C1B298DBBF400C6714D /* Data+Sha.swift */,
				C942566829B66A2800C4202C /* Date+Elapsed.swift */,
				C913DA0B2AEB2EBF003BDD6D /* FetchRequestPublisher.swift */,
				C987F85729BA981800B44E7A /* Font.swift */,
				C9B678DD29EEC35B00303F33 /* Foundation+Sendable.swift */,
				C9F0BB6829A5039D000547FC /* Int+Bool.swift */,
				C9ADB14029951CB10075E7F8 /* NSManagedObject+Nos.swift */,
				C97A1C8D29E58EC7009D9E8D /* NSManagedObjectContext+Nos.swift */,
				C93EC2F329C34C860012EE2A /* NSPredicate+Bool.swift */,
				C93EC2F629C351470012EE2A /* Optional+Unwrap.swift */,
				C99721CA2AEBED26004EBEAB /* String+Empty.swift */,
				C9F204662ADEDBA80029A858 /* String+Extra.swift */,
				C9ADB13729928CC30075E7F8 /* String+Hex.swift */,
				C9DEC002298945150078B43A /* String+Lorem.swift */,
				C98A32262A05795E00E3FA13 /* Task+Timeout.swift */,
				DC2E54C72A700F1400C2CAAB /* UIDevice+Simulator.swift */,
				C92DF80429C25DE900400561 /* URL+Extensions.swift */,
				C9C2B77B29E072E400548B4A /* WebSocket+Nos.swift */,
				5B098DC52BDAF73500500A1B /* AttributedString+Links.swift */,
			);
			path = Extensions;
			sourceTree = "<group>";
		};
		C9DEC0042989477A0078B43A /* Fixtures */ = {
			isa = PBXGroup;
			children = (
				C9BD91882B61BBEF00FDA083 /* bad_contact_list.json */,
				0350F1162C0A47B20024CC15 /* contact_list.json */,
				0350F10B2C0A46760024CC15 /* new_contact_list.json */,
				0373CE7F2C08DBC40027C856 /* old_contact_list.json */,
				C9DEC005298947900078B43A /* sample_data.json */,
				CD27177529A7C8B200AE8888 /* sample_replies.json */,
				C94B2D172B17F5EC002104B6 /* sample_repost.json */,
				0350F12A2C0A49D40024CC15 /* text_note.json */,
				C9ADB134299288230075E7F8 /* KeyFixture.swift */,
				C90B16B72AFED96300CB4B85 /* URLExtensionTests.swift */,
			);
			path = Fixtures;
			sourceTree = "<group>";
		};
		C9DEC02C29894BB20078B43A /* Models */ = {
			isa = PBXGroup;
			children = (
				C9F2047F2AE029D90029A858 /* AppDestination.swift */,
				C94A5E142A716A6D00B6EC5D /* EditableNoteText.swift */,
				0365CD862C4016A200622A1A /* EventKind.swift */,
				C9EE3E622A053910008A7491 /* ExpirationTimeOption.swift */,
				C93CA0C229AE3A1E00921183 /* JSONEvent.swift */,
				5B503F612A291A1A0098805A /* JSONRelayMetadata.swift */,
				C9F84C26298DC98800C6714D /* KeyPair.swift */,
				C930055E2A6AF8320098CA9E /* LoadingContent.swift */,
				C90352B92C1235CD000A5993 /* NosNavigationDestination.swift */,
				C9F0BB6E29A50437000547FC /* NostrConstants.swift */,
				5B6EB48D29EDBE0E006E750C /* NoteParser.swift */,
				C9AC31AC2A55E0BD00A94E5A /* NotificationViewModel.swift */,
				C9CF23162A38A58B00EBEC31 /* ParseQueue.swift */,
				C9F0BB6A29A503D6000547FC /* PublicKey.swift */,
				C96D39262B61B6D200D3D0A1 /* RawNostrID.swift */,
				C9C2B78429E073E300548B4A /* RelaySubscription.swift */,
				C94A5E172A72C84200B6EC5D /* ReportCategory.swift */,
				C9E37E142A1E8143003D4B0A /* ReportTarget.swift */,
				C992B3292B3613CC00704A9C /* SubscriptionCancellable.swift */,
				5BFBB28A2BD9D79F002E909F /* URLParser.swift */,
				659B27232BD9CB4500BEA6CC /* VerifiableEvent.swift */,
				030742C32B4769F90073839D /* CoreData */,
				C936B4572A4C7B7C00DF1EB9 /* Nos.xcdatamodeld */,
			);
			path = Models;
			sourceTree = "<group>";
		};
		C9DFA974299C30CA006929C1 /* Assets */ = {
			isa = PBXGroup;
			children = (
				C9D573472AB24B5800E06BB4 /* SwiftGen Stencils */,
				C9DEBFDA298941020078B43A /* Assets.xcassets */,
				C9DFA977299C3189006929C1 /* Localization */,
				C987F81F29BA94D400B44E7A /* Font */,
				C94D39242ABDDFB60019C4D5 /* EmptySecrets.xcconfig */,
				C94D39212ABDDDFE0019C4D5 /* Secrets.xcconfig */,
				5BE4609F2BACAFEE004B83ED /* DevSecrets.xcconfig */,
				5BE460A02BACAFEE004B83ED /* ProductionSecrets.xcconfig */,
				5BE4609E2BACAFEE004B83ED /* StagingSecrets.xcconfig */,
				C9A0DAEC29C6A66C00466635 /* Launch Screen.storyboard */,
			);
			path = Assets;
			sourceTree = "<group>";
		};
		C9DFA977299C3189006929C1 /* Localization */ = {
			isa = PBXGroup;
			children = (
				3AD318622B296D1E00026B07 /* ImagePicker.xcstrings */,
				3A67449B2B294712002B8DE0 /* Localizable.xcstrings */,
				3A1C296E2B2A537C0020B753 /* Moderation.xcstrings */,
				3AD3185F2B296D0C00026B07 /* Reply.xcstrings */,
			);
			path = Localization;
			sourceTree = "<group>";
		};
		C9EB171929E5976700A15ABB /* Controller */ = {
			isa = PBXGroup;
			children = (
				0357299A2BE415E5005FEE85 /* ContentWarningController.swift */,
				C913DA092AEAF52B003BDD6D /* NoteWarningController.swift */,
				C98CA9062B14FBBF00929141 /* PagedNoteDataSource.swift */,
				C9DEBFD3298941000078B43A /* PersistenceController.swift */,
				C97A1C8A29E45B4E009D9E8D /* RawEventController.swift */,
				C9C547502A4F1CC3006B0741 /* SearchController.swift */,
				C9A6C7402AD837AD001F9500 /* UNSWizardController.swift */,
			);
			path = Controller;
			sourceTree = "<group>";
		};
		C9EE3E652A053CF1008A7491 /* New Note */ = {
			isa = PBXGroup;
			children = (
				C94D855B2991479900749478 /* NewNoteView.swift */,
				C9F75AD12A02D41E005BBE45 /* ComposerActionBar.swift */,
				C9F75AD52A041FF7005BBE45 /* ExpirationTimePicker.swift */,
				C9EE3E5F2A0538B7008A7491 /* ExpirationTimeButton.swift */,
				DC5F203E2A6AE24200F8D73F /* ImagePickerButton.swift */,
				C93F045D2B9B7A7000AD5872 /* ReplyPreview.swift */,
				C9B597642BBC8300002EC76A /* ImagePickerUIViewController.swift */,
			);
			path = "New Note";
			sourceTree = "<group>";
		};
		C9F84C24298DC7C100C6714D /* Views */ = {
			isa = PBXGroup;
			children = (
				C9A0DADF29C697A100466635 /* AboutView.swift */,
				C98DC9BA2A795CAD004E5F0F /* ActionBanner.swift */,
				C987F81929BA4D0E00B44E7A /* ActionButton.swift */,
				C9A0DAE929C6A34200466635 /* ActivityView.swift */,
				C9F84C20298DC36800C6714D /* AppView.swift */,
				5B8C96B129DB313300B73AEC /* AuthorCard.swift */,
				C97465302A3B89140031226F /* AuthorLabel.swift */,
				5B8C96AB29D52AD200B73AEC /* AuthorListView.swift */,
				5BE281C32AE2CCC300880466 /* AuthorStoryView.swift */,
				3FFB1D88299FF37C002A755D /* AvatarView.swift */,
				C92F01542AC4D6CF00972489 /* BeveledSeparator.swift */,
				C987F81629BA4C6900B44E7A /* BigActionButton.swift */,
				C95D68A0299E6D3E00429F86 /* BioView.swift */,
				CD2CF38D299E67F900332116 /* CardButtonStyle.swift */,
				C9DFA968299BEC33006929C1 /* CardStyle.swift */,
				65BD8DB82BDAF28200802039 /* CircularFollowButton.swift */,
				C9DFA96A299BEE2C006929C1 /* CompactNoteView.swift */,
				5B0D99022A94090A0039F0C5 /* DoubleTapToPopModifier.swift */,
				A303AF8229A9153A005DC8FC /* FollowButton.swift */,
				A32B6C7729A6C99200653FF5 /* FollowCard.swift */,
				A32B6C7229A6BE9B00653FF5 /* FollowsView.swift */,
				C9B678E629F01A8500303F33 /* FullscreenProgressView.swift */,
				C9CDBBA329A8FA2900C555C7 /* GoldenPostView.swift */,
				C930E0562BA49DAD002B5776 /* GridPattern.swift */,
				C9A0DAE329C69F0C00466635 /* HighlightedText.swift */,
				2D4010A12AD87DF300F93AD4 /* KnownFollowersView.swift */,
				C960C57029F3236200929990 /* LikeButton.swift */,
				C905B0762A619E99009B8A78 /* LinkPreview.swift */,
				5BFF66B52A58A8A000AA79DD /* MutesView.swift */,
				C9E8C1142B081EBE002D46B0 /* NIP05View.swift */,
				C9A0DADC29C689C900466635 /* NosNavigationBar.swift */,
				CD2CF38F299E68BE00332116 /* NoteButton.swift */,
				C9DFA964299BEB96006929C1 /* NoteCard.swift */,
				C974652D2A3B86600031226F /* NoteCardHeader.swift */,
				CD76864F29B6503500085358 /* NoteOptionsButton.swift */,
				C9B708BA2A13BE41006C613A /* NoteTextEditor.swift */,
				5B8C96B529DDD3B200B73AEC /* NoteTextViewRepresentable.swift */,
				C98B8B3F29FBF83B009789C8 /* NotificationCard.swift */,
				C94437E529B0DB83004D8C86 /* NotificationsView.swift */,
				C986510F2B0BD49200597B68 /* PagedNoteListView.swift */,
				C95D68A4299E6E1E00429F86 /* PlaceholderModifier.swift */,
				C9E37E112A1E7EC5003D4B0A /* PreviewContainer.swift */,
				C94BC09A2A0AC74A0098F6F1 /* PreviewData.swift */,
				5BFF66B32A58853D00AA79DD /* PublishedEventsView.swift */,
				C97A1C8729E45B3C009D9E8D /* RawEventView.swift */,
				C9A25B3C29F174D200B39534 /* ReadabilityPadding.swift */,
				5BFF66B02A573F6400AA79DD /* RelayDetailView.swift */,
				C93EC2F029C337EB0012EE2A /* RelayPicker.swift */,
				C97465332A3C95FE0031226F /* RelayPickerToolbarButton.swift */,
				C9DEC069298965540078B43A /* RelayView.swift */,
				C9DFA970299BF8CD006929C1 /* RepliesView.swift */,
				5BE281C62AE2CCD800880466 /* ReplyButton.swift */,
				CD4908D329B92941007443DB /* ReportABugMailView.swift */,
				C9E37E0E2A1E7C32003D4B0A /* ReportMenu.swift */,
				C960C57329F3251E00929990 /* RepostButton.swift */,
				C94D14802A12B3F70014C906 /* SearchBar.swift */,
				5B8C96AF29DB2E1100B73AEC /* SearchTextFieldObserver.swift */,
				C9F84C22298DC7B900C6714D /* SettingsView.swift */,
				CD09A74329A50F1D0063464F /* SideMenu.swift */,
				C9A0DAD929C685E500466635 /* SideMenuButton.swift */,
				CD09A74529A50F750063464F /* SideMenuContent.swift */,
				C92DF80729C25FA900400561 /* SquareImage.swift */,
				3FFB1D9B29A7DF9D002A755D /* StackedAvatarsView.swift */,
				C931517C29B915AF00934506 /* StaggeredGrid.swift */,
				2D06BB9C2AE249D70085F509 /* ThreadRootView.swift */,
				3F60F42829B27D3E000D62C4 /* ThreadView.swift */,
				C9E8C1122B081E9C002D46B0 /* UNSNameView.swift */,
				C913DA0D2AEB3265003BDD6D /* WarningView.swift */,
				C9CE5B132A0172CF008E198C /* WebView.swift */,
				5B79F6402BA11618002DA9BE /* Components */,
				65BD8DC12BDAF2C300802039 /* Discover */,
				C92F01502AC4D67B00972489 /* Form */,
				C96877B32B4EDCCF0051ED2F /* Home */,
				C9CFF6D02AB241EB00D4B368 /* Modifiers */,
				C9EE3E652A053CF1008A7491 /* New Note */,
				3FB5E64F299D288E00386527 /* Onboarding */,
				C9DEBFDD298941020078B43A /* Preview Content */,
				C9032C2C2BAE31DA001F4EC6 /* Profile */,
				5B79F5E92B97B5D7002DA9BE /* ProfileEdit */,
				C905EA362A33620A006F1E99 /* UNS */,
			);
			path = Views;
			sourceTree = "<group>";
		};
/* End PBXGroup section */

/* Begin PBXNativeTarget section */
		C90862BA29E9804B00C35A71 /* NosPerformanceTests */ = {
			isa = PBXNativeTarget;
			buildConfigurationList = C90862C329E9804B00C35A71 /* Build configuration list for PBXNativeTarget "NosPerformanceTests" */;
			buildPhases = (
				C90862B729E9804B00C35A71 /* Sources */,
				C90862B829E9804B00C35A71 /* Frameworks */,
				C90862B929E9804B00C35A71 /* Resources */,
			);
			buildRules = (
			);
			dependencies = (
				C90862C229E9804B00C35A71 /* PBXTargetDependency */,
			);
			name = NosPerformanceTests;
			packageProductDependencies = (
				C99DBF812A9E8BDE00F7068F /* SDWebImageSwiftUI */,
			);
			productName = NosPerformanceTests;
			productReference = C90862BB29E9804B00C35A71 /* NosPerformanceTests.xctest */;
			productType = "com.apple.product-type.bundle.ui-testing";
		};
		C9DEBFCD298941000078B43A /* Nos */ = {
			isa = PBXNativeTarget;
			buildConfigurationList = C9DEBFF8298941020078B43A /* Build configuration list for PBXNativeTarget "Nos" */;
			buildPhases = (
				C9BAB0992996BEEA0003A84E /* SwiftLint */,
				C9DEBFCA298941000078B43A /* Sources */,
				C9DEBFCB298941000078B43A /* Frameworks */,
				C9DEBFCC298941000078B43A /* Resources */,
			);
			buildRules = (
			);
			dependencies = (
				3AD3185D2B294E9000026B07 /* PBXTargetDependency */,
				C9D573402AB24A3700E06BB4 /* PBXTargetDependency */,
			);
			name = Nos;
			packageProductDependencies = (
				C9DEC067298965270078B43A /* Starscream */,
				C94D855E29914D2300749478 /* SwiftUINavigation */,
				C9646E9929B79E04007239A4 /* Logger */,
				C9646EA329B7A24A007239A4 /* PostHog */,
				C9646EA629B7A3DD007239A4 /* Dependencies */,
				C96CB98B2A6040C500498C4E /* DequeModule */,
				C9B71DBD2A8E9BAD0031ED9F /* Sentry */,
				C9B71DBF2A8E9BAD0031ED9F /* SentrySwiftUI */,
				C99DBF7D2A9E81CF00F7068F /* SDWebImageSwiftUI */,
				C9FD34F52BCEC89C008F8D95 /* secp256k1 */,
				C9FD35122BCED5A6008F8D95 /* NostrSDK */,
			);
			productName = Nos;
			productReference = C9DEBFCE298941000078B43A /* Nos.app */;
			productType = "com.apple.product-type.application";
		};
		C9DEBFE3298941020078B43A /* NosTests */ = {
			isa = PBXNativeTarget;
			buildConfigurationList = C9DEBFFB298941020078B43A /* Build configuration list for PBXNativeTarget "NosTests" */;
			buildPhases = (
				C9DEBFE0298941020078B43A /* Sources */,
				C9DEBFE1298941020078B43A /* Frameworks */,
				C9DEBFE2298941020078B43A /* Resources */,
			);
			buildRules = (
			);
			dependencies = (
				3AEABEF32B2BF806001BC933 /* PBXTargetDependency */,
				C9A6C7442AD83F7A001F9500 /* PBXTargetDependency */,
				C9DEBFE6298941020078B43A /* PBXTargetDependency */,
			);
			name = NosTests;
			packageProductDependencies = (
				CDDA1F7A29A527650047ACD8 /* Starscream */,
				CDDA1F7C29A527650047ACD8 /* SwiftUINavigation */,
				C9646E9B29B79E4D007239A4 /* Logger */,
				C9646EA829B7A4F2007239A4 /* PostHog */,
				C9646EAB29B7A520007239A4 /* Dependencies */,
				C905B0742A619367009B8A78 /* DequeModule */,
				C9B71DC42A9008300031ED9F /* Sentry */,
				C99DBF7F2A9E8BCF00F7068F /* SDWebImageSwiftUI */,
				C91565C02B2368FA0068EECA /* ViewInspector */,
				C9FD34F72BCEC8B5008F8D95 /* secp256k1 */,
				C959DB802BD02460008F3627 /* NostrSDK */,
			);
			productName = NosTests;
			productReference = C9DEBFE4298941020078B43A /* NosTests.xctest */;
			productType = "com.apple.product-type.bundle.unit-test";
		};
/* End PBXNativeTarget section */

/* Begin PBXProject section */
		C9DEBFC6298941000078B43A /* Project object */ = {
			isa = PBXProject;
			attributes = {
				BuildIndependentTargetsInParallel = 1;
				LastSwiftUpdateCheck = 1420;
				LastUpgradeCheck = 1530;
				TargetAttributes = {
					C90862BA29E9804B00C35A71 = {
						CreatedOnToolsVersion = 14.2;
						TestTargetID = C9DEBFCD298941000078B43A;
					};
					C9DEBFCD298941000078B43A = {
						CreatedOnToolsVersion = 14.2;
					};
					C9DEBFE3298941020078B43A = {
						CreatedOnToolsVersion = 14.2;
					};
				};
			};
			buildConfigurationList = C9DEBFC9298941000078B43A /* Build configuration list for PBXProject "Nos" */;
			compatibilityVersion = "Xcode 14.0";
			developmentRegion = en;
			hasScannedForEncodings = 0;
			knownRegions = (
				en,
				Base,
				es,
				"zh-Hans",
				"zh-Hant",
				fr,
				"pt-BR",
				de,
				nl,
				sv,
			);
			mainGroup = C9DEBFC5298941000078B43A;
			packageReferences = (
				C9DEC066298965270078B43A /* XCRemoteSwiftPackageReference "Starscream" */,
				C94D855D29914D2300749478 /* XCRemoteSwiftPackageReference "swiftui-navigation" */,
				C9ADB139299299570075E7F8 /* XCRemoteSwiftPackageReference "bech32" */,
				C9646E9829B79E04007239A4 /* XCRemoteSwiftPackageReference "logger-ios" */,
				C9646EA229B7A24A007239A4 /* XCRemoteSwiftPackageReference "posthog-ios" */,
				C9646EA529B7A3DD007239A4 /* XCRemoteSwiftPackageReference "swift-dependencies" */,
				C96CB98A2A6040C500498C4E /* XCRemoteSwiftPackageReference "swift-collections" */,
				C9B71DBC2A8E9BAD0031ED9F /* XCRemoteSwiftPackageReference "sentry-cocoa" */,
				C99DBF7C2A9E81CF00F7068F /* XCRemoteSwiftPackageReference "SDWebImageSwiftUI" */,
				C9B737702AB24D5F00398BE7 /* XCRemoteSwiftPackageReference "SwiftGenPlugin" */,
				C91565BF2B2368FA0068EECA /* XCRemoteSwiftPackageReference "ViewInspector" */,
				3AD3185B2B294E6200026B07 /* XCRemoteSwiftPackageReference "xcstrings-tool-plugin" */,
				C9FD34F42BCEC89C008F8D95 /* XCRemoteSwiftPackageReference "secp256k1" */,
				C9FD35112BCED5A6008F8D95 /* XCRemoteSwiftPackageReference "nostr-sdk-ios" */,
			);
			productRefGroup = C9DEBFCF298941000078B43A /* Products */;
			projectDirPath = "";
			projectRoot = "";
			targets = (
				C9DEBFCD298941000078B43A /* Nos */,
				C9DEBFE3298941020078B43A /* NosTests */,
				C90862BA29E9804B00C35A71 /* NosPerformanceTests */,
			);
		};
/* End PBXProject section */

/* Begin PBXResourcesBuildPhase section */
		C90862B929E9804B00C35A71 /* Resources */ = {
			isa = PBXResourcesBuildPhase;
			buildActionMask = 2147483647;
			files = (
			);
			runOnlyForDeploymentPostprocessing = 0;
		};
		C9DEBFCC298941000078B43A /* Resources */ = {
			isa = PBXResourcesBuildPhase;
			buildActionMask = 2147483647;
			files = (
				3AD318602B296D0C00026B07 /* Reply.xcstrings in Resources */,
				C987F83629BA951E00B44E7A /* ClarityCity-ExtraBold.otf in Resources */,
				C9DEC065298955200078B43A /* sample_data.json in Resources */,
				C987F83A29BA951E00B44E7A /* ClarityCity-BoldItalic.otf in Resources */,
				C987F84A29BA951E00B44E7A /* ClarityCity-Medium.otf in Resources */,
				3A1C296F2B2A537C0020B753 /* Moderation.xcstrings in Resources */,
				0378409D2BB4A2B600E5E901 /* PrivacyInfo.xcprivacy in Resources */,
				C9DEBFDF298941020078B43A /* Preview Assets.xcassets in Resources */,
				C987F84E29BA951E00B44E7A /* ClarityCity-RegularItalic.otf in Resources */,
				3A67449C2B294712002B8DE0 /* Localizable.xcstrings in Resources */,
				C95D68B4299ECE0700429F86 /* CONTRIBUTING.md in Resources */,
				C987F83E29BA951E00B44E7A /* ClarityCity-SemiBold.otf in Resources */,
				C987F84629BA951E00B44E7A /* ClarityCity-Light.otf in Resources */,
				C95D68B3299ECE0700429F86 /* README.md in Resources */,
				C987F83C29BA951E00B44E7A /* ClarityCity-Bold.otf in Resources */,
				C987F83229BA951E00B44E7A /* ClarityCity-ExtraLight.otf in Resources */,
				C9DEBFDB298941020078B43A /* Assets.xcassets in Resources */,
				C9A0DAED29C6A66C00466635 /* Launch Screen.storyboard in Resources */,
				C987F84C29BA951E00B44E7A /* ClarityCity-ThinItalic.otf in Resources */,
				C987F85229BA951E00B44E7A /* ClarityCity-Regular.otf in Resources */,
				C987F83429BA951E00B44E7A /* ClarityCity-LightItalic.otf in Resources */,
				C987F83829BA951E00B44E7A /* ClarityCity-MediumItalic.otf in Resources */,
				C9D573492AB24B7300E06BB4 /* custom-xcassets.stencil in Resources */,
				C987F84229BA951E00B44E7A /* ClarityCity-Black.otf in Resources */,
				C987F84029BA951E00B44E7A /* ClarityCity-SemiBoldItalic.otf in Resources */,
				C95D68B2299ECE0700429F86 /* CHANGELOG.md in Resources */,
				3AD318632B296D1E00026B07 /* ImagePicker.xcstrings in Resources */,
				C987F85429BA951E00B44E7A /* ClarityCity-Thin.otf in Resources */,
				C987F84429BA951E00B44E7A /* ClarityCity-ExtraBoldItalic.otf in Resources */,
				C987F85029BA951E00B44E7A /* ClarityCity-ExtraLightItalic.otf in Resources */,
				C987F84829BA951E00B44E7A /* ClarityCity-BlackItalic.otf in Resources */,
			);
			runOnlyForDeploymentPostprocessing = 0;
		};
		C9DEBFE2298941020078B43A /* Resources */ = {
			isa = PBXResourcesBuildPhase;
			buildActionMask = 2147483647;
			files = (
				C987F84B29BA951E00B44E7A /* ClarityCity-Medium.otf in Resources */,
				3AEABEFE2B2BF850001BC933 /* ImagePicker.xcstrings in Resources */,
				0350F1172C0A47B20024CC15 /* contact_list.json in Resources */,
				C987F83729BA951E00B44E7A /* ClarityCity-ExtraBold.otf in Resources */,
				C987F83329BA951E00B44E7A /* ClarityCity-ExtraLight.otf in Resources */,
				C987F83D29BA951E00B44E7A /* ClarityCity-Bold.otf in Resources */,
				C987F84529BA951E00B44E7A /* ClarityCity-ExtraBoldItalic.otf in Resources */,
				C987F84329BA951E00B44E7A /* ClarityCity-Black.otf in Resources */,
				C9BD91892B61BBEF00FDA083 /* bad_contact_list.json in Resources */,
				C987F85329BA951E00B44E7A /* ClarityCity-Regular.otf in Resources */,
				C987F84729BA951E00B44E7A /* ClarityCity-Light.otf in Resources */,
				C987F83929BA951E00B44E7A /* ClarityCity-MediumItalic.otf in Resources */,
				C987F85129BA951E00B44E7A /* ClarityCity-ExtraLightItalic.otf in Resources */,
				C987F84D29BA951E00B44E7A /* ClarityCity-ThinItalic.otf in Resources */,
				03B4E6A22C125CA1006E5F59 /* nostr_build_nip96_upload_response.json in Resources */,
				C987F84F29BA951E00B44E7A /* ClarityCity-RegularItalic.otf in Resources */,
				CD27177629A7C8B200AE8888 /* sample_replies.json in Resources */,
				C987F83B29BA951E00B44E7A /* ClarityCity-BoldItalic.otf in Resources */,
				C987F84129BA951E00B44E7A /* ClarityCity-SemiBoldItalic.otf in Resources */,
				C987F83529BA951E00B44E7A /* ClarityCity-LightItalic.otf in Resources */,
				3AEABEFD2B2BF84C001BC933 /* Localizable.xcstrings in Resources */,
				0350F12B2C0A49D40024CC15 /* text_note.json in Resources */,
				C987F85529BA951E00B44E7A /* ClarityCity-Thin.otf in Resources */,
				C987F83F29BA951E00B44E7A /* ClarityCity-SemiBold.otf in Resources */,
				3AEABEF82B2BF846001BC933 /* Reply.xcstrings in Resources */,
				0373CE802C08DBC40027C856 /* old_contact_list.json in Resources */,
				0350F10C2C0A46760024CC15 /* new_contact_list.json in Resources */,
				3AEABEFF2B2BF858001BC933 /* Moderation.xcstrings in Resources */,
				C9DEC006298947900078B43A /* sample_data.json in Resources */,
				C94B2D182B17F5EC002104B6 /* sample_repost.json in Resources */,
				C987F84929BA951E00B44E7A /* ClarityCity-BlackItalic.otf in Resources */,
				032634682C10C0D600E489B5 /* nostr_build_nip96_response.json in Resources */,
			);
			runOnlyForDeploymentPostprocessing = 0;
		};
/* End PBXResourcesBuildPhase section */

/* Begin PBXShellScriptBuildPhase section */
		C9BAB0992996BEEA0003A84E /* SwiftLint */ = {
			isa = PBXShellScriptBuildPhase;
			alwaysOutOfDate = 1;
			buildActionMask = 2147483647;
			files = (
			);
			inputFileListPaths = (
			);
			inputPaths = (
			);
			name = SwiftLint;
			outputFileListPaths = (
			);
			outputPaths = (
			);
			runOnlyForDeploymentPostprocessing = 0;
			shellPath = /bin/sh;
			shellScript = "export PATH=\"$PATH:/opt/homebrew/bin\"\nif which swiftlint > /dev/null; then\n  swiftlint --lenient\nelse\n  echo \"warning: SwiftLint not installed, download from https://github.com/realm/SwiftLint\"\nfi\n";
		};
/* End PBXShellScriptBuildPhase section */

/* Begin PBXSourcesBuildPhase section */
		C90862B729E9804B00C35A71 /* Sources */ = {
			isa = PBXSourcesBuildPhase;
			buildActionMask = 2147483647;
			files = (
				C90862BE29E9804B00C35A71 /* NosPerformanceTests.swift in Sources */,
			);
			runOnlyForDeploymentPostprocessing = 0;
		};
		C9DEBFCA298941000078B43A /* Sources */ = {
			isa = PBXSourcesBuildPhase;
			buildActionMask = 2147483647;
			files = (
				CD09A74429A50F1D0063464F /* SideMenu.swift in Sources */,
				C9C547512A4F1CC3006B0741 /* SearchController.swift in Sources */,
				C992B32A2B3613CC00704A9C /* SubscriptionCancellable.swift in Sources */,
				C9DEC06E2989668E0078B43A /* Relay+CoreDataClass.swift in Sources */,
				C9F64D8C29ED840700563F2B /* Zipper.swift in Sources */,
				C9C2B78529E073E300548B4A /* RelaySubscription.swift in Sources */,
				0350F12D2C0A7EF20024CC15 /* FeatureFlags.swift in Sources */,
				3FFB1D9C29A7DF9D002A755D /* StackedAvatarsView.swift in Sources */,
				C97A1C8E29E58EC7009D9E8D /* NSManagedObjectContext+Nos.swift in Sources */,
				5BBA5E9C2BAE052F00D57D76 /* NiceWorkSheet.swift in Sources */,
				C9B678DE29EEC35B00303F33 /* Foundation+Sendable.swift in Sources */,
				5B88051A2A21027C00E21F06 /* SHA256Key.swift in Sources */,
				C9B71DC22A9003670031ED9F /* CrashReporting.swift in Sources */,
				C987F81729BA4C6A00B44E7A /* BigActionButton.swift in Sources */,
				C98DC9BB2A795CAD004E5F0F /* ActionBanner.swift in Sources */,
				C9F204802AE029D90029A858 /* AppDestination.swift in Sources */,
				3F30020B29C361C8003D4F8B /* OnboardingTermsOfServiceView.swift in Sources */,
				C9C5475B2A4F1D8C006B0741 /* NosNotification+CoreDataProperties.swift in Sources */,
				C98B8B4029FBF83B009789C8 /* NotificationCard.swift in Sources */,
				5B834F672A83FB5C000C1432 /* ProfileKnownFollowersView.swift in Sources */,
				C9E8C1152B081EBE002D46B0 /* NIP05View.swift in Sources */,
				5BC0D9CC2B867B9D005D6980 /* NamesAPI.swift in Sources */,
				C987F81D29BA6D9A00B44E7A /* ProfileTab.swift in Sources */,
				C9ADB14129951CB10075E7F8 /* NSManagedObject+Nos.swift in Sources */,
				C9F84C21298DC36800C6714D /* AppView.swift in Sources */,
				C9CE5B142A0172CF008E198C /* WebView.swift in Sources */,
				CD4908D429B92941007443DB /* ReportABugMailView.swift in Sources */,
				5B7C93B02B6AD52400410ABE /* CreateUsernameWizard.swift in Sources */,
				C9C2B78229E0735400548B4A /* RelaySubscriptionManager.swift in Sources */,
				3FFB1D9629A6BBEC002A755D /* Collection+SafeSubscript.swift in Sources */,
				A34E439929A522F20057AFCB /* CurrentUser.swift in Sources */,
				C9A0DADD29C689C900466635 /* NosNavigationBar.swift in Sources */,
				3F30020529C1FDD9003D4F8B /* OnboardingStartView.swift in Sources */,
				C936B4592A4C7B7C00DF1EB9 /* Nos.xcdatamodeld in Sources */,
				C987F81A29BA4D0E00B44E7A /* ActionButton.swift in Sources */,
				C9E37E122A1E7EC5003D4B0A /* PreviewContainer.swift in Sources */,
				C9A0DAF829C92F4500466635 /* UNSAPI.swift in Sources */,
				5B79F60B2B98ACA0002DA9BE /* PickYourUsernameSheet.swift in Sources */,
				5BFF66B62A58A8A000AA79DD /* MutesView.swift in Sources */,
				C913DA0A2AEAF52B003BDD6D /* NoteWarningController.swift in Sources */,
				3F30020929C23895003D4F8B /* OnboardingNotOldEnoughView.swift in Sources */,
				03B4E6AE2C125D61006E5F59 /* FileStorageUploadResponseJSON.swift in Sources */,
				5B79F6112B98AD0A002DA9BE /* ExcellentChoiceSheet.swift in Sources */,
				C973AB612A323167002AED16 /* Author+CoreDataProperties.swift in Sources */,
				C9B678E129EEC41000303F33 /* SocialGraphCache.swift in Sources */,
				034EBDBA2C24895E006BA35A /* CurrentUserError.swift in Sources */,
				C93F488D2AC5C30C00900CEC /* NosFormField.swift in Sources */,
				C9DEC06A298965550078B43A /* RelayView.swift in Sources */,
				C99E80CD2A0C2C6400187474 /* PreviewData.swift in Sources */,
				C9A0DAE429C69F0C00466635 /* HighlightedText.swift in Sources */,
				C94D855C2991479900749478 /* NewNoteView.swift in Sources */,
				5B79F6532BA11B08002DA9BE /* WizardSheetDescriptionText.swift in Sources */,
				5B6EB48E29EDBE0E006E750C /* NoteParser.swift in Sources */,
				C9F84C23298DC7B900C6714D /* SettingsView.swift in Sources */,
				5B79F6092B98AC33002DA9BE /* ClaimYourUniqueIdentitySheet.swift in Sources */,
				C973AB652A323167002AED16 /* EventReference+CoreDataProperties.swift in Sources */,
				C973AB632A323167002AED16 /* Relay+CoreDataProperties.swift in Sources */,
				C94FE9F729DB259300019CD3 /* Text+Gradient.swift in Sources */,
				3F170C78299D816200BC8F8B /* AppController.swift in Sources */,
				C9F204672ADEDBA80029A858 /* String+Extra.swift in Sources */,
				C95D68AB299E710F00429F86 /* Color+Hex.swift in Sources */,
				037975EA2C0E695A00ADDF37 /* MockFeatureFlags.swift in Sources */,
				C94A5E182A72C84200B6EC5D /* ReportCategory.swift in Sources */,
				C9A8015E2BD0177D006E29B2 /* ReportPublisher.swift in Sources */,
				C973364F2A7968220012D8B8 /* SetUpUNSBanner.swift in Sources */,
				C9F0BB6B29A503D6000547FC /* PublicKey.swift in Sources */,
				C9EF84CF2C24D63000182B6F /* MockRelayService.swift in Sources */,
				5B79F6192B98B24C002DA9BE /* DeleteUsernameWizard.swift in Sources */,
				C9EE3E602A0538B7008A7491 /* ExpirationTimeButton.swift in Sources */,
				A303AF8329A9153A005DC8FC /* FollowButton.swift in Sources */,
				65D066992BD558690011C5CD /* DirectMessageWrapper.swift in Sources */,
				659B27242BD9CB4500BEA6CC /* VerifiableEvent.swift in Sources */,
				C9C2B77F29E0731600548B4A /* AsyncTimer.swift in Sources */,
				A32B6C7329A6BE9B00653FF5 /* FollowsView.swift in Sources */,
				3F30020D29C382EB003D4F8B /* OnboardingLoginView.swift in Sources */,
				C9A25B3D29F174D200B39534 /* ReadabilityPadding.swift in Sources */,
				C9DFA972299BF9E8006929C1 /* CompactNoteView.swift in Sources */,
				C9AC31AD2A55E0BD00A94E5A /* NotificationViewModel.swift in Sources */,
				0326347A2C10C57A00E489B5 /* FileStorageAPIClient.swift in Sources */,
				C9EE3E632A053910008A7491 /* ExpirationTimeOption.swift in Sources */,
				C9A0DAE029C697A100466635 /* AboutView.swift in Sources */,
				C9E8C1132B081E9C002D46B0 /* UNSNameView.swift in Sources */,
				A351E1A229BA92240009B7F6 /* ProfileEditView.swift in Sources */,
				C9DFA969299BEC33006929C1 /* CardStyle.swift in Sources */,
				C95D68AD299E721700429F86 /* ProfileView.swift in Sources */,
				C942566929B66A2800C4202C /* Date+Elapsed.swift in Sources */,
				5B8C96B029DB2E1100B73AEC /* SearchTextFieldObserver.swift in Sources */,
				C913DA0E2AEB3265003BDD6D /* WarningView.swift in Sources */,
				C9ADB13829928CC30075E7F8 /* String+Hex.swift in Sources */,
				C9F75AD22A02D41E005BBE45 /* ComposerActionBar.swift in Sources */,
				2D06BB9D2AE249D70085F509 /* ThreadRootView.swift in Sources */,
				C9DEBFD2298941000078B43A /* NosApp.swift in Sources */,
				5BFBB28B2BD9D79F002E909F /* URLParser.swift in Sources */,
				C930055F2A6AF8320098CA9E /* LoadingContent.swift in Sources */,
				5B79F6462BA11725002DA9BE /* WizardSheetVStack.swift in Sources */,
				C930E0572BA49DAD002B5776 /* GridPattern.swift in Sources */,
				C9A6C74D2AD98E2A001F9500 /* UNSNameTakenView.swift in Sources */,
				C92F015B2AC4D74E00972489 /* NosTextEditor.swift in Sources */,
				C913DA0C2AEB2EBF003BDD6D /* FetchRequestPublisher.swift in Sources */,
				C973AB5D2A323167002AED16 /* Event+CoreDataProperties.swift in Sources */,
				5B79F64C2BA119AE002DA9BE /* WizardSheetTitleText.swift in Sources */,
				C96877BB2B4EDE510051ED2F /* StoryAvatarView.swift in Sources */,
				C9F84C27298DC98800C6714D /* KeyPair.swift in Sources */,
				5B8C96B629DDD3B200B73AEC /* NoteTextViewRepresentable.swift in Sources */,
				C93EC2F129C337EB0012EE2A /* RelayPicker.swift in Sources */,
				5BBA5E912BADF98E00D57D76 /* AlreadyHaveANIP05View.swift in Sources */,
				C9F0BB6F29A50437000547FC /* NostrConstants.swift in Sources */,
				C96D39272B61B6D200D3D0A1 /* RawNostrID.swift in Sources */,
				C996933E2C11FF0F00A2C70D /* EventObservationView.swift in Sources */,
				5BFF66B12A573F6400AA79DD /* RelayDetailView.swift in Sources */,
				C9F75AD62A041FF7005BBE45 /* ExpirationTimePicker.swift in Sources */,
				C92F015E2AC4D99400972489 /* NosForm.swift in Sources */,
				5B8C96AC29D52AD200B73AEC /* AuthorListView.swift in Sources */,
				C94A5E152A716A6D00B6EC5D /* EditableNoteText.swift in Sources */,
				C9B597652BBC8300002EC76A /* ImagePickerUIViewController.swift in Sources */,
				C9680AD42ACDF57D006C8C93 /* UNSWizardNeedsPaymentView.swift in Sources */,
				C94C4CF32AD993CA00F801CA /* UNSErrorView.swift in Sources */,
				C98CA9042B14FA3D00929141 /* PagedRelaySubscription.swift in Sources */,
				5B0D99032A94090A0039F0C5 /* DoubleTapToPopModifier.swift in Sources */,
				0357299B2BE415E5005FEE85 /* ContentWarningController.swift in Sources */,
				5BFF66B42A58853D00AA79DD /* PublishedEventsView.swift in Sources */,
				03D1B42C2C3C1B0D001778CD /* TLVElement.swift in Sources */,
				C987F85B29BA9ED800B44E7A /* Font.swift in Sources */,
				C94D6D5C2AC5D14400F0F11E /* WizardTextField.swift in Sources */,
				3FB5E651299D28A200386527 /* OnboardingView.swift in Sources */,
				C973AB5F2A323167002AED16 /* AuthorReference+CoreDataProperties.swift in Sources */,
				A3B943CF299AE00100A15A08 /* Keychain.swift in Sources */,
				C9671D73298DB94C00EE7E12 /* Data+Encoding.swift in Sources */,
				C9646EA129B7A22C007239A4 /* Analytics.swift in Sources */,
				C9A6C74B2AD866A7001F9500 /* UNSSuccessView.swift in Sources */,
				C981E2DB2AC6088900FBF4F6 /* UNSVerifyCodeView.swift in Sources */,
				DC4AB2F62A4475B800D1478A /* AppDelegate.swift in Sources */,
				5B8C96B229DB313300B73AEC /* AuthorCard.swift in Sources */,
				C9A0DADA29C685E500466635 /* SideMenuButton.swift in Sources */,
				C99693402C120CC900A2C70D /* AuthorObservationView.swift in Sources */,
				C93F48902AC5C9C400900CEC /* UNSWizardPhoneView.swift in Sources */,
				A3B943D5299D514800A15A08 /* Follow+CoreDataClass.swift in Sources */,
				C92DF80529C25DE900400561 /* URL+Extensions.swift in Sources */,
				5BE281C12AE2CCB400880466 /* StoryNoteView.swift in Sources */,
				3F60F42929B27D3E000D62C4 /* ThreadView.swift in Sources */,
				C9B678DB29EEBF3B00303F33 /* DependencyInjection.swift in Sources */,
				5B098DC62BDAF73500500A1B /* AttributedString+Links.swift in Sources */,
				65BD8DC42BDAF2C300802039 /* DiscoverContentsView.swift in Sources */,
				C95D68A9299E709900429F86 /* LinearGradient+Planetary.swift in Sources */,
				C92F01522AC4D6AB00972489 /* NosFormSection.swift in Sources */,
				C9BCF1C12AC72020009BDE06 /* UNSWizardChooseNameView.swift in Sources */,
				C9A6C7412AD837AD001F9500 /* UNSWizardController.swift in Sources */,
				C97465342A3C95FE0031226F /* RelayPickerToolbarButton.swift in Sources */,
				3F43C47629A9625700E896A0 /* AuthorReference+CoreDataClass.swift in Sources */,
				C9A6C7492AD86271001F9500 /* UNSNewNameView.swift in Sources */,
				C9ADB13D29929B540075E7F8 /* Bech32.swift in Sources */,
				C95D68A1299E6D3E00429F86 /* BioView.swift in Sources */,
				5BE281CA2AE2CCEB00880466 /* HomeTab.swift in Sources */,
				C94D14812A12B3F70014C906 /* SearchBar.swift in Sources */,
				C9A6C7472AD84263001F9500 /* UNSNamePicker.swift in Sources */,
				C93EC2F729C351470012EE2A /* Optional+Unwrap.swift in Sources */,
				A32B6C7829A6C99200653FF5 /* FollowCard.swift in Sources */,
				C92DF80829C25FA900400561 /* SquareImage.swift in Sources */,
				5B29B58E2BEC392B008F6008 /* ActivityPubBadgeView.swift in Sources */,
				C9DEBFD9298941000078B43A /* HomeFeedView.swift in Sources */,
				3F30020729C237AB003D4F8B /* OnboardingAgeVerificationView.swift in Sources */,
				65BD8DC22BDAF2C300802039 /* DiscoverTab.swift in Sources */,
				C931517D29B915AF00934506 /* StaggeredGrid.swift in Sources */,
				65BD8DC32BDAF2C300802039 /* FeaturedAuthorCategory.swift in Sources */,
				C93F045E2B9B7A7000AD5872 /* ReplyPreview.swift in Sources */,
				C97465312A3B89140031226F /* AuthorLabel.swift in Sources */,
				C9C547592A4F1D8C006B0741 /* NosNotification+CoreDataClass.swift in Sources */,
				030AE4292BE3D63C004DEE02 /* FeaturedAuthor.swift in Sources */,
				C9B678E729F01A8500303F33 /* FullscreenProgressView.swift in Sources */,
				C9F0BB6929A5039D000547FC /* Int+Bool.swift in Sources */,
				C90352BA2C1235CD000A5993 /* NosNavigationDestination.swift in Sources */,
				03D1B4282C3C1A5D001778CD /* NostrIdentifier.swift in Sources */,
				DC5F203F2A6AE24200F8D73F /* ImagePickerButton.swift in Sources */,
				5B79F5EB2B97B5E9002DA9BE /* ConfirmUsernameDeletionSheet.swift in Sources */,
				C9032C2E2BAE31ED001F4EC6 /* ProfileFeedType.swift in Sources */,
				C981E2DD2AC610D600FBF4F6 /* UNSStepImage.swift in Sources */,
				C9CDBBA429A8FA2900C555C7 /* GoldenPostView.swift in Sources */,
				C92F01582AC4D6F700972489 /* NosTextField.swift in Sources */,
				C9C2B77C29E072E400548B4A /* WebSocket+Nos.swift in Sources */,
				C9DEC003298945150078B43A /* String+Lorem.swift in Sources */,
				C97A1C8B29E45B4E009D9E8D /* RawEventController.swift in Sources */,
				C9DEC0632989541F0078B43A /* Bundle+Current.swift in Sources */,
				C93EC2F429C34C860012EE2A /* NSPredicate+Bool.swift in Sources */,
				5B79F6132B98B145002DA9BE /* WizardNavigationStack.swift in Sources */,
				C9F84C1C298DBBF400C6714D /* Data+Sha.swift in Sources */,
				5BE281BE2AE2CCAE00880466 /* StoriesView.swift in Sources */,
				C936B4622A4CB01C00DF1EB9 /* PushNotificationService.swift in Sources */,
				C95D68A6299E6F9E00429F86 /* ProfileHeader.swift in Sources */,
				0365CD872C4016A200622A1A /* EventKind.swift in Sources */,
				C9BAB09B2996FBA10003A84E /* EventProcessor.swift in Sources */,
				C9B5C78E2C24AF650070445B /* MockRelaySubscriptionManager.swift in Sources */,
				C960C57129F3236200929990 /* LikeButton.swift in Sources */,
				C97797B9298AA19A0046BD25 /* RelayService.swift in Sources */,
				C99721CB2AEBED26004EBEAB /* String+Empty.swift in Sources */,
				C9C097252C13537900F78EC3 /* DatabaseCleaner.swift in Sources */,
				C959DB762BD01DF4008F3627 /* GiftWrapper.swift in Sources */,
				5B29B5842BEAA0D7008F6008 /* BioSheet.swift in Sources */,
				C93CA0C329AE3A1E00921183 /* JSONEvent.swift in Sources */,
				3FFB1D89299FF37C002A755D /* AvatarView.swift in Sources */,
				65BD8DB92BDAF28200802039 /* CircularFollowButton.swift in Sources */,
				C97A1C8829E45B3C009D9E8D /* RawEventView.swift in Sources */,
				C9DEC04529894BED0078B43A /* Event+CoreDataClass.swift in Sources */,
				CD76865029B6503500085358 /* NoteOptionsButton.swift in Sources */,
				0326346D2C10C2FD00E489B5 /* FileStorageServerInfoResponseJSON.swift in Sources */,
				5BE281C72AE2CCD800880466 /* ReplyButton.swift in Sources */,
				C936B45C2A4C7D6B00DF1EB9 /* UNSWizard.swift in Sources */,
				C9DFA966299BEB96006929C1 /* NoteCard.swift in Sources */,
				C98651102B0BD49200597B68 /* PagedNoteListView.swift in Sources */,
				C9E37E152A1E8143003D4B0A /* ReportTarget.swift in Sources */,
				C9DEBFD4298941000078B43A /* PersistenceController.swift in Sources */,
				5B834F692A83FC7F000C1432 /* ProfileSocialStatsView.swift in Sources */,
				CD09A74629A50F750063464F /* SideMenuContent.swift in Sources */,
				C9DFA971299BF8CD006929C1 /* RepliesView.swift in Sources */,
				C974652E2A3B86600031226F /* NoteCardHeader.swift in Sources */,
				C9CF23172A38A58B00EBEC31 /* ParseQueue.swift in Sources */,
				C98A32272A05795E00E3FA13 /* Task+Timeout.swift in Sources */,
				C9B708BB2A13BE41006C613A /* NoteTextEditor.swift in Sources */,
				C9E37E0F2A1E7C32003D4B0A /* ReportMenu.swift in Sources */,
				C95D68A5299E6E1E00429F86 /* PlaceholderModifier.swift in Sources */,
				C960C57429F3251E00929990 /* RepostButton.swift in Sources */,
				3FFB1D9329A6BBCE002A755D /* EventReference+CoreDataClass.swift in Sources */,
				C973AB5B2A323167002AED16 /* Follow+CoreDataProperties.swift in Sources */,
				C92F01552AC4D6CF00972489 /* BeveledSeparator.swift in Sources */,
				C93EC2FD29C3785C0012EE2A /* View+RoundedCorner.swift in Sources */,
				5B503F622A291A1A0098805A /* JSONRelayMetadata.swift in Sources */,
				C98298332ADD7F9A0096C5B5 /* DeepLinkService.swift in Sources */,
				03F7C4F42C10E05B006FF613 /* URLSessionProtocol.swift in Sources */,
				5B8B77192A1FDA3C004FC675 /* TLV.swift in Sources */,
				CD09A74829A51EFC0063464F /* Router.swift in Sources */,
				2D4010A22AD87DF300F93AD4 /* KnownFollowersView.swift in Sources */,
				CD2CF38E299E67F900332116 /* CardButtonStyle.swift in Sources */,
				A336DD3C299FD78000A0CBA0 /* Filter.swift in Sources */,
				DC2E54C82A700F1400C2CAAB /* UIDevice+Simulator.swift in Sources */,
				C97B288A2C10B07100DC1FC0 /* NosNavigationStack.swift in Sources */,
				C98CA9072B14FBBF00929141 /* PagedNoteDataSource.swift in Sources */,
				C9A0DAEA29C6A34200466635 /* ActivityView.swift in Sources */,
				CD2CF390299E68BE00332116 /* NoteButton.swift in Sources */,
				C96877B92B4EDD110051ED2F /* AuthorStoryCarousel.swift in Sources */,
				C9DC6CBA2C1739AD00E1CFB3 /* View+HandleURLsInRouter.swift in Sources */,
				C93F48932AC5C9CE00900CEC /* UNSWizardIntroView.swift in Sources */,
				5B79F6552BA123D4002DA9BE /* WizardSheetBadgeText.swift in Sources */,
				5BE281C42AE2CCC300880466 /* AuthorStoryView.swift in Sources */,
				C9DEC04D29894BED0078B43A /* Author+CoreDataClass.swift in Sources */,
				C905B0772A619E99009B8A78 /* LinkPreview.swift in Sources */,
				C95D68A7299E6FF000429F86 /* KeyFixture.swift in Sources */,
				C94437E629B0DB83004D8C86 /* NotificationsView.swift in Sources */,
			);
			runOnlyForDeploymentPostprocessing = 0;
		};
		C9DEBFE0298941020078B43A /* Sources */ = {
			isa = PBXSourcesBuildPhase;
			buildActionMask = 2147483647;
			files = (
				03F7C4F32C10DF79006FF613 /* URLSessionProtocol.swift in Sources */,
				0320C1152BFE63DC00C4C080 /* MockRelaySubscriptionManager.swift in Sources */,
				035729CB2BE41770005FEE85 /* ContentWarningController.swift in Sources */,
				CD09A76229A5220E0063464F /* AppController.swift in Sources */,
				037975BE2C0E265E00ADDF37 /* LinkPreview.swift in Sources */,
				C9A0DAF929C92F4500466635 /* UNSAPI.swift in Sources */,
				C97A1C8C29E45B4E009D9E8D /* RawEventController.swift in Sources */,
				CD09A75F29A521FD0063464F /* RelayService.swift in Sources */,
				C9EF84D02C24D63000182B6F /* MockRelayService.swift in Sources */,
				CD09A76029A521FD0063464F /* Filter.swift in Sources */,
				C9B71DC32A9003670031ED9F /* CrashReporting.swift in Sources */,
				5B08A1E12A1FDFF700EB8F2E /* TLV.swift in Sources */,
				C9C2B78329E0735400548B4A /* RelaySubscriptionManager.swift in Sources */,
				C9C2B78029E0731600548B4A /* AsyncTimer.swift in Sources */,
				C96D39282B61B6D200D3D0A1 /* RawNostrID.swift in Sources */,
				C9B678E229EEC41000303F33 /* SocialGraphCache.swift in Sources */,
				C9A8015F2BD0177D006E29B2 /* ReportPublisher.swift in Sources */,
				3AAB61B52B24CD0000717A07 /* Date+ElapsedTests.swift in Sources */,
				C936B45F2A4CAF2B00DF1EB9 /* AppDelegate.swift in Sources */,
				C96D391B2B61AFD500D3D0A1 /* RawNostrIDTests.swift in Sources */,
				035729AD2BE4167E005FEE85 /* EventTests.swift in Sources */,
				035729B32BE4167E005FEE85 /* TLVTests.swift in Sources */,
				C9C2B77D29E072E400548B4A /* WebSocket+Nos.swift in Sources */,
				C973AB642A323167002AED16 /* Relay+CoreDataProperties.swift in Sources */,
				C9EE3E642A053910008A7491 /* ExpirationTimeOption.swift in Sources */,
				65D066AA2BD55E160011C5CD /* DirectMessageWrapper.swift in Sources */,
				C973AB5E2A323167002AED16 /* Event+CoreDataProperties.swift in Sources */,
				C9F64D8D29ED840700563F2B /* Zipper.swift in Sources */,
				C98298342ADD7F9A0096C5B5 /* DeepLinkService.swift in Sources */,
				03D1B42D2C3C1B0D001778CD /* TLVElement.swift in Sources */,
				CD09A75929A521D20063464F /* Color+Hex.swift in Sources */,
				5B88051D2A2104CC00E21F06 /* SHA256Key.swift in Sources */,
				0365CD902C40171100622A1A /* EventKind.swift in Sources */,
				C9CF23182A38A58B00EBEC31 /* ParseQueue.swift in Sources */,
				037975C72C0E26FC00ADDF37 /* Font.swift in Sources */,
				5B39E64429EDBF8100464830 /* NoteParser.swift in Sources */,
				035729CA2BE4173E005FEE85 /* PreviewData.swift in Sources */,
				C94A5E162A716A6D00B6EC5D /* EditableNoteText.swift in Sources */,
				037975D12C0E341500ADDF37 /* MockFeatureFlags.swift in Sources */,
				5BD08BB22A38E96F00BB926C /* JSONRelayMetadata.swift in Sources */,
				C936B45A2A4C7B7C00DF1EB9 /* Nos.xcdatamodeld in Sources */,
				037975BD2C0E25E200ADDF37 /* FeatureFlags.swift in Sources */,
				C98CA9082B14FD8600929141 /* PagedRelaySubscription.swift in Sources */,
				5B79F5B82B8E71CC002DA9BE /* NamesAPI.swift in Sources */,
				C9F204812AE02D8C0029A858 /* AppDestination.swift in Sources */,
				5B098DC72BDAF77400500A1B /* AttributedString+Links.swift in Sources */,
				035729B02BE4167E005FEE85 /* NoteParserTests.swift in Sources */,
				C9FC1E632B61ACE300A3A6FB /* CoreDataTestCase.swift in Sources */,
				0373CE992C0910250027C856 /* XCTestCase+JSONData.swift in Sources */,
				C9E37E162A1E8143003D4B0A /* ReportTarget.swift in Sources */,
				035729BA2BE416A6005FEE85 /* ReportPublisherTests.swift in Sources */,
				0320C0FB2BFE43A600C4C080 /* RelayServiceTests.swift in Sources */,
				C94A5E192A72C84200B6EC5D /* ReportCategory.swift in Sources */,
				035729AC2BE4167E005FEE85 /* Bech32Tests.swift in Sources */,
				C936B4632A4CB01C00DF1EB9 /* PushNotificationService.swift in Sources */,
				C9C5475A2A4F1D8C006B0741 /* NosNotification+CoreDataClass.swift in Sources */,
				CD09A74929A521210063464F /* Router.swift in Sources */,
				C90B16B82AFED96300CB4B85 /* URLExtensionTests.swift in Sources */,
				C93EC2F829C351470012EE2A /* Optional+Unwrap.swift in Sources */,
				035729BD2BE416BD005FEE85 /* EventObservationTests.swift in Sources */,
				C9C5475C2A4F1D8C006B0741 /* NosNotification+CoreDataProperties.swift in Sources */,
				C9B678DF29EEC35B00303F33 /* Foundation+Sendable.swift in Sources */,
				A3B943D7299D6DB700A15A08 /* Follow+CoreDataClass.swift in Sources */,
				C9ADB13E29929EEF0075E7F8 /* Bech32.swift in Sources */,
				5B098DC92BDAF7CF00500A1B /* NoteParserTests+NIP27.swift in Sources */,
				C9C097262C13537900F78EC3 /* DatabaseCleaner.swift in Sources */,
				C9DEC05A2989509B0078B43A /* PersistenceController.swift in Sources */,
				C9C2B78629E073E300548B4A /* RelaySubscription.swift in Sources */,
				C973AB662A323167002AED16 /* EventReference+CoreDataProperties.swift in Sources */,
				5B098DBC2BDAF6CB00500A1B /* NoteParserTests+NIP08.swift in Sources */,
				C942566A29B66A2800C4202C /* Date+Elapsed.swift in Sources */,
				C99721CC2AEBED26004EBEAB /* String+Empty.swift in Sources */,
				C93CA0C429AE3A1E00921183 /* JSONEvent.swift in Sources */,
				C9DEC04629894BED0078B43A /* Event+CoreDataClass.swift in Sources */,
				035729A02BE41653005FEE85 /* SocialGraphTests.swift in Sources */,
				037975BC2C0E258E00ADDF37 /* CompactNoteView.swift in Sources */,
				03D1B4292C3C1AC9001778CD /* NostrIdentifier.swift in Sources */,
				A32B6C7129A672BC00653FF5 /* CurrentUser.swift in Sources */,
				C98A32282A05795E00E3FA13 /* Task+Timeout.swift in Sources */,
				035729B12BE4167E005FEE85 /* ReportTests.swift in Sources */,
				C973AB602A323167002AED16 /* AuthorReference+CoreDataProperties.swift in Sources */,
				5BE281CD2AE2CD4700880466 /* AvatarView.swift in Sources */,
				C9F84C1A298DBB6300C6714D /* Data+Encoding.swift in Sources */,
				C9DEC0642989541F0078B43A /* Bundle+Current.swift in Sources */,
				C9ADB13629928AF00075E7F8 /* KeyPair.swift in Sources */,
				3FFB1D9729A6BBEC002A755D /* Collection+SafeSubscript.swift in Sources */,
				0357299F2BE41653005FEE85 /* ContentWarningControllerTests.swift in Sources */,
				035729B22BE4167E005FEE85 /* SHA256KeyTests.swift in Sources */,
				0326346E2C10C2FD00E489B5 /* FileStorageServerInfoResponseJSON.swift in Sources */,
				0326346B2C10C1D800E489B5 /* FileStorageServerInfoResponseJSONTests.swift in Sources */,
				C9A6C7422AD837AD001F9500 /* UNSWizardController.swift in Sources */,
				0350F1212C0A490E0024CC15 /* EventProcessorIntegrationTests.swift in Sources */,
				0326347B2C10C57A00E489B5 /* FileStorageAPIClient.swift in Sources */,
				C9B678DC29EEBF3B00303F33 /* DependencyInjection.swift in Sources */,
				C9F0BB6D29A503D9000547FC /* Int+Bool.swift in Sources */,
				C9C097232C13534800F78EC3 /* DatabaseCleanerTests.swift in Sources */,
				DC08FF812A7969C5009F87D1 /* UIDevice+Simulator.swift in Sources */,
				5BFBB2962BD9D824002E909F /* URLParser.swift in Sources */,
				C959DB772BD01DF4008F3627 /* GiftWrapper.swift in Sources */,
				C9C9444229F6F0E2002F2C7A /* XCTest+Eventually.swift in Sources */,
				5BD25E592C192BBC005CF884 /* NoteParserTests+Parse.swift in Sources */,
				3FFF3BD029A9645F00DD0B72 /* AuthorReference+CoreDataClass.swift in Sources */,
				035729B82BE416A6005FEE85 /* DirectMessageWrapperTests.swift in Sources */,
				C9F0BB6C29A503D6000547FC /* PublicKey.swift in Sources */,
				C9DEC06F2989668E0078B43A /* Relay+CoreDataClass.swift in Sources */,
				C9ADB13F29929F1F0075E7F8 /* String+Hex.swift in Sources */,
				C973AB622A323167002AED16 /* Author+CoreDataProperties.swift in Sources */,
				C93EC2F529C34C860012EE2A /* NSPredicate+Bool.swift in Sources */,
				C9DEC05B298950A90078B43A /* String+Lorem.swift in Sources */,
				C9F84C1D298DBC6100C6714D /* Data+Sha.swift in Sources */,
				C9F0BB7029A50437000547FC /* NostrConstants.swift in Sources */,
				03B4E6AF2C125D61006E5F59 /* FileStorageUploadResponseJSON.swift in Sources */,
				A3B943D8299D758F00A15A08 /* Keychain.swift in Sources */,
				035729B92BE416A6005FEE85 /* GiftWrapperTests.swift in Sources */,
				032634702C10C40B00E489B5 /* NostrBuildAPIClientTests.swift in Sources */,
				C9646EAA29B7A506007239A4 /* Analytics.swift in Sources */,
				C9736E5E2C13B718005BCE70 /* EventFixture.swift in Sources */,
				035729AF2BE4167E005FEE85 /* KeyPairTests.swift in Sources */,
				035729AE2BE4167E005FEE85 /* FollowTests.swift in Sources */,
				5BFBB2952BD9D7EB002E909F /* URLParserTests.swift in Sources */,
				C91400252B2A3ABF009B13B4 /* SQLiteStoreTestCase.swift in Sources */,
				C9DEC04E29894BED0078B43A /* Author+CoreDataClass.swift in Sources */,
				034EBDC72C2489B4006BA35A /* CurrentUserError.swift in Sources */,
				C9ADB14229951CB10075E7F8 /* NSManagedObject+Nos.swift in Sources */,
				035729AB2BE4167E005FEE85 /* AuthorTests.swift in Sources */,
				03B4E6AC2C125D13006E5F59 /* FileStorageUploadResponseJSONTests.swift in Sources */,
				C92DF80629C25DE900400561 /* URL+Extensions.swift in Sources */,
				C9BAB09C2996FBA10003A84E /* EventProcessor.swift in Sources */,
				C992B32B2B3613CC00704A9C /* SubscriptionCancellable.swift in Sources */,
				C973AB5C2A323167002AED16 /* Follow+CoreDataProperties.swift in Sources */,
				037975BB2C0E24D200ADDF37 /* CompactNoteViewTests.swift in Sources */,
				0376DF622C3DBAED00C80786 /* NostrIdentifierTests.swift in Sources */,
				659B27312BD9D6FE00BEA6CC /* VerifiableEvent.swift in Sources */,
				C90352BB2C1235CD000A5993 /* NosNavigationDestination.swift in Sources */,
				C93005602A6AF8320098CA9E /* LoadingContent.swift in Sources */,
				C97A1C8F29E58EC7009D9E8D /* NSManagedObjectContext+Nos.swift in Sources */,
				C9ADB135299288230075E7F8 /* KeyFixture.swift in Sources */,
				C9C547552A4F1CDB006B0741 /* SearchController.swift in Sources */,
				3FFB1D9429A6BBCE002A755D /* EventReference+CoreDataClass.swift in Sources */,
				C9BD919B2B61C4FB00FDA083 /* RawNostrID+Random.swift in Sources */,
				C9A6C7452AD83FB0001F9500 /* NotificationViewModel.swift in Sources */,
			);
			runOnlyForDeploymentPostprocessing = 0;
		};
/* End PBXSourcesBuildPhase section */

/* Begin PBXTargetDependency section */
		3AD3185D2B294E9000026B07 /* PBXTargetDependency */ = {
			isa = PBXTargetDependency;
			productRef = 3AD3185C2B294E9000026B07 /* XCStringsToolPlugin */;
		};
		3AEABEF32B2BF806001BC933 /* PBXTargetDependency */ = {
			isa = PBXTargetDependency;
			productRef = 3AEABEF22B2BF806001BC933 /* XCStringsToolPlugin */;
		};
		C90862C229E9804B00C35A71 /* PBXTargetDependency */ = {
			isa = PBXTargetDependency;
			target = C9DEBFCD298941000078B43A /* Nos */;
			targetProxy = C90862C129E9804B00C35A71 /* PBXContainerItemProxy */;
		};
		C9A6C7442AD83F7A001F9500 /* PBXTargetDependency */ = {
			isa = PBXTargetDependency;
			productRef = C9A6C7432AD83F7A001F9500 /* SwiftGenPlugin */;
		};
		C9D573402AB24A3700E06BB4 /* PBXTargetDependency */ = {
			isa = PBXTargetDependency;
			productRef = C9D5733F2AB24A3700E06BB4 /* SwiftGenPlugin */;
		};
		C9DEBFE6298941020078B43A /* PBXTargetDependency */ = {
			isa = PBXTargetDependency;
			target = C9DEBFCD298941000078B43A /* Nos */;
			targetProxy = C9DEBFE5298941020078B43A /* PBXContainerItemProxy */;
		};
/* End PBXTargetDependency section */

/* Begin XCBuildConfiguration section */
		5B7888CB2B5A0FB800B6761F /* Staging */ = {
			isa = XCBuildConfiguration;
			buildSettings = {
				ALWAYS_SEARCH_USER_PATHS = NO;
				ASSETCATALOG_COMPILER_GENERATE_SWIFT_ASSET_SYMBOL_EXTENSIONS = YES;
				CLANG_ANALYZER_LOCALIZABILITY_NONLOCALIZED = YES;
				CLANG_ANALYZER_NONNULL = YES;
				CLANG_ANALYZER_NUMBER_OBJECT_CONVERSION = YES_AGGRESSIVE;
				CLANG_CXX_LANGUAGE_STANDARD = "gnu++20";
				CLANG_ENABLE_MODULES = YES;
				CLANG_ENABLE_OBJC_ARC = YES;
				CLANG_ENABLE_OBJC_WEAK = YES;
				CLANG_WARN_BLOCK_CAPTURE_AUTORELEASING = YES;
				CLANG_WARN_BOOL_CONVERSION = YES;
				CLANG_WARN_COMMA = YES;
				CLANG_WARN_CONSTANT_CONVERSION = YES;
				CLANG_WARN_DEPRECATED_OBJC_IMPLEMENTATIONS = YES;
				CLANG_WARN_DIRECT_OBJC_ISA_USAGE = YES_ERROR;
				CLANG_WARN_DOCUMENTATION_COMMENTS = YES;
				CLANG_WARN_EMPTY_BODY = YES;
				CLANG_WARN_ENUM_CONVERSION = YES;
				CLANG_WARN_INFINITE_RECURSION = YES;
				CLANG_WARN_INT_CONVERSION = YES;
				CLANG_WARN_NON_LITERAL_NULL_CONVERSION = YES;
				CLANG_WARN_OBJC_IMPLICIT_RETAIN_SELF = YES;
				CLANG_WARN_OBJC_LITERAL_CONVERSION = YES;
				CLANG_WARN_OBJC_ROOT_CLASS = YES_ERROR;
				CLANG_WARN_QUOTED_INCLUDE_IN_FRAMEWORK_HEADER = YES;
				CLANG_WARN_RANGE_LOOP_ANALYSIS = YES;
				CLANG_WARN_STRICT_PROTOTYPES = YES;
				CLANG_WARN_SUSPICIOUS_MOVE = YES;
				CLANG_WARN_UNGUARDED_AVAILABILITY = YES_AGGRESSIVE;
				CLANG_WARN_UNREACHABLE_CODE = YES;
				CLANG_WARN__DUPLICATE_METHOD_MATCH = YES;
				COPY_PHASE_STRIP = NO;
				DEAD_CODE_STRIPPING = YES;
				DEBUG_INFORMATION_FORMAT = "dwarf-with-dsym";
				ENABLE_NS_ASSERTIONS = NO;
				ENABLE_STRICT_OBJC_MSGSEND = YES;
				ENABLE_USER_SCRIPT_SANDBOXING = YES;
				GCC_C_LANGUAGE_STANDARD = gnu11;
				GCC_NO_COMMON_BLOCKS = YES;
				GCC_OPTIMIZATION_LEVEL = s;
				GCC_WARN_64_TO_32_BIT_CONVERSION = YES;
				GCC_WARN_ABOUT_RETURN_TYPE = YES_ERROR;
				GCC_WARN_UNDECLARED_SELECTOR = YES;
				GCC_WARN_UNINITIALIZED_AUTOS = YES_AGGRESSIVE;
				GCC_WARN_UNUSED_FUNCTION = YES;
				GCC_WARN_UNUSED_VARIABLE = YES;
				IPHONEOS_DEPLOYMENT_TARGET = 17.0;
				MACOSX_DEPLOYMENT_TARGET = 13.3;
				MTL_ENABLE_DEBUG_INFO = NO;
				MTL_FAST_MATH = YES;
				SWIFT_COMPILATION_MODE = wholemodule;
				SWIFT_OPTIMIZATION_LEVEL = "-O";
			};
			name = Staging;
		};
		5B7888CC2B5A0FB800B6761F /* Staging */ = {
			isa = XCBuildConfiguration;
			baseConfigurationReference = C94D39212ABDDDFE0019C4D5 /* Secrets.xcconfig */;
			buildSettings = {
				ASSETCATALOG_COMPILER_APPICON_NAME = AppIconStaging;
				ASSETCATALOG_COMPILER_GENERATE_ASSET_SYMBOLS = NO;
				ASSETCATALOG_COMPILER_GLOBAL_ACCENT_COLOR_NAME = accent;
				CODE_SIGN_ENTITLEMENTS = Nos/NosStaging.entitlements;
				CODE_SIGN_IDENTITY = "Apple Distribution: Verse Communications, Inc. (GZCZBKH7MY)";
				CODE_SIGN_STYLE = Manual;
				CURRENT_PROJECT_VERSION = 224;
				DEAD_CODE_STRIPPING = YES;
				DEVELOPMENT_ASSET_PATHS = "\"Nos/Views/Preview Content\"";
				DEVELOPMENT_TEAM = "";
				"DEVELOPMENT_TEAM[sdk=iphoneos*]" = GZCZBKH7MY;
				ENABLE_HARDENED_RUNTIME = YES;
				ENABLE_PREVIEWS = YES;
				ENABLE_USER_SCRIPT_SANDBOXING = NO;
				GCC_PREPROCESSOR_DEFINITIONS = "STAGING=1";
				GENERATE_INFOPLIST_FILE = YES;
				INFOPLIST_FILE = Nos/Info.plist;
				INFOPLIST_KEY_CFBundleDisplayName = "Nos Staging";
				INFOPLIST_KEY_NSCameraUsageDescription = "Nos can access camera to allow users to post photos directly.";
				"INFOPLIST_KEY_UIApplicationSceneManifest_Generation[sdk=iphoneos*]" = YES;
				"INFOPLIST_KEY_UIApplicationSceneManifest_Generation[sdk=iphonesimulator*]" = YES;
				"INFOPLIST_KEY_UIApplicationSupportsIndirectInputEvents[sdk=iphoneos*]" = YES;
				"INFOPLIST_KEY_UIApplicationSupportsIndirectInputEvents[sdk=iphonesimulator*]" = YES;
				"INFOPLIST_KEY_UILaunchScreen_Generation[sdk=iphoneos*]" = YES;
				"INFOPLIST_KEY_UILaunchScreen_Generation[sdk=iphonesimulator*]" = YES;
				INFOPLIST_KEY_UILaunchStoryboardName = "Launch Screen.storyboard";
				"INFOPLIST_KEY_UIStatusBarStyle[sdk=iphoneos*]" = UIStatusBarStyleDefault;
				"INFOPLIST_KEY_UIStatusBarStyle[sdk=iphonesimulator*]" = UIStatusBarStyleDefault;
				INFOPLIST_KEY_UISupportedInterfaceOrientations_iPad = "UIInterfaceOrientationPortrait UIInterfaceOrientationPortraitUpsideDown UIInterfaceOrientationLandscapeLeft UIInterfaceOrientationLandscapeRight";
				INFOPLIST_KEY_UISupportedInterfaceOrientations_iPhone = "UIInterfaceOrientationPortrait UIInterfaceOrientationLandscapeLeft UIInterfaceOrientationLandscapeRight";
				INFOPLIST_KEY_UIUserInterfaceStyle = Dark;
				IPHONEOS_DEPLOYMENT_TARGET = 17.0;
				LD_RUNPATH_SEARCH_PATHS = "@executable_path/Frameworks";
				"LD_RUNPATH_SEARCH_PATHS[sdk=macosx*]" = "@executable_path/../Frameworks";
				LOCALIZATION_PREFERS_STRING_CATALOGS = YES;
				LOCALIZED_STRING_SWIFTUI_SUPPORT = NO;
				MACOSX_DEPLOYMENT_TARGET = 13.3;
				MARKETING_VERSION = 0.1.21;
				PRODUCT_BUNDLE_IDENTIFIER = "com.verse.Nos-staging";
				PRODUCT_MODULE_NAME = Nos;
				PRODUCT_NAME = "$(TARGET_NAME) Staging";
				PROVISIONING_PROFILE_SPECIFIER = "";
				"PROVISIONING_PROFILE_SPECIFIER[sdk=iphoneos*]" = "match AppStore com.verse.Nos-staging";
				SCHEME_PREFIX = "nos-staging";
				SDKROOT = auto;
				SUPPORTED_PLATFORMS = "iphoneos iphonesimulator";
				SUPPORTS_MACCATALYST = NO;
				SUPPORTS_MAC_DESIGNED_FOR_IPHONE_IPAD = YES;
				SWIFT_ACTIVE_COMPILATION_CONDITIONS = STAGING;
				SWIFT_EMIT_LOC_STRINGS = NO;
				SWIFT_VERSION = 5.0;
				TARGETED_DEVICE_FAMILY = "1,2";
			};
			name = Staging;
		};
		5B7888CD2B5A0FB800B6761F /* Staging */ = {
			isa = XCBuildConfiguration;
			buildSettings = {
				ALWAYS_EMBED_SWIFT_STANDARD_LIBRARIES = YES;
				CODE_SIGN_STYLE = Automatic;
				CURRENT_PROJECT_VERSION = 224;
				DEAD_CODE_STRIPPING = YES;
				DEVELOPMENT_TEAM = GZCZBKH7MY;
				GENERATE_INFOPLIST_FILE = YES;
				HEADER_SEARCH_PATHS = "";
				INFOPLIST_FILE = NosTests/Info.plist;
				IPHONEOS_DEPLOYMENT_TARGET = 17.0;
				LOCALIZATION_PREFERS_STRING_CATALOGS = YES;
				LOCALIZED_STRING_SWIFTUI_SUPPORT = NO;
				MACOSX_DEPLOYMENT_TARGET = 13.1;
				MARKETING_VERSION = 1.0;
				PRODUCT_BUNDLE_IDENTIFIER = com.verse.NosTests;
				PRODUCT_NAME = "$(TARGET_NAME)";
				SDKROOT = auto;
				SUPPORTED_PLATFORMS = "iphoneos iphonesimulator macosx";
				SWIFT_EMIT_LOC_STRINGS = NO;
				SWIFT_VERSION = 5.0;
				TARGETED_DEVICE_FAMILY = "1,2";
			};
			name = Staging;
		};
		5B7888CF2B5A0FB800B6761F /* Staging */ = {
			isa = XCBuildConfiguration;
			buildSettings = {
				CODE_SIGN_STYLE = Automatic;
				CURRENT_PROJECT_VERSION = 224;
				DEVELOPMENT_TEAM = GZCZBKH7MY;
				GENERATE_INFOPLIST_FILE = YES;
				IPHONEOS_DEPLOYMENT_TARGET = 16.2;
				MARKETING_VERSION = 1.0;
				PRODUCT_BUNDLE_IDENTIFIER = com.verse.NosPerformanceTests;
				PRODUCT_NAME = "$(TARGET_NAME)";
				SDKROOT = iphoneos;
				SWIFT_EMIT_LOC_STRINGS = NO;
				SWIFT_VERSION = 5.0;
				TARGETED_DEVICE_FAMILY = "1,2";
				TEST_TARGET_NAME = Nos;
				VALIDATE_PRODUCT = YES;
			};
			name = Staging;
		};
		5BE460712BAB3028004B83ED /* Dev */ = {
			isa = XCBuildConfiguration;
			buildSettings = {
				ALWAYS_SEARCH_USER_PATHS = NO;
				ASSETCATALOG_COMPILER_GENERATE_SWIFT_ASSET_SYMBOL_EXTENSIONS = YES;
				CLANG_ANALYZER_LOCALIZABILITY_NONLOCALIZED = YES;
				CLANG_ANALYZER_NONNULL = YES;
				CLANG_ANALYZER_NUMBER_OBJECT_CONVERSION = YES_AGGRESSIVE;
				CLANG_CXX_LANGUAGE_STANDARD = "gnu++20";
				CLANG_ENABLE_MODULES = YES;
				CLANG_ENABLE_OBJC_ARC = YES;
				CLANG_ENABLE_OBJC_WEAK = YES;
				CLANG_WARN_BLOCK_CAPTURE_AUTORELEASING = YES;
				CLANG_WARN_BOOL_CONVERSION = YES;
				CLANG_WARN_COMMA = YES;
				CLANG_WARN_CONSTANT_CONVERSION = YES;
				CLANG_WARN_DEPRECATED_OBJC_IMPLEMENTATIONS = YES;
				CLANG_WARN_DIRECT_OBJC_ISA_USAGE = YES_ERROR;
				CLANG_WARN_DOCUMENTATION_COMMENTS = YES;
				CLANG_WARN_EMPTY_BODY = YES;
				CLANG_WARN_ENUM_CONVERSION = YES;
				CLANG_WARN_INFINITE_RECURSION = YES;
				CLANG_WARN_INT_CONVERSION = YES;
				CLANG_WARN_NON_LITERAL_NULL_CONVERSION = YES;
				CLANG_WARN_OBJC_IMPLICIT_RETAIN_SELF = YES;
				CLANG_WARN_OBJC_LITERAL_CONVERSION = YES;
				CLANG_WARN_OBJC_ROOT_CLASS = YES_ERROR;
				CLANG_WARN_QUOTED_INCLUDE_IN_FRAMEWORK_HEADER = YES;
				CLANG_WARN_RANGE_LOOP_ANALYSIS = YES;
				CLANG_WARN_STRICT_PROTOTYPES = YES;
				CLANG_WARN_SUSPICIOUS_MOVE = YES;
				CLANG_WARN_UNGUARDED_AVAILABILITY = YES_AGGRESSIVE;
				CLANG_WARN_UNREACHABLE_CODE = YES;
				CLANG_WARN__DUPLICATE_METHOD_MATCH = YES;
				COPY_PHASE_STRIP = NO;
				DEAD_CODE_STRIPPING = YES;
				DEBUG_INFORMATION_FORMAT = dwarf;
				ENABLE_STRICT_OBJC_MSGSEND = YES;
				ENABLE_TESTABILITY = YES;
				ENABLE_USER_SCRIPT_SANDBOXING = YES;
				GCC_C_LANGUAGE_STANDARD = gnu11;
				GCC_DYNAMIC_NO_PIC = NO;
				GCC_NO_COMMON_BLOCKS = YES;
				GCC_OPTIMIZATION_LEVEL = 0;
				GCC_PREPROCESSOR_DEFINITIONS = (
					"DEBUG=1",
					"$(inherited)",
				);
				GCC_WARN_64_TO_32_BIT_CONVERSION = YES;
				GCC_WARN_ABOUT_RETURN_TYPE = YES_ERROR;
				GCC_WARN_UNDECLARED_SELECTOR = YES;
				GCC_WARN_UNINITIALIZED_AUTOS = YES_AGGRESSIVE;
				GCC_WARN_UNUSED_FUNCTION = YES;
				GCC_WARN_UNUSED_VARIABLE = YES;
				IPHONEOS_DEPLOYMENT_TARGET = 17.0;
				MACOSX_DEPLOYMENT_TARGET = 13.3;
				MTL_ENABLE_DEBUG_INFO = INCLUDE_SOURCE;
				MTL_FAST_MATH = YES;
				ONLY_ACTIVE_ARCH = YES;
				SWIFT_ACTIVE_COMPILATION_CONDITIONS = DEBUG;
				SWIFT_OPTIMIZATION_LEVEL = "-Onone";
			};
			name = Dev;
		};
		5BE460722BAB3028004B83ED /* Dev */ = {
			isa = XCBuildConfiguration;
			baseConfigurationReference = C94D39212ABDDDFE0019C4D5 /* Secrets.xcconfig */;
			buildSettings = {
				ASSETCATALOG_COMPILER_APPICON_NAME = AppIconDev;
				ASSETCATALOG_COMPILER_GENERATE_ASSET_SYMBOLS = NO;
				ASSETCATALOG_COMPILER_GLOBAL_ACCENT_COLOR_NAME = accent;
				CODE_SIGN_ENTITLEMENTS = Nos/NosDev.entitlements;
				CODE_SIGN_IDENTITY = "Apple Development";
				CODE_SIGN_STYLE = Automatic;
				CURRENT_PROJECT_VERSION = 224;
				DEAD_CODE_STRIPPING = YES;
				DEVELOPMENT_ASSET_PATHS = "\"Nos/Views/Preview Content\"";
				DEVELOPMENT_TEAM = GZCZBKH7MY;
				ENABLE_HARDENED_RUNTIME = YES;
				ENABLE_PREVIEWS = YES;
				ENABLE_USER_SCRIPT_SANDBOXING = NO;
				GCC_OPTIMIZATION_LEVEL = 0;
				GCC_PREPROCESSOR_DEFINITIONS = (
					"DEV=1",
					"$(inherited)",
				);
				GENERATE_INFOPLIST_FILE = YES;
				INFOPLIST_FILE = Nos/Info.plist;
				INFOPLIST_KEY_CFBundleDisplayName = "Nos Dev";
				INFOPLIST_KEY_NSCameraUsageDescription = "Nos can access camera to allow users to post photos directly.";
				"INFOPLIST_KEY_UIApplicationSceneManifest_Generation[sdk=iphoneos*]" = YES;
				"INFOPLIST_KEY_UIApplicationSceneManifest_Generation[sdk=iphonesimulator*]" = YES;
				"INFOPLIST_KEY_UIApplicationSupportsIndirectInputEvents[sdk=iphoneos*]" = YES;
				"INFOPLIST_KEY_UIApplicationSupportsIndirectInputEvents[sdk=iphonesimulator*]" = YES;
				"INFOPLIST_KEY_UILaunchScreen_Generation[sdk=iphoneos*]" = YES;
				"INFOPLIST_KEY_UILaunchScreen_Generation[sdk=iphonesimulator*]" = YES;
				INFOPLIST_KEY_UILaunchStoryboardName = "Launch Screen.storyboard";
				"INFOPLIST_KEY_UIStatusBarStyle[sdk=iphoneos*]" = UIStatusBarStyleDefault;
				"INFOPLIST_KEY_UIStatusBarStyle[sdk=iphonesimulator*]" = UIStatusBarStyleDefault;
				INFOPLIST_KEY_UISupportedInterfaceOrientations_iPad = "UIInterfaceOrientationPortrait UIInterfaceOrientationPortraitUpsideDown UIInterfaceOrientationLandscapeLeft UIInterfaceOrientationLandscapeRight";
				INFOPLIST_KEY_UISupportedInterfaceOrientations_iPhone = "UIInterfaceOrientationPortrait UIInterfaceOrientationLandscapeLeft UIInterfaceOrientationLandscapeRight";
				INFOPLIST_KEY_UIUserInterfaceStyle = Dark;
				IPHONEOS_DEPLOYMENT_TARGET = 17.0;
				LD_RUNPATH_SEARCH_PATHS = "@executable_path/Frameworks";
				"LD_RUNPATH_SEARCH_PATHS[sdk=macosx*]" = "@executable_path/../Frameworks";
				LOCALIZATION_PREFERS_STRING_CATALOGS = YES;
				LOCALIZED_STRING_SWIFTUI_SUPPORT = NO;
				MACOSX_DEPLOYMENT_TARGET = 13.3;
				MARKETING_VERSION = 0.1.21;
				PRODUCT_BUNDLE_IDENTIFIER = "com.verse.Nos-dev";
				PRODUCT_MODULE_NAME = Nos;
				PRODUCT_NAME = "$(TARGET_NAME) Dev";
				PROVISIONING_PROFILE_SPECIFIER = "";
				SCHEME_PREFIX = "nos-dev";
				SDKROOT = auto;
				SUPPORTED_PLATFORMS = "iphoneos iphonesimulator";
				SUPPORTS_MACCATALYST = NO;
				SUPPORTS_MAC_DESIGNED_FOR_IPHONE_IPAD = YES;
				SWIFT_ACTIVE_COMPILATION_CONDITIONS = "DEBUG DEV";
				SWIFT_EMIT_LOC_STRINGS = NO;
				SWIFT_OPTIMIZATION_LEVEL = "-Onone";
				SWIFT_VERSION = 5.0;
				TARGETED_DEVICE_FAMILY = "1,2";
			};
			name = Dev;
		};
		5BE460732BAB3028004B83ED /* Dev */ = {
			isa = XCBuildConfiguration;
			buildSettings = {
				ALWAYS_EMBED_SWIFT_STANDARD_LIBRARIES = YES;
				CODE_SIGN_STYLE = Automatic;
				CURRENT_PROJECT_VERSION = 224;
				DEAD_CODE_STRIPPING = YES;
				DEVELOPMENT_TEAM = GZCZBKH7MY;
				GCC_OPTIMIZATION_LEVEL = 0;
				GENERATE_INFOPLIST_FILE = YES;
				HEADER_SEARCH_PATHS = "";
				INFOPLIST_FILE = NosTests/Info.plist;
				IPHONEOS_DEPLOYMENT_TARGET = 17.0;
				LOCALIZATION_PREFERS_STRING_CATALOGS = YES;
				LOCALIZED_STRING_SWIFTUI_SUPPORT = NO;
				MACOSX_DEPLOYMENT_TARGET = 13.1;
				MARKETING_VERSION = 1.0;
				PRODUCT_BUNDLE_IDENTIFIER = com.verse.NosTests;
				PRODUCT_NAME = "$(TARGET_NAME)";
				SDKROOT = auto;
				SUPPORTED_PLATFORMS = "iphoneos iphonesimulator macosx";
				SWIFT_EMIT_LOC_STRINGS = NO;
				SWIFT_OPTIMIZATION_LEVEL = "-Onone";
				SWIFT_VERSION = 5.0;
				TARGETED_DEVICE_FAMILY = "1,2";
			};
			name = Dev;
		};
		5BE460752BAB3028004B83ED /* Dev */ = {
			isa = XCBuildConfiguration;
			buildSettings = {
				CODE_SIGN_STYLE = Automatic;
				CURRENT_PROJECT_VERSION = 224;
				DEVELOPMENT_TEAM = GZCZBKH7MY;
				GCC_OPTIMIZATION_LEVEL = s;
				GENERATE_INFOPLIST_FILE = YES;
				IPHONEOS_DEPLOYMENT_TARGET = 16.2;
				MARKETING_VERSION = 1.0;
				PRODUCT_BUNDLE_IDENTIFIER = com.verse.NosPerformanceTests;
				PRODUCT_NAME = "$(TARGET_NAME)";
				SDKROOT = iphoneos;
				SWIFT_EMIT_LOC_STRINGS = NO;
				SWIFT_OPTIMIZATION_LEVEL = "-O";
				SWIFT_VERSION = 5.0;
				TARGETED_DEVICE_FAMILY = "1,2";
				TEST_TARGET_NAME = Nos;
			};
			name = Dev;
		};
		C90862C429E9804B00C35A71 /* Debug */ = {
			isa = XCBuildConfiguration;
			buildSettings = {
				CODE_SIGN_STYLE = Automatic;
				CURRENT_PROJECT_VERSION = 224;
				DEVELOPMENT_TEAM = GZCZBKH7MY;
				GCC_OPTIMIZATION_LEVEL = s;
				GENERATE_INFOPLIST_FILE = YES;
				IPHONEOS_DEPLOYMENT_TARGET = 16.2;
				MARKETING_VERSION = 1.0;
				PRODUCT_BUNDLE_IDENTIFIER = com.verse.NosPerformanceTests;
				PRODUCT_NAME = "$(TARGET_NAME)";
				SDKROOT = iphoneos;
				SWIFT_EMIT_LOC_STRINGS = NO;
				SWIFT_OPTIMIZATION_LEVEL = "-O";
				SWIFT_VERSION = 5.0;
				TARGETED_DEVICE_FAMILY = "1,2";
				TEST_TARGET_NAME = Nos;
			};
			name = Debug;
		};
		C90862C529E9804B00C35A71 /* Release */ = {
			isa = XCBuildConfiguration;
			buildSettings = {
				CODE_SIGN_STYLE = Automatic;
				CURRENT_PROJECT_VERSION = 224;
				DEVELOPMENT_TEAM = GZCZBKH7MY;
				GENERATE_INFOPLIST_FILE = YES;
				IPHONEOS_DEPLOYMENT_TARGET = 16.2;
				MARKETING_VERSION = 1.0;
				PRODUCT_BUNDLE_IDENTIFIER = com.verse.NosPerformanceTests;
				PRODUCT_NAME = "$(TARGET_NAME)";
				SDKROOT = iphoneos;
				SWIFT_EMIT_LOC_STRINGS = NO;
				SWIFT_VERSION = 5.0;
				TARGETED_DEVICE_FAMILY = "1,2";
				TEST_TARGET_NAME = Nos;
				VALIDATE_PRODUCT = YES;
			};
			name = Release;
		};
		C9DEBFF6298941020078B43A /* Debug */ = {
			isa = XCBuildConfiguration;
			buildSettings = {
				ALWAYS_SEARCH_USER_PATHS = NO;
				ASSETCATALOG_COMPILER_GENERATE_SWIFT_ASSET_SYMBOL_EXTENSIONS = YES;
				CLANG_ANALYZER_LOCALIZABILITY_NONLOCALIZED = YES;
				CLANG_ANALYZER_NONNULL = YES;
				CLANG_ANALYZER_NUMBER_OBJECT_CONVERSION = YES_AGGRESSIVE;
				CLANG_CXX_LANGUAGE_STANDARD = "gnu++20";
				CLANG_ENABLE_MODULES = YES;
				CLANG_ENABLE_OBJC_ARC = YES;
				CLANG_ENABLE_OBJC_WEAK = YES;
				CLANG_WARN_BLOCK_CAPTURE_AUTORELEASING = YES;
				CLANG_WARN_BOOL_CONVERSION = YES;
				CLANG_WARN_COMMA = YES;
				CLANG_WARN_CONSTANT_CONVERSION = YES;
				CLANG_WARN_DEPRECATED_OBJC_IMPLEMENTATIONS = YES;
				CLANG_WARN_DIRECT_OBJC_ISA_USAGE = YES_ERROR;
				CLANG_WARN_DOCUMENTATION_COMMENTS = YES;
				CLANG_WARN_EMPTY_BODY = YES;
				CLANG_WARN_ENUM_CONVERSION = YES;
				CLANG_WARN_INFINITE_RECURSION = YES;
				CLANG_WARN_INT_CONVERSION = YES;
				CLANG_WARN_NON_LITERAL_NULL_CONVERSION = YES;
				CLANG_WARN_OBJC_IMPLICIT_RETAIN_SELF = YES;
				CLANG_WARN_OBJC_LITERAL_CONVERSION = YES;
				CLANG_WARN_OBJC_ROOT_CLASS = YES_ERROR;
				CLANG_WARN_QUOTED_INCLUDE_IN_FRAMEWORK_HEADER = YES;
				CLANG_WARN_RANGE_LOOP_ANALYSIS = YES;
				CLANG_WARN_STRICT_PROTOTYPES = YES;
				CLANG_WARN_SUSPICIOUS_MOVE = YES;
				CLANG_WARN_UNGUARDED_AVAILABILITY = YES_AGGRESSIVE;
				CLANG_WARN_UNREACHABLE_CODE = YES;
				CLANG_WARN__DUPLICATE_METHOD_MATCH = YES;
				COPY_PHASE_STRIP = NO;
				DEAD_CODE_STRIPPING = YES;
				DEBUG_INFORMATION_FORMAT = dwarf;
				ENABLE_STRICT_OBJC_MSGSEND = YES;
				ENABLE_TESTABILITY = YES;
				ENABLE_USER_SCRIPT_SANDBOXING = YES;
				GCC_C_LANGUAGE_STANDARD = gnu11;
				GCC_DYNAMIC_NO_PIC = NO;
				GCC_NO_COMMON_BLOCKS = YES;
				GCC_OPTIMIZATION_LEVEL = 0;
				GCC_PREPROCESSOR_DEFINITIONS = (
					"DEBUG=1",
					"$(inherited)",
				);
				GCC_WARN_64_TO_32_BIT_CONVERSION = YES;
				GCC_WARN_ABOUT_RETURN_TYPE = YES_ERROR;
				GCC_WARN_UNDECLARED_SELECTOR = YES;
				GCC_WARN_UNINITIALIZED_AUTOS = YES_AGGRESSIVE;
				GCC_WARN_UNUSED_FUNCTION = YES;
				GCC_WARN_UNUSED_VARIABLE = YES;
				IPHONEOS_DEPLOYMENT_TARGET = 17.0;
				MACOSX_DEPLOYMENT_TARGET = 13.3;
				MTL_ENABLE_DEBUG_INFO = INCLUDE_SOURCE;
				MTL_FAST_MATH = YES;
				ONLY_ACTIVE_ARCH = YES;
				SWIFT_ACTIVE_COMPILATION_CONDITIONS = DEBUG;
				SWIFT_OPTIMIZATION_LEVEL = "-Onone";
			};
			name = Debug;
		};
		C9DEBFF7298941020078B43A /* Release */ = {
			isa = XCBuildConfiguration;
			buildSettings = {
				ALWAYS_SEARCH_USER_PATHS = NO;
				ASSETCATALOG_COMPILER_GENERATE_SWIFT_ASSET_SYMBOL_EXTENSIONS = YES;
				CLANG_ANALYZER_LOCALIZABILITY_NONLOCALIZED = YES;
				CLANG_ANALYZER_NONNULL = YES;
				CLANG_ANALYZER_NUMBER_OBJECT_CONVERSION = YES_AGGRESSIVE;
				CLANG_CXX_LANGUAGE_STANDARD = "gnu++20";
				CLANG_ENABLE_MODULES = YES;
				CLANG_ENABLE_OBJC_ARC = YES;
				CLANG_ENABLE_OBJC_WEAK = YES;
				CLANG_WARN_BLOCK_CAPTURE_AUTORELEASING = YES;
				CLANG_WARN_BOOL_CONVERSION = YES;
				CLANG_WARN_COMMA = YES;
				CLANG_WARN_CONSTANT_CONVERSION = YES;
				CLANG_WARN_DEPRECATED_OBJC_IMPLEMENTATIONS = YES;
				CLANG_WARN_DIRECT_OBJC_ISA_USAGE = YES_ERROR;
				CLANG_WARN_DOCUMENTATION_COMMENTS = YES;
				CLANG_WARN_EMPTY_BODY = YES;
				CLANG_WARN_ENUM_CONVERSION = YES;
				CLANG_WARN_INFINITE_RECURSION = YES;
				CLANG_WARN_INT_CONVERSION = YES;
				CLANG_WARN_NON_LITERAL_NULL_CONVERSION = YES;
				CLANG_WARN_OBJC_IMPLICIT_RETAIN_SELF = YES;
				CLANG_WARN_OBJC_LITERAL_CONVERSION = YES;
				CLANG_WARN_OBJC_ROOT_CLASS = YES_ERROR;
				CLANG_WARN_QUOTED_INCLUDE_IN_FRAMEWORK_HEADER = YES;
				CLANG_WARN_RANGE_LOOP_ANALYSIS = YES;
				CLANG_WARN_STRICT_PROTOTYPES = YES;
				CLANG_WARN_SUSPICIOUS_MOVE = YES;
				CLANG_WARN_UNGUARDED_AVAILABILITY = YES_AGGRESSIVE;
				CLANG_WARN_UNREACHABLE_CODE = YES;
				CLANG_WARN__DUPLICATE_METHOD_MATCH = YES;
				COPY_PHASE_STRIP = NO;
				DEAD_CODE_STRIPPING = YES;
				DEBUG_INFORMATION_FORMAT = "dwarf-with-dsym";
				ENABLE_NS_ASSERTIONS = NO;
				ENABLE_STRICT_OBJC_MSGSEND = YES;
				ENABLE_USER_SCRIPT_SANDBOXING = YES;
				GCC_C_LANGUAGE_STANDARD = gnu11;
				GCC_NO_COMMON_BLOCKS = YES;
				GCC_OPTIMIZATION_LEVEL = s;
				GCC_WARN_64_TO_32_BIT_CONVERSION = YES;
				GCC_WARN_ABOUT_RETURN_TYPE = YES_ERROR;
				GCC_WARN_UNDECLARED_SELECTOR = YES;
				GCC_WARN_UNINITIALIZED_AUTOS = YES_AGGRESSIVE;
				GCC_WARN_UNUSED_FUNCTION = YES;
				GCC_WARN_UNUSED_VARIABLE = YES;
				IPHONEOS_DEPLOYMENT_TARGET = 17.0;
				MACOSX_DEPLOYMENT_TARGET = 13.3;
				MTL_ENABLE_DEBUG_INFO = NO;
				MTL_FAST_MATH = YES;
				SWIFT_COMPILATION_MODE = wholemodule;
				SWIFT_OPTIMIZATION_LEVEL = "-O";
			};
			name = Release;
		};
		C9DEBFF9298941020078B43A /* Debug */ = {
			isa = XCBuildConfiguration;
			baseConfigurationReference = C94D39212ABDDDFE0019C4D5 /* Secrets.xcconfig */;
			buildSettings = {
				ASSETCATALOG_COMPILER_APPICON_NAME = AppIcon;
				ASSETCATALOG_COMPILER_GENERATE_ASSET_SYMBOLS = NO;
				ASSETCATALOG_COMPILER_GLOBAL_ACCENT_COLOR_NAME = accent;
				CODE_SIGN_ENTITLEMENTS = Nos/Nos.entitlements;
				CODE_SIGN_STYLE = Manual;
				CURRENT_PROJECT_VERSION = 224;
				DEAD_CODE_STRIPPING = YES;
				DEVELOPMENT_ASSET_PATHS = "\"Nos/Views/Preview Content\"";
				DEVELOPMENT_TEAM = "";
				"DEVELOPMENT_TEAM[sdk=iphoneos*]" = GZCZBKH7MY;
				ENABLE_HARDENED_RUNTIME = YES;
				ENABLE_PREVIEWS = YES;
				ENABLE_USER_SCRIPT_SANDBOXING = NO;
				GCC_OPTIMIZATION_LEVEL = 0;
				GENERATE_INFOPLIST_FILE = YES;
				INFOPLIST_FILE = Nos/Info.plist;
				INFOPLIST_KEY_NSCameraUsageDescription = "Nos can access camera to allow users to post photos directly.";
				"INFOPLIST_KEY_UIApplicationSceneManifest_Generation[sdk=iphoneos*]" = YES;
				"INFOPLIST_KEY_UIApplicationSceneManifest_Generation[sdk=iphonesimulator*]" = YES;
				"INFOPLIST_KEY_UIApplicationSupportsIndirectInputEvents[sdk=iphoneos*]" = YES;
				"INFOPLIST_KEY_UIApplicationSupportsIndirectInputEvents[sdk=iphonesimulator*]" = YES;
				"INFOPLIST_KEY_UILaunchScreen_Generation[sdk=iphoneos*]" = YES;
				"INFOPLIST_KEY_UILaunchScreen_Generation[sdk=iphonesimulator*]" = YES;
				INFOPLIST_KEY_UILaunchStoryboardName = "Launch Screen.storyboard";
				"INFOPLIST_KEY_UIStatusBarStyle[sdk=iphoneos*]" = UIStatusBarStyleDefault;
				"INFOPLIST_KEY_UIStatusBarStyle[sdk=iphonesimulator*]" = UIStatusBarStyleDefault;
				INFOPLIST_KEY_UISupportedInterfaceOrientations_iPad = "UIInterfaceOrientationPortrait UIInterfaceOrientationPortraitUpsideDown UIInterfaceOrientationLandscapeLeft UIInterfaceOrientationLandscapeRight";
				INFOPLIST_KEY_UISupportedInterfaceOrientations_iPhone = "UIInterfaceOrientationPortrait UIInterfaceOrientationLandscapeLeft UIInterfaceOrientationLandscapeRight";
				INFOPLIST_KEY_UIUserInterfaceStyle = Dark;
				IPHONEOS_DEPLOYMENT_TARGET = 17.0;
				LD_RUNPATH_SEARCH_PATHS = "@executable_path/Frameworks";
				"LD_RUNPATH_SEARCH_PATHS[sdk=macosx*]" = "@executable_path/../Frameworks";
				LOCALIZATION_PREFERS_STRING_CATALOGS = YES;
				LOCALIZED_STRING_SWIFTUI_SUPPORT = NO;
				MACOSX_DEPLOYMENT_TARGET = 13.3;
				MARKETING_VERSION = 0.1.21;
				PRODUCT_BUNDLE_IDENTIFIER = com.verse.Nos;
				PRODUCT_MODULE_NAME = Nos;
				PRODUCT_NAME = "$(TARGET_NAME)";
				"PROVISIONING_PROFILE_SPECIFIER[sdk=iphoneos*]" = "match Development com.verse.Nos";
				SCHEME_PREFIX = nos;
				SDKROOT = auto;
				SUPPORTED_PLATFORMS = "iphoneos iphonesimulator";
				SUPPORTS_MACCATALYST = NO;
				SUPPORTS_MAC_DESIGNED_FOR_IPHONE_IPAD = YES;
				SWIFT_EMIT_LOC_STRINGS = NO;
				SWIFT_OPTIMIZATION_LEVEL = "-Onone";
				SWIFT_VERSION = 5.0;
				TARGETED_DEVICE_FAMILY = "1,2";
			};
			name = Debug;
		};
		C9DEBFFA298941020078B43A /* Release */ = {
			isa = XCBuildConfiguration;
			baseConfigurationReference = C94D39212ABDDDFE0019C4D5 /* Secrets.xcconfig */;
			buildSettings = {
				ASSETCATALOG_COMPILER_APPICON_NAME = AppIcon;
				ASSETCATALOG_COMPILER_GENERATE_ASSET_SYMBOLS = NO;
				ASSETCATALOG_COMPILER_GLOBAL_ACCENT_COLOR_NAME = accent;
				CODE_SIGN_ENTITLEMENTS = Nos/Nos.entitlements;
				CODE_SIGN_IDENTITY = "Apple Distribution: Verse Communications, Inc. (GZCZBKH7MY)";
				CODE_SIGN_STYLE = Manual;
				CURRENT_PROJECT_VERSION = 224;
				DEAD_CODE_STRIPPING = YES;
				DEVELOPMENT_ASSET_PATHS = "\"Nos/Views/Preview Content\"";
				DEVELOPMENT_TEAM = "";
				"DEVELOPMENT_TEAM[sdk=iphoneos*]" = GZCZBKH7MY;
				ENABLE_HARDENED_RUNTIME = YES;
				ENABLE_PREVIEWS = YES;
				ENABLE_USER_SCRIPT_SANDBOXING = NO;
				GENERATE_INFOPLIST_FILE = YES;
				INFOPLIST_FILE = Nos/Info.plist;
				INFOPLIST_KEY_NSCameraUsageDescription = "Nos can access camera to allow users to post photos directly.";
				"INFOPLIST_KEY_UIApplicationSceneManifest_Generation[sdk=iphoneos*]" = YES;
				"INFOPLIST_KEY_UIApplicationSceneManifest_Generation[sdk=iphonesimulator*]" = YES;
				"INFOPLIST_KEY_UIApplicationSupportsIndirectInputEvents[sdk=iphoneos*]" = YES;
				"INFOPLIST_KEY_UIApplicationSupportsIndirectInputEvents[sdk=iphonesimulator*]" = YES;
				"INFOPLIST_KEY_UILaunchScreen_Generation[sdk=iphoneos*]" = YES;
				"INFOPLIST_KEY_UILaunchScreen_Generation[sdk=iphonesimulator*]" = YES;
				INFOPLIST_KEY_UILaunchStoryboardName = "Launch Screen.storyboard";
				"INFOPLIST_KEY_UIStatusBarStyle[sdk=iphoneos*]" = UIStatusBarStyleDefault;
				"INFOPLIST_KEY_UIStatusBarStyle[sdk=iphonesimulator*]" = UIStatusBarStyleDefault;
				INFOPLIST_KEY_UISupportedInterfaceOrientations_iPad = "UIInterfaceOrientationPortrait UIInterfaceOrientationPortraitUpsideDown UIInterfaceOrientationLandscapeLeft UIInterfaceOrientationLandscapeRight";
				INFOPLIST_KEY_UISupportedInterfaceOrientations_iPhone = "UIInterfaceOrientationPortrait UIInterfaceOrientationLandscapeLeft UIInterfaceOrientationLandscapeRight";
				INFOPLIST_KEY_UIUserInterfaceStyle = Dark;
				IPHONEOS_DEPLOYMENT_TARGET = 17.0;
				LD_RUNPATH_SEARCH_PATHS = "@executable_path/Frameworks";
				"LD_RUNPATH_SEARCH_PATHS[sdk=macosx*]" = "@executable_path/../Frameworks";
				LOCALIZATION_PREFERS_STRING_CATALOGS = YES;
				LOCALIZED_STRING_SWIFTUI_SUPPORT = NO;
				MACOSX_DEPLOYMENT_TARGET = 13.3;
				MARKETING_VERSION = 0.1.21;
				PRODUCT_BUNDLE_IDENTIFIER = com.verse.Nos;
				PRODUCT_MODULE_NAME = Nos;
				PRODUCT_NAME = "$(TARGET_NAME)";
				PROVISIONING_PROFILE_SPECIFIER = "";
				"PROVISIONING_PROFILE_SPECIFIER[sdk=iphoneos*]" = "match AppStore com.verse.Nos";
				SCHEME_PREFIX = nos;
				SDKROOT = auto;
				SUPPORTED_PLATFORMS = "iphoneos iphonesimulator";
				SUPPORTS_MACCATALYST = NO;
				SUPPORTS_MAC_DESIGNED_FOR_IPHONE_IPAD = YES;
				SWIFT_EMIT_LOC_STRINGS = NO;
				SWIFT_VERSION = 5.0;
				TARGETED_DEVICE_FAMILY = "1,2";
			};
			name = Release;
		};
		C9DEBFFC298941020078B43A /* Debug */ = {
			isa = XCBuildConfiguration;
			buildSettings = {
				ALWAYS_EMBED_SWIFT_STANDARD_LIBRARIES = YES;
				CODE_SIGN_STYLE = Automatic;
				CURRENT_PROJECT_VERSION = 224;
				DEAD_CODE_STRIPPING = YES;
				DEVELOPMENT_TEAM = GZCZBKH7MY;
				GCC_OPTIMIZATION_LEVEL = 0;
				GENERATE_INFOPLIST_FILE = YES;
				HEADER_SEARCH_PATHS = "";
				INFOPLIST_FILE = NosTests/Info.plist;
				IPHONEOS_DEPLOYMENT_TARGET = 17.0;
				LOCALIZATION_PREFERS_STRING_CATALOGS = YES;
				LOCALIZED_STRING_SWIFTUI_SUPPORT = NO;
				MACOSX_DEPLOYMENT_TARGET = 13.1;
				MARKETING_VERSION = 1.0;
				PRODUCT_BUNDLE_IDENTIFIER = com.verse.NosTests;
				PRODUCT_NAME = "$(TARGET_NAME)";
				SDKROOT = auto;
				SUPPORTED_PLATFORMS = "iphoneos iphonesimulator macosx";
				SWIFT_EMIT_LOC_STRINGS = NO;
				SWIFT_OPTIMIZATION_LEVEL = "-Onone";
				SWIFT_VERSION = 5.0;
				TARGETED_DEVICE_FAMILY = "1,2";
			};
			name = Debug;
		};
		C9DEBFFD298941020078B43A /* Release */ = {
			isa = XCBuildConfiguration;
			buildSettings = {
				ALWAYS_EMBED_SWIFT_STANDARD_LIBRARIES = YES;
				CODE_SIGN_STYLE = Automatic;
				CURRENT_PROJECT_VERSION = 224;
				DEAD_CODE_STRIPPING = YES;
				DEVELOPMENT_TEAM = GZCZBKH7MY;
				GENERATE_INFOPLIST_FILE = YES;
				HEADER_SEARCH_PATHS = "";
				INFOPLIST_FILE = NosTests/Info.plist;
				IPHONEOS_DEPLOYMENT_TARGET = 17.0;
				LOCALIZATION_PREFERS_STRING_CATALOGS = YES;
				LOCALIZED_STRING_SWIFTUI_SUPPORT = NO;
				MACOSX_DEPLOYMENT_TARGET = 13.1;
				MARKETING_VERSION = 1.0;
				PRODUCT_BUNDLE_IDENTIFIER = com.verse.NosTests;
				PRODUCT_NAME = "$(TARGET_NAME)";
				SDKROOT = auto;
				SUPPORTED_PLATFORMS = "iphoneos iphonesimulator macosx";
				SWIFT_EMIT_LOC_STRINGS = NO;
				SWIFT_VERSION = 5.0;
				TARGETED_DEVICE_FAMILY = "1,2";
			};
			name = Release;
		};
/* End XCBuildConfiguration section */

/* Begin XCConfigurationList section */
		C90862C329E9804B00C35A71 /* Build configuration list for PBXNativeTarget "NosPerformanceTests" */ = {
			isa = XCConfigurationList;
			buildConfigurations = (
				C90862C429E9804B00C35A71 /* Debug */,
				5BE460752BAB3028004B83ED /* Dev */,
				C90862C529E9804B00C35A71 /* Release */,
				5B7888CF2B5A0FB800B6761F /* Staging */,
			);
			defaultConfigurationIsVisible = 0;
			defaultConfigurationName = Release;
		};
		C9DEBFC9298941000078B43A /* Build configuration list for PBXProject "Nos" */ = {
			isa = XCConfigurationList;
			buildConfigurations = (
				C9DEBFF6298941020078B43A /* Debug */,
				5BE460712BAB3028004B83ED /* Dev */,
				C9DEBFF7298941020078B43A /* Release */,
				5B7888CB2B5A0FB800B6761F /* Staging */,
			);
			defaultConfigurationIsVisible = 0;
			defaultConfigurationName = Release;
		};
		C9DEBFF8298941020078B43A /* Build configuration list for PBXNativeTarget "Nos" */ = {
			isa = XCConfigurationList;
			buildConfigurations = (
				C9DEBFF9298941020078B43A /* Debug */,
				5BE460722BAB3028004B83ED /* Dev */,
				C9DEBFFA298941020078B43A /* Release */,
				5B7888CC2B5A0FB800B6761F /* Staging */,
			);
			defaultConfigurationIsVisible = 0;
			defaultConfigurationName = Release;
		};
		C9DEBFFB298941020078B43A /* Build configuration list for PBXNativeTarget "NosTests" */ = {
			isa = XCConfigurationList;
			buildConfigurations = (
				C9DEBFFC298941020078B43A /* Debug */,
				5BE460732BAB3028004B83ED /* Dev */,
				C9DEBFFD298941020078B43A /* Release */,
				5B7888CD2B5A0FB800B6761F /* Staging */,
			);
			defaultConfigurationIsVisible = 0;
			defaultConfigurationName = Release;
		};
/* End XCConfigurationList section */

/* Begin XCRemoteSwiftPackageReference section */
		3AD3185B2B294E6200026B07 /* XCRemoteSwiftPackageReference "xcstrings-tool-plugin" */ = {
			isa = XCRemoteSwiftPackageReference;
			repositoryURL = "https://github.com/liamnichols/xcstrings-tool-plugin.git";
			requirement = {
				kind = exactVersion;
				version = 0.1.2;
			};
		};
		C91565BF2B2368FA0068EECA /* XCRemoteSwiftPackageReference "ViewInspector" */ = {
			isa = XCRemoteSwiftPackageReference;
			repositoryURL = "https://github.com/nalexn/ViewInspector";
			requirement = {
				kind = upToNextMajorVersion;
				minimumVersion = 0.9.9;
			};
		};
		C94D855D29914D2300749478 /* XCRemoteSwiftPackageReference "swiftui-navigation" */ = {
			isa = XCRemoteSwiftPackageReference;
			repositoryURL = "https://github.com/pointfreeco/swiftui-navigation";
			requirement = {
				kind = upToNextMajorVersion;
				minimumVersion = 0.6.1;
			};
		};
		C9646E9829B79E04007239A4 /* XCRemoteSwiftPackageReference "logger-ios" */ = {
			isa = XCRemoteSwiftPackageReference;
			repositoryURL = "https://github.com/planetary-social/logger-ios";
			requirement = {
				kind = upToNextMajorVersion;
				minimumVersion = 1.1.0;
			};
		};
		C9646EA229B7A24A007239A4 /* XCRemoteSwiftPackageReference "posthog-ios" */ = {
			isa = XCRemoteSwiftPackageReference;
			repositoryURL = "https://github.com/PostHog/posthog-ios.git";
			requirement = {
				kind = upToNextMajorVersion;
				minimumVersion = 3.0.0;
			};
		};
		C9646EA529B7A3DD007239A4 /* XCRemoteSwiftPackageReference "swift-dependencies" */ = {
			isa = XCRemoteSwiftPackageReference;
			repositoryURL = "https://github.com/pointfreeco/swift-dependencies";
			requirement = {
				kind = upToNextMajorVersion;
				minimumVersion = 0.1.4;
			};
		};
		C96CB98A2A6040C500498C4E /* XCRemoteSwiftPackageReference "swift-collections" */ = {
			isa = XCRemoteSwiftPackageReference;
			repositoryURL = "https://github.com/apple/swift-collections.git";
			requirement = {
				kind = upToNextMajorVersion;
				minimumVersion = 1.0.0;
			};
		};
		C99DBF7C2A9E81CF00F7068F /* XCRemoteSwiftPackageReference "SDWebImageSwiftUI" */ = {
			isa = XCRemoteSwiftPackageReference;
			repositoryURL = "https://github.com/SDWebImage/SDWebImageSwiftUI";
			requirement = {
				kind = upToNextMajorVersion;
				minimumVersion = 2.0.0;
			};
		};
		C9ADB139299299570075E7F8 /* XCRemoteSwiftPackageReference "bech32" */ = {
			isa = XCRemoteSwiftPackageReference;
			repositoryURL = "https://github.com/0xdeadp00l/bech32.git";
			requirement = {
				branch = master;
				kind = branch;
			};
		};
		C9B71DBC2A8E9BAD0031ED9F /* XCRemoteSwiftPackageReference "sentry-cocoa" */ = {
			isa = XCRemoteSwiftPackageReference;
			repositoryURL = "https://github.com/getsentry/sentry-cocoa.git";
			requirement = {
				kind = upToNextMajorVersion;
				minimumVersion = 8.0.0;
			};
		};
		C9B737702AB24D5F00398BE7 /* XCRemoteSwiftPackageReference "SwiftGenPlugin" */ = {
			isa = XCRemoteSwiftPackageReference;
			repositoryURL = "https://github.com/BookBeat/SwiftGenPlugin";
			requirement = {
				branch = "xcodeproject-support";
				kind = branch;
			};
		};
		C9C8450C2AB249DB00654BC1 /* XCRemoteSwiftPackageReference "SwiftGenPlugin" */ = {
			isa = XCRemoteSwiftPackageReference;
			repositoryURL = "https://github.com/SwiftGen/SwiftGenPlugin";
			requirement = {
				kind = upToNextMajorVersion;
				minimumVersion = 6.6.2;
			};
		};
		C9DEC066298965270078B43A /* XCRemoteSwiftPackageReference "Starscream" */ = {
			isa = XCRemoteSwiftPackageReference;
			repositoryURL = "https://github.com/daltoniam/Starscream.git";
			requirement = {
				kind = upToNextMajorVersion;
				minimumVersion = 4.0.0;
			};
		};
		C9FD34F42BCEC89C008F8D95 /* XCRemoteSwiftPackageReference "secp256k1" */ = {
			isa = XCRemoteSwiftPackageReference;
			repositoryURL = "https://github.com/GigaBitcoin/secp256k1.swift";
			requirement = {
				kind = upToNextMajorVersion;
				minimumVersion = 0.12.0;
			};
		};
		C9FD35112BCED5A6008F8D95 /* XCRemoteSwiftPackageReference "nostr-sdk-ios" */ = {
			isa = XCRemoteSwiftPackageReference;
			repositoryURL = "https://github.com/nostr-sdk/nostr-sdk-ios";
			requirement = {
				kind = revision;
				revision = 8968ec00caa51d03d48bd2e91e70f121950fa05d;
			};
		};
/* End XCRemoteSwiftPackageReference section */

/* Begin XCSwiftPackageProductDependency section */
		3AD3185C2B294E9000026B07 /* XCStringsToolPlugin */ = {
			isa = XCSwiftPackageProductDependency;
			package = 3AD3185B2B294E6200026B07 /* XCRemoteSwiftPackageReference "xcstrings-tool-plugin" */;
			productName = "plugin:XCStringsToolPlugin";
		};
		3AEABEF22B2BF806001BC933 /* XCStringsToolPlugin */ = {
			isa = XCSwiftPackageProductDependency;
			package = 3AD3185B2B294E6200026B07 /* XCRemoteSwiftPackageReference "xcstrings-tool-plugin" */;
			productName = "plugin:XCStringsToolPlugin";
		};
		C905B0742A619367009B8A78 /* DequeModule */ = {
			isa = XCSwiftPackageProductDependency;
			package = C96CB98A2A6040C500498C4E /* XCRemoteSwiftPackageReference "swift-collections" */;
			productName = DequeModule;
		};
		C91565C02B2368FA0068EECA /* ViewInspector */ = {
			isa = XCSwiftPackageProductDependency;
			package = C91565BF2B2368FA0068EECA /* XCRemoteSwiftPackageReference "ViewInspector" */;
			productName = ViewInspector;
		};
		C94D855E29914D2300749478 /* SwiftUINavigation */ = {
			isa = XCSwiftPackageProductDependency;
			package = C94D855D29914D2300749478 /* XCRemoteSwiftPackageReference "swiftui-navigation" */;
			productName = SwiftUINavigation;
		};
		C959DB802BD02460008F3627 /* NostrSDK */ = {
			isa = XCSwiftPackageProductDependency;
			productName = NostrSDK;
		};
		C9646E9929B79E04007239A4 /* Logger */ = {
			isa = XCSwiftPackageProductDependency;
			package = C9646E9829B79E04007239A4 /* XCRemoteSwiftPackageReference "logger-ios" */;
			productName = Logger;
		};
		C9646E9B29B79E4D007239A4 /* Logger */ = {
			isa = XCSwiftPackageProductDependency;
			package = C9646E9829B79E04007239A4 /* XCRemoteSwiftPackageReference "logger-ios" */;
			productName = Logger;
		};
		C9646EA329B7A24A007239A4 /* PostHog */ = {
			isa = XCSwiftPackageProductDependency;
			package = C9646EA229B7A24A007239A4 /* XCRemoteSwiftPackageReference "posthog-ios" */;
			productName = PostHog;
		};
		C9646EA629B7A3DD007239A4 /* Dependencies */ = {
			isa = XCSwiftPackageProductDependency;
			package = C9646EA529B7A3DD007239A4 /* XCRemoteSwiftPackageReference "swift-dependencies" */;
			productName = Dependencies;
		};
		C9646EA829B7A4F2007239A4 /* PostHog */ = {
			isa = XCSwiftPackageProductDependency;
			package = C9646EA229B7A24A007239A4 /* XCRemoteSwiftPackageReference "posthog-ios" */;
			productName = PostHog;
		};
		C9646EAB29B7A520007239A4 /* Dependencies */ = {
			isa = XCSwiftPackageProductDependency;
			package = C9646EA529B7A3DD007239A4 /* XCRemoteSwiftPackageReference "swift-dependencies" */;
			productName = Dependencies;
		};
		C96CB98B2A6040C500498C4E /* DequeModule */ = {
			isa = XCSwiftPackageProductDependency;
			package = C96CB98A2A6040C500498C4E /* XCRemoteSwiftPackageReference "swift-collections" */;
			productName = DequeModule;
		};
		C99DBF7D2A9E81CF00F7068F /* SDWebImageSwiftUI */ = {
			isa = XCSwiftPackageProductDependency;
			package = C99DBF7C2A9E81CF00F7068F /* XCRemoteSwiftPackageReference "SDWebImageSwiftUI" */;
			productName = SDWebImageSwiftUI;
		};
		C99DBF7F2A9E8BCF00F7068F /* SDWebImageSwiftUI */ = {
			isa = XCSwiftPackageProductDependency;
			package = C99DBF7C2A9E81CF00F7068F /* XCRemoteSwiftPackageReference "SDWebImageSwiftUI" */;
			productName = SDWebImageSwiftUI;
		};
		C99DBF812A9E8BDE00F7068F /* SDWebImageSwiftUI */ = {
			isa = XCSwiftPackageProductDependency;
			package = C99DBF7C2A9E81CF00F7068F /* XCRemoteSwiftPackageReference "SDWebImageSwiftUI" */;
			productName = SDWebImageSwiftUI;
		};
		C9A6C7432AD83F7A001F9500 /* SwiftGenPlugin */ = {
			isa = XCSwiftPackageProductDependency;
			package = C9B737702AB24D5F00398BE7 /* XCRemoteSwiftPackageReference "SwiftGenPlugin" */;
			productName = "plugin:SwiftGenPlugin";
		};
		C9B71DBD2A8E9BAD0031ED9F /* Sentry */ = {
			isa = XCSwiftPackageProductDependency;
			package = C9B71DBC2A8E9BAD0031ED9F /* XCRemoteSwiftPackageReference "sentry-cocoa" */;
			productName = Sentry;
		};
		C9B71DBF2A8E9BAD0031ED9F /* SentrySwiftUI */ = {
			isa = XCSwiftPackageProductDependency;
			package = C9B71DBC2A8E9BAD0031ED9F /* XCRemoteSwiftPackageReference "sentry-cocoa" */;
			productName = SentrySwiftUI;
		};
		C9B71DC42A9008300031ED9F /* Sentry */ = {
			isa = XCSwiftPackageProductDependency;
			package = C9B71DBC2A8E9BAD0031ED9F /* XCRemoteSwiftPackageReference "sentry-cocoa" */;
			productName = Sentry;
		};
		C9D5733F2AB24A3700E06BB4 /* SwiftGenPlugin */ = {
			isa = XCSwiftPackageProductDependency;
			package = C9C8450C2AB249DB00654BC1 /* XCRemoteSwiftPackageReference "SwiftGenPlugin" */;
			productName = "plugin:SwiftGenPlugin";
		};
		C9DEC067298965270078B43A /* Starscream */ = {
			isa = XCSwiftPackageProductDependency;
			package = C9DEC066298965270078B43A /* XCRemoteSwiftPackageReference "Starscream" */;
			productName = Starscream;
		};
		C9FD34F52BCEC89C008F8D95 /* secp256k1 */ = {
			isa = XCSwiftPackageProductDependency;
			package = C9FD34F42BCEC89C008F8D95 /* XCRemoteSwiftPackageReference "secp256k1" */;
			productName = secp256k1;
		};
		C9FD34F72BCEC8B5008F8D95 /* secp256k1 */ = {
			isa = XCSwiftPackageProductDependency;
			package = C9FD34F42BCEC89C008F8D95 /* XCRemoteSwiftPackageReference "secp256k1" */;
			productName = secp256k1;
		};
		C9FD35122BCED5A6008F8D95 /* NostrSDK */ = {
			isa = XCSwiftPackageProductDependency;
			package = C9FD35112BCED5A6008F8D95 /* XCRemoteSwiftPackageReference "nostr-sdk-ios" */;
			productName = NostrSDK;
		};
		CDDA1F7A29A527650047ACD8 /* Starscream */ = {
			isa = XCSwiftPackageProductDependency;
			package = C9DEC066298965270078B43A /* XCRemoteSwiftPackageReference "Starscream" */;
			productName = Starscream;
		};
		CDDA1F7C29A527650047ACD8 /* SwiftUINavigation */ = {
			isa = XCSwiftPackageProductDependency;
			package = C94D855D29914D2300749478 /* XCRemoteSwiftPackageReference "swiftui-navigation" */;
			productName = SwiftUINavigation;
		};
/* End XCSwiftPackageProductDependency section */

/* Begin XCVersionGroup section */
		C936B4572A4C7B7C00DF1EB9 /* Nos.xcdatamodeld */ = {
			isa = XCVersionGroup;
			children = (
				5B810DD62B55BA44008FE8A9 /* Nos 15.xcdatamodel */,
				5B960D2C2B34B1B900C52C45 /* Nos 14.xcdatamodel */,
				5B2F5CC12AE7443700A92B52 /* Nos 13.xcdatamodel */,
				C99507332AB9EE40005B1096 /* Nos 12.xcdatamodel */,
				C92A04DD2A58B02B00C844B8 /* Nos 11.xcdatamodel */,
				C9C547562A4F1D1A006B0741 /* Nos 9.xcdatamodel */,
				5BFF66AF2A4B55FC00AA79DD /* Nos 10.xcdatamodel */,
			);
			currentVersion = 5B810DD62B55BA44008FE8A9 /* Nos 15.xcdatamodel */;
			path = Nos.xcdatamodeld;
			sourceTree = "<group>";
			versionGroupType = wrapper.xcdatamodel;
		};
/* End XCVersionGroup section */
	};
	rootObject = C9DEBFC6298941000078B43A /* Project object */;
}<|MERGE_RESOLUTION|>--- conflicted
+++ resolved
@@ -1210,12 +1210,8 @@
 				C9BAB09A2996FBA10003A84E /* EventProcessor.swift */,
 				0350F12C2C0A7EF20024CC15 /* FeatureFlags.swift */,
 				C959DB752BD01DF4008F3627 /* GiftWrapper.swift */,
-<<<<<<< HEAD
 				A3B943CE299AE00100A15A08 /* Keychain.swift */,
 				C9F64D8B29ED840700563F2B /* Zipper.swift */,
-=======
-				A3B943CE299AE00100A15A08 /* KeyChain.swift */,
->>>>>>> 47e34514
 				C9EF84CE2C24D63000182B6F /* MockRelayService.swift */,
 				0320C1142BFE63DC00C4C080 /* MockRelaySubscriptionManager.swift */,
 				5BC0D9CB2B867B9D005D6980 /* NamesAPI.swift */,
