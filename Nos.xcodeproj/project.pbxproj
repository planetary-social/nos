--- conflicted
+++ resolved
@@ -207,12 +207,9 @@
 		C98A32282A05795E00E3FA13 /* Task+Timeout.swift in Sources */ = {isa = PBXBuildFile; fileRef = C98A32262A05795E00E3FA13 /* Task+Timeout.swift */; };
 		C98B8B4029FBF83B009789C8 /* NotificationCard.swift in Sources */ = {isa = PBXBuildFile; fileRef = C98B8B3F29FBF83B009789C8 /* NotificationCard.swift */; };
 		C98DC9BB2A795CAD004E5F0F /* ActionBanner.swift in Sources */ = {isa = PBXBuildFile; fileRef = C98DC9BA2A795CAD004E5F0F /* ActionBanner.swift */; };
-<<<<<<< HEAD
-=======
 		C98DC9BC2A795CAD004E5F0F /* ActionBanner.swift in Sources */ = {isa = PBXBuildFile; fileRef = C98DC9BA2A795CAD004E5F0F /* ActionBanner.swift */; };
 		C99B0CB92AE08C5A008C2FFB /* AuthorCardKnowFollowersView.swift in Sources */ = {isa = PBXBuildFile; fileRef = 2D4010A12AD87DF300F93AD4 /* AuthorCardKnowFollowersView.swift */; };
 		C996E8CD2AD9F4B0003A3BB7 /* NoteButton.swift in Sources */ = {isa = PBXBuildFile; fileRef = CD2CF38F299E68BE00332116 /* NoteButton.swift */; };
->>>>>>> e4387f9c
 		C99DBF7E2A9E81CF00F7068F /* SDWebImageSwiftUI in Frameworks */ = {isa = PBXBuildFile; productRef = C99DBF7D2A9E81CF00F7068F /* SDWebImageSwiftUI */; };
 		C99DBF802A9E8BCF00F7068F /* SDWebImageSwiftUI in Frameworks */ = {isa = PBXBuildFile; productRef = C99DBF7F2A9E8BCF00F7068F /* SDWebImageSwiftUI */; };
 		C99DBF822A9E8BDE00F7068F /* SDWebImageSwiftUI in Frameworks */ = {isa = PBXBuildFile; productRef = C99DBF812A9E8BDE00F7068F /* SDWebImageSwiftUI */; };
@@ -1685,12 +1682,9 @@
 				C9C5475C2A4F1D8C006B0741 /* NosNotification+CoreDataProperties.swift in Sources */,
 				C9B678DF29EEC35B00303F33 /* Foundation+Sendable.swift in Sources */,
 				A3B943D7299D6DB700A15A08 /* Follow+CoreDataClass.swift in Sources */,
-<<<<<<< HEAD
-=======
 				5BF3C50629E4F0BA00738A12 /* EditableText.swift in Sources */,
 				C99B0CB92AE08C5A008C2FFB /* AuthorCardKnowFollowersView.swift in Sources */,
 				C93CA0C129AD5A5B00921183 /* DiscoverView.swift in Sources */,
->>>>>>> e4387f9c
 				C9ADB13E29929EEF0075E7F8 /* Bech32.swift in Sources */,
 				C9DEC05A2989509B0078B43A /* Persistence.swift in Sources */,
 				C9C2B78629E073E300548B4A /* RelaySubscription.swift in Sources */,
