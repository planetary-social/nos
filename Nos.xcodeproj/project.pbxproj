--- conflicted
+++ resolved
@@ -1458,11 +1458,7 @@
 				659B27232BD9CB4500BEA6CC /* VerifiableEvent.swift */,
 				030742C32B4769F90073839D /* CoreData */,
 				C936B4572A4C7B7C00DF1EB9 /* Nos.xcdatamodeld */,
-<<<<<<< HEAD
-				C90352B92C1235CD000A5993 /* NosNavigationDestination.swift */,
 				5B6136452C348A5100ADD9C3 /* RepliesDisplayType.swift */,
-=======
->>>>>>> 47e34514
 			);
 			path = Models;
 			sourceTree = "<group>";
