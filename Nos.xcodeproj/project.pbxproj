--- conflicted
+++ resolved
@@ -82,13 +82,10 @@
 		C931517D29B915AF00934506 /* StaggeredGrid.swift in Sources */ = {isa = PBXBuildFile; fileRef = C931517C29B915AF00934506 /* StaggeredGrid.swift */; };
 		C936B4592A4C7B7C00DF1EB9 /* Nos.xcdatamodeld in Sources */ = {isa = PBXBuildFile; fileRef = C936B4572A4C7B7C00DF1EB9 /* Nos.xcdatamodeld */; };
 		C936B45A2A4C7B7C00DF1EB9 /* Nos.xcdatamodeld in Sources */ = {isa = PBXBuildFile; fileRef = C936B4572A4C7B7C00DF1EB9 /* Nos.xcdatamodeld */; };
-<<<<<<< HEAD
 		C936B45C2A4C7D6B00DF1EB9 /* UniversalNameWizard.swift in Sources */ = {isa = PBXBuildFile; fileRef = C936B45B2A4C7D6B00DF1EB9 /* UniversalNameWizard.swift */; };
 		C936B45E2A4C7D8900DF1EB9 /* UniversalNameWizard.swift in Sources */ = {isa = PBXBuildFile; fileRef = C936B45B2A4C7D6B00DF1EB9 /* UniversalNameWizard.swift */; };
-=======
 		C936B45C2A4C7D6B00DF1EB9 /* UNSWizard.swift in Sources */ = {isa = PBXBuildFile; fileRef = C936B45B2A4C7D6B00DF1EB9 /* UNSWizard.swift */; };
 		C936B45F2A4CAF2B00DF1EB9 /* AppDelegate.swift in Sources */ = {isa = PBXBuildFile; fileRef = DC4AB2F52A4475B800D1478A /* AppDelegate.swift */; };
->>>>>>> 0b9a0c51
 		C936B4622A4CB01C00DF1EB9 /* PushNotificationService.swift in Sources */ = {isa = PBXBuildFile; fileRef = C936B4612A4CB01C00DF1EB9 /* PushNotificationService.swift */; };
 		C936B4632A4CB01C00DF1EB9 /* PushNotificationService.swift in Sources */ = {isa = PBXBuildFile; fileRef = C936B4612A4CB01C00DF1EB9 /* PushNotificationService.swift */; };
 		C93CA0C329AE3A1E00921183 /* JSONEvent.swift in Sources */ = {isa = PBXBuildFile; fileRef = C93CA0C229AE3A1E00921183 /* JSONEvent.swift */; };
@@ -220,12 +217,9 @@
 		C98A32282A05795E00E3FA13 /* Task+Timeout.swift in Sources */ = {isa = PBXBuildFile; fileRef = C98A32262A05795E00E3FA13 /* Task+Timeout.swift */; };
 		C98B8B4029FBF83B009789C8 /* NotificationCard.swift in Sources */ = {isa = PBXBuildFile; fileRef = C98B8B3F29FBF83B009789C8 /* NotificationCard.swift */; };
 		C98DC9BB2A795CAD004E5F0F /* ActionBanner.swift in Sources */ = {isa = PBXBuildFile; fileRef = C98DC9BA2A795CAD004E5F0F /* ActionBanner.swift */; };
-<<<<<<< HEAD
 		C98DC9BC2A795CAD004E5F0F /* ActionBanner.swift in Sources */ = {isa = PBXBuildFile; fileRef = C98DC9BA2A795CAD004E5F0F /* ActionBanner.swift */; };
 		C996E8CD2AD9F4B0003A3BB7 /* NoteButton.swift in Sources */ = {isa = PBXBuildFile; fileRef = CD2CF38F299E68BE00332116 /* NoteButton.swift */; };
 		C99B0CB92AE08C5A008C2FFB /* AuthorCardKnowFollowersView.swift in Sources */ = {isa = PBXBuildFile; fileRef = 2D4010A12AD87DF300F93AD4 /* AuthorCardKnowFollowersView.swift */; };
-=======
->>>>>>> 0b9a0c51
 		C99DBF7E2A9E81CF00F7068F /* SDWebImageSwiftUI in Frameworks */ = {isa = PBXBuildFile; productRef = C99DBF7D2A9E81CF00F7068F /* SDWebImageSwiftUI */; };
 		C99DBF802A9E8BCF00F7068F /* SDWebImageSwiftUI in Frameworks */ = {isa = PBXBuildFile; productRef = C99DBF7F2A9E8BCF00F7068F /* SDWebImageSwiftUI */; };
 		C99DBF822A9E8BDE00F7068F /* SDWebImageSwiftUI in Frameworks */ = {isa = PBXBuildFile; productRef = C99DBF812A9E8BDE00F7068F /* SDWebImageSwiftUI */; };
@@ -1025,11 +1019,8 @@
 				C92DF80129BFAF9300400561 /* ProductionSecrets.xcconfig */,
 				C905EA342A3360FE006F1E99 /* StagingSecrets.xcconfig */,
 				C94D39242ABDDFB60019C4D5 /* EmptySecrets.xcconfig */,
-<<<<<<< HEAD
 				C94D39212ABDDDFE0019C4D5 /* Secrets.xcconfig */,
 				DC4AB2F52A4475B800D1478A /* AppDelegate.swift */,
-=======
->>>>>>> 0b9a0c51
 				C9A0DAEC29C6A66C00466635 /* Launch Screen.storyboard */,
 			);
 			path = Assets;
@@ -1693,12 +1684,9 @@
 				C9C2B78029E0731600548B4A /* AsyncTimer.swift in Sources */,
 				5B88051C2A21046C00E21F06 /* SHA256KeyTests.swift in Sources */,
 				C9B678E229EEC41000303F33 /* SocialGraphCache.swift in Sources */,
-<<<<<<< HEAD
 				A303AF8629A969FF005DC8FC /* FollowCard.swift in Sources */,
 				C9B678E829F01A8500303F33 /* FullscreenProgressView.swift in Sources */,
-=======
 				C936B45F2A4CAF2B00DF1EB9 /* AppDelegate.swift in Sources */,
->>>>>>> 0b9a0c51
 				C9C2B77D29E072E400548B4A /* WebSocket+Nos.swift in Sources */,
 				C973AB642A323167002AED16 /* Relay+CoreDataProperties.swift in Sources */,
 				C9EE3E642A053910008A7491 /* ExpirationTimeOption.swift in Sources */,
