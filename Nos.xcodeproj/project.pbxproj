--- conflicted
+++ resolved
@@ -7,12 +7,8 @@
 	objects = {
 
 /* Begin PBXBuildFile section */
-<<<<<<< HEAD
 		A3B943D5299D514800A15A08 /* Follow+CoreDataClass.swift in Sources */ = {isa = PBXBuildFile; fileRef = A3B943D4299D514800A15A08 /* Follow+CoreDataClass.swift */; };
-		A3B943D6299D52B600A15A08 /* Follow+CoreDataClass.swift in Sources */ = {isa = PBXBuildFile; fileRef = A3B943D4299D514800A15A08 /* Follow+CoreDataClass.swift */; };
-=======
 		A3B943CF299AE00100A15A08 /* KeyChain.swift in Sources */ = {isa = PBXBuildFile; fileRef = A3B943CE299AE00100A15A08 /* KeyChain.swift */; };
->>>>>>> 7703a59a
 		C94D855C2991479900749478 /* NewPostView.swift in Sources */ = {isa = PBXBuildFile; fileRef = C94D855B2991479900749478 /* NewPostView.swift */; };
 		C94D855F29914D2300749478 /* SwiftUINavigation in Frameworks */ = {isa = PBXBuildFile; productRef = C94D855E29914D2300749478 /* SwiftUINavigation */; };
 		C9671D73298DB94C00EE7E12 /* Data+Encoding.swift in Sources */ = {isa = PBXBuildFile; fileRef = C9671D72298DB94C00EE7E12 /* Data+Encoding.swift */; };
@@ -88,11 +84,8 @@
 /* End PBXContainerItemProxy section */
 
 /* Begin PBXFileReference section */
-<<<<<<< HEAD
 		A3B943D4299D514800A15A08 /* Follow+CoreDataClass.swift */ = {isa = PBXFileReference; lastKnownFileType = sourcecode.swift; path = "Follow+CoreDataClass.swift"; sourceTree = "<group>"; };
-=======
 		A3B943CE299AE00100A15A08 /* KeyChain.swift */ = {isa = PBXFileReference; lastKnownFileType = sourcecode.swift; path = KeyChain.swift; sourceTree = "<group>"; };
->>>>>>> 7703a59a
 		C94D855B2991479900749478 /* NewPostView.swift */ = {isa = PBXFileReference; lastKnownFileType = sourcecode.swift; path = NewPostView.swift; sourceTree = "<group>"; };
 		C9671D72298DB94C00EE7E12 /* Data+Encoding.swift */ = {isa = PBXFileReference; lastKnownFileType = sourcecode.swift; path = "Data+Encoding.swift"; sourceTree = "<group>"; };
 		C97797B8298AA19A0046BD25 /* RelayService.swift */ = {isa = PBXFileReference; lastKnownFileType = sourcecode.swift; path = RelayService.swift; sourceTree = "<group>"; };
