--- conflicted
+++ resolved
@@ -11,11 +11,7 @@
 		3FB5E651299D28A200386527 /* OnboardingView.swift in Sources */ = {isa = PBXBuildFile; fileRef = 3FB5E650299D28A200386527 /* OnboardingView.swift */; };
 		3FFB1D89299FF37C002A755D /* AvatarView.swift in Sources */ = {isa = PBXBuildFile; fileRef = 3FFB1D88299FF37C002A755D /* AvatarView.swift */; };
 		A336DD3C299FD78000A0CBA0 /* Filter.swift in Sources */ = {isa = PBXBuildFile; fileRef = A336DD3B299FD78000A0CBA0 /* Filter.swift */; };
-<<<<<<< HEAD
 		A34E439929A522F20057AFCB /* Profile.swift in Sources */ = {isa = PBXBuildFile; fileRef = A34E439829A522F20057AFCB /* Profile.swift */; };
-		A34E439A29A522F20057AFCB /* Profile.swift in Sources */ = {isa = PBXBuildFile; fileRef = A34E439829A522F20057AFCB /* Profile.swift */; };
-=======
->>>>>>> 076f137e
 		A3B943CF299AE00100A15A08 /* KeyChain.swift in Sources */ = {isa = PBXBuildFile; fileRef = A3B943CE299AE00100A15A08 /* KeyChain.swift */; };
 		A3B943D5299D514800A15A08 /* Follow+CoreDataClass.swift in Sources */ = {isa = PBXBuildFile; fileRef = A3B943D4299D514800A15A08 /* Follow+CoreDataClass.swift */; };
 		A3B943D7299D6DB700A15A08 /* Follow+CoreDataClass.swift in Sources */ = {isa = PBXBuildFile; fileRef = A3B943D4299D514800A15A08 /* Follow+CoreDataClass.swift */; };
@@ -149,10 +145,7 @@
 		3FB5E650299D28A200386527 /* OnboardingView.swift */ = {isa = PBXFileReference; lastKnownFileType = sourcecode.swift; path = OnboardingView.swift; sourceTree = "<group>"; };
 		3FFB1D88299FF37C002A755D /* AvatarView.swift */ = {isa = PBXFileReference; lastKnownFileType = sourcecode.swift; path = AvatarView.swift; sourceTree = "<group>"; };
 		A336DD3B299FD78000A0CBA0 /* Filter.swift */ = {isa = PBXFileReference; lastKnownFileType = sourcecode.swift; path = Filter.swift; sourceTree = "<group>"; };
-<<<<<<< HEAD
 		A34E439829A522F20057AFCB /* Profile.swift */ = {isa = PBXFileReference; lastKnownFileType = sourcecode.swift; path = Profile.swift; sourceTree = "<group>"; };
-=======
->>>>>>> 076f137e
 		A3B943CE299AE00100A15A08 /* KeyChain.swift */ = {isa = PBXFileReference; lastKnownFileType = sourcecode.swift; path = KeyChain.swift; sourceTree = "<group>"; };
 		A3B943D4299D514800A15A08 /* Follow+CoreDataClass.swift */ = {isa = PBXFileReference; lastKnownFileType = sourcecode.swift; path = "Follow+CoreDataClass.swift"; sourceTree = "<group>"; };
 		C94D855B2991479900749478 /* NewPostView.swift */ = {isa = PBXFileReference; lastKnownFileType = sourcecode.swift; path = NewPostView.swift; sourceTree = "<group>"; };
