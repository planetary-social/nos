--- conflicted
+++ resolved
@@ -338,13 +338,10 @@
 				C9F84C22298DC7B900C6714D /* SettingsView.swift */,
 				C94D855B2991479900749478 /* NewPostView.swift */,
 				C9DEC069298965540078B43A /* RelayView.swift */,
-<<<<<<< HEAD
 				C95D68A8299E709800429F86 /* LinearGradient+Planetary.swift */,
 				C95D68AA299E710F00429F86 /* Color+Hex.swift */,
-=======
 				CD2CF38D299E67F900332116 /* CardButtonStyle.swift */,
 				CD2CF38F299E68BE00332116 /* NoteButton.swift */,
->>>>>>> 2e42fbd5
 			);
 			path = Views;
 			sourceTree = "<group>";
@@ -551,11 +548,8 @@
 				C9DEBFD4298941000078B43A /* Persistence.swift in Sources */,
 				C9DFA971299BF8CD006929C1 /* ThreadView.swift in Sources */,
 				C9DFA976299C30F0006929C1 /* Localized.swift in Sources */,
-<<<<<<< HEAD
 				C95D68A5299E6E1E00429F86 /* PlaceholderModifier.swift in Sources */,
-=======
 				CD2CF38E299E67F900332116 /* CardButtonStyle.swift in Sources */,
->>>>>>> 2e42fbd5
 				C9DFA979299C31A7006929C1 /* Localizable.swift in Sources */,
 				CD2CF390299E68BE00332116 /* NoteButton.swift in Sources */,
 				C9DEC04D29894BED0078B43A /* Author+CoreDataClass.swift in Sources */,
