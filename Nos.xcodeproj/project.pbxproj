// !$*UTF8*$!
{
	archiveVersion = 1;
	classes = {
	};
	objectVersion = 56;
	objects = {

/* Begin PBXBuildFile section */
		3F170C78299D816200BC8F8B /* AppController.swift in Sources */ = {isa = PBXBuildFile; fileRef = 3F170C77299D816200BC8F8B /* AppController.swift */; };
		3F30020529C1FDD9003D4F8B /* OnboardingStartView.swift in Sources */ = {isa = PBXBuildFile; fileRef = 3F30020429C1FDD9003D4F8B /* OnboardingStartView.swift */; };
		3F30020729C237AB003D4F8B /* OnboardingAgeVerificationView.swift in Sources */ = {isa = PBXBuildFile; fileRef = 3F30020629C237AB003D4F8B /* OnboardingAgeVerificationView.swift */; };
		3F30020929C23895003D4F8B /* OnboardingNotOldEnoughView.swift in Sources */ = {isa = PBXBuildFile; fileRef = 3F30020829C23895003D4F8B /* OnboardingNotOldEnoughView.swift */; };
		3F30020B29C361C8003D4F8B /* OnboardingTermsOfServiceView.swift in Sources */ = {isa = PBXBuildFile; fileRef = 3F30020A29C361C8003D4F8B /* OnboardingTermsOfServiceView.swift */; };
		3F30020D29C382EB003D4F8B /* OnboardingLoginView.swift in Sources */ = {isa = PBXBuildFile; fileRef = 3F30020C29C382EB003D4F8B /* OnboardingLoginView.swift */; };
		3F30021329C3BFDB003D4F8B /* OnboardingStartView.swift in Sources */ = {isa = PBXBuildFile; fileRef = 3F30020429C1FDD9003D4F8B /* OnboardingStartView.swift */; };
		3F30021429C3BFE2003D4F8B /* OnboardingAgeVerificationView.swift in Sources */ = {isa = PBXBuildFile; fileRef = 3F30020629C237AB003D4F8B /* OnboardingAgeVerificationView.swift */; };
		3F30021529C3BFE5003D4F8B /* OnboardingNotOldEnoughView.swift in Sources */ = {isa = PBXBuildFile; fileRef = 3F30020829C23895003D4F8B /* OnboardingNotOldEnoughView.swift */; };
		3F30021629C3BFE8003D4F8B /* OnboardingTermsOfServiceView.swift in Sources */ = {isa = PBXBuildFile; fileRef = 3F30020A29C361C8003D4F8B /* OnboardingTermsOfServiceView.swift */; };
		3F30021729C3BFEB003D4F8B /* OnboardingLoginView.swift in Sources */ = {isa = PBXBuildFile; fileRef = 3F30020C29C382EB003D4F8B /* OnboardingLoginView.swift */; };
		3F43C47629A9625700E896A0 /* AuthorReference+CoreDataClass.swift in Sources */ = {isa = PBXBuildFile; fileRef = 3F43C47529A9625700E896A0 /* AuthorReference+CoreDataClass.swift */; };
		3F60F42929B27D3E000D62C4 /* ThreadView.swift in Sources */ = {isa = PBXBuildFile; fileRef = 3F60F42829B27D3E000D62C4 /* ThreadView.swift */; };
		3FB5E651299D28A200386527 /* OnboardingView.swift in Sources */ = {isa = PBXBuildFile; fileRef = 3FB5E650299D28A200386527 /* OnboardingView.swift */; };
		3FBCDE6D29B648FE00A6C2D4 /* ThreadView.swift in Sources */ = {isa = PBXBuildFile; fileRef = 3F60F42829B27D3E000D62C4 /* ThreadView.swift */; };
		3FFB1D89299FF37C002A755D /* AvatarView.swift in Sources */ = {isa = PBXBuildFile; fileRef = 3FFB1D88299FF37C002A755D /* AvatarView.swift */; };
		3FFB1D9329A6BBCE002A755D /* EventReference+CoreDataClass.swift in Sources */ = {isa = PBXBuildFile; fileRef = 3FFB1D9229A6BBCE002A755D /* EventReference+CoreDataClass.swift */; };
		3FFB1D9429A6BBCE002A755D /* EventReference+CoreDataClass.swift in Sources */ = {isa = PBXBuildFile; fileRef = 3FFB1D9229A6BBCE002A755D /* EventReference+CoreDataClass.swift */; };
		3FFB1D9629A6BBEC002A755D /* Collection+SafeSubscript.swift in Sources */ = {isa = PBXBuildFile; fileRef = 3FFB1D9529A6BBEC002A755D /* Collection+SafeSubscript.swift */; };
		3FFB1D9729A6BBEC002A755D /* Collection+SafeSubscript.swift in Sources */ = {isa = PBXBuildFile; fileRef = 3FFB1D9529A6BBEC002A755D /* Collection+SafeSubscript.swift */; };
		3FFB1D9C29A7DF9D002A755D /* StackedAvatarsView.swift in Sources */ = {isa = PBXBuildFile; fileRef = 3FFB1D9B29A7DF9D002A755D /* StackedAvatarsView.swift */; };
		3FFB1D9D29A7DF9D002A755D /* StackedAvatarsView.swift in Sources */ = {isa = PBXBuildFile; fileRef = 3FFB1D9B29A7DF9D002A755D /* StackedAvatarsView.swift */; };
		3FFF3BD029A9645F00DD0B72 /* AuthorReference+CoreDataClass.swift in Sources */ = {isa = PBXBuildFile; fileRef = 3F43C47529A9625700E896A0 /* AuthorReference+CoreDataClass.swift */; };
		5B08A1E12A1FDFF700EB8F2E /* TLV.swift in Sources */ = {isa = PBXBuildFile; fileRef = 5B8B77182A1FDA3C004FC675 /* TLV.swift */; };
		5B0D99002A8A693B0039F0C5 /* ProfileSocialStatsView.swift in Sources */ = {isa = PBXBuildFile; fileRef = 5B834F682A83FC7F000C1432 /* ProfileSocialStatsView.swift */; };
		5B0D99012A8A693D0039F0C5 /* ProfileKnownFollowersView.swift in Sources */ = {isa = PBXBuildFile; fileRef = 5B834F662A83FB5C000C1432 /* ProfileKnownFollowersView.swift */; };
		5B0D99032A94090A0039F0C5 /* DoubleTapToPopModifier.swift in Sources */ = {isa = PBXBuildFile; fileRef = 5B0D99022A94090A0039F0C5 /* DoubleTapToPopModifier.swift */; };
		5B0D99042A94F99A0039F0C5 /* DoubleTapToPopModifier.swift in Sources */ = {isa = PBXBuildFile; fileRef = 5B0D99022A94090A0039F0C5 /* DoubleTapToPopModifier.swift */; };
		5B39E64429EDBF8100464830 /* NoteParser.swift in Sources */ = {isa = PBXBuildFile; fileRef = 5B6EB48D29EDBE0E006E750C /* NoteParser.swift */; };
		5B46611E29CCB894008B8E8C /* Generated.strings in Resources */ = {isa = PBXBuildFile; fileRef = 5B46612029CCB894008B8E8C /* Generated.strings */; };
		5B503F622A291A1A0098805A /* JSONRelayMetadata.swift in Sources */ = {isa = PBXBuildFile; fileRef = 5B503F612A291A1A0098805A /* JSONRelayMetadata.swift */; };
		5B6EB48E29EDBE0E006E750C /* NoteParser.swift in Sources */ = {isa = PBXBuildFile; fileRef = 5B6EB48D29EDBE0E006E750C /* NoteParser.swift */; };
		5B6EB49029EDBEC1006E750C /* NoteParserTests.swift in Sources */ = {isa = PBXBuildFile; fileRef = 5B6EB48F29EDBEC1006E750C /* NoteParserTests.swift */; };
		5B80BE9E29F9864000A363E4 /* Bech32Tests.swift in Sources */ = {isa = PBXBuildFile; fileRef = 5B80BE9D29F9864000A363E4 /* Bech32Tests.swift */; };
		5B834F672A83FB5C000C1432 /* ProfileKnownFollowersView.swift in Sources */ = {isa = PBXBuildFile; fileRef = 5B834F662A83FB5C000C1432 /* ProfileKnownFollowersView.swift */; };
		5B834F692A83FC7F000C1432 /* ProfileSocialStatsView.swift in Sources */ = {isa = PBXBuildFile; fileRef = 5B834F682A83FC7F000C1432 /* ProfileSocialStatsView.swift */; };
		5B88051A2A21027C00E21F06 /* SHA256Key.swift in Sources */ = {isa = PBXBuildFile; fileRef = 5B8805192A21027C00E21F06 /* SHA256Key.swift */; };
		5B88051C2A21046C00E21F06 /* SHA256KeyTests.swift in Sources */ = {isa = PBXBuildFile; fileRef = 5B88051B2A21046C00E21F06 /* SHA256KeyTests.swift */; };
		5B88051D2A2104CC00E21F06 /* SHA256Key.swift in Sources */ = {isa = PBXBuildFile; fileRef = 5B8805192A21027C00E21F06 /* SHA256Key.swift */; };
		5B88051F2A21056E00E21F06 /* TLVTests.swift in Sources */ = {isa = PBXBuildFile; fileRef = 5B88051E2A21056E00E21F06 /* TLVTests.swift */; };
		5B8B77192A1FDA3C004FC675 /* TLV.swift in Sources */ = {isa = PBXBuildFile; fileRef = 5B8B77182A1FDA3C004FC675 /* TLV.swift */; };
		5B8C96AC29D52AD200B73AEC /* AuthorListView.swift in Sources */ = {isa = PBXBuildFile; fileRef = 5B8C96AB29D52AD200B73AEC /* AuthorListView.swift */; };
		5B8C96B029DB2E1100B73AEC /* SearchTextFieldObserver.swift in Sources */ = {isa = PBXBuildFile; fileRef = 5B8C96AF29DB2E1100B73AEC /* SearchTextFieldObserver.swift */; };
		5B8C96B229DB313300B73AEC /* AuthorRow.swift in Sources */ = {isa = PBXBuildFile; fileRef = 5B8C96B129DB313300B73AEC /* AuthorRow.swift */; };
		5B8C96B629DDD3B200B73AEC /* EditableText.swift in Sources */ = {isa = PBXBuildFile; fileRef = 5B8C96B529DDD3B200B73AEC /* EditableText.swift */; };
		5BD08BB22A38E96F00BB926C /* JSONRelayMetadata.swift in Sources */ = {isa = PBXBuildFile; fileRef = 5B503F612A291A1A0098805A /* JSONRelayMetadata.swift */; };
		5BF3C50629E4F0BA00738A12 /* EditableText.swift in Sources */ = {isa = PBXBuildFile; fileRef = 5B8C96B529DDD3B200B73AEC /* EditableText.swift */; };
		5BF3C50729E4F0D400738A12 /* AuthorRow.swift in Sources */ = {isa = PBXBuildFile; fileRef = 5B8C96B129DB313300B73AEC /* AuthorRow.swift */; };
		5BF3C50829E4F0DC00738A12 /* AuthorListView.swift in Sources */ = {isa = PBXBuildFile; fileRef = 5B8C96AB29D52AD200B73AEC /* AuthorListView.swift */; };
		5BF3C50929E4F11E00738A12 /* SearchTextFieldObserver.swift in Sources */ = {isa = PBXBuildFile; fileRef = 5B8C96AF29DB2E1100B73AEC /* SearchTextFieldObserver.swift */; };
		5BFF66B12A573F6400AA79DD /* RelayDetailView.swift in Sources */ = {isa = PBXBuildFile; fileRef = 5BFF66B02A573F6400AA79DD /* RelayDetailView.swift */; };
		5BFF66B22A573F6400AA79DD /* RelayDetailView.swift in Sources */ = {isa = PBXBuildFile; fileRef = 5BFF66B02A573F6400AA79DD /* RelayDetailView.swift */; };
		5BFF66B42A58853D00AA79DD /* PublishedEventsView.swift in Sources */ = {isa = PBXBuildFile; fileRef = 5BFF66B32A58853D00AA79DD /* PublishedEventsView.swift */; };
		5BFF66B62A58A8A000AA79DD /* MutesView.swift in Sources */ = {isa = PBXBuildFile; fileRef = 5BFF66B52A58A8A000AA79DD /* MutesView.swift */; };
		5BFF66B72A58AFF600AA79DD /* PublishedEventsView.swift in Sources */ = {isa = PBXBuildFile; fileRef = 5BFF66B32A58853D00AA79DD /* PublishedEventsView.swift */; };
		5BFF66B82A58B00500AA79DD /* MutesView.swift in Sources */ = {isa = PBXBuildFile; fileRef = 5BFF66B52A58A8A000AA79DD /* MutesView.swift */; };
		A303AF8329A9153A005DC8FC /* FollowButton.swift in Sources */ = {isa = PBXBuildFile; fileRef = A303AF8229A9153A005DC8FC /* FollowButton.swift */; };
		A303AF8429A969F5005DC8FC /* FollowButton.swift in Sources */ = {isa = PBXBuildFile; fileRef = A303AF8229A9153A005DC8FC /* FollowButton.swift */; };
		A303AF8529A969F5005DC8FC /* FollowsView.swift in Sources */ = {isa = PBXBuildFile; fileRef = A32B6C7229A6BE9B00653FF5 /* FollowsView.swift */; };
		A303AF8629A969FF005DC8FC /* FollowCard.swift in Sources */ = {isa = PBXBuildFile; fileRef = A32B6C7729A6C99200653FF5 /* FollowCard.swift */; };
		A32B6C7129A672BC00653FF5 /* CurrentUser.swift in Sources */ = {isa = PBXBuildFile; fileRef = A34E439829A522F20057AFCB /* CurrentUser.swift */; };
		A32B6C7329A6BE9B00653FF5 /* FollowsView.swift in Sources */ = {isa = PBXBuildFile; fileRef = A32B6C7229A6BE9B00653FF5 /* FollowsView.swift */; };
		A32B6C7829A6C99200653FF5 /* FollowCard.swift in Sources */ = {isa = PBXBuildFile; fileRef = A32B6C7729A6C99200653FF5 /* FollowCard.swift */; };
		A336DD3C299FD78000A0CBA0 /* Filter.swift in Sources */ = {isa = PBXBuildFile; fileRef = A336DD3B299FD78000A0CBA0 /* Filter.swift */; };
		A34E439929A522F20057AFCB /* CurrentUser.swift in Sources */ = {isa = PBXBuildFile; fileRef = A34E439829A522F20057AFCB /* CurrentUser.swift */; };
		A351E1A229BA92240009B7F6 /* ProfileEditView.swift in Sources */ = {isa = PBXBuildFile; fileRef = A351E1A129BA92240009B7F6 /* ProfileEditView.swift */; };
		A351E1A329BBAA790009B7F6 /* ProfileEditView.swift in Sources */ = {isa = PBXBuildFile; fileRef = A351E1A129BA92240009B7F6 /* ProfileEditView.swift */; };
		A3B943CF299AE00100A15A08 /* KeyChain.swift in Sources */ = {isa = PBXBuildFile; fileRef = A3B943CE299AE00100A15A08 /* KeyChain.swift */; };
		A3B943D5299D514800A15A08 /* Follow+CoreDataClass.swift in Sources */ = {isa = PBXBuildFile; fileRef = A3B943D4299D514800A15A08 /* Follow+CoreDataClass.swift */; };
		A3B943D7299D6DB700A15A08 /* Follow+CoreDataClass.swift in Sources */ = {isa = PBXBuildFile; fileRef = A3B943D4299D514800A15A08 /* Follow+CoreDataClass.swift */; };
		A3B943D8299D758F00A15A08 /* KeyChain.swift in Sources */ = {isa = PBXBuildFile; fileRef = A3B943CE299AE00100A15A08 /* KeyChain.swift */; };
		C905B0752A619367009B8A78 /* DequeModule in Frameworks */ = {isa = PBXBuildFile; productRef = C905B0742A619367009B8A78 /* DequeModule */; };
		C905B0772A619E99009B8A78 /* LinkPreview.swift in Sources */ = {isa = PBXBuildFile; fileRef = C905B0762A619E99009B8A78 /* LinkPreview.swift */; };
		C90862BE29E9804B00C35A71 /* NosPerformanceTests.swift in Sources */ = {isa = PBXBuildFile; fileRef = C90862BD29E9804B00C35A71 /* NosPerformanceTests.swift */; };
		C92DF80529C25DE900400561 /* URL+Extensions.swift in Sources */ = {isa = PBXBuildFile; fileRef = C92DF80429C25DE900400561 /* URL+Extensions.swift */; };
		C92DF80629C25DE900400561 /* URL+Extensions.swift in Sources */ = {isa = PBXBuildFile; fileRef = C92DF80429C25DE900400561 /* URL+Extensions.swift */; };
		C92DF80829C25FA900400561 /* SquareImage.swift in Sources */ = {isa = PBXBuildFile; fileRef = C92DF80729C25FA900400561 /* SquareImage.swift */; };
		C92DF80929C25FA900400561 /* SquareImage.swift in Sources */ = {isa = PBXBuildFile; fileRef = C92DF80729C25FA900400561 /* SquareImage.swift */; };
		C92F01522AC4D6AB00972489 /* NosFormSection.swift in Sources */ = {isa = PBXBuildFile; fileRef = C92F01512AC4D6AB00972489 /* NosFormSection.swift */; };
		C92F01532AC4D6AB00972489 /* NosFormSection.swift in Sources */ = {isa = PBXBuildFile; fileRef = C92F01512AC4D6AB00972489 /* NosFormSection.swift */; };
		C92F01552AC4D6CF00972489 /* BeveledSeparator.swift in Sources */ = {isa = PBXBuildFile; fileRef = C92F01542AC4D6CF00972489 /* BeveledSeparator.swift */; };
		C92F01562AC4D6CF00972489 /* BeveledSeparator.swift in Sources */ = {isa = PBXBuildFile; fileRef = C92F01542AC4D6CF00972489 /* BeveledSeparator.swift */; };
		C92F01582AC4D6F700972489 /* NosTextField.swift in Sources */ = {isa = PBXBuildFile; fileRef = C92F01572AC4D6F700972489 /* NosTextField.swift */; };
		C92F01592AC4D6F700972489 /* NosTextField.swift in Sources */ = {isa = PBXBuildFile; fileRef = C92F01572AC4D6F700972489 /* NosTextField.swift */; };
		C92F015B2AC4D74E00972489 /* NosTextEditor.swift in Sources */ = {isa = PBXBuildFile; fileRef = C92F015A2AC4D74E00972489 /* NosTextEditor.swift */; };
		C92F015C2AC4D74E00972489 /* NosTextEditor.swift in Sources */ = {isa = PBXBuildFile; fileRef = C92F015A2AC4D74E00972489 /* NosTextEditor.swift */; };
		C92F015E2AC4D99400972489 /* NosForm.swift in Sources */ = {isa = PBXBuildFile; fileRef = C92F015D2AC4D99400972489 /* NosForm.swift */; };
		C92F015F2AC4D99400972489 /* NosForm.swift in Sources */ = {isa = PBXBuildFile; fileRef = C92F015D2AC4D99400972489 /* NosForm.swift */; };
		C930055F2A6AF8320098CA9E /* LoadingContent.swift in Sources */ = {isa = PBXBuildFile; fileRef = C930055E2A6AF8320098CA9E /* LoadingContent.swift */; };
		C93005602A6AF8320098CA9E /* LoadingContent.swift in Sources */ = {isa = PBXBuildFile; fileRef = C930055E2A6AF8320098CA9E /* LoadingContent.swift */; };
		C931517D29B915AF00934506 /* StaggeredGrid.swift in Sources */ = {isa = PBXBuildFile; fileRef = C931517C29B915AF00934506 /* StaggeredGrid.swift */; };
		C931517E29B915AF00934506 /* StaggeredGrid.swift in Sources */ = {isa = PBXBuildFile; fileRef = C931517C29B915AF00934506 /* StaggeredGrid.swift */; };
		C936B4592A4C7B7C00DF1EB9 /* Nos.xcdatamodeld in Sources */ = {isa = PBXBuildFile; fileRef = C936B4572A4C7B7C00DF1EB9 /* Nos.xcdatamodeld */; };
		C936B45A2A4C7B7C00DF1EB9 /* Nos.xcdatamodeld in Sources */ = {isa = PBXBuildFile; fileRef = C936B4572A4C7B7C00DF1EB9 /* Nos.xcdatamodeld */; };
		C936B45C2A4C7D6B00DF1EB9 /* UniversalNameWizard.swift in Sources */ = {isa = PBXBuildFile; fileRef = C936B45B2A4C7D6B00DF1EB9 /* UniversalNameWizard.swift */; };
		C936B45E2A4C7D8900DF1EB9 /* UniversalNameWizard.swift in Sources */ = {isa = PBXBuildFile; fileRef = C936B45B2A4C7D6B00DF1EB9 /* UniversalNameWizard.swift */; };
		C936B45F2A4CAF2B00DF1EB9 /* AppDelegate.swift in Sources */ = {isa = PBXBuildFile; fileRef = DC4AB2F52A4475B800D1478A /* AppDelegate.swift */; };
		C936B4622A4CB01C00DF1EB9 /* PushNotificationService.swift in Sources */ = {isa = PBXBuildFile; fileRef = C936B4612A4CB01C00DF1EB9 /* PushNotificationService.swift */; };
		C936B4632A4CB01C00DF1EB9 /* PushNotificationService.swift in Sources */ = {isa = PBXBuildFile; fileRef = C936B4612A4CB01C00DF1EB9 /* PushNotificationService.swift */; };
		C93CA0C029AD59D700921183 /* GoldenPostView.swift in Sources */ = {isa = PBXBuildFile; fileRef = C9CDBBA329A8FA2900C555C7 /* GoldenPostView.swift */; };
		C93CA0C129AD5A5B00921183 /* DiscoverView.swift in Sources */ = {isa = PBXBuildFile; fileRef = C9CDBBA029A8F14C00C555C7 /* DiscoverView.swift */; };
		C93CA0C329AE3A1E00921183 /* JSONEvent.swift in Sources */ = {isa = PBXBuildFile; fileRef = C93CA0C229AE3A1E00921183 /* JSONEvent.swift */; };
		C93CA0C429AE3A1E00921183 /* JSONEvent.swift in Sources */ = {isa = PBXBuildFile; fileRef = C93CA0C229AE3A1E00921183 /* JSONEvent.swift */; };
		C93EC2F129C337EB0012EE2A /* RelayPicker.swift in Sources */ = {isa = PBXBuildFile; fileRef = C93EC2F029C337EB0012EE2A /* RelayPicker.swift */; };
		C93EC2F229C337EB0012EE2A /* RelayPicker.swift in Sources */ = {isa = PBXBuildFile; fileRef = C93EC2F029C337EB0012EE2A /* RelayPicker.swift */; };
		C93EC2F429C34C860012EE2A /* NSPredicate+Bool.swift in Sources */ = {isa = PBXBuildFile; fileRef = C93EC2F329C34C860012EE2A /* NSPredicate+Bool.swift */; };
		C93EC2F529C34C860012EE2A /* NSPredicate+Bool.swift in Sources */ = {isa = PBXBuildFile; fileRef = C93EC2F329C34C860012EE2A /* NSPredicate+Bool.swift */; };
		C93EC2F729C351470012EE2A /* Optional+Unwrap.swift in Sources */ = {isa = PBXBuildFile; fileRef = C93EC2F629C351470012EE2A /* Optional+Unwrap.swift */; };
		C93EC2F829C351470012EE2A /* Optional+Unwrap.swift in Sources */ = {isa = PBXBuildFile; fileRef = C93EC2F629C351470012EE2A /* Optional+Unwrap.swift */; };
		C93EC2FA29C370DE0012EE2A /* DiscoverGrid.swift in Sources */ = {isa = PBXBuildFile; fileRef = C93EC2F929C370DE0012EE2A /* DiscoverGrid.swift */; };
		C93EC2FB29C370DE0012EE2A /* DiscoverGrid.swift in Sources */ = {isa = PBXBuildFile; fileRef = C93EC2F929C370DE0012EE2A /* DiscoverGrid.swift */; };
		C93EC2FD29C3785C0012EE2A /* View+RoundedCorner.swift in Sources */ = {isa = PBXBuildFile; fileRef = C93EC2FC29C3785C0012EE2A /* View+RoundedCorner.swift */; };
		C93EC2FE29C3785C0012EE2A /* View+RoundedCorner.swift in Sources */ = {isa = PBXBuildFile; fileRef = C93EC2FC29C3785C0012EE2A /* View+RoundedCorner.swift */; };
		C93F488D2AC5C30C00900CEC /* NosFormField.swift in Sources */ = {isa = PBXBuildFile; fileRef = C93F488C2AC5C30C00900CEC /* NosFormField.swift */; };
		C93F488E2AC5C30C00900CEC /* NosFormField.swift in Sources */ = {isa = PBXBuildFile; fileRef = C93F488C2AC5C30C00900CEC /* NosFormField.swift */; };
		C942566929B66A2800C4202C /* Date+Elapsed.swift in Sources */ = {isa = PBXBuildFile; fileRef = C942566829B66A2800C4202C /* Date+Elapsed.swift */; };
		C942566A29B66A2800C4202C /* Date+Elapsed.swift in Sources */ = {isa = PBXBuildFile; fileRef = C942566829B66A2800C4202C /* Date+Elapsed.swift */; };
		C942566B29B66B2F00C4202C /* NotificationsView.swift in Sources */ = {isa = PBXBuildFile; fileRef = C94437E529B0DB83004D8C86 /* NotificationsView.swift */; };
		C94437E629B0DB83004D8C86 /* NotificationsView.swift in Sources */ = {isa = PBXBuildFile; fileRef = C94437E529B0DB83004D8C86 /* NotificationsView.swift */; };
		C94A5E152A716A6D00B6EC5D /* EditableNoteText.swift in Sources */ = {isa = PBXBuildFile; fileRef = C94A5E142A716A6D00B6EC5D /* EditableNoteText.swift */; };
		C94A5E162A716A6D00B6EC5D /* EditableNoteText.swift in Sources */ = {isa = PBXBuildFile; fileRef = C94A5E142A716A6D00B6EC5D /* EditableNoteText.swift */; };
		C94A5E182A72C84200B6EC5D /* ReportCategory.swift in Sources */ = {isa = PBXBuildFile; fileRef = C94A5E172A72C84200B6EC5D /* ReportCategory.swift */; };
		C94A5E192A72C84200B6EC5D /* ReportCategory.swift in Sources */ = {isa = PBXBuildFile; fileRef = C94A5E172A72C84200B6EC5D /* ReportCategory.swift */; };
		C94D14812A12B3F70014C906 /* SearchBar.swift in Sources */ = {isa = PBXBuildFile; fileRef = C94D14802A12B3F70014C906 /* SearchBar.swift */; };
		C94D14822A12B3F70014C906 /* SearchBar.swift in Sources */ = {isa = PBXBuildFile; fileRef = C94D14802A12B3F70014C906 /* SearchBar.swift */; };
		C94D855C2991479900749478 /* NewNoteView.swift in Sources */ = {isa = PBXBuildFile; fileRef = C94D855B2991479900749478 /* NewNoteView.swift */; };
		C94D855F29914D2300749478 /* SwiftUINavigation in Frameworks */ = {isa = PBXBuildFile; productRef = C94D855E29914D2300749478 /* SwiftUINavigation */; };
		C94FE9F529DB177500019CD3 /* Localizable.swift in Sources */ = {isa = PBXBuildFile; fileRef = C9DFA978299C31A7006929C1 /* Localizable.swift */; };
		C94FE9F629DB177500019CD3 /* Localizable.swift in Sources */ = {isa = PBXBuildFile; fileRef = C9DFA978299C31A7006929C1 /* Localizable.swift */; };
		C94FE9F729DB259300019CD3 /* Text+Gradient.swift in Sources */ = {isa = PBXBuildFile; fileRef = C9A0DAE629C69FA000466635 /* Text+Gradient.swift */; };
		C94FE9F829DB25A800019CD3 /* Text+Gradient.swift in Sources */ = {isa = PBXBuildFile; fileRef = C9A0DAE629C69FA000466635 /* Text+Gradient.swift */; };
		C95D68A1299E6D3E00429F86 /* BioView.swift in Sources */ = {isa = PBXBuildFile; fileRef = C95D68A0299E6D3E00429F86 /* BioView.swift */; };
		C95D68A3299E6D9000429F86 /* SelectableText.swift in Sources */ = {isa = PBXBuildFile; fileRef = C95D68A2299E6D9000429F86 /* SelectableText.swift */; };
		C95D68A5299E6E1E00429F86 /* PlaceholderModifier.swift in Sources */ = {isa = PBXBuildFile; fileRef = C95D68A4299E6E1E00429F86 /* PlaceholderModifier.swift */; };
		C95D68A6299E6F9E00429F86 /* ProfileHeader.swift in Sources */ = {isa = PBXBuildFile; fileRef = C95D689E299E6B4100429F86 /* ProfileHeader.swift */; };
		C95D68A7299E6FF000429F86 /* KeyFixture.swift in Sources */ = {isa = PBXBuildFile; fileRef = C9ADB134299288230075E7F8 /* KeyFixture.swift */; };
		C95D68A9299E709900429F86 /* LinearGradient+Planetary.swift in Sources */ = {isa = PBXBuildFile; fileRef = C95D68A8299E709800429F86 /* LinearGradient+Planetary.swift */; };
		C95D68AB299E710F00429F86 /* Color+Hex.swift in Sources */ = {isa = PBXBuildFile; fileRef = C95D68AA299E710F00429F86 /* Color+Hex.swift */; };
		C95D68AD299E721700429F86 /* ProfileView.swift in Sources */ = {isa = PBXBuildFile; fileRef = C95D68AC299E721700429F86 /* ProfileView.swift */; };
		C95D68B2299ECE0700429F86 /* CHANGELOG.md in Resources */ = {isa = PBXBuildFile; fileRef = C95D68AF299ECE0700429F86 /* CHANGELOG.md */; };
		C95D68B3299ECE0700429F86 /* README.md in Resources */ = {isa = PBXBuildFile; fileRef = C95D68B0299ECE0700429F86 /* README.md */; };
		C95D68B4299ECE0700429F86 /* CONTRIBUTING.md in Resources */ = {isa = PBXBuildFile; fileRef = C95D68B1299ECE0700429F86 /* CONTRIBUTING.md */; };
		C95F0ACA2ABA379700A0D9CE /* WalletConnect in Frameworks */ = {isa = PBXBuildFile; productRef = C95F0AC92ABA379700A0D9CE /* WalletConnect */; };
		C960C57129F3236200929990 /* LikeButton.swift in Sources */ = {isa = PBXBuildFile; fileRef = C960C57029F3236200929990 /* LikeButton.swift */; };
		C960C57229F3236200929990 /* LikeButton.swift in Sources */ = {isa = PBXBuildFile; fileRef = C960C57029F3236200929990 /* LikeButton.swift */; };
		C960C57429F3251E00929990 /* RepostButton.swift in Sources */ = {isa = PBXBuildFile; fileRef = C960C57329F3251E00929990 /* RepostButton.swift */; };
		C960C57529F3251E00929990 /* RepostButton.swift in Sources */ = {isa = PBXBuildFile; fileRef = C960C57329F3251E00929990 /* RepostButton.swift */; };
		C9646E9A29B79E04007239A4 /* Logger in Frameworks */ = {isa = PBXBuildFile; productRef = C9646E9929B79E04007239A4 /* Logger */; };
		C9646E9C29B79E4D007239A4 /* Logger in Frameworks */ = {isa = PBXBuildFile; productRef = C9646E9B29B79E4D007239A4 /* Logger */; };
		C9646EA129B7A22C007239A4 /* Analytics.swift in Sources */ = {isa = PBXBuildFile; fileRef = C9646EA029B7A22C007239A4 /* Analytics.swift */; };
		C9646EA429B7A24A007239A4 /* PostHog in Frameworks */ = {isa = PBXBuildFile; productRef = C9646EA329B7A24A007239A4 /* PostHog */; };
		C9646EA729B7A3DD007239A4 /* Dependencies in Frameworks */ = {isa = PBXBuildFile; productRef = C9646EA629B7A3DD007239A4 /* Dependencies */; };
		C9646EA929B7A4F2007239A4 /* PostHog in Frameworks */ = {isa = PBXBuildFile; productRef = C9646EA829B7A4F2007239A4 /* PostHog */; };
		C9646EAA29B7A506007239A4 /* Analytics.swift in Sources */ = {isa = PBXBuildFile; fileRef = C9646EA029B7A22C007239A4 /* Analytics.swift */; };
		C9646EAC29B7A520007239A4 /* Dependencies in Frameworks */ = {isa = PBXBuildFile; productRef = C9646EAB29B7A520007239A4 /* Dependencies */; };
		C9646EAE29B8D653007239A4 /* ViewDidLoadModifier.swift in Sources */ = {isa = PBXBuildFile; fileRef = C9646EAD29B8D653007239A4 /* ViewDidLoadModifier.swift */; };
		C9646EAF29B8D653007239A4 /* ViewDidLoadModifier.swift in Sources */ = {isa = PBXBuildFile; fileRef = C9646EAD29B8D653007239A4 /* ViewDidLoadModifier.swift */; };
		C9671D73298DB94C00EE7E12 /* Data+Encoding.swift in Sources */ = {isa = PBXBuildFile; fileRef = C9671D72298DB94C00EE7E12 /* Data+Encoding.swift */; };
		C96CB98C2A6040C500498C4E /* DequeModule in Frameworks */ = {isa = PBXBuildFile; productRef = C96CB98B2A6040C500498C4E /* DequeModule */; };
		C973364F2A7968220012D8B8 /* SetUpUNSBanner.swift in Sources */ = {isa = PBXBuildFile; fileRef = C973364E2A7968220012D8B8 /* SetUpUNSBanner.swift */; };
		C97336502A7968220012D8B8 /* SetUpUNSBanner.swift in Sources */ = {isa = PBXBuildFile; fileRef = C973364E2A7968220012D8B8 /* SetUpUNSBanner.swift */; };
		C973AB5B2A323167002AED16 /* Follow+CoreDataProperties.swift in Sources */ = {isa = PBXBuildFile; fileRef = C973AB552A323167002AED16 /* Follow+CoreDataProperties.swift */; };
		C973AB5C2A323167002AED16 /* Follow+CoreDataProperties.swift in Sources */ = {isa = PBXBuildFile; fileRef = C973AB552A323167002AED16 /* Follow+CoreDataProperties.swift */; };
		C973AB5D2A323167002AED16 /* Event+CoreDataProperties.swift in Sources */ = {isa = PBXBuildFile; fileRef = C973AB562A323167002AED16 /* Event+CoreDataProperties.swift */; };
		C973AB5E2A323167002AED16 /* Event+CoreDataProperties.swift in Sources */ = {isa = PBXBuildFile; fileRef = C973AB562A323167002AED16 /* Event+CoreDataProperties.swift */; };
		C973AB5F2A323167002AED16 /* AuthorReference+CoreDataProperties.swift in Sources */ = {isa = PBXBuildFile; fileRef = C973AB572A323167002AED16 /* AuthorReference+CoreDataProperties.swift */; };
		C973AB602A323167002AED16 /* AuthorReference+CoreDataProperties.swift in Sources */ = {isa = PBXBuildFile; fileRef = C973AB572A323167002AED16 /* AuthorReference+CoreDataProperties.swift */; };
		C973AB612A323167002AED16 /* Author+CoreDataProperties.swift in Sources */ = {isa = PBXBuildFile; fileRef = C973AB582A323167002AED16 /* Author+CoreDataProperties.swift */; };
		C973AB622A323167002AED16 /* Author+CoreDataProperties.swift in Sources */ = {isa = PBXBuildFile; fileRef = C973AB582A323167002AED16 /* Author+CoreDataProperties.swift */; };
		C973AB632A323167002AED16 /* Relay+CoreDataProperties.swift in Sources */ = {isa = PBXBuildFile; fileRef = C973AB592A323167002AED16 /* Relay+CoreDataProperties.swift */; };
		C973AB642A323167002AED16 /* Relay+CoreDataProperties.swift in Sources */ = {isa = PBXBuildFile; fileRef = C973AB592A323167002AED16 /* Relay+CoreDataProperties.swift */; };
		C973AB652A323167002AED16 /* EventReference+CoreDataProperties.swift in Sources */ = {isa = PBXBuildFile; fileRef = C973AB5A2A323167002AED16 /* EventReference+CoreDataProperties.swift */; };
		C973AB662A323167002AED16 /* EventReference+CoreDataProperties.swift in Sources */ = {isa = PBXBuildFile; fileRef = C973AB5A2A323167002AED16 /* EventReference+CoreDataProperties.swift */; };
		C974652E2A3B86600031226F /* NoteCardHeader.swift in Sources */ = {isa = PBXBuildFile; fileRef = C974652D2A3B86600031226F /* NoteCardHeader.swift */; };
		C974652F2A3B86600031226F /* NoteCardHeader.swift in Sources */ = {isa = PBXBuildFile; fileRef = C974652D2A3B86600031226F /* NoteCardHeader.swift */; };
		C97465312A3B89140031226F /* AuthorLabel.swift in Sources */ = {isa = PBXBuildFile; fileRef = C97465302A3B89140031226F /* AuthorLabel.swift */; };
		C97465322A3B89140031226F /* AuthorLabel.swift in Sources */ = {isa = PBXBuildFile; fileRef = C97465302A3B89140031226F /* AuthorLabel.swift */; };
		C97465342A3C95FE0031226F /* RelayPickerToolbarButton.swift in Sources */ = {isa = PBXBuildFile; fileRef = C97465332A3C95FE0031226F /* RelayPickerToolbarButton.swift */; };
		C97465352A3C95FE0031226F /* RelayPickerToolbarButton.swift in Sources */ = {isa = PBXBuildFile; fileRef = C97465332A3C95FE0031226F /* RelayPickerToolbarButton.swift */; };
		C97797B9298AA19A0046BD25 /* RelayService.swift in Sources */ = {isa = PBXBuildFile; fileRef = C97797B8298AA19A0046BD25 /* RelayService.swift */; };
		C97797BC298AB1890046BD25 /* secp256k1 in Frameworks */ = {isa = PBXBuildFile; productRef = C97797BB298AB1890046BD25 /* secp256k1 */; };
		C97797BF298ABE060046BD25 /* secp256k1 in Frameworks */ = {isa = PBXBuildFile; productRef = C97797BE298ABE060046BD25 /* secp256k1 */; };
		C97A1C8829E45B3C009D9E8D /* RawEventView.swift in Sources */ = {isa = PBXBuildFile; fileRef = C97A1C8729E45B3C009D9E8D /* RawEventView.swift */; };
		C97A1C8929E45B3C009D9E8D /* RawEventView.swift in Sources */ = {isa = PBXBuildFile; fileRef = C97A1C8729E45B3C009D9E8D /* RawEventView.swift */; };
		C97A1C8B29E45B4E009D9E8D /* RawEventController.swift in Sources */ = {isa = PBXBuildFile; fileRef = C97A1C8A29E45B4E009D9E8D /* RawEventController.swift */; };
		C97A1C8C29E45B4E009D9E8D /* RawEventController.swift in Sources */ = {isa = PBXBuildFile; fileRef = C97A1C8A29E45B4E009D9E8D /* RawEventController.swift */; };
		C97A1C8E29E58EC7009D9E8D /* NSManagedObjectContext+Nos.swift in Sources */ = {isa = PBXBuildFile; fileRef = C97A1C8D29E58EC7009D9E8D /* NSManagedObjectContext+Nos.swift */; };
		C97A1C8F29E58EC7009D9E8D /* NSManagedObjectContext+Nos.swift in Sources */ = {isa = PBXBuildFile; fileRef = C97A1C8D29E58EC7009D9E8D /* NSManagedObjectContext+Nos.swift */; };
		C98298332ADD7F9A0096C5B5 /* DeepLinkService.swift in Sources */ = {isa = PBXBuildFile; fileRef = C98298322ADD7F9A0096C5B5 /* DeepLinkService.swift */; };
		C98298342ADD7F9A0096C5B5 /* DeepLinkService.swift in Sources */ = {isa = PBXBuildFile; fileRef = C98298322ADD7F9A0096C5B5 /* DeepLinkService.swift */; };
		C98560AE2A65B19E0002C1D9 /* LinkPreview.swift in Sources */ = {isa = PBXBuildFile; fileRef = C905B0762A619E99009B8A78 /* LinkPreview.swift */; };
		C98560B02A65B7950002C1D9 /* AuthorCard.swift in Sources */ = {isa = PBXBuildFile; fileRef = C9E9D9C62A2E1EC40048AF0B /* AuthorCard.swift */; };
		C98560B12A65B7960002C1D9 /* AuthorCard.swift in Sources */ = {isa = PBXBuildFile; fileRef = C9E9D9C62A2E1EC40048AF0B /* AuthorCard.swift */; };
		C987F81729BA4C6A00B44E7A /* BigActionButton.swift in Sources */ = {isa = PBXBuildFile; fileRef = C987F81629BA4C6900B44E7A /* BigActionButton.swift */; };
		C987F81829BA4C6A00B44E7A /* BigActionButton.swift in Sources */ = {isa = PBXBuildFile; fileRef = C987F81629BA4C6900B44E7A /* BigActionButton.swift */; };
		C987F81A29BA4D0E00B44E7A /* ActionButton.swift in Sources */ = {isa = PBXBuildFile; fileRef = C987F81929BA4D0E00B44E7A /* ActionButton.swift */; };
		C987F81B29BA4D0E00B44E7A /* ActionButton.swift in Sources */ = {isa = PBXBuildFile; fileRef = C987F81929BA4D0E00B44E7A /* ActionButton.swift */; };
		C987F81D29BA6D9A00B44E7A /* ProfileTab.swift in Sources */ = {isa = PBXBuildFile; fileRef = C987F81C29BA6D9A00B44E7A /* ProfileTab.swift */; };
		C987F81E29BA6D9A00B44E7A /* ProfileTab.swift in Sources */ = {isa = PBXBuildFile; fileRef = C987F81C29BA6D9A00B44E7A /* ProfileTab.swift */; };
		C987F83229BA951E00B44E7A /* ClarityCity-ExtraLight.otf in Resources */ = {isa = PBXBuildFile; fileRef = C987F82029BA951D00B44E7A /* ClarityCity-ExtraLight.otf */; };
		C987F83329BA951E00B44E7A /* ClarityCity-ExtraLight.otf in Resources */ = {isa = PBXBuildFile; fileRef = C987F82029BA951D00B44E7A /* ClarityCity-ExtraLight.otf */; };
		C987F83429BA951E00B44E7A /* ClarityCity-LightItalic.otf in Resources */ = {isa = PBXBuildFile; fileRef = C987F82129BA951D00B44E7A /* ClarityCity-LightItalic.otf */; };
		C987F83529BA951E00B44E7A /* ClarityCity-LightItalic.otf in Resources */ = {isa = PBXBuildFile; fileRef = C987F82129BA951D00B44E7A /* ClarityCity-LightItalic.otf */; };
		C987F83629BA951E00B44E7A /* ClarityCity-ExtraBold.otf in Resources */ = {isa = PBXBuildFile; fileRef = C987F82229BA951D00B44E7A /* ClarityCity-ExtraBold.otf */; };
		C987F83729BA951E00B44E7A /* ClarityCity-ExtraBold.otf in Resources */ = {isa = PBXBuildFile; fileRef = C987F82229BA951D00B44E7A /* ClarityCity-ExtraBold.otf */; };
		C987F83829BA951E00B44E7A /* ClarityCity-MediumItalic.otf in Resources */ = {isa = PBXBuildFile; fileRef = C987F82329BA951D00B44E7A /* ClarityCity-MediumItalic.otf */; };
		C987F83929BA951E00B44E7A /* ClarityCity-MediumItalic.otf in Resources */ = {isa = PBXBuildFile; fileRef = C987F82329BA951D00B44E7A /* ClarityCity-MediumItalic.otf */; };
		C987F83A29BA951E00B44E7A /* ClarityCity-BoldItalic.otf in Resources */ = {isa = PBXBuildFile; fileRef = C987F82429BA951D00B44E7A /* ClarityCity-BoldItalic.otf */; };
		C987F83B29BA951E00B44E7A /* ClarityCity-BoldItalic.otf in Resources */ = {isa = PBXBuildFile; fileRef = C987F82429BA951D00B44E7A /* ClarityCity-BoldItalic.otf */; };
		C987F83C29BA951E00B44E7A /* ClarityCity-Bold.otf in Resources */ = {isa = PBXBuildFile; fileRef = C987F82529BA951D00B44E7A /* ClarityCity-Bold.otf */; };
		C987F83D29BA951E00B44E7A /* ClarityCity-Bold.otf in Resources */ = {isa = PBXBuildFile; fileRef = C987F82529BA951D00B44E7A /* ClarityCity-Bold.otf */; };
		C987F83E29BA951E00B44E7A /* ClarityCity-SemiBold.otf in Resources */ = {isa = PBXBuildFile; fileRef = C987F82629BA951D00B44E7A /* ClarityCity-SemiBold.otf */; };
		C987F83F29BA951E00B44E7A /* ClarityCity-SemiBold.otf in Resources */ = {isa = PBXBuildFile; fileRef = C987F82629BA951D00B44E7A /* ClarityCity-SemiBold.otf */; };
		C987F84029BA951E00B44E7A /* ClarityCity-SemiBoldItalic.otf in Resources */ = {isa = PBXBuildFile; fileRef = C987F82729BA951D00B44E7A /* ClarityCity-SemiBoldItalic.otf */; };
		C987F84129BA951E00B44E7A /* ClarityCity-SemiBoldItalic.otf in Resources */ = {isa = PBXBuildFile; fileRef = C987F82729BA951D00B44E7A /* ClarityCity-SemiBoldItalic.otf */; };
		C987F84229BA951E00B44E7A /* ClarityCity-Black.otf in Resources */ = {isa = PBXBuildFile; fileRef = C987F82829BA951E00B44E7A /* ClarityCity-Black.otf */; };
		C987F84329BA951E00B44E7A /* ClarityCity-Black.otf in Resources */ = {isa = PBXBuildFile; fileRef = C987F82829BA951E00B44E7A /* ClarityCity-Black.otf */; };
		C987F84429BA951E00B44E7A /* ClarityCity-ExtraBoldItalic.otf in Resources */ = {isa = PBXBuildFile; fileRef = C987F82929BA951E00B44E7A /* ClarityCity-ExtraBoldItalic.otf */; };
		C987F84529BA951E00B44E7A /* ClarityCity-ExtraBoldItalic.otf in Resources */ = {isa = PBXBuildFile; fileRef = C987F82929BA951E00B44E7A /* ClarityCity-ExtraBoldItalic.otf */; };
		C987F84629BA951E00B44E7A /* ClarityCity-Light.otf in Resources */ = {isa = PBXBuildFile; fileRef = C987F82A29BA951E00B44E7A /* ClarityCity-Light.otf */; };
		C987F84729BA951E00B44E7A /* ClarityCity-Light.otf in Resources */ = {isa = PBXBuildFile; fileRef = C987F82A29BA951E00B44E7A /* ClarityCity-Light.otf */; };
		C987F84829BA951E00B44E7A /* ClarityCity-BlackItalic.otf in Resources */ = {isa = PBXBuildFile; fileRef = C987F82B29BA951E00B44E7A /* ClarityCity-BlackItalic.otf */; };
		C987F84929BA951E00B44E7A /* ClarityCity-BlackItalic.otf in Resources */ = {isa = PBXBuildFile; fileRef = C987F82B29BA951E00B44E7A /* ClarityCity-BlackItalic.otf */; };
		C987F84A29BA951E00B44E7A /* ClarityCity-Medium.otf in Resources */ = {isa = PBXBuildFile; fileRef = C987F82C29BA951E00B44E7A /* ClarityCity-Medium.otf */; };
		C987F84B29BA951E00B44E7A /* ClarityCity-Medium.otf in Resources */ = {isa = PBXBuildFile; fileRef = C987F82C29BA951E00B44E7A /* ClarityCity-Medium.otf */; };
		C987F84C29BA951E00B44E7A /* ClarityCity-ThinItalic.otf in Resources */ = {isa = PBXBuildFile; fileRef = C987F82D29BA951E00B44E7A /* ClarityCity-ThinItalic.otf */; };
		C987F84D29BA951E00B44E7A /* ClarityCity-ThinItalic.otf in Resources */ = {isa = PBXBuildFile; fileRef = C987F82D29BA951E00B44E7A /* ClarityCity-ThinItalic.otf */; };
		C987F84E29BA951E00B44E7A /* ClarityCity-RegularItalic.otf in Resources */ = {isa = PBXBuildFile; fileRef = C987F82E29BA951E00B44E7A /* ClarityCity-RegularItalic.otf */; };
		C987F84F29BA951E00B44E7A /* ClarityCity-RegularItalic.otf in Resources */ = {isa = PBXBuildFile; fileRef = C987F82E29BA951E00B44E7A /* ClarityCity-RegularItalic.otf */; };
		C987F85029BA951E00B44E7A /* ClarityCity-ExtraLightItalic.otf in Resources */ = {isa = PBXBuildFile; fileRef = C987F82F29BA951E00B44E7A /* ClarityCity-ExtraLightItalic.otf */; };
		C987F85129BA951E00B44E7A /* ClarityCity-ExtraLightItalic.otf in Resources */ = {isa = PBXBuildFile; fileRef = C987F82F29BA951E00B44E7A /* ClarityCity-ExtraLightItalic.otf */; };
		C987F85229BA951E00B44E7A /* ClarityCity-Regular.otf in Resources */ = {isa = PBXBuildFile; fileRef = C987F83029BA951E00B44E7A /* ClarityCity-Regular.otf */; };
		C987F85329BA951E00B44E7A /* ClarityCity-Regular.otf in Resources */ = {isa = PBXBuildFile; fileRef = C987F83029BA951E00B44E7A /* ClarityCity-Regular.otf */; };
		C987F85429BA951E00B44E7A /* ClarityCity-Thin.otf in Resources */ = {isa = PBXBuildFile; fileRef = C987F83129BA951E00B44E7A /* ClarityCity-Thin.otf */; };
		C987F85529BA951E00B44E7A /* ClarityCity-Thin.otf in Resources */ = {isa = PBXBuildFile; fileRef = C987F83129BA951E00B44E7A /* ClarityCity-Thin.otf */; };
		C987F85A29BA9ED800B44E7A /* Font.swift in Sources */ = {isa = PBXBuildFile; fileRef = C987F85729BA981800B44E7A /* Font.swift */; };
		C987F85B29BA9ED800B44E7A /* Font.swift in Sources */ = {isa = PBXBuildFile; fileRef = C987F85729BA981800B44E7A /* Font.swift */; };
		C987F86129BABAF800B44E7A /* String+Markdown.swift in Sources */ = {isa = PBXBuildFile; fileRef = C987F86029BABAF800B44E7A /* String+Markdown.swift */; };
		C987F86229BABAF800B44E7A /* String+Markdown.swift in Sources */ = {isa = PBXBuildFile; fileRef = C987F86029BABAF800B44E7A /* String+Markdown.swift */; };
		C98A32272A05795E00E3FA13 /* Task+Timeout.swift in Sources */ = {isa = PBXBuildFile; fileRef = C98A32262A05795E00E3FA13 /* Task+Timeout.swift */; };
		C98A32282A05795E00E3FA13 /* Task+Timeout.swift in Sources */ = {isa = PBXBuildFile; fileRef = C98A32262A05795E00E3FA13 /* Task+Timeout.swift */; };
		C98B8B4029FBF83B009789C8 /* NotificationCard.swift in Sources */ = {isa = PBXBuildFile; fileRef = C98B8B3F29FBF83B009789C8 /* NotificationCard.swift */; };
		C98B8B4129FBF85F009789C8 /* NotificationCard.swift in Sources */ = {isa = PBXBuildFile; fileRef = C98B8B3F29FBF83B009789C8 /* NotificationCard.swift */; };
		C98DC9BB2A795CAD004E5F0F /* ActionBanner.swift in Sources */ = {isa = PBXBuildFile; fileRef = C98DC9BA2A795CAD004E5F0F /* ActionBanner.swift */; };
		C98DC9BC2A795CAD004E5F0F /* ActionBanner.swift in Sources */ = {isa = PBXBuildFile; fileRef = C98DC9BA2A795CAD004E5F0F /* ActionBanner.swift */; };
		C996E8CD2AD9F4B0003A3BB7 /* NoteButton.swift in Sources */ = {isa = PBXBuildFile; fileRef = CD2CF38F299E68BE00332116 /* NoteButton.swift */; };
		C99DBF7E2A9E81CF00F7068F /* SDWebImageSwiftUI in Frameworks */ = {isa = PBXBuildFile; productRef = C99DBF7D2A9E81CF00F7068F /* SDWebImageSwiftUI */; };
		C99DBF802A9E8BCF00F7068F /* SDWebImageSwiftUI in Frameworks */ = {isa = PBXBuildFile; productRef = C99DBF7F2A9E8BCF00F7068F /* SDWebImageSwiftUI */; };
		C99DBF822A9E8BDE00F7068F /* SDWebImageSwiftUI in Frameworks */ = {isa = PBXBuildFile; productRef = C99DBF812A9E8BDE00F7068F /* SDWebImageSwiftUI */; };
		C99E80CD2A0C2C6400187474 /* PreviewData.swift in Sources */ = {isa = PBXBuildFile; fileRef = C94BC09A2A0AC74A0098F6F1 /* PreviewData.swift */; };
		C99E80CE2A0C2C9100187474 /* PreviewData.swift in Sources */ = {isa = PBXBuildFile; fileRef = C94BC09A2A0AC74A0098F6F1 /* PreviewData.swift */; };
		C9A0DADA29C685E500466635 /* SideMenuButton.swift in Sources */ = {isa = PBXBuildFile; fileRef = C9A0DAD929C685E500466635 /* SideMenuButton.swift */; };
		C9A0DADB29C685E500466635 /* SideMenuButton.swift in Sources */ = {isa = PBXBuildFile; fileRef = C9A0DAD929C685E500466635 /* SideMenuButton.swift */; };
		C9A0DADD29C689C900466635 /* NosNavigationBar.swift in Sources */ = {isa = PBXBuildFile; fileRef = C9A0DADC29C689C900466635 /* NosNavigationBar.swift */; };
		C9A0DADE29C689C900466635 /* NosNavigationBar.swift in Sources */ = {isa = PBXBuildFile; fileRef = C9A0DADC29C689C900466635 /* NosNavigationBar.swift */; };
		C9A0DAE029C697A100466635 /* AboutView.swift in Sources */ = {isa = PBXBuildFile; fileRef = C9A0DADF29C697A100466635 /* AboutView.swift */; };
		C9A0DAE129C697A100466635 /* AboutView.swift in Sources */ = {isa = PBXBuildFile; fileRef = C9A0DADF29C697A100466635 /* AboutView.swift */; };
		C9A0DAE429C69F0C00466635 /* HighlightedText.swift in Sources */ = {isa = PBXBuildFile; fileRef = C9A0DAE329C69F0C00466635 /* HighlightedText.swift */; };
		C9A0DAE529C69F0C00466635 /* HighlightedText.swift in Sources */ = {isa = PBXBuildFile; fileRef = C9A0DAE329C69F0C00466635 /* HighlightedText.swift */; };
		C9A0DAEA29C6A34200466635 /* ActivityView.swift in Sources */ = {isa = PBXBuildFile; fileRef = C9A0DAE929C6A34200466635 /* ActivityView.swift */; };
		C9A0DAEB29C6A34200466635 /* ActivityView.swift in Sources */ = {isa = PBXBuildFile; fileRef = C9A0DAE929C6A34200466635 /* ActivityView.swift */; };
		C9A0DAED29C6A66C00466635 /* Launch Screen.storyboard in Resources */ = {isa = PBXBuildFile; fileRef = C9A0DAEC29C6A66C00466635 /* Launch Screen.storyboard */; };
		C9A0DAF829C92F4500466635 /* UNSAPI.swift in Sources */ = {isa = PBXBuildFile; fileRef = C9A0DAF729C92F4500466635 /* UNSAPI.swift */; };
		C9A0DAF929C92F4500466635 /* UNSAPI.swift in Sources */ = {isa = PBXBuildFile; fileRef = C9A0DAF729C92F4500466635 /* UNSAPI.swift */; };
		C9A25B3D29F174D200B39534 /* ReadabilityPadding.swift in Sources */ = {isa = PBXBuildFile; fileRef = C9A25B3C29F174D200B39534 /* ReadabilityPadding.swift */; };
		C9A25B3E29F174D200B39534 /* ReadabilityPadding.swift in Sources */ = {isa = PBXBuildFile; fileRef = C9A25B3C29F174D200B39534 /* ReadabilityPadding.swift */; };
		C9AA1BB12ABA383F00E8BD6D /* WalletConnect.swift in Sources */ = {isa = PBXBuildFile; fileRef = C9AA1BB02ABA383F00E8BD6D /* WalletConnect.swift */; };
		C9AA1BB22ABA383F00E8BD6D /* WalletConnect.swift in Sources */ = {isa = PBXBuildFile; fileRef = C9AA1BB02ABA383F00E8BD6D /* WalletConnect.swift */; };
		C9AA1BB42ABA3D5C00E8BD6D /* Web3Wallet in Frameworks */ = {isa = PBXBuildFile; productRef = C9AA1BB32ABA3D5C00E8BD6D /* Web3Wallet */; };
		C9AA1BBA2ABB62EB00E8BD6D /* Web3 in Frameworks */ = {isa = PBXBuildFile; productRef = C9AA1BB92ABB62EB00E8BD6D /* Web3 */; };
		C9AA1BBC2ABB6E8900E8BD6D /* WalletConnectModal in Frameworks */ = {isa = PBXBuildFile; productRef = C9AA1BBB2ABB6E8900E8BD6D /* WalletConnectModal */; };
		C9AC31AD2A55E0BD00A94E5A /* NotificationViewModel.swift in Sources */ = {isa = PBXBuildFile; fileRef = C9AC31AC2A55E0BD00A94E5A /* NotificationViewModel.swift */; };
		C9AC31AE2A55E0BD00A94E5A /* NotificationViewModel.swift in Sources */ = {isa = PBXBuildFile; fileRef = C9AC31AC2A55E0BD00A94E5A /* NotificationViewModel.swift */; };
		C9ADB133299287D60075E7F8 /* KeyPairTests.swift in Sources */ = {isa = PBXBuildFile; fileRef = C9ADB132299287D60075E7F8 /* KeyPairTests.swift */; };
		C9ADB135299288230075E7F8 /* KeyFixture.swift in Sources */ = {isa = PBXBuildFile; fileRef = C9ADB134299288230075E7F8 /* KeyFixture.swift */; };
		C9ADB13629928AF00075E7F8 /* KeyPair.swift in Sources */ = {isa = PBXBuildFile; fileRef = C9F84C26298DC98800C6714D /* KeyPair.swift */; };
		C9ADB13829928CC30075E7F8 /* String+Hex.swift in Sources */ = {isa = PBXBuildFile; fileRef = C9ADB13729928CC30075E7F8 /* String+Hex.swift */; };
		C9ADB13D29929B540075E7F8 /* Bech32.swift in Sources */ = {isa = PBXBuildFile; fileRef = C9ADB13C29929B540075E7F8 /* Bech32.swift */; };
		C9ADB13E29929EEF0075E7F8 /* Bech32.swift in Sources */ = {isa = PBXBuildFile; fileRef = C9ADB13C29929B540075E7F8 /* Bech32.swift */; };
		C9ADB13F29929F1F0075E7F8 /* String+Hex.swift in Sources */ = {isa = PBXBuildFile; fileRef = C9ADB13729928CC30075E7F8 /* String+Hex.swift */; };
		C9ADB14129951CB10075E7F8 /* NSManagedObject+Nos.swift in Sources */ = {isa = PBXBuildFile; fileRef = C9ADB14029951CB10075E7F8 /* NSManagedObject+Nos.swift */; };
		C9ADB14229951CB10075E7F8 /* NSManagedObject+Nos.swift in Sources */ = {isa = PBXBuildFile; fileRef = C9ADB14029951CB10075E7F8 /* NSManagedObject+Nos.swift */; };
		C9B678DB29EEBF3B00303F33 /* DependencyInjection.swift in Sources */ = {isa = PBXBuildFile; fileRef = C9B678DA29EEBF3B00303F33 /* DependencyInjection.swift */; };
		C9B678DC29EEBF3B00303F33 /* DependencyInjection.swift in Sources */ = {isa = PBXBuildFile; fileRef = C9B678DA29EEBF3B00303F33 /* DependencyInjection.swift */; };
		C9B678DE29EEC35B00303F33 /* Foundation+Sendable.swift in Sources */ = {isa = PBXBuildFile; fileRef = C9B678DD29EEC35B00303F33 /* Foundation+Sendable.swift */; };
		C9B678DF29EEC35B00303F33 /* Foundation+Sendable.swift in Sources */ = {isa = PBXBuildFile; fileRef = C9B678DD29EEC35B00303F33 /* Foundation+Sendable.swift */; };
		C9B678E129EEC41000303F33 /* SocialGraphCache.swift in Sources */ = {isa = PBXBuildFile; fileRef = C9B678E029EEC41000303F33 /* SocialGraphCache.swift */; };
		C9B678E229EEC41000303F33 /* SocialGraphCache.swift in Sources */ = {isa = PBXBuildFile; fileRef = C9B678E029EEC41000303F33 /* SocialGraphCache.swift */; };
		C9B678E429EED2DC00303F33 /* SocialGraphTests.swift in Sources */ = {isa = PBXBuildFile; fileRef = C9B678E329EED2DC00303F33 /* SocialGraphTests.swift */; };
		C9B678E729F01A8500303F33 /* FullscreenProgressView.swift in Sources */ = {isa = PBXBuildFile; fileRef = C9B678E629F01A8500303F33 /* FullscreenProgressView.swift */; };
		C9B678E829F01A8500303F33 /* FullscreenProgressView.swift in Sources */ = {isa = PBXBuildFile; fileRef = C9B678E629F01A8500303F33 /* FullscreenProgressView.swift */; };
		C9B708BB2A13BE41006C613A /* NoteTextEditor.swift in Sources */ = {isa = PBXBuildFile; fileRef = C9B708BA2A13BE41006C613A /* NoteTextEditor.swift */; };
		C9B708BC2A13BE41006C613A /* NoteTextEditor.swift in Sources */ = {isa = PBXBuildFile; fileRef = C9B708BA2A13BE41006C613A /* NoteTextEditor.swift */; };
		C9B71DBE2A8E9BAD0031ED9F /* Sentry in Frameworks */ = {isa = PBXBuildFile; productRef = C9B71DBD2A8E9BAD0031ED9F /* Sentry */; };
		C9B71DC02A8E9BAD0031ED9F /* SentrySwiftUI in Frameworks */ = {isa = PBXBuildFile; productRef = C9B71DBF2A8E9BAD0031ED9F /* SentrySwiftUI */; };
		C9B71DC22A9003670031ED9F /* CrashReporting.swift in Sources */ = {isa = PBXBuildFile; fileRef = C9B71DC12A9003670031ED9F /* CrashReporting.swift */; };
		C9B71DC32A9003670031ED9F /* CrashReporting.swift in Sources */ = {isa = PBXBuildFile; fileRef = C9B71DC12A9003670031ED9F /* CrashReporting.swift */; };
		C9B71DC52A9008300031ED9F /* Sentry in Frameworks */ = {isa = PBXBuildFile; productRef = C9B71DC42A9008300031ED9F /* Sentry */; };
		C9BAB09B2996FBA10003A84E /* EventProcessor.swift in Sources */ = {isa = PBXBuildFile; fileRef = C9BAB09A2996FBA10003A84E /* EventProcessor.swift */; };
		C9BAB09C2996FBA10003A84E /* EventProcessor.swift in Sources */ = {isa = PBXBuildFile; fileRef = C9BAB09A2996FBA10003A84E /* EventProcessor.swift */; };
		C9C2B77C29E072E400548B4A /* WebSocket+Nos.swift in Sources */ = {isa = PBXBuildFile; fileRef = C9C2B77B29E072E400548B4A /* WebSocket+Nos.swift */; };
		C9C2B77D29E072E400548B4A /* WebSocket+Nos.swift in Sources */ = {isa = PBXBuildFile; fileRef = C9C2B77B29E072E400548B4A /* WebSocket+Nos.swift */; };
		C9C2B77F29E0731600548B4A /* AsyncTimer.swift in Sources */ = {isa = PBXBuildFile; fileRef = C9C2B77E29E0731600548B4A /* AsyncTimer.swift */; };
		C9C2B78029E0731600548B4A /* AsyncTimer.swift in Sources */ = {isa = PBXBuildFile; fileRef = C9C2B77E29E0731600548B4A /* AsyncTimer.swift */; };
		C9C2B78229E0735400548B4A /* RelaySubscriptionManager.swift in Sources */ = {isa = PBXBuildFile; fileRef = C9C2B78129E0735400548B4A /* RelaySubscriptionManager.swift */; };
		C9C2B78329E0735400548B4A /* RelaySubscriptionManager.swift in Sources */ = {isa = PBXBuildFile; fileRef = C9C2B78129E0735400548B4A /* RelaySubscriptionManager.swift */; };
		C9C2B78529E073E300548B4A /* RelaySubscription.swift in Sources */ = {isa = PBXBuildFile; fileRef = C9C2B78429E073E300548B4A /* RelaySubscription.swift */; };
		C9C2B78629E073E300548B4A /* RelaySubscription.swift in Sources */ = {isa = PBXBuildFile; fileRef = C9C2B78429E073E300548B4A /* RelaySubscription.swift */; };
		C9C547512A4F1CC3006B0741 /* SearchController.swift in Sources */ = {isa = PBXBuildFile; fileRef = C9C547502A4F1CC3006B0741 /* SearchController.swift */; };
		C9C547552A4F1CDB006B0741 /* SearchController.swift in Sources */ = {isa = PBXBuildFile; fileRef = C9C547502A4F1CC3006B0741 /* SearchController.swift */; };
		C9C547592A4F1D8C006B0741 /* NosNotification+CoreDataClass.swift in Sources */ = {isa = PBXBuildFile; fileRef = C9C547572A4F1D8C006B0741 /* NosNotification+CoreDataClass.swift */; };
		C9C5475A2A4F1D8C006B0741 /* NosNotification+CoreDataClass.swift in Sources */ = {isa = PBXBuildFile; fileRef = C9C547572A4F1D8C006B0741 /* NosNotification+CoreDataClass.swift */; };
		C9C5475B2A4F1D8C006B0741 /* NosNotification+CoreDataProperties.swift in Sources */ = {isa = PBXBuildFile; fileRef = C9C547582A4F1D8C006B0741 /* NosNotification+CoreDataProperties.swift */; };
		C9C5475C2A4F1D8C006B0741 /* NosNotification+CoreDataProperties.swift in Sources */ = {isa = PBXBuildFile; fileRef = C9C547582A4F1D8C006B0741 /* NosNotification+CoreDataProperties.swift */; };
		C9C9444229F6F0E2002F2C7A /* XCTest+Eventually.swift in Sources */ = {isa = PBXBuildFile; fileRef = C9C9444129F6F0E2002F2C7A /* XCTest+Eventually.swift */; };
		C9CDBBA129A8F14C00C555C7 /* DiscoverView.swift in Sources */ = {isa = PBXBuildFile; fileRef = C9CDBBA029A8F14C00C555C7 /* DiscoverView.swift */; };
		C9CDBBA429A8FA2900C555C7 /* GoldenPostView.swift in Sources */ = {isa = PBXBuildFile; fileRef = C9CDBBA329A8FA2900C555C7 /* GoldenPostView.swift */; };
		C9CE5B142A0172CF008E198C /* WebView.swift in Sources */ = {isa = PBXBuildFile; fileRef = C9CE5B132A0172CF008E198C /* WebView.swift */; };
		C9CE5B152A0172CF008E198C /* WebView.swift in Sources */ = {isa = PBXBuildFile; fileRef = C9CE5B132A0172CF008E198C /* WebView.swift */; };
		C9CF23172A38A58B00EBEC31 /* ParseQueue.swift in Sources */ = {isa = PBXBuildFile; fileRef = C9CF23162A38A58B00EBEC31 /* ParseQueue.swift */; };
		C9CF23182A38A58B00EBEC31 /* ParseQueue.swift in Sources */ = {isa = PBXBuildFile; fileRef = C9CF23162A38A58B00EBEC31 /* ParseQueue.swift */; };
		C9CFF6D22AB2423000D4B368 /* Text+Localized.swift in Sources */ = {isa = PBXBuildFile; fileRef = C9CFF6D12AB2423000D4B368 /* Text+Localized.swift */; };
		C9CFF6D32AB2423000D4B368 /* Text+Localized.swift in Sources */ = {isa = PBXBuildFile; fileRef = C9CFF6D12AB2423000D4B368 /* Text+Localized.swift */; };
		C9D573492AB24B7300E06BB4 /* custom-xcassets.stencil in Resources */ = {isa = PBXBuildFile; fileRef = C9D573482AB24B7300E06BB4 /* custom-xcassets.stencil */; };
		C9DB207729F30EC700FB7B9D /* AsyncButton.swift in Sources */ = {isa = PBXBuildFile; fileRef = C9DB207629F30EC700FB7B9D /* AsyncButton.swift */; };
		C9DB207829F30EC700FB7B9D /* AsyncButton.swift in Sources */ = {isa = PBXBuildFile; fileRef = C9DB207629F30EC700FB7B9D /* AsyncButton.swift */; };
		C9DEBFD2298941000078B43A /* NosApp.swift in Sources */ = {isa = PBXBuildFile; fileRef = C9DEBFD1298941000078B43A /* NosApp.swift */; };
		C9DEBFD4298941000078B43A /* Persistence.swift in Sources */ = {isa = PBXBuildFile; fileRef = C9DEBFD3298941000078B43A /* Persistence.swift */; };
		C9DEBFD9298941000078B43A /* HomeFeedView.swift in Sources */ = {isa = PBXBuildFile; fileRef = C9DEBFD8298941000078B43A /* HomeFeedView.swift */; };
		C9DEBFDB298941020078B43A /* Assets.xcassets in Resources */ = {isa = PBXBuildFile; fileRef = C9DEBFDA298941020078B43A /* Assets.xcassets */; };
		C9DEBFDF298941020078B43A /* Preview Assets.xcassets in Resources */ = {isa = PBXBuildFile; fileRef = C9DEBFDE298941020078B43A /* Preview Assets.xcassets */; };
		C9DEBFE9298941020078B43A /* EventTests.swift in Sources */ = {isa = PBXBuildFile; fileRef = C9DEBFE8298941020078B43A /* EventTests.swift */; };
		C9DEBFF3298941020078B43A /* NosUITests.swift in Sources */ = {isa = PBXBuildFile; fileRef = C9DEBFF2298941020078B43A /* NosUITests.swift */; };
		C9DEBFF5298941020078B43A /* NosUITestsLaunchTests.swift in Sources */ = {isa = PBXBuildFile; fileRef = C9DEBFF4298941020078B43A /* NosUITestsLaunchTests.swift */; };
		C9DEC003298945150078B43A /* String+Lorem.swift in Sources */ = {isa = PBXBuildFile; fileRef = C9DEC002298945150078B43A /* String+Lorem.swift */; };
		C9DEC006298947900078B43A /* sample_data.json in Resources */ = {isa = PBXBuildFile; fileRef = C9DEC005298947900078B43A /* sample_data.json */; };
		C9DEC04529894BED0078B43A /* Event+CoreDataClass.swift in Sources */ = {isa = PBXBuildFile; fileRef = C9DEC03F29894BED0078B43A /* Event+CoreDataClass.swift */; };
		C9DEC04629894BED0078B43A /* Event+CoreDataClass.swift in Sources */ = {isa = PBXBuildFile; fileRef = C9DEC03F29894BED0078B43A /* Event+CoreDataClass.swift */; };
		C9DEC04D29894BED0078B43A /* Author+CoreDataClass.swift in Sources */ = {isa = PBXBuildFile; fileRef = C9DEC04329894BED0078B43A /* Author+CoreDataClass.swift */; };
		C9DEC04E29894BED0078B43A /* Author+CoreDataClass.swift in Sources */ = {isa = PBXBuildFile; fileRef = C9DEC04329894BED0078B43A /* Author+CoreDataClass.swift */; };
		C9DEC05A2989509B0078B43A /* Persistence.swift in Sources */ = {isa = PBXBuildFile; fileRef = C9DEBFD3298941000078B43A /* Persistence.swift */; };
		C9DEC05B298950A90078B43A /* String+Lorem.swift in Sources */ = {isa = PBXBuildFile; fileRef = C9DEC002298945150078B43A /* String+Lorem.swift */; };
		C9DEC0632989541F0078B43A /* Bundle+Current.swift in Sources */ = {isa = PBXBuildFile; fileRef = C9DEC0622989541F0078B43A /* Bundle+Current.swift */; };
		C9DEC0642989541F0078B43A /* Bundle+Current.swift in Sources */ = {isa = PBXBuildFile; fileRef = C9DEC0622989541F0078B43A /* Bundle+Current.swift */; };
		C9DEC065298955200078B43A /* sample_data.json in Resources */ = {isa = PBXBuildFile; fileRef = C9DEC005298947900078B43A /* sample_data.json */; };
		C9DEC068298965270078B43A /* Starscream in Frameworks */ = {isa = PBXBuildFile; productRef = C9DEC067298965270078B43A /* Starscream */; };
		C9DEC06A298965550078B43A /* RelayView.swift in Sources */ = {isa = PBXBuildFile; fileRef = C9DEC069298965540078B43A /* RelayView.swift */; };
		C9DEC06B298965550078B43A /* RelayView.swift in Sources */ = {isa = PBXBuildFile; fileRef = C9DEC069298965540078B43A /* RelayView.swift */; };
		C9DEC06E2989668E0078B43A /* Relay+CoreDataClass.swift in Sources */ = {isa = PBXBuildFile; fileRef = C9DEC06C2989668E0078B43A /* Relay+CoreDataClass.swift */; };
		C9DEC06F2989668E0078B43A /* Relay+CoreDataClass.swift in Sources */ = {isa = PBXBuildFile; fileRef = C9DEC06C2989668E0078B43A /* Relay+CoreDataClass.swift */; };
		C9DFA966299BEB96006929C1 /* NoteCard.swift in Sources */ = {isa = PBXBuildFile; fileRef = C9DFA964299BEB96006929C1 /* NoteCard.swift */; };
		C9DFA969299BEC33006929C1 /* CardStyle.swift in Sources */ = {isa = PBXBuildFile; fileRef = C9DFA968299BEC33006929C1 /* CardStyle.swift */; };
		C9DFA971299BF8CD006929C1 /* RepliesView.swift in Sources */ = {isa = PBXBuildFile; fileRef = C9DFA970299BF8CD006929C1 /* RepliesView.swift */; };
		C9DFA972299BF9E8006929C1 /* CompactNoteView.swift in Sources */ = {isa = PBXBuildFile; fileRef = C9DFA96A299BEE2C006929C1 /* CompactNoteView.swift */; };
		C9DFA976299C30F0006929C1 /* Localized.swift in Sources */ = {isa = PBXBuildFile; fileRef = C9DFA975299C30F0006929C1 /* Localized.swift */; };
		C9DFA97B299C31EE006929C1 /* Localized.swift in Sources */ = {isa = PBXBuildFile; fileRef = C9DFA975299C30F0006929C1 /* Localized.swift */; };
		C9E37E0F2A1E7C32003D4B0A /* ReportMenu.swift in Sources */ = {isa = PBXBuildFile; fileRef = C9E37E0E2A1E7C32003D4B0A /* ReportMenu.swift */; };
		C9E37E102A1E7C32003D4B0A /* ReportMenu.swift in Sources */ = {isa = PBXBuildFile; fileRef = C9E37E0E2A1E7C32003D4B0A /* ReportMenu.swift */; };
		C9E37E122A1E7EC5003D4B0A /* PreviewContainer.swift in Sources */ = {isa = PBXBuildFile; fileRef = C9E37E112A1E7EC5003D4B0A /* PreviewContainer.swift */; };
		C9E37E132A1E7EC5003D4B0A /* PreviewContainer.swift in Sources */ = {isa = PBXBuildFile; fileRef = C9E37E112A1E7EC5003D4B0A /* PreviewContainer.swift */; };
		C9E37E152A1E8143003D4B0A /* Report.swift in Sources */ = {isa = PBXBuildFile; fileRef = C9E37E142A1E8143003D4B0A /* Report.swift */; };
		C9E37E162A1E8143003D4B0A /* Report.swift in Sources */ = {isa = PBXBuildFile; fileRef = C9E37E142A1E8143003D4B0A /* Report.swift */; };
		C9E9D9C72A2E1EC40048AF0B /* (null) in Sources */ = {isa = PBXBuildFile; };
		C9E9D9C82A2E1EC40048AF0B /* (null) in Sources */ = {isa = PBXBuildFile; };
		C9E9D9CA2A2E35440048AF0B /* (null) in Sources */ = {isa = PBXBuildFile; };
		C9E9D9CB2A2E35440048AF0B /* (null) in Sources */ = {isa = PBXBuildFile; };
		C9EE3E602A0538B7008A7491 /* ExpirationTimeButton.swift in Sources */ = {isa = PBXBuildFile; fileRef = C9EE3E5F2A0538B7008A7491 /* ExpirationTimeButton.swift */; };
		C9EE3E612A0538B7008A7491 /* ExpirationTimeButton.swift in Sources */ = {isa = PBXBuildFile; fileRef = C9EE3E5F2A0538B7008A7491 /* ExpirationTimeButton.swift */; };
		C9EE3E632A053910008A7491 /* ExpirationTimeOption.swift in Sources */ = {isa = PBXBuildFile; fileRef = C9EE3E622A053910008A7491 /* ExpirationTimeOption.swift */; };
		C9EE3E642A053910008A7491 /* ExpirationTimeOption.swift in Sources */ = {isa = PBXBuildFile; fileRef = C9EE3E622A053910008A7491 /* ExpirationTimeOption.swift */; };
		C9F0BB6929A5039D000547FC /* Int+Bool.swift in Sources */ = {isa = PBXBuildFile; fileRef = C9F0BB6829A5039D000547FC /* Int+Bool.swift */; };
		C9F0BB6B29A503D6000547FC /* PublicKey.swift in Sources */ = {isa = PBXBuildFile; fileRef = C9F0BB6A29A503D6000547FC /* PublicKey.swift */; };
		C9F0BB6C29A503D6000547FC /* PublicKey.swift in Sources */ = {isa = PBXBuildFile; fileRef = C9F0BB6A29A503D6000547FC /* PublicKey.swift */; };
		C9F0BB6D29A503D9000547FC /* Int+Bool.swift in Sources */ = {isa = PBXBuildFile; fileRef = C9F0BB6829A5039D000547FC /* Int+Bool.swift */; };
		C9F0BB6F29A50437000547FC /* NostrConstants.swift in Sources */ = {isa = PBXBuildFile; fileRef = C9F0BB6E29A50437000547FC /* NostrConstants.swift */; };
		C9F0BB7029A50437000547FC /* NostrConstants.swift in Sources */ = {isa = PBXBuildFile; fileRef = C9F0BB6E29A50437000547FC /* NostrConstants.swift */; };
		C9F64D8C29ED840700563F2B /* LogHelper.swift in Sources */ = {isa = PBXBuildFile; fileRef = C9F64D8B29ED840700563F2B /* LogHelper.swift */; };
		C9F64D8D29ED840700563F2B /* LogHelper.swift in Sources */ = {isa = PBXBuildFile; fileRef = C9F64D8B29ED840700563F2B /* LogHelper.swift */; };
		C9F64D8F29ED88CD00563F2B /* Localization+Nos.swift in Sources */ = {isa = PBXBuildFile; fileRef = C9F64D8E29ED88CD00563F2B /* Localization+Nos.swift */; };
		C9F64D9029ED88CD00563F2B /* Localization+Nos.swift in Sources */ = {isa = PBXBuildFile; fileRef = C9F64D8E29ED88CD00563F2B /* Localization+Nos.swift */; };
		C9F75AD22A02D41E005BBE45 /* ComposerActionBar.swift in Sources */ = {isa = PBXBuildFile; fileRef = C9F75AD12A02D41E005BBE45 /* ComposerActionBar.swift */; };
		C9F75AD32A02D41E005BBE45 /* ComposerActionBar.swift in Sources */ = {isa = PBXBuildFile; fileRef = C9F75AD12A02D41E005BBE45 /* ComposerActionBar.swift */; };
		C9F75AD62A041FF7005BBE45 /* ExpirationTimePicker.swift in Sources */ = {isa = PBXBuildFile; fileRef = C9F75AD52A041FF7005BBE45 /* ExpirationTimePicker.swift */; };
		C9F75AD72A041FF7005BBE45 /* ExpirationTimePicker.swift in Sources */ = {isa = PBXBuildFile; fileRef = C9F75AD52A041FF7005BBE45 /* ExpirationTimePicker.swift */; };
		C9F84C1A298DBB6300C6714D /* Data+Encoding.swift in Sources */ = {isa = PBXBuildFile; fileRef = C9671D72298DB94C00EE7E12 /* Data+Encoding.swift */; };
		C9F84C1C298DBBF400C6714D /* Data+Sha.swift in Sources */ = {isa = PBXBuildFile; fileRef = C9F84C1B298DBBF400C6714D /* Data+Sha.swift */; };
		C9F84C1D298DBC6100C6714D /* Data+Sha.swift in Sources */ = {isa = PBXBuildFile; fileRef = C9F84C1B298DBBF400C6714D /* Data+Sha.swift */; };
		C9F84C21298DC36800C6714D /* AppView.swift in Sources */ = {isa = PBXBuildFile; fileRef = C9F84C20298DC36800C6714D /* AppView.swift */; };
		C9F84C23298DC7B900C6714D /* SettingsView.swift in Sources */ = {isa = PBXBuildFile; fileRef = C9F84C22298DC7B900C6714D /* SettingsView.swift */; };
		C9F84C27298DC98800C6714D /* KeyPair.swift in Sources */ = {isa = PBXBuildFile; fileRef = C9F84C26298DC98800C6714D /* KeyPair.swift */; };
		CD09A74429A50F1D0063464F /* SideMenu.swift in Sources */ = {isa = PBXBuildFile; fileRef = CD09A74329A50F1D0063464F /* SideMenu.swift */; };
		CD09A74629A50F750063464F /* SideMenuContent.swift in Sources */ = {isa = PBXBuildFile; fileRef = CD09A74529A50F750063464F /* SideMenuContent.swift */; };
		CD09A74829A51EFC0063464F /* Router.swift in Sources */ = {isa = PBXBuildFile; fileRef = CD09A74729A51EFC0063464F /* Router.swift */; };
		CD09A74929A521210063464F /* Router.swift in Sources */ = {isa = PBXBuildFile; fileRef = CD09A74729A51EFC0063464F /* Router.swift */; };
		CD09A74A29A521510063464F /* ProfileView.swift in Sources */ = {isa = PBXBuildFile; fileRef = C95D68AC299E721700429F86 /* ProfileView.swift */; };
		CD09A74B29A521730063464F /* ProfileHeader.swift in Sources */ = {isa = PBXBuildFile; fileRef = C95D689E299E6B4100429F86 /* ProfileHeader.swift */; };
		CD09A74D29A521A70063464F /* CardStyle.swift in Sources */ = {isa = PBXBuildFile; fileRef = C9DFA968299BEC33006929C1 /* CardStyle.swift */; };
		CD09A74E29A521BE0063464F /* NoteCard.swift in Sources */ = {isa = PBXBuildFile; fileRef = C9DFA964299BEB96006929C1 /* NoteCard.swift */; };
		CD09A74F29A521BE0063464F /* BioView.swift in Sources */ = {isa = PBXBuildFile; fileRef = C95D68A0299E6D3E00429F86 /* BioView.swift */; };
		CD09A75029A521D20063464F /* HomeFeedView.swift in Sources */ = {isa = PBXBuildFile; fileRef = C9DEBFD8298941000078B43A /* HomeFeedView.swift */; };
		CD09A75129A521D20063464F /* CompactNoteView.swift in Sources */ = {isa = PBXBuildFile; fileRef = C9DFA96A299BEE2C006929C1 /* CompactNoteView.swift */; };
		CD09A75229A521D20063464F /* RepliesView.swift in Sources */ = {isa = PBXBuildFile; fileRef = C9DFA970299BF8CD006929C1 /* RepliesView.swift */; };
		CD09A75329A521D20063464F /* AppView.swift in Sources */ = {isa = PBXBuildFile; fileRef = C9F84C20298DC36800C6714D /* AppView.swift */; };
		CD09A75429A521D20063464F /* PlaceholderModifier.swift in Sources */ = {isa = PBXBuildFile; fileRef = C95D68A4299E6E1E00429F86 /* PlaceholderModifier.swift */; };
		CD09A75529A521D20063464F /* SelectableText.swift in Sources */ = {isa = PBXBuildFile; fileRef = C95D68A2299E6D9000429F86 /* SelectableText.swift */; };
		CD09A75629A521D20063464F /* SettingsView.swift in Sources */ = {isa = PBXBuildFile; fileRef = C9F84C22298DC7B900C6714D /* SettingsView.swift */; };
		CD09A75729A521D20063464F /* NewNoteView.swift in Sources */ = {isa = PBXBuildFile; fileRef = C94D855B2991479900749478 /* NewNoteView.swift */; };
		CD09A75829A521D20063464F /* LinearGradient+Planetary.swift in Sources */ = {isa = PBXBuildFile; fileRef = C95D68A8299E709800429F86 /* LinearGradient+Planetary.swift */; };
		CD09A75929A521D20063464F /* Color+Hex.swift in Sources */ = {isa = PBXBuildFile; fileRef = C95D68AA299E710F00429F86 /* Color+Hex.swift */; };
		CD09A75A29A521D20063464F /* CardButtonStyle.swift in Sources */ = {isa = PBXBuildFile; fileRef = CD2CF38D299E67F900332116 /* CardButtonStyle.swift */; };
		CD09A75B29A521D20063464F /* AvatarView.swift in Sources */ = {isa = PBXBuildFile; fileRef = 3FFB1D88299FF37C002A755D /* AvatarView.swift */; };
		CD09A75C29A521D20063464F /* SideMenu.swift in Sources */ = {isa = PBXBuildFile; fileRef = CD09A74329A50F1D0063464F /* SideMenu.swift */; };
		CD09A75D29A521D20063464F /* SideMenuContent.swift in Sources */ = {isa = PBXBuildFile; fileRef = CD09A74529A50F750063464F /* SideMenuContent.swift */; };
		CD09A75F29A521FD0063464F /* RelayService.swift in Sources */ = {isa = PBXBuildFile; fileRef = C97797B8298AA19A0046BD25 /* RelayService.swift */; };
		CD09A76029A521FD0063464F /* Filter.swift in Sources */ = {isa = PBXBuildFile; fileRef = A336DD3B299FD78000A0CBA0 /* Filter.swift */; };
		CD09A76129A5220E0063464F /* NosApp.swift in Sources */ = {isa = PBXBuildFile; fileRef = C9DEBFD1298941000078B43A /* NosApp.swift */; };
		CD09A76229A5220E0063464F /* AppController.swift in Sources */ = {isa = PBXBuildFile; fileRef = 3F170C77299D816200BC8F8B /* AppController.swift */; };
		CD09A76329A522190063464F /* OnboardingView.swift in Sources */ = {isa = PBXBuildFile; fileRef = 3FB5E650299D28A200386527 /* OnboardingView.swift */; };
		CD27177629A7C8B200AE8888 /* sample_replies.json in Resources */ = {isa = PBXBuildFile; fileRef = CD27177529A7C8B200AE8888 /* sample_replies.json */; };
		CD2CF38E299E67F900332116 /* CardButtonStyle.swift in Sources */ = {isa = PBXBuildFile; fileRef = CD2CF38D299E67F900332116 /* CardButtonStyle.swift */; };
		CD2CF390299E68BE00332116 /* NoteButton.swift in Sources */ = {isa = PBXBuildFile; fileRef = CD2CF38F299E68BE00332116 /* NoteButton.swift */; };
		CD4908D429B92941007443DB /* ReportABugMailView.swift in Sources */ = {isa = PBXBuildFile; fileRef = CD4908D329B92941007443DB /* ReportABugMailView.swift */; };
		CD4908D529B92B4D007443DB /* ReportABugMailView.swift in Sources */ = {isa = PBXBuildFile; fileRef = CD4908D329B92941007443DB /* ReportABugMailView.swift */; };
		CD76864C29B12F7E00085358 /* ExpandingTextFieldAndSubmitButton.swift in Sources */ = {isa = PBXBuildFile; fileRef = CD76864B29B12F7E00085358 /* ExpandingTextFieldAndSubmitButton.swift */; };
		CD76864D29B133E600085358 /* ExpandingTextFieldAndSubmitButton.swift in Sources */ = {isa = PBXBuildFile; fileRef = CD76864B29B12F7E00085358 /* ExpandingTextFieldAndSubmitButton.swift */; };
		CD76865029B6503500085358 /* NoteOptionsButton.swift in Sources */ = {isa = PBXBuildFile; fileRef = CD76864F29B6503500085358 /* NoteOptionsButton.swift */; };
		CD76865129B68B4400085358 /* NoteOptionsButton.swift in Sources */ = {isa = PBXBuildFile; fileRef = CD76864F29B6503500085358 /* NoteOptionsButton.swift */; };
		CD76865329B793F400085358 /* DiscoverSearchBar.swift in Sources */ = {isa = PBXBuildFile; fileRef = CD76865229B793F400085358 /* DiscoverSearchBar.swift */; };
		CD76865429B7DABE00085358 /* DiscoverSearchBar.swift in Sources */ = {isa = PBXBuildFile; fileRef = CD76865229B793F400085358 /* DiscoverSearchBar.swift */; };
		CDDA1F7B29A527650047ACD8 /* Starscream in Frameworks */ = {isa = PBXBuildFile; productRef = CDDA1F7A29A527650047ACD8 /* Starscream */; };
		CDDA1F7D29A527650047ACD8 /* SwiftUINavigation in Frameworks */ = {isa = PBXBuildFile; productRef = CDDA1F7C29A527650047ACD8 /* SwiftUINavigation */; };
		DC08FF7E2A7968FF009F87D1 /* FileStorageAPI.swift in Sources */ = {isa = PBXBuildFile; fileRef = DC5F20422A6ED75C00F8D73F /* FileStorageAPI.swift */; };
		DC08FF7F2A796930009F87D1 /* ImagePickerButton.swift in Sources */ = {isa = PBXBuildFile; fileRef = DC5F203E2A6AE24200F8D73F /* ImagePickerButton.swift */; };
		DC08FF802A796997009F87D1 /* ImagePicker.swift in Sources */ = {isa = PBXBuildFile; fileRef = DC5F20402A6AE31000F8D73F /* ImagePicker.swift */; };
		DC08FF812A7969C5009F87D1 /* UIDevice+Simulator.swift in Sources */ = {isa = PBXBuildFile; fileRef = DC2E54C72A700F1400C2CAAB /* UIDevice+Simulator.swift */; };
		DC2E54C82A700F1400C2CAAB /* UIDevice+Simulator.swift in Sources */ = {isa = PBXBuildFile; fileRef = DC2E54C72A700F1400C2CAAB /* UIDevice+Simulator.swift */; };
		DC4AB2F62A4475B800D1478A /* AppDelegate.swift in Sources */ = {isa = PBXBuildFile; fileRef = DC4AB2F52A4475B800D1478A /* AppDelegate.swift */; };
		DC5F203F2A6AE24200F8D73F /* ImagePickerButton.swift in Sources */ = {isa = PBXBuildFile; fileRef = DC5F203E2A6AE24200F8D73F /* ImagePickerButton.swift */; };
		DC5F20412A6AE31000F8D73F /* ImagePicker.swift in Sources */ = {isa = PBXBuildFile; fileRef = DC5F20402A6AE31000F8D73F /* ImagePicker.swift */; };
		DC5F20432A6ED75C00F8D73F /* FileStorageAPI.swift in Sources */ = {isa = PBXBuildFile; fileRef = DC5F20422A6ED75C00F8D73F /* FileStorageAPI.swift */; };
/* End PBXBuildFile section */

/* Begin PBXContainerItemProxy section */
		C90862C129E9804B00C35A71 /* PBXContainerItemProxy */ = {
			isa = PBXContainerItemProxy;
			containerPortal = C9DEBFC6298941000078B43A /* Project object */;
			proxyType = 1;
			remoteGlobalIDString = C9DEBFCD298941000078B43A;
			remoteInfo = Nos;
		};
		C9DEBFE5298941020078B43A /* PBXContainerItemProxy */ = {
			isa = PBXContainerItemProxy;
			containerPortal = C9DEBFC6298941000078B43A /* Project object */;
			proxyType = 1;
			remoteGlobalIDString = C9DEBFCD298941000078B43A;
			remoteInfo = Nos;
		};
		C9DEBFEF298941020078B43A /* PBXContainerItemProxy */ = {
			isa = PBXContainerItemProxy;
			containerPortal = C9DEBFC6298941000078B43A /* Project object */;
			proxyType = 1;
			remoteGlobalIDString = C9DEBFCD298941000078B43A;
			remoteInfo = Nos;
		};
/* End PBXContainerItemProxy section */

/* Begin PBXFileReference section */
		3F170C77299D816200BC8F8B /* AppController.swift */ = {isa = PBXFileReference; lastKnownFileType = sourcecode.swift; path = AppController.swift; sourceTree = "<group>"; };
		3F30020429C1FDD9003D4F8B /* OnboardingStartView.swift */ = {isa = PBXFileReference; lastKnownFileType = sourcecode.swift; path = OnboardingStartView.swift; sourceTree = "<group>"; };
		3F30020629C237AB003D4F8B /* OnboardingAgeVerificationView.swift */ = {isa = PBXFileReference; lastKnownFileType = sourcecode.swift; path = OnboardingAgeVerificationView.swift; sourceTree = "<group>"; };
		3F30020829C23895003D4F8B /* OnboardingNotOldEnoughView.swift */ = {isa = PBXFileReference; lastKnownFileType = sourcecode.swift; path = OnboardingNotOldEnoughView.swift; sourceTree = "<group>"; };
		3F30020A29C361C8003D4F8B /* OnboardingTermsOfServiceView.swift */ = {isa = PBXFileReference; lastKnownFileType = sourcecode.swift; path = OnboardingTermsOfServiceView.swift; sourceTree = "<group>"; };
		3F30020C29C382EB003D4F8B /* OnboardingLoginView.swift */ = {isa = PBXFileReference; lastKnownFileType = sourcecode.swift; path = OnboardingLoginView.swift; sourceTree = "<group>"; };
		3F43C47529A9625700E896A0 /* AuthorReference+CoreDataClass.swift */ = {isa = PBXFileReference; lastKnownFileType = sourcecode.swift; path = "AuthorReference+CoreDataClass.swift"; sourceTree = "<group>"; };
		3F60F42829B27D3E000D62C4 /* ThreadView.swift */ = {isa = PBXFileReference; lastKnownFileType = sourcecode.swift; path = ThreadView.swift; sourceTree = "<group>"; };
		3FB5E650299D28A200386527 /* OnboardingView.swift */ = {isa = PBXFileReference; lastKnownFileType = sourcecode.swift; path = OnboardingView.swift; sourceTree = "<group>"; };
		3FFB1D88299FF37C002A755D /* AvatarView.swift */ = {isa = PBXFileReference; lastKnownFileType = sourcecode.swift; path = AvatarView.swift; sourceTree = "<group>"; };
		3FFB1D9229A6BBCE002A755D /* EventReference+CoreDataClass.swift */ = {isa = PBXFileReference; fileEncoding = 4; lastKnownFileType = sourcecode.swift; path = "EventReference+CoreDataClass.swift"; sourceTree = "<group>"; };
		3FFB1D9529A6BBEC002A755D /* Collection+SafeSubscript.swift */ = {isa = PBXFileReference; fileEncoding = 4; lastKnownFileType = sourcecode.swift; path = "Collection+SafeSubscript.swift"; sourceTree = "<group>"; };
		3FFB1D9B29A7DF9D002A755D /* StackedAvatarsView.swift */ = {isa = PBXFileReference; fileEncoding = 4; lastKnownFileType = sourcecode.swift; path = StackedAvatarsView.swift; sourceTree = "<group>"; };
		5B0D99022A94090A0039F0C5 /* DoubleTapToPopModifier.swift */ = {isa = PBXFileReference; lastKnownFileType = sourcecode.swift; path = DoubleTapToPopModifier.swift; sourceTree = "<group>"; };
		5B46611929CCB6DF008B8E8C /* ExportStrings.sh */ = {isa = PBXFileReference; lastKnownFileType = text.script.sh; path = ExportStrings.sh; sourceTree = "<group>"; };
		5B46611B29CCB725008B8E8C /* ExportStrings.swift */ = {isa = PBXFileReference; lastKnownFileType = sourcecode.swift; path = ExportStrings.swift; sourceTree = "<group>"; };
		5B46611F29CCB894008B8E8C /* en */ = {isa = PBXFileReference; lastKnownFileType = text.plist.strings; name = en; path = en.lproj/Generated.strings; sourceTree = "<group>"; };
		5B46612129CCBBE2008B8E8C /* es */ = {isa = PBXFileReference; lastKnownFileType = text.plist.strings; name = es; path = es.lproj/Generated.strings; sourceTree = "<group>"; };
		5B46612229CCBC6C008B8E8C /* zh-Hans */ = {isa = PBXFileReference; lastKnownFileType = text.plist.strings; name = "zh-Hans"; path = "zh-Hans.lproj/Generated.strings"; sourceTree = "<group>"; };
		5B48EC692A1406C4001EDA7F /* de */ = {isa = PBXFileReference; lastKnownFileType = text.plist.strings; name = de; path = de.lproj/Generated.strings; sourceTree = "<group>"; };
		5B503F612A291A1A0098805A /* JSONRelayMetadata.swift */ = {isa = PBXFileReference; lastKnownFileType = sourcecode.swift; path = JSONRelayMetadata.swift; sourceTree = "<group>"; };
		5B6EB48D29EDBE0E006E750C /* NoteParser.swift */ = {isa = PBXFileReference; lastKnownFileType = sourcecode.swift; path = NoteParser.swift; sourceTree = "<group>"; };
		5B6EB48F29EDBEC1006E750C /* NoteParserTests.swift */ = {isa = PBXFileReference; lastKnownFileType = sourcecode.swift; path = NoteParserTests.swift; sourceTree = "<group>"; };
		5B80BE9D29F9864000A363E4 /* Bech32Tests.swift */ = {isa = PBXFileReference; lastKnownFileType = sourcecode.swift; path = Bech32Tests.swift; sourceTree = "<group>"; };
		5B834F662A83FB5C000C1432 /* ProfileKnownFollowersView.swift */ = {isa = PBXFileReference; lastKnownFileType = sourcecode.swift; path = ProfileKnownFollowersView.swift; sourceTree = "<group>"; };
		5B834F682A83FC7F000C1432 /* ProfileSocialStatsView.swift */ = {isa = PBXFileReference; lastKnownFileType = sourcecode.swift; path = ProfileSocialStatsView.swift; sourceTree = "<group>"; };
		5B8805192A21027C00E21F06 /* SHA256Key.swift */ = {isa = PBXFileReference; lastKnownFileType = sourcecode.swift; path = SHA256Key.swift; sourceTree = "<group>"; };
		5B88051B2A21046C00E21F06 /* SHA256KeyTests.swift */ = {isa = PBXFileReference; lastKnownFileType = sourcecode.swift; path = SHA256KeyTests.swift; sourceTree = "<group>"; };
		5B88051E2A21056E00E21F06 /* TLVTests.swift */ = {isa = PBXFileReference; lastKnownFileType = sourcecode.swift; path = TLVTests.swift; sourceTree = "<group>"; };
		5B8B77182A1FDA3C004FC675 /* TLV.swift */ = {isa = PBXFileReference; lastKnownFileType = sourcecode.swift; path = TLV.swift; sourceTree = "<group>"; };
		5B8C96AB29D52AD200B73AEC /* AuthorListView.swift */ = {isa = PBXFileReference; lastKnownFileType = sourcecode.swift; path = AuthorListView.swift; sourceTree = "<group>"; };
		5B8C96AF29DB2E1100B73AEC /* SearchTextFieldObserver.swift */ = {isa = PBXFileReference; lastKnownFileType = sourcecode.swift; path = SearchTextFieldObserver.swift; sourceTree = "<group>"; };
		5B8C96B129DB313300B73AEC /* AuthorRow.swift */ = {isa = PBXFileReference; lastKnownFileType = sourcecode.swift; path = AuthorRow.swift; sourceTree = "<group>"; };
		5B8C96B529DDD3B200B73AEC /* EditableText.swift */ = {isa = PBXFileReference; lastKnownFileType = sourcecode.swift; path = EditableText.swift; sourceTree = "<group>"; };
		5BFF66AF2A4B55FC00AA79DD /* Nos 10.xcdatamodel */ = {isa = PBXFileReference; lastKnownFileType = wrapper.xcdatamodel; path = "Nos 10.xcdatamodel"; sourceTree = "<group>"; };
		5BFF66B02A573F6400AA79DD /* RelayDetailView.swift */ = {isa = PBXFileReference; lastKnownFileType = sourcecode.swift; path = RelayDetailView.swift; sourceTree = "<group>"; };
		5BFF66B32A58853D00AA79DD /* PublishedEventsView.swift */ = {isa = PBXFileReference; lastKnownFileType = sourcecode.swift; path = PublishedEventsView.swift; sourceTree = "<group>"; };
		5BFF66B52A58A8A000AA79DD /* MutesView.swift */ = {isa = PBXFileReference; lastKnownFileType = sourcecode.swift; path = MutesView.swift; sourceTree = "<group>"; };
		A303AF8229A9153A005DC8FC /* FollowButton.swift */ = {isa = PBXFileReference; lastKnownFileType = sourcecode.swift; path = FollowButton.swift; sourceTree = "<group>"; };
		A32B6C7229A6BE9B00653FF5 /* FollowsView.swift */ = {isa = PBXFileReference; lastKnownFileType = sourcecode.swift; path = FollowsView.swift; sourceTree = "<group>"; };
		A32B6C7729A6C99200653FF5 /* FollowCard.swift */ = {isa = PBXFileReference; lastKnownFileType = sourcecode.swift; path = FollowCard.swift; sourceTree = "<group>"; };
		A336DD3B299FD78000A0CBA0 /* Filter.swift */ = {isa = PBXFileReference; lastKnownFileType = sourcecode.swift; path = Filter.swift; sourceTree = "<group>"; };
		A34E439829A522F20057AFCB /* CurrentUser.swift */ = {isa = PBXFileReference; lastKnownFileType = sourcecode.swift; path = CurrentUser.swift; sourceTree = "<group>"; };
		A351E1A129BA92240009B7F6 /* ProfileEditView.swift */ = {isa = PBXFileReference; fileEncoding = 4; lastKnownFileType = sourcecode.swift; path = ProfileEditView.swift; sourceTree = "<group>"; };
		A3B943CE299AE00100A15A08 /* KeyChain.swift */ = {isa = PBXFileReference; lastKnownFileType = sourcecode.swift; path = KeyChain.swift; sourceTree = "<group>"; };
		A3B943D4299D514800A15A08 /* Follow+CoreDataClass.swift */ = {isa = PBXFileReference; lastKnownFileType = sourcecode.swift; path = "Follow+CoreDataClass.swift"; sourceTree = "<group>"; };
		C905B0762A619E99009B8A78 /* LinkPreview.swift */ = {isa = PBXFileReference; lastKnownFileType = sourcecode.swift; path = LinkPreview.swift; sourceTree = "<group>"; };
		C905EA342A3360FE006F1E99 /* StagingSecrets.xcconfig */ = {isa = PBXFileReference; fileEncoding = 4; lastKnownFileType = text.xcconfig; name = StagingSecrets.xcconfig; path = Nos/Assets/StagingSecrets.xcconfig; sourceTree = SOURCE_ROOT; };
		C90862BB29E9804B00C35A71 /* NosPerformanceTests.xctest */ = {isa = PBXFileReference; explicitFileType = wrapper.cfbundle; includeInIndex = 0; path = NosPerformanceTests.xctest; sourceTree = BUILT_PRODUCTS_DIR; };
		C90862BD29E9804B00C35A71 /* NosPerformanceTests.swift */ = {isa = PBXFileReference; lastKnownFileType = sourcecode.swift; path = NosPerformanceTests.swift; sourceTree = "<group>"; };
		C92A04DD2A58B02B00C844B8 /* Nos 11.xcdatamodel */ = {isa = PBXFileReference; lastKnownFileType = wrapper.xcdatamodel; path = "Nos 11.xcdatamodel"; sourceTree = "<group>"; };
		C92DF80129BFAF9300400561 /* ProductionSecrets.xcconfig */ = {isa = PBXFileReference; lastKnownFileType = text.xcconfig; path = ProductionSecrets.xcconfig; sourceTree = "<group>"; };
		C92DF80429C25DE900400561 /* URL+Extensions.swift */ = {isa = PBXFileReference; lastKnownFileType = sourcecode.swift; path = "URL+Extensions.swift"; sourceTree = "<group>"; };
		C92DF80729C25FA900400561 /* SquareImage.swift */ = {isa = PBXFileReference; lastKnownFileType = sourcecode.swift; path = SquareImage.swift; sourceTree = "<group>"; };
		C92F01512AC4D6AB00972489 /* NosFormSection.swift */ = {isa = PBXFileReference; lastKnownFileType = sourcecode.swift; path = NosFormSection.swift; sourceTree = "<group>"; };
		C92F01542AC4D6CF00972489 /* BeveledSeparator.swift */ = {isa = PBXFileReference; lastKnownFileType = sourcecode.swift; path = BeveledSeparator.swift; sourceTree = "<group>"; };
		C92F01572AC4D6F700972489 /* NosTextField.swift */ = {isa = PBXFileReference; lastKnownFileType = sourcecode.swift; path = NosTextField.swift; sourceTree = "<group>"; };
		C92F015A2AC4D74E00972489 /* NosTextEditor.swift */ = {isa = PBXFileReference; lastKnownFileType = sourcecode.swift; path = NosTextEditor.swift; sourceTree = "<group>"; };
		C92F015D2AC4D99400972489 /* NosForm.swift */ = {isa = PBXFileReference; lastKnownFileType = sourcecode.swift; path = NosForm.swift; sourceTree = "<group>"; };
		C930055E2A6AF8320098CA9E /* LoadingContent.swift */ = {isa = PBXFileReference; fileEncoding = 4; lastKnownFileType = sourcecode.swift; path = LoadingContent.swift; sourceTree = "<group>"; };
		C931517C29B915AF00934506 /* StaggeredGrid.swift */ = {isa = PBXFileReference; lastKnownFileType = sourcecode.swift; path = StaggeredGrid.swift; sourceTree = "<group>"; };
		C936B45B2A4C7D6B00DF1EB9 /* UniversalNameWizard.swift */ = {isa = PBXFileReference; fileEncoding = 4; lastKnownFileType = sourcecode.swift; path = UniversalNameWizard.swift; sourceTree = "<group>"; };
		C936B4612A4CB01C00DF1EB9 /* PushNotificationService.swift */ = {isa = PBXFileReference; lastKnownFileType = sourcecode.swift; path = PushNotificationService.swift; sourceTree = "<group>"; };
		C937786129FC6D1900568C27 /* pt-BR */ = {isa = PBXFileReference; lastKnownFileType = text.plist.strings; name = "pt-BR"; path = "pt-BR.lproj/Generated.strings"; sourceTree = "<group>"; };
		C93CA0C229AE3A1E00921183 /* JSONEvent.swift */ = {isa = PBXFileReference; lastKnownFileType = sourcecode.swift; path = JSONEvent.swift; sourceTree = "<group>"; };
		C93EC2F029C337EB0012EE2A /* RelayPicker.swift */ = {isa = PBXFileReference; lastKnownFileType = sourcecode.swift; path = RelayPicker.swift; sourceTree = "<group>"; };
		C93EC2F329C34C860012EE2A /* NSPredicate+Bool.swift */ = {isa = PBXFileReference; lastKnownFileType = sourcecode.swift; path = "NSPredicate+Bool.swift"; sourceTree = "<group>"; };
		C93EC2F629C351470012EE2A /* Optional+Unwrap.swift */ = {isa = PBXFileReference; lastKnownFileType = sourcecode.swift; path = "Optional+Unwrap.swift"; sourceTree = "<group>"; };
		C93EC2F929C370DE0012EE2A /* DiscoverGrid.swift */ = {isa = PBXFileReference; lastKnownFileType = sourcecode.swift; path = DiscoverGrid.swift; sourceTree = "<group>"; };
		C93EC2FC29C3785C0012EE2A /* View+RoundedCorner.swift */ = {isa = PBXFileReference; fileEncoding = 4; lastKnownFileType = sourcecode.swift; path = "View+RoundedCorner.swift"; sourceTree = "<group>"; };
		C93F488C2AC5C30C00900CEC /* NosFormField.swift */ = {isa = PBXFileReference; lastKnownFileType = sourcecode.swift; path = NosFormField.swift; sourceTree = "<group>"; };
		C942566829B66A2800C4202C /* Date+Elapsed.swift */ = {isa = PBXFileReference; fileEncoding = 4; lastKnownFileType = sourcecode.swift; path = "Date+Elapsed.swift"; sourceTree = "<group>"; };
		C94437E529B0DB83004D8C86 /* NotificationsView.swift */ = {isa = PBXFileReference; lastKnownFileType = sourcecode.swift; path = NotificationsView.swift; sourceTree = "<group>"; };
		C94A5E142A716A6D00B6EC5D /* EditableNoteText.swift */ = {isa = PBXFileReference; lastKnownFileType = sourcecode.swift; path = EditableNoteText.swift; sourceTree = "<group>"; };
		C94A5E172A72C84200B6EC5D /* ReportCategory.swift */ = {isa = PBXFileReference; lastKnownFileType = sourcecode.swift; path = ReportCategory.swift; sourceTree = "<group>"; };
		C94BC09A2A0AC74A0098F6F1 /* PreviewData.swift */ = {isa = PBXFileReference; lastKnownFileType = sourcecode.swift; path = PreviewData.swift; sourceTree = "<group>"; };
		C94D14802A12B3F70014C906 /* SearchBar.swift */ = {isa = PBXFileReference; lastKnownFileType = sourcecode.swift; path = SearchBar.swift; sourceTree = "<group>"; };
		C94D39212ABDDDFE0019C4D5 /* Secrets.xcconfig */ = {isa = PBXFileReference; fileEncoding = 4; lastKnownFileType = text.xcconfig; path = Secrets.xcconfig; sourceTree = "<group>"; };
		C94D39242ABDDFB60019C4D5 /* EmptySecrets.xcconfig */ = {isa = PBXFileReference; fileEncoding = 4; lastKnownFileType = text.xcconfig; path = EmptySecrets.xcconfig; sourceTree = "<group>"; };
		C94D855B2991479900749478 /* NewNoteView.swift */ = {isa = PBXFileReference; lastKnownFileType = sourcecode.swift; path = NewNoteView.swift; sourceTree = "<group>"; };
		C94FE5A629F8441200C27119 /* zh-Hant */ = {isa = PBXFileReference; lastKnownFileType = text.plist.strings; name = "zh-Hant"; path = "zh-Hant.lproj/Generated.strings"; sourceTree = "<group>"; };
		C94FE5A729F8441200C27119 /* fr */ = {isa = PBXFileReference; lastKnownFileType = text.plist.strings; name = fr; path = fr.lproj/Generated.strings; sourceTree = "<group>"; };
		C95D689E299E6B4100429F86 /* ProfileHeader.swift */ = {isa = PBXFileReference; fileEncoding = 4; lastKnownFileType = sourcecode.swift; path = ProfileHeader.swift; sourceTree = "<group>"; };
		C95D68A0299E6D3E00429F86 /* BioView.swift */ = {isa = PBXFileReference; fileEncoding = 4; lastKnownFileType = sourcecode.swift; path = BioView.swift; sourceTree = "<group>"; };
		C95D68A2299E6D9000429F86 /* SelectableText.swift */ = {isa = PBXFileReference; fileEncoding = 4; lastKnownFileType = sourcecode.swift; path = SelectableText.swift; sourceTree = "<group>"; };
		C95D68A4299E6E1E00429F86 /* PlaceholderModifier.swift */ = {isa = PBXFileReference; fileEncoding = 4; lastKnownFileType = sourcecode.swift; path = PlaceholderModifier.swift; sourceTree = "<group>"; };
		C95D68A8299E709800429F86 /* LinearGradient+Planetary.swift */ = {isa = PBXFileReference; fileEncoding = 4; lastKnownFileType = sourcecode.swift; path = "LinearGradient+Planetary.swift"; sourceTree = "<group>"; };
		C95D68AA299E710F00429F86 /* Color+Hex.swift */ = {isa = PBXFileReference; fileEncoding = 4; lastKnownFileType = sourcecode.swift; path = "Color+Hex.swift"; sourceTree = "<group>"; };
		C95D68AC299E721700429F86 /* ProfileView.swift */ = {isa = PBXFileReference; lastKnownFileType = sourcecode.swift; path = ProfileView.swift; sourceTree = "<group>"; };
		C95D68AF299ECE0700429F86 /* CHANGELOG.md */ = {isa = PBXFileReference; fileEncoding = 4; lastKnownFileType = net.daringfireball.markdown; path = CHANGELOG.md; sourceTree = "<group>"; };
		C95D68B0299ECE0700429F86 /* README.md */ = {isa = PBXFileReference; fileEncoding = 4; lastKnownFileType = net.daringfireball.markdown; path = README.md; sourceTree = "<group>"; };
		C95D68B1299ECE0700429F86 /* CONTRIBUTING.md */ = {isa = PBXFileReference; fileEncoding = 4; lastKnownFileType = net.daringfireball.markdown; path = CONTRIBUTING.md; sourceTree = "<group>"; };
		C960C57029F3236200929990 /* LikeButton.swift */ = {isa = PBXFileReference; lastKnownFileType = sourcecode.swift; path = LikeButton.swift; sourceTree = "<group>"; };
		C960C57329F3251E00929990 /* RepostButton.swift */ = {isa = PBXFileReference; lastKnownFileType = sourcecode.swift; path = RepostButton.swift; sourceTree = "<group>"; };
		C9646EA029B7A22C007239A4 /* Analytics.swift */ = {isa = PBXFileReference; lastKnownFileType = sourcecode.swift; path = Analytics.swift; sourceTree = "<group>"; };
		C9646EAD29B8D653007239A4 /* ViewDidLoadModifier.swift */ = {isa = PBXFileReference; lastKnownFileType = sourcecode.swift; path = ViewDidLoadModifier.swift; sourceTree = "<group>"; };
		C9671D72298DB94C00EE7E12 /* Data+Encoding.swift */ = {isa = PBXFileReference; lastKnownFileType = sourcecode.swift; path = "Data+Encoding.swift"; sourceTree = "<group>"; };
		C973364E2A7968220012D8B8 /* SetUpUNSBanner.swift */ = {isa = PBXFileReference; fileEncoding = 4; lastKnownFileType = sourcecode.swift; path = SetUpUNSBanner.swift; sourceTree = "<group>"; };
		C973AB552A323167002AED16 /* Follow+CoreDataProperties.swift */ = {isa = PBXFileReference; lastKnownFileType = sourcecode.swift; path = "Follow+CoreDataProperties.swift"; sourceTree = "<group>"; };
		C973AB562A323167002AED16 /* Event+CoreDataProperties.swift */ = {isa = PBXFileReference; lastKnownFileType = sourcecode.swift; path = "Event+CoreDataProperties.swift"; sourceTree = "<group>"; };
		C973AB572A323167002AED16 /* AuthorReference+CoreDataProperties.swift */ = {isa = PBXFileReference; lastKnownFileType = sourcecode.swift; path = "AuthorReference+CoreDataProperties.swift"; sourceTree = "<group>"; };
		C973AB582A323167002AED16 /* Author+CoreDataProperties.swift */ = {isa = PBXFileReference; lastKnownFileType = sourcecode.swift; path = "Author+CoreDataProperties.swift"; sourceTree = "<group>"; };
		C973AB592A323167002AED16 /* Relay+CoreDataProperties.swift */ = {isa = PBXFileReference; lastKnownFileType = sourcecode.swift; path = "Relay+CoreDataProperties.swift"; sourceTree = "<group>"; };
		C973AB5A2A323167002AED16 /* EventReference+CoreDataProperties.swift */ = {isa = PBXFileReference; lastKnownFileType = sourcecode.swift; path = "EventReference+CoreDataProperties.swift"; sourceTree = "<group>"; };
		C974652D2A3B86600031226F /* NoteCardHeader.swift */ = {isa = PBXFileReference; lastKnownFileType = sourcecode.swift; path = NoteCardHeader.swift; sourceTree = "<group>"; };
		C97465302A3B89140031226F /* AuthorLabel.swift */ = {isa = PBXFileReference; lastKnownFileType = sourcecode.swift; path = AuthorLabel.swift; sourceTree = "<group>"; };
		C97465332A3C95FE0031226F /* RelayPickerToolbarButton.swift */ = {isa = PBXFileReference; lastKnownFileType = sourcecode.swift; path = RelayPickerToolbarButton.swift; sourceTree = "<group>"; };
		C97797B8298AA19A0046BD25 /* RelayService.swift */ = {isa = PBXFileReference; lastKnownFileType = sourcecode.swift; path = RelayService.swift; sourceTree = "<group>"; };
		C97A1C8729E45B3C009D9E8D /* RawEventView.swift */ = {isa = PBXFileReference; fileEncoding = 4; lastKnownFileType = sourcecode.swift; path = RawEventView.swift; sourceTree = "<group>"; };
		C97A1C8A29E45B4E009D9E8D /* RawEventController.swift */ = {isa = PBXFileReference; fileEncoding = 4; lastKnownFileType = sourcecode.swift; path = RawEventController.swift; sourceTree = "<group>"; };
		C97A1C8D29E58EC7009D9E8D /* NSManagedObjectContext+Nos.swift */ = {isa = PBXFileReference; lastKnownFileType = sourcecode.swift; path = "NSManagedObjectContext+Nos.swift"; sourceTree = "<group>"; };
		C98298312ADD7EDB0096C5B5 /* Info.plist */ = {isa = PBXFileReference; lastKnownFileType = text.plist; path = Info.plist; sourceTree = "<group>"; };
		C98298322ADD7F9A0096C5B5 /* DeepLinkService.swift */ = {isa = PBXFileReference; lastKnownFileType = sourcecode.swift; path = DeepLinkService.swift; sourceTree = "<group>"; };
		C987F81629BA4C6900B44E7A /* BigActionButton.swift */ = {isa = PBXFileReference; fileEncoding = 4; lastKnownFileType = sourcecode.swift; path = BigActionButton.swift; sourceTree = "<group>"; };
		C987F81929BA4D0E00B44E7A /* ActionButton.swift */ = {isa = PBXFileReference; fileEncoding = 4; lastKnownFileType = sourcecode.swift; path = ActionButton.swift; sourceTree = "<group>"; };
		C987F81C29BA6D9A00B44E7A /* ProfileTab.swift */ = {isa = PBXFileReference; lastKnownFileType = sourcecode.swift; path = ProfileTab.swift; sourceTree = "<group>"; };
		C987F82029BA951D00B44E7A /* ClarityCity-ExtraLight.otf */ = {isa = PBXFileReference; lastKnownFileType = file; path = "ClarityCity-ExtraLight.otf"; sourceTree = "<group>"; };
		C987F82129BA951D00B44E7A /* ClarityCity-LightItalic.otf */ = {isa = PBXFileReference; lastKnownFileType = file; path = "ClarityCity-LightItalic.otf"; sourceTree = "<group>"; };
		C987F82229BA951D00B44E7A /* ClarityCity-ExtraBold.otf */ = {isa = PBXFileReference; lastKnownFileType = file; path = "ClarityCity-ExtraBold.otf"; sourceTree = "<group>"; };
		C987F82329BA951D00B44E7A /* ClarityCity-MediumItalic.otf */ = {isa = PBXFileReference; lastKnownFileType = file; path = "ClarityCity-MediumItalic.otf"; sourceTree = "<group>"; };
		C987F82429BA951D00B44E7A /* ClarityCity-BoldItalic.otf */ = {isa = PBXFileReference; lastKnownFileType = file; path = "ClarityCity-BoldItalic.otf"; sourceTree = "<group>"; };
		C987F82529BA951D00B44E7A /* ClarityCity-Bold.otf */ = {isa = PBXFileReference; lastKnownFileType = file; path = "ClarityCity-Bold.otf"; sourceTree = "<group>"; };
		C987F82629BA951D00B44E7A /* ClarityCity-SemiBold.otf */ = {isa = PBXFileReference; lastKnownFileType = file; path = "ClarityCity-SemiBold.otf"; sourceTree = "<group>"; };
		C987F82729BA951D00B44E7A /* ClarityCity-SemiBoldItalic.otf */ = {isa = PBXFileReference; lastKnownFileType = file; path = "ClarityCity-SemiBoldItalic.otf"; sourceTree = "<group>"; };
		C987F82829BA951E00B44E7A /* ClarityCity-Black.otf */ = {isa = PBXFileReference; lastKnownFileType = file; path = "ClarityCity-Black.otf"; sourceTree = "<group>"; };
		C987F82929BA951E00B44E7A /* ClarityCity-ExtraBoldItalic.otf */ = {isa = PBXFileReference; lastKnownFileType = file; path = "ClarityCity-ExtraBoldItalic.otf"; sourceTree = "<group>"; };
		C987F82A29BA951E00B44E7A /* ClarityCity-Light.otf */ = {isa = PBXFileReference; lastKnownFileType = file; path = "ClarityCity-Light.otf"; sourceTree = "<group>"; };
		C987F82B29BA951E00B44E7A /* ClarityCity-BlackItalic.otf */ = {isa = PBXFileReference; lastKnownFileType = file; path = "ClarityCity-BlackItalic.otf"; sourceTree = "<group>"; };
		C987F82C29BA951E00B44E7A /* ClarityCity-Medium.otf */ = {isa = PBXFileReference; lastKnownFileType = file; path = "ClarityCity-Medium.otf"; sourceTree = "<group>"; };
		C987F82D29BA951E00B44E7A /* ClarityCity-ThinItalic.otf */ = {isa = PBXFileReference; lastKnownFileType = file; path = "ClarityCity-ThinItalic.otf"; sourceTree = "<group>"; };
		C987F82E29BA951E00B44E7A /* ClarityCity-RegularItalic.otf */ = {isa = PBXFileReference; lastKnownFileType = file; path = "ClarityCity-RegularItalic.otf"; sourceTree = "<group>"; };
		C987F82F29BA951E00B44E7A /* ClarityCity-ExtraLightItalic.otf */ = {isa = PBXFileReference; lastKnownFileType = file; path = "ClarityCity-ExtraLightItalic.otf"; sourceTree = "<group>"; };
		C987F83029BA951E00B44E7A /* ClarityCity-Regular.otf */ = {isa = PBXFileReference; lastKnownFileType = file; path = "ClarityCity-Regular.otf"; sourceTree = "<group>"; };
		C987F83129BA951E00B44E7A /* ClarityCity-Thin.otf */ = {isa = PBXFileReference; lastKnownFileType = file; path = "ClarityCity-Thin.otf"; sourceTree = "<group>"; };
		C987F85629BA96B700B44E7A /* Info.plist */ = {isa = PBXFileReference; lastKnownFileType = text.plist; path = Info.plist; sourceTree = "<group>"; };
		C987F85729BA981800B44E7A /* Font.swift */ = {isa = PBXFileReference; lastKnownFileType = sourcecode.swift; path = Font.swift; sourceTree = "<group>"; };
		C987F86029BABAF800B44E7A /* String+Markdown.swift */ = {isa = PBXFileReference; lastKnownFileType = sourcecode.swift; path = "String+Markdown.swift"; sourceTree = "<group>"; };
		C98A32262A05795E00E3FA13 /* Task+Timeout.swift */ = {isa = PBXFileReference; lastKnownFileType = sourcecode.swift; path = "Task+Timeout.swift"; sourceTree = "<group>"; };
		C98B8B3F29FBF83B009789C8 /* NotificationCard.swift */ = {isa = PBXFileReference; lastKnownFileType = sourcecode.swift; path = NotificationCard.swift; sourceTree = "<group>"; };
		C98DC9BA2A795CAD004E5F0F /* ActionBanner.swift */ = {isa = PBXFileReference; lastKnownFileType = sourcecode.swift; path = ActionBanner.swift; sourceTree = "<group>"; };
		C99507332AB9EE40005B1096 /* Nos 12.xcdatamodel */ = {isa = PBXFileReference; lastKnownFileType = wrapper.xcdatamodel; path = "Nos 12.xcdatamodel"; sourceTree = "<group>"; };
		C9A0DAD929C685E500466635 /* SideMenuButton.swift */ = {isa = PBXFileReference; lastKnownFileType = sourcecode.swift; path = SideMenuButton.swift; sourceTree = "<group>"; };
		C9A0DADC29C689C900466635 /* NosNavigationBar.swift */ = {isa = PBXFileReference; lastKnownFileType = sourcecode.swift; path = NosNavigationBar.swift; sourceTree = "<group>"; };
		C9A0DADF29C697A100466635 /* AboutView.swift */ = {isa = PBXFileReference; lastKnownFileType = sourcecode.swift; path = AboutView.swift; sourceTree = "<group>"; };
		C9A0DAE329C69F0C00466635 /* HighlightedText.swift */ = {isa = PBXFileReference; fileEncoding = 4; lastKnownFileType = sourcecode.swift; path = HighlightedText.swift; sourceTree = "<group>"; };
		C9A0DAE629C69FA000466635 /* Text+Gradient.swift */ = {isa = PBXFileReference; fileEncoding = 4; lastKnownFileType = sourcecode.swift; path = "Text+Gradient.swift"; sourceTree = "<group>"; };
		C9A0DAE929C6A34200466635 /* ActivityView.swift */ = {isa = PBXFileReference; fileEncoding = 4; lastKnownFileType = sourcecode.swift; path = ActivityView.swift; sourceTree = "<group>"; };
		C9A0DAEC29C6A66C00466635 /* Launch Screen.storyboard */ = {isa = PBXFileReference; lastKnownFileType = file.storyboard; path = "Launch Screen.storyboard"; sourceTree = "<group>"; };
		C9A0DAF729C92F4500466635 /* UNSAPI.swift */ = {isa = PBXFileReference; lastKnownFileType = sourcecode.swift; path = UNSAPI.swift; sourceTree = "<group>"; };
		C9A25B3C29F174D200B39534 /* ReadabilityPadding.swift */ = {isa = PBXFileReference; lastKnownFileType = sourcecode.swift; path = ReadabilityPadding.swift; sourceTree = "<group>"; };
		C9A5C5D32A9FDB6A0076AAD1 /* sv */ = {isa = PBXFileReference; lastKnownFileType = text.plist.strings; name = sv; path = sv.lproj/Generated.strings; sourceTree = "<group>"; };
		C9AA1BB02ABA383F00E8BD6D /* WalletConnect.swift */ = {isa = PBXFileReference; lastKnownFileType = sourcecode.swift; path = WalletConnect.swift; sourceTree = "<group>"; };
		C9AC31AC2A55E0BD00A94E5A /* NotificationViewModel.swift */ = {isa = PBXFileReference; lastKnownFileType = sourcecode.swift; path = NotificationViewModel.swift; sourceTree = "<group>"; };
		C9ADB132299287D60075E7F8 /* KeyPairTests.swift */ = {isa = PBXFileReference; lastKnownFileType = sourcecode.swift; path = KeyPairTests.swift; sourceTree = "<group>"; };
		C9ADB134299288230075E7F8 /* KeyFixture.swift */ = {isa = PBXFileReference; lastKnownFileType = sourcecode.swift; path = KeyFixture.swift; sourceTree = "<group>"; };
		C9ADB13729928CC30075E7F8 /* String+Hex.swift */ = {isa = PBXFileReference; lastKnownFileType = sourcecode.swift; path = "String+Hex.swift"; sourceTree = "<group>"; };
		C9ADB13C29929B540075E7F8 /* Bech32.swift */ = {isa = PBXFileReference; lastKnownFileType = sourcecode.swift; path = Bech32.swift; sourceTree = "<group>"; };
		C9ADB14029951CB10075E7F8 /* NSManagedObject+Nos.swift */ = {isa = PBXFileReference; lastKnownFileType = sourcecode.swift; path = "NSManagedObject+Nos.swift"; sourceTree = "<group>"; };
		C9B678DA29EEBF3B00303F33 /* DependencyInjection.swift */ = {isa = PBXFileReference; lastKnownFileType = sourcecode.swift; path = DependencyInjection.swift; sourceTree = "<group>"; };
		C9B678DD29EEC35B00303F33 /* Foundation+Sendable.swift */ = {isa = PBXFileReference; lastKnownFileType = sourcecode.swift; path = "Foundation+Sendable.swift"; sourceTree = "<group>"; };
		C9B678E029EEC41000303F33 /* SocialGraphCache.swift */ = {isa = PBXFileReference; lastKnownFileType = sourcecode.swift; path = SocialGraphCache.swift; sourceTree = "<group>"; };
		C9B678E329EED2DC00303F33 /* SocialGraphTests.swift */ = {isa = PBXFileReference; lastKnownFileType = sourcecode.swift; path = SocialGraphTests.swift; sourceTree = "<group>"; };
		C9B678E629F01A8500303F33 /* FullscreenProgressView.swift */ = {isa = PBXFileReference; lastKnownFileType = sourcecode.swift; path = FullscreenProgressView.swift; sourceTree = "<group>"; };
		C9B708BA2A13BE41006C613A /* NoteTextEditor.swift */ = {isa = PBXFileReference; lastKnownFileType = sourcecode.swift; path = NoteTextEditor.swift; sourceTree = "<group>"; };
		C9B71DC12A9003670031ED9F /* CrashReporting.swift */ = {isa = PBXFileReference; lastKnownFileType = sourcecode.swift; path = CrashReporting.swift; sourceTree = "<group>"; };
		C9BAB09A2996FBA10003A84E /* EventProcessor.swift */ = {isa = PBXFileReference; lastKnownFileType = sourcecode.swift; path = EventProcessor.swift; sourceTree = "<group>"; };
		C9C2B77B29E072E400548B4A /* WebSocket+Nos.swift */ = {isa = PBXFileReference; lastKnownFileType = sourcecode.swift; path = "WebSocket+Nos.swift"; sourceTree = "<group>"; };
		C9C2B77E29E0731600548B4A /* AsyncTimer.swift */ = {isa = PBXFileReference; lastKnownFileType = sourcecode.swift; path = AsyncTimer.swift; sourceTree = "<group>"; };
		C9C2B78129E0735400548B4A /* RelaySubscriptionManager.swift */ = {isa = PBXFileReference; lastKnownFileType = sourcecode.swift; path = RelaySubscriptionManager.swift; sourceTree = "<group>"; };
		C9C2B78429E073E300548B4A /* RelaySubscription.swift */ = {isa = PBXFileReference; lastKnownFileType = sourcecode.swift; path = RelaySubscription.swift; sourceTree = "<group>"; };
		C9C547502A4F1CC3006B0741 /* SearchController.swift */ = {isa = PBXFileReference; fileEncoding = 4; lastKnownFileType = sourcecode.swift; path = SearchController.swift; sourceTree = "<group>"; };
		C9C547562A4F1D1A006B0741 /* Nos 9.xcdatamodel */ = {isa = PBXFileReference; lastKnownFileType = wrapper.xcdatamodel; path = "Nos 9.xcdatamodel"; sourceTree = "<group>"; };
		C9C547572A4F1D8C006B0741 /* NosNotification+CoreDataClass.swift */ = {isa = PBXFileReference; lastKnownFileType = sourcecode.swift; path = "NosNotification+CoreDataClass.swift"; sourceTree = "<group>"; };
		C9C547582A4F1D8C006B0741 /* NosNotification+CoreDataProperties.swift */ = {isa = PBXFileReference; lastKnownFileType = sourcecode.swift; path = "NosNotification+CoreDataProperties.swift"; sourceTree = "<group>"; };
		C9C9444129F6F0E2002F2C7A /* XCTest+Eventually.swift */ = {isa = PBXFileReference; lastKnownFileType = sourcecode.swift; path = "XCTest+Eventually.swift"; sourceTree = "<group>"; };
		C9CDBBA029A8F14C00C555C7 /* DiscoverView.swift */ = {isa = PBXFileReference; lastKnownFileType = sourcecode.swift; path = DiscoverView.swift; sourceTree = "<group>"; };
		C9CDBBA329A8FA2900C555C7 /* GoldenPostView.swift */ = {isa = PBXFileReference; fileEncoding = 4; lastKnownFileType = sourcecode.swift; path = GoldenPostView.swift; sourceTree = "<group>"; };
		C9CE5B132A0172CF008E198C /* WebView.swift */ = {isa = PBXFileReference; lastKnownFileType = sourcecode.swift; path = WebView.swift; sourceTree = "<group>"; };
		C9CF23162A38A58B00EBEC31 /* ParseQueue.swift */ = {isa = PBXFileReference; lastKnownFileType = sourcecode.swift; path = ParseQueue.swift; sourceTree = "<group>"; };
		C9CFF6D12AB2423000D4B368 /* Text+Localized.swift */ = {isa = PBXFileReference; lastKnownFileType = sourcecode.swift; path = "Text+Localized.swift"; sourceTree = "<group>"; };
		C9D573482AB24B7300E06BB4 /* custom-xcassets.stencil */ = {isa = PBXFileReference; lastKnownFileType = text; name = "custom-xcassets.stencil"; path = "Nos/Assets/SwiftGen Stencils/custom-xcassets.stencil"; sourceTree = SOURCE_ROOT; };
		C9DB207629F30EC700FB7B9D /* AsyncButton.swift */ = {isa = PBXFileReference; lastKnownFileType = sourcecode.swift; path = AsyncButton.swift; sourceTree = "<group>"; };
		C9DEBFCE298941000078B43A /* Nos.app */ = {isa = PBXFileReference; explicitFileType = wrapper.application; includeInIndex = 0; path = Nos.app; sourceTree = BUILT_PRODUCTS_DIR; };
		C9DEBFD1298941000078B43A /* NosApp.swift */ = {isa = PBXFileReference; lastKnownFileType = sourcecode.swift; path = NosApp.swift; sourceTree = "<group>"; };
		C9DEBFD3298941000078B43A /* Persistence.swift */ = {isa = PBXFileReference; lastKnownFileType = sourcecode.swift; path = Persistence.swift; sourceTree = "<group>"; };
		C9DEBFD8298941000078B43A /* HomeFeedView.swift */ = {isa = PBXFileReference; lastKnownFileType = sourcecode.swift; path = HomeFeedView.swift; sourceTree = "<group>"; };
		C9DEBFDA298941020078B43A /* Assets.xcassets */ = {isa = PBXFileReference; lastKnownFileType = folder.assetcatalog; path = Assets.xcassets; sourceTree = "<group>"; };
		C9DEBFDC298941020078B43A /* Nos.entitlements */ = {isa = PBXFileReference; lastKnownFileType = text.plist.entitlements; path = Nos.entitlements; sourceTree = "<group>"; };
		C9DEBFDE298941020078B43A /* Preview Assets.xcassets */ = {isa = PBXFileReference; lastKnownFileType = folder.assetcatalog; path = "Preview Assets.xcassets"; sourceTree = "<group>"; };
		C9DEBFE4298941020078B43A /* NosTests.xctest */ = {isa = PBXFileReference; explicitFileType = wrapper.cfbundle; includeInIndex = 0; path = NosTests.xctest; sourceTree = BUILT_PRODUCTS_DIR; };
		C9DEBFE8298941020078B43A /* EventTests.swift */ = {isa = PBXFileReference; lastKnownFileType = sourcecode.swift; path = EventTests.swift; sourceTree = "<group>"; };
		C9DEBFEE298941020078B43A /* NosUITests.xctest */ = {isa = PBXFileReference; explicitFileType = wrapper.cfbundle; includeInIndex = 0; path = NosUITests.xctest; sourceTree = BUILT_PRODUCTS_DIR; };
		C9DEBFF2298941020078B43A /* NosUITests.swift */ = {isa = PBXFileReference; lastKnownFileType = sourcecode.swift; path = NosUITests.swift; sourceTree = "<group>"; };
		C9DEBFF4298941020078B43A /* NosUITestsLaunchTests.swift */ = {isa = PBXFileReference; lastKnownFileType = sourcecode.swift; path = NosUITestsLaunchTests.swift; sourceTree = "<group>"; };
		C9DEC002298945150078B43A /* String+Lorem.swift */ = {isa = PBXFileReference; lastKnownFileType = sourcecode.swift; path = "String+Lorem.swift"; sourceTree = "<group>"; };
		C9DEC005298947900078B43A /* sample_data.json */ = {isa = PBXFileReference; fileEncoding = 4; lastKnownFileType = text.json; path = sample_data.json; sourceTree = "<group>"; };
		C9DEC03F29894BED0078B43A /* Event+CoreDataClass.swift */ = {isa = PBXFileReference; lastKnownFileType = sourcecode.swift; path = "Event+CoreDataClass.swift"; sourceTree = "<group>"; };
		C9DEC04329894BED0078B43A /* Author+CoreDataClass.swift */ = {isa = PBXFileReference; lastKnownFileType = sourcecode.swift; path = "Author+CoreDataClass.swift"; sourceTree = "<group>"; };
		C9DEC0622989541F0078B43A /* Bundle+Current.swift */ = {isa = PBXFileReference; lastKnownFileType = sourcecode.swift; path = "Bundle+Current.swift"; sourceTree = "<group>"; };
		C9DEC069298965540078B43A /* RelayView.swift */ = {isa = PBXFileReference; lastKnownFileType = sourcecode.swift; path = RelayView.swift; sourceTree = "<group>"; };
		C9DEC06C2989668E0078B43A /* Relay+CoreDataClass.swift */ = {isa = PBXFileReference; lastKnownFileType = sourcecode.swift; path = "Relay+CoreDataClass.swift"; sourceTree = "<group>"; };
		C9DFA964299BEB96006929C1 /* NoteCard.swift */ = {isa = PBXFileReference; fileEncoding = 4; lastKnownFileType = sourcecode.swift; path = NoteCard.swift; sourceTree = "<group>"; };
		C9DFA968299BEC33006929C1 /* CardStyle.swift */ = {isa = PBXFileReference; fileEncoding = 4; lastKnownFileType = sourcecode.swift; path = CardStyle.swift; sourceTree = "<group>"; };
		C9DFA96A299BEE2C006929C1 /* CompactNoteView.swift */ = {isa = PBXFileReference; fileEncoding = 4; lastKnownFileType = sourcecode.swift; path = CompactNoteView.swift; sourceTree = "<group>"; };
		C9DFA970299BF8CD006929C1 /* RepliesView.swift */ = {isa = PBXFileReference; lastKnownFileType = sourcecode.swift; path = RepliesView.swift; sourceTree = "<group>"; };
		C9DFA975299C30F0006929C1 /* Localized.swift */ = {isa = PBXFileReference; lastKnownFileType = sourcecode.swift; path = Localized.swift; sourceTree = "<group>"; };
		C9DFA978299C31A7006929C1 /* Localizable.swift */ = {isa = PBXFileReference; fileEncoding = 4; lastKnownFileType = sourcecode.swift; path = Localizable.swift; sourceTree = "<group>"; };
		C9E37E0E2A1E7C32003D4B0A /* ReportMenu.swift */ = {isa = PBXFileReference; lastKnownFileType = sourcecode.swift; path = ReportMenu.swift; sourceTree = "<group>"; };
		C9E37E112A1E7EC5003D4B0A /* PreviewContainer.swift */ = {isa = PBXFileReference; lastKnownFileType = sourcecode.swift; path = PreviewContainer.swift; sourceTree = "<group>"; };
		C9E37E142A1E8143003D4B0A /* Report.swift */ = {isa = PBXFileReference; lastKnownFileType = sourcecode.swift; path = Report.swift; sourceTree = "<group>"; };
		C9E9D9C62A2E1EC40048AF0B /* AuthorCard.swift */ = {isa = PBXFileReference; lastKnownFileType = sourcecode.swift; path = AuthorCard.swift; sourceTree = "<group>"; };
		C9EE3E5F2A0538B7008A7491 /* ExpirationTimeButton.swift */ = {isa = PBXFileReference; lastKnownFileType = sourcecode.swift; path = ExpirationTimeButton.swift; sourceTree = "<group>"; };
		C9EE3E622A053910008A7491 /* ExpirationTimeOption.swift */ = {isa = PBXFileReference; lastKnownFileType = sourcecode.swift; path = ExpirationTimeOption.swift; sourceTree = "<group>"; };
		C9EF82932A5F29BE0022A1A7 /* nl */ = {isa = PBXFileReference; lastKnownFileType = text.plist.strings; name = nl; path = nl.lproj/Generated.strings; sourceTree = "<group>"; };
		C9F0BB6829A5039D000547FC /* Int+Bool.swift */ = {isa = PBXFileReference; lastKnownFileType = sourcecode.swift; path = "Int+Bool.swift"; sourceTree = "<group>"; };
		C9F0BB6A29A503D6000547FC /* PublicKey.swift */ = {isa = PBXFileReference; lastKnownFileType = sourcecode.swift; path = PublicKey.swift; sourceTree = "<group>"; };
		C9F0BB6E29A50437000547FC /* NostrConstants.swift */ = {isa = PBXFileReference; lastKnownFileType = sourcecode.swift; path = NostrConstants.swift; sourceTree = "<group>"; };
		C9F64D8B29ED840700563F2B /* LogHelper.swift */ = {isa = PBXFileReference; lastKnownFileType = sourcecode.swift; path = LogHelper.swift; sourceTree = "<group>"; };
		C9F64D8E29ED88CD00563F2B /* Localization+Nos.swift */ = {isa = PBXFileReference; lastKnownFileType = sourcecode.swift; path = "Localization+Nos.swift"; sourceTree = "<group>"; };
		C9F75AD12A02D41E005BBE45 /* ComposerActionBar.swift */ = {isa = PBXFileReference; lastKnownFileType = sourcecode.swift; path = ComposerActionBar.swift; sourceTree = "<group>"; };
		C9F75AD52A041FF7005BBE45 /* ExpirationTimePicker.swift */ = {isa = PBXFileReference; lastKnownFileType = sourcecode.swift; path = ExpirationTimePicker.swift; sourceTree = "<group>"; };
		C9F84C1B298DBBF400C6714D /* Data+Sha.swift */ = {isa = PBXFileReference; lastKnownFileType = sourcecode.swift; path = "Data+Sha.swift"; sourceTree = "<group>"; };
		C9F84C20298DC36800C6714D /* AppView.swift */ = {isa = PBXFileReference; lastKnownFileType = sourcecode.swift; path = AppView.swift; sourceTree = "<group>"; };
		C9F84C22298DC7B900C6714D /* SettingsView.swift */ = {isa = PBXFileReference; lastKnownFileType = sourcecode.swift; path = SettingsView.swift; sourceTree = "<group>"; };
		C9F84C26298DC98800C6714D /* KeyPair.swift */ = {isa = PBXFileReference; lastKnownFileType = sourcecode.swift; path = KeyPair.swift; sourceTree = "<group>"; };
		CD09A74329A50F1D0063464F /* SideMenu.swift */ = {isa = PBXFileReference; lastKnownFileType = sourcecode.swift; path = SideMenu.swift; sourceTree = "<group>"; };
		CD09A74529A50F750063464F /* SideMenuContent.swift */ = {isa = PBXFileReference; lastKnownFileType = sourcecode.swift; path = SideMenuContent.swift; sourceTree = "<group>"; };
		CD09A74729A51EFC0063464F /* Router.swift */ = {isa = PBXFileReference; lastKnownFileType = sourcecode.swift; path = Router.swift; sourceTree = "<group>"; };
		CD27177529A7C8B200AE8888 /* sample_replies.json */ = {isa = PBXFileReference; fileEncoding = 4; lastKnownFileType = text.json; path = sample_replies.json; sourceTree = "<group>"; };
		CD2CF38D299E67F900332116 /* CardButtonStyle.swift */ = {isa = PBXFileReference; lastKnownFileType = sourcecode.swift; path = CardButtonStyle.swift; sourceTree = "<group>"; };
		CD2CF38F299E68BE00332116 /* NoteButton.swift */ = {isa = PBXFileReference; lastKnownFileType = sourcecode.swift; path = NoteButton.swift; sourceTree = "<group>"; };
		CD4908D329B92941007443DB /* ReportABugMailView.swift */ = {isa = PBXFileReference; lastKnownFileType = sourcecode.swift; path = ReportABugMailView.swift; sourceTree = "<group>"; };
		CD76864B29B12F7E00085358 /* ExpandingTextFieldAndSubmitButton.swift */ = {isa = PBXFileReference; lastKnownFileType = sourcecode.swift; path = ExpandingTextFieldAndSubmitButton.swift; sourceTree = "<group>"; };
		CD76864F29B6503500085358 /* NoteOptionsButton.swift */ = {isa = PBXFileReference; lastKnownFileType = sourcecode.swift; path = NoteOptionsButton.swift; sourceTree = "<group>"; };
		CD76865229B793F400085358 /* DiscoverSearchBar.swift */ = {isa = PBXFileReference; lastKnownFileType = sourcecode.swift; path = DiscoverSearchBar.swift; sourceTree = "<group>"; };
		DC2E54C72A700F1400C2CAAB /* UIDevice+Simulator.swift */ = {isa = PBXFileReference; lastKnownFileType = sourcecode.swift; path = "UIDevice+Simulator.swift"; sourceTree = "<group>"; };
		DC4AB2F52A4475B800D1478A /* AppDelegate.swift */ = {isa = PBXFileReference; lastKnownFileType = sourcecode.swift; path = AppDelegate.swift; sourceTree = "<group>"; };
		DC5F203E2A6AE24200F8D73F /* ImagePickerButton.swift */ = {isa = PBXFileReference; lastKnownFileType = sourcecode.swift; path = ImagePickerButton.swift; sourceTree = "<group>"; };
		DC5F20402A6AE31000F8D73F /* ImagePicker.swift */ = {isa = PBXFileReference; lastKnownFileType = sourcecode.swift; path = ImagePicker.swift; sourceTree = "<group>"; };
		DC5F20422A6ED75C00F8D73F /* FileStorageAPI.swift */ = {isa = PBXFileReference; lastKnownFileType = sourcecode.swift; path = FileStorageAPI.swift; sourceTree = "<group>"; };
/* End PBXFileReference section */

/* Begin PBXFrameworksBuildPhase section */
		C90862B829E9804B00C35A71 /* Frameworks */ = {
			isa = PBXFrameworksBuildPhase;
			buildActionMask = 2147483647;
			files = (
				C99DBF822A9E8BDE00F7068F /* SDWebImageSwiftUI in Frameworks */,
			);
			runOnlyForDeploymentPostprocessing = 0;
		};
		C9DEBFCB298941000078B43A /* Frameworks */ = {
			isa = PBXFrameworksBuildPhase;
			buildActionMask = 2147483647;
			files = (
				C9DEC068298965270078B43A /* Starscream in Frameworks */,
				C95F0ACA2ABA379700A0D9CE /* WalletConnect in Frameworks */,
				C9B71DC02A8E9BAD0031ED9F /* SentrySwiftUI in Frameworks */,
				C97797BC298AB1890046BD25 /* secp256k1 in Frameworks */,
				C9AA1BB42ABA3D5C00E8BD6D /* Web3Wallet in Frameworks */,
				C9B71DBE2A8E9BAD0031ED9F /* Sentry in Frameworks */,
				C9646E9A29B79E04007239A4 /* Logger in Frameworks */,
				C9646EA729B7A3DD007239A4 /* Dependencies in Frameworks */,
				C9AA1BBC2ABB6E8900E8BD6D /* WalletConnectModal in Frameworks */,
				C96CB98C2A6040C500498C4E /* DequeModule in Frameworks */,
				C99DBF7E2A9E81CF00F7068F /* SDWebImageSwiftUI in Frameworks */,
				C9AA1BBA2ABB62EB00E8BD6D /* Web3 in Frameworks */,
				C9646EA429B7A24A007239A4 /* PostHog in Frameworks */,
				C94D855F29914D2300749478 /* SwiftUINavigation in Frameworks */,
			);
			runOnlyForDeploymentPostprocessing = 0;
		};
		C9DEBFE1298941020078B43A /* Frameworks */ = {
			isa = PBXFrameworksBuildPhase;
			buildActionMask = 2147483647;
			files = (
				C99DBF802A9E8BCF00F7068F /* SDWebImageSwiftUI in Frameworks */,
				C97797BF298ABE060046BD25 /* secp256k1 in Frameworks */,
				CDDA1F7B29A527650047ACD8 /* Starscream in Frameworks */,
				C9B71DC52A9008300031ED9F /* Sentry in Frameworks */,
				C9646EA929B7A4F2007239A4 /* PostHog in Frameworks */,
				C9646EAC29B7A520007239A4 /* Dependencies in Frameworks */,
				C905B0752A619367009B8A78 /* DequeModule in Frameworks */,
				C9646E9C29B79E4D007239A4 /* Logger in Frameworks */,
				CDDA1F7D29A527650047ACD8 /* SwiftUINavigation in Frameworks */,
			);
			runOnlyForDeploymentPostprocessing = 0;
		};
		C9DEBFEB298941020078B43A /* Frameworks */ = {
			isa = PBXFrameworksBuildPhase;
			buildActionMask = 2147483647;
			files = (
			);
			runOnlyForDeploymentPostprocessing = 0;
		};
/* End PBXFrameworksBuildPhase section */

/* Begin PBXGroup section */
		3FB5E64F299D288E00386527 /* Onboarding */ = {
			isa = PBXGroup;
			children = (
				3FB5E650299D28A200386527 /* OnboardingView.swift */,
				3F30020429C1FDD9003D4F8B /* OnboardingStartView.swift */,
				3F30020629C237AB003D4F8B /* OnboardingAgeVerificationView.swift */,
				3F30020829C23895003D4F8B /* OnboardingNotOldEnoughView.swift */,
				3F30020A29C361C8003D4F8B /* OnboardingTermsOfServiceView.swift */,
				3F30020C29C382EB003D4F8B /* OnboardingLoginView.swift */,
			);
			path = Onboarding;
			sourceTree = "<group>";
		};
		C905EA362A33620A006F1E99 /* UNS */ = {
			isa = PBXGroup;
			children = (
				C973364E2A7968220012D8B8 /* SetUpUNSBanner.swift */,
				C936B45B2A4C7D6B00DF1EB9 /* UniversalNameWizard.swift */,
			);
			path = UNS;
			sourceTree = "<group>";
		};
		C90862BC29E9804B00C35A71 /* NosPerformanceTests */ = {
			isa = PBXGroup;
			children = (
				C90862BD29E9804B00C35A71 /* NosPerformanceTests.swift */,
			);
			path = NosPerformanceTests;
			sourceTree = "<group>";
		};
		C92F01502AC4D67B00972489 /* Form */ = {
			isa = PBXGroup;
			children = (
				C92F015D2AC4D99400972489 /* NosForm.swift */,
				C93F488C2AC5C30C00900CEC /* NosFormField.swift */,
				C92F01512AC4D6AB00972489 /* NosFormSection.swift */,
				C92F015A2AC4D74E00972489 /* NosTextEditor.swift */,
				C92F01572AC4D6F700972489 /* NosTextField.swift */,
			);
			path = Form;
			sourceTree = "<group>";
		};
		C97797B7298AA1600046BD25 /* Service */ = {
			isa = PBXGroup;
			children = (
				C9ADB13C29929B540075E7F8 /* Bech32.swift */,
				A34E439829A522F20057AFCB /* CurrentUser.swift */,
				C9BAB09A2996FBA10003A84E /* EventProcessor.swift */,
				A336DD3B299FD78000A0CBA0 /* Filter.swift */,
				A3B943CE299AE00100A15A08 /* KeyChain.swift */,
				C97797B8298AA19A0046BD25 /* RelayService.swift */,
				C9C2B78129E0735400548B4A /* RelaySubscriptionManager.swift */,
				C9646EA029B7A22C007239A4 /* Analytics.swift */,
				C9A0DAF729C92F4500466635 /* UNSAPI.swift */,
				C9C2B77E29E0731600548B4A /* AsyncTimer.swift */,
				C9F64D8B29ED840700563F2B /* LogHelper.swift */,
				C9B678DA29EEBF3B00303F33 /* DependencyInjection.swift */,
				C9B678E029EEC41000303F33 /* SocialGraphCache.swift */,
				5B8B77182A1FDA3C004FC675 /* TLV.swift */,
				5B8805192A21027C00E21F06 /* SHA256Key.swift */,
				C936B4612A4CB01C00DF1EB9 /* PushNotificationService.swift */,
				C9B71DC12A9003670031ED9F /* CrashReporting.swift */,
<<<<<<< HEAD
				C9AA1BB02ABA383F00E8BD6D /* WalletConnect.swift */,
=======
				C98298322ADD7F9A0096C5B5 /* DeepLinkService.swift */,
>>>>>>> becb4254
			);
			path = Service;
			sourceTree = "<group>";
		};
		C97797BD298ABE060046BD25 /* Frameworks */ = {
			isa = PBXGroup;
			children = (
			);
			name = Frameworks;
			sourceTree = "<group>";
		};
		C987F81F29BA94D400B44E7A /* Font */ = {
			isa = PBXGroup;
			children = (
				C987F82829BA951E00B44E7A /* ClarityCity-Black.otf */,
				C987F82B29BA951E00B44E7A /* ClarityCity-BlackItalic.otf */,
				C987F82529BA951D00B44E7A /* ClarityCity-Bold.otf */,
				C987F82429BA951D00B44E7A /* ClarityCity-BoldItalic.otf */,
				C987F82229BA951D00B44E7A /* ClarityCity-ExtraBold.otf */,
				C987F82929BA951E00B44E7A /* ClarityCity-ExtraBoldItalic.otf */,
				C987F82029BA951D00B44E7A /* ClarityCity-ExtraLight.otf */,
				C987F82F29BA951E00B44E7A /* ClarityCity-ExtraLightItalic.otf */,
				C987F82A29BA951E00B44E7A /* ClarityCity-Light.otf */,
				C987F82129BA951D00B44E7A /* ClarityCity-LightItalic.otf */,
				C987F82C29BA951E00B44E7A /* ClarityCity-Medium.otf */,
				C987F82329BA951D00B44E7A /* ClarityCity-MediumItalic.otf */,
				C987F83029BA951E00B44E7A /* ClarityCity-Regular.otf */,
				C987F82E29BA951E00B44E7A /* ClarityCity-RegularItalic.otf */,
				C987F82629BA951D00B44E7A /* ClarityCity-SemiBold.otf */,
				C987F82729BA951D00B44E7A /* ClarityCity-SemiBoldItalic.otf */,
				C987F83129BA951E00B44E7A /* ClarityCity-Thin.otf */,
				C987F82D29BA951E00B44E7A /* ClarityCity-ThinItalic.otf */,
			);
			path = Font;
			sourceTree = "<group>";
		};
		C9C9443A29F6E420002F2C7A /* Test Helpers */ = {
			isa = PBXGroup;
			children = (
				C9C9444129F6F0E2002F2C7A /* XCTest+Eventually.swift */,
			);
			path = "Test Helpers";
			sourceTree = "<group>";
		};
		C9CFF6D02AB241EB00D4B368 /* Modifiers */ = {
			isa = PBXGroup;
			children = (
				C95D68A8299E709800429F86 /* LinearGradient+Planetary.swift */,
				C9A0DAE629C69FA000466635 /* Text+Gradient.swift */,
				C93EC2FC29C3785C0012EE2A /* View+RoundedCorner.swift */,
				C9646EAD29B8D653007239A4 /* ViewDidLoadModifier.swift */,
				C9CFF6D12AB2423000D4B368 /* Text+Localized.swift */,
			);
			path = Modifiers;
			sourceTree = "<group>";
		};
		C9D573472AB24B5800E06BB4 /* SwiftGen Stencils */ = {
			isa = PBXGroup;
			children = (
				C9D573482AB24B7300E06BB4 /* custom-xcassets.stencil */,
			);
			path = "SwiftGen Stencils";
			sourceTree = "<group>";
		};
		C9DEBFC5298941000078B43A = {
			isa = PBXGroup;
			children = (
				C95D68AF299ECE0700429F86 /* CHANGELOG.md */,
				C95D68B1299ECE0700429F86 /* CONTRIBUTING.md */,
				C95D68B0299ECE0700429F86 /* README.md */,
				C9DEBFD0298941000078B43A /* Nos */,
				C9DEBFE7298941020078B43A /* NosTests */,
				C9DEBFF1298941020078B43A /* NosUITests */,
				C90862BC29E9804B00C35A71 /* NosPerformanceTests */,
				C9DEBFCF298941000078B43A /* Products */,
				C97797BD298ABE060046BD25 /* Frameworks */,
			);
			sourceTree = "<group>";
		};
		C9DEBFCF298941000078B43A /* Products */ = {
			isa = PBXGroup;
			children = (
				C9DEBFCE298941000078B43A /* Nos.app */,
				C9DEBFE4298941020078B43A /* NosTests.xctest */,
				C9DEBFEE298941020078B43A /* NosUITests.xctest */,
				C90862BB29E9804B00C35A71 /* NosPerformanceTests.xctest */,
			);
			name = Products;
			sourceTree = "<group>";
		};
		C9DEBFD0298941000078B43A /* Nos */ = {
			isa = PBXGroup;
			children = (
				C987F85629BA96B700B44E7A /* Info.plist */,
				C9DEBFDC298941020078B43A /* Nos.entitlements */,
				C9DEBFD1298941000078B43A /* NosApp.swift */,
				3F170C77299D816200BC8F8B /* AppController.swift */,
				DC4AB2F52A4475B800D1478A /* AppDelegate.swift */,
				CD09A74729A51EFC0063464F /* Router.swift */,
				C9DFA974299C30CA006929C1 /* Assets */,
				C9DEC001298944FC0078B43A /* Extensions */,
				C9DEC02C29894BB20078B43A /* Models */,
				C97797B7298AA1600046BD25 /* Service */,
				C9EB171929E5976700A15ABB /* Controller */,
				C9F84C24298DC7C100C6714D /* Views */,
			);
			path = Nos;
			sourceTree = "<group>";
		};
		C9DEBFDD298941020078B43A /* Preview Content */ = {
			isa = PBXGroup;
			children = (
				C9DEBFDE298941020078B43A /* Preview Assets.xcassets */,
			);
			path = "Preview Content";
			sourceTree = "<group>";
		};
		C9DEBFE7298941020078B43A /* NosTests */ = {
			isa = PBXGroup;
			children = (
				C98298312ADD7EDB0096C5B5 /* Info.plist */,
				C9C9443A29F6E420002F2C7A /* Test Helpers */,
				C9DEC0042989477A0078B43A /* Fixtures */,
				C9DEBFE8298941020078B43A /* EventTests.swift */,
				C9ADB132299287D60075E7F8 /* KeyPairTests.swift */,
				5B6EB48F29EDBEC1006E750C /* NoteParserTests.swift */,
				5B80BE9D29F9864000A363E4 /* Bech32Tests.swift */,
				C9B678E329EED2DC00303F33 /* SocialGraphTests.swift */,
				5B88051B2A21046C00E21F06 /* SHA256KeyTests.swift */,
				5B88051E2A21056E00E21F06 /* TLVTests.swift */,
			);
			path = NosTests;
			sourceTree = "<group>";
		};
		C9DEBFF1298941020078B43A /* NosUITests */ = {
			isa = PBXGroup;
			children = (
				C9DEBFF2298941020078B43A /* NosUITests.swift */,
				C9DEBFF4298941020078B43A /* NosUITestsLaunchTests.swift */,
			);
			path = NosUITests;
			sourceTree = "<group>";
		};
		C9DEC001298944FC0078B43A /* Extensions */ = {
			isa = PBXGroup;
			children = (
				C95D68AA299E710F00429F86 /* Color+Hex.swift */,
				3FFB1D9529A6BBEC002A755D /* Collection+SafeSubscript.swift */,
				C9DEC002298945150078B43A /* String+Lorem.swift */,
				C9DEC0622989541F0078B43A /* Bundle+Current.swift */,
				C9671D72298DB94C00EE7E12 /* Data+Encoding.swift */,
				C9F84C1B298DBBF400C6714D /* Data+Sha.swift */,
				C942566829B66A2800C4202C /* Date+Elapsed.swift */,
				C9ADB13729928CC30075E7F8 /* String+Hex.swift */,
				C9ADB14029951CB10075E7F8 /* NSManagedObject+Nos.swift */,
				C97A1C8D29E58EC7009D9E8D /* NSManagedObjectContext+Nos.swift */,
				C9F0BB6829A5039D000547FC /* Int+Bool.swift */,
				C987F85729BA981800B44E7A /* Font.swift */,
				C987F86029BABAF800B44E7A /* String+Markdown.swift */,
				C92DF80429C25DE900400561 /* URL+Extensions.swift */,
				C93EC2F329C34C860012EE2A /* NSPredicate+Bool.swift */,
				C93EC2F629C351470012EE2A /* Optional+Unwrap.swift */,
				C9C2B77B29E072E400548B4A /* WebSocket+Nos.swift */,
				C9F64D8E29ED88CD00563F2B /* Localization+Nos.swift */,
				C9B678DD29EEC35B00303F33 /* Foundation+Sendable.swift */,
				C98A32262A05795E00E3FA13 /* Task+Timeout.swift */,
				DC2E54C72A700F1400C2CAAB /* UIDevice+Simulator.swift */,
			);
			path = Extensions;
			sourceTree = "<group>";
		};
		C9DEC0042989477A0078B43A /* Fixtures */ = {
			isa = PBXGroup;
			children = (
				CD27177529A7C8B200AE8888 /* sample_replies.json */,
				C9DEC005298947900078B43A /* sample_data.json */,
				C9ADB134299288230075E7F8 /* KeyFixture.swift */,
			);
			path = Fixtures;
			sourceTree = "<group>";
		};
		C9DEC02C29894BB20078B43A /* Models */ = {
			isa = PBXGroup;
			children = (
				C9DEC04329894BED0078B43A /* Author+CoreDataClass.swift */,
				C973AB582A323167002AED16 /* Author+CoreDataProperties.swift */,
				3F43C47529A9625700E896A0 /* AuthorReference+CoreDataClass.swift */,
				C973AB572A323167002AED16 /* AuthorReference+CoreDataProperties.swift */,
				C930055E2A6AF8320098CA9E /* LoadingContent.swift */,
				C9DEC03F29894BED0078B43A /* Event+CoreDataClass.swift */,
				C973AB562A323167002AED16 /* Event+CoreDataProperties.swift */,
				3FFB1D9229A6BBCE002A755D /* EventReference+CoreDataClass.swift */,
				C973AB5A2A323167002AED16 /* EventReference+CoreDataProperties.swift */,
				C9EE3E622A053910008A7491 /* ExpirationTimeOption.swift */,
				A3B943D4299D514800A15A08 /* Follow+CoreDataClass.swift */,
				C973AB552A323167002AED16 /* Follow+CoreDataProperties.swift */,
				C93CA0C229AE3A1E00921183 /* JSONEvent.swift */,
				5B503F612A291A1A0098805A /* JSONRelayMetadata.swift */,
				C9F84C26298DC98800C6714D /* KeyPair.swift */,
				C9C547572A4F1D8C006B0741 /* NosNotification+CoreDataClass.swift */,
				C9C547582A4F1D8C006B0741 /* NosNotification+CoreDataProperties.swift */,
				C9F0BB6E29A50437000547FC /* NostrConstants.swift */,
				5B6EB48D29EDBE0E006E750C /* NoteParser.swift */,
				C94A5E142A716A6D00B6EC5D /* EditableNoteText.swift */,
				C9AC31AC2A55E0BD00A94E5A /* NotificationViewModel.swift */,
				C9CF23162A38A58B00EBEC31 /* ParseQueue.swift */,
				C9DEBFD3298941000078B43A /* Persistence.swift */,
				C9F0BB6A29A503D6000547FC /* PublicKey.swift */,
				C9DEC06C2989668E0078B43A /* Relay+CoreDataClass.swift */,
				C973AB592A323167002AED16 /* Relay+CoreDataProperties.swift */,
				C9C2B78429E073E300548B4A /* RelaySubscription.swift */,
				C9E37E142A1E8143003D4B0A /* Report.swift */,
				C94A5E172A72C84200B6EC5D /* ReportCategory.swift */,
				C936B4572A4C7B7C00DF1EB9 /* Nos.xcdatamodeld */,
			);
			path = Models;
			sourceTree = "<group>";
		};
		C9DFA974299C30CA006929C1 /* Assets */ = {
			isa = PBXGroup;
			children = (
				C9D573472AB24B5800E06BB4 /* SwiftGen Stencils */,
				C9DEBFDA298941020078B43A /* Assets.xcassets */,
				C9DFA977299C3189006929C1 /* Localization */,
				C987F81F29BA94D400B44E7A /* Font */,
				C92DF80129BFAF9300400561 /* ProductionSecrets.xcconfig */,
				C905EA342A3360FE006F1E99 /* StagingSecrets.xcconfig */,
				C94D39242ABDDFB60019C4D5 /* EmptySecrets.xcconfig */,
				C94D39212ABDDDFE0019C4D5 /* Secrets.xcconfig */,
				C9A0DAEC29C6A66C00466635 /* Launch Screen.storyboard */,
			);
			path = Assets;
			sourceTree = "<group>";
		};
		C9DFA977299C3189006929C1 /* Localization */ = {
			isa = PBXGroup;
			children = (
				C9DFA975299C30F0006929C1 /* Localized.swift */,
				C9DFA978299C31A7006929C1 /* Localizable.swift */,
				5B46611929CCB6DF008B8E8C /* ExportStrings.sh */,
				5B46611B29CCB725008B8E8C /* ExportStrings.swift */,
				5B46612029CCB894008B8E8C /* Generated.strings */,
			);
			path = Localization;
			sourceTree = "<group>";
		};
		C9EB171929E5976700A15ABB /* Controller */ = {
			isa = PBXGroup;
			children = (
				C9C547502A4F1CC3006B0741 /* SearchController.swift */,
				C97A1C8A29E45B4E009D9E8D /* RawEventController.swift */,
			);
			path = Controller;
			sourceTree = "<group>";
		};
		C9EE3E652A053CF1008A7491 /* New Note */ = {
			isa = PBXGroup;
			children = (
				C94D855B2991479900749478 /* NewNoteView.swift */,
				C9F75AD12A02D41E005BBE45 /* ComposerActionBar.swift */,
				C9F75AD52A041FF7005BBE45 /* ExpirationTimePicker.swift */,
				C9EE3E5F2A0538B7008A7491 /* ExpirationTimeButton.swift */,
				DC5F20402A6AE31000F8D73F /* ImagePicker.swift */,
				DC5F203E2A6AE24200F8D73F /* ImagePickerButton.swift */,
				DC5F20422A6ED75C00F8D73F /* FileStorageAPI.swift */,
			);
			path = "New Note";
			sourceTree = "<group>";
		};
		C9F84C24298DC7C100C6714D /* Views */ = {
			isa = PBXGroup;
			children = (
				C9A0DADF29C697A100466635 /* AboutView.swift */,
				C98DC9BA2A795CAD004E5F0F /* ActionBanner.swift */,
				C987F81929BA4D0E00B44E7A /* ActionButton.swift */,
				C9A0DAE929C6A34200466635 /* ActivityView.swift */,
				C9F84C20298DC36800C6714D /* AppView.swift */,
				C9DB207629F30EC700FB7B9D /* AsyncButton.swift */,
				C9E9D9C62A2E1EC40048AF0B /* AuthorCard.swift */,
				C97465302A3B89140031226F /* AuthorLabel.swift */,
				5B8C96AB29D52AD200B73AEC /* AuthorListView.swift */,
				5B8C96B129DB313300B73AEC /* AuthorRow.swift */,
				3FFB1D88299FF37C002A755D /* AvatarView.swift */,
				C92F01542AC4D6CF00972489 /* BeveledSeparator.swift */,
				C987F81629BA4C6900B44E7A /* BigActionButton.swift */,
				C95D68A0299E6D3E00429F86 /* BioView.swift */,
				CD2CF38D299E67F900332116 /* CardButtonStyle.swift */,
				C9DFA968299BEC33006929C1 /* CardStyle.swift */,
				C9DFA96A299BEE2C006929C1 /* CompactNoteView.swift */,
				C93EC2F929C370DE0012EE2A /* DiscoverGrid.swift */,
				CD76865229B793F400085358 /* DiscoverSearchBar.swift */,
				C9CDBBA029A8F14C00C555C7 /* DiscoverView.swift */,
				5B0D99022A94090A0039F0C5 /* DoubleTapToPopModifier.swift */,
				5B8C96B529DDD3B200B73AEC /* EditableText.swift */,
				CD76864B29B12F7E00085358 /* ExpandingTextFieldAndSubmitButton.swift */,
				A303AF8229A9153A005DC8FC /* FollowButton.swift */,
				A32B6C7729A6C99200653FF5 /* FollowCard.swift */,
				A32B6C7229A6BE9B00653FF5 /* FollowsView.swift */,
				C9B678E629F01A8500303F33 /* FullscreenProgressView.swift */,
				C9CDBBA329A8FA2900C555C7 /* GoldenPostView.swift */,
				C9A0DAE329C69F0C00466635 /* HighlightedText.swift */,
				C9DEBFD8298941000078B43A /* HomeFeedView.swift */,
				C960C57029F3236200929990 /* LikeButton.swift */,
				C905B0762A619E99009B8A78 /* LinkPreview.swift */,
				5BFF66B52A58A8A000AA79DD /* MutesView.swift */,
				C9A0DADC29C689C900466635 /* NosNavigationBar.swift */,
				CD2CF38F299E68BE00332116 /* NoteButton.swift */,
				C9DFA964299BEB96006929C1 /* NoteCard.swift */,
				C974652D2A3B86600031226F /* NoteCardHeader.swift */,
				CD76864F29B6503500085358 /* NoteOptionsButton.swift */,
				C9B708BA2A13BE41006C613A /* NoteTextEditor.swift */,
				C98B8B3F29FBF83B009789C8 /* NotificationCard.swift */,
				C94437E529B0DB83004D8C86 /* NotificationsView.swift */,
				C95D68A4299E6E1E00429F86 /* PlaceholderModifier.swift */,
				C9E37E112A1E7EC5003D4B0A /* PreviewContainer.swift */,
				C94BC09A2A0AC74A0098F6F1 /* PreviewData.swift */,
				A351E1A129BA92240009B7F6 /* ProfileEditView.swift */,
				C95D689E299E6B4100429F86 /* ProfileHeader.swift */,
				5B834F662A83FB5C000C1432 /* ProfileKnownFollowersView.swift */,
				5B834F682A83FC7F000C1432 /* ProfileSocialStatsView.swift */,
				C987F81C29BA6D9A00B44E7A /* ProfileTab.swift */,
				C95D68AC299E721700429F86 /* ProfileView.swift */,
				5BFF66B32A58853D00AA79DD /* PublishedEventsView.swift */,
				C97A1C8729E45B3C009D9E8D /* RawEventView.swift */,
				C9A25B3C29F174D200B39534 /* ReadabilityPadding.swift */,
				5BFF66B02A573F6400AA79DD /* RelayDetailView.swift */,
				C93EC2F029C337EB0012EE2A /* RelayPicker.swift */,
				C97465332A3C95FE0031226F /* RelayPickerToolbarButton.swift */,
				C9DEC069298965540078B43A /* RelayView.swift */,
				C9DFA970299BF8CD006929C1 /* RepliesView.swift */,
				CD4908D329B92941007443DB /* ReportABugMailView.swift */,
				C9E37E0E2A1E7C32003D4B0A /* ReportMenu.swift */,
				C960C57329F3251E00929990 /* RepostButton.swift */,
				C94D14802A12B3F70014C906 /* SearchBar.swift */,
				5B8C96AF29DB2E1100B73AEC /* SearchTextFieldObserver.swift */,
				C95D68A2299E6D9000429F86 /* SelectableText.swift */,
				C9F84C22298DC7B900C6714D /* SettingsView.swift */,
				CD09A74329A50F1D0063464F /* SideMenu.swift */,
				C9A0DAD929C685E500466635 /* SideMenuButton.swift */,
				CD09A74529A50F750063464F /* SideMenuContent.swift */,
				C92DF80729C25FA900400561 /* SquareImage.swift */,
				3FFB1D9B29A7DF9D002A755D /* StackedAvatarsView.swift */,
				C931517C29B915AF00934506 /* StaggeredGrid.swift */,
				3F60F42829B27D3E000D62C4 /* ThreadView.swift */,
				C9CE5B132A0172CF008E198C /* WebView.swift */,
				C92F01502AC4D67B00972489 /* Form */,
				C9CFF6D02AB241EB00D4B368 /* Modifiers */,
				C9EE3E652A053CF1008A7491 /* New Note */,
				3FB5E64F299D288E00386527 /* Onboarding */,
				C9DEBFDD298941020078B43A /* Preview Content */,
				C905EA362A33620A006F1E99 /* UNS */,
			);
			path = Views;
			sourceTree = "<group>";
		};
/* End PBXGroup section */

/* Begin PBXNativeTarget section */
		C90862BA29E9804B00C35A71 /* NosPerformanceTests */ = {
			isa = PBXNativeTarget;
			buildConfigurationList = C90862C329E9804B00C35A71 /* Build configuration list for PBXNativeTarget "NosPerformanceTests" */;
			buildPhases = (
				C90862B729E9804B00C35A71 /* Sources */,
				C90862B829E9804B00C35A71 /* Frameworks */,
				C90862B929E9804B00C35A71 /* Resources */,
			);
			buildRules = (
			);
			dependencies = (
				C90862C229E9804B00C35A71 /* PBXTargetDependency */,
			);
			name = NosPerformanceTests;
			packageProductDependencies = (
				C99DBF812A9E8BDE00F7068F /* SDWebImageSwiftUI */,
			);
			productName = NosPerformanceTests;
			productReference = C90862BB29E9804B00C35A71 /* NosPerformanceTests.xctest */;
			productType = "com.apple.product-type.bundle.ui-testing";
		};
		C9DEBFCD298941000078B43A /* Nos */ = {
			isa = PBXNativeTarget;
			buildConfigurationList = C9DEBFF8298941020078B43A /* Build configuration list for PBXNativeTarget "Nos" */;
			buildPhases = (
				5B46611829CCB66D008B8E8C /* Export Strings for Localization */,
				C9DEBFCA298941000078B43A /* Sources */,
				C9BAB0992996BEEA0003A84E /* SwiftLint */,
				C9DEBFCB298941000078B43A /* Frameworks */,
				C9DEBFCC298941000078B43A /* Resources */,
			);
			buildRules = (
			);
			dependencies = (
				C9D573402AB24A3700E06BB4 /* PBXTargetDependency */,
			);
			name = Nos;
			packageProductDependencies = (
				C9DEC067298965270078B43A /* Starscream */,
				C97797BB298AB1890046BD25 /* secp256k1 */,
				C94D855E29914D2300749478 /* SwiftUINavigation */,
				C9646E9929B79E04007239A4 /* Logger */,
				C9646EA329B7A24A007239A4 /* PostHog */,
				C9646EA629B7A3DD007239A4 /* Dependencies */,
				C96CB98B2A6040C500498C4E /* DequeModule */,
				C9B71DBD2A8E9BAD0031ED9F /* Sentry */,
				C9B71DBF2A8E9BAD0031ED9F /* SentrySwiftUI */,
				C99DBF7D2A9E81CF00F7068F /* SDWebImageSwiftUI */,
				C95F0AC92ABA379700A0D9CE /* WalletConnect */,
				C9AA1BB32ABA3D5C00E8BD6D /* Web3Wallet */,
				C9AA1BB92ABB62EB00E8BD6D /* Web3 */,
				C9AA1BBB2ABB6E8900E8BD6D /* WalletConnectModal */,
			);
			productName = Nos;
			productReference = C9DEBFCE298941000078B43A /* Nos.app */;
			productType = "com.apple.product-type.application";
		};
		C9DEBFE3298941020078B43A /* NosTests */ = {
			isa = PBXNativeTarget;
			buildConfigurationList = C9DEBFFB298941020078B43A /* Build configuration list for PBXNativeTarget "NosTests" */;
			buildPhases = (
				C9DEBFE0298941020078B43A /* Sources */,
				C9DEBFE1298941020078B43A /* Frameworks */,
				C9DEBFE2298941020078B43A /* Resources */,
			);
			buildRules = (
			);
			dependencies = (
				C996E8CC2AD9F4A0003A3BB7 /* PBXTargetDependency */,
				C9DEBFE6298941020078B43A /* PBXTargetDependency */,
			);
			name = NosTests;
			packageProductDependencies = (
				C97797BE298ABE060046BD25 /* secp256k1 */,
				CDDA1F7A29A527650047ACD8 /* Starscream */,
				CDDA1F7C29A527650047ACD8 /* SwiftUINavigation */,
				C9646E9B29B79E4D007239A4 /* Logger */,
				C9646EA829B7A4F2007239A4 /* PostHog */,
				C9646EAB29B7A520007239A4 /* Dependencies */,
				C905B0742A619367009B8A78 /* DequeModule */,
				C9B71DC42A9008300031ED9F /* Sentry */,
				C99DBF7F2A9E8BCF00F7068F /* SDWebImageSwiftUI */,
			);
			productName = NosTests;
			productReference = C9DEBFE4298941020078B43A /* NosTests.xctest */;
			productType = "com.apple.product-type.bundle.unit-test";
		};
		C9DEBFED298941020078B43A /* NosUITests */ = {
			isa = PBXNativeTarget;
			buildConfigurationList = C9DEBFFE298941020078B43A /* Build configuration list for PBXNativeTarget "NosUITests" */;
			buildPhases = (
				C9DEBFEA298941020078B43A /* Sources */,
				C9DEBFEB298941020078B43A /* Frameworks */,
				C9DEBFEC298941020078B43A /* Resources */,
			);
			buildRules = (
			);
			dependencies = (
				C9DEBFF0298941020078B43A /* PBXTargetDependency */,
			);
			name = NosUITests;
			productName = NosUITests;
			productReference = C9DEBFEE298941020078B43A /* NosUITests.xctest */;
			productType = "com.apple.product-type.bundle.ui-testing";
		};
/* End PBXNativeTarget section */

/* Begin PBXProject section */
		C9DEBFC6298941000078B43A /* Project object */ = {
			isa = PBXProject;
			attributes = {
				BuildIndependentTargetsInParallel = 1;
				LastSwiftUpdateCheck = 1420;
				LastUpgradeCheck = 1500;
				TargetAttributes = {
					C90862BA29E9804B00C35A71 = {
						CreatedOnToolsVersion = 14.2;
						TestTargetID = C9DEBFCD298941000078B43A;
					};
					C9DEBFCD298941000078B43A = {
						CreatedOnToolsVersion = 14.2;
					};
					C9DEBFE3298941020078B43A = {
						CreatedOnToolsVersion = 14.2;
					};
					C9DEBFED298941020078B43A = {
						CreatedOnToolsVersion = 14.2;
						TestTargetID = C9DEBFCD298941000078B43A;
					};
				};
			};
			buildConfigurationList = C9DEBFC9298941000078B43A /* Build configuration list for PBXProject "Nos" */;
			compatibilityVersion = "Xcode 14.0";
			developmentRegion = en;
			hasScannedForEncodings = 0;
			knownRegions = (
				en,
				Base,
				es,
				"zh-Hans",
				"zh-Hant",
				fr,
				"pt-BR",
				de,
				nl,
				sv,
			);
			mainGroup = C9DEBFC5298941000078B43A;
			packageReferences = (
				C9DEC066298965270078B43A /* XCRemoteSwiftPackageReference "Starscream" */,
				C97797BA298AB1890046BD25 /* XCRemoteSwiftPackageReference "secp256k1" */,
				C94D855D29914D2300749478 /* XCRemoteSwiftPackageReference "swiftui-navigation" */,
				C9ADB139299299570075E7F8 /* XCRemoteSwiftPackageReference "bech32" */,
				C9646E9829B79E04007239A4 /* XCRemoteSwiftPackageReference "logger-ios" */,
				C9646EA229B7A24A007239A4 /* XCRemoteSwiftPackageReference "posthog-ios" */,
				C9646EA529B7A3DD007239A4 /* XCRemoteSwiftPackageReference "swift-dependencies" */,
				C96CB98A2A6040C500498C4E /* XCRemoteSwiftPackageReference "swift-collections" */,
				C9B71DBC2A8E9BAD0031ED9F /* XCRemoteSwiftPackageReference "sentry-cocoa" */,
				C99DBF7C2A9E81CF00F7068F /* XCRemoteSwiftPackageReference "SDWebImageSwiftUI" */,
				C9B737702AB24D5F00398BE7 /* XCRemoteSwiftPackageReference "SwiftGenPlugin" */,
				C95F0AC82ABA379700A0D9CE /* XCRemoteSwiftPackageReference "WalletConnectSwiftV2" */,
				C9AA1BB82ABB62EB00E8BD6D /* XCRemoteSwiftPackageReference "Web3" */,
			);
			productRefGroup = C9DEBFCF298941000078B43A /* Products */;
			projectDirPath = "";
			projectRoot = "";
			targets = (
				C9DEBFCD298941000078B43A /* Nos */,
				C9DEBFE3298941020078B43A /* NosTests */,
				C9DEBFED298941020078B43A /* NosUITests */,
				C90862BA29E9804B00C35A71 /* NosPerformanceTests */,
			);
		};
/* End PBXProject section */

/* Begin PBXResourcesBuildPhase section */
		C90862B929E9804B00C35A71 /* Resources */ = {
			isa = PBXResourcesBuildPhase;
			buildActionMask = 2147483647;
			files = (
			);
			runOnlyForDeploymentPostprocessing = 0;
		};
		C9DEBFCC298941000078B43A /* Resources */ = {
			isa = PBXResourcesBuildPhase;
			buildActionMask = 2147483647;
			files = (
				C987F83629BA951E00B44E7A /* ClarityCity-ExtraBold.otf in Resources */,
				C9DEC065298955200078B43A /* sample_data.json in Resources */,
				C987F83A29BA951E00B44E7A /* ClarityCity-BoldItalic.otf in Resources */,
				C987F84A29BA951E00B44E7A /* ClarityCity-Medium.otf in Resources */,
				C9DEBFDF298941020078B43A /* Preview Assets.xcassets in Resources */,
				C987F84E29BA951E00B44E7A /* ClarityCity-RegularItalic.otf in Resources */,
				C95D68B4299ECE0700429F86 /* CONTRIBUTING.md in Resources */,
				C987F83E29BA951E00B44E7A /* ClarityCity-SemiBold.otf in Resources */,
				C987F84629BA951E00B44E7A /* ClarityCity-Light.otf in Resources */,
				C95D68B3299ECE0700429F86 /* README.md in Resources */,
				5B46611E29CCB894008B8E8C /* Generated.strings in Resources */,
				C987F83C29BA951E00B44E7A /* ClarityCity-Bold.otf in Resources */,
				C987F83229BA951E00B44E7A /* ClarityCity-ExtraLight.otf in Resources */,
				C9DEBFDB298941020078B43A /* Assets.xcassets in Resources */,
				C9A0DAED29C6A66C00466635 /* Launch Screen.storyboard in Resources */,
				C987F84C29BA951E00B44E7A /* ClarityCity-ThinItalic.otf in Resources */,
				C987F85229BA951E00B44E7A /* ClarityCity-Regular.otf in Resources */,
				C987F83429BA951E00B44E7A /* ClarityCity-LightItalic.otf in Resources */,
				C987F83829BA951E00B44E7A /* ClarityCity-MediumItalic.otf in Resources */,
				C9D573492AB24B7300E06BB4 /* custom-xcassets.stencil in Resources */,
				C987F84229BA951E00B44E7A /* ClarityCity-Black.otf in Resources */,
				C987F84029BA951E00B44E7A /* ClarityCity-SemiBoldItalic.otf in Resources */,
				C95D68B2299ECE0700429F86 /* CHANGELOG.md in Resources */,
				C987F85429BA951E00B44E7A /* ClarityCity-Thin.otf in Resources */,
				C987F84429BA951E00B44E7A /* ClarityCity-ExtraBoldItalic.otf in Resources */,
				C987F85029BA951E00B44E7A /* ClarityCity-ExtraLightItalic.otf in Resources */,
				C987F84829BA951E00B44E7A /* ClarityCity-BlackItalic.otf in Resources */,
			);
			runOnlyForDeploymentPostprocessing = 0;
		};
		C9DEBFE2298941020078B43A /* Resources */ = {
			isa = PBXResourcesBuildPhase;
			buildActionMask = 2147483647;
			files = (
				C987F84B29BA951E00B44E7A /* ClarityCity-Medium.otf in Resources */,
				C987F83729BA951E00B44E7A /* ClarityCity-ExtraBold.otf in Resources */,
				C987F83329BA951E00B44E7A /* ClarityCity-ExtraLight.otf in Resources */,
				C987F83D29BA951E00B44E7A /* ClarityCity-Bold.otf in Resources */,
				C987F84529BA951E00B44E7A /* ClarityCity-ExtraBoldItalic.otf in Resources */,
				C987F84329BA951E00B44E7A /* ClarityCity-Black.otf in Resources */,
				C987F85329BA951E00B44E7A /* ClarityCity-Regular.otf in Resources */,
				C987F84729BA951E00B44E7A /* ClarityCity-Light.otf in Resources */,
				C987F83929BA951E00B44E7A /* ClarityCity-MediumItalic.otf in Resources */,
				C987F85129BA951E00B44E7A /* ClarityCity-ExtraLightItalic.otf in Resources */,
				C987F84D29BA951E00B44E7A /* ClarityCity-ThinItalic.otf in Resources */,
				C987F84F29BA951E00B44E7A /* ClarityCity-RegularItalic.otf in Resources */,
				CD27177629A7C8B200AE8888 /* sample_replies.json in Resources */,
				C987F83B29BA951E00B44E7A /* ClarityCity-BoldItalic.otf in Resources */,
				C987F84129BA951E00B44E7A /* ClarityCity-SemiBoldItalic.otf in Resources */,
				C987F83529BA951E00B44E7A /* ClarityCity-LightItalic.otf in Resources */,
				C987F85529BA951E00B44E7A /* ClarityCity-Thin.otf in Resources */,
				C987F83F29BA951E00B44E7A /* ClarityCity-SemiBold.otf in Resources */,
				C9DEC006298947900078B43A /* sample_data.json in Resources */,
				C987F84929BA951E00B44E7A /* ClarityCity-BlackItalic.otf in Resources */,
			);
			runOnlyForDeploymentPostprocessing = 0;
		};
		C9DEBFEC298941020078B43A /* Resources */ = {
			isa = PBXResourcesBuildPhase;
			buildActionMask = 2147483647;
			files = (
			);
			runOnlyForDeploymentPostprocessing = 0;
		};
/* End PBXResourcesBuildPhase section */

/* Begin PBXShellScriptBuildPhase section */
		5B46611829CCB66D008B8E8C /* Export Strings for Localization */ = {
			isa = PBXShellScriptBuildPhase;
			buildActionMask = 12;
			files = (
			);
			inputFileListPaths = (
			);
			inputPaths = (
				"$(SRCROOT)/Nos/Assets/Localization/Localized.swift",
				"$(SRCROOT)/Nos/Assets/Localization/ExportStrings.sh",
				"$(SRCROOT)/Nos/Assets/Localization/Localizable.swift",
				"$(SRCROOT)/Nos/Models/ReportCategory.swift",
				"$(SRCROOT)/Nos/Assets/Localization/ExportStrings.swift",
			);
			name = "Export Strings for Localization";
			outputFileListPaths = (
			);
			outputPaths = (
				"$(SRCROOT)/Nos/Assets/Localization/en.lproj/Generated.strings",
			);
			runOnlyForDeploymentPostprocessing = 0;
			shellPath = /bin/sh;
			shellScript = "if [ \"${ENABLE_PREVIEWS}\" = \"YES\" ]; then\n  echo \"SwiftUI Previews enabled, quitting to prevent 'preview paused'.\"\n  exit 0;\nfi\n\nsh $SRCROOT/Nos/Assets/Localization/ExportStrings.sh\n";
		};
		C9BAB0992996BEEA0003A84E /* SwiftLint */ = {
			isa = PBXShellScriptBuildPhase;
			alwaysOutOfDate = 1;
			buildActionMask = 2147483647;
			files = (
			);
			inputFileListPaths = (
			);
			inputPaths = (
			);
			name = SwiftLint;
			outputFileListPaths = (
			);
			outputPaths = (
			);
			runOnlyForDeploymentPostprocessing = 0;
			shellPath = /bin/sh;
			shellScript = "export PATH=\"$PATH:/opt/homebrew/bin\"\nif which swiftlint > /dev/null; then\n  swiftlint --lenient\nelse\n  echo \"warning: SwiftLint not installed, download from https://github.com/realm/SwiftLint\"\nfi\n";
		};
/* End PBXShellScriptBuildPhase section */

/* Begin PBXSourcesBuildPhase section */
		C90862B729E9804B00C35A71 /* Sources */ = {
			isa = PBXSourcesBuildPhase;
			buildActionMask = 2147483647;
			files = (
				C90862BE29E9804B00C35A71 /* NosPerformanceTests.swift in Sources */,
			);
			runOnlyForDeploymentPostprocessing = 0;
		};
		C9DEBFCA298941000078B43A /* Sources */ = {
			isa = PBXSourcesBuildPhase;
			buildActionMask = 2147483647;
			files = (
				CD09A74429A50F1D0063464F /* SideMenu.swift in Sources */,
				C9C547512A4F1CC3006B0741 /* SearchController.swift in Sources */,
				C9DEC06E2989668E0078B43A /* Relay+CoreDataClass.swift in Sources */,
				C9F64D8C29ED840700563F2B /* LogHelper.swift in Sources */,
				C9C2B78529E073E300548B4A /* RelaySubscription.swift in Sources */,
				3FFB1D9C29A7DF9D002A755D /* StackedAvatarsView.swift in Sources */,
				C97A1C8E29E58EC7009D9E8D /* NSManagedObjectContext+Nos.swift in Sources */,
				C9B678DE29EEC35B00303F33 /* Foundation+Sendable.swift in Sources */,
				5B88051A2A21027C00E21F06 /* SHA256Key.swift in Sources */,
				C9CDBBA129A8F14C00C555C7 /* DiscoverView.swift in Sources */,
				C9B71DC22A9003670031ED9F /* CrashReporting.swift in Sources */,
				C987F81729BA4C6A00B44E7A /* BigActionButton.swift in Sources */,
				C98DC9BB2A795CAD004E5F0F /* ActionBanner.swift in Sources */,
				C987F86129BABAF800B44E7A /* String+Markdown.swift in Sources */,
				3F30020B29C361C8003D4F8B /* OnboardingTermsOfServiceView.swift in Sources */,
				C9C5475B2A4F1D8C006B0741 /* NosNotification+CoreDataProperties.swift in Sources */,
				C98B8B4029FBF83B009789C8 /* NotificationCard.swift in Sources */,
				5B834F672A83FB5C000C1432 /* ProfileKnownFollowersView.swift in Sources */,
				C987F81D29BA6D9A00B44E7A /* ProfileTab.swift in Sources */,
				C9ADB14129951CB10075E7F8 /* NSManagedObject+Nos.swift in Sources */,
				C9F84C21298DC36800C6714D /* AppView.swift in Sources */,
				C9CE5B142A0172CF008E198C /* WebView.swift in Sources */,
				DC5F20432A6ED75C00F8D73F /* FileStorageAPI.swift in Sources */,
				CD4908D429B92941007443DB /* ReportABugMailView.swift in Sources */,
				C9C2B78229E0735400548B4A /* RelaySubscriptionManager.swift in Sources */,
				3FFB1D9629A6BBEC002A755D /* Collection+SafeSubscript.swift in Sources */,
				A34E439929A522F20057AFCB /* CurrentUser.swift in Sources */,
				C9A0DADD29C689C900466635 /* NosNavigationBar.swift in Sources */,
				3F30020529C1FDD9003D4F8B /* OnboardingStartView.swift in Sources */,
				C936B4592A4C7B7C00DF1EB9 /* Nos.xcdatamodeld in Sources */,
				C987F81A29BA4D0E00B44E7A /* ActionButton.swift in Sources */,
				C9E37E122A1E7EC5003D4B0A /* PreviewContainer.swift in Sources */,
				C9A0DAF829C92F4500466635 /* UNSAPI.swift in Sources */,
				5BFF66B62A58A8A000AA79DD /* MutesView.swift in Sources */,
				3F30020929C23895003D4F8B /* OnboardingNotOldEnoughView.swift in Sources */,
				C973AB612A323167002AED16 /* Author+CoreDataProperties.swift in Sources */,
				C9B678E129EEC41000303F33 /* SocialGraphCache.swift in Sources */,
<<<<<<< HEAD
				C9AA1BB12ABA383F00E8BD6D /* WalletConnect.swift in Sources */,
=======
				C93F488D2AC5C30C00900CEC /* NosFormField.swift in Sources */,
>>>>>>> becb4254
				C9DEC06A298965550078B43A /* RelayView.swift in Sources */,
				C99E80CD2A0C2C6400187474 /* PreviewData.swift in Sources */,
				C9A0DAE429C69F0C00466635 /* HighlightedText.swift in Sources */,
				C94D855C2991479900749478 /* NewNoteView.swift in Sources */,
				5B6EB48E29EDBE0E006E750C /* NoteParser.swift in Sources */,
				C9F84C23298DC7B900C6714D /* SettingsView.swift in Sources */,
				C9CFF6D22AB2423000D4B368 /* Text+Localized.swift in Sources */,
				C973AB652A323167002AED16 /* EventReference+CoreDataProperties.swift in Sources */,
				C973AB632A323167002AED16 /* Relay+CoreDataProperties.swift in Sources */,
				C94FE9F729DB259300019CD3 /* Text+Gradient.swift in Sources */,
				3F170C78299D816200BC8F8B /* AppController.swift in Sources */,
				C95D68AB299E710F00429F86 /* Color+Hex.swift in Sources */,
				C94A5E182A72C84200B6EC5D /* ReportCategory.swift in Sources */,
				C973364F2A7968220012D8B8 /* SetUpUNSBanner.swift in Sources */,
				C9F0BB6B29A503D6000547FC /* PublicKey.swift in Sources */,
				C9EE3E602A0538B7008A7491 /* ExpirationTimeButton.swift in Sources */,
				A303AF8329A9153A005DC8FC /* FollowButton.swift in Sources */,
				C9C2B77F29E0731600548B4A /* AsyncTimer.swift in Sources */,
				A32B6C7329A6BE9B00653FF5 /* FollowsView.swift in Sources */,
				3F30020D29C382EB003D4F8B /* OnboardingLoginView.swift in Sources */,
				C9A25B3D29F174D200B39534 /* ReadabilityPadding.swift in Sources */,
				C9DFA972299BF9E8006929C1 /* CompactNoteView.swift in Sources */,
				C9AC31AD2A55E0BD00A94E5A /* NotificationViewModel.swift in Sources */,
				C9EE3E632A053910008A7491 /* ExpirationTimeOption.swift in Sources */,
				C9A0DAE029C697A100466635 /* AboutView.swift in Sources */,
				A351E1A229BA92240009B7F6 /* ProfileEditView.swift in Sources */,
				C98560B02A65B7950002C1D9 /* AuthorCard.swift in Sources */,
				C9DFA969299BEC33006929C1 /* CardStyle.swift in Sources */,
				C9F64D8F29ED88CD00563F2B /* Localization+Nos.swift in Sources */,
				C95D68AD299E721700429F86 /* ProfileView.swift in Sources */,
				C942566929B66A2800C4202C /* Date+Elapsed.swift in Sources */,
				5B8C96B029DB2E1100B73AEC /* SearchTextFieldObserver.swift in Sources */,
				C9ADB13829928CC30075E7F8 /* String+Hex.swift in Sources */,
				C9F75AD22A02D41E005BBE45 /* ComposerActionBar.swift in Sources */,
				C9DEBFD2298941000078B43A /* NosApp.swift in Sources */,
				C930055F2A6AF8320098CA9E /* LoadingContent.swift in Sources */,
				C9646EAE29B8D653007239A4 /* ViewDidLoadModifier.swift in Sources */,
				C92F015B2AC4D74E00972489 /* NosTextEditor.swift in Sources */,
				C973AB5D2A323167002AED16 /* Event+CoreDataProperties.swift in Sources */,
				C95D68A3299E6D9000429F86 /* SelectableText.swift in Sources */,
				C9F84C27298DC98800C6714D /* KeyPair.swift in Sources */,
				5B8C96B629DDD3B200B73AEC /* EditableText.swift in Sources */,
				C93EC2F129C337EB0012EE2A /* RelayPicker.swift in Sources */,
				C9F0BB6F29A50437000547FC /* NostrConstants.swift in Sources */,
				5BFF66B12A573F6400AA79DD /* RelayDetailView.swift in Sources */,
				C9F75AD62A041FF7005BBE45 /* ExpirationTimePicker.swift in Sources */,
				C92F015E2AC4D99400972489 /* NosForm.swift in Sources */,
				CD76865329B793F400085358 /* DiscoverSearchBar.swift in Sources */,
				5B8C96AC29D52AD200B73AEC /* AuthorListView.swift in Sources */,
				C94A5E152A716A6D00B6EC5D /* EditableNoteText.swift in Sources */,
				DC5F20412A6AE31000F8D73F /* ImagePicker.swift in Sources */,
				5B0D99032A94090A0039F0C5 /* DoubleTapToPopModifier.swift in Sources */,
				5BFF66B42A58853D00AA79DD /* PublishedEventsView.swift in Sources */,
				C987F85B29BA9ED800B44E7A /* Font.swift in Sources */,
				3FB5E651299D28A200386527 /* OnboardingView.swift in Sources */,
				C973AB5F2A323167002AED16 /* AuthorReference+CoreDataProperties.swift in Sources */,
				A3B943CF299AE00100A15A08 /* KeyChain.swift in Sources */,
				C9671D73298DB94C00EE7E12 /* Data+Encoding.swift in Sources */,
				C9E9D9CA2A2E35440048AF0B /* (null) in Sources */,
				C9646EA129B7A22C007239A4 /* Analytics.swift in Sources */,
				DC4AB2F62A4475B800D1478A /* AppDelegate.swift in Sources */,
				5B8C96B229DB313300B73AEC /* AuthorRow.swift in Sources */,
				C9A0DADA29C685E500466635 /* SideMenuButton.swift in Sources */,
				A3B943D5299D514800A15A08 /* Follow+CoreDataClass.swift in Sources */,
				C92DF80529C25DE900400561 /* URL+Extensions.swift in Sources */,
				3F60F42929B27D3E000D62C4 /* ThreadView.swift in Sources */,
				C9B678DB29EEBF3B00303F33 /* DependencyInjection.swift in Sources */,
				C95D68A9299E709900429F86 /* LinearGradient+Planetary.swift in Sources */,
				C92F01522AC4D6AB00972489 /* NosFormSection.swift in Sources */,
				C97465342A3C95FE0031226F /* RelayPickerToolbarButton.swift in Sources */,
				3F43C47629A9625700E896A0 /* AuthorReference+CoreDataClass.swift in Sources */,
				C9ADB13D29929B540075E7F8 /* Bech32.swift in Sources */,
				C95D68A1299E6D3E00429F86 /* BioView.swift in Sources */,
				C94D14812A12B3F70014C906 /* SearchBar.swift in Sources */,
				C93EC2F729C351470012EE2A /* Optional+Unwrap.swift in Sources */,
				A32B6C7829A6C99200653FF5 /* FollowCard.swift in Sources */,
				C92DF80829C25FA900400561 /* SquareImage.swift in Sources */,
				C9DEBFD9298941000078B43A /* HomeFeedView.swift in Sources */,
				3F30020729C237AB003D4F8B /* OnboardingAgeVerificationView.swift in Sources */,
				C9DB207729F30EC700FB7B9D /* AsyncButton.swift in Sources */,
				C931517D29B915AF00934506 /* StaggeredGrid.swift in Sources */,
				C97465312A3B89140031226F /* AuthorLabel.swift in Sources */,
				C9C547592A4F1D8C006B0741 /* NosNotification+CoreDataClass.swift in Sources */,
				C9B678E729F01A8500303F33 /* FullscreenProgressView.swift in Sources */,
				C9F0BB6929A5039D000547FC /* Int+Bool.swift in Sources */,
				DC5F203F2A6AE24200F8D73F /* ImagePickerButton.swift in Sources */,
				C9CDBBA429A8FA2900C555C7 /* GoldenPostView.swift in Sources */,
				C92F01582AC4D6F700972489 /* NosTextField.swift in Sources */,
				C9C2B77C29E072E400548B4A /* WebSocket+Nos.swift in Sources */,
				C9DEC003298945150078B43A /* String+Lorem.swift in Sources */,
				C97A1C8B29E45B4E009D9E8D /* RawEventController.swift in Sources */,
				C9DEC0632989541F0078B43A /* Bundle+Current.swift in Sources */,
				C93EC2F429C34C860012EE2A /* NSPredicate+Bool.swift in Sources */,
				C9F84C1C298DBBF400C6714D /* Data+Sha.swift in Sources */,
				C936B4622A4CB01C00DF1EB9 /* PushNotificationService.swift in Sources */,
				C95D68A6299E6F9E00429F86 /* ProfileHeader.swift in Sources */,
				C9BAB09B2996FBA10003A84E /* EventProcessor.swift in Sources */,
				C960C57129F3236200929990 /* LikeButton.swift in Sources */,
				C97797B9298AA19A0046BD25 /* RelayService.swift in Sources */,
				C93CA0C329AE3A1E00921183 /* JSONEvent.swift in Sources */,
				3FFB1D89299FF37C002A755D /* AvatarView.swift in Sources */,
				C97A1C8829E45B3C009D9E8D /* RawEventView.swift in Sources */,
				C9DEC04529894BED0078B43A /* Event+CoreDataClass.swift in Sources */,
				CD76865029B6503500085358 /* NoteOptionsButton.swift in Sources */,
				C936B45C2A4C7D6B00DF1EB9 /* UniversalNameWizard.swift in Sources */,
				C9DFA966299BEB96006929C1 /* NoteCard.swift in Sources */,
				C9E37E152A1E8143003D4B0A /* Report.swift in Sources */,
				C9DEBFD4298941000078B43A /* Persistence.swift in Sources */,
				CD76864C29B12F7E00085358 /* ExpandingTextFieldAndSubmitButton.swift in Sources */,
				5B834F692A83FC7F000C1432 /* ProfileSocialStatsView.swift in Sources */,
				CD09A74629A50F750063464F /* SideMenuContent.swift in Sources */,
				C9DFA971299BF8CD006929C1 /* RepliesView.swift in Sources */,
				C974652E2A3B86600031226F /* NoteCardHeader.swift in Sources */,
				C9DFA976299C30F0006929C1 /* Localized.swift in Sources */,
				C9CF23172A38A58B00EBEC31 /* ParseQueue.swift in Sources */,
				C98A32272A05795E00E3FA13 /* Task+Timeout.swift in Sources */,
				C9B708BB2A13BE41006C613A /* NoteTextEditor.swift in Sources */,
				C9E37E0F2A1E7C32003D4B0A /* ReportMenu.swift in Sources */,
				C95D68A5299E6E1E00429F86 /* PlaceholderModifier.swift in Sources */,
				C960C57429F3251E00929990 /* RepostButton.swift in Sources */,
				3FFB1D9329A6BBCE002A755D /* EventReference+CoreDataClass.swift in Sources */,
				C93EC2FA29C370DE0012EE2A /* DiscoverGrid.swift in Sources */,
				C94FE9F529DB177500019CD3 /* Localizable.swift in Sources */,
				C973AB5B2A323167002AED16 /* Follow+CoreDataProperties.swift in Sources */,
				C92F01552AC4D6CF00972489 /* BeveledSeparator.swift in Sources */,
				C93EC2FD29C3785C0012EE2A /* View+RoundedCorner.swift in Sources */,
				5B503F622A291A1A0098805A /* JSONRelayMetadata.swift in Sources */,
				C98298332ADD7F9A0096C5B5 /* DeepLinkService.swift in Sources */,
				5B8B77192A1FDA3C004FC675 /* TLV.swift in Sources */,
				CD09A74829A51EFC0063464F /* Router.swift in Sources */,
				CD2CF38E299E67F900332116 /* CardButtonStyle.swift in Sources */,
				A336DD3C299FD78000A0CBA0 /* Filter.swift in Sources */,
				DC2E54C82A700F1400C2CAAB /* UIDevice+Simulator.swift in Sources */,
				C9A0DAEA29C6A34200466635 /* ActivityView.swift in Sources */,
				CD2CF390299E68BE00332116 /* NoteButton.swift in Sources */,
				C9DEC04D29894BED0078B43A /* Author+CoreDataClass.swift in Sources */,
				C905B0772A619E99009B8A78 /* LinkPreview.swift in Sources */,
				C9E9D9C72A2E1EC40048AF0B /* (null) in Sources */,
				C95D68A7299E6FF000429F86 /* KeyFixture.swift in Sources */,
				C94437E629B0DB83004D8C86 /* NotificationsView.swift in Sources */,
			);
			runOnlyForDeploymentPostprocessing = 0;
		};
		C9DEBFE0298941020078B43A /* Sources */ = {
			isa = PBXSourcesBuildPhase;
			buildActionMask = 2147483647;
			files = (
				CD4908D529B92B4D007443DB /* ReportABugMailView.swift in Sources */,
				CD76865429B7DABE00085358 /* DiscoverSearchBar.swift in Sources */,
				CD76865129B68B4400085358 /* NoteOptionsButton.swift in Sources */,
				CD76864D29B133E600085358 /* ExpandingTextFieldAndSubmitButton.swift in Sources */,
				CD09A76329A522190063464F /* OnboardingView.swift in Sources */,
				CD09A76129A5220E0063464F /* NosApp.swift in Sources */,
				C9F75AD72A041FF7005BBE45 /* ExpirationTimePicker.swift in Sources */,
				C93EC2F229C337EB0012EE2A /* RelayPicker.swift in Sources */,
				C99E80CE2A0C2C9100187474 /* PreviewData.swift in Sources */,
				CD09A76229A5220E0063464F /* AppController.swift in Sources */,
				C92F015C2AC4D74E00972489 /* NosTextEditor.swift in Sources */,
				C9A0DAF929C92F4500466635 /* UNSAPI.swift in Sources */,
				5BF3C50729E4F0D400738A12 /* AuthorRow.swift in Sources */,
				C97A1C8C29E45B4E009D9E8D /* RawEventController.swift in Sources */,
				CD09A75F29A521FD0063464F /* RelayService.swift in Sources */,
				CD09A76029A521FD0063464F /* Filter.swift in Sources */,
				C97A1C8929E45B3C009D9E8D /* RawEventView.swift in Sources */,
				C9B71DC32A9003670031ED9F /* CrashReporting.swift in Sources */,
				CD09A75029A521D20063464F /* HomeFeedView.swift in Sources */,
				5B08A1E12A1FDFF700EB8F2E /* TLV.swift in Sources */,
				C960C57529F3251E00929990 /* RepostButton.swift in Sources */,
				CD09A75129A521D20063464F /* CompactNoteView.swift in Sources */,
				C9C2B78329E0735400548B4A /* RelaySubscriptionManager.swift in Sources */,
				CD09A75229A521D20063464F /* RepliesView.swift in Sources */,
				5BF3C50929E4F11E00738A12 /* SearchTextFieldObserver.swift in Sources */,
				C9F64D9029ED88CD00563F2B /* Localization+Nos.swift in Sources */,
				CD09A75329A521D20063464F /* AppView.swift in Sources */,
				CD09A75429A521D20063464F /* PlaceholderModifier.swift in Sources */,
				C94FE9F829DB25A800019CD3 /* Text+Gradient.swift in Sources */,
				C9C2B78029E0731600548B4A /* AsyncTimer.swift in Sources */,
				5B88051C2A21046C00E21F06 /* SHA256KeyTests.swift in Sources */,
				CD09A75529A521D20063464F /* SelectableText.swift in Sources */,
				C9B678E229EEC41000303F33 /* SocialGraphCache.swift in Sources */,
				A303AF8629A969FF005DC8FC /* FollowCard.swift in Sources */,
				C936B45F2A4CAF2B00DF1EB9 /* AppDelegate.swift in Sources */,
				C9B678E829F01A8500303F33 /* FullscreenProgressView.swift in Sources */,
				C9C2B77D29E072E400548B4A /* WebSocket+Nos.swift in Sources */,
				5B0D99042A94F99A0039F0C5 /* DoubleTapToPopModifier.swift in Sources */,
				A303AF8429A969F5005DC8FC /* FollowButton.swift in Sources */,
				C973AB642A323167002AED16 /* Relay+CoreDataProperties.swift in Sources */,
				C9EE3E642A053910008A7491 /* ExpirationTimeOption.swift in Sources */,
				CD09A75629A521D20063464F /* SettingsView.swift in Sources */,
				C973AB5E2A323167002AED16 /* Event+CoreDataProperties.swift in Sources */,
				3F30021729C3BFEB003D4F8B /* OnboardingLoginView.swift in Sources */,
				C9F64D8D29ED840700563F2B /* LogHelper.swift in Sources */,
				DC08FF7E2A7968FF009F87D1 /* FileStorageAPI.swift in Sources */,
				5B88051F2A21056E00E21F06 /* TLVTests.swift in Sources */,
				C93F488E2AC5C30C00900CEC /* NosFormField.swift in Sources */,
				C97465352A3C95FE0031226F /* RelayPickerToolbarButton.swift in Sources */,
				3FBCDE6D29B648FE00A6C2D4 /* ThreadView.swift in Sources */,
				C98298342ADD7F9A0096C5B5 /* DeepLinkService.swift in Sources */,
				C9A0DAE529C69F0C00466635 /* HighlightedText.swift in Sources */,
				CD09A75729A521D20063464F /* NewNoteView.swift in Sources */,
				CD09A75829A521D20063464F /* LinearGradient+Planetary.swift in Sources */,
				C9A0DAEB29C6A34200466635 /* ActivityView.swift in Sources */,
				CD09A75929A521D20063464F /* Color+Hex.swift in Sources */,
				C987F85A29BA9ED800B44E7A /* Font.swift in Sources */,
				CD09A75A29A521D20063464F /* CardButtonStyle.swift in Sources */,
				5B88051D2A2104CC00E21F06 /* SHA256Key.swift in Sources */,
				CD09A75B29A521D20063464F /* AvatarView.swift in Sources */,
				C9EE3E612A0538B7008A7491 /* ExpirationTimeButton.swift in Sources */,
				CD09A75C29A521D20063464F /* SideMenu.swift in Sources */,
				C9CF23182A38A58B00EBEC31 /* ParseQueue.swift in Sources */,
				CD09A75D29A521D20063464F /* SideMenuContent.swift in Sources */,
				CD09A74E29A521BE0063464F /* NoteCard.swift in Sources */,
				5B39E64429EDBF8100464830 /* NoteParser.swift in Sources */,
				3F30021329C3BFDB003D4F8B /* OnboardingStartView.swift in Sources */,
				C94A5E162A716A6D00B6EC5D /* EditableNoteText.swift in Sources */,
				C98DC9BC2A795CAD004E5F0F /* ActionBanner.swift in Sources */,
				CD09A74F29A521BE0063464F /* BioView.swift in Sources */,
				C960C57229F3236200929990 /* LikeButton.swift in Sources */,
				CD09A74D29A521A70063464F /* CardStyle.swift in Sources */,
				5BD08BB22A38E96F00BB926C /* JSONRelayMetadata.swift in Sources */,
				C936B45A2A4C7B7C00DF1EB9 /* Nos.xcdatamodeld in Sources */,
				C974652F2A3B86600031226F /* NoteCardHeader.swift in Sources */,
				A303AF8529A969F5005DC8FC /* FollowsView.swift in Sources */,
				C9E37E162A1E8143003D4B0A /* Report.swift in Sources */,
				5BFF66B22A573F6400AA79DD /* RelayDetailView.swift in Sources */,
				C987F86229BABAF800B44E7A /* String+Markdown.swift in Sources */,
				C94A5E192A72C84200B6EC5D /* ReportCategory.swift in Sources */,
				5B0D99002A8A693B0039F0C5 /* ProfileSocialStatsView.swift in Sources */,
				C936B4632A4CB01C00DF1EB9 /* PushNotificationService.swift in Sources */,
				CD09A74B29A521730063464F /* ProfileHeader.swift in Sources */,
				C9AC31AE2A55E0BD00A94E5A /* NotificationViewModel.swift in Sources */,
				CD09A74A29A521510063464F /* ProfileView.swift in Sources */,
				C9CE5B152A0172CF008E198C /* WebView.swift in Sources */,
				C9C5475A2A4F1D8C006B0741 /* NosNotification+CoreDataClass.swift in Sources */,
				CD09A74929A521210063464F /* Router.swift in Sources */,
				C93EC2F829C351470012EE2A /* Optional+Unwrap.swift in Sources */,
				C9C5475C2A4F1D8C006B0741 /* NosNotification+CoreDataProperties.swift in Sources */,
				C9B678DF29EEC35B00303F33 /* Foundation+Sendable.swift in Sources */,
				C9AA1BB22ABA383F00E8BD6D /* WalletConnect.swift in Sources */,
				A3B943D7299D6DB700A15A08 /* Follow+CoreDataClass.swift in Sources */,
				5BF3C50629E4F0BA00738A12 /* EditableText.swift in Sources */,
				C93CA0C129AD5A5B00921183 /* DiscoverView.swift in Sources */,
				C9ADB13E29929EEF0075E7F8 /* Bech32.swift in Sources */,
				C92DF80929C25FA900400561 /* SquareImage.swift in Sources */,
				C9DEC05A2989509B0078B43A /* Persistence.swift in Sources */,
				C9E37E132A1E7EC5003D4B0A /* PreviewContainer.swift in Sources */,
				3F30021529C3BFE5003D4F8B /* OnboardingNotOldEnoughView.swift in Sources */,
				C9C2B78629E073E300548B4A /* RelaySubscription.swift in Sources */,
				C996E8CD2AD9F4B0003A3BB7 /* NoteButton.swift in Sources */,
				C9DEC06B298965550078B43A /* RelayView.swift in Sources */,
				C973AB662A323167002AED16 /* EventReference+CoreDataProperties.swift in Sources */,
				5B80BE9E29F9864000A363E4 /* Bech32Tests.swift in Sources */,
				C942566A29B66A2800C4202C /* Date+Elapsed.swift in Sources */,
				C93CA0C429AE3A1E00921183 /* JSONEvent.swift in Sources */,
				C92F01562AC4D6CF00972489 /* BeveledSeparator.swift in Sources */,
				C9DEC04629894BED0078B43A /* Event+CoreDataClass.swift in Sources */,
				C936B45E2A4C7D8900DF1EB9 /* UniversalNameWizard.swift in Sources */,
				A32B6C7129A672BC00653FF5 /* CurrentUser.swift in Sources */,
				C98A32282A05795E00E3FA13 /* Task+Timeout.swift in Sources */,
				C9A0DAE129C697A100466635 /* AboutView.swift in Sources */,
				C973AB602A323167002AED16 /* AuthorReference+CoreDataProperties.swift in Sources */,
				C9F84C1A298DBB6300C6714D /* Data+Encoding.swift in Sources */,
				3F30021629C3BFE8003D4F8B /* OnboardingTermsOfServiceView.swift in Sources */,
				5BFF66B72A58AFF600AA79DD /* PublishedEventsView.swift in Sources */,
				C9CFF6D32AB2423000D4B368 /* Text+Localized.swift in Sources */,
				C9DEC0642989541F0078B43A /* Bundle+Current.swift in Sources */,
				C9ADB13629928AF00075E7F8 /* KeyPair.swift in Sources */,
				5BF3C50829E4F0DC00738A12 /* AuthorListView.swift in Sources */,
				3FFB1D9729A6BBEC002A755D /* Collection+SafeSubscript.swift in Sources */,
				C9B678DC29EEBF3B00303F33 /* DependencyInjection.swift in Sources */,
				C92F015F2AC4D99400972489 /* NosForm.swift in Sources */,
				C987F81829BA4C6A00B44E7A /* BigActionButton.swift in Sources */,
				C9F0BB6D29A503D9000547FC /* Int+Bool.swift in Sources */,
				C92F01592AC4D6F700972489 /* NosTextField.swift in Sources */,
				C97465322A3B89140031226F /* AuthorLabel.swift in Sources */,
				C98B8B4129FBF85F009789C8 /* NotificationCard.swift in Sources */,
				DC08FF812A7969C5009F87D1 /* UIDevice+Simulator.swift in Sources */,
				C9DB207829F30EC700FB7B9D /* AsyncButton.swift in Sources */,
				C94D14822A12B3F70014C906 /* SearchBar.swift in Sources */,
				C9E37E102A1E7C32003D4B0A /* ReportMenu.swift in Sources */,
				C9C9444229F6F0E2002F2C7A /* XCTest+Eventually.swift in Sources */,
				C942566B29B66B2F00C4202C /* NotificationsView.swift in Sources */,
				C9A0DADE29C689C900466635 /* NosNavigationBar.swift in Sources */,
				3FFF3BD029A9645F00DD0B72 /* AuthorReference+CoreDataClass.swift in Sources */,
				C9F0BB6C29A503D6000547FC /* PublicKey.swift in Sources */,
				C9DEC06F2989668E0078B43A /* Relay+CoreDataClass.swift in Sources */,
				C98560AE2A65B19E0002C1D9 /* LinkPreview.swift in Sources */,
				C9E9D9CB2A2E35440048AF0B /* (null) in Sources */,
				C9ADB13F29929F1F0075E7F8 /* String+Hex.swift in Sources */,
				C94FE9F629DB177500019CD3 /* Localizable.swift in Sources */,
				C973AB622A323167002AED16 /* Author+CoreDataProperties.swift in Sources */,
				C9A0DADB29C685E500466635 /* SideMenuButton.swift in Sources */,
				5B0D99012A8A693D0039F0C5 /* ProfileKnownFollowersView.swift in Sources */,
				C93EC2F529C34C860012EE2A /* NSPredicate+Bool.swift in Sources */,
				C93EC2FB29C370DE0012EE2A /* DiscoverGrid.swift in Sources */,
				C9DEC05B298950A90078B43A /* String+Lorem.swift in Sources */,
				C97336502A7968220012D8B8 /* SetUpUNSBanner.swift in Sources */,
				C9F84C1D298DBC6100C6714D /* Data+Sha.swift in Sources */,
				C98560B12A65B7960002C1D9 /* AuthorCard.swift in Sources */,
				DC08FF7F2A796930009F87D1 /* ImagePickerButton.swift in Sources */,
				3F30021429C3BFE2003D4F8B /* OnboardingAgeVerificationView.swift in Sources */,
				C9B678E429EED2DC00303F33 /* SocialGraphTests.swift in Sources */,
				3FFB1D9D29A7DF9D002A755D /* StackedAvatarsView.swift in Sources */,
				C9F0BB7029A50437000547FC /* NostrConstants.swift in Sources */,
				A3B943D8299D758F00A15A08 /* KeyChain.swift in Sources */,
				C9646EAA29B7A506007239A4 /* Analytics.swift in Sources */,
				C9ADB133299287D60075E7F8 /* KeyPairTests.swift in Sources */,
				C9DEC04E29894BED0078B43A /* Author+CoreDataClass.swift in Sources */,
				C9A25B3E29F174D200B39534 /* ReadabilityPadding.swift in Sources */,
				C9DEBFE9298941020078B43A /* EventTests.swift in Sources */,
				C9ADB14229951CB10075E7F8 /* NSManagedObject+Nos.swift in Sources */,
				C92DF80629C25DE900400561 /* URL+Extensions.swift in Sources */,
				C9F75AD32A02D41E005BBE45 /* ComposerActionBar.swift in Sources */,
				C93CA0C029AD59D700921183 /* GoldenPostView.swift in Sources */,
				C9646EAF29B8D653007239A4 /* ViewDidLoadModifier.swift in Sources */,
				C93EC2FE29C3785C0012EE2A /* View+RoundedCorner.swift in Sources */,
				C9B708BC2A13BE41006C613A /* NoteTextEditor.swift in Sources */,
				5BFF66B82A58B00500AA79DD /* MutesView.swift in Sources */,
				C9BAB09C2996FBA10003A84E /* EventProcessor.swift in Sources */,
				C931517E29B915AF00934506 /* StaggeredGrid.swift in Sources */,
				C987F81E29BA6D9A00B44E7A /* ProfileTab.swift in Sources */,
				A351E1A329BBAA790009B7F6 /* ProfileEditView.swift in Sources */,
				C9DFA97B299C31EE006929C1 /* Localized.swift in Sources */,
				C973AB5C2A323167002AED16 /* Follow+CoreDataProperties.swift in Sources */,
				C93005602A6AF8320098CA9E /* LoadingContent.swift in Sources */,
				C97A1C8F29E58EC7009D9E8D /* NSManagedObjectContext+Nos.swift in Sources */,
				C9ADB135299288230075E7F8 /* KeyFixture.swift in Sources */,
				C9C547552A4F1CDB006B0741 /* SearchController.swift in Sources */,
				DC08FF802A796997009F87D1 /* ImagePicker.swift in Sources */,
				C9E9D9C82A2E1EC40048AF0B /* (null) in Sources */,
				C92F01532AC4D6AB00972489 /* NosFormSection.swift in Sources */,
				3FFB1D9429A6BBCE002A755D /* EventReference+CoreDataClass.swift in Sources */,
				5B6EB49029EDBEC1006E750C /* NoteParserTests.swift in Sources */,
				C987F81B29BA4D0E00B44E7A /* ActionButton.swift in Sources */,
			);
			runOnlyForDeploymentPostprocessing = 0;
		};
		C9DEBFEA298941020078B43A /* Sources */ = {
			isa = PBXSourcesBuildPhase;
			buildActionMask = 2147483647;
			files = (
				C9DEBFF3298941020078B43A /* NosUITests.swift in Sources */,
				C9DEBFF5298941020078B43A /* NosUITestsLaunchTests.swift in Sources */,
			);
			runOnlyForDeploymentPostprocessing = 0;
		};
/* End PBXSourcesBuildPhase section */

/* Begin PBXTargetDependency section */
		C90862C229E9804B00C35A71 /* PBXTargetDependency */ = {
			isa = PBXTargetDependency;
			target = C9DEBFCD298941000078B43A /* Nos */;
			targetProxy = C90862C129E9804B00C35A71 /* PBXContainerItemProxy */;
		};
		C996E8CC2AD9F4A0003A3BB7 /* PBXTargetDependency */ = {
			isa = PBXTargetDependency;
			productRef = C996E8CB2AD9F4A0003A3BB7 /* SwiftGenPlugin */;
		};
		C9D573402AB24A3700E06BB4 /* PBXTargetDependency */ = {
			isa = PBXTargetDependency;
			productRef = C9D5733F2AB24A3700E06BB4 /* SwiftGenPlugin */;
		};
		C9DEBFE6298941020078B43A /* PBXTargetDependency */ = {
			isa = PBXTargetDependency;
			target = C9DEBFCD298941000078B43A /* Nos */;
			targetProxy = C9DEBFE5298941020078B43A /* PBXContainerItemProxy */;
		};
		C9DEBFF0298941020078B43A /* PBXTargetDependency */ = {
			isa = PBXTargetDependency;
			target = C9DEBFCD298941000078B43A /* Nos */;
			targetProxy = C9DEBFEF298941020078B43A /* PBXContainerItemProxy */;
		};
/* End PBXTargetDependency section */

/* Begin PBXVariantGroup section */
		5B46612029CCB894008B8E8C /* Generated.strings */ = {
			isa = PBXVariantGroup;
			children = (
				5B46611F29CCB894008B8E8C /* en */,
				5B46612129CCBBE2008B8E8C /* es */,
				5B46612229CCBC6C008B8E8C /* zh-Hans */,
				C94FE5A629F8441200C27119 /* zh-Hant */,
				C94FE5A729F8441200C27119 /* fr */,
				C937786129FC6D1900568C27 /* pt-BR */,
				5B48EC692A1406C4001EDA7F /* de */,
				C9EF82932A5F29BE0022A1A7 /* nl */,
				C9A5C5D32A9FDB6A0076AAD1 /* sv */,
			);
			name = Generated.strings;
			sourceTree = "<group>";
		};
/* End PBXVariantGroup section */

/* Begin XCBuildConfiguration section */
		C90862C429E9804B00C35A71 /* Debug */ = {
			isa = XCBuildConfiguration;
			buildSettings = {
				CODE_SIGN_STYLE = Automatic;
				CURRENT_PROJECT_VERSION = 81;
				DEVELOPMENT_TEAM = GZCZBKH7MY;
				GCC_OPTIMIZATION_LEVEL = s;
				GENERATE_INFOPLIST_FILE = YES;
				IPHONEOS_DEPLOYMENT_TARGET = 16.2;
				MARKETING_VERSION = 1.0;
				PRODUCT_BUNDLE_IDENTIFIER = com.verse.NosPerformanceTests;
				PRODUCT_NAME = "$(TARGET_NAME)";
				SDKROOT = iphoneos;
				SWIFT_EMIT_LOC_STRINGS = NO;
				SWIFT_OPTIMIZATION_LEVEL = "-O";
				SWIFT_VERSION = 5.0;
				TARGETED_DEVICE_FAMILY = "1,2";
				TEST_TARGET_NAME = Nos;
			};
			name = Debug;
		};
		C90862C529E9804B00C35A71 /* Release */ = {
			isa = XCBuildConfiguration;
			buildSettings = {
				CODE_SIGN_STYLE = Automatic;
				CURRENT_PROJECT_VERSION = 81;
				DEVELOPMENT_TEAM = GZCZBKH7MY;
				GENERATE_INFOPLIST_FILE = YES;
				IPHONEOS_DEPLOYMENT_TARGET = 16.2;
				MARKETING_VERSION = 1.0;
				PRODUCT_BUNDLE_IDENTIFIER = com.verse.NosPerformanceTests;
				PRODUCT_NAME = "$(TARGET_NAME)";
				SDKROOT = iphoneos;
				SWIFT_EMIT_LOC_STRINGS = NO;
				SWIFT_VERSION = 5.0;
				TARGETED_DEVICE_FAMILY = "1,2";
				TEST_TARGET_NAME = Nos;
				VALIDATE_PRODUCT = YES;
			};
			name = Release;
		};
		C9DEBFF6298941020078B43A /* Debug */ = {
			isa = XCBuildConfiguration;
			buildSettings = {
				ALWAYS_SEARCH_USER_PATHS = NO;
				CLANG_ANALYZER_LOCALIZABILITY_NONLOCALIZED = YES;
				CLANG_ANALYZER_NONNULL = YES;
				CLANG_ANALYZER_NUMBER_OBJECT_CONVERSION = YES_AGGRESSIVE;
				CLANG_CXX_LANGUAGE_STANDARD = "gnu++20";
				CLANG_ENABLE_MODULES = YES;
				CLANG_ENABLE_OBJC_ARC = YES;
				CLANG_ENABLE_OBJC_WEAK = YES;
				CLANG_WARN_BLOCK_CAPTURE_AUTORELEASING = YES;
				CLANG_WARN_BOOL_CONVERSION = YES;
				CLANG_WARN_COMMA = YES;
				CLANG_WARN_CONSTANT_CONVERSION = YES;
				CLANG_WARN_DEPRECATED_OBJC_IMPLEMENTATIONS = YES;
				CLANG_WARN_DIRECT_OBJC_ISA_USAGE = YES_ERROR;
				CLANG_WARN_DOCUMENTATION_COMMENTS = YES;
				CLANG_WARN_EMPTY_BODY = YES;
				CLANG_WARN_ENUM_CONVERSION = YES;
				CLANG_WARN_INFINITE_RECURSION = YES;
				CLANG_WARN_INT_CONVERSION = YES;
				CLANG_WARN_NON_LITERAL_NULL_CONVERSION = YES;
				CLANG_WARN_OBJC_IMPLICIT_RETAIN_SELF = YES;
				CLANG_WARN_OBJC_LITERAL_CONVERSION = YES;
				CLANG_WARN_OBJC_ROOT_CLASS = YES_ERROR;
				CLANG_WARN_QUOTED_INCLUDE_IN_FRAMEWORK_HEADER = YES;
				CLANG_WARN_RANGE_LOOP_ANALYSIS = YES;
				CLANG_WARN_STRICT_PROTOTYPES = YES;
				CLANG_WARN_SUSPICIOUS_MOVE = YES;
				CLANG_WARN_UNGUARDED_AVAILABILITY = YES_AGGRESSIVE;
				CLANG_WARN_UNREACHABLE_CODE = YES;
				CLANG_WARN__DUPLICATE_METHOD_MATCH = YES;
				COPY_PHASE_STRIP = NO;
				DEAD_CODE_STRIPPING = YES;
				DEBUG_INFORMATION_FORMAT = dwarf;
				ENABLE_STRICT_OBJC_MSGSEND = YES;
				ENABLE_TESTABILITY = YES;
				ENABLE_USER_SCRIPT_SANDBOXING = YES;
				GCC_C_LANGUAGE_STANDARD = gnu11;
				GCC_DYNAMIC_NO_PIC = NO;
				GCC_NO_COMMON_BLOCKS = YES;
				GCC_OPTIMIZATION_LEVEL = 0;
				GCC_PREPROCESSOR_DEFINITIONS = (
					"DEBUG=1",
					"$(inherited)",
				);
				GCC_WARN_64_TO_32_BIT_CONVERSION = YES;
				GCC_WARN_ABOUT_RETURN_TYPE = YES_ERROR;
				GCC_WARN_UNDECLARED_SELECTOR = YES;
				GCC_WARN_UNINITIALIZED_AUTOS = YES_AGGRESSIVE;
				GCC_WARN_UNUSED_FUNCTION = YES;
				GCC_WARN_UNUSED_VARIABLE = YES;
				IPHONEOS_DEPLOYMENT_TARGET = 16.0;
				MACOSX_DEPLOYMENT_TARGET = 13.3;
				MTL_ENABLE_DEBUG_INFO = INCLUDE_SOURCE;
				MTL_FAST_MATH = YES;
				ONLY_ACTIVE_ARCH = YES;
				SWIFT_ACTIVE_COMPILATION_CONDITIONS = DEBUG;
				SWIFT_OPTIMIZATION_LEVEL = "-Onone";
			};
			name = Debug;
		};
		C9DEBFF7298941020078B43A /* Release */ = {
			isa = XCBuildConfiguration;
			buildSettings = {
				ALWAYS_SEARCH_USER_PATHS = NO;
				CLANG_ANALYZER_LOCALIZABILITY_NONLOCALIZED = YES;
				CLANG_ANALYZER_NONNULL = YES;
				CLANG_ANALYZER_NUMBER_OBJECT_CONVERSION = YES_AGGRESSIVE;
				CLANG_CXX_LANGUAGE_STANDARD = "gnu++20";
				CLANG_ENABLE_MODULES = YES;
				CLANG_ENABLE_OBJC_ARC = YES;
				CLANG_ENABLE_OBJC_WEAK = YES;
				CLANG_WARN_BLOCK_CAPTURE_AUTORELEASING = YES;
				CLANG_WARN_BOOL_CONVERSION = YES;
				CLANG_WARN_COMMA = YES;
				CLANG_WARN_CONSTANT_CONVERSION = YES;
				CLANG_WARN_DEPRECATED_OBJC_IMPLEMENTATIONS = YES;
				CLANG_WARN_DIRECT_OBJC_ISA_USAGE = YES_ERROR;
				CLANG_WARN_DOCUMENTATION_COMMENTS = YES;
				CLANG_WARN_EMPTY_BODY = YES;
				CLANG_WARN_ENUM_CONVERSION = YES;
				CLANG_WARN_INFINITE_RECURSION = YES;
				CLANG_WARN_INT_CONVERSION = YES;
				CLANG_WARN_NON_LITERAL_NULL_CONVERSION = YES;
				CLANG_WARN_OBJC_IMPLICIT_RETAIN_SELF = YES;
				CLANG_WARN_OBJC_LITERAL_CONVERSION = YES;
				CLANG_WARN_OBJC_ROOT_CLASS = YES_ERROR;
				CLANG_WARN_QUOTED_INCLUDE_IN_FRAMEWORK_HEADER = YES;
				CLANG_WARN_RANGE_LOOP_ANALYSIS = YES;
				CLANG_WARN_STRICT_PROTOTYPES = YES;
				CLANG_WARN_SUSPICIOUS_MOVE = YES;
				CLANG_WARN_UNGUARDED_AVAILABILITY = YES_AGGRESSIVE;
				CLANG_WARN_UNREACHABLE_CODE = YES;
				CLANG_WARN__DUPLICATE_METHOD_MATCH = YES;
				COPY_PHASE_STRIP = NO;
				DEAD_CODE_STRIPPING = YES;
				DEBUG_INFORMATION_FORMAT = "dwarf-with-dsym";
				ENABLE_NS_ASSERTIONS = NO;
				ENABLE_STRICT_OBJC_MSGSEND = YES;
				ENABLE_USER_SCRIPT_SANDBOXING = YES;
				GCC_C_LANGUAGE_STANDARD = gnu11;
				GCC_NO_COMMON_BLOCKS = YES;
				GCC_OPTIMIZATION_LEVEL = s;
				GCC_WARN_64_TO_32_BIT_CONVERSION = YES;
				GCC_WARN_ABOUT_RETURN_TYPE = YES_ERROR;
				GCC_WARN_UNDECLARED_SELECTOR = YES;
				GCC_WARN_UNINITIALIZED_AUTOS = YES_AGGRESSIVE;
				GCC_WARN_UNUSED_FUNCTION = YES;
				GCC_WARN_UNUSED_VARIABLE = YES;
				IPHONEOS_DEPLOYMENT_TARGET = 16.0;
				MACOSX_DEPLOYMENT_TARGET = 13.3;
				MTL_ENABLE_DEBUG_INFO = NO;
				MTL_FAST_MATH = YES;
				SWIFT_COMPILATION_MODE = wholemodule;
				SWIFT_OPTIMIZATION_LEVEL = "-O";
			};
			name = Release;
		};
		C9DEBFF9298941020078B43A /* Debug */ = {
			isa = XCBuildConfiguration;
			baseConfigurationReference = C94D39212ABDDDFE0019C4D5 /* Secrets.xcconfig */;
			buildSettings = {
				ASSETCATALOG_COMPILER_APPICON_NAME = AppIcon;
				ASSETCATALOG_COMPILER_GENERATE_ASSET_SYMBOLS = NO;
				ASSETCATALOG_COMPILER_GLOBAL_ACCENT_COLOR_NAME = AccentColor;
				CODE_SIGN_ENTITLEMENTS = Nos/Nos.entitlements;
				CODE_SIGN_IDENTITY = "-";
				"CODE_SIGN_IDENTITY[sdk=iphoneos*]" = "Apple Development";
				CODE_SIGN_STYLE = Automatic;
				CURRENT_PROJECT_VERSION = 81;
				DEAD_CODE_STRIPPING = YES;
				DEVELOPMENT_ASSET_PATHS = "\"Nos/Views/Preview Content\"";
				DEVELOPMENT_TEAM = GZCZBKH7MY;
				ENABLE_HARDENED_RUNTIME = YES;
				ENABLE_PREVIEWS = YES;
				ENABLE_USER_SCRIPT_SANDBOXING = NO;
				GCC_OPTIMIZATION_LEVEL = 0;
				GENERATE_INFOPLIST_FILE = YES;
				INFOPLIST_FILE = Nos/Info.plist;
				INFOPLIST_KEY_NSCameraUsageDescription = "Nos can access camera to allow users to post photos directly.";
				"INFOPLIST_KEY_UIApplicationSceneManifest_Generation[sdk=iphoneos*]" = YES;
				"INFOPLIST_KEY_UIApplicationSceneManifest_Generation[sdk=iphonesimulator*]" = YES;
				"INFOPLIST_KEY_UIApplicationSupportsIndirectInputEvents[sdk=iphoneos*]" = YES;
				"INFOPLIST_KEY_UIApplicationSupportsIndirectInputEvents[sdk=iphonesimulator*]" = YES;
				"INFOPLIST_KEY_UILaunchScreen_Generation[sdk=iphoneos*]" = YES;
				"INFOPLIST_KEY_UILaunchScreen_Generation[sdk=iphonesimulator*]" = YES;
				INFOPLIST_KEY_UILaunchStoryboardName = "Launch Screen.storyboard";
				"INFOPLIST_KEY_UIStatusBarStyle[sdk=iphoneos*]" = UIStatusBarStyleDefault;
				"INFOPLIST_KEY_UIStatusBarStyle[sdk=iphonesimulator*]" = UIStatusBarStyleDefault;
				INFOPLIST_KEY_UISupportedInterfaceOrientations_iPad = "UIInterfaceOrientationPortrait UIInterfaceOrientationPortraitUpsideDown UIInterfaceOrientationLandscapeLeft UIInterfaceOrientationLandscapeRight";
				INFOPLIST_KEY_UISupportedInterfaceOrientations_iPhone = "UIInterfaceOrientationPortrait UIInterfaceOrientationLandscapeLeft UIInterfaceOrientationLandscapeRight";
				IPHONEOS_DEPLOYMENT_TARGET = 16.0;
				LD_RUNPATH_SEARCH_PATHS = "@executable_path/Frameworks";
				"LD_RUNPATH_SEARCH_PATHS[sdk=macosx*]" = "@executable_path/../Frameworks";
				MACOSX_DEPLOYMENT_TARGET = 13.3;
				MARKETING_VERSION = 0.1;
				PRODUCT_BUNDLE_IDENTIFIER = com.verse.Nos;
				PRODUCT_NAME = "$(TARGET_NAME)";
				SDKROOT = auto;
				SUPPORTED_PLATFORMS = "iphoneos iphonesimulator";
				SUPPORTS_MACCATALYST = NO;
				SUPPORTS_MAC_DESIGNED_FOR_IPHONE_IPAD = YES;
				SWIFT_EMIT_LOC_STRINGS = YES;
				SWIFT_OPTIMIZATION_LEVEL = "-Onone";
				SWIFT_VERSION = 5.0;
				TARGETED_DEVICE_FAMILY = "1,2";
			};
			name = Debug;
		};
		C9DEBFFA298941020078B43A /* Release */ = {
			isa = XCBuildConfiguration;
			baseConfigurationReference = C94D39212ABDDDFE0019C4D5 /* Secrets.xcconfig */;
			buildSettings = {
				ASSETCATALOG_COMPILER_APPICON_NAME = AppIcon;
				ASSETCATALOG_COMPILER_GENERATE_ASSET_SYMBOLS = NO;
				ASSETCATALOG_COMPILER_GLOBAL_ACCENT_COLOR_NAME = AccentColor;
				CODE_SIGN_ENTITLEMENTS = Nos/Nos.entitlements;
				CODE_SIGN_IDENTITY = "-";
				"CODE_SIGN_IDENTITY[sdk=iphoneos*]" = "Apple Development";
				CODE_SIGN_STYLE = Automatic;
				CURRENT_PROJECT_VERSION = 81;
				DEAD_CODE_STRIPPING = YES;
				DEVELOPMENT_ASSET_PATHS = "\"Nos/Views/Preview Content\"";
				DEVELOPMENT_TEAM = GZCZBKH7MY;
				ENABLE_HARDENED_RUNTIME = YES;
				ENABLE_PREVIEWS = YES;
				ENABLE_USER_SCRIPT_SANDBOXING = NO;
				GENERATE_INFOPLIST_FILE = YES;
				INFOPLIST_FILE = Nos/Info.plist;
				INFOPLIST_KEY_NSCameraUsageDescription = "Nos can access camera to allow users to post photos directly.";
				"INFOPLIST_KEY_UIApplicationSceneManifest_Generation[sdk=iphoneos*]" = YES;
				"INFOPLIST_KEY_UIApplicationSceneManifest_Generation[sdk=iphonesimulator*]" = YES;
				"INFOPLIST_KEY_UIApplicationSupportsIndirectInputEvents[sdk=iphoneos*]" = YES;
				"INFOPLIST_KEY_UIApplicationSupportsIndirectInputEvents[sdk=iphonesimulator*]" = YES;
				"INFOPLIST_KEY_UILaunchScreen_Generation[sdk=iphoneos*]" = YES;
				"INFOPLIST_KEY_UILaunchScreen_Generation[sdk=iphonesimulator*]" = YES;
				INFOPLIST_KEY_UILaunchStoryboardName = "Launch Screen.storyboard";
				"INFOPLIST_KEY_UIStatusBarStyle[sdk=iphoneos*]" = UIStatusBarStyleDefault;
				"INFOPLIST_KEY_UIStatusBarStyle[sdk=iphonesimulator*]" = UIStatusBarStyleDefault;
				INFOPLIST_KEY_UISupportedInterfaceOrientations_iPad = "UIInterfaceOrientationPortrait UIInterfaceOrientationPortraitUpsideDown UIInterfaceOrientationLandscapeLeft UIInterfaceOrientationLandscapeRight";
				INFOPLIST_KEY_UISupportedInterfaceOrientations_iPhone = "UIInterfaceOrientationPortrait UIInterfaceOrientationLandscapeLeft UIInterfaceOrientationLandscapeRight";
				IPHONEOS_DEPLOYMENT_TARGET = 16.0;
				LD_RUNPATH_SEARCH_PATHS = "@executable_path/Frameworks";
				"LD_RUNPATH_SEARCH_PATHS[sdk=macosx*]" = "@executable_path/../Frameworks";
				MACOSX_DEPLOYMENT_TARGET = 13.3;
				MARKETING_VERSION = 0.1;
				PRODUCT_BUNDLE_IDENTIFIER = com.verse.Nos;
				PRODUCT_NAME = "$(TARGET_NAME)";
				SDKROOT = auto;
				SUPPORTED_PLATFORMS = "iphoneos iphonesimulator";
				SUPPORTS_MACCATALYST = NO;
				SUPPORTS_MAC_DESIGNED_FOR_IPHONE_IPAD = YES;
				SWIFT_EMIT_LOC_STRINGS = YES;
				SWIFT_VERSION = 5.0;
				TARGETED_DEVICE_FAMILY = "1,2";
			};
			name = Release;
		};
		C9DEBFFC298941020078B43A /* Debug */ = {
			isa = XCBuildConfiguration;
			buildSettings = {
				ALWAYS_EMBED_SWIFT_STANDARD_LIBRARIES = YES;
				CODE_SIGN_STYLE = Automatic;
				CURRENT_PROJECT_VERSION = 81;
				DEAD_CODE_STRIPPING = YES;
				DEVELOPMENT_TEAM = GZCZBKH7MY;
				GCC_OPTIMIZATION_LEVEL = 0;
				GENERATE_INFOPLIST_FILE = YES;
				HEADER_SEARCH_PATHS = "";
				INFOPLIST_FILE = NosTests/Info.plist;
				IPHONEOS_DEPLOYMENT_TARGET = 16.2;
				MACOSX_DEPLOYMENT_TARGET = 13.1;
				MARKETING_VERSION = 1.0;
				PRODUCT_BUNDLE_IDENTIFIER = com.verse.NosTests;
				PRODUCT_NAME = "$(TARGET_NAME)";
				SDKROOT = auto;
				SUPPORTED_PLATFORMS = "iphoneos iphonesimulator macosx";
				SWIFT_EMIT_LOC_STRINGS = NO;
				SWIFT_OPTIMIZATION_LEVEL = "-Onone";
				SWIFT_VERSION = 5.0;
				TARGETED_DEVICE_FAMILY = "1,2";
			};
			name = Debug;
		};
		C9DEBFFD298941020078B43A /* Release */ = {
			isa = XCBuildConfiguration;
			buildSettings = {
				ALWAYS_EMBED_SWIFT_STANDARD_LIBRARIES = YES;
				CODE_SIGN_STYLE = Automatic;
				CURRENT_PROJECT_VERSION = 81;
				DEAD_CODE_STRIPPING = YES;
				DEVELOPMENT_TEAM = GZCZBKH7MY;
				GENERATE_INFOPLIST_FILE = YES;
				HEADER_SEARCH_PATHS = "";
				INFOPLIST_FILE = NosTests/Info.plist;
				IPHONEOS_DEPLOYMENT_TARGET = 16.2;
				MACOSX_DEPLOYMENT_TARGET = 13.1;
				MARKETING_VERSION = 1.0;
				PRODUCT_BUNDLE_IDENTIFIER = com.verse.NosTests;
				PRODUCT_NAME = "$(TARGET_NAME)";
				SDKROOT = auto;
				SUPPORTED_PLATFORMS = "iphoneos iphonesimulator macosx";
				SWIFT_EMIT_LOC_STRINGS = NO;
				SWIFT_VERSION = 5.0;
				TARGETED_DEVICE_FAMILY = "1,2";
			};
			name = Release;
		};
		C9DEBFFF298941020078B43A /* Debug */ = {
			isa = XCBuildConfiguration;
			buildSettings = {
				ALWAYS_EMBED_SWIFT_STANDARD_LIBRARIES = YES;
				CODE_SIGN_STYLE = Automatic;
				CURRENT_PROJECT_VERSION = 81;
				DEAD_CODE_STRIPPING = YES;
				DEVELOPMENT_TEAM = GZCZBKH7MY;
				GCC_OPTIMIZATION_LEVEL = 0;
				GENERATE_INFOPLIST_FILE = YES;
				IPHONEOS_DEPLOYMENT_TARGET = 16.2;
				MACOSX_DEPLOYMENT_TARGET = 13.1;
				MARKETING_VERSION = 1.0;
				PRODUCT_BUNDLE_IDENTIFIER = com.verse.NosUITests;
				PRODUCT_NAME = "$(TARGET_NAME)";
				SDKROOT = auto;
				SUPPORTED_PLATFORMS = "iphoneos iphonesimulator macosx";
				SWIFT_EMIT_LOC_STRINGS = NO;
				SWIFT_OPTIMIZATION_LEVEL = "-Onone";
				SWIFT_VERSION = 5.0;
				TARGETED_DEVICE_FAMILY = "1,2";
				TEST_TARGET_NAME = Nos;
			};
			name = Debug;
		};
		C9DEC000298941020078B43A /* Release */ = {
			isa = XCBuildConfiguration;
			buildSettings = {
				ALWAYS_EMBED_SWIFT_STANDARD_LIBRARIES = YES;
				CODE_SIGN_STYLE = Automatic;
				CURRENT_PROJECT_VERSION = 81;
				DEAD_CODE_STRIPPING = YES;
				DEVELOPMENT_TEAM = GZCZBKH7MY;
				GENERATE_INFOPLIST_FILE = YES;
				IPHONEOS_DEPLOYMENT_TARGET = 16.2;
				MACOSX_DEPLOYMENT_TARGET = 13.1;
				MARKETING_VERSION = 1.0;
				PRODUCT_BUNDLE_IDENTIFIER = com.verse.NosUITests;
				PRODUCT_NAME = "$(TARGET_NAME)";
				SDKROOT = auto;
				SUPPORTED_PLATFORMS = "iphoneos iphonesimulator macosx";
				SWIFT_EMIT_LOC_STRINGS = NO;
				SWIFT_VERSION = 5.0;
				TARGETED_DEVICE_FAMILY = "1,2";
				TEST_TARGET_NAME = Nos;
			};
			name = Release;
		};
/* End XCBuildConfiguration section */

/* Begin XCConfigurationList section */
		C90862C329E9804B00C35A71 /* Build configuration list for PBXNativeTarget "NosPerformanceTests" */ = {
			isa = XCConfigurationList;
			buildConfigurations = (
				C90862C429E9804B00C35A71 /* Debug */,
				C90862C529E9804B00C35A71 /* Release */,
			);
			defaultConfigurationIsVisible = 0;
			defaultConfigurationName = Release;
		};
		C9DEBFC9298941000078B43A /* Build configuration list for PBXProject "Nos" */ = {
			isa = XCConfigurationList;
			buildConfigurations = (
				C9DEBFF6298941020078B43A /* Debug */,
				C9DEBFF7298941020078B43A /* Release */,
			);
			defaultConfigurationIsVisible = 0;
			defaultConfigurationName = Release;
		};
		C9DEBFF8298941020078B43A /* Build configuration list for PBXNativeTarget "Nos" */ = {
			isa = XCConfigurationList;
			buildConfigurations = (
				C9DEBFF9298941020078B43A /* Debug */,
				C9DEBFFA298941020078B43A /* Release */,
			);
			defaultConfigurationIsVisible = 0;
			defaultConfigurationName = Release;
		};
		C9DEBFFB298941020078B43A /* Build configuration list for PBXNativeTarget "NosTests" */ = {
			isa = XCConfigurationList;
			buildConfigurations = (
				C9DEBFFC298941020078B43A /* Debug */,
				C9DEBFFD298941020078B43A /* Release */,
			);
			defaultConfigurationIsVisible = 0;
			defaultConfigurationName = Release;
		};
		C9DEBFFE298941020078B43A /* Build configuration list for PBXNativeTarget "NosUITests" */ = {
			isa = XCConfigurationList;
			buildConfigurations = (
				C9DEBFFF298941020078B43A /* Debug */,
				C9DEC000298941020078B43A /* Release */,
			);
			defaultConfigurationIsVisible = 0;
			defaultConfigurationName = Release;
		};
/* End XCConfigurationList section */

/* Begin XCRemoteSwiftPackageReference section */
		C94D855D29914D2300749478 /* XCRemoteSwiftPackageReference "swiftui-navigation" */ = {
			isa = XCRemoteSwiftPackageReference;
			repositoryURL = "https://github.com/pointfreeco/swiftui-navigation";
			requirement = {
				kind = upToNextMajorVersion;
				minimumVersion = 0.6.1;
			};
		};
		C95F0AC82ABA379700A0D9CE /* XCRemoteSwiftPackageReference "WalletConnectSwiftV2" */ = {
			isa = XCRemoteSwiftPackageReference;
			repositoryURL = "https://github.com/WalletConnect/WalletConnectSwiftV2";
			requirement = {
				kind = upToNextMajorVersion;
				minimumVersion = 1.8.0;
			};
		};
		C9646E9829B79E04007239A4 /* XCRemoteSwiftPackageReference "logger-ios" */ = {
			isa = XCRemoteSwiftPackageReference;
			repositoryURL = "https://github.com/planetary-social/logger-ios";
			requirement = {
				kind = upToNextMajorVersion;
				minimumVersion = 1.0.0;
			};
		};
		C9646EA229B7A24A007239A4 /* XCRemoteSwiftPackageReference "posthog-ios" */ = {
			isa = XCRemoteSwiftPackageReference;
			repositoryURL = "https://github.com/PostHog/posthog-ios.git";
			requirement = {
				kind = upToNextMajorVersion;
				minimumVersion = 2.0.0;
			};
		};
		C9646EA529B7A3DD007239A4 /* XCRemoteSwiftPackageReference "swift-dependencies" */ = {
			isa = XCRemoteSwiftPackageReference;
			repositoryURL = "https://github.com/pointfreeco/swift-dependencies";
			requirement = {
				kind = upToNextMajorVersion;
				minimumVersion = 0.1.4;
			};
		};
		C96CB98A2A6040C500498C4E /* XCRemoteSwiftPackageReference "swift-collections" */ = {
			isa = XCRemoteSwiftPackageReference;
			repositoryURL = "https://github.com/apple/swift-collections.git";
			requirement = {
				kind = upToNextMajorVersion;
				minimumVersion = 1.0.0;
			};
		};
		C97797BA298AB1890046BD25 /* XCRemoteSwiftPackageReference "secp256k1" */ = {
			isa = XCRemoteSwiftPackageReference;
			repositoryURL = "https://github.com/GigaBitcoin/secp256k1.swift";
			requirement = {
				kind = upToNextMajorVersion;
				minimumVersion = 0.9.2;
			};
		};
		C99DBF7C2A9E81CF00F7068F /* XCRemoteSwiftPackageReference "SDWebImageSwiftUI" */ = {
			isa = XCRemoteSwiftPackageReference;
			repositoryURL = "https://github.com/SDWebImage/SDWebImageSwiftUI";
			requirement = {
				kind = upToNextMajorVersion;
				minimumVersion = 2.0.0;
			};
		};
		C9AA1BB82ABB62EB00E8BD6D /* XCRemoteSwiftPackageReference "Web3" */ = {
			isa = XCRemoteSwiftPackageReference;
			repositoryURL = "https://github.com/Boilertalk/Web3.swift";
			requirement = {
				kind = upToNextMajorVersion;
				minimumVersion = 0.8.4;
			};
		};
		C9ADB139299299570075E7F8 /* XCRemoteSwiftPackageReference "bech32" */ = {
			isa = XCRemoteSwiftPackageReference;
			repositoryURL = "https://github.com/0xdeadp00l/bech32.git";
			requirement = {
				branch = master;
				kind = branch;
			};
		};
		C9B71DBC2A8E9BAD0031ED9F /* XCRemoteSwiftPackageReference "sentry-cocoa" */ = {
			isa = XCRemoteSwiftPackageReference;
			repositoryURL = "https://github.com/getsentry/sentry-cocoa.git";
			requirement = {
				kind = upToNextMajorVersion;
				minimumVersion = 8.0.0;
			};
		};
		C9B737702AB24D5F00398BE7 /* XCRemoteSwiftPackageReference "SwiftGenPlugin" */ = {
			isa = XCRemoteSwiftPackageReference;
			repositoryURL = "https://github.com/BookBeat/SwiftGenPlugin";
			requirement = {
				branch = "xcodeproject-support";
				kind = branch;
			};
		};
		C9C8450C2AB249DB00654BC1 /* XCRemoteSwiftPackageReference "SwiftGenPlugin" */ = {
			isa = XCRemoteSwiftPackageReference;
			repositoryURL = "https://github.com/SwiftGen/SwiftGenPlugin";
			requirement = {
				kind = upToNextMajorVersion;
				minimumVersion = 6.6.2;
			};
		};
		C9DEC066298965270078B43A /* XCRemoteSwiftPackageReference "Starscream" */ = {
			isa = XCRemoteSwiftPackageReference;
			repositoryURL = "https://github.com/daltoniam/Starscream.git";
			requirement = {
<<<<<<< HEAD
				kind = exactVersion;
				version = 3.1.2;
=======
				kind = upToNextMajorVersion;
				minimumVersion = 4.0.6;
>>>>>>> becb4254
			};
		};
/* End XCRemoteSwiftPackageReference section */

/* Begin XCSwiftPackageProductDependency section */
		C905B0742A619367009B8A78 /* DequeModule */ = {
			isa = XCSwiftPackageProductDependency;
			package = C96CB98A2A6040C500498C4E /* XCRemoteSwiftPackageReference "swift-collections" */;
			productName = DequeModule;
		};
		C94D855E29914D2300749478 /* SwiftUINavigation */ = {
			isa = XCSwiftPackageProductDependency;
			package = C94D855D29914D2300749478 /* XCRemoteSwiftPackageReference "swiftui-navigation" */;
			productName = SwiftUINavigation;
		};
		C95F0AC92ABA379700A0D9CE /* WalletConnect */ = {
			isa = XCSwiftPackageProductDependency;
			package = C95F0AC82ABA379700A0D9CE /* XCRemoteSwiftPackageReference "WalletConnectSwiftV2" */;
			productName = WalletConnect;
		};
		C9646E9929B79E04007239A4 /* Logger */ = {
			isa = XCSwiftPackageProductDependency;
			package = C9646E9829B79E04007239A4 /* XCRemoteSwiftPackageReference "logger-ios" */;
			productName = Logger;
		};
		C9646E9B29B79E4D007239A4 /* Logger */ = {
			isa = XCSwiftPackageProductDependency;
			package = C9646E9829B79E04007239A4 /* XCRemoteSwiftPackageReference "logger-ios" */;
			productName = Logger;
		};
		C9646EA329B7A24A007239A4 /* PostHog */ = {
			isa = XCSwiftPackageProductDependency;
			package = C9646EA229B7A24A007239A4 /* XCRemoteSwiftPackageReference "posthog-ios" */;
			productName = PostHog;
		};
		C9646EA629B7A3DD007239A4 /* Dependencies */ = {
			isa = XCSwiftPackageProductDependency;
			package = C9646EA529B7A3DD007239A4 /* XCRemoteSwiftPackageReference "swift-dependencies" */;
			productName = Dependencies;
		};
		C9646EA829B7A4F2007239A4 /* PostHog */ = {
			isa = XCSwiftPackageProductDependency;
			package = C9646EA229B7A24A007239A4 /* XCRemoteSwiftPackageReference "posthog-ios" */;
			productName = PostHog;
		};
		C9646EAB29B7A520007239A4 /* Dependencies */ = {
			isa = XCSwiftPackageProductDependency;
			package = C9646EA529B7A3DD007239A4 /* XCRemoteSwiftPackageReference "swift-dependencies" */;
			productName = Dependencies;
		};
		C96CB98B2A6040C500498C4E /* DequeModule */ = {
			isa = XCSwiftPackageProductDependency;
			package = C96CB98A2A6040C500498C4E /* XCRemoteSwiftPackageReference "swift-collections" */;
			productName = DequeModule;
		};
		C97797BB298AB1890046BD25 /* secp256k1 */ = {
			isa = XCSwiftPackageProductDependency;
			package = C97797BA298AB1890046BD25 /* XCRemoteSwiftPackageReference "secp256k1" */;
			productName = secp256k1;
		};
		C97797BE298ABE060046BD25 /* secp256k1 */ = {
			isa = XCSwiftPackageProductDependency;
			package = C97797BA298AB1890046BD25 /* XCRemoteSwiftPackageReference "secp256k1" */;
			productName = secp256k1;
		};
		C996E8CB2AD9F4A0003A3BB7 /* SwiftGenPlugin */ = {
			isa = XCSwiftPackageProductDependency;
			package = C9B737702AB24D5F00398BE7 /* XCRemoteSwiftPackageReference "SwiftGenPlugin" */;
			productName = "plugin:SwiftGenPlugin";
		};
		C99DBF7D2A9E81CF00F7068F /* SDWebImageSwiftUI */ = {
			isa = XCSwiftPackageProductDependency;
			package = C99DBF7C2A9E81CF00F7068F /* XCRemoteSwiftPackageReference "SDWebImageSwiftUI" */;
			productName = SDWebImageSwiftUI;
		};
		C99DBF7F2A9E8BCF00F7068F /* SDWebImageSwiftUI */ = {
			isa = XCSwiftPackageProductDependency;
			package = C99DBF7C2A9E81CF00F7068F /* XCRemoteSwiftPackageReference "SDWebImageSwiftUI" */;
			productName = SDWebImageSwiftUI;
		};
		C99DBF812A9E8BDE00F7068F /* SDWebImageSwiftUI */ = {
			isa = XCSwiftPackageProductDependency;
			package = C99DBF7C2A9E81CF00F7068F /* XCRemoteSwiftPackageReference "SDWebImageSwiftUI" */;
			productName = SDWebImageSwiftUI;
		};
		C9AA1BB32ABA3D5C00E8BD6D /* Web3Wallet */ = {
			isa = XCSwiftPackageProductDependency;
			package = C95F0AC82ABA379700A0D9CE /* XCRemoteSwiftPackageReference "WalletConnectSwiftV2" */;
			productName = Web3Wallet;
		};
		C9AA1BB92ABB62EB00E8BD6D /* Web3 */ = {
			isa = XCSwiftPackageProductDependency;
			package = C9AA1BB82ABB62EB00E8BD6D /* XCRemoteSwiftPackageReference "Web3" */;
			productName = Web3;
		};
		C9AA1BBB2ABB6E8900E8BD6D /* WalletConnectModal */ = {
			isa = XCSwiftPackageProductDependency;
			package = C95F0AC82ABA379700A0D9CE /* XCRemoteSwiftPackageReference "WalletConnectSwiftV2" */;
			productName = WalletConnectModal;
		};
		C9B71DBD2A8E9BAD0031ED9F /* Sentry */ = {
			isa = XCSwiftPackageProductDependency;
			package = C9B71DBC2A8E9BAD0031ED9F /* XCRemoteSwiftPackageReference "sentry-cocoa" */;
			productName = Sentry;
		};
		C9B71DBF2A8E9BAD0031ED9F /* SentrySwiftUI */ = {
			isa = XCSwiftPackageProductDependency;
			package = C9B71DBC2A8E9BAD0031ED9F /* XCRemoteSwiftPackageReference "sentry-cocoa" */;
			productName = SentrySwiftUI;
		};
		C9B71DC42A9008300031ED9F /* Sentry */ = {
			isa = XCSwiftPackageProductDependency;
			package = C9B71DBC2A8E9BAD0031ED9F /* XCRemoteSwiftPackageReference "sentry-cocoa" */;
			productName = Sentry;
		};
		C9D5733F2AB24A3700E06BB4 /* SwiftGenPlugin */ = {
			isa = XCSwiftPackageProductDependency;
			package = C9C8450C2AB249DB00654BC1 /* XCRemoteSwiftPackageReference "SwiftGenPlugin" */;
			productName = "plugin:SwiftGenPlugin";
		};
		C9DEC067298965270078B43A /* Starscream */ = {
			isa = XCSwiftPackageProductDependency;
			package = C9DEC066298965270078B43A /* XCRemoteSwiftPackageReference "Starscream" */;
			productName = Starscream;
		};
		CDDA1F7A29A527650047ACD8 /* Starscream */ = {
			isa = XCSwiftPackageProductDependency;
			package = C9DEC066298965270078B43A /* XCRemoteSwiftPackageReference "Starscream" */;
			productName = Starscream;
		};
		CDDA1F7C29A527650047ACD8 /* SwiftUINavigation */ = {
			isa = XCSwiftPackageProductDependency;
			package = C94D855D29914D2300749478 /* XCRemoteSwiftPackageReference "swiftui-navigation" */;
			productName = SwiftUINavigation;
		};
/* End XCSwiftPackageProductDependency section */

/* Begin XCVersionGroup section */
		C936B4572A4C7B7C00DF1EB9 /* Nos.xcdatamodeld */ = {
			isa = XCVersionGroup;
			children = (
				C99507332AB9EE40005B1096 /* Nos 12.xcdatamodel */,
				C92A04DD2A58B02B00C844B8 /* Nos 11.xcdatamodel */,
				C9C547562A4F1D1A006B0741 /* Nos 9.xcdatamodel */,
				5BFF66AF2A4B55FC00AA79DD /* Nos 10.xcdatamodel */,
			);
			currentVersion = C99507332AB9EE40005B1096 /* Nos 12.xcdatamodel */;
			path = Nos.xcdatamodeld;
			sourceTree = "<group>";
			versionGroupType = wrapper.xcdatamodel;
		};
/* End XCVersionGroup section */
	};
	rootObject = C9DEBFC6298941000078B43A /* Project object */;
}<|MERGE_RESOLUTION|>--- conflicted
+++ resolved
@@ -834,11 +834,8 @@
 				5B8805192A21027C00E21F06 /* SHA256Key.swift */,
 				C936B4612A4CB01C00DF1EB9 /* PushNotificationService.swift */,
 				C9B71DC12A9003670031ED9F /* CrashReporting.swift */,
-<<<<<<< HEAD
 				C9AA1BB02ABA383F00E8BD6D /* WalletConnect.swift */,
-=======
 				C98298322ADD7F9A0096C5B5 /* DeepLinkService.swift */,
->>>>>>> becb4254
 			);
 			path = Service;
 			sourceTree = "<group>";
@@ -1546,11 +1543,8 @@
 				3F30020929C23895003D4F8B /* OnboardingNotOldEnoughView.swift in Sources */,
 				C973AB612A323167002AED16 /* Author+CoreDataProperties.swift in Sources */,
 				C9B678E129EEC41000303F33 /* SocialGraphCache.swift in Sources */,
-<<<<<<< HEAD
 				C9AA1BB12ABA383F00E8BD6D /* WalletConnect.swift in Sources */,
-=======
 				C93F488D2AC5C30C00900CEC /* NosFormField.swift in Sources */,
->>>>>>> becb4254
 				C9DEC06A298965550078B43A /* RelayView.swift in Sources */,
 				C99E80CD2A0C2C6400187474 /* PreviewData.swift in Sources */,
 				C9A0DAE429C69F0C00466635 /* HighlightedText.swift in Sources */,
@@ -2463,13 +2457,8 @@
 			isa = XCRemoteSwiftPackageReference;
 			repositoryURL = "https://github.com/daltoniam/Starscream.git";
 			requirement = {
-<<<<<<< HEAD
 				kind = exactVersion;
 				version = 3.1.2;
-=======
-				kind = upToNextMajorVersion;
-				minimumVersion = 4.0.6;
->>>>>>> becb4254
 			};
 		};
 /* End XCRemoteSwiftPackageReference section */
