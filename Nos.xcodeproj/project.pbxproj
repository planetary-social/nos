--- conflicted
+++ resolved
@@ -155,14 +155,11 @@
 		C97A1C8C29E45B4E009D9E8D /* RawEventController.swift in Sources */ = {isa = PBXBuildFile; fileRef = C97A1C8A29E45B4E009D9E8D /* RawEventController.swift */; };
 		C97A1C8E29E58EC7009D9E8D /* NSManagedObjectContext+Nos.swift in Sources */ = {isa = PBXBuildFile; fileRef = C97A1C8D29E58EC7009D9E8D /* NSManagedObjectContext+Nos.swift */; };
 		C97A1C8F29E58EC7009D9E8D /* NSManagedObjectContext+Nos.swift in Sources */ = {isa = PBXBuildFile; fileRef = C97A1C8D29E58EC7009D9E8D /* NSManagedObjectContext+Nos.swift */; };
-<<<<<<< HEAD
+		C98298332ADD7F9A0096C5B5 /* DeepLinkService.swift in Sources */ = {isa = PBXBuildFile; fileRef = C98298322ADD7F9A0096C5B5 /* DeepLinkService.swift */; };
 		C981E2DB2AC6088900FBF4F6 /* UNSWizardOTPView.swift in Sources */ = {isa = PBXBuildFile; fileRef = C981E2DA2AC6088900FBF4F6 /* UNSWizardOTPView.swift */; };
 		C981E2DD2AC610D600FBF4F6 /* UNSStepImage.swift in Sources */ = {isa = PBXBuildFile; fileRef = C981E2DC2AC610D600FBF4F6 /* UNSStepImage.swift */; };
-=======
-		C98298332ADD7F9A0096C5B5 /* DeepLinkService.swift in Sources */ = {isa = PBXBuildFile; fileRef = C98298322ADD7F9A0096C5B5 /* DeepLinkService.swift */; };
 		C98298342ADD7F9A0096C5B5 /* DeepLinkService.swift in Sources */ = {isa = PBXBuildFile; fileRef = C98298322ADD7F9A0096C5B5 /* DeepLinkService.swift */; };
 		C98560AE2A65B19E0002C1D9 /* LinkPreview.swift in Sources */ = {isa = PBXBuildFile; fileRef = C905B0762A619E99009B8A78 /* LinkPreview.swift */; };
->>>>>>> becb4254
 		C98560B02A65B7950002C1D9 /* AuthorCard.swift in Sources */ = {isa = PBXBuildFile; fileRef = C9E9D9C62A2E1EC40048AF0B /* AuthorCard.swift */; };
 		C987F81729BA4C6A00B44E7A /* BigActionButton.swift in Sources */ = {isa = PBXBuildFile; fileRef = C987F81629BA4C6900B44E7A /* BigActionButton.swift */; };
 		C987F81A29BA4D0E00B44E7A /* ActionButton.swift in Sources */ = {isa = PBXBuildFile; fileRef = C987F81929BA4D0E00B44E7A /* ActionButton.swift */; };
@@ -210,11 +207,8 @@
 		C98A32282A05795E00E3FA13 /* Task+Timeout.swift in Sources */ = {isa = PBXBuildFile; fileRef = C98A32262A05795E00E3FA13 /* Task+Timeout.swift */; };
 		C98B8B4029FBF83B009789C8 /* NotificationCard.swift in Sources */ = {isa = PBXBuildFile; fileRef = C98B8B3F29FBF83B009789C8 /* NotificationCard.swift */; };
 		C98DC9BB2A795CAD004E5F0F /* ActionBanner.swift in Sources */ = {isa = PBXBuildFile; fileRef = C98DC9BA2A795CAD004E5F0F /* ActionBanner.swift */; };
-<<<<<<< HEAD
-=======
 		C98DC9BC2A795CAD004E5F0F /* ActionBanner.swift in Sources */ = {isa = PBXBuildFile; fileRef = C98DC9BA2A795CAD004E5F0F /* ActionBanner.swift */; };
 		C996E8CD2AD9F4B0003A3BB7 /* NoteButton.swift in Sources */ = {isa = PBXBuildFile; fileRef = CD2CF38F299E68BE00332116 /* NoteButton.swift */; };
->>>>>>> becb4254
 		C99DBF7E2A9E81CF00F7068F /* SDWebImageSwiftUI in Frameworks */ = {isa = PBXBuildFile; productRef = C99DBF7D2A9E81CF00F7068F /* SDWebImageSwiftUI */; };
 		C99DBF802A9E8BCF00F7068F /* SDWebImageSwiftUI in Frameworks */ = {isa = PBXBuildFile; productRef = C99DBF7F2A9E8BCF00F7068F /* SDWebImageSwiftUI */; };
 		C99DBF822A9E8BDE00F7068F /* SDWebImageSwiftUI in Frameworks */ = {isa = PBXBuildFile; productRef = C99DBF812A9E8BDE00F7068F /* SDWebImageSwiftUI */; };
@@ -345,23 +339,6 @@
 		CD09A74629A50F750063464F /* SideMenuContent.swift in Sources */ = {isa = PBXBuildFile; fileRef = CD09A74529A50F750063464F /* SideMenuContent.swift */; };
 		CD09A74829A51EFC0063464F /* Router.swift in Sources */ = {isa = PBXBuildFile; fileRef = CD09A74729A51EFC0063464F /* Router.swift */; };
 		CD09A74929A521210063464F /* Router.swift in Sources */ = {isa = PBXBuildFile; fileRef = CD09A74729A51EFC0063464F /* Router.swift */; };
-<<<<<<< HEAD
-=======
-		CD09A74A29A521510063464F /* ProfileView.swift in Sources */ = {isa = PBXBuildFile; fileRef = C95D68AC299E721700429F86 /* ProfileView.swift */; };
-		CD09A74B29A521730063464F /* ProfileHeader.swift in Sources */ = {isa = PBXBuildFile; fileRef = C95D689E299E6B4100429F86 /* ProfileHeader.swift */; };
-		CD09A74D29A521A70063464F /* CardStyle.swift in Sources */ = {isa = PBXBuildFile; fileRef = C9DFA968299BEC33006929C1 /* CardStyle.swift */; };
-		CD09A74E29A521BE0063464F /* NoteCard.swift in Sources */ = {isa = PBXBuildFile; fileRef = C9DFA964299BEB96006929C1 /* NoteCard.swift */; };
-		CD09A74F29A521BE0063464F /* BioView.swift in Sources */ = {isa = PBXBuildFile; fileRef = C95D68A0299E6D3E00429F86 /* BioView.swift */; };
-		CD09A75029A521D20063464F /* HomeFeedView.swift in Sources */ = {isa = PBXBuildFile; fileRef = C9DEBFD8298941000078B43A /* HomeFeedView.swift */; };
-		CD09A75129A521D20063464F /* CompactNoteView.swift in Sources */ = {isa = PBXBuildFile; fileRef = C9DFA96A299BEE2C006929C1 /* CompactNoteView.swift */; };
-		CD09A75229A521D20063464F /* RepliesView.swift in Sources */ = {isa = PBXBuildFile; fileRef = C9DFA970299BF8CD006929C1 /* RepliesView.swift */; };
-		CD09A75329A521D20063464F /* AppView.swift in Sources */ = {isa = PBXBuildFile; fileRef = C9F84C20298DC36800C6714D /* AppView.swift */; };
-		CD09A75429A521D20063464F /* PlaceholderModifier.swift in Sources */ = {isa = PBXBuildFile; fileRef = C95D68A4299E6E1E00429F86 /* PlaceholderModifier.swift */; };
-		CD09A75529A521D20063464F /* SelectableText.swift in Sources */ = {isa = PBXBuildFile; fileRef = C95D68A2299E6D9000429F86 /* SelectableText.swift */; };
-		CD09A75629A521D20063464F /* SettingsView.swift in Sources */ = {isa = PBXBuildFile; fileRef = C9F84C22298DC7B900C6714D /* SettingsView.swift */; };
-		CD09A75729A521D20063464F /* NewNoteView.swift in Sources */ = {isa = PBXBuildFile; fileRef = C94D855B2991479900749478 /* NewNoteView.swift */; };
-		CD09A75829A521D20063464F /* LinearGradient+Planetary.swift in Sources */ = {isa = PBXBuildFile; fileRef = C95D68A8299E709800429F86 /* LinearGradient+Planetary.swift */; };
->>>>>>> becb4254
 		CD09A75929A521D20063464F /* Color+Hex.swift in Sources */ = {isa = PBXBuildFile; fileRef = C95D68AA299E710F00429F86 /* Color+Hex.swift */; };
 		CD09A75F29A521FD0063464F /* RelayService.swift in Sources */ = {isa = PBXBuildFile; fileRef = C97797B8298AA19A0046BD25 /* RelayService.swift */; };
 		CD09A76029A521FD0063464F /* Filter.swift in Sources */ = {isa = PBXBuildFile; fileRef = A336DD3B299FD78000A0CBA0 /* Filter.swift */; };
@@ -527,13 +504,10 @@
 		C97A1C8729E45B3C009D9E8D /* RawEventView.swift */ = {isa = PBXFileReference; fileEncoding = 4; lastKnownFileType = sourcecode.swift; path = RawEventView.swift; sourceTree = "<group>"; };
 		C97A1C8A29E45B4E009D9E8D /* RawEventController.swift */ = {isa = PBXFileReference; fileEncoding = 4; lastKnownFileType = sourcecode.swift; path = RawEventController.swift; sourceTree = "<group>"; };
 		C97A1C8D29E58EC7009D9E8D /* NSManagedObjectContext+Nos.swift */ = {isa = PBXFileReference; lastKnownFileType = sourcecode.swift; path = "NSManagedObjectContext+Nos.swift"; sourceTree = "<group>"; };
-<<<<<<< HEAD
 		C981E2DA2AC6088900FBF4F6 /* UNSWizardOTPView.swift */ = {isa = PBXFileReference; fileEncoding = 4; lastKnownFileType = sourcecode.swift; path = UNSWizardOTPView.swift; sourceTree = "<group>"; };
 		C981E2DC2AC610D600FBF4F6 /* UNSStepImage.swift */ = {isa = PBXFileReference; lastKnownFileType = sourcecode.swift; path = UNSStepImage.swift; sourceTree = "<group>"; };
-=======
 		C98298312ADD7EDB0096C5B5 /* Info.plist */ = {isa = PBXFileReference; lastKnownFileType = text.plist; path = Info.plist; sourceTree = "<group>"; };
 		C98298322ADD7F9A0096C5B5 /* DeepLinkService.swift */ = {isa = PBXFileReference; lastKnownFileType = sourcecode.swift; path = DeepLinkService.swift; sourceTree = "<group>"; };
->>>>>>> becb4254
 		C987F81629BA4C6900B44E7A /* BigActionButton.swift */ = {isa = PBXFileReference; fileEncoding = 4; lastKnownFileType = sourcecode.swift; path = BigActionButton.swift; sourceTree = "<group>"; };
 		C987F81929BA4D0E00B44E7A /* ActionButton.swift */ = {isa = PBXFileReference; fileEncoding = 4; lastKnownFileType = sourcecode.swift; path = ActionButton.swift; sourceTree = "<group>"; };
 		C987F81C29BA6D9A00B44E7A /* ProfileTab.swift */ = {isa = PBXFileReference; lastKnownFileType = sourcecode.swift; path = ProfileTab.swift; sourceTree = "<group>"; };
@@ -1219,11 +1193,8 @@
 			buildRules = (
 			);
 			dependencies = (
-<<<<<<< HEAD
 				C9A6C7442AD83F7A001F9500 /* PBXTargetDependency */,
-=======
 				C996E8CC2AD9F4A0003A3BB7 /* PBXTargetDependency */,
->>>>>>> becb4254
 				C9DEBFE6298941020078B43A /* PBXTargetDependency */,
 			);
 			name = NosTests;
@@ -1684,8 +1655,6 @@
 				C9F64D8D29ED840700563F2B /* LogHelper.swift in Sources */,
 				DC08FF7E2A7968FF009F87D1 /* FileStorageAPI.swift in Sources */,
 				5B88051F2A21056E00E21F06 /* TLVTests.swift in Sources */,
-<<<<<<< HEAD
-=======
 				C93F488E2AC5C30C00900CEC /* NosFormField.swift in Sources */,
 				C97465352A3C95FE0031226F /* RelayPickerToolbarButton.swift in Sources */,
 				3FBCDE6D29B648FE00A6C2D4 /* ThreadView.swift in Sources */,
@@ -1694,7 +1663,6 @@
 				CD09A75729A521D20063464F /* NewNoteView.swift in Sources */,
 				CD09A75829A521D20063464F /* LinearGradient+Planetary.swift in Sources */,
 				C9A0DAEB29C6A34200466635 /* ActivityView.swift in Sources */,
->>>>>>> becb4254
 				CD09A75929A521D20063464F /* Color+Hex.swift in Sources */,
 				5B88051D2A2104CC00E21F06 /* SHA256Key.swift in Sources */,
 				C9CF23182A38A58B00EBEC31 /* ParseQueue.swift in Sources */,
@@ -1715,11 +1683,8 @@
 				C9ADB13E29929EEF0075E7F8 /* Bech32.swift in Sources */,
 				C9DEC05A2989509B0078B43A /* Persistence.swift in Sources */,
 				C9C2B78629E073E300548B4A /* RelaySubscription.swift in Sources */,
-<<<<<<< HEAD
-=======
 				C996E8CD2AD9F4B0003A3BB7 /* NoteButton.swift in Sources */,
 				C9DEC06B298965550078B43A /* RelayView.swift in Sources */,
->>>>>>> becb4254
 				C973AB662A323167002AED16 /* EventReference+CoreDataProperties.swift in Sources */,
 				5B80BE9E29F9864000A363E4 /* Bech32Tests.swift in Sources */,
 				C942566A29B66A2800C4202C /* Date+Elapsed.swift in Sources */,
@@ -1748,10 +1713,6 @@
 				C9DEC05B298950A90078B43A /* String+Lorem.swift in Sources */,
 				C9F84C1D298DBC6100C6714D /* Data+Sha.swift in Sources */,
 				C9B678E429EED2DC00303F33 /* SocialGraphTests.swift in Sources */,
-<<<<<<< HEAD
-=======
-				3FFB1D9D29A7DF9D002A755D /* StackedAvatarsView.swift in Sources */,
->>>>>>> becb4254
 				C9F0BB7029A50437000547FC /* NostrConstants.swift in Sources */,
 				A3B943D8299D758F00A15A08 /* KeyChain.swift in Sources */,
 				C9646EAA29B7A506007239A4 /* Analytics.swift in Sources */,
@@ -1791,15 +1752,9 @@
 			target = C9DEBFCD298941000078B43A /* Nos */;
 			targetProxy = C90862C129E9804B00C35A71 /* PBXContainerItemProxy */;
 		};
-<<<<<<< HEAD
 		C9A6C7442AD83F7A001F9500 /* PBXTargetDependency */ = {
 			isa = PBXTargetDependency;
 			productRef = C9A6C7432AD83F7A001F9500 /* SwiftGenPlugin */;
-=======
-		C996E8CC2AD9F4A0003A3BB7 /* PBXTargetDependency */ = {
-			isa = PBXTargetDependency;
-			productRef = C996E8CB2AD9F4A0003A3BB7 /* SwiftGenPlugin */;
->>>>>>> becb4254
 		};
 		C9D573402AB24A3700E06BB4 /* PBXTargetDependency */ = {
 			isa = PBXTargetDependency;
