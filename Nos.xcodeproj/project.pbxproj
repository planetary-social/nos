--- conflicted
+++ resolved
@@ -564,11 +564,8 @@
 				C9A0DAF729C92F4500466635 /* UNSAPI.swift */,
 				C9C2B77E29E0731600548B4A /* AsyncTimer.swift */,
 				C9F64D8B29ED840700563F2B /* LogHelper.swift */,
-<<<<<<< HEAD
-=======
 				C9B678DA29EEBF3B00303F33 /* DependencyInjection.swift */,
 				C9B678E029EEC41000303F33 /* SocialGraph.swift */,
->>>>>>> ed751a66
 			);
 			path = Service;
 			sourceTree = "<group>";
@@ -699,10 +696,7 @@
 				C93EC2F629C351470012EE2A /* Optional+Unwrap.swift */,
 				C9C2B77B29E072E400548B4A /* WebSocket+Nos.swift */,
 				C9F64D8E29ED88CD00563F2B /* Localization+Nos.swift */,
-<<<<<<< HEAD
-=======
 				C9B678DD29EEC35B00303F33 /* Foundation+Sendable.swift */,
->>>>>>> ed751a66
 			);
 			path = Extensions;
 			sourceTree = "<group>";
@@ -1120,10 +1114,7 @@
 				C9C2B78529E073E300548B4A /* RelaySubscription.swift in Sources */,
 				3FFB1D9C29A7DF9D002A755D /* StackedAvatarsView.swift in Sources */,
 				C97A1C8E29E58EC7009D9E8D /* NSManagedObjectContext+Nos.swift in Sources */,
-<<<<<<< HEAD
-=======
 				C9B678DE29EEC35B00303F33 /* Foundation+Sendable.swift in Sources */,
->>>>>>> ed751a66
 				C9A0DAF529C9112400466635 /* UniversalNameWizard.swift in Sources */,
 				C9CDBBA129A8F14C00C555C7 /* DiscoverView.swift in Sources */,
 				C987F81729BA4C6A00B44E7A /* BigActionButton.swift in Sources */,
@@ -1399,15 +1390,9 @@
 			isa = XCBuildConfiguration;
 			buildSettings = {
 				CODE_SIGN_STYLE = Automatic;
-<<<<<<< HEAD
 				CURRENT_PROJECT_VERSION = 3;
 				DEVELOPMENT_TEAM = GZCZBKH7MY;
-				GCC_OPTIMIZATION_LEVEL = 0;
-=======
-				CURRENT_PROJECT_VERSION = 1;
-				DEVELOPMENT_TEAM = GZCZBKH7MY;
 				GCC_OPTIMIZATION_LEVEL = s;
->>>>>>> ed751a66
 				GENERATE_INFOPLIST_FILE = YES;
 				IPHONEOS_DEPLOYMENT_TARGET = 16.2;
 				MARKETING_VERSION = 1.0;
@@ -1415,11 +1400,7 @@
 				PRODUCT_NAME = "$(TARGET_NAME)";
 				SDKROOT = iphoneos;
 				SWIFT_EMIT_LOC_STRINGS = NO;
-<<<<<<< HEAD
-				SWIFT_OPTIMIZATION_LEVEL = "-Onone";
-=======
 				SWIFT_OPTIMIZATION_LEVEL = "-O";
->>>>>>> ed751a66
 				SWIFT_VERSION = 5.0;
 				TARGETED_DEVICE_FAMILY = "1,2";
 				TEST_TARGET_NAME = Nos;
@@ -1430,11 +1411,7 @@
 			isa = XCBuildConfiguration;
 			buildSettings = {
 				CODE_SIGN_STYLE = Automatic;
-<<<<<<< HEAD
 				CURRENT_PROJECT_VERSION = 3;
-=======
-				CURRENT_PROJECT_VERSION = 1;
->>>>>>> ed751a66
 				DEVELOPMENT_TEAM = GZCZBKH7MY;
 				GENERATE_INFOPLIST_FILE = YES;
 				IPHONEOS_DEPLOYMENT_TARGET = 16.2;
@@ -1491,7 +1468,7 @@
 				GCC_C_LANGUAGE_STANDARD = gnu11;
 				GCC_DYNAMIC_NO_PIC = NO;
 				GCC_NO_COMMON_BLOCKS = YES;
-				GCC_OPTIMIZATION_LEVEL = s;
+				GCC_OPTIMIZATION_LEVEL = 0;
 				GCC_PREPROCESSOR_DEFINITIONS = (
 					"DEBUG=1",
 					"$(inherited)",
@@ -1506,7 +1483,7 @@
 				MTL_FAST_MATH = YES;
 				ONLY_ACTIVE_ARCH = YES;
 				SWIFT_ACTIVE_COMPILATION_CONDITIONS = DEBUG;
-				SWIFT_OPTIMIZATION_LEVEL = "-O";
+				SWIFT_OPTIMIZATION_LEVEL = "-Onone";
 			};
 			name = Debug;
 		};
@@ -1573,11 +1550,7 @@
 				CODE_SIGN_IDENTITY = "-";
 				"CODE_SIGN_IDENTITY[sdk=iphoneos*]" = "Apple Development";
 				CODE_SIGN_STYLE = Automatic;
-<<<<<<< HEAD
 				CURRENT_PROJECT_VERSION = 33;
-=======
-				CURRENT_PROJECT_VERSION = 31;
->>>>>>> ed751a66
 				DEAD_CODE_STRIPPING = YES;
 				DEVELOPMENT_ASSET_PATHS = "\"Nos/Views/Preview Content\"";
 				DEVELOPMENT_TEAM = GZCZBKH7MY;
@@ -1625,11 +1598,7 @@
 				CODE_SIGN_IDENTITY = "-";
 				"CODE_SIGN_IDENTITY[sdk=iphoneos*]" = "Apple Development";
 				CODE_SIGN_STYLE = Automatic;
-<<<<<<< HEAD
 				CURRENT_PROJECT_VERSION = 33;
-=======
-				CURRENT_PROJECT_VERSION = 31;
->>>>>>> ed751a66
 				DEAD_CODE_STRIPPING = YES;
 				DEVELOPMENT_ASSET_PATHS = "\"Nos/Views/Preview Content\"";
 				DEVELOPMENT_TEAM = GZCZBKH7MY;
@@ -1670,11 +1639,7 @@
 			buildSettings = {
 				ALWAYS_EMBED_SWIFT_STANDARD_LIBRARIES = YES;
 				CODE_SIGN_STYLE = Automatic;
-<<<<<<< HEAD
 				CURRENT_PROJECT_VERSION = 3;
-=======
-				CURRENT_PROJECT_VERSION = 31;
->>>>>>> ed751a66
 				DEAD_CODE_STRIPPING = YES;
 				DEVELOPMENT_TEAM = GZCZBKH7MY;
 				GCC_OPTIMIZATION_LEVEL = 0;
@@ -1699,11 +1664,7 @@
 			buildSettings = {
 				ALWAYS_EMBED_SWIFT_STANDARD_LIBRARIES = YES;
 				CODE_SIGN_STYLE = Automatic;
-<<<<<<< HEAD
 				CURRENT_PROJECT_VERSION = 3;
-=======
-				CURRENT_PROJECT_VERSION = 31;
->>>>>>> ed751a66
 				DEAD_CODE_STRIPPING = YES;
 				DEVELOPMENT_TEAM = GZCZBKH7MY;
 				GENERATE_INFOPLIST_FILE = YES;
@@ -1726,11 +1687,7 @@
 			buildSettings = {
 				ALWAYS_EMBED_SWIFT_STANDARD_LIBRARIES = YES;
 				CODE_SIGN_STYLE = Automatic;
-<<<<<<< HEAD
 				CURRENT_PROJECT_VERSION = 3;
-=======
-				CURRENT_PROJECT_VERSION = 31;
->>>>>>> ed751a66
 				DEAD_CODE_STRIPPING = YES;
 				DEVELOPMENT_TEAM = GZCZBKH7MY;
 				GCC_OPTIMIZATION_LEVEL = 0;
@@ -1755,11 +1712,7 @@
 			buildSettings = {
 				ALWAYS_EMBED_SWIFT_STANDARD_LIBRARIES = YES;
 				CODE_SIGN_STYLE = Automatic;
-<<<<<<< HEAD
 				CURRENT_PROJECT_VERSION = 3;
-=======
-				CURRENT_PROJECT_VERSION = 31;
->>>>>>> ed751a66
 				DEAD_CODE_STRIPPING = YES;
 				DEVELOPMENT_TEAM = GZCZBKH7MY;
 				GENERATE_INFOPLIST_FILE = YES;
