// !$*UTF8*$!
{
	archiveVersion = 1;
	classes = {
	};
	objectVersion = 56;
	objects = {

/* Begin PBXBuildFile section */
		0378409D2BB4A2B600E5E901 /* PrivacyInfo.xcprivacy in Resources */ = {isa = PBXBuildFile; fileRef = 0378409C2BB4A2B600E5E901 /* PrivacyInfo.xcprivacy */; };
		038985182B7AD6C0009C16CA /* String+MarkdownTests.swift in Sources */ = {isa = PBXBuildFile; fileRef = 038985172B7AD6BF009C16CA /* String+MarkdownTests.swift */; };
		2D06BB9D2AE249D70085F509 /* ThreadRootView.swift in Sources */ = {isa = PBXBuildFile; fileRef = 2D06BB9C2AE249D70085F509 /* ThreadRootView.swift */; };
		2D4010A22AD87DF300F93AD4 /* KnownFollowersView.swift in Sources */ = {isa = PBXBuildFile; fileRef = 2D4010A12AD87DF300F93AD4 /* KnownFollowersView.swift */; };
		3A1C296F2B2A537C0020B753 /* Moderation.xcstrings in Resources */ = {isa = PBXBuildFile; fileRef = 3A1C296E2B2A537C0020B753 /* Moderation.xcstrings */; };
		3A67449C2B294712002B8DE0 /* Localizable.xcstrings in Resources */ = {isa = PBXBuildFile; fileRef = 3A67449B2B294712002B8DE0 /* Localizable.xcstrings */; };
		3AAB61B52B24CD0000717A07 /* Date+ElapsedTests.swift in Sources */ = {isa = PBXBuildFile; fileRef = 3AAB61B42B24CD0000717A07 /* Date+ElapsedTests.swift */; };
		3AD318602B296D0C00026B07 /* Reply.xcstrings in Resources */ = {isa = PBXBuildFile; fileRef = 3AD3185F2B296D0C00026B07 /* Reply.xcstrings */; };
		3AD318632B296D1E00026B07 /* ImagePicker.xcstrings in Resources */ = {isa = PBXBuildFile; fileRef = 3AD318622B296D1E00026B07 /* ImagePicker.xcstrings */; };
		3AEABEF82B2BF846001BC933 /* Reply.xcstrings in Resources */ = {isa = PBXBuildFile; fileRef = 3AD3185F2B296D0C00026B07 /* Reply.xcstrings */; };
		3AEABEFD2B2BF84C001BC933 /* Localizable.xcstrings in Resources */ = {isa = PBXBuildFile; fileRef = 3A67449B2B294712002B8DE0 /* Localizable.xcstrings */; };
		3AEABEFE2B2BF850001BC933 /* ImagePicker.xcstrings in Resources */ = {isa = PBXBuildFile; fileRef = 3AD318622B296D1E00026B07 /* ImagePicker.xcstrings */; };
		3AEABEFF2B2BF858001BC933 /* Moderation.xcstrings in Resources */ = {isa = PBXBuildFile; fileRef = 3A1C296E2B2A537C0020B753 /* Moderation.xcstrings */; };
		3F170C78299D816200BC8F8B /* AppController.swift in Sources */ = {isa = PBXBuildFile; fileRef = 3F170C77299D816200BC8F8B /* AppController.swift */; };
		3F30020529C1FDD9003D4F8B /* OnboardingStartView.swift in Sources */ = {isa = PBXBuildFile; fileRef = 3F30020429C1FDD9003D4F8B /* OnboardingStartView.swift */; };
		3F30020729C237AB003D4F8B /* OnboardingAgeVerificationView.swift in Sources */ = {isa = PBXBuildFile; fileRef = 3F30020629C237AB003D4F8B /* OnboardingAgeVerificationView.swift */; };
		3F30020929C23895003D4F8B /* OnboardingNotOldEnoughView.swift in Sources */ = {isa = PBXBuildFile; fileRef = 3F30020829C23895003D4F8B /* OnboardingNotOldEnoughView.swift */; };
		3F30020B29C361C8003D4F8B /* OnboardingTermsOfServiceView.swift in Sources */ = {isa = PBXBuildFile; fileRef = 3F30020A29C361C8003D4F8B /* OnboardingTermsOfServiceView.swift */; };
		3F30020D29C382EB003D4F8B /* OnboardingLoginView.swift in Sources */ = {isa = PBXBuildFile; fileRef = 3F30020C29C382EB003D4F8B /* OnboardingLoginView.swift */; };
		3F43C47629A9625700E896A0 /* AuthorReference+CoreDataClass.swift in Sources */ = {isa = PBXBuildFile; fileRef = 3F43C47529A9625700E896A0 /* AuthorReference+CoreDataClass.swift */; };
		3F60F42929B27D3E000D62C4 /* ThreadView.swift in Sources */ = {isa = PBXBuildFile; fileRef = 3F60F42829B27D3E000D62C4 /* ThreadView.swift */; };
		3FB5E651299D28A200386527 /* OnboardingView.swift in Sources */ = {isa = PBXBuildFile; fileRef = 3FB5E650299D28A200386527 /* OnboardingView.swift */; };
		3FFB1D89299FF37C002A755D /* AvatarView.swift in Sources */ = {isa = PBXBuildFile; fileRef = 3FFB1D88299FF37C002A755D /* AvatarView.swift */; };
		3FFB1D9329A6BBCE002A755D /* EventReference+CoreDataClass.swift in Sources */ = {isa = PBXBuildFile; fileRef = 3FFB1D9229A6BBCE002A755D /* EventReference+CoreDataClass.swift */; };
		3FFB1D9429A6BBCE002A755D /* EventReference+CoreDataClass.swift in Sources */ = {isa = PBXBuildFile; fileRef = 3FFB1D9229A6BBCE002A755D /* EventReference+CoreDataClass.swift */; };
		3FFB1D9629A6BBEC002A755D /* Collection+SafeSubscript.swift in Sources */ = {isa = PBXBuildFile; fileRef = 3FFB1D9529A6BBEC002A755D /* Collection+SafeSubscript.swift */; };
		3FFB1D9729A6BBEC002A755D /* Collection+SafeSubscript.swift in Sources */ = {isa = PBXBuildFile; fileRef = 3FFB1D9529A6BBEC002A755D /* Collection+SafeSubscript.swift */; };
		3FFB1D9C29A7DF9D002A755D /* StackedAvatarsView.swift in Sources */ = {isa = PBXBuildFile; fileRef = 3FFB1D9B29A7DF9D002A755D /* StackedAvatarsView.swift */; };
		3FFF3BD029A9645F00DD0B72 /* AuthorReference+CoreDataClass.swift in Sources */ = {isa = PBXBuildFile; fileRef = 3F43C47529A9625700E896A0 /* AuthorReference+CoreDataClass.swift */; };
		5B08A1E12A1FDFF700EB8F2E /* TLV.swift in Sources */ = {isa = PBXBuildFile; fileRef = 5B8B77182A1FDA3C004FC675 /* TLV.swift */; };
		5B0D99032A94090A0039F0C5 /* DoubleTapToPopModifier.swift in Sources */ = {isa = PBXBuildFile; fileRef = 5B0D99022A94090A0039F0C5 /* DoubleTapToPopModifier.swift */; };
		5B39E64429EDBF8100464830 /* NoteParser.swift in Sources */ = {isa = PBXBuildFile; fileRef = 5B6EB48D29EDBE0E006E750C /* NoteParser.swift */; };
		5B503F622A291A1A0098805A /* JSONRelayMetadata.swift in Sources */ = {isa = PBXBuildFile; fileRef = 5B503F612A291A1A0098805A /* JSONRelayMetadata.swift */; };
		5B6EB48E29EDBE0E006E750C /* NoteParser.swift in Sources */ = {isa = PBXBuildFile; fileRef = 5B6EB48D29EDBE0E006E750C /* NoteParser.swift */; };
		5B6EB49029EDBEC1006E750C /* NoteParserTests.swift in Sources */ = {isa = PBXBuildFile; fileRef = 5B6EB48F29EDBEC1006E750C /* NoteParserTests.swift */; };
		5B79F5B82B8E71CC002DA9BE /* NamesAPI.swift in Sources */ = {isa = PBXBuildFile; fileRef = 5BC0D9CB2B867B9D005D6980 /* NamesAPI.swift */; };
		5B79F5EB2B97B5E9002DA9BE /* ConfirmUsernameDeletionSheet.swift in Sources */ = {isa = PBXBuildFile; fileRef = 5B79F5EA2B97B5E9002DA9BE /* ConfirmUsernameDeletionSheet.swift */; };
		5B79F6092B98AC33002DA9BE /* ClaimYourUniqueIdentitySheet.swift in Sources */ = {isa = PBXBuildFile; fileRef = 5B79F6082B98AC33002DA9BE /* ClaimYourUniqueIdentitySheet.swift */; };
		5B79F60B2B98ACA0002DA9BE /* PickYourUsernameSheet.swift in Sources */ = {isa = PBXBuildFile; fileRef = 5B79F60A2B98ACA0002DA9BE /* PickYourUsernameSheet.swift */; };
		5B79F6112B98AD0A002DA9BE /* ExcellentChoiceSheet.swift in Sources */ = {isa = PBXBuildFile; fileRef = 5B79F6102B98AD0A002DA9BE /* ExcellentChoiceSheet.swift */; };
		5B79F6132B98B145002DA9BE /* WizardNavigationStack.swift in Sources */ = {isa = PBXBuildFile; fileRef = 5B79F6122B98B145002DA9BE /* WizardNavigationStack.swift */; };
		5B79F6192B98B24C002DA9BE /* DeleteUsernameWizard.swift in Sources */ = {isa = PBXBuildFile; fileRef = 5B79F6182B98B24C002DA9BE /* DeleteUsernameWizard.swift */; };
		5B79F6462BA11725002DA9BE /* WizardSheetVStack.swift in Sources */ = {isa = PBXBuildFile; fileRef = 5B79F6452BA11725002DA9BE /* WizardSheetVStack.swift */; };
		5B79F64C2BA119AE002DA9BE /* WizardSheetTitleText.swift in Sources */ = {isa = PBXBuildFile; fileRef = 5B79F64B2BA119AE002DA9BE /* WizardSheetTitleText.swift */; };
		5B79F6532BA11B08002DA9BE /* WizardSheetDescriptionText.swift in Sources */ = {isa = PBXBuildFile; fileRef = 5B79F6522BA11B08002DA9BE /* WizardSheetDescriptionText.swift */; };
		5B79F6552BA123D4002DA9BE /* WizardSheetBadgeText.swift in Sources */ = {isa = PBXBuildFile; fileRef = 5B79F6542BA123D4002DA9BE /* WizardSheetBadgeText.swift */; };
		5B7C93B02B6AD52400410ABE /* CreateUsernameWizard.swift in Sources */ = {isa = PBXBuildFile; fileRef = 5B7C93AF2B6AD52400410ABE /* CreateUsernameWizard.swift */; };
		5B80BE9E29F9864000A363E4 /* Bech32Tests.swift in Sources */ = {isa = PBXBuildFile; fileRef = 5B80BE9D29F9864000A363E4 /* Bech32Tests.swift */; };
		5B834F672A83FB5C000C1432 /* ProfileKnownFollowersView.swift in Sources */ = {isa = PBXBuildFile; fileRef = 5B834F662A83FB5C000C1432 /* ProfileKnownFollowersView.swift */; };
		5B834F692A83FC7F000C1432 /* ProfileSocialStatsView.swift in Sources */ = {isa = PBXBuildFile; fileRef = 5B834F682A83FC7F000C1432 /* ProfileSocialStatsView.swift */; };
		5B88051A2A21027C00E21F06 /* SHA256Key.swift in Sources */ = {isa = PBXBuildFile; fileRef = 5B8805192A21027C00E21F06 /* SHA256Key.swift */; };
		5B88051C2A21046C00E21F06 /* SHA256KeyTests.swift in Sources */ = {isa = PBXBuildFile; fileRef = 5B88051B2A21046C00E21F06 /* SHA256KeyTests.swift */; };
		5B88051D2A2104CC00E21F06 /* SHA256Key.swift in Sources */ = {isa = PBXBuildFile; fileRef = 5B8805192A21027C00E21F06 /* SHA256Key.swift */; };
		5B88051F2A21056E00E21F06 /* TLVTests.swift in Sources */ = {isa = PBXBuildFile; fileRef = 5B88051E2A21056E00E21F06 /* TLVTests.swift */; };
		5B8B77192A1FDA3C004FC675 /* TLV.swift in Sources */ = {isa = PBXBuildFile; fileRef = 5B8B77182A1FDA3C004FC675 /* TLV.swift */; };
		5B8C96AC29D52AD200B73AEC /* AuthorListView.swift in Sources */ = {isa = PBXBuildFile; fileRef = 5B8C96AB29D52AD200B73AEC /* AuthorListView.swift */; };
		5B8C96B029DB2E1100B73AEC /* SearchTextFieldObserver.swift in Sources */ = {isa = PBXBuildFile; fileRef = 5B8C96AF29DB2E1100B73AEC /* SearchTextFieldObserver.swift */; };
		5B8C96B229DB313300B73AEC /* AuthorCard.swift in Sources */ = {isa = PBXBuildFile; fileRef = 5B8C96B129DB313300B73AEC /* AuthorCard.swift */; };
		5B8C96B629DDD3B200B73AEC /* NoteTextViewRepresentable.swift in Sources */ = {isa = PBXBuildFile; fileRef = 5B8C96B529DDD3B200B73AEC /* NoteTextViewRepresentable.swift */; };
		5BC0D9CC2B867B9D005D6980 /* NamesAPI.swift in Sources */ = {isa = PBXBuildFile; fileRef = 5BC0D9CB2B867B9D005D6980 /* NamesAPI.swift */; };
		5BD08BB22A38E96F00BB926C /* JSONRelayMetadata.swift in Sources */ = {isa = PBXBuildFile; fileRef = 5B503F612A291A1A0098805A /* JSONRelayMetadata.swift */; };
		5BE281BE2AE2CCAE00880466 /* StoriesView.swift in Sources */ = {isa = PBXBuildFile; fileRef = 5BE281BD2AE2CCAE00880466 /* StoriesView.swift */; };
		5BE281C12AE2CCB400880466 /* StoryNoteView.swift in Sources */ = {isa = PBXBuildFile; fileRef = 5BE281C02AE2CCB400880466 /* StoryNoteView.swift */; };
		5BE281C42AE2CCC300880466 /* AuthorStoryView.swift in Sources */ = {isa = PBXBuildFile; fileRef = 5BE281C32AE2CCC300880466 /* AuthorStoryView.swift */; };
		5BE281C72AE2CCD800880466 /* ReplyButton.swift in Sources */ = {isa = PBXBuildFile; fileRef = 5BE281C62AE2CCD800880466 /* ReplyButton.swift */; };
		5BE281CA2AE2CCEB00880466 /* HomeTab.swift in Sources */ = {isa = PBXBuildFile; fileRef = 5BE281C92AE2CCEB00880466 /* HomeTab.swift */; };
		5BE281CD2AE2CD4700880466 /* AvatarView.swift in Sources */ = {isa = PBXBuildFile; fileRef = 3FFB1D88299FF37C002A755D /* AvatarView.swift */; };
		5BFF66B12A573F6400AA79DD /* RelayDetailView.swift in Sources */ = {isa = PBXBuildFile; fileRef = 5BFF66B02A573F6400AA79DD /* RelayDetailView.swift */; };
		5BFF66B42A58853D00AA79DD /* PublishedEventsView.swift in Sources */ = {isa = PBXBuildFile; fileRef = 5BFF66B32A58853D00AA79DD /* PublishedEventsView.swift */; };
		5BFF66B62A58A8A000AA79DD /* MutesView.swift in Sources */ = {isa = PBXBuildFile; fileRef = 5BFF66B52A58A8A000AA79DD /* MutesView.swift */; };
		A303AF8329A9153A005DC8FC /* FollowButton.swift in Sources */ = {isa = PBXBuildFile; fileRef = A303AF8229A9153A005DC8FC /* FollowButton.swift */; };
		A32B6C7129A672BC00653FF5 /* CurrentUser.swift in Sources */ = {isa = PBXBuildFile; fileRef = A34E439829A522F20057AFCB /* CurrentUser.swift */; };
		A32B6C7329A6BE9B00653FF5 /* FollowsView.swift in Sources */ = {isa = PBXBuildFile; fileRef = A32B6C7229A6BE9B00653FF5 /* FollowsView.swift */; };
		A32B6C7829A6C99200653FF5 /* FollowCard.swift in Sources */ = {isa = PBXBuildFile; fileRef = A32B6C7729A6C99200653FF5 /* FollowCard.swift */; };
		A336DD3C299FD78000A0CBA0 /* Filter.swift in Sources */ = {isa = PBXBuildFile; fileRef = A336DD3B299FD78000A0CBA0 /* Filter.swift */; };
		A34E439929A522F20057AFCB /* CurrentUser.swift in Sources */ = {isa = PBXBuildFile; fileRef = A34E439829A522F20057AFCB /* CurrentUser.swift */; };
		A351E1A229BA92240009B7F6 /* ProfileEditView.swift in Sources */ = {isa = PBXBuildFile; fileRef = A351E1A129BA92240009B7F6 /* ProfileEditView.swift */; };
		A3B943CF299AE00100A15A08 /* KeyChain.swift in Sources */ = {isa = PBXBuildFile; fileRef = A3B943CE299AE00100A15A08 /* KeyChain.swift */; };
		A3B943D5299D514800A15A08 /* Follow+CoreDataClass.swift in Sources */ = {isa = PBXBuildFile; fileRef = A3B943D4299D514800A15A08 /* Follow+CoreDataClass.swift */; };
		A3B943D7299D6DB700A15A08 /* Follow+CoreDataClass.swift in Sources */ = {isa = PBXBuildFile; fileRef = A3B943D4299D514800A15A08 /* Follow+CoreDataClass.swift */; };
		A3B943D8299D758F00A15A08 /* KeyChain.swift in Sources */ = {isa = PBXBuildFile; fileRef = A3B943CE299AE00100A15A08 /* KeyChain.swift */; };
		C900385F2B6195C60080CC4F /* FollowTests.swift in Sources */ = {isa = PBXBuildFile; fileRef = C900385E2B6195C60080CC4F /* FollowTests.swift */; };
		C9032C2E2BAE31ED001F4EC6 /* ProfileFeedType.swift in Sources */ = {isa = PBXBuildFile; fileRef = C9032C2D2BAE31ED001F4EC6 /* ProfileFeedType.swift */; };
		C905B0752A619367009B8A78 /* DequeModule in Frameworks */ = {isa = PBXBuildFile; productRef = C905B0742A619367009B8A78 /* DequeModule */; };
		C905B0772A619E99009B8A78 /* LinkPreview.swift in Sources */ = {isa = PBXBuildFile; fileRef = C905B0762A619E99009B8A78 /* LinkPreview.swift */; };
		C90862BE29E9804B00C35A71 /* NosPerformanceTests.swift in Sources */ = {isa = PBXBuildFile; fileRef = C90862BD29E9804B00C35A71 /* NosPerformanceTests.swift */; };
		C90B16B82AFED96300CB4B85 /* URLExtensionTests.swift in Sources */ = {isa = PBXBuildFile; fileRef = C90B16B72AFED96300CB4B85 /* URLExtensionTests.swift */; };
		C913DA0A2AEAF52B003BDD6D /* NoteWarningController.swift in Sources */ = {isa = PBXBuildFile; fileRef = C913DA092AEAF52B003BDD6D /* NoteWarningController.swift */; };
		C913DA0C2AEB2EBF003BDD6D /* FetchRequestPublisher.swift in Sources */ = {isa = PBXBuildFile; fileRef = C913DA0B2AEB2EBF003BDD6D /* FetchRequestPublisher.swift */; };
		C913DA0E2AEB3265003BDD6D /* WarningView.swift in Sources */ = {isa = PBXBuildFile; fileRef = C913DA0D2AEB3265003BDD6D /* WarningView.swift */; };
		C91400252B2A3ABF009B13B4 /* SQLiteStoreTestCase.swift in Sources */ = {isa = PBXBuildFile; fileRef = C91400232B2A3894009B13B4 /* SQLiteStoreTestCase.swift */; };
		C91565C12B2368FA0068EECA /* ViewInspector in Frameworks */ = {isa = PBXBuildFile; productRef = C91565C02B2368FA0068EECA /* ViewInspector */; };
		C92DF80529C25DE900400561 /* URL+Extensions.swift in Sources */ = {isa = PBXBuildFile; fileRef = C92DF80429C25DE900400561 /* URL+Extensions.swift */; };
		C92DF80629C25DE900400561 /* URL+Extensions.swift in Sources */ = {isa = PBXBuildFile; fileRef = C92DF80429C25DE900400561 /* URL+Extensions.swift */; };
		C92DF80829C25FA900400561 /* SquareImage.swift in Sources */ = {isa = PBXBuildFile; fileRef = C92DF80729C25FA900400561 /* SquareImage.swift */; };
		C92F01522AC4D6AB00972489 /* NosFormSection.swift in Sources */ = {isa = PBXBuildFile; fileRef = C92F01512AC4D6AB00972489 /* NosFormSection.swift */; };
		C92F01552AC4D6CF00972489 /* BeveledSeparator.swift in Sources */ = {isa = PBXBuildFile; fileRef = C92F01542AC4D6CF00972489 /* BeveledSeparator.swift */; };
		C92F01582AC4D6F700972489 /* NosTextField.swift in Sources */ = {isa = PBXBuildFile; fileRef = C92F01572AC4D6F700972489 /* NosTextField.swift */; };
		C92F015B2AC4D74E00972489 /* NosTextEditor.swift in Sources */ = {isa = PBXBuildFile; fileRef = C92F015A2AC4D74E00972489 /* NosTextEditor.swift */; };
		C92F015E2AC4D99400972489 /* NosForm.swift in Sources */ = {isa = PBXBuildFile; fileRef = C92F015D2AC4D99400972489 /* NosForm.swift */; };
		C930055F2A6AF8320098CA9E /* LoadingContent.swift in Sources */ = {isa = PBXBuildFile; fileRef = C930055E2A6AF8320098CA9E /* LoadingContent.swift */; };
		C93005602A6AF8320098CA9E /* LoadingContent.swift in Sources */ = {isa = PBXBuildFile; fileRef = C930055E2A6AF8320098CA9E /* LoadingContent.swift */; };
		C930E0572BA49DAD002B5776 /* GridPattern.swift in Sources */ = {isa = PBXBuildFile; fileRef = C930E0562BA49DAD002B5776 /* GridPattern.swift */; };
		C931517D29B915AF00934506 /* StaggeredGrid.swift in Sources */ = {isa = PBXBuildFile; fileRef = C931517C29B915AF00934506 /* StaggeredGrid.swift */; };
		C936B4592A4C7B7C00DF1EB9 /* Nos.xcdatamodeld in Sources */ = {isa = PBXBuildFile; fileRef = C936B4572A4C7B7C00DF1EB9 /* Nos.xcdatamodeld */; };
		C936B45A2A4C7B7C00DF1EB9 /* Nos.xcdatamodeld in Sources */ = {isa = PBXBuildFile; fileRef = C936B4572A4C7B7C00DF1EB9 /* Nos.xcdatamodeld */; };
		C936B45C2A4C7D6B00DF1EB9 /* UNSWizard.swift in Sources */ = {isa = PBXBuildFile; fileRef = C936B45B2A4C7D6B00DF1EB9 /* UNSWizard.swift */; };
		C936B45F2A4CAF2B00DF1EB9 /* AppDelegate.swift in Sources */ = {isa = PBXBuildFile; fileRef = DC4AB2F52A4475B800D1478A /* AppDelegate.swift */; };
		C936B4622A4CB01C00DF1EB9 /* PushNotificationService.swift in Sources */ = {isa = PBXBuildFile; fileRef = C936B4612A4CB01C00DF1EB9 /* PushNotificationService.swift */; };
		C936B4632A4CB01C00DF1EB9 /* PushNotificationService.swift in Sources */ = {isa = PBXBuildFile; fileRef = C936B4612A4CB01C00DF1EB9 /* PushNotificationService.swift */; };
		C93CA0C329AE3A1E00921183 /* JSONEvent.swift in Sources */ = {isa = PBXBuildFile; fileRef = C93CA0C229AE3A1E00921183 /* JSONEvent.swift */; };
		C93CA0C429AE3A1E00921183 /* JSONEvent.swift in Sources */ = {isa = PBXBuildFile; fileRef = C93CA0C229AE3A1E00921183 /* JSONEvent.swift */; };
		C93EC2F129C337EB0012EE2A /* RelayPicker.swift in Sources */ = {isa = PBXBuildFile; fileRef = C93EC2F029C337EB0012EE2A /* RelayPicker.swift */; };
		C93EC2F429C34C860012EE2A /* NSPredicate+Bool.swift in Sources */ = {isa = PBXBuildFile; fileRef = C93EC2F329C34C860012EE2A /* NSPredicate+Bool.swift */; };
		C93EC2F529C34C860012EE2A /* NSPredicate+Bool.swift in Sources */ = {isa = PBXBuildFile; fileRef = C93EC2F329C34C860012EE2A /* NSPredicate+Bool.swift */; };
		C93EC2F729C351470012EE2A /* Optional+Unwrap.swift in Sources */ = {isa = PBXBuildFile; fileRef = C93EC2F629C351470012EE2A /* Optional+Unwrap.swift */; };
		C93EC2F829C351470012EE2A /* Optional+Unwrap.swift in Sources */ = {isa = PBXBuildFile; fileRef = C93EC2F629C351470012EE2A /* Optional+Unwrap.swift */; };
		C93EC2FA29C370DE0012EE2A /* DiscoverGrid.swift in Sources */ = {isa = PBXBuildFile; fileRef = C93EC2F929C370DE0012EE2A /* DiscoverGrid.swift */; };
		C93EC2FD29C3785C0012EE2A /* View+RoundedCorner.swift in Sources */ = {isa = PBXBuildFile; fileRef = C93EC2FC29C3785C0012EE2A /* View+RoundedCorner.swift */; };
		C93F045E2B9B7A7000AD5872 /* ReplyPreview.swift in Sources */ = {isa = PBXBuildFile; fileRef = C93F045D2B9B7A7000AD5872 /* ReplyPreview.swift */; };
		C93F488D2AC5C30C00900CEC /* NosFormField.swift in Sources */ = {isa = PBXBuildFile; fileRef = C93F488C2AC5C30C00900CEC /* NosFormField.swift */; };
		C93F48902AC5C9C400900CEC /* UNSWizardPhoneView.swift in Sources */ = {isa = PBXBuildFile; fileRef = C93F488F2AC5C9C400900CEC /* UNSWizardPhoneView.swift */; };
		C93F48932AC5C9CE00900CEC /* UNSWizardIntroView.swift in Sources */ = {isa = PBXBuildFile; fileRef = C93F48922AC5C9CE00900CEC /* UNSWizardIntroView.swift */; };
		C942566929B66A2800C4202C /* Date+Elapsed.swift in Sources */ = {isa = PBXBuildFile; fileRef = C942566829B66A2800C4202C /* Date+Elapsed.swift */; };
		C942566A29B66A2800C4202C /* Date+Elapsed.swift in Sources */ = {isa = PBXBuildFile; fileRef = C942566829B66A2800C4202C /* Date+Elapsed.swift */; };
		C94437E629B0DB83004D8C86 /* NotificationsView.swift in Sources */ = {isa = PBXBuildFile; fileRef = C94437E529B0DB83004D8C86 /* NotificationsView.swift */; };
		C94A5E152A716A6D00B6EC5D /* EditableNoteText.swift in Sources */ = {isa = PBXBuildFile; fileRef = C94A5E142A716A6D00B6EC5D /* EditableNoteText.swift */; };
		C94A5E162A716A6D00B6EC5D /* EditableNoteText.swift in Sources */ = {isa = PBXBuildFile; fileRef = C94A5E142A716A6D00B6EC5D /* EditableNoteText.swift */; };
		C94A5E182A72C84200B6EC5D /* ReportCategory.swift in Sources */ = {isa = PBXBuildFile; fileRef = C94A5E172A72C84200B6EC5D /* ReportCategory.swift */; };
		C94A5E192A72C84200B6EC5D /* ReportCategory.swift in Sources */ = {isa = PBXBuildFile; fileRef = C94A5E172A72C84200B6EC5D /* ReportCategory.swift */; };
		C94B2D182B17F5EC002104B6 /* sample_repost.json in Resources */ = {isa = PBXBuildFile; fileRef = C94B2D172B17F5EC002104B6 /* sample_repost.json */; };
		C94C4CF32AD993CA00F801CA /* UNSErrorView.swift in Sources */ = {isa = PBXBuildFile; fileRef = C94C4CF22AD993CA00F801CA /* UNSErrorView.swift */; };
		C94D14812A12B3F70014C906 /* SearchBar.swift in Sources */ = {isa = PBXBuildFile; fileRef = C94D14802A12B3F70014C906 /* SearchBar.swift */; };
		C94D59AE2AE7286E00295AE8 /* ReportTests.swift in Sources */ = {isa = PBXBuildFile; fileRef = C94D59AD2AE7286E00295AE8 /* ReportTests.swift */; };
		C94D6D5C2AC5D14400F0F11E /* WizardTextField.swift in Sources */ = {isa = PBXBuildFile; fileRef = C94D6D5B2AC5D14400F0F11E /* WizardTextField.swift */; };
		C94D855C2991479900749478 /* NewNoteView.swift in Sources */ = {isa = PBXBuildFile; fileRef = C94D855B2991479900749478 /* NewNoteView.swift */; };
		C94D855F29914D2300749478 /* SwiftUINavigation in Frameworks */ = {isa = PBXBuildFile; productRef = C94D855E29914D2300749478 /* SwiftUINavigation */; };
		C94FE9F729DB259300019CD3 /* Text+Gradient.swift in Sources */ = {isa = PBXBuildFile; fileRef = C9A0DAE629C69FA000466635 /* Text+Gradient.swift */; };
		C95D68A1299E6D3E00429F86 /* BioView.swift in Sources */ = {isa = PBXBuildFile; fileRef = C95D68A0299E6D3E00429F86 /* BioView.swift */; };
		C95D68A3299E6D9000429F86 /* SelectableText.swift in Sources */ = {isa = PBXBuildFile; fileRef = C95D68A2299E6D9000429F86 /* SelectableText.swift */; };
		C95D68A5299E6E1E00429F86 /* PlaceholderModifier.swift in Sources */ = {isa = PBXBuildFile; fileRef = C95D68A4299E6E1E00429F86 /* PlaceholderModifier.swift */; };
		C95D68A6299E6F9E00429F86 /* ProfileHeader.swift in Sources */ = {isa = PBXBuildFile; fileRef = C95D689E299E6B4100429F86 /* ProfileHeader.swift */; };
		C95D68A7299E6FF000429F86 /* KeyFixture.swift in Sources */ = {isa = PBXBuildFile; fileRef = C9ADB134299288230075E7F8 /* KeyFixture.swift */; };
		C95D68A9299E709900429F86 /* LinearGradient+Planetary.swift in Sources */ = {isa = PBXBuildFile; fileRef = C95D68A8299E709800429F86 /* LinearGradient+Planetary.swift */; };
		C95D68AB299E710F00429F86 /* Color+Hex.swift in Sources */ = {isa = PBXBuildFile; fileRef = C95D68AA299E710F00429F86 /* Color+Hex.swift */; };
		C95D68AD299E721700429F86 /* ProfileView.swift in Sources */ = {isa = PBXBuildFile; fileRef = C95D68AC299E721700429F86 /* ProfileView.swift */; };
		C95D68B2299ECE0700429F86 /* CHANGELOG.md in Resources */ = {isa = PBXBuildFile; fileRef = C95D68AF299ECE0700429F86 /* CHANGELOG.md */; };
		C95D68B3299ECE0700429F86 /* README.md in Resources */ = {isa = PBXBuildFile; fileRef = C95D68B0299ECE0700429F86 /* README.md */; };
		C95D68B4299ECE0700429F86 /* CONTRIBUTING.md in Resources */ = {isa = PBXBuildFile; fileRef = C95D68B1299ECE0700429F86 /* CONTRIBUTING.md */; };
		C960C57129F3236200929990 /* LikeButton.swift in Sources */ = {isa = PBXBuildFile; fileRef = C960C57029F3236200929990 /* LikeButton.swift */; };
		C960C57429F3251E00929990 /* RepostButton.swift in Sources */ = {isa = PBXBuildFile; fileRef = C960C57329F3251E00929990 /* RepostButton.swift */; };
		C9646E9A29B79E04007239A4 /* Logger in Frameworks */ = {isa = PBXBuildFile; productRef = C9646E9929B79E04007239A4 /* Logger */; };
		C9646E9C29B79E4D007239A4 /* Logger in Frameworks */ = {isa = PBXBuildFile; productRef = C9646E9B29B79E4D007239A4 /* Logger */; };
		C9646EA129B7A22C007239A4 /* Analytics.swift in Sources */ = {isa = PBXBuildFile; fileRef = C9646EA029B7A22C007239A4 /* Analytics.swift */; };
		C9646EA429B7A24A007239A4 /* PostHog in Frameworks */ = {isa = PBXBuildFile; productRef = C9646EA329B7A24A007239A4 /* PostHog */; };
		C9646EA729B7A3DD007239A4 /* Dependencies in Frameworks */ = {isa = PBXBuildFile; productRef = C9646EA629B7A3DD007239A4 /* Dependencies */; };
		C9646EA929B7A4F2007239A4 /* PostHog in Frameworks */ = {isa = PBXBuildFile; productRef = C9646EA829B7A4F2007239A4 /* PostHog */; };
		C9646EAA29B7A506007239A4 /* Analytics.swift in Sources */ = {isa = PBXBuildFile; fileRef = C9646EA029B7A22C007239A4 /* Analytics.swift */; };
		C9646EAC29B7A520007239A4 /* Dependencies in Frameworks */ = {isa = PBXBuildFile; productRef = C9646EAB29B7A520007239A4 /* Dependencies */; };
		C9671D73298DB94C00EE7E12 /* Data+Encoding.swift in Sources */ = {isa = PBXBuildFile; fileRef = C9671D72298DB94C00EE7E12 /* Data+Encoding.swift */; };
		C9680AD42ACDF57D006C8C93 /* UNSWizardNeedsPaymentView.swift in Sources */ = {isa = PBXBuildFile; fileRef = C9680AD32ACDF57D006C8C93 /* UNSWizardNeedsPaymentView.swift */; };
		C96877B92B4EDD110051ED2F /* AuthorStoryCarousel.swift in Sources */ = {isa = PBXBuildFile; fileRef = C96877B82B4EDD110051ED2F /* AuthorStoryCarousel.swift */; };
		C96877BB2B4EDE510051ED2F /* StoryAvatarView.swift in Sources */ = {isa = PBXBuildFile; fileRef = C96877BA2B4EDE510051ED2F /* StoryAvatarView.swift */; };
		C96CB98C2A6040C500498C4E /* DequeModule in Frameworks */ = {isa = PBXBuildFile; productRef = C96CB98B2A6040C500498C4E /* DequeModule */; };
		C96D391B2B61AFD500D3D0A1 /* RawNostrIDTests.swift in Sources */ = {isa = PBXBuildFile; fileRef = C96D391A2B61AFD500D3D0A1 /* RawNostrIDTests.swift */; };
		C96D39252B61B06200D3D0A1 /* AuthorTests.swift in Sources */ = {isa = PBXBuildFile; fileRef = C96D39242B61B06200D3D0A1 /* AuthorTests.swift */; };
		C96D39272B61B6D200D3D0A1 /* RawNostrID.swift in Sources */ = {isa = PBXBuildFile; fileRef = C96D39262B61B6D200D3D0A1 /* RawNostrID.swift */; };
		C96D39282B61B6D200D3D0A1 /* RawNostrID.swift in Sources */ = {isa = PBXBuildFile; fileRef = C96D39262B61B6D200D3D0A1 /* RawNostrID.swift */; };
		C973364F2A7968220012D8B8 /* SetUpUNSBanner.swift in Sources */ = {isa = PBXBuildFile; fileRef = C973364E2A7968220012D8B8 /* SetUpUNSBanner.swift */; };
		C973AB5B2A323167002AED16 /* Follow+CoreDataProperties.swift in Sources */ = {isa = PBXBuildFile; fileRef = C973AB552A323167002AED16 /* Follow+CoreDataProperties.swift */; };
		C973AB5C2A323167002AED16 /* Follow+CoreDataProperties.swift in Sources */ = {isa = PBXBuildFile; fileRef = C973AB552A323167002AED16 /* Follow+CoreDataProperties.swift */; };
		C973AB5D2A323167002AED16 /* Event+CoreDataProperties.swift in Sources */ = {isa = PBXBuildFile; fileRef = C973AB562A323167002AED16 /* Event+CoreDataProperties.swift */; };
		C973AB5E2A323167002AED16 /* Event+CoreDataProperties.swift in Sources */ = {isa = PBXBuildFile; fileRef = C973AB562A323167002AED16 /* Event+CoreDataProperties.swift */; };
		C973AB5F2A323167002AED16 /* AuthorReference+CoreDataProperties.swift in Sources */ = {isa = PBXBuildFile; fileRef = C973AB572A323167002AED16 /* AuthorReference+CoreDataProperties.swift */; };
		C973AB602A323167002AED16 /* AuthorReference+CoreDataProperties.swift in Sources */ = {isa = PBXBuildFile; fileRef = C973AB572A323167002AED16 /* AuthorReference+CoreDataProperties.swift */; };
		C973AB612A323167002AED16 /* Author+CoreDataProperties.swift in Sources */ = {isa = PBXBuildFile; fileRef = C973AB582A323167002AED16 /* Author+CoreDataProperties.swift */; };
		C973AB622A323167002AED16 /* Author+CoreDataProperties.swift in Sources */ = {isa = PBXBuildFile; fileRef = C973AB582A323167002AED16 /* Author+CoreDataProperties.swift */; };
		C973AB632A323167002AED16 /* Relay+CoreDataProperties.swift in Sources */ = {isa = PBXBuildFile; fileRef = C973AB592A323167002AED16 /* Relay+CoreDataProperties.swift */; };
		C973AB642A323167002AED16 /* Relay+CoreDataProperties.swift in Sources */ = {isa = PBXBuildFile; fileRef = C973AB592A323167002AED16 /* Relay+CoreDataProperties.swift */; };
		C973AB652A323167002AED16 /* EventReference+CoreDataProperties.swift in Sources */ = {isa = PBXBuildFile; fileRef = C973AB5A2A323167002AED16 /* EventReference+CoreDataProperties.swift */; };
		C973AB662A323167002AED16 /* EventReference+CoreDataProperties.swift in Sources */ = {isa = PBXBuildFile; fileRef = C973AB5A2A323167002AED16 /* EventReference+CoreDataProperties.swift */; };
		C974652E2A3B86600031226F /* NoteCardHeader.swift in Sources */ = {isa = PBXBuildFile; fileRef = C974652D2A3B86600031226F /* NoteCardHeader.swift */; };
		C97465312A3B89140031226F /* AuthorLabel.swift in Sources */ = {isa = PBXBuildFile; fileRef = C97465302A3B89140031226F /* AuthorLabel.swift */; };
		C97465342A3C95FE0031226F /* RelayPickerToolbarButton.swift in Sources */ = {isa = PBXBuildFile; fileRef = C97465332A3C95FE0031226F /* RelayPickerToolbarButton.swift */; };
		C97797B9298AA19A0046BD25 /* RelayService.swift in Sources */ = {isa = PBXBuildFile; fileRef = C97797B8298AA19A0046BD25 /* RelayService.swift */; };
		C97797BC298AB1890046BD25 /* secp256k1 in Frameworks */ = {isa = PBXBuildFile; productRef = C97797BB298AB1890046BD25 /* secp256k1 */; };
		C97797BF298ABE060046BD25 /* secp256k1 in Frameworks */ = {isa = PBXBuildFile; productRef = C97797BE298ABE060046BD25 /* secp256k1 */; };
		C97A1C8829E45B3C009D9E8D /* RawEventView.swift in Sources */ = {isa = PBXBuildFile; fileRef = C97A1C8729E45B3C009D9E8D /* RawEventView.swift */; };
		C97A1C8B29E45B4E009D9E8D /* RawEventController.swift in Sources */ = {isa = PBXBuildFile; fileRef = C97A1C8A29E45B4E009D9E8D /* RawEventController.swift */; };
		C97A1C8C29E45B4E009D9E8D /* RawEventController.swift in Sources */ = {isa = PBXBuildFile; fileRef = C97A1C8A29E45B4E009D9E8D /* RawEventController.swift */; };
		C97A1C8E29E58EC7009D9E8D /* NSManagedObjectContext+Nos.swift in Sources */ = {isa = PBXBuildFile; fileRef = C97A1C8D29E58EC7009D9E8D /* NSManagedObjectContext+Nos.swift */; };
		C97A1C8F29E58EC7009D9E8D /* NSManagedObjectContext+Nos.swift in Sources */ = {isa = PBXBuildFile; fileRef = C97A1C8D29E58EC7009D9E8D /* NSManagedObjectContext+Nos.swift */; };
		C981E2DB2AC6088900FBF4F6 /* UNSVerifyCodeView.swift in Sources */ = {isa = PBXBuildFile; fileRef = C981E2DA2AC6088900FBF4F6 /* UNSVerifyCodeView.swift */; };
		C981E2DD2AC610D600FBF4F6 /* UNSStepImage.swift in Sources */ = {isa = PBXBuildFile; fileRef = C981E2DC2AC610D600FBF4F6 /* UNSStepImage.swift */; };
		C98298332ADD7F9A0096C5B5 /* DeepLinkService.swift in Sources */ = {isa = PBXBuildFile; fileRef = C98298322ADD7F9A0096C5B5 /* DeepLinkService.swift */; };
		C98298342ADD7F9A0096C5B5 /* DeepLinkService.swift in Sources */ = {isa = PBXBuildFile; fileRef = C98298322ADD7F9A0096C5B5 /* DeepLinkService.swift */; };
		C98651102B0BD49200597B68 /* PagedNoteListView.swift in Sources */ = {isa = PBXBuildFile; fileRef = C986510F2B0BD49200597B68 /* PagedNoteListView.swift */; };
		C987F81729BA4C6A00B44E7A /* BigActionButton.swift in Sources */ = {isa = PBXBuildFile; fileRef = C987F81629BA4C6900B44E7A /* BigActionButton.swift */; };
		C987F81A29BA4D0E00B44E7A /* ActionButton.swift in Sources */ = {isa = PBXBuildFile; fileRef = C987F81929BA4D0E00B44E7A /* ActionButton.swift */; };
		C987F81D29BA6D9A00B44E7A /* ProfileTab.swift in Sources */ = {isa = PBXBuildFile; fileRef = C987F81C29BA6D9A00B44E7A /* ProfileTab.swift */; };
		C987F83229BA951E00B44E7A /* ClarityCity-ExtraLight.otf in Resources */ = {isa = PBXBuildFile; fileRef = C987F82029BA951D00B44E7A /* ClarityCity-ExtraLight.otf */; };
		C987F83329BA951E00B44E7A /* ClarityCity-ExtraLight.otf in Resources */ = {isa = PBXBuildFile; fileRef = C987F82029BA951D00B44E7A /* ClarityCity-ExtraLight.otf */; };
		C987F83429BA951E00B44E7A /* ClarityCity-LightItalic.otf in Resources */ = {isa = PBXBuildFile; fileRef = C987F82129BA951D00B44E7A /* ClarityCity-LightItalic.otf */; };
		C987F83529BA951E00B44E7A /* ClarityCity-LightItalic.otf in Resources */ = {isa = PBXBuildFile; fileRef = C987F82129BA951D00B44E7A /* ClarityCity-LightItalic.otf */; };
		C987F83629BA951E00B44E7A /* ClarityCity-ExtraBold.otf in Resources */ = {isa = PBXBuildFile; fileRef = C987F82229BA951D00B44E7A /* ClarityCity-ExtraBold.otf */; };
		C987F83729BA951E00B44E7A /* ClarityCity-ExtraBold.otf in Resources */ = {isa = PBXBuildFile; fileRef = C987F82229BA951D00B44E7A /* ClarityCity-ExtraBold.otf */; };
		C987F83829BA951E00B44E7A /* ClarityCity-MediumItalic.otf in Resources */ = {isa = PBXBuildFile; fileRef = C987F82329BA951D00B44E7A /* ClarityCity-MediumItalic.otf */; };
		C987F83929BA951E00B44E7A /* ClarityCity-MediumItalic.otf in Resources */ = {isa = PBXBuildFile; fileRef = C987F82329BA951D00B44E7A /* ClarityCity-MediumItalic.otf */; };
		C987F83A29BA951E00B44E7A /* ClarityCity-BoldItalic.otf in Resources */ = {isa = PBXBuildFile; fileRef = C987F82429BA951D00B44E7A /* ClarityCity-BoldItalic.otf */; };
		C987F83B29BA951E00B44E7A /* ClarityCity-BoldItalic.otf in Resources */ = {isa = PBXBuildFile; fileRef = C987F82429BA951D00B44E7A /* ClarityCity-BoldItalic.otf */; };
		C987F83C29BA951E00B44E7A /* ClarityCity-Bold.otf in Resources */ = {isa = PBXBuildFile; fileRef = C987F82529BA951D00B44E7A /* ClarityCity-Bold.otf */; };
		C987F83D29BA951E00B44E7A /* ClarityCity-Bold.otf in Resources */ = {isa = PBXBuildFile; fileRef = C987F82529BA951D00B44E7A /* ClarityCity-Bold.otf */; };
		C987F83E29BA951E00B44E7A /* ClarityCity-SemiBold.otf in Resources */ = {isa = PBXBuildFile; fileRef = C987F82629BA951D00B44E7A /* ClarityCity-SemiBold.otf */; };
		C987F83F29BA951E00B44E7A /* ClarityCity-SemiBold.otf in Resources */ = {isa = PBXBuildFile; fileRef = C987F82629BA951D00B44E7A /* ClarityCity-SemiBold.otf */; };
		C987F84029BA951E00B44E7A /* ClarityCity-SemiBoldItalic.otf in Resources */ = {isa = PBXBuildFile; fileRef = C987F82729BA951D00B44E7A /* ClarityCity-SemiBoldItalic.otf */; };
		C987F84129BA951E00B44E7A /* ClarityCity-SemiBoldItalic.otf in Resources */ = {isa = PBXBuildFile; fileRef = C987F82729BA951D00B44E7A /* ClarityCity-SemiBoldItalic.otf */; };
		C987F84229BA951E00B44E7A /* ClarityCity-Black.otf in Resources */ = {isa = PBXBuildFile; fileRef = C987F82829BA951E00B44E7A /* ClarityCity-Black.otf */; };
		C987F84329BA951E00B44E7A /* ClarityCity-Black.otf in Resources */ = {isa = PBXBuildFile; fileRef = C987F82829BA951E00B44E7A /* ClarityCity-Black.otf */; };
		C987F84429BA951E00B44E7A /* ClarityCity-ExtraBoldItalic.otf in Resources */ = {isa = PBXBuildFile; fileRef = C987F82929BA951E00B44E7A /* ClarityCity-ExtraBoldItalic.otf */; };
		C987F84529BA951E00B44E7A /* ClarityCity-ExtraBoldItalic.otf in Resources */ = {isa = PBXBuildFile; fileRef = C987F82929BA951E00B44E7A /* ClarityCity-ExtraBoldItalic.otf */; };
		C987F84629BA951E00B44E7A /* ClarityCity-Light.otf in Resources */ = {isa = PBXBuildFile; fileRef = C987F82A29BA951E00B44E7A /* ClarityCity-Light.otf */; };
		C987F84729BA951E00B44E7A /* ClarityCity-Light.otf in Resources */ = {isa = PBXBuildFile; fileRef = C987F82A29BA951E00B44E7A /* ClarityCity-Light.otf */; };
		C987F84829BA951E00B44E7A /* ClarityCity-BlackItalic.otf in Resources */ = {isa = PBXBuildFile; fileRef = C987F82B29BA951E00B44E7A /* ClarityCity-BlackItalic.otf */; };
		C987F84929BA951E00B44E7A /* ClarityCity-BlackItalic.otf in Resources */ = {isa = PBXBuildFile; fileRef = C987F82B29BA951E00B44E7A /* ClarityCity-BlackItalic.otf */; };
		C987F84A29BA951E00B44E7A /* ClarityCity-Medium.otf in Resources */ = {isa = PBXBuildFile; fileRef = C987F82C29BA951E00B44E7A /* ClarityCity-Medium.otf */; };
		C987F84B29BA951E00B44E7A /* ClarityCity-Medium.otf in Resources */ = {isa = PBXBuildFile; fileRef = C987F82C29BA951E00B44E7A /* ClarityCity-Medium.otf */; };
		C987F84C29BA951E00B44E7A /* ClarityCity-ThinItalic.otf in Resources */ = {isa = PBXBuildFile; fileRef = C987F82D29BA951E00B44E7A /* ClarityCity-ThinItalic.otf */; };
		C987F84D29BA951E00B44E7A /* ClarityCity-ThinItalic.otf in Resources */ = {isa = PBXBuildFile; fileRef = C987F82D29BA951E00B44E7A /* ClarityCity-ThinItalic.otf */; };
		C987F84E29BA951E00B44E7A /* ClarityCity-RegularItalic.otf in Resources */ = {isa = PBXBuildFile; fileRef = C987F82E29BA951E00B44E7A /* ClarityCity-RegularItalic.otf */; };
		C987F84F29BA951E00B44E7A /* ClarityCity-RegularItalic.otf in Resources */ = {isa = PBXBuildFile; fileRef = C987F82E29BA951E00B44E7A /* ClarityCity-RegularItalic.otf */; };
		C987F85029BA951E00B44E7A /* ClarityCity-ExtraLightItalic.otf in Resources */ = {isa = PBXBuildFile; fileRef = C987F82F29BA951E00B44E7A /* ClarityCity-ExtraLightItalic.otf */; };
		C987F85129BA951E00B44E7A /* ClarityCity-ExtraLightItalic.otf in Resources */ = {isa = PBXBuildFile; fileRef = C987F82F29BA951E00B44E7A /* ClarityCity-ExtraLightItalic.otf */; };
		C987F85229BA951E00B44E7A /* ClarityCity-Regular.otf in Resources */ = {isa = PBXBuildFile; fileRef = C987F83029BA951E00B44E7A /* ClarityCity-Regular.otf */; };
		C987F85329BA951E00B44E7A /* ClarityCity-Regular.otf in Resources */ = {isa = PBXBuildFile; fileRef = C987F83029BA951E00B44E7A /* ClarityCity-Regular.otf */; };
		C987F85429BA951E00B44E7A /* ClarityCity-Thin.otf in Resources */ = {isa = PBXBuildFile; fileRef = C987F83129BA951E00B44E7A /* ClarityCity-Thin.otf */; };
		C987F85529BA951E00B44E7A /* ClarityCity-Thin.otf in Resources */ = {isa = PBXBuildFile; fileRef = C987F83129BA951E00B44E7A /* ClarityCity-Thin.otf */; };
		C987F85B29BA9ED800B44E7A /* Font.swift in Sources */ = {isa = PBXBuildFile; fileRef = C987F85729BA981800B44E7A /* Font.swift */; };
		C987F86129BABAF800B44E7A /* String+Markdown.swift in Sources */ = {isa = PBXBuildFile; fileRef = C987F86029BABAF800B44E7A /* String+Markdown.swift */; };
		C987F86229BABAF800B44E7A /* String+Markdown.swift in Sources */ = {isa = PBXBuildFile; fileRef = C987F86029BABAF800B44E7A /* String+Markdown.swift */; };
		C98A32272A05795E00E3FA13 /* Task+Timeout.swift in Sources */ = {isa = PBXBuildFile; fileRef = C98A32262A05795E00E3FA13 /* Task+Timeout.swift */; };
		C98A32282A05795E00E3FA13 /* Task+Timeout.swift in Sources */ = {isa = PBXBuildFile; fileRef = C98A32262A05795E00E3FA13 /* Task+Timeout.swift */; };
		C98B8B4029FBF83B009789C8 /* NotificationCard.swift in Sources */ = {isa = PBXBuildFile; fileRef = C98B8B3F29FBF83B009789C8 /* NotificationCard.swift */; };
		C98CA9042B14FA3D00929141 /* PagedRelaySubscription.swift in Sources */ = {isa = PBXBuildFile; fileRef = C98CA9032B14FA3D00929141 /* PagedRelaySubscription.swift */; };
		C98CA9072B14FBBF00929141 /* PagedNoteDataSource.swift in Sources */ = {isa = PBXBuildFile; fileRef = C98CA9062B14FBBF00929141 /* PagedNoteDataSource.swift */; };
		C98CA9082B14FD8600929141 /* PagedRelaySubscription.swift in Sources */ = {isa = PBXBuildFile; fileRef = C98CA9032B14FA3D00929141 /* PagedRelaySubscription.swift */; };
		C98DC9BB2A795CAD004E5F0F /* ActionBanner.swift in Sources */ = {isa = PBXBuildFile; fileRef = C98DC9BA2A795CAD004E5F0F /* ActionBanner.swift */; };
		C992B32A2B3613CC00704A9C /* SubscriptionCancellable.swift in Sources */ = {isa = PBXBuildFile; fileRef = C992B3292B3613CC00704A9C /* SubscriptionCancellable.swift */; };
		C992B32B2B3613CC00704A9C /* SubscriptionCancellable.swift in Sources */ = {isa = PBXBuildFile; fileRef = C992B3292B3613CC00704A9C /* SubscriptionCancellable.swift */; };
		C99721CB2AEBED26004EBEAB /* String+Empty.swift in Sources */ = {isa = PBXBuildFile; fileRef = C99721CA2AEBED26004EBEAB /* String+Empty.swift */; };
		C99721CC2AEBED26004EBEAB /* String+Empty.swift in Sources */ = {isa = PBXBuildFile; fileRef = C99721CA2AEBED26004EBEAB /* String+Empty.swift */; };
		C99DBF7E2A9E81CF00F7068F /* SDWebImageSwiftUI in Frameworks */ = {isa = PBXBuildFile; productRef = C99DBF7D2A9E81CF00F7068F /* SDWebImageSwiftUI */; };
		C99DBF802A9E8BCF00F7068F /* SDWebImageSwiftUI in Frameworks */ = {isa = PBXBuildFile; productRef = C99DBF7F2A9E8BCF00F7068F /* SDWebImageSwiftUI */; };
		C99DBF822A9E8BDE00F7068F /* SDWebImageSwiftUI in Frameworks */ = {isa = PBXBuildFile; productRef = C99DBF812A9E8BDE00F7068F /* SDWebImageSwiftUI */; };
		C99E80CD2A0C2C6400187474 /* PreviewData.swift in Sources */ = {isa = PBXBuildFile; fileRef = C94BC09A2A0AC74A0098F6F1 /* PreviewData.swift */; };
		C9A0DADA29C685E500466635 /* SideMenuButton.swift in Sources */ = {isa = PBXBuildFile; fileRef = C9A0DAD929C685E500466635 /* SideMenuButton.swift */; };
		C9A0DADD29C689C900466635 /* NosNavigationBar.swift in Sources */ = {isa = PBXBuildFile; fileRef = C9A0DADC29C689C900466635 /* NosNavigationBar.swift */; };
		C9A0DAE029C697A100466635 /* AboutView.swift in Sources */ = {isa = PBXBuildFile; fileRef = C9A0DADF29C697A100466635 /* AboutView.swift */; };
		C9A0DAE429C69F0C00466635 /* HighlightedText.swift in Sources */ = {isa = PBXBuildFile; fileRef = C9A0DAE329C69F0C00466635 /* HighlightedText.swift */; };
		C9A0DAEA29C6A34200466635 /* ActivityView.swift in Sources */ = {isa = PBXBuildFile; fileRef = C9A0DAE929C6A34200466635 /* ActivityView.swift */; };
		C9A0DAED29C6A66C00466635 /* Launch Screen.storyboard in Resources */ = {isa = PBXBuildFile; fileRef = C9A0DAEC29C6A66C00466635 /* Launch Screen.storyboard */; };
		C9A0DAF829C92F4500466635 /* UNSAPI.swift in Sources */ = {isa = PBXBuildFile; fileRef = C9A0DAF729C92F4500466635 /* UNSAPI.swift */; };
		C9A0DAF929C92F4500466635 /* UNSAPI.swift in Sources */ = {isa = PBXBuildFile; fileRef = C9A0DAF729C92F4500466635 /* UNSAPI.swift */; };
		C9A25B3D29F174D200B39534 /* ReadabilityPadding.swift in Sources */ = {isa = PBXBuildFile; fileRef = C9A25B3C29F174D200B39534 /* ReadabilityPadding.swift */; };
		C9A6C7412AD837AD001F9500 /* UNSWizardController.swift in Sources */ = {isa = PBXBuildFile; fileRef = C9A6C7402AD837AD001F9500 /* UNSWizardController.swift */; };
		C9A6C7422AD837AD001F9500 /* UNSWizardController.swift in Sources */ = {isa = PBXBuildFile; fileRef = C9A6C7402AD837AD001F9500 /* UNSWizardController.swift */; };
		C9A6C7452AD83FB0001F9500 /* NotificationViewModel.swift in Sources */ = {isa = PBXBuildFile; fileRef = C9AC31AC2A55E0BD00A94E5A /* NotificationViewModel.swift */; };
		C9A6C7472AD84263001F9500 /* UNSNamePicker.swift in Sources */ = {isa = PBXBuildFile; fileRef = C9A6C7462AD84263001F9500 /* UNSNamePicker.swift */; };
		C9A6C7492AD86271001F9500 /* UNSNewNameView.swift in Sources */ = {isa = PBXBuildFile; fileRef = C9A6C7482AD86271001F9500 /* UNSNewNameView.swift */; };
		C9A6C74B2AD866A7001F9500 /* UNSSuccessView.swift in Sources */ = {isa = PBXBuildFile; fileRef = C9A6C74A2AD866A7001F9500 /* UNSSuccessView.swift */; };
		C9A6C74D2AD98E2A001F9500 /* UNSNameTakenView.swift in Sources */ = {isa = PBXBuildFile; fileRef = C9A6C74C2AD98E2A001F9500 /* UNSNameTakenView.swift */; };
		C9AC31AD2A55E0BD00A94E5A /* NotificationViewModel.swift in Sources */ = {isa = PBXBuildFile; fileRef = C9AC31AC2A55E0BD00A94E5A /* NotificationViewModel.swift */; };
		C9ADB133299287D60075E7F8 /* KeyPairTests.swift in Sources */ = {isa = PBXBuildFile; fileRef = C9ADB132299287D60075E7F8 /* KeyPairTests.swift */; };
		C9ADB135299288230075E7F8 /* KeyFixture.swift in Sources */ = {isa = PBXBuildFile; fileRef = C9ADB134299288230075E7F8 /* KeyFixture.swift */; };
		C9ADB13629928AF00075E7F8 /* KeyPair.swift in Sources */ = {isa = PBXBuildFile; fileRef = C9F84C26298DC98800C6714D /* KeyPair.swift */; };
		C9ADB13829928CC30075E7F8 /* String+Hex.swift in Sources */ = {isa = PBXBuildFile; fileRef = C9ADB13729928CC30075E7F8 /* String+Hex.swift */; };
		C9ADB13D29929B540075E7F8 /* Bech32.swift in Sources */ = {isa = PBXBuildFile; fileRef = C9ADB13C29929B540075E7F8 /* Bech32.swift */; };
		C9ADB13E29929EEF0075E7F8 /* Bech32.swift in Sources */ = {isa = PBXBuildFile; fileRef = C9ADB13C29929B540075E7F8 /* Bech32.swift */; };
		C9ADB13F29929F1F0075E7F8 /* String+Hex.swift in Sources */ = {isa = PBXBuildFile; fileRef = C9ADB13729928CC30075E7F8 /* String+Hex.swift */; };
		C9ADB14129951CB10075E7F8 /* NSManagedObject+Nos.swift in Sources */ = {isa = PBXBuildFile; fileRef = C9ADB14029951CB10075E7F8 /* NSManagedObject+Nos.swift */; };
		C9ADB14229951CB10075E7F8 /* NSManagedObject+Nos.swift in Sources */ = {isa = PBXBuildFile; fileRef = C9ADB14029951CB10075E7F8 /* NSManagedObject+Nos.swift */; };
		C9B678DB29EEBF3B00303F33 /* DependencyInjection.swift in Sources */ = {isa = PBXBuildFile; fileRef = C9B678DA29EEBF3B00303F33 /* DependencyInjection.swift */; };
		C9B678DC29EEBF3B00303F33 /* DependencyInjection.swift in Sources */ = {isa = PBXBuildFile; fileRef = C9B678DA29EEBF3B00303F33 /* DependencyInjection.swift */; };
		C9B678DE29EEC35B00303F33 /* Foundation+Sendable.swift in Sources */ = {isa = PBXBuildFile; fileRef = C9B678DD29EEC35B00303F33 /* Foundation+Sendable.swift */; };
		C9B678DF29EEC35B00303F33 /* Foundation+Sendable.swift in Sources */ = {isa = PBXBuildFile; fileRef = C9B678DD29EEC35B00303F33 /* Foundation+Sendable.swift */; };
		C9B678E129EEC41000303F33 /* SocialGraphCache.swift in Sources */ = {isa = PBXBuildFile; fileRef = C9B678E029EEC41000303F33 /* SocialGraphCache.swift */; };
		C9B678E229EEC41000303F33 /* SocialGraphCache.swift in Sources */ = {isa = PBXBuildFile; fileRef = C9B678E029EEC41000303F33 /* SocialGraphCache.swift */; };
		C9B678E429EED2DC00303F33 /* SocialGraphTests.swift in Sources */ = {isa = PBXBuildFile; fileRef = C9B678E329EED2DC00303F33 /* SocialGraphTests.swift */; };
		C9B678E729F01A8500303F33 /* FullscreenProgressView.swift in Sources */ = {isa = PBXBuildFile; fileRef = C9B678E629F01A8500303F33 /* FullscreenProgressView.swift */; };
		C9B708BB2A13BE41006C613A /* NoteTextEditor.swift in Sources */ = {isa = PBXBuildFile; fileRef = C9B708BA2A13BE41006C613A /* NoteTextEditor.swift */; };
		C9B71DBE2A8E9BAD0031ED9F /* Sentry in Frameworks */ = {isa = PBXBuildFile; productRef = C9B71DBD2A8E9BAD0031ED9F /* Sentry */; };
		C9B71DC02A8E9BAD0031ED9F /* SentrySwiftUI in Frameworks */ = {isa = PBXBuildFile; productRef = C9B71DBF2A8E9BAD0031ED9F /* SentrySwiftUI */; };
		C9B71DC22A9003670031ED9F /* CrashReporting.swift in Sources */ = {isa = PBXBuildFile; fileRef = C9B71DC12A9003670031ED9F /* CrashReporting.swift */; };
		C9B71DC32A9003670031ED9F /* CrashReporting.swift in Sources */ = {isa = PBXBuildFile; fileRef = C9B71DC12A9003670031ED9F /* CrashReporting.swift */; };
		C9B71DC52A9008300031ED9F /* Sentry in Frameworks */ = {isa = PBXBuildFile; productRef = C9B71DC42A9008300031ED9F /* Sentry */; };
		C9BA85912B23628300AFC2C3 /* Logger in Frameworks */ = {isa = PBXBuildFile; productRef = C9BA85902B23628300AFC2C3 /* Logger */; };
		C9BA85932B23628B00AFC2C3 /* Dependencies in Frameworks */ = {isa = PBXBuildFile; productRef = C9BA85922B23628B00AFC2C3 /* Dependencies */; };
		C9BA85952B2362C100AFC2C3 /* SDWebImageSwiftUI in Frameworks */ = {isa = PBXBuildFile; productRef = C9BA85942B2362C100AFC2C3 /* SDWebImageSwiftUI */; };
		C9BA85972B23638700AFC2C3 /* Starscream in Frameworks */ = {isa = PBXBuildFile; productRef = C9BA85962B23638700AFC2C3 /* Starscream */; };
		C9BA85992B23638700AFC2C3 /* secp256k1 in Frameworks */ = {isa = PBXBuildFile; productRef = C9BA85982B23638700AFC2C3 /* secp256k1 */; };
		C9BA859B2B23638700AFC2C3 /* SwiftUINavigation in Frameworks */ = {isa = PBXBuildFile; productRef = C9BA859A2B23638700AFC2C3 /* SwiftUINavigation */; };
		C9BA859D2B23638700AFC2C3 /* PostHog in Frameworks */ = {isa = PBXBuildFile; productRef = C9BA859C2B23638700AFC2C3 /* PostHog */; };
		C9BA859F2B23638700AFC2C3 /* DequeModule in Frameworks */ = {isa = PBXBuildFile; productRef = C9BA859E2B23638700AFC2C3 /* DequeModule */; };
		C9BA85A12B23638700AFC2C3 /* SentrySwiftUI in Frameworks */ = {isa = PBXBuildFile; productRef = C9BA85A02B23638700AFC2C3 /* SentrySwiftUI */; };
		C9BA85AB2B2363CA00AFC2C3 /* Sentry in Frameworks */ = {isa = PBXBuildFile; productRef = C9BA85AA2B2363CA00AFC2C3 /* Sentry */; };
		C9BAB09B2996FBA10003A84E /* EventProcessor.swift in Sources */ = {isa = PBXBuildFile; fileRef = C9BAB09A2996FBA10003A84E /* EventProcessor.swift */; };
		C9BAB09C2996FBA10003A84E /* EventProcessor.swift in Sources */ = {isa = PBXBuildFile; fileRef = C9BAB09A2996FBA10003A84E /* EventProcessor.swift */; };
		C9BCF1C12AC72020009BDE06 /* UNSWizardChooseNameView.swift in Sources */ = {isa = PBXBuildFile; fileRef = C9BCF1C02AC72020009BDE06 /* UNSWizardChooseNameView.swift */; };
		C9BD91892B61BBEF00FDA083 /* bad_contact_list.json in Resources */ = {isa = PBXBuildFile; fileRef = C9BD91882B61BBEF00FDA083 /* bad_contact_list.json */; };
		C9BD919B2B61C4FB00FDA083 /* RawNostrID+Random.swift in Sources */ = {isa = PBXBuildFile; fileRef = C9BD919A2B61C4FB00FDA083 /* RawNostrID+Random.swift */; };
		C9C2B77C29E072E400548B4A /* WebSocket+Nos.swift in Sources */ = {isa = PBXBuildFile; fileRef = C9C2B77B29E072E400548B4A /* WebSocket+Nos.swift */; };
		C9C2B77D29E072E400548B4A /* WebSocket+Nos.swift in Sources */ = {isa = PBXBuildFile; fileRef = C9C2B77B29E072E400548B4A /* WebSocket+Nos.swift */; };
		C9C2B77F29E0731600548B4A /* AsyncTimer.swift in Sources */ = {isa = PBXBuildFile; fileRef = C9C2B77E29E0731600548B4A /* AsyncTimer.swift */; };
		C9C2B78029E0731600548B4A /* AsyncTimer.swift in Sources */ = {isa = PBXBuildFile; fileRef = C9C2B77E29E0731600548B4A /* AsyncTimer.swift */; };
		C9C2B78229E0735400548B4A /* RelaySubscriptionManager.swift in Sources */ = {isa = PBXBuildFile; fileRef = C9C2B78129E0735400548B4A /* RelaySubscriptionManager.swift */; };
		C9C2B78329E0735400548B4A /* RelaySubscriptionManager.swift in Sources */ = {isa = PBXBuildFile; fileRef = C9C2B78129E0735400548B4A /* RelaySubscriptionManager.swift */; };
		C9C2B78529E073E300548B4A /* RelaySubscription.swift in Sources */ = {isa = PBXBuildFile; fileRef = C9C2B78429E073E300548B4A /* RelaySubscription.swift */; };
		C9C2B78629E073E300548B4A /* RelaySubscription.swift in Sources */ = {isa = PBXBuildFile; fileRef = C9C2B78429E073E300548B4A /* RelaySubscription.swift */; };
		C9C45E162B23741E00F523DA /* EventObservationTests.swift in Sources */ = {isa = PBXBuildFile; fileRef = C9C45E152B23741E00F523DA /* EventObservationTests.swift */; };
		C9C547512A4F1CC3006B0741 /* SearchController.swift in Sources */ = {isa = PBXBuildFile; fileRef = C9C547502A4F1CC3006B0741 /* SearchController.swift */; };
		C9C547552A4F1CDB006B0741 /* SearchController.swift in Sources */ = {isa = PBXBuildFile; fileRef = C9C547502A4F1CC3006B0741 /* SearchController.swift */; };
		C9C547592A4F1D8C006B0741 /* NosNotification+CoreDataClass.swift in Sources */ = {isa = PBXBuildFile; fileRef = C9C547572A4F1D8C006B0741 /* NosNotification+CoreDataClass.swift */; };
		C9C5475A2A4F1D8C006B0741 /* NosNotification+CoreDataClass.swift in Sources */ = {isa = PBXBuildFile; fileRef = C9C547572A4F1D8C006B0741 /* NosNotification+CoreDataClass.swift */; };
		C9C5475B2A4F1D8C006B0741 /* NosNotification+CoreDataProperties.swift in Sources */ = {isa = PBXBuildFile; fileRef = C9C547582A4F1D8C006B0741 /* NosNotification+CoreDataProperties.swift */; };
		C9C5475C2A4F1D8C006B0741 /* NosNotification+CoreDataProperties.swift in Sources */ = {isa = PBXBuildFile; fileRef = C9C547582A4F1D8C006B0741 /* NosNotification+CoreDataProperties.swift */; };
		C9C9444229F6F0E2002F2C7A /* XCTest+Eventually.swift in Sources */ = {isa = PBXBuildFile; fileRef = C9C9444129F6F0E2002F2C7A /* XCTest+Eventually.swift */; };
		C9CDBBA129A8F14C00C555C7 /* DiscoverView.swift in Sources */ = {isa = PBXBuildFile; fileRef = C9CDBBA029A8F14C00C555C7 /* DiscoverView.swift */; };
		C9CDBBA429A8FA2900C555C7 /* GoldenPostView.swift in Sources */ = {isa = PBXBuildFile; fileRef = C9CDBBA329A8FA2900C555C7 /* GoldenPostView.swift */; };
		C9CE5B142A0172CF008E198C /* WebView.swift in Sources */ = {isa = PBXBuildFile; fileRef = C9CE5B132A0172CF008E198C /* WebView.swift */; };
		C9CF23172A38A58B00EBEC31 /* ParseQueue.swift in Sources */ = {isa = PBXBuildFile; fileRef = C9CF23162A38A58B00EBEC31 /* ParseQueue.swift */; };
		C9CF23182A38A58B00EBEC31 /* ParseQueue.swift in Sources */ = {isa = PBXBuildFile; fileRef = C9CF23162A38A58B00EBEC31 /* ParseQueue.swift */; };
		C9D573492AB24B7300E06BB4 /* custom-xcassets.stencil in Resources */ = {isa = PBXBuildFile; fileRef = C9D573482AB24B7300E06BB4 /* custom-xcassets.stencil */; };
		C9DEBFD2298941000078B43A /* NosApp.swift in Sources */ = {isa = PBXBuildFile; fileRef = C9DEBFD1298941000078B43A /* NosApp.swift */; };
		C9DEBFD4298941000078B43A /* PersistenceController.swift in Sources */ = {isa = PBXBuildFile; fileRef = C9DEBFD3298941000078B43A /* PersistenceController.swift */; };
		C9DEBFD9298941000078B43A /* HomeFeedView.swift in Sources */ = {isa = PBXBuildFile; fileRef = C9DEBFD8298941000078B43A /* HomeFeedView.swift */; };
		C9DEBFDB298941020078B43A /* Assets.xcassets in Resources */ = {isa = PBXBuildFile; fileRef = C9DEBFDA298941020078B43A /* Assets.xcassets */; };
		C9DEBFDF298941020078B43A /* Preview Assets.xcassets in Resources */ = {isa = PBXBuildFile; fileRef = C9DEBFDE298941020078B43A /* Preview Assets.xcassets */; };
		C9DEBFE9298941020078B43A /* EventTests.swift in Sources */ = {isa = PBXBuildFile; fileRef = C9DEBFE8298941020078B43A /* EventTests.swift */; };
		C9DEBFF3298941020078B43A /* NosUITests.swift in Sources */ = {isa = PBXBuildFile; fileRef = C9DEBFF2298941020078B43A /* NosUITests.swift */; };
		C9DEBFF5298941020078B43A /* NosUITestsLaunchTests.swift in Sources */ = {isa = PBXBuildFile; fileRef = C9DEBFF4298941020078B43A /* NosUITestsLaunchTests.swift */; };
		C9DEC003298945150078B43A /* String+Lorem.swift in Sources */ = {isa = PBXBuildFile; fileRef = C9DEC002298945150078B43A /* String+Lorem.swift */; };
		C9DEC006298947900078B43A /* sample_data.json in Resources */ = {isa = PBXBuildFile; fileRef = C9DEC005298947900078B43A /* sample_data.json */; };
		C9DEC04529894BED0078B43A /* Event+CoreDataClass.swift in Sources */ = {isa = PBXBuildFile; fileRef = C9DEC03F29894BED0078B43A /* Event+CoreDataClass.swift */; };
		C9DEC04629894BED0078B43A /* Event+CoreDataClass.swift in Sources */ = {isa = PBXBuildFile; fileRef = C9DEC03F29894BED0078B43A /* Event+CoreDataClass.swift */; };
		C9DEC04D29894BED0078B43A /* Author+CoreDataClass.swift in Sources */ = {isa = PBXBuildFile; fileRef = C9DEC04329894BED0078B43A /* Author+CoreDataClass.swift */; };
		C9DEC04E29894BED0078B43A /* Author+CoreDataClass.swift in Sources */ = {isa = PBXBuildFile; fileRef = C9DEC04329894BED0078B43A /* Author+CoreDataClass.swift */; };
		C9DEC05A2989509B0078B43A /* PersistenceController.swift in Sources */ = {isa = PBXBuildFile; fileRef = C9DEBFD3298941000078B43A /* PersistenceController.swift */; };
		C9DEC05B298950A90078B43A /* String+Lorem.swift in Sources */ = {isa = PBXBuildFile; fileRef = C9DEC002298945150078B43A /* String+Lorem.swift */; };
		C9DEC0632989541F0078B43A /* Bundle+Current.swift in Sources */ = {isa = PBXBuildFile; fileRef = C9DEC0622989541F0078B43A /* Bundle+Current.swift */; };
		C9DEC0642989541F0078B43A /* Bundle+Current.swift in Sources */ = {isa = PBXBuildFile; fileRef = C9DEC0622989541F0078B43A /* Bundle+Current.swift */; };
		C9DEC065298955200078B43A /* sample_data.json in Resources */ = {isa = PBXBuildFile; fileRef = C9DEC005298947900078B43A /* sample_data.json */; };
		C9DEC068298965270078B43A /* Starscream in Frameworks */ = {isa = PBXBuildFile; productRef = C9DEC067298965270078B43A /* Starscream */; };
		C9DEC06A298965550078B43A /* RelayView.swift in Sources */ = {isa = PBXBuildFile; fileRef = C9DEC069298965540078B43A /* RelayView.swift */; };
		C9DEC06E2989668E0078B43A /* Relay+CoreDataClass.swift in Sources */ = {isa = PBXBuildFile; fileRef = C9DEC06C2989668E0078B43A /* Relay+CoreDataClass.swift */; };
		C9DEC06F2989668E0078B43A /* Relay+CoreDataClass.swift in Sources */ = {isa = PBXBuildFile; fileRef = C9DEC06C2989668E0078B43A /* Relay+CoreDataClass.swift */; };
		C9DFA966299BEB96006929C1 /* NoteCard.swift in Sources */ = {isa = PBXBuildFile; fileRef = C9DFA964299BEB96006929C1 /* NoteCard.swift */; };
		C9DFA969299BEC33006929C1 /* CardStyle.swift in Sources */ = {isa = PBXBuildFile; fileRef = C9DFA968299BEC33006929C1 /* CardStyle.swift */; };
		C9DFA971299BF8CD006929C1 /* RepliesView.swift in Sources */ = {isa = PBXBuildFile; fileRef = C9DFA970299BF8CD006929C1 /* RepliesView.swift */; };
		C9DFA972299BF9E8006929C1 /* CompactNoteView.swift in Sources */ = {isa = PBXBuildFile; fileRef = C9DFA96A299BEE2C006929C1 /* CompactNoteView.swift */; };
		C9E37E0F2A1E7C32003D4B0A /* ReportMenu.swift in Sources */ = {isa = PBXBuildFile; fileRef = C9E37E0E2A1E7C32003D4B0A /* ReportMenu.swift */; };
		C9E37E122A1E7EC5003D4B0A /* PreviewContainer.swift in Sources */ = {isa = PBXBuildFile; fileRef = C9E37E112A1E7EC5003D4B0A /* PreviewContainer.swift */; };
		C9E37E152A1E8143003D4B0A /* ReportTarget.swift in Sources */ = {isa = PBXBuildFile; fileRef = C9E37E142A1E8143003D4B0A /* ReportTarget.swift */; };
		C9E37E162A1E8143003D4B0A /* ReportTarget.swift in Sources */ = {isa = PBXBuildFile; fileRef = C9E37E142A1E8143003D4B0A /* ReportTarget.swift */; };
		C9E8C1132B081E9C002D46B0 /* UNSNameView.swift in Sources */ = {isa = PBXBuildFile; fileRef = C9E8C1122B081E9C002D46B0 /* UNSNameView.swift */; };
		C9E8C1152B081EBE002D46B0 /* NIP05View.swift in Sources */ = {isa = PBXBuildFile; fileRef = C9E8C1142B081EBE002D46B0 /* NIP05View.swift */; };
		C9EE3E602A0538B7008A7491 /* ExpirationTimeButton.swift in Sources */ = {isa = PBXBuildFile; fileRef = C9EE3E5F2A0538B7008A7491 /* ExpirationTimeButton.swift */; };
		C9EE3E632A053910008A7491 /* ExpirationTimeOption.swift in Sources */ = {isa = PBXBuildFile; fileRef = C9EE3E622A053910008A7491 /* ExpirationTimeOption.swift */; };
		C9EE3E642A053910008A7491 /* ExpirationTimeOption.swift in Sources */ = {isa = PBXBuildFile; fileRef = C9EE3E622A053910008A7491 /* ExpirationTimeOption.swift */; };
		C9F0BB6929A5039D000547FC /* Int+Bool.swift in Sources */ = {isa = PBXBuildFile; fileRef = C9F0BB6829A5039D000547FC /* Int+Bool.swift */; };
		C9F0BB6B29A503D6000547FC /* PublicKey.swift in Sources */ = {isa = PBXBuildFile; fileRef = C9F0BB6A29A503D6000547FC /* PublicKey.swift */; };
		C9F0BB6C29A503D6000547FC /* PublicKey.swift in Sources */ = {isa = PBXBuildFile; fileRef = C9F0BB6A29A503D6000547FC /* PublicKey.swift */; };
		C9F0BB6D29A503D9000547FC /* Int+Bool.swift in Sources */ = {isa = PBXBuildFile; fileRef = C9F0BB6829A5039D000547FC /* Int+Bool.swift */; };
		C9F0BB6F29A50437000547FC /* NostrConstants.swift in Sources */ = {isa = PBXBuildFile; fileRef = C9F0BB6E29A50437000547FC /* NostrConstants.swift */; };
		C9F0BB7029A50437000547FC /* NostrConstants.swift in Sources */ = {isa = PBXBuildFile; fileRef = C9F0BB6E29A50437000547FC /* NostrConstants.swift */; };
		C9F204672ADEDBA80029A858 /* String+Extra.swift in Sources */ = {isa = PBXBuildFile; fileRef = C9F204662ADEDBA80029A858 /* String+Extra.swift */; };
		C9F204802AE029D90029A858 /* AppDestination.swift in Sources */ = {isa = PBXBuildFile; fileRef = C9F2047F2AE029D90029A858 /* AppDestination.swift */; };
		C9F204812AE02D8C0029A858 /* AppDestination.swift in Sources */ = {isa = PBXBuildFile; fileRef = C9F2047F2AE029D90029A858 /* AppDestination.swift */; };
		C9F64D8C29ED840700563F2B /* LogHelper.swift in Sources */ = {isa = PBXBuildFile; fileRef = C9F64D8B29ED840700563F2B /* LogHelper.swift */; };
		C9F64D8D29ED840700563F2B /* LogHelper.swift in Sources */ = {isa = PBXBuildFile; fileRef = C9F64D8B29ED840700563F2B /* LogHelper.swift */; };
		C9F75AD22A02D41E005BBE45 /* ComposerActionBar.swift in Sources */ = {isa = PBXBuildFile; fileRef = C9F75AD12A02D41E005BBE45 /* ComposerActionBar.swift */; };
		C9F75AD62A041FF7005BBE45 /* ExpirationTimePicker.swift in Sources */ = {isa = PBXBuildFile; fileRef = C9F75AD52A041FF7005BBE45 /* ExpirationTimePicker.swift */; };
		C9F84C1A298DBB6300C6714D /* Data+Encoding.swift in Sources */ = {isa = PBXBuildFile; fileRef = C9671D72298DB94C00EE7E12 /* Data+Encoding.swift */; };
		C9F84C1C298DBBF400C6714D /* Data+Sha.swift in Sources */ = {isa = PBXBuildFile; fileRef = C9F84C1B298DBBF400C6714D /* Data+Sha.swift */; };
		C9F84C1D298DBC6100C6714D /* Data+Sha.swift in Sources */ = {isa = PBXBuildFile; fileRef = C9F84C1B298DBBF400C6714D /* Data+Sha.swift */; };
		C9F84C21298DC36800C6714D /* AppView.swift in Sources */ = {isa = PBXBuildFile; fileRef = C9F84C20298DC36800C6714D /* AppView.swift */; };
		C9F84C23298DC7B900C6714D /* SettingsView.swift in Sources */ = {isa = PBXBuildFile; fileRef = C9F84C22298DC7B900C6714D /* SettingsView.swift */; };
		C9F84C27298DC98800C6714D /* KeyPair.swift in Sources */ = {isa = PBXBuildFile; fileRef = C9F84C26298DC98800C6714D /* KeyPair.swift */; };
		C9FC1E632B61ACE300A3A6FB /* CoreDataTestCase.swift in Sources */ = {isa = PBXBuildFile; fileRef = C9FC1E622B61ACE300A3A6FB /* CoreDataTestCase.swift */; };
		CD09A74429A50F1D0063464F /* SideMenu.swift in Sources */ = {isa = PBXBuildFile; fileRef = CD09A74329A50F1D0063464F /* SideMenu.swift */; };
		CD09A74629A50F750063464F /* SideMenuContent.swift in Sources */ = {isa = PBXBuildFile; fileRef = CD09A74529A50F750063464F /* SideMenuContent.swift */; };
		CD09A74829A51EFC0063464F /* Router.swift in Sources */ = {isa = PBXBuildFile; fileRef = CD09A74729A51EFC0063464F /* Router.swift */; };
		CD09A74929A521210063464F /* Router.swift in Sources */ = {isa = PBXBuildFile; fileRef = CD09A74729A51EFC0063464F /* Router.swift */; };
		CD09A75929A521D20063464F /* Color+Hex.swift in Sources */ = {isa = PBXBuildFile; fileRef = C95D68AA299E710F00429F86 /* Color+Hex.swift */; };
		CD09A75F29A521FD0063464F /* RelayService.swift in Sources */ = {isa = PBXBuildFile; fileRef = C97797B8298AA19A0046BD25 /* RelayService.swift */; };
		CD09A76029A521FD0063464F /* Filter.swift in Sources */ = {isa = PBXBuildFile; fileRef = A336DD3B299FD78000A0CBA0 /* Filter.swift */; };
		CD09A76229A5220E0063464F /* AppController.swift in Sources */ = {isa = PBXBuildFile; fileRef = 3F170C77299D816200BC8F8B /* AppController.swift */; };
		CD27177629A7C8B200AE8888 /* sample_replies.json in Resources */ = {isa = PBXBuildFile; fileRef = CD27177529A7C8B200AE8888 /* sample_replies.json */; };
		CD2CF38E299E67F900332116 /* CardButtonStyle.swift in Sources */ = {isa = PBXBuildFile; fileRef = CD2CF38D299E67F900332116 /* CardButtonStyle.swift */; };
		CD2CF390299E68BE00332116 /* NoteButton.swift in Sources */ = {isa = PBXBuildFile; fileRef = CD2CF38F299E68BE00332116 /* NoteButton.swift */; };
		CD4908D429B92941007443DB /* ReportABugMailView.swift in Sources */ = {isa = PBXBuildFile; fileRef = CD4908D329B92941007443DB /* ReportABugMailView.swift */; };
		CD76865029B6503500085358 /* NoteOptionsButton.swift in Sources */ = {isa = PBXBuildFile; fileRef = CD76864F29B6503500085358 /* NoteOptionsButton.swift */; };
		CDDA1F7B29A527650047ACD8 /* Starscream in Frameworks */ = {isa = PBXBuildFile; productRef = CDDA1F7A29A527650047ACD8 /* Starscream */; };
		CDDA1F7D29A527650047ACD8 /* SwiftUINavigation in Frameworks */ = {isa = PBXBuildFile; productRef = CDDA1F7C29A527650047ACD8 /* SwiftUINavigation */; };
		DC08FF7E2A7968FF009F87D1 /* FileStorageAPI.swift in Sources */ = {isa = PBXBuildFile; fileRef = DC5F20422A6ED75C00F8D73F /* FileStorageAPI.swift */; };
		DC08FF802A796997009F87D1 /* ImagePickerUIViewController.swift in Sources */ = {isa = PBXBuildFile; fileRef = DC5F20402A6AE31000F8D73F /* ImagePickerUIViewController.swift */; };
		DC08FF812A7969C5009F87D1 /* UIDevice+Simulator.swift in Sources */ = {isa = PBXBuildFile; fileRef = DC2E54C72A700F1400C2CAAB /* UIDevice+Simulator.swift */; };
		DC2E54C82A700F1400C2CAAB /* UIDevice+Simulator.swift in Sources */ = {isa = PBXBuildFile; fileRef = DC2E54C72A700F1400C2CAAB /* UIDevice+Simulator.swift */; };
		DC4AB2F62A4475B800D1478A /* AppDelegate.swift in Sources */ = {isa = PBXBuildFile; fileRef = DC4AB2F52A4475B800D1478A /* AppDelegate.swift */; };
		DC5F203F2A6AE24200F8D73F /* ImagePickerButton.swift in Sources */ = {isa = PBXBuildFile; fileRef = DC5F203E2A6AE24200F8D73F /* ImagePickerButton.swift */; };
		DC5F20412A6AE31000F8D73F /* ImagePickerUIViewController.swift in Sources */ = {isa = PBXBuildFile; fileRef = DC5F20402A6AE31000F8D73F /* ImagePickerUIViewController.swift */; };
		DC5F20432A6ED75C00F8D73F /* FileStorageAPI.swift in Sources */ = {isa = PBXBuildFile; fileRef = DC5F20422A6ED75C00F8D73F /* FileStorageAPI.swift */; };
/* End PBXBuildFile section */

/* Begin PBXContainerItemProxy section */
		C90862C129E9804B00C35A71 /* PBXContainerItemProxy */ = {
			isa = PBXContainerItemProxy;
			containerPortal = C9DEBFC6298941000078B43A /* Project object */;
			proxyType = 1;
			remoteGlobalIDString = C9DEBFCD298941000078B43A;
			remoteInfo = Nos;
		};
		C9DEBFE5298941020078B43A /* PBXContainerItemProxy */ = {
			isa = PBXContainerItemProxy;
			containerPortal = C9DEBFC6298941000078B43A /* Project object */;
			proxyType = 1;
			remoteGlobalIDString = C9DEBFCD298941000078B43A;
			remoteInfo = Nos;
		};
		C9DEBFEF298941020078B43A /* PBXContainerItemProxy */ = {
			isa = PBXContainerItemProxy;
			containerPortal = C9DEBFC6298941000078B43A /* Project object */;
			proxyType = 1;
			remoteGlobalIDString = C9DEBFCD298941000078B43A;
			remoteInfo = Nos;
		};
/* End PBXContainerItemProxy section */

/* Begin PBXFileReference section */
		0378409C2BB4A2B600E5E901 /* PrivacyInfo.xcprivacy */ = {isa = PBXFileReference; lastKnownFileType = text.xml; path = PrivacyInfo.xcprivacy; sourceTree = "<group>"; };
		038985172B7AD6BF009C16CA /* String+MarkdownTests.swift */ = {isa = PBXFileReference; lastKnownFileType = sourcecode.swift; path = "String+MarkdownTests.swift"; sourceTree = "<group>"; };
		2D06BB9C2AE249D70085F509 /* ThreadRootView.swift */ = {isa = PBXFileReference; fileEncoding = 4; lastKnownFileType = sourcecode.swift; path = ThreadRootView.swift; sourceTree = "<group>"; };
		2D4010A12AD87DF300F93AD4 /* KnownFollowersView.swift */ = {isa = PBXFileReference; fileEncoding = 4; lastKnownFileType = sourcecode.swift; path = KnownFollowersView.swift; sourceTree = "<group>"; };
		3A1C296E2B2A537C0020B753 /* Moderation.xcstrings */ = {isa = PBXFileReference; lastKnownFileType = text.json.xcstrings; path = Moderation.xcstrings; sourceTree = "<group>"; };
		3A67449B2B294712002B8DE0 /* Localizable.xcstrings */ = {isa = PBXFileReference; lastKnownFileType = text.json.xcstrings; path = Localizable.xcstrings; sourceTree = "<group>"; };
		3AAB61B42B24CD0000717A07 /* Date+ElapsedTests.swift */ = {isa = PBXFileReference; lastKnownFileType = sourcecode.swift; path = "Date+ElapsedTests.swift"; sourceTree = "<group>"; };
		3AD3185F2B296D0C00026B07 /* Reply.xcstrings */ = {isa = PBXFileReference; lastKnownFileType = text.json.xcstrings; path = Reply.xcstrings; sourceTree = "<group>"; };
		3AD318622B296D1E00026B07 /* ImagePicker.xcstrings */ = {isa = PBXFileReference; lastKnownFileType = text.json.xcstrings; path = ImagePicker.xcstrings; sourceTree = "<group>"; };
		3F170C77299D816200BC8F8B /* AppController.swift */ = {isa = PBXFileReference; lastKnownFileType = sourcecode.swift; path = AppController.swift; sourceTree = "<group>"; };
		3F30020429C1FDD9003D4F8B /* OnboardingStartView.swift */ = {isa = PBXFileReference; lastKnownFileType = sourcecode.swift; path = OnboardingStartView.swift; sourceTree = "<group>"; };
		3F30020629C237AB003D4F8B /* OnboardingAgeVerificationView.swift */ = {isa = PBXFileReference; lastKnownFileType = sourcecode.swift; path = OnboardingAgeVerificationView.swift; sourceTree = "<group>"; };
		3F30020829C23895003D4F8B /* OnboardingNotOldEnoughView.swift */ = {isa = PBXFileReference; lastKnownFileType = sourcecode.swift; path = OnboardingNotOldEnoughView.swift; sourceTree = "<group>"; };
		3F30020A29C361C8003D4F8B /* OnboardingTermsOfServiceView.swift */ = {isa = PBXFileReference; lastKnownFileType = sourcecode.swift; path = OnboardingTermsOfServiceView.swift; sourceTree = "<group>"; };
		3F30020C29C382EB003D4F8B /* OnboardingLoginView.swift */ = {isa = PBXFileReference; lastKnownFileType = sourcecode.swift; path = OnboardingLoginView.swift; sourceTree = "<group>"; };
		3F43C47529A9625700E896A0 /* AuthorReference+CoreDataClass.swift */ = {isa = PBXFileReference; lastKnownFileType = sourcecode.swift; path = "AuthorReference+CoreDataClass.swift"; sourceTree = "<group>"; };
		3F60F42829B27D3E000D62C4 /* ThreadView.swift */ = {isa = PBXFileReference; lastKnownFileType = sourcecode.swift; path = ThreadView.swift; sourceTree = "<group>"; };
		3FB5E650299D28A200386527 /* OnboardingView.swift */ = {isa = PBXFileReference; lastKnownFileType = sourcecode.swift; path = OnboardingView.swift; sourceTree = "<group>"; };
		3FFB1D88299FF37C002A755D /* AvatarView.swift */ = {isa = PBXFileReference; lastKnownFileType = sourcecode.swift; path = AvatarView.swift; sourceTree = "<group>"; };
		3FFB1D9229A6BBCE002A755D /* EventReference+CoreDataClass.swift */ = {isa = PBXFileReference; fileEncoding = 4; lastKnownFileType = sourcecode.swift; path = "EventReference+CoreDataClass.swift"; sourceTree = "<group>"; };
		3FFB1D9529A6BBEC002A755D /* Collection+SafeSubscript.swift */ = {isa = PBXFileReference; fileEncoding = 4; lastKnownFileType = sourcecode.swift; path = "Collection+SafeSubscript.swift"; sourceTree = "<group>"; };
		3FFB1D9B29A7DF9D002A755D /* StackedAvatarsView.swift */ = {isa = PBXFileReference; fileEncoding = 4; lastKnownFileType = sourcecode.swift; path = StackedAvatarsView.swift; sourceTree = "<group>"; };
		5B0D99022A94090A0039F0C5 /* DoubleTapToPopModifier.swift */ = {isa = PBXFileReference; lastKnownFileType = sourcecode.swift; path = DoubleTapToPopModifier.swift; sourceTree = "<group>"; };
		5B2F5CC12AE7443700A92B52 /* Nos 13.xcdatamodel */ = {isa = PBXFileReference; lastKnownFileType = wrapper.xcdatamodel; path = "Nos 13.xcdatamodel"; sourceTree = "<group>"; };
		5B503F612A291A1A0098805A /* JSONRelayMetadata.swift */ = {isa = PBXFileReference; lastKnownFileType = sourcecode.swift; path = JSONRelayMetadata.swift; sourceTree = "<group>"; };
		5B6EB48D29EDBE0E006E750C /* NoteParser.swift */ = {isa = PBXFileReference; lastKnownFileType = sourcecode.swift; path = NoteParser.swift; sourceTree = "<group>"; };
		5B6EB48F29EDBEC1006E750C /* NoteParserTests.swift */ = {isa = PBXFileReference; lastKnownFileType = sourcecode.swift; path = NoteParserTests.swift; sourceTree = "<group>"; };
		5B79F5EA2B97B5E9002DA9BE /* ConfirmUsernameDeletionSheet.swift */ = {isa = PBXFileReference; lastKnownFileType = sourcecode.swift; path = ConfirmUsernameDeletionSheet.swift; sourceTree = "<group>"; };
		5B79F6082B98AC33002DA9BE /* ClaimYourUniqueIdentitySheet.swift */ = {isa = PBXFileReference; lastKnownFileType = sourcecode.swift; path = ClaimYourUniqueIdentitySheet.swift; sourceTree = "<group>"; };
		5B79F60A2B98ACA0002DA9BE /* PickYourUsernameSheet.swift */ = {isa = PBXFileReference; lastKnownFileType = sourcecode.swift; path = PickYourUsernameSheet.swift; sourceTree = "<group>"; };
		5B79F6102B98AD0A002DA9BE /* ExcellentChoiceSheet.swift */ = {isa = PBXFileReference; lastKnownFileType = sourcecode.swift; path = ExcellentChoiceSheet.swift; sourceTree = "<group>"; };
		5B79F6122B98B145002DA9BE /* WizardNavigationStack.swift */ = {isa = PBXFileReference; lastKnownFileType = sourcecode.swift; path = WizardNavigationStack.swift; sourceTree = "<group>"; };
		5B79F6182B98B24C002DA9BE /* DeleteUsernameWizard.swift */ = {isa = PBXFileReference; lastKnownFileType = sourcecode.swift; path = DeleteUsernameWizard.swift; sourceTree = "<group>"; };
		5B79F6452BA11725002DA9BE /* WizardSheetVStack.swift */ = {isa = PBXFileReference; lastKnownFileType = sourcecode.swift; path = WizardSheetVStack.swift; sourceTree = "<group>"; };
		5B79F64B2BA119AE002DA9BE /* WizardSheetTitleText.swift */ = {isa = PBXFileReference; lastKnownFileType = sourcecode.swift; path = WizardSheetTitleText.swift; sourceTree = "<group>"; };
		5B79F6522BA11B08002DA9BE /* WizardSheetDescriptionText.swift */ = {isa = PBXFileReference; lastKnownFileType = sourcecode.swift; path = WizardSheetDescriptionText.swift; sourceTree = "<group>"; };
		5B79F6542BA123D4002DA9BE /* WizardSheetBadgeText.swift */ = {isa = PBXFileReference; lastKnownFileType = sourcecode.swift; path = WizardSheetBadgeText.swift; sourceTree = "<group>"; };
		5B7C93AF2B6AD52400410ABE /* CreateUsernameWizard.swift */ = {isa = PBXFileReference; lastKnownFileType = sourcecode.swift; path = CreateUsernameWizard.swift; sourceTree = "<group>"; };
		5B80BE9D29F9864000A363E4 /* Bech32Tests.swift */ = {isa = PBXFileReference; lastKnownFileType = sourcecode.swift; path = Bech32Tests.swift; sourceTree = "<group>"; };
		5B810DD62B55BA44008FE8A9 /* Nos 15.xcdatamodel */ = {isa = PBXFileReference; lastKnownFileType = wrapper.xcdatamodel; path = "Nos 15.xcdatamodel"; sourceTree = "<group>"; };
		5B834F662A83FB5C000C1432 /* ProfileKnownFollowersView.swift */ = {isa = PBXFileReference; lastKnownFileType = sourcecode.swift; path = ProfileKnownFollowersView.swift; sourceTree = "<group>"; };
		5B834F682A83FC7F000C1432 /* ProfileSocialStatsView.swift */ = {isa = PBXFileReference; lastKnownFileType = sourcecode.swift; path = ProfileSocialStatsView.swift; sourceTree = "<group>"; };
		5B8805192A21027C00E21F06 /* SHA256Key.swift */ = {isa = PBXFileReference; lastKnownFileType = sourcecode.swift; path = SHA256Key.swift; sourceTree = "<group>"; };
		5B88051B2A21046C00E21F06 /* SHA256KeyTests.swift */ = {isa = PBXFileReference; lastKnownFileType = sourcecode.swift; path = SHA256KeyTests.swift; sourceTree = "<group>"; };
		5B88051E2A21056E00E21F06 /* TLVTests.swift */ = {isa = PBXFileReference; lastKnownFileType = sourcecode.swift; path = TLVTests.swift; sourceTree = "<group>"; };
		5B8B77182A1FDA3C004FC675 /* TLV.swift */ = {isa = PBXFileReference; lastKnownFileType = sourcecode.swift; path = TLV.swift; sourceTree = "<group>"; };
		5B8C96AB29D52AD200B73AEC /* AuthorListView.swift */ = {isa = PBXFileReference; lastKnownFileType = sourcecode.swift; path = AuthorListView.swift; sourceTree = "<group>"; };
		5B8C96AF29DB2E1100B73AEC /* SearchTextFieldObserver.swift */ = {isa = PBXFileReference; lastKnownFileType = sourcecode.swift; path = SearchTextFieldObserver.swift; sourceTree = "<group>"; };
		5B8C96B129DB313300B73AEC /* AuthorCard.swift */ = {isa = PBXFileReference; lastKnownFileType = sourcecode.swift; path = AuthorCard.swift; sourceTree = "<group>"; };
		5B8C96B529DDD3B200B73AEC /* NoteTextViewRepresentable.swift */ = {isa = PBXFileReference; lastKnownFileType = sourcecode.swift; path = NoteTextViewRepresentable.swift; sourceTree = "<group>"; };
		5B960D2C2B34B1B900C52C45 /* Nos 14.xcdatamodel */ = {isa = PBXFileReference; lastKnownFileType = wrapper.xcdatamodel; path = "Nos 14.xcdatamodel"; sourceTree = "<group>"; };
		5BC0D9CB2B867B9D005D6980 /* NamesAPI.swift */ = {isa = PBXFileReference; lastKnownFileType = sourcecode.swift; path = NamesAPI.swift; sourceTree = "<group>"; };
		5BE281BD2AE2CCAE00880466 /* StoriesView.swift */ = {isa = PBXFileReference; fileEncoding = 4; lastKnownFileType = sourcecode.swift; path = StoriesView.swift; sourceTree = "<group>"; };
		5BE281C02AE2CCB400880466 /* StoryNoteView.swift */ = {isa = PBXFileReference; fileEncoding = 4; lastKnownFileType = sourcecode.swift; path = StoryNoteView.swift; sourceTree = "<group>"; };
		5BE281C32AE2CCC300880466 /* AuthorStoryView.swift */ = {isa = PBXFileReference; fileEncoding = 4; lastKnownFileType = sourcecode.swift; path = AuthorStoryView.swift; sourceTree = "<group>"; };
		5BE281C62AE2CCD800880466 /* ReplyButton.swift */ = {isa = PBXFileReference; fileEncoding = 4; lastKnownFileType = sourcecode.swift; path = ReplyButton.swift; sourceTree = "<group>"; };
		5BE281C92AE2CCEB00880466 /* HomeTab.swift */ = {isa = PBXFileReference; fileEncoding = 4; lastKnownFileType = sourcecode.swift; path = HomeTab.swift; sourceTree = "<group>"; };
		5BE460702BAB2BE1004B83ED /* NosStaging.entitlements */ = {isa = PBXFileReference; lastKnownFileType = text.plist.entitlements; path = NosStaging.entitlements; sourceTree = "<group>"; };
		5BE460762BAB307A004B83ED /* NosDev.entitlements */ = {isa = PBXFileReference; lastKnownFileType = text.plist.entitlements; path = NosDev.entitlements; sourceTree = "<group>"; };
		5BE4609E2BACAFEE004B83ED /* StagingSecrets.xcconfig */ = {isa = PBXFileReference; lastKnownFileType = text.xcconfig; path = StagingSecrets.xcconfig; sourceTree = "<group>"; };
		5BE4609F2BACAFEE004B83ED /* DevSecrets.xcconfig */ = {isa = PBXFileReference; lastKnownFileType = text.xcconfig; path = DevSecrets.xcconfig; sourceTree = "<group>"; };
		5BE460A02BACAFEE004B83ED /* ProductionSecrets.xcconfig */ = {isa = PBXFileReference; lastKnownFileType = text.xcconfig; path = ProductionSecrets.xcconfig; sourceTree = "<group>"; };
		5BFF66AF2A4B55FC00AA79DD /* Nos 10.xcdatamodel */ = {isa = PBXFileReference; lastKnownFileType = wrapper.xcdatamodel; path = "Nos 10.xcdatamodel"; sourceTree = "<group>"; };
		5BFF66B02A573F6400AA79DD /* RelayDetailView.swift */ = {isa = PBXFileReference; lastKnownFileType = sourcecode.swift; path = RelayDetailView.swift; sourceTree = "<group>"; };
		5BFF66B32A58853D00AA79DD /* PublishedEventsView.swift */ = {isa = PBXFileReference; lastKnownFileType = sourcecode.swift; path = PublishedEventsView.swift; sourceTree = "<group>"; };
		5BFF66B52A58A8A000AA79DD /* MutesView.swift */ = {isa = PBXFileReference; lastKnownFileType = sourcecode.swift; path = MutesView.swift; sourceTree = "<group>"; };
		A303AF8229A9153A005DC8FC /* FollowButton.swift */ = {isa = PBXFileReference; lastKnownFileType = sourcecode.swift; path = FollowButton.swift; sourceTree = "<group>"; };
		A32B6C7229A6BE9B00653FF5 /* FollowsView.swift */ = {isa = PBXFileReference; lastKnownFileType = sourcecode.swift; path = FollowsView.swift; sourceTree = "<group>"; };
		A32B6C7729A6C99200653FF5 /* FollowCard.swift */ = {isa = PBXFileReference; lastKnownFileType = sourcecode.swift; path = FollowCard.swift; sourceTree = "<group>"; };
		A336DD3B299FD78000A0CBA0 /* Filter.swift */ = {isa = PBXFileReference; lastKnownFileType = sourcecode.swift; path = Filter.swift; sourceTree = "<group>"; };
		A34E439829A522F20057AFCB /* CurrentUser.swift */ = {isa = PBXFileReference; lastKnownFileType = sourcecode.swift; path = CurrentUser.swift; sourceTree = "<group>"; };
		A351E1A129BA92240009B7F6 /* ProfileEditView.swift */ = {isa = PBXFileReference; fileEncoding = 4; lastKnownFileType = sourcecode.swift; path = ProfileEditView.swift; sourceTree = "<group>"; };
		A3B943CE299AE00100A15A08 /* KeyChain.swift */ = {isa = PBXFileReference; lastKnownFileType = sourcecode.swift; path = KeyChain.swift; sourceTree = "<group>"; };
		A3B943D4299D514800A15A08 /* Follow+CoreDataClass.swift */ = {isa = PBXFileReference; lastKnownFileType = sourcecode.swift; path = "Follow+CoreDataClass.swift"; sourceTree = "<group>"; };
		C900385E2B6195C60080CC4F /* FollowTests.swift */ = {isa = PBXFileReference; lastKnownFileType = sourcecode.swift; path = FollowTests.swift; sourceTree = "<group>"; };
		C9032C2D2BAE31ED001F4EC6 /* ProfileFeedType.swift */ = {isa = PBXFileReference; lastKnownFileType = sourcecode.swift; path = ProfileFeedType.swift; sourceTree = "<group>"; };
		C905B0762A619E99009B8A78 /* LinkPreview.swift */ = {isa = PBXFileReference; lastKnownFileType = sourcecode.swift; path = LinkPreview.swift; sourceTree = "<group>"; };
		C90862BB29E9804B00C35A71 /* NosPerformanceTests.xctest */ = {isa = PBXFileReference; explicitFileType = wrapper.cfbundle; includeInIndex = 0; path = NosPerformanceTests.xctest; sourceTree = BUILT_PRODUCTS_DIR; };
		C90862BD29E9804B00C35A71 /* NosPerformanceTests.swift */ = {isa = PBXFileReference; lastKnownFileType = sourcecode.swift; path = NosPerformanceTests.swift; sourceTree = "<group>"; };
		C90B16B72AFED96300CB4B85 /* URLExtensionTests.swift */ = {isa = PBXFileReference; lastKnownFileType = sourcecode.swift; path = URLExtensionTests.swift; sourceTree = "<group>"; };
		C913DA092AEAF52B003BDD6D /* NoteWarningController.swift */ = {isa = PBXFileReference; lastKnownFileType = sourcecode.swift; path = NoteWarningController.swift; sourceTree = "<group>"; };
		C913DA0B2AEB2EBF003BDD6D /* FetchRequestPublisher.swift */ = {isa = PBXFileReference; lastKnownFileType = sourcecode.swift; path = FetchRequestPublisher.swift; sourceTree = "<group>"; };
		C913DA0D2AEB3265003BDD6D /* WarningView.swift */ = {isa = PBXFileReference; lastKnownFileType = sourcecode.swift; path = WarningView.swift; sourceTree = "<group>"; };
		C91400232B2A3894009B13B4 /* SQLiteStoreTestCase.swift */ = {isa = PBXFileReference; lastKnownFileType = sourcecode.swift; path = SQLiteStoreTestCase.swift; sourceTree = "<group>"; };
		C92A04DD2A58B02B00C844B8 /* Nos 11.xcdatamodel */ = {isa = PBXFileReference; lastKnownFileType = wrapper.xcdatamodel; path = "Nos 11.xcdatamodel"; sourceTree = "<group>"; };
		C92AB3352B599DD0005B3FFB /* doc */ = {isa = PBXFileReference; lastKnownFileType = folder; path = doc; sourceTree = "<group>"; };
		C92DF80429C25DE900400561 /* URL+Extensions.swift */ = {isa = PBXFileReference; lastKnownFileType = sourcecode.swift; path = "URL+Extensions.swift"; sourceTree = "<group>"; };
		C92DF80729C25FA900400561 /* SquareImage.swift */ = {isa = PBXFileReference; lastKnownFileType = sourcecode.swift; path = SquareImage.swift; sourceTree = "<group>"; };
		C92F01512AC4D6AB00972489 /* NosFormSection.swift */ = {isa = PBXFileReference; lastKnownFileType = sourcecode.swift; path = NosFormSection.swift; sourceTree = "<group>"; };
		C92F01542AC4D6CF00972489 /* BeveledSeparator.swift */ = {isa = PBXFileReference; lastKnownFileType = sourcecode.swift; path = BeveledSeparator.swift; sourceTree = "<group>"; };
		C92F01572AC4D6F700972489 /* NosTextField.swift */ = {isa = PBXFileReference; lastKnownFileType = sourcecode.swift; path = NosTextField.swift; sourceTree = "<group>"; };
		C92F015A2AC4D74E00972489 /* NosTextEditor.swift */ = {isa = PBXFileReference; lastKnownFileType = sourcecode.swift; path = NosTextEditor.swift; sourceTree = "<group>"; };
		C92F015D2AC4D99400972489 /* NosForm.swift */ = {isa = PBXFileReference; lastKnownFileType = sourcecode.swift; path = NosForm.swift; sourceTree = "<group>"; };
		C930055E2A6AF8320098CA9E /* LoadingContent.swift */ = {isa = PBXFileReference; fileEncoding = 4; lastKnownFileType = sourcecode.swift; path = LoadingContent.swift; sourceTree = "<group>"; };
		C930E0562BA49DAD002B5776 /* GridPattern.swift */ = {isa = PBXFileReference; lastKnownFileType = sourcecode.swift; path = GridPattern.swift; sourceTree = "<group>"; };
		C931517C29B915AF00934506 /* StaggeredGrid.swift */ = {isa = PBXFileReference; lastKnownFileType = sourcecode.swift; path = StaggeredGrid.swift; sourceTree = "<group>"; };
		C936B45B2A4C7D6B00DF1EB9 /* UNSWizard.swift */ = {isa = PBXFileReference; fileEncoding = 4; lastKnownFileType = sourcecode.swift; path = UNSWizard.swift; sourceTree = "<group>"; };
		C936B4612A4CB01C00DF1EB9 /* PushNotificationService.swift */ = {isa = PBXFileReference; lastKnownFileType = sourcecode.swift; path = PushNotificationService.swift; sourceTree = "<group>"; };
		C93CA0C229AE3A1E00921183 /* JSONEvent.swift */ = {isa = PBXFileReference; lastKnownFileType = sourcecode.swift; path = JSONEvent.swift; sourceTree = "<group>"; };
		C93EC2F029C337EB0012EE2A /* RelayPicker.swift */ = {isa = PBXFileReference; lastKnownFileType = sourcecode.swift; path = RelayPicker.swift; sourceTree = "<group>"; };
		C93EC2F329C34C860012EE2A /* NSPredicate+Bool.swift */ = {isa = PBXFileReference; lastKnownFileType = sourcecode.swift; path = "NSPredicate+Bool.swift"; sourceTree = "<group>"; };
		C93EC2F629C351470012EE2A /* Optional+Unwrap.swift */ = {isa = PBXFileReference; lastKnownFileType = sourcecode.swift; path = "Optional+Unwrap.swift"; sourceTree = "<group>"; };
		C93EC2F929C370DE0012EE2A /* DiscoverGrid.swift */ = {isa = PBXFileReference; lastKnownFileType = sourcecode.swift; path = DiscoverGrid.swift; sourceTree = "<group>"; };
		C93EC2FC29C3785C0012EE2A /* View+RoundedCorner.swift */ = {isa = PBXFileReference; fileEncoding = 4; lastKnownFileType = sourcecode.swift; path = "View+RoundedCorner.swift"; sourceTree = "<group>"; };
		C93F045D2B9B7A7000AD5872 /* ReplyPreview.swift */ = {isa = PBXFileReference; lastKnownFileType = sourcecode.swift; path = ReplyPreview.swift; sourceTree = "<group>"; };
		C93F488C2AC5C30C00900CEC /* NosFormField.swift */ = {isa = PBXFileReference; lastKnownFileType = sourcecode.swift; path = NosFormField.swift; sourceTree = "<group>"; };
		C93F488F2AC5C9C400900CEC /* UNSWizardPhoneView.swift */ = {isa = PBXFileReference; fileEncoding = 4; lastKnownFileType = sourcecode.swift; path = UNSWizardPhoneView.swift; sourceTree = "<group>"; };
		C93F48922AC5C9CE00900CEC /* UNSWizardIntroView.swift */ = {isa = PBXFileReference; fileEncoding = 4; lastKnownFileType = sourcecode.swift; path = UNSWizardIntroView.swift; sourceTree = "<group>"; };
		C942566829B66A2800C4202C /* Date+Elapsed.swift */ = {isa = PBXFileReference; fileEncoding = 4; lastKnownFileType = sourcecode.swift; path = "Date+Elapsed.swift"; sourceTree = "<group>"; };
		C94437E529B0DB83004D8C86 /* NotificationsView.swift */ = {isa = PBXFileReference; lastKnownFileType = sourcecode.swift; path = NotificationsView.swift; sourceTree = "<group>"; };
		C94A5E142A716A6D00B6EC5D /* EditableNoteText.swift */ = {isa = PBXFileReference; lastKnownFileType = sourcecode.swift; path = EditableNoteText.swift; sourceTree = "<group>"; };
		C94A5E172A72C84200B6EC5D /* ReportCategory.swift */ = {isa = PBXFileReference; lastKnownFileType = sourcecode.swift; path = ReportCategory.swift; sourceTree = "<group>"; };
		C94B2D172B17F5EC002104B6 /* sample_repost.json */ = {isa = PBXFileReference; fileEncoding = 4; lastKnownFileType = text.json; path = sample_repost.json; sourceTree = "<group>"; };
		C94BC09A2A0AC74A0098F6F1 /* PreviewData.swift */ = {isa = PBXFileReference; lastKnownFileType = sourcecode.swift; path = PreviewData.swift; sourceTree = "<group>"; };
		C94C4CF22AD993CA00F801CA /* UNSErrorView.swift */ = {isa = PBXFileReference; lastKnownFileType = sourcecode.swift; path = UNSErrorView.swift; sourceTree = "<group>"; };
		C94D14802A12B3F70014C906 /* SearchBar.swift */ = {isa = PBXFileReference; lastKnownFileType = sourcecode.swift; path = SearchBar.swift; sourceTree = "<group>"; };
		C94D39212ABDDDFE0019C4D5 /* Secrets.xcconfig */ = {isa = PBXFileReference; fileEncoding = 4; lastKnownFileType = text.xcconfig; path = Secrets.xcconfig; sourceTree = "<group>"; };
		C94D39242ABDDFB60019C4D5 /* EmptySecrets.xcconfig */ = {isa = PBXFileReference; fileEncoding = 4; lastKnownFileType = text.xcconfig; path = EmptySecrets.xcconfig; sourceTree = "<group>"; };
		C94D59AD2AE7286E00295AE8 /* ReportTests.swift */ = {isa = PBXFileReference; lastKnownFileType = sourcecode.swift; path = ReportTests.swift; sourceTree = "<group>"; };
		C94D6D5B2AC5D14400F0F11E /* WizardTextField.swift */ = {isa = PBXFileReference; lastKnownFileType = sourcecode.swift; path = WizardTextField.swift; sourceTree = "<group>"; };
		C94D855B2991479900749478 /* NewNoteView.swift */ = {isa = PBXFileReference; lastKnownFileType = sourcecode.swift; path = NewNoteView.swift; sourceTree = "<group>"; };
		C95D689E299E6B4100429F86 /* ProfileHeader.swift */ = {isa = PBXFileReference; fileEncoding = 4; lastKnownFileType = sourcecode.swift; path = ProfileHeader.swift; sourceTree = "<group>"; };
		C95D68A0299E6D3E00429F86 /* BioView.swift */ = {isa = PBXFileReference; fileEncoding = 4; lastKnownFileType = sourcecode.swift; path = BioView.swift; sourceTree = "<group>"; };
		C95D68A2299E6D9000429F86 /* SelectableText.swift */ = {isa = PBXFileReference; fileEncoding = 4; lastKnownFileType = sourcecode.swift; path = SelectableText.swift; sourceTree = "<group>"; };
		C95D68A4299E6E1E00429F86 /* PlaceholderModifier.swift */ = {isa = PBXFileReference; fileEncoding = 4; lastKnownFileType = sourcecode.swift; path = PlaceholderModifier.swift; sourceTree = "<group>"; };
		C95D68A8299E709800429F86 /* LinearGradient+Planetary.swift */ = {isa = PBXFileReference; fileEncoding = 4; lastKnownFileType = sourcecode.swift; path = "LinearGradient+Planetary.swift"; sourceTree = "<group>"; };
		C95D68AA299E710F00429F86 /* Color+Hex.swift */ = {isa = PBXFileReference; fileEncoding = 4; lastKnownFileType = sourcecode.swift; path = "Color+Hex.swift"; sourceTree = "<group>"; };
		C95D68AC299E721700429F86 /* ProfileView.swift */ = {isa = PBXFileReference; lastKnownFileType = sourcecode.swift; path = ProfileView.swift; sourceTree = "<group>"; };
		C95D68AF299ECE0700429F86 /* CHANGELOG.md */ = {isa = PBXFileReference; fileEncoding = 4; lastKnownFileType = net.daringfireball.markdown; path = CHANGELOG.md; sourceTree = "<group>"; };
		C95D68B0299ECE0700429F86 /* README.md */ = {isa = PBXFileReference; fileEncoding = 4; lastKnownFileType = net.daringfireball.markdown; path = README.md; sourceTree = "<group>"; };
		C95D68B1299ECE0700429F86 /* CONTRIBUTING.md */ = {isa = PBXFileReference; fileEncoding = 4; lastKnownFileType = net.daringfireball.markdown; path = CONTRIBUTING.md; sourceTree = "<group>"; };
		C960C57029F3236200929990 /* LikeButton.swift */ = {isa = PBXFileReference; lastKnownFileType = sourcecode.swift; path = LikeButton.swift; sourceTree = "<group>"; };
		C960C57329F3251E00929990 /* RepostButton.swift */ = {isa = PBXFileReference; lastKnownFileType = sourcecode.swift; path = RepostButton.swift; sourceTree = "<group>"; };
		C9646EA029B7A22C007239A4 /* Analytics.swift */ = {isa = PBXFileReference; lastKnownFileType = sourcecode.swift; path = Analytics.swift; sourceTree = "<group>"; };
		C9671D72298DB94C00EE7E12 /* Data+Encoding.swift */ = {isa = PBXFileReference; lastKnownFileType = sourcecode.swift; path = "Data+Encoding.swift"; sourceTree = "<group>"; };
		C9680AD32ACDF57D006C8C93 /* UNSWizardNeedsPaymentView.swift */ = {isa = PBXFileReference; fileEncoding = 4; lastKnownFileType = sourcecode.swift; path = UNSWizardNeedsPaymentView.swift; sourceTree = "<group>"; };
		C96877B82B4EDD110051ED2F /* AuthorStoryCarousel.swift */ = {isa = PBXFileReference; lastKnownFileType = sourcecode.swift; path = AuthorStoryCarousel.swift; sourceTree = "<group>"; };
		C96877BA2B4EDE510051ED2F /* StoryAvatarView.swift */ = {isa = PBXFileReference; lastKnownFileType = sourcecode.swift; path = StoryAvatarView.swift; sourceTree = "<group>"; };
		C96D391A2B61AFD500D3D0A1 /* RawNostrIDTests.swift */ = {isa = PBXFileReference; lastKnownFileType = sourcecode.swift; path = RawNostrIDTests.swift; sourceTree = "<group>"; };
		C96D39242B61B06200D3D0A1 /* AuthorTests.swift */ = {isa = PBXFileReference; lastKnownFileType = sourcecode.swift; path = AuthorTests.swift; sourceTree = "<group>"; };
		C96D39262B61B6D200D3D0A1 /* RawNostrID.swift */ = {isa = PBXFileReference; lastKnownFileType = sourcecode.swift; path = RawNostrID.swift; sourceTree = "<group>"; };
		C973364E2A7968220012D8B8 /* SetUpUNSBanner.swift */ = {isa = PBXFileReference; fileEncoding = 4; lastKnownFileType = sourcecode.swift; path = SetUpUNSBanner.swift; sourceTree = "<group>"; };
		C973AB552A323167002AED16 /* Follow+CoreDataProperties.swift */ = {isa = PBXFileReference; lastKnownFileType = sourcecode.swift; path = "Follow+CoreDataProperties.swift"; sourceTree = "<group>"; };
		C973AB562A323167002AED16 /* Event+CoreDataProperties.swift */ = {isa = PBXFileReference; lastKnownFileType = sourcecode.swift; path = "Event+CoreDataProperties.swift"; sourceTree = "<group>"; };
		C973AB572A323167002AED16 /* AuthorReference+CoreDataProperties.swift */ = {isa = PBXFileReference; lastKnownFileType = sourcecode.swift; path = "AuthorReference+CoreDataProperties.swift"; sourceTree = "<group>"; };
		C973AB582A323167002AED16 /* Author+CoreDataProperties.swift */ = {isa = PBXFileReference; lastKnownFileType = sourcecode.swift; path = "Author+CoreDataProperties.swift"; sourceTree = "<group>"; };
		C973AB592A323167002AED16 /* Relay+CoreDataProperties.swift */ = {isa = PBXFileReference; lastKnownFileType = sourcecode.swift; path = "Relay+CoreDataProperties.swift"; sourceTree = "<group>"; };
		C973AB5A2A323167002AED16 /* EventReference+CoreDataProperties.swift */ = {isa = PBXFileReference; lastKnownFileType = sourcecode.swift; path = "EventReference+CoreDataProperties.swift"; sourceTree = "<group>"; };
		C974652D2A3B86600031226F /* NoteCardHeader.swift */ = {isa = PBXFileReference; lastKnownFileType = sourcecode.swift; path = NoteCardHeader.swift; sourceTree = "<group>"; };
		C97465302A3B89140031226F /* AuthorLabel.swift */ = {isa = PBXFileReference; lastKnownFileType = sourcecode.swift; path = AuthorLabel.swift; sourceTree = "<group>"; };
		C97465332A3C95FE0031226F /* RelayPickerToolbarButton.swift */ = {isa = PBXFileReference; lastKnownFileType = sourcecode.swift; path = RelayPickerToolbarButton.swift; sourceTree = "<group>"; };
		C97797B8298AA19A0046BD25 /* RelayService.swift */ = {isa = PBXFileReference; lastKnownFileType = sourcecode.swift; path = RelayService.swift; sourceTree = "<group>"; };
		C97A1C8729E45B3C009D9E8D /* RawEventView.swift */ = {isa = PBXFileReference; fileEncoding = 4; lastKnownFileType = sourcecode.swift; path = RawEventView.swift; sourceTree = "<group>"; };
		C97A1C8A29E45B4E009D9E8D /* RawEventController.swift */ = {isa = PBXFileReference; fileEncoding = 4; lastKnownFileType = sourcecode.swift; path = RawEventController.swift; sourceTree = "<group>"; };
		C97A1C8D29E58EC7009D9E8D /* NSManagedObjectContext+Nos.swift */ = {isa = PBXFileReference; lastKnownFileType = sourcecode.swift; path = "NSManagedObjectContext+Nos.swift"; sourceTree = "<group>"; };
		C981E2DA2AC6088900FBF4F6 /* UNSVerifyCodeView.swift */ = {isa = PBXFileReference; fileEncoding = 4; lastKnownFileType = sourcecode.swift; path = UNSVerifyCodeView.swift; sourceTree = "<group>"; };
		C981E2DC2AC610D600FBF4F6 /* UNSStepImage.swift */ = {isa = PBXFileReference; lastKnownFileType = sourcecode.swift; path = UNSStepImage.swift; sourceTree = "<group>"; };
		C98298312ADD7EDB0096C5B5 /* Info.plist */ = {isa = PBXFileReference; lastKnownFileType = text.plist; path = Info.plist; sourceTree = "<group>"; };
		C98298322ADD7F9A0096C5B5 /* DeepLinkService.swift */ = {isa = PBXFileReference; lastKnownFileType = sourcecode.swift; path = DeepLinkService.swift; sourceTree = "<group>"; };
		C986510F2B0BD49200597B68 /* PagedNoteListView.swift */ = {isa = PBXFileReference; lastKnownFileType = sourcecode.swift; path = PagedNoteListView.swift; sourceTree = "<group>"; };
		C987F81629BA4C6900B44E7A /* BigActionButton.swift */ = {isa = PBXFileReference; fileEncoding = 4; lastKnownFileType = sourcecode.swift; path = BigActionButton.swift; sourceTree = "<group>"; };
		C987F81929BA4D0E00B44E7A /* ActionButton.swift */ = {isa = PBXFileReference; fileEncoding = 4; lastKnownFileType = sourcecode.swift; path = ActionButton.swift; sourceTree = "<group>"; };
		C987F81C29BA6D9A00B44E7A /* ProfileTab.swift */ = {isa = PBXFileReference; lastKnownFileType = sourcecode.swift; path = ProfileTab.swift; sourceTree = "<group>"; };
		C987F82029BA951D00B44E7A /* ClarityCity-ExtraLight.otf */ = {isa = PBXFileReference; lastKnownFileType = file; path = "ClarityCity-ExtraLight.otf"; sourceTree = "<group>"; };
		C987F82129BA951D00B44E7A /* ClarityCity-LightItalic.otf */ = {isa = PBXFileReference; lastKnownFileType = file; path = "ClarityCity-LightItalic.otf"; sourceTree = "<group>"; };
		C987F82229BA951D00B44E7A /* ClarityCity-ExtraBold.otf */ = {isa = PBXFileReference; lastKnownFileType = file; path = "ClarityCity-ExtraBold.otf"; sourceTree = "<group>"; };
		C987F82329BA951D00B44E7A /* ClarityCity-MediumItalic.otf */ = {isa = PBXFileReference; lastKnownFileType = file; path = "ClarityCity-MediumItalic.otf"; sourceTree = "<group>"; };
		C987F82429BA951D00B44E7A /* ClarityCity-BoldItalic.otf */ = {isa = PBXFileReference; lastKnownFileType = file; path = "ClarityCity-BoldItalic.otf"; sourceTree = "<group>"; };
		C987F82529BA951D00B44E7A /* ClarityCity-Bold.otf */ = {isa = PBXFileReference; lastKnownFileType = file; path = "ClarityCity-Bold.otf"; sourceTree = "<group>"; };
		C987F82629BA951D00B44E7A /* ClarityCity-SemiBold.otf */ = {isa = PBXFileReference; lastKnownFileType = file; path = "ClarityCity-SemiBold.otf"; sourceTree = "<group>"; };
		C987F82729BA951D00B44E7A /* ClarityCity-SemiBoldItalic.otf */ = {isa = PBXFileReference; lastKnownFileType = file; path = "ClarityCity-SemiBoldItalic.otf"; sourceTree = "<group>"; };
		C987F82829BA951E00B44E7A /* ClarityCity-Black.otf */ = {isa = PBXFileReference; lastKnownFileType = file; path = "ClarityCity-Black.otf"; sourceTree = "<group>"; };
		C987F82929BA951E00B44E7A /* ClarityCity-ExtraBoldItalic.otf */ = {isa = PBXFileReference; lastKnownFileType = file; path = "ClarityCity-ExtraBoldItalic.otf"; sourceTree = "<group>"; };
		C987F82A29BA951E00B44E7A /* ClarityCity-Light.otf */ = {isa = PBXFileReference; lastKnownFileType = file; path = "ClarityCity-Light.otf"; sourceTree = "<group>"; };
		C987F82B29BA951E00B44E7A /* ClarityCity-BlackItalic.otf */ = {isa = PBXFileReference; lastKnownFileType = file; path = "ClarityCity-BlackItalic.otf"; sourceTree = "<group>"; };
		C987F82C29BA951E00B44E7A /* ClarityCity-Medium.otf */ = {isa = PBXFileReference; lastKnownFileType = file; path = "ClarityCity-Medium.otf"; sourceTree = "<group>"; };
		C987F82D29BA951E00B44E7A /* ClarityCity-ThinItalic.otf */ = {isa = PBXFileReference; lastKnownFileType = file; path = "ClarityCity-ThinItalic.otf"; sourceTree = "<group>"; };
		C987F82E29BA951E00B44E7A /* ClarityCity-RegularItalic.otf */ = {isa = PBXFileReference; lastKnownFileType = file; path = "ClarityCity-RegularItalic.otf"; sourceTree = "<group>"; };
		C987F82F29BA951E00B44E7A /* ClarityCity-ExtraLightItalic.otf */ = {isa = PBXFileReference; lastKnownFileType = file; path = "ClarityCity-ExtraLightItalic.otf"; sourceTree = "<group>"; };
		C987F83029BA951E00B44E7A /* ClarityCity-Regular.otf */ = {isa = PBXFileReference; lastKnownFileType = file; path = "ClarityCity-Regular.otf"; sourceTree = "<group>"; };
		C987F83129BA951E00B44E7A /* ClarityCity-Thin.otf */ = {isa = PBXFileReference; lastKnownFileType = file; path = "ClarityCity-Thin.otf"; sourceTree = "<group>"; };
		C987F85629BA96B700B44E7A /* Info.plist */ = {isa = PBXFileReference; lastKnownFileType = text.plist; path = Info.plist; sourceTree = "<group>"; };
		C987F85729BA981800B44E7A /* Font.swift */ = {isa = PBXFileReference; lastKnownFileType = sourcecode.swift; path = Font.swift; sourceTree = "<group>"; };
		C987F86029BABAF800B44E7A /* String+Markdown.swift */ = {isa = PBXFileReference; lastKnownFileType = sourcecode.swift; path = "String+Markdown.swift"; sourceTree = "<group>"; };
		C98A32262A05795E00E3FA13 /* Task+Timeout.swift */ = {isa = PBXFileReference; lastKnownFileType = sourcecode.swift; path = "Task+Timeout.swift"; sourceTree = "<group>"; };
		C98B8B3F29FBF83B009789C8 /* NotificationCard.swift */ = {isa = PBXFileReference; lastKnownFileType = sourcecode.swift; path = NotificationCard.swift; sourceTree = "<group>"; };
		C98CA9032B14FA3D00929141 /* PagedRelaySubscription.swift */ = {isa = PBXFileReference; lastKnownFileType = sourcecode.swift; path = PagedRelaySubscription.swift; sourceTree = "<group>"; };
		C98CA9062B14FBBF00929141 /* PagedNoteDataSource.swift */ = {isa = PBXFileReference; lastKnownFileType = sourcecode.swift; path = PagedNoteDataSource.swift; sourceTree = "<group>"; };
		C98DC9BA2A795CAD004E5F0F /* ActionBanner.swift */ = {isa = PBXFileReference; lastKnownFileType = sourcecode.swift; path = ActionBanner.swift; sourceTree = "<group>"; };
		C992B3292B3613CC00704A9C /* SubscriptionCancellable.swift */ = {isa = PBXFileReference; lastKnownFileType = sourcecode.swift; path = SubscriptionCancellable.swift; sourceTree = "<group>"; };
		C99507332AB9EE40005B1096 /* Nos 12.xcdatamodel */ = {isa = PBXFileReference; lastKnownFileType = wrapper.xcdatamodel; path = "Nos 12.xcdatamodel"; sourceTree = "<group>"; };
		C99721CA2AEBED26004EBEAB /* String+Empty.swift */ = {isa = PBXFileReference; lastKnownFileType = sourcecode.swift; path = "String+Empty.swift"; sourceTree = "<group>"; };
		C9A0DAD929C685E500466635 /* SideMenuButton.swift */ = {isa = PBXFileReference; lastKnownFileType = sourcecode.swift; path = SideMenuButton.swift; sourceTree = "<group>"; };
		C9A0DADC29C689C900466635 /* NosNavigationBar.swift */ = {isa = PBXFileReference; lastKnownFileType = sourcecode.swift; path = NosNavigationBar.swift; sourceTree = "<group>"; };
		C9A0DADF29C697A100466635 /* AboutView.swift */ = {isa = PBXFileReference; lastKnownFileType = sourcecode.swift; path = AboutView.swift; sourceTree = "<group>"; };
		C9A0DAE329C69F0C00466635 /* HighlightedText.swift */ = {isa = PBXFileReference; fileEncoding = 4; lastKnownFileType = sourcecode.swift; path = HighlightedText.swift; sourceTree = "<group>"; };
		C9A0DAE629C69FA000466635 /* Text+Gradient.swift */ = {isa = PBXFileReference; fileEncoding = 4; lastKnownFileType = sourcecode.swift; path = "Text+Gradient.swift"; sourceTree = "<group>"; };
		C9A0DAE929C6A34200466635 /* ActivityView.swift */ = {isa = PBXFileReference; fileEncoding = 4; lastKnownFileType = sourcecode.swift; path = ActivityView.swift; sourceTree = "<group>"; };
		C9A0DAEC29C6A66C00466635 /* Launch Screen.storyboard */ = {isa = PBXFileReference; lastKnownFileType = file.storyboard; path = "Launch Screen.storyboard"; sourceTree = "<group>"; };
		C9A0DAF729C92F4500466635 /* UNSAPI.swift */ = {isa = PBXFileReference; indentWidth = 4; lastKnownFileType = sourcecode.swift; path = UNSAPI.swift; sourceTree = "<group>"; };
		C9A25B3C29F174D200B39534 /* ReadabilityPadding.swift */ = {isa = PBXFileReference; lastKnownFileType = sourcecode.swift; path = ReadabilityPadding.swift; sourceTree = "<group>"; };
		C9A6C7402AD837AD001F9500 /* UNSWizardController.swift */ = {isa = PBXFileReference; lastKnownFileType = sourcecode.swift; path = UNSWizardController.swift; sourceTree = "<group>"; };
		C9A6C7462AD84263001F9500 /* UNSNamePicker.swift */ = {isa = PBXFileReference; lastKnownFileType = sourcecode.swift; path = UNSNamePicker.swift; sourceTree = "<group>"; };
		C9A6C7482AD86271001F9500 /* UNSNewNameView.swift */ = {isa = PBXFileReference; lastKnownFileType = sourcecode.swift; path = UNSNewNameView.swift; sourceTree = "<group>"; };
		C9A6C74A2AD866A7001F9500 /* UNSSuccessView.swift */ = {isa = PBXFileReference; lastKnownFileType = sourcecode.swift; path = UNSSuccessView.swift; sourceTree = "<group>"; };
		C9A6C74C2AD98E2A001F9500 /* UNSNameTakenView.swift */ = {isa = PBXFileReference; lastKnownFileType = sourcecode.swift; path = UNSNameTakenView.swift; sourceTree = "<group>"; };
		C9AC31AC2A55E0BD00A94E5A /* NotificationViewModel.swift */ = {isa = PBXFileReference; lastKnownFileType = sourcecode.swift; path = NotificationViewModel.swift; sourceTree = "<group>"; };
		C9ADB132299287D60075E7F8 /* KeyPairTests.swift */ = {isa = PBXFileReference; lastKnownFileType = sourcecode.swift; path = KeyPairTests.swift; sourceTree = "<group>"; };
		C9ADB134299288230075E7F8 /* KeyFixture.swift */ = {isa = PBXFileReference; lastKnownFileType = sourcecode.swift; path = KeyFixture.swift; sourceTree = "<group>"; };
		C9ADB13729928CC30075E7F8 /* String+Hex.swift */ = {isa = PBXFileReference; lastKnownFileType = sourcecode.swift; path = "String+Hex.swift"; sourceTree = "<group>"; };
		C9ADB13C29929B540075E7F8 /* Bech32.swift */ = {isa = PBXFileReference; lastKnownFileType = sourcecode.swift; path = Bech32.swift; sourceTree = "<group>"; };
		C9ADB14029951CB10075E7F8 /* NSManagedObject+Nos.swift */ = {isa = PBXFileReference; lastKnownFileType = sourcecode.swift; path = "NSManagedObject+Nos.swift"; sourceTree = "<group>"; };
		C9B678DA29EEBF3B00303F33 /* DependencyInjection.swift */ = {isa = PBXFileReference; lastKnownFileType = sourcecode.swift; path = DependencyInjection.swift; sourceTree = "<group>"; };
		C9B678DD29EEC35B00303F33 /* Foundation+Sendable.swift */ = {isa = PBXFileReference; lastKnownFileType = sourcecode.swift; path = "Foundation+Sendable.swift"; sourceTree = "<group>"; };
		C9B678E029EEC41000303F33 /* SocialGraphCache.swift */ = {isa = PBXFileReference; lastKnownFileType = sourcecode.swift; path = SocialGraphCache.swift; sourceTree = "<group>"; };
		C9B678E329EED2DC00303F33 /* SocialGraphTests.swift */ = {isa = PBXFileReference; lastKnownFileType = sourcecode.swift; path = SocialGraphTests.swift; sourceTree = "<group>"; };
		C9B678E629F01A8500303F33 /* FullscreenProgressView.swift */ = {isa = PBXFileReference; lastKnownFileType = sourcecode.swift; path = FullscreenProgressView.swift; sourceTree = "<group>"; };
		C9B708BA2A13BE41006C613A /* NoteTextEditor.swift */ = {isa = PBXFileReference; lastKnownFileType = sourcecode.swift; path = NoteTextEditor.swift; sourceTree = "<group>"; };
		C9B71DC12A9003670031ED9F /* CrashReporting.swift */ = {isa = PBXFileReference; lastKnownFileType = sourcecode.swift; path = CrashReporting.swift; sourceTree = "<group>"; };
		C9BAB09A2996FBA10003A84E /* EventProcessor.swift */ = {isa = PBXFileReference; lastKnownFileType = sourcecode.swift; path = EventProcessor.swift; sourceTree = "<group>"; };
		C9BCF1C02AC72020009BDE06 /* UNSWizardChooseNameView.swift */ = {isa = PBXFileReference; lastKnownFileType = sourcecode.swift; path = UNSWizardChooseNameView.swift; sourceTree = "<group>"; };
		C9BD91882B61BBEF00FDA083 /* bad_contact_list.json */ = {isa = PBXFileReference; lastKnownFileType = text.json; path = bad_contact_list.json; sourceTree = "<group>"; };
		C9BD919A2B61C4FB00FDA083 /* RawNostrID+Random.swift */ = {isa = PBXFileReference; lastKnownFileType = sourcecode.swift; path = "RawNostrID+Random.swift"; sourceTree = "<group>"; };
		C9C2B77B29E072E400548B4A /* WebSocket+Nos.swift */ = {isa = PBXFileReference; lastKnownFileType = sourcecode.swift; path = "WebSocket+Nos.swift"; sourceTree = "<group>"; };
		C9C2B77E29E0731600548B4A /* AsyncTimer.swift */ = {isa = PBXFileReference; lastKnownFileType = sourcecode.swift; path = AsyncTimer.swift; sourceTree = "<group>"; };
		C9C2B78129E0735400548B4A /* RelaySubscriptionManager.swift */ = {isa = PBXFileReference; lastKnownFileType = sourcecode.swift; path = RelaySubscriptionManager.swift; sourceTree = "<group>"; };
		C9C2B78429E073E300548B4A /* RelaySubscription.swift */ = {isa = PBXFileReference; lastKnownFileType = sourcecode.swift; path = RelaySubscription.swift; sourceTree = "<group>"; };
		C9C45E152B23741E00F523DA /* EventObservationTests.swift */ = {isa = PBXFileReference; lastKnownFileType = sourcecode.swift; path = EventObservationTests.swift; sourceTree = "<group>"; };
		C9C547502A4F1CC3006B0741 /* SearchController.swift */ = {isa = PBXFileReference; fileEncoding = 4; lastKnownFileType = sourcecode.swift; path = SearchController.swift; sourceTree = "<group>"; };
		C9C547562A4F1D1A006B0741 /* Nos 9.xcdatamodel */ = {isa = PBXFileReference; lastKnownFileType = wrapper.xcdatamodel; path = "Nos 9.xcdatamodel"; sourceTree = "<group>"; };
		C9C547572A4F1D8C006B0741 /* NosNotification+CoreDataClass.swift */ = {isa = PBXFileReference; lastKnownFileType = sourcecode.swift; path = "NosNotification+CoreDataClass.swift"; sourceTree = "<group>"; };
		C9C547582A4F1D8C006B0741 /* NosNotification+CoreDataProperties.swift */ = {isa = PBXFileReference; lastKnownFileType = sourcecode.swift; path = "NosNotification+CoreDataProperties.swift"; sourceTree = "<group>"; };
		C9C9444129F6F0E2002F2C7A /* XCTest+Eventually.swift */ = {isa = PBXFileReference; lastKnownFileType = sourcecode.swift; path = "XCTest+Eventually.swift"; sourceTree = "<group>"; };
		C9CDBBA029A8F14C00C555C7 /* DiscoverView.swift */ = {isa = PBXFileReference; lastKnownFileType = sourcecode.swift; path = DiscoverView.swift; sourceTree = "<group>"; };
		C9CDBBA329A8FA2900C555C7 /* GoldenPostView.swift */ = {isa = PBXFileReference; fileEncoding = 4; lastKnownFileType = sourcecode.swift; path = GoldenPostView.swift; sourceTree = "<group>"; };
		C9CE5B132A0172CF008E198C /* WebView.swift */ = {isa = PBXFileReference; lastKnownFileType = sourcecode.swift; path = WebView.swift; sourceTree = "<group>"; };
		C9CF23162A38A58B00EBEC31 /* ParseQueue.swift */ = {isa = PBXFileReference; lastKnownFileType = sourcecode.swift; path = ParseQueue.swift; sourceTree = "<group>"; };
		C9D573482AB24B7300E06BB4 /* custom-xcassets.stencil */ = {isa = PBXFileReference; lastKnownFileType = text; name = "custom-xcassets.stencil"; path = "Nos/Assets/SwiftGen Stencils/custom-xcassets.stencil"; sourceTree = SOURCE_ROOT; };
		C9DEBFCE298941000078B43A /* Nos.app */ = {isa = PBXFileReference; explicitFileType = wrapper.application; includeInIndex = 0; path = Nos.app; sourceTree = BUILT_PRODUCTS_DIR; };
		C9DEBFD1298941000078B43A /* NosApp.swift */ = {isa = PBXFileReference; lastKnownFileType = sourcecode.swift; path = NosApp.swift; sourceTree = "<group>"; };
		C9DEBFD3298941000078B43A /* PersistenceController.swift */ = {isa = PBXFileReference; lastKnownFileType = sourcecode.swift; path = PersistenceController.swift; sourceTree = "<group>"; };
		C9DEBFD8298941000078B43A /* HomeFeedView.swift */ = {isa = PBXFileReference; lastKnownFileType = sourcecode.swift; path = HomeFeedView.swift; sourceTree = "<group>"; };
		C9DEBFDA298941020078B43A /* Assets.xcassets */ = {isa = PBXFileReference; lastKnownFileType = folder.assetcatalog; path = Assets.xcassets; sourceTree = "<group>"; };
		C9DEBFDC298941020078B43A /* Nos.entitlements */ = {isa = PBXFileReference; lastKnownFileType = text.plist.entitlements; path = Nos.entitlements; sourceTree = "<group>"; };
		C9DEBFDE298941020078B43A /* Preview Assets.xcassets */ = {isa = PBXFileReference; lastKnownFileType = folder.assetcatalog; path = "Preview Assets.xcassets"; sourceTree = "<group>"; };
		C9DEBFE4298941020078B43A /* NosTests.xctest */ = {isa = PBXFileReference; explicitFileType = wrapper.cfbundle; includeInIndex = 0; path = NosTests.xctest; sourceTree = BUILT_PRODUCTS_DIR; };
		C9DEBFE8298941020078B43A /* EventTests.swift */ = {isa = PBXFileReference; lastKnownFileType = sourcecode.swift; path = EventTests.swift; sourceTree = "<group>"; };
		C9DEBFEE298941020078B43A /* NosUITests.xctest */ = {isa = PBXFileReference; explicitFileType = wrapper.cfbundle; includeInIndex = 0; path = NosUITests.xctest; sourceTree = BUILT_PRODUCTS_DIR; };
		C9DEBFF2298941020078B43A /* NosUITests.swift */ = {isa = PBXFileReference; lastKnownFileType = sourcecode.swift; path = NosUITests.swift; sourceTree = "<group>"; };
		C9DEBFF4298941020078B43A /* NosUITestsLaunchTests.swift */ = {isa = PBXFileReference; lastKnownFileType = sourcecode.swift; path = NosUITestsLaunchTests.swift; sourceTree = "<group>"; };
		C9DEC002298945150078B43A /* String+Lorem.swift */ = {isa = PBXFileReference; lastKnownFileType = sourcecode.swift; path = "String+Lorem.swift"; sourceTree = "<group>"; };
		C9DEC005298947900078B43A /* sample_data.json */ = {isa = PBXFileReference; fileEncoding = 4; lastKnownFileType = text.json; path = sample_data.json; sourceTree = "<group>"; };
		C9DEC03F29894BED0078B43A /* Event+CoreDataClass.swift */ = {isa = PBXFileReference; lastKnownFileType = sourcecode.swift; path = "Event+CoreDataClass.swift"; sourceTree = "<group>"; };
		C9DEC04329894BED0078B43A /* Author+CoreDataClass.swift */ = {isa = PBXFileReference; lastKnownFileType = sourcecode.swift; path = "Author+CoreDataClass.swift"; sourceTree = "<group>"; };
		C9DEC0622989541F0078B43A /* Bundle+Current.swift */ = {isa = PBXFileReference; lastKnownFileType = sourcecode.swift; path = "Bundle+Current.swift"; sourceTree = "<group>"; };
		C9DEC069298965540078B43A /* RelayView.swift */ = {isa = PBXFileReference; lastKnownFileType = sourcecode.swift; path = RelayView.swift; sourceTree = "<group>"; };
		C9DEC06C2989668E0078B43A /* Relay+CoreDataClass.swift */ = {isa = PBXFileReference; lastKnownFileType = sourcecode.swift; path = "Relay+CoreDataClass.swift"; sourceTree = "<group>"; };
		C9DFA964299BEB96006929C1 /* NoteCard.swift */ = {isa = PBXFileReference; fileEncoding = 4; lastKnownFileType = sourcecode.swift; path = NoteCard.swift; sourceTree = "<group>"; };
		C9DFA968299BEC33006929C1 /* CardStyle.swift */ = {isa = PBXFileReference; fileEncoding = 4; lastKnownFileType = sourcecode.swift; path = CardStyle.swift; sourceTree = "<group>"; };
		C9DFA96A299BEE2C006929C1 /* CompactNoteView.swift */ = {isa = PBXFileReference; fileEncoding = 4; lastKnownFileType = sourcecode.swift; path = CompactNoteView.swift; sourceTree = "<group>"; };
		C9DFA970299BF8CD006929C1 /* RepliesView.swift */ = {isa = PBXFileReference; lastKnownFileType = sourcecode.swift; path = RepliesView.swift; sourceTree = "<group>"; };
		C9E37E0E2A1E7C32003D4B0A /* ReportMenu.swift */ = {isa = PBXFileReference; lastKnownFileType = sourcecode.swift; path = ReportMenu.swift; sourceTree = "<group>"; };
		C9E37E112A1E7EC5003D4B0A /* PreviewContainer.swift */ = {isa = PBXFileReference; lastKnownFileType = sourcecode.swift; path = PreviewContainer.swift; sourceTree = "<group>"; };
		C9E37E142A1E8143003D4B0A /* ReportTarget.swift */ = {isa = PBXFileReference; lastKnownFileType = sourcecode.swift; path = ReportTarget.swift; sourceTree = "<group>"; };
		C9E8C1122B081E9C002D46B0 /* UNSNameView.swift */ = {isa = PBXFileReference; lastKnownFileType = sourcecode.swift; path = UNSNameView.swift; sourceTree = "<group>"; };
		C9E8C1142B081EBE002D46B0 /* NIP05View.swift */ = {isa = PBXFileReference; lastKnownFileType = sourcecode.swift; path = NIP05View.swift; sourceTree = "<group>"; };
		C9EE3E5F2A0538B7008A7491 /* ExpirationTimeButton.swift */ = {isa = PBXFileReference; lastKnownFileType = sourcecode.swift; path = ExpirationTimeButton.swift; sourceTree = "<group>"; };
		C9EE3E622A053910008A7491 /* ExpirationTimeOption.swift */ = {isa = PBXFileReference; lastKnownFileType = sourcecode.swift; path = ExpirationTimeOption.swift; sourceTree = "<group>"; };
		C9F0BB6829A5039D000547FC /* Int+Bool.swift */ = {isa = PBXFileReference; lastKnownFileType = sourcecode.swift; path = "Int+Bool.swift"; sourceTree = "<group>"; };
		C9F0BB6A29A503D6000547FC /* PublicKey.swift */ = {isa = PBXFileReference; lastKnownFileType = sourcecode.swift; path = PublicKey.swift; sourceTree = "<group>"; };
		C9F0BB6E29A50437000547FC /* NostrConstants.swift */ = {isa = PBXFileReference; lastKnownFileType = sourcecode.swift; path = NostrConstants.swift; sourceTree = "<group>"; };
		C9F204662ADEDBA80029A858 /* String+Extra.swift */ = {isa = PBXFileReference; fileEncoding = 4; lastKnownFileType = sourcecode.swift; path = "String+Extra.swift"; sourceTree = "<group>"; };
		C9F2047F2AE029D90029A858 /* AppDestination.swift */ = {isa = PBXFileReference; lastKnownFileType = sourcecode.swift; path = AppDestination.swift; sourceTree = "<group>"; };
		C9F64D8B29ED840700563F2B /* LogHelper.swift */ = {isa = PBXFileReference; lastKnownFileType = sourcecode.swift; path = LogHelper.swift; sourceTree = "<group>"; };
		C9F75AD12A02D41E005BBE45 /* ComposerActionBar.swift */ = {isa = PBXFileReference; lastKnownFileType = sourcecode.swift; path = ComposerActionBar.swift; sourceTree = "<group>"; };
		C9F75AD52A041FF7005BBE45 /* ExpirationTimePicker.swift */ = {isa = PBXFileReference; lastKnownFileType = sourcecode.swift; path = ExpirationTimePicker.swift; sourceTree = "<group>"; };
		C9F84C1B298DBBF400C6714D /* Data+Sha.swift */ = {isa = PBXFileReference; lastKnownFileType = sourcecode.swift; path = "Data+Sha.swift"; sourceTree = "<group>"; };
		C9F84C20298DC36800C6714D /* AppView.swift */ = {isa = PBXFileReference; lastKnownFileType = sourcecode.swift; path = AppView.swift; sourceTree = "<group>"; };
		C9F84C22298DC7B900C6714D /* SettingsView.swift */ = {isa = PBXFileReference; lastKnownFileType = sourcecode.swift; path = SettingsView.swift; sourceTree = "<group>"; };
		C9F84C26298DC98800C6714D /* KeyPair.swift */ = {isa = PBXFileReference; lastKnownFileType = sourcecode.swift; path = KeyPair.swift; sourceTree = "<group>"; };
		C9FC1E622B61ACE300A3A6FB /* CoreDataTestCase.swift */ = {isa = PBXFileReference; lastKnownFileType = sourcecode.swift; path = CoreDataTestCase.swift; sourceTree = "<group>"; };
		CD09A74329A50F1D0063464F /* SideMenu.swift */ = {isa = PBXFileReference; lastKnownFileType = sourcecode.swift; path = SideMenu.swift; sourceTree = "<group>"; };
		CD09A74529A50F750063464F /* SideMenuContent.swift */ = {isa = PBXFileReference; lastKnownFileType = sourcecode.swift; path = SideMenuContent.swift; sourceTree = "<group>"; };
		CD09A74729A51EFC0063464F /* Router.swift */ = {isa = PBXFileReference; lastKnownFileType = sourcecode.swift; path = Router.swift; sourceTree = "<group>"; };
		CD27177529A7C8B200AE8888 /* sample_replies.json */ = {isa = PBXFileReference; fileEncoding = 4; lastKnownFileType = text.json; path = sample_replies.json; sourceTree = "<group>"; };
		CD2CF38D299E67F900332116 /* CardButtonStyle.swift */ = {isa = PBXFileReference; lastKnownFileType = sourcecode.swift; path = CardButtonStyle.swift; sourceTree = "<group>"; };
		CD2CF38F299E68BE00332116 /* NoteButton.swift */ = {isa = PBXFileReference; lastKnownFileType = sourcecode.swift; path = NoteButton.swift; sourceTree = "<group>"; };
		CD4908D329B92941007443DB /* ReportABugMailView.swift */ = {isa = PBXFileReference; lastKnownFileType = sourcecode.swift; path = ReportABugMailView.swift; sourceTree = "<group>"; };
		CD76864F29B6503500085358 /* NoteOptionsButton.swift */ = {isa = PBXFileReference; lastKnownFileType = sourcecode.swift; path = NoteOptionsButton.swift; sourceTree = "<group>"; };
		DC2E54C72A700F1400C2CAAB /* UIDevice+Simulator.swift */ = {isa = PBXFileReference; lastKnownFileType = sourcecode.swift; path = "UIDevice+Simulator.swift"; sourceTree = "<group>"; };
		DC4AB2F52A4475B800D1478A /* AppDelegate.swift */ = {isa = PBXFileReference; lastKnownFileType = sourcecode.swift; path = AppDelegate.swift; sourceTree = "<group>"; };
		DC5F203E2A6AE24200F8D73F /* ImagePickerButton.swift */ = {isa = PBXFileReference; lastKnownFileType = sourcecode.swift; path = ImagePickerButton.swift; sourceTree = "<group>"; };
		DC5F20402A6AE31000F8D73F /* ImagePickerUIViewController.swift */ = {isa = PBXFileReference; lastKnownFileType = sourcecode.swift; path = ImagePickerUIViewController.swift; sourceTree = "<group>"; };
		DC5F20422A6ED75C00F8D73F /* FileStorageAPI.swift */ = {isa = PBXFileReference; lastKnownFileType = sourcecode.swift; path = FileStorageAPI.swift; sourceTree = "<group>"; };
/* End PBXFileReference section */

/* Begin PBXFrameworksBuildPhase section */
		C90862B829E9804B00C35A71 /* Frameworks */ = {
			isa = PBXFrameworksBuildPhase;
			buildActionMask = 2147483647;
			files = (
				C99DBF822A9E8BDE00F7068F /* SDWebImageSwiftUI in Frameworks */,
			);
			runOnlyForDeploymentPostprocessing = 0;
		};
		C9DEBFCB298941000078B43A /* Frameworks */ = {
			isa = PBXFrameworksBuildPhase;
			buildActionMask = 2147483647;
			files = (
				C9DEC068298965270078B43A /* Starscream in Frameworks */,
				C9B71DC02A8E9BAD0031ED9F /* SentrySwiftUI in Frameworks */,
				C97797BC298AB1890046BD25 /* secp256k1 in Frameworks */,
				C9B71DBE2A8E9BAD0031ED9F /* Sentry in Frameworks */,
				C9646E9A29B79E04007239A4 /* Logger in Frameworks */,
				C9646EA729B7A3DD007239A4 /* Dependencies in Frameworks */,
				C96CB98C2A6040C500498C4E /* DequeModule in Frameworks */,
				C99DBF7E2A9E81CF00F7068F /* SDWebImageSwiftUI in Frameworks */,
				C9646EA429B7A24A007239A4 /* PostHog in Frameworks */,
				C94D855F29914D2300749478 /* SwiftUINavigation in Frameworks */,
			);
			runOnlyForDeploymentPostprocessing = 0;
		};
		C9DEBFE1298941020078B43A /* Frameworks */ = {
			isa = PBXFrameworksBuildPhase;
			buildActionMask = 2147483647;
			files = (
				C99DBF802A9E8BCF00F7068F /* SDWebImageSwiftUI in Frameworks */,
				C97797BF298ABE060046BD25 /* secp256k1 in Frameworks */,
				CDDA1F7B29A527650047ACD8 /* Starscream in Frameworks */,
				C9B71DC52A9008300031ED9F /* Sentry in Frameworks */,
				C9646EA929B7A4F2007239A4 /* PostHog in Frameworks */,
				C9646EAC29B7A520007239A4 /* Dependencies in Frameworks */,
				C905B0752A619367009B8A78 /* DequeModule in Frameworks */,
				C91565C12B2368FA0068EECA /* ViewInspector in Frameworks */,
				C9646E9C29B79E4D007239A4 /* Logger in Frameworks */,
				CDDA1F7D29A527650047ACD8 /* SwiftUINavigation in Frameworks */,
			);
			runOnlyForDeploymentPostprocessing = 0;
		};
		C9DEBFEB298941020078B43A /* Frameworks */ = {
			isa = PBXFrameworksBuildPhase;
			buildActionMask = 2147483647;
			files = (
				C9BA85952B2362C100AFC2C3 /* SDWebImageSwiftUI in Frameworks */,
				C9BA85A12B23638700AFC2C3 /* SentrySwiftUI in Frameworks */,
				C9BA85992B23638700AFC2C3 /* secp256k1 in Frameworks */,
				C9BA859D2B23638700AFC2C3 /* PostHog in Frameworks */,
				C9BA85AB2B2363CA00AFC2C3 /* Sentry in Frameworks */,
				C9BA859B2B23638700AFC2C3 /* SwiftUINavigation in Frameworks */,
				C9BA85912B23628300AFC2C3 /* Logger in Frameworks */,
				C9BA859F2B23638700AFC2C3 /* DequeModule in Frameworks */,
				C9BA85932B23628B00AFC2C3 /* Dependencies in Frameworks */,
				C9BA85972B23638700AFC2C3 /* Starscream in Frameworks */,
			);
			runOnlyForDeploymentPostprocessing = 0;
		};
/* End PBXFrameworksBuildPhase section */

/* Begin PBXGroup section */
		030742C32B4769F90073839D /* CoreData */ = {
			isa = PBXGroup;
			children = (
				C9DEC04329894BED0078B43A /* Author+CoreDataClass.swift */,
				3F43C47529A9625700E896A0 /* AuthorReference+CoreDataClass.swift */,
				C9DEC03F29894BED0078B43A /* Event+CoreDataClass.swift */,
				3FFB1D9229A6BBCE002A755D /* EventReference+CoreDataClass.swift */,
				A3B943D4299D514800A15A08 /* Follow+CoreDataClass.swift */,
				C9C547572A4F1D8C006B0741 /* NosNotification+CoreDataClass.swift */,
				C9DEC06C2989668E0078B43A /* Relay+CoreDataClass.swift */,
				037A2C242BA9D75F00FC554B /* Generated */,
			);
			path = CoreData;
			sourceTree = "<group>";
		};
		037A2C242BA9D75F00FC554B /* Generated */ = {
			isa = PBXGroup;
			children = (
				C973AB582A323167002AED16 /* Author+CoreDataProperties.swift */,
				C973AB572A323167002AED16 /* AuthorReference+CoreDataProperties.swift */,
				C973AB562A323167002AED16 /* Event+CoreDataProperties.swift */,
				C973AB5A2A323167002AED16 /* EventReference+CoreDataProperties.swift */,
				C973AB552A323167002AED16 /* Follow+CoreDataProperties.swift */,
				C9C547582A4F1D8C006B0741 /* NosNotification+CoreDataProperties.swift */,
				C973AB592A323167002AED16 /* Relay+CoreDataProperties.swift */,
			);
			path = Generated;
			sourceTree = "<group>";
		};
		3AAB61B12B24CC8A00717A07 /* Extensions */ = {
			isa = PBXGroup;
			children = (
				3AAB61B42B24CD0000717A07 /* Date+ElapsedTests.swift */,
				038985172B7AD6BF009C16CA /* String+MarkdownTests.swift */,
			);
			path = Extensions;
			sourceTree = "<group>";
		};
		3FB5E64F299D288E00386527 /* Onboarding */ = {
			isa = PBXGroup;
			children = (
				3FB5E650299D28A200386527 /* OnboardingView.swift */,
				3F30020429C1FDD9003D4F8B /* OnboardingStartView.swift */,
				3F30020629C237AB003D4F8B /* OnboardingAgeVerificationView.swift */,
				3F30020829C23895003D4F8B /* OnboardingNotOldEnoughView.swift */,
				3F30020A29C361C8003D4F8B /* OnboardingTermsOfServiceView.swift */,
				3F30020C29C382EB003D4F8B /* OnboardingLoginView.swift */,
			);
			path = Onboarding;
			sourceTree = "<group>";
		};
		5B79F5E92B97B5D7002DA9BE /* ProfileEdit */ = {
			isa = PBXGroup;
			children = (
				5B79F61A2B98B774002DA9BE /* CreateUsernameWizard */,
				5B79F61F2B98B786002DA9BE /* DeleteUsernameWizard */,
				A351E1A129BA92240009B7F6 /* ProfileEditView.swift */,
			);
			path = ProfileEdit;
			sourceTree = "<group>";
		};
		5B79F61A2B98B774002DA9BE /* CreateUsernameWizard */ = {
			isa = PBXGroup;
			children = (
				5B7C93AF2B6AD52400410ABE /* CreateUsernameWizard.swift */,
				5B79F6082B98AC33002DA9BE /* ClaimYourUniqueIdentitySheet.swift */,
				5B79F60A2B98ACA0002DA9BE /* PickYourUsernameSheet.swift */,
				5B79F6102B98AD0A002DA9BE /* ExcellentChoiceSheet.swift */,
			);
			path = CreateUsernameWizard;
			sourceTree = "<group>";
		};
		5B79F61F2B98B786002DA9BE /* DeleteUsernameWizard */ = {
			isa = PBXGroup;
			children = (
				5B79F6182B98B24C002DA9BE /* DeleteUsernameWizard.swift */,
				5B79F5EA2B97B5E9002DA9BE /* ConfirmUsernameDeletionSheet.swift */,
			);
			path = DeleteUsernameWizard;
			sourceTree = "<group>";
		};
		5B79F6402BA11618002DA9BE /* Components */ = {
			isa = PBXGroup;
			children = (
				5B79F6122B98B145002DA9BE /* WizardNavigationStack.swift */,
				5B79F6452BA11725002DA9BE /* WizardSheetVStack.swift */,
				5B79F64B2BA119AE002DA9BE /* WizardSheetTitleText.swift */,
				5B79F6522BA11B08002DA9BE /* WizardSheetDescriptionText.swift */,
				5B79F6542BA123D4002DA9BE /* WizardSheetBadgeText.swift */,
			);
			path = Components;
			sourceTree = "<group>";
		};
		C9032C2C2BAE31DA001F4EC6 /* Profile */ = {
			isa = PBXGroup;
			children = (
				C95D689E299E6B4100429F86 /* ProfileHeader.swift */,
				5B834F662A83FB5C000C1432 /* ProfileKnownFollowersView.swift */,
				5B834F682A83FC7F000C1432 /* ProfileSocialStatsView.swift */,
				C987F81C29BA6D9A00B44E7A /* ProfileTab.swift */,
				C95D68AC299E721700429F86 /* ProfileView.swift */,
				C9032C2D2BAE31ED001F4EC6 /* ProfileFeedType.swift */,
			);
			path = Profile;
			sourceTree = "<group>";
		};
		C905EA362A33620A006F1E99 /* UNS */ = {
			isa = PBXGroup;
			children = (
				C973364E2A7968220012D8B8 /* SetUpUNSBanner.swift */,
				C94C4CF22AD993CA00F801CA /* UNSErrorView.swift */,
				C9A6C7462AD84263001F9500 /* UNSNamePicker.swift */,
				C9A6C74C2AD98E2A001F9500 /* UNSNameTakenView.swift */,
				C9A6C7482AD86271001F9500 /* UNSNewNameView.swift */,
				C981E2DC2AC610D600FBF4F6 /* UNSStepImage.swift */,
				C9A6C74A2AD866A7001F9500 /* UNSSuccessView.swift */,
				C981E2DA2AC6088900FBF4F6 /* UNSVerifyCodeView.swift */,
				C936B45B2A4C7D6B00DF1EB9 /* UNSWizard.swift */,
				C9BCF1C02AC72020009BDE06 /* UNSWizardChooseNameView.swift */,
				C93F48922AC5C9CE00900CEC /* UNSWizardIntroView.swift */,
				C9680AD32ACDF57D006C8C93 /* UNSWizardNeedsPaymentView.swift */,
				C93F488F2AC5C9C400900CEC /* UNSWizardPhoneView.swift */,
				C94D6D5B2AC5D14400F0F11E /* WizardTextField.swift */,
			);
			path = UNS;
			sourceTree = "<group>";
		};
		C90862BC29E9804B00C35A71 /* NosPerformanceTests */ = {
			isa = PBXGroup;
			children = (
				C90862BD29E9804B00C35A71 /* NosPerformanceTests.swift */,
			);
			path = NosPerformanceTests;
			sourceTree = "<group>";
		};
		C92F01502AC4D67B00972489 /* Form */ = {
			isa = PBXGroup;
			children = (
				C92F015D2AC4D99400972489 /* NosForm.swift */,
				C93F488C2AC5C30C00900CEC /* NosFormField.swift */,
				C92F01512AC4D6AB00972489 /* NosFormSection.swift */,
				C92F015A2AC4D74E00972489 /* NosTextEditor.swift */,
				C92F01572AC4D6F700972489 /* NosTextField.swift */,
			);
			path = Form;
			sourceTree = "<group>";
		};
		C96877B32B4EDCCF0051ED2F /* Home */ = {
			isa = PBXGroup;
			children = (
				C9DEBFD8298941000078B43A /* HomeFeedView.swift */,
				5BE281C92AE2CCEB00880466 /* HomeTab.swift */,
				5BE281BD2AE2CCAE00880466 /* StoriesView.swift */,
				5BE281C02AE2CCB400880466 /* StoryNoteView.swift */,
				C96877B82B4EDD110051ED2F /* AuthorStoryCarousel.swift */,
				C96877BA2B4EDE510051ED2F /* StoryAvatarView.swift */,
			);
			path = Home;
			sourceTree = "<group>";
		};
		C97797B7298AA1600046BD25 /* Service */ = {
			isa = PBXGroup;
			children = (
				C9646EA029B7A22C007239A4 /* Analytics.swift */,
				C9C2B77E29E0731600548B4A /* AsyncTimer.swift */,
				C9ADB13C29929B540075E7F8 /* Bech32.swift */,
				C9B71DC12A9003670031ED9F /* CrashReporting.swift */,
				A34E439829A522F20057AFCB /* CurrentUser.swift */,
				C98298322ADD7F9A0096C5B5 /* DeepLinkService.swift */,
				C9B678DA29EEBF3B00303F33 /* DependencyInjection.swift */,
				C9BAB09A2996FBA10003A84E /* EventProcessor.swift */,
				A3B943CE299AE00100A15A08 /* KeyChain.swift */,
				C9F64D8B29ED840700563F2B /* LogHelper.swift */,
				C936B4612A4CB01C00DF1EB9 /* PushNotificationService.swift */,
				5B8805192A21027C00E21F06 /* SHA256Key.swift */,
				C9B678E029EEC41000303F33 /* SocialGraphCache.swift */,
				5B8B77182A1FDA3C004FC675 /* TLV.swift */,
				C9A0DAF729C92F4500466635 /* UNSAPI.swift */,
				5BC0D9CB2B867B9D005D6980 /* NamesAPI.swift */,
				C98CA9052B14FA8500929141 /* Relay */,
			);
			path = Service;
			sourceTree = "<group>";
		};
		C97797BD298ABE060046BD25 /* Frameworks */ = {
			isa = PBXGroup;
			children = (
			);
			name = Frameworks;
			sourceTree = "<group>";
		};
		C987F81F29BA94D400B44E7A /* Font */ = {
			isa = PBXGroup;
			children = (
				C987F82829BA951E00B44E7A /* ClarityCity-Black.otf */,
				C987F82B29BA951E00B44E7A /* ClarityCity-BlackItalic.otf */,
				C987F82529BA951D00B44E7A /* ClarityCity-Bold.otf */,
				C987F82429BA951D00B44E7A /* ClarityCity-BoldItalic.otf */,
				C987F82229BA951D00B44E7A /* ClarityCity-ExtraBold.otf */,
				C987F82929BA951E00B44E7A /* ClarityCity-ExtraBoldItalic.otf */,
				C987F82029BA951D00B44E7A /* ClarityCity-ExtraLight.otf */,
				C987F82F29BA951E00B44E7A /* ClarityCity-ExtraLightItalic.otf */,
				C987F82A29BA951E00B44E7A /* ClarityCity-Light.otf */,
				C987F82129BA951D00B44E7A /* ClarityCity-LightItalic.otf */,
				C987F82C29BA951E00B44E7A /* ClarityCity-Medium.otf */,
				C987F82329BA951D00B44E7A /* ClarityCity-MediumItalic.otf */,
				C987F83029BA951E00B44E7A /* ClarityCity-Regular.otf */,
				C987F82E29BA951E00B44E7A /* ClarityCity-RegularItalic.otf */,
				C987F82629BA951D00B44E7A /* ClarityCity-SemiBold.otf */,
				C987F82729BA951D00B44E7A /* ClarityCity-SemiBoldItalic.otf */,
				C987F83129BA951E00B44E7A /* ClarityCity-Thin.otf */,
				C987F82D29BA951E00B44E7A /* ClarityCity-ThinItalic.otf */,
			);
			path = Font;
			sourceTree = "<group>";
		};
		C98CA9052B14FA8500929141 /* Relay */ = {
			isa = PBXGroup;
			children = (
				A336DD3B299FD78000A0CBA0 /* Filter.swift */,
				C98CA9032B14FA3D00929141 /* PagedRelaySubscription.swift */,
				C97797B8298AA19A0046BD25 /* RelayService.swift */,
				C9C2B78129E0735400548B4A /* RelaySubscriptionManager.swift */,
			);
			path = Relay;
			sourceTree = "<group>";
		};
		C9C9443A29F6E420002F2C7A /* Test Helpers */ = {
			isa = PBXGroup;
			children = (
				C9FC1E622B61ACE300A3A6FB /* CoreDataTestCase.swift */,
				C91400232B2A3894009B13B4 /* SQLiteStoreTestCase.swift */,
				C9C9444129F6F0E2002F2C7A /* XCTest+Eventually.swift */,
				C9BD919A2B61C4FB00FDA083 /* RawNostrID+Random.swift */,
			);
			path = "Test Helpers";
			sourceTree = "<group>";
		};
		C9CFF6D02AB241EB00D4B368 /* Modifiers */ = {
			isa = PBXGroup;
			children = (
				C95D68A8299E709800429F86 /* LinearGradient+Planetary.swift */,
				C9A0DAE629C69FA000466635 /* Text+Gradient.swift */,
				C93EC2FC29C3785C0012EE2A /* View+RoundedCorner.swift */,
			);
			path = Modifiers;
			sourceTree = "<group>";
		};
		C9D573472AB24B5800E06BB4 /* SwiftGen Stencils */ = {
			isa = PBXGroup;
			children = (
				C9D573482AB24B7300E06BB4 /* custom-xcassets.stencil */,
			);
			path = "SwiftGen Stencils";
			sourceTree = "<group>";
		};
		C9DEBFC5298941000078B43A = {
			isa = PBXGroup;
			children = (
				C95D68AF299ECE0700429F86 /* CHANGELOG.md */,
				C95D68B1299ECE0700429F86 /* CONTRIBUTING.md */,
				C95D68B0299ECE0700429F86 /* README.md */,
				C92AB3352B599DD0005B3FFB /* doc */,
				C9DEBFD0298941000078B43A /* Nos */,
				C9DEBFE7298941020078B43A /* NosTests */,
				C9DEBFF1298941020078B43A /* NosUITests */,
				C90862BC29E9804B00C35A71 /* NosPerformanceTests */,
				C9DEBFCF298941000078B43A /* Products */,
				C97797BD298ABE060046BD25 /* Frameworks */,
			);
			sourceTree = "<group>";
		};
		C9DEBFCF298941000078B43A /* Products */ = {
			isa = PBXGroup;
			children = (
				C9DEBFCE298941000078B43A /* Nos.app */,
				C9DEBFE4298941020078B43A /* NosTests.xctest */,
				C9DEBFEE298941020078B43A /* NosUITests.xctest */,
				C90862BB29E9804B00C35A71 /* NosPerformanceTests.xctest */,
			);
			name = Products;
			sourceTree = "<group>";
		};
		C9DEBFD0298941000078B43A /* Nos */ = {
			isa = PBXGroup;
			children = (
				5BE460762BAB307A004B83ED /* NosDev.entitlements */,
				5BE460702BAB2BE1004B83ED /* NosStaging.entitlements */,
				C987F85629BA96B700B44E7A /* Info.plist */,
				C9DEBFDC298941020078B43A /* Nos.entitlements */,
				C9DEBFD1298941000078B43A /* NosApp.swift */,
				3F170C77299D816200BC8F8B /* AppController.swift */,
				CD09A74729A51EFC0063464F /* Router.swift */,
				C9DFA974299C30CA006929C1 /* Assets */,
				C9DEC001298944FC0078B43A /* Extensions */,
				C9DEC02C29894BB20078B43A /* Models */,
				C97797B7298AA1600046BD25 /* Service */,
				C9EB171929E5976700A15ABB /* Controller */,
				C9F84C24298DC7C100C6714D /* Views */,
				0378409C2BB4A2B600E5E901 /* PrivacyInfo.xcprivacy */,
			);
			path = Nos;
			sourceTree = "<group>";
		};
		C9DEBFDD298941020078B43A /* Preview Content */ = {
			isa = PBXGroup;
			children = (
				C9DEBFDE298941020078B43A /* Preview Assets.xcassets */,
			);
			path = "Preview Content";
			sourceTree = "<group>";
		};
		C9DEBFE7298941020078B43A /* NosTests */ = {
			isa = PBXGroup;
			children = (
				C98298312ADD7EDB0096C5B5 /* Info.plist */,
				3AAB61B12B24CC8A00717A07 /* Extensions */,
				C9C9443A29F6E420002F2C7A /* Test Helpers */,
				C9DEC0042989477A0078B43A /* Fixtures */,
				C9DEBFE8298941020078B43A /* EventTests.swift */,
				C96D391A2B61AFD500D3D0A1 /* RawNostrIDTests.swift */,
				C9C45E152B23741E00F523DA /* EventObservationTests.swift */,
				C9ADB132299287D60075E7F8 /* KeyPairTests.swift */,
				5B6EB48F29EDBEC1006E750C /* NoteParserTests.swift */,
				5B80BE9D29F9864000A363E4 /* Bech32Tests.swift */,
				C9B678E329EED2DC00303F33 /* SocialGraphTests.swift */,
				5B88051B2A21046C00E21F06 /* SHA256KeyTests.swift */,
				5B88051E2A21056E00E21F06 /* TLVTests.swift */,
				C94D59AD2AE7286E00295AE8 /* ReportTests.swift */,
				C900385E2B6195C60080CC4F /* FollowTests.swift */,
				C96D39242B61B06200D3D0A1 /* AuthorTests.swift */,
			);
			path = NosTests;
			sourceTree = "<group>";
		};
		C9DEBFF1298941020078B43A /* NosUITests */ = {
			isa = PBXGroup;
			children = (
				C9DEBFF2298941020078B43A /* NosUITests.swift */,
				C9DEBFF4298941020078B43A /* NosUITestsLaunchTests.swift */,
			);
			path = NosUITests;
			sourceTree = "<group>";
		};
		C9DEC001298944FC0078B43A /* Extensions */ = {
			isa = PBXGroup;
			children = (
				C9DEC0622989541F0078B43A /* Bundle+Current.swift */,
				3FFB1D9529A6BBEC002A755D /* Collection+SafeSubscript.swift */,
				C95D68AA299E710F00429F86 /* Color+Hex.swift */,
				C9671D72298DB94C00EE7E12 /* Data+Encoding.swift */,
				C9F84C1B298DBBF400C6714D /* Data+Sha.swift */,
				C942566829B66A2800C4202C /* Date+Elapsed.swift */,
				C913DA0B2AEB2EBF003BDD6D /* FetchRequestPublisher.swift */,
				C987F85729BA981800B44E7A /* Font.swift */,
				C9B678DD29EEC35B00303F33 /* Foundation+Sendable.swift */,
				C9F0BB6829A5039D000547FC /* Int+Bool.swift */,
				C9ADB14029951CB10075E7F8 /* NSManagedObject+Nos.swift */,
				C97A1C8D29E58EC7009D9E8D /* NSManagedObjectContext+Nos.swift */,
				C93EC2F329C34C860012EE2A /* NSPredicate+Bool.swift */,
				C93EC2F629C351470012EE2A /* Optional+Unwrap.swift */,
				C99721CA2AEBED26004EBEAB /* String+Empty.swift */,
				C9F204662ADEDBA80029A858 /* String+Extra.swift */,
				C9ADB13729928CC30075E7F8 /* String+Hex.swift */,
				C9DEC002298945150078B43A /* String+Lorem.swift */,
				C987F86029BABAF800B44E7A /* String+Markdown.swift */,
				C98A32262A05795E00E3FA13 /* Task+Timeout.swift */,
				DC2E54C72A700F1400C2CAAB /* UIDevice+Simulator.swift */,
				C92DF80429C25DE900400561 /* URL+Extensions.swift */,
				C9C2B77B29E072E400548B4A /* WebSocket+Nos.swift */,
			);
			path = Extensions;
			sourceTree = "<group>";
		};
		C9DEC0042989477A0078B43A /* Fixtures */ = {
			isa = PBXGroup;
			children = (
				C94B2D172B17F5EC002104B6 /* sample_repost.json */,
				CD27177529A7C8B200AE8888 /* sample_replies.json */,
				C9DEC005298947900078B43A /* sample_data.json */,
				C9ADB134299288230075E7F8 /* KeyFixture.swift */,
				C90B16B72AFED96300CB4B85 /* URLExtensionTests.swift */,
				C9BD91882B61BBEF00FDA083 /* bad_contact_list.json */,
			);
			path = Fixtures;
			sourceTree = "<group>";
		};
		C9DEC02C29894BB20078B43A /* Models */ = {
			isa = PBXGroup;
			children = (
				C9F2047F2AE029D90029A858 /* AppDestination.swift */,
				C94A5E142A716A6D00B6EC5D /* EditableNoteText.swift */,
				C9EE3E622A053910008A7491 /* ExpirationTimeOption.swift */,
				C93CA0C229AE3A1E00921183 /* JSONEvent.swift */,
				5B503F612A291A1A0098805A /* JSONRelayMetadata.swift */,
				C9F84C26298DC98800C6714D /* KeyPair.swift */,
				C930055E2A6AF8320098CA9E /* LoadingContent.swift */,
				C9F0BB6E29A50437000547FC /* NostrConstants.swift */,
				5B6EB48D29EDBE0E006E750C /* NoteParser.swift */,
				C9AC31AC2A55E0BD00A94E5A /* NotificationViewModel.swift */,
				C9CF23162A38A58B00EBEC31 /* ParseQueue.swift */,
				C9F0BB6A29A503D6000547FC /* PublicKey.swift */,
				C9C2B78429E073E300548B4A /* RelaySubscription.swift */,
				C9E37E142A1E8143003D4B0A /* ReportTarget.swift */,
				C94A5E172A72C84200B6EC5D /* ReportCategory.swift */,
				C992B3292B3613CC00704A9C /* SubscriptionCancellable.swift */,
				030742C32B4769F90073839D /* CoreData */,
				C936B4572A4C7B7C00DF1EB9 /* Nos.xcdatamodeld */,
				C96D39262B61B6D200D3D0A1 /* RawNostrID.swift */,
			);
			path = Models;
			sourceTree = "<group>";
		};
		C9DFA974299C30CA006929C1 /* Assets */ = {
			isa = PBXGroup;
			children = (
				C9D573472AB24B5800E06BB4 /* SwiftGen Stencils */,
				C9DEBFDA298941020078B43A /* Assets.xcassets */,
				C9DFA977299C3189006929C1 /* Localization */,
				C987F81F29BA94D400B44E7A /* Font */,
				C94D39242ABDDFB60019C4D5 /* EmptySecrets.xcconfig */,
				DC4AB2F52A4475B800D1478A /* AppDelegate.swift */,
				C94D39212ABDDDFE0019C4D5 /* Secrets.xcconfig */,
				5BE4609F2BACAFEE004B83ED /* DevSecrets.xcconfig */,
				5BE460A02BACAFEE004B83ED /* ProductionSecrets.xcconfig */,
				5BE4609E2BACAFEE004B83ED /* StagingSecrets.xcconfig */,
				C9A0DAEC29C6A66C00466635 /* Launch Screen.storyboard */,
			);
			path = Assets;
			sourceTree = "<group>";
		};
		C9DFA977299C3189006929C1 /* Localization */ = {
			isa = PBXGroup;
			children = (
				3AD318622B296D1E00026B07 /* ImagePicker.xcstrings */,
				3A67449B2B294712002B8DE0 /* Localizable.xcstrings */,
				3A1C296E2B2A537C0020B753 /* Moderation.xcstrings */,
				3AD3185F2B296D0C00026B07 /* Reply.xcstrings */,
			);
			path = Localization;
			sourceTree = "<group>";
		};
		C9EB171929E5976700A15ABB /* Controller */ = {
			isa = PBXGroup;
			children = (
				C913DA092AEAF52B003BDD6D /* NoteWarningController.swift */,
				C98CA9062B14FBBF00929141 /* PagedNoteDataSource.swift */,
				C9DEBFD3298941000078B43A /* PersistenceController.swift */,
				C97A1C8A29E45B4E009D9E8D /* RawEventController.swift */,
				C9C547502A4F1CC3006B0741 /* SearchController.swift */,
				C9A6C7402AD837AD001F9500 /* UNSWizardController.swift */,
			);
			path = Controller;
			sourceTree = "<group>";
		};
		C9EE3E652A053CF1008A7491 /* New Note */ = {
			isa = PBXGroup;
			children = (
				C94D855B2991479900749478 /* NewNoteView.swift */,
				C9F75AD12A02D41E005BBE45 /* ComposerActionBar.swift */,
				C9F75AD52A041FF7005BBE45 /* ExpirationTimePicker.swift */,
				C9EE3E5F2A0538B7008A7491 /* ExpirationTimeButton.swift */,
				DC5F20402A6AE31000F8D73F /* ImagePickerUIViewController.swift */,
				DC5F203E2A6AE24200F8D73F /* ImagePickerButton.swift */,
				DC5F20422A6ED75C00F8D73F /* FileStorageAPI.swift */,
				C93F045D2B9B7A7000AD5872 /* ReplyPreview.swift */,
			);
			path = "New Note";
			sourceTree = "<group>";
		};
		C9F84C24298DC7C100C6714D /* Views */ = {
			isa = PBXGroup;
			children = (
				C9A0DADF29C697A100466635 /* AboutView.swift */,
				C98DC9BA2A795CAD004E5F0F /* ActionBanner.swift */,
				C987F81929BA4D0E00B44E7A /* ActionButton.swift */,
				C9A0DAE929C6A34200466635 /* ActivityView.swift */,
				C9F84C20298DC36800C6714D /* AppView.swift */,
				5B8C96B129DB313300B73AEC /* AuthorCard.swift */,
				C97465302A3B89140031226F /* AuthorLabel.swift */,
				5B8C96AB29D52AD200B73AEC /* AuthorListView.swift */,
				5BE281C32AE2CCC300880466 /* AuthorStoryView.swift */,
				3FFB1D88299FF37C002A755D /* AvatarView.swift */,
				C92F01542AC4D6CF00972489 /* BeveledSeparator.swift */,
				C987F81629BA4C6900B44E7A /* BigActionButton.swift */,
				C95D68A0299E6D3E00429F86 /* BioView.swift */,
				CD2CF38D299E67F900332116 /* CardButtonStyle.swift */,
				C9DFA968299BEC33006929C1 /* CardStyle.swift */,
				C9DFA96A299BEE2C006929C1 /* CompactNoteView.swift */,
				C93EC2F929C370DE0012EE2A /* DiscoverGrid.swift */,
				C9CDBBA029A8F14C00C555C7 /* DiscoverView.swift */,
				5B0D99022A94090A0039F0C5 /* DoubleTapToPopModifier.swift */,
				5B8C96B529DDD3B200B73AEC /* NoteTextViewRepresentable.swift */,
				A303AF8229A9153A005DC8FC /* FollowButton.swift */,
				A32B6C7729A6C99200653FF5 /* FollowCard.swift */,
				A32B6C7229A6BE9B00653FF5 /* FollowsView.swift */,
				C9B678E629F01A8500303F33 /* FullscreenProgressView.swift */,
				C9CDBBA329A8FA2900C555C7 /* GoldenPostView.swift */,
				C930E0562BA49DAD002B5776 /* GridPattern.swift */,
				C9A0DAE329C69F0C00466635 /* HighlightedText.swift */,
				2D4010A12AD87DF300F93AD4 /* KnownFollowersView.swift */,
				C960C57029F3236200929990 /* LikeButton.swift */,
				C905B0762A619E99009B8A78 /* LinkPreview.swift */,
				5BFF66B52A58A8A000AA79DD /* MutesView.swift */,
				C9E8C1142B081EBE002D46B0 /* NIP05View.swift */,
				C9A0DADC29C689C900466635 /* NosNavigationBar.swift */,
				CD2CF38F299E68BE00332116 /* NoteButton.swift */,
				C9DFA964299BEB96006929C1 /* NoteCard.swift */,
				C974652D2A3B86600031226F /* NoteCardHeader.swift */,
				CD76864F29B6503500085358 /* NoteOptionsButton.swift */,
				C9B708BA2A13BE41006C613A /* NoteTextEditor.swift */,
				C98B8B3F29FBF83B009789C8 /* NotificationCard.swift */,
				C94437E529B0DB83004D8C86 /* NotificationsView.swift */,
				C986510F2B0BD49200597B68 /* PagedNoteListView.swift */,
				C95D68A4299E6E1E00429F86 /* PlaceholderModifier.swift */,
				C9E37E112A1E7EC5003D4B0A /* PreviewContainer.swift */,
				C94BC09A2A0AC74A0098F6F1 /* PreviewData.swift */,
				5BFF66B32A58853D00AA79DD /* PublishedEventsView.swift */,
				C97A1C8729E45B3C009D9E8D /* RawEventView.swift */,
				C9A25B3C29F174D200B39534 /* ReadabilityPadding.swift */,
				5BFF66B02A573F6400AA79DD /* RelayDetailView.swift */,
				C93EC2F029C337EB0012EE2A /* RelayPicker.swift */,
				C97465332A3C95FE0031226F /* RelayPickerToolbarButton.swift */,
				C9DEC069298965540078B43A /* RelayView.swift */,
				C9DFA970299BF8CD006929C1 /* RepliesView.swift */,
				5BE281C62AE2CCD800880466 /* ReplyButton.swift */,
				CD4908D329B92941007443DB /* ReportABugMailView.swift */,
				C9E37E0E2A1E7C32003D4B0A /* ReportMenu.swift */,
				C960C57329F3251E00929990 /* RepostButton.swift */,
				C94D14802A12B3F70014C906 /* SearchBar.swift */,
				5B8C96AF29DB2E1100B73AEC /* SearchTextFieldObserver.swift */,
				C95D68A2299E6D9000429F86 /* SelectableText.swift */,
				C9F84C22298DC7B900C6714D /* SettingsView.swift */,
				CD09A74329A50F1D0063464F /* SideMenu.swift */,
				C9A0DAD929C685E500466635 /* SideMenuButton.swift */,
				CD09A74529A50F750063464F /* SideMenuContent.swift */,
				C92DF80729C25FA900400561 /* SquareImage.swift */,
				3FFB1D9B29A7DF9D002A755D /* StackedAvatarsView.swift */,
				C931517C29B915AF00934506 /* StaggeredGrid.swift */,
				2D06BB9C2AE249D70085F509 /* ThreadRootView.swift */,
				3F60F42829B27D3E000D62C4 /* ThreadView.swift */,
				C9E8C1122B081E9C002D46B0 /* UNSNameView.swift */,
				C913DA0D2AEB3265003BDD6D /* WarningView.swift */,
				C9CE5B132A0172CF008E198C /* WebView.swift */,
				5B79F6402BA11618002DA9BE /* Components */,
				C92F01502AC4D67B00972489 /* Form */,
				C96877B32B4EDCCF0051ED2F /* Home */,
				C9CFF6D02AB241EB00D4B368 /* Modifiers */,
				C9EE3E652A053CF1008A7491 /* New Note */,
				3FB5E64F299D288E00386527 /* Onboarding */,
				C9DEBFDD298941020078B43A /* Preview Content */,
				C9032C2C2BAE31DA001F4EC6 /* Profile */,
				5B79F5E92B97B5D7002DA9BE /* ProfileEdit */,
				C905EA362A33620A006F1E99 /* UNS */,
			);
			path = Views;
			sourceTree = "<group>";
		};
/* End PBXGroup section */

/* Begin PBXNativeTarget section */
		C90862BA29E9804B00C35A71 /* NosPerformanceTests */ = {
			isa = PBXNativeTarget;
			buildConfigurationList = C90862C329E9804B00C35A71 /* Build configuration list for PBXNativeTarget "NosPerformanceTests" */;
			buildPhases = (
				C90862B729E9804B00C35A71 /* Sources */,
				C90862B829E9804B00C35A71 /* Frameworks */,
				C90862B929E9804B00C35A71 /* Resources */,
			);
			buildRules = (
			);
			dependencies = (
				C90862C229E9804B00C35A71 /* PBXTargetDependency */,
			);
			name = NosPerformanceTests;
			packageProductDependencies = (
				C99DBF812A9E8BDE00F7068F /* SDWebImageSwiftUI */,
			);
			productName = NosPerformanceTests;
			productReference = C90862BB29E9804B00C35A71 /* NosPerformanceTests.xctest */;
			productType = "com.apple.product-type.bundle.ui-testing";
		};
		C9DEBFCD298941000078B43A /* Nos */ = {
			isa = PBXNativeTarget;
			buildConfigurationList = C9DEBFF8298941020078B43A /* Build configuration list for PBXNativeTarget "Nos" */;
			buildPhases = (
				C9DEBFCA298941000078B43A /* Sources */,
				C9BAB0992996BEEA0003A84E /* SwiftLint */,
				C9DEBFCB298941000078B43A /* Frameworks */,
				C9DEBFCC298941000078B43A /* Resources */,
			);
			buildRules = (
			);
			dependencies = (
				3AD3185D2B294E9000026B07 /* PBXTargetDependency */,
				C9D573402AB24A3700E06BB4 /* PBXTargetDependency */,
			);
			name = Nos;
			packageProductDependencies = (
				C9DEC067298965270078B43A /* Starscream */,
				C97797BB298AB1890046BD25 /* secp256k1 */,
				C94D855E29914D2300749478 /* SwiftUINavigation */,
				C9646E9929B79E04007239A4 /* Logger */,
				C9646EA329B7A24A007239A4 /* PostHog */,
				C9646EA629B7A3DD007239A4 /* Dependencies */,
				C96CB98B2A6040C500498C4E /* DequeModule */,
				C9B71DBD2A8E9BAD0031ED9F /* Sentry */,
				C9B71DBF2A8E9BAD0031ED9F /* SentrySwiftUI */,
				C99DBF7D2A9E81CF00F7068F /* SDWebImageSwiftUI */,
			);
			productName = Nos;
			productReference = C9DEBFCE298941000078B43A /* Nos.app */;
			productType = "com.apple.product-type.application";
		};
		C9DEBFE3298941020078B43A /* NosTests */ = {
			isa = PBXNativeTarget;
			buildConfigurationList = C9DEBFFB298941020078B43A /* Build configuration list for PBXNativeTarget "NosTests" */;
			buildPhases = (
				C9DEBFE0298941020078B43A /* Sources */,
				C9DEBFE1298941020078B43A /* Frameworks */,
				C9DEBFE2298941020078B43A /* Resources */,
			);
			buildRules = (
			);
			dependencies = (
				3AEABEF32B2BF806001BC933 /* PBXTargetDependency */,
				C9A6C7442AD83F7A001F9500 /* PBXTargetDependency */,
				C9DEBFE6298941020078B43A /* PBXTargetDependency */,
			);
			name = NosTests;
			packageProductDependencies = (
				C97797BE298ABE060046BD25 /* secp256k1 */,
				CDDA1F7A29A527650047ACD8 /* Starscream */,
				CDDA1F7C29A527650047ACD8 /* SwiftUINavigation */,
				C9646E9B29B79E4D007239A4 /* Logger */,
				C9646EA829B7A4F2007239A4 /* PostHog */,
				C9646EAB29B7A520007239A4 /* Dependencies */,
				C905B0742A619367009B8A78 /* DequeModule */,
				C9B71DC42A9008300031ED9F /* Sentry */,
				C99DBF7F2A9E8BCF00F7068F /* SDWebImageSwiftUI */,
				C91565C02B2368FA0068EECA /* ViewInspector */,
			);
			productName = NosTests;
			productReference = C9DEBFE4298941020078B43A /* NosTests.xctest */;
			productType = "com.apple.product-type.bundle.unit-test";
		};
		C9DEBFED298941020078B43A /* NosUITests */ = {
			isa = PBXNativeTarget;
			buildConfigurationList = C9DEBFFE298941020078B43A /* Build configuration list for PBXNativeTarget "NosUITests" */;
			buildPhases = (
				C9DEBFEA298941020078B43A /* Sources */,
				C9DEBFEB298941020078B43A /* Frameworks */,
				C9DEBFEC298941020078B43A /* Resources */,
			);
			buildRules = (
			);
			dependencies = (
				C9DEBFF0298941020078B43A /* PBXTargetDependency */,
			);
			name = NosUITests;
			packageProductDependencies = (
				C9BA85902B23628300AFC2C3 /* Logger */,
				C9BA85922B23628B00AFC2C3 /* Dependencies */,
				C9BA85942B2362C100AFC2C3 /* SDWebImageSwiftUI */,
				C9BA85962B23638700AFC2C3 /* Starscream */,
				C9BA85982B23638700AFC2C3 /* secp256k1 */,
				C9BA859A2B23638700AFC2C3 /* SwiftUINavigation */,
				C9BA859C2B23638700AFC2C3 /* PostHog */,
				C9BA859E2B23638700AFC2C3 /* DequeModule */,
				C9BA85A02B23638700AFC2C3 /* SentrySwiftUI */,
				C9BA85AA2B2363CA00AFC2C3 /* Sentry */,
			);
			productName = NosUITests;
			productReference = C9DEBFEE298941020078B43A /* NosUITests.xctest */;
			productType = "com.apple.product-type.bundle.ui-testing";
		};
/* End PBXNativeTarget section */

/* Begin PBXProject section */
		C9DEBFC6298941000078B43A /* Project object */ = {
			isa = PBXProject;
			attributes = {
				BuildIndependentTargetsInParallel = 1;
				LastSwiftUpdateCheck = 1420;
				LastUpgradeCheck = 1510;
				TargetAttributes = {
					C90862BA29E9804B00C35A71 = {
						CreatedOnToolsVersion = 14.2;
						TestTargetID = C9DEBFCD298941000078B43A;
					};
					C9DEBFCD298941000078B43A = {
						CreatedOnToolsVersion = 14.2;
					};
					C9DEBFE3298941020078B43A = {
						CreatedOnToolsVersion = 14.2;
					};
					C9DEBFED298941020078B43A = {
						CreatedOnToolsVersion = 14.2;
						TestTargetID = C9DEBFCD298941000078B43A;
					};
				};
			};
			buildConfigurationList = C9DEBFC9298941000078B43A /* Build configuration list for PBXProject "Nos" */;
			compatibilityVersion = "Xcode 14.0";
			developmentRegion = en;
			hasScannedForEncodings = 0;
			knownRegions = (
				en,
				Base,
				es,
				"zh-Hans",
				"zh-Hant",
				fr,
				"pt-BR",
				de,
				nl,
				sv,
			);
			mainGroup = C9DEBFC5298941000078B43A;
			packageReferences = (
				C9DEC066298965270078B43A /* XCRemoteSwiftPackageReference "Starscream" */,
				C97797BA298AB1890046BD25 /* XCRemoteSwiftPackageReference "secp256k1" */,
				C94D855D29914D2300749478 /* XCRemoteSwiftPackageReference "swiftui-navigation" */,
				C9ADB139299299570075E7F8 /* XCRemoteSwiftPackageReference "bech32" */,
				C9646E9829B79E04007239A4 /* XCRemoteSwiftPackageReference "logger-ios" */,
				C9646EA229B7A24A007239A4 /* XCRemoteSwiftPackageReference "posthog-ios" */,
				C9646EA529B7A3DD007239A4 /* XCRemoteSwiftPackageReference "swift-dependencies" */,
				C96CB98A2A6040C500498C4E /* XCRemoteSwiftPackageReference "swift-collections" */,
				C9B71DBC2A8E9BAD0031ED9F /* XCRemoteSwiftPackageReference "sentry-cocoa" */,
				C99DBF7C2A9E81CF00F7068F /* XCRemoteSwiftPackageReference "SDWebImageSwiftUI" */,
				C9B737702AB24D5F00398BE7 /* XCRemoteSwiftPackageReference "SwiftGenPlugin" */,
<<<<<<< HEAD
=======
				C95F0AC82ABA379700A0D9CE /* XCRemoteSwiftPackageReference "WalletConnectSwiftV2" */,
				C9AA1BB82ABB62EB00E8BD6D /* XCRemoteSwiftPackageReference "Web3" */,
				C9332C642ADED0D700AD7B0E /* XCLocalSwiftPackageReference "StarscreamOld" */,
>>>>>>> 723e996d
				C91565BF2B2368FA0068EECA /* XCRemoteSwiftPackageReference "ViewInspector" */,
				3AD3185B2B294E6200026B07 /* XCRemoteSwiftPackageReference "xcstrings-tool-plugin" */,
			);
			productRefGroup = C9DEBFCF298941000078B43A /* Products */;
			projectDirPath = "";
			projectRoot = "";
			targets = (
				C9DEBFCD298941000078B43A /* Nos */,
				C9DEBFE3298941020078B43A /* NosTests */,
				C9DEBFED298941020078B43A /* NosUITests */,
				C90862BA29E9804B00C35A71 /* NosPerformanceTests */,
			);
		};
/* End PBXProject section */

/* Begin PBXResourcesBuildPhase section */
		C90862B929E9804B00C35A71 /* Resources */ = {
			isa = PBXResourcesBuildPhase;
			buildActionMask = 2147483647;
			files = (
			);
			runOnlyForDeploymentPostprocessing = 0;
		};
		C9DEBFCC298941000078B43A /* Resources */ = {
			isa = PBXResourcesBuildPhase;
			buildActionMask = 2147483647;
			files = (
				3AD318602B296D0C00026B07 /* Reply.xcstrings in Resources */,
				C987F83629BA951E00B44E7A /* ClarityCity-ExtraBold.otf in Resources */,
				C9DEC065298955200078B43A /* sample_data.json in Resources */,
				C987F83A29BA951E00B44E7A /* ClarityCity-BoldItalic.otf in Resources */,
				C987F84A29BA951E00B44E7A /* ClarityCity-Medium.otf in Resources */,
				3A1C296F2B2A537C0020B753 /* Moderation.xcstrings in Resources */,
				0378409D2BB4A2B600E5E901 /* PrivacyInfo.xcprivacy in Resources */,
				C9DEBFDF298941020078B43A /* Preview Assets.xcassets in Resources */,
				C987F84E29BA951E00B44E7A /* ClarityCity-RegularItalic.otf in Resources */,
				3A67449C2B294712002B8DE0 /* Localizable.xcstrings in Resources */,
				C95D68B4299ECE0700429F86 /* CONTRIBUTING.md in Resources */,
				C987F83E29BA951E00B44E7A /* ClarityCity-SemiBold.otf in Resources */,
				C987F84629BA951E00B44E7A /* ClarityCity-Light.otf in Resources */,
				C95D68B3299ECE0700429F86 /* README.md in Resources */,
				C987F83C29BA951E00B44E7A /* ClarityCity-Bold.otf in Resources */,
				C987F83229BA951E00B44E7A /* ClarityCity-ExtraLight.otf in Resources */,
				C9DEBFDB298941020078B43A /* Assets.xcassets in Resources */,
				C9A0DAED29C6A66C00466635 /* Launch Screen.storyboard in Resources */,
				C987F84C29BA951E00B44E7A /* ClarityCity-ThinItalic.otf in Resources */,
				C987F85229BA951E00B44E7A /* ClarityCity-Regular.otf in Resources */,
				C987F83429BA951E00B44E7A /* ClarityCity-LightItalic.otf in Resources */,
				C987F83829BA951E00B44E7A /* ClarityCity-MediumItalic.otf in Resources */,
				C9D573492AB24B7300E06BB4 /* custom-xcassets.stencil in Resources */,
				C987F84229BA951E00B44E7A /* ClarityCity-Black.otf in Resources */,
				C987F84029BA951E00B44E7A /* ClarityCity-SemiBoldItalic.otf in Resources */,
				C95D68B2299ECE0700429F86 /* CHANGELOG.md in Resources */,
				3AD318632B296D1E00026B07 /* ImagePicker.xcstrings in Resources */,
				C987F85429BA951E00B44E7A /* ClarityCity-Thin.otf in Resources */,
				C987F84429BA951E00B44E7A /* ClarityCity-ExtraBoldItalic.otf in Resources */,
				C987F85029BA951E00B44E7A /* ClarityCity-ExtraLightItalic.otf in Resources */,
				C987F84829BA951E00B44E7A /* ClarityCity-BlackItalic.otf in Resources */,
			);
			runOnlyForDeploymentPostprocessing = 0;
		};
		C9DEBFE2298941020078B43A /* Resources */ = {
			isa = PBXResourcesBuildPhase;
			buildActionMask = 2147483647;
			files = (
				C987F84B29BA951E00B44E7A /* ClarityCity-Medium.otf in Resources */,
				3AEABEFE2B2BF850001BC933 /* ImagePicker.xcstrings in Resources */,
				C987F83729BA951E00B44E7A /* ClarityCity-ExtraBold.otf in Resources */,
				C987F83329BA951E00B44E7A /* ClarityCity-ExtraLight.otf in Resources */,
				C987F83D29BA951E00B44E7A /* ClarityCity-Bold.otf in Resources */,
				C987F84529BA951E00B44E7A /* ClarityCity-ExtraBoldItalic.otf in Resources */,
				C987F84329BA951E00B44E7A /* ClarityCity-Black.otf in Resources */,
				C9BD91892B61BBEF00FDA083 /* bad_contact_list.json in Resources */,
				C987F85329BA951E00B44E7A /* ClarityCity-Regular.otf in Resources */,
				C987F84729BA951E00B44E7A /* ClarityCity-Light.otf in Resources */,
				C987F83929BA951E00B44E7A /* ClarityCity-MediumItalic.otf in Resources */,
				C987F85129BA951E00B44E7A /* ClarityCity-ExtraLightItalic.otf in Resources */,
				C987F84D29BA951E00B44E7A /* ClarityCity-ThinItalic.otf in Resources */,
				C987F84F29BA951E00B44E7A /* ClarityCity-RegularItalic.otf in Resources */,
				CD27177629A7C8B200AE8888 /* sample_replies.json in Resources */,
				C987F83B29BA951E00B44E7A /* ClarityCity-BoldItalic.otf in Resources */,
				C987F84129BA951E00B44E7A /* ClarityCity-SemiBoldItalic.otf in Resources */,
				C987F83529BA951E00B44E7A /* ClarityCity-LightItalic.otf in Resources */,
				3AEABEFD2B2BF84C001BC933 /* Localizable.xcstrings in Resources */,
				C987F85529BA951E00B44E7A /* ClarityCity-Thin.otf in Resources */,
				C987F83F29BA951E00B44E7A /* ClarityCity-SemiBold.otf in Resources */,
				3AEABEF82B2BF846001BC933 /* Reply.xcstrings in Resources */,
				3AEABEFF2B2BF858001BC933 /* Moderation.xcstrings in Resources */,
				C9DEC006298947900078B43A /* sample_data.json in Resources */,
				C94B2D182B17F5EC002104B6 /* sample_repost.json in Resources */,
				C987F84929BA951E00B44E7A /* ClarityCity-BlackItalic.otf in Resources */,
			);
			runOnlyForDeploymentPostprocessing = 0;
		};
		C9DEBFEC298941020078B43A /* Resources */ = {
			isa = PBXResourcesBuildPhase;
			buildActionMask = 2147483647;
			files = (
			);
			runOnlyForDeploymentPostprocessing = 0;
		};
/* End PBXResourcesBuildPhase section */

/* Begin PBXShellScriptBuildPhase section */
		C9BAB0992996BEEA0003A84E /* SwiftLint */ = {
			isa = PBXShellScriptBuildPhase;
			alwaysOutOfDate = 1;
			buildActionMask = 2147483647;
			files = (
			);
			inputFileListPaths = (
			);
			inputPaths = (
			);
			name = SwiftLint;
			outputFileListPaths = (
			);
			outputPaths = (
			);
			runOnlyForDeploymentPostprocessing = 0;
			shellPath = /bin/sh;
			shellScript = "export PATH=\"$PATH:/opt/homebrew/bin\"\nif which swiftlint > /dev/null; then\n  swiftlint --lenient\nelse\n  echo \"warning: SwiftLint not installed, download from https://github.com/realm/SwiftLint\"\nfi\n";
		};
/* End PBXShellScriptBuildPhase section */

/* Begin PBXSourcesBuildPhase section */
		C90862B729E9804B00C35A71 /* Sources */ = {
			isa = PBXSourcesBuildPhase;
			buildActionMask = 2147483647;
			files = (
				C90862BE29E9804B00C35A71 /* NosPerformanceTests.swift in Sources */,
			);
			runOnlyForDeploymentPostprocessing = 0;
		};
		C9DEBFCA298941000078B43A /* Sources */ = {
			isa = PBXSourcesBuildPhase;
			buildActionMask = 2147483647;
			files = (
				CD09A74429A50F1D0063464F /* SideMenu.swift in Sources */,
				C9C547512A4F1CC3006B0741 /* SearchController.swift in Sources */,
				C992B32A2B3613CC00704A9C /* SubscriptionCancellable.swift in Sources */,
				C9DEC06E2989668E0078B43A /* Relay+CoreDataClass.swift in Sources */,
				C9F64D8C29ED840700563F2B /* LogHelper.swift in Sources */,
				C9C2B78529E073E300548B4A /* RelaySubscription.swift in Sources */,
				3FFB1D9C29A7DF9D002A755D /* StackedAvatarsView.swift in Sources */,
				C97A1C8E29E58EC7009D9E8D /* NSManagedObjectContext+Nos.swift in Sources */,
				C9B678DE29EEC35B00303F33 /* Foundation+Sendable.swift in Sources */,
				5B88051A2A21027C00E21F06 /* SHA256Key.swift in Sources */,
				C9CDBBA129A8F14C00C555C7 /* DiscoverView.swift in Sources */,
				C9B71DC22A9003670031ED9F /* CrashReporting.swift in Sources */,
				C987F81729BA4C6A00B44E7A /* BigActionButton.swift in Sources */,
				C98DC9BB2A795CAD004E5F0F /* ActionBanner.swift in Sources */,
				C987F86129BABAF800B44E7A /* String+Markdown.swift in Sources */,
				C9F204802AE029D90029A858 /* AppDestination.swift in Sources */,
				3F30020B29C361C8003D4F8B /* OnboardingTermsOfServiceView.swift in Sources */,
				C9C5475B2A4F1D8C006B0741 /* NosNotification+CoreDataProperties.swift in Sources */,
				C98B8B4029FBF83B009789C8 /* NotificationCard.swift in Sources */,
				5B834F672A83FB5C000C1432 /* ProfileKnownFollowersView.swift in Sources */,
				C9E8C1152B081EBE002D46B0 /* NIP05View.swift in Sources */,
				5BC0D9CC2B867B9D005D6980 /* NamesAPI.swift in Sources */,
				C987F81D29BA6D9A00B44E7A /* ProfileTab.swift in Sources */,
				C9ADB14129951CB10075E7F8 /* NSManagedObject+Nos.swift in Sources */,
				C9F84C21298DC36800C6714D /* AppView.swift in Sources */,
				C9CE5B142A0172CF008E198C /* WebView.swift in Sources */,
				DC5F20432A6ED75C00F8D73F /* FileStorageAPI.swift in Sources */,
				CD4908D429B92941007443DB /* ReportABugMailView.swift in Sources */,
				5B7C93B02B6AD52400410ABE /* CreateUsernameWizard.swift in Sources */,
				C9C2B78229E0735400548B4A /* RelaySubscriptionManager.swift in Sources */,
				3FFB1D9629A6BBEC002A755D /* Collection+SafeSubscript.swift in Sources */,
				A34E439929A522F20057AFCB /* CurrentUser.swift in Sources */,
				C9A0DADD29C689C900466635 /* NosNavigationBar.swift in Sources */,
				3F30020529C1FDD9003D4F8B /* OnboardingStartView.swift in Sources */,
				C936B4592A4C7B7C00DF1EB9 /* Nos.xcdatamodeld in Sources */,
				C987F81A29BA4D0E00B44E7A /* ActionButton.swift in Sources */,
				C9E37E122A1E7EC5003D4B0A /* PreviewContainer.swift in Sources */,
				C9A0DAF829C92F4500466635 /* UNSAPI.swift in Sources */,
				5B79F60B2B98ACA0002DA9BE /* PickYourUsernameSheet.swift in Sources */,
				5BFF66B62A58A8A000AA79DD /* MutesView.swift in Sources */,
				C913DA0A2AEAF52B003BDD6D /* NoteWarningController.swift in Sources */,
				3F30020929C23895003D4F8B /* OnboardingNotOldEnoughView.swift in Sources */,
				5B79F6112B98AD0A002DA9BE /* ExcellentChoiceSheet.swift in Sources */,
				C973AB612A323167002AED16 /* Author+CoreDataProperties.swift in Sources */,
				C9B678E129EEC41000303F33 /* SocialGraphCache.swift in Sources */,
				C93F488D2AC5C30C00900CEC /* NosFormField.swift in Sources */,
				C9DEC06A298965550078B43A /* RelayView.swift in Sources */,
				C99E80CD2A0C2C6400187474 /* PreviewData.swift in Sources */,
				C9A0DAE429C69F0C00466635 /* HighlightedText.swift in Sources */,
				C94D855C2991479900749478 /* NewNoteView.swift in Sources */,
				5B79F6532BA11B08002DA9BE /* WizardSheetDescriptionText.swift in Sources */,
				5B6EB48E29EDBE0E006E750C /* NoteParser.swift in Sources */,
				C9F84C23298DC7B900C6714D /* SettingsView.swift in Sources */,
				5B79F6092B98AC33002DA9BE /* ClaimYourUniqueIdentitySheet.swift in Sources */,
				C973AB652A323167002AED16 /* EventReference+CoreDataProperties.swift in Sources */,
				C973AB632A323167002AED16 /* Relay+CoreDataProperties.swift in Sources */,
				C94FE9F729DB259300019CD3 /* Text+Gradient.swift in Sources */,
				3F170C78299D816200BC8F8B /* AppController.swift in Sources */,
				C9F204672ADEDBA80029A858 /* String+Extra.swift in Sources */,
				C95D68AB299E710F00429F86 /* Color+Hex.swift in Sources */,
				C94A5E182A72C84200B6EC5D /* ReportCategory.swift in Sources */,
				C973364F2A7968220012D8B8 /* SetUpUNSBanner.swift in Sources */,
				C9F0BB6B29A503D6000547FC /* PublicKey.swift in Sources */,
				5B79F6192B98B24C002DA9BE /* DeleteUsernameWizard.swift in Sources */,
				C9EE3E602A0538B7008A7491 /* ExpirationTimeButton.swift in Sources */,
				A303AF8329A9153A005DC8FC /* FollowButton.swift in Sources */,
				C9C2B77F29E0731600548B4A /* AsyncTimer.swift in Sources */,
				A32B6C7329A6BE9B00653FF5 /* FollowsView.swift in Sources */,
				3F30020D29C382EB003D4F8B /* OnboardingLoginView.swift in Sources */,
				C9A25B3D29F174D200B39534 /* ReadabilityPadding.swift in Sources */,
				C9DFA972299BF9E8006929C1 /* CompactNoteView.swift in Sources */,
				C9AC31AD2A55E0BD00A94E5A /* NotificationViewModel.swift in Sources */,
				C9EE3E632A053910008A7491 /* ExpirationTimeOption.swift in Sources */,
				C9A0DAE029C697A100466635 /* AboutView.swift in Sources */,
				C9E8C1132B081E9C002D46B0 /* UNSNameView.swift in Sources */,
				A351E1A229BA92240009B7F6 /* ProfileEditView.swift in Sources */,
				C9DFA969299BEC33006929C1 /* CardStyle.swift in Sources */,
				C95D68AD299E721700429F86 /* ProfileView.swift in Sources */,
				C942566929B66A2800C4202C /* Date+Elapsed.swift in Sources */,
				5B8C96B029DB2E1100B73AEC /* SearchTextFieldObserver.swift in Sources */,
				C913DA0E2AEB3265003BDD6D /* WarningView.swift in Sources */,
				C9ADB13829928CC30075E7F8 /* String+Hex.swift in Sources */,
				C9F75AD22A02D41E005BBE45 /* ComposerActionBar.swift in Sources */,
				2D06BB9D2AE249D70085F509 /* ThreadRootView.swift in Sources */,
				C9DEBFD2298941000078B43A /* NosApp.swift in Sources */,
				C930055F2A6AF8320098CA9E /* LoadingContent.swift in Sources */,
				5B79F6462BA11725002DA9BE /* WizardSheetVStack.swift in Sources */,
				C930E0572BA49DAD002B5776 /* GridPattern.swift in Sources */,
				C9A6C74D2AD98E2A001F9500 /* UNSNameTakenView.swift in Sources */,
				C92F015B2AC4D74E00972489 /* NosTextEditor.swift in Sources */,
				C913DA0C2AEB2EBF003BDD6D /* FetchRequestPublisher.swift in Sources */,
				C973AB5D2A323167002AED16 /* Event+CoreDataProperties.swift in Sources */,
				5B79F64C2BA119AE002DA9BE /* WizardSheetTitleText.swift in Sources */,
				C96877BB2B4EDE510051ED2F /* StoryAvatarView.swift in Sources */,
				C95D68A3299E6D9000429F86 /* SelectableText.swift in Sources */,
				C9F84C27298DC98800C6714D /* KeyPair.swift in Sources */,
				5B8C96B629DDD3B200B73AEC /* NoteTextViewRepresentable.swift in Sources */,
				C93EC2F129C337EB0012EE2A /* RelayPicker.swift in Sources */,
				C9F0BB6F29A50437000547FC /* NostrConstants.swift in Sources */,
				C96D39272B61B6D200D3D0A1 /* RawNostrID.swift in Sources */,
				5BFF66B12A573F6400AA79DD /* RelayDetailView.swift in Sources */,
				C9F75AD62A041FF7005BBE45 /* ExpirationTimePicker.swift in Sources */,
				C92F015E2AC4D99400972489 /* NosForm.swift in Sources */,
				5B8C96AC29D52AD200B73AEC /* AuthorListView.swift in Sources */,
				C94A5E152A716A6D00B6EC5D /* EditableNoteText.swift in Sources */,
				DC5F20412A6AE31000F8D73F /* ImagePickerUIViewController.swift in Sources */,
				C9680AD42ACDF57D006C8C93 /* UNSWizardNeedsPaymentView.swift in Sources */,
				C94C4CF32AD993CA00F801CA /* UNSErrorView.swift in Sources */,
				C98CA9042B14FA3D00929141 /* PagedRelaySubscription.swift in Sources */,
				5B0D99032A94090A0039F0C5 /* DoubleTapToPopModifier.swift in Sources */,
				5BFF66B42A58853D00AA79DD /* PublishedEventsView.swift in Sources */,
				C987F85B29BA9ED800B44E7A /* Font.swift in Sources */,
				C94D6D5C2AC5D14400F0F11E /* WizardTextField.swift in Sources */,
				3FB5E651299D28A200386527 /* OnboardingView.swift in Sources */,
				C973AB5F2A323167002AED16 /* AuthorReference+CoreDataProperties.swift in Sources */,
				A3B943CF299AE00100A15A08 /* KeyChain.swift in Sources */,
				C9671D73298DB94C00EE7E12 /* Data+Encoding.swift in Sources */,
				C9646EA129B7A22C007239A4 /* Analytics.swift in Sources */,
				C9A6C74B2AD866A7001F9500 /* UNSSuccessView.swift in Sources */,
				C981E2DB2AC6088900FBF4F6 /* UNSVerifyCodeView.swift in Sources */,
				DC4AB2F62A4475B800D1478A /* AppDelegate.swift in Sources */,
				5B8C96B229DB313300B73AEC /* AuthorCard.swift in Sources */,
				C9A0DADA29C685E500466635 /* SideMenuButton.swift in Sources */,
				C93F48902AC5C9C400900CEC /* UNSWizardPhoneView.swift in Sources */,
				A3B943D5299D514800A15A08 /* Follow+CoreDataClass.swift in Sources */,
				C92DF80529C25DE900400561 /* URL+Extensions.swift in Sources */,
				5BE281C12AE2CCB400880466 /* StoryNoteView.swift in Sources */,
				3F60F42929B27D3E000D62C4 /* ThreadView.swift in Sources */,
				C9B678DB29EEBF3B00303F33 /* DependencyInjection.swift in Sources */,
				C95D68A9299E709900429F86 /* LinearGradient+Planetary.swift in Sources */,
				C92F01522AC4D6AB00972489 /* NosFormSection.swift in Sources */,
				C9BCF1C12AC72020009BDE06 /* UNSWizardChooseNameView.swift in Sources */,
				C9A6C7412AD837AD001F9500 /* UNSWizardController.swift in Sources */,
				C97465342A3C95FE0031226F /* RelayPickerToolbarButton.swift in Sources */,
				3F43C47629A9625700E896A0 /* AuthorReference+CoreDataClass.swift in Sources */,
				C9A6C7492AD86271001F9500 /* UNSNewNameView.swift in Sources */,
				C9ADB13D29929B540075E7F8 /* Bech32.swift in Sources */,
				C95D68A1299E6D3E00429F86 /* BioView.swift in Sources */,
				5BE281CA2AE2CCEB00880466 /* HomeTab.swift in Sources */,
				C94D14812A12B3F70014C906 /* SearchBar.swift in Sources */,
				C9A6C7472AD84263001F9500 /* UNSNamePicker.swift in Sources */,
				C93EC2F729C351470012EE2A /* Optional+Unwrap.swift in Sources */,
				A32B6C7829A6C99200653FF5 /* FollowCard.swift in Sources */,
				C92DF80829C25FA900400561 /* SquareImage.swift in Sources */,
				C9DEBFD9298941000078B43A /* HomeFeedView.swift in Sources */,
				3F30020729C237AB003D4F8B /* OnboardingAgeVerificationView.swift in Sources */,
				C931517D29B915AF00934506 /* StaggeredGrid.swift in Sources */,
				C93F045E2B9B7A7000AD5872 /* ReplyPreview.swift in Sources */,
				C97465312A3B89140031226F /* AuthorLabel.swift in Sources */,
				C9C547592A4F1D8C006B0741 /* NosNotification+CoreDataClass.swift in Sources */,
				C9B678E729F01A8500303F33 /* FullscreenProgressView.swift in Sources */,
				C9F0BB6929A5039D000547FC /* Int+Bool.swift in Sources */,
				DC5F203F2A6AE24200F8D73F /* ImagePickerButton.swift in Sources */,
				5B79F5EB2B97B5E9002DA9BE /* ConfirmUsernameDeletionSheet.swift in Sources */,
				C9032C2E2BAE31ED001F4EC6 /* ProfileFeedType.swift in Sources */,
				C981E2DD2AC610D600FBF4F6 /* UNSStepImage.swift in Sources */,
				C9CDBBA429A8FA2900C555C7 /* GoldenPostView.swift in Sources */,
				C92F01582AC4D6F700972489 /* NosTextField.swift in Sources */,
				C9C2B77C29E072E400548B4A /* WebSocket+Nos.swift in Sources */,
				C9DEC003298945150078B43A /* String+Lorem.swift in Sources */,
				C97A1C8B29E45B4E009D9E8D /* RawEventController.swift in Sources */,
				C9DEC0632989541F0078B43A /* Bundle+Current.swift in Sources */,
				C93EC2F429C34C860012EE2A /* NSPredicate+Bool.swift in Sources */,
				5B79F6132B98B145002DA9BE /* WizardNavigationStack.swift in Sources */,
				C9F84C1C298DBBF400C6714D /* Data+Sha.swift in Sources */,
				5BE281BE2AE2CCAE00880466 /* StoriesView.swift in Sources */,
				C936B4622A4CB01C00DF1EB9 /* PushNotificationService.swift in Sources */,
				C95D68A6299E6F9E00429F86 /* ProfileHeader.swift in Sources */,
				C9BAB09B2996FBA10003A84E /* EventProcessor.swift in Sources */,
				C960C57129F3236200929990 /* LikeButton.swift in Sources */,
				C97797B9298AA19A0046BD25 /* RelayService.swift in Sources */,
				C99721CB2AEBED26004EBEAB /* String+Empty.swift in Sources */,
				C93CA0C329AE3A1E00921183 /* JSONEvent.swift in Sources */,
				3FFB1D89299FF37C002A755D /* AvatarView.swift in Sources */,
				C97A1C8829E45B3C009D9E8D /* RawEventView.swift in Sources */,
				C9DEC04529894BED0078B43A /* Event+CoreDataClass.swift in Sources */,
				CD76865029B6503500085358 /* NoteOptionsButton.swift in Sources */,
				5BE281C72AE2CCD800880466 /* ReplyButton.swift in Sources */,
				C936B45C2A4C7D6B00DF1EB9 /* UNSWizard.swift in Sources */,
				C9DFA966299BEB96006929C1 /* NoteCard.swift in Sources */,
				C98651102B0BD49200597B68 /* PagedNoteListView.swift in Sources */,
				C9E37E152A1E8143003D4B0A /* ReportTarget.swift in Sources */,
				C9DEBFD4298941000078B43A /* PersistenceController.swift in Sources */,
				5B834F692A83FC7F000C1432 /* ProfileSocialStatsView.swift in Sources */,
				CD09A74629A50F750063464F /* SideMenuContent.swift in Sources */,
				C9DFA971299BF8CD006929C1 /* RepliesView.swift in Sources */,
				C974652E2A3B86600031226F /* NoteCardHeader.swift in Sources */,
				C9CF23172A38A58B00EBEC31 /* ParseQueue.swift in Sources */,
				C98A32272A05795E00E3FA13 /* Task+Timeout.swift in Sources */,
				C9B708BB2A13BE41006C613A /* NoteTextEditor.swift in Sources */,
				C9E37E0F2A1E7C32003D4B0A /* ReportMenu.swift in Sources */,
				C95D68A5299E6E1E00429F86 /* PlaceholderModifier.swift in Sources */,
				C960C57429F3251E00929990 /* RepostButton.swift in Sources */,
				3FFB1D9329A6BBCE002A755D /* EventReference+CoreDataClass.swift in Sources */,
				C93EC2FA29C370DE0012EE2A /* DiscoverGrid.swift in Sources */,
				C973AB5B2A323167002AED16 /* Follow+CoreDataProperties.swift in Sources */,
				C92F01552AC4D6CF00972489 /* BeveledSeparator.swift in Sources */,
				C93EC2FD29C3785C0012EE2A /* View+RoundedCorner.swift in Sources */,
				5B503F622A291A1A0098805A /* JSONRelayMetadata.swift in Sources */,
				C98298332ADD7F9A0096C5B5 /* DeepLinkService.swift in Sources */,
				5B8B77192A1FDA3C004FC675 /* TLV.swift in Sources */,
				CD09A74829A51EFC0063464F /* Router.swift in Sources */,
				2D4010A22AD87DF300F93AD4 /* KnownFollowersView.swift in Sources */,
				CD2CF38E299E67F900332116 /* CardButtonStyle.swift in Sources */,
				A336DD3C299FD78000A0CBA0 /* Filter.swift in Sources */,
				DC2E54C82A700F1400C2CAAB /* UIDevice+Simulator.swift in Sources */,
				C98CA9072B14FBBF00929141 /* PagedNoteDataSource.swift in Sources */,
				C9A0DAEA29C6A34200466635 /* ActivityView.swift in Sources */,
				CD2CF390299E68BE00332116 /* NoteButton.swift in Sources */,
				C96877B92B4EDD110051ED2F /* AuthorStoryCarousel.swift in Sources */,
				C93F48932AC5C9CE00900CEC /* UNSWizardIntroView.swift in Sources */,
				5B79F6552BA123D4002DA9BE /* WizardSheetBadgeText.swift in Sources */,
				5BE281C42AE2CCC300880466 /* AuthorStoryView.swift in Sources */,
				C9DEC04D29894BED0078B43A /* Author+CoreDataClass.swift in Sources */,
				C905B0772A619E99009B8A78 /* LinkPreview.swift in Sources */,
				C95D68A7299E6FF000429F86 /* KeyFixture.swift in Sources */,
				C94437E629B0DB83004D8C86 /* NotificationsView.swift in Sources */,
			);
			runOnlyForDeploymentPostprocessing = 0;
		};
		C9DEBFE0298941020078B43A /* Sources */ = {
			isa = PBXSourcesBuildPhase;
			buildActionMask = 2147483647;
			files = (
				CD09A76229A5220E0063464F /* AppController.swift in Sources */,
				C9A0DAF929C92F4500466635 /* UNSAPI.swift in Sources */,
				C97A1C8C29E45B4E009D9E8D /* RawEventController.swift in Sources */,
				CD09A75F29A521FD0063464F /* RelayService.swift in Sources */,
				CD09A76029A521FD0063464F /* Filter.swift in Sources */,
				C9B71DC32A9003670031ED9F /* CrashReporting.swift in Sources */,
				5B08A1E12A1FDFF700EB8F2E /* TLV.swift in Sources */,
				C9C2B78329E0735400548B4A /* RelaySubscriptionManager.swift in Sources */,
				C9C2B78029E0731600548B4A /* AsyncTimer.swift in Sources */,
				C96D39282B61B6D200D3D0A1 /* RawNostrID.swift in Sources */,
				5B88051C2A21046C00E21F06 /* SHA256KeyTests.swift in Sources */,
				C9B678E229EEC41000303F33 /* SocialGraphCache.swift in Sources */,
				3AAB61B52B24CD0000717A07 /* Date+ElapsedTests.swift in Sources */,
				C936B45F2A4CAF2B00DF1EB9 /* AppDelegate.swift in Sources */,
				C96D391B2B61AFD500D3D0A1 /* RawNostrIDTests.swift in Sources */,
				C9C2B77D29E072E400548B4A /* WebSocket+Nos.swift in Sources */,
				C973AB642A323167002AED16 /* Relay+CoreDataProperties.swift in Sources */,
				C9EE3E642A053910008A7491 /* ExpirationTimeOption.swift in Sources */,
				C973AB5E2A323167002AED16 /* Event+CoreDataProperties.swift in Sources */,
				C9F64D8D29ED840700563F2B /* LogHelper.swift in Sources */,
				DC08FF7E2A7968FF009F87D1 /* FileStorageAPI.swift in Sources */,
				5B88051F2A21056E00E21F06 /* TLVTests.swift in Sources */,
				C98298342ADD7F9A0096C5B5 /* DeepLinkService.swift in Sources */,
				CD09A75929A521D20063464F /* Color+Hex.swift in Sources */,
				5B88051D2A2104CC00E21F06 /* SHA256Key.swift in Sources */,
				C9CF23182A38A58B00EBEC31 /* ParseQueue.swift in Sources */,
				5B39E64429EDBF8100464830 /* NoteParser.swift in Sources */,
				C94A5E162A716A6D00B6EC5D /* EditableNoteText.swift in Sources */,
				5BD08BB22A38E96F00BB926C /* JSONRelayMetadata.swift in Sources */,
				C936B45A2A4C7B7C00DF1EB9 /* Nos.xcdatamodeld in Sources */,
				C98CA9082B14FD8600929141 /* PagedRelaySubscription.swift in Sources */,
				5B79F5B82B8E71CC002DA9BE /* NamesAPI.swift in Sources */,
				C9F204812AE02D8C0029A858 /* AppDestination.swift in Sources */,
				C9FC1E632B61ACE300A3A6FB /* CoreDataTestCase.swift in Sources */,
				C9E37E162A1E8143003D4B0A /* ReportTarget.swift in Sources */,
				C987F86229BABAF800B44E7A /* String+Markdown.swift in Sources */,
				C94A5E192A72C84200B6EC5D /* ReportCategory.swift in Sources */,
				C936B4632A4CB01C00DF1EB9 /* PushNotificationService.swift in Sources */,
				C9C5475A2A4F1D8C006B0741 /* NosNotification+CoreDataClass.swift in Sources */,
				CD09A74929A521210063464F /* Router.swift in Sources */,
				C90B16B82AFED96300CB4B85 /* URLExtensionTests.swift in Sources */,
				C93EC2F829C351470012EE2A /* Optional+Unwrap.swift in Sources */,
				C9C5475C2A4F1D8C006B0741 /* NosNotification+CoreDataProperties.swift in Sources */,
				C9B678DF29EEC35B00303F33 /* Foundation+Sendable.swift in Sources */,
				C9C45E162B23741E00F523DA /* EventObservationTests.swift in Sources */,
				A3B943D7299D6DB700A15A08 /* Follow+CoreDataClass.swift in Sources */,
				C9ADB13E29929EEF0075E7F8 /* Bech32.swift in Sources */,
				C9DEC05A2989509B0078B43A /* PersistenceController.swift in Sources */,
				C9C2B78629E073E300548B4A /* RelaySubscription.swift in Sources */,
				C973AB662A323167002AED16 /* EventReference+CoreDataProperties.swift in Sources */,
				5B80BE9E29F9864000A363E4 /* Bech32Tests.swift in Sources */,
				C942566A29B66A2800C4202C /* Date+Elapsed.swift in Sources */,
				C99721CC2AEBED26004EBEAB /* String+Empty.swift in Sources */,
				C93CA0C429AE3A1E00921183 /* JSONEvent.swift in Sources */,
				C9DEC04629894BED0078B43A /* Event+CoreDataClass.swift in Sources */,
				A32B6C7129A672BC00653FF5 /* CurrentUser.swift in Sources */,
				C98A32282A05795E00E3FA13 /* Task+Timeout.swift in Sources */,
				C973AB602A323167002AED16 /* AuthorReference+CoreDataProperties.swift in Sources */,
				5BE281CD2AE2CD4700880466 /* AvatarView.swift in Sources */,
				C9F84C1A298DBB6300C6714D /* Data+Encoding.swift in Sources */,
				C9DEC0642989541F0078B43A /* Bundle+Current.swift in Sources */,
				C9ADB13629928AF00075E7F8 /* KeyPair.swift in Sources */,
				3FFB1D9729A6BBEC002A755D /* Collection+SafeSubscript.swift in Sources */,
				C94D59AE2AE7286E00295AE8 /* ReportTests.swift in Sources */,
				C9A6C7422AD837AD001F9500 /* UNSWizardController.swift in Sources */,
				C9B678DC29EEBF3B00303F33 /* DependencyInjection.swift in Sources */,
				C9F0BB6D29A503D9000547FC /* Int+Bool.swift in Sources */,
				C96D39252B61B06200D3D0A1 /* AuthorTests.swift in Sources */,
				DC08FF812A7969C5009F87D1 /* UIDevice+Simulator.swift in Sources */,
				C9C9444229F6F0E2002F2C7A /* XCTest+Eventually.swift in Sources */,
				3FFF3BD029A9645F00DD0B72 /* AuthorReference+CoreDataClass.swift in Sources */,
				C9F0BB6C29A503D6000547FC /* PublicKey.swift in Sources */,
				C9DEC06F2989668E0078B43A /* Relay+CoreDataClass.swift in Sources */,
				C9ADB13F29929F1F0075E7F8 /* String+Hex.swift in Sources */,
				C973AB622A323167002AED16 /* Author+CoreDataProperties.swift in Sources */,
				C93EC2F529C34C860012EE2A /* NSPredicate+Bool.swift in Sources */,
				C9DEC05B298950A90078B43A /* String+Lorem.swift in Sources */,
				C9F84C1D298DBC6100C6714D /* Data+Sha.swift in Sources */,
				C9B678E429EED2DC00303F33 /* SocialGraphTests.swift in Sources */,
				C9F0BB7029A50437000547FC /* NostrConstants.swift in Sources */,
				A3B943D8299D758F00A15A08 /* KeyChain.swift in Sources */,
				C9646EAA29B7A506007239A4 /* Analytics.swift in Sources */,
				038985182B7AD6C0009C16CA /* String+MarkdownTests.swift in Sources */,
				C91400252B2A3ABF009B13B4 /* SQLiteStoreTestCase.swift in Sources */,
				C9ADB133299287D60075E7F8 /* KeyPairTests.swift in Sources */,
				C9DEC04E29894BED0078B43A /* Author+CoreDataClass.swift in Sources */,
				C9DEBFE9298941020078B43A /* EventTests.swift in Sources */,
				C9ADB14229951CB10075E7F8 /* NSManagedObject+Nos.swift in Sources */,
				C92DF80629C25DE900400561 /* URL+Extensions.swift in Sources */,
				C9BAB09C2996FBA10003A84E /* EventProcessor.swift in Sources */,
				C992B32B2B3613CC00704A9C /* SubscriptionCancellable.swift in Sources */,
				C973AB5C2A323167002AED16 /* Follow+CoreDataProperties.swift in Sources */,
				C900385F2B6195C60080CC4F /* FollowTests.swift in Sources */,
				C93005602A6AF8320098CA9E /* LoadingContent.swift in Sources */,
				C97A1C8F29E58EC7009D9E8D /* NSManagedObjectContext+Nos.swift in Sources */,
				C9ADB135299288230075E7F8 /* KeyFixture.swift in Sources */,
				C9C547552A4F1CDB006B0741 /* SearchController.swift in Sources */,
				DC08FF802A796997009F87D1 /* ImagePickerUIViewController.swift in Sources */,
				3FFB1D9429A6BBCE002A755D /* EventReference+CoreDataClass.swift in Sources */,
				C9BD919B2B61C4FB00FDA083 /* RawNostrID+Random.swift in Sources */,
				5B6EB49029EDBEC1006E750C /* NoteParserTests.swift in Sources */,
				C9A6C7452AD83FB0001F9500 /* NotificationViewModel.swift in Sources */,
			);
			runOnlyForDeploymentPostprocessing = 0;
		};
		C9DEBFEA298941020078B43A /* Sources */ = {
			isa = PBXSourcesBuildPhase;
			buildActionMask = 2147483647;
			files = (
				C9DEBFF3298941020078B43A /* NosUITests.swift in Sources */,
				C9DEBFF5298941020078B43A /* NosUITestsLaunchTests.swift in Sources */,
			);
			runOnlyForDeploymentPostprocessing = 0;
		};
/* End PBXSourcesBuildPhase section */

/* Begin PBXTargetDependency section */
		3AD3185D2B294E9000026B07 /* PBXTargetDependency */ = {
			isa = PBXTargetDependency;
			productRef = 3AD3185C2B294E9000026B07 /* XCStringsToolPlugin */;
		};
		3AEABEF32B2BF806001BC933 /* PBXTargetDependency */ = {
			isa = PBXTargetDependency;
			productRef = 3AEABEF22B2BF806001BC933 /* XCStringsToolPlugin */;
		};
		C90862C229E9804B00C35A71 /* PBXTargetDependency */ = {
			isa = PBXTargetDependency;
			target = C9DEBFCD298941000078B43A /* Nos */;
			targetProxy = C90862C129E9804B00C35A71 /* PBXContainerItemProxy */;
		};
		C9A6C7442AD83F7A001F9500 /* PBXTargetDependency */ = {
			isa = PBXTargetDependency;
			productRef = C9A6C7432AD83F7A001F9500 /* SwiftGenPlugin */;
		};
		C9D573402AB24A3700E06BB4 /* PBXTargetDependency */ = {
			isa = PBXTargetDependency;
			productRef = C9D5733F2AB24A3700E06BB4 /* SwiftGenPlugin */;
		};
		C9DEBFE6298941020078B43A /* PBXTargetDependency */ = {
			isa = PBXTargetDependency;
			target = C9DEBFCD298941000078B43A /* Nos */;
			targetProxy = C9DEBFE5298941020078B43A /* PBXContainerItemProxy */;
		};
		C9DEBFF0298941020078B43A /* PBXTargetDependency */ = {
			isa = PBXTargetDependency;
			target = C9DEBFCD298941000078B43A /* Nos */;
			targetProxy = C9DEBFEF298941020078B43A /* PBXContainerItemProxy */;
		};
/* End PBXTargetDependency section */

/* Begin XCBuildConfiguration section */
		5B7888CB2B5A0FB800B6761F /* Staging */ = {
			isa = XCBuildConfiguration;
			buildSettings = {
				ALWAYS_SEARCH_USER_PATHS = NO;
				CLANG_ANALYZER_LOCALIZABILITY_NONLOCALIZED = YES;
				CLANG_ANALYZER_NONNULL = YES;
				CLANG_ANALYZER_NUMBER_OBJECT_CONVERSION = YES_AGGRESSIVE;
				CLANG_CXX_LANGUAGE_STANDARD = "gnu++20";
				CLANG_ENABLE_MODULES = YES;
				CLANG_ENABLE_OBJC_ARC = YES;
				CLANG_ENABLE_OBJC_WEAK = YES;
				CLANG_WARN_BLOCK_CAPTURE_AUTORELEASING = YES;
				CLANG_WARN_BOOL_CONVERSION = YES;
				CLANG_WARN_COMMA = YES;
				CLANG_WARN_CONSTANT_CONVERSION = YES;
				CLANG_WARN_DEPRECATED_OBJC_IMPLEMENTATIONS = YES;
				CLANG_WARN_DIRECT_OBJC_ISA_USAGE = YES_ERROR;
				CLANG_WARN_DOCUMENTATION_COMMENTS = YES;
				CLANG_WARN_EMPTY_BODY = YES;
				CLANG_WARN_ENUM_CONVERSION = YES;
				CLANG_WARN_INFINITE_RECURSION = YES;
				CLANG_WARN_INT_CONVERSION = YES;
				CLANG_WARN_NON_LITERAL_NULL_CONVERSION = YES;
				CLANG_WARN_OBJC_IMPLICIT_RETAIN_SELF = YES;
				CLANG_WARN_OBJC_LITERAL_CONVERSION = YES;
				CLANG_WARN_OBJC_ROOT_CLASS = YES_ERROR;
				CLANG_WARN_QUOTED_INCLUDE_IN_FRAMEWORK_HEADER = YES;
				CLANG_WARN_RANGE_LOOP_ANALYSIS = YES;
				CLANG_WARN_STRICT_PROTOTYPES = YES;
				CLANG_WARN_SUSPICIOUS_MOVE = YES;
				CLANG_WARN_UNGUARDED_AVAILABILITY = YES_AGGRESSIVE;
				CLANG_WARN_UNREACHABLE_CODE = YES;
				CLANG_WARN__DUPLICATE_METHOD_MATCH = YES;
				COPY_PHASE_STRIP = NO;
				DEAD_CODE_STRIPPING = YES;
				DEBUG_INFORMATION_FORMAT = "dwarf-with-dsym";
				ENABLE_NS_ASSERTIONS = NO;
				ENABLE_STRICT_OBJC_MSGSEND = YES;
				ENABLE_USER_SCRIPT_SANDBOXING = YES;
				GCC_C_LANGUAGE_STANDARD = gnu11;
				GCC_NO_COMMON_BLOCKS = YES;
				GCC_OPTIMIZATION_LEVEL = s;
				GCC_WARN_64_TO_32_BIT_CONVERSION = YES;
				GCC_WARN_ABOUT_RETURN_TYPE = YES_ERROR;
				GCC_WARN_UNDECLARED_SELECTOR = YES;
				GCC_WARN_UNINITIALIZED_AUTOS = YES_AGGRESSIVE;
				GCC_WARN_UNUSED_FUNCTION = YES;
				GCC_WARN_UNUSED_VARIABLE = YES;
				IPHONEOS_DEPLOYMENT_TARGET = 17.0;
				MACOSX_DEPLOYMENT_TARGET = 13.3;
				MTL_ENABLE_DEBUG_INFO = NO;
				MTL_FAST_MATH = YES;
				SWIFT_COMPILATION_MODE = wholemodule;
				SWIFT_OPTIMIZATION_LEVEL = "-O";
			};
			name = Staging;
		};
		5B7888CC2B5A0FB800B6761F /* Staging */ = {
			isa = XCBuildConfiguration;
			baseConfigurationReference = C94D39212ABDDDFE0019C4D5 /* Secrets.xcconfig */;
			buildSettings = {
				ASSETCATALOG_COMPILER_APPICON_NAME = AppIconStaging;
				ASSETCATALOG_COMPILER_GENERATE_ASSET_SYMBOLS = NO;
				ASSETCATALOG_COMPILER_GLOBAL_ACCENT_COLOR_NAME = accent;
				CODE_SIGN_ENTITLEMENTS = Nos/NosStaging.entitlements;
				CODE_SIGN_IDENTITY = "Apple Distribution: Verse Communications, Inc. (GZCZBKH7MY)";
				CODE_SIGN_STYLE = Manual;
				CURRENT_PROJECT_VERSION = 224;
				DEAD_CODE_STRIPPING = YES;
				DEVELOPMENT_ASSET_PATHS = "\"Nos/Views/Preview Content\"";
				DEVELOPMENT_TEAM = "";
				"DEVELOPMENT_TEAM[sdk=iphoneos*]" = GZCZBKH7MY;
				ENABLE_HARDENED_RUNTIME = YES;
				ENABLE_PREVIEWS = YES;
				ENABLE_USER_SCRIPT_SANDBOXING = NO;
				GCC_PREPROCESSOR_DEFINITIONS = "STAGING=1";
				GENERATE_INFOPLIST_FILE = YES;
				INFOPLIST_FILE = Nos/Info.plist;
				INFOPLIST_KEY_CFBundleDisplayName = "Nos Staging";
				INFOPLIST_KEY_NSCameraUsageDescription = "Nos can access camera to allow users to post photos directly.";
				"INFOPLIST_KEY_UIApplicationSceneManifest_Generation[sdk=iphoneos*]" = YES;
				"INFOPLIST_KEY_UIApplicationSceneManifest_Generation[sdk=iphonesimulator*]" = YES;
				"INFOPLIST_KEY_UIApplicationSupportsIndirectInputEvents[sdk=iphoneos*]" = YES;
				"INFOPLIST_KEY_UIApplicationSupportsIndirectInputEvents[sdk=iphonesimulator*]" = YES;
				"INFOPLIST_KEY_UILaunchScreen_Generation[sdk=iphoneos*]" = YES;
				"INFOPLIST_KEY_UILaunchScreen_Generation[sdk=iphonesimulator*]" = YES;
				INFOPLIST_KEY_UILaunchStoryboardName = "Launch Screen.storyboard";
				"INFOPLIST_KEY_UIStatusBarStyle[sdk=iphoneos*]" = UIStatusBarStyleDefault;
				"INFOPLIST_KEY_UIStatusBarStyle[sdk=iphonesimulator*]" = UIStatusBarStyleDefault;
				INFOPLIST_KEY_UISupportedInterfaceOrientations_iPad = "UIInterfaceOrientationPortrait UIInterfaceOrientationPortraitUpsideDown UIInterfaceOrientationLandscapeLeft UIInterfaceOrientationLandscapeRight";
				INFOPLIST_KEY_UISupportedInterfaceOrientations_iPhone = "UIInterfaceOrientationPortrait UIInterfaceOrientationLandscapeLeft UIInterfaceOrientationLandscapeRight";
				IPHONEOS_DEPLOYMENT_TARGET = 17.0;
				LD_RUNPATH_SEARCH_PATHS = "@executable_path/Frameworks";
				"LD_RUNPATH_SEARCH_PATHS[sdk=macosx*]" = "@executable_path/../Frameworks";
				LOCALIZATION_PREFERS_STRING_CATALOGS = YES;
				LOCALIZED_STRING_SWIFTUI_SUPPORT = NO;
				MACOSX_DEPLOYMENT_TARGET = 13.3;
				MARKETING_VERSION = 0.1.9;
				PRODUCT_BUNDLE_IDENTIFIER = "com.verse.Nos-staging";
				PRODUCT_NAME = "$(TARGET_NAME) Staging";
				PROVISIONING_PROFILE_SPECIFIER = "";
				"PROVISIONING_PROFILE_SPECIFIER[sdk=iphoneos*]" = "match AppStore com.verse.Nos-staging";
				SCHEME_PREFIX = "nos-staging";
				SDKROOT = auto;
				SUPPORTED_PLATFORMS = "iphoneos iphonesimulator";
				SUPPORTS_MACCATALYST = NO;
				SUPPORTS_MAC_DESIGNED_FOR_IPHONE_IPAD = YES;
				SWIFT_ACTIVE_COMPILATION_CONDITIONS = STAGING;
				SWIFT_EMIT_LOC_STRINGS = NO;
				SWIFT_VERSION = 5.0;
				TARGETED_DEVICE_FAMILY = "1,2";
			};
			name = Staging;
		};
		5B7888CD2B5A0FB800B6761F /* Staging */ = {
			isa = XCBuildConfiguration;
			buildSettings = {
				ALWAYS_EMBED_SWIFT_STANDARD_LIBRARIES = YES;
				CODE_SIGN_STYLE = Automatic;
				CURRENT_PROJECT_VERSION = 224;
				DEAD_CODE_STRIPPING = YES;
				DEVELOPMENT_TEAM = GZCZBKH7MY;
				GENERATE_INFOPLIST_FILE = YES;
				HEADER_SEARCH_PATHS = "";
				INFOPLIST_FILE = NosTests/Info.plist;
				IPHONEOS_DEPLOYMENT_TARGET = 17.0;
				LOCALIZATION_PREFERS_STRING_CATALOGS = YES;
				LOCALIZED_STRING_SWIFTUI_SUPPORT = NO;
				MACOSX_DEPLOYMENT_TARGET = 13.1;
				MARKETING_VERSION = 1.0;
				PRODUCT_BUNDLE_IDENTIFIER = com.verse.NosTests;
				PRODUCT_NAME = "$(TARGET_NAME)";
				SDKROOT = auto;
				SUPPORTED_PLATFORMS = "iphoneos iphonesimulator macosx";
				SWIFT_EMIT_LOC_STRINGS = NO;
				SWIFT_VERSION = 5.0;
				TARGETED_DEVICE_FAMILY = "1,2";
			};
			name = Staging;
		};
		5B7888CE2B5A0FB800B6761F /* Staging */ = {
			isa = XCBuildConfiguration;
			buildSettings = {
				ALWAYS_EMBED_SWIFT_STANDARD_LIBRARIES = YES;
				CODE_SIGN_STYLE = Automatic;
				CURRENT_PROJECT_VERSION = 224;
				DEAD_CODE_STRIPPING = YES;
				DEVELOPMENT_TEAM = GZCZBKH7MY;
				GENERATE_INFOPLIST_FILE = YES;
				IPHONEOS_DEPLOYMENT_TARGET = 17.0;
				MACOSX_DEPLOYMENT_TARGET = 13.1;
				MARKETING_VERSION = 1.0;
				PRODUCT_BUNDLE_IDENTIFIER = com.verse.NosUITests;
				PRODUCT_NAME = "$(TARGET_NAME)";
				SDKROOT = auto;
				SUPPORTED_PLATFORMS = "iphoneos iphonesimulator macosx";
				SWIFT_EMIT_LOC_STRINGS = NO;
				SWIFT_VERSION = 5.0;
				TARGETED_DEVICE_FAMILY = "1,2";
				TEST_TARGET_NAME = Nos;
			};
			name = Staging;
		};
		5B7888CF2B5A0FB800B6761F /* Staging */ = {
			isa = XCBuildConfiguration;
			buildSettings = {
				CODE_SIGN_STYLE = Automatic;
				CURRENT_PROJECT_VERSION = 224;
				DEVELOPMENT_TEAM = GZCZBKH7MY;
				GENERATE_INFOPLIST_FILE = YES;
				IPHONEOS_DEPLOYMENT_TARGET = 16.2;
				MARKETING_VERSION = 1.0;
				PRODUCT_BUNDLE_IDENTIFIER = com.verse.NosPerformanceTests;
				PRODUCT_NAME = "$(TARGET_NAME)";
				SDKROOT = iphoneos;
				SWIFT_EMIT_LOC_STRINGS = NO;
				SWIFT_VERSION = 5.0;
				TARGETED_DEVICE_FAMILY = "1,2";
				TEST_TARGET_NAME = Nos;
				VALIDATE_PRODUCT = YES;
			};
			name = Staging;
		};
		5BE460712BAB3028004B83ED /* Dev */ = {
			isa = XCBuildConfiguration;
			buildSettings = {
				ALWAYS_SEARCH_USER_PATHS = NO;
				CLANG_ANALYZER_LOCALIZABILITY_NONLOCALIZED = YES;
				CLANG_ANALYZER_NONNULL = YES;
				CLANG_ANALYZER_NUMBER_OBJECT_CONVERSION = YES_AGGRESSIVE;
				CLANG_CXX_LANGUAGE_STANDARD = "gnu++20";
				CLANG_ENABLE_MODULES = YES;
				CLANG_ENABLE_OBJC_ARC = YES;
				CLANG_ENABLE_OBJC_WEAK = YES;
				CLANG_WARN_BLOCK_CAPTURE_AUTORELEASING = YES;
				CLANG_WARN_BOOL_CONVERSION = YES;
				CLANG_WARN_COMMA = YES;
				CLANG_WARN_CONSTANT_CONVERSION = YES;
				CLANG_WARN_DEPRECATED_OBJC_IMPLEMENTATIONS = YES;
				CLANG_WARN_DIRECT_OBJC_ISA_USAGE = YES_ERROR;
				CLANG_WARN_DOCUMENTATION_COMMENTS = YES;
				CLANG_WARN_EMPTY_BODY = YES;
				CLANG_WARN_ENUM_CONVERSION = YES;
				CLANG_WARN_INFINITE_RECURSION = YES;
				CLANG_WARN_INT_CONVERSION = YES;
				CLANG_WARN_NON_LITERAL_NULL_CONVERSION = YES;
				CLANG_WARN_OBJC_IMPLICIT_RETAIN_SELF = YES;
				CLANG_WARN_OBJC_LITERAL_CONVERSION = YES;
				CLANG_WARN_OBJC_ROOT_CLASS = YES_ERROR;
				CLANG_WARN_QUOTED_INCLUDE_IN_FRAMEWORK_HEADER = YES;
				CLANG_WARN_RANGE_LOOP_ANALYSIS = YES;
				CLANG_WARN_STRICT_PROTOTYPES = YES;
				CLANG_WARN_SUSPICIOUS_MOVE = YES;
				CLANG_WARN_UNGUARDED_AVAILABILITY = YES_AGGRESSIVE;
				CLANG_WARN_UNREACHABLE_CODE = YES;
				CLANG_WARN__DUPLICATE_METHOD_MATCH = YES;
				COPY_PHASE_STRIP = NO;
				DEAD_CODE_STRIPPING = YES;
				DEBUG_INFORMATION_FORMAT = dwarf;
				ENABLE_STRICT_OBJC_MSGSEND = YES;
				ENABLE_TESTABILITY = YES;
				ENABLE_USER_SCRIPT_SANDBOXING = YES;
				GCC_C_LANGUAGE_STANDARD = gnu11;
				GCC_DYNAMIC_NO_PIC = NO;
				GCC_NO_COMMON_BLOCKS = YES;
				GCC_OPTIMIZATION_LEVEL = 0;
				GCC_PREPROCESSOR_DEFINITIONS = (
					"DEBUG=1",
					"$(inherited)",
				);
				GCC_WARN_64_TO_32_BIT_CONVERSION = YES;
				GCC_WARN_ABOUT_RETURN_TYPE = YES_ERROR;
				GCC_WARN_UNDECLARED_SELECTOR = YES;
				GCC_WARN_UNINITIALIZED_AUTOS = YES_AGGRESSIVE;
				GCC_WARN_UNUSED_FUNCTION = YES;
				GCC_WARN_UNUSED_VARIABLE = YES;
				IPHONEOS_DEPLOYMENT_TARGET = 17.0;
				MACOSX_DEPLOYMENT_TARGET = 13.3;
				MTL_ENABLE_DEBUG_INFO = INCLUDE_SOURCE;
				MTL_FAST_MATH = YES;
				ONLY_ACTIVE_ARCH = YES;
				SWIFT_ACTIVE_COMPILATION_CONDITIONS = DEBUG;
				SWIFT_OPTIMIZATION_LEVEL = "-Onone";
			};
			name = Dev;
		};
		5BE460722BAB3028004B83ED /* Dev */ = {
			isa = XCBuildConfiguration;
			baseConfigurationReference = C94D39212ABDDDFE0019C4D5 /* Secrets.xcconfig */;
			buildSettings = {
				ASSETCATALOG_COMPILER_APPICON_NAME = AppIconDev;
				ASSETCATALOG_COMPILER_GENERATE_ASSET_SYMBOLS = NO;
				ASSETCATALOG_COMPILER_GLOBAL_ACCENT_COLOR_NAME = accent;
				CODE_SIGN_ENTITLEMENTS = Nos/NosDev.entitlements;
				CODE_SIGN_IDENTITY = "Apple Development";
				CODE_SIGN_STYLE = Automatic;
				CURRENT_PROJECT_VERSION = 224;
				DEAD_CODE_STRIPPING = YES;
				DEVELOPMENT_ASSET_PATHS = "\"Nos/Views/Preview Content\"";
				DEVELOPMENT_TEAM = GZCZBKH7MY;
				ENABLE_HARDENED_RUNTIME = YES;
				ENABLE_PREVIEWS = YES;
				ENABLE_USER_SCRIPT_SANDBOXING = NO;
				GCC_OPTIMIZATION_LEVEL = 0;
				GCC_PREPROCESSOR_DEFINITIONS = (
					"DEV=1",
					"$(inherited)",
				);
				GENERATE_INFOPLIST_FILE = YES;
				INFOPLIST_FILE = Nos/Info.plist;
				INFOPLIST_KEY_CFBundleDisplayName = "Nos Dev";
				INFOPLIST_KEY_NSCameraUsageDescription = "Nos can access camera to allow users to post photos directly.";
				"INFOPLIST_KEY_UIApplicationSceneManifest_Generation[sdk=iphoneos*]" = YES;
				"INFOPLIST_KEY_UIApplicationSceneManifest_Generation[sdk=iphonesimulator*]" = YES;
				"INFOPLIST_KEY_UIApplicationSupportsIndirectInputEvents[sdk=iphoneos*]" = YES;
				"INFOPLIST_KEY_UIApplicationSupportsIndirectInputEvents[sdk=iphonesimulator*]" = YES;
				"INFOPLIST_KEY_UILaunchScreen_Generation[sdk=iphoneos*]" = YES;
				"INFOPLIST_KEY_UILaunchScreen_Generation[sdk=iphonesimulator*]" = YES;
				INFOPLIST_KEY_UILaunchStoryboardName = "Launch Screen.storyboard";
				"INFOPLIST_KEY_UIStatusBarStyle[sdk=iphoneos*]" = UIStatusBarStyleDefault;
				"INFOPLIST_KEY_UIStatusBarStyle[sdk=iphonesimulator*]" = UIStatusBarStyleDefault;
				INFOPLIST_KEY_UISupportedInterfaceOrientations_iPad = "UIInterfaceOrientationPortrait UIInterfaceOrientationPortraitUpsideDown UIInterfaceOrientationLandscapeLeft UIInterfaceOrientationLandscapeRight";
				INFOPLIST_KEY_UISupportedInterfaceOrientations_iPhone = "UIInterfaceOrientationPortrait UIInterfaceOrientationLandscapeLeft UIInterfaceOrientationLandscapeRight";
				IPHONEOS_DEPLOYMENT_TARGET = 17.0;
				LD_RUNPATH_SEARCH_PATHS = "@executable_path/Frameworks";
				"LD_RUNPATH_SEARCH_PATHS[sdk=macosx*]" = "@executable_path/../Frameworks";
				LOCALIZATION_PREFERS_STRING_CATALOGS = YES;
				LOCALIZED_STRING_SWIFTUI_SUPPORT = NO;
				MACOSX_DEPLOYMENT_TARGET = 13.3;
				MARKETING_VERSION = 0.1.9;
				PRODUCT_BUNDLE_IDENTIFIER = "com.verse.Nos-dev";
				PRODUCT_NAME = "$(TARGET_NAME) Dev";
				PROVISIONING_PROFILE_SPECIFIER = "";
				SCHEME_PREFIX = "nos-dev";
				SDKROOT = auto;
				SUPPORTED_PLATFORMS = "iphoneos iphonesimulator";
				SUPPORTS_MACCATALYST = NO;
				SUPPORTS_MAC_DESIGNED_FOR_IPHONE_IPAD = YES;
				SWIFT_ACTIVE_COMPILATION_CONDITIONS = "DEBUG DEV";
				SWIFT_EMIT_LOC_STRINGS = NO;
				SWIFT_OPTIMIZATION_LEVEL = "-Onone";
				SWIFT_VERSION = 5.0;
				TARGETED_DEVICE_FAMILY = "1,2";
			};
			name = Dev;
		};
		5BE460732BAB3028004B83ED /* Dev */ = {
			isa = XCBuildConfiguration;
			buildSettings = {
				ALWAYS_EMBED_SWIFT_STANDARD_LIBRARIES = YES;
				CODE_SIGN_STYLE = Automatic;
				CURRENT_PROJECT_VERSION = 224;
				DEAD_CODE_STRIPPING = YES;
				DEVELOPMENT_TEAM = GZCZBKH7MY;
				GCC_OPTIMIZATION_LEVEL = 0;
				GENERATE_INFOPLIST_FILE = YES;
				HEADER_SEARCH_PATHS = "";
				INFOPLIST_FILE = NosTests/Info.plist;
				IPHONEOS_DEPLOYMENT_TARGET = 17.0;
				LOCALIZATION_PREFERS_STRING_CATALOGS = YES;
				LOCALIZED_STRING_SWIFTUI_SUPPORT = NO;
				MACOSX_DEPLOYMENT_TARGET = 13.1;
				MARKETING_VERSION = 1.0;
				PRODUCT_BUNDLE_IDENTIFIER = com.verse.NosTests;
				PRODUCT_NAME = "$(TARGET_NAME)";
				SDKROOT = auto;
				SUPPORTED_PLATFORMS = "iphoneos iphonesimulator macosx";
				SWIFT_EMIT_LOC_STRINGS = NO;
				SWIFT_OPTIMIZATION_LEVEL = "-Onone";
				SWIFT_VERSION = 5.0;
				TARGETED_DEVICE_FAMILY = "1,2";
			};
			name = Dev;
		};
		5BE460742BAB3028004B83ED /* Dev */ = {
			isa = XCBuildConfiguration;
			buildSettings = {
				ALWAYS_EMBED_SWIFT_STANDARD_LIBRARIES = YES;
				CODE_SIGN_STYLE = Automatic;
				CURRENT_PROJECT_VERSION = 224;
				DEAD_CODE_STRIPPING = YES;
				DEVELOPMENT_TEAM = GZCZBKH7MY;
				GCC_OPTIMIZATION_LEVEL = 0;
				GENERATE_INFOPLIST_FILE = YES;
				IPHONEOS_DEPLOYMENT_TARGET = 17.0;
				MACOSX_DEPLOYMENT_TARGET = 13.1;
				MARKETING_VERSION = 1.0;
				PRODUCT_BUNDLE_IDENTIFIER = com.verse.NosUITests;
				PRODUCT_NAME = "$(TARGET_NAME)";
				SDKROOT = auto;
				SUPPORTED_PLATFORMS = "iphoneos iphonesimulator macosx";
				SWIFT_EMIT_LOC_STRINGS = NO;
				SWIFT_OPTIMIZATION_LEVEL = "-Onone";
				SWIFT_VERSION = 5.0;
				TARGETED_DEVICE_FAMILY = "1,2";
				TEST_TARGET_NAME = Nos;
			};
			name = Dev;
		};
		5BE460752BAB3028004B83ED /* Dev */ = {
			isa = XCBuildConfiguration;
			buildSettings = {
				CODE_SIGN_STYLE = Automatic;
				CURRENT_PROJECT_VERSION = 224;
				DEVELOPMENT_TEAM = GZCZBKH7MY;
				GCC_OPTIMIZATION_LEVEL = s;
				GENERATE_INFOPLIST_FILE = YES;
				IPHONEOS_DEPLOYMENT_TARGET = 16.2;
				MARKETING_VERSION = 1.0;
				PRODUCT_BUNDLE_IDENTIFIER = com.verse.NosPerformanceTests;
				PRODUCT_NAME = "$(TARGET_NAME)";
				SDKROOT = iphoneos;
				SWIFT_EMIT_LOC_STRINGS = NO;
				SWIFT_OPTIMIZATION_LEVEL = "-O";
				SWIFT_VERSION = 5.0;
				TARGETED_DEVICE_FAMILY = "1,2";
				TEST_TARGET_NAME = Nos;
			};
			name = Dev;
		};
		C90862C429E9804B00C35A71 /* Debug */ = {
			isa = XCBuildConfiguration;
			buildSettings = {
				CODE_SIGN_STYLE = Automatic;
				CURRENT_PROJECT_VERSION = 224;
				DEVELOPMENT_TEAM = GZCZBKH7MY;
				GCC_OPTIMIZATION_LEVEL = s;
				GENERATE_INFOPLIST_FILE = YES;
				IPHONEOS_DEPLOYMENT_TARGET = 16.2;
				MARKETING_VERSION = 1.0;
				PRODUCT_BUNDLE_IDENTIFIER = com.verse.NosPerformanceTests;
				PRODUCT_NAME = "$(TARGET_NAME)";
				SDKROOT = iphoneos;
				SWIFT_EMIT_LOC_STRINGS = NO;
				SWIFT_OPTIMIZATION_LEVEL = "-O";
				SWIFT_VERSION = 5.0;
				TARGETED_DEVICE_FAMILY = "1,2";
				TEST_TARGET_NAME = Nos;
			};
			name = Debug;
		};
		C90862C529E9804B00C35A71 /* Release */ = {
			isa = XCBuildConfiguration;
			buildSettings = {
				CODE_SIGN_STYLE = Automatic;
				CURRENT_PROJECT_VERSION = 224;
				DEVELOPMENT_TEAM = GZCZBKH7MY;
				GENERATE_INFOPLIST_FILE = YES;
				IPHONEOS_DEPLOYMENT_TARGET = 16.2;
				MARKETING_VERSION = 1.0;
				PRODUCT_BUNDLE_IDENTIFIER = com.verse.NosPerformanceTests;
				PRODUCT_NAME = "$(TARGET_NAME)";
				SDKROOT = iphoneos;
				SWIFT_EMIT_LOC_STRINGS = NO;
				SWIFT_VERSION = 5.0;
				TARGETED_DEVICE_FAMILY = "1,2";
				TEST_TARGET_NAME = Nos;
				VALIDATE_PRODUCT = YES;
			};
			name = Release;
		};
		C9DEBFF6298941020078B43A /* Debug */ = {
			isa = XCBuildConfiguration;
			buildSettings = {
				ALWAYS_SEARCH_USER_PATHS = NO;
				CLANG_ANALYZER_LOCALIZABILITY_NONLOCALIZED = YES;
				CLANG_ANALYZER_NONNULL = YES;
				CLANG_ANALYZER_NUMBER_OBJECT_CONVERSION = YES_AGGRESSIVE;
				CLANG_CXX_LANGUAGE_STANDARD = "gnu++20";
				CLANG_ENABLE_MODULES = YES;
				CLANG_ENABLE_OBJC_ARC = YES;
				CLANG_ENABLE_OBJC_WEAK = YES;
				CLANG_WARN_BLOCK_CAPTURE_AUTORELEASING = YES;
				CLANG_WARN_BOOL_CONVERSION = YES;
				CLANG_WARN_COMMA = YES;
				CLANG_WARN_CONSTANT_CONVERSION = YES;
				CLANG_WARN_DEPRECATED_OBJC_IMPLEMENTATIONS = YES;
				CLANG_WARN_DIRECT_OBJC_ISA_USAGE = YES_ERROR;
				CLANG_WARN_DOCUMENTATION_COMMENTS = YES;
				CLANG_WARN_EMPTY_BODY = YES;
				CLANG_WARN_ENUM_CONVERSION = YES;
				CLANG_WARN_INFINITE_RECURSION = YES;
				CLANG_WARN_INT_CONVERSION = YES;
				CLANG_WARN_NON_LITERAL_NULL_CONVERSION = YES;
				CLANG_WARN_OBJC_IMPLICIT_RETAIN_SELF = YES;
				CLANG_WARN_OBJC_LITERAL_CONVERSION = YES;
				CLANG_WARN_OBJC_ROOT_CLASS = YES_ERROR;
				CLANG_WARN_QUOTED_INCLUDE_IN_FRAMEWORK_HEADER = YES;
				CLANG_WARN_RANGE_LOOP_ANALYSIS = YES;
				CLANG_WARN_STRICT_PROTOTYPES = YES;
				CLANG_WARN_SUSPICIOUS_MOVE = YES;
				CLANG_WARN_UNGUARDED_AVAILABILITY = YES_AGGRESSIVE;
				CLANG_WARN_UNREACHABLE_CODE = YES;
				CLANG_WARN__DUPLICATE_METHOD_MATCH = YES;
				COPY_PHASE_STRIP = NO;
				DEAD_CODE_STRIPPING = YES;
				DEBUG_INFORMATION_FORMAT = dwarf;
				ENABLE_STRICT_OBJC_MSGSEND = YES;
				ENABLE_TESTABILITY = YES;
				ENABLE_USER_SCRIPT_SANDBOXING = YES;
				GCC_C_LANGUAGE_STANDARD = gnu11;
				GCC_DYNAMIC_NO_PIC = NO;
				GCC_NO_COMMON_BLOCKS = YES;
				GCC_OPTIMIZATION_LEVEL = 0;
				GCC_PREPROCESSOR_DEFINITIONS = (
					"DEBUG=1",
					"$(inherited)",
				);
				GCC_WARN_64_TO_32_BIT_CONVERSION = YES;
				GCC_WARN_ABOUT_RETURN_TYPE = YES_ERROR;
				GCC_WARN_UNDECLARED_SELECTOR = YES;
				GCC_WARN_UNINITIALIZED_AUTOS = YES_AGGRESSIVE;
				GCC_WARN_UNUSED_FUNCTION = YES;
				GCC_WARN_UNUSED_VARIABLE = YES;
				IPHONEOS_DEPLOYMENT_TARGET = 17.0;
				MACOSX_DEPLOYMENT_TARGET = 13.3;
				MTL_ENABLE_DEBUG_INFO = INCLUDE_SOURCE;
				MTL_FAST_MATH = YES;
				ONLY_ACTIVE_ARCH = YES;
				SWIFT_ACTIVE_COMPILATION_CONDITIONS = DEBUG;
				SWIFT_OPTIMIZATION_LEVEL = "-Onone";
			};
			name = Debug;
		};
		C9DEBFF7298941020078B43A /* Release */ = {
			isa = XCBuildConfiguration;
			buildSettings = {
				ALWAYS_SEARCH_USER_PATHS = NO;
				CLANG_ANALYZER_LOCALIZABILITY_NONLOCALIZED = YES;
				CLANG_ANALYZER_NONNULL = YES;
				CLANG_ANALYZER_NUMBER_OBJECT_CONVERSION = YES_AGGRESSIVE;
				CLANG_CXX_LANGUAGE_STANDARD = "gnu++20";
				CLANG_ENABLE_MODULES = YES;
				CLANG_ENABLE_OBJC_ARC = YES;
				CLANG_ENABLE_OBJC_WEAK = YES;
				CLANG_WARN_BLOCK_CAPTURE_AUTORELEASING = YES;
				CLANG_WARN_BOOL_CONVERSION = YES;
				CLANG_WARN_COMMA = YES;
				CLANG_WARN_CONSTANT_CONVERSION = YES;
				CLANG_WARN_DEPRECATED_OBJC_IMPLEMENTATIONS = YES;
				CLANG_WARN_DIRECT_OBJC_ISA_USAGE = YES_ERROR;
				CLANG_WARN_DOCUMENTATION_COMMENTS = YES;
				CLANG_WARN_EMPTY_BODY = YES;
				CLANG_WARN_ENUM_CONVERSION = YES;
				CLANG_WARN_INFINITE_RECURSION = YES;
				CLANG_WARN_INT_CONVERSION = YES;
				CLANG_WARN_NON_LITERAL_NULL_CONVERSION = YES;
				CLANG_WARN_OBJC_IMPLICIT_RETAIN_SELF = YES;
				CLANG_WARN_OBJC_LITERAL_CONVERSION = YES;
				CLANG_WARN_OBJC_ROOT_CLASS = YES_ERROR;
				CLANG_WARN_QUOTED_INCLUDE_IN_FRAMEWORK_HEADER = YES;
				CLANG_WARN_RANGE_LOOP_ANALYSIS = YES;
				CLANG_WARN_STRICT_PROTOTYPES = YES;
				CLANG_WARN_SUSPICIOUS_MOVE = YES;
				CLANG_WARN_UNGUARDED_AVAILABILITY = YES_AGGRESSIVE;
				CLANG_WARN_UNREACHABLE_CODE = YES;
				CLANG_WARN__DUPLICATE_METHOD_MATCH = YES;
				COPY_PHASE_STRIP = NO;
				DEAD_CODE_STRIPPING = YES;
				DEBUG_INFORMATION_FORMAT = "dwarf-with-dsym";
				ENABLE_NS_ASSERTIONS = NO;
				ENABLE_STRICT_OBJC_MSGSEND = YES;
				ENABLE_USER_SCRIPT_SANDBOXING = YES;
				GCC_C_LANGUAGE_STANDARD = gnu11;
				GCC_NO_COMMON_BLOCKS = YES;
				GCC_OPTIMIZATION_LEVEL = s;
				GCC_WARN_64_TO_32_BIT_CONVERSION = YES;
				GCC_WARN_ABOUT_RETURN_TYPE = YES_ERROR;
				GCC_WARN_UNDECLARED_SELECTOR = YES;
				GCC_WARN_UNINITIALIZED_AUTOS = YES_AGGRESSIVE;
				GCC_WARN_UNUSED_FUNCTION = YES;
				GCC_WARN_UNUSED_VARIABLE = YES;
				IPHONEOS_DEPLOYMENT_TARGET = 17.0;
				MACOSX_DEPLOYMENT_TARGET = 13.3;
				MTL_ENABLE_DEBUG_INFO = NO;
				MTL_FAST_MATH = YES;
				SWIFT_COMPILATION_MODE = wholemodule;
				SWIFT_OPTIMIZATION_LEVEL = "-O";
			};
			name = Release;
		};
		C9DEBFF9298941020078B43A /* Debug */ = {
			isa = XCBuildConfiguration;
			baseConfigurationReference = C94D39212ABDDDFE0019C4D5 /* Secrets.xcconfig */;
			buildSettings = {
				ASSETCATALOG_COMPILER_APPICON_NAME = AppIcon;
				ASSETCATALOG_COMPILER_GENERATE_ASSET_SYMBOLS = NO;
				ASSETCATALOG_COMPILER_GLOBAL_ACCENT_COLOR_NAME = accent;
				CODE_SIGN_ENTITLEMENTS = Nos/Nos.entitlements;
				CODE_SIGN_STYLE = Manual;
				CURRENT_PROJECT_VERSION = 224;
				DEAD_CODE_STRIPPING = YES;
				DEVELOPMENT_ASSET_PATHS = "\"Nos/Views/Preview Content\"";
				DEVELOPMENT_TEAM = "";
				"DEVELOPMENT_TEAM[sdk=iphoneos*]" = GZCZBKH7MY;
				ENABLE_HARDENED_RUNTIME = YES;
				ENABLE_PREVIEWS = YES;
				ENABLE_USER_SCRIPT_SANDBOXING = NO;
				GCC_OPTIMIZATION_LEVEL = 0;
				GENERATE_INFOPLIST_FILE = YES;
				INFOPLIST_FILE = Nos/Info.plist;
				INFOPLIST_KEY_NSCameraUsageDescription = "Nos can access camera to allow users to post photos directly.";
				"INFOPLIST_KEY_UIApplicationSceneManifest_Generation[sdk=iphoneos*]" = YES;
				"INFOPLIST_KEY_UIApplicationSceneManifest_Generation[sdk=iphonesimulator*]" = YES;
				"INFOPLIST_KEY_UIApplicationSupportsIndirectInputEvents[sdk=iphoneos*]" = YES;
				"INFOPLIST_KEY_UIApplicationSupportsIndirectInputEvents[sdk=iphonesimulator*]" = YES;
				"INFOPLIST_KEY_UILaunchScreen_Generation[sdk=iphoneos*]" = YES;
				"INFOPLIST_KEY_UILaunchScreen_Generation[sdk=iphonesimulator*]" = YES;
				INFOPLIST_KEY_UILaunchStoryboardName = "Launch Screen.storyboard";
				"INFOPLIST_KEY_UIStatusBarStyle[sdk=iphoneos*]" = UIStatusBarStyleDefault;
				"INFOPLIST_KEY_UIStatusBarStyle[sdk=iphonesimulator*]" = UIStatusBarStyleDefault;
				INFOPLIST_KEY_UISupportedInterfaceOrientations_iPad = "UIInterfaceOrientationPortrait UIInterfaceOrientationPortraitUpsideDown UIInterfaceOrientationLandscapeLeft UIInterfaceOrientationLandscapeRight";
				INFOPLIST_KEY_UISupportedInterfaceOrientations_iPhone = "UIInterfaceOrientationPortrait UIInterfaceOrientationLandscapeLeft UIInterfaceOrientationLandscapeRight";
				IPHONEOS_DEPLOYMENT_TARGET = 17.0;
				LD_RUNPATH_SEARCH_PATHS = "@executable_path/Frameworks";
				"LD_RUNPATH_SEARCH_PATHS[sdk=macosx*]" = "@executable_path/../Frameworks";
				LOCALIZATION_PREFERS_STRING_CATALOGS = YES;
				LOCALIZED_STRING_SWIFTUI_SUPPORT = NO;
				MACOSX_DEPLOYMENT_TARGET = 13.3;
				MARKETING_VERSION = 0.1.9;
				PRODUCT_BUNDLE_IDENTIFIER = com.verse.Nos;
				PRODUCT_NAME = "$(TARGET_NAME)";
				"PROVISIONING_PROFILE_SPECIFIER[sdk=iphoneos*]" = "match Development com.verse.Nos";
				SCHEME_PREFIX = nos;
				SDKROOT = auto;
				SUPPORTED_PLATFORMS = "iphoneos iphonesimulator";
				SUPPORTS_MACCATALYST = NO;
				SUPPORTS_MAC_DESIGNED_FOR_IPHONE_IPAD = YES;
				SWIFT_EMIT_LOC_STRINGS = NO;
				SWIFT_OPTIMIZATION_LEVEL = "-Onone";
				SWIFT_VERSION = 5.0;
				TARGETED_DEVICE_FAMILY = "1,2";
			};
			name = Debug;
		};
		C9DEBFFA298941020078B43A /* Release */ = {
			isa = XCBuildConfiguration;
			baseConfigurationReference = C94D39212ABDDDFE0019C4D5 /* Secrets.xcconfig */;
			buildSettings = {
				ASSETCATALOG_COMPILER_APPICON_NAME = AppIcon;
				ASSETCATALOG_COMPILER_GENERATE_ASSET_SYMBOLS = NO;
				ASSETCATALOG_COMPILER_GLOBAL_ACCENT_COLOR_NAME = accent;
				CODE_SIGN_ENTITLEMENTS = Nos/Nos.entitlements;
				CODE_SIGN_IDENTITY = "Apple Distribution: Verse Communications, Inc. (GZCZBKH7MY)";
				CODE_SIGN_STYLE = Manual;
				CURRENT_PROJECT_VERSION = 224;
				DEAD_CODE_STRIPPING = YES;
				DEVELOPMENT_ASSET_PATHS = "\"Nos/Views/Preview Content\"";
				DEVELOPMENT_TEAM = "";
				"DEVELOPMENT_TEAM[sdk=iphoneos*]" = GZCZBKH7MY;
				ENABLE_HARDENED_RUNTIME = YES;
				ENABLE_PREVIEWS = YES;
				ENABLE_USER_SCRIPT_SANDBOXING = NO;
				GENERATE_INFOPLIST_FILE = YES;
				INFOPLIST_FILE = Nos/Info.plist;
				INFOPLIST_KEY_NSCameraUsageDescription = "Nos can access camera to allow users to post photos directly.";
				"INFOPLIST_KEY_UIApplicationSceneManifest_Generation[sdk=iphoneos*]" = YES;
				"INFOPLIST_KEY_UIApplicationSceneManifest_Generation[sdk=iphonesimulator*]" = YES;
				"INFOPLIST_KEY_UIApplicationSupportsIndirectInputEvents[sdk=iphoneos*]" = YES;
				"INFOPLIST_KEY_UIApplicationSupportsIndirectInputEvents[sdk=iphonesimulator*]" = YES;
				"INFOPLIST_KEY_UILaunchScreen_Generation[sdk=iphoneos*]" = YES;
				"INFOPLIST_KEY_UILaunchScreen_Generation[sdk=iphonesimulator*]" = YES;
				INFOPLIST_KEY_UILaunchStoryboardName = "Launch Screen.storyboard";
				"INFOPLIST_KEY_UIStatusBarStyle[sdk=iphoneos*]" = UIStatusBarStyleDefault;
				"INFOPLIST_KEY_UIStatusBarStyle[sdk=iphonesimulator*]" = UIStatusBarStyleDefault;
				INFOPLIST_KEY_UISupportedInterfaceOrientations_iPad = "UIInterfaceOrientationPortrait UIInterfaceOrientationPortraitUpsideDown UIInterfaceOrientationLandscapeLeft UIInterfaceOrientationLandscapeRight";
				INFOPLIST_KEY_UISupportedInterfaceOrientations_iPhone = "UIInterfaceOrientationPortrait UIInterfaceOrientationLandscapeLeft UIInterfaceOrientationLandscapeRight";
				IPHONEOS_DEPLOYMENT_TARGET = 17.0;
				LD_RUNPATH_SEARCH_PATHS = "@executable_path/Frameworks";
				"LD_RUNPATH_SEARCH_PATHS[sdk=macosx*]" = "@executable_path/../Frameworks";
				LOCALIZATION_PREFERS_STRING_CATALOGS = YES;
				LOCALIZED_STRING_SWIFTUI_SUPPORT = NO;
				MACOSX_DEPLOYMENT_TARGET = 13.3;
				MARKETING_VERSION = 0.1.9;
				PRODUCT_BUNDLE_IDENTIFIER = com.verse.Nos;
				PRODUCT_NAME = "$(TARGET_NAME)";
				PROVISIONING_PROFILE_SPECIFIER = "";
				"PROVISIONING_PROFILE_SPECIFIER[sdk=iphoneos*]" = "match AppStore com.verse.Nos";
				SCHEME_PREFIX = nos;
				SDKROOT = auto;
				SUPPORTED_PLATFORMS = "iphoneos iphonesimulator";
				SUPPORTS_MACCATALYST = NO;
				SUPPORTS_MAC_DESIGNED_FOR_IPHONE_IPAD = YES;
				SWIFT_EMIT_LOC_STRINGS = NO;
				SWIFT_VERSION = 5.0;
				TARGETED_DEVICE_FAMILY = "1,2";
			};
			name = Release;
		};
		C9DEBFFC298941020078B43A /* Debug */ = {
			isa = XCBuildConfiguration;
			buildSettings = {
				ALWAYS_EMBED_SWIFT_STANDARD_LIBRARIES = YES;
				CODE_SIGN_STYLE = Automatic;
				CURRENT_PROJECT_VERSION = 224;
				DEAD_CODE_STRIPPING = YES;
				DEVELOPMENT_TEAM = GZCZBKH7MY;
				GCC_OPTIMIZATION_LEVEL = 0;
				GENERATE_INFOPLIST_FILE = YES;
				HEADER_SEARCH_PATHS = "";
				INFOPLIST_FILE = NosTests/Info.plist;
				IPHONEOS_DEPLOYMENT_TARGET = 17.0;
				LOCALIZATION_PREFERS_STRING_CATALOGS = YES;
				LOCALIZED_STRING_SWIFTUI_SUPPORT = NO;
				MACOSX_DEPLOYMENT_TARGET = 13.1;
				MARKETING_VERSION = 1.0;
				PRODUCT_BUNDLE_IDENTIFIER = com.verse.NosTests;
				PRODUCT_NAME = "$(TARGET_NAME)";
				SDKROOT = auto;
				SUPPORTED_PLATFORMS = "iphoneos iphonesimulator macosx";
				SWIFT_EMIT_LOC_STRINGS = NO;
				SWIFT_OPTIMIZATION_LEVEL = "-Onone";
				SWIFT_VERSION = 5.0;
				TARGETED_DEVICE_FAMILY = "1,2";
			};
			name = Debug;
		};
		C9DEBFFD298941020078B43A /* Release */ = {
			isa = XCBuildConfiguration;
			buildSettings = {
				ALWAYS_EMBED_SWIFT_STANDARD_LIBRARIES = YES;
				CODE_SIGN_STYLE = Automatic;
				CURRENT_PROJECT_VERSION = 224;
				DEAD_CODE_STRIPPING = YES;
				DEVELOPMENT_TEAM = GZCZBKH7MY;
				GENERATE_INFOPLIST_FILE = YES;
				HEADER_SEARCH_PATHS = "";
				INFOPLIST_FILE = NosTests/Info.plist;
				IPHONEOS_DEPLOYMENT_TARGET = 17.0;
				LOCALIZATION_PREFERS_STRING_CATALOGS = YES;
				LOCALIZED_STRING_SWIFTUI_SUPPORT = NO;
				MACOSX_DEPLOYMENT_TARGET = 13.1;
				MARKETING_VERSION = 1.0;
				PRODUCT_BUNDLE_IDENTIFIER = com.verse.NosTests;
				PRODUCT_NAME = "$(TARGET_NAME)";
				SDKROOT = auto;
				SUPPORTED_PLATFORMS = "iphoneos iphonesimulator macosx";
				SWIFT_EMIT_LOC_STRINGS = NO;
				SWIFT_VERSION = 5.0;
				TARGETED_DEVICE_FAMILY = "1,2";
			};
			name = Release;
		};
		C9DEBFFF298941020078B43A /* Debug */ = {
			isa = XCBuildConfiguration;
			buildSettings = {
				ALWAYS_EMBED_SWIFT_STANDARD_LIBRARIES = YES;
				CODE_SIGN_STYLE = Automatic;
				CURRENT_PROJECT_VERSION = 224;
				DEAD_CODE_STRIPPING = YES;
				DEVELOPMENT_TEAM = GZCZBKH7MY;
				GCC_OPTIMIZATION_LEVEL = 0;
				GENERATE_INFOPLIST_FILE = YES;
				IPHONEOS_DEPLOYMENT_TARGET = 17.0;
				MACOSX_DEPLOYMENT_TARGET = 13.1;
				MARKETING_VERSION = 1.0;
				PRODUCT_BUNDLE_IDENTIFIER = com.verse.NosUITests;
				PRODUCT_NAME = "$(TARGET_NAME)";
				SDKROOT = auto;
				SUPPORTED_PLATFORMS = "iphoneos iphonesimulator macosx";
				SWIFT_EMIT_LOC_STRINGS = NO;
				SWIFT_OPTIMIZATION_LEVEL = "-Onone";
				SWIFT_VERSION = 5.0;
				TARGETED_DEVICE_FAMILY = "1,2";
				TEST_TARGET_NAME = Nos;
			};
			name = Debug;
		};
		C9DEC000298941020078B43A /* Release */ = {
			isa = XCBuildConfiguration;
			buildSettings = {
				ALWAYS_EMBED_SWIFT_STANDARD_LIBRARIES = YES;
				CODE_SIGN_STYLE = Automatic;
				CURRENT_PROJECT_VERSION = 224;
				DEAD_CODE_STRIPPING = YES;
				DEVELOPMENT_TEAM = GZCZBKH7MY;
				GENERATE_INFOPLIST_FILE = YES;
				IPHONEOS_DEPLOYMENT_TARGET = 17.0;
				MACOSX_DEPLOYMENT_TARGET = 13.1;
				MARKETING_VERSION = 1.0;
				PRODUCT_BUNDLE_IDENTIFIER = com.verse.NosUITests;
				PRODUCT_NAME = "$(TARGET_NAME)";
				SDKROOT = auto;
				SUPPORTED_PLATFORMS = "iphoneos iphonesimulator macosx";
				SWIFT_EMIT_LOC_STRINGS = NO;
				SWIFT_VERSION = 5.0;
				TARGETED_DEVICE_FAMILY = "1,2";
				TEST_TARGET_NAME = Nos;
			};
			name = Release;
		};
/* End XCBuildConfiguration section */

/* Begin XCConfigurationList section */
		C90862C329E9804B00C35A71 /* Build configuration list for PBXNativeTarget "NosPerformanceTests" */ = {
			isa = XCConfigurationList;
			buildConfigurations = (
				C90862C429E9804B00C35A71 /* Debug */,
				5BE460752BAB3028004B83ED /* Dev */,
				C90862C529E9804B00C35A71 /* Release */,
				5B7888CF2B5A0FB800B6761F /* Staging */,
			);
			defaultConfigurationIsVisible = 0;
			defaultConfigurationName = Release;
		};
		C9DEBFC9298941000078B43A /* Build configuration list for PBXProject "Nos" */ = {
			isa = XCConfigurationList;
			buildConfigurations = (
				C9DEBFF6298941020078B43A /* Debug */,
				5BE460712BAB3028004B83ED /* Dev */,
				C9DEBFF7298941020078B43A /* Release */,
				5B7888CB2B5A0FB800B6761F /* Staging */,
			);
			defaultConfigurationIsVisible = 0;
			defaultConfigurationName = Release;
		};
		C9DEBFF8298941020078B43A /* Build configuration list for PBXNativeTarget "Nos" */ = {
			isa = XCConfigurationList;
			buildConfigurations = (
				C9DEBFF9298941020078B43A /* Debug */,
				5BE460722BAB3028004B83ED /* Dev */,
				C9DEBFFA298941020078B43A /* Release */,
				5B7888CC2B5A0FB800B6761F /* Staging */,
			);
			defaultConfigurationIsVisible = 0;
			defaultConfigurationName = Release;
		};
		C9DEBFFB298941020078B43A /* Build configuration list for PBXNativeTarget "NosTests" */ = {
			isa = XCConfigurationList;
			buildConfigurations = (
				C9DEBFFC298941020078B43A /* Debug */,
				5BE460732BAB3028004B83ED /* Dev */,
				C9DEBFFD298941020078B43A /* Release */,
				5B7888CD2B5A0FB800B6761F /* Staging */,
			);
			defaultConfigurationIsVisible = 0;
			defaultConfigurationName = Release;
		};
		C9DEBFFE298941020078B43A /* Build configuration list for PBXNativeTarget "NosUITests" */ = {
			isa = XCConfigurationList;
			buildConfigurations = (
				C9DEBFFF298941020078B43A /* Debug */,
				5BE460742BAB3028004B83ED /* Dev */,
				C9DEC000298941020078B43A /* Release */,
				5B7888CE2B5A0FB800B6761F /* Staging */,
			);
			defaultConfigurationIsVisible = 0;
			defaultConfigurationName = Release;
		};
/* End XCConfigurationList section */

/* Begin XCRemoteSwiftPackageReference section */
		3AD3185B2B294E6200026B07 /* XCRemoteSwiftPackageReference "xcstrings-tool-plugin" */ = {
			isa = XCRemoteSwiftPackageReference;
			repositoryURL = "https://github.com/liamnichols/xcstrings-tool-plugin.git";
			requirement = {
				kind = upToNextMajorVersion;
				minimumVersion = 0.1.1;
			};
		};
		C91565BF2B2368FA0068EECA /* XCRemoteSwiftPackageReference "ViewInspector" */ = {
			isa = XCRemoteSwiftPackageReference;
			repositoryURL = "https://github.com/nalexn/ViewInspector";
			requirement = {
				kind = upToNextMajorVersion;
				minimumVersion = 0.9.9;
			};
		};
		C94D855D29914D2300749478 /* XCRemoteSwiftPackageReference "swiftui-navigation" */ = {
			isa = XCRemoteSwiftPackageReference;
			repositoryURL = "https://github.com/pointfreeco/swiftui-navigation";
			requirement = {
				kind = upToNextMajorVersion;
				minimumVersion = 1.0.0;
			};
		};
		C9646E9829B79E04007239A4 /* XCRemoteSwiftPackageReference "logger-ios" */ = {
			isa = XCRemoteSwiftPackageReference;
			repositoryURL = "https://github.com/planetary-social/logger-ios";
			requirement = {
				kind = upToNextMajorVersion;
				minimumVersion = 1.1.0;
			};
		};
		C9646EA229B7A24A007239A4 /* XCRemoteSwiftPackageReference "posthog-ios" */ = {
			isa = XCRemoteSwiftPackageReference;
			repositoryURL = "https://github.com/PostHog/posthog-ios.git";
			requirement = {
				kind = upToNextMajorVersion;
				minimumVersion = 3.0.0;
			};
		};
		C9646EA529B7A3DD007239A4 /* XCRemoteSwiftPackageReference "swift-dependencies" */ = {
			isa = XCRemoteSwiftPackageReference;
			repositoryURL = "https://github.com/pointfreeco/swift-dependencies";
			requirement = {
				kind = upToNextMajorVersion;
				minimumVersion = 1.0.0;
			};
		};
		C96CB98A2A6040C500498C4E /* XCRemoteSwiftPackageReference "swift-collections" */ = {
			isa = XCRemoteSwiftPackageReference;
			repositoryURL = "https://github.com/apple/swift-collections.git";
			requirement = {
				kind = upToNextMajorVersion;
				minimumVersion = 1.0.0;
			};
		};
		C97797BA298AB1890046BD25 /* XCRemoteSwiftPackageReference "secp256k1" */ = {
			isa = XCRemoteSwiftPackageReference;
			repositoryURL = "https://github.com/GigaBitcoin/secp256k1.swift";
			requirement = {
				kind = upToNextMajorVersion;
				minimumVersion = 0.9.2;
			};
		};
		C99DBF7C2A9E81CF00F7068F /* XCRemoteSwiftPackageReference "SDWebImageSwiftUI" */ = {
			isa = XCRemoteSwiftPackageReference;
			repositoryURL = "https://github.com/SDWebImage/SDWebImageSwiftUI";
			requirement = {
				kind = upToNextMajorVersion;
				minimumVersion = 2.0.0;
			};
		};
		C9AA1BB82ABB62EB00E8BD6D /* XCRemoteSwiftPackageReference "Web3" */ = {
			isa = XCRemoteSwiftPackageReference;
			repositoryURL = "https://github.com/Boilertalk/Web3.swift";
			requirement = {
				kind = upToNextMajorVersion;
				minimumVersion = 0.8.4;
			};
		};
		C9ADB139299299570075E7F8 /* XCRemoteSwiftPackageReference "bech32" */ = {
			isa = XCRemoteSwiftPackageReference;
			repositoryURL = "https://github.com/0xdeadp00l/bech32.git";
			requirement = {
				branch = master;
				kind = branch;
			};
		};
		C9B71DBC2A8E9BAD0031ED9F /* XCRemoteSwiftPackageReference "sentry-cocoa" */ = {
			isa = XCRemoteSwiftPackageReference;
			repositoryURL = "https://github.com/getsentry/sentry-cocoa.git";
			requirement = {
				kind = upToNextMajorVersion;
				minimumVersion = 8.0.0;
			};
		};
		C9B737702AB24D5F00398BE7 /* XCRemoteSwiftPackageReference "SwiftGenPlugin" */ = {
			isa = XCRemoteSwiftPackageReference;
			repositoryURL = "https://github.com/BookBeat/SwiftGenPlugin";
			requirement = {
				branch = "xcodeproject-support";
				kind = branch;
			};
		};
		C9C8450C2AB249DB00654BC1 /* XCRemoteSwiftPackageReference "SwiftGenPlugin" */ = {
			isa = XCRemoteSwiftPackageReference;
			repositoryURL = "https://github.com/SwiftGen/SwiftGenPlugin";
			requirement = {
				kind = upToNextMajorVersion;
				minimumVersion = 6.6.2;
			};
		};
		C9DEC066298965270078B43A /* XCRemoteSwiftPackageReference "Starscream" */ = {
			isa = XCRemoteSwiftPackageReference;
			repositoryURL = "https://github.com/daltoniam/Starscream.git";
			requirement = {
				kind = upToNextMajorVersion;
				minimumVersion = 4.0.0;
			};
		};
/* End XCRemoteSwiftPackageReference section */

/* Begin XCSwiftPackageProductDependency section */
		3AD3185C2B294E9000026B07 /* XCStringsToolPlugin */ = {
			isa = XCSwiftPackageProductDependency;
			package = 3AD3185B2B294E6200026B07 /* XCRemoteSwiftPackageReference "xcstrings-tool-plugin" */;
			productName = "plugin:XCStringsToolPlugin";
		};
		3AEABEF22B2BF806001BC933 /* XCStringsToolPlugin */ = {
			isa = XCSwiftPackageProductDependency;
			package = 3AD3185B2B294E6200026B07 /* XCRemoteSwiftPackageReference "xcstrings-tool-plugin" */;
			productName = "plugin:XCStringsToolPlugin";
		};
		C905B0742A619367009B8A78 /* DequeModule */ = {
			isa = XCSwiftPackageProductDependency;
			package = C96CB98A2A6040C500498C4E /* XCRemoteSwiftPackageReference "swift-collections" */;
			productName = DequeModule;
		};
		C91565C02B2368FA0068EECA /* ViewInspector */ = {
			isa = XCSwiftPackageProductDependency;
			package = C91565BF2B2368FA0068EECA /* XCRemoteSwiftPackageReference "ViewInspector" */;
			productName = ViewInspector;
		};
<<<<<<< HEAD
=======
		C9332C622ADECFA700AD7B0E /* StarscreamOld */ = {
			isa = XCSwiftPackageProductDependency;
			productName = StarscreamOld;
		};
		C9332C652ADED0D700AD7B0E /* StarscreamOld */ = {
			isa = XCSwiftPackageProductDependency;
			productName = StarscreamOld;
		};
		C94824472B32364100005B36 /* WalletConnectModal */ = {
			isa = XCSwiftPackageProductDependency;
			package = C95F0AC82ABA379700A0D9CE /* XCRemoteSwiftPackageReference "WalletConnectSwiftV2" */;
			productName = WalletConnectModal;
		};
		C94824492B32364900005B36 /* Web3 */ = {
			isa = XCSwiftPackageProductDependency;
			package = C9AA1BB82ABB62EB00E8BD6D /* XCRemoteSwiftPackageReference "Web3" */;
			productName = Web3;
		};
>>>>>>> 723e996d
		C94D855E29914D2300749478 /* SwiftUINavigation */ = {
			isa = XCSwiftPackageProductDependency;
			package = C94D855D29914D2300749478 /* XCRemoteSwiftPackageReference "swiftui-navigation" */;
			productName = SwiftUINavigation;
		};
		C9646E9929B79E04007239A4 /* Logger */ = {
			isa = XCSwiftPackageProductDependency;
			package = C9646E9829B79E04007239A4 /* XCRemoteSwiftPackageReference "logger-ios" */;
			productName = Logger;
		};
		C9646E9B29B79E4D007239A4 /* Logger */ = {
			isa = XCSwiftPackageProductDependency;
			package = C9646E9829B79E04007239A4 /* XCRemoteSwiftPackageReference "logger-ios" */;
			productName = Logger;
		};
		C9646EA329B7A24A007239A4 /* PostHog */ = {
			isa = XCSwiftPackageProductDependency;
			package = C9646EA229B7A24A007239A4 /* XCRemoteSwiftPackageReference "posthog-ios" */;
			productName = PostHog;
		};
		C9646EA629B7A3DD007239A4 /* Dependencies */ = {
			isa = XCSwiftPackageProductDependency;
			package = C9646EA529B7A3DD007239A4 /* XCRemoteSwiftPackageReference "swift-dependencies" */;
			productName = Dependencies;
		};
		C9646EA829B7A4F2007239A4 /* PostHog */ = {
			isa = XCSwiftPackageProductDependency;
			package = C9646EA229B7A24A007239A4 /* XCRemoteSwiftPackageReference "posthog-ios" */;
			productName = PostHog;
		};
		C9646EAB29B7A520007239A4 /* Dependencies */ = {
			isa = XCSwiftPackageProductDependency;
			package = C9646EA529B7A3DD007239A4 /* XCRemoteSwiftPackageReference "swift-dependencies" */;
			productName = Dependencies;
		};
		C96CB98B2A6040C500498C4E /* DequeModule */ = {
			isa = XCSwiftPackageProductDependency;
			package = C96CB98A2A6040C500498C4E /* XCRemoteSwiftPackageReference "swift-collections" */;
			productName = DequeModule;
		};
		C97797BB298AB1890046BD25 /* secp256k1 */ = {
			isa = XCSwiftPackageProductDependency;
			package = C97797BA298AB1890046BD25 /* XCRemoteSwiftPackageReference "secp256k1" */;
			productName = secp256k1;
		};
		C97797BE298ABE060046BD25 /* secp256k1 */ = {
			isa = XCSwiftPackageProductDependency;
			package = C97797BA298AB1890046BD25 /* XCRemoteSwiftPackageReference "secp256k1" */;
			productName = secp256k1;
		};
		C99DBF7D2A9E81CF00F7068F /* SDWebImageSwiftUI */ = {
			isa = XCSwiftPackageProductDependency;
			package = C99DBF7C2A9E81CF00F7068F /* XCRemoteSwiftPackageReference "SDWebImageSwiftUI" */;
			productName = SDWebImageSwiftUI;
		};
		C99DBF7F2A9E8BCF00F7068F /* SDWebImageSwiftUI */ = {
			isa = XCSwiftPackageProductDependency;
			package = C99DBF7C2A9E81CF00F7068F /* XCRemoteSwiftPackageReference "SDWebImageSwiftUI" */;
			productName = SDWebImageSwiftUI;
		};
		C99DBF812A9E8BDE00F7068F /* SDWebImageSwiftUI */ = {
			isa = XCSwiftPackageProductDependency;
			package = C99DBF7C2A9E81CF00F7068F /* XCRemoteSwiftPackageReference "SDWebImageSwiftUI" */;
			productName = SDWebImageSwiftUI;
		};
		C9A6C7432AD83F7A001F9500 /* SwiftGenPlugin */ = {
			isa = XCSwiftPackageProductDependency;
			package = C9B737702AB24D5F00398BE7 /* XCRemoteSwiftPackageReference "SwiftGenPlugin" */;
			productName = "plugin:SwiftGenPlugin";
		};
<<<<<<< HEAD
=======
		C9AA1BB32ABA3D5C00E8BD6D /* Web3Wallet */ = {
			isa = XCSwiftPackageProductDependency;
			package = C95F0AC82ABA379700A0D9CE /* XCRemoteSwiftPackageReference "WalletConnectSwiftV2" */;
			productName = Web3Wallet;
		};
		C9AA1BB92ABB62EB00E8BD6D /* Web3 */ = {
			isa = XCSwiftPackageProductDependency;
			package = C9AA1BB82ABB62EB00E8BD6D /* XCRemoteSwiftPackageReference "Web3" */;
			productName = Web3;
		};
		C9AA1BBB2ABB6E8900E8BD6D /* WalletConnectModal */ = {
			isa = XCSwiftPackageProductDependency;
			package = C95F0AC82ABA379700A0D9CE /* XCRemoteSwiftPackageReference "WalletConnectSwiftV2" */;
			productName = WalletConnectModal;
		};
>>>>>>> 723e996d
		C9B71DBD2A8E9BAD0031ED9F /* Sentry */ = {
			isa = XCSwiftPackageProductDependency;
			package = C9B71DBC2A8E9BAD0031ED9F /* XCRemoteSwiftPackageReference "sentry-cocoa" */;
			productName = Sentry;
		};
		C9B71DBF2A8E9BAD0031ED9F /* SentrySwiftUI */ = {
			isa = XCSwiftPackageProductDependency;
			package = C9B71DBC2A8E9BAD0031ED9F /* XCRemoteSwiftPackageReference "sentry-cocoa" */;
			productName = SentrySwiftUI;
		};
		C9B71DC42A9008300031ED9F /* Sentry */ = {
			isa = XCSwiftPackageProductDependency;
			package = C9B71DBC2A8E9BAD0031ED9F /* XCRemoteSwiftPackageReference "sentry-cocoa" */;
			productName = Sentry;
		};
		C9BA85902B23628300AFC2C3 /* Logger */ = {
			isa = XCSwiftPackageProductDependency;
			package = C9646E9829B79E04007239A4 /* XCRemoteSwiftPackageReference "logger-ios" */;
			productName = Logger;
		};
		C9BA85922B23628B00AFC2C3 /* Dependencies */ = {
			isa = XCSwiftPackageProductDependency;
			package = C9646EA529B7A3DD007239A4 /* XCRemoteSwiftPackageReference "swift-dependencies" */;
			productName = Dependencies;
		};
		C9BA85942B2362C100AFC2C3 /* SDWebImageSwiftUI */ = {
			isa = XCSwiftPackageProductDependency;
			package = C99DBF7C2A9E81CF00F7068F /* XCRemoteSwiftPackageReference "SDWebImageSwiftUI" */;
			productName = SDWebImageSwiftUI;
		};
		C9BA85962B23638700AFC2C3 /* Starscream */ = {
			isa = XCSwiftPackageProductDependency;
			package = C9DEC066298965270078B43A /* XCRemoteSwiftPackageReference "Starscream" */;
			productName = Starscream;
		};
		C9BA85982B23638700AFC2C3 /* secp256k1 */ = {
			isa = XCSwiftPackageProductDependency;
			package = C97797BA298AB1890046BD25 /* XCRemoteSwiftPackageReference "secp256k1" */;
			productName = secp256k1;
		};
		C9BA859A2B23638700AFC2C3 /* SwiftUINavigation */ = {
			isa = XCSwiftPackageProductDependency;
			package = C94D855D29914D2300749478 /* XCRemoteSwiftPackageReference "swiftui-navigation" */;
			productName = SwiftUINavigation;
		};
		C9BA859C2B23638700AFC2C3 /* PostHog */ = {
			isa = XCSwiftPackageProductDependency;
			package = C9646EA229B7A24A007239A4 /* XCRemoteSwiftPackageReference "posthog-ios" */;
			productName = PostHog;
		};
		C9BA859E2B23638700AFC2C3 /* DequeModule */ = {
			isa = XCSwiftPackageProductDependency;
			package = C96CB98A2A6040C500498C4E /* XCRemoteSwiftPackageReference "swift-collections" */;
			productName = DequeModule;
		};
		C9BA85A02B23638700AFC2C3 /* SentrySwiftUI */ = {
			isa = XCSwiftPackageProductDependency;
			package = C9B71DBC2A8E9BAD0031ED9F /* XCRemoteSwiftPackageReference "sentry-cocoa" */;
			productName = SentrySwiftUI;
		};
		C9BA85A22B23638700AFC2C3 /* WalletConnect */ = {
			isa = XCSwiftPackageProductDependency;
			package = C95F0AC82ABA379700A0D9CE /* XCRemoteSwiftPackageReference "WalletConnectSwiftV2" */;
			productName = WalletConnect;
		};
		C9BA85A42B23638700AFC2C3 /* Web3 */ = {
			isa = XCSwiftPackageProductDependency;
			package = C9AA1BB82ABB62EB00E8BD6D /* XCRemoteSwiftPackageReference "Web3" */;
			productName = Web3;
		};
		C9BA85A62B23638700AFC2C3 /* StarscreamOld */ = {
			isa = XCSwiftPackageProductDependency;
			package = C9332C642ADED0D700AD7B0E /* XCLocalSwiftPackageReference "StarscreamOld" */;
			productName = StarscreamOld;
		};
		C9BA85A82B2363A900AFC2C3 /* WalletConnectModal */ = {
			isa = XCSwiftPackageProductDependency;
			package = C95F0AC82ABA379700A0D9CE /* XCRemoteSwiftPackageReference "WalletConnectSwiftV2" */;
			productName = WalletConnectModal;
		};
		C9BA85AA2B2363CA00AFC2C3 /* Sentry */ = {
			isa = XCSwiftPackageProductDependency;
			package = C9B71DBC2A8E9BAD0031ED9F /* XCRemoteSwiftPackageReference "sentry-cocoa" */;
			productName = Sentry;
		};
		C9D5733F2AB24A3700E06BB4 /* SwiftGenPlugin */ = {
			isa = XCSwiftPackageProductDependency;
			package = C9C8450C2AB249DB00654BC1 /* XCRemoteSwiftPackageReference "SwiftGenPlugin" */;
			productName = "plugin:SwiftGenPlugin";
		};
		C9DEC067298965270078B43A /* Starscream */ = {
			isa = XCSwiftPackageProductDependency;
			package = C9DEC066298965270078B43A /* XCRemoteSwiftPackageReference "Starscream" */;
			productName = Starscream;
		};
		CDDA1F7A29A527650047ACD8 /* Starscream */ = {
			isa = XCSwiftPackageProductDependency;
			package = C9DEC066298965270078B43A /* XCRemoteSwiftPackageReference "Starscream" */;
			productName = Starscream;
		};
		CDDA1F7C29A527650047ACD8 /* SwiftUINavigation */ = {
			isa = XCSwiftPackageProductDependency;
			package = C94D855D29914D2300749478 /* XCRemoteSwiftPackageReference "swiftui-navigation" */;
			productName = SwiftUINavigation;
		};
/* End XCSwiftPackageProductDependency section */

/* Begin XCVersionGroup section */
		C936B4572A4C7B7C00DF1EB9 /* Nos.xcdatamodeld */ = {
			isa = XCVersionGroup;
			children = (
				5B810DD62B55BA44008FE8A9 /* Nos 15.xcdatamodel */,
				5B960D2C2B34B1B900C52C45 /* Nos 14.xcdatamodel */,
				5B2F5CC12AE7443700A92B52 /* Nos 13.xcdatamodel */,
				C99507332AB9EE40005B1096 /* Nos 12.xcdatamodel */,
				C92A04DD2A58B02B00C844B8 /* Nos 11.xcdatamodel */,
				C9C547562A4F1D1A006B0741 /* Nos 9.xcdatamodel */,
				5BFF66AF2A4B55FC00AA79DD /* Nos 10.xcdatamodel */,
			);
			currentVersion = 5B810DD62B55BA44008FE8A9 /* Nos 15.xcdatamodel */;
			path = Nos.xcdatamodeld;
			sourceTree = "<group>";
			versionGroupType = wrapper.xcdatamodel;
		};
/* End XCVersionGroup section */
	};
	rootObject = C9DEBFC6298941000078B43A /* Project object */;
}<|MERGE_RESOLUTION|>--- conflicted
+++ resolved
@@ -1534,12 +1534,6 @@
 				C9B71DBC2A8E9BAD0031ED9F /* XCRemoteSwiftPackageReference "sentry-cocoa" */,
 				C99DBF7C2A9E81CF00F7068F /* XCRemoteSwiftPackageReference "SDWebImageSwiftUI" */,
 				C9B737702AB24D5F00398BE7 /* XCRemoteSwiftPackageReference "SwiftGenPlugin" */,
-<<<<<<< HEAD
-=======
-				C95F0AC82ABA379700A0D9CE /* XCRemoteSwiftPackageReference "WalletConnectSwiftV2" */,
-				C9AA1BB82ABB62EB00E8BD6D /* XCRemoteSwiftPackageReference "Web3" */,
-				C9332C642ADED0D700AD7B0E /* XCLocalSwiftPackageReference "StarscreamOld" */,
->>>>>>> 723e996d
 				C91565BF2B2368FA0068EECA /* XCRemoteSwiftPackageReference "ViewInspector" */,
 				3AD3185B2B294E6200026B07 /* XCRemoteSwiftPackageReference "xcstrings-tool-plugin" */,
 			);
@@ -2937,14 +2931,6 @@
 				minimumVersion = 2.0.0;
 			};
 		};
-		C9AA1BB82ABB62EB00E8BD6D /* XCRemoteSwiftPackageReference "Web3" */ = {
-			isa = XCRemoteSwiftPackageReference;
-			repositoryURL = "https://github.com/Boilertalk/Web3.swift";
-			requirement = {
-				kind = upToNextMajorVersion;
-				minimumVersion = 0.8.4;
-			};
-		};
 		C9ADB139299299570075E7F8 /* XCRemoteSwiftPackageReference "bech32" */ = {
 			isa = XCRemoteSwiftPackageReference;
 			repositoryURL = "https://github.com/0xdeadp00l/bech32.git";
@@ -3008,27 +2994,6 @@
 			package = C91565BF2B2368FA0068EECA /* XCRemoteSwiftPackageReference "ViewInspector" */;
 			productName = ViewInspector;
 		};
-<<<<<<< HEAD
-=======
-		C9332C622ADECFA700AD7B0E /* StarscreamOld */ = {
-			isa = XCSwiftPackageProductDependency;
-			productName = StarscreamOld;
-		};
-		C9332C652ADED0D700AD7B0E /* StarscreamOld */ = {
-			isa = XCSwiftPackageProductDependency;
-			productName = StarscreamOld;
-		};
-		C94824472B32364100005B36 /* WalletConnectModal */ = {
-			isa = XCSwiftPackageProductDependency;
-			package = C95F0AC82ABA379700A0D9CE /* XCRemoteSwiftPackageReference "WalletConnectSwiftV2" */;
-			productName = WalletConnectModal;
-		};
-		C94824492B32364900005B36 /* Web3 */ = {
-			isa = XCSwiftPackageProductDependency;
-			package = C9AA1BB82ABB62EB00E8BD6D /* XCRemoteSwiftPackageReference "Web3" */;
-			productName = Web3;
-		};
->>>>>>> 723e996d
 		C94D855E29914D2300749478 /* SwiftUINavigation */ = {
 			isa = XCSwiftPackageProductDependency;
 			package = C94D855D29914D2300749478 /* XCRemoteSwiftPackageReference "swiftui-navigation" */;
@@ -3099,24 +3064,6 @@
 			package = C9B737702AB24D5F00398BE7 /* XCRemoteSwiftPackageReference "SwiftGenPlugin" */;
 			productName = "plugin:SwiftGenPlugin";
 		};
-<<<<<<< HEAD
-=======
-		C9AA1BB32ABA3D5C00E8BD6D /* Web3Wallet */ = {
-			isa = XCSwiftPackageProductDependency;
-			package = C95F0AC82ABA379700A0D9CE /* XCRemoteSwiftPackageReference "WalletConnectSwiftV2" */;
-			productName = Web3Wallet;
-		};
-		C9AA1BB92ABB62EB00E8BD6D /* Web3 */ = {
-			isa = XCSwiftPackageProductDependency;
-			package = C9AA1BB82ABB62EB00E8BD6D /* XCRemoteSwiftPackageReference "Web3" */;
-			productName = Web3;
-		};
-		C9AA1BBB2ABB6E8900E8BD6D /* WalletConnectModal */ = {
-			isa = XCSwiftPackageProductDependency;
-			package = C95F0AC82ABA379700A0D9CE /* XCRemoteSwiftPackageReference "WalletConnectSwiftV2" */;
-			productName = WalletConnectModal;
-		};
->>>>>>> 723e996d
 		C9B71DBD2A8E9BAD0031ED9F /* Sentry */ = {
 			isa = XCSwiftPackageProductDependency;
 			package = C9B71DBC2A8E9BAD0031ED9F /* XCRemoteSwiftPackageReference "sentry-cocoa" */;
@@ -3176,26 +3123,6 @@
 			isa = XCSwiftPackageProductDependency;
 			package = C9B71DBC2A8E9BAD0031ED9F /* XCRemoteSwiftPackageReference "sentry-cocoa" */;
 			productName = SentrySwiftUI;
-		};
-		C9BA85A22B23638700AFC2C3 /* WalletConnect */ = {
-			isa = XCSwiftPackageProductDependency;
-			package = C95F0AC82ABA379700A0D9CE /* XCRemoteSwiftPackageReference "WalletConnectSwiftV2" */;
-			productName = WalletConnect;
-		};
-		C9BA85A42B23638700AFC2C3 /* Web3 */ = {
-			isa = XCSwiftPackageProductDependency;
-			package = C9AA1BB82ABB62EB00E8BD6D /* XCRemoteSwiftPackageReference "Web3" */;
-			productName = Web3;
-		};
-		C9BA85A62B23638700AFC2C3 /* StarscreamOld */ = {
-			isa = XCSwiftPackageProductDependency;
-			package = C9332C642ADED0D700AD7B0E /* XCLocalSwiftPackageReference "StarscreamOld" */;
-			productName = StarscreamOld;
-		};
-		C9BA85A82B2363A900AFC2C3 /* WalletConnectModal */ = {
-			isa = XCSwiftPackageProductDependency;
-			package = C95F0AC82ABA379700A0D9CE /* XCRemoteSwiftPackageReference "WalletConnectSwiftV2" */;
-			productName = WalletConnectModal;
 		};
 		C9BA85AA2B2363CA00AFC2C3 /* Sentry */ = {
 			isa = XCSwiftPackageProductDependency;
