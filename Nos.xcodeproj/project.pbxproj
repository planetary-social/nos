// !$*UTF8*$!
{
	archiveVersion = 1;
	classes = {
	};
	objectVersion = 56;
	objects = {

/* Begin PBXBuildFile section */
		3F170C78299D816200BC8F8B /* AppController.swift in Sources */ = {isa = PBXBuildFile; fileRef = 3F170C77299D816200BC8F8B /* AppController.swift */; };
		3F43C47629A9625700E896A0 /* AuthorReference+CoreDataClass.swift in Sources */ = {isa = PBXBuildFile; fileRef = 3F43C47529A9625700E896A0 /* AuthorReference+CoreDataClass.swift */; };
		3F60F42929B27D3E000D62C4 /* ThreadView.swift in Sources */ = {isa = PBXBuildFile; fileRef = 3F60F42829B27D3E000D62C4 /* ThreadView.swift */; };
		3FB5E651299D28A200386527 /* OnboardingView.swift in Sources */ = {isa = PBXBuildFile; fileRef = 3FB5E650299D28A200386527 /* OnboardingView.swift */; };
		3FBCDE6D29B648FE00A6C2D4 /* ThreadView.swift in Sources */ = {isa = PBXBuildFile; fileRef = 3F60F42829B27D3E000D62C4 /* ThreadView.swift */; };
		3FFB1D89299FF37C002A755D /* AvatarView.swift in Sources */ = {isa = PBXBuildFile; fileRef = 3FFB1D88299FF37C002A755D /* AvatarView.swift */; };
		3FFB1D9329A6BBCE002A755D /* EventReference+CoreDataClass.swift in Sources */ = {isa = PBXBuildFile; fileRef = 3FFB1D9229A6BBCE002A755D /* EventReference+CoreDataClass.swift */; };
		3FFB1D9429A6BBCE002A755D /* EventReference+CoreDataClass.swift in Sources */ = {isa = PBXBuildFile; fileRef = 3FFB1D9229A6BBCE002A755D /* EventReference+CoreDataClass.swift */; };
		3FFB1D9629A6BBEC002A755D /* Collection+SafeSubscript.swift in Sources */ = {isa = PBXBuildFile; fileRef = 3FFB1D9529A6BBEC002A755D /* Collection+SafeSubscript.swift */; };
		3FFB1D9729A6BBEC002A755D /* Collection+SafeSubscript.swift in Sources */ = {isa = PBXBuildFile; fileRef = 3FFB1D9529A6BBEC002A755D /* Collection+SafeSubscript.swift */; };
		3FFB1D9C29A7DF9D002A755D /* StackedAvatarsView.swift in Sources */ = {isa = PBXBuildFile; fileRef = 3FFB1D9B29A7DF9D002A755D /* StackedAvatarsView.swift */; };
		3FFB1D9D29A7DF9D002A755D /* StackedAvatarsView.swift in Sources */ = {isa = PBXBuildFile; fileRef = 3FFB1D9B29A7DF9D002A755D /* StackedAvatarsView.swift */; };
		3FFF3BD029A9645F00DD0B72 /* AuthorReference+CoreDataClass.swift in Sources */ = {isa = PBXBuildFile; fileRef = 3F43C47529A9625700E896A0 /* AuthorReference+CoreDataClass.swift */; };
		A303AF8329A9153A005DC8FC /* FollowButton.swift in Sources */ = {isa = PBXBuildFile; fileRef = A303AF8229A9153A005DC8FC /* FollowButton.swift */; };
		A303AF8429A969F5005DC8FC /* FollowButton.swift in Sources */ = {isa = PBXBuildFile; fileRef = A303AF8229A9153A005DC8FC /* FollowButton.swift */; };
		A303AF8529A969F5005DC8FC /* FollowsView.swift in Sources */ = {isa = PBXBuildFile; fileRef = A32B6C7229A6BE9B00653FF5 /* FollowsView.swift */; };
		A303AF8629A969FF005DC8FC /* FollowCard.swift in Sources */ = {isa = PBXBuildFile; fileRef = A32B6C7729A6C99200653FF5 /* FollowCard.swift */; };
		A32B6C7129A672BC00653FF5 /* CurrentUser.swift in Sources */ = {isa = PBXBuildFile; fileRef = A34E439829A522F20057AFCB /* CurrentUser.swift */; };
		A32B6C7329A6BE9B00653FF5 /* FollowsView.swift in Sources */ = {isa = PBXBuildFile; fileRef = A32B6C7229A6BE9B00653FF5 /* FollowsView.swift */; };
		A32B6C7829A6C99200653FF5 /* FollowCard.swift in Sources */ = {isa = PBXBuildFile; fileRef = A32B6C7729A6C99200653FF5 /* FollowCard.swift */; };
		A336DD3C299FD78000A0CBA0 /* Filter.swift in Sources */ = {isa = PBXBuildFile; fileRef = A336DD3B299FD78000A0CBA0 /* Filter.swift */; };
		A34E439929A522F20057AFCB /* CurrentUser.swift in Sources */ = {isa = PBXBuildFile; fileRef = A34E439829A522F20057AFCB /* CurrentUser.swift */; };
		A3B943CF299AE00100A15A08 /* KeyChain.swift in Sources */ = {isa = PBXBuildFile; fileRef = A3B943CE299AE00100A15A08 /* KeyChain.swift */; };
		A3B943D5299D514800A15A08 /* Follow+CoreDataClass.swift in Sources */ = {isa = PBXBuildFile; fileRef = A3B943D4299D514800A15A08 /* Follow+CoreDataClass.swift */; };
		A3B943D7299D6DB700A15A08 /* Follow+CoreDataClass.swift in Sources */ = {isa = PBXBuildFile; fileRef = A3B943D4299D514800A15A08 /* Follow+CoreDataClass.swift */; };
		A3B943D8299D758F00A15A08 /* KeyChain.swift in Sources */ = {isa = PBXBuildFile; fileRef = A3B943CE299AE00100A15A08 /* KeyChain.swift */; };
		C93CA0C029AD59D700921183 /* GoldenPostView.swift in Sources */ = {isa = PBXBuildFile; fileRef = C9CDBBA329A8FA2900C555C7 /* GoldenPostView.swift */; };
		C93CA0C129AD5A5B00921183 /* DiscoverView.swift in Sources */ = {isa = PBXBuildFile; fileRef = C9CDBBA029A8F14C00C555C7 /* DiscoverView.swift */; };
		C93CA0C329AE3A1E00921183 /* JSONEvent.swift in Sources */ = {isa = PBXBuildFile; fileRef = C93CA0C229AE3A1E00921183 /* JSONEvent.swift */; };
		C93CA0C429AE3A1E00921183 /* JSONEvent.swift in Sources */ = {isa = PBXBuildFile; fileRef = C93CA0C229AE3A1E00921183 /* JSONEvent.swift */; };
		C942566929B66A2800C4202C /* Date+Elapsed.swift in Sources */ = {isa = PBXBuildFile; fileRef = C942566829B66A2800C4202C /* Date+Elapsed.swift */; };
		C942566A29B66A2800C4202C /* Date+Elapsed.swift in Sources */ = {isa = PBXBuildFile; fileRef = C942566829B66A2800C4202C /* Date+Elapsed.swift */; };
		C942566B29B66B2F00C4202C /* NotificationsView.swift in Sources */ = {isa = PBXBuildFile; fileRef = C94437E529B0DB83004D8C86 /* NotificationsView.swift */; };
		C94437E629B0DB83004D8C86 /* NotificationsView.swift in Sources */ = {isa = PBXBuildFile; fileRef = C94437E529B0DB83004D8C86 /* NotificationsView.swift */; };
		C94D855C2991479900749478 /* NewPostView.swift in Sources */ = {isa = PBXBuildFile; fileRef = C94D855B2991479900749478 /* NewPostView.swift */; };
		C94D855F29914D2300749478 /* SwiftUINavigation in Frameworks */ = {isa = PBXBuildFile; productRef = C94D855E29914D2300749478 /* SwiftUINavigation */; };
		C95D68A1299E6D3E00429F86 /* BioView.swift in Sources */ = {isa = PBXBuildFile; fileRef = C95D68A0299E6D3E00429F86 /* BioView.swift */; };
		C95D68A3299E6D9000429F86 /* SelectableText.swift in Sources */ = {isa = PBXBuildFile; fileRef = C95D68A2299E6D9000429F86 /* SelectableText.swift */; };
		C95D68A5299E6E1E00429F86 /* PlaceholderModifier.swift in Sources */ = {isa = PBXBuildFile; fileRef = C95D68A4299E6E1E00429F86 /* PlaceholderModifier.swift */; };
		C95D68A6299E6F9E00429F86 /* ProfileHeader.swift in Sources */ = {isa = PBXBuildFile; fileRef = C95D689E299E6B4100429F86 /* ProfileHeader.swift */; };
		C95D68A7299E6FF000429F86 /* KeyFixture.swift in Sources */ = {isa = PBXBuildFile; fileRef = C9ADB134299288230075E7F8 /* KeyFixture.swift */; };
		C95D68A9299E709900429F86 /* LinearGradient+Planetary.swift in Sources */ = {isa = PBXBuildFile; fileRef = C95D68A8299E709800429F86 /* LinearGradient+Planetary.swift */; };
		C95D68AB299E710F00429F86 /* Color+Hex.swift in Sources */ = {isa = PBXBuildFile; fileRef = C95D68AA299E710F00429F86 /* Color+Hex.swift */; };
		C95D68AD299E721700429F86 /* ProfileView.swift in Sources */ = {isa = PBXBuildFile; fileRef = C95D68AC299E721700429F86 /* ProfileView.swift */; };
		C95D68B2299ECE0700429F86 /* CHANGELOG.md in Resources */ = {isa = PBXBuildFile; fileRef = C95D68AF299ECE0700429F86 /* CHANGELOG.md */; };
		C95D68B3299ECE0700429F86 /* README.md in Resources */ = {isa = PBXBuildFile; fileRef = C95D68B0299ECE0700429F86 /* README.md */; };
		C95D68B4299ECE0700429F86 /* CONTRIBUTING.md in Resources */ = {isa = PBXBuildFile; fileRef = C95D68B1299ECE0700429F86 /* CONTRIBUTING.md */; };
		C9671D73298DB94C00EE7E12 /* Data+Encoding.swift in Sources */ = {isa = PBXBuildFile; fileRef = C9671D72298DB94C00EE7E12 /* Data+Encoding.swift */; };
		C97797B9298AA19A0046BD25 /* RelayService.swift in Sources */ = {isa = PBXBuildFile; fileRef = C97797B8298AA19A0046BD25 /* RelayService.swift */; };
		C97797BC298AB1890046BD25 /* secp256k1 in Frameworks */ = {isa = PBXBuildFile; productRef = C97797BB298AB1890046BD25 /* secp256k1 */; };
		C97797BF298ABE060046BD25 /* secp256k1 in Frameworks */ = {isa = PBXBuildFile; productRef = C97797BE298ABE060046BD25 /* secp256k1 */; };
		C9ADB133299287D60075E7F8 /* KeyPairTests.swift in Sources */ = {isa = PBXBuildFile; fileRef = C9ADB132299287D60075E7F8 /* KeyPairTests.swift */; };
		C9ADB135299288230075E7F8 /* KeyFixture.swift in Sources */ = {isa = PBXBuildFile; fileRef = C9ADB134299288230075E7F8 /* KeyFixture.swift */; };
		C9ADB13629928AF00075E7F8 /* KeyPair.swift in Sources */ = {isa = PBXBuildFile; fileRef = C9F84C26298DC98800C6714D /* KeyPair.swift */; };
		C9ADB13829928CC30075E7F8 /* String+Hex.swift in Sources */ = {isa = PBXBuildFile; fileRef = C9ADB13729928CC30075E7F8 /* String+Hex.swift */; };
		C9ADB13D29929B540075E7F8 /* Bech32.swift in Sources */ = {isa = PBXBuildFile; fileRef = C9ADB13C29929B540075E7F8 /* Bech32.swift */; };
		C9ADB13E29929EEF0075E7F8 /* Bech32.swift in Sources */ = {isa = PBXBuildFile; fileRef = C9ADB13C29929B540075E7F8 /* Bech32.swift */; };
		C9ADB13F29929F1F0075E7F8 /* String+Hex.swift in Sources */ = {isa = PBXBuildFile; fileRef = C9ADB13729928CC30075E7F8 /* String+Hex.swift */; };
		C9ADB14129951CB10075E7F8 /* NSManagedObject+Nos.swift in Sources */ = {isa = PBXBuildFile; fileRef = C9ADB14029951CB10075E7F8 /* NSManagedObject+Nos.swift */; };
		C9ADB14229951CB10075E7F8 /* NSManagedObject+Nos.swift in Sources */ = {isa = PBXBuildFile; fileRef = C9ADB14029951CB10075E7F8 /* NSManagedObject+Nos.swift */; };
		C9BAB09B2996FBA10003A84E /* EventProcessor.swift in Sources */ = {isa = PBXBuildFile; fileRef = C9BAB09A2996FBA10003A84E /* EventProcessor.swift */; };
		C9BAB09C2996FBA10003A84E /* EventProcessor.swift in Sources */ = {isa = PBXBuildFile; fileRef = C9BAB09A2996FBA10003A84E /* EventProcessor.swift */; };
		C9CDBBA129A8F14C00C555C7 /* DiscoverView.swift in Sources */ = {isa = PBXBuildFile; fileRef = C9CDBBA029A8F14C00C555C7 /* DiscoverView.swift */; };
		C9CDBBA429A8FA2900C555C7 /* GoldenPostView.swift in Sources */ = {isa = PBXBuildFile; fileRef = C9CDBBA329A8FA2900C555C7 /* GoldenPostView.swift */; };
		C9DEBFD2298941000078B43A /* NosApp.swift in Sources */ = {isa = PBXBuildFile; fileRef = C9DEBFD1298941000078B43A /* NosApp.swift */; };
		C9DEBFD4298941000078B43A /* Persistence.swift in Sources */ = {isa = PBXBuildFile; fileRef = C9DEBFD3298941000078B43A /* Persistence.swift */; };
		C9DEBFD7298941000078B43A /* Nos.xcdatamodeld in Sources */ = {isa = PBXBuildFile; fileRef = C9DEBFD5298941000078B43A /* Nos.xcdatamodeld */; };
		C9DEBFD9298941000078B43A /* HomeFeedView.swift in Sources */ = {isa = PBXBuildFile; fileRef = C9DEBFD8298941000078B43A /* HomeFeedView.swift */; };
		C9DEBFDB298941020078B43A /* Assets.xcassets in Resources */ = {isa = PBXBuildFile; fileRef = C9DEBFDA298941020078B43A /* Assets.xcassets */; };
		C9DEBFDF298941020078B43A /* Preview Assets.xcassets in Resources */ = {isa = PBXBuildFile; fileRef = C9DEBFDE298941020078B43A /* Preview Assets.xcassets */; };
		C9DEBFE9298941020078B43A /* EventTests.swift in Sources */ = {isa = PBXBuildFile; fileRef = C9DEBFE8298941020078B43A /* EventTests.swift */; };
		C9DEBFF3298941020078B43A /* NosUITests.swift in Sources */ = {isa = PBXBuildFile; fileRef = C9DEBFF2298941020078B43A /* NosUITests.swift */; };
		C9DEBFF5298941020078B43A /* NosUITestsLaunchTests.swift in Sources */ = {isa = PBXBuildFile; fileRef = C9DEBFF4298941020078B43A /* NosUITestsLaunchTests.swift */; };
		C9DEC003298945150078B43A /* String+Lorem.swift in Sources */ = {isa = PBXBuildFile; fileRef = C9DEC002298945150078B43A /* String+Lorem.swift */; };
		C9DEC006298947900078B43A /* sample_data.json in Resources */ = {isa = PBXBuildFile; fileRef = C9DEC005298947900078B43A /* sample_data.json */; };
		C9DEC04529894BED0078B43A /* Event+CoreDataClass.swift in Sources */ = {isa = PBXBuildFile; fileRef = C9DEC03F29894BED0078B43A /* Event+CoreDataClass.swift */; };
		C9DEC04629894BED0078B43A /* Event+CoreDataClass.swift in Sources */ = {isa = PBXBuildFile; fileRef = C9DEC03F29894BED0078B43A /* Event+CoreDataClass.swift */; };
		C9DEC04D29894BED0078B43A /* Author+CoreDataClass.swift in Sources */ = {isa = PBXBuildFile; fileRef = C9DEC04329894BED0078B43A /* Author+CoreDataClass.swift */; };
		C9DEC04E29894BED0078B43A /* Author+CoreDataClass.swift in Sources */ = {isa = PBXBuildFile; fileRef = C9DEC04329894BED0078B43A /* Author+CoreDataClass.swift */; };
		C9DEC05A2989509B0078B43A /* Persistence.swift in Sources */ = {isa = PBXBuildFile; fileRef = C9DEBFD3298941000078B43A /* Persistence.swift */; };
		C9DEC05B298950A90078B43A /* String+Lorem.swift in Sources */ = {isa = PBXBuildFile; fileRef = C9DEC002298945150078B43A /* String+Lorem.swift */; };
		C9DEC05C298953280078B43A /* Nos.xcdatamodeld in Sources */ = {isa = PBXBuildFile; fileRef = C9DEBFD5298941000078B43A /* Nos.xcdatamodeld */; };
		C9DEC0632989541F0078B43A /* Bundle+Current.swift in Sources */ = {isa = PBXBuildFile; fileRef = C9DEC0622989541F0078B43A /* Bundle+Current.swift */; };
		C9DEC0642989541F0078B43A /* Bundle+Current.swift in Sources */ = {isa = PBXBuildFile; fileRef = C9DEC0622989541F0078B43A /* Bundle+Current.swift */; };
		C9DEC065298955200078B43A /* sample_data.json in Resources */ = {isa = PBXBuildFile; fileRef = C9DEC005298947900078B43A /* sample_data.json */; };
		C9DEC068298965270078B43A /* Starscream in Frameworks */ = {isa = PBXBuildFile; productRef = C9DEC067298965270078B43A /* Starscream */; };
		C9DEC06A298965550078B43A /* RelayView.swift in Sources */ = {isa = PBXBuildFile; fileRef = C9DEC069298965540078B43A /* RelayView.swift */; };
		C9DEC06B298965550078B43A /* RelayView.swift in Sources */ = {isa = PBXBuildFile; fileRef = C9DEC069298965540078B43A /* RelayView.swift */; };
		C9DEC06E2989668E0078B43A /* Relay+CoreDataClass.swift in Sources */ = {isa = PBXBuildFile; fileRef = C9DEC06C2989668E0078B43A /* Relay+CoreDataClass.swift */; };
		C9DEC06F2989668E0078B43A /* Relay+CoreDataClass.swift in Sources */ = {isa = PBXBuildFile; fileRef = C9DEC06C2989668E0078B43A /* Relay+CoreDataClass.swift */; };
		C9DFA966299BEB96006929C1 /* NoteCard.swift in Sources */ = {isa = PBXBuildFile; fileRef = C9DFA964299BEB96006929C1 /* NoteCard.swift */; };
		C9DFA969299BEC33006929C1 /* CardStyle.swift in Sources */ = {isa = PBXBuildFile; fileRef = C9DFA968299BEC33006929C1 /* CardStyle.swift */; };
		C9DFA96F299BF043006929C1 /* Assets+Planetary.swift in Sources */ = {isa = PBXBuildFile; fileRef = C9DFA96E299BF043006929C1 /* Assets+Planetary.swift */; };
		C9DFA971299BF8CD006929C1 /* RepliesView.swift in Sources */ = {isa = PBXBuildFile; fileRef = C9DFA970299BF8CD006929C1 /* RepliesView.swift */; };
		C9DFA972299BF9E8006929C1 /* CompactNoteView.swift in Sources */ = {isa = PBXBuildFile; fileRef = C9DFA96A299BEE2C006929C1 /* CompactNoteView.swift */; };
		C9DFA976299C30F0006929C1 /* Localized.swift in Sources */ = {isa = PBXBuildFile; fileRef = C9DFA975299C30F0006929C1 /* Localized.swift */; };
		C9DFA979299C31A7006929C1 /* Localizable.swift in Sources */ = {isa = PBXBuildFile; fileRef = C9DFA978299C31A7006929C1 /* Localizable.swift */; };
		C9DFA97A299C31E9006929C1 /* Localizable.swift in Sources */ = {isa = PBXBuildFile; fileRef = C9DFA978299C31A7006929C1 /* Localizable.swift */; };
		C9DFA97B299C31EE006929C1 /* Localized.swift in Sources */ = {isa = PBXBuildFile; fileRef = C9DFA975299C30F0006929C1 /* Localized.swift */; };
		C9F0BB6929A5039D000547FC /* Int+Bool.swift in Sources */ = {isa = PBXBuildFile; fileRef = C9F0BB6829A5039D000547FC /* Int+Bool.swift */; };
		C9F0BB6B29A503D6000547FC /* PublicKey.swift in Sources */ = {isa = PBXBuildFile; fileRef = C9F0BB6A29A503D6000547FC /* PublicKey.swift */; };
		C9F0BB6C29A503D6000547FC /* PublicKey.swift in Sources */ = {isa = PBXBuildFile; fileRef = C9F0BB6A29A503D6000547FC /* PublicKey.swift */; };
		C9F0BB6D29A503D9000547FC /* Int+Bool.swift in Sources */ = {isa = PBXBuildFile; fileRef = C9F0BB6829A5039D000547FC /* Int+Bool.swift */; };
		C9F0BB6F29A50437000547FC /* NostrConstants.swift in Sources */ = {isa = PBXBuildFile; fileRef = C9F0BB6E29A50437000547FC /* NostrConstants.swift */; };
		C9F0BB7029A50437000547FC /* NostrConstants.swift in Sources */ = {isa = PBXBuildFile; fileRef = C9F0BB6E29A50437000547FC /* NostrConstants.swift */; };
		C9F84C1A298DBB6300C6714D /* Data+Encoding.swift in Sources */ = {isa = PBXBuildFile; fileRef = C9671D72298DB94C00EE7E12 /* Data+Encoding.swift */; };
		C9F84C1C298DBBF400C6714D /* Data+Sha.swift in Sources */ = {isa = PBXBuildFile; fileRef = C9F84C1B298DBBF400C6714D /* Data+Sha.swift */; };
		C9F84C1D298DBC6100C6714D /* Data+Sha.swift in Sources */ = {isa = PBXBuildFile; fileRef = C9F84C1B298DBBF400C6714D /* Data+Sha.swift */; };
		C9F84C21298DC36800C6714D /* AppView.swift in Sources */ = {isa = PBXBuildFile; fileRef = C9F84C20298DC36800C6714D /* AppView.swift */; };
		C9F84C23298DC7B900C6714D /* SettingsView.swift in Sources */ = {isa = PBXBuildFile; fileRef = C9F84C22298DC7B900C6714D /* SettingsView.swift */; };
		C9F84C27298DC98800C6714D /* KeyPair.swift in Sources */ = {isa = PBXBuildFile; fileRef = C9F84C26298DC98800C6714D /* KeyPair.swift */; };
		CD09A74429A50F1D0063464F /* SideMenu.swift in Sources */ = {isa = PBXBuildFile; fileRef = CD09A74329A50F1D0063464F /* SideMenu.swift */; };
		CD09A74629A50F750063464F /* SideMenuContent.swift in Sources */ = {isa = PBXBuildFile; fileRef = CD09A74529A50F750063464F /* SideMenuContent.swift */; };
		CD09A74829A51EFC0063464F /* Router.swift in Sources */ = {isa = PBXBuildFile; fileRef = CD09A74729A51EFC0063464F /* Router.swift */; };
		CD09A74929A521210063464F /* Router.swift in Sources */ = {isa = PBXBuildFile; fileRef = CD09A74729A51EFC0063464F /* Router.swift */; };
		CD09A74A29A521510063464F /* ProfileView.swift in Sources */ = {isa = PBXBuildFile; fileRef = C95D68AC299E721700429F86 /* ProfileView.swift */; };
		CD09A74B29A521730063464F /* ProfileHeader.swift in Sources */ = {isa = PBXBuildFile; fileRef = C95D689E299E6B4100429F86 /* ProfileHeader.swift */; };
		CD09A74C29A5217A0063464F /* NoteButton.swift in Sources */ = {isa = PBXBuildFile; fileRef = CD2CF38F299E68BE00332116 /* NoteButton.swift */; };
		CD09A74D29A521A70063464F /* CardStyle.swift in Sources */ = {isa = PBXBuildFile; fileRef = C9DFA968299BEC33006929C1 /* CardStyle.swift */; };
		CD09A74E29A521BE0063464F /* NoteCard.swift in Sources */ = {isa = PBXBuildFile; fileRef = C9DFA964299BEB96006929C1 /* NoteCard.swift */; };
		CD09A74F29A521BE0063464F /* BioView.swift in Sources */ = {isa = PBXBuildFile; fileRef = C95D68A0299E6D3E00429F86 /* BioView.swift */; };
		CD09A75029A521D20063464F /* HomeFeedView.swift in Sources */ = {isa = PBXBuildFile; fileRef = C9DEBFD8298941000078B43A /* HomeFeedView.swift */; };
		CD09A75129A521D20063464F /* CompactNoteView.swift in Sources */ = {isa = PBXBuildFile; fileRef = C9DFA96A299BEE2C006929C1 /* CompactNoteView.swift */; };
		CD09A75229A521D20063464F /* RepliesView.swift in Sources */ = {isa = PBXBuildFile; fileRef = C9DFA970299BF8CD006929C1 /* RepliesView.swift */; };
		CD09A75329A521D20063464F /* AppView.swift in Sources */ = {isa = PBXBuildFile; fileRef = C9F84C20298DC36800C6714D /* AppView.swift */; };
		CD09A75429A521D20063464F /* PlaceholderModifier.swift in Sources */ = {isa = PBXBuildFile; fileRef = C95D68A4299E6E1E00429F86 /* PlaceholderModifier.swift */; };
		CD09A75529A521D20063464F /* SelectableText.swift in Sources */ = {isa = PBXBuildFile; fileRef = C95D68A2299E6D9000429F86 /* SelectableText.swift */; };
		CD09A75629A521D20063464F /* SettingsView.swift in Sources */ = {isa = PBXBuildFile; fileRef = C9F84C22298DC7B900C6714D /* SettingsView.swift */; };
		CD09A75729A521D20063464F /* NewPostView.swift in Sources */ = {isa = PBXBuildFile; fileRef = C94D855B2991479900749478 /* NewPostView.swift */; };
		CD09A75829A521D20063464F /* LinearGradient+Planetary.swift in Sources */ = {isa = PBXBuildFile; fileRef = C95D68A8299E709800429F86 /* LinearGradient+Planetary.swift */; };
		CD09A75929A521D20063464F /* Color+Hex.swift in Sources */ = {isa = PBXBuildFile; fileRef = C95D68AA299E710F00429F86 /* Color+Hex.swift */; };
		CD09A75A29A521D20063464F /* CardButtonStyle.swift in Sources */ = {isa = PBXBuildFile; fileRef = CD2CF38D299E67F900332116 /* CardButtonStyle.swift */; };
		CD09A75B29A521D20063464F /* AvatarView.swift in Sources */ = {isa = PBXBuildFile; fileRef = 3FFB1D88299FF37C002A755D /* AvatarView.swift */; };
		CD09A75C29A521D20063464F /* SideMenu.swift in Sources */ = {isa = PBXBuildFile; fileRef = CD09A74329A50F1D0063464F /* SideMenu.swift */; };
		CD09A75D29A521D20063464F /* SideMenuContent.swift in Sources */ = {isa = PBXBuildFile; fileRef = CD09A74529A50F750063464F /* SideMenuContent.swift */; };
		CD09A75E29A521EB0063464F /* Assets+Planetary.swift in Sources */ = {isa = PBXBuildFile; fileRef = C9DFA96E299BF043006929C1 /* Assets+Planetary.swift */; };
		CD09A75F29A521FD0063464F /* RelayService.swift in Sources */ = {isa = PBXBuildFile; fileRef = C97797B8298AA19A0046BD25 /* RelayService.swift */; };
		CD09A76029A521FD0063464F /* Filter.swift in Sources */ = {isa = PBXBuildFile; fileRef = A336DD3B299FD78000A0CBA0 /* Filter.swift */; };
		CD09A76129A5220E0063464F /* NosApp.swift in Sources */ = {isa = PBXBuildFile; fileRef = C9DEBFD1298941000078B43A /* NosApp.swift */; };
		CD09A76229A5220E0063464F /* AppController.swift in Sources */ = {isa = PBXBuildFile; fileRef = 3F170C77299D816200BC8F8B /* AppController.swift */; };
		CD09A76329A522190063464F /* OnboardingView.swift in Sources */ = {isa = PBXBuildFile; fileRef = 3FB5E650299D28A200386527 /* OnboardingView.swift */; };
		CD27177629A7C8B200AE8888 /* sample_replies.json in Resources */ = {isa = PBXBuildFile; fileRef = CD27177529A7C8B200AE8888 /* sample_replies.json */; };
		CD2CF38E299E67F900332116 /* CardButtonStyle.swift in Sources */ = {isa = PBXBuildFile; fileRef = CD2CF38D299E67F900332116 /* CardButtonStyle.swift */; };
		CD2CF390299E68BE00332116 /* NoteButton.swift in Sources */ = {isa = PBXBuildFile; fileRef = CD2CF38F299E68BE00332116 /* NoteButton.swift */; };
		CD76864C29B12F7E00085358 /* ExpandingTextFieldAndSubmitButton.swift in Sources */ = {isa = PBXBuildFile; fileRef = CD76864B29B12F7E00085358 /* ExpandingTextFieldAndSubmitButton.swift */; };
		CD76864D29B133E600085358 /* ExpandingTextFieldAndSubmitButton.swift in Sources */ = {isa = PBXBuildFile; fileRef = CD76864B29B12F7E00085358 /* ExpandingTextFieldAndSubmitButton.swift */; };
		CD76865029B6503500085358 /* NoteOptionsButton.swift in Sources */ = {isa = PBXBuildFile; fileRef = CD76864F29B6503500085358 /* NoteOptionsButton.swift */; };
		CD76865129B68B4400085358 /* NoteOptionsButton.swift in Sources */ = {isa = PBXBuildFile; fileRef = CD76864F29B6503500085358 /* NoteOptionsButton.swift */; };
		CDDA1F7B29A527650047ACD8 /* Starscream in Frameworks */ = {isa = PBXBuildFile; productRef = CDDA1F7A29A527650047ACD8 /* Starscream */; };
		CDDA1F7D29A527650047ACD8 /* SwiftUINavigation in Frameworks */ = {isa = PBXBuildFile; productRef = CDDA1F7C29A527650047ACD8 /* SwiftUINavigation */; };
/* End PBXBuildFile section */

/* Begin PBXContainerItemProxy section */
		C9DEBFE5298941020078B43A /* PBXContainerItemProxy */ = {
			isa = PBXContainerItemProxy;
			containerPortal = C9DEBFC6298941000078B43A /* Project object */;
			proxyType = 1;
			remoteGlobalIDString = C9DEBFCD298941000078B43A;
			remoteInfo = Nos;
		};
		C9DEBFEF298941020078B43A /* PBXContainerItemProxy */ = {
			isa = PBXContainerItemProxy;
			containerPortal = C9DEBFC6298941000078B43A /* Project object */;
			proxyType = 1;
			remoteGlobalIDString = C9DEBFCD298941000078B43A;
			remoteInfo = Nos;
		};
/* End PBXContainerItemProxy section */

/* Begin PBXFileReference section */
		3F170C77299D816200BC8F8B /* AppController.swift */ = {isa = PBXFileReference; lastKnownFileType = sourcecode.swift; path = AppController.swift; sourceTree = "<group>"; };
		3F43C47529A9625700E896A0 /* AuthorReference+CoreDataClass.swift */ = {isa = PBXFileReference; lastKnownFileType = sourcecode.swift; path = "AuthorReference+CoreDataClass.swift"; sourceTree = "<group>"; };
		3F60F42829B27D3E000D62C4 /* ThreadView.swift */ = {isa = PBXFileReference; lastKnownFileType = sourcecode.swift; path = ThreadView.swift; sourceTree = "<group>"; };
		3FB5E650299D28A200386527 /* OnboardingView.swift */ = {isa = PBXFileReference; lastKnownFileType = sourcecode.swift; path = OnboardingView.swift; sourceTree = "<group>"; };
		3FFB1D88299FF37C002A755D /* AvatarView.swift */ = {isa = PBXFileReference; lastKnownFileType = sourcecode.swift; path = AvatarView.swift; sourceTree = "<group>"; };
		3FFB1D9229A6BBCE002A755D /* EventReference+CoreDataClass.swift */ = {isa = PBXFileReference; fileEncoding = 4; lastKnownFileType = sourcecode.swift; path = "EventReference+CoreDataClass.swift"; sourceTree = "<group>"; };
		3FFB1D9529A6BBEC002A755D /* Collection+SafeSubscript.swift */ = {isa = PBXFileReference; fileEncoding = 4; lastKnownFileType = sourcecode.swift; path = "Collection+SafeSubscript.swift"; sourceTree = "<group>"; };
		3FFB1D9B29A7DF9D002A755D /* StackedAvatarsView.swift */ = {isa = PBXFileReference; fileEncoding = 4; lastKnownFileType = sourcecode.swift; path = StackedAvatarsView.swift; sourceTree = "<group>"; };
		A303AF8229A9153A005DC8FC /* FollowButton.swift */ = {isa = PBXFileReference; lastKnownFileType = sourcecode.swift; path = FollowButton.swift; sourceTree = "<group>"; };
		A32B6C7229A6BE9B00653FF5 /* FollowsView.swift */ = {isa = PBXFileReference; lastKnownFileType = sourcecode.swift; path = FollowsView.swift; sourceTree = "<group>"; };
		A32B6C7729A6C99200653FF5 /* FollowCard.swift */ = {isa = PBXFileReference; lastKnownFileType = sourcecode.swift; path = FollowCard.swift; sourceTree = "<group>"; };
		A336DD3B299FD78000A0CBA0 /* Filter.swift */ = {isa = PBXFileReference; lastKnownFileType = sourcecode.swift; path = Filter.swift; sourceTree = "<group>"; };
		A34E439829A522F20057AFCB /* CurrentUser.swift */ = {isa = PBXFileReference; lastKnownFileType = sourcecode.swift; path = CurrentUser.swift; sourceTree = "<group>"; };
		A3B943CE299AE00100A15A08 /* KeyChain.swift */ = {isa = PBXFileReference; lastKnownFileType = sourcecode.swift; path = KeyChain.swift; sourceTree = "<group>"; };
		A3B943D4299D514800A15A08 /* Follow+CoreDataClass.swift */ = {isa = PBXFileReference; lastKnownFileType = sourcecode.swift; path = "Follow+CoreDataClass.swift"; sourceTree = "<group>"; };
		C93CA0C229AE3A1E00921183 /* JSONEvent.swift */ = {isa = PBXFileReference; lastKnownFileType = sourcecode.swift; path = JSONEvent.swift; sourceTree = "<group>"; };
		C942566829B66A2800C4202C /* Date+Elapsed.swift */ = {isa = PBXFileReference; fileEncoding = 4; lastKnownFileType = sourcecode.swift; path = "Date+Elapsed.swift"; sourceTree = "<group>"; };
		C94437E529B0DB83004D8C86 /* NotificationsView.swift */ = {isa = PBXFileReference; lastKnownFileType = sourcecode.swift; path = NotificationsView.swift; sourceTree = "<group>"; };
		C94D855B2991479900749478 /* NewPostView.swift */ = {isa = PBXFileReference; lastKnownFileType = sourcecode.swift; path = NewPostView.swift; sourceTree = "<group>"; };
		C95D689E299E6B4100429F86 /* ProfileHeader.swift */ = {isa = PBXFileReference; fileEncoding = 4; lastKnownFileType = sourcecode.swift; path = ProfileHeader.swift; sourceTree = "<group>"; };
		C95D68A0299E6D3E00429F86 /* BioView.swift */ = {isa = PBXFileReference; fileEncoding = 4; lastKnownFileType = sourcecode.swift; path = BioView.swift; sourceTree = "<group>"; };
		C95D68A2299E6D9000429F86 /* SelectableText.swift */ = {isa = PBXFileReference; fileEncoding = 4; lastKnownFileType = sourcecode.swift; path = SelectableText.swift; sourceTree = "<group>"; };
		C95D68A4299E6E1E00429F86 /* PlaceholderModifier.swift */ = {isa = PBXFileReference; fileEncoding = 4; lastKnownFileType = sourcecode.swift; path = PlaceholderModifier.swift; sourceTree = "<group>"; };
		C95D68A8299E709800429F86 /* LinearGradient+Planetary.swift */ = {isa = PBXFileReference; fileEncoding = 4; lastKnownFileType = sourcecode.swift; path = "LinearGradient+Planetary.swift"; sourceTree = "<group>"; };
		C95D68AA299E710F00429F86 /* Color+Hex.swift */ = {isa = PBXFileReference; fileEncoding = 4; lastKnownFileType = sourcecode.swift; path = "Color+Hex.swift"; sourceTree = "<group>"; };
		C95D68AC299E721700429F86 /* ProfileView.swift */ = {isa = PBXFileReference; lastKnownFileType = sourcecode.swift; path = ProfileView.swift; sourceTree = "<group>"; };
		C95D68AF299ECE0700429F86 /* CHANGELOG.md */ = {isa = PBXFileReference; fileEncoding = 4; lastKnownFileType = net.daringfireball.markdown; path = CHANGELOG.md; sourceTree = "<group>"; };
		C95D68B0299ECE0700429F86 /* README.md */ = {isa = PBXFileReference; fileEncoding = 4; lastKnownFileType = net.daringfireball.markdown; path = README.md; sourceTree = "<group>"; };
		C95D68B1299ECE0700429F86 /* CONTRIBUTING.md */ = {isa = PBXFileReference; fileEncoding = 4; lastKnownFileType = net.daringfireball.markdown; path = CONTRIBUTING.md; sourceTree = "<group>"; };
		C9671D72298DB94C00EE7E12 /* Data+Encoding.swift */ = {isa = PBXFileReference; lastKnownFileType = sourcecode.swift; path = "Data+Encoding.swift"; sourceTree = "<group>"; };
		C97797B8298AA19A0046BD25 /* RelayService.swift */ = {isa = PBXFileReference; lastKnownFileType = sourcecode.swift; path = RelayService.swift; sourceTree = "<group>"; };
		C9ADB132299287D60075E7F8 /* KeyPairTests.swift */ = {isa = PBXFileReference; lastKnownFileType = sourcecode.swift; path = KeyPairTests.swift; sourceTree = "<group>"; };
		C9ADB134299288230075E7F8 /* KeyFixture.swift */ = {isa = PBXFileReference; lastKnownFileType = sourcecode.swift; path = KeyFixture.swift; sourceTree = "<group>"; };
		C9ADB13729928CC30075E7F8 /* String+Hex.swift */ = {isa = PBXFileReference; lastKnownFileType = sourcecode.swift; path = "String+Hex.swift"; sourceTree = "<group>"; };
		C9ADB13C29929B540075E7F8 /* Bech32.swift */ = {isa = PBXFileReference; lastKnownFileType = sourcecode.swift; path = Bech32.swift; sourceTree = "<group>"; };
		C9ADB14029951CB10075E7F8 /* NSManagedObject+Nos.swift */ = {isa = PBXFileReference; lastKnownFileType = sourcecode.swift; path = "NSManagedObject+Nos.swift"; sourceTree = "<group>"; };
		C9BAB09A2996FBA10003A84E /* EventProcessor.swift */ = {isa = PBXFileReference; lastKnownFileType = sourcecode.swift; path = EventProcessor.swift; sourceTree = "<group>"; };
		C9CDBBA029A8F14C00C555C7 /* DiscoverView.swift */ = {isa = PBXFileReference; lastKnownFileType = sourcecode.swift; path = DiscoverView.swift; sourceTree = "<group>"; };
		C9CDBBA329A8FA2900C555C7 /* GoldenPostView.swift */ = {isa = PBXFileReference; fileEncoding = 4; lastKnownFileType = sourcecode.swift; path = GoldenPostView.swift; sourceTree = "<group>"; };
		C9DEBFCE298941000078B43A /* Nos.app */ = {isa = PBXFileReference; explicitFileType = wrapper.application; includeInIndex = 0; path = Nos.app; sourceTree = BUILT_PRODUCTS_DIR; };
		C9DEBFD1298941000078B43A /* NosApp.swift */ = {isa = PBXFileReference; lastKnownFileType = sourcecode.swift; path = NosApp.swift; sourceTree = "<group>"; };
		C9DEBFD3298941000078B43A /* Persistence.swift */ = {isa = PBXFileReference; lastKnownFileType = sourcecode.swift; path = Persistence.swift; sourceTree = "<group>"; };
		C9DEBFD6298941000078B43A /* Nos.xcdatamodel */ = {isa = PBXFileReference; lastKnownFileType = wrapper.xcdatamodel; path = Nos.xcdatamodel; sourceTree = "<group>"; };
		C9DEBFD8298941000078B43A /* HomeFeedView.swift */ = {isa = PBXFileReference; lastKnownFileType = sourcecode.swift; path = HomeFeedView.swift; sourceTree = "<group>"; };
		C9DEBFDA298941020078B43A /* Assets.xcassets */ = {isa = PBXFileReference; lastKnownFileType = folder.assetcatalog; path = Assets.xcassets; sourceTree = "<group>"; };
		C9DEBFDC298941020078B43A /* Nos.entitlements */ = {isa = PBXFileReference; lastKnownFileType = text.plist.entitlements; path = Nos.entitlements; sourceTree = "<group>"; };
		C9DEBFDE298941020078B43A /* Preview Assets.xcassets */ = {isa = PBXFileReference; lastKnownFileType = folder.assetcatalog; path = "Preview Assets.xcassets"; sourceTree = "<group>"; };
		C9DEBFE4298941020078B43A /* NosTests.xctest */ = {isa = PBXFileReference; explicitFileType = wrapper.cfbundle; includeInIndex = 0; path = NosTests.xctest; sourceTree = BUILT_PRODUCTS_DIR; };
		C9DEBFE8298941020078B43A /* EventTests.swift */ = {isa = PBXFileReference; lastKnownFileType = sourcecode.swift; path = EventTests.swift; sourceTree = "<group>"; };
		C9DEBFEE298941020078B43A /* NosUITests.xctest */ = {isa = PBXFileReference; explicitFileType = wrapper.cfbundle; includeInIndex = 0; path = NosUITests.xctest; sourceTree = BUILT_PRODUCTS_DIR; };
		C9DEBFF2298941020078B43A /* NosUITests.swift */ = {isa = PBXFileReference; lastKnownFileType = sourcecode.swift; path = NosUITests.swift; sourceTree = "<group>"; };
		C9DEBFF4298941020078B43A /* NosUITestsLaunchTests.swift */ = {isa = PBXFileReference; lastKnownFileType = sourcecode.swift; path = NosUITestsLaunchTests.swift; sourceTree = "<group>"; };
		C9DEC002298945150078B43A /* String+Lorem.swift */ = {isa = PBXFileReference; lastKnownFileType = sourcecode.swift; path = "String+Lorem.swift"; sourceTree = "<group>"; };
		C9DEC005298947900078B43A /* sample_data.json */ = {isa = PBXFileReference; fileEncoding = 4; lastKnownFileType = text.json; path = sample_data.json; sourceTree = "<group>"; };
		C9DEC03F29894BED0078B43A /* Event+CoreDataClass.swift */ = {isa = PBXFileReference; lastKnownFileType = sourcecode.swift; path = "Event+CoreDataClass.swift"; sourceTree = "<group>"; };
		C9DEC04329894BED0078B43A /* Author+CoreDataClass.swift */ = {isa = PBXFileReference; lastKnownFileType = sourcecode.swift; path = "Author+CoreDataClass.swift"; sourceTree = "<group>"; };
		C9DEC0622989541F0078B43A /* Bundle+Current.swift */ = {isa = PBXFileReference; lastKnownFileType = sourcecode.swift; path = "Bundle+Current.swift"; sourceTree = "<group>"; };
		C9DEC069298965540078B43A /* RelayView.swift */ = {isa = PBXFileReference; lastKnownFileType = sourcecode.swift; path = RelayView.swift; sourceTree = "<group>"; };
		C9DEC06C2989668E0078B43A /* Relay+CoreDataClass.swift */ = {isa = PBXFileReference; lastKnownFileType = sourcecode.swift; path = "Relay+CoreDataClass.swift"; sourceTree = "<group>"; };
		C9DFA964299BEB96006929C1 /* NoteCard.swift */ = {isa = PBXFileReference; fileEncoding = 4; lastKnownFileType = sourcecode.swift; path = NoteCard.swift; sourceTree = "<group>"; };
		C9DFA968299BEC33006929C1 /* CardStyle.swift */ = {isa = PBXFileReference; fileEncoding = 4; lastKnownFileType = sourcecode.swift; path = CardStyle.swift; sourceTree = "<group>"; };
		C9DFA96A299BEE2C006929C1 /* CompactNoteView.swift */ = {isa = PBXFileReference; fileEncoding = 4; lastKnownFileType = sourcecode.swift; path = CompactNoteView.swift; sourceTree = "<group>"; };
		C9DFA96E299BF043006929C1 /* Assets+Planetary.swift */ = {isa = PBXFileReference; fileEncoding = 4; lastKnownFileType = sourcecode.swift; name = "Assets+Planetary.swift"; path = "Nos/Extensions/Assets+Planetary.swift"; sourceTree = SOURCE_ROOT; };
		C9DFA970299BF8CD006929C1 /* RepliesView.swift */ = {isa = PBXFileReference; lastKnownFileType = sourcecode.swift; path = RepliesView.swift; sourceTree = "<group>"; };
		C9DFA975299C30F0006929C1 /* Localized.swift */ = {isa = PBXFileReference; lastKnownFileType = sourcecode.swift; path = Localized.swift; sourceTree = "<group>"; };
		C9DFA978299C31A7006929C1 /* Localizable.swift */ = {isa = PBXFileReference; fileEncoding = 4; lastKnownFileType = sourcecode.swift; path = Localizable.swift; sourceTree = "<group>"; };
		C9F0BB6829A5039D000547FC /* Int+Bool.swift */ = {isa = PBXFileReference; lastKnownFileType = sourcecode.swift; path = "Int+Bool.swift"; sourceTree = "<group>"; };
		C9F0BB6A29A503D6000547FC /* PublicKey.swift */ = {isa = PBXFileReference; lastKnownFileType = sourcecode.swift; path = PublicKey.swift; sourceTree = "<group>"; };
		C9F0BB6E29A50437000547FC /* NostrConstants.swift */ = {isa = PBXFileReference; lastKnownFileType = sourcecode.swift; path = NostrConstants.swift; sourceTree = "<group>"; };
		C9F84C1B298DBBF400C6714D /* Data+Sha.swift */ = {isa = PBXFileReference; lastKnownFileType = sourcecode.swift; path = "Data+Sha.swift"; sourceTree = "<group>"; };
		C9F84C20298DC36800C6714D /* AppView.swift */ = {isa = PBXFileReference; lastKnownFileType = sourcecode.swift; path = AppView.swift; sourceTree = "<group>"; };
		C9F84C22298DC7B900C6714D /* SettingsView.swift */ = {isa = PBXFileReference; lastKnownFileType = sourcecode.swift; path = SettingsView.swift; sourceTree = "<group>"; };
		C9F84C26298DC98800C6714D /* KeyPair.swift */ = {isa = PBXFileReference; lastKnownFileType = sourcecode.swift; path = KeyPair.swift; sourceTree = "<group>"; };
		CD09A74329A50F1D0063464F /* SideMenu.swift */ = {isa = PBXFileReference; lastKnownFileType = sourcecode.swift; path = SideMenu.swift; sourceTree = "<group>"; };
		CD09A74529A50F750063464F /* SideMenuContent.swift */ = {isa = PBXFileReference; lastKnownFileType = sourcecode.swift; path = SideMenuContent.swift; sourceTree = "<group>"; };
		CD09A74729A51EFC0063464F /* Router.swift */ = {isa = PBXFileReference; lastKnownFileType = sourcecode.swift; path = Router.swift; sourceTree = "<group>"; };
		CD27177529A7C8B200AE8888 /* sample_replies.json */ = {isa = PBXFileReference; fileEncoding = 4; lastKnownFileType = text.json; path = sample_replies.json; sourceTree = "<group>"; };
		CD2CF38D299E67F900332116 /* CardButtonStyle.swift */ = {isa = PBXFileReference; lastKnownFileType = sourcecode.swift; path = CardButtonStyle.swift; sourceTree = "<group>"; };
		CD2CF38F299E68BE00332116 /* NoteButton.swift */ = {isa = PBXFileReference; lastKnownFileType = sourcecode.swift; path = NoteButton.swift; sourceTree = "<group>"; };
		CD76864B29B12F7E00085358 /* ExpandingTextFieldAndSubmitButton.swift */ = {isa = PBXFileReference; lastKnownFileType = sourcecode.swift; path = ExpandingTextFieldAndSubmitButton.swift; sourceTree = "<group>"; };
		CD76864F29B6503500085358 /* NoteOptionsButton.swift */ = {isa = PBXFileReference; lastKnownFileType = sourcecode.swift; path = NoteOptionsButton.swift; sourceTree = "<group>"; };
/* End PBXFileReference section */

/* Begin PBXFrameworksBuildPhase section */
		C9DEBFCB298941000078B43A /* Frameworks */ = {
			isa = PBXFrameworksBuildPhase;
			buildActionMask = 2147483647;
			files = (
				C9DEC068298965270078B43A /* Starscream in Frameworks */,
				C97797BC298AB1890046BD25 /* secp256k1 in Frameworks */,
				C94D855F29914D2300749478 /* SwiftUINavigation in Frameworks */,
			);
			runOnlyForDeploymentPostprocessing = 0;
		};
		C9DEBFE1298941020078B43A /* Frameworks */ = {
			isa = PBXFrameworksBuildPhase;
			buildActionMask = 2147483647;
			files = (
				C97797BF298ABE060046BD25 /* secp256k1 in Frameworks */,
				CDDA1F7B29A527650047ACD8 /* Starscream in Frameworks */,
				CDDA1F7D29A527650047ACD8 /* SwiftUINavigation in Frameworks */,
			);
			runOnlyForDeploymentPostprocessing = 0;
		};
		C9DEBFEB298941020078B43A /* Frameworks */ = {
			isa = PBXFrameworksBuildPhase;
			buildActionMask = 2147483647;
			files = (
			);
			runOnlyForDeploymentPostprocessing = 0;
		};
/* End PBXFrameworksBuildPhase section */

/* Begin PBXGroup section */
		3FB5E64F299D288E00386527 /* Onboarding */ = {
			isa = PBXGroup;
			children = (
				3FB5E650299D28A200386527 /* OnboardingView.swift */,
			);
			path = Onboarding;
			sourceTree = "<group>";
		};
		C97797B7298AA1600046BD25 /* Service */ = {
			isa = PBXGroup;
			children = (
				C9ADB13C29929B540075E7F8 /* Bech32.swift */,
				A34E439829A522F20057AFCB /* CurrentUser.swift */,
				C9BAB09A2996FBA10003A84E /* EventProcessor.swift */,
				A336DD3B299FD78000A0CBA0 /* Filter.swift */,
				A3B943CE299AE00100A15A08 /* KeyChain.swift */,
				C97797B8298AA19A0046BD25 /* RelayService.swift */,
			);
			path = Service;
			sourceTree = "<group>";
		};
		C97797BD298ABE060046BD25 /* Frameworks */ = {
			isa = PBXGroup;
			children = (
			);
			name = Frameworks;
			sourceTree = "<group>";
		};
		C9DEBFC5298941000078B43A = {
			isa = PBXGroup;
			children = (
				C95D68AF299ECE0700429F86 /* CHANGELOG.md */,
				C95D68B1299ECE0700429F86 /* CONTRIBUTING.md */,
				C95D68B0299ECE0700429F86 /* README.md */,
				C9DEBFD0298941000078B43A /* Nos */,
				C9DEBFE7298941020078B43A /* NosTests */,
				C9DEBFF1298941020078B43A /* NosUITests */,
				C9DEBFCF298941000078B43A /* Products */,
				C97797BD298ABE060046BD25 /* Frameworks */,
			);
			sourceTree = "<group>";
		};
		C9DEBFCF298941000078B43A /* Products */ = {
			isa = PBXGroup;
			children = (
				C9DEBFCE298941000078B43A /* Nos.app */,
				C9DEBFE4298941020078B43A /* NosTests.xctest */,
				C9DEBFEE298941020078B43A /* NosUITests.xctest */,
			);
			name = Products;
			sourceTree = "<group>";
		};
		C9DEBFD0298941000078B43A /* Nos */ = {
			isa = PBXGroup;
			children = (
				C9DEBFDC298941020078B43A /* Nos.entitlements */,
				C9DEBFD1298941000078B43A /* NosApp.swift */,
				3F170C77299D816200BC8F8B /* AppController.swift */,
				CD09A74729A51EFC0063464F /* Router.swift */,
				C9DFA974299C30CA006929C1 /* Assets */,
				C9DEC001298944FC0078B43A /* Extensions */,
				C9DEC02C29894BB20078B43A /* Models */,
				C97797B7298AA1600046BD25 /* Service */,
				C9F84C24298DC7C100C6714D /* Views */,
			);
			path = Nos;
			sourceTree = "<group>";
		};
		C9DEBFDD298941020078B43A /* Preview Content */ = {
			isa = PBXGroup;
			children = (
				C9DEBFDE298941020078B43A /* Preview Assets.xcassets */,
			);
			path = "Preview Content";
			sourceTree = "<group>";
		};
		C9DEBFE7298941020078B43A /* NosTests */ = {
			isa = PBXGroup;
			children = (
				C9DEC0042989477A0078B43A /* Fixtures */,
				C9DEBFE8298941020078B43A /* EventTests.swift */,
				C9ADB132299287D60075E7F8 /* KeyPairTests.swift */,
			);
			path = NosTests;
			sourceTree = "<group>";
		};
		C9DEBFF1298941020078B43A /* NosUITests */ = {
			isa = PBXGroup;
			children = (
				C9DEBFF2298941020078B43A /* NosUITests.swift */,
				C9DEBFF4298941020078B43A /* NosUITestsLaunchTests.swift */,
			);
			path = NosUITests;
			sourceTree = "<group>";
		};
		C9DEC001298944FC0078B43A /* Extensions */ = {
			isa = PBXGroup;
			children = (
				3FFB1D9529A6BBEC002A755D /* Collection+SafeSubscript.swift */,
				C9DEC002298945150078B43A /* String+Lorem.swift */,
				C9DEC0622989541F0078B43A /* Bundle+Current.swift */,
				C9671D72298DB94C00EE7E12 /* Data+Encoding.swift */,
				C9F84C1B298DBBF400C6714D /* Data+Sha.swift */,
				C942566829B66A2800C4202C /* Date+Elapsed.swift */,
				C9ADB13729928CC30075E7F8 /* String+Hex.swift */,
				C9ADB14029951CB10075E7F8 /* NSManagedObject+Nos.swift */,
				C9DFA96E299BF043006929C1 /* Assets+Planetary.swift */,
				C9F0BB6829A5039D000547FC /* Int+Bool.swift */,
			);
			path = Extensions;
			sourceTree = "<group>";
		};
		C9DEC0042989477A0078B43A /* Fixtures */ = {
			isa = PBXGroup;
			children = (
				CD27177529A7C8B200AE8888 /* sample_replies.json */,
				C9DEC005298947900078B43A /* sample_data.json */,
				C9ADB134299288230075E7F8 /* KeyFixture.swift */,
			);
			path = Fixtures;
			sourceTree = "<group>";
		};
		C9DEC02C29894BB20078B43A /* Models */ = {
			isa = PBXGroup;
			children = (
				C9DEBFD5298941000078B43A /* Nos.xcdatamodeld */,
				C9DEBFD3298941000078B43A /* Persistence.swift */,
				C9DEC03F29894BED0078B43A /* Event+CoreDataClass.swift */,
				C93CA0C229AE3A1E00921183 /* JSONEvent.swift */,
				3FFB1D9229A6BBCE002A755D /* EventReference+CoreDataClass.swift */,
				3F43C47529A9625700E896A0 /* AuthorReference+CoreDataClass.swift */,
				A3B943D4299D514800A15A08 /* Follow+CoreDataClass.swift */,
				C9DEC04329894BED0078B43A /* Author+CoreDataClass.swift */,
				C9DEC06C2989668E0078B43A /* Relay+CoreDataClass.swift */,
				C9F84C26298DC98800C6714D /* KeyPair.swift */,
				C9F0BB6A29A503D6000547FC /* PublicKey.swift */,
				C9F0BB6E29A50437000547FC /* NostrConstants.swift */,
			);
			path = Models;
			sourceTree = "<group>";
		};
		C9DFA974299C30CA006929C1 /* Assets */ = {
			isa = PBXGroup;
			children = (
				C9DEBFDA298941020078B43A /* Assets.xcassets */,
				C9DFA977299C3189006929C1 /* Localization */,
			);
			path = Assets;
			sourceTree = "<group>";
		};
		C9DFA977299C3189006929C1 /* Localization */ = {
			isa = PBXGroup;
			children = (
				C9DFA975299C30F0006929C1 /* Localized.swift */,
				C9DFA978299C31A7006929C1 /* Localizable.swift */,
			);
			path = Localization;
			sourceTree = "<group>";
		};
		C9F84C24298DC7C100C6714D /* Views */ = {
			isa = PBXGroup;
			children = (
				3FB5E64F299D288E00386527 /* Onboarding */,
				C9DEBFDD298941020078B43A /* Preview Content */,
				C9CDBBA329A8FA2900C555C7 /* GoldenPostView.swift */,
				C9F84C20298DC36800C6714D /* AppView.swift */,
				3FFB1D88299FF37C002A755D /* AvatarView.swift */,
				C95D68A0299E6D3E00429F86 /* BioView.swift */,
				CD2CF38D299E67F900332116 /* CardButtonStyle.swift */,
				C9DFA968299BEC33006929C1 /* CardStyle.swift */,
				C95D68AA299E710F00429F86 /* Color+Hex.swift */,
				C9DFA96A299BEE2C006929C1 /* CompactNoteView.swift */,
				A303AF8229A9153A005DC8FC /* FollowButton.swift */,
				A32B6C7729A6C99200653FF5 /* FollowCard.swift */,
				A32B6C7229A6BE9B00653FF5 /* FollowsView.swift */,
				C9DEBFD8298941000078B43A /* HomeFeedView.swift */,
				C95D68A8299E709800429F86 /* LinearGradient+Planetary.swift */,
				C94D855B2991479900749478 /* NewPostView.swift */,
				CD2CF38F299E68BE00332116 /* NoteButton.swift */,
				C9DFA964299BEB96006929C1 /* NoteCard.swift */,
				C95D68A4299E6E1E00429F86 /* PlaceholderModifier.swift */,
				C95D689E299E6B4100429F86 /* ProfileHeader.swift */,
				C95D68AC299E721700429F86 /* ProfileView.swift */,
				C9DEC069298965540078B43A /* RelayView.swift */,
				C95D68A2299E6D9000429F86 /* SelectableText.swift */,
				C9F84C22298DC7B900C6714D /* SettingsView.swift */,
				CD09A74329A50F1D0063464F /* SideMenu.swift */,
				CD09A74529A50F750063464F /* SideMenuContent.swift */,
				3FFB1D9B29A7DF9D002A755D /* StackedAvatarsView.swift */,
				C9DFA970299BF8CD006929C1 /* RepliesView.swift */,
				C9CDBBA029A8F14C00C555C7 /* DiscoverView.swift */,
				CD76864B29B12F7E00085358 /* ExpandingTextFieldAndSubmitButton.swift */,
<<<<<<< HEAD
				C94437E529B0DB83004D8C86 /* NotificationsView.swift */,
=======
				CD76864F29B6503500085358 /* NoteOptionsButton.swift */,
>>>>>>> 8aec656a
				3F60F42829B27D3E000D62C4 /* ThreadView.swift */,
			);
			path = Views;
			sourceTree = "<group>";
		};
/* End PBXGroup section */

/* Begin PBXNativeTarget section */
		C9DEBFCD298941000078B43A /* Nos */ = {
			isa = PBXNativeTarget;
			buildConfigurationList = C9DEBFF8298941020078B43A /* Build configuration list for PBXNativeTarget "Nos" */;
			buildPhases = (
				C9DEBFCA298941000078B43A /* Sources */,
				C9BAB0992996BEEA0003A84E /* SwiftLint */,
				C9DEBFCB298941000078B43A /* Frameworks */,
				C9DEBFCC298941000078B43A /* Resources */,
			);
			buildRules = (
			);
			dependencies = (
			);
			name = Nos;
			packageProductDependencies = (
				C9DEC067298965270078B43A /* Starscream */,
				C97797BB298AB1890046BD25 /* secp256k1 */,
				C94D855E29914D2300749478 /* SwiftUINavigation */,
			);
			productName = Nos;
			productReference = C9DEBFCE298941000078B43A /* Nos.app */;
			productType = "com.apple.product-type.application";
		};
		C9DEBFE3298941020078B43A /* NosTests */ = {
			isa = PBXNativeTarget;
			buildConfigurationList = C9DEBFFB298941020078B43A /* Build configuration list for PBXNativeTarget "NosTests" */;
			buildPhases = (
				C9DEBFE0298941020078B43A /* Sources */,
				C9DEBFE1298941020078B43A /* Frameworks */,
				C9DEBFE2298941020078B43A /* Resources */,
			);
			buildRules = (
			);
			dependencies = (
				C9DEBFE6298941020078B43A /* PBXTargetDependency */,
			);
			name = NosTests;
			packageProductDependencies = (
				C97797BE298ABE060046BD25 /* secp256k1 */,
				CDDA1F7A29A527650047ACD8 /* Starscream */,
				CDDA1F7C29A527650047ACD8 /* SwiftUINavigation */,
			);
			productName = NosTests;
			productReference = C9DEBFE4298941020078B43A /* NosTests.xctest */;
			productType = "com.apple.product-type.bundle.unit-test";
		};
		C9DEBFED298941020078B43A /* NosUITests */ = {
			isa = PBXNativeTarget;
			buildConfigurationList = C9DEBFFE298941020078B43A /* Build configuration list for PBXNativeTarget "NosUITests" */;
			buildPhases = (
				C9DEBFEA298941020078B43A /* Sources */,
				C9DEBFEB298941020078B43A /* Frameworks */,
				C9DEBFEC298941020078B43A /* Resources */,
			);
			buildRules = (
			);
			dependencies = (
				C9DEBFF0298941020078B43A /* PBXTargetDependency */,
			);
			name = NosUITests;
			productName = NosUITests;
			productReference = C9DEBFEE298941020078B43A /* NosUITests.xctest */;
			productType = "com.apple.product-type.bundle.ui-testing";
		};
/* End PBXNativeTarget section */

/* Begin PBXProject section */
		C9DEBFC6298941000078B43A /* Project object */ = {
			isa = PBXProject;
			attributes = {
				BuildIndependentTargetsInParallel = 1;
				LastSwiftUpdateCheck = 1420;
				LastUpgradeCheck = 1420;
				TargetAttributes = {
					C9DEBFCD298941000078B43A = {
						CreatedOnToolsVersion = 14.2;
					};
					C9DEBFE3298941020078B43A = {
						CreatedOnToolsVersion = 14.2;
					};
					C9DEBFED298941020078B43A = {
						CreatedOnToolsVersion = 14.2;
						TestTargetID = C9DEBFCD298941000078B43A;
					};
				};
			};
			buildConfigurationList = C9DEBFC9298941000078B43A /* Build configuration list for PBXProject "Nos" */;
			compatibilityVersion = "Xcode 14.0";
			developmentRegion = en;
			hasScannedForEncodings = 0;
			knownRegions = (
				en,
				Base,
			);
			mainGroup = C9DEBFC5298941000078B43A;
			packageReferences = (
				C9DEC066298965270078B43A /* XCRemoteSwiftPackageReference "Starscream" */,
				C97797BA298AB1890046BD25 /* XCRemoteSwiftPackageReference "secp256k1" */,
				C94D855D29914D2300749478 /* XCRemoteSwiftPackageReference "swiftui-navigation" */,
				C9ADB139299299570075E7F8 /* XCRemoteSwiftPackageReference "bech32" */,
			);
			productRefGroup = C9DEBFCF298941000078B43A /* Products */;
			projectDirPath = "";
			projectRoot = "";
			targets = (
				C9DEBFCD298941000078B43A /* Nos */,
				C9DEBFE3298941020078B43A /* NosTests */,
				C9DEBFED298941020078B43A /* NosUITests */,
			);
		};
/* End PBXProject section */

/* Begin PBXResourcesBuildPhase section */
		C9DEBFCC298941000078B43A /* Resources */ = {
			isa = PBXResourcesBuildPhase;
			buildActionMask = 2147483647;
			files = (
				C9DEC065298955200078B43A /* sample_data.json in Resources */,
				C9DEBFDF298941020078B43A /* Preview Assets.xcassets in Resources */,
				C95D68B4299ECE0700429F86 /* CONTRIBUTING.md in Resources */,
				C95D68B3299ECE0700429F86 /* README.md in Resources */,
				C9DEBFDB298941020078B43A /* Assets.xcassets in Resources */,
				C95D68B2299ECE0700429F86 /* CHANGELOG.md in Resources */,
			);
			runOnlyForDeploymentPostprocessing = 0;
		};
		C9DEBFE2298941020078B43A /* Resources */ = {
			isa = PBXResourcesBuildPhase;
			buildActionMask = 2147483647;
			files = (
				CD27177629A7C8B200AE8888 /* sample_replies.json in Resources */,
				C9DEC006298947900078B43A /* sample_data.json in Resources */,
			);
			runOnlyForDeploymentPostprocessing = 0;
		};
		C9DEBFEC298941020078B43A /* Resources */ = {
			isa = PBXResourcesBuildPhase;
			buildActionMask = 2147483647;
			files = (
			);
			runOnlyForDeploymentPostprocessing = 0;
		};
/* End PBXResourcesBuildPhase section */

/* Begin PBXShellScriptBuildPhase section */
		C9BAB0992996BEEA0003A84E /* SwiftLint */ = {
			isa = PBXShellScriptBuildPhase;
			alwaysOutOfDate = 1;
			buildActionMask = 2147483647;
			files = (
			);
			inputFileListPaths = (
			);
			inputPaths = (
			);
			name = SwiftLint;
			outputFileListPaths = (
			);
			outputPaths = (
			);
			runOnlyForDeploymentPostprocessing = 0;
			shellPath = /bin/sh;
			shellScript = "export PATH=\"$PATH:/opt/homebrew/bin\"\nif which swiftlint > /dev/null; then\n  swiftlint --lenient\nelse\n  echo \"warning: SwiftLint not installed, download from https://github.com/realm/SwiftLint\"\nfi\n";
		};
/* End PBXShellScriptBuildPhase section */

/* Begin PBXSourcesBuildPhase section */
		C9DEBFCA298941000078B43A /* Sources */ = {
			isa = PBXSourcesBuildPhase;
			buildActionMask = 2147483647;
			files = (
				CD09A74429A50F1D0063464F /* SideMenu.swift in Sources */,
				C9DEC06E2989668E0078B43A /* Relay+CoreDataClass.swift in Sources */,
				3FFB1D9C29A7DF9D002A755D /* StackedAvatarsView.swift in Sources */,
				C9CDBBA129A8F14C00C555C7 /* DiscoverView.swift in Sources */,
				C9ADB14129951CB10075E7F8 /* NSManagedObject+Nos.swift in Sources */,
				C9F84C21298DC36800C6714D /* AppView.swift in Sources */,
				3FFB1D9629A6BBEC002A755D /* Collection+SafeSubscript.swift in Sources */,
				A34E439929A522F20057AFCB /* CurrentUser.swift in Sources */,
				C9DEC06A298965550078B43A /* RelayView.swift in Sources */,
				C94D855C2991479900749478 /* NewPostView.swift in Sources */,
				C9F84C23298DC7B900C6714D /* SettingsView.swift in Sources */,
				3F170C78299D816200BC8F8B /* AppController.swift in Sources */,
				C9DEBFD7298941000078B43A /* Nos.xcdatamodeld in Sources */,
				C95D68AB299E710F00429F86 /* Color+Hex.swift in Sources */,
				C9F0BB6B29A503D6000547FC /* PublicKey.swift in Sources */,
				A303AF8329A9153A005DC8FC /* FollowButton.swift in Sources */,
				A32B6C7329A6BE9B00653FF5 /* FollowsView.swift in Sources */,
				C9DFA972299BF9E8006929C1 /* CompactNoteView.swift in Sources */,
				C9DFA969299BEC33006929C1 /* CardStyle.swift in Sources */,
				C95D68AD299E721700429F86 /* ProfileView.swift in Sources */,
				C942566929B66A2800C4202C /* Date+Elapsed.swift in Sources */,
				C9ADB13829928CC30075E7F8 /* String+Hex.swift in Sources */,
				C9DEBFD2298941000078B43A /* NosApp.swift in Sources */,
				C95D68A3299E6D9000429F86 /* SelectableText.swift in Sources */,
				C9F84C27298DC98800C6714D /* KeyPair.swift in Sources */,
				C9F0BB6F29A50437000547FC /* NostrConstants.swift in Sources */,
				3FB5E651299D28A200386527 /* OnboardingView.swift in Sources */,
				A3B943CF299AE00100A15A08 /* KeyChain.swift in Sources */,
				C9671D73298DB94C00EE7E12 /* Data+Encoding.swift in Sources */,
				A3B943D5299D514800A15A08 /* Follow+CoreDataClass.swift in Sources */,
				3F60F42929B27D3E000D62C4 /* ThreadView.swift in Sources */,
				C95D68A9299E709900429F86 /* LinearGradient+Planetary.swift in Sources */,
				3F43C47629A9625700E896A0 /* AuthorReference+CoreDataClass.swift in Sources */,
				C9ADB13D29929B540075E7F8 /* Bech32.swift in Sources */,
				C95D68A1299E6D3E00429F86 /* BioView.swift in Sources */,
				A32B6C7829A6C99200653FF5 /* FollowCard.swift in Sources */,
				C9DEBFD9298941000078B43A /* HomeFeedView.swift in Sources */,
				C9F0BB6929A5039D000547FC /* Int+Bool.swift in Sources */,
				C9CDBBA429A8FA2900C555C7 /* GoldenPostView.swift in Sources */,
				C9DEC003298945150078B43A /* String+Lorem.swift in Sources */,
				C9DEC0632989541F0078B43A /* Bundle+Current.swift in Sources */,
				C9F84C1C298DBBF400C6714D /* Data+Sha.swift in Sources */,
				C95D68A6299E6F9E00429F86 /* ProfileHeader.swift in Sources */,
				C9BAB09B2996FBA10003A84E /* EventProcessor.swift in Sources */,
				C97797B9298AA19A0046BD25 /* RelayService.swift in Sources */,
				C93CA0C329AE3A1E00921183 /* JSONEvent.swift in Sources */,
				3FFB1D89299FF37C002A755D /* AvatarView.swift in Sources */,
				C9DEC04529894BED0078B43A /* Event+CoreDataClass.swift in Sources */,
				CD76865029B6503500085358 /* NoteOptionsButton.swift in Sources */,
				C9DFA966299BEB96006929C1 /* NoteCard.swift in Sources */,
				C9DEBFD4298941000078B43A /* Persistence.swift in Sources */,
				CD76864C29B12F7E00085358 /* ExpandingTextFieldAndSubmitButton.swift in Sources */,
				CD09A74629A50F750063464F /* SideMenuContent.swift in Sources */,
				C9DFA971299BF8CD006929C1 /* RepliesView.swift in Sources */,
				C9DFA976299C30F0006929C1 /* Localized.swift in Sources */,
				C95D68A5299E6E1E00429F86 /* PlaceholderModifier.swift in Sources */,
				3FFB1D9329A6BBCE002A755D /* EventReference+CoreDataClass.swift in Sources */,
				CD09A74829A51EFC0063464F /* Router.swift in Sources */,
				CD2CF38E299E67F900332116 /* CardButtonStyle.swift in Sources */,
				C9DFA979299C31A7006929C1 /* Localizable.swift in Sources */,
				A336DD3C299FD78000A0CBA0 /* Filter.swift in Sources */,
				CD2CF390299E68BE00332116 /* NoteButton.swift in Sources */,
				C9DEC04D29894BED0078B43A /* Author+CoreDataClass.swift in Sources */,
				C9DFA96F299BF043006929C1 /* Assets+Planetary.swift in Sources */,
				C95D68A7299E6FF000429F86 /* KeyFixture.swift in Sources */,
				C94437E629B0DB83004D8C86 /* NotificationsView.swift in Sources */,
			);
			runOnlyForDeploymentPostprocessing = 0;
		};
		C9DEBFE0298941020078B43A /* Sources */ = {
			isa = PBXSourcesBuildPhase;
			buildActionMask = 2147483647;
			files = (
				CD76865129B68B4400085358 /* NoteOptionsButton.swift in Sources */,
				CD76864D29B133E600085358 /* ExpandingTextFieldAndSubmitButton.swift in Sources */,
				CD09A76329A522190063464F /* OnboardingView.swift in Sources */,
				CD09A76129A5220E0063464F /* NosApp.swift in Sources */,
				CD09A76229A5220E0063464F /* AppController.swift in Sources */,
				CD09A75F29A521FD0063464F /* RelayService.swift in Sources */,
				CD09A76029A521FD0063464F /* Filter.swift in Sources */,
				CD09A75E29A521EB0063464F /* Assets+Planetary.swift in Sources */,
				CD09A75029A521D20063464F /* HomeFeedView.swift in Sources */,
				CD09A75129A521D20063464F /* CompactNoteView.swift in Sources */,
				CD09A75229A521D20063464F /* RepliesView.swift in Sources */,
				CD09A75329A521D20063464F /* AppView.swift in Sources */,
				CD09A75429A521D20063464F /* PlaceholderModifier.swift in Sources */,
				CD09A75529A521D20063464F /* SelectableText.swift in Sources */,
				A303AF8629A969FF005DC8FC /* FollowCard.swift in Sources */,
				A303AF8429A969F5005DC8FC /* FollowButton.swift in Sources */,
				CD09A75629A521D20063464F /* SettingsView.swift in Sources */,
				3FBCDE6D29B648FE00A6C2D4 /* ThreadView.swift in Sources */,
				CD09A75729A521D20063464F /* NewPostView.swift in Sources */,
				CD09A75829A521D20063464F /* LinearGradient+Planetary.swift in Sources */,
				CD09A75929A521D20063464F /* Color+Hex.swift in Sources */,
				CD09A75A29A521D20063464F /* CardButtonStyle.swift in Sources */,
				CD09A75B29A521D20063464F /* AvatarView.swift in Sources */,
				CD09A75C29A521D20063464F /* SideMenu.swift in Sources */,
				CD09A75D29A521D20063464F /* SideMenuContent.swift in Sources */,
				CD09A74E29A521BE0063464F /* NoteCard.swift in Sources */,
				CD09A74F29A521BE0063464F /* BioView.swift in Sources */,
				CD09A74D29A521A70063464F /* CardStyle.swift in Sources */,
				CD09A74C29A5217A0063464F /* NoteButton.swift in Sources */,
				A303AF8529A969F5005DC8FC /* FollowsView.swift in Sources */,
				CD09A74B29A521730063464F /* ProfileHeader.swift in Sources */,
				CD09A74A29A521510063464F /* ProfileView.swift in Sources */,
				CD09A74929A521210063464F /* Router.swift in Sources */,
				A3B943D7299D6DB700A15A08 /* Follow+CoreDataClass.swift in Sources */,
				C93CA0C129AD5A5B00921183 /* DiscoverView.swift in Sources */,
				C9ADB13E29929EEF0075E7F8 /* Bech32.swift in Sources */,
				C9DEC05A2989509B0078B43A /* Persistence.swift in Sources */,
				C9DFA97A299C31E9006929C1 /* Localizable.swift in Sources */,
				C9DEC06B298965550078B43A /* RelayView.swift in Sources */,
				C9DEC05C298953280078B43A /* Nos.xcdatamodeld in Sources */,
				C942566A29B66A2800C4202C /* Date+Elapsed.swift in Sources */,
				C93CA0C429AE3A1E00921183 /* JSONEvent.swift in Sources */,
				C9DEC04629894BED0078B43A /* Event+CoreDataClass.swift in Sources */,
				A32B6C7129A672BC00653FF5 /* CurrentUser.swift in Sources */,
				C9F84C1A298DBB6300C6714D /* Data+Encoding.swift in Sources */,
				C9DEC0642989541F0078B43A /* Bundle+Current.swift in Sources */,
				C9ADB13629928AF00075E7F8 /* KeyPair.swift in Sources */,
				3FFB1D9729A6BBEC002A755D /* Collection+SafeSubscript.swift in Sources */,
				C9F0BB6D29A503D9000547FC /* Int+Bool.swift in Sources */,
				C942566B29B66B2F00C4202C /* NotificationsView.swift in Sources */,
				3FFF3BD029A9645F00DD0B72 /* AuthorReference+CoreDataClass.swift in Sources */,
				C9F0BB6C29A503D6000547FC /* PublicKey.swift in Sources */,
				C9DEC06F2989668E0078B43A /* Relay+CoreDataClass.swift in Sources */,
				C9ADB13F29929F1F0075E7F8 /* String+Hex.swift in Sources */,
				C9DEC05B298950A90078B43A /* String+Lorem.swift in Sources */,
				C9F84C1D298DBC6100C6714D /* Data+Sha.swift in Sources */,
				3FFB1D9D29A7DF9D002A755D /* StackedAvatarsView.swift in Sources */,
				C9F0BB7029A50437000547FC /* NostrConstants.swift in Sources */,
				A3B943D8299D758F00A15A08 /* KeyChain.swift in Sources */,
				C9ADB133299287D60075E7F8 /* KeyPairTests.swift in Sources */,
				C9DEC04E29894BED0078B43A /* Author+CoreDataClass.swift in Sources */,
				C9DEBFE9298941020078B43A /* EventTests.swift in Sources */,
				C9ADB14229951CB10075E7F8 /* NSManagedObject+Nos.swift in Sources */,
				C93CA0C029AD59D700921183 /* GoldenPostView.swift in Sources */,
				C9BAB09C2996FBA10003A84E /* EventProcessor.swift in Sources */,
				C9DFA97B299C31EE006929C1 /* Localized.swift in Sources */,
				C9ADB135299288230075E7F8 /* KeyFixture.swift in Sources */,
				3FFB1D9429A6BBCE002A755D /* EventReference+CoreDataClass.swift in Sources */,
			);
			runOnlyForDeploymentPostprocessing = 0;
		};
		C9DEBFEA298941020078B43A /* Sources */ = {
			isa = PBXSourcesBuildPhase;
			buildActionMask = 2147483647;
			files = (
				C9DEBFF3298941020078B43A /* NosUITests.swift in Sources */,
				C9DEBFF5298941020078B43A /* NosUITestsLaunchTests.swift in Sources */,
			);
			runOnlyForDeploymentPostprocessing = 0;
		};
/* End PBXSourcesBuildPhase section */

/* Begin PBXTargetDependency section */
		C9DEBFE6298941020078B43A /* PBXTargetDependency */ = {
			isa = PBXTargetDependency;
			target = C9DEBFCD298941000078B43A /* Nos */;
			targetProxy = C9DEBFE5298941020078B43A /* PBXContainerItemProxy */;
		};
		C9DEBFF0298941020078B43A /* PBXTargetDependency */ = {
			isa = PBXTargetDependency;
			target = C9DEBFCD298941000078B43A /* Nos */;
			targetProxy = C9DEBFEF298941020078B43A /* PBXContainerItemProxy */;
		};
/* End PBXTargetDependency section */

/* Begin XCBuildConfiguration section */
		C9DEBFF6298941020078B43A /* Debug */ = {
			isa = XCBuildConfiguration;
			buildSettings = {
				ALWAYS_SEARCH_USER_PATHS = NO;
				CLANG_ANALYZER_NONNULL = YES;
				CLANG_ANALYZER_NUMBER_OBJECT_CONVERSION = YES_AGGRESSIVE;
				CLANG_CXX_LANGUAGE_STANDARD = "gnu++20";
				CLANG_ENABLE_MODULES = YES;
				CLANG_ENABLE_OBJC_ARC = YES;
				CLANG_ENABLE_OBJC_WEAK = YES;
				CLANG_WARN_BLOCK_CAPTURE_AUTORELEASING = YES;
				CLANG_WARN_BOOL_CONVERSION = YES;
				CLANG_WARN_COMMA = YES;
				CLANG_WARN_CONSTANT_CONVERSION = YES;
				CLANG_WARN_DEPRECATED_OBJC_IMPLEMENTATIONS = YES;
				CLANG_WARN_DIRECT_OBJC_ISA_USAGE = YES_ERROR;
				CLANG_WARN_DOCUMENTATION_COMMENTS = YES;
				CLANG_WARN_EMPTY_BODY = YES;
				CLANG_WARN_ENUM_CONVERSION = YES;
				CLANG_WARN_INFINITE_RECURSION = YES;
				CLANG_WARN_INT_CONVERSION = YES;
				CLANG_WARN_NON_LITERAL_NULL_CONVERSION = YES;
				CLANG_WARN_OBJC_IMPLICIT_RETAIN_SELF = YES;
				CLANG_WARN_OBJC_LITERAL_CONVERSION = YES;
				CLANG_WARN_OBJC_ROOT_CLASS = YES_ERROR;
				CLANG_WARN_QUOTED_INCLUDE_IN_FRAMEWORK_HEADER = YES;
				CLANG_WARN_RANGE_LOOP_ANALYSIS = YES;
				CLANG_WARN_STRICT_PROTOTYPES = YES;
				CLANG_WARN_SUSPICIOUS_MOVE = YES;
				CLANG_WARN_UNGUARDED_AVAILABILITY = YES_AGGRESSIVE;
				CLANG_WARN_UNREACHABLE_CODE = YES;
				CLANG_WARN__DUPLICATE_METHOD_MATCH = YES;
				COPY_PHASE_STRIP = NO;
				DEBUG_INFORMATION_FORMAT = dwarf;
				ENABLE_STRICT_OBJC_MSGSEND = YES;
				ENABLE_TESTABILITY = YES;
				GCC_C_LANGUAGE_STANDARD = gnu11;
				GCC_DYNAMIC_NO_PIC = NO;
				GCC_NO_COMMON_BLOCKS = YES;
				GCC_OPTIMIZATION_LEVEL = 0;
				GCC_PREPROCESSOR_DEFINITIONS = (
					"DEBUG=1",
					"$(inherited)",
				);
				GCC_WARN_64_TO_32_BIT_CONVERSION = YES;
				GCC_WARN_ABOUT_RETURN_TYPE = YES_ERROR;
				GCC_WARN_UNDECLARED_SELECTOR = YES;
				GCC_WARN_UNINITIALIZED_AUTOS = YES_AGGRESSIVE;
				GCC_WARN_UNUSED_FUNCTION = YES;
				GCC_WARN_UNUSED_VARIABLE = YES;
				MTL_ENABLE_DEBUG_INFO = INCLUDE_SOURCE;
				MTL_FAST_MATH = YES;
				ONLY_ACTIVE_ARCH = YES;
				SWIFT_ACTIVE_COMPILATION_CONDITIONS = DEBUG;
				SWIFT_OPTIMIZATION_LEVEL = "-Onone";
			};
			name = Debug;
		};
		C9DEBFF7298941020078B43A /* Release */ = {
			isa = XCBuildConfiguration;
			buildSettings = {
				ALWAYS_SEARCH_USER_PATHS = NO;
				CLANG_ANALYZER_NONNULL = YES;
				CLANG_ANALYZER_NUMBER_OBJECT_CONVERSION = YES_AGGRESSIVE;
				CLANG_CXX_LANGUAGE_STANDARD = "gnu++20";
				CLANG_ENABLE_MODULES = YES;
				CLANG_ENABLE_OBJC_ARC = YES;
				CLANG_ENABLE_OBJC_WEAK = YES;
				CLANG_WARN_BLOCK_CAPTURE_AUTORELEASING = YES;
				CLANG_WARN_BOOL_CONVERSION = YES;
				CLANG_WARN_COMMA = YES;
				CLANG_WARN_CONSTANT_CONVERSION = YES;
				CLANG_WARN_DEPRECATED_OBJC_IMPLEMENTATIONS = YES;
				CLANG_WARN_DIRECT_OBJC_ISA_USAGE = YES_ERROR;
				CLANG_WARN_DOCUMENTATION_COMMENTS = YES;
				CLANG_WARN_EMPTY_BODY = YES;
				CLANG_WARN_ENUM_CONVERSION = YES;
				CLANG_WARN_INFINITE_RECURSION = YES;
				CLANG_WARN_INT_CONVERSION = YES;
				CLANG_WARN_NON_LITERAL_NULL_CONVERSION = YES;
				CLANG_WARN_OBJC_IMPLICIT_RETAIN_SELF = YES;
				CLANG_WARN_OBJC_LITERAL_CONVERSION = YES;
				CLANG_WARN_OBJC_ROOT_CLASS = YES_ERROR;
				CLANG_WARN_QUOTED_INCLUDE_IN_FRAMEWORK_HEADER = YES;
				CLANG_WARN_RANGE_LOOP_ANALYSIS = YES;
				CLANG_WARN_STRICT_PROTOTYPES = YES;
				CLANG_WARN_SUSPICIOUS_MOVE = YES;
				CLANG_WARN_UNGUARDED_AVAILABILITY = YES_AGGRESSIVE;
				CLANG_WARN_UNREACHABLE_CODE = YES;
				CLANG_WARN__DUPLICATE_METHOD_MATCH = YES;
				COPY_PHASE_STRIP = NO;
				DEBUG_INFORMATION_FORMAT = "dwarf-with-dsym";
				ENABLE_NS_ASSERTIONS = NO;
				ENABLE_STRICT_OBJC_MSGSEND = YES;
				GCC_C_LANGUAGE_STANDARD = gnu11;
				GCC_NO_COMMON_BLOCKS = YES;
				GCC_WARN_64_TO_32_BIT_CONVERSION = YES;
				GCC_WARN_ABOUT_RETURN_TYPE = YES_ERROR;
				GCC_WARN_UNDECLARED_SELECTOR = YES;
				GCC_WARN_UNINITIALIZED_AUTOS = YES_AGGRESSIVE;
				GCC_WARN_UNUSED_FUNCTION = YES;
				GCC_WARN_UNUSED_VARIABLE = YES;
				MTL_ENABLE_DEBUG_INFO = NO;
				MTL_FAST_MATH = YES;
				SWIFT_COMPILATION_MODE = wholemodule;
				SWIFT_OPTIMIZATION_LEVEL = "-O";
			};
			name = Release;
		};
		C9DEBFF9298941020078B43A /* Debug */ = {
			isa = XCBuildConfiguration;
			buildSettings = {
				ASSETCATALOG_COMPILER_APPICON_NAME = AppIcon;
				ASSETCATALOG_COMPILER_GLOBAL_ACCENT_COLOR_NAME = AccentColor;
				CODE_SIGN_ENTITLEMENTS = Nos/Nos.entitlements;
				CODE_SIGN_STYLE = Automatic;
				CURRENT_PROJECT_VERSION = 5;
				DEVELOPMENT_ASSET_PATHS = "\"Nos/Views/Preview Content\"";
				DEVELOPMENT_TEAM = GZCZBKH7MY;
				ENABLE_HARDENED_RUNTIME = YES;
				ENABLE_PREVIEWS = YES;
				GENERATE_INFOPLIST_FILE = YES;
				"INFOPLIST_KEY_UIApplicationSceneManifest_Generation[sdk=iphoneos*]" = YES;
				"INFOPLIST_KEY_UIApplicationSceneManifest_Generation[sdk=iphonesimulator*]" = YES;
				"INFOPLIST_KEY_UIApplicationSupportsIndirectInputEvents[sdk=iphoneos*]" = YES;
				"INFOPLIST_KEY_UIApplicationSupportsIndirectInputEvents[sdk=iphonesimulator*]" = YES;
				"INFOPLIST_KEY_UILaunchScreen_Generation[sdk=iphoneos*]" = YES;
				"INFOPLIST_KEY_UILaunchScreen_Generation[sdk=iphonesimulator*]" = YES;
				"INFOPLIST_KEY_UIStatusBarStyle[sdk=iphoneos*]" = UIStatusBarStyleDefault;
				"INFOPLIST_KEY_UIStatusBarStyle[sdk=iphonesimulator*]" = UIStatusBarStyleDefault;
				INFOPLIST_KEY_UISupportedInterfaceOrientations_iPad = "UIInterfaceOrientationPortrait UIInterfaceOrientationPortraitUpsideDown UIInterfaceOrientationLandscapeLeft UIInterfaceOrientationLandscapeRight";
				INFOPLIST_KEY_UISupportedInterfaceOrientations_iPhone = "UIInterfaceOrientationPortrait UIInterfaceOrientationLandscapeLeft UIInterfaceOrientationLandscapeRight";
				IPHONEOS_DEPLOYMENT_TARGET = 16.2;
				LD_RUNPATH_SEARCH_PATHS = "@executable_path/Frameworks";
				"LD_RUNPATH_SEARCH_PATHS[sdk=macosx*]" = "@executable_path/../Frameworks";
				MACOSX_DEPLOYMENT_TARGET = 13.1;
				MARKETING_VERSION = 0.1;
				PRODUCT_BUNDLE_IDENTIFIER = com.verse.Nos;
				PRODUCT_NAME = "$(TARGET_NAME)";
				SDKROOT = auto;
				SUPPORTED_PLATFORMS = "iphoneos iphonesimulator";
				SUPPORTS_MACCATALYST = NO;
				SUPPORTS_MAC_DESIGNED_FOR_IPHONE_IPAD = NO;
				SWIFT_EMIT_LOC_STRINGS = YES;
				SWIFT_VERSION = 5.0;
				TARGETED_DEVICE_FAMILY = "1,2";
			};
			name = Debug;
		};
		C9DEBFFA298941020078B43A /* Release */ = {
			isa = XCBuildConfiguration;
			buildSettings = {
				ASSETCATALOG_COMPILER_APPICON_NAME = AppIcon;
				ASSETCATALOG_COMPILER_GLOBAL_ACCENT_COLOR_NAME = AccentColor;
				CODE_SIGN_ENTITLEMENTS = Nos/Nos.entitlements;
				CODE_SIGN_STYLE = Automatic;
				CURRENT_PROJECT_VERSION = 5;
				DEVELOPMENT_ASSET_PATHS = "\"Nos/Views/Preview Content\"";
				DEVELOPMENT_TEAM = GZCZBKH7MY;
				ENABLE_HARDENED_RUNTIME = YES;
				ENABLE_PREVIEWS = YES;
				GENERATE_INFOPLIST_FILE = YES;
				"INFOPLIST_KEY_UIApplicationSceneManifest_Generation[sdk=iphoneos*]" = YES;
				"INFOPLIST_KEY_UIApplicationSceneManifest_Generation[sdk=iphonesimulator*]" = YES;
				"INFOPLIST_KEY_UIApplicationSupportsIndirectInputEvents[sdk=iphoneos*]" = YES;
				"INFOPLIST_KEY_UIApplicationSupportsIndirectInputEvents[sdk=iphonesimulator*]" = YES;
				"INFOPLIST_KEY_UILaunchScreen_Generation[sdk=iphoneos*]" = YES;
				"INFOPLIST_KEY_UILaunchScreen_Generation[sdk=iphonesimulator*]" = YES;
				"INFOPLIST_KEY_UIStatusBarStyle[sdk=iphoneos*]" = UIStatusBarStyleDefault;
				"INFOPLIST_KEY_UIStatusBarStyle[sdk=iphonesimulator*]" = UIStatusBarStyleDefault;
				INFOPLIST_KEY_UISupportedInterfaceOrientations_iPad = "UIInterfaceOrientationPortrait UIInterfaceOrientationPortraitUpsideDown UIInterfaceOrientationLandscapeLeft UIInterfaceOrientationLandscapeRight";
				INFOPLIST_KEY_UISupportedInterfaceOrientations_iPhone = "UIInterfaceOrientationPortrait UIInterfaceOrientationLandscapeLeft UIInterfaceOrientationLandscapeRight";
				IPHONEOS_DEPLOYMENT_TARGET = 16.2;
				LD_RUNPATH_SEARCH_PATHS = "@executable_path/Frameworks";
				"LD_RUNPATH_SEARCH_PATHS[sdk=macosx*]" = "@executable_path/../Frameworks";
				MACOSX_DEPLOYMENT_TARGET = 13.1;
				MARKETING_VERSION = 0.1;
				PRODUCT_BUNDLE_IDENTIFIER = com.verse.Nos;
				PRODUCT_NAME = "$(TARGET_NAME)";
				SDKROOT = auto;
				SUPPORTED_PLATFORMS = "iphoneos iphonesimulator";
				SUPPORTS_MACCATALYST = NO;
				SUPPORTS_MAC_DESIGNED_FOR_IPHONE_IPAD = NO;
				SWIFT_EMIT_LOC_STRINGS = YES;
				SWIFT_VERSION = 5.0;
				TARGETED_DEVICE_FAMILY = "1,2";
			};
			name = Release;
		};
		C9DEBFFC298941020078B43A /* Debug */ = {
			isa = XCBuildConfiguration;
			buildSettings = {
				ALWAYS_EMBED_SWIFT_STANDARD_LIBRARIES = YES;
				CODE_SIGN_STYLE = Automatic;
				CURRENT_PROJECT_VERSION = 5;
				DEVELOPMENT_TEAM = GZCZBKH7MY;
				GENERATE_INFOPLIST_FILE = YES;
				HEADER_SEARCH_PATHS = "";
				IPHONEOS_DEPLOYMENT_TARGET = 16.2;
				MACOSX_DEPLOYMENT_TARGET = 13.1;
				MARKETING_VERSION = 1.0;
				PRODUCT_BUNDLE_IDENTIFIER = com.verse.NosTests;
				PRODUCT_NAME = "$(TARGET_NAME)";
				SDKROOT = auto;
				SUPPORTED_PLATFORMS = "iphoneos iphonesimulator macosx";
				SWIFT_EMIT_LOC_STRINGS = NO;
				SWIFT_VERSION = 5.0;
				TARGETED_DEVICE_FAMILY = "1,2";
			};
			name = Debug;
		};
		C9DEBFFD298941020078B43A /* Release */ = {
			isa = XCBuildConfiguration;
			buildSettings = {
				ALWAYS_EMBED_SWIFT_STANDARD_LIBRARIES = YES;
				CODE_SIGN_STYLE = Automatic;
				CURRENT_PROJECT_VERSION = 5;
				DEVELOPMENT_TEAM = GZCZBKH7MY;
				GENERATE_INFOPLIST_FILE = YES;
				HEADER_SEARCH_PATHS = "";
				IPHONEOS_DEPLOYMENT_TARGET = 16.2;
				MACOSX_DEPLOYMENT_TARGET = 13.1;
				MARKETING_VERSION = 1.0;
				PRODUCT_BUNDLE_IDENTIFIER = com.verse.NosTests;
				PRODUCT_NAME = "$(TARGET_NAME)";
				SDKROOT = auto;
				SUPPORTED_PLATFORMS = "iphoneos iphonesimulator macosx";
				SWIFT_EMIT_LOC_STRINGS = NO;
				SWIFT_VERSION = 5.0;
				TARGETED_DEVICE_FAMILY = "1,2";
			};
			name = Release;
		};
		C9DEBFFF298941020078B43A /* Debug */ = {
			isa = XCBuildConfiguration;
			buildSettings = {
				ALWAYS_EMBED_SWIFT_STANDARD_LIBRARIES = YES;
				CODE_SIGN_STYLE = Automatic;
				CURRENT_PROJECT_VERSION = 5;
				DEVELOPMENT_TEAM = GZCZBKH7MY;
				GENERATE_INFOPLIST_FILE = YES;
				IPHONEOS_DEPLOYMENT_TARGET = 16.2;
				MACOSX_DEPLOYMENT_TARGET = 13.1;
				MARKETING_VERSION = 1.0;
				PRODUCT_BUNDLE_IDENTIFIER = com.verse.NosUITests;
				PRODUCT_NAME = "$(TARGET_NAME)";
				SDKROOT = auto;
				SUPPORTED_PLATFORMS = "iphoneos iphonesimulator macosx";
				SWIFT_EMIT_LOC_STRINGS = NO;
				SWIFT_VERSION = 5.0;
				TARGETED_DEVICE_FAMILY = "1,2";
				TEST_TARGET_NAME = Nos;
			};
			name = Debug;
		};
		C9DEC000298941020078B43A /* Release */ = {
			isa = XCBuildConfiguration;
			buildSettings = {
				ALWAYS_EMBED_SWIFT_STANDARD_LIBRARIES = YES;
				CODE_SIGN_STYLE = Automatic;
				CURRENT_PROJECT_VERSION = 5;
				DEVELOPMENT_TEAM = GZCZBKH7MY;
				GENERATE_INFOPLIST_FILE = YES;
				IPHONEOS_DEPLOYMENT_TARGET = 16.2;
				MACOSX_DEPLOYMENT_TARGET = 13.1;
				MARKETING_VERSION = 1.0;
				PRODUCT_BUNDLE_IDENTIFIER = com.verse.NosUITests;
				PRODUCT_NAME = "$(TARGET_NAME)";
				SDKROOT = auto;
				SUPPORTED_PLATFORMS = "iphoneos iphonesimulator macosx";
				SWIFT_EMIT_LOC_STRINGS = NO;
				SWIFT_VERSION = 5.0;
				TARGETED_DEVICE_FAMILY = "1,2";
				TEST_TARGET_NAME = Nos;
			};
			name = Release;
		};
/* End XCBuildConfiguration section */

/* Begin XCConfigurationList section */
		C9DEBFC9298941000078B43A /* Build configuration list for PBXProject "Nos" */ = {
			isa = XCConfigurationList;
			buildConfigurations = (
				C9DEBFF6298941020078B43A /* Debug */,
				C9DEBFF7298941020078B43A /* Release */,
			);
			defaultConfigurationIsVisible = 0;
			defaultConfigurationName = Release;
		};
		C9DEBFF8298941020078B43A /* Build configuration list for PBXNativeTarget "Nos" */ = {
			isa = XCConfigurationList;
			buildConfigurations = (
				C9DEBFF9298941020078B43A /* Debug */,
				C9DEBFFA298941020078B43A /* Release */,
			);
			defaultConfigurationIsVisible = 0;
			defaultConfigurationName = Release;
		};
		C9DEBFFB298941020078B43A /* Build configuration list for PBXNativeTarget "NosTests" */ = {
			isa = XCConfigurationList;
			buildConfigurations = (
				C9DEBFFC298941020078B43A /* Debug */,
				C9DEBFFD298941020078B43A /* Release */,
			);
			defaultConfigurationIsVisible = 0;
			defaultConfigurationName = Release;
		};
		C9DEBFFE298941020078B43A /* Build configuration list for PBXNativeTarget "NosUITests" */ = {
			isa = XCConfigurationList;
			buildConfigurations = (
				C9DEBFFF298941020078B43A /* Debug */,
				C9DEC000298941020078B43A /* Release */,
			);
			defaultConfigurationIsVisible = 0;
			defaultConfigurationName = Release;
		};
/* End XCConfigurationList section */

/* Begin XCRemoteSwiftPackageReference section */
		C94D855D29914D2300749478 /* XCRemoteSwiftPackageReference "swiftui-navigation" */ = {
			isa = XCRemoteSwiftPackageReference;
			repositoryURL = "https://github.com/pointfreeco/swiftui-navigation";
			requirement = {
				kind = upToNextMajorVersion;
				minimumVersion = 0.6.1;
			};
		};
		C97797BA298AB1890046BD25 /* XCRemoteSwiftPackageReference "secp256k1" */ = {
			isa = XCRemoteSwiftPackageReference;
			repositoryURL = "https://github.com/GigaBitcoin/secp256k1.swift";
			requirement = {
				kind = upToNextMajorVersion;
				minimumVersion = 0.9.2;
			};
		};
		C9ADB139299299570075E7F8 /* XCRemoteSwiftPackageReference "bech32" */ = {
			isa = XCRemoteSwiftPackageReference;
			repositoryURL = "https://github.com/0xdeadp00l/bech32.git";
			requirement = {
				branch = master;
				kind = branch;
			};
		};
		C9DEC066298965270078B43A /* XCRemoteSwiftPackageReference "Starscream" */ = {
			isa = XCRemoteSwiftPackageReference;
			repositoryURL = "https://github.com/daltoniam/Starscream.git";
			requirement = {
				branch = master;
				kind = branch;
			};
		};
/* End XCRemoteSwiftPackageReference section */

/* Begin XCSwiftPackageProductDependency section */
		C94D855E29914D2300749478 /* SwiftUINavigation */ = {
			isa = XCSwiftPackageProductDependency;
			package = C94D855D29914D2300749478 /* XCRemoteSwiftPackageReference "swiftui-navigation" */;
			productName = SwiftUINavigation;
		};
		C97797BB298AB1890046BD25 /* secp256k1 */ = {
			isa = XCSwiftPackageProductDependency;
			package = C97797BA298AB1890046BD25 /* XCRemoteSwiftPackageReference "secp256k1" */;
			productName = secp256k1;
		};
		C97797BE298ABE060046BD25 /* secp256k1 */ = {
			isa = XCSwiftPackageProductDependency;
			package = C97797BA298AB1890046BD25 /* XCRemoteSwiftPackageReference "secp256k1" */;
			productName = secp256k1;
		};
		C9DEC067298965270078B43A /* Starscream */ = {
			isa = XCSwiftPackageProductDependency;
			package = C9DEC066298965270078B43A /* XCRemoteSwiftPackageReference "Starscream" */;
			productName = Starscream;
		};
		CDDA1F7A29A527650047ACD8 /* Starscream */ = {
			isa = XCSwiftPackageProductDependency;
			package = C9DEC066298965270078B43A /* XCRemoteSwiftPackageReference "Starscream" */;
			productName = Starscream;
		};
		CDDA1F7C29A527650047ACD8 /* SwiftUINavigation */ = {
			isa = XCSwiftPackageProductDependency;
			package = C94D855D29914D2300749478 /* XCRemoteSwiftPackageReference "swiftui-navigation" */;
			productName = SwiftUINavigation;
		};
/* End XCSwiftPackageProductDependency section */

/* Begin XCVersionGroup section */
		C9DEBFD5298941000078B43A /* Nos.xcdatamodeld */ = {
			isa = XCVersionGroup;
			children = (
				C9DEBFD6298941000078B43A /* Nos.xcdatamodel */,
			);
			currentVersion = C9DEBFD6298941000078B43A /* Nos.xcdatamodel */;
			path = Nos.xcdatamodeld;
			sourceTree = "<group>";
			versionGroupType = wrapper.xcdatamodel;
		};
/* End XCVersionGroup section */
	};
	rootObject = C9DEBFC6298941000078B43A /* Project object */;
}<|MERGE_RESOLUTION|>--- conflicted
+++ resolved
@@ -483,11 +483,8 @@
 				C9DFA970299BF8CD006929C1 /* RepliesView.swift */,
 				C9CDBBA029A8F14C00C555C7 /* DiscoverView.swift */,
 				CD76864B29B12F7E00085358 /* ExpandingTextFieldAndSubmitButton.swift */,
-<<<<<<< HEAD
 				C94437E529B0DB83004D8C86 /* NotificationsView.swift */,
-=======
 				CD76864F29B6503500085358 /* NoteOptionsButton.swift */,
->>>>>>> 8aec656a
 				3F60F42829B27D3E000D62C4 /* ThreadView.swift */,
 			);
 			path = Views;
