// !$*UTF8*$!
{
	archiveVersion = 1;
	classes = {
	};
	objectVersion = 56;
	objects = {

/* Begin PBXBuildFile section */
		3F170C78299D816200BC8F8B /* AppController.swift in Sources */ = {isa = PBXBuildFile; fileRef = 3F170C77299D816200BC8F8B /* AppController.swift */; };
		3F30020529C1FDD9003D4F8B /* OnboardingStartView.swift in Sources */ = {isa = PBXBuildFile; fileRef = 3F30020429C1FDD9003D4F8B /* OnboardingStartView.swift */; };
		3F30020729C237AB003D4F8B /* OnboardingAgeVerificationView.swift in Sources */ = {isa = PBXBuildFile; fileRef = 3F30020629C237AB003D4F8B /* OnboardingAgeVerificationView.swift */; };
		3F30020929C23895003D4F8B /* OnboardingNotOldEnoughView.swift in Sources */ = {isa = PBXBuildFile; fileRef = 3F30020829C23895003D4F8B /* OnboardingNotOldEnoughView.swift */; };
		3F30020B29C361C8003D4F8B /* OnboardingTermsOfServiceView.swift in Sources */ = {isa = PBXBuildFile; fileRef = 3F30020A29C361C8003D4F8B /* OnboardingTermsOfServiceView.swift */; };
		3F30020D29C382EB003D4F8B /* OnboardingLoginView.swift in Sources */ = {isa = PBXBuildFile; fileRef = 3F30020C29C382EB003D4F8B /* OnboardingLoginView.swift */; };
		3F30021329C3BFDB003D4F8B /* OnboardingStartView.swift in Sources */ = {isa = PBXBuildFile; fileRef = 3F30020429C1FDD9003D4F8B /* OnboardingStartView.swift */; };
		3F30021429C3BFE2003D4F8B /* OnboardingAgeVerificationView.swift in Sources */ = {isa = PBXBuildFile; fileRef = 3F30020629C237AB003D4F8B /* OnboardingAgeVerificationView.swift */; };
		3F30021529C3BFE5003D4F8B /* OnboardingNotOldEnoughView.swift in Sources */ = {isa = PBXBuildFile; fileRef = 3F30020829C23895003D4F8B /* OnboardingNotOldEnoughView.swift */; };
		3F30021629C3BFE8003D4F8B /* OnboardingTermsOfServiceView.swift in Sources */ = {isa = PBXBuildFile; fileRef = 3F30020A29C361C8003D4F8B /* OnboardingTermsOfServiceView.swift */; };
		3F30021729C3BFEB003D4F8B /* OnboardingLoginView.swift in Sources */ = {isa = PBXBuildFile; fileRef = 3F30020C29C382EB003D4F8B /* OnboardingLoginView.swift */; };
		3F43C47629A9625700E896A0 /* AuthorReference+CoreDataClass.swift in Sources */ = {isa = PBXBuildFile; fileRef = 3F43C47529A9625700E896A0 /* AuthorReference+CoreDataClass.swift */; };
		3F60F42929B27D3E000D62C4 /* ThreadView.swift in Sources */ = {isa = PBXBuildFile; fileRef = 3F60F42829B27D3E000D62C4 /* ThreadView.swift */; };
		3FB5E651299D28A200386527 /* OnboardingView.swift in Sources */ = {isa = PBXBuildFile; fileRef = 3FB5E650299D28A200386527 /* OnboardingView.swift */; };
		3FBCDE6D29B648FE00A6C2D4 /* ThreadView.swift in Sources */ = {isa = PBXBuildFile; fileRef = 3F60F42829B27D3E000D62C4 /* ThreadView.swift */; };
		3FFB1D89299FF37C002A755D /* AvatarView.swift in Sources */ = {isa = PBXBuildFile; fileRef = 3FFB1D88299FF37C002A755D /* AvatarView.swift */; };
		3FFB1D9329A6BBCE002A755D /* EventReference+CoreDataClass.swift in Sources */ = {isa = PBXBuildFile; fileRef = 3FFB1D9229A6BBCE002A755D /* EventReference+CoreDataClass.swift */; };
		3FFB1D9429A6BBCE002A755D /* EventReference+CoreDataClass.swift in Sources */ = {isa = PBXBuildFile; fileRef = 3FFB1D9229A6BBCE002A755D /* EventReference+CoreDataClass.swift */; };
		3FFB1D9629A6BBEC002A755D /* Collection+SafeSubscript.swift in Sources */ = {isa = PBXBuildFile; fileRef = 3FFB1D9529A6BBEC002A755D /* Collection+SafeSubscript.swift */; };
		3FFB1D9729A6BBEC002A755D /* Collection+SafeSubscript.swift in Sources */ = {isa = PBXBuildFile; fileRef = 3FFB1D9529A6BBEC002A755D /* Collection+SafeSubscript.swift */; };
		3FFB1D9C29A7DF9D002A755D /* StackedAvatarsView.swift in Sources */ = {isa = PBXBuildFile; fileRef = 3FFB1D9B29A7DF9D002A755D /* StackedAvatarsView.swift */; };
		3FFB1D9D29A7DF9D002A755D /* StackedAvatarsView.swift in Sources */ = {isa = PBXBuildFile; fileRef = 3FFB1D9B29A7DF9D002A755D /* StackedAvatarsView.swift */; };
		3FFF3BD029A9645F00DD0B72 /* AuthorReference+CoreDataClass.swift in Sources */ = {isa = PBXBuildFile; fileRef = 3F43C47529A9625700E896A0 /* AuthorReference+CoreDataClass.swift */; };
		5B39E64429EDBF8100464830 /* NoteParser.swift in Sources */ = {isa = PBXBuildFile; fileRef = 5B6EB48D29EDBE0E006E750C /* NoteParser.swift */; };
		5B46611E29CCB894008B8E8C /* Generated.strings in Resources */ = {isa = PBXBuildFile; fileRef = 5B46612029CCB894008B8E8C /* Generated.strings */; };
		5B6EB48E29EDBE0E006E750C /* NoteParser.swift in Sources */ = {isa = PBXBuildFile; fileRef = 5B6EB48D29EDBE0E006E750C /* NoteParser.swift */; };
		5B6EB49029EDBEC1006E750C /* NoteParserTests.swift in Sources */ = {isa = PBXBuildFile; fileRef = 5B6EB48F29EDBEC1006E750C /* NoteParserTests.swift */; };
		5B80BE9E29F9864000A363E4 /* Bech32Tests.swift in Sources */ = {isa = PBXBuildFile; fileRef = 5B80BE9D29F9864000A363E4 /* Bech32Tests.swift */; };
		5B80BEA029FAEDE300A363E4 /* NProfile.swift in Sources */ = {isa = PBXBuildFile; fileRef = 5B80BE9F29FAEDE300A363E4 /* NProfile.swift */; };
		5B80BEA229FAF30F00A363E4 /* NProfileTests.swift in Sources */ = {isa = PBXBuildFile; fileRef = 5B80BEA129FAF30F00A363E4 /* NProfileTests.swift */; };
		5B80BEA329FAF37700A363E4 /* NProfile.swift in Sources */ = {isa = PBXBuildFile; fileRef = 5B80BE9F29FAEDE300A363E4 /* NProfile.swift */; };
		5B8C96AC29D52AD200B73AEC /* AuthorListView.swift in Sources */ = {isa = PBXBuildFile; fileRef = 5B8C96AB29D52AD200B73AEC /* AuthorListView.swift */; };
		5B8C96B029DB2E1100B73AEC /* SearchTextFieldObserver.swift in Sources */ = {isa = PBXBuildFile; fileRef = 5B8C96AF29DB2E1100B73AEC /* SearchTextFieldObserver.swift */; };
		5B8C96B229DB313300B73AEC /* AuthorCard.swift in Sources */ = {isa = PBXBuildFile; fileRef = 5B8C96B129DB313300B73AEC /* AuthorCard.swift */; };
		5B8C96B629DDD3B200B73AEC /* EditableText.swift in Sources */ = {isa = PBXBuildFile; fileRef = 5B8C96B529DDD3B200B73AEC /* EditableText.swift */; };
		5BF3C50629E4F0BA00738A12 /* EditableText.swift in Sources */ = {isa = PBXBuildFile; fileRef = 5B8C96B529DDD3B200B73AEC /* EditableText.swift */; };
		5BF3C50729E4F0D400738A12 /* AuthorCard.swift in Sources */ = {isa = PBXBuildFile; fileRef = 5B8C96B129DB313300B73AEC /* AuthorCard.swift */; };
		5BF3C50829E4F0DC00738A12 /* AuthorListView.swift in Sources */ = {isa = PBXBuildFile; fileRef = 5B8C96AB29D52AD200B73AEC /* AuthorListView.swift */; };
		5BF3C50929E4F11E00738A12 /* SearchTextFieldObserver.swift in Sources */ = {isa = PBXBuildFile; fileRef = 5B8C96AF29DB2E1100B73AEC /* SearchTextFieldObserver.swift */; };
		A303AF8329A9153A005DC8FC /* FollowButton.swift in Sources */ = {isa = PBXBuildFile; fileRef = A303AF8229A9153A005DC8FC /* FollowButton.swift */; };
		A303AF8429A969F5005DC8FC /* FollowButton.swift in Sources */ = {isa = PBXBuildFile; fileRef = A303AF8229A9153A005DC8FC /* FollowButton.swift */; };
		A303AF8529A969F5005DC8FC /* FollowsView.swift in Sources */ = {isa = PBXBuildFile; fileRef = A32B6C7229A6BE9B00653FF5 /* FollowsView.swift */; };
		A303AF8629A969FF005DC8FC /* FollowCard.swift in Sources */ = {isa = PBXBuildFile; fileRef = A32B6C7729A6C99200653FF5 /* FollowCard.swift */; };
		A32B6C7129A672BC00653FF5 /* CurrentUser.swift in Sources */ = {isa = PBXBuildFile; fileRef = A34E439829A522F20057AFCB /* CurrentUser.swift */; };
		A32B6C7329A6BE9B00653FF5 /* FollowsView.swift in Sources */ = {isa = PBXBuildFile; fileRef = A32B6C7229A6BE9B00653FF5 /* FollowsView.swift */; };
		A32B6C7829A6C99200653FF5 /* FollowCard.swift in Sources */ = {isa = PBXBuildFile; fileRef = A32B6C7729A6C99200653FF5 /* FollowCard.swift */; };
		A336DD3C299FD78000A0CBA0 /* Filter.swift in Sources */ = {isa = PBXBuildFile; fileRef = A336DD3B299FD78000A0CBA0 /* Filter.swift */; };
		A34E439929A522F20057AFCB /* CurrentUser.swift in Sources */ = {isa = PBXBuildFile; fileRef = A34E439829A522F20057AFCB /* CurrentUser.swift */; };
		A351E1A229BA92240009B7F6 /* ProfileEditView.swift in Sources */ = {isa = PBXBuildFile; fileRef = A351E1A129BA92240009B7F6 /* ProfileEditView.swift */; };
		A351E1A329BBAA790009B7F6 /* ProfileEditView.swift in Sources */ = {isa = PBXBuildFile; fileRef = A351E1A129BA92240009B7F6 /* ProfileEditView.swift */; };
		A362584229C10AD500D07C9A /* NSSet+Add.swift in Sources */ = {isa = PBXBuildFile; fileRef = A362584129C10AD500D07C9A /* NSSet+Add.swift */; };
		A362584329C10AD500D07C9A /* NSSet+Add.swift in Sources */ = {isa = PBXBuildFile; fileRef = A362584129C10AD500D07C9A /* NSSet+Add.swift */; };
		A3B943CF299AE00100A15A08 /* KeyChain.swift in Sources */ = {isa = PBXBuildFile; fileRef = A3B943CE299AE00100A15A08 /* KeyChain.swift */; };
		A3B943D5299D514800A15A08 /* Follow+CoreDataClass.swift in Sources */ = {isa = PBXBuildFile; fileRef = A3B943D4299D514800A15A08 /* Follow+CoreDataClass.swift */; };
		A3B943D7299D6DB700A15A08 /* Follow+CoreDataClass.swift in Sources */ = {isa = PBXBuildFile; fileRef = A3B943D4299D514800A15A08 /* Follow+CoreDataClass.swift */; };
		A3B943D8299D758F00A15A08 /* KeyChain.swift in Sources */ = {isa = PBXBuildFile; fileRef = A3B943CE299AE00100A15A08 /* KeyChain.swift */; };
		C90862BE29E9804B00C35A71 /* NosPerformanceTests.swift in Sources */ = {isa = PBXBuildFile; fileRef = C90862BD29E9804B00C35A71 /* NosPerformanceTests.swift */; };
		C92DF80529C25DE900400561 /* URL+MimeTypes.swift in Sources */ = {isa = PBXBuildFile; fileRef = C92DF80429C25DE900400561 /* URL+MimeTypes.swift */; };
		C92DF80629C25DE900400561 /* URL+MimeTypes.swift in Sources */ = {isa = PBXBuildFile; fileRef = C92DF80429C25DE900400561 /* URL+MimeTypes.swift */; };
		C92DF80829C25FA900400561 /* SquareImage.swift in Sources */ = {isa = PBXBuildFile; fileRef = C92DF80729C25FA900400561 /* SquareImage.swift */; };
		C92DF80929C25FA900400561 /* SquareImage.swift in Sources */ = {isa = PBXBuildFile; fileRef = C92DF80729C25FA900400561 /* SquareImage.swift */; };
		C931517D29B915AF00934506 /* StaggeredGrid.swift in Sources */ = {isa = PBXBuildFile; fileRef = C931517C29B915AF00934506 /* StaggeredGrid.swift */; };
		C931517E29B915AF00934506 /* StaggeredGrid.swift in Sources */ = {isa = PBXBuildFile; fileRef = C931517C29B915AF00934506 /* StaggeredGrid.swift */; };
		C93CA0C029AD59D700921183 /* GoldenPostView.swift in Sources */ = {isa = PBXBuildFile; fileRef = C9CDBBA329A8FA2900C555C7 /* GoldenPostView.swift */; };
		C93CA0C129AD5A5B00921183 /* DiscoverView.swift in Sources */ = {isa = PBXBuildFile; fileRef = C9CDBBA029A8F14C00C555C7 /* DiscoverView.swift */; };
		C93CA0C329AE3A1E00921183 /* JSONEvent.swift in Sources */ = {isa = PBXBuildFile; fileRef = C93CA0C229AE3A1E00921183 /* JSONEvent.swift */; };
		C93CA0C429AE3A1E00921183 /* JSONEvent.swift in Sources */ = {isa = PBXBuildFile; fileRef = C93CA0C229AE3A1E00921183 /* JSONEvent.swift */; };
		C93EC2F129C337EB0012EE2A /* RelayPicker.swift in Sources */ = {isa = PBXBuildFile; fileRef = C93EC2F029C337EB0012EE2A /* RelayPicker.swift */; };
		C93EC2F229C337EB0012EE2A /* RelayPicker.swift in Sources */ = {isa = PBXBuildFile; fileRef = C93EC2F029C337EB0012EE2A /* RelayPicker.swift */; };
		C93EC2F429C34C860012EE2A /* NSPredicate+Bool.swift in Sources */ = {isa = PBXBuildFile; fileRef = C93EC2F329C34C860012EE2A /* NSPredicate+Bool.swift */; };
		C93EC2F529C34C860012EE2A /* NSPredicate+Bool.swift in Sources */ = {isa = PBXBuildFile; fileRef = C93EC2F329C34C860012EE2A /* NSPredicate+Bool.swift */; };
		C93EC2F729C351470012EE2A /* Optional+Unwrap.swift in Sources */ = {isa = PBXBuildFile; fileRef = C93EC2F629C351470012EE2A /* Optional+Unwrap.swift */; };
		C93EC2F829C351470012EE2A /* Optional+Unwrap.swift in Sources */ = {isa = PBXBuildFile; fileRef = C93EC2F629C351470012EE2A /* Optional+Unwrap.swift */; };
		C93EC2FA29C370DE0012EE2A /* DiscoverGrid.swift in Sources */ = {isa = PBXBuildFile; fileRef = C93EC2F929C370DE0012EE2A /* DiscoverGrid.swift */; };
		C93EC2FB29C370DE0012EE2A /* DiscoverGrid.swift in Sources */ = {isa = PBXBuildFile; fileRef = C93EC2F929C370DE0012EE2A /* DiscoverGrid.swift */; };
		C93EC2FD29C3785C0012EE2A /* View+RoundedCorner.swift in Sources */ = {isa = PBXBuildFile; fileRef = C93EC2FC29C3785C0012EE2A /* View+RoundedCorner.swift */; };
		C93EC2FE29C3785C0012EE2A /* View+RoundedCorner.swift in Sources */ = {isa = PBXBuildFile; fileRef = C93EC2FC29C3785C0012EE2A /* View+RoundedCorner.swift */; };
		C942566929B66A2800C4202C /* Date+Elapsed.swift in Sources */ = {isa = PBXBuildFile; fileRef = C942566829B66A2800C4202C /* Date+Elapsed.swift */; };
		C942566A29B66A2800C4202C /* Date+Elapsed.swift in Sources */ = {isa = PBXBuildFile; fileRef = C942566829B66A2800C4202C /* Date+Elapsed.swift */; };
		C942566B29B66B2F00C4202C /* NotificationsView.swift in Sources */ = {isa = PBXBuildFile; fileRef = C94437E529B0DB83004D8C86 /* NotificationsView.swift */; };
		C94437E629B0DB83004D8C86 /* NotificationsView.swift in Sources */ = {isa = PBXBuildFile; fileRef = C94437E529B0DB83004D8C86 /* NotificationsView.swift */; };
		C94BC09B2A0AC74A0098F6F1 /* PreviewData.swift in Sources */ = {isa = PBXBuildFile; fileRef = C94BC09A2A0AC74A0098F6F1 /* PreviewData.swift */; };
		C94BC09C2A0AC74A0098F6F1 /* PreviewData.swift in Sources */ = {isa = PBXBuildFile; fileRef = C94BC09A2A0AC74A0098F6F1 /* PreviewData.swift */; };
		C94D14812A12B3F70014C906 /* SearchBar.swift in Sources */ = {isa = PBXBuildFile; fileRef = C94D14802A12B3F70014C906 /* SearchBar.swift */; };
		C94D14822A12B3F70014C906 /* SearchBar.swift in Sources */ = {isa = PBXBuildFile; fileRef = C94D14802A12B3F70014C906 /* SearchBar.swift */; };
		C94D855C2991479900749478 /* NewNoteView.swift in Sources */ = {isa = PBXBuildFile; fileRef = C94D855B2991479900749478 /* NewNoteView.swift */; };
		C94D855F29914D2300749478 /* SwiftUINavigation in Frameworks */ = {isa = PBXBuildFile; productRef = C94D855E29914D2300749478 /* SwiftUINavigation */; };
		C94FE9F529DB177500019CD3 /* Localizable.swift in Sources */ = {isa = PBXBuildFile; fileRef = C9DFA978299C31A7006929C1 /* Localizable.swift */; };
		C94FE9F629DB177500019CD3 /* Localizable.swift in Sources */ = {isa = PBXBuildFile; fileRef = C9DFA978299C31A7006929C1 /* Localizable.swift */; };
		C94FE9F729DB259300019CD3 /* Text+Gradient.swift in Sources */ = {isa = PBXBuildFile; fileRef = C9A0DAE629C69FA000466635 /* Text+Gradient.swift */; };
		C94FE9F829DB25A800019CD3 /* Text+Gradient.swift in Sources */ = {isa = PBXBuildFile; fileRef = C9A0DAE629C69FA000466635 /* Text+Gradient.swift */; };
		C95D68A1299E6D3E00429F86 /* BioView.swift in Sources */ = {isa = PBXBuildFile; fileRef = C95D68A0299E6D3E00429F86 /* BioView.swift */; };
		C95D68A3299E6D9000429F86 /* SelectableText.swift in Sources */ = {isa = PBXBuildFile; fileRef = C95D68A2299E6D9000429F86 /* SelectableText.swift */; };
		C95D68A5299E6E1E00429F86 /* PlaceholderModifier.swift in Sources */ = {isa = PBXBuildFile; fileRef = C95D68A4299E6E1E00429F86 /* PlaceholderModifier.swift */; };
		C95D68A6299E6F9E00429F86 /* ProfileHeader.swift in Sources */ = {isa = PBXBuildFile; fileRef = C95D689E299E6B4100429F86 /* ProfileHeader.swift */; };
		C95D68A7299E6FF000429F86 /* KeyFixture.swift in Sources */ = {isa = PBXBuildFile; fileRef = C9ADB134299288230075E7F8 /* KeyFixture.swift */; };
		C95D68A9299E709900429F86 /* LinearGradient+Planetary.swift in Sources */ = {isa = PBXBuildFile; fileRef = C95D68A8299E709800429F86 /* LinearGradient+Planetary.swift */; };
		C95D68AB299E710F00429F86 /* Color+Hex.swift in Sources */ = {isa = PBXBuildFile; fileRef = C95D68AA299E710F00429F86 /* Color+Hex.swift */; };
		C95D68AD299E721700429F86 /* ProfileView.swift in Sources */ = {isa = PBXBuildFile; fileRef = C95D68AC299E721700429F86 /* ProfileView.swift */; };
		C95D68B2299ECE0700429F86 /* CHANGELOG.md in Resources */ = {isa = PBXBuildFile; fileRef = C95D68AF299ECE0700429F86 /* CHANGELOG.md */; };
		C95D68B3299ECE0700429F86 /* README.md in Resources */ = {isa = PBXBuildFile; fileRef = C95D68B0299ECE0700429F86 /* README.md */; };
		C95D68B4299ECE0700429F86 /* CONTRIBUTING.md in Resources */ = {isa = PBXBuildFile; fileRef = C95D68B1299ECE0700429F86 /* CONTRIBUTING.md */; };
		C960C57129F3236200929990 /* LikeButton.swift in Sources */ = {isa = PBXBuildFile; fileRef = C960C57029F3236200929990 /* LikeButton.swift */; };
		C960C57229F3236200929990 /* LikeButton.swift in Sources */ = {isa = PBXBuildFile; fileRef = C960C57029F3236200929990 /* LikeButton.swift */; };
		C960C57429F3251E00929990 /* RepostButton.swift in Sources */ = {isa = PBXBuildFile; fileRef = C960C57329F3251E00929990 /* RepostButton.swift */; };
		C960C57529F3251E00929990 /* RepostButton.swift in Sources */ = {isa = PBXBuildFile; fileRef = C960C57329F3251E00929990 /* RepostButton.swift */; };
		C9646E9A29B79E04007239A4 /* Logger in Frameworks */ = {isa = PBXBuildFile; productRef = C9646E9929B79E04007239A4 /* Logger */; };
		C9646E9C29B79E4D007239A4 /* Logger in Frameworks */ = {isa = PBXBuildFile; productRef = C9646E9B29B79E4D007239A4 /* Logger */; };
		C9646EA129B7A22C007239A4 /* Analytics.swift in Sources */ = {isa = PBXBuildFile; fileRef = C9646EA029B7A22C007239A4 /* Analytics.swift */; };
		C9646EA429B7A24A007239A4 /* PostHog in Frameworks */ = {isa = PBXBuildFile; productRef = C9646EA329B7A24A007239A4 /* PostHog */; };
		C9646EA729B7A3DD007239A4 /* Dependencies in Frameworks */ = {isa = PBXBuildFile; productRef = C9646EA629B7A3DD007239A4 /* Dependencies */; };
		C9646EA929B7A4F2007239A4 /* PostHog in Frameworks */ = {isa = PBXBuildFile; productRef = C9646EA829B7A4F2007239A4 /* PostHog */; };
		C9646EAA29B7A506007239A4 /* Analytics.swift in Sources */ = {isa = PBXBuildFile; fileRef = C9646EA029B7A22C007239A4 /* Analytics.swift */; };
		C9646EAC29B7A520007239A4 /* Dependencies in Frameworks */ = {isa = PBXBuildFile; productRef = C9646EAB29B7A520007239A4 /* Dependencies */; };
		C9646EAE29B8D653007239A4 /* ViewDidLoadModifier.swift in Sources */ = {isa = PBXBuildFile; fileRef = C9646EAD29B8D653007239A4 /* ViewDidLoadModifier.swift */; };
		C9646EAF29B8D653007239A4 /* ViewDidLoadModifier.swift in Sources */ = {isa = PBXBuildFile; fileRef = C9646EAD29B8D653007239A4 /* ViewDidLoadModifier.swift */; };
		C9671D73298DB94C00EE7E12 /* Data+Encoding.swift in Sources */ = {isa = PBXBuildFile; fileRef = C9671D72298DB94C00EE7E12 /* Data+Encoding.swift */; };
		C97797B9298AA19A0046BD25 /* RelayService.swift in Sources */ = {isa = PBXBuildFile; fileRef = C97797B8298AA19A0046BD25 /* RelayService.swift */; };
		C97797BC298AB1890046BD25 /* secp256k1 in Frameworks */ = {isa = PBXBuildFile; productRef = C97797BB298AB1890046BD25 /* secp256k1 */; };
		C97797BF298ABE060046BD25 /* secp256k1 in Frameworks */ = {isa = PBXBuildFile; productRef = C97797BE298ABE060046BD25 /* secp256k1 */; };
		C97A1C8829E45B3C009D9E8D /* RawEventView.swift in Sources */ = {isa = PBXBuildFile; fileRef = C97A1C8729E45B3C009D9E8D /* RawEventView.swift */; };
		C97A1C8929E45B3C009D9E8D /* RawEventView.swift in Sources */ = {isa = PBXBuildFile; fileRef = C97A1C8729E45B3C009D9E8D /* RawEventView.swift */; };
		C97A1C8B29E45B4E009D9E8D /* RawEventController.swift in Sources */ = {isa = PBXBuildFile; fileRef = C97A1C8A29E45B4E009D9E8D /* RawEventController.swift */; };
		C97A1C8C29E45B4E009D9E8D /* RawEventController.swift in Sources */ = {isa = PBXBuildFile; fileRef = C97A1C8A29E45B4E009D9E8D /* RawEventController.swift */; };
		C97A1C8E29E58EC7009D9E8D /* NSManagedObjectContext+Nos.swift in Sources */ = {isa = PBXBuildFile; fileRef = C97A1C8D29E58EC7009D9E8D /* NSManagedObjectContext+Nos.swift */; };
		C97A1C8F29E58EC7009D9E8D /* NSManagedObjectContext+Nos.swift in Sources */ = {isa = PBXBuildFile; fileRef = C97A1C8D29E58EC7009D9E8D /* NSManagedObjectContext+Nos.swift */; };
		C987F81729BA4C6A00B44E7A /* BigActionButton.swift in Sources */ = {isa = PBXBuildFile; fileRef = C987F81629BA4C6900B44E7A /* BigActionButton.swift */; };
		C987F81829BA4C6A00B44E7A /* BigActionButton.swift in Sources */ = {isa = PBXBuildFile; fileRef = C987F81629BA4C6900B44E7A /* BigActionButton.swift */; };
		C987F81A29BA4D0E00B44E7A /* ActionButton.swift in Sources */ = {isa = PBXBuildFile; fileRef = C987F81929BA4D0E00B44E7A /* ActionButton.swift */; };
		C987F81B29BA4D0E00B44E7A /* ActionButton.swift in Sources */ = {isa = PBXBuildFile; fileRef = C987F81929BA4D0E00B44E7A /* ActionButton.swift */; };
		C987F81D29BA6D9A00B44E7A /* ProfileTab.swift in Sources */ = {isa = PBXBuildFile; fileRef = C987F81C29BA6D9A00B44E7A /* ProfileTab.swift */; };
		C987F81E29BA6D9A00B44E7A /* ProfileTab.swift in Sources */ = {isa = PBXBuildFile; fileRef = C987F81C29BA6D9A00B44E7A /* ProfileTab.swift */; };
		C987F83229BA951E00B44E7A /* ClarityCity-ExtraLight.otf in Resources */ = {isa = PBXBuildFile; fileRef = C987F82029BA951D00B44E7A /* ClarityCity-ExtraLight.otf */; };
		C987F83329BA951E00B44E7A /* ClarityCity-ExtraLight.otf in Resources */ = {isa = PBXBuildFile; fileRef = C987F82029BA951D00B44E7A /* ClarityCity-ExtraLight.otf */; };
		C987F83429BA951E00B44E7A /* ClarityCity-LightItalic.otf in Resources */ = {isa = PBXBuildFile; fileRef = C987F82129BA951D00B44E7A /* ClarityCity-LightItalic.otf */; };
		C987F83529BA951E00B44E7A /* ClarityCity-LightItalic.otf in Resources */ = {isa = PBXBuildFile; fileRef = C987F82129BA951D00B44E7A /* ClarityCity-LightItalic.otf */; };
		C987F83629BA951E00B44E7A /* ClarityCity-ExtraBold.otf in Resources */ = {isa = PBXBuildFile; fileRef = C987F82229BA951D00B44E7A /* ClarityCity-ExtraBold.otf */; };
		C987F83729BA951E00B44E7A /* ClarityCity-ExtraBold.otf in Resources */ = {isa = PBXBuildFile; fileRef = C987F82229BA951D00B44E7A /* ClarityCity-ExtraBold.otf */; };
		C987F83829BA951E00B44E7A /* ClarityCity-MediumItalic.otf in Resources */ = {isa = PBXBuildFile; fileRef = C987F82329BA951D00B44E7A /* ClarityCity-MediumItalic.otf */; };
		C987F83929BA951E00B44E7A /* ClarityCity-MediumItalic.otf in Resources */ = {isa = PBXBuildFile; fileRef = C987F82329BA951D00B44E7A /* ClarityCity-MediumItalic.otf */; };
		C987F83A29BA951E00B44E7A /* ClarityCity-BoldItalic.otf in Resources */ = {isa = PBXBuildFile; fileRef = C987F82429BA951D00B44E7A /* ClarityCity-BoldItalic.otf */; };
		C987F83B29BA951E00B44E7A /* ClarityCity-BoldItalic.otf in Resources */ = {isa = PBXBuildFile; fileRef = C987F82429BA951D00B44E7A /* ClarityCity-BoldItalic.otf */; };
		C987F83C29BA951E00B44E7A /* ClarityCity-Bold.otf in Resources */ = {isa = PBXBuildFile; fileRef = C987F82529BA951D00B44E7A /* ClarityCity-Bold.otf */; };
		C987F83D29BA951E00B44E7A /* ClarityCity-Bold.otf in Resources */ = {isa = PBXBuildFile; fileRef = C987F82529BA951D00B44E7A /* ClarityCity-Bold.otf */; };
		C987F83E29BA951E00B44E7A /* ClarityCity-SemiBold.otf in Resources */ = {isa = PBXBuildFile; fileRef = C987F82629BA951D00B44E7A /* ClarityCity-SemiBold.otf */; };
		C987F83F29BA951E00B44E7A /* ClarityCity-SemiBold.otf in Resources */ = {isa = PBXBuildFile; fileRef = C987F82629BA951D00B44E7A /* ClarityCity-SemiBold.otf */; };
		C987F84029BA951E00B44E7A /* ClarityCity-SemiBoldItalic.otf in Resources */ = {isa = PBXBuildFile; fileRef = C987F82729BA951D00B44E7A /* ClarityCity-SemiBoldItalic.otf */; };
		C987F84129BA951E00B44E7A /* ClarityCity-SemiBoldItalic.otf in Resources */ = {isa = PBXBuildFile; fileRef = C987F82729BA951D00B44E7A /* ClarityCity-SemiBoldItalic.otf */; };
		C987F84229BA951E00B44E7A /* ClarityCity-Black.otf in Resources */ = {isa = PBXBuildFile; fileRef = C987F82829BA951E00B44E7A /* ClarityCity-Black.otf */; };
		C987F84329BA951E00B44E7A /* ClarityCity-Black.otf in Resources */ = {isa = PBXBuildFile; fileRef = C987F82829BA951E00B44E7A /* ClarityCity-Black.otf */; };
		C987F84429BA951E00B44E7A /* ClarityCity-ExtraBoldItalic.otf in Resources */ = {isa = PBXBuildFile; fileRef = C987F82929BA951E00B44E7A /* ClarityCity-ExtraBoldItalic.otf */; };
		C987F84529BA951E00B44E7A /* ClarityCity-ExtraBoldItalic.otf in Resources */ = {isa = PBXBuildFile; fileRef = C987F82929BA951E00B44E7A /* ClarityCity-ExtraBoldItalic.otf */; };
		C987F84629BA951E00B44E7A /* ClarityCity-Light.otf in Resources */ = {isa = PBXBuildFile; fileRef = C987F82A29BA951E00B44E7A /* ClarityCity-Light.otf */; };
		C987F84729BA951E00B44E7A /* ClarityCity-Light.otf in Resources */ = {isa = PBXBuildFile; fileRef = C987F82A29BA951E00B44E7A /* ClarityCity-Light.otf */; };
		C987F84829BA951E00B44E7A /* ClarityCity-BlackItalic.otf in Resources */ = {isa = PBXBuildFile; fileRef = C987F82B29BA951E00B44E7A /* ClarityCity-BlackItalic.otf */; };
		C987F84929BA951E00B44E7A /* ClarityCity-BlackItalic.otf in Resources */ = {isa = PBXBuildFile; fileRef = C987F82B29BA951E00B44E7A /* ClarityCity-BlackItalic.otf */; };
		C987F84A29BA951E00B44E7A /* ClarityCity-Medium.otf in Resources */ = {isa = PBXBuildFile; fileRef = C987F82C29BA951E00B44E7A /* ClarityCity-Medium.otf */; };
		C987F84B29BA951E00B44E7A /* ClarityCity-Medium.otf in Resources */ = {isa = PBXBuildFile; fileRef = C987F82C29BA951E00B44E7A /* ClarityCity-Medium.otf */; };
		C987F84C29BA951E00B44E7A /* ClarityCity-ThinItalic.otf in Resources */ = {isa = PBXBuildFile; fileRef = C987F82D29BA951E00B44E7A /* ClarityCity-ThinItalic.otf */; };
		C987F84D29BA951E00B44E7A /* ClarityCity-ThinItalic.otf in Resources */ = {isa = PBXBuildFile; fileRef = C987F82D29BA951E00B44E7A /* ClarityCity-ThinItalic.otf */; };
		C987F84E29BA951E00B44E7A /* ClarityCity-RegularItalic.otf in Resources */ = {isa = PBXBuildFile; fileRef = C987F82E29BA951E00B44E7A /* ClarityCity-RegularItalic.otf */; };
		C987F84F29BA951E00B44E7A /* ClarityCity-RegularItalic.otf in Resources */ = {isa = PBXBuildFile; fileRef = C987F82E29BA951E00B44E7A /* ClarityCity-RegularItalic.otf */; };
		C987F85029BA951E00B44E7A /* ClarityCity-ExtraLightItalic.otf in Resources */ = {isa = PBXBuildFile; fileRef = C987F82F29BA951E00B44E7A /* ClarityCity-ExtraLightItalic.otf */; };
		C987F85129BA951E00B44E7A /* ClarityCity-ExtraLightItalic.otf in Resources */ = {isa = PBXBuildFile; fileRef = C987F82F29BA951E00B44E7A /* ClarityCity-ExtraLightItalic.otf */; };
		C987F85229BA951E00B44E7A /* ClarityCity-Regular.otf in Resources */ = {isa = PBXBuildFile; fileRef = C987F83029BA951E00B44E7A /* ClarityCity-Regular.otf */; };
		C987F85329BA951E00B44E7A /* ClarityCity-Regular.otf in Resources */ = {isa = PBXBuildFile; fileRef = C987F83029BA951E00B44E7A /* ClarityCity-Regular.otf */; };
		C987F85429BA951E00B44E7A /* ClarityCity-Thin.otf in Resources */ = {isa = PBXBuildFile; fileRef = C987F83129BA951E00B44E7A /* ClarityCity-Thin.otf */; };
		C987F85529BA951E00B44E7A /* ClarityCity-Thin.otf in Resources */ = {isa = PBXBuildFile; fileRef = C987F83129BA951E00B44E7A /* ClarityCity-Thin.otf */; };
		C987F85A29BA9ED800B44E7A /* Font.swift in Sources */ = {isa = PBXBuildFile; fileRef = C987F85729BA981800B44E7A /* Font.swift */; };
		C987F85B29BA9ED800B44E7A /* Font.swift in Sources */ = {isa = PBXBuildFile; fileRef = C987F85729BA981800B44E7A /* Font.swift */; };
		C987F85F29BAB66900B44E7A /* CachedAsyncImage in Frameworks */ = {isa = PBXBuildFile; productRef = C987F85E29BAB66900B44E7A /* CachedAsyncImage */; };
		C987F86129BABAF800B44E7A /* String+Markdown.swift in Sources */ = {isa = PBXBuildFile; fileRef = C987F86029BABAF800B44E7A /* String+Markdown.swift */; };
		C987F86229BABAF800B44E7A /* String+Markdown.swift in Sources */ = {isa = PBXBuildFile; fileRef = C987F86029BABAF800B44E7A /* String+Markdown.swift */; };
		C987F86429BAC3C500B44E7A /* CachedAsyncImage in Frameworks */ = {isa = PBXBuildFile; productRef = C987F86329BAC3C500B44E7A /* CachedAsyncImage */; };
		C98A32272A05795E00E3FA13 /* Task+Timeout.swift in Sources */ = {isa = PBXBuildFile; fileRef = C98A32262A05795E00E3FA13 /* Task+Timeout.swift */; };
		C98A32282A05795E00E3FA13 /* Task+Timeout.swift in Sources */ = {isa = PBXBuildFile; fileRef = C98A32262A05795E00E3FA13 /* Task+Timeout.swift */; };
		C98B8B4029FBF83B009789C8 /* NotificationCard.swift in Sources */ = {isa = PBXBuildFile; fileRef = C98B8B3F29FBF83B009789C8 /* NotificationCard.swift */; };
		C98B8B4129FBF85F009789C8 /* NotificationCard.swift in Sources */ = {isa = PBXBuildFile; fileRef = C98B8B3F29FBF83B009789C8 /* NotificationCard.swift */; };
		C9A0DAD829C6467600466635 /* CreateProfileView.swift in Sources */ = {isa = PBXBuildFile; fileRef = C9A0DAD729C6467600466635 /* CreateProfileView.swift */; };
		C9A0DADA29C685E500466635 /* SideMenuButton.swift in Sources */ = {isa = PBXBuildFile; fileRef = C9A0DAD929C685E500466635 /* SideMenuButton.swift */; };
		C9A0DADB29C685E500466635 /* SideMenuButton.swift in Sources */ = {isa = PBXBuildFile; fileRef = C9A0DAD929C685E500466635 /* SideMenuButton.swift */; };
		C9A0DADD29C689C900466635 /* NosNavigationBar.swift in Sources */ = {isa = PBXBuildFile; fileRef = C9A0DADC29C689C900466635 /* NosNavigationBar.swift */; };
		C9A0DADE29C689C900466635 /* NosNavigationBar.swift in Sources */ = {isa = PBXBuildFile; fileRef = C9A0DADC29C689C900466635 /* NosNavigationBar.swift */; };
		C9A0DAE029C697A100466635 /* AboutView.swift in Sources */ = {isa = PBXBuildFile; fileRef = C9A0DADF29C697A100466635 /* AboutView.swift */; };
		C9A0DAE129C697A100466635 /* AboutView.swift in Sources */ = {isa = PBXBuildFile; fileRef = C9A0DADF29C697A100466635 /* AboutView.swift */; };
		C9A0DAE429C69F0C00466635 /* HighlightedText.swift in Sources */ = {isa = PBXBuildFile; fileRef = C9A0DAE329C69F0C00466635 /* HighlightedText.swift */; };
		C9A0DAE529C69F0C00466635 /* HighlightedText.swift in Sources */ = {isa = PBXBuildFile; fileRef = C9A0DAE329C69F0C00466635 /* HighlightedText.swift */; };
		C9A0DAEA29C6A34200466635 /* ActivityView.swift in Sources */ = {isa = PBXBuildFile; fileRef = C9A0DAE929C6A34200466635 /* ActivityView.swift */; };
		C9A0DAEB29C6A34200466635 /* ActivityView.swift in Sources */ = {isa = PBXBuildFile; fileRef = C9A0DAE929C6A34200466635 /* ActivityView.swift */; };
		C9A0DAED29C6A66C00466635 /* Launch Screen.storyboard in Resources */ = {isa = PBXBuildFile; fileRef = C9A0DAEC29C6A66C00466635 /* Launch Screen.storyboard */; };
		C9A0DAF029C7394D00466635 /* CreateProfileView.swift in Sources */ = {isa = PBXBuildFile; fileRef = C9A0DAD729C6467600466635 /* CreateProfileView.swift */; };
		C9A0DAF529C9112400466635 /* UniversalNameWizard.swift in Sources */ = {isa = PBXBuildFile; fileRef = C9A0DAF429C9112400466635 /* UniversalNameWizard.swift */; };
		C9A0DAF629C9112400466635 /* UniversalNameWizard.swift in Sources */ = {isa = PBXBuildFile; fileRef = C9A0DAF429C9112400466635 /* UniversalNameWizard.swift */; };
		C9A0DAF829C92F4500466635 /* UNSAPI.swift in Sources */ = {isa = PBXBuildFile; fileRef = C9A0DAF729C92F4500466635 /* UNSAPI.swift */; };
		C9A0DAF929C92F4500466635 /* UNSAPI.swift in Sources */ = {isa = PBXBuildFile; fileRef = C9A0DAF729C92F4500466635 /* UNSAPI.swift */; };
		C9A25B3D29F174D200B39534 /* ReadabilityPadding.swift in Sources */ = {isa = PBXBuildFile; fileRef = C9A25B3C29F174D200B39534 /* ReadabilityPadding.swift */; };
		C9A25B3E29F174D200B39534 /* ReadabilityPadding.swift in Sources */ = {isa = PBXBuildFile; fileRef = C9A25B3C29F174D200B39534 /* ReadabilityPadding.swift */; };
		C9ADB133299287D60075E7F8 /* KeyPairTests.swift in Sources */ = {isa = PBXBuildFile; fileRef = C9ADB132299287D60075E7F8 /* KeyPairTests.swift */; };
		C9ADB135299288230075E7F8 /* KeyFixture.swift in Sources */ = {isa = PBXBuildFile; fileRef = C9ADB134299288230075E7F8 /* KeyFixture.swift */; };
		C9ADB13629928AF00075E7F8 /* KeyPair.swift in Sources */ = {isa = PBXBuildFile; fileRef = C9F84C26298DC98800C6714D /* KeyPair.swift */; };
		C9ADB13829928CC30075E7F8 /* String+Hex.swift in Sources */ = {isa = PBXBuildFile; fileRef = C9ADB13729928CC30075E7F8 /* String+Hex.swift */; };
		C9ADB13D29929B540075E7F8 /* Bech32.swift in Sources */ = {isa = PBXBuildFile; fileRef = C9ADB13C29929B540075E7F8 /* Bech32.swift */; };
		C9ADB13E29929EEF0075E7F8 /* Bech32.swift in Sources */ = {isa = PBXBuildFile; fileRef = C9ADB13C29929B540075E7F8 /* Bech32.swift */; };
		C9ADB13F29929F1F0075E7F8 /* String+Hex.swift in Sources */ = {isa = PBXBuildFile; fileRef = C9ADB13729928CC30075E7F8 /* String+Hex.swift */; };
		C9ADB14129951CB10075E7F8 /* NSManagedObject+Nos.swift in Sources */ = {isa = PBXBuildFile; fileRef = C9ADB14029951CB10075E7F8 /* NSManagedObject+Nos.swift */; };
		C9ADB14229951CB10075E7F8 /* NSManagedObject+Nos.swift in Sources */ = {isa = PBXBuildFile; fileRef = C9ADB14029951CB10075E7F8 /* NSManagedObject+Nos.swift */; };
		C9B678DB29EEBF3B00303F33 /* DependencyInjection.swift in Sources */ = {isa = PBXBuildFile; fileRef = C9B678DA29EEBF3B00303F33 /* DependencyInjection.swift */; };
		C9B678DC29EEBF3B00303F33 /* DependencyInjection.swift in Sources */ = {isa = PBXBuildFile; fileRef = C9B678DA29EEBF3B00303F33 /* DependencyInjection.swift */; };
		C9B678DE29EEC35B00303F33 /* Foundation+Sendable.swift in Sources */ = {isa = PBXBuildFile; fileRef = C9B678DD29EEC35B00303F33 /* Foundation+Sendable.swift */; };
		C9B678DF29EEC35B00303F33 /* Foundation+Sendable.swift in Sources */ = {isa = PBXBuildFile; fileRef = C9B678DD29EEC35B00303F33 /* Foundation+Sendable.swift */; };
		C9B678E129EEC41000303F33 /* SocialGraphCache.swift in Sources */ = {isa = PBXBuildFile; fileRef = C9B678E029EEC41000303F33 /* SocialGraphCache.swift */; };
		C9B678E229EEC41000303F33 /* SocialGraphCache.swift in Sources */ = {isa = PBXBuildFile; fileRef = C9B678E029EEC41000303F33 /* SocialGraphCache.swift */; };
		C9B678E429EED2DC00303F33 /* SocialGraphTests.swift in Sources */ = {isa = PBXBuildFile; fileRef = C9B678E329EED2DC00303F33 /* SocialGraphTests.swift */; };
		C9B678E729F01A8500303F33 /* FullscreenProgressView.swift in Sources */ = {isa = PBXBuildFile; fileRef = C9B678E629F01A8500303F33 /* FullscreenProgressView.swift */; };
		C9B678E829F01A8500303F33 /* FullscreenProgressView.swift in Sources */ = {isa = PBXBuildFile; fileRef = C9B678E629F01A8500303F33 /* FullscreenProgressView.swift */; };
		C9B708BB2A13BE41006C613A /* NoteTextEditor.swift in Sources */ = {isa = PBXBuildFile; fileRef = C9B708BA2A13BE41006C613A /* NoteTextEditor.swift */; };
		C9B708BC2A13BE41006C613A /* NoteTextEditor.swift in Sources */ = {isa = PBXBuildFile; fileRef = C9B708BA2A13BE41006C613A /* NoteTextEditor.swift */; };
		C9BAB09B2996FBA10003A84E /* EventProcessor.swift in Sources */ = {isa = PBXBuildFile; fileRef = C9BAB09A2996FBA10003A84E /* EventProcessor.swift */; };
		C9BAB09C2996FBA10003A84E /* EventProcessor.swift in Sources */ = {isa = PBXBuildFile; fileRef = C9BAB09A2996FBA10003A84E /* EventProcessor.swift */; };
		C9C2B77C29E072E400548B4A /* WebSocket+Nos.swift in Sources */ = {isa = PBXBuildFile; fileRef = C9C2B77B29E072E400548B4A /* WebSocket+Nos.swift */; };
		C9C2B77D29E072E400548B4A /* WebSocket+Nos.swift in Sources */ = {isa = PBXBuildFile; fileRef = C9C2B77B29E072E400548B4A /* WebSocket+Nos.swift */; };
		C9C2B77F29E0731600548B4A /* AsyncTimer.swift in Sources */ = {isa = PBXBuildFile; fileRef = C9C2B77E29E0731600548B4A /* AsyncTimer.swift */; };
		C9C2B78029E0731600548B4A /* AsyncTimer.swift in Sources */ = {isa = PBXBuildFile; fileRef = C9C2B77E29E0731600548B4A /* AsyncTimer.swift */; };
		C9C2B78229E0735400548B4A /* RelaySubscriptionManager.swift in Sources */ = {isa = PBXBuildFile; fileRef = C9C2B78129E0735400548B4A /* RelaySubscriptionManager.swift */; };
		C9C2B78329E0735400548B4A /* RelaySubscriptionManager.swift in Sources */ = {isa = PBXBuildFile; fileRef = C9C2B78129E0735400548B4A /* RelaySubscriptionManager.swift */; };
		C9C2B78529E073E300548B4A /* RelaySubscription.swift in Sources */ = {isa = PBXBuildFile; fileRef = C9C2B78429E073E300548B4A /* RelaySubscription.swift */; };
		C9C2B78629E073E300548B4A /* RelaySubscription.swift in Sources */ = {isa = PBXBuildFile; fileRef = C9C2B78429E073E300548B4A /* RelaySubscription.swift */; };
		C9C9444229F6F0E2002F2C7A /* XCTest+Eventually.swift in Sources */ = {isa = PBXBuildFile; fileRef = C9C9444129F6F0E2002F2C7A /* XCTest+Eventually.swift */; };
		C9CDBBA129A8F14C00C555C7 /* DiscoverView.swift in Sources */ = {isa = PBXBuildFile; fileRef = C9CDBBA029A8F14C00C555C7 /* DiscoverView.swift */; };
		C9CDBBA429A8FA2900C555C7 /* GoldenPostView.swift in Sources */ = {isa = PBXBuildFile; fileRef = C9CDBBA329A8FA2900C555C7 /* GoldenPostView.swift */; };
		C9CE5B142A0172CF008E198C /* WebView.swift in Sources */ = {isa = PBXBuildFile; fileRef = C9CE5B132A0172CF008E198C /* WebView.swift */; };
		C9CE5B152A0172CF008E198C /* WebView.swift in Sources */ = {isa = PBXBuildFile; fileRef = C9CE5B132A0172CF008E198C /* WebView.swift */; };
		C9DB207729F30EC700FB7B9D /* AsyncButton.swift in Sources */ = {isa = PBXBuildFile; fileRef = C9DB207629F30EC700FB7B9D /* AsyncButton.swift */; };
		C9DB207829F30EC700FB7B9D /* AsyncButton.swift in Sources */ = {isa = PBXBuildFile; fileRef = C9DB207629F30EC700FB7B9D /* AsyncButton.swift */; };
		C9DEBFD2298941000078B43A /* NosApp.swift in Sources */ = {isa = PBXBuildFile; fileRef = C9DEBFD1298941000078B43A /* NosApp.swift */; };
		C9DEBFD4298941000078B43A /* Persistence.swift in Sources */ = {isa = PBXBuildFile; fileRef = C9DEBFD3298941000078B43A /* Persistence.swift */; };
		C9DEBFD7298941000078B43A /* Nos.xcdatamodeld in Sources */ = {isa = PBXBuildFile; fileRef = C9DEBFD5298941000078B43A /* Nos.xcdatamodeld */; };
		C9DEBFD9298941000078B43A /* HomeFeedView.swift in Sources */ = {isa = PBXBuildFile; fileRef = C9DEBFD8298941000078B43A /* HomeFeedView.swift */; };
		C9DEBFDB298941020078B43A /* Assets.xcassets in Resources */ = {isa = PBXBuildFile; fileRef = C9DEBFDA298941020078B43A /* Assets.xcassets */; };
		C9DEBFDF298941020078B43A /* Preview Assets.xcassets in Resources */ = {isa = PBXBuildFile; fileRef = C9DEBFDE298941020078B43A /* Preview Assets.xcassets */; };
		C9DEBFE9298941020078B43A /* EventTests.swift in Sources */ = {isa = PBXBuildFile; fileRef = C9DEBFE8298941020078B43A /* EventTests.swift */; };
		C9DEBFF3298941020078B43A /* NosUITests.swift in Sources */ = {isa = PBXBuildFile; fileRef = C9DEBFF2298941020078B43A /* NosUITests.swift */; };
		C9DEBFF5298941020078B43A /* NosUITestsLaunchTests.swift in Sources */ = {isa = PBXBuildFile; fileRef = C9DEBFF4298941020078B43A /* NosUITestsLaunchTests.swift */; };
		C9DEC003298945150078B43A /* String+Lorem.swift in Sources */ = {isa = PBXBuildFile; fileRef = C9DEC002298945150078B43A /* String+Lorem.swift */; };
		C9DEC006298947900078B43A /* sample_data.json in Resources */ = {isa = PBXBuildFile; fileRef = C9DEC005298947900078B43A /* sample_data.json */; };
		C9DEC04529894BED0078B43A /* Event+CoreDataClass.swift in Sources */ = {isa = PBXBuildFile; fileRef = C9DEC03F29894BED0078B43A /* Event+CoreDataClass.swift */; };
		C9DEC04629894BED0078B43A /* Event+CoreDataClass.swift in Sources */ = {isa = PBXBuildFile; fileRef = C9DEC03F29894BED0078B43A /* Event+CoreDataClass.swift */; };
		C9DEC04D29894BED0078B43A /* Author+CoreDataClass.swift in Sources */ = {isa = PBXBuildFile; fileRef = C9DEC04329894BED0078B43A /* Author+CoreDataClass.swift */; };
		C9DEC04E29894BED0078B43A /* Author+CoreDataClass.swift in Sources */ = {isa = PBXBuildFile; fileRef = C9DEC04329894BED0078B43A /* Author+CoreDataClass.swift */; };
		C9DEC05A2989509B0078B43A /* Persistence.swift in Sources */ = {isa = PBXBuildFile; fileRef = C9DEBFD3298941000078B43A /* Persistence.swift */; };
		C9DEC05B298950A90078B43A /* String+Lorem.swift in Sources */ = {isa = PBXBuildFile; fileRef = C9DEC002298945150078B43A /* String+Lorem.swift */; };
		C9DEC05C298953280078B43A /* Nos.xcdatamodeld in Sources */ = {isa = PBXBuildFile; fileRef = C9DEBFD5298941000078B43A /* Nos.xcdatamodeld */; };
		C9DEC0632989541F0078B43A /* Bundle+Current.swift in Sources */ = {isa = PBXBuildFile; fileRef = C9DEC0622989541F0078B43A /* Bundle+Current.swift */; };
		C9DEC0642989541F0078B43A /* Bundle+Current.swift in Sources */ = {isa = PBXBuildFile; fileRef = C9DEC0622989541F0078B43A /* Bundle+Current.swift */; };
		C9DEC065298955200078B43A /* sample_data.json in Resources */ = {isa = PBXBuildFile; fileRef = C9DEC005298947900078B43A /* sample_data.json */; };
		C9DEC068298965270078B43A /* Starscream in Frameworks */ = {isa = PBXBuildFile; productRef = C9DEC067298965270078B43A /* Starscream */; };
		C9DEC06A298965550078B43A /* RelayView.swift in Sources */ = {isa = PBXBuildFile; fileRef = C9DEC069298965540078B43A /* RelayView.swift */; };
		C9DEC06B298965550078B43A /* RelayView.swift in Sources */ = {isa = PBXBuildFile; fileRef = C9DEC069298965540078B43A /* RelayView.swift */; };
		C9DEC06E2989668E0078B43A /* Relay+CoreDataClass.swift in Sources */ = {isa = PBXBuildFile; fileRef = C9DEC06C2989668E0078B43A /* Relay+CoreDataClass.swift */; };
		C9DEC06F2989668E0078B43A /* Relay+CoreDataClass.swift in Sources */ = {isa = PBXBuildFile; fileRef = C9DEC06C2989668E0078B43A /* Relay+CoreDataClass.swift */; };
		C9DFA966299BEB96006929C1 /* NoteCard.swift in Sources */ = {isa = PBXBuildFile; fileRef = C9DFA964299BEB96006929C1 /* NoteCard.swift */; };
		C9DFA969299BEC33006929C1 /* CardStyle.swift in Sources */ = {isa = PBXBuildFile; fileRef = C9DFA968299BEC33006929C1 /* CardStyle.swift */; };
		C9DFA96F299BF043006929C1 /* Assets+Planetary.swift in Sources */ = {isa = PBXBuildFile; fileRef = C9DFA96E299BF043006929C1 /* Assets+Planetary.swift */; };
		C9DFA971299BF8CD006929C1 /* RepliesView.swift in Sources */ = {isa = PBXBuildFile; fileRef = C9DFA970299BF8CD006929C1 /* RepliesView.swift */; };
		C9DFA972299BF9E8006929C1 /* CompactNoteView.swift in Sources */ = {isa = PBXBuildFile; fileRef = C9DFA96A299BEE2C006929C1 /* CompactNoteView.swift */; };
		C9DFA976299C30F0006929C1 /* Localized.swift in Sources */ = {isa = PBXBuildFile; fileRef = C9DFA975299C30F0006929C1 /* Localized.swift */; };
		C9DFA97B299C31EE006929C1 /* Localized.swift in Sources */ = {isa = PBXBuildFile; fileRef = C9DFA975299C30F0006929C1 /* Localized.swift */; };
		C9EE3E602A0538B7008A7491 /* ExpirationTimeButton.swift in Sources */ = {isa = PBXBuildFile; fileRef = C9EE3E5F2A0538B7008A7491 /* ExpirationTimeButton.swift */; };
		C9EE3E612A0538B7008A7491 /* ExpirationTimeButton.swift in Sources */ = {isa = PBXBuildFile; fileRef = C9EE3E5F2A0538B7008A7491 /* ExpirationTimeButton.swift */; };
		C9EE3E632A053910008A7491 /* ExpirationTimeOption.swift in Sources */ = {isa = PBXBuildFile; fileRef = C9EE3E622A053910008A7491 /* ExpirationTimeOption.swift */; };
		C9EE3E642A053910008A7491 /* ExpirationTimeOption.swift in Sources */ = {isa = PBXBuildFile; fileRef = C9EE3E622A053910008A7491 /* ExpirationTimeOption.swift */; };
		C9F0BB6929A5039D000547FC /* Int+Bool.swift in Sources */ = {isa = PBXBuildFile; fileRef = C9F0BB6829A5039D000547FC /* Int+Bool.swift */; };
		C9F0BB6B29A503D6000547FC /* PublicKey.swift in Sources */ = {isa = PBXBuildFile; fileRef = C9F0BB6A29A503D6000547FC /* PublicKey.swift */; };
		C9F0BB6C29A503D6000547FC /* PublicKey.swift in Sources */ = {isa = PBXBuildFile; fileRef = C9F0BB6A29A503D6000547FC /* PublicKey.swift */; };
		C9F0BB6D29A503D9000547FC /* Int+Bool.swift in Sources */ = {isa = PBXBuildFile; fileRef = C9F0BB6829A5039D000547FC /* Int+Bool.swift */; };
		C9F0BB6F29A50437000547FC /* NostrConstants.swift in Sources */ = {isa = PBXBuildFile; fileRef = C9F0BB6E29A50437000547FC /* NostrConstants.swift */; };
		C9F0BB7029A50437000547FC /* NostrConstants.swift in Sources */ = {isa = PBXBuildFile; fileRef = C9F0BB6E29A50437000547FC /* NostrConstants.swift */; };
		C9F64D8C29ED840700563F2B /* LogHelper.swift in Sources */ = {isa = PBXBuildFile; fileRef = C9F64D8B29ED840700563F2B /* LogHelper.swift */; };
		C9F64D8D29ED840700563F2B /* LogHelper.swift in Sources */ = {isa = PBXBuildFile; fileRef = C9F64D8B29ED840700563F2B /* LogHelper.swift */; };
		C9F64D8F29ED88CD00563F2B /* Localization+Nos.swift in Sources */ = {isa = PBXBuildFile; fileRef = C9F64D8E29ED88CD00563F2B /* Localization+Nos.swift */; };
		C9F64D9029ED88CD00563F2B /* Localization+Nos.swift in Sources */ = {isa = PBXBuildFile; fileRef = C9F64D8E29ED88CD00563F2B /* Localization+Nos.swift */; };
		C9F75AD22A02D41E005BBE45 /* ComposerActionBar.swift in Sources */ = {isa = PBXBuildFile; fileRef = C9F75AD12A02D41E005BBE45 /* ComposerActionBar.swift */; };
		C9F75AD32A02D41E005BBE45 /* ComposerActionBar.swift in Sources */ = {isa = PBXBuildFile; fileRef = C9F75AD12A02D41E005BBE45 /* ComposerActionBar.swift */; };
		C9F75AD62A041FF7005BBE45 /* ExpirationTimePicker.swift in Sources */ = {isa = PBXBuildFile; fileRef = C9F75AD52A041FF7005BBE45 /* ExpirationTimePicker.swift */; };
		C9F75AD72A041FF7005BBE45 /* ExpirationTimePicker.swift in Sources */ = {isa = PBXBuildFile; fileRef = C9F75AD52A041FF7005BBE45 /* ExpirationTimePicker.swift */; };
		C9F84C1A298DBB6300C6714D /* Data+Encoding.swift in Sources */ = {isa = PBXBuildFile; fileRef = C9671D72298DB94C00EE7E12 /* Data+Encoding.swift */; };
		C9F84C1C298DBBF400C6714D /* Data+Sha.swift in Sources */ = {isa = PBXBuildFile; fileRef = C9F84C1B298DBBF400C6714D /* Data+Sha.swift */; };
		C9F84C1D298DBC6100C6714D /* Data+Sha.swift in Sources */ = {isa = PBXBuildFile; fileRef = C9F84C1B298DBBF400C6714D /* Data+Sha.swift */; };
		C9F84C21298DC36800C6714D /* AppView.swift in Sources */ = {isa = PBXBuildFile; fileRef = C9F84C20298DC36800C6714D /* AppView.swift */; };
		C9F84C23298DC7B900C6714D /* SettingsView.swift in Sources */ = {isa = PBXBuildFile; fileRef = C9F84C22298DC7B900C6714D /* SettingsView.swift */; };
		C9F84C27298DC98800C6714D /* KeyPair.swift in Sources */ = {isa = PBXBuildFile; fileRef = C9F84C26298DC98800C6714D /* KeyPair.swift */; };
		CD09A74429A50F1D0063464F /* SideMenu.swift in Sources */ = {isa = PBXBuildFile; fileRef = CD09A74329A50F1D0063464F /* SideMenu.swift */; };
		CD09A74629A50F750063464F /* SideMenuContent.swift in Sources */ = {isa = PBXBuildFile; fileRef = CD09A74529A50F750063464F /* SideMenuContent.swift */; };
		CD09A74829A51EFC0063464F /* Router.swift in Sources */ = {isa = PBXBuildFile; fileRef = CD09A74729A51EFC0063464F /* Router.swift */; };
		CD09A74929A521210063464F /* Router.swift in Sources */ = {isa = PBXBuildFile; fileRef = CD09A74729A51EFC0063464F /* Router.swift */; };
		CD09A74A29A521510063464F /* ProfileView.swift in Sources */ = {isa = PBXBuildFile; fileRef = C95D68AC299E721700429F86 /* ProfileView.swift */; };
		CD09A74B29A521730063464F /* ProfileHeader.swift in Sources */ = {isa = PBXBuildFile; fileRef = C95D689E299E6B4100429F86 /* ProfileHeader.swift */; };
		CD09A74C29A5217A0063464F /* NoteButton.swift in Sources */ = {isa = PBXBuildFile; fileRef = CD2CF38F299E68BE00332116 /* NoteButton.swift */; };
		CD09A74D29A521A70063464F /* CardStyle.swift in Sources */ = {isa = PBXBuildFile; fileRef = C9DFA968299BEC33006929C1 /* CardStyle.swift */; };
		CD09A74E29A521BE0063464F /* NoteCard.swift in Sources */ = {isa = PBXBuildFile; fileRef = C9DFA964299BEB96006929C1 /* NoteCard.swift */; };
		CD09A74F29A521BE0063464F /* BioView.swift in Sources */ = {isa = PBXBuildFile; fileRef = C95D68A0299E6D3E00429F86 /* BioView.swift */; };
		CD09A75029A521D20063464F /* HomeFeedView.swift in Sources */ = {isa = PBXBuildFile; fileRef = C9DEBFD8298941000078B43A /* HomeFeedView.swift */; };
		CD09A75129A521D20063464F /* CompactNoteView.swift in Sources */ = {isa = PBXBuildFile; fileRef = C9DFA96A299BEE2C006929C1 /* CompactNoteView.swift */; };
		CD09A75229A521D20063464F /* RepliesView.swift in Sources */ = {isa = PBXBuildFile; fileRef = C9DFA970299BF8CD006929C1 /* RepliesView.swift */; };
		CD09A75329A521D20063464F /* AppView.swift in Sources */ = {isa = PBXBuildFile; fileRef = C9F84C20298DC36800C6714D /* AppView.swift */; };
		CD09A75429A521D20063464F /* PlaceholderModifier.swift in Sources */ = {isa = PBXBuildFile; fileRef = C95D68A4299E6E1E00429F86 /* PlaceholderModifier.swift */; };
		CD09A75529A521D20063464F /* SelectableText.swift in Sources */ = {isa = PBXBuildFile; fileRef = C95D68A2299E6D9000429F86 /* SelectableText.swift */; };
		CD09A75629A521D20063464F /* SettingsView.swift in Sources */ = {isa = PBXBuildFile; fileRef = C9F84C22298DC7B900C6714D /* SettingsView.swift */; };
		CD09A75729A521D20063464F /* NewNoteView.swift in Sources */ = {isa = PBXBuildFile; fileRef = C94D855B2991479900749478 /* NewNoteView.swift */; };
		CD09A75829A521D20063464F /* LinearGradient+Planetary.swift in Sources */ = {isa = PBXBuildFile; fileRef = C95D68A8299E709800429F86 /* LinearGradient+Planetary.swift */; };
		CD09A75929A521D20063464F /* Color+Hex.swift in Sources */ = {isa = PBXBuildFile; fileRef = C95D68AA299E710F00429F86 /* Color+Hex.swift */; };
		CD09A75A29A521D20063464F /* CardButtonStyle.swift in Sources */ = {isa = PBXBuildFile; fileRef = CD2CF38D299E67F900332116 /* CardButtonStyle.swift */; };
		CD09A75B29A521D20063464F /* AvatarView.swift in Sources */ = {isa = PBXBuildFile; fileRef = 3FFB1D88299FF37C002A755D /* AvatarView.swift */; };
		CD09A75C29A521D20063464F /* SideMenu.swift in Sources */ = {isa = PBXBuildFile; fileRef = CD09A74329A50F1D0063464F /* SideMenu.swift */; };
		CD09A75D29A521D20063464F /* SideMenuContent.swift in Sources */ = {isa = PBXBuildFile; fileRef = CD09A74529A50F750063464F /* SideMenuContent.swift */; };
		CD09A75E29A521EB0063464F /* Assets+Planetary.swift in Sources */ = {isa = PBXBuildFile; fileRef = C9DFA96E299BF043006929C1 /* Assets+Planetary.swift */; };
		CD09A75F29A521FD0063464F /* RelayService.swift in Sources */ = {isa = PBXBuildFile; fileRef = C97797B8298AA19A0046BD25 /* RelayService.swift */; };
		CD09A76029A521FD0063464F /* Filter.swift in Sources */ = {isa = PBXBuildFile; fileRef = A336DD3B299FD78000A0CBA0 /* Filter.swift */; };
		CD09A76129A5220E0063464F /* NosApp.swift in Sources */ = {isa = PBXBuildFile; fileRef = C9DEBFD1298941000078B43A /* NosApp.swift */; };
		CD09A76229A5220E0063464F /* AppController.swift in Sources */ = {isa = PBXBuildFile; fileRef = 3F170C77299D816200BC8F8B /* AppController.swift */; };
		CD09A76329A522190063464F /* OnboardingView.swift in Sources */ = {isa = PBXBuildFile; fileRef = 3FB5E650299D28A200386527 /* OnboardingView.swift */; };
		CD27177629A7C8B200AE8888 /* sample_replies.json in Resources */ = {isa = PBXBuildFile; fileRef = CD27177529A7C8B200AE8888 /* sample_replies.json */; };
		CD2CF38E299E67F900332116 /* CardButtonStyle.swift in Sources */ = {isa = PBXBuildFile; fileRef = CD2CF38D299E67F900332116 /* CardButtonStyle.swift */; };
		CD2CF390299E68BE00332116 /* NoteButton.swift in Sources */ = {isa = PBXBuildFile; fileRef = CD2CF38F299E68BE00332116 /* NoteButton.swift */; };
		CD4908D429B92941007443DB /* ReportABugMailView.swift in Sources */ = {isa = PBXBuildFile; fileRef = CD4908D329B92941007443DB /* ReportABugMailView.swift */; };
		CD4908D529B92B4D007443DB /* ReportABugMailView.swift in Sources */ = {isa = PBXBuildFile; fileRef = CD4908D329B92941007443DB /* ReportABugMailView.swift */; };
		CD76864C29B12F7E00085358 /* ExpandingTextFieldAndSubmitButton.swift in Sources */ = {isa = PBXBuildFile; fileRef = CD76864B29B12F7E00085358 /* ExpandingTextFieldAndSubmitButton.swift */; };
		CD76864D29B133E600085358 /* ExpandingTextFieldAndSubmitButton.swift in Sources */ = {isa = PBXBuildFile; fileRef = CD76864B29B12F7E00085358 /* ExpandingTextFieldAndSubmitButton.swift */; };
		CD76865029B6503500085358 /* NoteOptionsButton.swift in Sources */ = {isa = PBXBuildFile; fileRef = CD76864F29B6503500085358 /* NoteOptionsButton.swift */; };
		CD76865129B68B4400085358 /* NoteOptionsButton.swift in Sources */ = {isa = PBXBuildFile; fileRef = CD76864F29B6503500085358 /* NoteOptionsButton.swift */; };
		CD76865329B793F400085358 /* DiscoverSearchBar.swift in Sources */ = {isa = PBXBuildFile; fileRef = CD76865229B793F400085358 /* DiscoverSearchBar.swift */; };
		CD76865429B7DABE00085358 /* DiscoverSearchBar.swift in Sources */ = {isa = PBXBuildFile; fileRef = CD76865229B793F400085358 /* DiscoverSearchBar.swift */; };
		CDDA1F7B29A527650047ACD8 /* Starscream in Frameworks */ = {isa = PBXBuildFile; productRef = CDDA1F7A29A527650047ACD8 /* Starscream */; };
		CDDA1F7D29A527650047ACD8 /* SwiftUINavigation in Frameworks */ = {isa = PBXBuildFile; productRef = CDDA1F7C29A527650047ACD8 /* SwiftUINavigation */; };
/* End PBXBuildFile section */

/* Begin PBXContainerItemProxy section */
		C90862C129E9804B00C35A71 /* PBXContainerItemProxy */ = {
			isa = PBXContainerItemProxy;
			containerPortal = C9DEBFC6298941000078B43A /* Project object */;
			proxyType = 1;
			remoteGlobalIDString = C9DEBFCD298941000078B43A;
			remoteInfo = Nos;
		};
		C9DEBFE5298941020078B43A /* PBXContainerItemProxy */ = {
			isa = PBXContainerItemProxy;
			containerPortal = C9DEBFC6298941000078B43A /* Project object */;
			proxyType = 1;
			remoteGlobalIDString = C9DEBFCD298941000078B43A;
			remoteInfo = Nos;
		};
		C9DEBFEF298941020078B43A /* PBXContainerItemProxy */ = {
			isa = PBXContainerItemProxy;
			containerPortal = C9DEBFC6298941000078B43A /* Project object */;
			proxyType = 1;
			remoteGlobalIDString = C9DEBFCD298941000078B43A;
			remoteInfo = Nos;
		};
/* End PBXContainerItemProxy section */

/* Begin PBXFileReference section */
		3F170C77299D816200BC8F8B /* AppController.swift */ = {isa = PBXFileReference; lastKnownFileType = sourcecode.swift; path = AppController.swift; sourceTree = "<group>"; };
		3F30020429C1FDD9003D4F8B /* OnboardingStartView.swift */ = {isa = PBXFileReference; lastKnownFileType = sourcecode.swift; path = OnboardingStartView.swift; sourceTree = "<group>"; };
		3F30020629C237AB003D4F8B /* OnboardingAgeVerificationView.swift */ = {isa = PBXFileReference; lastKnownFileType = sourcecode.swift; path = OnboardingAgeVerificationView.swift; sourceTree = "<group>"; };
		3F30020829C23895003D4F8B /* OnboardingNotOldEnoughView.swift */ = {isa = PBXFileReference; lastKnownFileType = sourcecode.swift; path = OnboardingNotOldEnoughView.swift; sourceTree = "<group>"; };
		3F30020A29C361C8003D4F8B /* OnboardingTermsOfServiceView.swift */ = {isa = PBXFileReference; lastKnownFileType = sourcecode.swift; path = OnboardingTermsOfServiceView.swift; sourceTree = "<group>"; };
		3F30020C29C382EB003D4F8B /* OnboardingLoginView.swift */ = {isa = PBXFileReference; lastKnownFileType = sourcecode.swift; path = OnboardingLoginView.swift; sourceTree = "<group>"; };
		3F43C47529A9625700E896A0 /* AuthorReference+CoreDataClass.swift */ = {isa = PBXFileReference; lastKnownFileType = sourcecode.swift; path = "AuthorReference+CoreDataClass.swift"; sourceTree = "<group>"; };
		3F60F42829B27D3E000D62C4 /* ThreadView.swift */ = {isa = PBXFileReference; lastKnownFileType = sourcecode.swift; path = ThreadView.swift; sourceTree = "<group>"; };
		3FB5E650299D28A200386527 /* OnboardingView.swift */ = {isa = PBXFileReference; lastKnownFileType = sourcecode.swift; path = OnboardingView.swift; sourceTree = "<group>"; };
		3FFB1D88299FF37C002A755D /* AvatarView.swift */ = {isa = PBXFileReference; lastKnownFileType = sourcecode.swift; path = AvatarView.swift; sourceTree = "<group>"; };
		3FFB1D9229A6BBCE002A755D /* EventReference+CoreDataClass.swift */ = {isa = PBXFileReference; fileEncoding = 4; lastKnownFileType = sourcecode.swift; path = "EventReference+CoreDataClass.swift"; sourceTree = "<group>"; };
		3FFB1D9529A6BBEC002A755D /* Collection+SafeSubscript.swift */ = {isa = PBXFileReference; fileEncoding = 4; lastKnownFileType = sourcecode.swift; path = "Collection+SafeSubscript.swift"; sourceTree = "<group>"; };
		3FFB1D9B29A7DF9D002A755D /* StackedAvatarsView.swift */ = {isa = PBXFileReference; fileEncoding = 4; lastKnownFileType = sourcecode.swift; path = StackedAvatarsView.swift; sourceTree = "<group>"; };
		5B46611929CCB6DF008B8E8C /* ExportStrings.sh */ = {isa = PBXFileReference; lastKnownFileType = text.script.sh; path = ExportStrings.sh; sourceTree = "<group>"; };
		5B46611B29CCB725008B8E8C /* ExportStrings.swift */ = {isa = PBXFileReference; lastKnownFileType = sourcecode.swift; path = ExportStrings.swift; sourceTree = "<group>"; };
		5B46611F29CCB894008B8E8C /* en */ = {isa = PBXFileReference; lastKnownFileType = text.plist.strings; name = en; path = en.lproj/Generated.strings; sourceTree = "<group>"; };
		5B46612129CCBBE2008B8E8C /* es */ = {isa = PBXFileReference; lastKnownFileType = text.plist.strings; name = es; path = es.lproj/Generated.strings; sourceTree = "<group>"; };
		5B46612229CCBC6C008B8E8C /* zh-Hans */ = {isa = PBXFileReference; lastKnownFileType = text.plist.strings; name = "zh-Hans"; path = "zh-Hans.lproj/Generated.strings"; sourceTree = "<group>"; };
		5B6EB48D29EDBE0E006E750C /* NoteParser.swift */ = {isa = PBXFileReference; lastKnownFileType = sourcecode.swift; path = NoteParser.swift; sourceTree = "<group>"; };
		5B6EB48F29EDBEC1006E750C /* NoteParserTests.swift */ = {isa = PBXFileReference; lastKnownFileType = sourcecode.swift; path = NoteParserTests.swift; sourceTree = "<group>"; };
		5B80BE9D29F9864000A363E4 /* Bech32Tests.swift */ = {isa = PBXFileReference; lastKnownFileType = sourcecode.swift; path = Bech32Tests.swift; sourceTree = "<group>"; };
		5B80BE9F29FAEDE300A363E4 /* NProfile.swift */ = {isa = PBXFileReference; lastKnownFileType = sourcecode.swift; path = NProfile.swift; sourceTree = "<group>"; };
		5B80BEA129FAF30F00A363E4 /* NProfileTests.swift */ = {isa = PBXFileReference; lastKnownFileType = sourcecode.swift; path = NProfileTests.swift; sourceTree = "<group>"; };
		5B8C96AB29D52AD200B73AEC /* AuthorListView.swift */ = {isa = PBXFileReference; lastKnownFileType = sourcecode.swift; path = AuthorListView.swift; sourceTree = "<group>"; };
		5B8C96AF29DB2E1100B73AEC /* SearchTextFieldObserver.swift */ = {isa = PBXFileReference; lastKnownFileType = sourcecode.swift; path = SearchTextFieldObserver.swift; sourceTree = "<group>"; };
		5B8C96B129DB313300B73AEC /* AuthorCard.swift */ = {isa = PBXFileReference; lastKnownFileType = sourcecode.swift; path = AuthorCard.swift; sourceTree = "<group>"; };
		5B8C96B529DDD3B200B73AEC /* EditableText.swift */ = {isa = PBXFileReference; lastKnownFileType = sourcecode.swift; path = EditableText.swift; sourceTree = "<group>"; };
		A303AF8229A9153A005DC8FC /* FollowButton.swift */ = {isa = PBXFileReference; lastKnownFileType = sourcecode.swift; path = FollowButton.swift; sourceTree = "<group>"; };
		A32B6C7229A6BE9B00653FF5 /* FollowsView.swift */ = {isa = PBXFileReference; lastKnownFileType = sourcecode.swift; path = FollowsView.swift; sourceTree = "<group>"; };
		A32B6C7729A6C99200653FF5 /* FollowCard.swift */ = {isa = PBXFileReference; lastKnownFileType = sourcecode.swift; path = FollowCard.swift; sourceTree = "<group>"; };
		A336DD3B299FD78000A0CBA0 /* Filter.swift */ = {isa = PBXFileReference; lastKnownFileType = sourcecode.swift; path = Filter.swift; sourceTree = "<group>"; };
		A34E439829A522F20057AFCB /* CurrentUser.swift */ = {isa = PBXFileReference; lastKnownFileType = sourcecode.swift; path = CurrentUser.swift; sourceTree = "<group>"; };
		A351E1A129BA92240009B7F6 /* ProfileEditView.swift */ = {isa = PBXFileReference; fileEncoding = 4; lastKnownFileType = sourcecode.swift; path = ProfileEditView.swift; sourceTree = "<group>"; };
		A362584129C10AD500D07C9A /* NSSet+Add.swift */ = {isa = PBXFileReference; lastKnownFileType = sourcecode.swift; path = "NSSet+Add.swift"; sourceTree = "<group>"; };
		A3B943CE299AE00100A15A08 /* KeyChain.swift */ = {isa = PBXFileReference; lastKnownFileType = sourcecode.swift; path = KeyChain.swift; sourceTree = "<group>"; };
		A3B943D4299D514800A15A08 /* Follow+CoreDataClass.swift */ = {isa = PBXFileReference; lastKnownFileType = sourcecode.swift; path = "Follow+CoreDataClass.swift"; sourceTree = "<group>"; };
		C90862BB29E9804B00C35A71 /* NosPerformanceTests.xctest */ = {isa = PBXFileReference; explicitFileType = wrapper.cfbundle; includeInIndex = 0; path = NosPerformanceTests.xctest; sourceTree = BUILT_PRODUCTS_DIR; };
		C90862BD29E9804B00C35A71 /* NosPerformanceTests.swift */ = {isa = PBXFileReference; lastKnownFileType = sourcecode.swift; path = NosPerformanceTests.swift; sourceTree = "<group>"; };
		C91FFD392A09444D00743037 /* Nos 6.xcdatamodel */ = {isa = PBXFileReference; lastKnownFileType = wrapper.xcdatamodel; path = "Nos 6.xcdatamodel"; sourceTree = "<group>"; };
		C92DF80129BFAF9300400561 /* ProductionSecrets.xcconfig */ = {isa = PBXFileReference; lastKnownFileType = text.xcconfig; path = ProductionSecrets.xcconfig; sourceTree = "<group>"; };
		C92DF80229C22E4F00400561 /* Nos 2.xcdatamodel */ = {isa = PBXFileReference; lastKnownFileType = wrapper.xcdatamodel; path = "Nos 2.xcdatamodel"; sourceTree = "<group>"; };
		C92DF80429C25DE900400561 /* URL+MimeTypes.swift */ = {isa = PBXFileReference; lastKnownFileType = sourcecode.swift; path = "URL+MimeTypes.swift"; sourceTree = "<group>"; };
		C92DF80729C25FA900400561 /* SquareImage.swift */ = {isa = PBXFileReference; lastKnownFileType = sourcecode.swift; path = SquareImage.swift; sourceTree = "<group>"; };
		C931517C29B915AF00934506 /* StaggeredGrid.swift */ = {isa = PBXFileReference; lastKnownFileType = sourcecode.swift; path = StaggeredGrid.swift; sourceTree = "<group>"; };
		C937786129FC6D1900568C27 /* pt-BR */ = {isa = PBXFileReference; lastKnownFileType = text.plist.strings; name = "pt-BR"; path = "pt-BR.lproj/Generated.strings"; sourceTree = "<group>"; };
		C93CA0C229AE3A1E00921183 /* JSONEvent.swift */ = {isa = PBXFileReference; lastKnownFileType = sourcecode.swift; path = JSONEvent.swift; sourceTree = "<group>"; };
		C93EC2F029C337EB0012EE2A /* RelayPicker.swift */ = {isa = PBXFileReference; lastKnownFileType = sourcecode.swift; path = RelayPicker.swift; sourceTree = "<group>"; };
		C93EC2F329C34C860012EE2A /* NSPredicate+Bool.swift */ = {isa = PBXFileReference; lastKnownFileType = sourcecode.swift; path = "NSPredicate+Bool.swift"; sourceTree = "<group>"; };
		C93EC2F629C351470012EE2A /* Optional+Unwrap.swift */ = {isa = PBXFileReference; lastKnownFileType = sourcecode.swift; path = "Optional+Unwrap.swift"; sourceTree = "<group>"; };
		C93EC2F929C370DE0012EE2A /* DiscoverGrid.swift */ = {isa = PBXFileReference; lastKnownFileType = sourcecode.swift; path = DiscoverGrid.swift; sourceTree = "<group>"; };
		C93EC2FC29C3785C0012EE2A /* View+RoundedCorner.swift */ = {isa = PBXFileReference; fileEncoding = 4; lastKnownFileType = sourcecode.swift; path = "View+RoundedCorner.swift"; sourceTree = "<group>"; };
		C942566829B66A2800C4202C /* Date+Elapsed.swift */ = {isa = PBXFileReference; fileEncoding = 4; lastKnownFileType = sourcecode.swift; path = "Date+Elapsed.swift"; sourceTree = "<group>"; };
		C94437E529B0DB83004D8C86 /* NotificationsView.swift */ = {isa = PBXFileReference; lastKnownFileType = sourcecode.swift; path = NotificationsView.swift; sourceTree = "<group>"; };
		C94BC09A2A0AC74A0098F6F1 /* PreviewData.swift */ = {isa = PBXFileReference; lastKnownFileType = sourcecode.swift; path = PreviewData.swift; sourceTree = "<group>"; };
		C94D14802A12B3F70014C906 /* SearchBar.swift */ = {isa = PBXFileReference; lastKnownFileType = sourcecode.swift; path = SearchBar.swift; sourceTree = "<group>"; };
		C94D855B2991479900749478 /* NewNoteView.swift */ = {isa = PBXFileReference; lastKnownFileType = sourcecode.swift; path = NewNoteView.swift; sourceTree = "<group>"; };
		C94FE5A629F8441200C27119 /* zh-Hant */ = {isa = PBXFileReference; lastKnownFileType = text.plist.strings; name = "zh-Hant"; path = "zh-Hant.lproj/Generated.strings"; sourceTree = "<group>"; };
		C94FE5A729F8441200C27119 /* fr */ = {isa = PBXFileReference; lastKnownFileType = text.plist.strings; name = fr; path = fr.lproj/Generated.strings; sourceTree = "<group>"; };
		C95D689E299E6B4100429F86 /* ProfileHeader.swift */ = {isa = PBXFileReference; fileEncoding = 4; lastKnownFileType = sourcecode.swift; path = ProfileHeader.swift; sourceTree = "<group>"; };
		C95D68A0299E6D3E00429F86 /* BioView.swift */ = {isa = PBXFileReference; fileEncoding = 4; lastKnownFileType = sourcecode.swift; path = BioView.swift; sourceTree = "<group>"; };
		C95D68A2299E6D9000429F86 /* SelectableText.swift */ = {isa = PBXFileReference; fileEncoding = 4; lastKnownFileType = sourcecode.swift; path = SelectableText.swift; sourceTree = "<group>"; };
		C95D68A4299E6E1E00429F86 /* PlaceholderModifier.swift */ = {isa = PBXFileReference; fileEncoding = 4; lastKnownFileType = sourcecode.swift; path = PlaceholderModifier.swift; sourceTree = "<group>"; };
		C95D68A8299E709800429F86 /* LinearGradient+Planetary.swift */ = {isa = PBXFileReference; fileEncoding = 4; lastKnownFileType = sourcecode.swift; path = "LinearGradient+Planetary.swift"; sourceTree = "<group>"; };
		C95D68AA299E710F00429F86 /* Color+Hex.swift */ = {isa = PBXFileReference; fileEncoding = 4; lastKnownFileType = sourcecode.swift; path = "Color+Hex.swift"; sourceTree = "<group>"; };
		C95D68AC299E721700429F86 /* ProfileView.swift */ = {isa = PBXFileReference; lastKnownFileType = sourcecode.swift; path = ProfileView.swift; sourceTree = "<group>"; };
		C95D68AF299ECE0700429F86 /* CHANGELOG.md */ = {isa = PBXFileReference; fileEncoding = 4; lastKnownFileType = net.daringfireball.markdown; path = CHANGELOG.md; sourceTree = "<group>"; };
		C95D68B0299ECE0700429F86 /* README.md */ = {isa = PBXFileReference; fileEncoding = 4; lastKnownFileType = net.daringfireball.markdown; path = README.md; sourceTree = "<group>"; };
		C95D68B1299ECE0700429F86 /* CONTRIBUTING.md */ = {isa = PBXFileReference; fileEncoding = 4; lastKnownFileType = net.daringfireball.markdown; path = CONTRIBUTING.md; sourceTree = "<group>"; };
		C960C57029F3236200929990 /* LikeButton.swift */ = {isa = PBXFileReference; lastKnownFileType = sourcecode.swift; path = LikeButton.swift; sourceTree = "<group>"; };
		C960C57329F3251E00929990 /* RepostButton.swift */ = {isa = PBXFileReference; lastKnownFileType = sourcecode.swift; path = RepostButton.swift; sourceTree = "<group>"; };
		C9646EA029B7A22C007239A4 /* Analytics.swift */ = {isa = PBXFileReference; lastKnownFileType = sourcecode.swift; path = Analytics.swift; sourceTree = "<group>"; };
		C9646EAD29B8D653007239A4 /* ViewDidLoadModifier.swift */ = {isa = PBXFileReference; lastKnownFileType = sourcecode.swift; path = ViewDidLoadModifier.swift; sourceTree = "<group>"; };
		C9671D72298DB94C00EE7E12 /* Data+Encoding.swift */ = {isa = PBXFileReference; lastKnownFileType = sourcecode.swift; path = "Data+Encoding.swift"; sourceTree = "<group>"; };
		C97797B8298AA19A0046BD25 /* RelayService.swift */ = {isa = PBXFileReference; lastKnownFileType = sourcecode.swift; path = RelayService.swift; sourceTree = "<group>"; };
		C97A1C8729E45B3C009D9E8D /* RawEventView.swift */ = {isa = PBXFileReference; fileEncoding = 4; lastKnownFileType = sourcecode.swift; path = RawEventView.swift; sourceTree = "<group>"; };
		C97A1C8A29E45B4E009D9E8D /* RawEventController.swift */ = {isa = PBXFileReference; fileEncoding = 4; lastKnownFileType = sourcecode.swift; path = RawEventController.swift; sourceTree = "<group>"; };
		C97A1C8D29E58EC7009D9E8D /* NSManagedObjectContext+Nos.swift */ = {isa = PBXFileReference; lastKnownFileType = sourcecode.swift; path = "NSManagedObjectContext+Nos.swift"; sourceTree = "<group>"; };
		C987F81629BA4C6900B44E7A /* BigActionButton.swift */ = {isa = PBXFileReference; fileEncoding = 4; lastKnownFileType = sourcecode.swift; path = BigActionButton.swift; sourceTree = "<group>"; };
		C987F81929BA4D0E00B44E7A /* ActionButton.swift */ = {isa = PBXFileReference; fileEncoding = 4; lastKnownFileType = sourcecode.swift; path = ActionButton.swift; sourceTree = "<group>"; };
		C987F81C29BA6D9A00B44E7A /* ProfileTab.swift */ = {isa = PBXFileReference; lastKnownFileType = sourcecode.swift; path = ProfileTab.swift; sourceTree = "<group>"; };
		C987F82029BA951D00B44E7A /* ClarityCity-ExtraLight.otf */ = {isa = PBXFileReference; lastKnownFileType = file; path = "ClarityCity-ExtraLight.otf"; sourceTree = "<group>"; };
		C987F82129BA951D00B44E7A /* ClarityCity-LightItalic.otf */ = {isa = PBXFileReference; lastKnownFileType = file; path = "ClarityCity-LightItalic.otf"; sourceTree = "<group>"; };
		C987F82229BA951D00B44E7A /* ClarityCity-ExtraBold.otf */ = {isa = PBXFileReference; lastKnownFileType = file; path = "ClarityCity-ExtraBold.otf"; sourceTree = "<group>"; };
		C987F82329BA951D00B44E7A /* ClarityCity-MediumItalic.otf */ = {isa = PBXFileReference; lastKnownFileType = file; path = "ClarityCity-MediumItalic.otf"; sourceTree = "<group>"; };
		C987F82429BA951D00B44E7A /* ClarityCity-BoldItalic.otf */ = {isa = PBXFileReference; lastKnownFileType = file; path = "ClarityCity-BoldItalic.otf"; sourceTree = "<group>"; };
		C987F82529BA951D00B44E7A /* ClarityCity-Bold.otf */ = {isa = PBXFileReference; lastKnownFileType = file; path = "ClarityCity-Bold.otf"; sourceTree = "<group>"; };
		C987F82629BA951D00B44E7A /* ClarityCity-SemiBold.otf */ = {isa = PBXFileReference; lastKnownFileType = file; path = "ClarityCity-SemiBold.otf"; sourceTree = "<group>"; };
		C987F82729BA951D00B44E7A /* ClarityCity-SemiBoldItalic.otf */ = {isa = PBXFileReference; lastKnownFileType = file; path = "ClarityCity-SemiBoldItalic.otf"; sourceTree = "<group>"; };
		C987F82829BA951E00B44E7A /* ClarityCity-Black.otf */ = {isa = PBXFileReference; lastKnownFileType = file; path = "ClarityCity-Black.otf"; sourceTree = "<group>"; };
		C987F82929BA951E00B44E7A /* ClarityCity-ExtraBoldItalic.otf */ = {isa = PBXFileReference; lastKnownFileType = file; path = "ClarityCity-ExtraBoldItalic.otf"; sourceTree = "<group>"; };
		C987F82A29BA951E00B44E7A /* ClarityCity-Light.otf */ = {isa = PBXFileReference; lastKnownFileType = file; path = "ClarityCity-Light.otf"; sourceTree = "<group>"; };
		C987F82B29BA951E00B44E7A /* ClarityCity-BlackItalic.otf */ = {isa = PBXFileReference; lastKnownFileType = file; path = "ClarityCity-BlackItalic.otf"; sourceTree = "<group>"; };
		C987F82C29BA951E00B44E7A /* ClarityCity-Medium.otf */ = {isa = PBXFileReference; lastKnownFileType = file; path = "ClarityCity-Medium.otf"; sourceTree = "<group>"; };
		C987F82D29BA951E00B44E7A /* ClarityCity-ThinItalic.otf */ = {isa = PBXFileReference; lastKnownFileType = file; path = "ClarityCity-ThinItalic.otf"; sourceTree = "<group>"; };
		C987F82E29BA951E00B44E7A /* ClarityCity-RegularItalic.otf */ = {isa = PBXFileReference; lastKnownFileType = file; path = "ClarityCity-RegularItalic.otf"; sourceTree = "<group>"; };
		C987F82F29BA951E00B44E7A /* ClarityCity-ExtraLightItalic.otf */ = {isa = PBXFileReference; lastKnownFileType = file; path = "ClarityCity-ExtraLightItalic.otf"; sourceTree = "<group>"; };
		C987F83029BA951E00B44E7A /* ClarityCity-Regular.otf */ = {isa = PBXFileReference; lastKnownFileType = file; path = "ClarityCity-Regular.otf"; sourceTree = "<group>"; };
		C987F83129BA951E00B44E7A /* ClarityCity-Thin.otf */ = {isa = PBXFileReference; lastKnownFileType = file; path = "ClarityCity-Thin.otf"; sourceTree = "<group>"; };
		C987F85629BA96B700B44E7A /* Info.plist */ = {isa = PBXFileReference; lastKnownFileType = text.plist; path = Info.plist; sourceTree = "<group>"; };
		C987F85729BA981800B44E7A /* Font.swift */ = {isa = PBXFileReference; lastKnownFileType = sourcecode.swift; path = Font.swift; sourceTree = "<group>"; };
		C987F86029BABAF800B44E7A /* String+Markdown.swift */ = {isa = PBXFileReference; lastKnownFileType = sourcecode.swift; path = "String+Markdown.swift"; sourceTree = "<group>"; };
		C98A32262A05795E00E3FA13 /* Task+Timeout.swift */ = {isa = PBXFileReference; lastKnownFileType = sourcecode.swift; path = "Task+Timeout.swift"; sourceTree = "<group>"; };
		C98B8B3F29FBF83B009789C8 /* NotificationCard.swift */ = {isa = PBXFileReference; lastKnownFileType = sourcecode.swift; path = NotificationCard.swift; sourceTree = "<group>"; };
		C9A0DAD729C6467600466635 /* CreateProfileView.swift */ = {isa = PBXFileReference; lastKnownFileType = sourcecode.swift; path = CreateProfileView.swift; sourceTree = "<group>"; };
		C9A0DAD929C685E500466635 /* SideMenuButton.swift */ = {isa = PBXFileReference; lastKnownFileType = sourcecode.swift; path = SideMenuButton.swift; sourceTree = "<group>"; };
		C9A0DADC29C689C900466635 /* NosNavigationBar.swift */ = {isa = PBXFileReference; lastKnownFileType = sourcecode.swift; path = NosNavigationBar.swift; sourceTree = "<group>"; };
		C9A0DADF29C697A100466635 /* AboutView.swift */ = {isa = PBXFileReference; lastKnownFileType = sourcecode.swift; path = AboutView.swift; sourceTree = "<group>"; };
		C9A0DAE329C69F0C00466635 /* HighlightedText.swift */ = {isa = PBXFileReference; fileEncoding = 4; lastKnownFileType = sourcecode.swift; path = HighlightedText.swift; sourceTree = "<group>"; };
		C9A0DAE629C69FA000466635 /* Text+Gradient.swift */ = {isa = PBXFileReference; fileEncoding = 4; lastKnownFileType = sourcecode.swift; path = "Text+Gradient.swift"; sourceTree = "<group>"; };
		C9A0DAE929C6A34200466635 /* ActivityView.swift */ = {isa = PBXFileReference; fileEncoding = 4; lastKnownFileType = sourcecode.swift; path = ActivityView.swift; sourceTree = "<group>"; };
		C9A0DAEC29C6A66C00466635 /* Launch Screen.storyboard */ = {isa = PBXFileReference; lastKnownFileType = file.storyboard; path = "Launch Screen.storyboard"; sourceTree = "<group>"; };
		C9A0DAF329C870D500466635 /* Nos 4.xcdatamodel */ = {isa = PBXFileReference; lastKnownFileType = wrapper.xcdatamodel; path = "Nos 4.xcdatamodel"; sourceTree = "<group>"; };
		C9A0DAF429C9112400466635 /* UniversalNameWizard.swift */ = {isa = PBXFileReference; lastKnownFileType = sourcecode.swift; path = UniversalNameWizard.swift; sourceTree = "<group>"; };
		C9A0DAF729C92F4500466635 /* UNSAPI.swift */ = {isa = PBXFileReference; lastKnownFileType = sourcecode.swift; path = UNSAPI.swift; sourceTree = "<group>"; };
		C9A25B3C29F174D200B39534 /* ReadabilityPadding.swift */ = {isa = PBXFileReference; lastKnownFileType = sourcecode.swift; path = ReadabilityPadding.swift; sourceTree = "<group>"; };
		C9ADB132299287D60075E7F8 /* KeyPairTests.swift */ = {isa = PBXFileReference; lastKnownFileType = sourcecode.swift; path = KeyPairTests.swift; sourceTree = "<group>"; };
		C9ADB134299288230075E7F8 /* KeyFixture.swift */ = {isa = PBXFileReference; lastKnownFileType = sourcecode.swift; path = KeyFixture.swift; sourceTree = "<group>"; };
		C9ADB13729928CC30075E7F8 /* String+Hex.swift */ = {isa = PBXFileReference; lastKnownFileType = sourcecode.swift; path = "String+Hex.swift"; sourceTree = "<group>"; };
		C9ADB13C29929B540075E7F8 /* Bech32.swift */ = {isa = PBXFileReference; lastKnownFileType = sourcecode.swift; path = Bech32.swift; sourceTree = "<group>"; };
		C9ADB14029951CB10075E7F8 /* NSManagedObject+Nos.swift */ = {isa = PBXFileReference; lastKnownFileType = sourcecode.swift; path = "NSManagedObject+Nos.swift"; sourceTree = "<group>"; };
		C9B678DA29EEBF3B00303F33 /* DependencyInjection.swift */ = {isa = PBXFileReference; lastKnownFileType = sourcecode.swift; path = DependencyInjection.swift; sourceTree = "<group>"; };
		C9B678DD29EEC35B00303F33 /* Foundation+Sendable.swift */ = {isa = PBXFileReference; lastKnownFileType = sourcecode.swift; path = "Foundation+Sendable.swift"; sourceTree = "<group>"; };
		C9B678E029EEC41000303F33 /* SocialGraphCache.swift */ = {isa = PBXFileReference; lastKnownFileType = sourcecode.swift; path = SocialGraphCache.swift; sourceTree = "<group>"; };
		C9B678E329EED2DC00303F33 /* SocialGraphTests.swift */ = {isa = PBXFileReference; lastKnownFileType = sourcecode.swift; path = SocialGraphTests.swift; sourceTree = "<group>"; };
		C9B678E529EF1BF200303F33 /* Nos 5.xcdatamodel */ = {isa = PBXFileReference; lastKnownFileType = wrapper.xcdatamodel; path = "Nos 5.xcdatamodel"; sourceTree = "<group>"; };
		C9B678E629F01A8500303F33 /* FullscreenProgressView.swift */ = {isa = PBXFileReference; lastKnownFileType = sourcecode.swift; path = FullscreenProgressView.swift; sourceTree = "<group>"; };
		C9B708BA2A13BE41006C613A /* NoteTextEditor.swift */ = {isa = PBXFileReference; lastKnownFileType = sourcecode.swift; path = NoteTextEditor.swift; sourceTree = "<group>"; };
		C9BAB09A2996FBA10003A84E /* EventProcessor.swift */ = {isa = PBXFileReference; lastKnownFileType = sourcecode.swift; path = EventProcessor.swift; sourceTree = "<group>"; };
		C9C2B77B29E072E400548B4A /* WebSocket+Nos.swift */ = {isa = PBXFileReference; lastKnownFileType = sourcecode.swift; path = "WebSocket+Nos.swift"; sourceTree = "<group>"; };
		C9C2B77E29E0731600548B4A /* AsyncTimer.swift */ = {isa = PBXFileReference; lastKnownFileType = sourcecode.swift; path = AsyncTimer.swift; sourceTree = "<group>"; };
		C9C2B78129E0735400548B4A /* RelaySubscriptionManager.swift */ = {isa = PBXFileReference; lastKnownFileType = sourcecode.swift; path = RelaySubscriptionManager.swift; sourceTree = "<group>"; };
		C9C2B78429E073E300548B4A /* RelaySubscription.swift */ = {isa = PBXFileReference; lastKnownFileType = sourcecode.swift; path = RelaySubscription.swift; sourceTree = "<group>"; };
		C9C9444129F6F0E2002F2C7A /* XCTest+Eventually.swift */ = {isa = PBXFileReference; lastKnownFileType = sourcecode.swift; path = "XCTest+Eventually.swift"; sourceTree = "<group>"; };
		C9CDBBA029A8F14C00C555C7 /* DiscoverView.swift */ = {isa = PBXFileReference; lastKnownFileType = sourcecode.swift; path = DiscoverView.swift; sourceTree = "<group>"; };
		C9CDBBA329A8FA2900C555C7 /* GoldenPostView.swift */ = {isa = PBXFileReference; fileEncoding = 4; lastKnownFileType = sourcecode.swift; path = GoldenPostView.swift; sourceTree = "<group>"; };
		C9CE5B132A0172CF008E198C /* WebView.swift */ = {isa = PBXFileReference; lastKnownFileType = sourcecode.swift; path = WebView.swift; sourceTree = "<group>"; };
		C9DB207629F30EC700FB7B9D /* AsyncButton.swift */ = {isa = PBXFileReference; lastKnownFileType = sourcecode.swift; path = AsyncButton.swift; sourceTree = "<group>"; };
		C9DEBFCE298941000078B43A /* Nos.app */ = {isa = PBXFileReference; explicitFileType = wrapper.application; includeInIndex = 0; path = Nos.app; sourceTree = BUILT_PRODUCTS_DIR; };
		C9DEBFD1298941000078B43A /* NosApp.swift */ = {isa = PBXFileReference; lastKnownFileType = sourcecode.swift; path = NosApp.swift; sourceTree = "<group>"; };
		C9DEBFD3298941000078B43A /* Persistence.swift */ = {isa = PBXFileReference; lastKnownFileType = sourcecode.swift; path = Persistence.swift; sourceTree = "<group>"; };
		C9DEBFD6298941000078B43A /* Nos.xcdatamodel */ = {isa = PBXFileReference; lastKnownFileType = wrapper.xcdatamodel; path = Nos.xcdatamodel; sourceTree = "<group>"; };
		C9DEBFD8298941000078B43A /* HomeFeedView.swift */ = {isa = PBXFileReference; lastKnownFileType = sourcecode.swift; path = HomeFeedView.swift; sourceTree = "<group>"; };
		C9DEBFDA298941020078B43A /* Assets.xcassets */ = {isa = PBXFileReference; lastKnownFileType = folder.assetcatalog; path = Assets.xcassets; sourceTree = "<group>"; };
		C9DEBFDC298941020078B43A /* Nos.entitlements */ = {isa = PBXFileReference; lastKnownFileType = text.plist.entitlements; path = Nos.entitlements; sourceTree = "<group>"; };
		C9DEBFDE298941020078B43A /* Preview Assets.xcassets */ = {isa = PBXFileReference; lastKnownFileType = folder.assetcatalog; path = "Preview Assets.xcassets"; sourceTree = "<group>"; };
		C9DEBFE4298941020078B43A /* NosTests.xctest */ = {isa = PBXFileReference; explicitFileType = wrapper.cfbundle; includeInIndex = 0; path = NosTests.xctest; sourceTree = BUILT_PRODUCTS_DIR; };
		C9DEBFE8298941020078B43A /* EventTests.swift */ = {isa = PBXFileReference; lastKnownFileType = sourcecode.swift; path = EventTests.swift; sourceTree = "<group>"; };
		C9DEBFEE298941020078B43A /* NosUITests.xctest */ = {isa = PBXFileReference; explicitFileType = wrapper.cfbundle; includeInIndex = 0; path = NosUITests.xctest; sourceTree = BUILT_PRODUCTS_DIR; };
		C9DEBFF2298941020078B43A /* NosUITests.swift */ = {isa = PBXFileReference; lastKnownFileType = sourcecode.swift; path = NosUITests.swift; sourceTree = "<group>"; };
		C9DEBFF4298941020078B43A /* NosUITestsLaunchTests.swift */ = {isa = PBXFileReference; lastKnownFileType = sourcecode.swift; path = NosUITestsLaunchTests.swift; sourceTree = "<group>"; };
		C9DEC002298945150078B43A /* String+Lorem.swift */ = {isa = PBXFileReference; lastKnownFileType = sourcecode.swift; path = "String+Lorem.swift"; sourceTree = "<group>"; };
		C9DEC005298947900078B43A /* sample_data.json */ = {isa = PBXFileReference; fileEncoding = 4; lastKnownFileType = text.json; path = sample_data.json; sourceTree = "<group>"; };
		C9DEC03F29894BED0078B43A /* Event+CoreDataClass.swift */ = {isa = PBXFileReference; lastKnownFileType = sourcecode.swift; path = "Event+CoreDataClass.swift"; sourceTree = "<group>"; };
		C9DEC04329894BED0078B43A /* Author+CoreDataClass.swift */ = {isa = PBXFileReference; lastKnownFileType = sourcecode.swift; path = "Author+CoreDataClass.swift"; sourceTree = "<group>"; };
		C9DEC0622989541F0078B43A /* Bundle+Current.swift */ = {isa = PBXFileReference; lastKnownFileType = sourcecode.swift; path = "Bundle+Current.swift"; sourceTree = "<group>"; };
		C9DEC069298965540078B43A /* RelayView.swift */ = {isa = PBXFileReference; lastKnownFileType = sourcecode.swift; path = RelayView.swift; sourceTree = "<group>"; };
		C9DEC06C2989668E0078B43A /* Relay+CoreDataClass.swift */ = {isa = PBXFileReference; lastKnownFileType = sourcecode.swift; path = "Relay+CoreDataClass.swift"; sourceTree = "<group>"; };
		C9DFA964299BEB96006929C1 /* NoteCard.swift */ = {isa = PBXFileReference; fileEncoding = 4; lastKnownFileType = sourcecode.swift; path = NoteCard.swift; sourceTree = "<group>"; };
		C9DFA968299BEC33006929C1 /* CardStyle.swift */ = {isa = PBXFileReference; fileEncoding = 4; lastKnownFileType = sourcecode.swift; path = CardStyle.swift; sourceTree = "<group>"; };
		C9DFA96A299BEE2C006929C1 /* CompactNoteView.swift */ = {isa = PBXFileReference; fileEncoding = 4; lastKnownFileType = sourcecode.swift; path = CompactNoteView.swift; sourceTree = "<group>"; };
		C9DFA96E299BF043006929C1 /* Assets+Planetary.swift */ = {isa = PBXFileReference; fileEncoding = 4; lastKnownFileType = sourcecode.swift; name = "Assets+Planetary.swift"; path = "Nos/Extensions/Assets+Planetary.swift"; sourceTree = SOURCE_ROOT; };
		C9DFA970299BF8CD006929C1 /* RepliesView.swift */ = {isa = PBXFileReference; lastKnownFileType = sourcecode.swift; path = RepliesView.swift; sourceTree = "<group>"; };
		C9DFA975299C30F0006929C1 /* Localized.swift */ = {isa = PBXFileReference; lastKnownFileType = sourcecode.swift; path = Localized.swift; sourceTree = "<group>"; };
		C9DFA978299C31A7006929C1 /* Localizable.swift */ = {isa = PBXFileReference; fileEncoding = 4; lastKnownFileType = sourcecode.swift; path = Localizable.swift; sourceTree = "<group>"; };
		C9EE3E5F2A0538B7008A7491 /* ExpirationTimeButton.swift */ = {isa = PBXFileReference; lastKnownFileType = sourcecode.swift; path = ExpirationTimeButton.swift; sourceTree = "<group>"; };
		C9EE3E622A053910008A7491 /* ExpirationTimeOption.swift */ = {isa = PBXFileReference; lastKnownFileType = sourcecode.swift; path = ExpirationTimeOption.swift; sourceTree = "<group>"; };
		C9F0BB6829A5039D000547FC /* Int+Bool.swift */ = {isa = PBXFileReference; lastKnownFileType = sourcecode.swift; path = "Int+Bool.swift"; sourceTree = "<group>"; };
		C9F0BB6A29A503D6000547FC /* PublicKey.swift */ = {isa = PBXFileReference; lastKnownFileType = sourcecode.swift; path = PublicKey.swift; sourceTree = "<group>"; };
		C9F0BB6E29A50437000547FC /* NostrConstants.swift */ = {isa = PBXFileReference; lastKnownFileType = sourcecode.swift; path = NostrConstants.swift; sourceTree = "<group>"; };
		C9F64D8B29ED840700563F2B /* LogHelper.swift */ = {isa = PBXFileReference; lastKnownFileType = sourcecode.swift; path = LogHelper.swift; sourceTree = "<group>"; };
		C9F64D8E29ED88CD00563F2B /* Localization+Nos.swift */ = {isa = PBXFileReference; lastKnownFileType = sourcecode.swift; path = "Localization+Nos.swift"; sourceTree = "<group>"; };
		C9F75AD12A02D41E005BBE45 /* ComposerActionBar.swift */ = {isa = PBXFileReference; lastKnownFileType = sourcecode.swift; path = ComposerActionBar.swift; sourceTree = "<group>"; };
		C9F75AD52A041FF7005BBE45 /* ExpirationTimePicker.swift */ = {isa = PBXFileReference; lastKnownFileType = sourcecode.swift; path = ExpirationTimePicker.swift; sourceTree = "<group>"; };
		C9F84C1B298DBBF400C6714D /* Data+Sha.swift */ = {isa = PBXFileReference; lastKnownFileType = sourcecode.swift; path = "Data+Sha.swift"; sourceTree = "<group>"; };
		C9F84C20298DC36800C6714D /* AppView.swift */ = {isa = PBXFileReference; lastKnownFileType = sourcecode.swift; path = AppView.swift; sourceTree = "<group>"; };
		C9F84C22298DC7B900C6714D /* SettingsView.swift */ = {isa = PBXFileReference; lastKnownFileType = sourcecode.swift; path = SettingsView.swift; sourceTree = "<group>"; };
		C9F84C26298DC98800C6714D /* KeyPair.swift */ = {isa = PBXFileReference; lastKnownFileType = sourcecode.swift; path = KeyPair.swift; sourceTree = "<group>"; };
		CD09A74329A50F1D0063464F /* SideMenu.swift */ = {isa = PBXFileReference; lastKnownFileType = sourcecode.swift; path = SideMenu.swift; sourceTree = "<group>"; };
		CD09A74529A50F750063464F /* SideMenuContent.swift */ = {isa = PBXFileReference; lastKnownFileType = sourcecode.swift; path = SideMenuContent.swift; sourceTree = "<group>"; };
		CD09A74729A51EFC0063464F /* Router.swift */ = {isa = PBXFileReference; lastKnownFileType = sourcecode.swift; path = Router.swift; sourceTree = "<group>"; };
		CD27177529A7C8B200AE8888 /* sample_replies.json */ = {isa = PBXFileReference; fileEncoding = 4; lastKnownFileType = text.json; path = sample_replies.json; sourceTree = "<group>"; };
		CD2CF38D299E67F900332116 /* CardButtonStyle.swift */ = {isa = PBXFileReference; lastKnownFileType = sourcecode.swift; path = CardButtonStyle.swift; sourceTree = "<group>"; };
		CD2CF38F299E68BE00332116 /* NoteButton.swift */ = {isa = PBXFileReference; lastKnownFileType = sourcecode.swift; path = NoteButton.swift; sourceTree = "<group>"; };
		CD4908D329B92941007443DB /* ReportABugMailView.swift */ = {isa = PBXFileReference; lastKnownFileType = sourcecode.swift; path = ReportABugMailView.swift; sourceTree = "<group>"; };
		CD4D210D29C350C9000F8188 /* Nos 3.xcdatamodel */ = {isa = PBXFileReference; lastKnownFileType = wrapper.xcdatamodel; path = "Nos 3.xcdatamodel"; sourceTree = "<group>"; };
		CD76864B29B12F7E00085358 /* ExpandingTextFieldAndSubmitButton.swift */ = {isa = PBXFileReference; lastKnownFileType = sourcecode.swift; path = ExpandingTextFieldAndSubmitButton.swift; sourceTree = "<group>"; };
		CD76864F29B6503500085358 /* NoteOptionsButton.swift */ = {isa = PBXFileReference; lastKnownFileType = sourcecode.swift; path = NoteOptionsButton.swift; sourceTree = "<group>"; };
		CD76865229B793F400085358 /* DiscoverSearchBar.swift */ = {isa = PBXFileReference; lastKnownFileType = sourcecode.swift; path = DiscoverSearchBar.swift; sourceTree = "<group>"; };
/* End PBXFileReference section */

/* Begin PBXFrameworksBuildPhase section */
		C90862B829E9804B00C35A71 /* Frameworks */ = {
			isa = PBXFrameworksBuildPhase;
			buildActionMask = 2147483647;
			files = (
			);
			runOnlyForDeploymentPostprocessing = 0;
		};
		C9DEBFCB298941000078B43A /* Frameworks */ = {
			isa = PBXFrameworksBuildPhase;
			buildActionMask = 2147483647;
			files = (
				C9DEC068298965270078B43A /* Starscream in Frameworks */,
				C97797BC298AB1890046BD25 /* secp256k1 in Frameworks */,
				C9646E9A29B79E04007239A4 /* Logger in Frameworks */,
				C9646EA729B7A3DD007239A4 /* Dependencies in Frameworks */,
				C987F85F29BAB66900B44E7A /* CachedAsyncImage in Frameworks */,
				C9646EA429B7A24A007239A4 /* PostHog in Frameworks */,
				C94D855F29914D2300749478 /* SwiftUINavigation in Frameworks */,
			);
			runOnlyForDeploymentPostprocessing = 0;
		};
		C9DEBFE1298941020078B43A /* Frameworks */ = {
			isa = PBXFrameworksBuildPhase;
			buildActionMask = 2147483647;
			files = (
				C97797BF298ABE060046BD25 /* secp256k1 in Frameworks */,
				CDDA1F7B29A527650047ACD8 /* Starscream in Frameworks */,
				C9646EA929B7A4F2007239A4 /* PostHog in Frameworks */,
				C9646EAC29B7A520007239A4 /* Dependencies in Frameworks */,
				C987F86429BAC3C500B44E7A /* CachedAsyncImage in Frameworks */,
				C9646E9C29B79E4D007239A4 /* Logger in Frameworks */,
				CDDA1F7D29A527650047ACD8 /* SwiftUINavigation in Frameworks */,
			);
			runOnlyForDeploymentPostprocessing = 0;
		};
		C9DEBFEB298941020078B43A /* Frameworks */ = {
			isa = PBXFrameworksBuildPhase;
			buildActionMask = 2147483647;
			files = (
			);
			runOnlyForDeploymentPostprocessing = 0;
		};
/* End PBXFrameworksBuildPhase section */

/* Begin PBXGroup section */
		3FB5E64F299D288E00386527 /* Onboarding */ = {
			isa = PBXGroup;
			children = (
				3FB5E650299D28A200386527 /* OnboardingView.swift */,
				3F30020429C1FDD9003D4F8B /* OnboardingStartView.swift */,
				3F30020629C237AB003D4F8B /* OnboardingAgeVerificationView.swift */,
				3F30020829C23895003D4F8B /* OnboardingNotOldEnoughView.swift */,
				3F30020A29C361C8003D4F8B /* OnboardingTermsOfServiceView.swift */,
				3F30020C29C382EB003D4F8B /* OnboardingLoginView.swift */,
				C9A0DAD729C6467600466635 /* CreateProfileView.swift */,
			);
			path = Onboarding;
			sourceTree = "<group>";
		};
		C90862BC29E9804B00C35A71 /* NosPerformanceTests */ = {
			isa = PBXGroup;
			children = (
				C90862BD29E9804B00C35A71 /* NosPerformanceTests.swift */,
			);
			path = NosPerformanceTests;
			sourceTree = "<group>";
		};
		C97797B7298AA1600046BD25 /* Service */ = {
			isa = PBXGroup;
			children = (
				C9ADB13C29929B540075E7F8 /* Bech32.swift */,
				A34E439829A522F20057AFCB /* CurrentUser.swift */,
				C9BAB09A2996FBA10003A84E /* EventProcessor.swift */,
				A336DD3B299FD78000A0CBA0 /* Filter.swift */,
				A3B943CE299AE00100A15A08 /* KeyChain.swift */,
				C97797B8298AA19A0046BD25 /* RelayService.swift */,
				C9C2B78129E0735400548B4A /* RelaySubscriptionManager.swift */,
				C9646EA029B7A22C007239A4 /* Analytics.swift */,
				C9A0DAF729C92F4500466635 /* UNSAPI.swift */,
				C9C2B77E29E0731600548B4A /* AsyncTimer.swift */,
				C9F64D8B29ED840700563F2B /* LogHelper.swift */,
				C9B678DA29EEBF3B00303F33 /* DependencyInjection.swift */,
				C9B678E029EEC41000303F33 /* SocialGraphCache.swift */,
			);
			path = Service;
			sourceTree = "<group>";
		};
		C97797BD298ABE060046BD25 /* Frameworks */ = {
			isa = PBXGroup;
			children = (
			);
			name = Frameworks;
			sourceTree = "<group>";
		};
		C987F81F29BA94D400B44E7A /* Font */ = {
			isa = PBXGroup;
			children = (
				C987F82829BA951E00B44E7A /* ClarityCity-Black.otf */,
				C987F82B29BA951E00B44E7A /* ClarityCity-BlackItalic.otf */,
				C987F82529BA951D00B44E7A /* ClarityCity-Bold.otf */,
				C987F82429BA951D00B44E7A /* ClarityCity-BoldItalic.otf */,
				C987F82229BA951D00B44E7A /* ClarityCity-ExtraBold.otf */,
				C987F82929BA951E00B44E7A /* ClarityCity-ExtraBoldItalic.otf */,
				C987F82029BA951D00B44E7A /* ClarityCity-ExtraLight.otf */,
				C987F82F29BA951E00B44E7A /* ClarityCity-ExtraLightItalic.otf */,
				C987F82A29BA951E00B44E7A /* ClarityCity-Light.otf */,
				C987F82129BA951D00B44E7A /* ClarityCity-LightItalic.otf */,
				C987F82C29BA951E00B44E7A /* ClarityCity-Medium.otf */,
				C987F82329BA951D00B44E7A /* ClarityCity-MediumItalic.otf */,
				C987F83029BA951E00B44E7A /* ClarityCity-Regular.otf */,
				C987F82E29BA951E00B44E7A /* ClarityCity-RegularItalic.otf */,
				C987F82629BA951D00B44E7A /* ClarityCity-SemiBold.otf */,
				C987F82729BA951D00B44E7A /* ClarityCity-SemiBoldItalic.otf */,
				C987F83129BA951E00B44E7A /* ClarityCity-Thin.otf */,
				C987F82D29BA951E00B44E7A /* ClarityCity-ThinItalic.otf */,
			);
			path = Font;
			sourceTree = "<group>";
		};
		C9C9443A29F6E420002F2C7A /* Test Helpers */ = {
			isa = PBXGroup;
			children = (
				C9C9444129F6F0E2002F2C7A /* XCTest+Eventually.swift */,
			);
			path = "Test Helpers";
			sourceTree = "<group>";
		};
		C9DEBFC5298941000078B43A = {
			isa = PBXGroup;
			children = (
				C95D68AF299ECE0700429F86 /* CHANGELOG.md */,
				C95D68B1299ECE0700429F86 /* CONTRIBUTING.md */,
				C95D68B0299ECE0700429F86 /* README.md */,
				C9DEBFD0298941000078B43A /* Nos */,
				C9DEBFE7298941020078B43A /* NosTests */,
				C9DEBFF1298941020078B43A /* NosUITests */,
				C90862BC29E9804B00C35A71 /* NosPerformanceTests */,
				C9DEBFCF298941000078B43A /* Products */,
				C97797BD298ABE060046BD25 /* Frameworks */,
			);
			sourceTree = "<group>";
		};
		C9DEBFCF298941000078B43A /* Products */ = {
			isa = PBXGroup;
			children = (
				C9DEBFCE298941000078B43A /* Nos.app */,
				C9DEBFE4298941020078B43A /* NosTests.xctest */,
				C9DEBFEE298941020078B43A /* NosUITests.xctest */,
				C90862BB29E9804B00C35A71 /* NosPerformanceTests.xctest */,
			);
			name = Products;
			sourceTree = "<group>";
		};
		C9DEBFD0298941000078B43A /* Nos */ = {
			isa = PBXGroup;
			children = (
				C987F85629BA96B700B44E7A /* Info.plist */,
				C9DEBFDC298941020078B43A /* Nos.entitlements */,
				C9DEBFD1298941000078B43A /* NosApp.swift */,
				3F170C77299D816200BC8F8B /* AppController.swift */,
				CD09A74729A51EFC0063464F /* Router.swift */,
				C9DFA974299C30CA006929C1 /* Assets */,
				C9DEC001298944FC0078B43A /* Extensions */,
				C9DEC02C29894BB20078B43A /* Models */,
				C97797B7298AA1600046BD25 /* Service */,
				C9EB171929E5976700A15ABB /* Controller */,
				C9F84C24298DC7C100C6714D /* Views */,
			);
			path = Nos;
			sourceTree = "<group>";
		};
		C9DEBFDD298941020078B43A /* Preview Content */ = {
			isa = PBXGroup;
			children = (
				C9DEBFDE298941020078B43A /* Preview Assets.xcassets */,
				C94BC09A2A0AC74A0098F6F1 /* PreviewData.swift */,
			);
			path = "Preview Content";
			sourceTree = "<group>";
		};
		C9DEBFE7298941020078B43A /* NosTests */ = {
			isa = PBXGroup;
			children = (
				C9C9443A29F6E420002F2C7A /* Test Helpers */,
				C9DEC0042989477A0078B43A /* Fixtures */,
				C9DEBFE8298941020078B43A /* EventTests.swift */,
				C9ADB132299287D60075E7F8 /* KeyPairTests.swift */,
				5B6EB48F29EDBEC1006E750C /* NoteParserTests.swift */,
				5B80BE9D29F9864000A363E4 /* Bech32Tests.swift */,
				5B80BEA129FAF30F00A363E4 /* NProfileTests.swift */,
				C9B678E329EED2DC00303F33 /* SocialGraphTests.swift */,
			);
			path = NosTests;
			sourceTree = "<group>";
		};
		C9DEBFF1298941020078B43A /* NosUITests */ = {
			isa = PBXGroup;
			children = (
				C9DEBFF2298941020078B43A /* NosUITests.swift */,
				C9DEBFF4298941020078B43A /* NosUITestsLaunchTests.swift */,
			);
			path = NosUITests;
			sourceTree = "<group>";
		};
		C9DEC001298944FC0078B43A /* Extensions */ = {
			isa = PBXGroup;
			children = (
				3FFB1D9529A6BBEC002A755D /* Collection+SafeSubscript.swift */,
				C9DEC002298945150078B43A /* String+Lorem.swift */,
				C9DEC0622989541F0078B43A /* Bundle+Current.swift */,
				C9671D72298DB94C00EE7E12 /* Data+Encoding.swift */,
				C9F84C1B298DBBF400C6714D /* Data+Sha.swift */,
				C942566829B66A2800C4202C /* Date+Elapsed.swift */,
				C9ADB13729928CC30075E7F8 /* String+Hex.swift */,
				C9ADB14029951CB10075E7F8 /* NSManagedObject+Nos.swift */,
				C97A1C8D29E58EC7009D9E8D /* NSManagedObjectContext+Nos.swift */,
				C9DFA96E299BF043006929C1 /* Assets+Planetary.swift */,
				C9F0BB6829A5039D000547FC /* Int+Bool.swift */,
				C987F85729BA981800B44E7A /* Font.swift */,
				C987F86029BABAF800B44E7A /* String+Markdown.swift */,
				A362584129C10AD500D07C9A /* NSSet+Add.swift */,
				C92DF80429C25DE900400561 /* URL+MimeTypes.swift */,
				C93EC2F329C34C860012EE2A /* NSPredicate+Bool.swift */,
				C93EC2F629C351470012EE2A /* Optional+Unwrap.swift */,
				C9C2B77B29E072E400548B4A /* WebSocket+Nos.swift */,
				C9F64D8E29ED88CD00563F2B /* Localization+Nos.swift */,
				C9B678DD29EEC35B00303F33 /* Foundation+Sendable.swift */,
				C98A32262A05795E00E3FA13 /* Task+Timeout.swift */,
			);
			path = Extensions;
			sourceTree = "<group>";
		};
		C9DEC0042989477A0078B43A /* Fixtures */ = {
			isa = PBXGroup;
			children = (
				CD27177529A7C8B200AE8888 /* sample_replies.json */,
				C9DEC005298947900078B43A /* sample_data.json */,
				C9ADB134299288230075E7F8 /* KeyFixture.swift */,
			);
			path = Fixtures;
			sourceTree = "<group>";
		};
		C9DEC02C29894BB20078B43A /* Models */ = {
			isa = PBXGroup;
			children = (
				C9DEBFD5298941000078B43A /* Nos.xcdatamodeld */,
				C9DEBFD3298941000078B43A /* Persistence.swift */,
				C9DEC03F29894BED0078B43A /* Event+CoreDataClass.swift */,
				C93CA0C229AE3A1E00921183 /* JSONEvent.swift */,
				3FFB1D9229A6BBCE002A755D /* EventReference+CoreDataClass.swift */,
				3F43C47529A9625700E896A0 /* AuthorReference+CoreDataClass.swift */,
				A3B943D4299D514800A15A08 /* Follow+CoreDataClass.swift */,
				C9DEC04329894BED0078B43A /* Author+CoreDataClass.swift */,
				C9DEC06C2989668E0078B43A /* Relay+CoreDataClass.swift */,
				C9F84C26298DC98800C6714D /* KeyPair.swift */,
				C9F0BB6A29A503D6000547FC /* PublicKey.swift */,
				C9F0BB6E29A50437000547FC /* NostrConstants.swift */,
				5B6EB48D29EDBE0E006E750C /* NoteParser.swift */,
				5B80BE9F29FAEDE300A363E4 /* NProfile.swift */,
				C9C2B78429E073E300548B4A /* RelaySubscription.swift */,
				C9EE3E622A053910008A7491 /* ExpirationTimeOption.swift */,
			);
			path = Models;
			sourceTree = "<group>";
		};
		C9DFA974299C30CA006929C1 /* Assets */ = {
			isa = PBXGroup;
			children = (
				C9DEBFDA298941020078B43A /* Assets.xcassets */,
				C9DFA977299C3189006929C1 /* Localization */,
				C987F81F29BA94D400B44E7A /* Font */,
				C92DF80129BFAF9300400561 /* ProductionSecrets.xcconfig */,
				C9A0DAEC29C6A66C00466635 /* Launch Screen.storyboard */,
			);
			path = Assets;
			sourceTree = "<group>";
		};
		C9DFA977299C3189006929C1 /* Localization */ = {
			isa = PBXGroup;
			children = (
				C9DFA975299C30F0006929C1 /* Localized.swift */,
				C9DFA978299C31A7006929C1 /* Localizable.swift */,
				5B46611929CCB6DF008B8E8C /* ExportStrings.sh */,
				5B46611B29CCB725008B8E8C /* ExportStrings.swift */,
				5B46612029CCB894008B8E8C /* Generated.strings */,
			);
			path = Localization;
			sourceTree = "<group>";
		};
		C9EB171929E5976700A15ABB /* Controller */ = {
			isa = PBXGroup;
			children = (
				C97A1C8A29E45B4E009D9E8D /* RawEventController.swift */,
			);
			path = Controller;
			sourceTree = "<group>";
		};
		C9EE3E652A053CF1008A7491 /* New Note */ = {
			isa = PBXGroup;
			children = (
				C94D855B2991479900749478 /* NewNoteView.swift */,
				C9F75AD12A02D41E005BBE45 /* ComposerActionBar.swift */,
				C9F75AD52A041FF7005BBE45 /* ExpirationTimePicker.swift */,
				C9EE3E5F2A0538B7008A7491 /* ExpirationTimeButton.swift */,
			);
			path = "New Note";
			sourceTree = "<group>";
		};
		C9F84C24298DC7C100C6714D /* Views */ = {
			isa = PBXGroup;
			children = (
				3FB5E64F299D288E00386527 /* Onboarding */,
				C9DEBFDD298941020078B43A /* Preview Content */,
				C9CDBBA329A8FA2900C555C7 /* GoldenPostView.swift */,
				C9F84C20298DC36800C6714D /* AppView.swift */,
				5B8C96AB29D52AD200B73AEC /* AuthorListView.swift */,
				3FFB1D88299FF37C002A755D /* AvatarView.swift */,
				C95D68A0299E6D3E00429F86 /* BioView.swift */,
				CD2CF38D299E67F900332116 /* CardButtonStyle.swift */,
				C9DFA968299BEC33006929C1 /* CardStyle.swift */,
				C95D68AA299E710F00429F86 /* Color+Hex.swift */,
				C9DFA96A299BEE2C006929C1 /* CompactNoteView.swift */,
				A303AF8229A9153A005DC8FC /* FollowButton.swift */,
				A32B6C7729A6C99200653FF5 /* FollowCard.swift */,
				A32B6C7229A6BE9B00653FF5 /* FollowsView.swift */,
				C9DEBFD8298941000078B43A /* HomeFeedView.swift */,
				C95D68A8299E709800429F86 /* LinearGradient+Planetary.swift */,
				CD2CF38F299E68BE00332116 /* NoteButton.swift */,
				C9DFA964299BEB96006929C1 /* NoteCard.swift */,
				C960C57029F3236200929990 /* LikeButton.swift */,
				C960C57329F3251E00929990 /* RepostButton.swift */,
				C95D68A4299E6E1E00429F86 /* PlaceholderModifier.swift */,
				A351E1A129BA92240009B7F6 /* ProfileEditView.swift */,
				C95D689E299E6B4100429F86 /* ProfileHeader.swift */,
				C95D68AC299E721700429F86 /* ProfileView.swift */,
				C987F81C29BA6D9A00B44E7A /* ProfileTab.swift */,
				C9DEC069298965540078B43A /* RelayView.swift */,
				C95D68A2299E6D9000429F86 /* SelectableText.swift */,
				C9F84C22298DC7B900C6714D /* SettingsView.swift */,
				CD09A74329A50F1D0063464F /* SideMenu.swift */,
				CD09A74529A50F750063464F /* SideMenuContent.swift */,
				3FFB1D9B29A7DF9D002A755D /* StackedAvatarsView.swift */,
				C9DFA970299BF8CD006929C1 /* RepliesView.swift */,
				C9CDBBA029A8F14C00C555C7 /* DiscoverView.swift */,
				C93EC2F929C370DE0012EE2A /* DiscoverGrid.swift */,
				CD76864B29B12F7E00085358 /* ExpandingTextFieldAndSubmitButton.swift */,
				C94437E529B0DB83004D8C86 /* NotificationsView.swift */,
				C98B8B3F29FBF83B009789C8 /* NotificationCard.swift */,
				CD76864F29B6503500085358 /* NoteOptionsButton.swift */,
				3F60F42829B27D3E000D62C4 /* ThreadView.swift */,
				C9646EAD29B8D653007239A4 /* ViewDidLoadModifier.swift */,
				CD76865229B793F400085358 /* DiscoverSearchBar.swift */,
				C931517C29B915AF00934506 /* StaggeredGrid.swift */,
				CD4908D329B92941007443DB /* ReportABugMailView.swift */,
				C987F81629BA4C6900B44E7A /* BigActionButton.swift */,
				C987F81929BA4D0E00B44E7A /* ActionButton.swift */,
				C92DF80729C25FA900400561 /* SquareImage.swift */,
				C93EC2F029C337EB0012EE2A /* RelayPicker.swift */,
				C93EC2FC29C3785C0012EE2A /* View+RoundedCorner.swift */,
				C9A0DAD929C685E500466635 /* SideMenuButton.swift */,
				C9A0DADC29C689C900466635 /* NosNavigationBar.swift */,
				C9A0DADF29C697A100466635 /* AboutView.swift */,
				C9A0DAE329C69F0C00466635 /* HighlightedText.swift */,
				C9A0DAE629C69FA000466635 /* Text+Gradient.swift */,
				C9A0DAE929C6A34200466635 /* ActivityView.swift */,
				C9A0DAF429C9112400466635 /* UniversalNameWizard.swift */,
				5B8C96AF29DB2E1100B73AEC /* SearchTextFieldObserver.swift */,
				5B8C96B129DB313300B73AEC /* AuthorCard.swift */,
				5B8C96B529DDD3B200B73AEC /* EditableText.swift */,
				C9B708BA2A13BE41006C613A /* NoteTextEditor.swift */,
				C97A1C8729E45B3C009D9E8D /* RawEventView.swift */,
				C9B678E629F01A8500303F33 /* FullscreenProgressView.swift */,
				C9A25B3C29F174D200B39534 /* ReadabilityPadding.swift */,
				C9DB207629F30EC700FB7B9D /* AsyncButton.swift */,
				C9CE5B132A0172CF008E198C /* WebView.swift */,
<<<<<<< HEAD
				C9EE3E652A053CF1008A7491 /* New Note */,
=======
				C94D14802A12B3F70014C906 /* SearchBar.swift */,
>>>>>>> 5b59b808
			);
			path = Views;
			sourceTree = "<group>";
		};
/* End PBXGroup section */

/* Begin PBXNativeTarget section */
		C90862BA29E9804B00C35A71 /* NosPerformanceTests */ = {
			isa = PBXNativeTarget;
			buildConfigurationList = C90862C329E9804B00C35A71 /* Build configuration list for PBXNativeTarget "NosPerformanceTests" */;
			buildPhases = (
				C90862B729E9804B00C35A71 /* Sources */,
				C90862B829E9804B00C35A71 /* Frameworks */,
				C90862B929E9804B00C35A71 /* Resources */,
			);
			buildRules = (
			);
			dependencies = (
				C90862C229E9804B00C35A71 /* PBXTargetDependency */,
			);
			name = NosPerformanceTests;
			productName = NosPerformanceTests;
			productReference = C90862BB29E9804B00C35A71 /* NosPerformanceTests.xctest */;
			productType = "com.apple.product-type.bundle.ui-testing";
		};
		C9DEBFCD298941000078B43A /* Nos */ = {
			isa = PBXNativeTarget;
			buildConfigurationList = C9DEBFF8298941020078B43A /* Build configuration list for PBXNativeTarget "Nos" */;
			buildPhases = (
				5B46611829CCB66D008B8E8C /* Export Strings for Localization */,
				C9DEBFCA298941000078B43A /* Sources */,
				C9BAB0992996BEEA0003A84E /* SwiftLint */,
				C9DEBFCB298941000078B43A /* Frameworks */,
				C9DEBFCC298941000078B43A /* Resources */,
			);
			buildRules = (
			);
			dependencies = (
			);
			name = Nos;
			packageProductDependencies = (
				C9DEC067298965270078B43A /* Starscream */,
				C97797BB298AB1890046BD25 /* secp256k1 */,
				C94D855E29914D2300749478 /* SwiftUINavigation */,
				C9646E9929B79E04007239A4 /* Logger */,
				C9646EA329B7A24A007239A4 /* PostHog */,
				C9646EA629B7A3DD007239A4 /* Dependencies */,
				C987F85E29BAB66900B44E7A /* CachedAsyncImage */,
			);
			productName = Nos;
			productReference = C9DEBFCE298941000078B43A /* Nos.app */;
			productType = "com.apple.product-type.application";
		};
		C9DEBFE3298941020078B43A /* NosTests */ = {
			isa = PBXNativeTarget;
			buildConfigurationList = C9DEBFFB298941020078B43A /* Build configuration list for PBXNativeTarget "NosTests" */;
			buildPhases = (
				C9DEBFE0298941020078B43A /* Sources */,
				C9DEBFE1298941020078B43A /* Frameworks */,
				C9DEBFE2298941020078B43A /* Resources */,
			);
			buildRules = (
			);
			dependencies = (
				C9DEBFE6298941020078B43A /* PBXTargetDependency */,
			);
			name = NosTests;
			packageProductDependencies = (
				C97797BE298ABE060046BD25 /* secp256k1 */,
				CDDA1F7A29A527650047ACD8 /* Starscream */,
				CDDA1F7C29A527650047ACD8 /* SwiftUINavigation */,
				C9646E9B29B79E4D007239A4 /* Logger */,
				C9646EA829B7A4F2007239A4 /* PostHog */,
				C9646EAB29B7A520007239A4 /* Dependencies */,
				C987F86329BAC3C500B44E7A /* CachedAsyncImage */,
			);
			productName = NosTests;
			productReference = C9DEBFE4298941020078B43A /* NosTests.xctest */;
			productType = "com.apple.product-type.bundle.unit-test";
		};
		C9DEBFED298941020078B43A /* NosUITests */ = {
			isa = PBXNativeTarget;
			buildConfigurationList = C9DEBFFE298941020078B43A /* Build configuration list for PBXNativeTarget "NosUITests" */;
			buildPhases = (
				C9DEBFEA298941020078B43A /* Sources */,
				C9DEBFEB298941020078B43A /* Frameworks */,
				C9DEBFEC298941020078B43A /* Resources */,
			);
			buildRules = (
			);
			dependencies = (
				C9DEBFF0298941020078B43A /* PBXTargetDependency */,
			);
			name = NosUITests;
			productName = NosUITests;
			productReference = C9DEBFEE298941020078B43A /* NosUITests.xctest */;
			productType = "com.apple.product-type.bundle.ui-testing";
		};
/* End PBXNativeTarget section */

/* Begin PBXProject section */
		C9DEBFC6298941000078B43A /* Project object */ = {
			isa = PBXProject;
			attributes = {
				BuildIndependentTargetsInParallel = 1;
				LastSwiftUpdateCheck = 1420;
				LastUpgradeCheck = 1420;
				TargetAttributes = {
					C90862BA29E9804B00C35A71 = {
						CreatedOnToolsVersion = 14.2;
						TestTargetID = C9DEBFCD298941000078B43A;
					};
					C9DEBFCD298941000078B43A = {
						CreatedOnToolsVersion = 14.2;
					};
					C9DEBFE3298941020078B43A = {
						CreatedOnToolsVersion = 14.2;
					};
					C9DEBFED298941020078B43A = {
						CreatedOnToolsVersion = 14.2;
						TestTargetID = C9DEBFCD298941000078B43A;
					};
				};
			};
			buildConfigurationList = C9DEBFC9298941000078B43A /* Build configuration list for PBXProject "Nos" */;
			compatibilityVersion = "Xcode 14.0";
			developmentRegion = en;
			hasScannedForEncodings = 0;
			knownRegions = (
				en,
				Base,
				es,
				"zh-Hans",
				"zh-Hant",
				fr,
				"pt-BR",
			);
			mainGroup = C9DEBFC5298941000078B43A;
			packageReferences = (
				C9DEC066298965270078B43A /* XCRemoteSwiftPackageReference "Starscream" */,
				C97797BA298AB1890046BD25 /* XCRemoteSwiftPackageReference "secp256k1" */,
				C94D855D29914D2300749478 /* XCRemoteSwiftPackageReference "swiftui-navigation" */,
				C9ADB139299299570075E7F8 /* XCRemoteSwiftPackageReference "bech32" */,
				C9646E9829B79E04007239A4 /* XCRemoteSwiftPackageReference "logger-ios" */,
				C9646EA229B7A24A007239A4 /* XCRemoteSwiftPackageReference "posthog-ios" */,
				C9646EA529B7A3DD007239A4 /* XCRemoteSwiftPackageReference "swift-dependencies" */,
				C987F85D29BAB66900B44E7A /* XCRemoteSwiftPackageReference "swiftui-cached-async-image" */,
			);
			productRefGroup = C9DEBFCF298941000078B43A /* Products */;
			projectDirPath = "";
			projectRoot = "";
			targets = (
				C9DEBFCD298941000078B43A /* Nos */,
				C9DEBFE3298941020078B43A /* NosTests */,
				C9DEBFED298941020078B43A /* NosUITests */,
				C90862BA29E9804B00C35A71 /* NosPerformanceTests */,
			);
		};
/* End PBXProject section */

/* Begin PBXResourcesBuildPhase section */
		C90862B929E9804B00C35A71 /* Resources */ = {
			isa = PBXResourcesBuildPhase;
			buildActionMask = 2147483647;
			files = (
			);
			runOnlyForDeploymentPostprocessing = 0;
		};
		C9DEBFCC298941000078B43A /* Resources */ = {
			isa = PBXResourcesBuildPhase;
			buildActionMask = 2147483647;
			files = (
				C987F83629BA951E00B44E7A /* ClarityCity-ExtraBold.otf in Resources */,
				C9DEC065298955200078B43A /* sample_data.json in Resources */,
				C987F83A29BA951E00B44E7A /* ClarityCity-BoldItalic.otf in Resources */,
				C987F84A29BA951E00B44E7A /* ClarityCity-Medium.otf in Resources */,
				C9DEBFDF298941020078B43A /* Preview Assets.xcassets in Resources */,
				C987F84E29BA951E00B44E7A /* ClarityCity-RegularItalic.otf in Resources */,
				C95D68B4299ECE0700429F86 /* CONTRIBUTING.md in Resources */,
				C987F83E29BA951E00B44E7A /* ClarityCity-SemiBold.otf in Resources */,
				C987F84629BA951E00B44E7A /* ClarityCity-Light.otf in Resources */,
				C95D68B3299ECE0700429F86 /* README.md in Resources */,
				5B46611E29CCB894008B8E8C /* Generated.strings in Resources */,
				C987F83C29BA951E00B44E7A /* ClarityCity-Bold.otf in Resources */,
				C987F83229BA951E00B44E7A /* ClarityCity-ExtraLight.otf in Resources */,
				C9DEBFDB298941020078B43A /* Assets.xcassets in Resources */,
				C9A0DAED29C6A66C00466635 /* Launch Screen.storyboard in Resources */,
				C987F84C29BA951E00B44E7A /* ClarityCity-ThinItalic.otf in Resources */,
				C987F85229BA951E00B44E7A /* ClarityCity-Regular.otf in Resources */,
				C987F83429BA951E00B44E7A /* ClarityCity-LightItalic.otf in Resources */,
				C987F83829BA951E00B44E7A /* ClarityCity-MediumItalic.otf in Resources */,
				C987F84229BA951E00B44E7A /* ClarityCity-Black.otf in Resources */,
				C987F84029BA951E00B44E7A /* ClarityCity-SemiBoldItalic.otf in Resources */,
				C95D68B2299ECE0700429F86 /* CHANGELOG.md in Resources */,
				C987F85429BA951E00B44E7A /* ClarityCity-Thin.otf in Resources */,
				C987F84429BA951E00B44E7A /* ClarityCity-ExtraBoldItalic.otf in Resources */,
				C987F85029BA951E00B44E7A /* ClarityCity-ExtraLightItalic.otf in Resources */,
				C987F84829BA951E00B44E7A /* ClarityCity-BlackItalic.otf in Resources */,
			);
			runOnlyForDeploymentPostprocessing = 0;
		};
		C9DEBFE2298941020078B43A /* Resources */ = {
			isa = PBXResourcesBuildPhase;
			buildActionMask = 2147483647;
			files = (
				C987F84B29BA951E00B44E7A /* ClarityCity-Medium.otf in Resources */,
				C987F83729BA951E00B44E7A /* ClarityCity-ExtraBold.otf in Resources */,
				C987F83329BA951E00B44E7A /* ClarityCity-ExtraLight.otf in Resources */,
				C987F83D29BA951E00B44E7A /* ClarityCity-Bold.otf in Resources */,
				C987F84529BA951E00B44E7A /* ClarityCity-ExtraBoldItalic.otf in Resources */,
				C987F84329BA951E00B44E7A /* ClarityCity-Black.otf in Resources */,
				C987F85329BA951E00B44E7A /* ClarityCity-Regular.otf in Resources */,
				C987F84729BA951E00B44E7A /* ClarityCity-Light.otf in Resources */,
				C987F83929BA951E00B44E7A /* ClarityCity-MediumItalic.otf in Resources */,
				C987F85129BA951E00B44E7A /* ClarityCity-ExtraLightItalic.otf in Resources */,
				C987F84D29BA951E00B44E7A /* ClarityCity-ThinItalic.otf in Resources */,
				C987F84F29BA951E00B44E7A /* ClarityCity-RegularItalic.otf in Resources */,
				CD27177629A7C8B200AE8888 /* sample_replies.json in Resources */,
				C987F83B29BA951E00B44E7A /* ClarityCity-BoldItalic.otf in Resources */,
				C987F84129BA951E00B44E7A /* ClarityCity-SemiBoldItalic.otf in Resources */,
				C987F83529BA951E00B44E7A /* ClarityCity-LightItalic.otf in Resources */,
				C987F85529BA951E00B44E7A /* ClarityCity-Thin.otf in Resources */,
				C987F83F29BA951E00B44E7A /* ClarityCity-SemiBold.otf in Resources */,
				C9DEC006298947900078B43A /* sample_data.json in Resources */,
				C987F84929BA951E00B44E7A /* ClarityCity-BlackItalic.otf in Resources */,
			);
			runOnlyForDeploymentPostprocessing = 0;
		};
		C9DEBFEC298941020078B43A /* Resources */ = {
			isa = PBXResourcesBuildPhase;
			buildActionMask = 2147483647;
			files = (
			);
			runOnlyForDeploymentPostprocessing = 0;
		};
/* End PBXResourcesBuildPhase section */

/* Begin PBXShellScriptBuildPhase section */
		5B46611829CCB66D008B8E8C /* Export Strings for Localization */ = {
			isa = PBXShellScriptBuildPhase;
			buildActionMask = 12;
			files = (
			);
			inputFileListPaths = (
			);
			inputPaths = (
				"$(SRCROOT)/Nos/Assets/Localization/Localized.swift",
			);
			name = "Export Strings for Localization";
			outputFileListPaths = (
			);
			outputPaths = (
				"$(SRCROOT)/Nos/Assets/Localization/en.lproj/Generated.strings",
			);
			runOnlyForDeploymentPostprocessing = 0;
			shellPath = /bin/sh;
			shellScript = "if [ \"${ENABLE_PREVIEWS}\" = \"YES\" ]; then\n  echo \"SwiftUI Previews enabled, quitting to prevent 'preview paused'.\"\n  exit 0;\nfi\n\nsh $SRCROOT/Nos/Assets/Localization/ExportStrings.sh\n";
		};
		C9BAB0992996BEEA0003A84E /* SwiftLint */ = {
			isa = PBXShellScriptBuildPhase;
			alwaysOutOfDate = 1;
			buildActionMask = 2147483647;
			files = (
			);
			inputFileListPaths = (
			);
			inputPaths = (
			);
			name = SwiftLint;
			outputFileListPaths = (
			);
			outputPaths = (
			);
			runOnlyForDeploymentPostprocessing = 0;
			shellPath = /bin/sh;
			shellScript = "export PATH=\"$PATH:/opt/homebrew/bin\"\nif which swiftlint > /dev/null; then\n  swiftlint --lenient\nelse\n  echo \"warning: SwiftLint not installed, download from https://github.com/realm/SwiftLint\"\nfi\n";
		};
/* End PBXShellScriptBuildPhase section */

/* Begin PBXSourcesBuildPhase section */
		C90862B729E9804B00C35A71 /* Sources */ = {
			isa = PBXSourcesBuildPhase;
			buildActionMask = 2147483647;
			files = (
				C90862BE29E9804B00C35A71 /* NosPerformanceTests.swift in Sources */,
			);
			runOnlyForDeploymentPostprocessing = 0;
		};
		C9DEBFCA298941000078B43A /* Sources */ = {
			isa = PBXSourcesBuildPhase;
			buildActionMask = 2147483647;
			files = (
				CD09A74429A50F1D0063464F /* SideMenu.swift in Sources */,
				C9DEC06E2989668E0078B43A /* Relay+CoreDataClass.swift in Sources */,
				C9F64D8C29ED840700563F2B /* LogHelper.swift in Sources */,
				C9C2B78529E073E300548B4A /* RelaySubscription.swift in Sources */,
				3FFB1D9C29A7DF9D002A755D /* StackedAvatarsView.swift in Sources */,
				C97A1C8E29E58EC7009D9E8D /* NSManagedObjectContext+Nos.swift in Sources */,
				C9B678DE29EEC35B00303F33 /* Foundation+Sendable.swift in Sources */,
				C9A0DAF529C9112400466635 /* UniversalNameWizard.swift in Sources */,
				C9CDBBA129A8F14C00C555C7 /* DiscoverView.swift in Sources */,
				C987F81729BA4C6A00B44E7A /* BigActionButton.swift in Sources */,
				C987F86129BABAF800B44E7A /* String+Markdown.swift in Sources */,
				3F30020B29C361C8003D4F8B /* OnboardingTermsOfServiceView.swift in Sources */,
				C98B8B4029FBF83B009789C8 /* NotificationCard.swift in Sources */,
				C987F81D29BA6D9A00B44E7A /* ProfileTab.swift in Sources */,
				C9ADB14129951CB10075E7F8 /* NSManagedObject+Nos.swift in Sources */,
				C9F84C21298DC36800C6714D /* AppView.swift in Sources */,
				C9CE5B142A0172CF008E198C /* WebView.swift in Sources */,
				CD4908D429B92941007443DB /* ReportABugMailView.swift in Sources */,
				C9C2B78229E0735400548B4A /* RelaySubscriptionManager.swift in Sources */,
				3FFB1D9629A6BBEC002A755D /* Collection+SafeSubscript.swift in Sources */,
				A34E439929A522F20057AFCB /* CurrentUser.swift in Sources */,
				C9A0DADD29C689C900466635 /* NosNavigationBar.swift in Sources */,
				3F30020529C1FDD9003D4F8B /* OnboardingStartView.swift in Sources */,
				C987F81A29BA4D0E00B44E7A /* ActionButton.swift in Sources */,
				C9A0DAF829C92F4500466635 /* UNSAPI.swift in Sources */,
				3F30020929C23895003D4F8B /* OnboardingNotOldEnoughView.swift in Sources */,
				C9B678E129EEC41000303F33 /* SocialGraphCache.swift in Sources */,
				C9DEC06A298965550078B43A /* RelayView.swift in Sources */,
				C9A0DAE429C69F0C00466635 /* HighlightedText.swift in Sources */,
				C94D855C2991479900749478 /* NewNoteView.swift in Sources */,
				5B6EB48E29EDBE0E006E750C /* NoteParser.swift in Sources */,
				C9F84C23298DC7B900C6714D /* SettingsView.swift in Sources */,
				C94FE9F729DB259300019CD3 /* Text+Gradient.swift in Sources */,
				3F170C78299D816200BC8F8B /* AppController.swift in Sources */,
				C9DEBFD7298941000078B43A /* Nos.xcdatamodeld in Sources */,
				C95D68AB299E710F00429F86 /* Color+Hex.swift in Sources */,
				C9F0BB6B29A503D6000547FC /* PublicKey.swift in Sources */,
				C9EE3E602A0538B7008A7491 /* ExpirationTimeButton.swift in Sources */,
				A303AF8329A9153A005DC8FC /* FollowButton.swift in Sources */,
				C9C2B77F29E0731600548B4A /* AsyncTimer.swift in Sources */,
				A32B6C7329A6BE9B00653FF5 /* FollowsView.swift in Sources */,
				3F30020D29C382EB003D4F8B /* OnboardingLoginView.swift in Sources */,
				5B80BEA029FAEDE300A363E4 /* NProfile.swift in Sources */,
				C9A25B3D29F174D200B39534 /* ReadabilityPadding.swift in Sources */,
				C9DFA972299BF9E8006929C1 /* CompactNoteView.swift in Sources */,
				C9EE3E632A053910008A7491 /* ExpirationTimeOption.swift in Sources */,
				C9A0DAE029C697A100466635 /* AboutView.swift in Sources */,
				A351E1A229BA92240009B7F6 /* ProfileEditView.swift in Sources */,
				C9DFA969299BEC33006929C1 /* CardStyle.swift in Sources */,
				A362584229C10AD500D07C9A /* NSSet+Add.swift in Sources */,
				C9F64D8F29ED88CD00563F2B /* Localization+Nos.swift in Sources */,
				C95D68AD299E721700429F86 /* ProfileView.swift in Sources */,
				C942566929B66A2800C4202C /* Date+Elapsed.swift in Sources */,
				5B8C96B029DB2E1100B73AEC /* SearchTextFieldObserver.swift in Sources */,
				C9ADB13829928CC30075E7F8 /* String+Hex.swift in Sources */,
				C9F75AD22A02D41E005BBE45 /* ComposerActionBar.swift in Sources */,
				C9DEBFD2298941000078B43A /* NosApp.swift in Sources */,
				C9646EAE29B8D653007239A4 /* ViewDidLoadModifier.swift in Sources */,
				C95D68A3299E6D9000429F86 /* SelectableText.swift in Sources */,
				C9F84C27298DC98800C6714D /* KeyPair.swift in Sources */,
				C94BC09B2A0AC74A0098F6F1 /* PreviewData.swift in Sources */,
				5B8C96B629DDD3B200B73AEC /* EditableText.swift in Sources */,
				C93EC2F129C337EB0012EE2A /* RelayPicker.swift in Sources */,
				C9F0BB6F29A50437000547FC /* NostrConstants.swift in Sources */,
				C9F75AD62A041FF7005BBE45 /* ExpirationTimePicker.swift in Sources */,
				CD76865329B793F400085358 /* DiscoverSearchBar.swift in Sources */,
				5B8C96AC29D52AD200B73AEC /* AuthorListView.swift in Sources */,
				C987F85B29BA9ED800B44E7A /* Font.swift in Sources */,
				3FB5E651299D28A200386527 /* OnboardingView.swift in Sources */,
				A3B943CF299AE00100A15A08 /* KeyChain.swift in Sources */,
				C9671D73298DB94C00EE7E12 /* Data+Encoding.swift in Sources */,
				C9646EA129B7A22C007239A4 /* Analytics.swift in Sources */,
				5B8C96B229DB313300B73AEC /* AuthorCard.swift in Sources */,
				C9A0DADA29C685E500466635 /* SideMenuButton.swift in Sources */,
				A3B943D5299D514800A15A08 /* Follow+CoreDataClass.swift in Sources */,
				C92DF80529C25DE900400561 /* URL+MimeTypes.swift in Sources */,
				3F60F42929B27D3E000D62C4 /* ThreadView.swift in Sources */,
				C9B678DB29EEBF3B00303F33 /* DependencyInjection.swift in Sources */,
				C95D68A9299E709900429F86 /* LinearGradient+Planetary.swift in Sources */,
				3F43C47629A9625700E896A0 /* AuthorReference+CoreDataClass.swift in Sources */,
				C9ADB13D29929B540075E7F8 /* Bech32.swift in Sources */,
				C95D68A1299E6D3E00429F86 /* BioView.swift in Sources */,
				C94D14812A12B3F70014C906 /* SearchBar.swift in Sources */,
				C93EC2F729C351470012EE2A /* Optional+Unwrap.swift in Sources */,
				A32B6C7829A6C99200653FF5 /* FollowCard.swift in Sources */,
				C92DF80829C25FA900400561 /* SquareImage.swift in Sources */,
				C9DEBFD9298941000078B43A /* HomeFeedView.swift in Sources */,
				3F30020729C237AB003D4F8B /* OnboardingAgeVerificationView.swift in Sources */,
				C9DB207729F30EC700FB7B9D /* AsyncButton.swift in Sources */,
				C931517D29B915AF00934506 /* StaggeredGrid.swift in Sources */,
				C9B678E729F01A8500303F33 /* FullscreenProgressView.swift in Sources */,
				C9F0BB6929A5039D000547FC /* Int+Bool.swift in Sources */,
				C9A0DAD829C6467600466635 /* CreateProfileView.swift in Sources */,
				C9CDBBA429A8FA2900C555C7 /* GoldenPostView.swift in Sources */,
				C9C2B77C29E072E400548B4A /* WebSocket+Nos.swift in Sources */,
				C9DEC003298945150078B43A /* String+Lorem.swift in Sources */,
				C97A1C8B29E45B4E009D9E8D /* RawEventController.swift in Sources */,
				C9DEC0632989541F0078B43A /* Bundle+Current.swift in Sources */,
				C93EC2F429C34C860012EE2A /* NSPredicate+Bool.swift in Sources */,
				C9F84C1C298DBBF400C6714D /* Data+Sha.swift in Sources */,
				C95D68A6299E6F9E00429F86 /* ProfileHeader.swift in Sources */,
				C9BAB09B2996FBA10003A84E /* EventProcessor.swift in Sources */,
				C960C57129F3236200929990 /* LikeButton.swift in Sources */,
				C97797B9298AA19A0046BD25 /* RelayService.swift in Sources */,
				C93CA0C329AE3A1E00921183 /* JSONEvent.swift in Sources */,
				3FFB1D89299FF37C002A755D /* AvatarView.swift in Sources */,
				C97A1C8829E45B3C009D9E8D /* RawEventView.swift in Sources */,
				C9DEC04529894BED0078B43A /* Event+CoreDataClass.swift in Sources */,
				CD76865029B6503500085358 /* NoteOptionsButton.swift in Sources */,
				C9DFA966299BEB96006929C1 /* NoteCard.swift in Sources */,
				C9DEBFD4298941000078B43A /* Persistence.swift in Sources */,
				CD76864C29B12F7E00085358 /* ExpandingTextFieldAndSubmitButton.swift in Sources */,
				CD09A74629A50F750063464F /* SideMenuContent.swift in Sources */,
				C9DFA971299BF8CD006929C1 /* RepliesView.swift in Sources */,
				C9DFA976299C30F0006929C1 /* Localized.swift in Sources */,
				C98A32272A05795E00E3FA13 /* Task+Timeout.swift in Sources */,
				C9B708BB2A13BE41006C613A /* NoteTextEditor.swift in Sources */,
				C95D68A5299E6E1E00429F86 /* PlaceholderModifier.swift in Sources */,
				C960C57429F3251E00929990 /* RepostButton.swift in Sources */,
				3FFB1D9329A6BBCE002A755D /* EventReference+CoreDataClass.swift in Sources */,
				C93EC2FA29C370DE0012EE2A /* DiscoverGrid.swift in Sources */,
				C94FE9F529DB177500019CD3 /* Localizable.swift in Sources */,
				C93EC2FD29C3785C0012EE2A /* View+RoundedCorner.swift in Sources */,
				CD09A74829A51EFC0063464F /* Router.swift in Sources */,
				CD2CF38E299E67F900332116 /* CardButtonStyle.swift in Sources */,
				A336DD3C299FD78000A0CBA0 /* Filter.swift in Sources */,
				C9A0DAEA29C6A34200466635 /* ActivityView.swift in Sources */,
				CD2CF390299E68BE00332116 /* NoteButton.swift in Sources */,
				C9DEC04D29894BED0078B43A /* Author+CoreDataClass.swift in Sources */,
				C9DFA96F299BF043006929C1 /* Assets+Planetary.swift in Sources */,
				C95D68A7299E6FF000429F86 /* KeyFixture.swift in Sources */,
				C94437E629B0DB83004D8C86 /* NotificationsView.swift in Sources */,
			);
			runOnlyForDeploymentPostprocessing = 0;
		};
		C9DEBFE0298941020078B43A /* Sources */ = {
			isa = PBXSourcesBuildPhase;
			buildActionMask = 2147483647;
			files = (
				CD4908D529B92B4D007443DB /* ReportABugMailView.swift in Sources */,
				CD76865429B7DABE00085358 /* DiscoverSearchBar.swift in Sources */,
				CD76865129B68B4400085358 /* NoteOptionsButton.swift in Sources */,
				CD76864D29B133E600085358 /* ExpandingTextFieldAndSubmitButton.swift in Sources */,
				CD09A76329A522190063464F /* OnboardingView.swift in Sources */,
				CD09A76129A5220E0063464F /* NosApp.swift in Sources */,
				C9F75AD72A041FF7005BBE45 /* ExpirationTimePicker.swift in Sources */,
				C93EC2F229C337EB0012EE2A /* RelayPicker.swift in Sources */,
				CD09A76229A5220E0063464F /* AppController.swift in Sources */,
				C9A0DAF929C92F4500466635 /* UNSAPI.swift in Sources */,
				5BF3C50729E4F0D400738A12 /* AuthorCard.swift in Sources */,
				C97A1C8C29E45B4E009D9E8D /* RawEventController.swift in Sources */,
				CD09A75F29A521FD0063464F /* RelayService.swift in Sources */,
				CD09A76029A521FD0063464F /* Filter.swift in Sources */,
				C97A1C8929E45B3C009D9E8D /* RawEventView.swift in Sources */,
				CD09A75E29A521EB0063464F /* Assets+Planetary.swift in Sources */,
				CD09A75029A521D20063464F /* HomeFeedView.swift in Sources */,
				C960C57529F3251E00929990 /* RepostButton.swift in Sources */,
				CD09A75129A521D20063464F /* CompactNoteView.swift in Sources */,
				C9C2B78329E0735400548B4A /* RelaySubscriptionManager.swift in Sources */,
				CD09A75229A521D20063464F /* RepliesView.swift in Sources */,
				5BF3C50929E4F11E00738A12 /* SearchTextFieldObserver.swift in Sources */,
				C9F64D9029ED88CD00563F2B /* Localization+Nos.swift in Sources */,
				CD09A75329A521D20063464F /* AppView.swift in Sources */,
				CD09A75429A521D20063464F /* PlaceholderModifier.swift in Sources */,
				C94FE9F829DB25A800019CD3 /* Text+Gradient.swift in Sources */,
				C9C2B78029E0731600548B4A /* AsyncTimer.swift in Sources */,
				CD09A75529A521D20063464F /* SelectableText.swift in Sources */,
				C9B678E229EEC41000303F33 /* SocialGraphCache.swift in Sources */,
				A303AF8629A969FF005DC8FC /* FollowCard.swift in Sources */,
				C9B678E829F01A8500303F33 /* FullscreenProgressView.swift in Sources */,
				C9C2B77D29E072E400548B4A /* WebSocket+Nos.swift in Sources */,
				A303AF8429A969F5005DC8FC /* FollowButton.swift in Sources */,
				C9EE3E642A053910008A7491 /* ExpirationTimeOption.swift in Sources */,
				CD09A75629A521D20063464F /* SettingsView.swift in Sources */,
				3F30021729C3BFEB003D4F8B /* OnboardingLoginView.swift in Sources */,
				C9F64D8D29ED840700563F2B /* LogHelper.swift in Sources */,
				3FBCDE6D29B648FE00A6C2D4 /* ThreadView.swift in Sources */,
				C9A0DAE529C69F0C00466635 /* HighlightedText.swift in Sources */,
				CD09A75729A521D20063464F /* NewNoteView.swift in Sources */,
				CD09A75829A521D20063464F /* LinearGradient+Planetary.swift in Sources */,
				C9A0DAEB29C6A34200466635 /* ActivityView.swift in Sources */,
				CD09A75929A521D20063464F /* Color+Hex.swift in Sources */,
				C987F85A29BA9ED800B44E7A /* Font.swift in Sources */,
				CD09A75A29A521D20063464F /* CardButtonStyle.swift in Sources */,
				CD09A75B29A521D20063464F /* AvatarView.swift in Sources */,
				C9EE3E612A0538B7008A7491 /* ExpirationTimeButton.swift in Sources */,
				CD09A75C29A521D20063464F /* SideMenu.swift in Sources */,
				CD09A75D29A521D20063464F /* SideMenuContent.swift in Sources */,
				CD09A74E29A521BE0063464F /* NoteCard.swift in Sources */,
				5B39E64429EDBF8100464830 /* NoteParser.swift in Sources */,
				3F30021329C3BFDB003D4F8B /* OnboardingStartView.swift in Sources */,
				CD09A74F29A521BE0063464F /* BioView.swift in Sources */,
				C960C57229F3236200929990 /* LikeButton.swift in Sources */,
				CD09A74D29A521A70063464F /* CardStyle.swift in Sources */,
				5B80BEA329FAF37700A363E4 /* NProfile.swift in Sources */,
				CD09A74C29A5217A0063464F /* NoteButton.swift in Sources */,
				A303AF8529A969F5005DC8FC /* FollowsView.swift in Sources */,
				C987F86229BABAF800B44E7A /* String+Markdown.swift in Sources */,
				CD09A74B29A521730063464F /* ProfileHeader.swift in Sources */,
				CD09A74A29A521510063464F /* ProfileView.swift in Sources */,
				C9CE5B152A0172CF008E198C /* WebView.swift in Sources */,
				CD09A74929A521210063464F /* Router.swift in Sources */,
				C93EC2F829C351470012EE2A /* Optional+Unwrap.swift in Sources */,
				C9B678DF29EEC35B00303F33 /* Foundation+Sendable.swift in Sources */,
				A3B943D7299D6DB700A15A08 /* Follow+CoreDataClass.swift in Sources */,
				5BF3C50629E4F0BA00738A12 /* EditableText.swift in Sources */,
				C93CA0C129AD5A5B00921183 /* DiscoverView.swift in Sources */,
				C9ADB13E29929EEF0075E7F8 /* Bech32.swift in Sources */,
				C92DF80929C25FA900400561 /* SquareImage.swift in Sources */,
				C9DEC05A2989509B0078B43A /* Persistence.swift in Sources */,
				3F30021529C3BFE5003D4F8B /* OnboardingNotOldEnoughView.swift in Sources */,
				5B80BEA229FAF30F00A363E4 /* NProfileTests.swift in Sources */,
				C9C2B78629E073E300548B4A /* RelaySubscription.swift in Sources */,
				C9DEC06B298965550078B43A /* RelayView.swift in Sources */,
				C9DEC05C298953280078B43A /* Nos.xcdatamodeld in Sources */,
				5B80BE9E29F9864000A363E4 /* Bech32Tests.swift in Sources */,
				C942566A29B66A2800C4202C /* Date+Elapsed.swift in Sources */,
				C93CA0C429AE3A1E00921183 /* JSONEvent.swift in Sources */,
				C9DEC04629894BED0078B43A /* Event+CoreDataClass.swift in Sources */,
				A32B6C7129A672BC00653FF5 /* CurrentUser.swift in Sources */,
				C98A32282A05795E00E3FA13 /* Task+Timeout.swift in Sources */,
				C9A0DAE129C697A100466635 /* AboutView.swift in Sources */,
				C9F84C1A298DBB6300C6714D /* Data+Encoding.swift in Sources */,
				3F30021629C3BFE8003D4F8B /* OnboardingTermsOfServiceView.swift in Sources */,
				C9DEC0642989541F0078B43A /* Bundle+Current.swift in Sources */,
				C9ADB13629928AF00075E7F8 /* KeyPair.swift in Sources */,
				5BF3C50829E4F0DC00738A12 /* AuthorListView.swift in Sources */,
				3FFB1D9729A6BBEC002A755D /* Collection+SafeSubscript.swift in Sources */,
				C9B678DC29EEBF3B00303F33 /* DependencyInjection.swift in Sources */,
				C987F81829BA4C6A00B44E7A /* BigActionButton.swift in Sources */,
				C9F0BB6D29A503D9000547FC /* Int+Bool.swift in Sources */,
				C98B8B4129FBF85F009789C8 /* NotificationCard.swift in Sources */,
				C9DB207829F30EC700FB7B9D /* AsyncButton.swift in Sources */,
				C94D14822A12B3F70014C906 /* SearchBar.swift in Sources */,
				C9C9444229F6F0E2002F2C7A /* XCTest+Eventually.swift in Sources */,
				C942566B29B66B2F00C4202C /* NotificationsView.swift in Sources */,
				C9A0DADE29C689C900466635 /* NosNavigationBar.swift in Sources */,
				C9A0DAF029C7394D00466635 /* CreateProfileView.swift in Sources */,
				C94BC09C2A0AC74A0098F6F1 /* PreviewData.swift in Sources */,
				3FFF3BD029A9645F00DD0B72 /* AuthorReference+CoreDataClass.swift in Sources */,
				C9F0BB6C29A503D6000547FC /* PublicKey.swift in Sources */,
				C9DEC06F2989668E0078B43A /* Relay+CoreDataClass.swift in Sources */,
				C9ADB13F29929F1F0075E7F8 /* String+Hex.swift in Sources */,
				C94FE9F629DB177500019CD3 /* Localizable.swift in Sources */,
				C9A0DADB29C685E500466635 /* SideMenuButton.swift in Sources */,
				A362584329C10AD500D07C9A /* NSSet+Add.swift in Sources */,
				C93EC2F529C34C860012EE2A /* NSPredicate+Bool.swift in Sources */,
				C93EC2FB29C370DE0012EE2A /* DiscoverGrid.swift in Sources */,
				C9DEC05B298950A90078B43A /* String+Lorem.swift in Sources */,
				C9F84C1D298DBC6100C6714D /* Data+Sha.swift in Sources */,
				3F30021429C3BFE2003D4F8B /* OnboardingAgeVerificationView.swift in Sources */,
				C9B678E429EED2DC00303F33 /* SocialGraphTests.swift in Sources */,
				C9A0DAF629C9112400466635 /* UniversalNameWizard.swift in Sources */,
				3FFB1D9D29A7DF9D002A755D /* StackedAvatarsView.swift in Sources */,
				C9F0BB7029A50437000547FC /* NostrConstants.swift in Sources */,
				A3B943D8299D758F00A15A08 /* KeyChain.swift in Sources */,
				C9646EAA29B7A506007239A4 /* Analytics.swift in Sources */,
				C9ADB133299287D60075E7F8 /* KeyPairTests.swift in Sources */,
				C9DEC04E29894BED0078B43A /* Author+CoreDataClass.swift in Sources */,
				C9A25B3E29F174D200B39534 /* ReadabilityPadding.swift in Sources */,
				C9DEBFE9298941020078B43A /* EventTests.swift in Sources */,
				C9ADB14229951CB10075E7F8 /* NSManagedObject+Nos.swift in Sources */,
				C92DF80629C25DE900400561 /* URL+MimeTypes.swift in Sources */,
				C9F75AD32A02D41E005BBE45 /* ComposerActionBar.swift in Sources */,
				C93CA0C029AD59D700921183 /* GoldenPostView.swift in Sources */,
				C9646EAF29B8D653007239A4 /* ViewDidLoadModifier.swift in Sources */,
				C93EC2FE29C3785C0012EE2A /* View+RoundedCorner.swift in Sources */,
				C9B708BC2A13BE41006C613A /* NoteTextEditor.swift in Sources */,
				C9BAB09C2996FBA10003A84E /* EventProcessor.swift in Sources */,
				C931517E29B915AF00934506 /* StaggeredGrid.swift in Sources */,
				C987F81E29BA6D9A00B44E7A /* ProfileTab.swift in Sources */,
				A351E1A329BBAA790009B7F6 /* ProfileEditView.swift in Sources */,
				C9DFA97B299C31EE006929C1 /* Localized.swift in Sources */,
				C97A1C8F29E58EC7009D9E8D /* NSManagedObjectContext+Nos.swift in Sources */,
				C9ADB135299288230075E7F8 /* KeyFixture.swift in Sources */,
				3FFB1D9429A6BBCE002A755D /* EventReference+CoreDataClass.swift in Sources */,
				5B6EB49029EDBEC1006E750C /* NoteParserTests.swift in Sources */,
				C987F81B29BA4D0E00B44E7A /* ActionButton.swift in Sources */,
			);
			runOnlyForDeploymentPostprocessing = 0;
		};
		C9DEBFEA298941020078B43A /* Sources */ = {
			isa = PBXSourcesBuildPhase;
			buildActionMask = 2147483647;
			files = (
				C9DEBFF3298941020078B43A /* NosUITests.swift in Sources */,
				C9DEBFF5298941020078B43A /* NosUITestsLaunchTests.swift in Sources */,
			);
			runOnlyForDeploymentPostprocessing = 0;
		};
/* End PBXSourcesBuildPhase section */

/* Begin PBXTargetDependency section */
		C90862C229E9804B00C35A71 /* PBXTargetDependency */ = {
			isa = PBXTargetDependency;
			target = C9DEBFCD298941000078B43A /* Nos */;
			targetProxy = C90862C129E9804B00C35A71 /* PBXContainerItemProxy */;
		};
		C9DEBFE6298941020078B43A /* PBXTargetDependency */ = {
			isa = PBXTargetDependency;
			target = C9DEBFCD298941000078B43A /* Nos */;
			targetProxy = C9DEBFE5298941020078B43A /* PBXContainerItemProxy */;
		};
		C9DEBFF0298941020078B43A /* PBXTargetDependency */ = {
			isa = PBXTargetDependency;
			target = C9DEBFCD298941000078B43A /* Nos */;
			targetProxy = C9DEBFEF298941020078B43A /* PBXContainerItemProxy */;
		};
/* End PBXTargetDependency section */

/* Begin PBXVariantGroup section */
		5B46612029CCB894008B8E8C /* Generated.strings */ = {
			isa = PBXVariantGroup;
			children = (
				5B46611F29CCB894008B8E8C /* en */,
				5B46612129CCBBE2008B8E8C /* es */,
				5B46612229CCBC6C008B8E8C /* zh-Hans */,
				C94FE5A629F8441200C27119 /* zh-Hant */,
				C94FE5A729F8441200C27119 /* fr */,
				C937786129FC6D1900568C27 /* pt-BR */,
			);
			name = Generated.strings;
			sourceTree = "<group>";
		};
/* End PBXVariantGroup section */

/* Begin XCBuildConfiguration section */
		C90862C429E9804B00C35A71 /* Debug */ = {
			isa = XCBuildConfiguration;
			buildSettings = {
				CODE_SIGN_STYLE = Automatic;
				CURRENT_PROJECT_VERSION = 38;
				DEVELOPMENT_TEAM = GZCZBKH7MY;
				GCC_OPTIMIZATION_LEVEL = s;
				GENERATE_INFOPLIST_FILE = YES;
				IPHONEOS_DEPLOYMENT_TARGET = 16.2;
				MARKETING_VERSION = 1.0;
				PRODUCT_BUNDLE_IDENTIFIER = com.verse.NosPerformanceTests;
				PRODUCT_NAME = "$(TARGET_NAME)";
				SDKROOT = iphoneos;
				SWIFT_EMIT_LOC_STRINGS = NO;
				SWIFT_OPTIMIZATION_LEVEL = "-O";
				SWIFT_VERSION = 5.0;
				TARGETED_DEVICE_FAMILY = "1,2";
				TEST_TARGET_NAME = Nos;
			};
			name = Debug;
		};
		C90862C529E9804B00C35A71 /* Release */ = {
			isa = XCBuildConfiguration;
			buildSettings = {
				CODE_SIGN_STYLE = Automatic;
				CURRENT_PROJECT_VERSION = 38;
				DEVELOPMENT_TEAM = GZCZBKH7MY;
				GENERATE_INFOPLIST_FILE = YES;
				IPHONEOS_DEPLOYMENT_TARGET = 16.2;
				MARKETING_VERSION = 1.0;
				PRODUCT_BUNDLE_IDENTIFIER = com.verse.NosPerformanceTests;
				PRODUCT_NAME = "$(TARGET_NAME)";
				SDKROOT = iphoneos;
				SWIFT_EMIT_LOC_STRINGS = NO;
				SWIFT_VERSION = 5.0;
				TARGETED_DEVICE_FAMILY = "1,2";
				TEST_TARGET_NAME = Nos;
				VALIDATE_PRODUCT = YES;
			};
			name = Release;
		};
		C9DEBFF6298941020078B43A /* Debug */ = {
			isa = XCBuildConfiguration;
			buildSettings = {
				ALWAYS_SEARCH_USER_PATHS = NO;
				CLANG_ANALYZER_LOCALIZABILITY_NONLOCALIZED = YES;
				CLANG_ANALYZER_NONNULL = YES;
				CLANG_ANALYZER_NUMBER_OBJECT_CONVERSION = YES_AGGRESSIVE;
				CLANG_CXX_LANGUAGE_STANDARD = "gnu++20";
				CLANG_ENABLE_MODULES = YES;
				CLANG_ENABLE_OBJC_ARC = YES;
				CLANG_ENABLE_OBJC_WEAK = YES;
				CLANG_WARN_BLOCK_CAPTURE_AUTORELEASING = YES;
				CLANG_WARN_BOOL_CONVERSION = YES;
				CLANG_WARN_COMMA = YES;
				CLANG_WARN_CONSTANT_CONVERSION = YES;
				CLANG_WARN_DEPRECATED_OBJC_IMPLEMENTATIONS = YES;
				CLANG_WARN_DIRECT_OBJC_ISA_USAGE = YES_ERROR;
				CLANG_WARN_DOCUMENTATION_COMMENTS = YES;
				CLANG_WARN_EMPTY_BODY = YES;
				CLANG_WARN_ENUM_CONVERSION = YES;
				CLANG_WARN_INFINITE_RECURSION = YES;
				CLANG_WARN_INT_CONVERSION = YES;
				CLANG_WARN_NON_LITERAL_NULL_CONVERSION = YES;
				CLANG_WARN_OBJC_IMPLICIT_RETAIN_SELF = YES;
				CLANG_WARN_OBJC_LITERAL_CONVERSION = YES;
				CLANG_WARN_OBJC_ROOT_CLASS = YES_ERROR;
				CLANG_WARN_QUOTED_INCLUDE_IN_FRAMEWORK_HEADER = YES;
				CLANG_WARN_RANGE_LOOP_ANALYSIS = YES;
				CLANG_WARN_STRICT_PROTOTYPES = YES;
				CLANG_WARN_SUSPICIOUS_MOVE = YES;
				CLANG_WARN_UNGUARDED_AVAILABILITY = YES_AGGRESSIVE;
				CLANG_WARN_UNREACHABLE_CODE = YES;
				CLANG_WARN__DUPLICATE_METHOD_MATCH = YES;
				COPY_PHASE_STRIP = NO;
				DEAD_CODE_STRIPPING = YES;
				DEBUG_INFORMATION_FORMAT = dwarf;
				ENABLE_STRICT_OBJC_MSGSEND = YES;
				ENABLE_TESTABILITY = YES;
				GCC_C_LANGUAGE_STANDARD = gnu11;
				GCC_DYNAMIC_NO_PIC = NO;
				GCC_NO_COMMON_BLOCKS = YES;
				GCC_OPTIMIZATION_LEVEL = 0;
				GCC_PREPROCESSOR_DEFINITIONS = (
					"DEBUG=1",
					"$(inherited)",
				);
				GCC_WARN_64_TO_32_BIT_CONVERSION = YES;
				GCC_WARN_ABOUT_RETURN_TYPE = YES_ERROR;
				GCC_WARN_UNDECLARED_SELECTOR = YES;
				GCC_WARN_UNINITIALIZED_AUTOS = YES_AGGRESSIVE;
				GCC_WARN_UNUSED_FUNCTION = YES;
				GCC_WARN_UNUSED_VARIABLE = YES;
				IPHONEOS_DEPLOYMENT_TARGET = 16.0;
				MACOSX_DEPLOYMENT_TARGET = 13.3;
				MTL_ENABLE_DEBUG_INFO = INCLUDE_SOURCE;
				MTL_FAST_MATH = YES;
				ONLY_ACTIVE_ARCH = YES;
				SWIFT_ACTIVE_COMPILATION_CONDITIONS = DEBUG;
				SWIFT_OPTIMIZATION_LEVEL = "-Onone";
			};
			name = Debug;
		};
		C9DEBFF7298941020078B43A /* Release */ = {
			isa = XCBuildConfiguration;
			buildSettings = {
				ALWAYS_SEARCH_USER_PATHS = NO;
				CLANG_ANALYZER_LOCALIZABILITY_NONLOCALIZED = YES;
				CLANG_ANALYZER_NONNULL = YES;
				CLANG_ANALYZER_NUMBER_OBJECT_CONVERSION = YES_AGGRESSIVE;
				CLANG_CXX_LANGUAGE_STANDARD = "gnu++20";
				CLANG_ENABLE_MODULES = YES;
				CLANG_ENABLE_OBJC_ARC = YES;
				CLANG_ENABLE_OBJC_WEAK = YES;
				CLANG_WARN_BLOCK_CAPTURE_AUTORELEASING = YES;
				CLANG_WARN_BOOL_CONVERSION = YES;
				CLANG_WARN_COMMA = YES;
				CLANG_WARN_CONSTANT_CONVERSION = YES;
				CLANG_WARN_DEPRECATED_OBJC_IMPLEMENTATIONS = YES;
				CLANG_WARN_DIRECT_OBJC_ISA_USAGE = YES_ERROR;
				CLANG_WARN_DOCUMENTATION_COMMENTS = YES;
				CLANG_WARN_EMPTY_BODY = YES;
				CLANG_WARN_ENUM_CONVERSION = YES;
				CLANG_WARN_INFINITE_RECURSION = YES;
				CLANG_WARN_INT_CONVERSION = YES;
				CLANG_WARN_NON_LITERAL_NULL_CONVERSION = YES;
				CLANG_WARN_OBJC_IMPLICIT_RETAIN_SELF = YES;
				CLANG_WARN_OBJC_LITERAL_CONVERSION = YES;
				CLANG_WARN_OBJC_ROOT_CLASS = YES_ERROR;
				CLANG_WARN_QUOTED_INCLUDE_IN_FRAMEWORK_HEADER = YES;
				CLANG_WARN_RANGE_LOOP_ANALYSIS = YES;
				CLANG_WARN_STRICT_PROTOTYPES = YES;
				CLANG_WARN_SUSPICIOUS_MOVE = YES;
				CLANG_WARN_UNGUARDED_AVAILABILITY = YES_AGGRESSIVE;
				CLANG_WARN_UNREACHABLE_CODE = YES;
				CLANG_WARN__DUPLICATE_METHOD_MATCH = YES;
				COPY_PHASE_STRIP = NO;
				DEAD_CODE_STRIPPING = YES;
				DEBUG_INFORMATION_FORMAT = "dwarf-with-dsym";
				ENABLE_NS_ASSERTIONS = NO;
				ENABLE_STRICT_OBJC_MSGSEND = YES;
				GCC_C_LANGUAGE_STANDARD = gnu11;
				GCC_NO_COMMON_BLOCKS = YES;
				GCC_OPTIMIZATION_LEVEL = s;
				GCC_WARN_64_TO_32_BIT_CONVERSION = YES;
				GCC_WARN_ABOUT_RETURN_TYPE = YES_ERROR;
				GCC_WARN_UNDECLARED_SELECTOR = YES;
				GCC_WARN_UNINITIALIZED_AUTOS = YES_AGGRESSIVE;
				GCC_WARN_UNUSED_FUNCTION = YES;
				GCC_WARN_UNUSED_VARIABLE = YES;
				IPHONEOS_DEPLOYMENT_TARGET = 16.0;
				MACOSX_DEPLOYMENT_TARGET = 13.3;
				MTL_ENABLE_DEBUG_INFO = NO;
				MTL_FAST_MATH = YES;
				SWIFT_COMPILATION_MODE = wholemodule;
				SWIFT_OPTIMIZATION_LEVEL = "-O";
			};
			name = Release;
		};
		C9DEBFF9298941020078B43A /* Debug */ = {
			isa = XCBuildConfiguration;
			buildSettings = {
				ASSETCATALOG_COMPILER_APPICON_NAME = AppIcon;
				ASSETCATALOG_COMPILER_GLOBAL_ACCENT_COLOR_NAME = AccentColor;
				CODE_SIGN_ENTITLEMENTS = Nos/Nos.entitlements;
				CODE_SIGN_IDENTITY = "-";
				"CODE_SIGN_IDENTITY[sdk=iphoneos*]" = "Apple Development";
				CODE_SIGN_STYLE = Automatic;
				CURRENT_PROJECT_VERSION = 38;
				DEAD_CODE_STRIPPING = YES;
				DEVELOPMENT_ASSET_PATHS = "\"Nos/Views/Preview Content\"";
				DEVELOPMENT_TEAM = GZCZBKH7MY;
				ENABLE_HARDENED_RUNTIME = YES;
				ENABLE_PREVIEWS = YES;
				GCC_OPTIMIZATION_LEVEL = 0;
				GENERATE_INFOPLIST_FILE = YES;
				INFOPLIST_FILE = Nos/Info.plist;
				"INFOPLIST_KEY_UIApplicationSceneManifest_Generation[sdk=iphoneos*]" = YES;
				"INFOPLIST_KEY_UIApplicationSceneManifest_Generation[sdk=iphonesimulator*]" = YES;
				"INFOPLIST_KEY_UIApplicationSupportsIndirectInputEvents[sdk=iphoneos*]" = YES;
				"INFOPLIST_KEY_UIApplicationSupportsIndirectInputEvents[sdk=iphonesimulator*]" = YES;
				"INFOPLIST_KEY_UILaunchScreen_Generation[sdk=iphoneos*]" = YES;
				"INFOPLIST_KEY_UILaunchScreen_Generation[sdk=iphonesimulator*]" = YES;
				INFOPLIST_KEY_UILaunchStoryboardName = "Launch Screen.storyboard";
				"INFOPLIST_KEY_UIStatusBarStyle[sdk=iphoneos*]" = UIStatusBarStyleDefault;
				"INFOPLIST_KEY_UIStatusBarStyle[sdk=iphonesimulator*]" = UIStatusBarStyleDefault;
				INFOPLIST_KEY_UISupportedInterfaceOrientations_iPad = "UIInterfaceOrientationPortrait UIInterfaceOrientationPortraitUpsideDown UIInterfaceOrientationLandscapeLeft UIInterfaceOrientationLandscapeRight";
				INFOPLIST_KEY_UISupportedInterfaceOrientations_iPhone = "UIInterfaceOrientationPortrait UIInterfaceOrientationLandscapeLeft UIInterfaceOrientationLandscapeRight";
				IPHONEOS_DEPLOYMENT_TARGET = 16.0;
				LD_RUNPATH_SEARCH_PATHS = "@executable_path/Frameworks";
				"LD_RUNPATH_SEARCH_PATHS[sdk=macosx*]" = "@executable_path/../Frameworks";
				MACOSX_DEPLOYMENT_TARGET = 13.3;
				MARKETING_VERSION = 0.1;
				PRODUCT_BUNDLE_IDENTIFIER = com.verse.Nos;
				PRODUCT_NAME = "$(TARGET_NAME)";
				SDKROOT = auto;
				SUPPORTED_PLATFORMS = "iphoneos iphonesimulator";
				SUPPORTS_MACCATALYST = NO;
				SUPPORTS_MAC_DESIGNED_FOR_IPHONE_IPAD = YES;
				SWIFT_EMIT_LOC_STRINGS = YES;
				SWIFT_OPTIMIZATION_LEVEL = "-Onone";
				SWIFT_VERSION = 5.0;
				TARGETED_DEVICE_FAMILY = "1,2";
			};
			name = Debug;
		};
		C9DEBFFA298941020078B43A /* Release */ = {
			isa = XCBuildConfiguration;
			baseConfigurationReference = C92DF80129BFAF9300400561 /* ProductionSecrets.xcconfig */;
			buildSettings = {
				ASSETCATALOG_COMPILER_APPICON_NAME = AppIcon;
				ASSETCATALOG_COMPILER_GLOBAL_ACCENT_COLOR_NAME = AccentColor;
				CODE_SIGN_ENTITLEMENTS = Nos/Nos.entitlements;
				CODE_SIGN_IDENTITY = "-";
				"CODE_SIGN_IDENTITY[sdk=iphoneos*]" = "Apple Development";
				CODE_SIGN_STYLE = Automatic;
				CURRENT_PROJECT_VERSION = 38;
				DEAD_CODE_STRIPPING = YES;
				DEVELOPMENT_ASSET_PATHS = "\"Nos/Views/Preview Content\"";
				DEVELOPMENT_TEAM = GZCZBKH7MY;
				ENABLE_HARDENED_RUNTIME = YES;
				ENABLE_PREVIEWS = YES;
				GENERATE_INFOPLIST_FILE = YES;
				INFOPLIST_FILE = Nos/Info.plist;
				"INFOPLIST_KEY_UIApplicationSceneManifest_Generation[sdk=iphoneos*]" = YES;
				"INFOPLIST_KEY_UIApplicationSceneManifest_Generation[sdk=iphonesimulator*]" = YES;
				"INFOPLIST_KEY_UIApplicationSupportsIndirectInputEvents[sdk=iphoneos*]" = YES;
				"INFOPLIST_KEY_UIApplicationSupportsIndirectInputEvents[sdk=iphonesimulator*]" = YES;
				"INFOPLIST_KEY_UILaunchScreen_Generation[sdk=iphoneos*]" = YES;
				"INFOPLIST_KEY_UILaunchScreen_Generation[sdk=iphonesimulator*]" = YES;
				INFOPLIST_KEY_UILaunchStoryboardName = "Launch Screen.storyboard";
				"INFOPLIST_KEY_UIStatusBarStyle[sdk=iphoneos*]" = UIStatusBarStyleDefault;
				"INFOPLIST_KEY_UIStatusBarStyle[sdk=iphonesimulator*]" = UIStatusBarStyleDefault;
				INFOPLIST_KEY_UISupportedInterfaceOrientations_iPad = "UIInterfaceOrientationPortrait UIInterfaceOrientationPortraitUpsideDown UIInterfaceOrientationLandscapeLeft UIInterfaceOrientationLandscapeRight";
				INFOPLIST_KEY_UISupportedInterfaceOrientations_iPhone = "UIInterfaceOrientationPortrait UIInterfaceOrientationLandscapeLeft UIInterfaceOrientationLandscapeRight";
				IPHONEOS_DEPLOYMENT_TARGET = 16.0;
				LD_RUNPATH_SEARCH_PATHS = "@executable_path/Frameworks";
				"LD_RUNPATH_SEARCH_PATHS[sdk=macosx*]" = "@executable_path/../Frameworks";
				MACOSX_DEPLOYMENT_TARGET = 13.3;
				MARKETING_VERSION = 0.1;
				PRODUCT_BUNDLE_IDENTIFIER = com.verse.Nos;
				PRODUCT_NAME = "$(TARGET_NAME)";
				SDKROOT = auto;
				SUPPORTED_PLATFORMS = "iphoneos iphonesimulator";
				SUPPORTS_MACCATALYST = NO;
				SUPPORTS_MAC_DESIGNED_FOR_IPHONE_IPAD = YES;
				SWIFT_EMIT_LOC_STRINGS = YES;
				SWIFT_VERSION = 5.0;
				TARGETED_DEVICE_FAMILY = "1,2";
			};
			name = Release;
		};
		C9DEBFFC298941020078B43A /* Debug */ = {
			isa = XCBuildConfiguration;
			buildSettings = {
				ALWAYS_EMBED_SWIFT_STANDARD_LIBRARIES = YES;
				CODE_SIGN_STYLE = Automatic;
				CURRENT_PROJECT_VERSION = 38;
				DEAD_CODE_STRIPPING = YES;
				DEVELOPMENT_TEAM = GZCZBKH7MY;
				GCC_OPTIMIZATION_LEVEL = 0;
				GENERATE_INFOPLIST_FILE = YES;
				HEADER_SEARCH_PATHS = "";
				IPHONEOS_DEPLOYMENT_TARGET = 16.2;
				MACOSX_DEPLOYMENT_TARGET = 13.1;
				MARKETING_VERSION = 1.0;
				PRODUCT_BUNDLE_IDENTIFIER = com.verse.NosTests;
				PRODUCT_NAME = "$(TARGET_NAME)";
				SDKROOT = auto;
				SUPPORTED_PLATFORMS = "iphoneos iphonesimulator macosx";
				SWIFT_EMIT_LOC_STRINGS = NO;
				SWIFT_OPTIMIZATION_LEVEL = "-Onone";
				SWIFT_VERSION = 5.0;
				TARGETED_DEVICE_FAMILY = "1,2";
			};
			name = Debug;
		};
		C9DEBFFD298941020078B43A /* Release */ = {
			isa = XCBuildConfiguration;
			buildSettings = {
				ALWAYS_EMBED_SWIFT_STANDARD_LIBRARIES = YES;
				CODE_SIGN_STYLE = Automatic;
				CURRENT_PROJECT_VERSION = 38;
				DEAD_CODE_STRIPPING = YES;
				DEVELOPMENT_TEAM = GZCZBKH7MY;
				GENERATE_INFOPLIST_FILE = YES;
				HEADER_SEARCH_PATHS = "";
				IPHONEOS_DEPLOYMENT_TARGET = 16.2;
				MACOSX_DEPLOYMENT_TARGET = 13.1;
				MARKETING_VERSION = 1.0;
				PRODUCT_BUNDLE_IDENTIFIER = com.verse.NosTests;
				PRODUCT_NAME = "$(TARGET_NAME)";
				SDKROOT = auto;
				SUPPORTED_PLATFORMS = "iphoneos iphonesimulator macosx";
				SWIFT_EMIT_LOC_STRINGS = NO;
				SWIFT_VERSION = 5.0;
				TARGETED_DEVICE_FAMILY = "1,2";
			};
			name = Release;
		};
		C9DEBFFF298941020078B43A /* Debug */ = {
			isa = XCBuildConfiguration;
			buildSettings = {
				ALWAYS_EMBED_SWIFT_STANDARD_LIBRARIES = YES;
				CODE_SIGN_STYLE = Automatic;
				CURRENT_PROJECT_VERSION = 38;
				DEAD_CODE_STRIPPING = YES;
				DEVELOPMENT_TEAM = GZCZBKH7MY;
				GCC_OPTIMIZATION_LEVEL = 0;
				GENERATE_INFOPLIST_FILE = YES;
				IPHONEOS_DEPLOYMENT_TARGET = 16.2;
				MACOSX_DEPLOYMENT_TARGET = 13.1;
				MARKETING_VERSION = 1.0;
				PRODUCT_BUNDLE_IDENTIFIER = com.verse.NosUITests;
				PRODUCT_NAME = "$(TARGET_NAME)";
				SDKROOT = auto;
				SUPPORTED_PLATFORMS = "iphoneos iphonesimulator macosx";
				SWIFT_EMIT_LOC_STRINGS = NO;
				SWIFT_OPTIMIZATION_LEVEL = "-Onone";
				SWIFT_VERSION = 5.0;
				TARGETED_DEVICE_FAMILY = "1,2";
				TEST_TARGET_NAME = Nos;
			};
			name = Debug;
		};
		C9DEC000298941020078B43A /* Release */ = {
			isa = XCBuildConfiguration;
			buildSettings = {
				ALWAYS_EMBED_SWIFT_STANDARD_LIBRARIES = YES;
				CODE_SIGN_STYLE = Automatic;
				CURRENT_PROJECT_VERSION = 38;
				DEAD_CODE_STRIPPING = YES;
				DEVELOPMENT_TEAM = GZCZBKH7MY;
				GENERATE_INFOPLIST_FILE = YES;
				IPHONEOS_DEPLOYMENT_TARGET = 16.2;
				MACOSX_DEPLOYMENT_TARGET = 13.1;
				MARKETING_VERSION = 1.0;
				PRODUCT_BUNDLE_IDENTIFIER = com.verse.NosUITests;
				PRODUCT_NAME = "$(TARGET_NAME)";
				SDKROOT = auto;
				SUPPORTED_PLATFORMS = "iphoneos iphonesimulator macosx";
				SWIFT_EMIT_LOC_STRINGS = NO;
				SWIFT_VERSION = 5.0;
				TARGETED_DEVICE_FAMILY = "1,2";
				TEST_TARGET_NAME = Nos;
			};
			name = Release;
		};
/* End XCBuildConfiguration section */

/* Begin XCConfigurationList section */
		C90862C329E9804B00C35A71 /* Build configuration list for PBXNativeTarget "NosPerformanceTests" */ = {
			isa = XCConfigurationList;
			buildConfigurations = (
				C90862C429E9804B00C35A71 /* Debug */,
				C90862C529E9804B00C35A71 /* Release */,
			);
			defaultConfigurationIsVisible = 0;
			defaultConfigurationName = Release;
		};
		C9DEBFC9298941000078B43A /* Build configuration list for PBXProject "Nos" */ = {
			isa = XCConfigurationList;
			buildConfigurations = (
				C9DEBFF6298941020078B43A /* Debug */,
				C9DEBFF7298941020078B43A /* Release */,
			);
			defaultConfigurationIsVisible = 0;
			defaultConfigurationName = Release;
		};
		C9DEBFF8298941020078B43A /* Build configuration list for PBXNativeTarget "Nos" */ = {
			isa = XCConfigurationList;
			buildConfigurations = (
				C9DEBFF9298941020078B43A /* Debug */,
				C9DEBFFA298941020078B43A /* Release */,
			);
			defaultConfigurationIsVisible = 0;
			defaultConfigurationName = Release;
		};
		C9DEBFFB298941020078B43A /* Build configuration list for PBXNativeTarget "NosTests" */ = {
			isa = XCConfigurationList;
			buildConfigurations = (
				C9DEBFFC298941020078B43A /* Debug */,
				C9DEBFFD298941020078B43A /* Release */,
			);
			defaultConfigurationIsVisible = 0;
			defaultConfigurationName = Release;
		};
		C9DEBFFE298941020078B43A /* Build configuration list for PBXNativeTarget "NosUITests" */ = {
			isa = XCConfigurationList;
			buildConfigurations = (
				C9DEBFFF298941020078B43A /* Debug */,
				C9DEC000298941020078B43A /* Release */,
			);
			defaultConfigurationIsVisible = 0;
			defaultConfigurationName = Release;
		};
/* End XCConfigurationList section */

/* Begin XCRemoteSwiftPackageReference section */
		C94D855D29914D2300749478 /* XCRemoteSwiftPackageReference "swiftui-navigation" */ = {
			isa = XCRemoteSwiftPackageReference;
			repositoryURL = "https://github.com/pointfreeco/swiftui-navigation";
			requirement = {
				kind = upToNextMajorVersion;
				minimumVersion = 0.6.1;
			};
		};
		C9646E9829B79E04007239A4 /* XCRemoteSwiftPackageReference "logger-ios" */ = {
			isa = XCRemoteSwiftPackageReference;
			repositoryURL = "https://github.com/planetary-social/logger-ios";
			requirement = {
				kind = upToNextMajorVersion;
				minimumVersion = 1.0.0;
			};
		};
		C9646EA229B7A24A007239A4 /* XCRemoteSwiftPackageReference "posthog-ios" */ = {
			isa = XCRemoteSwiftPackageReference;
			repositoryURL = "https://github.com/PostHog/posthog-ios.git";
			requirement = {
				kind = upToNextMajorVersion;
				minimumVersion = 2.0.0;
			};
		};
		C9646EA529B7A3DD007239A4 /* XCRemoteSwiftPackageReference "swift-dependencies" */ = {
			isa = XCRemoteSwiftPackageReference;
			repositoryURL = "https://github.com/pointfreeco/swift-dependencies";
			requirement = {
				kind = upToNextMajorVersion;
				minimumVersion = 0.1.4;
			};
		};
		C97797BA298AB1890046BD25 /* XCRemoteSwiftPackageReference "secp256k1" */ = {
			isa = XCRemoteSwiftPackageReference;
			repositoryURL = "https://github.com/GigaBitcoin/secp256k1.swift";
			requirement = {
				kind = upToNextMajorVersion;
				minimumVersion = 0.9.2;
			};
		};
		C987F85D29BAB66900B44E7A /* XCRemoteSwiftPackageReference "swiftui-cached-async-image" */ = {
			isa = XCRemoteSwiftPackageReference;
			repositoryURL = "https://github.com/lorenzofiamingo/swiftui-cached-async-image";
			requirement = {
				kind = upToNextMajorVersion;
				minimumVersion = 2.0.0;
			};
		};
		C9ADB139299299570075E7F8 /* XCRemoteSwiftPackageReference "bech32" */ = {
			isa = XCRemoteSwiftPackageReference;
			repositoryURL = "https://github.com/0xdeadp00l/bech32.git";
			requirement = {
				branch = master;
				kind = branch;
			};
		};
		C9DEC066298965270078B43A /* XCRemoteSwiftPackageReference "Starscream" */ = {
			isa = XCRemoteSwiftPackageReference;
			repositoryURL = "https://github.com/daltoniam/Starscream.git";
			requirement = {
				branch = master;
				kind = branch;
			};
		};
/* End XCRemoteSwiftPackageReference section */

/* Begin XCSwiftPackageProductDependency section */
		C94D855E29914D2300749478 /* SwiftUINavigation */ = {
			isa = XCSwiftPackageProductDependency;
			package = C94D855D29914D2300749478 /* XCRemoteSwiftPackageReference "swiftui-navigation" */;
			productName = SwiftUINavigation;
		};
		C9646E9929B79E04007239A4 /* Logger */ = {
			isa = XCSwiftPackageProductDependency;
			package = C9646E9829B79E04007239A4 /* XCRemoteSwiftPackageReference "logger-ios" */;
			productName = Logger;
		};
		C9646E9B29B79E4D007239A4 /* Logger */ = {
			isa = XCSwiftPackageProductDependency;
			package = C9646E9829B79E04007239A4 /* XCRemoteSwiftPackageReference "logger-ios" */;
			productName = Logger;
		};
		C9646EA329B7A24A007239A4 /* PostHog */ = {
			isa = XCSwiftPackageProductDependency;
			package = C9646EA229B7A24A007239A4 /* XCRemoteSwiftPackageReference "posthog-ios" */;
			productName = PostHog;
		};
		C9646EA629B7A3DD007239A4 /* Dependencies */ = {
			isa = XCSwiftPackageProductDependency;
			package = C9646EA529B7A3DD007239A4 /* XCRemoteSwiftPackageReference "swift-dependencies" */;
			productName = Dependencies;
		};
		C9646EA829B7A4F2007239A4 /* PostHog */ = {
			isa = XCSwiftPackageProductDependency;
			package = C9646EA229B7A24A007239A4 /* XCRemoteSwiftPackageReference "posthog-ios" */;
			productName = PostHog;
		};
		C9646EAB29B7A520007239A4 /* Dependencies */ = {
			isa = XCSwiftPackageProductDependency;
			package = C9646EA529B7A3DD007239A4 /* XCRemoteSwiftPackageReference "swift-dependencies" */;
			productName = Dependencies;
		};
		C97797BB298AB1890046BD25 /* secp256k1 */ = {
			isa = XCSwiftPackageProductDependency;
			package = C97797BA298AB1890046BD25 /* XCRemoteSwiftPackageReference "secp256k1" */;
			productName = secp256k1;
		};
		C97797BE298ABE060046BD25 /* secp256k1 */ = {
			isa = XCSwiftPackageProductDependency;
			package = C97797BA298AB1890046BD25 /* XCRemoteSwiftPackageReference "secp256k1" */;
			productName = secp256k1;
		};
		C987F85E29BAB66900B44E7A /* CachedAsyncImage */ = {
			isa = XCSwiftPackageProductDependency;
			package = C987F85D29BAB66900B44E7A /* XCRemoteSwiftPackageReference "swiftui-cached-async-image" */;
			productName = CachedAsyncImage;
		};
		C987F86329BAC3C500B44E7A /* CachedAsyncImage */ = {
			isa = XCSwiftPackageProductDependency;
			package = C987F85D29BAB66900B44E7A /* XCRemoteSwiftPackageReference "swiftui-cached-async-image" */;
			productName = CachedAsyncImage;
		};
		C9DEC067298965270078B43A /* Starscream */ = {
			isa = XCSwiftPackageProductDependency;
			package = C9DEC066298965270078B43A /* XCRemoteSwiftPackageReference "Starscream" */;
			productName = Starscream;
		};
		CDDA1F7A29A527650047ACD8 /* Starscream */ = {
			isa = XCSwiftPackageProductDependency;
			package = C9DEC066298965270078B43A /* XCRemoteSwiftPackageReference "Starscream" */;
			productName = Starscream;
		};
		CDDA1F7C29A527650047ACD8 /* SwiftUINavigation */ = {
			isa = XCSwiftPackageProductDependency;
			package = C94D855D29914D2300749478 /* XCRemoteSwiftPackageReference "swiftui-navigation" */;
			productName = SwiftUINavigation;
		};
/* End XCSwiftPackageProductDependency section */

/* Begin XCVersionGroup section */
		C9DEBFD5298941000078B43A /* Nos.xcdatamodeld */ = {
			isa = XCVersionGroup;
			children = (
				C91FFD392A09444D00743037 /* Nos 6.xcdatamodel */,
				C9B678E529EF1BF200303F33 /* Nos 5.xcdatamodel */,
				C9A0DAF329C870D500466635 /* Nos 4.xcdatamodel */,
				CD4D210D29C350C9000F8188 /* Nos 3.xcdatamodel */,
				C92DF80229C22E4F00400561 /* Nos 2.xcdatamodel */,
				C9DEBFD6298941000078B43A /* Nos.xcdatamodel */,
			);
			currentVersion = C91FFD392A09444D00743037 /* Nos 6.xcdatamodel */;
			path = Nos.xcdatamodeld;
			sourceTree = "<group>";
			versionGroupType = wrapper.xcdatamodel;
		};
/* End XCVersionGroup section */
	};
	rootObject = C9DEBFC6298941000078B43A /* Project object */;
}<|MERGE_RESOLUTION|>--- conflicted
+++ resolved
@@ -934,11 +934,8 @@
 				C9A25B3C29F174D200B39534 /* ReadabilityPadding.swift */,
 				C9DB207629F30EC700FB7B9D /* AsyncButton.swift */,
 				C9CE5B132A0172CF008E198C /* WebView.swift */,
-<<<<<<< HEAD
+				C94D14802A12B3F70014C906 /* SearchBar.swift */,
 				C9EE3E652A053CF1008A7491 /* New Note */,
-=======
-				C94D14802A12B3F70014C906 /* SearchBar.swift */,
->>>>>>> 5b59b808
 			);
 			path = Views;
 			sourceTree = "<group>";
