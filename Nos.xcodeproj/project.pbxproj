// !$*UTF8*$!
{
	archiveVersion = 1;
	classes = {
	};
	objectVersion = 60;
	objects = {

/* Begin PBXBuildFile section */
		2D06BB9D2AE249D70085F509 /* ThreadRootView.swift in Sources */ = {isa = PBXBuildFile; fileRef = 2D06BB9C2AE249D70085F509 /* ThreadRootView.swift */; };
		2D4010A22AD87DF300F93AD4 /* AuthorCardKnowFollowersView.swift in Sources */ = {isa = PBXBuildFile; fileRef = 2D4010A12AD87DF300F93AD4 /* AuthorCardKnowFollowersView.swift */; };
		3F170C78299D816200BC8F8B /* AppController.swift in Sources */ = {isa = PBXBuildFile; fileRef = 3F170C77299D816200BC8F8B /* AppController.swift */; };
		3F30020529C1FDD9003D4F8B /* OnboardingStartView.swift in Sources */ = {isa = PBXBuildFile; fileRef = 3F30020429C1FDD9003D4F8B /* OnboardingStartView.swift */; };
		3F30020729C237AB003D4F8B /* OnboardingAgeVerificationView.swift in Sources */ = {isa = PBXBuildFile; fileRef = 3F30020629C237AB003D4F8B /* OnboardingAgeVerificationView.swift */; };
		3F30020929C23895003D4F8B /* OnboardingNotOldEnoughView.swift in Sources */ = {isa = PBXBuildFile; fileRef = 3F30020829C23895003D4F8B /* OnboardingNotOldEnoughView.swift */; };
		3F30020B29C361C8003D4F8B /* OnboardingTermsOfServiceView.swift in Sources */ = {isa = PBXBuildFile; fileRef = 3F30020A29C361C8003D4F8B /* OnboardingTermsOfServiceView.swift */; };
		3F30020D29C382EB003D4F8B /* OnboardingLoginView.swift in Sources */ = {isa = PBXBuildFile; fileRef = 3F30020C29C382EB003D4F8B /* OnboardingLoginView.swift */; };
		3F43C47629A9625700E896A0 /* AuthorReference+CoreDataClass.swift in Sources */ = {isa = PBXBuildFile; fileRef = 3F43C47529A9625700E896A0 /* AuthorReference+CoreDataClass.swift */; };
		3F60F42929B27D3E000D62C4 /* ThreadView.swift in Sources */ = {isa = PBXBuildFile; fileRef = 3F60F42829B27D3E000D62C4 /* ThreadView.swift */; };
		3FB5E651299D28A200386527 /* OnboardingView.swift in Sources */ = {isa = PBXBuildFile; fileRef = 3FB5E650299D28A200386527 /* OnboardingView.swift */; };
		3FFB1D89299FF37C002A755D /* AvatarView.swift in Sources */ = {isa = PBXBuildFile; fileRef = 3FFB1D88299FF37C002A755D /* AvatarView.swift */; };
		3FFB1D9329A6BBCE002A755D /* EventReference+CoreDataClass.swift in Sources */ = {isa = PBXBuildFile; fileRef = 3FFB1D9229A6BBCE002A755D /* EventReference+CoreDataClass.swift */; };
		3FFB1D9429A6BBCE002A755D /* EventReference+CoreDataClass.swift in Sources */ = {isa = PBXBuildFile; fileRef = 3FFB1D9229A6BBCE002A755D /* EventReference+CoreDataClass.swift */; };
		3FFB1D9629A6BBEC002A755D /* Collection+SafeSubscript.swift in Sources */ = {isa = PBXBuildFile; fileRef = 3FFB1D9529A6BBEC002A755D /* Collection+SafeSubscript.swift */; };
		3FFB1D9729A6BBEC002A755D /* Collection+SafeSubscript.swift in Sources */ = {isa = PBXBuildFile; fileRef = 3FFB1D9529A6BBEC002A755D /* Collection+SafeSubscript.swift */; };
		3FFB1D9C29A7DF9D002A755D /* StackedAvatarsView.swift in Sources */ = {isa = PBXBuildFile; fileRef = 3FFB1D9B29A7DF9D002A755D /* StackedAvatarsView.swift */; };
		3FFF3BD029A9645F00DD0B72 /* AuthorReference+CoreDataClass.swift in Sources */ = {isa = PBXBuildFile; fileRef = 3F43C47529A9625700E896A0 /* AuthorReference+CoreDataClass.swift */; };
		5B08A1E12A1FDFF700EB8F2E /* TLV.swift in Sources */ = {isa = PBXBuildFile; fileRef = 5B8B77182A1FDA3C004FC675 /* TLV.swift */; };
		5B0D99032A94090A0039F0C5 /* DoubleTapToPopModifier.swift in Sources */ = {isa = PBXBuildFile; fileRef = 5B0D99022A94090A0039F0C5 /* DoubleTapToPopModifier.swift */; };
		5B39E64429EDBF8100464830 /* NoteParser.swift in Sources */ = {isa = PBXBuildFile; fileRef = 5B6EB48D29EDBE0E006E750C /* NoteParser.swift */; };
		5B46611E29CCB894008B8E8C /* Generated.strings in Resources */ = {isa = PBXBuildFile; fileRef = 5B46612029CCB894008B8E8C /* Generated.strings */; };
		5B503F622A291A1A0098805A /* JSONRelayMetadata.swift in Sources */ = {isa = PBXBuildFile; fileRef = 5B503F612A291A1A0098805A /* JSONRelayMetadata.swift */; };
		5B6EB48E29EDBE0E006E750C /* NoteParser.swift in Sources */ = {isa = PBXBuildFile; fileRef = 5B6EB48D29EDBE0E006E750C /* NoteParser.swift */; };
		5B6EB49029EDBEC1006E750C /* NoteParserTests.swift in Sources */ = {isa = PBXBuildFile; fileRef = 5B6EB48F29EDBEC1006E750C /* NoteParserTests.swift */; };
		5B80BE9E29F9864000A363E4 /* Bech32Tests.swift in Sources */ = {isa = PBXBuildFile; fileRef = 5B80BE9D29F9864000A363E4 /* Bech32Tests.swift */; };
		5B834F672A83FB5C000C1432 /* ProfileKnownFollowersView.swift in Sources */ = {isa = PBXBuildFile; fileRef = 5B834F662A83FB5C000C1432 /* ProfileKnownFollowersView.swift */; };
		5B834F692A83FC7F000C1432 /* ProfileSocialStatsView.swift in Sources */ = {isa = PBXBuildFile; fileRef = 5B834F682A83FC7F000C1432 /* ProfileSocialStatsView.swift */; };
		5B88051A2A21027C00E21F06 /* SHA256Key.swift in Sources */ = {isa = PBXBuildFile; fileRef = 5B8805192A21027C00E21F06 /* SHA256Key.swift */; };
		5B88051C2A21046C00E21F06 /* SHA256KeyTests.swift in Sources */ = {isa = PBXBuildFile; fileRef = 5B88051B2A21046C00E21F06 /* SHA256KeyTests.swift */; };
		5B88051D2A2104CC00E21F06 /* SHA256Key.swift in Sources */ = {isa = PBXBuildFile; fileRef = 5B8805192A21027C00E21F06 /* SHA256Key.swift */; };
		5B88051F2A21056E00E21F06 /* TLVTests.swift in Sources */ = {isa = PBXBuildFile; fileRef = 5B88051E2A21056E00E21F06 /* TLVTests.swift */; };
		5B8B77192A1FDA3C004FC675 /* TLV.swift in Sources */ = {isa = PBXBuildFile; fileRef = 5B8B77182A1FDA3C004FC675 /* TLV.swift */; };
		5B8C96AC29D52AD200B73AEC /* AuthorListView.swift in Sources */ = {isa = PBXBuildFile; fileRef = 5B8C96AB29D52AD200B73AEC /* AuthorListView.swift */; };
		5B8C96B029DB2E1100B73AEC /* SearchTextFieldObserver.swift in Sources */ = {isa = PBXBuildFile; fileRef = 5B8C96AF29DB2E1100B73AEC /* SearchTextFieldObserver.swift */; };
		5B8C96B229DB313300B73AEC /* AuthorRow.swift in Sources */ = {isa = PBXBuildFile; fileRef = 5B8C96B129DB313300B73AEC /* AuthorRow.swift */; };
		5B8C96B629DDD3B200B73AEC /* EditableText.swift in Sources */ = {isa = PBXBuildFile; fileRef = 5B8C96B529DDD3B200B73AEC /* EditableText.swift */; };
		5BD08BB22A38E96F00BB926C /* JSONRelayMetadata.swift in Sources */ = {isa = PBXBuildFile; fileRef = 5B503F612A291A1A0098805A /* JSONRelayMetadata.swift */; };
		5BE281BE2AE2CCAE00880466 /* StoriesView.swift in Sources */ = {isa = PBXBuildFile; fileRef = 5BE281BD2AE2CCAE00880466 /* StoriesView.swift */; };
		5BE281C12AE2CCB400880466 /* StoryNoteView.swift in Sources */ = {isa = PBXBuildFile; fileRef = 5BE281C02AE2CCB400880466 /* StoryNoteView.swift */; };
		5BE281C42AE2CCC300880466 /* AuthorStoryView.swift in Sources */ = {isa = PBXBuildFile; fileRef = 5BE281C32AE2CCC300880466 /* AuthorStoryView.swift */; };
		5BE281C72AE2CCD800880466 /* ReplyButton.swift in Sources */ = {isa = PBXBuildFile; fileRef = 5BE281C62AE2CCD800880466 /* ReplyButton.swift */; };
		5BE281CA2AE2CCEB00880466 /* HomeTab.swift in Sources */ = {isa = PBXBuildFile; fileRef = 5BE281C92AE2CCEB00880466 /* HomeTab.swift */; };
		5BE281CC2AE2CD2C00880466 /* StackedAvatarsView.swift in Sources */ = {isa = PBXBuildFile; fileRef = 3FFB1D9B29A7DF9D002A755D /* StackedAvatarsView.swift */; };
		5BE281CD2AE2CD4700880466 /* AvatarView.swift in Sources */ = {isa = PBXBuildFile; fileRef = 3FFB1D88299FF37C002A755D /* AvatarView.swift */; };
		5BFF66B12A573F6400AA79DD /* RelayDetailView.swift in Sources */ = {isa = PBXBuildFile; fileRef = 5BFF66B02A573F6400AA79DD /* RelayDetailView.swift */; };
		5BFF66B42A58853D00AA79DD /* PublishedEventsView.swift in Sources */ = {isa = PBXBuildFile; fileRef = 5BFF66B32A58853D00AA79DD /* PublishedEventsView.swift */; };
		5BFF66B62A58A8A000AA79DD /* MutesView.swift in Sources */ = {isa = PBXBuildFile; fileRef = 5BFF66B52A58A8A000AA79DD /* MutesView.swift */; };
		A303AF8329A9153A005DC8FC /* FollowButton.swift in Sources */ = {isa = PBXBuildFile; fileRef = A303AF8229A9153A005DC8FC /* FollowButton.swift */; };
		A32B6C7129A672BC00653FF5 /* CurrentUser.swift in Sources */ = {isa = PBXBuildFile; fileRef = A34E439829A522F20057AFCB /* CurrentUser.swift */; };
		A32B6C7329A6BE9B00653FF5 /* FollowsView.swift in Sources */ = {isa = PBXBuildFile; fileRef = A32B6C7229A6BE9B00653FF5 /* FollowsView.swift */; };
		A32B6C7829A6C99200653FF5 /* FollowCard.swift in Sources */ = {isa = PBXBuildFile; fileRef = A32B6C7729A6C99200653FF5 /* FollowCard.swift */; };
		A336DD3C299FD78000A0CBA0 /* Filter.swift in Sources */ = {isa = PBXBuildFile; fileRef = A336DD3B299FD78000A0CBA0 /* Filter.swift */; };
		A34E439929A522F20057AFCB /* CurrentUser.swift in Sources */ = {isa = PBXBuildFile; fileRef = A34E439829A522F20057AFCB /* CurrentUser.swift */; };
		A351E1A229BA92240009B7F6 /* ProfileEditView.swift in Sources */ = {isa = PBXBuildFile; fileRef = A351E1A129BA92240009B7F6 /* ProfileEditView.swift */; };
		A3B943CF299AE00100A15A08 /* KeyChain.swift in Sources */ = {isa = PBXBuildFile; fileRef = A3B943CE299AE00100A15A08 /* KeyChain.swift */; };
		A3B943D5299D514800A15A08 /* Follow+CoreDataClass.swift in Sources */ = {isa = PBXBuildFile; fileRef = A3B943D4299D514800A15A08 /* Follow+CoreDataClass.swift */; };
		A3B943D7299D6DB700A15A08 /* Follow+CoreDataClass.swift in Sources */ = {isa = PBXBuildFile; fileRef = A3B943D4299D514800A15A08 /* Follow+CoreDataClass.swift */; };
		A3B943D8299D758F00A15A08 /* KeyChain.swift in Sources */ = {isa = PBXBuildFile; fileRef = A3B943CE299AE00100A15A08 /* KeyChain.swift */; };
		C905B0752A619367009B8A78 /* DequeModule in Frameworks */ = {isa = PBXBuildFile; productRef = C905B0742A619367009B8A78 /* DequeModule */; };
		C905B0772A619E99009B8A78 /* LinkPreview.swift in Sources */ = {isa = PBXBuildFile; fileRef = C905B0762A619E99009B8A78 /* LinkPreview.swift */; };
		C90862BE29E9804B00C35A71 /* NosPerformanceTests.swift in Sources */ = {isa = PBXBuildFile; fileRef = C90862BD29E9804B00C35A71 /* NosPerformanceTests.swift */; };
		C913DA0A2AEAF52B003BDD6D /* NoteWarningController.swift in Sources */ = {isa = PBXBuildFile; fileRef = C913DA092AEAF52B003BDD6D /* NoteWarningController.swift */; };
<<<<<<< HEAD
=======
		C90B16B82AFED96300CB4B85 /* URLExtensionTests.swift in Sources */ = {isa = PBXBuildFile; fileRef = C90B16B72AFED96300CB4B85 /* URLExtensionTests.swift */; };
>>>>>>> 4ebb5215
		C913DA0C2AEB2EBF003BDD6D /* FetchRequestPublisher.swift in Sources */ = {isa = PBXBuildFile; fileRef = C913DA0B2AEB2EBF003BDD6D /* FetchRequestPublisher.swift */; };
		C913DA0E2AEB3265003BDD6D /* WarningView.swift in Sources */ = {isa = PBXBuildFile; fileRef = C913DA0D2AEB3265003BDD6D /* WarningView.swift */; };
		C92DF80529C25DE900400561 /* URL+Extensions.swift in Sources */ = {isa = PBXBuildFile; fileRef = C92DF80429C25DE900400561 /* URL+Extensions.swift */; };
		C92DF80629C25DE900400561 /* URL+Extensions.swift in Sources */ = {isa = PBXBuildFile; fileRef = C92DF80429C25DE900400561 /* URL+Extensions.swift */; };
		C92DF80829C25FA900400561 /* SquareImage.swift in Sources */ = {isa = PBXBuildFile; fileRef = C92DF80729C25FA900400561 /* SquareImage.swift */; };
		C92F01522AC4D6AB00972489 /* NosFormSection.swift in Sources */ = {isa = PBXBuildFile; fileRef = C92F01512AC4D6AB00972489 /* NosFormSection.swift */; };
		C92F01552AC4D6CF00972489 /* BeveledSeparator.swift in Sources */ = {isa = PBXBuildFile; fileRef = C92F01542AC4D6CF00972489 /* BeveledSeparator.swift */; };
		C92F01582AC4D6F700972489 /* NosTextField.swift in Sources */ = {isa = PBXBuildFile; fileRef = C92F01572AC4D6F700972489 /* NosTextField.swift */; };
		C92F015B2AC4D74E00972489 /* NosTextEditor.swift in Sources */ = {isa = PBXBuildFile; fileRef = C92F015A2AC4D74E00972489 /* NosTextEditor.swift */; };
		C92F015E2AC4D99400972489 /* NosForm.swift in Sources */ = {isa = PBXBuildFile; fileRef = C92F015D2AC4D99400972489 /* NosForm.swift */; };
		C930055F2A6AF8320098CA9E /* LoadingContent.swift in Sources */ = {isa = PBXBuildFile; fileRef = C930055E2A6AF8320098CA9E /* LoadingContent.swift */; };
		C93005602A6AF8320098CA9E /* LoadingContent.swift in Sources */ = {isa = PBXBuildFile; fileRef = C930055E2A6AF8320098CA9E /* LoadingContent.swift */; };
		C931517D29B915AF00934506 /* StaggeredGrid.swift in Sources */ = {isa = PBXBuildFile; fileRef = C931517C29B915AF00934506 /* StaggeredGrid.swift */; };
		C9332C632ADECFA700AD7B0E /* StarscreamOld in Frameworks */ = {isa = PBXBuildFile; productRef = C9332C622ADECFA700AD7B0E /* StarscreamOld */; };
		C9332C662ADED0D700AD7B0E /* StarscreamOld in Frameworks */ = {isa = PBXBuildFile; productRef = C9332C652ADED0D700AD7B0E /* StarscreamOld */; };
		C936B4592A4C7B7C00DF1EB9 /* Nos.xcdatamodeld in Sources */ = {isa = PBXBuildFile; fileRef = C936B4572A4C7B7C00DF1EB9 /* Nos.xcdatamodeld */; };
		C936B45A2A4C7B7C00DF1EB9 /* Nos.xcdatamodeld in Sources */ = {isa = PBXBuildFile; fileRef = C936B4572A4C7B7C00DF1EB9 /* Nos.xcdatamodeld */; };
		C936B45C2A4C7D6B00DF1EB9 /* UNSWizard.swift in Sources */ = {isa = PBXBuildFile; fileRef = C936B45B2A4C7D6B00DF1EB9 /* UNSWizard.swift */; };
		C936B45F2A4CAF2B00DF1EB9 /* AppDelegate.swift in Sources */ = {isa = PBXBuildFile; fileRef = DC4AB2F52A4475B800D1478A /* AppDelegate.swift */; };
		C936B4622A4CB01C00DF1EB9 /* PushNotificationService.swift in Sources */ = {isa = PBXBuildFile; fileRef = C936B4612A4CB01C00DF1EB9 /* PushNotificationService.swift */; };
		C936B4632A4CB01C00DF1EB9 /* PushNotificationService.swift in Sources */ = {isa = PBXBuildFile; fileRef = C936B4612A4CB01C00DF1EB9 /* PushNotificationService.swift */; };
		C93CA0C329AE3A1E00921183 /* JSONEvent.swift in Sources */ = {isa = PBXBuildFile; fileRef = C93CA0C229AE3A1E00921183 /* JSONEvent.swift */; };
		C93CA0C429AE3A1E00921183 /* JSONEvent.swift in Sources */ = {isa = PBXBuildFile; fileRef = C93CA0C229AE3A1E00921183 /* JSONEvent.swift */; };
		C93EC2F129C337EB0012EE2A /* RelayPicker.swift in Sources */ = {isa = PBXBuildFile; fileRef = C93EC2F029C337EB0012EE2A /* RelayPicker.swift */; };
		C93EC2F429C34C860012EE2A /* NSPredicate+Bool.swift in Sources */ = {isa = PBXBuildFile; fileRef = C93EC2F329C34C860012EE2A /* NSPredicate+Bool.swift */; };
		C93EC2F529C34C860012EE2A /* NSPredicate+Bool.swift in Sources */ = {isa = PBXBuildFile; fileRef = C93EC2F329C34C860012EE2A /* NSPredicate+Bool.swift */; };
		C93EC2F729C351470012EE2A /* Optional+Unwrap.swift in Sources */ = {isa = PBXBuildFile; fileRef = C93EC2F629C351470012EE2A /* Optional+Unwrap.swift */; };
		C93EC2F829C351470012EE2A /* Optional+Unwrap.swift in Sources */ = {isa = PBXBuildFile; fileRef = C93EC2F629C351470012EE2A /* Optional+Unwrap.swift */; };
		C93EC2FA29C370DE0012EE2A /* DiscoverGrid.swift in Sources */ = {isa = PBXBuildFile; fileRef = C93EC2F929C370DE0012EE2A /* DiscoverGrid.swift */; };
		C93EC2FD29C3785C0012EE2A /* View+RoundedCorner.swift in Sources */ = {isa = PBXBuildFile; fileRef = C93EC2FC29C3785C0012EE2A /* View+RoundedCorner.swift */; };
		C93F488D2AC5C30C00900CEC /* NosFormField.swift in Sources */ = {isa = PBXBuildFile; fileRef = C93F488C2AC5C30C00900CEC /* NosFormField.swift */; };
		C93F48902AC5C9C400900CEC /* UNSWizardPhoneView.swift in Sources */ = {isa = PBXBuildFile; fileRef = C93F488F2AC5C9C400900CEC /* UNSWizardPhoneView.swift */; };
		C93F48932AC5C9CE00900CEC /* UNSWizardIntroView.swift in Sources */ = {isa = PBXBuildFile; fileRef = C93F48922AC5C9CE00900CEC /* UNSWizardIntroView.swift */; };
		C942566929B66A2800C4202C /* Date+Elapsed.swift in Sources */ = {isa = PBXBuildFile; fileRef = C942566829B66A2800C4202C /* Date+Elapsed.swift */; };
		C942566A29B66A2800C4202C /* Date+Elapsed.swift in Sources */ = {isa = PBXBuildFile; fileRef = C942566829B66A2800C4202C /* Date+Elapsed.swift */; };
		C94437E629B0DB83004D8C86 /* NotificationsView.swift in Sources */ = {isa = PBXBuildFile; fileRef = C94437E529B0DB83004D8C86 /* NotificationsView.swift */; };
		C94A5E152A716A6D00B6EC5D /* EditableNoteText.swift in Sources */ = {isa = PBXBuildFile; fileRef = C94A5E142A716A6D00B6EC5D /* EditableNoteText.swift */; };
		C94A5E162A716A6D00B6EC5D /* EditableNoteText.swift in Sources */ = {isa = PBXBuildFile; fileRef = C94A5E142A716A6D00B6EC5D /* EditableNoteText.swift */; };
		C94A5E182A72C84200B6EC5D /* ReportCategory.swift in Sources */ = {isa = PBXBuildFile; fileRef = C94A5E172A72C84200B6EC5D /* ReportCategory.swift */; };
		C94A5E192A72C84200B6EC5D /* ReportCategory.swift in Sources */ = {isa = PBXBuildFile; fileRef = C94A5E172A72C84200B6EC5D /* ReportCategory.swift */; };
		C94C4CF32AD993CA00F801CA /* UNSErrorView.swift in Sources */ = {isa = PBXBuildFile; fileRef = C94C4CF22AD993CA00F801CA /* UNSErrorView.swift */; };
		C94D14812A12B3F70014C906 /* SearchBar.swift in Sources */ = {isa = PBXBuildFile; fileRef = C94D14802A12B3F70014C906 /* SearchBar.swift */; };
		C94D59AC2AE711A400295AE8 /* WalletConnectErrorView.swift in Sources */ = {isa = PBXBuildFile; fileRef = C94D59AB2AE711A400295AE8 /* WalletConnectErrorView.swift */; };
		C94D59AE2AE7286E00295AE8 /* ReportTests.swift in Sources */ = {isa = PBXBuildFile; fileRef = C94D59AD2AE7286E00295AE8 /* ReportTests.swift */; };
		C94D6D5C2AC5D14400F0F11E /* WizardTextField.swift in Sources */ = {isa = PBXBuildFile; fileRef = C94D6D5B2AC5D14400F0F11E /* WizardTextField.swift */; };
		C94D855C2991479900749478 /* NewNoteView.swift in Sources */ = {isa = PBXBuildFile; fileRef = C94D855B2991479900749478 /* NewNoteView.swift */; };
		C94D855F29914D2300749478 /* SwiftUINavigation in Frameworks */ = {isa = PBXBuildFile; productRef = C94D855E29914D2300749478 /* SwiftUINavigation */; };
		C94FE9F529DB177500019CD3 /* Localizable.swift in Sources */ = {isa = PBXBuildFile; fileRef = C9DFA978299C31A7006929C1 /* Localizable.swift */; };
		C94FE9F629DB177500019CD3 /* Localizable.swift in Sources */ = {isa = PBXBuildFile; fileRef = C9DFA978299C31A7006929C1 /* Localizable.swift */; };
		C94FE9F729DB259300019CD3 /* Text+Gradient.swift in Sources */ = {isa = PBXBuildFile; fileRef = C9A0DAE629C69FA000466635 /* Text+Gradient.swift */; };
		C95D68A1299E6D3E00429F86 /* BioView.swift in Sources */ = {isa = PBXBuildFile; fileRef = C95D68A0299E6D3E00429F86 /* BioView.swift */; };
		C95D68A3299E6D9000429F86 /* SelectableText.swift in Sources */ = {isa = PBXBuildFile; fileRef = C95D68A2299E6D9000429F86 /* SelectableText.swift */; };
		C95D68A5299E6E1E00429F86 /* PlaceholderModifier.swift in Sources */ = {isa = PBXBuildFile; fileRef = C95D68A4299E6E1E00429F86 /* PlaceholderModifier.swift */; };
		C95D68A6299E6F9E00429F86 /* ProfileHeader.swift in Sources */ = {isa = PBXBuildFile; fileRef = C95D689E299E6B4100429F86 /* ProfileHeader.swift */; };
		C95D68A7299E6FF000429F86 /* KeyFixture.swift in Sources */ = {isa = PBXBuildFile; fileRef = C9ADB134299288230075E7F8 /* KeyFixture.swift */; };
		C95D68A9299E709900429F86 /* LinearGradient+Planetary.swift in Sources */ = {isa = PBXBuildFile; fileRef = C95D68A8299E709800429F86 /* LinearGradient+Planetary.swift */; };
		C95D68AB299E710F00429F86 /* Color+Hex.swift in Sources */ = {isa = PBXBuildFile; fileRef = C95D68AA299E710F00429F86 /* Color+Hex.swift */; };
		C95D68AD299E721700429F86 /* ProfileView.swift in Sources */ = {isa = PBXBuildFile; fileRef = C95D68AC299E721700429F86 /* ProfileView.swift */; };
		C95D68B2299ECE0700429F86 /* CHANGELOG.md in Resources */ = {isa = PBXBuildFile; fileRef = C95D68AF299ECE0700429F86 /* CHANGELOG.md */; };
		C95D68B3299ECE0700429F86 /* README.md in Resources */ = {isa = PBXBuildFile; fileRef = C95D68B0299ECE0700429F86 /* README.md */; };
		C95D68B4299ECE0700429F86 /* CONTRIBUTING.md in Resources */ = {isa = PBXBuildFile; fileRef = C95D68B1299ECE0700429F86 /* CONTRIBUTING.md */; };
		C95F0ACA2ABA379700A0D9CE /* WalletConnect in Frameworks */ = {isa = PBXBuildFile; productRef = C95F0AC92ABA379700A0D9CE /* WalletConnect */; };
		C960C57129F3236200929990 /* LikeButton.swift in Sources */ = {isa = PBXBuildFile; fileRef = C960C57029F3236200929990 /* LikeButton.swift */; };
		C960C57429F3251E00929990 /* RepostButton.swift in Sources */ = {isa = PBXBuildFile; fileRef = C960C57329F3251E00929990 /* RepostButton.swift */; };
		C9646E9A29B79E04007239A4 /* Logger in Frameworks */ = {isa = PBXBuildFile; productRef = C9646E9929B79E04007239A4 /* Logger */; };
		C9646E9C29B79E4D007239A4 /* Logger in Frameworks */ = {isa = PBXBuildFile; productRef = C9646E9B29B79E4D007239A4 /* Logger */; };
		C9646EA129B7A22C007239A4 /* Analytics.swift in Sources */ = {isa = PBXBuildFile; fileRef = C9646EA029B7A22C007239A4 /* Analytics.swift */; };
		C9646EA429B7A24A007239A4 /* PostHog in Frameworks */ = {isa = PBXBuildFile; productRef = C9646EA329B7A24A007239A4 /* PostHog */; };
		C9646EA729B7A3DD007239A4 /* Dependencies in Frameworks */ = {isa = PBXBuildFile; productRef = C9646EA629B7A3DD007239A4 /* Dependencies */; };
		C9646EA929B7A4F2007239A4 /* PostHog in Frameworks */ = {isa = PBXBuildFile; productRef = C9646EA829B7A4F2007239A4 /* PostHog */; };
		C9646EAA29B7A506007239A4 /* Analytics.swift in Sources */ = {isa = PBXBuildFile; fileRef = C9646EA029B7A22C007239A4 /* Analytics.swift */; };
		C9646EAC29B7A520007239A4 /* Dependencies in Frameworks */ = {isa = PBXBuildFile; productRef = C9646EAB29B7A520007239A4 /* Dependencies */; };
		C9646EAE29B8D653007239A4 /* ViewDidLoadModifier.swift in Sources */ = {isa = PBXBuildFile; fileRef = C9646EAD29B8D653007239A4 /* ViewDidLoadModifier.swift */; };
		C9671D73298DB94C00EE7E12 /* Data+Encoding.swift in Sources */ = {isa = PBXBuildFile; fileRef = C9671D72298DB94C00EE7E12 /* Data+Encoding.swift */; };
		C9680AD12ACC5251006C8C93 /* Either.swift in Sources */ = {isa = PBXBuildFile; fileRef = C9680AD02ACC5251006C8C93 /* Either.swift */; };
		C9680AD22ACC5251006C8C93 /* Either.swift in Sources */ = {isa = PBXBuildFile; fileRef = C9680AD02ACC5251006C8C93 /* Either.swift */; };
		C9680AD42ACDF57D006C8C93 /* UNSWizardNeedsPaymentView.swift in Sources */ = {isa = PBXBuildFile; fileRef = C9680AD32ACDF57D006C8C93 /* UNSWizardNeedsPaymentView.swift */; };
		C96CB98C2A6040C500498C4E /* DequeModule in Frameworks */ = {isa = PBXBuildFile; productRef = C96CB98B2A6040C500498C4E /* DequeModule */; };
		C97141EE2AE95F07001A5DD0 /* USBCAddress.swift in Sources */ = {isa = PBXBuildFile; fileRef = C97141ED2AE95F07001A5DD0 /* USBCAddress.swift */; };
		C97141EF2AE95F07001A5DD0 /* USBCAddress.swift in Sources */ = {isa = PBXBuildFile; fileRef = C97141ED2AE95F07001A5DD0 /* USBCAddress.swift */; };
		C973364F2A7968220012D8B8 /* SetUpUNSBanner.swift in Sources */ = {isa = PBXBuildFile; fileRef = C973364E2A7968220012D8B8 /* SetUpUNSBanner.swift */; };
		C973AB5B2A323167002AED16 /* Follow+CoreDataProperties.swift in Sources */ = {isa = PBXBuildFile; fileRef = C973AB552A323167002AED16 /* Follow+CoreDataProperties.swift */; };
		C973AB5C2A323167002AED16 /* Follow+CoreDataProperties.swift in Sources */ = {isa = PBXBuildFile; fileRef = C973AB552A323167002AED16 /* Follow+CoreDataProperties.swift */; };
		C973AB5D2A323167002AED16 /* Event+CoreDataProperties.swift in Sources */ = {isa = PBXBuildFile; fileRef = C973AB562A323167002AED16 /* Event+CoreDataProperties.swift */; };
		C973AB5E2A323167002AED16 /* Event+CoreDataProperties.swift in Sources */ = {isa = PBXBuildFile; fileRef = C973AB562A323167002AED16 /* Event+CoreDataProperties.swift */; };
		C973AB5F2A323167002AED16 /* AuthorReference+CoreDataProperties.swift in Sources */ = {isa = PBXBuildFile; fileRef = C973AB572A323167002AED16 /* AuthorReference+CoreDataProperties.swift */; };
		C973AB602A323167002AED16 /* AuthorReference+CoreDataProperties.swift in Sources */ = {isa = PBXBuildFile; fileRef = C973AB572A323167002AED16 /* AuthorReference+CoreDataProperties.swift */; };
		C973AB612A323167002AED16 /* Author+CoreDataProperties.swift in Sources */ = {isa = PBXBuildFile; fileRef = C973AB582A323167002AED16 /* Author+CoreDataProperties.swift */; };
		C973AB622A323167002AED16 /* Author+CoreDataProperties.swift in Sources */ = {isa = PBXBuildFile; fileRef = C973AB582A323167002AED16 /* Author+CoreDataProperties.swift */; };
		C973AB632A323167002AED16 /* Relay+CoreDataProperties.swift in Sources */ = {isa = PBXBuildFile; fileRef = C973AB592A323167002AED16 /* Relay+CoreDataProperties.swift */; };
		C973AB642A323167002AED16 /* Relay+CoreDataProperties.swift in Sources */ = {isa = PBXBuildFile; fileRef = C973AB592A323167002AED16 /* Relay+CoreDataProperties.swift */; };
		C973AB652A323167002AED16 /* EventReference+CoreDataProperties.swift in Sources */ = {isa = PBXBuildFile; fileRef = C973AB5A2A323167002AED16 /* EventReference+CoreDataProperties.swift */; };
		C973AB662A323167002AED16 /* EventReference+CoreDataProperties.swift in Sources */ = {isa = PBXBuildFile; fileRef = C973AB5A2A323167002AED16 /* EventReference+CoreDataProperties.swift */; };
		C974652E2A3B86600031226F /* NoteCardHeader.swift in Sources */ = {isa = PBXBuildFile; fileRef = C974652D2A3B86600031226F /* NoteCardHeader.swift */; };
		C97465312A3B89140031226F /* AuthorLabel.swift in Sources */ = {isa = PBXBuildFile; fileRef = C97465302A3B89140031226F /* AuthorLabel.swift */; };
		C97465342A3C95FE0031226F /* RelayPickerToolbarButton.swift in Sources */ = {isa = PBXBuildFile; fileRef = C97465332A3C95FE0031226F /* RelayPickerToolbarButton.swift */; };
		C97797B9298AA19A0046BD25 /* RelayService.swift in Sources */ = {isa = PBXBuildFile; fileRef = C97797B8298AA19A0046BD25 /* RelayService.swift */; };
		C97797BC298AB1890046BD25 /* secp256k1 in Frameworks */ = {isa = PBXBuildFile; productRef = C97797BB298AB1890046BD25 /* secp256k1 */; };
		C97797BF298ABE060046BD25 /* secp256k1 in Frameworks */ = {isa = PBXBuildFile; productRef = C97797BE298ABE060046BD25 /* secp256k1 */; };
		C97A1C8829E45B3C009D9E8D /* RawEventView.swift in Sources */ = {isa = PBXBuildFile; fileRef = C97A1C8729E45B3C009D9E8D /* RawEventView.swift */; };
		C97A1C8B29E45B4E009D9E8D /* RawEventController.swift in Sources */ = {isa = PBXBuildFile; fileRef = C97A1C8A29E45B4E009D9E8D /* RawEventController.swift */; };
		C97A1C8C29E45B4E009D9E8D /* RawEventController.swift in Sources */ = {isa = PBXBuildFile; fileRef = C97A1C8A29E45B4E009D9E8D /* RawEventController.swift */; };
		C97A1C8E29E58EC7009D9E8D /* NSManagedObjectContext+Nos.swift in Sources */ = {isa = PBXBuildFile; fileRef = C97A1C8D29E58EC7009D9E8D /* NSManagedObjectContext+Nos.swift */; };
		C97A1C8F29E58EC7009D9E8D /* NSManagedObjectContext+Nos.swift in Sources */ = {isa = PBXBuildFile; fileRef = C97A1C8D29E58EC7009D9E8D /* NSManagedObjectContext+Nos.swift */; };
		C981E2DB2AC6088900FBF4F6 /* UNSVerifyCodeView.swift in Sources */ = {isa = PBXBuildFile; fileRef = C981E2DA2AC6088900FBF4F6 /* UNSVerifyCodeView.swift */; };
		C981E2DD2AC610D600FBF4F6 /* UNSStepImage.swift in Sources */ = {isa = PBXBuildFile; fileRef = C981E2DC2AC610D600FBF4F6 /* UNSStepImage.swift */; };
		C98298332ADD7F9A0096C5B5 /* DeepLinkService.swift in Sources */ = {isa = PBXBuildFile; fileRef = C98298322ADD7F9A0096C5B5 /* DeepLinkService.swift */; };
		C98298342ADD7F9A0096C5B5 /* DeepLinkService.swift in Sources */ = {isa = PBXBuildFile; fileRef = C98298322ADD7F9A0096C5B5 /* DeepLinkService.swift */; };
		C98560B02A65B7950002C1D9 /* AuthorCard.swift in Sources */ = {isa = PBXBuildFile; fileRef = C9E9D9C62A2E1EC40048AF0B /* AuthorCard.swift */; };
		C987F81729BA4C6A00B44E7A /* BigActionButton.swift in Sources */ = {isa = PBXBuildFile; fileRef = C987F81629BA4C6900B44E7A /* BigActionButton.swift */; };
		C987F81A29BA4D0E00B44E7A /* ActionButton.swift in Sources */ = {isa = PBXBuildFile; fileRef = C987F81929BA4D0E00B44E7A /* ActionButton.swift */; };
		C987F81D29BA6D9A00B44E7A /* ProfileTab.swift in Sources */ = {isa = PBXBuildFile; fileRef = C987F81C29BA6D9A00B44E7A /* ProfileTab.swift */; };
		C987F83229BA951E00B44E7A /* ClarityCity-ExtraLight.otf in Resources */ = {isa = PBXBuildFile; fileRef = C987F82029BA951D00B44E7A /* ClarityCity-ExtraLight.otf */; };
		C987F83329BA951E00B44E7A /* ClarityCity-ExtraLight.otf in Resources */ = {isa = PBXBuildFile; fileRef = C987F82029BA951D00B44E7A /* ClarityCity-ExtraLight.otf */; };
		C987F83429BA951E00B44E7A /* ClarityCity-LightItalic.otf in Resources */ = {isa = PBXBuildFile; fileRef = C987F82129BA951D00B44E7A /* ClarityCity-LightItalic.otf */; };
		C987F83529BA951E00B44E7A /* ClarityCity-LightItalic.otf in Resources */ = {isa = PBXBuildFile; fileRef = C987F82129BA951D00B44E7A /* ClarityCity-LightItalic.otf */; };
		C987F83629BA951E00B44E7A /* ClarityCity-ExtraBold.otf in Resources */ = {isa = PBXBuildFile; fileRef = C987F82229BA951D00B44E7A /* ClarityCity-ExtraBold.otf */; };
		C987F83729BA951E00B44E7A /* ClarityCity-ExtraBold.otf in Resources */ = {isa = PBXBuildFile; fileRef = C987F82229BA951D00B44E7A /* ClarityCity-ExtraBold.otf */; };
		C987F83829BA951E00B44E7A /* ClarityCity-MediumItalic.otf in Resources */ = {isa = PBXBuildFile; fileRef = C987F82329BA951D00B44E7A /* ClarityCity-MediumItalic.otf */; };
		C987F83929BA951E00B44E7A /* ClarityCity-MediumItalic.otf in Resources */ = {isa = PBXBuildFile; fileRef = C987F82329BA951D00B44E7A /* ClarityCity-MediumItalic.otf */; };
		C987F83A29BA951E00B44E7A /* ClarityCity-BoldItalic.otf in Resources */ = {isa = PBXBuildFile; fileRef = C987F82429BA951D00B44E7A /* ClarityCity-BoldItalic.otf */; };
		C987F83B29BA951E00B44E7A /* ClarityCity-BoldItalic.otf in Resources */ = {isa = PBXBuildFile; fileRef = C987F82429BA951D00B44E7A /* ClarityCity-BoldItalic.otf */; };
		C987F83C29BA951E00B44E7A /* ClarityCity-Bold.otf in Resources */ = {isa = PBXBuildFile; fileRef = C987F82529BA951D00B44E7A /* ClarityCity-Bold.otf */; };
		C987F83D29BA951E00B44E7A /* ClarityCity-Bold.otf in Resources */ = {isa = PBXBuildFile; fileRef = C987F82529BA951D00B44E7A /* ClarityCity-Bold.otf */; };
		C987F83E29BA951E00B44E7A /* ClarityCity-SemiBold.otf in Resources */ = {isa = PBXBuildFile; fileRef = C987F82629BA951D00B44E7A /* ClarityCity-SemiBold.otf */; };
		C987F83F29BA951E00B44E7A /* ClarityCity-SemiBold.otf in Resources */ = {isa = PBXBuildFile; fileRef = C987F82629BA951D00B44E7A /* ClarityCity-SemiBold.otf */; };
		C987F84029BA951E00B44E7A /* ClarityCity-SemiBoldItalic.otf in Resources */ = {isa = PBXBuildFile; fileRef = C987F82729BA951D00B44E7A /* ClarityCity-SemiBoldItalic.otf */; };
		C987F84129BA951E00B44E7A /* ClarityCity-SemiBoldItalic.otf in Resources */ = {isa = PBXBuildFile; fileRef = C987F82729BA951D00B44E7A /* ClarityCity-SemiBoldItalic.otf */; };
		C987F84229BA951E00B44E7A /* ClarityCity-Black.otf in Resources */ = {isa = PBXBuildFile; fileRef = C987F82829BA951E00B44E7A /* ClarityCity-Black.otf */; };
		C987F84329BA951E00B44E7A /* ClarityCity-Black.otf in Resources */ = {isa = PBXBuildFile; fileRef = C987F82829BA951E00B44E7A /* ClarityCity-Black.otf */; };
		C987F84429BA951E00B44E7A /* ClarityCity-ExtraBoldItalic.otf in Resources */ = {isa = PBXBuildFile; fileRef = C987F82929BA951E00B44E7A /* ClarityCity-ExtraBoldItalic.otf */; };
		C987F84529BA951E00B44E7A /* ClarityCity-ExtraBoldItalic.otf in Resources */ = {isa = PBXBuildFile; fileRef = C987F82929BA951E00B44E7A /* ClarityCity-ExtraBoldItalic.otf */; };
		C987F84629BA951E00B44E7A /* ClarityCity-Light.otf in Resources */ = {isa = PBXBuildFile; fileRef = C987F82A29BA951E00B44E7A /* ClarityCity-Light.otf */; };
		C987F84729BA951E00B44E7A /* ClarityCity-Light.otf in Resources */ = {isa = PBXBuildFile; fileRef = C987F82A29BA951E00B44E7A /* ClarityCity-Light.otf */; };
		C987F84829BA951E00B44E7A /* ClarityCity-BlackItalic.otf in Resources */ = {isa = PBXBuildFile; fileRef = C987F82B29BA951E00B44E7A /* ClarityCity-BlackItalic.otf */; };
		C987F84929BA951E00B44E7A /* ClarityCity-BlackItalic.otf in Resources */ = {isa = PBXBuildFile; fileRef = C987F82B29BA951E00B44E7A /* ClarityCity-BlackItalic.otf */; };
		C987F84A29BA951E00B44E7A /* ClarityCity-Medium.otf in Resources */ = {isa = PBXBuildFile; fileRef = C987F82C29BA951E00B44E7A /* ClarityCity-Medium.otf */; };
		C987F84B29BA951E00B44E7A /* ClarityCity-Medium.otf in Resources */ = {isa = PBXBuildFile; fileRef = C987F82C29BA951E00B44E7A /* ClarityCity-Medium.otf */; };
		C987F84C29BA951E00B44E7A /* ClarityCity-ThinItalic.otf in Resources */ = {isa = PBXBuildFile; fileRef = C987F82D29BA951E00B44E7A /* ClarityCity-ThinItalic.otf */; };
		C987F84D29BA951E00B44E7A /* ClarityCity-ThinItalic.otf in Resources */ = {isa = PBXBuildFile; fileRef = C987F82D29BA951E00B44E7A /* ClarityCity-ThinItalic.otf */; };
		C987F84E29BA951E00B44E7A /* ClarityCity-RegularItalic.otf in Resources */ = {isa = PBXBuildFile; fileRef = C987F82E29BA951E00B44E7A /* ClarityCity-RegularItalic.otf */; };
		C987F84F29BA951E00B44E7A /* ClarityCity-RegularItalic.otf in Resources */ = {isa = PBXBuildFile; fileRef = C987F82E29BA951E00B44E7A /* ClarityCity-RegularItalic.otf */; };
		C987F85029BA951E00B44E7A /* ClarityCity-ExtraLightItalic.otf in Resources */ = {isa = PBXBuildFile; fileRef = C987F82F29BA951E00B44E7A /* ClarityCity-ExtraLightItalic.otf */; };
		C987F85129BA951E00B44E7A /* ClarityCity-ExtraLightItalic.otf in Resources */ = {isa = PBXBuildFile; fileRef = C987F82F29BA951E00B44E7A /* ClarityCity-ExtraLightItalic.otf */; };
		C987F85229BA951E00B44E7A /* ClarityCity-Regular.otf in Resources */ = {isa = PBXBuildFile; fileRef = C987F83029BA951E00B44E7A /* ClarityCity-Regular.otf */; };
		C987F85329BA951E00B44E7A /* ClarityCity-Regular.otf in Resources */ = {isa = PBXBuildFile; fileRef = C987F83029BA951E00B44E7A /* ClarityCity-Regular.otf */; };
		C987F85429BA951E00B44E7A /* ClarityCity-Thin.otf in Resources */ = {isa = PBXBuildFile; fileRef = C987F83129BA951E00B44E7A /* ClarityCity-Thin.otf */; };
		C987F85529BA951E00B44E7A /* ClarityCity-Thin.otf in Resources */ = {isa = PBXBuildFile; fileRef = C987F83129BA951E00B44E7A /* ClarityCity-Thin.otf */; };
		C987F85B29BA9ED800B44E7A /* Font.swift in Sources */ = {isa = PBXBuildFile; fileRef = C987F85729BA981800B44E7A /* Font.swift */; };
		C987F86129BABAF800B44E7A /* String+Markdown.swift in Sources */ = {isa = PBXBuildFile; fileRef = C987F86029BABAF800B44E7A /* String+Markdown.swift */; };
		C987F86229BABAF800B44E7A /* String+Markdown.swift in Sources */ = {isa = PBXBuildFile; fileRef = C987F86029BABAF800B44E7A /* String+Markdown.swift */; };
		C98A32272A05795E00E3FA13 /* Task+Timeout.swift in Sources */ = {isa = PBXBuildFile; fileRef = C98A32262A05795E00E3FA13 /* Task+Timeout.swift */; };
		C98A32282A05795E00E3FA13 /* Task+Timeout.swift in Sources */ = {isa = PBXBuildFile; fileRef = C98A32262A05795E00E3FA13 /* Task+Timeout.swift */; };
		C98B8B4029FBF83B009789C8 /* NotificationCard.swift in Sources */ = {isa = PBXBuildFile; fileRef = C98B8B3F29FBF83B009789C8 /* NotificationCard.swift */; };
		C98DC9BB2A795CAD004E5F0F /* ActionBanner.swift in Sources */ = {isa = PBXBuildFile; fileRef = C98DC9BA2A795CAD004E5F0F /* ActionBanner.swift */; };
		C99721CB2AEBED26004EBEAB /* String+Empty.swift in Sources */ = {isa = PBXBuildFile; fileRef = C99721CA2AEBED26004EBEAB /* String+Empty.swift */; };
		C99721CC2AEBED26004EBEAB /* String+Empty.swift in Sources */ = {isa = PBXBuildFile; fileRef = C99721CA2AEBED26004EBEAB /* String+Empty.swift */; };
		C99D053C2AE6E5F50053D472 /* WalletConnectSendView.swift in Sources */ = {isa = PBXBuildFile; fileRef = C99D053B2AE6E5F50053D472 /* WalletConnectSendView.swift */; };
		C99DBF7E2A9E81CF00F7068F /* SDWebImageSwiftUI in Frameworks */ = {isa = PBXBuildFile; productRef = C99DBF7D2A9E81CF00F7068F /* SDWebImageSwiftUI */; };
		C99DBF802A9E8BCF00F7068F /* SDWebImageSwiftUI in Frameworks */ = {isa = PBXBuildFile; productRef = C99DBF7F2A9E8BCF00F7068F /* SDWebImageSwiftUI */; };
		C99DBF822A9E8BDE00F7068F /* SDWebImageSwiftUI in Frameworks */ = {isa = PBXBuildFile; productRef = C99DBF812A9E8BDE00F7068F /* SDWebImageSwiftUI */; };
		C99E80CD2A0C2C6400187474 /* PreviewData.swift in Sources */ = {isa = PBXBuildFile; fileRef = C94BC09A2A0AC74A0098F6F1 /* PreviewData.swift */; };
		C9A0DADA29C685E500466635 /* SideMenuButton.swift in Sources */ = {isa = PBXBuildFile; fileRef = C9A0DAD929C685E500466635 /* SideMenuButton.swift */; };
		C9A0DADD29C689C900466635 /* NosNavigationBar.swift in Sources */ = {isa = PBXBuildFile; fileRef = C9A0DADC29C689C900466635 /* NosNavigationBar.swift */; };
		C9A0DAE029C697A100466635 /* AboutView.swift in Sources */ = {isa = PBXBuildFile; fileRef = C9A0DADF29C697A100466635 /* AboutView.swift */; };
		C9A0DAE429C69F0C00466635 /* HighlightedText.swift in Sources */ = {isa = PBXBuildFile; fileRef = C9A0DAE329C69F0C00466635 /* HighlightedText.swift */; };
		C9A0DAEA29C6A34200466635 /* ActivityView.swift in Sources */ = {isa = PBXBuildFile; fileRef = C9A0DAE929C6A34200466635 /* ActivityView.swift */; };
		C9A0DAED29C6A66C00466635 /* Launch Screen.storyboard in Resources */ = {isa = PBXBuildFile; fileRef = C9A0DAEC29C6A66C00466635 /* Launch Screen.storyboard */; };
		C9A0DAF829C92F4500466635 /* UNSAPI.swift in Sources */ = {isa = PBXBuildFile; fileRef = C9A0DAF729C92F4500466635 /* UNSAPI.swift */; };
		C9A0DAF929C92F4500466635 /* UNSAPI.swift in Sources */ = {isa = PBXBuildFile; fileRef = C9A0DAF729C92F4500466635 /* UNSAPI.swift */; };
		C9A25B3D29F174D200B39534 /* ReadabilityPadding.swift in Sources */ = {isa = PBXBuildFile; fileRef = C9A25B3C29F174D200B39534 /* ReadabilityPadding.swift */; };
		C9A2FCA22AE6FF360020A5C6 /* USBCBalanceBarButtonItem.swift in Sources */ = {isa = PBXBuildFile; fileRef = C9A2FCA12AE6FF360020A5C6 /* USBCBalanceBarButtonItem.swift */; };
		C9A2FCA42AE701510020A5C6 /* SendUSBCController.swift in Sources */ = {isa = PBXBuildFile; fileRef = C9A2FCA32AE701510020A5C6 /* SendUSBCController.swift */; };
		C9A6C7412AD837AD001F9500 /* UNSWizardController.swift in Sources */ = {isa = PBXBuildFile; fileRef = C9A6C7402AD837AD001F9500 /* UNSWizardController.swift */; };
		C9A6C7422AD837AD001F9500 /* UNSWizardController.swift in Sources */ = {isa = PBXBuildFile; fileRef = C9A6C7402AD837AD001F9500 /* UNSWizardController.swift */; };
		C9A6C7452AD83FB0001F9500 /* NotificationViewModel.swift in Sources */ = {isa = PBXBuildFile; fileRef = C9AC31AC2A55E0BD00A94E5A /* NotificationViewModel.swift */; };
		C9A6C7472AD84263001F9500 /* UNSNamePicker.swift in Sources */ = {isa = PBXBuildFile; fileRef = C9A6C7462AD84263001F9500 /* UNSNamePicker.swift */; };
		C9A6C7492AD86271001F9500 /* UNSNewNameView.swift in Sources */ = {isa = PBXBuildFile; fileRef = C9A6C7482AD86271001F9500 /* UNSNewNameView.swift */; };
		C9A6C74B2AD866A7001F9500 /* UNSSuccessView.swift in Sources */ = {isa = PBXBuildFile; fileRef = C9A6C74A2AD866A7001F9500 /* UNSSuccessView.swift */; };
		C9A6C74D2AD98E2A001F9500 /* UNSNameTakenView.swift in Sources */ = {isa = PBXBuildFile; fileRef = C9A6C74C2AD98E2A001F9500 /* UNSNameTakenView.swift */; };
		C9AA1BB12ABA383F00E8BD6D /* USBCWalletConnectService.swift in Sources */ = {isa = PBXBuildFile; fileRef = C9AA1BB02ABA383F00E8BD6D /* USBCWalletConnectService.swift */; };
		C9AA1BB42ABA3D5C00E8BD6D /* Web3Wallet in Frameworks */ = {isa = PBXBuildFile; productRef = C9AA1BB32ABA3D5C00E8BD6D /* Web3Wallet */; };
		C9AA1BBA2ABB62EB00E8BD6D /* Web3 in Frameworks */ = {isa = PBXBuildFile; productRef = C9AA1BB92ABB62EB00E8BD6D /* Web3 */; };
		C9AA1BBC2ABB6E8900E8BD6D /* WalletConnectModal in Frameworks */ = {isa = PBXBuildFile; productRef = C9AA1BBB2ABB6E8900E8BD6D /* WalletConnectModal */; };
		C9AC31AD2A55E0BD00A94E5A /* NotificationViewModel.swift in Sources */ = {isa = PBXBuildFile; fileRef = C9AC31AC2A55E0BD00A94E5A /* NotificationViewModel.swift */; };
		C9ADB133299287D60075E7F8 /* KeyPairTests.swift in Sources */ = {isa = PBXBuildFile; fileRef = C9ADB132299287D60075E7F8 /* KeyPairTests.swift */; };
		C9ADB135299288230075E7F8 /* KeyFixture.swift in Sources */ = {isa = PBXBuildFile; fileRef = C9ADB134299288230075E7F8 /* KeyFixture.swift */; };
		C9ADB13629928AF00075E7F8 /* KeyPair.swift in Sources */ = {isa = PBXBuildFile; fileRef = C9F84C26298DC98800C6714D /* KeyPair.swift */; };
		C9ADB13829928CC30075E7F8 /* String+Hex.swift in Sources */ = {isa = PBXBuildFile; fileRef = C9ADB13729928CC30075E7F8 /* String+Hex.swift */; };
		C9ADB13D29929B540075E7F8 /* Bech32.swift in Sources */ = {isa = PBXBuildFile; fileRef = C9ADB13C29929B540075E7F8 /* Bech32.swift */; };
		C9ADB13E29929EEF0075E7F8 /* Bech32.swift in Sources */ = {isa = PBXBuildFile; fileRef = C9ADB13C29929B540075E7F8 /* Bech32.swift */; };
		C9ADB13F29929F1F0075E7F8 /* String+Hex.swift in Sources */ = {isa = PBXBuildFile; fileRef = C9ADB13729928CC30075E7F8 /* String+Hex.swift */; };
		C9ADB14129951CB10075E7F8 /* NSManagedObject+Nos.swift in Sources */ = {isa = PBXBuildFile; fileRef = C9ADB14029951CB10075E7F8 /* NSManagedObject+Nos.swift */; };
		C9ADB14229951CB10075E7F8 /* NSManagedObject+Nos.swift in Sources */ = {isa = PBXBuildFile; fileRef = C9ADB14029951CB10075E7F8 /* NSManagedObject+Nos.swift */; };
		C9B678DB29EEBF3B00303F33 /* DependencyInjection.swift in Sources */ = {isa = PBXBuildFile; fileRef = C9B678DA29EEBF3B00303F33 /* DependencyInjection.swift */; };
		C9B678DC29EEBF3B00303F33 /* DependencyInjection.swift in Sources */ = {isa = PBXBuildFile; fileRef = C9B678DA29EEBF3B00303F33 /* DependencyInjection.swift */; };
		C9B678DE29EEC35B00303F33 /* Foundation+Sendable.swift in Sources */ = {isa = PBXBuildFile; fileRef = C9B678DD29EEC35B00303F33 /* Foundation+Sendable.swift */; };
		C9B678DF29EEC35B00303F33 /* Foundation+Sendable.swift in Sources */ = {isa = PBXBuildFile; fileRef = C9B678DD29EEC35B00303F33 /* Foundation+Sendable.swift */; };
		C9B678E129EEC41000303F33 /* SocialGraphCache.swift in Sources */ = {isa = PBXBuildFile; fileRef = C9B678E029EEC41000303F33 /* SocialGraphCache.swift */; };
		C9B678E229EEC41000303F33 /* SocialGraphCache.swift in Sources */ = {isa = PBXBuildFile; fileRef = C9B678E029EEC41000303F33 /* SocialGraphCache.swift */; };
		C9B678E429EED2DC00303F33 /* SocialGraphTests.swift in Sources */ = {isa = PBXBuildFile; fileRef = C9B678E329EED2DC00303F33 /* SocialGraphTests.swift */; };
		C9B678E729F01A8500303F33 /* FullscreenProgressView.swift in Sources */ = {isa = PBXBuildFile; fileRef = C9B678E629F01A8500303F33 /* FullscreenProgressView.swift */; };
		C9B708BB2A13BE41006C613A /* NoteTextEditor.swift in Sources */ = {isa = PBXBuildFile; fileRef = C9B708BA2A13BE41006C613A /* NoteTextEditor.swift */; };
		C9B71DBE2A8E9BAD0031ED9F /* Sentry in Frameworks */ = {isa = PBXBuildFile; productRef = C9B71DBD2A8E9BAD0031ED9F /* Sentry */; };
		C9B71DC02A8E9BAD0031ED9F /* SentrySwiftUI in Frameworks */ = {isa = PBXBuildFile; productRef = C9B71DBF2A8E9BAD0031ED9F /* SentrySwiftUI */; };
		C9B71DC22A9003670031ED9F /* CrashReporting.swift in Sources */ = {isa = PBXBuildFile; fileRef = C9B71DC12A9003670031ED9F /* CrashReporting.swift */; };
		C9B71DC32A9003670031ED9F /* CrashReporting.swift in Sources */ = {isa = PBXBuildFile; fileRef = C9B71DC12A9003670031ED9F /* CrashReporting.swift */; };
		C9B71DC52A9008300031ED9F /* Sentry in Frameworks */ = {isa = PBXBuildFile; productRef = C9B71DC42A9008300031ED9F /* Sentry */; };
		C9BAB09B2996FBA10003A84E /* EventProcessor.swift in Sources */ = {isa = PBXBuildFile; fileRef = C9BAB09A2996FBA10003A84E /* EventProcessor.swift */; };
		C9BAB09C2996FBA10003A84E /* EventProcessor.swift in Sources */ = {isa = PBXBuildFile; fileRef = C9BAB09A2996FBA10003A84E /* EventProcessor.swift */; };
		C9BCF1C12AC72020009BDE06 /* UNSWizardChooseNameView.swift in Sources */ = {isa = PBXBuildFile; fileRef = C9BCF1C02AC72020009BDE06 /* UNSWizardChooseNameView.swift */; };
		C9C2B77C29E072E400548B4A /* WebSocket+Nos.swift in Sources */ = {isa = PBXBuildFile; fileRef = C9C2B77B29E072E400548B4A /* WebSocket+Nos.swift */; };
		C9C2B77D29E072E400548B4A /* WebSocket+Nos.swift in Sources */ = {isa = PBXBuildFile; fileRef = C9C2B77B29E072E400548B4A /* WebSocket+Nos.swift */; };
		C9C2B77F29E0731600548B4A /* AsyncTimer.swift in Sources */ = {isa = PBXBuildFile; fileRef = C9C2B77E29E0731600548B4A /* AsyncTimer.swift */; };
		C9C2B78029E0731600548B4A /* AsyncTimer.swift in Sources */ = {isa = PBXBuildFile; fileRef = C9C2B77E29E0731600548B4A /* AsyncTimer.swift */; };
		C9C2B78229E0735400548B4A /* RelaySubscriptionManager.swift in Sources */ = {isa = PBXBuildFile; fileRef = C9C2B78129E0735400548B4A /* RelaySubscriptionManager.swift */; };
		C9C2B78329E0735400548B4A /* RelaySubscriptionManager.swift in Sources */ = {isa = PBXBuildFile; fileRef = C9C2B78129E0735400548B4A /* RelaySubscriptionManager.swift */; };
		C9C2B78529E073E300548B4A /* RelaySubscription.swift in Sources */ = {isa = PBXBuildFile; fileRef = C9C2B78429E073E300548B4A /* RelaySubscription.swift */; };
		C9C2B78629E073E300548B4A /* RelaySubscription.swift in Sources */ = {isa = PBXBuildFile; fileRef = C9C2B78429E073E300548B4A /* RelaySubscription.swift */; };
		C9C547512A4F1CC3006B0741 /* SearchController.swift in Sources */ = {isa = PBXBuildFile; fileRef = C9C547502A4F1CC3006B0741 /* SearchController.swift */; };
		C9C547552A4F1CDB006B0741 /* SearchController.swift in Sources */ = {isa = PBXBuildFile; fileRef = C9C547502A4F1CC3006B0741 /* SearchController.swift */; };
		C9C547592A4F1D8C006B0741 /* NosNotification+CoreDataClass.swift in Sources */ = {isa = PBXBuildFile; fileRef = C9C547572A4F1D8C006B0741 /* NosNotification+CoreDataClass.swift */; };
		C9C5475A2A4F1D8C006B0741 /* NosNotification+CoreDataClass.swift in Sources */ = {isa = PBXBuildFile; fileRef = C9C547572A4F1D8C006B0741 /* NosNotification+CoreDataClass.swift */; };
		C9C5475B2A4F1D8C006B0741 /* NosNotification+CoreDataProperties.swift in Sources */ = {isa = PBXBuildFile; fileRef = C9C547582A4F1D8C006B0741 /* NosNotification+CoreDataProperties.swift */; };
		C9C5475C2A4F1D8C006B0741 /* NosNotification+CoreDataProperties.swift in Sources */ = {isa = PBXBuildFile; fileRef = C9C547582A4F1D8C006B0741 /* NosNotification+CoreDataProperties.swift */; };
		C9C9444229F6F0E2002F2C7A /* XCTest+Eventually.swift in Sources */ = {isa = PBXBuildFile; fileRef = C9C9444129F6F0E2002F2C7A /* XCTest+Eventually.swift */; };
		C9CDBBA129A8F14C00C555C7 /* DiscoverView.swift in Sources */ = {isa = PBXBuildFile; fileRef = C9CDBBA029A8F14C00C555C7 /* DiscoverView.swift */; };
		C9CDBBA429A8FA2900C555C7 /* GoldenPostView.swift in Sources */ = {isa = PBXBuildFile; fileRef = C9CDBBA329A8FA2900C555C7 /* GoldenPostView.swift */; };
		C9CE5B142A0172CF008E198C /* WebView.swift in Sources */ = {isa = PBXBuildFile; fileRef = C9CE5B132A0172CF008E198C /* WebView.swift */; };
		C9CF23172A38A58B00EBEC31 /* ParseQueue.swift in Sources */ = {isa = PBXBuildFile; fileRef = C9CF23162A38A58B00EBEC31 /* ParseQueue.swift */; };
		C9CF23182A38A58B00EBEC31 /* ParseQueue.swift in Sources */ = {isa = PBXBuildFile; fileRef = C9CF23162A38A58B00EBEC31 /* ParseQueue.swift */; };
		C9CFF6D22AB2423000D4B368 /* Text+Localized.swift in Sources */ = {isa = PBXBuildFile; fileRef = C9CFF6D12AB2423000D4B368 /* Text+Localized.swift */; };
		C9D573492AB24B7300E06BB4 /* custom-xcassets.stencil in Resources */ = {isa = PBXBuildFile; fileRef = C9D573482AB24B7300E06BB4 /* custom-xcassets.stencil */; };
		C9DB207729F30EC700FB7B9D /* AsyncButton.swift in Sources */ = {isa = PBXBuildFile; fileRef = C9DB207629F30EC700FB7B9D /* AsyncButton.swift */; };
		C9DEBFD2298941000078B43A /* NosApp.swift in Sources */ = {isa = PBXBuildFile; fileRef = C9DEBFD1298941000078B43A /* NosApp.swift */; };
		C9DEBFD4298941000078B43A /* Persistence.swift in Sources */ = {isa = PBXBuildFile; fileRef = C9DEBFD3298941000078B43A /* Persistence.swift */; };
		C9DEBFD9298941000078B43A /* HomeFeedView.swift in Sources */ = {isa = PBXBuildFile; fileRef = C9DEBFD8298941000078B43A /* HomeFeedView.swift */; };
		C9DEBFDB298941020078B43A /* Assets.xcassets in Resources */ = {isa = PBXBuildFile; fileRef = C9DEBFDA298941020078B43A /* Assets.xcassets */; };
		C9DEBFDF298941020078B43A /* Preview Assets.xcassets in Resources */ = {isa = PBXBuildFile; fileRef = C9DEBFDE298941020078B43A /* Preview Assets.xcassets */; };
		C9DEBFE9298941020078B43A /* EventTests.swift in Sources */ = {isa = PBXBuildFile; fileRef = C9DEBFE8298941020078B43A /* EventTests.swift */; };
		C9DEBFF3298941020078B43A /* NosUITests.swift in Sources */ = {isa = PBXBuildFile; fileRef = C9DEBFF2298941020078B43A /* NosUITests.swift */; };
		C9DEBFF5298941020078B43A /* NosUITestsLaunchTests.swift in Sources */ = {isa = PBXBuildFile; fileRef = C9DEBFF4298941020078B43A /* NosUITestsLaunchTests.swift */; };
		C9DEC003298945150078B43A /* String+Lorem.swift in Sources */ = {isa = PBXBuildFile; fileRef = C9DEC002298945150078B43A /* String+Lorem.swift */; };
		C9DEC006298947900078B43A /* sample_data.json in Resources */ = {isa = PBXBuildFile; fileRef = C9DEC005298947900078B43A /* sample_data.json */; };
		C9DEC04529894BED0078B43A /* Event+CoreDataClass.swift in Sources */ = {isa = PBXBuildFile; fileRef = C9DEC03F29894BED0078B43A /* Event+CoreDataClass.swift */; };
		C9DEC04629894BED0078B43A /* Event+CoreDataClass.swift in Sources */ = {isa = PBXBuildFile; fileRef = C9DEC03F29894BED0078B43A /* Event+CoreDataClass.swift */; };
		C9DEC04D29894BED0078B43A /* Author+CoreDataClass.swift in Sources */ = {isa = PBXBuildFile; fileRef = C9DEC04329894BED0078B43A /* Author+CoreDataClass.swift */; };
		C9DEC04E29894BED0078B43A /* Author+CoreDataClass.swift in Sources */ = {isa = PBXBuildFile; fileRef = C9DEC04329894BED0078B43A /* Author+CoreDataClass.swift */; };
		C9DEC05A2989509B0078B43A /* Persistence.swift in Sources */ = {isa = PBXBuildFile; fileRef = C9DEBFD3298941000078B43A /* Persistence.swift */; };
		C9DEC05B298950A90078B43A /* String+Lorem.swift in Sources */ = {isa = PBXBuildFile; fileRef = C9DEC002298945150078B43A /* String+Lorem.swift */; };
		C9DEC0632989541F0078B43A /* Bundle+Current.swift in Sources */ = {isa = PBXBuildFile; fileRef = C9DEC0622989541F0078B43A /* Bundle+Current.swift */; };
		C9DEC0642989541F0078B43A /* Bundle+Current.swift in Sources */ = {isa = PBXBuildFile; fileRef = C9DEC0622989541F0078B43A /* Bundle+Current.swift */; };
		C9DEC065298955200078B43A /* sample_data.json in Resources */ = {isa = PBXBuildFile; fileRef = C9DEC005298947900078B43A /* sample_data.json */; };
		C9DEC068298965270078B43A /* Starscream in Frameworks */ = {isa = PBXBuildFile; productRef = C9DEC067298965270078B43A /* Starscream */; };
		C9DEC06A298965550078B43A /* RelayView.swift in Sources */ = {isa = PBXBuildFile; fileRef = C9DEC069298965540078B43A /* RelayView.swift */; };
		C9DEC06E2989668E0078B43A /* Relay+CoreDataClass.swift in Sources */ = {isa = PBXBuildFile; fileRef = C9DEC06C2989668E0078B43A /* Relay+CoreDataClass.swift */; };
		C9DEC06F2989668E0078B43A /* Relay+CoreDataClass.swift in Sources */ = {isa = PBXBuildFile; fileRef = C9DEC06C2989668E0078B43A /* Relay+CoreDataClass.swift */; };
		C9DF76282AE1D11F000134DF /* SendUSBCBarButtonItem.swift in Sources */ = {isa = PBXBuildFile; fileRef = C9DF76272AE1D11F000134DF /* SendUSBCBarButtonItem.swift */; };
		C9DFA966299BEB96006929C1 /* NoteCard.swift in Sources */ = {isa = PBXBuildFile; fileRef = C9DFA964299BEB96006929C1 /* NoteCard.swift */; };
		C9DFA969299BEC33006929C1 /* CardStyle.swift in Sources */ = {isa = PBXBuildFile; fileRef = C9DFA968299BEC33006929C1 /* CardStyle.swift */; };
		C9DFA971299BF8CD006929C1 /* RepliesView.swift in Sources */ = {isa = PBXBuildFile; fileRef = C9DFA970299BF8CD006929C1 /* RepliesView.swift */; };
		C9DFA972299BF9E8006929C1 /* CompactNoteView.swift in Sources */ = {isa = PBXBuildFile; fileRef = C9DFA96A299BEE2C006929C1 /* CompactNoteView.swift */; };
		C9DFA976299C30F0006929C1 /* Localized.swift in Sources */ = {isa = PBXBuildFile; fileRef = C9DFA975299C30F0006929C1 /* Localized.swift */; };
		C9DFA97B299C31EE006929C1 /* Localized.swift in Sources */ = {isa = PBXBuildFile; fileRef = C9DFA975299C30F0006929C1 /* Localized.swift */; };
		C9E37E0F2A1E7C32003D4B0A /* ReportMenu.swift in Sources */ = {isa = PBXBuildFile; fileRef = C9E37E0E2A1E7C32003D4B0A /* ReportMenu.swift */; };
		C9E37E122A1E7EC5003D4B0A /* PreviewContainer.swift in Sources */ = {isa = PBXBuildFile; fileRef = C9E37E112A1E7EC5003D4B0A /* PreviewContainer.swift */; };
		C9E37E152A1E8143003D4B0A /* Report.swift in Sources */ = {isa = PBXBuildFile; fileRef = C9E37E142A1E8143003D4B0A /* Report.swift */; };
		C9E37E162A1E8143003D4B0A /* Report.swift in Sources */ = {isa = PBXBuildFile; fileRef = C9E37E142A1E8143003D4B0A /* Report.swift */; };
		C9E9D9C72A2E1EC40048AF0B /* (null) in Sources */ = {isa = PBXBuildFile; };
		C9E9D9CA2A2E35440048AF0B /* (null) in Sources */ = {isa = PBXBuildFile; };
		C9EE3E602A0538B7008A7491 /* ExpirationTimeButton.swift in Sources */ = {isa = PBXBuildFile; fileRef = C9EE3E5F2A0538B7008A7491 /* ExpirationTimeButton.swift */; };
		C9EE3E632A053910008A7491 /* ExpirationTimeOption.swift in Sources */ = {isa = PBXBuildFile; fileRef = C9EE3E622A053910008A7491 /* ExpirationTimeOption.swift */; };
		C9EE3E642A053910008A7491 /* ExpirationTimeOption.swift in Sources */ = {isa = PBXBuildFile; fileRef = C9EE3E622A053910008A7491 /* ExpirationTimeOption.swift */; };
		C9EEB5512AE3253200027649 /* Generated.strings in Resources */ = {isa = PBXBuildFile; fileRef = 5B46612029CCB894008B8E8C /* Generated.strings */; };
		C9F0BB6929A5039D000547FC /* Int+Bool.swift in Sources */ = {isa = PBXBuildFile; fileRef = C9F0BB6829A5039D000547FC /* Int+Bool.swift */; };
		C9F0BB6B29A503D6000547FC /* PublicKey.swift in Sources */ = {isa = PBXBuildFile; fileRef = C9F0BB6A29A503D6000547FC /* PublicKey.swift */; };
		C9F0BB6C29A503D6000547FC /* PublicKey.swift in Sources */ = {isa = PBXBuildFile; fileRef = C9F0BB6A29A503D6000547FC /* PublicKey.swift */; };
		C9F0BB6D29A503D9000547FC /* Int+Bool.swift in Sources */ = {isa = PBXBuildFile; fileRef = C9F0BB6829A5039D000547FC /* Int+Bool.swift */; };
		C9F0BB6F29A50437000547FC /* NostrConstants.swift in Sources */ = {isa = PBXBuildFile; fileRef = C9F0BB6E29A50437000547FC /* NostrConstants.swift */; };
		C9F0BB7029A50437000547FC /* NostrConstants.swift in Sources */ = {isa = PBXBuildFile; fileRef = C9F0BB6E29A50437000547FC /* NostrConstants.swift */; };
		C9F2045F2ADED8F70029A858 /* WalletConnectSessionManager.swift in Sources */ = {isa = PBXBuildFile; fileRef = C9F2045E2ADED8F70029A858 /* WalletConnectSessionManager.swift */; };
		C9F204612ADEDB720029A858 /* Wei.swift in Sources */ = {isa = PBXBuildFile; fileRef = C9F204602ADEDB720029A858 /* Wei.swift */; };
		C9F204632ADEDB910029A858 /* Web3Utils.swift in Sources */ = {isa = PBXBuildFile; fileRef = C9F204622ADEDB910029A858 /* Web3Utils.swift */; };
		C9F204652ADEDB9B0029A858 /* BigDecimal.swift in Sources */ = {isa = PBXBuildFile; fileRef = C9F204642ADEDB9A0029A858 /* BigDecimal.swift */; };
		C9F204672ADEDBA80029A858 /* String+Extra.swift in Sources */ = {isa = PBXBuildFile; fileRef = C9F204662ADEDBA80029A858 /* String+Extra.swift */; };
		C9F204692ADEDC4E0029A858 /* WalletConnectCryptoProvider.swift in Sources */ = {isa = PBXBuildFile; fileRef = C9F204682ADEDC4E0029A858 /* WalletConnectCryptoProvider.swift */; };
		C9F2046B2ADEDCB80029A858 /* WalletConnectPairingView.swift in Sources */ = {isa = PBXBuildFile; fileRef = C9F2046A2ADEDCB80029A858 /* WalletConnectPairingView.swift */; };
		C9F204792ADEDE120029A858 /* WalletConnectChain.swift in Sources */ = {isa = PBXBuildFile; fileRef = C9F204772ADEDE120029A858 /* WalletConnectChain.swift */; };
		C9F204802AE029D90029A858 /* AppDestination.swift in Sources */ = {isa = PBXBuildFile; fileRef = C9F2047F2AE029D90029A858 /* AppDestination.swift */; };
		C9F204812AE02D8C0029A858 /* AppDestination.swift in Sources */ = {isa = PBXBuildFile; fileRef = C9F2047F2AE029D90029A858 /* AppDestination.swift */; };
		C9F204832AE03A8E0029A858 /* bignumber.js in Resources */ = {isa = PBXBuildFile; fileRef = C9F204822AE03A8D0029A858 /* bignumber.js */; };
		C9F204862AE067130029A858 /* SendUSBCWizard.swift in Sources */ = {isa = PBXBuildFile; fileRef = C9F204852AE067130029A858 /* SendUSBCWizard.swift */; };
		C9F64D8C29ED840700563F2B /* LogHelper.swift in Sources */ = {isa = PBXBuildFile; fileRef = C9F64D8B29ED840700563F2B /* LogHelper.swift */; };
		C9F64D8D29ED840700563F2B /* LogHelper.swift in Sources */ = {isa = PBXBuildFile; fileRef = C9F64D8B29ED840700563F2B /* LogHelper.swift */; };
		C9F64D8F29ED88CD00563F2B /* Localization+Nos.swift in Sources */ = {isa = PBXBuildFile; fileRef = C9F64D8E29ED88CD00563F2B /* Localization+Nos.swift */; };
		C9F64D9029ED88CD00563F2B /* Localization+Nos.swift in Sources */ = {isa = PBXBuildFile; fileRef = C9F64D8E29ED88CD00563F2B /* Localization+Nos.swift */; };
		C9F75AD22A02D41E005BBE45 /* ComposerActionBar.swift in Sources */ = {isa = PBXBuildFile; fileRef = C9F75AD12A02D41E005BBE45 /* ComposerActionBar.swift */; };
		C9F75AD62A041FF7005BBE45 /* ExpirationTimePicker.swift in Sources */ = {isa = PBXBuildFile; fileRef = C9F75AD52A041FF7005BBE45 /* ExpirationTimePicker.swift */; };
		C9F84C1A298DBB6300C6714D /* Data+Encoding.swift in Sources */ = {isa = PBXBuildFile; fileRef = C9671D72298DB94C00EE7E12 /* Data+Encoding.swift */; };
		C9F84C1C298DBBF400C6714D /* Data+Sha.swift in Sources */ = {isa = PBXBuildFile; fileRef = C9F84C1B298DBBF400C6714D /* Data+Sha.swift */; };
		C9F84C1D298DBC6100C6714D /* Data+Sha.swift in Sources */ = {isa = PBXBuildFile; fileRef = C9F84C1B298DBBF400C6714D /* Data+Sha.swift */; };
		C9F84C21298DC36800C6714D /* AppView.swift in Sources */ = {isa = PBXBuildFile; fileRef = C9F84C20298DC36800C6714D /* AppView.swift */; };
		C9F84C23298DC7B900C6714D /* SettingsView.swift in Sources */ = {isa = PBXBuildFile; fileRef = C9F84C22298DC7B900C6714D /* SettingsView.swift */; };
		C9F84C27298DC98800C6714D /* KeyPair.swift in Sources */ = {isa = PBXBuildFile; fileRef = C9F84C26298DC98800C6714D /* KeyPair.swift */; };
		CD09A74429A50F1D0063464F /* SideMenu.swift in Sources */ = {isa = PBXBuildFile; fileRef = CD09A74329A50F1D0063464F /* SideMenu.swift */; };
		CD09A74629A50F750063464F /* SideMenuContent.swift in Sources */ = {isa = PBXBuildFile; fileRef = CD09A74529A50F750063464F /* SideMenuContent.swift */; };
		CD09A74829A51EFC0063464F /* Router.swift in Sources */ = {isa = PBXBuildFile; fileRef = CD09A74729A51EFC0063464F /* Router.swift */; };
		CD09A74929A521210063464F /* Router.swift in Sources */ = {isa = PBXBuildFile; fileRef = CD09A74729A51EFC0063464F /* Router.swift */; };
		CD09A75929A521D20063464F /* Color+Hex.swift in Sources */ = {isa = PBXBuildFile; fileRef = C95D68AA299E710F00429F86 /* Color+Hex.swift */; };
		CD09A75F29A521FD0063464F /* RelayService.swift in Sources */ = {isa = PBXBuildFile; fileRef = C97797B8298AA19A0046BD25 /* RelayService.swift */; };
		CD09A76029A521FD0063464F /* Filter.swift in Sources */ = {isa = PBXBuildFile; fileRef = A336DD3B299FD78000A0CBA0 /* Filter.swift */; };
		CD09A76229A5220E0063464F /* AppController.swift in Sources */ = {isa = PBXBuildFile; fileRef = 3F170C77299D816200BC8F8B /* AppController.swift */; };
		CD27177629A7C8B200AE8888 /* sample_replies.json in Resources */ = {isa = PBXBuildFile; fileRef = CD27177529A7C8B200AE8888 /* sample_replies.json */; };
		CD2CF38E299E67F900332116 /* CardButtonStyle.swift in Sources */ = {isa = PBXBuildFile; fileRef = CD2CF38D299E67F900332116 /* CardButtonStyle.swift */; };
		CD2CF390299E68BE00332116 /* NoteButton.swift in Sources */ = {isa = PBXBuildFile; fileRef = CD2CF38F299E68BE00332116 /* NoteButton.swift */; };
		CD4908D429B92941007443DB /* ReportABugMailView.swift in Sources */ = {isa = PBXBuildFile; fileRef = CD4908D329B92941007443DB /* ReportABugMailView.swift */; };
		CD76864C29B12F7E00085358 /* ExpandingTextFieldAndSubmitButton.swift in Sources */ = {isa = PBXBuildFile; fileRef = CD76864B29B12F7E00085358 /* ExpandingTextFieldAndSubmitButton.swift */; };
		CD76865029B6503500085358 /* NoteOptionsButton.swift in Sources */ = {isa = PBXBuildFile; fileRef = CD76864F29B6503500085358 /* NoteOptionsButton.swift */; };
		CD76865329B793F400085358 /* DiscoverSearchBar.swift in Sources */ = {isa = PBXBuildFile; fileRef = CD76865229B793F400085358 /* DiscoverSearchBar.swift */; };
		CDDA1F7B29A527650047ACD8 /* Starscream in Frameworks */ = {isa = PBXBuildFile; productRef = CDDA1F7A29A527650047ACD8 /* Starscream */; };
		CDDA1F7D29A527650047ACD8 /* SwiftUINavigation in Frameworks */ = {isa = PBXBuildFile; productRef = CDDA1F7C29A527650047ACD8 /* SwiftUINavigation */; };
		DC08FF7E2A7968FF009F87D1 /* FileStorageAPI.swift in Sources */ = {isa = PBXBuildFile; fileRef = DC5F20422A6ED75C00F8D73F /* FileStorageAPI.swift */; };
		DC08FF802A796997009F87D1 /* ImagePicker.swift in Sources */ = {isa = PBXBuildFile; fileRef = DC5F20402A6AE31000F8D73F /* ImagePicker.swift */; };
		DC08FF812A7969C5009F87D1 /* UIDevice+Simulator.swift in Sources */ = {isa = PBXBuildFile; fileRef = DC2E54C72A700F1400C2CAAB /* UIDevice+Simulator.swift */; };
		DC2E54C82A700F1400C2CAAB /* UIDevice+Simulator.swift in Sources */ = {isa = PBXBuildFile; fileRef = DC2E54C72A700F1400C2CAAB /* UIDevice+Simulator.swift */; };
		DC4AB2F62A4475B800D1478A /* AppDelegate.swift in Sources */ = {isa = PBXBuildFile; fileRef = DC4AB2F52A4475B800D1478A /* AppDelegate.swift */; };
		DC5F203F2A6AE24200F8D73F /* ImagePickerButton.swift in Sources */ = {isa = PBXBuildFile; fileRef = DC5F203E2A6AE24200F8D73F /* ImagePickerButton.swift */; };
		DC5F20412A6AE31000F8D73F /* ImagePicker.swift in Sources */ = {isa = PBXBuildFile; fileRef = DC5F20402A6AE31000F8D73F /* ImagePicker.swift */; };
		DC5F20432A6ED75C00F8D73F /* FileStorageAPI.swift in Sources */ = {isa = PBXBuildFile; fileRef = DC5F20422A6ED75C00F8D73F /* FileStorageAPI.swift */; };
/* End PBXBuildFile section */

/* Begin PBXContainerItemProxy section */
		C90862C129E9804B00C35A71 /* PBXContainerItemProxy */ = {
			isa = PBXContainerItemProxy;
			containerPortal = C9DEBFC6298941000078B43A /* Project object */;
			proxyType = 1;
			remoteGlobalIDString = C9DEBFCD298941000078B43A;
			remoteInfo = Nos;
		};
		C9DEBFE5298941020078B43A /* PBXContainerItemProxy */ = {
			isa = PBXContainerItemProxy;
			containerPortal = C9DEBFC6298941000078B43A /* Project object */;
			proxyType = 1;
			remoteGlobalIDString = C9DEBFCD298941000078B43A;
			remoteInfo = Nos;
		};
		C9DEBFEF298941020078B43A /* PBXContainerItemProxy */ = {
			isa = PBXContainerItemProxy;
			containerPortal = C9DEBFC6298941000078B43A /* Project object */;
			proxyType = 1;
			remoteGlobalIDString = C9DEBFCD298941000078B43A;
			remoteInfo = Nos;
		};
/* End PBXContainerItemProxy section */

/* Begin PBXFileReference section */
		2D06BB9C2AE249D70085F509 /* ThreadRootView.swift */ = {isa = PBXFileReference; fileEncoding = 4; lastKnownFileType = sourcecode.swift; path = ThreadRootView.swift; sourceTree = "<group>"; };
		2D4010A12AD87DF300F93AD4 /* AuthorCardKnowFollowersView.swift */ = {isa = PBXFileReference; fileEncoding = 4; lastKnownFileType = sourcecode.swift; path = AuthorCardKnowFollowersView.swift; sourceTree = "<group>"; };
		3F170C77299D816200BC8F8B /* AppController.swift */ = {isa = PBXFileReference; lastKnownFileType = sourcecode.swift; path = AppController.swift; sourceTree = "<group>"; };
		3F30020429C1FDD9003D4F8B /* OnboardingStartView.swift */ = {isa = PBXFileReference; lastKnownFileType = sourcecode.swift; path = OnboardingStartView.swift; sourceTree = "<group>"; };
		3F30020629C237AB003D4F8B /* OnboardingAgeVerificationView.swift */ = {isa = PBXFileReference; lastKnownFileType = sourcecode.swift; path = OnboardingAgeVerificationView.swift; sourceTree = "<group>"; };
		3F30020829C23895003D4F8B /* OnboardingNotOldEnoughView.swift */ = {isa = PBXFileReference; lastKnownFileType = sourcecode.swift; path = OnboardingNotOldEnoughView.swift; sourceTree = "<group>"; };
		3F30020A29C361C8003D4F8B /* OnboardingTermsOfServiceView.swift */ = {isa = PBXFileReference; lastKnownFileType = sourcecode.swift; path = OnboardingTermsOfServiceView.swift; sourceTree = "<group>"; };
		3F30020C29C382EB003D4F8B /* OnboardingLoginView.swift */ = {isa = PBXFileReference; lastKnownFileType = sourcecode.swift; path = OnboardingLoginView.swift; sourceTree = "<group>"; };
		3F43C47529A9625700E896A0 /* AuthorReference+CoreDataClass.swift */ = {isa = PBXFileReference; lastKnownFileType = sourcecode.swift; path = "AuthorReference+CoreDataClass.swift"; sourceTree = "<group>"; };
		3F60F42829B27D3E000D62C4 /* ThreadView.swift */ = {isa = PBXFileReference; lastKnownFileType = sourcecode.swift; path = ThreadView.swift; sourceTree = "<group>"; };
		3FB5E650299D28A200386527 /* OnboardingView.swift */ = {isa = PBXFileReference; lastKnownFileType = sourcecode.swift; path = OnboardingView.swift; sourceTree = "<group>"; };
		3FFB1D88299FF37C002A755D /* AvatarView.swift */ = {isa = PBXFileReference; lastKnownFileType = sourcecode.swift; path = AvatarView.swift; sourceTree = "<group>"; };
		3FFB1D9229A6BBCE002A755D /* EventReference+CoreDataClass.swift */ = {isa = PBXFileReference; fileEncoding = 4; lastKnownFileType = sourcecode.swift; path = "EventReference+CoreDataClass.swift"; sourceTree = "<group>"; };
		3FFB1D9529A6BBEC002A755D /* Collection+SafeSubscript.swift */ = {isa = PBXFileReference; fileEncoding = 4; lastKnownFileType = sourcecode.swift; path = "Collection+SafeSubscript.swift"; sourceTree = "<group>"; };
		3FFB1D9B29A7DF9D002A755D /* StackedAvatarsView.swift */ = {isa = PBXFileReference; fileEncoding = 4; lastKnownFileType = sourcecode.swift; path = StackedAvatarsView.swift; sourceTree = "<group>"; };
		5B0D99022A94090A0039F0C5 /* DoubleTapToPopModifier.swift */ = {isa = PBXFileReference; lastKnownFileType = sourcecode.swift; path = DoubleTapToPopModifier.swift; sourceTree = "<group>"; };
		5B46611929CCB6DF008B8E8C /* ExportStrings.sh */ = {isa = PBXFileReference; lastKnownFileType = text.script.sh; path = ExportStrings.sh; sourceTree = "<group>"; };
		5B46611B29CCB725008B8E8C /* ExportStrings.swift */ = {isa = PBXFileReference; lastKnownFileType = sourcecode.swift; path = ExportStrings.swift; sourceTree = "<group>"; };
		5B46611F29CCB894008B8E8C /* en */ = {isa = PBXFileReference; lastKnownFileType = text.plist.strings; name = en; path = en.lproj/Generated.strings; sourceTree = "<group>"; };
		5B46612129CCBBE2008B8E8C /* es */ = {isa = PBXFileReference; lastKnownFileType = text.plist.strings; name = es; path = es.lproj/Generated.strings; sourceTree = "<group>"; };
		5B46612229CCBC6C008B8E8C /* zh-Hans */ = {isa = PBXFileReference; lastKnownFileType = text.plist.strings; name = "zh-Hans"; path = "zh-Hans.lproj/Generated.strings"; sourceTree = "<group>"; };
		5B48EC692A1406C4001EDA7F /* de */ = {isa = PBXFileReference; lastKnownFileType = text.plist.strings; name = de; path = de.lproj/Generated.strings; sourceTree = "<group>"; };
		5B503F612A291A1A0098805A /* JSONRelayMetadata.swift */ = {isa = PBXFileReference; lastKnownFileType = sourcecode.swift; path = JSONRelayMetadata.swift; sourceTree = "<group>"; };
		5B6EB48D29EDBE0E006E750C /* NoteParser.swift */ = {isa = PBXFileReference; lastKnownFileType = sourcecode.swift; path = NoteParser.swift; sourceTree = "<group>"; };
		5B6EB48F29EDBEC1006E750C /* NoteParserTests.swift */ = {isa = PBXFileReference; lastKnownFileType = sourcecode.swift; path = NoteParserTests.swift; sourceTree = "<group>"; };
		5B80BE9D29F9864000A363E4 /* Bech32Tests.swift */ = {isa = PBXFileReference; lastKnownFileType = sourcecode.swift; path = Bech32Tests.swift; sourceTree = "<group>"; };
		5B834F662A83FB5C000C1432 /* ProfileKnownFollowersView.swift */ = {isa = PBXFileReference; lastKnownFileType = sourcecode.swift; path = ProfileKnownFollowersView.swift; sourceTree = "<group>"; };
		5B834F682A83FC7F000C1432 /* ProfileSocialStatsView.swift */ = {isa = PBXFileReference; lastKnownFileType = sourcecode.swift; path = ProfileSocialStatsView.swift; sourceTree = "<group>"; };
		5B8805192A21027C00E21F06 /* SHA256Key.swift */ = {isa = PBXFileReference; lastKnownFileType = sourcecode.swift; path = SHA256Key.swift; sourceTree = "<group>"; };
		5B88051B2A21046C00E21F06 /* SHA256KeyTests.swift */ = {isa = PBXFileReference; lastKnownFileType = sourcecode.swift; path = SHA256KeyTests.swift; sourceTree = "<group>"; };
		5B88051E2A21056E00E21F06 /* TLVTests.swift */ = {isa = PBXFileReference; lastKnownFileType = sourcecode.swift; path = TLVTests.swift; sourceTree = "<group>"; };
		5B8B77182A1FDA3C004FC675 /* TLV.swift */ = {isa = PBXFileReference; lastKnownFileType = sourcecode.swift; path = TLV.swift; sourceTree = "<group>"; };
		5B8C96AB29D52AD200B73AEC /* AuthorListView.swift */ = {isa = PBXFileReference; lastKnownFileType = sourcecode.swift; path = AuthorListView.swift; sourceTree = "<group>"; };
		5B8C96AF29DB2E1100B73AEC /* SearchTextFieldObserver.swift */ = {isa = PBXFileReference; lastKnownFileType = sourcecode.swift; path = SearchTextFieldObserver.swift; sourceTree = "<group>"; };
		5B8C96B129DB313300B73AEC /* AuthorRow.swift */ = {isa = PBXFileReference; lastKnownFileType = sourcecode.swift; path = AuthorRow.swift; sourceTree = "<group>"; };
		5B8C96B529DDD3B200B73AEC /* EditableText.swift */ = {isa = PBXFileReference; lastKnownFileType = sourcecode.swift; path = EditableText.swift; sourceTree = "<group>"; };
		5BE281BD2AE2CCAE00880466 /* StoriesView.swift */ = {isa = PBXFileReference; fileEncoding = 4; lastKnownFileType = sourcecode.swift; path = StoriesView.swift; sourceTree = "<group>"; };
		5BE281C02AE2CCB400880466 /* StoryNoteView.swift */ = {isa = PBXFileReference; fileEncoding = 4; lastKnownFileType = sourcecode.swift; path = StoryNoteView.swift; sourceTree = "<group>"; };
		5BE281C32AE2CCC300880466 /* AuthorStoryView.swift */ = {isa = PBXFileReference; fileEncoding = 4; lastKnownFileType = sourcecode.swift; path = AuthorStoryView.swift; sourceTree = "<group>"; };
		5BE281C62AE2CCD800880466 /* ReplyButton.swift */ = {isa = PBXFileReference; fileEncoding = 4; lastKnownFileType = sourcecode.swift; path = ReplyButton.swift; sourceTree = "<group>"; };
		5BE281C92AE2CCEB00880466 /* HomeTab.swift */ = {isa = PBXFileReference; fileEncoding = 4; lastKnownFileType = sourcecode.swift; path = HomeTab.swift; sourceTree = "<group>"; };
		5BFF66AF2A4B55FC00AA79DD /* Nos 10.xcdatamodel */ = {isa = PBXFileReference; lastKnownFileType = wrapper.xcdatamodel; path = "Nos 10.xcdatamodel"; sourceTree = "<group>"; };
		5BFF66B02A573F6400AA79DD /* RelayDetailView.swift */ = {isa = PBXFileReference; lastKnownFileType = sourcecode.swift; path = RelayDetailView.swift; sourceTree = "<group>"; };
		5BFF66B32A58853D00AA79DD /* PublishedEventsView.swift */ = {isa = PBXFileReference; lastKnownFileType = sourcecode.swift; path = PublishedEventsView.swift; sourceTree = "<group>"; };
		5BFF66B52A58A8A000AA79DD /* MutesView.swift */ = {isa = PBXFileReference; lastKnownFileType = sourcecode.swift; path = MutesView.swift; sourceTree = "<group>"; };
		A303AF8229A9153A005DC8FC /* FollowButton.swift */ = {isa = PBXFileReference; lastKnownFileType = sourcecode.swift; path = FollowButton.swift; sourceTree = "<group>"; };
		A32B6C7229A6BE9B00653FF5 /* FollowsView.swift */ = {isa = PBXFileReference; lastKnownFileType = sourcecode.swift; path = FollowsView.swift; sourceTree = "<group>"; };
		A32B6C7729A6C99200653FF5 /* FollowCard.swift */ = {isa = PBXFileReference; lastKnownFileType = sourcecode.swift; path = FollowCard.swift; sourceTree = "<group>"; };
		A336DD3B299FD78000A0CBA0 /* Filter.swift */ = {isa = PBXFileReference; lastKnownFileType = sourcecode.swift; path = Filter.swift; sourceTree = "<group>"; };
		A34E439829A522F20057AFCB /* CurrentUser.swift */ = {isa = PBXFileReference; lastKnownFileType = sourcecode.swift; path = CurrentUser.swift; sourceTree = "<group>"; };
		A351E1A129BA92240009B7F6 /* ProfileEditView.swift */ = {isa = PBXFileReference; fileEncoding = 4; lastKnownFileType = sourcecode.swift; path = ProfileEditView.swift; sourceTree = "<group>"; };
		A3B943CE299AE00100A15A08 /* KeyChain.swift */ = {isa = PBXFileReference; lastKnownFileType = sourcecode.swift; path = KeyChain.swift; sourceTree = "<group>"; };
		A3B943D4299D514800A15A08 /* Follow+CoreDataClass.swift */ = {isa = PBXFileReference; lastKnownFileType = sourcecode.swift; path = "Follow+CoreDataClass.swift"; sourceTree = "<group>"; };
		C905B0762A619E99009B8A78 /* LinkPreview.swift */ = {isa = PBXFileReference; lastKnownFileType = sourcecode.swift; path = LinkPreview.swift; sourceTree = "<group>"; };
		C905EA342A3360FE006F1E99 /* StagingSecrets.xcconfig */ = {isa = PBXFileReference; fileEncoding = 4; lastKnownFileType = text.xcconfig; name = StagingSecrets.xcconfig; path = Nos/Assets/StagingSecrets.xcconfig; sourceTree = SOURCE_ROOT; };
		C90862BB29E9804B00C35A71 /* NosPerformanceTests.xctest */ = {isa = PBXFileReference; explicitFileType = wrapper.cfbundle; includeInIndex = 0; path = NosPerformanceTests.xctest; sourceTree = BUILT_PRODUCTS_DIR; };
		C90862BD29E9804B00C35A71 /* NosPerformanceTests.swift */ = {isa = PBXFileReference; lastKnownFileType = sourcecode.swift; path = NosPerformanceTests.swift; sourceTree = "<group>"; };
		C913DA092AEAF52B003BDD6D /* NoteWarningController.swift */ = {isa = PBXFileReference; lastKnownFileType = sourcecode.swift; path = NoteWarningController.swift; sourceTree = "<group>"; };
<<<<<<< HEAD
=======
		C90B16B72AFED96300CB4B85 /* URLExtensionTests.swift */ = {isa = PBXFileReference; lastKnownFileType = sourcecode.swift; path = URLExtensionTests.swift; sourceTree = "<group>"; };
>>>>>>> 4ebb5215
		C913DA0B2AEB2EBF003BDD6D /* FetchRequestPublisher.swift */ = {isa = PBXFileReference; lastKnownFileType = sourcecode.swift; path = FetchRequestPublisher.swift; sourceTree = "<group>"; };
		C913DA0D2AEB3265003BDD6D /* WarningView.swift */ = {isa = PBXFileReference; lastKnownFileType = sourcecode.swift; path = WarningView.swift; sourceTree = "<group>"; };
		C92A04DD2A58B02B00C844B8 /* Nos 11.xcdatamodel */ = {isa = PBXFileReference; lastKnownFileType = wrapper.xcdatamodel; path = "Nos 11.xcdatamodel"; sourceTree = "<group>"; };
		C92DF80129BFAF9300400561 /* ProductionSecrets.xcconfig */ = {isa = PBXFileReference; lastKnownFileType = text.xcconfig; path = ProductionSecrets.xcconfig; sourceTree = "<group>"; };
		C92DF80429C25DE900400561 /* URL+Extensions.swift */ = {isa = PBXFileReference; lastKnownFileType = sourcecode.swift; path = "URL+Extensions.swift"; sourceTree = "<group>"; };
		C92DF80729C25FA900400561 /* SquareImage.swift */ = {isa = PBXFileReference; lastKnownFileType = sourcecode.swift; path = SquareImage.swift; sourceTree = "<group>"; };
		C92F01512AC4D6AB00972489 /* NosFormSection.swift */ = {isa = PBXFileReference; lastKnownFileType = sourcecode.swift; path = NosFormSection.swift; sourceTree = "<group>"; };
		C92F01542AC4D6CF00972489 /* BeveledSeparator.swift */ = {isa = PBXFileReference; lastKnownFileType = sourcecode.swift; path = BeveledSeparator.swift; sourceTree = "<group>"; };
		C92F01572AC4D6F700972489 /* NosTextField.swift */ = {isa = PBXFileReference; lastKnownFileType = sourcecode.swift; path = NosTextField.swift; sourceTree = "<group>"; };
		C92F015A2AC4D74E00972489 /* NosTextEditor.swift */ = {isa = PBXFileReference; lastKnownFileType = sourcecode.swift; path = NosTextEditor.swift; sourceTree = "<group>"; };
		C92F015D2AC4D99400972489 /* NosForm.swift */ = {isa = PBXFileReference; lastKnownFileType = sourcecode.swift; path = NosForm.swift; sourceTree = "<group>"; };
		C930055E2A6AF8320098CA9E /* LoadingContent.swift */ = {isa = PBXFileReference; fileEncoding = 4; lastKnownFileType = sourcecode.swift; path = LoadingContent.swift; sourceTree = "<group>"; };
		C931517C29B915AF00934506 /* StaggeredGrid.swift */ = {isa = PBXFileReference; lastKnownFileType = sourcecode.swift; path = StaggeredGrid.swift; sourceTree = "<group>"; };
		C936B45B2A4C7D6B00DF1EB9 /* UNSWizard.swift */ = {isa = PBXFileReference; fileEncoding = 4; lastKnownFileType = sourcecode.swift; path = UNSWizard.swift; sourceTree = "<group>"; };
		C936B4612A4CB01C00DF1EB9 /* PushNotificationService.swift */ = {isa = PBXFileReference; lastKnownFileType = sourcecode.swift; path = PushNotificationService.swift; sourceTree = "<group>"; };
		C937786129FC6D1900568C27 /* pt-BR */ = {isa = PBXFileReference; lastKnownFileType = text.plist.strings; name = "pt-BR"; path = "pt-BR.lproj/Generated.strings"; sourceTree = "<group>"; };
		C93CA0C229AE3A1E00921183 /* JSONEvent.swift */ = {isa = PBXFileReference; lastKnownFileType = sourcecode.swift; path = JSONEvent.swift; sourceTree = "<group>"; };
		C93EC2F029C337EB0012EE2A /* RelayPicker.swift */ = {isa = PBXFileReference; lastKnownFileType = sourcecode.swift; path = RelayPicker.swift; sourceTree = "<group>"; };
		C93EC2F329C34C860012EE2A /* NSPredicate+Bool.swift */ = {isa = PBXFileReference; lastKnownFileType = sourcecode.swift; path = "NSPredicate+Bool.swift"; sourceTree = "<group>"; };
		C93EC2F629C351470012EE2A /* Optional+Unwrap.swift */ = {isa = PBXFileReference; lastKnownFileType = sourcecode.swift; path = "Optional+Unwrap.swift"; sourceTree = "<group>"; };
		C93EC2F929C370DE0012EE2A /* DiscoverGrid.swift */ = {isa = PBXFileReference; lastKnownFileType = sourcecode.swift; path = DiscoverGrid.swift; sourceTree = "<group>"; };
		C93EC2FC29C3785C0012EE2A /* View+RoundedCorner.swift */ = {isa = PBXFileReference; fileEncoding = 4; lastKnownFileType = sourcecode.swift; path = "View+RoundedCorner.swift"; sourceTree = "<group>"; };
		C93F488C2AC5C30C00900CEC /* NosFormField.swift */ = {isa = PBXFileReference; lastKnownFileType = sourcecode.swift; path = NosFormField.swift; sourceTree = "<group>"; };
		C93F488F2AC5C9C400900CEC /* UNSWizardPhoneView.swift */ = {isa = PBXFileReference; fileEncoding = 4; lastKnownFileType = sourcecode.swift; path = UNSWizardPhoneView.swift; sourceTree = "<group>"; };
		C93F48922AC5C9CE00900CEC /* UNSWizardIntroView.swift */ = {isa = PBXFileReference; fileEncoding = 4; lastKnownFileType = sourcecode.swift; path = UNSWizardIntroView.swift; sourceTree = "<group>"; };
		C942566829B66A2800C4202C /* Date+Elapsed.swift */ = {isa = PBXFileReference; fileEncoding = 4; lastKnownFileType = sourcecode.swift; path = "Date+Elapsed.swift"; sourceTree = "<group>"; };
		C94437E529B0DB83004D8C86 /* NotificationsView.swift */ = {isa = PBXFileReference; lastKnownFileType = sourcecode.swift; path = NotificationsView.swift; sourceTree = "<group>"; };
		C94A5E142A716A6D00B6EC5D /* EditableNoteText.swift */ = {isa = PBXFileReference; lastKnownFileType = sourcecode.swift; path = EditableNoteText.swift; sourceTree = "<group>"; };
		C94A5E172A72C84200B6EC5D /* ReportCategory.swift */ = {isa = PBXFileReference; lastKnownFileType = sourcecode.swift; path = ReportCategory.swift; sourceTree = "<group>"; };
		C94BC09A2A0AC74A0098F6F1 /* PreviewData.swift */ = {isa = PBXFileReference; lastKnownFileType = sourcecode.swift; path = PreviewData.swift; sourceTree = "<group>"; };
		C94C4CF22AD993CA00F801CA /* UNSErrorView.swift */ = {isa = PBXFileReference; lastKnownFileType = sourcecode.swift; path = UNSErrorView.swift; sourceTree = "<group>"; };
		C94D14802A12B3F70014C906 /* SearchBar.swift */ = {isa = PBXFileReference; lastKnownFileType = sourcecode.swift; path = SearchBar.swift; sourceTree = "<group>"; };
		C94D39212ABDDDFE0019C4D5 /* Secrets.xcconfig */ = {isa = PBXFileReference; fileEncoding = 4; lastKnownFileType = text.xcconfig; path = Secrets.xcconfig; sourceTree = "<group>"; };
		C94D39242ABDDFB60019C4D5 /* EmptySecrets.xcconfig */ = {isa = PBXFileReference; fileEncoding = 4; lastKnownFileType = text.xcconfig; path = EmptySecrets.xcconfig; sourceTree = "<group>"; };
		C94D59AB2AE711A400295AE8 /* WalletConnectErrorView.swift */ = {isa = PBXFileReference; lastKnownFileType = sourcecode.swift; path = WalletConnectErrorView.swift; sourceTree = "<group>"; };
		C94D59AD2AE7286E00295AE8 /* ReportTests.swift */ = {isa = PBXFileReference; lastKnownFileType = sourcecode.swift; path = ReportTests.swift; sourceTree = "<group>"; };
		C94D6D5B2AC5D14400F0F11E /* WizardTextField.swift */ = {isa = PBXFileReference; lastKnownFileType = sourcecode.swift; path = WizardTextField.swift; sourceTree = "<group>"; };
		C94D855B2991479900749478 /* NewNoteView.swift */ = {isa = PBXFileReference; lastKnownFileType = sourcecode.swift; path = NewNoteView.swift; sourceTree = "<group>"; };
		C94FE5A629F8441200C27119 /* zh-Hant */ = {isa = PBXFileReference; lastKnownFileType = text.plist.strings; name = "zh-Hant"; path = "zh-Hant.lproj/Generated.strings"; sourceTree = "<group>"; };
		C94FE5A729F8441200C27119 /* fr */ = {isa = PBXFileReference; lastKnownFileType = text.plist.strings; name = fr; path = fr.lproj/Generated.strings; sourceTree = "<group>"; };
		C95D689E299E6B4100429F86 /* ProfileHeader.swift */ = {isa = PBXFileReference; fileEncoding = 4; lastKnownFileType = sourcecode.swift; path = ProfileHeader.swift; sourceTree = "<group>"; };
		C95D68A0299E6D3E00429F86 /* BioView.swift */ = {isa = PBXFileReference; fileEncoding = 4; lastKnownFileType = sourcecode.swift; path = BioView.swift; sourceTree = "<group>"; };
		C95D68A2299E6D9000429F86 /* SelectableText.swift */ = {isa = PBXFileReference; fileEncoding = 4; lastKnownFileType = sourcecode.swift; path = SelectableText.swift; sourceTree = "<group>"; };
		C95D68A4299E6E1E00429F86 /* PlaceholderModifier.swift */ = {isa = PBXFileReference; fileEncoding = 4; lastKnownFileType = sourcecode.swift; path = PlaceholderModifier.swift; sourceTree = "<group>"; };
		C95D68A8299E709800429F86 /* LinearGradient+Planetary.swift */ = {isa = PBXFileReference; fileEncoding = 4; lastKnownFileType = sourcecode.swift; path = "LinearGradient+Planetary.swift"; sourceTree = "<group>"; };
		C95D68AA299E710F00429F86 /* Color+Hex.swift */ = {isa = PBXFileReference; fileEncoding = 4; lastKnownFileType = sourcecode.swift; path = "Color+Hex.swift"; sourceTree = "<group>"; };
		C95D68AC299E721700429F86 /* ProfileView.swift */ = {isa = PBXFileReference; lastKnownFileType = sourcecode.swift; path = ProfileView.swift; sourceTree = "<group>"; };
		C95D68AF299ECE0700429F86 /* CHANGELOG.md */ = {isa = PBXFileReference; fileEncoding = 4; lastKnownFileType = net.daringfireball.markdown; path = CHANGELOG.md; sourceTree = "<group>"; };
		C95D68B0299ECE0700429F86 /* README.md */ = {isa = PBXFileReference; fileEncoding = 4; lastKnownFileType = net.daringfireball.markdown; path = README.md; sourceTree = "<group>"; };
		C95D68B1299ECE0700429F86 /* CONTRIBUTING.md */ = {isa = PBXFileReference; fileEncoding = 4; lastKnownFileType = net.daringfireball.markdown; path = CONTRIBUTING.md; sourceTree = "<group>"; };
		C960C57029F3236200929990 /* LikeButton.swift */ = {isa = PBXFileReference; lastKnownFileType = sourcecode.swift; path = LikeButton.swift; sourceTree = "<group>"; };
		C960C57329F3251E00929990 /* RepostButton.swift */ = {isa = PBXFileReference; lastKnownFileType = sourcecode.swift; path = RepostButton.swift; sourceTree = "<group>"; };
		C9646EA029B7A22C007239A4 /* Analytics.swift */ = {isa = PBXFileReference; lastKnownFileType = sourcecode.swift; path = Analytics.swift; sourceTree = "<group>"; };
		C9646EAD29B8D653007239A4 /* ViewDidLoadModifier.swift */ = {isa = PBXFileReference; lastKnownFileType = sourcecode.swift; path = ViewDidLoadModifier.swift; sourceTree = "<group>"; };
		C9671D72298DB94C00EE7E12 /* Data+Encoding.swift */ = {isa = PBXFileReference; lastKnownFileType = sourcecode.swift; path = "Data+Encoding.swift"; sourceTree = "<group>"; };
		C9680AD02ACC5251006C8C93 /* Either.swift */ = {isa = PBXFileReference; fileEncoding = 4; lastKnownFileType = sourcecode.swift; path = Either.swift; sourceTree = "<group>"; };
		C9680AD32ACDF57D006C8C93 /* UNSWizardNeedsPaymentView.swift */ = {isa = PBXFileReference; fileEncoding = 4; lastKnownFileType = sourcecode.swift; path = UNSWizardNeedsPaymentView.swift; sourceTree = "<group>"; };
		C97141ED2AE95F07001A5DD0 /* USBCAddress.swift */ = {isa = PBXFileReference; lastKnownFileType = sourcecode.swift; path = USBCAddress.swift; sourceTree = "<group>"; };
		C973364E2A7968220012D8B8 /* SetUpUNSBanner.swift */ = {isa = PBXFileReference; fileEncoding = 4; lastKnownFileType = sourcecode.swift; path = SetUpUNSBanner.swift; sourceTree = "<group>"; };
		C973AB552A323167002AED16 /* Follow+CoreDataProperties.swift */ = {isa = PBXFileReference; lastKnownFileType = sourcecode.swift; path = "Follow+CoreDataProperties.swift"; sourceTree = "<group>"; };
		C973AB562A323167002AED16 /* Event+CoreDataProperties.swift */ = {isa = PBXFileReference; lastKnownFileType = sourcecode.swift; path = "Event+CoreDataProperties.swift"; sourceTree = "<group>"; };
		C973AB572A323167002AED16 /* AuthorReference+CoreDataProperties.swift */ = {isa = PBXFileReference; lastKnownFileType = sourcecode.swift; path = "AuthorReference+CoreDataProperties.swift"; sourceTree = "<group>"; };
		C973AB582A323167002AED16 /* Author+CoreDataProperties.swift */ = {isa = PBXFileReference; lastKnownFileType = sourcecode.swift; path = "Author+CoreDataProperties.swift"; sourceTree = "<group>"; };
		C973AB592A323167002AED16 /* Relay+CoreDataProperties.swift */ = {isa = PBXFileReference; lastKnownFileType = sourcecode.swift; path = "Relay+CoreDataProperties.swift"; sourceTree = "<group>"; };
		C973AB5A2A323167002AED16 /* EventReference+CoreDataProperties.swift */ = {isa = PBXFileReference; lastKnownFileType = sourcecode.swift; path = "EventReference+CoreDataProperties.swift"; sourceTree = "<group>"; };
		C974652D2A3B86600031226F /* NoteCardHeader.swift */ = {isa = PBXFileReference; lastKnownFileType = sourcecode.swift; path = NoteCardHeader.swift; sourceTree = "<group>"; };
		C97465302A3B89140031226F /* AuthorLabel.swift */ = {isa = PBXFileReference; lastKnownFileType = sourcecode.swift; path = AuthorLabel.swift; sourceTree = "<group>"; };
		C97465332A3C95FE0031226F /* RelayPickerToolbarButton.swift */ = {isa = PBXFileReference; lastKnownFileType = sourcecode.swift; path = RelayPickerToolbarButton.swift; sourceTree = "<group>"; };
		C97797B8298AA19A0046BD25 /* RelayService.swift */ = {isa = PBXFileReference; lastKnownFileType = sourcecode.swift; path = RelayService.swift; sourceTree = "<group>"; };
		C97A1C8729E45B3C009D9E8D /* RawEventView.swift */ = {isa = PBXFileReference; fileEncoding = 4; lastKnownFileType = sourcecode.swift; path = RawEventView.swift; sourceTree = "<group>"; };
		C97A1C8A29E45B4E009D9E8D /* RawEventController.swift */ = {isa = PBXFileReference; fileEncoding = 4; lastKnownFileType = sourcecode.swift; path = RawEventController.swift; sourceTree = "<group>"; };
		C97A1C8D29E58EC7009D9E8D /* NSManagedObjectContext+Nos.swift */ = {isa = PBXFileReference; lastKnownFileType = sourcecode.swift; path = "NSManagedObjectContext+Nos.swift"; sourceTree = "<group>"; };
		C981E2DA2AC6088900FBF4F6 /* UNSVerifyCodeView.swift */ = {isa = PBXFileReference; fileEncoding = 4; lastKnownFileType = sourcecode.swift; path = UNSVerifyCodeView.swift; sourceTree = "<group>"; };
		C981E2DC2AC610D600FBF4F6 /* UNSStepImage.swift */ = {isa = PBXFileReference; lastKnownFileType = sourcecode.swift; path = UNSStepImage.swift; sourceTree = "<group>"; };
		C98298312ADD7EDB0096C5B5 /* Info.plist */ = {isa = PBXFileReference; lastKnownFileType = text.plist; path = Info.plist; sourceTree = "<group>"; };
		C98298322ADD7F9A0096C5B5 /* DeepLinkService.swift */ = {isa = PBXFileReference; lastKnownFileType = sourcecode.swift; path = DeepLinkService.swift; sourceTree = "<group>"; };
		C987F81629BA4C6900B44E7A /* BigActionButton.swift */ = {isa = PBXFileReference; fileEncoding = 4; lastKnownFileType = sourcecode.swift; path = BigActionButton.swift; sourceTree = "<group>"; };
		C987F81929BA4D0E00B44E7A /* ActionButton.swift */ = {isa = PBXFileReference; fileEncoding = 4; lastKnownFileType = sourcecode.swift; path = ActionButton.swift; sourceTree = "<group>"; };
		C987F81C29BA6D9A00B44E7A /* ProfileTab.swift */ = {isa = PBXFileReference; lastKnownFileType = sourcecode.swift; path = ProfileTab.swift; sourceTree = "<group>"; };
		C987F82029BA951D00B44E7A /* ClarityCity-ExtraLight.otf */ = {isa = PBXFileReference; lastKnownFileType = file; path = "ClarityCity-ExtraLight.otf"; sourceTree = "<group>"; };
		C987F82129BA951D00B44E7A /* ClarityCity-LightItalic.otf */ = {isa = PBXFileReference; lastKnownFileType = file; path = "ClarityCity-LightItalic.otf"; sourceTree = "<group>"; };
		C987F82229BA951D00B44E7A /* ClarityCity-ExtraBold.otf */ = {isa = PBXFileReference; lastKnownFileType = file; path = "ClarityCity-ExtraBold.otf"; sourceTree = "<group>"; };
		C987F82329BA951D00B44E7A /* ClarityCity-MediumItalic.otf */ = {isa = PBXFileReference; lastKnownFileType = file; path = "ClarityCity-MediumItalic.otf"; sourceTree = "<group>"; };
		C987F82429BA951D00B44E7A /* ClarityCity-BoldItalic.otf */ = {isa = PBXFileReference; lastKnownFileType = file; path = "ClarityCity-BoldItalic.otf"; sourceTree = "<group>"; };
		C987F82529BA951D00B44E7A /* ClarityCity-Bold.otf */ = {isa = PBXFileReference; lastKnownFileType = file; path = "ClarityCity-Bold.otf"; sourceTree = "<group>"; };
		C987F82629BA951D00B44E7A /* ClarityCity-SemiBold.otf */ = {isa = PBXFileReference; lastKnownFileType = file; path = "ClarityCity-SemiBold.otf"; sourceTree = "<group>"; };
		C987F82729BA951D00B44E7A /* ClarityCity-SemiBoldItalic.otf */ = {isa = PBXFileReference; lastKnownFileType = file; path = "ClarityCity-SemiBoldItalic.otf"; sourceTree = "<group>"; };
		C987F82829BA951E00B44E7A /* ClarityCity-Black.otf */ = {isa = PBXFileReference; lastKnownFileType = file; path = "ClarityCity-Black.otf"; sourceTree = "<group>"; };
		C987F82929BA951E00B44E7A /* ClarityCity-ExtraBoldItalic.otf */ = {isa = PBXFileReference; lastKnownFileType = file; path = "ClarityCity-ExtraBoldItalic.otf"; sourceTree = "<group>"; };
		C987F82A29BA951E00B44E7A /* ClarityCity-Light.otf */ = {isa = PBXFileReference; lastKnownFileType = file; path = "ClarityCity-Light.otf"; sourceTree = "<group>"; };
		C987F82B29BA951E00B44E7A /* ClarityCity-BlackItalic.otf */ = {isa = PBXFileReference; lastKnownFileType = file; path = "ClarityCity-BlackItalic.otf"; sourceTree = "<group>"; };
		C987F82C29BA951E00B44E7A /* ClarityCity-Medium.otf */ = {isa = PBXFileReference; lastKnownFileType = file; path = "ClarityCity-Medium.otf"; sourceTree = "<group>"; };
		C987F82D29BA951E00B44E7A /* ClarityCity-ThinItalic.otf */ = {isa = PBXFileReference; lastKnownFileType = file; path = "ClarityCity-ThinItalic.otf"; sourceTree = "<group>"; };
		C987F82E29BA951E00B44E7A /* ClarityCity-RegularItalic.otf */ = {isa = PBXFileReference; lastKnownFileType = file; path = "ClarityCity-RegularItalic.otf"; sourceTree = "<group>"; };
		C987F82F29BA951E00B44E7A /* ClarityCity-ExtraLightItalic.otf */ = {isa = PBXFileReference; lastKnownFileType = file; path = "ClarityCity-ExtraLightItalic.otf"; sourceTree = "<group>"; };
		C987F83029BA951E00B44E7A /* ClarityCity-Regular.otf */ = {isa = PBXFileReference; lastKnownFileType = file; path = "ClarityCity-Regular.otf"; sourceTree = "<group>"; };
		C987F83129BA951E00B44E7A /* ClarityCity-Thin.otf */ = {isa = PBXFileReference; lastKnownFileType = file; path = "ClarityCity-Thin.otf"; sourceTree = "<group>"; };
		C987F85629BA96B700B44E7A /* Info.plist */ = {isa = PBXFileReference; lastKnownFileType = text.plist; path = Info.plist; sourceTree = "<group>"; };
		C987F85729BA981800B44E7A /* Font.swift */ = {isa = PBXFileReference; lastKnownFileType = sourcecode.swift; path = Font.swift; sourceTree = "<group>"; };
		C987F86029BABAF800B44E7A /* String+Markdown.swift */ = {isa = PBXFileReference; lastKnownFileType = sourcecode.swift; path = "String+Markdown.swift"; sourceTree = "<group>"; };
		C98A32262A05795E00E3FA13 /* Task+Timeout.swift */ = {isa = PBXFileReference; lastKnownFileType = sourcecode.swift; path = "Task+Timeout.swift"; sourceTree = "<group>"; };
		C98B8B3F29FBF83B009789C8 /* NotificationCard.swift */ = {isa = PBXFileReference; lastKnownFileType = sourcecode.swift; path = NotificationCard.swift; sourceTree = "<group>"; };
		C98DC9BA2A795CAD004E5F0F /* ActionBanner.swift */ = {isa = PBXFileReference; lastKnownFileType = sourcecode.swift; path = ActionBanner.swift; sourceTree = "<group>"; };
		C99507332AB9EE40005B1096 /* Nos 12.xcdatamodel */ = {isa = PBXFileReference; lastKnownFileType = wrapper.xcdatamodel; path = "Nos 12.xcdatamodel"; sourceTree = "<group>"; };
		C99721CA2AEBED26004EBEAB /* String+Empty.swift */ = {isa = PBXFileReference; lastKnownFileType = sourcecode.swift; path = "String+Empty.swift"; sourceTree = "<group>"; };
		C99D053B2AE6E5F50053D472 /* WalletConnectSendView.swift */ = {isa = PBXFileReference; lastKnownFileType = sourcecode.swift; path = WalletConnectSendView.swift; sourceTree = "<group>"; };
		C9A0DAD929C685E500466635 /* SideMenuButton.swift */ = {isa = PBXFileReference; lastKnownFileType = sourcecode.swift; path = SideMenuButton.swift; sourceTree = "<group>"; };
		C9A0DADC29C689C900466635 /* NosNavigationBar.swift */ = {isa = PBXFileReference; lastKnownFileType = sourcecode.swift; path = NosNavigationBar.swift; sourceTree = "<group>"; };
		C9A0DADF29C697A100466635 /* AboutView.swift */ = {isa = PBXFileReference; lastKnownFileType = sourcecode.swift; path = AboutView.swift; sourceTree = "<group>"; };
		C9A0DAE329C69F0C00466635 /* HighlightedText.swift */ = {isa = PBXFileReference; fileEncoding = 4; lastKnownFileType = sourcecode.swift; path = HighlightedText.swift; sourceTree = "<group>"; };
		C9A0DAE629C69FA000466635 /* Text+Gradient.swift */ = {isa = PBXFileReference; fileEncoding = 4; lastKnownFileType = sourcecode.swift; path = "Text+Gradient.swift"; sourceTree = "<group>"; };
		C9A0DAE929C6A34200466635 /* ActivityView.swift */ = {isa = PBXFileReference; fileEncoding = 4; lastKnownFileType = sourcecode.swift; path = ActivityView.swift; sourceTree = "<group>"; };
		C9A0DAEC29C6A66C00466635 /* Launch Screen.storyboard */ = {isa = PBXFileReference; lastKnownFileType = file.storyboard; path = "Launch Screen.storyboard"; sourceTree = "<group>"; };
		C9A0DAF729C92F4500466635 /* UNSAPI.swift */ = {isa = PBXFileReference; indentWidth = 4; lastKnownFileType = sourcecode.swift; path = UNSAPI.swift; sourceTree = "<group>"; };
		C9A25B3C29F174D200B39534 /* ReadabilityPadding.swift */ = {isa = PBXFileReference; lastKnownFileType = sourcecode.swift; path = ReadabilityPadding.swift; sourceTree = "<group>"; };
		C9A2FCA12AE6FF360020A5C6 /* USBCBalanceBarButtonItem.swift */ = {isa = PBXFileReference; lastKnownFileType = sourcecode.swift; path = USBCBalanceBarButtonItem.swift; sourceTree = "<group>"; };
		C9A2FCA32AE701510020A5C6 /* SendUSBCController.swift */ = {isa = PBXFileReference; lastKnownFileType = sourcecode.swift; path = SendUSBCController.swift; sourceTree = "<group>"; };
		C9A5C5D32A9FDB6A0076AAD1 /* sv */ = {isa = PBXFileReference; lastKnownFileType = text.plist.strings; name = sv; path = sv.lproj/Generated.strings; sourceTree = "<group>"; };
		C9A6C7402AD837AD001F9500 /* UNSWizardController.swift */ = {isa = PBXFileReference; lastKnownFileType = sourcecode.swift; path = UNSWizardController.swift; sourceTree = "<group>"; };
		C9A6C7462AD84263001F9500 /* UNSNamePicker.swift */ = {isa = PBXFileReference; lastKnownFileType = sourcecode.swift; path = UNSNamePicker.swift; sourceTree = "<group>"; };
		C9A6C7482AD86271001F9500 /* UNSNewNameView.swift */ = {isa = PBXFileReference; lastKnownFileType = sourcecode.swift; path = UNSNewNameView.swift; sourceTree = "<group>"; };
		C9A6C74A2AD866A7001F9500 /* UNSSuccessView.swift */ = {isa = PBXFileReference; lastKnownFileType = sourcecode.swift; path = UNSSuccessView.swift; sourceTree = "<group>"; };
		C9A6C74C2AD98E2A001F9500 /* UNSNameTakenView.swift */ = {isa = PBXFileReference; lastKnownFileType = sourcecode.swift; path = UNSNameTakenView.swift; sourceTree = "<group>"; };
		C9AA1BB02ABA383F00E8BD6D /* USBCWalletConnectService.swift */ = {isa = PBXFileReference; lastKnownFileType = sourcecode.swift; path = USBCWalletConnectService.swift; sourceTree = "<group>"; };
		C9AC31AC2A55E0BD00A94E5A /* NotificationViewModel.swift */ = {isa = PBXFileReference; lastKnownFileType = sourcecode.swift; path = NotificationViewModel.swift; sourceTree = "<group>"; };
		C9ADB132299287D60075E7F8 /* KeyPairTests.swift */ = {isa = PBXFileReference; lastKnownFileType = sourcecode.swift; path = KeyPairTests.swift; sourceTree = "<group>"; };
		C9ADB134299288230075E7F8 /* KeyFixture.swift */ = {isa = PBXFileReference; lastKnownFileType = sourcecode.swift; path = KeyFixture.swift; sourceTree = "<group>"; };
		C9ADB13729928CC30075E7F8 /* String+Hex.swift */ = {isa = PBXFileReference; lastKnownFileType = sourcecode.swift; path = "String+Hex.swift"; sourceTree = "<group>"; };
		C9ADB13C29929B540075E7F8 /* Bech32.swift */ = {isa = PBXFileReference; lastKnownFileType = sourcecode.swift; path = Bech32.swift; sourceTree = "<group>"; };
		C9ADB14029951CB10075E7F8 /* NSManagedObject+Nos.swift */ = {isa = PBXFileReference; lastKnownFileType = sourcecode.swift; path = "NSManagedObject+Nos.swift"; sourceTree = "<group>"; };
		C9B678DA29EEBF3B00303F33 /* DependencyInjection.swift */ = {isa = PBXFileReference; lastKnownFileType = sourcecode.swift; path = DependencyInjection.swift; sourceTree = "<group>"; };
		C9B678DD29EEC35B00303F33 /* Foundation+Sendable.swift */ = {isa = PBXFileReference; lastKnownFileType = sourcecode.swift; path = "Foundation+Sendable.swift"; sourceTree = "<group>"; };
		C9B678E029EEC41000303F33 /* SocialGraphCache.swift */ = {isa = PBXFileReference; lastKnownFileType = sourcecode.swift; path = SocialGraphCache.swift; sourceTree = "<group>"; };
		C9B678E329EED2DC00303F33 /* SocialGraphTests.swift */ = {isa = PBXFileReference; lastKnownFileType = sourcecode.swift; path = SocialGraphTests.swift; sourceTree = "<group>"; };
		C9B678E629F01A8500303F33 /* FullscreenProgressView.swift */ = {isa = PBXFileReference; lastKnownFileType = sourcecode.swift; path = FullscreenProgressView.swift; sourceTree = "<group>"; };
		C9B708BA2A13BE41006C613A /* NoteTextEditor.swift */ = {isa = PBXFileReference; lastKnownFileType = sourcecode.swift; path = NoteTextEditor.swift; sourceTree = "<group>"; };
		C9B71DC12A9003670031ED9F /* CrashReporting.swift */ = {isa = PBXFileReference; lastKnownFileType = sourcecode.swift; path = CrashReporting.swift; sourceTree = "<group>"; };
		C9BAB09A2996FBA10003A84E /* EventProcessor.swift */ = {isa = PBXFileReference; lastKnownFileType = sourcecode.swift; path = EventProcessor.swift; sourceTree = "<group>"; };
		C9BCF1C02AC72020009BDE06 /* UNSWizardChooseNameView.swift */ = {isa = PBXFileReference; lastKnownFileType = sourcecode.swift; path = UNSWizardChooseNameView.swift; sourceTree = "<group>"; };
		C9C2B77B29E072E400548B4A /* WebSocket+Nos.swift */ = {isa = PBXFileReference; lastKnownFileType = sourcecode.swift; path = "WebSocket+Nos.swift"; sourceTree = "<group>"; };
		C9C2B77E29E0731600548B4A /* AsyncTimer.swift */ = {isa = PBXFileReference; lastKnownFileType = sourcecode.swift; path = AsyncTimer.swift; sourceTree = "<group>"; };
		C9C2B78129E0735400548B4A /* RelaySubscriptionManager.swift */ = {isa = PBXFileReference; lastKnownFileType = sourcecode.swift; path = RelaySubscriptionManager.swift; sourceTree = "<group>"; };
		C9C2B78429E073E300548B4A /* RelaySubscription.swift */ = {isa = PBXFileReference; lastKnownFileType = sourcecode.swift; path = RelaySubscription.swift; sourceTree = "<group>"; };
		C9C547502A4F1CC3006B0741 /* SearchController.swift */ = {isa = PBXFileReference; fileEncoding = 4; lastKnownFileType = sourcecode.swift; path = SearchController.swift; sourceTree = "<group>"; };
		C9C547562A4F1D1A006B0741 /* Nos 9.xcdatamodel */ = {isa = PBXFileReference; lastKnownFileType = wrapper.xcdatamodel; path = "Nos 9.xcdatamodel"; sourceTree = "<group>"; };
		C9C547572A4F1D8C006B0741 /* NosNotification+CoreDataClass.swift */ = {isa = PBXFileReference; lastKnownFileType = sourcecode.swift; path = "NosNotification+CoreDataClass.swift"; sourceTree = "<group>"; };
		C9C547582A4F1D8C006B0741 /* NosNotification+CoreDataProperties.swift */ = {isa = PBXFileReference; lastKnownFileType = sourcecode.swift; path = "NosNotification+CoreDataProperties.swift"; sourceTree = "<group>"; };
		C9C9444129F6F0E2002F2C7A /* XCTest+Eventually.swift */ = {isa = PBXFileReference; lastKnownFileType = sourcecode.swift; path = "XCTest+Eventually.swift"; sourceTree = "<group>"; };
		C9CDBBA029A8F14C00C555C7 /* DiscoverView.swift */ = {isa = PBXFileReference; lastKnownFileType = sourcecode.swift; path = DiscoverView.swift; sourceTree = "<group>"; };
		C9CDBBA329A8FA2900C555C7 /* GoldenPostView.swift */ = {isa = PBXFileReference; fileEncoding = 4; lastKnownFileType = sourcecode.swift; path = GoldenPostView.swift; sourceTree = "<group>"; };
		C9CE5B132A0172CF008E198C /* WebView.swift */ = {isa = PBXFileReference; lastKnownFileType = sourcecode.swift; path = WebView.swift; sourceTree = "<group>"; };
		C9CF23162A38A58B00EBEC31 /* ParseQueue.swift */ = {isa = PBXFileReference; lastKnownFileType = sourcecode.swift; path = ParseQueue.swift; sourceTree = "<group>"; };
		C9CFF6D12AB2423000D4B368 /* Text+Localized.swift */ = {isa = PBXFileReference; lastKnownFileType = sourcecode.swift; path = "Text+Localized.swift"; sourceTree = "<group>"; };
		C9D573482AB24B7300E06BB4 /* custom-xcassets.stencil */ = {isa = PBXFileReference; lastKnownFileType = text; name = "custom-xcassets.stencil"; path = "Nos/Assets/SwiftGen Stencils/custom-xcassets.stencil"; sourceTree = SOURCE_ROOT; };
		C9DB207629F30EC700FB7B9D /* AsyncButton.swift */ = {isa = PBXFileReference; lastKnownFileType = sourcecode.swift; path = AsyncButton.swift; sourceTree = "<group>"; };
		C9DEBFCE298941000078B43A /* Nos.app */ = {isa = PBXFileReference; explicitFileType = wrapper.application; includeInIndex = 0; path = Nos.app; sourceTree = BUILT_PRODUCTS_DIR; };
		C9DEBFD1298941000078B43A /* NosApp.swift */ = {isa = PBXFileReference; lastKnownFileType = sourcecode.swift; path = NosApp.swift; sourceTree = "<group>"; };
		C9DEBFD3298941000078B43A /* Persistence.swift */ = {isa = PBXFileReference; lastKnownFileType = sourcecode.swift; path = Persistence.swift; sourceTree = "<group>"; };
		C9DEBFD8298941000078B43A /* HomeFeedView.swift */ = {isa = PBXFileReference; lastKnownFileType = sourcecode.swift; path = HomeFeedView.swift; sourceTree = "<group>"; };
		C9DEBFDA298941020078B43A /* Assets.xcassets */ = {isa = PBXFileReference; lastKnownFileType = folder.assetcatalog; path = Assets.xcassets; sourceTree = "<group>"; };
		C9DEBFDC298941020078B43A /* Nos.entitlements */ = {isa = PBXFileReference; lastKnownFileType = text.plist.entitlements; path = Nos.entitlements; sourceTree = "<group>"; };
		C9DEBFDE298941020078B43A /* Preview Assets.xcassets */ = {isa = PBXFileReference; lastKnownFileType = folder.assetcatalog; path = "Preview Assets.xcassets"; sourceTree = "<group>"; };
		C9DEBFE4298941020078B43A /* NosTests.xctest */ = {isa = PBXFileReference; explicitFileType = wrapper.cfbundle; includeInIndex = 0; path = NosTests.xctest; sourceTree = BUILT_PRODUCTS_DIR; };
		C9DEBFE8298941020078B43A /* EventTests.swift */ = {isa = PBXFileReference; lastKnownFileType = sourcecode.swift; path = EventTests.swift; sourceTree = "<group>"; };
		C9DEBFEE298941020078B43A /* NosUITests.xctest */ = {isa = PBXFileReference; explicitFileType = wrapper.cfbundle; includeInIndex = 0; path = NosUITests.xctest; sourceTree = BUILT_PRODUCTS_DIR; };
		C9DEBFF2298941020078B43A /* NosUITests.swift */ = {isa = PBXFileReference; lastKnownFileType = sourcecode.swift; path = NosUITests.swift; sourceTree = "<group>"; };
		C9DEBFF4298941020078B43A /* NosUITestsLaunchTests.swift */ = {isa = PBXFileReference; lastKnownFileType = sourcecode.swift; path = NosUITestsLaunchTests.swift; sourceTree = "<group>"; };
		C9DEC002298945150078B43A /* String+Lorem.swift */ = {isa = PBXFileReference; lastKnownFileType = sourcecode.swift; path = "String+Lorem.swift"; sourceTree = "<group>"; };
		C9DEC005298947900078B43A /* sample_data.json */ = {isa = PBXFileReference; fileEncoding = 4; lastKnownFileType = text.json; path = sample_data.json; sourceTree = "<group>"; };
		C9DEC03F29894BED0078B43A /* Event+CoreDataClass.swift */ = {isa = PBXFileReference; lastKnownFileType = sourcecode.swift; path = "Event+CoreDataClass.swift"; sourceTree = "<group>"; };
		C9DEC04329894BED0078B43A /* Author+CoreDataClass.swift */ = {isa = PBXFileReference; lastKnownFileType = sourcecode.swift; path = "Author+CoreDataClass.swift"; sourceTree = "<group>"; };
		C9DEC0622989541F0078B43A /* Bundle+Current.swift */ = {isa = PBXFileReference; lastKnownFileType = sourcecode.swift; path = "Bundle+Current.swift"; sourceTree = "<group>"; };
		C9DEC069298965540078B43A /* RelayView.swift */ = {isa = PBXFileReference; lastKnownFileType = sourcecode.swift; path = RelayView.swift; sourceTree = "<group>"; };
		C9DEC06C2989668E0078B43A /* Relay+CoreDataClass.swift */ = {isa = PBXFileReference; lastKnownFileType = sourcecode.swift; path = "Relay+CoreDataClass.swift"; sourceTree = "<group>"; };
		C9DF76272AE1D11F000134DF /* SendUSBCBarButtonItem.swift */ = {isa = PBXFileReference; lastKnownFileType = sourcecode.swift; path = SendUSBCBarButtonItem.swift; sourceTree = "<group>"; };
		C9DFA964299BEB96006929C1 /* NoteCard.swift */ = {isa = PBXFileReference; fileEncoding = 4; lastKnownFileType = sourcecode.swift; path = NoteCard.swift; sourceTree = "<group>"; };
		C9DFA968299BEC33006929C1 /* CardStyle.swift */ = {isa = PBXFileReference; fileEncoding = 4; lastKnownFileType = sourcecode.swift; path = CardStyle.swift; sourceTree = "<group>"; };
		C9DFA96A299BEE2C006929C1 /* CompactNoteView.swift */ = {isa = PBXFileReference; fileEncoding = 4; lastKnownFileType = sourcecode.swift; path = CompactNoteView.swift; sourceTree = "<group>"; };
		C9DFA970299BF8CD006929C1 /* RepliesView.swift */ = {isa = PBXFileReference; lastKnownFileType = sourcecode.swift; path = RepliesView.swift; sourceTree = "<group>"; };
		C9DFA975299C30F0006929C1 /* Localized.swift */ = {isa = PBXFileReference; lastKnownFileType = sourcecode.swift; path = Localized.swift; sourceTree = "<group>"; };
		C9DFA978299C31A7006929C1 /* Localizable.swift */ = {isa = PBXFileReference; fileEncoding = 4; lastKnownFileType = sourcecode.swift; path = Localizable.swift; sourceTree = "<group>"; };
		C9E37E0E2A1E7C32003D4B0A /* ReportMenu.swift */ = {isa = PBXFileReference; lastKnownFileType = sourcecode.swift; path = ReportMenu.swift; sourceTree = "<group>"; };
		C9E37E112A1E7EC5003D4B0A /* PreviewContainer.swift */ = {isa = PBXFileReference; lastKnownFileType = sourcecode.swift; path = PreviewContainer.swift; sourceTree = "<group>"; };
		C9E37E142A1E8143003D4B0A /* Report.swift */ = {isa = PBXFileReference; lastKnownFileType = sourcecode.swift; path = Report.swift; sourceTree = "<group>"; };
		C9E9D9C62A2E1EC40048AF0B /* AuthorCard.swift */ = {isa = PBXFileReference; lastKnownFileType = sourcecode.swift; path = AuthorCard.swift; sourceTree = "<group>"; };
		C9EE3E5F2A0538B7008A7491 /* ExpirationTimeButton.swift */ = {isa = PBXFileReference; lastKnownFileType = sourcecode.swift; path = ExpirationTimeButton.swift; sourceTree = "<group>"; };
		C9EE3E622A053910008A7491 /* ExpirationTimeOption.swift */ = {isa = PBXFileReference; lastKnownFileType = sourcecode.swift; path = ExpirationTimeOption.swift; sourceTree = "<group>"; };
		C9EF82932A5F29BE0022A1A7 /* nl */ = {isa = PBXFileReference; lastKnownFileType = text.plist.strings; name = nl; path = nl.lproj/Generated.strings; sourceTree = "<group>"; };
		C9F0BB6829A5039D000547FC /* Int+Bool.swift */ = {isa = PBXFileReference; lastKnownFileType = sourcecode.swift; path = "Int+Bool.swift"; sourceTree = "<group>"; };
		C9F0BB6A29A503D6000547FC /* PublicKey.swift */ = {isa = PBXFileReference; lastKnownFileType = sourcecode.swift; path = PublicKey.swift; sourceTree = "<group>"; };
		C9F0BB6E29A50437000547FC /* NostrConstants.swift */ = {isa = PBXFileReference; lastKnownFileType = sourcecode.swift; path = NostrConstants.swift; sourceTree = "<group>"; };
		C9F2045E2ADED8F70029A858 /* WalletConnectSessionManager.swift */ = {isa = PBXFileReference; lastKnownFileType = sourcecode.swift; path = WalletConnectSessionManager.swift; sourceTree = "<group>"; };
		C9F204602ADEDB720029A858 /* Wei.swift */ = {isa = PBXFileReference; fileEncoding = 4; lastKnownFileType = sourcecode.swift; path = Wei.swift; sourceTree = "<group>"; };
		C9F204622ADEDB910029A858 /* Web3Utils.swift */ = {isa = PBXFileReference; fileEncoding = 4; lastKnownFileType = sourcecode.swift; path = Web3Utils.swift; sourceTree = "<group>"; };
		C9F204642ADEDB9A0029A858 /* BigDecimal.swift */ = {isa = PBXFileReference; fileEncoding = 4; lastKnownFileType = sourcecode.swift; path = BigDecimal.swift; sourceTree = "<group>"; };
		C9F204662ADEDBA80029A858 /* String+Extra.swift */ = {isa = PBXFileReference; fileEncoding = 4; lastKnownFileType = sourcecode.swift; path = "String+Extra.swift"; sourceTree = "<group>"; };
		C9F204682ADEDC4E0029A858 /* WalletConnectCryptoProvider.swift */ = {isa = PBXFileReference; lastKnownFileType = sourcecode.swift; path = WalletConnectCryptoProvider.swift; sourceTree = "<group>"; };
		C9F2046A2ADEDCB80029A858 /* WalletConnectPairingView.swift */ = {isa = PBXFileReference; lastKnownFileType = sourcecode.swift; path = WalletConnectPairingView.swift; sourceTree = "<group>"; };
		C9F204772ADEDE120029A858 /* WalletConnectChain.swift */ = {isa = PBXFileReference; fileEncoding = 4; lastKnownFileType = sourcecode.swift; path = WalletConnectChain.swift; sourceTree = "<group>"; };
		C9F2047F2AE029D90029A858 /* AppDestination.swift */ = {isa = PBXFileReference; lastKnownFileType = sourcecode.swift; path = AppDestination.swift; sourceTree = "<group>"; };
		C9F204822AE03A8D0029A858 /* bignumber.js */ = {isa = PBXFileReference; fileEncoding = 4; lastKnownFileType = sourcecode.javascript; path = bignumber.js; sourceTree = "<group>"; };
		C9F204852AE067130029A858 /* SendUSBCWizard.swift */ = {isa = PBXFileReference; lastKnownFileType = sourcecode.swift; path = SendUSBCWizard.swift; sourceTree = "<group>"; };
		C9F64D8B29ED840700563F2B /* LogHelper.swift */ = {isa = PBXFileReference; lastKnownFileType = sourcecode.swift; path = LogHelper.swift; sourceTree = "<group>"; };
		C9F64D8E29ED88CD00563F2B /* Localization+Nos.swift */ = {isa = PBXFileReference; lastKnownFileType = sourcecode.swift; path = "Localization+Nos.swift"; sourceTree = "<group>"; };
		C9F75AD12A02D41E005BBE45 /* ComposerActionBar.swift */ = {isa = PBXFileReference; lastKnownFileType = sourcecode.swift; path = ComposerActionBar.swift; sourceTree = "<group>"; };
		C9F75AD52A041FF7005BBE45 /* ExpirationTimePicker.swift */ = {isa = PBXFileReference; lastKnownFileType = sourcecode.swift; path = ExpirationTimePicker.swift; sourceTree = "<group>"; };
		C9F84C1B298DBBF400C6714D /* Data+Sha.swift */ = {isa = PBXFileReference; lastKnownFileType = sourcecode.swift; path = "Data+Sha.swift"; sourceTree = "<group>"; };
		C9F84C20298DC36800C6714D /* AppView.swift */ = {isa = PBXFileReference; lastKnownFileType = sourcecode.swift; path = AppView.swift; sourceTree = "<group>"; };
		C9F84C22298DC7B900C6714D /* SettingsView.swift */ = {isa = PBXFileReference; lastKnownFileType = sourcecode.swift; path = SettingsView.swift; sourceTree = "<group>"; };
		C9F84C26298DC98800C6714D /* KeyPair.swift */ = {isa = PBXFileReference; lastKnownFileType = sourcecode.swift; path = KeyPair.swift; sourceTree = "<group>"; };
		CD09A74329A50F1D0063464F /* SideMenu.swift */ = {isa = PBXFileReference; lastKnownFileType = sourcecode.swift; path = SideMenu.swift; sourceTree = "<group>"; };
		CD09A74529A50F750063464F /* SideMenuContent.swift */ = {isa = PBXFileReference; lastKnownFileType = sourcecode.swift; path = SideMenuContent.swift; sourceTree = "<group>"; };
		CD09A74729A51EFC0063464F /* Router.swift */ = {isa = PBXFileReference; lastKnownFileType = sourcecode.swift; path = Router.swift; sourceTree = "<group>"; };
		CD27177529A7C8B200AE8888 /* sample_replies.json */ = {isa = PBXFileReference; fileEncoding = 4; lastKnownFileType = text.json; path = sample_replies.json; sourceTree = "<group>"; };
		CD2CF38D299E67F900332116 /* CardButtonStyle.swift */ = {isa = PBXFileReference; lastKnownFileType = sourcecode.swift; path = CardButtonStyle.swift; sourceTree = "<group>"; };
		CD2CF38F299E68BE00332116 /* NoteButton.swift */ = {isa = PBXFileReference; lastKnownFileType = sourcecode.swift; path = NoteButton.swift; sourceTree = "<group>"; };
		CD4908D329B92941007443DB /* ReportABugMailView.swift */ = {isa = PBXFileReference; lastKnownFileType = sourcecode.swift; path = ReportABugMailView.swift; sourceTree = "<group>"; };
		CD76864B29B12F7E00085358 /* ExpandingTextFieldAndSubmitButton.swift */ = {isa = PBXFileReference; lastKnownFileType = sourcecode.swift; path = ExpandingTextFieldAndSubmitButton.swift; sourceTree = "<group>"; };
		CD76864F29B6503500085358 /* NoteOptionsButton.swift */ = {isa = PBXFileReference; lastKnownFileType = sourcecode.swift; path = NoteOptionsButton.swift; sourceTree = "<group>"; };
		CD76865229B793F400085358 /* DiscoverSearchBar.swift */ = {isa = PBXFileReference; lastKnownFileType = sourcecode.swift; path = DiscoverSearchBar.swift; sourceTree = "<group>"; };
		DC2E54C72A700F1400C2CAAB /* UIDevice+Simulator.swift */ = {isa = PBXFileReference; lastKnownFileType = sourcecode.swift; path = "UIDevice+Simulator.swift"; sourceTree = "<group>"; };
		DC4AB2F52A4475B800D1478A /* AppDelegate.swift */ = {isa = PBXFileReference; lastKnownFileType = sourcecode.swift; path = AppDelegate.swift; sourceTree = "<group>"; };
		DC5F203E2A6AE24200F8D73F /* ImagePickerButton.swift */ = {isa = PBXFileReference; lastKnownFileType = sourcecode.swift; path = ImagePickerButton.swift; sourceTree = "<group>"; };
		DC5F20402A6AE31000F8D73F /* ImagePicker.swift */ = {isa = PBXFileReference; lastKnownFileType = sourcecode.swift; path = ImagePicker.swift; sourceTree = "<group>"; };
		DC5F20422A6ED75C00F8D73F /* FileStorageAPI.swift */ = {isa = PBXFileReference; lastKnownFileType = sourcecode.swift; path = FileStorageAPI.swift; sourceTree = "<group>"; };
/* End PBXFileReference section */

/* Begin PBXFrameworksBuildPhase section */
		C90862B829E9804B00C35A71 /* Frameworks */ = {
			isa = PBXFrameworksBuildPhase;
			buildActionMask = 2147483647;
			files = (
				C99DBF822A9E8BDE00F7068F /* SDWebImageSwiftUI in Frameworks */,
			);
			runOnlyForDeploymentPostprocessing = 0;
		};
		C9DEBFCB298941000078B43A /* Frameworks */ = {
			isa = PBXFrameworksBuildPhase;
			buildActionMask = 2147483647;
			files = (
				C9DEC068298965270078B43A /* Starscream in Frameworks */,
				C9332C662ADED0D700AD7B0E /* StarscreamOld in Frameworks */,
				C95F0ACA2ABA379700A0D9CE /* WalletConnect in Frameworks */,
				C9B71DC02A8E9BAD0031ED9F /* SentrySwiftUI in Frameworks */,
				C97797BC298AB1890046BD25 /* secp256k1 in Frameworks */,
				C9AA1BB42ABA3D5C00E8BD6D /* Web3Wallet in Frameworks */,
				C9B71DBE2A8E9BAD0031ED9F /* Sentry in Frameworks */,
				C9332C632ADECFA700AD7B0E /* StarscreamOld in Frameworks */,
				C9646E9A29B79E04007239A4 /* Logger in Frameworks */,
				C9646EA729B7A3DD007239A4 /* Dependencies in Frameworks */,
				C9AA1BBC2ABB6E8900E8BD6D /* WalletConnectModal in Frameworks */,
				C96CB98C2A6040C500498C4E /* DequeModule in Frameworks */,
				C99DBF7E2A9E81CF00F7068F /* SDWebImageSwiftUI in Frameworks */,
				C9AA1BBA2ABB62EB00E8BD6D /* Web3 in Frameworks */,
				C9646EA429B7A24A007239A4 /* PostHog in Frameworks */,
				C94D855F29914D2300749478 /* SwiftUINavigation in Frameworks */,
			);
			runOnlyForDeploymentPostprocessing = 0;
		};
		C9DEBFE1298941020078B43A /* Frameworks */ = {
			isa = PBXFrameworksBuildPhase;
			buildActionMask = 2147483647;
			files = (
				C99DBF802A9E8BCF00F7068F /* SDWebImageSwiftUI in Frameworks */,
				C97797BF298ABE060046BD25 /* secp256k1 in Frameworks */,
				CDDA1F7B29A527650047ACD8 /* Starscream in Frameworks */,
				C9B71DC52A9008300031ED9F /* Sentry in Frameworks */,
				C9646EA929B7A4F2007239A4 /* PostHog in Frameworks */,
				C9646EAC29B7A520007239A4 /* Dependencies in Frameworks */,
				C905B0752A619367009B8A78 /* DequeModule in Frameworks */,
				C9646E9C29B79E4D007239A4 /* Logger in Frameworks */,
				CDDA1F7D29A527650047ACD8 /* SwiftUINavigation in Frameworks */,
			);
			runOnlyForDeploymentPostprocessing = 0;
		};
		C9DEBFEB298941020078B43A /* Frameworks */ = {
			isa = PBXFrameworksBuildPhase;
			buildActionMask = 2147483647;
			files = (
			);
			runOnlyForDeploymentPostprocessing = 0;
		};
/* End PBXFrameworksBuildPhase section */

/* Begin PBXGroup section */
		3FB5E64F299D288E00386527 /* Onboarding */ = {
			isa = PBXGroup;
			children = (
				3FB5E650299D28A200386527 /* OnboardingView.swift */,
				3F30020429C1FDD9003D4F8B /* OnboardingStartView.swift */,
				3F30020629C237AB003D4F8B /* OnboardingAgeVerificationView.swift */,
				3F30020829C23895003D4F8B /* OnboardingNotOldEnoughView.swift */,
				3F30020A29C361C8003D4F8B /* OnboardingTermsOfServiceView.swift */,
				3F30020C29C382EB003D4F8B /* OnboardingLoginView.swift */,
			);
			path = Onboarding;
			sourceTree = "<group>";
		};
		C905EA362A33620A006F1E99 /* UNS */ = {
			isa = PBXGroup;
			children = (
				C973364E2A7968220012D8B8 /* SetUpUNSBanner.swift */,
				C936B45B2A4C7D6B00DF1EB9 /* UNSWizard.swift */,
				C94C4CF22AD993CA00F801CA /* UNSErrorView.swift */,
				C9A6C74C2AD98E2A001F9500 /* UNSNameTakenView.swift */,
				C9A6C7482AD86271001F9500 /* UNSNewNameView.swift */,
				C9A6C74A2AD866A7001F9500 /* UNSSuccessView.swift */,
				C981E2DC2AC610D600FBF4F6 /* UNSStepImage.swift */,
				C9BCF1C02AC72020009BDE06 /* UNSWizardChooseNameView.swift */,
				C9A6C7462AD84263001F9500 /* UNSNamePicker.swift */,
				C93F48922AC5C9CE00900CEC /* UNSWizardIntroView.swift */,
				C981E2DA2AC6088900FBF4F6 /* UNSVerifyCodeView.swift */,
				C93F488F2AC5C9C400900CEC /* UNSWizardPhoneView.swift */,
				C9680AD32ACDF57D006C8C93 /* UNSWizardNeedsPaymentView.swift */,
				C94D6D5B2AC5D14400F0F11E /* WizardTextField.swift */,
			);
			path = UNS;
			sourceTree = "<group>";
		};
		C90862BC29E9804B00C35A71 /* NosPerformanceTests */ = {
			isa = PBXGroup;
			children = (
				C90862BD29E9804B00C35A71 /* NosPerformanceTests.swift */,
			);
			path = NosPerformanceTests;
			sourceTree = "<group>";
		};
		C92F01502AC4D67B00972489 /* Form */ = {
			isa = PBXGroup;
			children = (
				C92F015D2AC4D99400972489 /* NosForm.swift */,
				C93F488C2AC5C30C00900CEC /* NosFormField.swift */,
				C92F01512AC4D6AB00972489 /* NosFormSection.swift */,
				C92F015A2AC4D74E00972489 /* NosTextEditor.swift */,
				C92F01572AC4D6F700972489 /* NosTextField.swift */,
			);
			path = Form;
			sourceTree = "<group>";
		};
		C97797B7298AA1600046BD25 /* Service */ = {
			isa = PBXGroup;
			children = (
				C9646EA029B7A22C007239A4 /* Analytics.swift */,
				C9C2B77E29E0731600548B4A /* AsyncTimer.swift */,
				C9ADB13C29929B540075E7F8 /* Bech32.swift */,
				C9B71DC12A9003670031ED9F /* CrashReporting.swift */,
				A34E439829A522F20057AFCB /* CurrentUser.swift */,
				C98298322ADD7F9A0096C5B5 /* DeepLinkService.swift */,
				C9B678DA29EEBF3B00303F33 /* DependencyInjection.swift */,
				C9BAB09A2996FBA10003A84E /* EventProcessor.swift */,
				A336DD3B299FD78000A0CBA0 /* Filter.swift */,
				A3B943CE299AE00100A15A08 /* KeyChain.swift */,
				C9F64D8B29ED840700563F2B /* LogHelper.swift */,
				C936B4612A4CB01C00DF1EB9 /* PushNotificationService.swift */,
				C97797B8298AA19A0046BD25 /* RelayService.swift */,
				C9C2B78129E0735400548B4A /* RelaySubscriptionManager.swift */,
				5B8805192A21027C00E21F06 /* SHA256Key.swift */,
				C9B678E029EEC41000303F33 /* SocialGraphCache.swift */,
				5B8B77182A1FDA3C004FC675 /* TLV.swift */,
				C9A0DAF729C92F4500466635 /* UNSAPI.swift */,
				C9AA1BB02ABA383F00E8BD6D /* USBCWalletConnectService.swift */,
				C9F204682ADEDC4E0029A858 /* WalletConnectCryptoProvider.swift */,
				C9F2045E2ADED8F70029A858 /* WalletConnectSessionManager.swift */,
			);
			path = Service;
			sourceTree = "<group>";
		};
		C97797BD298ABE060046BD25 /* Frameworks */ = {
			isa = PBXGroup;
			children = (
			);
			name = Frameworks;
			sourceTree = "<group>";
		};
		C987F81F29BA94D400B44E7A /* Font */ = {
			isa = PBXGroup;
			children = (
				C987F82829BA951E00B44E7A /* ClarityCity-Black.otf */,
				C987F82B29BA951E00B44E7A /* ClarityCity-BlackItalic.otf */,
				C987F82529BA951D00B44E7A /* ClarityCity-Bold.otf */,
				C987F82429BA951D00B44E7A /* ClarityCity-BoldItalic.otf */,
				C987F82229BA951D00B44E7A /* ClarityCity-ExtraBold.otf */,
				C987F82929BA951E00B44E7A /* ClarityCity-ExtraBoldItalic.otf */,
				C987F82029BA951D00B44E7A /* ClarityCity-ExtraLight.otf */,
				C987F82F29BA951E00B44E7A /* ClarityCity-ExtraLightItalic.otf */,
				C987F82A29BA951E00B44E7A /* ClarityCity-Light.otf */,
				C987F82129BA951D00B44E7A /* ClarityCity-LightItalic.otf */,
				C987F82C29BA951E00B44E7A /* ClarityCity-Medium.otf */,
				C987F82329BA951D00B44E7A /* ClarityCity-MediumItalic.otf */,
				C987F83029BA951E00B44E7A /* ClarityCity-Regular.otf */,
				C987F82E29BA951E00B44E7A /* ClarityCity-RegularItalic.otf */,
				C987F82629BA951D00B44E7A /* ClarityCity-SemiBold.otf */,
				C987F82729BA951D00B44E7A /* ClarityCity-SemiBoldItalic.otf */,
				C987F83129BA951E00B44E7A /* ClarityCity-Thin.otf */,
				C987F82D29BA951E00B44E7A /* ClarityCity-ThinItalic.otf */,
			);
			path = Font;
			sourceTree = "<group>";
		};
		C9C9443A29F6E420002F2C7A /* Test Helpers */ = {
			isa = PBXGroup;
			children = (
				C9C9444129F6F0E2002F2C7A /* XCTest+Eventually.swift */,
			);
			path = "Test Helpers";
			sourceTree = "<group>";
		};
		C9CFF6D02AB241EB00D4B368 /* Modifiers */ = {
			isa = PBXGroup;
			children = (
				C95D68A8299E709800429F86 /* LinearGradient+Planetary.swift */,
				C9A0DAE629C69FA000466635 /* Text+Gradient.swift */,
				C93EC2FC29C3785C0012EE2A /* View+RoundedCorner.swift */,
				C9646EAD29B8D653007239A4 /* ViewDidLoadModifier.swift */,
				C9CFF6D12AB2423000D4B368 /* Text+Localized.swift */,
			);
			path = Modifiers;
			sourceTree = "<group>";
		};
		C9D573472AB24B5800E06BB4 /* SwiftGen Stencils */ = {
			isa = PBXGroup;
			children = (
				C9D573482AB24B7300E06BB4 /* custom-xcassets.stencil */,
			);
			path = "SwiftGen Stencils";
			sourceTree = "<group>";
		};
		C9DEBFC5298941000078B43A = {
			isa = PBXGroup;
			children = (
				C95D68AF299ECE0700429F86 /* CHANGELOG.md */,
				C95D68B1299ECE0700429F86 /* CONTRIBUTING.md */,
				C95D68B0299ECE0700429F86 /* README.md */,
				C9DEBFD0298941000078B43A /* Nos */,
				C9DEBFE7298941020078B43A /* NosTests */,
				C9DEBFF1298941020078B43A /* NosUITests */,
				C90862BC29E9804B00C35A71 /* NosPerformanceTests */,
				C9DEBFCF298941000078B43A /* Products */,
				C97797BD298ABE060046BD25 /* Frameworks */,
			);
			sourceTree = "<group>";
		};
		C9DEBFCF298941000078B43A /* Products */ = {
			isa = PBXGroup;
			children = (
				C9DEBFCE298941000078B43A /* Nos.app */,
				C9DEBFE4298941020078B43A /* NosTests.xctest */,
				C9DEBFEE298941020078B43A /* NosUITests.xctest */,
				C90862BB29E9804B00C35A71 /* NosPerformanceTests.xctest */,
			);
			name = Products;
			sourceTree = "<group>";
		};
		C9DEBFD0298941000078B43A /* Nos */ = {
			isa = PBXGroup;
			children = (
				C987F85629BA96B700B44E7A /* Info.plist */,
				C9DEBFDC298941020078B43A /* Nos.entitlements */,
				C9DEBFD1298941000078B43A /* NosApp.swift */,
				3F170C77299D816200BC8F8B /* AppController.swift */,
				CD09A74729A51EFC0063464F /* Router.swift */,
				C9DFA974299C30CA006929C1 /* Assets */,
				C9DEC001298944FC0078B43A /* Extensions */,
				C9DEC02C29894BB20078B43A /* Models */,
				C97797B7298AA1600046BD25 /* Service */,
				C9EB171929E5976700A15ABB /* Controller */,
				C9F84C24298DC7C100C6714D /* Views */,
			);
			path = Nos;
			sourceTree = "<group>";
		};
		C9DEBFDD298941020078B43A /* Preview Content */ = {
			isa = PBXGroup;
			children = (
				C9DEBFDE298941020078B43A /* Preview Assets.xcassets */,
			);
			path = "Preview Content";
			sourceTree = "<group>";
		};
		C9DEBFE7298941020078B43A /* NosTests */ = {
			isa = PBXGroup;
			children = (
				C98298312ADD7EDB0096C5B5 /* Info.plist */,
				C9C9443A29F6E420002F2C7A /* Test Helpers */,
				C9DEC0042989477A0078B43A /* Fixtures */,
				C9DEBFE8298941020078B43A /* EventTests.swift */,
				C9ADB132299287D60075E7F8 /* KeyPairTests.swift */,
				5B6EB48F29EDBEC1006E750C /* NoteParserTests.swift */,
				5B80BE9D29F9864000A363E4 /* Bech32Tests.swift */,
				C9B678E329EED2DC00303F33 /* SocialGraphTests.swift */,
				5B88051B2A21046C00E21F06 /* SHA256KeyTests.swift */,
				5B88051E2A21056E00E21F06 /* TLVTests.swift */,
				C94D59AD2AE7286E00295AE8 /* ReportTests.swift */,
			);
			path = NosTests;
			sourceTree = "<group>";
		};
		C9DEBFF1298941020078B43A /* NosUITests */ = {
			isa = PBXGroup;
			children = (
				C9DEBFF2298941020078B43A /* NosUITests.swift */,
				C9DEBFF4298941020078B43A /* NosUITestsLaunchTests.swift */,
			);
			path = NosUITests;
			sourceTree = "<group>";
		};
		C9DEC001298944FC0078B43A /* Extensions */ = {
			isa = PBXGroup;
			children = (
				C9DEC0622989541F0078B43A /* Bundle+Current.swift */,
				3FFB1D9529A6BBEC002A755D /* Collection+SafeSubscript.swift */,
				C95D68AA299E710F00429F86 /* Color+Hex.swift */,
				C9671D72298DB94C00EE7E12 /* Data+Encoding.swift */,
				C9F84C1B298DBBF400C6714D /* Data+Sha.swift */,
				C942566829B66A2800C4202C /* Date+Elapsed.swift */,
				C987F85729BA981800B44E7A /* Font.swift */,
				C9B678DD29EEC35B00303F33 /* Foundation+Sendable.swift */,
				C9F0BB6829A5039D000547FC /* Int+Bool.swift */,
				C9F64D8E29ED88CD00563F2B /* Localization+Nos.swift */,
				C9ADB14029951CB10075E7F8 /* NSManagedObject+Nos.swift */,
				C97A1C8D29E58EC7009D9E8D /* NSManagedObjectContext+Nos.swift */,
				C93EC2F329C34C860012EE2A /* NSPredicate+Bool.swift */,
				C93EC2F629C351470012EE2A /* Optional+Unwrap.swift */,
				C9F204662ADEDBA80029A858 /* String+Extra.swift */,
				C9ADB13729928CC30075E7F8 /* String+Hex.swift */,
				C9DEC002298945150078B43A /* String+Lorem.swift */,
				C987F86029BABAF800B44E7A /* String+Markdown.swift */,
				C98A32262A05795E00E3FA13 /* Task+Timeout.swift */,
				DC2E54C72A700F1400C2CAAB /* UIDevice+Simulator.swift */,
				C92DF80429C25DE900400561 /* URL+Extensions.swift */,
				C9F204622ADEDB910029A858 /* Web3Utils.swift */,
				C9C2B77B29E072E400548B4A /* WebSocket+Nos.swift */,
				C913DA0B2AEB2EBF003BDD6D /* FetchRequestPublisher.swift */,
				C99721CA2AEBED26004EBEAB /* String+Empty.swift */,
			);
			path = Extensions;
			sourceTree = "<group>";
		};
		C9DEC0042989477A0078B43A /* Fixtures */ = {
			isa = PBXGroup;
			children = (
				CD27177529A7C8B200AE8888 /* sample_replies.json */,
				C9DEC005298947900078B43A /* sample_data.json */,
				C9ADB134299288230075E7F8 /* KeyFixture.swift */,
				C90B16B72AFED96300CB4B85 /* URLExtensionTests.swift */,
			);
			path = Fixtures;
			sourceTree = "<group>";
		};
		C9DEC02C29894BB20078B43A /* Models */ = {
			isa = PBXGroup;
			children = (
				C9F2047F2AE029D90029A858 /* AppDestination.swift */,
				C9DEC04329894BED0078B43A /* Author+CoreDataClass.swift */,
				C973AB582A323167002AED16 /* Author+CoreDataProperties.swift */,
				3F43C47529A9625700E896A0 /* AuthorReference+CoreDataClass.swift */,
				C973AB572A323167002AED16 /* AuthorReference+CoreDataProperties.swift */,
				C9F204642ADEDB9A0029A858 /* BigDecimal.swift */,
				C94A5E142A716A6D00B6EC5D /* EditableNoteText.swift */,
				C9680AD02ACC5251006C8C93 /* Either.swift */,
				C9DEC03F29894BED0078B43A /* Event+CoreDataClass.swift */,
				C973AB562A323167002AED16 /* Event+CoreDataProperties.swift */,
				3FFB1D9229A6BBCE002A755D /* EventReference+CoreDataClass.swift */,
				C973AB5A2A323167002AED16 /* EventReference+CoreDataProperties.swift */,
				C9EE3E622A053910008A7491 /* ExpirationTimeOption.swift */,
				A3B943D4299D514800A15A08 /* Follow+CoreDataClass.swift */,
				C973AB552A323167002AED16 /* Follow+CoreDataProperties.swift */,
				C93CA0C229AE3A1E00921183 /* JSONEvent.swift */,
				5B503F612A291A1A0098805A /* JSONRelayMetadata.swift */,
				C9F84C26298DC98800C6714D /* KeyPair.swift */,
				C930055E2A6AF8320098CA9E /* LoadingContent.swift */,
				C9C547572A4F1D8C006B0741 /* NosNotification+CoreDataClass.swift */,
				C9C547582A4F1D8C006B0741 /* NosNotification+CoreDataProperties.swift */,
				C9F0BB6E29A50437000547FC /* NostrConstants.swift */,
				5B6EB48D29EDBE0E006E750C /* NoteParser.swift */,
				C9AC31AC2A55E0BD00A94E5A /* NotificationViewModel.swift */,
				C9CF23162A38A58B00EBEC31 /* ParseQueue.swift */,
				C9DEBFD3298941000078B43A /* Persistence.swift */,
				C9F0BB6A29A503D6000547FC /* PublicKey.swift */,
				C9DEC06C2989668E0078B43A /* Relay+CoreDataClass.swift */,
				C973AB592A323167002AED16 /* Relay+CoreDataProperties.swift */,
				C9C2B78429E073E300548B4A /* RelaySubscription.swift */,
				C9E37E142A1E8143003D4B0A /* Report.swift */,
				C94A5E172A72C84200B6EC5D /* ReportCategory.swift */,
				C97141ED2AE95F07001A5DD0 /* USBCAddress.swift */,
				C9F204772ADEDE120029A858 /* WalletConnectChain.swift */,
				C9F204602ADEDB720029A858 /* Wei.swift */,
				C936B4572A4C7B7C00DF1EB9 /* Nos.xcdatamodeld */,
			);
			path = Models;
			sourceTree = "<group>";
		};
		C9DFA974299C30CA006929C1 /* Assets */ = {
			isa = PBXGroup;
			children = (
				C9D573472AB24B5800E06BB4 /* SwiftGen Stencils */,
				C9DEBFDA298941020078B43A /* Assets.xcassets */,
				C9DFA977299C3189006929C1 /* Localization */,
				C987F81F29BA94D400B44E7A /* Font */,
				C92DF80129BFAF9300400561 /* ProductionSecrets.xcconfig */,
				C905EA342A3360FE006F1E99 /* StagingSecrets.xcconfig */,
				C94D39242ABDDFB60019C4D5 /* EmptySecrets.xcconfig */,
				DC4AB2F52A4475B800D1478A /* AppDelegate.swift */,
				C94D39212ABDDDFE0019C4D5 /* Secrets.xcconfig */,
				C9A0DAEC29C6A66C00466635 /* Launch Screen.storyboard */,
			);
			path = Assets;
			sourceTree = "<group>";
		};
		C9DFA977299C3189006929C1 /* Localization */ = {
			isa = PBXGroup;
			children = (
				5B46612029CCB894008B8E8C /* Generated.strings */,
				C9DFA975299C30F0006929C1 /* Localized.swift */,
				C9DFA978299C31A7006929C1 /* Localizable.swift */,
				5B46611929CCB6DF008B8E8C /* ExportStrings.sh */,
				5B46611B29CCB725008B8E8C /* ExportStrings.swift */,
			);
			path = Localization;
			sourceTree = "<group>";
		};
		C9EB171929E5976700A15ABB /* Controller */ = {
			isa = PBXGroup;
			children = (
				C9C547502A4F1CC3006B0741 /* SearchController.swift */,
				C97A1C8A29E45B4E009D9E8D /* RawEventController.swift */,
				C9A6C7402AD837AD001F9500 /* UNSWizardController.swift */,
				C9A2FCA32AE701510020A5C6 /* SendUSBCController.swift */,
				C913DA092AEAF52B003BDD6D /* NoteWarningController.swift */,
			);
			path = Controller;
			sourceTree = "<group>";
		};
		C9EE3E652A053CF1008A7491 /* New Note */ = {
			isa = PBXGroup;
			children = (
				C94D855B2991479900749478 /* NewNoteView.swift */,
				C9F75AD12A02D41E005BBE45 /* ComposerActionBar.swift */,
				C9F75AD52A041FF7005BBE45 /* ExpirationTimePicker.swift */,
				C9EE3E5F2A0538B7008A7491 /* ExpirationTimeButton.swift */,
				DC5F20402A6AE31000F8D73F /* ImagePicker.swift */,
				DC5F203E2A6AE24200F8D73F /* ImagePickerButton.swift */,
				DC5F20422A6ED75C00F8D73F /* FileStorageAPI.swift */,
			);
			path = "New Note";
			sourceTree = "<group>";
		};
		C9F2046E2ADEDDCA0029A858 /* USBC */ = {
			isa = PBXGroup;
			children = (
				C9F2046A2ADEDCB80029A858 /* WalletConnectPairingView.swift */,
				C9F204852AE067130029A858 /* SendUSBCWizard.swift */,
				C9F204822AE03A8D0029A858 /* bignumber.js */,
				C99D053B2AE6E5F50053D472 /* WalletConnectSendView.swift */,
				C94D59AB2AE711A400295AE8 /* WalletConnectErrorView.swift */,
			);
			path = USBC;
			sourceTree = "<group>";
		};
		C9F84C24298DC7C100C6714D /* Views */ = {
			isa = PBXGroup;
			children = (
				2D06BB9C2AE249D70085F509 /* ThreadRootView.swift */,
				C9A0DADF29C697A100466635 /* AboutView.swift */,
				C98DC9BA2A795CAD004E5F0F /* ActionBanner.swift */,
				C987F81929BA4D0E00B44E7A /* ActionButton.swift */,
				C9A0DAE929C6A34200466635 /* ActivityView.swift */,
				C9F84C20298DC36800C6714D /* AppView.swift */,
				C9DB207629F30EC700FB7B9D /* AsyncButton.swift */,
				C9E9D9C62A2E1EC40048AF0B /* AuthorCard.swift */,
				2D4010A12AD87DF300F93AD4 /* AuthorCardKnowFollowersView.swift */,
				C97465302A3B89140031226F /* AuthorLabel.swift */,
				5B8C96AB29D52AD200B73AEC /* AuthorListView.swift */,
				5B8C96B129DB313300B73AEC /* AuthorRow.swift */,
				5BE281C32AE2CCC300880466 /* AuthorStoryView.swift */,
				3FFB1D88299FF37C002A755D /* AvatarView.swift */,
				C92F01542AC4D6CF00972489 /* BeveledSeparator.swift */,
				C987F81629BA4C6900B44E7A /* BigActionButton.swift */,
				C95D68A0299E6D3E00429F86 /* BioView.swift */,
				CD2CF38D299E67F900332116 /* CardButtonStyle.swift */,
				C9DFA968299BEC33006929C1 /* CardStyle.swift */,
				C9DFA96A299BEE2C006929C1 /* CompactNoteView.swift */,
				C93EC2F929C370DE0012EE2A /* DiscoverGrid.swift */,
				CD76865229B793F400085358 /* DiscoverSearchBar.swift */,
				C9CDBBA029A8F14C00C555C7 /* DiscoverView.swift */,
				5B0D99022A94090A0039F0C5 /* DoubleTapToPopModifier.swift */,
				5B8C96B529DDD3B200B73AEC /* EditableText.swift */,
				CD76864B29B12F7E00085358 /* ExpandingTextFieldAndSubmitButton.swift */,
				A303AF8229A9153A005DC8FC /* FollowButton.swift */,
				A32B6C7729A6C99200653FF5 /* FollowCard.swift */,
				A32B6C7229A6BE9B00653FF5 /* FollowsView.swift */,
				C9B678E629F01A8500303F33 /* FullscreenProgressView.swift */,
				C9CDBBA329A8FA2900C555C7 /* GoldenPostView.swift */,
				C9A0DAE329C69F0C00466635 /* HighlightedText.swift */,
				C9DEBFD8298941000078B43A /* HomeFeedView.swift */,
				5BE281C92AE2CCEB00880466 /* HomeTab.swift */,
				C960C57029F3236200929990 /* LikeButton.swift */,
				C905B0762A619E99009B8A78 /* LinkPreview.swift */,
				5BFF66B52A58A8A000AA79DD /* MutesView.swift */,
				C9A0DADC29C689C900466635 /* NosNavigationBar.swift */,
				CD2CF38F299E68BE00332116 /* NoteButton.swift */,
				C9DFA964299BEB96006929C1 /* NoteCard.swift */,
				C974652D2A3B86600031226F /* NoteCardHeader.swift */,
				CD76864F29B6503500085358 /* NoteOptionsButton.swift */,
				C9B708BA2A13BE41006C613A /* NoteTextEditor.swift */,
				C98B8B3F29FBF83B009789C8 /* NotificationCard.swift */,
				C94437E529B0DB83004D8C86 /* NotificationsView.swift */,
				C95D68A4299E6E1E00429F86 /* PlaceholderModifier.swift */,
				C9E37E112A1E7EC5003D4B0A /* PreviewContainer.swift */,
				C94BC09A2A0AC74A0098F6F1 /* PreviewData.swift */,
				A351E1A129BA92240009B7F6 /* ProfileEditView.swift */,
				C95D689E299E6B4100429F86 /* ProfileHeader.swift */,
				5B834F662A83FB5C000C1432 /* ProfileKnownFollowersView.swift */,
				5B834F682A83FC7F000C1432 /* ProfileSocialStatsView.swift */,
				C987F81C29BA6D9A00B44E7A /* ProfileTab.swift */,
				C95D68AC299E721700429F86 /* ProfileView.swift */,
				5BFF66B32A58853D00AA79DD /* PublishedEventsView.swift */,
				C97A1C8729E45B3C009D9E8D /* RawEventView.swift */,
				C9A25B3C29F174D200B39534 /* ReadabilityPadding.swift */,
				5BFF66B02A573F6400AA79DD /* RelayDetailView.swift */,
				C93EC2F029C337EB0012EE2A /* RelayPicker.swift */,
				C97465332A3C95FE0031226F /* RelayPickerToolbarButton.swift */,
				C9DEC069298965540078B43A /* RelayView.swift */,
				C9DFA970299BF8CD006929C1 /* RepliesView.swift */,
				5BE281C62AE2CCD800880466 /* ReplyButton.swift */,
				CD4908D329B92941007443DB /* ReportABugMailView.swift */,
				C9E37E0E2A1E7C32003D4B0A /* ReportMenu.swift */,
				C960C57329F3251E00929990 /* RepostButton.swift */,
				C94D14802A12B3F70014C906 /* SearchBar.swift */,
				5B8C96AF29DB2E1100B73AEC /* SearchTextFieldObserver.swift */,
				C95D68A2299E6D9000429F86 /* SelectableText.swift */,
				C9F84C22298DC7B900C6714D /* SettingsView.swift */,
				CD09A74329A50F1D0063464F /* SideMenu.swift */,
				C9A0DAD929C685E500466635 /* SideMenuButton.swift */,
				CD09A74529A50F750063464F /* SideMenuContent.swift */,
				5BE281BD2AE2CCAE00880466 /* StoriesView.swift */,
				5BE281C02AE2CCB400880466 /* StoryNoteView.swift */,
				C92DF80729C25FA900400561 /* SquareImage.swift */,
				3FFB1D9B29A7DF9D002A755D /* StackedAvatarsView.swift */,
				C931517C29B915AF00934506 /* StaggeredGrid.swift */,
				3F60F42829B27D3E000D62C4 /* ThreadView.swift */,
				C9DF76272AE1D11F000134DF /* SendUSBCBarButtonItem.swift */,
				C9A2FCA12AE6FF360020A5C6 /* USBCBalanceBarButtonItem.swift */,
				C9CE5B132A0172CF008E198C /* WebView.swift */,
				C92F01502AC4D67B00972489 /* Form */,
				C9CFF6D02AB241EB00D4B368 /* Modifiers */,
				C9EE3E652A053CF1008A7491 /* New Note */,
				3FB5E64F299D288E00386527 /* Onboarding */,
				C9DEBFDD298941020078B43A /* Preview Content */,
				C905EA362A33620A006F1E99 /* UNS */,
				C9F2046E2ADEDDCA0029A858 /* USBC */,
				C913DA0D2AEB3265003BDD6D /* WarningView.swift */,
			);
			path = Views;
			sourceTree = "<group>";
		};
/* End PBXGroup section */

/* Begin PBXNativeTarget section */
		C90862BA29E9804B00C35A71 /* NosPerformanceTests */ = {
			isa = PBXNativeTarget;
			buildConfigurationList = C90862C329E9804B00C35A71 /* Build configuration list for PBXNativeTarget "NosPerformanceTests" */;
			buildPhases = (
				C90862B729E9804B00C35A71 /* Sources */,
				C90862B829E9804B00C35A71 /* Frameworks */,
				C90862B929E9804B00C35A71 /* Resources */,
			);
			buildRules = (
			);
			dependencies = (
				C90862C229E9804B00C35A71 /* PBXTargetDependency */,
			);
			name = NosPerformanceTests;
			packageProductDependencies = (
				C99DBF812A9E8BDE00F7068F /* SDWebImageSwiftUI */,
			);
			productName = NosPerformanceTests;
			productReference = C90862BB29E9804B00C35A71 /* NosPerformanceTests.xctest */;
			productType = "com.apple.product-type.bundle.ui-testing";
		};
		C9DEBFCD298941000078B43A /* Nos */ = {
			isa = PBXNativeTarget;
			buildConfigurationList = C9DEBFF8298941020078B43A /* Build configuration list for PBXNativeTarget "Nos" */;
			buildPhases = (
				5B46611829CCB66D008B8E8C /* Export Strings for Localization */,
				C9DEBFCA298941000078B43A /* Sources */,
				C9BAB0992996BEEA0003A84E /* SwiftLint */,
				C9DEBFCB298941000078B43A /* Frameworks */,
				C9DEBFCC298941000078B43A /* Resources */,
			);
			buildRules = (
			);
			dependencies = (
				C9D573402AB24A3700E06BB4 /* PBXTargetDependency */,
			);
			name = Nos;
			packageProductDependencies = (
				C9DEC067298965270078B43A /* Starscream */,
				C97797BB298AB1890046BD25 /* secp256k1 */,
				C94D855E29914D2300749478 /* SwiftUINavigation */,
				C9646E9929B79E04007239A4 /* Logger */,
				C9646EA329B7A24A007239A4 /* PostHog */,
				C9646EA629B7A3DD007239A4 /* Dependencies */,
				C96CB98B2A6040C500498C4E /* DequeModule */,
				C9B71DBD2A8E9BAD0031ED9F /* Sentry */,
				C9B71DBF2A8E9BAD0031ED9F /* SentrySwiftUI */,
				C99DBF7D2A9E81CF00F7068F /* SDWebImageSwiftUI */,
				C95F0AC92ABA379700A0D9CE /* WalletConnect */,
				C9AA1BB32ABA3D5C00E8BD6D /* Web3Wallet */,
				C9AA1BB92ABB62EB00E8BD6D /* Web3 */,
				C9AA1BBB2ABB6E8900E8BD6D /* WalletConnectModal */,
				C9332C622ADECFA700AD7B0E /* StarscreamOld */,
				C9332C652ADED0D700AD7B0E /* StarscreamOld */,
			);
			productName = Nos;
			productReference = C9DEBFCE298941000078B43A /* Nos.app */;
			productType = "com.apple.product-type.application";
		};
		C9DEBFE3298941020078B43A /* NosTests */ = {
			isa = PBXNativeTarget;
			buildConfigurationList = C9DEBFFB298941020078B43A /* Build configuration list for PBXNativeTarget "NosTests" */;
			buildPhases = (
				C9DEBFE0298941020078B43A /* Sources */,
				C9DEBFE1298941020078B43A /* Frameworks */,
				C9DEBFE2298941020078B43A /* Resources */,
			);
			buildRules = (
			);
			dependencies = (
				C9A6C7442AD83F7A001F9500 /* PBXTargetDependency */,
				C9DEBFE6298941020078B43A /* PBXTargetDependency */,
			);
			name = NosTests;
			packageProductDependencies = (
				C97797BE298ABE060046BD25 /* secp256k1 */,
				CDDA1F7A29A527650047ACD8 /* Starscream */,
				CDDA1F7C29A527650047ACD8 /* SwiftUINavigation */,
				C9646E9B29B79E4D007239A4 /* Logger */,
				C9646EA829B7A4F2007239A4 /* PostHog */,
				C9646EAB29B7A520007239A4 /* Dependencies */,
				C905B0742A619367009B8A78 /* DequeModule */,
				C9B71DC42A9008300031ED9F /* Sentry */,
				C99DBF7F2A9E8BCF00F7068F /* SDWebImageSwiftUI */,
			);
			productName = NosTests;
			productReference = C9DEBFE4298941020078B43A /* NosTests.xctest */;
			productType = "com.apple.product-type.bundle.unit-test";
		};
		C9DEBFED298941020078B43A /* NosUITests */ = {
			isa = PBXNativeTarget;
			buildConfigurationList = C9DEBFFE298941020078B43A /* Build configuration list for PBXNativeTarget "NosUITests" */;
			buildPhases = (
				C9DEBFEA298941020078B43A /* Sources */,
				C9DEBFEB298941020078B43A /* Frameworks */,
				C9DEBFEC298941020078B43A /* Resources */,
			);
			buildRules = (
			);
			dependencies = (
				C9DEBFF0298941020078B43A /* PBXTargetDependency */,
			);
			name = NosUITests;
			productName = NosUITests;
			productReference = C9DEBFEE298941020078B43A /* NosUITests.xctest */;
			productType = "com.apple.product-type.bundle.ui-testing";
		};
/* End PBXNativeTarget section */

/* Begin PBXProject section */
		C9DEBFC6298941000078B43A /* Project object */ = {
			isa = PBXProject;
			attributes = {
				BuildIndependentTargetsInParallel = 1;
				LastSwiftUpdateCheck = 1420;
				LastUpgradeCheck = 1500;
				TargetAttributes = {
					C90862BA29E9804B00C35A71 = {
						CreatedOnToolsVersion = 14.2;
						TestTargetID = C9DEBFCD298941000078B43A;
					};
					C9DEBFCD298941000078B43A = {
						CreatedOnToolsVersion = 14.2;
					};
					C9DEBFE3298941020078B43A = {
						CreatedOnToolsVersion = 14.2;
					};
					C9DEBFED298941020078B43A = {
						CreatedOnToolsVersion = 14.2;
						TestTargetID = C9DEBFCD298941000078B43A;
					};
				};
			};
			buildConfigurationList = C9DEBFC9298941000078B43A /* Build configuration list for PBXProject "Nos" */;
			compatibilityVersion = "Xcode 14.0";
			developmentRegion = en;
			hasScannedForEncodings = 0;
			knownRegions = (
				en,
				Base,
				es,
				"zh-Hans",
				"zh-Hant",
				fr,
				"pt-BR",
				de,
				nl,
				sv,
			);
			mainGroup = C9DEBFC5298941000078B43A;
			packageReferences = (
				C9DEC066298965270078B43A /* XCRemoteSwiftPackageReference "Starscream" */,
				C97797BA298AB1890046BD25 /* XCRemoteSwiftPackageReference "secp256k1" */,
				C94D855D29914D2300749478 /* XCRemoteSwiftPackageReference "swiftui-navigation" */,
				C9ADB139299299570075E7F8 /* XCRemoteSwiftPackageReference "bech32" */,
				C9646E9829B79E04007239A4 /* XCRemoteSwiftPackageReference "logger-ios" */,
				C9646EA229B7A24A007239A4 /* XCRemoteSwiftPackageReference "posthog-ios" */,
				C9646EA529B7A3DD007239A4 /* XCRemoteSwiftPackageReference "swift-dependencies" */,
				C96CB98A2A6040C500498C4E /* XCRemoteSwiftPackageReference "swift-collections" */,
				C9B71DBC2A8E9BAD0031ED9F /* XCRemoteSwiftPackageReference "sentry-cocoa" */,
				C99DBF7C2A9E81CF00F7068F /* XCRemoteSwiftPackageReference "SDWebImageSwiftUI" */,
				C9B737702AB24D5F00398BE7 /* XCRemoteSwiftPackageReference "SwiftGenPlugin" */,
				C95F0AC82ABA379700A0D9CE /* XCRemoteSwiftPackageReference "WalletConnectSwiftV2" */,
				C9AA1BB82ABB62EB00E8BD6D /* XCRemoteSwiftPackageReference "Web3" */,
				C9332C642ADED0D700AD7B0E /* XCLocalSwiftPackageReference "StarscreamOld" */,
			);
			productRefGroup = C9DEBFCF298941000078B43A /* Products */;
			projectDirPath = "";
			projectRoot = "";
			targets = (
				C9DEBFCD298941000078B43A /* Nos */,
				C9DEBFE3298941020078B43A /* NosTests */,
				C9DEBFED298941020078B43A /* NosUITests */,
				C90862BA29E9804B00C35A71 /* NosPerformanceTests */,
			);
		};
/* End PBXProject section */

/* Begin PBXResourcesBuildPhase section */
		C90862B929E9804B00C35A71 /* Resources */ = {
			isa = PBXResourcesBuildPhase;
			buildActionMask = 2147483647;
			files = (
			);
			runOnlyForDeploymentPostprocessing = 0;
		};
		C9DEBFCC298941000078B43A /* Resources */ = {
			isa = PBXResourcesBuildPhase;
			buildActionMask = 2147483647;
			files = (
				C987F83629BA951E00B44E7A /* ClarityCity-ExtraBold.otf in Resources */,
				C9DEC065298955200078B43A /* sample_data.json in Resources */,
				C987F83A29BA951E00B44E7A /* ClarityCity-BoldItalic.otf in Resources */,
				C987F84A29BA951E00B44E7A /* ClarityCity-Medium.otf in Resources */,
				C9DEBFDF298941020078B43A /* Preview Assets.xcassets in Resources */,
				C987F84E29BA951E00B44E7A /* ClarityCity-RegularItalic.otf in Resources */,
				C95D68B4299ECE0700429F86 /* CONTRIBUTING.md in Resources */,
				C987F83E29BA951E00B44E7A /* ClarityCity-SemiBold.otf in Resources */,
				C987F84629BA951E00B44E7A /* ClarityCity-Light.otf in Resources */,
				C95D68B3299ECE0700429F86 /* README.md in Resources */,
				5B46611E29CCB894008B8E8C /* Generated.strings in Resources */,
				C987F83C29BA951E00B44E7A /* ClarityCity-Bold.otf in Resources */,
				C987F83229BA951E00B44E7A /* ClarityCity-ExtraLight.otf in Resources */,
				C9DEBFDB298941020078B43A /* Assets.xcassets in Resources */,
				C9A0DAED29C6A66C00466635 /* Launch Screen.storyboard in Resources */,
				C987F84C29BA951E00B44E7A /* ClarityCity-ThinItalic.otf in Resources */,
				C987F85229BA951E00B44E7A /* ClarityCity-Regular.otf in Resources */,
				C987F83429BA951E00B44E7A /* ClarityCity-LightItalic.otf in Resources */,
				C987F83829BA951E00B44E7A /* ClarityCity-MediumItalic.otf in Resources */,
				C9D573492AB24B7300E06BB4 /* custom-xcassets.stencil in Resources */,
				C987F84229BA951E00B44E7A /* ClarityCity-Black.otf in Resources */,
				C987F84029BA951E00B44E7A /* ClarityCity-SemiBoldItalic.otf in Resources */,
				C9F204832AE03A8E0029A858 /* bignumber.js in Resources */,
				C95D68B2299ECE0700429F86 /* CHANGELOG.md in Resources */,
				C987F85429BA951E00B44E7A /* ClarityCity-Thin.otf in Resources */,
				C987F84429BA951E00B44E7A /* ClarityCity-ExtraBoldItalic.otf in Resources */,
				C987F85029BA951E00B44E7A /* ClarityCity-ExtraLightItalic.otf in Resources */,
				C987F84829BA951E00B44E7A /* ClarityCity-BlackItalic.otf in Resources */,
			);
			runOnlyForDeploymentPostprocessing = 0;
		};
		C9DEBFE2298941020078B43A /* Resources */ = {
			isa = PBXResourcesBuildPhase;
			buildActionMask = 2147483647;
			files = (
				C987F84B29BA951E00B44E7A /* ClarityCity-Medium.otf in Resources */,
				C987F83729BA951E00B44E7A /* ClarityCity-ExtraBold.otf in Resources */,
				C987F83329BA951E00B44E7A /* ClarityCity-ExtraLight.otf in Resources */,
				C987F83D29BA951E00B44E7A /* ClarityCity-Bold.otf in Resources */,
				C987F84529BA951E00B44E7A /* ClarityCity-ExtraBoldItalic.otf in Resources */,
				C987F84329BA951E00B44E7A /* ClarityCity-Black.otf in Resources */,
				C987F85329BA951E00B44E7A /* ClarityCity-Regular.otf in Resources */,
				C987F84729BA951E00B44E7A /* ClarityCity-Light.otf in Resources */,
				C987F83929BA951E00B44E7A /* ClarityCity-MediumItalic.otf in Resources */,
				C987F85129BA951E00B44E7A /* ClarityCity-ExtraLightItalic.otf in Resources */,
				C987F84D29BA951E00B44E7A /* ClarityCity-ThinItalic.otf in Resources */,
				C987F84F29BA951E00B44E7A /* ClarityCity-RegularItalic.otf in Resources */,
				CD27177629A7C8B200AE8888 /* sample_replies.json in Resources */,
				C987F83B29BA951E00B44E7A /* ClarityCity-BoldItalic.otf in Resources */,
				C987F84129BA951E00B44E7A /* ClarityCity-SemiBoldItalic.otf in Resources */,
				C987F83529BA951E00B44E7A /* ClarityCity-LightItalic.otf in Resources */,
				C9EEB5512AE3253200027649 /* Generated.strings in Resources */,
				C987F85529BA951E00B44E7A /* ClarityCity-Thin.otf in Resources */,
				C987F83F29BA951E00B44E7A /* ClarityCity-SemiBold.otf in Resources */,
				C9DEC006298947900078B43A /* sample_data.json in Resources */,
				C987F84929BA951E00B44E7A /* ClarityCity-BlackItalic.otf in Resources */,
			);
			runOnlyForDeploymentPostprocessing = 0;
		};
		C9DEBFEC298941020078B43A /* Resources */ = {
			isa = PBXResourcesBuildPhase;
			buildActionMask = 2147483647;
			files = (
			);
			runOnlyForDeploymentPostprocessing = 0;
		};
/* End PBXResourcesBuildPhase section */

/* Begin PBXShellScriptBuildPhase section */
		5B46611829CCB66D008B8E8C /* Export Strings for Localization */ = {
			isa = PBXShellScriptBuildPhase;
			buildActionMask = 12;
			files = (
			);
			inputFileListPaths = (
			);
			inputPaths = (
				"$(SRCROOT)/Nos/Assets/Localization/Localized.swift",
				"$(SRCROOT)/Nos/Assets/Localization/ExportStrings.sh",
				"$(SRCROOT)/Nos/Assets/Localization/Localizable.swift",
				"$(SRCROOT)/Nos/Models/ReportCategory.swift",
				"$(SRCROOT)/Nos/Assets/Localization/ExportStrings.swift",
			);
			name = "Export Strings for Localization";
			outputFileListPaths = (
			);
			outputPaths = (
				"$(SRCROOT)/Nos/Assets/Localization/en.lproj/Generated.strings",
			);
			runOnlyForDeploymentPostprocessing = 0;
			shellPath = /bin/sh;
			shellScript = "if [ \"${ENABLE_PREVIEWS}\" = \"YES\" ]; then\n  echo \"SwiftUI Previews enabled, quitting to prevent 'preview paused'.\"\n  exit 0;\nfi\n\nsh $SRCROOT/Nos/Assets/Localization/ExportStrings.sh\n";
		};
		C9BAB0992996BEEA0003A84E /* SwiftLint */ = {
			isa = PBXShellScriptBuildPhase;
			alwaysOutOfDate = 1;
			buildActionMask = 2147483647;
			files = (
			);
			inputFileListPaths = (
			);
			inputPaths = (
			);
			name = SwiftLint;
			outputFileListPaths = (
			);
			outputPaths = (
			);
			runOnlyForDeploymentPostprocessing = 0;
			shellPath = /bin/sh;
			shellScript = "export PATH=\"$PATH:/opt/homebrew/bin\"\nif which swiftlint > /dev/null; then\n  swiftlint --lenient\nelse\n  echo \"warning: SwiftLint not installed, download from https://github.com/realm/SwiftLint\"\nfi\n";
		};
/* End PBXShellScriptBuildPhase section */

/* Begin PBXSourcesBuildPhase section */
		C90862B729E9804B00C35A71 /* Sources */ = {
			isa = PBXSourcesBuildPhase;
			buildActionMask = 2147483647;
			files = (
				C90862BE29E9804B00C35A71 /* NosPerformanceTests.swift in Sources */,
			);
			runOnlyForDeploymentPostprocessing = 0;
		};
		C9DEBFCA298941000078B43A /* Sources */ = {
			isa = PBXSourcesBuildPhase;
			buildActionMask = 2147483647;
			files = (
				CD09A74429A50F1D0063464F /* SideMenu.swift in Sources */,
				C9F2046B2ADEDCB80029A858 /* WalletConnectPairingView.swift in Sources */,
				C9C547512A4F1CC3006B0741 /* SearchController.swift in Sources */,
				C9DEC06E2989668E0078B43A /* Relay+CoreDataClass.swift in Sources */,
				C9F64D8C29ED840700563F2B /* LogHelper.swift in Sources */,
				C9C2B78529E073E300548B4A /* RelaySubscription.swift in Sources */,
				3FFB1D9C29A7DF9D002A755D /* StackedAvatarsView.swift in Sources */,
				C97A1C8E29E58EC7009D9E8D /* NSManagedObjectContext+Nos.swift in Sources */,
				C9B678DE29EEC35B00303F33 /* Foundation+Sendable.swift in Sources */,
				5B88051A2A21027C00E21F06 /* SHA256Key.swift in Sources */,
				C9CDBBA129A8F14C00C555C7 /* DiscoverView.swift in Sources */,
				C9B71DC22A9003670031ED9F /* CrashReporting.swift in Sources */,
				C987F81729BA4C6A00B44E7A /* BigActionButton.swift in Sources */,
				C98DC9BB2A795CAD004E5F0F /* ActionBanner.swift in Sources */,
				C987F86129BABAF800B44E7A /* String+Markdown.swift in Sources */,
				C9F204802AE029D90029A858 /* AppDestination.swift in Sources */,
				3F30020B29C361C8003D4F8B /* OnboardingTermsOfServiceView.swift in Sources */,
				C9C5475B2A4F1D8C006B0741 /* NosNotification+CoreDataProperties.swift in Sources */,
				C9680AD12ACC5251006C8C93 /* Either.swift in Sources */,
				C98B8B4029FBF83B009789C8 /* NotificationCard.swift in Sources */,
				5B834F672A83FB5C000C1432 /* ProfileKnownFollowersView.swift in Sources */,
				C987F81D29BA6D9A00B44E7A /* ProfileTab.swift in Sources */,
				C9ADB14129951CB10075E7F8 /* NSManagedObject+Nos.swift in Sources */,
				C9F84C21298DC36800C6714D /* AppView.swift in Sources */,
				C9CE5B142A0172CF008E198C /* WebView.swift in Sources */,
				DC5F20432A6ED75C00F8D73F /* FileStorageAPI.swift in Sources */,
				CD4908D429B92941007443DB /* ReportABugMailView.swift in Sources */,
				C9C2B78229E0735400548B4A /* RelaySubscriptionManager.swift in Sources */,
				3FFB1D9629A6BBEC002A755D /* Collection+SafeSubscript.swift in Sources */,
				A34E439929A522F20057AFCB /* CurrentUser.swift in Sources */,
				C9A0DADD29C689C900466635 /* NosNavigationBar.swift in Sources */,
				3F30020529C1FDD9003D4F8B /* OnboardingStartView.swift in Sources */,
				C936B4592A4C7B7C00DF1EB9 /* Nos.xcdatamodeld in Sources */,
				C987F81A29BA4D0E00B44E7A /* ActionButton.swift in Sources */,
				C9E37E122A1E7EC5003D4B0A /* PreviewContainer.swift in Sources */,
				C9A0DAF829C92F4500466635 /* UNSAPI.swift in Sources */,
				5BFF66B62A58A8A000AA79DD /* MutesView.swift in Sources */,
				C9F2045F2ADED8F70029A858 /* WalletConnectSessionManager.swift in Sources */,
				C913DA0A2AEAF52B003BDD6D /* NoteWarningController.swift in Sources */,
				3F30020929C23895003D4F8B /* OnboardingNotOldEnoughView.swift in Sources */,
				C973AB612A323167002AED16 /* Author+CoreDataProperties.swift in Sources */,
				C9B678E129EEC41000303F33 /* SocialGraphCache.swift in Sources */,
				C9AA1BB12ABA383F00E8BD6D /* USBCWalletConnectService.swift in Sources */,
				C93F488D2AC5C30C00900CEC /* NosFormField.swift in Sources */,
				C9DEC06A298965550078B43A /* RelayView.swift in Sources */,
				C99E80CD2A0C2C6400187474 /* PreviewData.swift in Sources */,
				C9DF76282AE1D11F000134DF /* SendUSBCBarButtonItem.swift in Sources */,
				C9A0DAE429C69F0C00466635 /* HighlightedText.swift in Sources */,
				C94D855C2991479900749478 /* NewNoteView.swift in Sources */,
				5B6EB48E29EDBE0E006E750C /* NoteParser.swift in Sources */,
				C9F84C23298DC7B900C6714D /* SettingsView.swift in Sources */,
				C9CFF6D22AB2423000D4B368 /* Text+Localized.swift in Sources */,
				C9F204612ADEDB720029A858 /* Wei.swift in Sources */,
				C973AB652A323167002AED16 /* EventReference+CoreDataProperties.swift in Sources */,
				C973AB632A323167002AED16 /* Relay+CoreDataProperties.swift in Sources */,
				C94FE9F729DB259300019CD3 /* Text+Gradient.swift in Sources */,
				3F170C78299D816200BC8F8B /* AppController.swift in Sources */,
				C9F204672ADEDBA80029A858 /* String+Extra.swift in Sources */,
				C9F204792ADEDE120029A858 /* WalletConnectChain.swift in Sources */,
				C95D68AB299E710F00429F86 /* Color+Hex.swift in Sources */,
				C94A5E182A72C84200B6EC5D /* ReportCategory.swift in Sources */,
				C973364F2A7968220012D8B8 /* SetUpUNSBanner.swift in Sources */,
				C9F0BB6B29A503D6000547FC /* PublicKey.swift in Sources */,
				C9EE3E602A0538B7008A7491 /* ExpirationTimeButton.swift in Sources */,
				A303AF8329A9153A005DC8FC /* FollowButton.swift in Sources */,
				C9C2B77F29E0731600548B4A /* AsyncTimer.swift in Sources */,
				A32B6C7329A6BE9B00653FF5 /* FollowsView.swift in Sources */,
				3F30020D29C382EB003D4F8B /* OnboardingLoginView.swift in Sources */,
				C9A25B3D29F174D200B39534 /* ReadabilityPadding.swift in Sources */,
				C9DFA972299BF9E8006929C1 /* CompactNoteView.swift in Sources */,
				C9AC31AD2A55E0BD00A94E5A /* NotificationViewModel.swift in Sources */,
				C9EE3E632A053910008A7491 /* ExpirationTimeOption.swift in Sources */,
				C9A0DAE029C697A100466635 /* AboutView.swift in Sources */,
				A351E1A229BA92240009B7F6 /* ProfileEditView.swift in Sources */,
				C98560B02A65B7950002C1D9 /* AuthorCard.swift in Sources */,
				C9DFA969299BEC33006929C1 /* CardStyle.swift in Sources */,
				C9F64D8F29ED88CD00563F2B /* Localization+Nos.swift in Sources */,
				C95D68AD299E721700429F86 /* ProfileView.swift in Sources */,
				C942566929B66A2800C4202C /* Date+Elapsed.swift in Sources */,
				C9A2FCA22AE6FF360020A5C6 /* USBCBalanceBarButtonItem.swift in Sources */,
				5B8C96B029DB2E1100B73AEC /* SearchTextFieldObserver.swift in Sources */,
				C913DA0E2AEB3265003BDD6D /* WarningView.swift in Sources */,
				C9ADB13829928CC30075E7F8 /* String+Hex.swift in Sources */,
				C97141EE2AE95F07001A5DD0 /* USBCAddress.swift in Sources */,
				C9F75AD22A02D41E005BBE45 /* ComposerActionBar.swift in Sources */,
				2D06BB9D2AE249D70085F509 /* ThreadRootView.swift in Sources */,
				C9F204652ADEDB9B0029A858 /* BigDecimal.swift in Sources */,
				C9DEBFD2298941000078B43A /* NosApp.swift in Sources */,
				C930055F2A6AF8320098CA9E /* LoadingContent.swift in Sources */,
				C9A6C74D2AD98E2A001F9500 /* UNSNameTakenView.swift in Sources */,
				C9646EAE29B8D653007239A4 /* ViewDidLoadModifier.swift in Sources */,
				C94D59AC2AE711A400295AE8 /* WalletConnectErrorView.swift in Sources */,
				C92F015B2AC4D74E00972489 /* NosTextEditor.swift in Sources */,
				C913DA0C2AEB2EBF003BDD6D /* FetchRequestPublisher.swift in Sources */,
				C973AB5D2A323167002AED16 /* Event+CoreDataProperties.swift in Sources */,
				C95D68A3299E6D9000429F86 /* SelectableText.swift in Sources */,
				C9F84C27298DC98800C6714D /* KeyPair.swift in Sources */,
				5B8C96B629DDD3B200B73AEC /* EditableText.swift in Sources */,
				C93EC2F129C337EB0012EE2A /* RelayPicker.swift in Sources */,
				C9F0BB6F29A50437000547FC /* NostrConstants.swift in Sources */,
				5BFF66B12A573F6400AA79DD /* RelayDetailView.swift in Sources */,
				C9F204632ADEDB910029A858 /* Web3Utils.swift in Sources */,
				C9F75AD62A041FF7005BBE45 /* ExpirationTimePicker.swift in Sources */,
				C92F015E2AC4D99400972489 /* NosForm.swift in Sources */,
				CD76865329B793F400085358 /* DiscoverSearchBar.swift in Sources */,
				5B8C96AC29D52AD200B73AEC /* AuthorListView.swift in Sources */,
				C94A5E152A716A6D00B6EC5D /* EditableNoteText.swift in Sources */,
				DC5F20412A6AE31000F8D73F /* ImagePicker.swift in Sources */,
				C9680AD42ACDF57D006C8C93 /* UNSWizardNeedsPaymentView.swift in Sources */,
				C94C4CF32AD993CA00F801CA /* UNSErrorView.swift in Sources */,
				C9A2FCA42AE701510020A5C6 /* SendUSBCController.swift in Sources */,
				5B0D99032A94090A0039F0C5 /* DoubleTapToPopModifier.swift in Sources */,
				5BFF66B42A58853D00AA79DD /* PublishedEventsView.swift in Sources */,
				C987F85B29BA9ED800B44E7A /* Font.swift in Sources */,
				C94D6D5C2AC5D14400F0F11E /* WizardTextField.swift in Sources */,
				3FB5E651299D28A200386527 /* OnboardingView.swift in Sources */,
				C973AB5F2A323167002AED16 /* AuthorReference+CoreDataProperties.swift in Sources */,
				A3B943CF299AE00100A15A08 /* KeyChain.swift in Sources */,
				C9671D73298DB94C00EE7E12 /* Data+Encoding.swift in Sources */,
				C9E9D9CA2A2E35440048AF0B /* (null) in Sources */,
				C9646EA129B7A22C007239A4 /* Analytics.swift in Sources */,
				C9A6C74B2AD866A7001F9500 /* UNSSuccessView.swift in Sources */,
				C981E2DB2AC6088900FBF4F6 /* UNSVerifyCodeView.swift in Sources */,
				DC4AB2F62A4475B800D1478A /* AppDelegate.swift in Sources */,
				5B8C96B229DB313300B73AEC /* AuthorRow.swift in Sources */,
				C9A0DADA29C685E500466635 /* SideMenuButton.swift in Sources */,
				C93F48902AC5C9C400900CEC /* UNSWizardPhoneView.swift in Sources */,
				A3B943D5299D514800A15A08 /* Follow+CoreDataClass.swift in Sources */,
				C92DF80529C25DE900400561 /* URL+Extensions.swift in Sources */,
				5BE281C12AE2CCB400880466 /* StoryNoteView.swift in Sources */,
				3F60F42929B27D3E000D62C4 /* ThreadView.swift in Sources */,
				C9B678DB29EEBF3B00303F33 /* DependencyInjection.swift in Sources */,
				C95D68A9299E709900429F86 /* LinearGradient+Planetary.swift in Sources */,
				C92F01522AC4D6AB00972489 /* NosFormSection.swift in Sources */,
				C9BCF1C12AC72020009BDE06 /* UNSWizardChooseNameView.swift in Sources */,
				C9A6C7412AD837AD001F9500 /* UNSWizardController.swift in Sources */,
				C9F204862AE067130029A858 /* SendUSBCWizard.swift in Sources */,
				C97465342A3C95FE0031226F /* RelayPickerToolbarButton.swift in Sources */,
				3F43C47629A9625700E896A0 /* AuthorReference+CoreDataClass.swift in Sources */,
				C9A6C7492AD86271001F9500 /* UNSNewNameView.swift in Sources */,
				C9ADB13D29929B540075E7F8 /* Bech32.swift in Sources */,
				C95D68A1299E6D3E00429F86 /* BioView.swift in Sources */,
				5BE281CA2AE2CCEB00880466 /* HomeTab.swift in Sources */,
				C94D14812A12B3F70014C906 /* SearchBar.swift in Sources */,
				C9A6C7472AD84263001F9500 /* UNSNamePicker.swift in Sources */,
				C93EC2F729C351470012EE2A /* Optional+Unwrap.swift in Sources */,
				A32B6C7829A6C99200653FF5 /* FollowCard.swift in Sources */,
				C92DF80829C25FA900400561 /* SquareImage.swift in Sources */,
				C9DEBFD9298941000078B43A /* HomeFeedView.swift in Sources */,
				3F30020729C237AB003D4F8B /* OnboardingAgeVerificationView.swift in Sources */,
				C9DB207729F30EC700FB7B9D /* AsyncButton.swift in Sources */,
				C931517D29B915AF00934506 /* StaggeredGrid.swift in Sources */,
				C97465312A3B89140031226F /* AuthorLabel.swift in Sources */,
				C9C547592A4F1D8C006B0741 /* NosNotification+CoreDataClass.swift in Sources */,
				C9B678E729F01A8500303F33 /* FullscreenProgressView.swift in Sources */,
				C9F0BB6929A5039D000547FC /* Int+Bool.swift in Sources */,
				DC5F203F2A6AE24200F8D73F /* ImagePickerButton.swift in Sources */,
				C981E2DD2AC610D600FBF4F6 /* UNSStepImage.swift in Sources */,
				C9CDBBA429A8FA2900C555C7 /* GoldenPostView.swift in Sources */,
				C92F01582AC4D6F700972489 /* NosTextField.swift in Sources */,
				C9C2B77C29E072E400548B4A /* WebSocket+Nos.swift in Sources */,
				C9DEC003298945150078B43A /* String+Lorem.swift in Sources */,
				C97A1C8B29E45B4E009D9E8D /* RawEventController.swift in Sources */,
				C9DEC0632989541F0078B43A /* Bundle+Current.swift in Sources */,
				C93EC2F429C34C860012EE2A /* NSPredicate+Bool.swift in Sources */,
				C99D053C2AE6E5F50053D472 /* WalletConnectSendView.swift in Sources */,
				C9F84C1C298DBBF400C6714D /* Data+Sha.swift in Sources */,
				5BE281BE2AE2CCAE00880466 /* StoriesView.swift in Sources */,
				C936B4622A4CB01C00DF1EB9 /* PushNotificationService.swift in Sources */,
				C95D68A6299E6F9E00429F86 /* ProfileHeader.swift in Sources */,
				C9BAB09B2996FBA10003A84E /* EventProcessor.swift in Sources */,
				C960C57129F3236200929990 /* LikeButton.swift in Sources */,
				C97797B9298AA19A0046BD25 /* RelayService.swift in Sources */,
				C99721CB2AEBED26004EBEAB /* String+Empty.swift in Sources */,
				C93CA0C329AE3A1E00921183 /* JSONEvent.swift in Sources */,
				3FFB1D89299FF37C002A755D /* AvatarView.swift in Sources */,
				C97A1C8829E45B3C009D9E8D /* RawEventView.swift in Sources */,
				C9DEC04529894BED0078B43A /* Event+CoreDataClass.swift in Sources */,
				CD76865029B6503500085358 /* NoteOptionsButton.swift in Sources */,
				5BE281C72AE2CCD800880466 /* ReplyButton.swift in Sources */,
				C936B45C2A4C7D6B00DF1EB9 /* UNSWizard.swift in Sources */,
				C9DFA966299BEB96006929C1 /* NoteCard.swift in Sources */,
				C9E37E152A1E8143003D4B0A /* Report.swift in Sources */,
				C9DEBFD4298941000078B43A /* Persistence.swift in Sources */,
				CD76864C29B12F7E00085358 /* ExpandingTextFieldAndSubmitButton.swift in Sources */,
				5B834F692A83FC7F000C1432 /* ProfileSocialStatsView.swift in Sources */,
				CD09A74629A50F750063464F /* SideMenuContent.swift in Sources */,
				C9DFA971299BF8CD006929C1 /* RepliesView.swift in Sources */,
				C974652E2A3B86600031226F /* NoteCardHeader.swift in Sources */,
				C9DFA976299C30F0006929C1 /* Localized.swift in Sources */,
				C9CF23172A38A58B00EBEC31 /* ParseQueue.swift in Sources */,
				C98A32272A05795E00E3FA13 /* Task+Timeout.swift in Sources */,
				C9B708BB2A13BE41006C613A /* NoteTextEditor.swift in Sources */,
				C9E37E0F2A1E7C32003D4B0A /* ReportMenu.swift in Sources */,
				C95D68A5299E6E1E00429F86 /* PlaceholderModifier.swift in Sources */,
				C960C57429F3251E00929990 /* RepostButton.swift in Sources */,
				C9F204692ADEDC4E0029A858 /* WalletConnectCryptoProvider.swift in Sources */,
				3FFB1D9329A6BBCE002A755D /* EventReference+CoreDataClass.swift in Sources */,
				C93EC2FA29C370DE0012EE2A /* DiscoverGrid.swift in Sources */,
				C94FE9F529DB177500019CD3 /* Localizable.swift in Sources */,
				C973AB5B2A323167002AED16 /* Follow+CoreDataProperties.swift in Sources */,
				C92F01552AC4D6CF00972489 /* BeveledSeparator.swift in Sources */,
				C93EC2FD29C3785C0012EE2A /* View+RoundedCorner.swift in Sources */,
				5B503F622A291A1A0098805A /* JSONRelayMetadata.swift in Sources */,
				C98298332ADD7F9A0096C5B5 /* DeepLinkService.swift in Sources */,
				5B8B77192A1FDA3C004FC675 /* TLV.swift in Sources */,
				CD09A74829A51EFC0063464F /* Router.swift in Sources */,
				2D4010A22AD87DF300F93AD4 /* AuthorCardKnowFollowersView.swift in Sources */,
				CD2CF38E299E67F900332116 /* CardButtonStyle.swift in Sources */,
				A336DD3C299FD78000A0CBA0 /* Filter.swift in Sources */,
				DC2E54C82A700F1400C2CAAB /* UIDevice+Simulator.swift in Sources */,
				C9A0DAEA29C6A34200466635 /* ActivityView.swift in Sources */,
				CD2CF390299E68BE00332116 /* NoteButton.swift in Sources */,
				C93F48932AC5C9CE00900CEC /* UNSWizardIntroView.swift in Sources */,
				5BE281C42AE2CCC300880466 /* AuthorStoryView.swift in Sources */,
				C9DEC04D29894BED0078B43A /* Author+CoreDataClass.swift in Sources */,
				C905B0772A619E99009B8A78 /* LinkPreview.swift in Sources */,
				C9E9D9C72A2E1EC40048AF0B /* (null) in Sources */,
				C95D68A7299E6FF000429F86 /* KeyFixture.swift in Sources */,
				C94437E629B0DB83004D8C86 /* NotificationsView.swift in Sources */,
			);
			runOnlyForDeploymentPostprocessing = 0;
		};
		C9DEBFE0298941020078B43A /* Sources */ = {
			isa = PBXSourcesBuildPhase;
			buildActionMask = 2147483647;
			files = (
				CD09A76229A5220E0063464F /* AppController.swift in Sources */,
				C9A0DAF929C92F4500466635 /* UNSAPI.swift in Sources */,
				C97A1C8C29E45B4E009D9E8D /* RawEventController.swift in Sources */,
				CD09A75F29A521FD0063464F /* RelayService.swift in Sources */,
				CD09A76029A521FD0063464F /* Filter.swift in Sources */,
				C9B71DC32A9003670031ED9F /* CrashReporting.swift in Sources */,
				5B08A1E12A1FDFF700EB8F2E /* TLV.swift in Sources */,
				C9C2B78329E0735400548B4A /* RelaySubscriptionManager.swift in Sources */,
				C9F64D9029ED88CD00563F2B /* Localization+Nos.swift in Sources */,
				C9C2B78029E0731600548B4A /* AsyncTimer.swift in Sources */,
				5B88051C2A21046C00E21F06 /* SHA256KeyTests.swift in Sources */,
				C9B678E229EEC41000303F33 /* SocialGraphCache.swift in Sources */,
				C936B45F2A4CAF2B00DF1EB9 /* AppDelegate.swift in Sources */,
				C9C2B77D29E072E400548B4A /* WebSocket+Nos.swift in Sources */,
				C973AB642A323167002AED16 /* Relay+CoreDataProperties.swift in Sources */,
				C9EE3E642A053910008A7491 /* ExpirationTimeOption.swift in Sources */,
				C973AB5E2A323167002AED16 /* Event+CoreDataProperties.swift in Sources */,
				C9F64D8D29ED840700563F2B /* LogHelper.swift in Sources */,
				DC08FF7E2A7968FF009F87D1 /* FileStorageAPI.swift in Sources */,
				5B88051F2A21056E00E21F06 /* TLVTests.swift in Sources */,
				C98298342ADD7F9A0096C5B5 /* DeepLinkService.swift in Sources */,
				CD09A75929A521D20063464F /* Color+Hex.swift in Sources */,
				5B88051D2A2104CC00E21F06 /* SHA256Key.swift in Sources */,
				C9CF23182A38A58B00EBEC31 /* ParseQueue.swift in Sources */,
				5B39E64429EDBF8100464830 /* NoteParser.swift in Sources */,
				C94A5E162A716A6D00B6EC5D /* EditableNoteText.swift in Sources */,
				5BD08BB22A38E96F00BB926C /* JSONRelayMetadata.swift in Sources */,
				C936B45A2A4C7B7C00DF1EB9 /* Nos.xcdatamodeld in Sources */,
				C9F204812AE02D8C0029A858 /* AppDestination.swift in Sources */,
				C9E37E162A1E8143003D4B0A /* Report.swift in Sources */,
				C987F86229BABAF800B44E7A /* String+Markdown.swift in Sources */,
				C94A5E192A72C84200B6EC5D /* ReportCategory.swift in Sources */,
				C936B4632A4CB01C00DF1EB9 /* PushNotificationService.swift in Sources */,
				C9C5475A2A4F1D8C006B0741 /* NosNotification+CoreDataClass.swift in Sources */,
				CD09A74929A521210063464F /* Router.swift in Sources */,
				C90B16B82AFED96300CB4B85 /* URLExtensionTests.swift in Sources */,
				C93EC2F829C351470012EE2A /* Optional+Unwrap.swift in Sources */,
				C9C5475C2A4F1D8C006B0741 /* NosNotification+CoreDataProperties.swift in Sources */,
				C9B678DF29EEC35B00303F33 /* Foundation+Sendable.swift in Sources */,
				A3B943D7299D6DB700A15A08 /* Follow+CoreDataClass.swift in Sources */,
				C9ADB13E29929EEF0075E7F8 /* Bech32.swift in Sources */,
				C9DEC05A2989509B0078B43A /* Persistence.swift in Sources */,
				C9C2B78629E073E300548B4A /* RelaySubscription.swift in Sources */,
				C973AB662A323167002AED16 /* EventReference+CoreDataProperties.swift in Sources */,
				C97141EF2AE95F07001A5DD0 /* USBCAddress.swift in Sources */,
				5B80BE9E29F9864000A363E4 /* Bech32Tests.swift in Sources */,
				C942566A29B66A2800C4202C /* Date+Elapsed.swift in Sources */,
				C99721CC2AEBED26004EBEAB /* String+Empty.swift in Sources */,
				C93CA0C429AE3A1E00921183 /* JSONEvent.swift in Sources */,
				C9DEC04629894BED0078B43A /* Event+CoreDataClass.swift in Sources */,
				A32B6C7129A672BC00653FF5 /* CurrentUser.swift in Sources */,
				C98A32282A05795E00E3FA13 /* Task+Timeout.swift in Sources */,
				C973AB602A323167002AED16 /* AuthorReference+CoreDataProperties.swift in Sources */,
				5BE281CD2AE2CD4700880466 /* AvatarView.swift in Sources */,
				C9F84C1A298DBB6300C6714D /* Data+Encoding.swift in Sources */,
				C9DEC0642989541F0078B43A /* Bundle+Current.swift in Sources */,
				C9ADB13629928AF00075E7F8 /* KeyPair.swift in Sources */,
				3FFB1D9729A6BBEC002A755D /* Collection+SafeSubscript.swift in Sources */,
				C94D59AE2AE7286E00295AE8 /* ReportTests.swift in Sources */,
				C9A6C7422AD837AD001F9500 /* UNSWizardController.swift in Sources */,
				C9B678DC29EEBF3B00303F33 /* DependencyInjection.swift in Sources */,
				C9F0BB6D29A503D9000547FC /* Int+Bool.swift in Sources */,
				5BE281CC2AE2CD2C00880466 /* StackedAvatarsView.swift in Sources */,
				DC08FF812A7969C5009F87D1 /* UIDevice+Simulator.swift in Sources */,
				C9C9444229F6F0E2002F2C7A /* XCTest+Eventually.swift in Sources */,
				C9680AD22ACC5251006C8C93 /* Either.swift in Sources */,
				3FFF3BD029A9645F00DD0B72 /* AuthorReference+CoreDataClass.swift in Sources */,
				C9F0BB6C29A503D6000547FC /* PublicKey.swift in Sources */,
				C9DEC06F2989668E0078B43A /* Relay+CoreDataClass.swift in Sources */,
				C9ADB13F29929F1F0075E7F8 /* String+Hex.swift in Sources */,
				C94FE9F629DB177500019CD3 /* Localizable.swift in Sources */,
				C973AB622A323167002AED16 /* Author+CoreDataProperties.swift in Sources */,
				C93EC2F529C34C860012EE2A /* NSPredicate+Bool.swift in Sources */,
				C9DEC05B298950A90078B43A /* String+Lorem.swift in Sources */,
				C9F84C1D298DBC6100C6714D /* Data+Sha.swift in Sources */,
				C9B678E429EED2DC00303F33 /* SocialGraphTests.swift in Sources */,
				C9F0BB7029A50437000547FC /* NostrConstants.swift in Sources */,
				A3B943D8299D758F00A15A08 /* KeyChain.swift in Sources */,
				C9646EAA29B7A506007239A4 /* Analytics.swift in Sources */,
				C9ADB133299287D60075E7F8 /* KeyPairTests.swift in Sources */,
				C9DEC04E29894BED0078B43A /* Author+CoreDataClass.swift in Sources */,
				C9DEBFE9298941020078B43A /* EventTests.swift in Sources */,
				C9ADB14229951CB10075E7F8 /* NSManagedObject+Nos.swift in Sources */,
				C92DF80629C25DE900400561 /* URL+Extensions.swift in Sources */,
				C9BAB09C2996FBA10003A84E /* EventProcessor.swift in Sources */,
				C9DFA97B299C31EE006929C1 /* Localized.swift in Sources */,
				C973AB5C2A323167002AED16 /* Follow+CoreDataProperties.swift in Sources */,
				C93005602A6AF8320098CA9E /* LoadingContent.swift in Sources */,
				C97A1C8F29E58EC7009D9E8D /* NSManagedObjectContext+Nos.swift in Sources */,
				C9ADB135299288230075E7F8 /* KeyFixture.swift in Sources */,
				C9C547552A4F1CDB006B0741 /* SearchController.swift in Sources */,
				DC08FF802A796997009F87D1 /* ImagePicker.swift in Sources */,
				3FFB1D9429A6BBCE002A755D /* EventReference+CoreDataClass.swift in Sources */,
				5B6EB49029EDBEC1006E750C /* NoteParserTests.swift in Sources */,
				C9A6C7452AD83FB0001F9500 /* NotificationViewModel.swift in Sources */,
			);
			runOnlyForDeploymentPostprocessing = 0;
		};
		C9DEBFEA298941020078B43A /* Sources */ = {
			isa = PBXSourcesBuildPhase;
			buildActionMask = 2147483647;
			files = (
				C9DEBFF3298941020078B43A /* NosUITests.swift in Sources */,
				C9DEBFF5298941020078B43A /* NosUITestsLaunchTests.swift in Sources */,
			);
			runOnlyForDeploymentPostprocessing = 0;
		};
/* End PBXSourcesBuildPhase section */

/* Begin PBXTargetDependency section */
		C90862C229E9804B00C35A71 /* PBXTargetDependency */ = {
			isa = PBXTargetDependency;
			target = C9DEBFCD298941000078B43A /* Nos */;
			targetProxy = C90862C129E9804B00C35A71 /* PBXContainerItemProxy */;
		};
		C9A6C7442AD83F7A001F9500 /* PBXTargetDependency */ = {
			isa = PBXTargetDependency;
			productRef = C9A6C7432AD83F7A001F9500 /* SwiftGenPlugin */;
		};
		C9D573402AB24A3700E06BB4 /* PBXTargetDependency */ = {
			isa = PBXTargetDependency;
			productRef = C9D5733F2AB24A3700E06BB4 /* SwiftGenPlugin */;
		};
		C9DEBFE6298941020078B43A /* PBXTargetDependency */ = {
			isa = PBXTargetDependency;
			target = C9DEBFCD298941000078B43A /* Nos */;
			targetProxy = C9DEBFE5298941020078B43A /* PBXContainerItemProxy */;
		};
		C9DEBFF0298941020078B43A /* PBXTargetDependency */ = {
			isa = PBXTargetDependency;
			target = C9DEBFCD298941000078B43A /* Nos */;
			targetProxy = C9DEBFEF298941020078B43A /* PBXContainerItemProxy */;
		};
/* End PBXTargetDependency section */

/* Begin PBXVariantGroup section */
		5B46612029CCB894008B8E8C /* Generated.strings */ = {
			isa = PBXVariantGroup;
			children = (
				5B46611F29CCB894008B8E8C /* en */,
				5B46612129CCBBE2008B8E8C /* es */,
				5B46612229CCBC6C008B8E8C /* zh-Hans */,
				C94FE5A629F8441200C27119 /* zh-Hant */,
				C94FE5A729F8441200C27119 /* fr */,
				C937786129FC6D1900568C27 /* pt-BR */,
				5B48EC692A1406C4001EDA7F /* de */,
				C9EF82932A5F29BE0022A1A7 /* nl */,
				C9A5C5D32A9FDB6A0076AAD1 /* sv */,
			);
			name = Generated.strings;
			sourceTree = "<group>";
		};
/* End PBXVariantGroup section */

/* Begin XCBuildConfiguration section */
		C90862C429E9804B00C35A71 /* Debug */ = {
			isa = XCBuildConfiguration;
			buildSettings = {
				CODE_SIGN_STYLE = Automatic;
<<<<<<< HEAD
				CURRENT_PROJECT_VERSION = 92;
=======
				CURRENT_PROJECT_VERSION = 93;
>>>>>>> 4ebb5215
				DEVELOPMENT_TEAM = GZCZBKH7MY;
				GCC_OPTIMIZATION_LEVEL = s;
				GENERATE_INFOPLIST_FILE = YES;
				IPHONEOS_DEPLOYMENT_TARGET = 16.2;
				MARKETING_VERSION = 1.0;
				PRODUCT_BUNDLE_IDENTIFIER = com.verse.NosPerformanceTests;
				PRODUCT_NAME = "$(TARGET_NAME)";
				SDKROOT = iphoneos;
				SWIFT_EMIT_LOC_STRINGS = NO;
				SWIFT_OPTIMIZATION_LEVEL = "-O";
				SWIFT_VERSION = 5.0;
				TARGETED_DEVICE_FAMILY = "1,2";
				TEST_TARGET_NAME = Nos;
			};
			name = Debug;
		};
		C90862C529E9804B00C35A71 /* Release */ = {
			isa = XCBuildConfiguration;
			buildSettings = {
				CODE_SIGN_STYLE = Automatic;
<<<<<<< HEAD
				CURRENT_PROJECT_VERSION = 92;
=======
				CURRENT_PROJECT_VERSION = 93;
>>>>>>> 4ebb5215
				DEVELOPMENT_TEAM = GZCZBKH7MY;
				GENERATE_INFOPLIST_FILE = YES;
				IPHONEOS_DEPLOYMENT_TARGET = 16.2;
				MARKETING_VERSION = 1.0;
				PRODUCT_BUNDLE_IDENTIFIER = com.verse.NosPerformanceTests;
				PRODUCT_NAME = "$(TARGET_NAME)";
				SDKROOT = iphoneos;
				SWIFT_EMIT_LOC_STRINGS = NO;
				SWIFT_VERSION = 5.0;
				TARGETED_DEVICE_FAMILY = "1,2";
				TEST_TARGET_NAME = Nos;
				VALIDATE_PRODUCT = YES;
			};
			name = Release;
		};
		C9DEBFF6298941020078B43A /* Debug */ = {
			isa = XCBuildConfiguration;
			buildSettings = {
				ALWAYS_SEARCH_USER_PATHS = NO;
				CLANG_ANALYZER_LOCALIZABILITY_NONLOCALIZED = YES;
				CLANG_ANALYZER_NONNULL = YES;
				CLANG_ANALYZER_NUMBER_OBJECT_CONVERSION = YES_AGGRESSIVE;
				CLANG_CXX_LANGUAGE_STANDARD = "gnu++20";
				CLANG_ENABLE_MODULES = YES;
				CLANG_ENABLE_OBJC_ARC = YES;
				CLANG_ENABLE_OBJC_WEAK = YES;
				CLANG_WARN_BLOCK_CAPTURE_AUTORELEASING = YES;
				CLANG_WARN_BOOL_CONVERSION = YES;
				CLANG_WARN_COMMA = YES;
				CLANG_WARN_CONSTANT_CONVERSION = YES;
				CLANG_WARN_DEPRECATED_OBJC_IMPLEMENTATIONS = YES;
				CLANG_WARN_DIRECT_OBJC_ISA_USAGE = YES_ERROR;
				CLANG_WARN_DOCUMENTATION_COMMENTS = YES;
				CLANG_WARN_EMPTY_BODY = YES;
				CLANG_WARN_ENUM_CONVERSION = YES;
				CLANG_WARN_INFINITE_RECURSION = YES;
				CLANG_WARN_INT_CONVERSION = YES;
				CLANG_WARN_NON_LITERAL_NULL_CONVERSION = YES;
				CLANG_WARN_OBJC_IMPLICIT_RETAIN_SELF = YES;
				CLANG_WARN_OBJC_LITERAL_CONVERSION = YES;
				CLANG_WARN_OBJC_ROOT_CLASS = YES_ERROR;
				CLANG_WARN_QUOTED_INCLUDE_IN_FRAMEWORK_HEADER = YES;
				CLANG_WARN_RANGE_LOOP_ANALYSIS = YES;
				CLANG_WARN_STRICT_PROTOTYPES = YES;
				CLANG_WARN_SUSPICIOUS_MOVE = YES;
				CLANG_WARN_UNGUARDED_AVAILABILITY = YES_AGGRESSIVE;
				CLANG_WARN_UNREACHABLE_CODE = YES;
				CLANG_WARN__DUPLICATE_METHOD_MATCH = YES;
				COPY_PHASE_STRIP = NO;
				DEAD_CODE_STRIPPING = YES;
				DEBUG_INFORMATION_FORMAT = dwarf;
				ENABLE_STRICT_OBJC_MSGSEND = YES;
				ENABLE_TESTABILITY = YES;
				ENABLE_USER_SCRIPT_SANDBOXING = YES;
				GCC_C_LANGUAGE_STANDARD = gnu11;
				GCC_DYNAMIC_NO_PIC = NO;
				GCC_NO_COMMON_BLOCKS = YES;
				GCC_OPTIMIZATION_LEVEL = 0;
				GCC_PREPROCESSOR_DEFINITIONS = (
					"DEBUG=1",
					"$(inherited)",
				);
				GCC_WARN_64_TO_32_BIT_CONVERSION = YES;
				GCC_WARN_ABOUT_RETURN_TYPE = YES_ERROR;
				GCC_WARN_UNDECLARED_SELECTOR = YES;
				GCC_WARN_UNINITIALIZED_AUTOS = YES_AGGRESSIVE;
				GCC_WARN_UNUSED_FUNCTION = YES;
				GCC_WARN_UNUSED_VARIABLE = YES;
				IPHONEOS_DEPLOYMENT_TARGET = 17.0;
				MACOSX_DEPLOYMENT_TARGET = 13.3;
				MTL_ENABLE_DEBUG_INFO = INCLUDE_SOURCE;
				MTL_FAST_MATH = YES;
				ONLY_ACTIVE_ARCH = YES;
				SWIFT_ACTIVE_COMPILATION_CONDITIONS = DEBUG;
				SWIFT_OPTIMIZATION_LEVEL = "-Onone";
			};
			name = Debug;
		};
		C9DEBFF7298941020078B43A /* Release */ = {
			isa = XCBuildConfiguration;
			buildSettings = {
				ALWAYS_SEARCH_USER_PATHS = NO;
				CLANG_ANALYZER_LOCALIZABILITY_NONLOCALIZED = YES;
				CLANG_ANALYZER_NONNULL = YES;
				CLANG_ANALYZER_NUMBER_OBJECT_CONVERSION = YES_AGGRESSIVE;
				CLANG_CXX_LANGUAGE_STANDARD = "gnu++20";
				CLANG_ENABLE_MODULES = YES;
				CLANG_ENABLE_OBJC_ARC = YES;
				CLANG_ENABLE_OBJC_WEAK = YES;
				CLANG_WARN_BLOCK_CAPTURE_AUTORELEASING = YES;
				CLANG_WARN_BOOL_CONVERSION = YES;
				CLANG_WARN_COMMA = YES;
				CLANG_WARN_CONSTANT_CONVERSION = YES;
				CLANG_WARN_DEPRECATED_OBJC_IMPLEMENTATIONS = YES;
				CLANG_WARN_DIRECT_OBJC_ISA_USAGE = YES_ERROR;
				CLANG_WARN_DOCUMENTATION_COMMENTS = YES;
				CLANG_WARN_EMPTY_BODY = YES;
				CLANG_WARN_ENUM_CONVERSION = YES;
				CLANG_WARN_INFINITE_RECURSION = YES;
				CLANG_WARN_INT_CONVERSION = YES;
				CLANG_WARN_NON_LITERAL_NULL_CONVERSION = YES;
				CLANG_WARN_OBJC_IMPLICIT_RETAIN_SELF = YES;
				CLANG_WARN_OBJC_LITERAL_CONVERSION = YES;
				CLANG_WARN_OBJC_ROOT_CLASS = YES_ERROR;
				CLANG_WARN_QUOTED_INCLUDE_IN_FRAMEWORK_HEADER = YES;
				CLANG_WARN_RANGE_LOOP_ANALYSIS = YES;
				CLANG_WARN_STRICT_PROTOTYPES = YES;
				CLANG_WARN_SUSPICIOUS_MOVE = YES;
				CLANG_WARN_UNGUARDED_AVAILABILITY = YES_AGGRESSIVE;
				CLANG_WARN_UNREACHABLE_CODE = YES;
				CLANG_WARN__DUPLICATE_METHOD_MATCH = YES;
				COPY_PHASE_STRIP = NO;
				DEAD_CODE_STRIPPING = YES;
				DEBUG_INFORMATION_FORMAT = "dwarf-with-dsym";
				ENABLE_NS_ASSERTIONS = NO;
				ENABLE_STRICT_OBJC_MSGSEND = YES;
				ENABLE_USER_SCRIPT_SANDBOXING = YES;
				GCC_C_LANGUAGE_STANDARD = gnu11;
				GCC_NO_COMMON_BLOCKS = YES;
				GCC_OPTIMIZATION_LEVEL = s;
				GCC_WARN_64_TO_32_BIT_CONVERSION = YES;
				GCC_WARN_ABOUT_RETURN_TYPE = YES_ERROR;
				GCC_WARN_UNDECLARED_SELECTOR = YES;
				GCC_WARN_UNINITIALIZED_AUTOS = YES_AGGRESSIVE;
				GCC_WARN_UNUSED_FUNCTION = YES;
				GCC_WARN_UNUSED_VARIABLE = YES;
				IPHONEOS_DEPLOYMENT_TARGET = 17.0;
				MACOSX_DEPLOYMENT_TARGET = 13.3;
				MTL_ENABLE_DEBUG_INFO = NO;
				MTL_FAST_MATH = YES;
				SWIFT_COMPILATION_MODE = wholemodule;
				SWIFT_OPTIMIZATION_LEVEL = "-O";
			};
			name = Release;
		};
		C9DEBFF9298941020078B43A /* Debug */ = {
			isa = XCBuildConfiguration;
			baseConfigurationReference = C94D39212ABDDDFE0019C4D5 /* Secrets.xcconfig */;
			buildSettings = {
				ASSETCATALOG_COMPILER_APPICON_NAME = AppIcon;
				ASSETCATALOG_COMPILER_GENERATE_ASSET_SYMBOLS = NO;
				ASSETCATALOG_COMPILER_GLOBAL_ACCENT_COLOR_NAME = AccentColor;
				CODE_SIGN_ENTITLEMENTS = Nos/Nos.entitlements;
				CODE_SIGN_IDENTITY = "-";
				"CODE_SIGN_IDENTITY[sdk=iphoneos*]" = "Apple Development";
				CODE_SIGN_STYLE = Automatic;
<<<<<<< HEAD
				CURRENT_PROJECT_VERSION = 92;
=======
				CURRENT_PROJECT_VERSION = 93;
>>>>>>> 4ebb5215
				DEAD_CODE_STRIPPING = YES;
				DEVELOPMENT_ASSET_PATHS = "\"Nos/Views/Preview Content\"";
				DEVELOPMENT_TEAM = GZCZBKH7MY;
				ENABLE_HARDENED_RUNTIME = YES;
				ENABLE_PREVIEWS = YES;
				ENABLE_USER_SCRIPT_SANDBOXING = NO;
				GCC_OPTIMIZATION_LEVEL = 0;
				GENERATE_INFOPLIST_FILE = YES;
				INFOPLIST_FILE = Nos/Info.plist;
				INFOPLIST_KEY_NSCameraUsageDescription = "Nos can access camera to allow users to post photos directly.";
				"INFOPLIST_KEY_UIApplicationSceneManifest_Generation[sdk=iphoneos*]" = YES;
				"INFOPLIST_KEY_UIApplicationSceneManifest_Generation[sdk=iphonesimulator*]" = YES;
				"INFOPLIST_KEY_UIApplicationSupportsIndirectInputEvents[sdk=iphoneos*]" = YES;
				"INFOPLIST_KEY_UIApplicationSupportsIndirectInputEvents[sdk=iphonesimulator*]" = YES;
				"INFOPLIST_KEY_UILaunchScreen_Generation[sdk=iphoneos*]" = YES;
				"INFOPLIST_KEY_UILaunchScreen_Generation[sdk=iphonesimulator*]" = YES;
				INFOPLIST_KEY_UILaunchStoryboardName = "Launch Screen.storyboard";
				"INFOPLIST_KEY_UIStatusBarStyle[sdk=iphoneos*]" = UIStatusBarStyleDefault;
				"INFOPLIST_KEY_UIStatusBarStyle[sdk=iphonesimulator*]" = UIStatusBarStyleDefault;
				INFOPLIST_KEY_UISupportedInterfaceOrientations_iPad = "UIInterfaceOrientationPortrait UIInterfaceOrientationPortraitUpsideDown UIInterfaceOrientationLandscapeLeft UIInterfaceOrientationLandscapeRight";
				INFOPLIST_KEY_UISupportedInterfaceOrientations_iPhone = "UIInterfaceOrientationPortrait UIInterfaceOrientationLandscapeLeft UIInterfaceOrientationLandscapeRight";
				IPHONEOS_DEPLOYMENT_TARGET = 17.0;
				LD_RUNPATH_SEARCH_PATHS = "@executable_path/Frameworks";
				"LD_RUNPATH_SEARCH_PATHS[sdk=macosx*]" = "@executable_path/../Frameworks";
				MACOSX_DEPLOYMENT_TARGET = 13.3;
				MARKETING_VERSION = 0.1;
				PRODUCT_BUNDLE_IDENTIFIER = com.verse.Nos;
				PRODUCT_NAME = "$(TARGET_NAME)";
				SDKROOT = auto;
				SUPPORTED_PLATFORMS = "iphoneos iphonesimulator";
				SUPPORTS_MACCATALYST = NO;
				SUPPORTS_MAC_DESIGNED_FOR_IPHONE_IPAD = YES;
				SWIFT_EMIT_LOC_STRINGS = YES;
				SWIFT_OPTIMIZATION_LEVEL = "-Onone";
				SWIFT_VERSION = 5.0;
				TARGETED_DEVICE_FAMILY = "1,2";
			};
			name = Debug;
		};
		C9DEBFFA298941020078B43A /* Release */ = {
			isa = XCBuildConfiguration;
			baseConfigurationReference = C94D39212ABDDDFE0019C4D5 /* Secrets.xcconfig */;
			buildSettings = {
				ASSETCATALOG_COMPILER_APPICON_NAME = AppIcon;
				ASSETCATALOG_COMPILER_GENERATE_ASSET_SYMBOLS = NO;
				ASSETCATALOG_COMPILER_GLOBAL_ACCENT_COLOR_NAME = AccentColor;
				CODE_SIGN_ENTITLEMENTS = Nos/Nos.entitlements;
				CODE_SIGN_IDENTITY = "-";
				"CODE_SIGN_IDENTITY[sdk=iphoneos*]" = "Apple Development";
				CODE_SIGN_STYLE = Automatic;
<<<<<<< HEAD
				CURRENT_PROJECT_VERSION = 92;
=======
				CURRENT_PROJECT_VERSION = 93;
>>>>>>> 4ebb5215
				DEAD_CODE_STRIPPING = YES;
				DEVELOPMENT_ASSET_PATHS = "\"Nos/Views/Preview Content\"";
				DEVELOPMENT_TEAM = GZCZBKH7MY;
				ENABLE_HARDENED_RUNTIME = YES;
				ENABLE_PREVIEWS = YES;
				ENABLE_USER_SCRIPT_SANDBOXING = NO;
				GENERATE_INFOPLIST_FILE = YES;
				INFOPLIST_FILE = Nos/Info.plist;
				INFOPLIST_KEY_NSCameraUsageDescription = "Nos can access camera to allow users to post photos directly.";
				"INFOPLIST_KEY_UIApplicationSceneManifest_Generation[sdk=iphoneos*]" = YES;
				"INFOPLIST_KEY_UIApplicationSceneManifest_Generation[sdk=iphonesimulator*]" = YES;
				"INFOPLIST_KEY_UIApplicationSupportsIndirectInputEvents[sdk=iphoneos*]" = YES;
				"INFOPLIST_KEY_UIApplicationSupportsIndirectInputEvents[sdk=iphonesimulator*]" = YES;
				"INFOPLIST_KEY_UILaunchScreen_Generation[sdk=iphoneos*]" = YES;
				"INFOPLIST_KEY_UILaunchScreen_Generation[sdk=iphonesimulator*]" = YES;
				INFOPLIST_KEY_UILaunchStoryboardName = "Launch Screen.storyboard";
				"INFOPLIST_KEY_UIStatusBarStyle[sdk=iphoneos*]" = UIStatusBarStyleDefault;
				"INFOPLIST_KEY_UIStatusBarStyle[sdk=iphonesimulator*]" = UIStatusBarStyleDefault;
				INFOPLIST_KEY_UISupportedInterfaceOrientations_iPad = "UIInterfaceOrientationPortrait UIInterfaceOrientationPortraitUpsideDown UIInterfaceOrientationLandscapeLeft UIInterfaceOrientationLandscapeRight";
				INFOPLIST_KEY_UISupportedInterfaceOrientations_iPhone = "UIInterfaceOrientationPortrait UIInterfaceOrientationLandscapeLeft UIInterfaceOrientationLandscapeRight";
				IPHONEOS_DEPLOYMENT_TARGET = 17.0;
				LD_RUNPATH_SEARCH_PATHS = "@executable_path/Frameworks";
				"LD_RUNPATH_SEARCH_PATHS[sdk=macosx*]" = "@executable_path/../Frameworks";
				MACOSX_DEPLOYMENT_TARGET = 13.3;
				MARKETING_VERSION = 0.1;
				PRODUCT_BUNDLE_IDENTIFIER = com.verse.Nos;
				PRODUCT_NAME = "$(TARGET_NAME)";
				SDKROOT = auto;
				SUPPORTED_PLATFORMS = "iphoneos iphonesimulator";
				SUPPORTS_MACCATALYST = NO;
				SUPPORTS_MAC_DESIGNED_FOR_IPHONE_IPAD = YES;
				SWIFT_EMIT_LOC_STRINGS = YES;
				SWIFT_VERSION = 5.0;
				TARGETED_DEVICE_FAMILY = "1,2";
			};
			name = Release;
		};
		C9DEBFFC298941020078B43A /* Debug */ = {
			isa = XCBuildConfiguration;
			buildSettings = {
				ALWAYS_EMBED_SWIFT_STANDARD_LIBRARIES = YES;
				CODE_SIGN_STYLE = Automatic;
<<<<<<< HEAD
				CURRENT_PROJECT_VERSION = 92;
=======
				CURRENT_PROJECT_VERSION = 93;
>>>>>>> 4ebb5215
				DEAD_CODE_STRIPPING = YES;
				DEVELOPMENT_TEAM = GZCZBKH7MY;
				GCC_OPTIMIZATION_LEVEL = 0;
				GENERATE_INFOPLIST_FILE = YES;
				HEADER_SEARCH_PATHS = "";
				INFOPLIST_FILE = NosTests/Info.plist;
				IPHONEOS_DEPLOYMENT_TARGET = 16.2;
				MACOSX_DEPLOYMENT_TARGET = 13.1;
				MARKETING_VERSION = 1.0;
				PRODUCT_BUNDLE_IDENTIFIER = com.verse.NosTests;
				PRODUCT_NAME = "$(TARGET_NAME)";
				SDKROOT = auto;
				SUPPORTED_PLATFORMS = "iphoneos iphonesimulator macosx";
				SWIFT_EMIT_LOC_STRINGS = NO;
				SWIFT_OPTIMIZATION_LEVEL = "-Onone";
				SWIFT_VERSION = 5.0;
				TARGETED_DEVICE_FAMILY = "1,2";
			};
			name = Debug;
		};
		C9DEBFFD298941020078B43A /* Release */ = {
			isa = XCBuildConfiguration;
			buildSettings = {
				ALWAYS_EMBED_SWIFT_STANDARD_LIBRARIES = YES;
				CODE_SIGN_STYLE = Automatic;
<<<<<<< HEAD
				CURRENT_PROJECT_VERSION = 92;
=======
				CURRENT_PROJECT_VERSION = 93;
>>>>>>> 4ebb5215
				DEAD_CODE_STRIPPING = YES;
				DEVELOPMENT_TEAM = GZCZBKH7MY;
				GENERATE_INFOPLIST_FILE = YES;
				HEADER_SEARCH_PATHS = "";
				INFOPLIST_FILE = NosTests/Info.plist;
				IPHONEOS_DEPLOYMENT_TARGET = 16.2;
				MACOSX_DEPLOYMENT_TARGET = 13.1;
				MARKETING_VERSION = 1.0;
				PRODUCT_BUNDLE_IDENTIFIER = com.verse.NosTests;
				PRODUCT_NAME = "$(TARGET_NAME)";
				SDKROOT = auto;
				SUPPORTED_PLATFORMS = "iphoneos iphonesimulator macosx";
				SWIFT_EMIT_LOC_STRINGS = NO;
				SWIFT_VERSION = 5.0;
				TARGETED_DEVICE_FAMILY = "1,2";
			};
			name = Release;
		};
		C9DEBFFF298941020078B43A /* Debug */ = {
			isa = XCBuildConfiguration;
			buildSettings = {
				ALWAYS_EMBED_SWIFT_STANDARD_LIBRARIES = YES;
				CODE_SIGN_STYLE = Automatic;
<<<<<<< HEAD
				CURRENT_PROJECT_VERSION = 92;
=======
				CURRENT_PROJECT_VERSION = 93;
>>>>>>> 4ebb5215
				DEAD_CODE_STRIPPING = YES;
				DEVELOPMENT_TEAM = GZCZBKH7MY;
				GCC_OPTIMIZATION_LEVEL = 0;
				GENERATE_INFOPLIST_FILE = YES;
				IPHONEOS_DEPLOYMENT_TARGET = 16.2;
				MACOSX_DEPLOYMENT_TARGET = 13.1;
				MARKETING_VERSION = 1.0;
				PRODUCT_BUNDLE_IDENTIFIER = com.verse.NosUITests;
				PRODUCT_NAME = "$(TARGET_NAME)";
				SDKROOT = auto;
				SUPPORTED_PLATFORMS = "iphoneos iphonesimulator macosx";
				SWIFT_EMIT_LOC_STRINGS = NO;
				SWIFT_OPTIMIZATION_LEVEL = "-Onone";
				SWIFT_VERSION = 5.0;
				TARGETED_DEVICE_FAMILY = "1,2";
				TEST_TARGET_NAME = Nos;
			};
			name = Debug;
		};
		C9DEC000298941020078B43A /* Release */ = {
			isa = XCBuildConfiguration;
			buildSettings = {
				ALWAYS_EMBED_SWIFT_STANDARD_LIBRARIES = YES;
				CODE_SIGN_STYLE = Automatic;
<<<<<<< HEAD
				CURRENT_PROJECT_VERSION = 92;
=======
				CURRENT_PROJECT_VERSION = 93;
>>>>>>> 4ebb5215
				DEAD_CODE_STRIPPING = YES;
				DEVELOPMENT_TEAM = GZCZBKH7MY;
				GENERATE_INFOPLIST_FILE = YES;
				IPHONEOS_DEPLOYMENT_TARGET = 16.2;
				MACOSX_DEPLOYMENT_TARGET = 13.1;
				MARKETING_VERSION = 1.0;
				PRODUCT_BUNDLE_IDENTIFIER = com.verse.NosUITests;
				PRODUCT_NAME = "$(TARGET_NAME)";
				SDKROOT = auto;
				SUPPORTED_PLATFORMS = "iphoneos iphonesimulator macosx";
				SWIFT_EMIT_LOC_STRINGS = NO;
				SWIFT_VERSION = 5.0;
				TARGETED_DEVICE_FAMILY = "1,2";
				TEST_TARGET_NAME = Nos;
			};
			name = Release;
		};
/* End XCBuildConfiguration section */

/* Begin XCConfigurationList section */
		C90862C329E9804B00C35A71 /* Build configuration list for PBXNativeTarget "NosPerformanceTests" */ = {
			isa = XCConfigurationList;
			buildConfigurations = (
				C90862C429E9804B00C35A71 /* Debug */,
				C90862C529E9804B00C35A71 /* Release */,
			);
			defaultConfigurationIsVisible = 0;
			defaultConfigurationName = Release;
		};
		C9DEBFC9298941000078B43A /* Build configuration list for PBXProject "Nos" */ = {
			isa = XCConfigurationList;
			buildConfigurations = (
				C9DEBFF6298941020078B43A /* Debug */,
				C9DEBFF7298941020078B43A /* Release */,
			);
			defaultConfigurationIsVisible = 0;
			defaultConfigurationName = Release;
		};
		C9DEBFF8298941020078B43A /* Build configuration list for PBXNativeTarget "Nos" */ = {
			isa = XCConfigurationList;
			buildConfigurations = (
				C9DEBFF9298941020078B43A /* Debug */,
				C9DEBFFA298941020078B43A /* Release */,
			);
			defaultConfigurationIsVisible = 0;
			defaultConfigurationName = Release;
		};
		C9DEBFFB298941020078B43A /* Build configuration list for PBXNativeTarget "NosTests" */ = {
			isa = XCConfigurationList;
			buildConfigurations = (
				C9DEBFFC298941020078B43A /* Debug */,
				C9DEBFFD298941020078B43A /* Release */,
			);
			defaultConfigurationIsVisible = 0;
			defaultConfigurationName = Release;
		};
		C9DEBFFE298941020078B43A /* Build configuration list for PBXNativeTarget "NosUITests" */ = {
			isa = XCConfigurationList;
			buildConfigurations = (
				C9DEBFFF298941020078B43A /* Debug */,
				C9DEC000298941020078B43A /* Release */,
			);
			defaultConfigurationIsVisible = 0;
			defaultConfigurationName = Release;
		};
/* End XCConfigurationList section */

/* Begin XCLocalSwiftPackageReference section */
		C9332C642ADED0D700AD7B0E /* XCLocalSwiftPackageReference "StarscreamOld" */ = {
			isa = XCLocalSwiftPackageReference;
			relativePath = StarscreamOld;
		};
/* End XCLocalSwiftPackageReference section */

/* Begin XCRemoteSwiftPackageReference section */
		C94D855D29914D2300749478 /* XCRemoteSwiftPackageReference "swiftui-navigation" */ = {
			isa = XCRemoteSwiftPackageReference;
			repositoryURL = "https://github.com/pointfreeco/swiftui-navigation";
			requirement = {
				kind = upToNextMajorVersion;
				minimumVersion = 0.6.1;
			};
		};
		C95F0AC82ABA379700A0D9CE /* XCRemoteSwiftPackageReference "WalletConnectSwiftV2" */ = {
			isa = XCRemoteSwiftPackageReference;
			repositoryURL = "https://github.com/WalletConnect/WalletConnectSwiftV2";
			requirement = {
				kind = upToNextMajorVersion;
				minimumVersion = 1.8.0;
			};
		};
		C9646E9829B79E04007239A4 /* XCRemoteSwiftPackageReference "logger-ios" */ = {
			isa = XCRemoteSwiftPackageReference;
			repositoryURL = "https://github.com/planetary-social/logger-ios";
			requirement = {
				kind = upToNextMajorVersion;
				minimumVersion = 1.1.0;
			};
		};
		C9646EA229B7A24A007239A4 /* XCRemoteSwiftPackageReference "posthog-ios" */ = {
			isa = XCRemoteSwiftPackageReference;
			repositoryURL = "https://github.com/PostHog/posthog-ios.git";
			requirement = {
				kind = upToNextMajorVersion;
				minimumVersion = 2.0.0;
			};
		};
		C9646EA529B7A3DD007239A4 /* XCRemoteSwiftPackageReference "swift-dependencies" */ = {
			isa = XCRemoteSwiftPackageReference;
			repositoryURL = "https://github.com/pointfreeco/swift-dependencies";
			requirement = {
				kind = upToNextMajorVersion;
				minimumVersion = 0.1.4;
			};
		};
		C96CB98A2A6040C500498C4E /* XCRemoteSwiftPackageReference "swift-collections" */ = {
			isa = XCRemoteSwiftPackageReference;
			repositoryURL = "https://github.com/apple/swift-collections.git";
			requirement = {
				kind = upToNextMajorVersion;
				minimumVersion = 1.0.0;
			};
		};
		C97797BA298AB1890046BD25 /* XCRemoteSwiftPackageReference "secp256k1" */ = {
			isa = XCRemoteSwiftPackageReference;
			repositoryURL = "https://github.com/GigaBitcoin/secp256k1.swift";
			requirement = {
				kind = upToNextMajorVersion;
				minimumVersion = 0.9.2;
			};
		};
		C99DBF7C2A9E81CF00F7068F /* XCRemoteSwiftPackageReference "SDWebImageSwiftUI" */ = {
			isa = XCRemoteSwiftPackageReference;
			repositoryURL = "https://github.com/SDWebImage/SDWebImageSwiftUI";
			requirement = {
				kind = upToNextMajorVersion;
				minimumVersion = 2.0.0;
			};
		};
		C9AA1BB82ABB62EB00E8BD6D /* XCRemoteSwiftPackageReference "Web3" */ = {
			isa = XCRemoteSwiftPackageReference;
			repositoryURL = "https://github.com/Boilertalk/Web3.swift";
			requirement = {
				kind = upToNextMajorVersion;
				minimumVersion = 0.8.4;
			};
		};
		C9ADB139299299570075E7F8 /* XCRemoteSwiftPackageReference "bech32" */ = {
			isa = XCRemoteSwiftPackageReference;
			repositoryURL = "https://github.com/0xdeadp00l/bech32.git";
			requirement = {
				branch = master;
				kind = branch;
			};
		};
		C9B71DBC2A8E9BAD0031ED9F /* XCRemoteSwiftPackageReference "sentry-cocoa" */ = {
			isa = XCRemoteSwiftPackageReference;
			repositoryURL = "https://github.com/getsentry/sentry-cocoa.git";
			requirement = {
				kind = upToNextMajorVersion;
				minimumVersion = 8.0.0;
			};
		};
		C9B737702AB24D5F00398BE7 /* XCRemoteSwiftPackageReference "SwiftGenPlugin" */ = {
			isa = XCRemoteSwiftPackageReference;
			repositoryURL = "https://github.com/BookBeat/SwiftGenPlugin";
			requirement = {
				branch = "xcodeproject-support";
				kind = branch;
			};
		};
		C9C8450C2AB249DB00654BC1 /* XCRemoteSwiftPackageReference "SwiftGenPlugin" */ = {
			isa = XCRemoteSwiftPackageReference;
			repositoryURL = "https://github.com/SwiftGen/SwiftGenPlugin";
			requirement = {
				kind = upToNextMajorVersion;
				minimumVersion = 6.6.2;
			};
		};
		C9DEC066298965270078B43A /* XCRemoteSwiftPackageReference "Starscream" */ = {
			isa = XCRemoteSwiftPackageReference;
			repositoryURL = "https://github.com/daltoniam/Starscream.git";
			requirement = {
				kind = upToNextMajorVersion;
				minimumVersion = 4.0.0;
			};
		};
/* End XCRemoteSwiftPackageReference section */

/* Begin XCSwiftPackageProductDependency section */
		C905B0742A619367009B8A78 /* DequeModule */ = {
			isa = XCSwiftPackageProductDependency;
			package = C96CB98A2A6040C500498C4E /* XCRemoteSwiftPackageReference "swift-collections" */;
			productName = DequeModule;
		};
		C9332C622ADECFA700AD7B0E /* StarscreamOld */ = {
			isa = XCSwiftPackageProductDependency;
			productName = StarscreamOld;
		};
		C9332C652ADED0D700AD7B0E /* StarscreamOld */ = {
			isa = XCSwiftPackageProductDependency;
			productName = StarscreamOld;
		};
		C94D855E29914D2300749478 /* SwiftUINavigation */ = {
			isa = XCSwiftPackageProductDependency;
			package = C94D855D29914D2300749478 /* XCRemoteSwiftPackageReference "swiftui-navigation" */;
			productName = SwiftUINavigation;
		};
		C95F0AC92ABA379700A0D9CE /* WalletConnect */ = {
			isa = XCSwiftPackageProductDependency;
			package = C95F0AC82ABA379700A0D9CE /* XCRemoteSwiftPackageReference "WalletConnectSwiftV2" */;
			productName = WalletConnect;
		};
		C9646E9929B79E04007239A4 /* Logger */ = {
			isa = XCSwiftPackageProductDependency;
			package = C9646E9829B79E04007239A4 /* XCRemoteSwiftPackageReference "logger-ios" */;
			productName = Logger;
		};
		C9646E9B29B79E4D007239A4 /* Logger */ = {
			isa = XCSwiftPackageProductDependency;
			package = C9646E9829B79E04007239A4 /* XCRemoteSwiftPackageReference "logger-ios" */;
			productName = Logger;
		};
		C9646EA329B7A24A007239A4 /* PostHog */ = {
			isa = XCSwiftPackageProductDependency;
			package = C9646EA229B7A24A007239A4 /* XCRemoteSwiftPackageReference "posthog-ios" */;
			productName = PostHog;
		};
		C9646EA629B7A3DD007239A4 /* Dependencies */ = {
			isa = XCSwiftPackageProductDependency;
			package = C9646EA529B7A3DD007239A4 /* XCRemoteSwiftPackageReference "swift-dependencies" */;
			productName = Dependencies;
		};
		C9646EA829B7A4F2007239A4 /* PostHog */ = {
			isa = XCSwiftPackageProductDependency;
			package = C9646EA229B7A24A007239A4 /* XCRemoteSwiftPackageReference "posthog-ios" */;
			productName = PostHog;
		};
		C9646EAB29B7A520007239A4 /* Dependencies */ = {
			isa = XCSwiftPackageProductDependency;
			package = C9646EA529B7A3DD007239A4 /* XCRemoteSwiftPackageReference "swift-dependencies" */;
			productName = Dependencies;
		};
		C96CB98B2A6040C500498C4E /* DequeModule */ = {
			isa = XCSwiftPackageProductDependency;
			package = C96CB98A2A6040C500498C4E /* XCRemoteSwiftPackageReference "swift-collections" */;
			productName = DequeModule;
		};
		C97797BB298AB1890046BD25 /* secp256k1 */ = {
			isa = XCSwiftPackageProductDependency;
			package = C97797BA298AB1890046BD25 /* XCRemoteSwiftPackageReference "secp256k1" */;
			productName = secp256k1;
		};
		C97797BE298ABE060046BD25 /* secp256k1 */ = {
			isa = XCSwiftPackageProductDependency;
			package = C97797BA298AB1890046BD25 /* XCRemoteSwiftPackageReference "secp256k1" */;
			productName = secp256k1;
		};
		C99DBF7D2A9E81CF00F7068F /* SDWebImageSwiftUI */ = {
			isa = XCSwiftPackageProductDependency;
			package = C99DBF7C2A9E81CF00F7068F /* XCRemoteSwiftPackageReference "SDWebImageSwiftUI" */;
			productName = SDWebImageSwiftUI;
		};
		C99DBF7F2A9E8BCF00F7068F /* SDWebImageSwiftUI */ = {
			isa = XCSwiftPackageProductDependency;
			package = C99DBF7C2A9E81CF00F7068F /* XCRemoteSwiftPackageReference "SDWebImageSwiftUI" */;
			productName = SDWebImageSwiftUI;
		};
		C99DBF812A9E8BDE00F7068F /* SDWebImageSwiftUI */ = {
			isa = XCSwiftPackageProductDependency;
			package = C99DBF7C2A9E81CF00F7068F /* XCRemoteSwiftPackageReference "SDWebImageSwiftUI" */;
			productName = SDWebImageSwiftUI;
		};
		C9A6C7432AD83F7A001F9500 /* SwiftGenPlugin */ = {
			isa = XCSwiftPackageProductDependency;
			package = C9B737702AB24D5F00398BE7 /* XCRemoteSwiftPackageReference "SwiftGenPlugin" */;
			productName = "plugin:SwiftGenPlugin";
		};
		C9AA1BB32ABA3D5C00E8BD6D /* Web3Wallet */ = {
			isa = XCSwiftPackageProductDependency;
			package = C95F0AC82ABA379700A0D9CE /* XCRemoteSwiftPackageReference "WalletConnectSwiftV2" */;
			productName = Web3Wallet;
		};
		C9AA1BB92ABB62EB00E8BD6D /* Web3 */ = {
			isa = XCSwiftPackageProductDependency;
			package = C9AA1BB82ABB62EB00E8BD6D /* XCRemoteSwiftPackageReference "Web3" */;
			productName = Web3;
		};
		C9AA1BBB2ABB6E8900E8BD6D /* WalletConnectModal */ = {
			isa = XCSwiftPackageProductDependency;
			package = C95F0AC82ABA379700A0D9CE /* XCRemoteSwiftPackageReference "WalletConnectSwiftV2" */;
			productName = WalletConnectModal;
		};
		C9B71DBD2A8E9BAD0031ED9F /* Sentry */ = {
			isa = XCSwiftPackageProductDependency;
			package = C9B71DBC2A8E9BAD0031ED9F /* XCRemoteSwiftPackageReference "sentry-cocoa" */;
			productName = Sentry;
		};
		C9B71DBF2A8E9BAD0031ED9F /* SentrySwiftUI */ = {
			isa = XCSwiftPackageProductDependency;
			package = C9B71DBC2A8E9BAD0031ED9F /* XCRemoteSwiftPackageReference "sentry-cocoa" */;
			productName = SentrySwiftUI;
		};
		C9B71DC42A9008300031ED9F /* Sentry */ = {
			isa = XCSwiftPackageProductDependency;
			package = C9B71DBC2A8E9BAD0031ED9F /* XCRemoteSwiftPackageReference "sentry-cocoa" */;
			productName = Sentry;
		};
		C9D5733F2AB24A3700E06BB4 /* SwiftGenPlugin */ = {
			isa = XCSwiftPackageProductDependency;
			package = C9C8450C2AB249DB00654BC1 /* XCRemoteSwiftPackageReference "SwiftGenPlugin" */;
			productName = "plugin:SwiftGenPlugin";
		};
		C9DEC067298965270078B43A /* Starscream */ = {
			isa = XCSwiftPackageProductDependency;
			package = C9DEC066298965270078B43A /* XCRemoteSwiftPackageReference "Starscream" */;
			productName = Starscream;
		};
		CDDA1F7A29A527650047ACD8 /* Starscream */ = {
			isa = XCSwiftPackageProductDependency;
			package = C9DEC066298965270078B43A /* XCRemoteSwiftPackageReference "Starscream" */;
			productName = Starscream;
		};
		CDDA1F7C29A527650047ACD8 /* SwiftUINavigation */ = {
			isa = XCSwiftPackageProductDependency;
			package = C94D855D29914D2300749478 /* XCRemoteSwiftPackageReference "swiftui-navigation" */;
			productName = SwiftUINavigation;
		};
/* End XCSwiftPackageProductDependency section */

/* Begin XCVersionGroup section */
		C936B4572A4C7B7C00DF1EB9 /* Nos.xcdatamodeld */ = {
			isa = XCVersionGroup;
			children = (
				C99507332AB9EE40005B1096 /* Nos 12.xcdatamodel */,
				C92A04DD2A58B02B00C844B8 /* Nos 11.xcdatamodel */,
				C9C547562A4F1D1A006B0741 /* Nos 9.xcdatamodel */,
				5BFF66AF2A4B55FC00AA79DD /* Nos 10.xcdatamodel */,
			);
			currentVersion = C99507332AB9EE40005B1096 /* Nos 12.xcdatamodel */;
			path = Nos.xcdatamodeld;
			sourceTree = "<group>";
			versionGroupType = wrapper.xcdatamodel;
		};
/* End XCVersionGroup section */
	};
	rootObject = C9DEBFC6298941000078B43A /* Project object */;
}<|MERGE_RESOLUTION|>--- conflicted
+++ resolved
@@ -70,10 +70,7 @@
 		C905B0772A619E99009B8A78 /* LinkPreview.swift in Sources */ = {isa = PBXBuildFile; fileRef = C905B0762A619E99009B8A78 /* LinkPreview.swift */; };
 		C90862BE29E9804B00C35A71 /* NosPerformanceTests.swift in Sources */ = {isa = PBXBuildFile; fileRef = C90862BD29E9804B00C35A71 /* NosPerformanceTests.swift */; };
 		C913DA0A2AEAF52B003BDD6D /* NoteWarningController.swift in Sources */ = {isa = PBXBuildFile; fileRef = C913DA092AEAF52B003BDD6D /* NoteWarningController.swift */; };
-<<<<<<< HEAD
-=======
 		C90B16B82AFED96300CB4B85 /* URLExtensionTests.swift in Sources */ = {isa = PBXBuildFile; fileRef = C90B16B72AFED96300CB4B85 /* URLExtensionTests.swift */; };
->>>>>>> 4ebb5215
 		C913DA0C2AEB2EBF003BDD6D /* FetchRequestPublisher.swift in Sources */ = {isa = PBXBuildFile; fileRef = C913DA0B2AEB2EBF003BDD6D /* FetchRequestPublisher.swift */; };
 		C913DA0E2AEB3265003BDD6D /* WarningView.swift in Sources */ = {isa = PBXBuildFile; fileRef = C913DA0D2AEB3265003BDD6D /* WarningView.swift */; };
 		C92DF80529C25DE900400561 /* URL+Extensions.swift in Sources */ = {isa = PBXBuildFile; fileRef = C92DF80429C25DE900400561 /* URL+Extensions.swift */; };
@@ -488,10 +485,7 @@
 		C90862BB29E9804B00C35A71 /* NosPerformanceTests.xctest */ = {isa = PBXFileReference; explicitFileType = wrapper.cfbundle; includeInIndex = 0; path = NosPerformanceTests.xctest; sourceTree = BUILT_PRODUCTS_DIR; };
 		C90862BD29E9804B00C35A71 /* NosPerformanceTests.swift */ = {isa = PBXFileReference; lastKnownFileType = sourcecode.swift; path = NosPerformanceTests.swift; sourceTree = "<group>"; };
 		C913DA092AEAF52B003BDD6D /* NoteWarningController.swift */ = {isa = PBXFileReference; lastKnownFileType = sourcecode.swift; path = NoteWarningController.swift; sourceTree = "<group>"; };
-<<<<<<< HEAD
-=======
 		C90B16B72AFED96300CB4B85 /* URLExtensionTests.swift */ = {isa = PBXFileReference; lastKnownFileType = sourcecode.swift; path = URLExtensionTests.swift; sourceTree = "<group>"; };
->>>>>>> 4ebb5215
 		C913DA0B2AEB2EBF003BDD6D /* FetchRequestPublisher.swift */ = {isa = PBXFileReference; lastKnownFileType = sourcecode.swift; path = FetchRequestPublisher.swift; sourceTree = "<group>"; };
 		C913DA0D2AEB3265003BDD6D /* WarningView.swift */ = {isa = PBXFileReference; lastKnownFileType = sourcecode.swift; path = WarningView.swift; sourceTree = "<group>"; };
 		C92A04DD2A58B02B00C844B8 /* Nos 11.xcdatamodel */ = {isa = PBXFileReference; lastKnownFileType = wrapper.xcdatamodel; path = "Nos 11.xcdatamodel"; sourceTree = "<group>"; };
@@ -1954,11 +1948,7 @@
 			isa = XCBuildConfiguration;
 			buildSettings = {
 				CODE_SIGN_STYLE = Automatic;
-<<<<<<< HEAD
-				CURRENT_PROJECT_VERSION = 92;
-=======
 				CURRENT_PROJECT_VERSION = 93;
->>>>>>> 4ebb5215
 				DEVELOPMENT_TEAM = GZCZBKH7MY;
 				GCC_OPTIMIZATION_LEVEL = s;
 				GENERATE_INFOPLIST_FILE = YES;
@@ -1979,11 +1969,7 @@
 			isa = XCBuildConfiguration;
 			buildSettings = {
 				CODE_SIGN_STYLE = Automatic;
-<<<<<<< HEAD
-				CURRENT_PROJECT_VERSION = 92;
-=======
 				CURRENT_PROJECT_VERSION = 93;
->>>>>>> 4ebb5215
 				DEVELOPMENT_TEAM = GZCZBKH7MY;
 				GENERATE_INFOPLIST_FILE = YES;
 				IPHONEOS_DEPLOYMENT_TARGET = 16.2;
@@ -2130,11 +2116,7 @@
 				CODE_SIGN_IDENTITY = "-";
 				"CODE_SIGN_IDENTITY[sdk=iphoneos*]" = "Apple Development";
 				CODE_SIGN_STYLE = Automatic;
-<<<<<<< HEAD
-				CURRENT_PROJECT_VERSION = 92;
-=======
 				CURRENT_PROJECT_VERSION = 93;
->>>>>>> 4ebb5215
 				DEAD_CODE_STRIPPING = YES;
 				DEVELOPMENT_ASSET_PATHS = "\"Nos/Views/Preview Content\"";
 				DEVELOPMENT_TEAM = GZCZBKH7MY;
@@ -2185,11 +2167,7 @@
 				CODE_SIGN_IDENTITY = "-";
 				"CODE_SIGN_IDENTITY[sdk=iphoneos*]" = "Apple Development";
 				CODE_SIGN_STYLE = Automatic;
-<<<<<<< HEAD
-				CURRENT_PROJECT_VERSION = 92;
-=======
 				CURRENT_PROJECT_VERSION = 93;
->>>>>>> 4ebb5215
 				DEAD_CODE_STRIPPING = YES;
 				DEVELOPMENT_ASSET_PATHS = "\"Nos/Views/Preview Content\"";
 				DEVELOPMENT_TEAM = GZCZBKH7MY;
@@ -2232,11 +2210,7 @@
 			buildSettings = {
 				ALWAYS_EMBED_SWIFT_STANDARD_LIBRARIES = YES;
 				CODE_SIGN_STYLE = Automatic;
-<<<<<<< HEAD
-				CURRENT_PROJECT_VERSION = 92;
-=======
 				CURRENT_PROJECT_VERSION = 93;
->>>>>>> 4ebb5215
 				DEAD_CODE_STRIPPING = YES;
 				DEVELOPMENT_TEAM = GZCZBKH7MY;
 				GCC_OPTIMIZATION_LEVEL = 0;
@@ -2262,11 +2236,7 @@
 			buildSettings = {
 				ALWAYS_EMBED_SWIFT_STANDARD_LIBRARIES = YES;
 				CODE_SIGN_STYLE = Automatic;
-<<<<<<< HEAD
-				CURRENT_PROJECT_VERSION = 92;
-=======
 				CURRENT_PROJECT_VERSION = 93;
->>>>>>> 4ebb5215
 				DEAD_CODE_STRIPPING = YES;
 				DEVELOPMENT_TEAM = GZCZBKH7MY;
 				GENERATE_INFOPLIST_FILE = YES;
@@ -2290,11 +2260,7 @@
 			buildSettings = {
 				ALWAYS_EMBED_SWIFT_STANDARD_LIBRARIES = YES;
 				CODE_SIGN_STYLE = Automatic;
-<<<<<<< HEAD
-				CURRENT_PROJECT_VERSION = 92;
-=======
 				CURRENT_PROJECT_VERSION = 93;
->>>>>>> 4ebb5215
 				DEAD_CODE_STRIPPING = YES;
 				DEVELOPMENT_TEAM = GZCZBKH7MY;
 				GCC_OPTIMIZATION_LEVEL = 0;
@@ -2319,11 +2285,7 @@
 			buildSettings = {
 				ALWAYS_EMBED_SWIFT_STANDARD_LIBRARIES = YES;
 				CODE_SIGN_STYLE = Automatic;
-<<<<<<< HEAD
-				CURRENT_PROJECT_VERSION = 92;
-=======
 				CURRENT_PROJECT_VERSION = 93;
->>>>>>> 4ebb5215
 				DEAD_CODE_STRIPPING = YES;
 				DEVELOPMENT_TEAM = GZCZBKH7MY;
 				GENERATE_INFOPLIST_FILE = YES;
