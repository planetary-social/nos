// !$*UTF8*$!
{
	archiveVersion = 1;
	classes = {
	};
	objectVersion = 56;
	objects = {

/* Begin PBXBuildFile section */
		3F170C78299D816200BC8F8B /* AppController.swift in Sources */ = {isa = PBXBuildFile; fileRef = 3F170C77299D816200BC8F8B /* AppController.swift */; };
		3F30020529C1FDD9003D4F8B /* OnboardingStartView.swift in Sources */ = {isa = PBXBuildFile; fileRef = 3F30020429C1FDD9003D4F8B /* OnboardingStartView.swift */; };
		3F30020729C237AB003D4F8B /* OnboardingAgeVerificationView.swift in Sources */ = {isa = PBXBuildFile; fileRef = 3F30020629C237AB003D4F8B /* OnboardingAgeVerificationView.swift */; };
		3F30020929C23895003D4F8B /* OnboardingNotOldEnoughView.swift in Sources */ = {isa = PBXBuildFile; fileRef = 3F30020829C23895003D4F8B /* OnboardingNotOldEnoughView.swift */; };
		3F30020B29C361C8003D4F8B /* OnboardingTermsOfServiceView.swift in Sources */ = {isa = PBXBuildFile; fileRef = 3F30020A29C361C8003D4F8B /* OnboardingTermsOfServiceView.swift */; };
		3F30020D29C382EB003D4F8B /* OnboardingLoginView.swift in Sources */ = {isa = PBXBuildFile; fileRef = 3F30020C29C382EB003D4F8B /* OnboardingLoginView.swift */; };
		3F30021329C3BFDB003D4F8B /* OnboardingStartView.swift in Sources */ = {isa = PBXBuildFile; fileRef = 3F30020429C1FDD9003D4F8B /* OnboardingStartView.swift */; };
		3F30021429C3BFE2003D4F8B /* OnboardingAgeVerificationView.swift in Sources */ = {isa = PBXBuildFile; fileRef = 3F30020629C237AB003D4F8B /* OnboardingAgeVerificationView.swift */; };
		3F30021529C3BFE5003D4F8B /* OnboardingNotOldEnoughView.swift in Sources */ = {isa = PBXBuildFile; fileRef = 3F30020829C23895003D4F8B /* OnboardingNotOldEnoughView.swift */; };
		3F30021629C3BFE8003D4F8B /* OnboardingTermsOfServiceView.swift in Sources */ = {isa = PBXBuildFile; fileRef = 3F30020A29C361C8003D4F8B /* OnboardingTermsOfServiceView.swift */; };
		3F30021729C3BFEB003D4F8B /* OnboardingLoginView.swift in Sources */ = {isa = PBXBuildFile; fileRef = 3F30020C29C382EB003D4F8B /* OnboardingLoginView.swift */; };
		3F43C47629A9625700E896A0 /* AuthorReference+CoreDataClass.swift in Sources */ = {isa = PBXBuildFile; fileRef = 3F43C47529A9625700E896A0 /* AuthorReference+CoreDataClass.swift */; };
		3F60F42929B27D3E000D62C4 /* ThreadView.swift in Sources */ = {isa = PBXBuildFile; fileRef = 3F60F42829B27D3E000D62C4 /* ThreadView.swift */; };
		3FB5E651299D28A200386527 /* OnboardingView.swift in Sources */ = {isa = PBXBuildFile; fileRef = 3FB5E650299D28A200386527 /* OnboardingView.swift */; };
		3FBCDE6D29B648FE00A6C2D4 /* ThreadView.swift in Sources */ = {isa = PBXBuildFile; fileRef = 3F60F42829B27D3E000D62C4 /* ThreadView.swift */; };
		3FFB1D89299FF37C002A755D /* AvatarView.swift in Sources */ = {isa = PBXBuildFile; fileRef = 3FFB1D88299FF37C002A755D /* AvatarView.swift */; };
		3FFB1D9329A6BBCE002A755D /* EventReference+CoreDataClass.swift in Sources */ = {isa = PBXBuildFile; fileRef = 3FFB1D9229A6BBCE002A755D /* EventReference+CoreDataClass.swift */; };
		3FFB1D9429A6BBCE002A755D /* EventReference+CoreDataClass.swift in Sources */ = {isa = PBXBuildFile; fileRef = 3FFB1D9229A6BBCE002A755D /* EventReference+CoreDataClass.swift */; };
		3FFB1D9629A6BBEC002A755D /* Collection+SafeSubscript.swift in Sources */ = {isa = PBXBuildFile; fileRef = 3FFB1D9529A6BBEC002A755D /* Collection+SafeSubscript.swift */; };
		3FFB1D9729A6BBEC002A755D /* Collection+SafeSubscript.swift in Sources */ = {isa = PBXBuildFile; fileRef = 3FFB1D9529A6BBEC002A755D /* Collection+SafeSubscript.swift */; };
		3FFB1D9C29A7DF9D002A755D /* StackedAvatarsView.swift in Sources */ = {isa = PBXBuildFile; fileRef = 3FFB1D9B29A7DF9D002A755D /* StackedAvatarsView.swift */; };
		3FFB1D9D29A7DF9D002A755D /* StackedAvatarsView.swift in Sources */ = {isa = PBXBuildFile; fileRef = 3FFB1D9B29A7DF9D002A755D /* StackedAvatarsView.swift */; };
		3FFF3BD029A9645F00DD0B72 /* AuthorReference+CoreDataClass.swift in Sources */ = {isa = PBXBuildFile; fileRef = 3F43C47529A9625700E896A0 /* AuthorReference+CoreDataClass.swift */; };
		5B08A1E12A1FDFF700EB8F2E /* TLV.swift in Sources */ = {isa = PBXBuildFile; fileRef = 5B8B77182A1FDA3C004FC675 /* TLV.swift */; };
		5B39E64429EDBF8100464830 /* NoteParser.swift in Sources */ = {isa = PBXBuildFile; fileRef = 5B6EB48D29EDBE0E006E750C /* NoteParser.swift */; };
		5B46611E29CCB894008B8E8C /* Generated.strings in Resources */ = {isa = PBXBuildFile; fileRef = 5B46612029CCB894008B8E8C /* Generated.strings */; };
		5B503F622A291A1A0098805A /* JSONRelayMetadata.swift in Sources */ = {isa = PBXBuildFile; fileRef = 5B503F612A291A1A0098805A /* JSONRelayMetadata.swift */; };
		5B6EB48E29EDBE0E006E750C /* NoteParser.swift in Sources */ = {isa = PBXBuildFile; fileRef = 5B6EB48D29EDBE0E006E750C /* NoteParser.swift */; };
		5B6EB49029EDBEC1006E750C /* NoteParserTests.swift in Sources */ = {isa = PBXBuildFile; fileRef = 5B6EB48F29EDBEC1006E750C /* NoteParserTests.swift */; };
		5B80BE9E29F9864000A363E4 /* Bech32Tests.swift in Sources */ = {isa = PBXBuildFile; fileRef = 5B80BE9D29F9864000A363E4 /* Bech32Tests.swift */; };
		5B88051A2A21027C00E21F06 /* SHA256Key.swift in Sources */ = {isa = PBXBuildFile; fileRef = 5B8805192A21027C00E21F06 /* SHA256Key.swift */; };
		5B88051C2A21046C00E21F06 /* SHA256KeyTests.swift in Sources */ = {isa = PBXBuildFile; fileRef = 5B88051B2A21046C00E21F06 /* SHA256KeyTests.swift */; };
		5B88051D2A2104CC00E21F06 /* SHA256Key.swift in Sources */ = {isa = PBXBuildFile; fileRef = 5B8805192A21027C00E21F06 /* SHA256Key.swift */; };
		5B88051F2A21056E00E21F06 /* TLVTests.swift in Sources */ = {isa = PBXBuildFile; fileRef = 5B88051E2A21056E00E21F06 /* TLVTests.swift */; };
		5B8B77192A1FDA3C004FC675 /* TLV.swift in Sources */ = {isa = PBXBuildFile; fileRef = 5B8B77182A1FDA3C004FC675 /* TLV.swift */; };
		5B8C96AC29D52AD200B73AEC /* AuthorListView.swift in Sources */ = {isa = PBXBuildFile; fileRef = 5B8C96AB29D52AD200B73AEC /* AuthorListView.swift */; };
		5B8C96B029DB2E1100B73AEC /* SearchTextFieldObserver.swift in Sources */ = {isa = PBXBuildFile; fileRef = 5B8C96AF29DB2E1100B73AEC /* SearchTextFieldObserver.swift */; };
		5B8C96B229DB313300B73AEC /* AuthorRow.swift in Sources */ = {isa = PBXBuildFile; fileRef = 5B8C96B129DB313300B73AEC /* AuthorRow.swift */; };
		5B8C96B629DDD3B200B73AEC /* EditableText.swift in Sources */ = {isa = PBXBuildFile; fileRef = 5B8C96B529DDD3B200B73AEC /* EditableText.swift */; };
		5BD08BB22A38E96F00BB926C /* JSONRelayMetadata.swift in Sources */ = {isa = PBXBuildFile; fileRef = 5B503F612A291A1A0098805A /* JSONRelayMetadata.swift */; };
		5BF3C50629E4F0BA00738A12 /* EditableText.swift in Sources */ = {isa = PBXBuildFile; fileRef = 5B8C96B529DDD3B200B73AEC /* EditableText.swift */; };
		5BF3C50729E4F0D400738A12 /* AuthorRow.swift in Sources */ = {isa = PBXBuildFile; fileRef = 5B8C96B129DB313300B73AEC /* AuthorRow.swift */; };
		5BF3C50829E4F0DC00738A12 /* AuthorListView.swift in Sources */ = {isa = PBXBuildFile; fileRef = 5B8C96AB29D52AD200B73AEC /* AuthorListView.swift */; };
		5BF3C50929E4F11E00738A12 /* SearchTextFieldObserver.swift in Sources */ = {isa = PBXBuildFile; fileRef = 5B8C96AF29DB2E1100B73AEC /* SearchTextFieldObserver.swift */; };
		5BFF66B12A573F6400AA79DD /* RelayDetailView.swift in Sources */ = {isa = PBXBuildFile; fileRef = 5BFF66B02A573F6400AA79DD /* RelayDetailView.swift */; };
		5BFF66B22A573F6400AA79DD /* RelayDetailView.swift in Sources */ = {isa = PBXBuildFile; fileRef = 5BFF66B02A573F6400AA79DD /* RelayDetailView.swift */; };
		5BFF66B42A58853D00AA79DD /* PublishedEventsView.swift in Sources */ = {isa = PBXBuildFile; fileRef = 5BFF66B32A58853D00AA79DD /* PublishedEventsView.swift */; };
		5BFF66B62A58A8A000AA79DD /* MutesView.swift in Sources */ = {isa = PBXBuildFile; fileRef = 5BFF66B52A58A8A000AA79DD /* MutesView.swift */; };
		5BFF66B72A58AFF600AA79DD /* PublishedEventsView.swift in Sources */ = {isa = PBXBuildFile; fileRef = 5BFF66B32A58853D00AA79DD /* PublishedEventsView.swift */; };
		5BFF66B82A58B00500AA79DD /* MutesView.swift in Sources */ = {isa = PBXBuildFile; fileRef = 5BFF66B52A58A8A000AA79DD /* MutesView.swift */; };
		A303AF8329A9153A005DC8FC /* FollowButton.swift in Sources */ = {isa = PBXBuildFile; fileRef = A303AF8229A9153A005DC8FC /* FollowButton.swift */; };
		A303AF8429A969F5005DC8FC /* FollowButton.swift in Sources */ = {isa = PBXBuildFile; fileRef = A303AF8229A9153A005DC8FC /* FollowButton.swift */; };
		A303AF8529A969F5005DC8FC /* FollowsView.swift in Sources */ = {isa = PBXBuildFile; fileRef = A32B6C7229A6BE9B00653FF5 /* FollowsView.swift */; };
		A303AF8629A969FF005DC8FC /* FollowCard.swift in Sources */ = {isa = PBXBuildFile; fileRef = A32B6C7729A6C99200653FF5 /* FollowCard.swift */; };
		A32B6C7129A672BC00653FF5 /* CurrentUser.swift in Sources */ = {isa = PBXBuildFile; fileRef = A34E439829A522F20057AFCB /* CurrentUser.swift */; };
		A32B6C7329A6BE9B00653FF5 /* FollowsView.swift in Sources */ = {isa = PBXBuildFile; fileRef = A32B6C7229A6BE9B00653FF5 /* FollowsView.swift */; };
		A32B6C7829A6C99200653FF5 /* FollowCard.swift in Sources */ = {isa = PBXBuildFile; fileRef = A32B6C7729A6C99200653FF5 /* FollowCard.swift */; };
		A336DD3C299FD78000A0CBA0 /* Filter.swift in Sources */ = {isa = PBXBuildFile; fileRef = A336DD3B299FD78000A0CBA0 /* Filter.swift */; };
		A34E439929A522F20057AFCB /* CurrentUser.swift in Sources */ = {isa = PBXBuildFile; fileRef = A34E439829A522F20057AFCB /* CurrentUser.swift */; };
		A351E1A229BA92240009B7F6 /* ProfileEditView.swift in Sources */ = {isa = PBXBuildFile; fileRef = A351E1A129BA92240009B7F6 /* ProfileEditView.swift */; };
		A351E1A329BBAA790009B7F6 /* ProfileEditView.swift in Sources */ = {isa = PBXBuildFile; fileRef = A351E1A129BA92240009B7F6 /* ProfileEditView.swift */; };
		A3B943CF299AE00100A15A08 /* KeyChain.swift in Sources */ = {isa = PBXBuildFile; fileRef = A3B943CE299AE00100A15A08 /* KeyChain.swift */; };
		A3B943D5299D514800A15A08 /* Follow+CoreDataClass.swift in Sources */ = {isa = PBXBuildFile; fileRef = A3B943D4299D514800A15A08 /* Follow+CoreDataClass.swift */; };
		A3B943D7299D6DB700A15A08 /* Follow+CoreDataClass.swift in Sources */ = {isa = PBXBuildFile; fileRef = A3B943D4299D514800A15A08 /* Follow+CoreDataClass.swift */; };
		A3B943D8299D758F00A15A08 /* KeyChain.swift in Sources */ = {isa = PBXBuildFile; fileRef = A3B943CE299AE00100A15A08 /* KeyChain.swift */; };
		C905B0752A619367009B8A78 /* DequeModule in Frameworks */ = {isa = PBXBuildFile; productRef = C905B0742A619367009B8A78 /* DequeModule */; };
		C905B0772A619E99009B8A78 /* LinkPreview.swift in Sources */ = {isa = PBXBuildFile; fileRef = C905B0762A619E99009B8A78 /* LinkPreview.swift */; };
		C905EA382A33623F006F1E99 /* SetUpUNSBanner.swift in Sources */ = {isa = PBXBuildFile; fileRef = C905EA372A33623F006F1E99 /* SetUpUNSBanner.swift */; };
		C90862BE29E9804B00C35A71 /* NosPerformanceTests.swift in Sources */ = {isa = PBXBuildFile; fileRef = C90862BD29E9804B00C35A71 /* NosPerformanceTests.swift */; };
		C92DF80529C25DE900400561 /* URL+Extensions.swift in Sources */ = {isa = PBXBuildFile; fileRef = C92DF80429C25DE900400561 /* URL+Extensions.swift */; };
		C92DF80629C25DE900400561 /* URL+Extensions.swift in Sources */ = {isa = PBXBuildFile; fileRef = C92DF80429C25DE900400561 /* URL+Extensions.swift */; };
		C92DF80829C25FA900400561 /* SquareImage.swift in Sources */ = {isa = PBXBuildFile; fileRef = C92DF80729C25FA900400561 /* SquareImage.swift */; };
		C92DF80929C25FA900400561 /* SquareImage.swift in Sources */ = {isa = PBXBuildFile; fileRef = C92DF80729C25FA900400561 /* SquareImage.swift */; };
		C931517D29B915AF00934506 /* StaggeredGrid.swift in Sources */ = {isa = PBXBuildFile; fileRef = C931517C29B915AF00934506 /* StaggeredGrid.swift */; };
		C931517E29B915AF00934506 /* StaggeredGrid.swift in Sources */ = {isa = PBXBuildFile; fileRef = C931517C29B915AF00934506 /* StaggeredGrid.swift */; };
		C936B4592A4C7B7C00DF1EB9 /* Nos.xcdatamodeld in Sources */ = {isa = PBXBuildFile; fileRef = C936B4572A4C7B7C00DF1EB9 /* Nos.xcdatamodeld */; };
		C936B45A2A4C7B7C00DF1EB9 /* Nos.xcdatamodeld in Sources */ = {isa = PBXBuildFile; fileRef = C936B4572A4C7B7C00DF1EB9 /* Nos.xcdatamodeld */; };
		C936B45C2A4C7D6B00DF1EB9 /* UniversalNameWizard.swift in Sources */ = {isa = PBXBuildFile; fileRef = C936B45B2A4C7D6B00DF1EB9 /* UniversalNameWizard.swift */; };
		C936B45D2A4C7D8200DF1EB9 /* SetUpUNSBanner.swift in Sources */ = {isa = PBXBuildFile; fileRef = C905EA372A33623F006F1E99 /* SetUpUNSBanner.swift */; };
		C936B45E2A4C7D8900DF1EB9 /* UniversalNameWizard.swift in Sources */ = {isa = PBXBuildFile; fileRef = C936B45B2A4C7D6B00DF1EB9 /* UniversalNameWizard.swift */; };
		C936B45F2A4CAF2B00DF1EB9 /* AppDelegate.swift in Sources */ = {isa = PBXBuildFile; fileRef = DC4AB2F52A4475B800D1478A /* AppDelegate.swift */; };
		C936B4622A4CB01C00DF1EB9 /* PushNotificationService.swift in Sources */ = {isa = PBXBuildFile; fileRef = C936B4612A4CB01C00DF1EB9 /* PushNotificationService.swift */; };
		C936B4632A4CB01C00DF1EB9 /* PushNotificationService.swift in Sources */ = {isa = PBXBuildFile; fileRef = C936B4612A4CB01C00DF1EB9 /* PushNotificationService.swift */; };
		C93CA0C029AD59D700921183 /* GoldenPostView.swift in Sources */ = {isa = PBXBuildFile; fileRef = C9CDBBA329A8FA2900C555C7 /* GoldenPostView.swift */; };
		C93CA0C129AD5A5B00921183 /* DiscoverView.swift in Sources */ = {isa = PBXBuildFile; fileRef = C9CDBBA029A8F14C00C555C7 /* DiscoverView.swift */; };
		C93CA0C329AE3A1E00921183 /* JSONEvent.swift in Sources */ = {isa = PBXBuildFile; fileRef = C93CA0C229AE3A1E00921183 /* JSONEvent.swift */; };
		C93CA0C429AE3A1E00921183 /* JSONEvent.swift in Sources */ = {isa = PBXBuildFile; fileRef = C93CA0C229AE3A1E00921183 /* JSONEvent.swift */; };
		C93EC2F129C337EB0012EE2A /* RelayPicker.swift in Sources */ = {isa = PBXBuildFile; fileRef = C93EC2F029C337EB0012EE2A /* RelayPicker.swift */; };
		C93EC2F229C337EB0012EE2A /* RelayPicker.swift in Sources */ = {isa = PBXBuildFile; fileRef = C93EC2F029C337EB0012EE2A /* RelayPicker.swift */; };
		C93EC2F429C34C860012EE2A /* NSPredicate+Bool.swift in Sources */ = {isa = PBXBuildFile; fileRef = C93EC2F329C34C860012EE2A /* NSPredicate+Bool.swift */; };
		C93EC2F529C34C860012EE2A /* NSPredicate+Bool.swift in Sources */ = {isa = PBXBuildFile; fileRef = C93EC2F329C34C860012EE2A /* NSPredicate+Bool.swift */; };
		C93EC2F729C351470012EE2A /* Optional+Unwrap.swift in Sources */ = {isa = PBXBuildFile; fileRef = C93EC2F629C351470012EE2A /* Optional+Unwrap.swift */; };
		C93EC2F829C351470012EE2A /* Optional+Unwrap.swift in Sources */ = {isa = PBXBuildFile; fileRef = C93EC2F629C351470012EE2A /* Optional+Unwrap.swift */; };
		C93EC2FA29C370DE0012EE2A /* DiscoverGrid.swift in Sources */ = {isa = PBXBuildFile; fileRef = C93EC2F929C370DE0012EE2A /* DiscoverGrid.swift */; };
		C93EC2FB29C370DE0012EE2A /* DiscoverGrid.swift in Sources */ = {isa = PBXBuildFile; fileRef = C93EC2F929C370DE0012EE2A /* DiscoverGrid.swift */; };
		C93EC2FD29C3785C0012EE2A /* View+RoundedCorner.swift in Sources */ = {isa = PBXBuildFile; fileRef = C93EC2FC29C3785C0012EE2A /* View+RoundedCorner.swift */; };
		C93EC2FE29C3785C0012EE2A /* View+RoundedCorner.swift in Sources */ = {isa = PBXBuildFile; fileRef = C93EC2FC29C3785C0012EE2A /* View+RoundedCorner.swift */; };
		C942566929B66A2800C4202C /* Date+Elapsed.swift in Sources */ = {isa = PBXBuildFile; fileRef = C942566829B66A2800C4202C /* Date+Elapsed.swift */; };
		C942566A29B66A2800C4202C /* Date+Elapsed.swift in Sources */ = {isa = PBXBuildFile; fileRef = C942566829B66A2800C4202C /* Date+Elapsed.swift */; };
		C942566B29B66B2F00C4202C /* NotificationsView.swift in Sources */ = {isa = PBXBuildFile; fileRef = C94437E529B0DB83004D8C86 /* NotificationsView.swift */; };
		C94437E629B0DB83004D8C86 /* NotificationsView.swift in Sources */ = {isa = PBXBuildFile; fileRef = C94437E529B0DB83004D8C86 /* NotificationsView.swift */; };
		C94D14812A12B3F70014C906 /* SearchBar.swift in Sources */ = {isa = PBXBuildFile; fileRef = C94D14802A12B3F70014C906 /* SearchBar.swift */; };
		C94D14822A12B3F70014C906 /* SearchBar.swift in Sources */ = {isa = PBXBuildFile; fileRef = C94D14802A12B3F70014C906 /* SearchBar.swift */; };
		C94D855C2991479900749478 /* NewNoteView.swift in Sources */ = {isa = PBXBuildFile; fileRef = C94D855B2991479900749478 /* NewNoteView.swift */; };
		C94D855F29914D2300749478 /* SwiftUINavigation in Frameworks */ = {isa = PBXBuildFile; productRef = C94D855E29914D2300749478 /* SwiftUINavigation */; };
		C94FE9F529DB177500019CD3 /* Localizable.swift in Sources */ = {isa = PBXBuildFile; fileRef = C9DFA978299C31A7006929C1 /* Localizable.swift */; };
		C94FE9F629DB177500019CD3 /* Localizable.swift in Sources */ = {isa = PBXBuildFile; fileRef = C9DFA978299C31A7006929C1 /* Localizable.swift */; };
		C94FE9F729DB259300019CD3 /* Text+Gradient.swift in Sources */ = {isa = PBXBuildFile; fileRef = C9A0DAE629C69FA000466635 /* Text+Gradient.swift */; };
		C94FE9F829DB25A800019CD3 /* Text+Gradient.swift in Sources */ = {isa = PBXBuildFile; fileRef = C9A0DAE629C69FA000466635 /* Text+Gradient.swift */; };
		C95D68A1299E6D3E00429F86 /* BioView.swift in Sources */ = {isa = PBXBuildFile; fileRef = C95D68A0299E6D3E00429F86 /* BioView.swift */; };
		C95D68A3299E6D9000429F86 /* SelectableText.swift in Sources */ = {isa = PBXBuildFile; fileRef = C95D68A2299E6D9000429F86 /* SelectableText.swift */; };
		C95D68A5299E6E1E00429F86 /* PlaceholderModifier.swift in Sources */ = {isa = PBXBuildFile; fileRef = C95D68A4299E6E1E00429F86 /* PlaceholderModifier.swift */; };
		C95D68A6299E6F9E00429F86 /* ProfileHeader.swift in Sources */ = {isa = PBXBuildFile; fileRef = C95D689E299E6B4100429F86 /* ProfileHeader.swift */; };
		C95D68A7299E6FF000429F86 /* KeyFixture.swift in Sources */ = {isa = PBXBuildFile; fileRef = C9ADB134299288230075E7F8 /* KeyFixture.swift */; };
		C95D68A9299E709900429F86 /* LinearGradient+Planetary.swift in Sources */ = {isa = PBXBuildFile; fileRef = C95D68A8299E709800429F86 /* LinearGradient+Planetary.swift */; };
		C95D68AB299E710F00429F86 /* Color+Hex.swift in Sources */ = {isa = PBXBuildFile; fileRef = C95D68AA299E710F00429F86 /* Color+Hex.swift */; };
		C95D68AD299E721700429F86 /* ProfileView.swift in Sources */ = {isa = PBXBuildFile; fileRef = C95D68AC299E721700429F86 /* ProfileView.swift */; };
		C95D68B2299ECE0700429F86 /* CHANGELOG.md in Resources */ = {isa = PBXBuildFile; fileRef = C95D68AF299ECE0700429F86 /* CHANGELOG.md */; };
		C95D68B3299ECE0700429F86 /* README.md in Resources */ = {isa = PBXBuildFile; fileRef = C95D68B0299ECE0700429F86 /* README.md */; };
		C95D68B4299ECE0700429F86 /* CONTRIBUTING.md in Resources */ = {isa = PBXBuildFile; fileRef = C95D68B1299ECE0700429F86 /* CONTRIBUTING.md */; };
		C960C57129F3236200929990 /* LikeButton.swift in Sources */ = {isa = PBXBuildFile; fileRef = C960C57029F3236200929990 /* LikeButton.swift */; };
		C960C57229F3236200929990 /* LikeButton.swift in Sources */ = {isa = PBXBuildFile; fileRef = C960C57029F3236200929990 /* LikeButton.swift */; };
		C960C57429F3251E00929990 /* RepostButton.swift in Sources */ = {isa = PBXBuildFile; fileRef = C960C57329F3251E00929990 /* RepostButton.swift */; };
		C960C57529F3251E00929990 /* RepostButton.swift in Sources */ = {isa = PBXBuildFile; fileRef = C960C57329F3251E00929990 /* RepostButton.swift */; };
		C9646E9A29B79E04007239A4 /* Logger in Frameworks */ = {isa = PBXBuildFile; productRef = C9646E9929B79E04007239A4 /* Logger */; };
		C9646E9C29B79E4D007239A4 /* Logger in Frameworks */ = {isa = PBXBuildFile; productRef = C9646E9B29B79E4D007239A4 /* Logger */; };
		C9646EA129B7A22C007239A4 /* Analytics.swift in Sources */ = {isa = PBXBuildFile; fileRef = C9646EA029B7A22C007239A4 /* Analytics.swift */; };
		C9646EA429B7A24A007239A4 /* PostHog in Frameworks */ = {isa = PBXBuildFile; productRef = C9646EA329B7A24A007239A4 /* PostHog */; };
		C9646EA729B7A3DD007239A4 /* Dependencies in Frameworks */ = {isa = PBXBuildFile; productRef = C9646EA629B7A3DD007239A4 /* Dependencies */; };
		C9646EA929B7A4F2007239A4 /* PostHog in Frameworks */ = {isa = PBXBuildFile; productRef = C9646EA829B7A4F2007239A4 /* PostHog */; };
		C9646EAA29B7A506007239A4 /* Analytics.swift in Sources */ = {isa = PBXBuildFile; fileRef = C9646EA029B7A22C007239A4 /* Analytics.swift */; };
		C9646EAC29B7A520007239A4 /* Dependencies in Frameworks */ = {isa = PBXBuildFile; productRef = C9646EAB29B7A520007239A4 /* Dependencies */; };
		C9646EAE29B8D653007239A4 /* ViewDidLoadModifier.swift in Sources */ = {isa = PBXBuildFile; fileRef = C9646EAD29B8D653007239A4 /* ViewDidLoadModifier.swift */; };
		C9646EAF29B8D653007239A4 /* ViewDidLoadModifier.swift in Sources */ = {isa = PBXBuildFile; fileRef = C9646EAD29B8D653007239A4 /* ViewDidLoadModifier.swift */; };
		C9671D73298DB94C00EE7E12 /* Data+Encoding.swift in Sources */ = {isa = PBXBuildFile; fileRef = C9671D72298DB94C00EE7E12 /* Data+Encoding.swift */; };
		C96CB98C2A6040C500498C4E /* DequeModule in Frameworks */ = {isa = PBXBuildFile; productRef = C96CB98B2A6040C500498C4E /* DequeModule */; };
		C973AB5B2A323167002AED16 /* Follow+CoreDataProperties.swift in Sources */ = {isa = PBXBuildFile; fileRef = C973AB552A323167002AED16 /* Follow+CoreDataProperties.swift */; };
		C973AB5C2A323167002AED16 /* Follow+CoreDataProperties.swift in Sources */ = {isa = PBXBuildFile; fileRef = C973AB552A323167002AED16 /* Follow+CoreDataProperties.swift */; };
		C973AB5D2A323167002AED16 /* Event+CoreDataProperties.swift in Sources */ = {isa = PBXBuildFile; fileRef = C973AB562A323167002AED16 /* Event+CoreDataProperties.swift */; };
		C973AB5E2A323167002AED16 /* Event+CoreDataProperties.swift in Sources */ = {isa = PBXBuildFile; fileRef = C973AB562A323167002AED16 /* Event+CoreDataProperties.swift */; };
		C973AB5F2A323167002AED16 /* AuthorReference+CoreDataProperties.swift in Sources */ = {isa = PBXBuildFile; fileRef = C973AB572A323167002AED16 /* AuthorReference+CoreDataProperties.swift */; };
		C973AB602A323167002AED16 /* AuthorReference+CoreDataProperties.swift in Sources */ = {isa = PBXBuildFile; fileRef = C973AB572A323167002AED16 /* AuthorReference+CoreDataProperties.swift */; };
		C973AB612A323167002AED16 /* Author+CoreDataProperties.swift in Sources */ = {isa = PBXBuildFile; fileRef = C973AB582A323167002AED16 /* Author+CoreDataProperties.swift */; };
		C973AB622A323167002AED16 /* Author+CoreDataProperties.swift in Sources */ = {isa = PBXBuildFile; fileRef = C973AB582A323167002AED16 /* Author+CoreDataProperties.swift */; };
		C973AB632A323167002AED16 /* Relay+CoreDataProperties.swift in Sources */ = {isa = PBXBuildFile; fileRef = C973AB592A323167002AED16 /* Relay+CoreDataProperties.swift */; };
		C973AB642A323167002AED16 /* Relay+CoreDataProperties.swift in Sources */ = {isa = PBXBuildFile; fileRef = C973AB592A323167002AED16 /* Relay+CoreDataProperties.swift */; };
		C973AB652A323167002AED16 /* EventReference+CoreDataProperties.swift in Sources */ = {isa = PBXBuildFile; fileRef = C973AB5A2A323167002AED16 /* EventReference+CoreDataProperties.swift */; };
		C973AB662A323167002AED16 /* EventReference+CoreDataProperties.swift in Sources */ = {isa = PBXBuildFile; fileRef = C973AB5A2A323167002AED16 /* EventReference+CoreDataProperties.swift */; };
		C974652E2A3B86600031226F /* NoteCardHeader.swift in Sources */ = {isa = PBXBuildFile; fileRef = C974652D2A3B86600031226F /* NoteCardHeader.swift */; };
		C974652F2A3B86600031226F /* NoteCardHeader.swift in Sources */ = {isa = PBXBuildFile; fileRef = C974652D2A3B86600031226F /* NoteCardHeader.swift */; };
		C97465312A3B89140031226F /* AuthorLabel.swift in Sources */ = {isa = PBXBuildFile; fileRef = C97465302A3B89140031226F /* AuthorLabel.swift */; };
		C97465322A3B89140031226F /* AuthorLabel.swift in Sources */ = {isa = PBXBuildFile; fileRef = C97465302A3B89140031226F /* AuthorLabel.swift */; };
		C97465342A3C95FE0031226F /* RelayPickerToolbarButton.swift in Sources */ = {isa = PBXBuildFile; fileRef = C97465332A3C95FE0031226F /* RelayPickerToolbarButton.swift */; };
		C97465352A3C95FE0031226F /* RelayPickerToolbarButton.swift in Sources */ = {isa = PBXBuildFile; fileRef = C97465332A3C95FE0031226F /* RelayPickerToolbarButton.swift */; };
		C97797B9298AA19A0046BD25 /* RelayService.swift in Sources */ = {isa = PBXBuildFile; fileRef = C97797B8298AA19A0046BD25 /* RelayService.swift */; };
		C97797BC298AB1890046BD25 /* secp256k1 in Frameworks */ = {isa = PBXBuildFile; productRef = C97797BB298AB1890046BD25 /* secp256k1 */; };
		C97797BF298ABE060046BD25 /* secp256k1 in Frameworks */ = {isa = PBXBuildFile; productRef = C97797BE298ABE060046BD25 /* secp256k1 */; };
		C97A1C8829E45B3C009D9E8D /* RawEventView.swift in Sources */ = {isa = PBXBuildFile; fileRef = C97A1C8729E45B3C009D9E8D /* RawEventView.swift */; };
		C97A1C8929E45B3C009D9E8D /* RawEventView.swift in Sources */ = {isa = PBXBuildFile; fileRef = C97A1C8729E45B3C009D9E8D /* RawEventView.swift */; };
		C97A1C8B29E45B4E009D9E8D /* RawEventController.swift in Sources */ = {isa = PBXBuildFile; fileRef = C97A1C8A29E45B4E009D9E8D /* RawEventController.swift */; };
		C97A1C8C29E45B4E009D9E8D /* RawEventController.swift in Sources */ = {isa = PBXBuildFile; fileRef = C97A1C8A29E45B4E009D9E8D /* RawEventController.swift */; };
		C97A1C8E29E58EC7009D9E8D /* NSManagedObjectContext+Nos.swift in Sources */ = {isa = PBXBuildFile; fileRef = C97A1C8D29E58EC7009D9E8D /* NSManagedObjectContext+Nos.swift */; };
		C97A1C8F29E58EC7009D9E8D /* NSManagedObjectContext+Nos.swift in Sources */ = {isa = PBXBuildFile; fileRef = C97A1C8D29E58EC7009D9E8D /* NSManagedObjectContext+Nos.swift */; };
		C98560AE2A65B19E0002C1D9 /* LinkPreview.swift in Sources */ = {isa = PBXBuildFile; fileRef = C905B0762A619E99009B8A78 /* LinkPreview.swift */; };
		C98560B02A65B7950002C1D9 /* AuthorCard.swift in Sources */ = {isa = PBXBuildFile; fileRef = C9E9D9C62A2E1EC40048AF0B /* AuthorCard.swift */; };
		C98560B12A65B7960002C1D9 /* AuthorCard.swift in Sources */ = {isa = PBXBuildFile; fileRef = C9E9D9C62A2E1EC40048AF0B /* AuthorCard.swift */; };
		C987F81729BA4C6A00B44E7A /* BigActionButton.swift in Sources */ = {isa = PBXBuildFile; fileRef = C987F81629BA4C6900B44E7A /* BigActionButton.swift */; };
		C987F81829BA4C6A00B44E7A /* BigActionButton.swift in Sources */ = {isa = PBXBuildFile; fileRef = C987F81629BA4C6900B44E7A /* BigActionButton.swift */; };
		C987F81A29BA4D0E00B44E7A /* ActionButton.swift in Sources */ = {isa = PBXBuildFile; fileRef = C987F81929BA4D0E00B44E7A /* ActionButton.swift */; };
		C987F81B29BA4D0E00B44E7A /* ActionButton.swift in Sources */ = {isa = PBXBuildFile; fileRef = C987F81929BA4D0E00B44E7A /* ActionButton.swift */; };
		C987F81D29BA6D9A00B44E7A /* ProfileTab.swift in Sources */ = {isa = PBXBuildFile; fileRef = C987F81C29BA6D9A00B44E7A /* ProfileTab.swift */; };
		C987F81E29BA6D9A00B44E7A /* ProfileTab.swift in Sources */ = {isa = PBXBuildFile; fileRef = C987F81C29BA6D9A00B44E7A /* ProfileTab.swift */; };
		C987F83229BA951E00B44E7A /* ClarityCity-ExtraLight.otf in Resources */ = {isa = PBXBuildFile; fileRef = C987F82029BA951D00B44E7A /* ClarityCity-ExtraLight.otf */; };
		C987F83329BA951E00B44E7A /* ClarityCity-ExtraLight.otf in Resources */ = {isa = PBXBuildFile; fileRef = C987F82029BA951D00B44E7A /* ClarityCity-ExtraLight.otf */; };
		C987F83429BA951E00B44E7A /* ClarityCity-LightItalic.otf in Resources */ = {isa = PBXBuildFile; fileRef = C987F82129BA951D00B44E7A /* ClarityCity-LightItalic.otf */; };
		C987F83529BA951E00B44E7A /* ClarityCity-LightItalic.otf in Resources */ = {isa = PBXBuildFile; fileRef = C987F82129BA951D00B44E7A /* ClarityCity-LightItalic.otf */; };
		C987F83629BA951E00B44E7A /* ClarityCity-ExtraBold.otf in Resources */ = {isa = PBXBuildFile; fileRef = C987F82229BA951D00B44E7A /* ClarityCity-ExtraBold.otf */; };
		C987F83729BA951E00B44E7A /* ClarityCity-ExtraBold.otf in Resources */ = {isa = PBXBuildFile; fileRef = C987F82229BA951D00B44E7A /* ClarityCity-ExtraBold.otf */; };
		C987F83829BA951E00B44E7A /* ClarityCity-MediumItalic.otf in Resources */ = {isa = PBXBuildFile; fileRef = C987F82329BA951D00B44E7A /* ClarityCity-MediumItalic.otf */; };
		C987F83929BA951E00B44E7A /* ClarityCity-MediumItalic.otf in Resources */ = {isa = PBXBuildFile; fileRef = C987F82329BA951D00B44E7A /* ClarityCity-MediumItalic.otf */; };
		C987F83A29BA951E00B44E7A /* ClarityCity-BoldItalic.otf in Resources */ = {isa = PBXBuildFile; fileRef = C987F82429BA951D00B44E7A /* ClarityCity-BoldItalic.otf */; };
		C987F83B29BA951E00B44E7A /* ClarityCity-BoldItalic.otf in Resources */ = {isa = PBXBuildFile; fileRef = C987F82429BA951D00B44E7A /* ClarityCity-BoldItalic.otf */; };
		C987F83C29BA951E00B44E7A /* ClarityCity-Bold.otf in Resources */ = {isa = PBXBuildFile; fileRef = C987F82529BA951D00B44E7A /* ClarityCity-Bold.otf */; };
		C987F83D29BA951E00B44E7A /* ClarityCity-Bold.otf in Resources */ = {isa = PBXBuildFile; fileRef = C987F82529BA951D00B44E7A /* ClarityCity-Bold.otf */; };
		C987F83E29BA951E00B44E7A /* ClarityCity-SemiBold.otf in Resources */ = {isa = PBXBuildFile; fileRef = C987F82629BA951D00B44E7A /* ClarityCity-SemiBold.otf */; };
		C987F83F29BA951E00B44E7A /* ClarityCity-SemiBold.otf in Resources */ = {isa = PBXBuildFile; fileRef = C987F82629BA951D00B44E7A /* ClarityCity-SemiBold.otf */; };
		C987F84029BA951E00B44E7A /* ClarityCity-SemiBoldItalic.otf in Resources */ = {isa = PBXBuildFile; fileRef = C987F82729BA951D00B44E7A /* ClarityCity-SemiBoldItalic.otf */; };
		C987F84129BA951E00B44E7A /* ClarityCity-SemiBoldItalic.otf in Resources */ = {isa = PBXBuildFile; fileRef = C987F82729BA951D00B44E7A /* ClarityCity-SemiBoldItalic.otf */; };
		C987F84229BA951E00B44E7A /* ClarityCity-Black.otf in Resources */ = {isa = PBXBuildFile; fileRef = C987F82829BA951E00B44E7A /* ClarityCity-Black.otf */; };
		C987F84329BA951E00B44E7A /* ClarityCity-Black.otf in Resources */ = {isa = PBXBuildFile; fileRef = C987F82829BA951E00B44E7A /* ClarityCity-Black.otf */; };
		C987F84429BA951E00B44E7A /* ClarityCity-ExtraBoldItalic.otf in Resources */ = {isa = PBXBuildFile; fileRef = C987F82929BA951E00B44E7A /* ClarityCity-ExtraBoldItalic.otf */; };
		C987F84529BA951E00B44E7A /* ClarityCity-ExtraBoldItalic.otf in Resources */ = {isa = PBXBuildFile; fileRef = C987F82929BA951E00B44E7A /* ClarityCity-ExtraBoldItalic.otf */; };
		C987F84629BA951E00B44E7A /* ClarityCity-Light.otf in Resources */ = {isa = PBXBuildFile; fileRef = C987F82A29BA951E00B44E7A /* ClarityCity-Light.otf */; };
		C987F84729BA951E00B44E7A /* ClarityCity-Light.otf in Resources */ = {isa = PBXBuildFile; fileRef = C987F82A29BA951E00B44E7A /* ClarityCity-Light.otf */; };
		C987F84829BA951E00B44E7A /* ClarityCity-BlackItalic.otf in Resources */ = {isa = PBXBuildFile; fileRef = C987F82B29BA951E00B44E7A /* ClarityCity-BlackItalic.otf */; };
		C987F84929BA951E00B44E7A /* ClarityCity-BlackItalic.otf in Resources */ = {isa = PBXBuildFile; fileRef = C987F82B29BA951E00B44E7A /* ClarityCity-BlackItalic.otf */; };
		C987F84A29BA951E00B44E7A /* ClarityCity-Medium.otf in Resources */ = {isa = PBXBuildFile; fileRef = C987F82C29BA951E00B44E7A /* ClarityCity-Medium.otf */; };
		C987F84B29BA951E00B44E7A /* ClarityCity-Medium.otf in Resources */ = {isa = PBXBuildFile; fileRef = C987F82C29BA951E00B44E7A /* ClarityCity-Medium.otf */; };
		C987F84C29BA951E00B44E7A /* ClarityCity-ThinItalic.otf in Resources */ = {isa = PBXBuildFile; fileRef = C987F82D29BA951E00B44E7A /* ClarityCity-ThinItalic.otf */; };
		C987F84D29BA951E00B44E7A /* ClarityCity-ThinItalic.otf in Resources */ = {isa = PBXBuildFile; fileRef = C987F82D29BA951E00B44E7A /* ClarityCity-ThinItalic.otf */; };
		C987F84E29BA951E00B44E7A /* ClarityCity-RegularItalic.otf in Resources */ = {isa = PBXBuildFile; fileRef = C987F82E29BA951E00B44E7A /* ClarityCity-RegularItalic.otf */; };
		C987F84F29BA951E00B44E7A /* ClarityCity-RegularItalic.otf in Resources */ = {isa = PBXBuildFile; fileRef = C987F82E29BA951E00B44E7A /* ClarityCity-RegularItalic.otf */; };
		C987F85029BA951E00B44E7A /* ClarityCity-ExtraLightItalic.otf in Resources */ = {isa = PBXBuildFile; fileRef = C987F82F29BA951E00B44E7A /* ClarityCity-ExtraLightItalic.otf */; };
		C987F85129BA951E00B44E7A /* ClarityCity-ExtraLightItalic.otf in Resources */ = {isa = PBXBuildFile; fileRef = C987F82F29BA951E00B44E7A /* ClarityCity-ExtraLightItalic.otf */; };
		C987F85229BA951E00B44E7A /* ClarityCity-Regular.otf in Resources */ = {isa = PBXBuildFile; fileRef = C987F83029BA951E00B44E7A /* ClarityCity-Regular.otf */; };
		C987F85329BA951E00B44E7A /* ClarityCity-Regular.otf in Resources */ = {isa = PBXBuildFile; fileRef = C987F83029BA951E00B44E7A /* ClarityCity-Regular.otf */; };
		C987F85429BA951E00B44E7A /* ClarityCity-Thin.otf in Resources */ = {isa = PBXBuildFile; fileRef = C987F83129BA951E00B44E7A /* ClarityCity-Thin.otf */; };
		C987F85529BA951E00B44E7A /* ClarityCity-Thin.otf in Resources */ = {isa = PBXBuildFile; fileRef = C987F83129BA951E00B44E7A /* ClarityCity-Thin.otf */; };
		C987F85A29BA9ED800B44E7A /* Font.swift in Sources */ = {isa = PBXBuildFile; fileRef = C987F85729BA981800B44E7A /* Font.swift */; };
		C987F85B29BA9ED800B44E7A /* Font.swift in Sources */ = {isa = PBXBuildFile; fileRef = C987F85729BA981800B44E7A /* Font.swift */; };
		C987F85F29BAB66900B44E7A /* CachedAsyncImage in Frameworks */ = {isa = PBXBuildFile; productRef = C987F85E29BAB66900B44E7A /* CachedAsyncImage */; };
		C987F86129BABAF800B44E7A /* String+Markdown.swift in Sources */ = {isa = PBXBuildFile; fileRef = C987F86029BABAF800B44E7A /* String+Markdown.swift */; };
		C987F86229BABAF800B44E7A /* String+Markdown.swift in Sources */ = {isa = PBXBuildFile; fileRef = C987F86029BABAF800B44E7A /* String+Markdown.swift */; };
		C987F86429BAC3C500B44E7A /* CachedAsyncImage in Frameworks */ = {isa = PBXBuildFile; productRef = C987F86329BAC3C500B44E7A /* CachedAsyncImage */; };
		C98A32272A05795E00E3FA13 /* Task+Timeout.swift in Sources */ = {isa = PBXBuildFile; fileRef = C98A32262A05795E00E3FA13 /* Task+Timeout.swift */; };
		C98A32282A05795E00E3FA13 /* Task+Timeout.swift in Sources */ = {isa = PBXBuildFile; fileRef = C98A32262A05795E00E3FA13 /* Task+Timeout.swift */; };
		C98B8B4029FBF83B009789C8 /* NotificationCard.swift in Sources */ = {isa = PBXBuildFile; fileRef = C98B8B3F29FBF83B009789C8 /* NotificationCard.swift */; };
		C98B8B4129FBF85F009789C8 /* NotificationCard.swift in Sources */ = {isa = PBXBuildFile; fileRef = C98B8B3F29FBF83B009789C8 /* NotificationCard.swift */; };
		C99E80CD2A0C2C6400187474 /* PreviewData.swift in Sources */ = {isa = PBXBuildFile; fileRef = C94BC09A2A0AC74A0098F6F1 /* PreviewData.swift */; };
		C99E80CE2A0C2C9100187474 /* PreviewData.swift in Sources */ = {isa = PBXBuildFile; fileRef = C94BC09A2A0AC74A0098F6F1 /* PreviewData.swift */; };
		C9A0DAD829C6467600466635 /* CreateProfileView.swift in Sources */ = {isa = PBXBuildFile; fileRef = C9A0DAD729C6467600466635 /* CreateProfileView.swift */; };
		C9A0DADA29C685E500466635 /* SideMenuButton.swift in Sources */ = {isa = PBXBuildFile; fileRef = C9A0DAD929C685E500466635 /* SideMenuButton.swift */; };
		C9A0DADB29C685E500466635 /* SideMenuButton.swift in Sources */ = {isa = PBXBuildFile; fileRef = C9A0DAD929C685E500466635 /* SideMenuButton.swift */; };
		C9A0DADD29C689C900466635 /* NosNavigationBar.swift in Sources */ = {isa = PBXBuildFile; fileRef = C9A0DADC29C689C900466635 /* NosNavigationBar.swift */; };
		C9A0DADE29C689C900466635 /* NosNavigationBar.swift in Sources */ = {isa = PBXBuildFile; fileRef = C9A0DADC29C689C900466635 /* NosNavigationBar.swift */; };
		C9A0DAE029C697A100466635 /* AboutView.swift in Sources */ = {isa = PBXBuildFile; fileRef = C9A0DADF29C697A100466635 /* AboutView.swift */; };
		C9A0DAE129C697A100466635 /* AboutView.swift in Sources */ = {isa = PBXBuildFile; fileRef = C9A0DADF29C697A100466635 /* AboutView.swift */; };
		C9A0DAE429C69F0C00466635 /* HighlightedText.swift in Sources */ = {isa = PBXBuildFile; fileRef = C9A0DAE329C69F0C00466635 /* HighlightedText.swift */; };
		C9A0DAE529C69F0C00466635 /* HighlightedText.swift in Sources */ = {isa = PBXBuildFile; fileRef = C9A0DAE329C69F0C00466635 /* HighlightedText.swift */; };
		C9A0DAEA29C6A34200466635 /* ActivityView.swift in Sources */ = {isa = PBXBuildFile; fileRef = C9A0DAE929C6A34200466635 /* ActivityView.swift */; };
		C9A0DAEB29C6A34200466635 /* ActivityView.swift in Sources */ = {isa = PBXBuildFile; fileRef = C9A0DAE929C6A34200466635 /* ActivityView.swift */; };
		C9A0DAED29C6A66C00466635 /* Launch Screen.storyboard in Resources */ = {isa = PBXBuildFile; fileRef = C9A0DAEC29C6A66C00466635 /* Launch Screen.storyboard */; };
		C9A0DAF029C7394D00466635 /* CreateProfileView.swift in Sources */ = {isa = PBXBuildFile; fileRef = C9A0DAD729C6467600466635 /* CreateProfileView.swift */; };
		C9A0DAF829C92F4500466635 /* UNSAPI.swift in Sources */ = {isa = PBXBuildFile; fileRef = C9A0DAF729C92F4500466635 /* UNSAPI.swift */; };
		C9A0DAF929C92F4500466635 /* UNSAPI.swift in Sources */ = {isa = PBXBuildFile; fileRef = C9A0DAF729C92F4500466635 /* UNSAPI.swift */; };
		C9A25B3D29F174D200B39534 /* ReadabilityPadding.swift in Sources */ = {isa = PBXBuildFile; fileRef = C9A25B3C29F174D200B39534 /* ReadabilityPadding.swift */; };
		C9A25B3E29F174D200B39534 /* ReadabilityPadding.swift in Sources */ = {isa = PBXBuildFile; fileRef = C9A25B3C29F174D200B39534 /* ReadabilityPadding.swift */; };
		C9AC31AD2A55E0BD00A94E5A /* NotificationViewModel.swift in Sources */ = {isa = PBXBuildFile; fileRef = C9AC31AC2A55E0BD00A94E5A /* NotificationViewModel.swift */; };
		C9AC31AE2A55E0BD00A94E5A /* NotificationViewModel.swift in Sources */ = {isa = PBXBuildFile; fileRef = C9AC31AC2A55E0BD00A94E5A /* NotificationViewModel.swift */; };
		C9ADB133299287D60075E7F8 /* KeyPairTests.swift in Sources */ = {isa = PBXBuildFile; fileRef = C9ADB132299287D60075E7F8 /* KeyPairTests.swift */; };
		C9ADB135299288230075E7F8 /* KeyFixture.swift in Sources */ = {isa = PBXBuildFile; fileRef = C9ADB134299288230075E7F8 /* KeyFixture.swift */; };
		C9ADB13629928AF00075E7F8 /* KeyPair.swift in Sources */ = {isa = PBXBuildFile; fileRef = C9F84C26298DC98800C6714D /* KeyPair.swift */; };
		C9ADB13829928CC30075E7F8 /* String+Hex.swift in Sources */ = {isa = PBXBuildFile; fileRef = C9ADB13729928CC30075E7F8 /* String+Hex.swift */; };
		C9ADB13D29929B540075E7F8 /* Bech32.swift in Sources */ = {isa = PBXBuildFile; fileRef = C9ADB13C29929B540075E7F8 /* Bech32.swift */; };
		C9ADB13E29929EEF0075E7F8 /* Bech32.swift in Sources */ = {isa = PBXBuildFile; fileRef = C9ADB13C29929B540075E7F8 /* Bech32.swift */; };
		C9ADB13F29929F1F0075E7F8 /* String+Hex.swift in Sources */ = {isa = PBXBuildFile; fileRef = C9ADB13729928CC30075E7F8 /* String+Hex.swift */; };
		C9ADB14129951CB10075E7F8 /* NSManagedObject+Nos.swift in Sources */ = {isa = PBXBuildFile; fileRef = C9ADB14029951CB10075E7F8 /* NSManagedObject+Nos.swift */; };
		C9ADB14229951CB10075E7F8 /* NSManagedObject+Nos.swift in Sources */ = {isa = PBXBuildFile; fileRef = C9ADB14029951CB10075E7F8 /* NSManagedObject+Nos.swift */; };
		C9B678DB29EEBF3B00303F33 /* DependencyInjection.swift in Sources */ = {isa = PBXBuildFile; fileRef = C9B678DA29EEBF3B00303F33 /* DependencyInjection.swift */; };
		C9B678DC29EEBF3B00303F33 /* DependencyInjection.swift in Sources */ = {isa = PBXBuildFile; fileRef = C9B678DA29EEBF3B00303F33 /* DependencyInjection.swift */; };
		C9B678DE29EEC35B00303F33 /* Foundation+Sendable.swift in Sources */ = {isa = PBXBuildFile; fileRef = C9B678DD29EEC35B00303F33 /* Foundation+Sendable.swift */; };
		C9B678DF29EEC35B00303F33 /* Foundation+Sendable.swift in Sources */ = {isa = PBXBuildFile; fileRef = C9B678DD29EEC35B00303F33 /* Foundation+Sendable.swift */; };
		C9B678E129EEC41000303F33 /* SocialGraphCache.swift in Sources */ = {isa = PBXBuildFile; fileRef = C9B678E029EEC41000303F33 /* SocialGraphCache.swift */; };
		C9B678E229EEC41000303F33 /* SocialGraphCache.swift in Sources */ = {isa = PBXBuildFile; fileRef = C9B678E029EEC41000303F33 /* SocialGraphCache.swift */; };
		C9B678E429EED2DC00303F33 /* SocialGraphTests.swift in Sources */ = {isa = PBXBuildFile; fileRef = C9B678E329EED2DC00303F33 /* SocialGraphTests.swift */; };
		C9B678E729F01A8500303F33 /* FullscreenProgressView.swift in Sources */ = {isa = PBXBuildFile; fileRef = C9B678E629F01A8500303F33 /* FullscreenProgressView.swift */; };
		C9B678E829F01A8500303F33 /* FullscreenProgressView.swift in Sources */ = {isa = PBXBuildFile; fileRef = C9B678E629F01A8500303F33 /* FullscreenProgressView.swift */; };
		C9B708BB2A13BE41006C613A /* NoteTextEditor.swift in Sources */ = {isa = PBXBuildFile; fileRef = C9B708BA2A13BE41006C613A /* NoteTextEditor.swift */; };
		C9B708BC2A13BE41006C613A /* NoteTextEditor.swift in Sources */ = {isa = PBXBuildFile; fileRef = C9B708BA2A13BE41006C613A /* NoteTextEditor.swift */; };
		C9BAB09B2996FBA10003A84E /* EventProcessor.swift in Sources */ = {isa = PBXBuildFile; fileRef = C9BAB09A2996FBA10003A84E /* EventProcessor.swift */; };
		C9BAB09C2996FBA10003A84E /* EventProcessor.swift in Sources */ = {isa = PBXBuildFile; fileRef = C9BAB09A2996FBA10003A84E /* EventProcessor.swift */; };
		C9C2B77C29E072E400548B4A /* WebSocket+Nos.swift in Sources */ = {isa = PBXBuildFile; fileRef = C9C2B77B29E072E400548B4A /* WebSocket+Nos.swift */; };
		C9C2B77D29E072E400548B4A /* WebSocket+Nos.swift in Sources */ = {isa = PBXBuildFile; fileRef = C9C2B77B29E072E400548B4A /* WebSocket+Nos.swift */; };
		C9C2B77F29E0731600548B4A /* AsyncTimer.swift in Sources */ = {isa = PBXBuildFile; fileRef = C9C2B77E29E0731600548B4A /* AsyncTimer.swift */; };
		C9C2B78029E0731600548B4A /* AsyncTimer.swift in Sources */ = {isa = PBXBuildFile; fileRef = C9C2B77E29E0731600548B4A /* AsyncTimer.swift */; };
		C9C2B78229E0735400548B4A /* RelaySubscriptionManager.swift in Sources */ = {isa = PBXBuildFile; fileRef = C9C2B78129E0735400548B4A /* RelaySubscriptionManager.swift */; };
		C9C2B78329E0735400548B4A /* RelaySubscriptionManager.swift in Sources */ = {isa = PBXBuildFile; fileRef = C9C2B78129E0735400548B4A /* RelaySubscriptionManager.swift */; };
		C9C2B78529E073E300548B4A /* RelaySubscription.swift in Sources */ = {isa = PBXBuildFile; fileRef = C9C2B78429E073E300548B4A /* RelaySubscription.swift */; };
		C9C2B78629E073E300548B4A /* RelaySubscription.swift in Sources */ = {isa = PBXBuildFile; fileRef = C9C2B78429E073E300548B4A /* RelaySubscription.swift */; };
		C9C547512A4F1CC3006B0741 /* SearchController.swift in Sources */ = {isa = PBXBuildFile; fileRef = C9C547502A4F1CC3006B0741 /* SearchController.swift */; };
		C9C547552A4F1CDB006B0741 /* SearchController.swift in Sources */ = {isa = PBXBuildFile; fileRef = C9C547502A4F1CC3006B0741 /* SearchController.swift */; };
		C9C547592A4F1D8C006B0741 /* NosNotification+CoreDataClass.swift in Sources */ = {isa = PBXBuildFile; fileRef = C9C547572A4F1D8C006B0741 /* NosNotification+CoreDataClass.swift */; };
		C9C5475A2A4F1D8C006B0741 /* NosNotification+CoreDataClass.swift in Sources */ = {isa = PBXBuildFile; fileRef = C9C547572A4F1D8C006B0741 /* NosNotification+CoreDataClass.swift */; };
		C9C5475B2A4F1D8C006B0741 /* NosNotification+CoreDataProperties.swift in Sources */ = {isa = PBXBuildFile; fileRef = C9C547582A4F1D8C006B0741 /* NosNotification+CoreDataProperties.swift */; };
		C9C5475C2A4F1D8C006B0741 /* NosNotification+CoreDataProperties.swift in Sources */ = {isa = PBXBuildFile; fileRef = C9C547582A4F1D8C006B0741 /* NosNotification+CoreDataProperties.swift */; };
		C9C9444229F6F0E2002F2C7A /* XCTest+Eventually.swift in Sources */ = {isa = PBXBuildFile; fileRef = C9C9444129F6F0E2002F2C7A /* XCTest+Eventually.swift */; };
		C9CDBBA129A8F14C00C555C7 /* DiscoverView.swift in Sources */ = {isa = PBXBuildFile; fileRef = C9CDBBA029A8F14C00C555C7 /* DiscoverView.swift */; };
		C9CDBBA429A8FA2900C555C7 /* GoldenPostView.swift in Sources */ = {isa = PBXBuildFile; fileRef = C9CDBBA329A8FA2900C555C7 /* GoldenPostView.swift */; };
		C9CE5B142A0172CF008E198C /* WebView.swift in Sources */ = {isa = PBXBuildFile; fileRef = C9CE5B132A0172CF008E198C /* WebView.swift */; };
		C9CE5B152A0172CF008E198C /* WebView.swift in Sources */ = {isa = PBXBuildFile; fileRef = C9CE5B132A0172CF008E198C /* WebView.swift */; };
		C9CF23172A38A58B00EBEC31 /* ParseQueue.swift in Sources */ = {isa = PBXBuildFile; fileRef = C9CF23162A38A58B00EBEC31 /* ParseQueue.swift */; };
		C9CF23182A38A58B00EBEC31 /* ParseQueue.swift in Sources */ = {isa = PBXBuildFile; fileRef = C9CF23162A38A58B00EBEC31 /* ParseQueue.swift */; };
		C9DB207729F30EC700FB7B9D /* AsyncButton.swift in Sources */ = {isa = PBXBuildFile; fileRef = C9DB207629F30EC700FB7B9D /* AsyncButton.swift */; };
		C9DB207829F30EC700FB7B9D /* AsyncButton.swift in Sources */ = {isa = PBXBuildFile; fileRef = C9DB207629F30EC700FB7B9D /* AsyncButton.swift */; };
		C9DEBFD2298941000078B43A /* NosApp.swift in Sources */ = {isa = PBXBuildFile; fileRef = C9DEBFD1298941000078B43A /* NosApp.swift */; };
		C9DEBFD4298941000078B43A /* Persistence.swift in Sources */ = {isa = PBXBuildFile; fileRef = C9DEBFD3298941000078B43A /* Persistence.swift */; };
		C9DEBFD9298941000078B43A /* HomeFeedView.swift in Sources */ = {isa = PBXBuildFile; fileRef = C9DEBFD8298941000078B43A /* HomeFeedView.swift */; };
		C9DEBFDB298941020078B43A /* Assets.xcassets in Resources */ = {isa = PBXBuildFile; fileRef = C9DEBFDA298941020078B43A /* Assets.xcassets */; };
		C9DEBFDF298941020078B43A /* Preview Assets.xcassets in Resources */ = {isa = PBXBuildFile; fileRef = C9DEBFDE298941020078B43A /* Preview Assets.xcassets */; };
		C9DEBFE9298941020078B43A /* EventTests.swift in Sources */ = {isa = PBXBuildFile; fileRef = C9DEBFE8298941020078B43A /* EventTests.swift */; };
		C9DEBFF3298941020078B43A /* NosUITests.swift in Sources */ = {isa = PBXBuildFile; fileRef = C9DEBFF2298941020078B43A /* NosUITests.swift */; };
		C9DEBFF5298941020078B43A /* NosUITestsLaunchTests.swift in Sources */ = {isa = PBXBuildFile; fileRef = C9DEBFF4298941020078B43A /* NosUITestsLaunchTests.swift */; };
		C9DEC003298945150078B43A /* String+Lorem.swift in Sources */ = {isa = PBXBuildFile; fileRef = C9DEC002298945150078B43A /* String+Lorem.swift */; };
		C9DEC006298947900078B43A /* sample_data.json in Resources */ = {isa = PBXBuildFile; fileRef = C9DEC005298947900078B43A /* sample_data.json */; };
		C9DEC04529894BED0078B43A /* Event+CoreDataClass.swift in Sources */ = {isa = PBXBuildFile; fileRef = C9DEC03F29894BED0078B43A /* Event+CoreDataClass.swift */; };
		C9DEC04629894BED0078B43A /* Event+CoreDataClass.swift in Sources */ = {isa = PBXBuildFile; fileRef = C9DEC03F29894BED0078B43A /* Event+CoreDataClass.swift */; };
		C9DEC04D29894BED0078B43A /* Author+CoreDataClass.swift in Sources */ = {isa = PBXBuildFile; fileRef = C9DEC04329894BED0078B43A /* Author+CoreDataClass.swift */; };
		C9DEC04E29894BED0078B43A /* Author+CoreDataClass.swift in Sources */ = {isa = PBXBuildFile; fileRef = C9DEC04329894BED0078B43A /* Author+CoreDataClass.swift */; };
		C9DEC05A2989509B0078B43A /* Persistence.swift in Sources */ = {isa = PBXBuildFile; fileRef = C9DEBFD3298941000078B43A /* Persistence.swift */; };
		C9DEC05B298950A90078B43A /* String+Lorem.swift in Sources */ = {isa = PBXBuildFile; fileRef = C9DEC002298945150078B43A /* String+Lorem.swift */; };
		C9DEC0632989541F0078B43A /* Bundle+Current.swift in Sources */ = {isa = PBXBuildFile; fileRef = C9DEC0622989541F0078B43A /* Bundle+Current.swift */; };
		C9DEC0642989541F0078B43A /* Bundle+Current.swift in Sources */ = {isa = PBXBuildFile; fileRef = C9DEC0622989541F0078B43A /* Bundle+Current.swift */; };
		C9DEC065298955200078B43A /* sample_data.json in Resources */ = {isa = PBXBuildFile; fileRef = C9DEC005298947900078B43A /* sample_data.json */; };
		C9DEC068298965270078B43A /* Starscream in Frameworks */ = {isa = PBXBuildFile; productRef = C9DEC067298965270078B43A /* Starscream */; };
		C9DEC06A298965550078B43A /* RelayView.swift in Sources */ = {isa = PBXBuildFile; fileRef = C9DEC069298965540078B43A /* RelayView.swift */; };
		C9DEC06B298965550078B43A /* RelayView.swift in Sources */ = {isa = PBXBuildFile; fileRef = C9DEC069298965540078B43A /* RelayView.swift */; };
		C9DEC06E2989668E0078B43A /* Relay+CoreDataClass.swift in Sources */ = {isa = PBXBuildFile; fileRef = C9DEC06C2989668E0078B43A /* Relay+CoreDataClass.swift */; };
		C9DEC06F2989668E0078B43A /* Relay+CoreDataClass.swift in Sources */ = {isa = PBXBuildFile; fileRef = C9DEC06C2989668E0078B43A /* Relay+CoreDataClass.swift */; };
		C9DFA966299BEB96006929C1 /* NoteCard.swift in Sources */ = {isa = PBXBuildFile; fileRef = C9DFA964299BEB96006929C1 /* NoteCard.swift */; };
		C9DFA969299BEC33006929C1 /* CardStyle.swift in Sources */ = {isa = PBXBuildFile; fileRef = C9DFA968299BEC33006929C1 /* CardStyle.swift */; };
		C9DFA96F299BF043006929C1 /* Assets+Planetary.swift in Sources */ = {isa = PBXBuildFile; fileRef = C9DFA96E299BF043006929C1 /* Assets+Planetary.swift */; };
		C9DFA971299BF8CD006929C1 /* RepliesView.swift in Sources */ = {isa = PBXBuildFile; fileRef = C9DFA970299BF8CD006929C1 /* RepliesView.swift */; };
		C9DFA972299BF9E8006929C1 /* CompactNoteView.swift in Sources */ = {isa = PBXBuildFile; fileRef = C9DFA96A299BEE2C006929C1 /* CompactNoteView.swift */; };
		C9DFA976299C30F0006929C1 /* Localized.swift in Sources */ = {isa = PBXBuildFile; fileRef = C9DFA975299C30F0006929C1 /* Localized.swift */; };
		C9DFA97B299C31EE006929C1 /* Localized.swift in Sources */ = {isa = PBXBuildFile; fileRef = C9DFA975299C30F0006929C1 /* Localized.swift */; };
		C9E37E0F2A1E7C32003D4B0A /* ReportMenu.swift in Sources */ = {isa = PBXBuildFile; fileRef = C9E37E0E2A1E7C32003D4B0A /* ReportMenu.swift */; };
		C9E37E102A1E7C32003D4B0A /* ReportMenu.swift in Sources */ = {isa = PBXBuildFile; fileRef = C9E37E0E2A1E7C32003D4B0A /* ReportMenu.swift */; };
		C9E37E122A1E7EC5003D4B0A /* PreviewContainer.swift in Sources */ = {isa = PBXBuildFile; fileRef = C9E37E112A1E7EC5003D4B0A /* PreviewContainer.swift */; };
		C9E37E132A1E7EC5003D4B0A /* PreviewContainer.swift in Sources */ = {isa = PBXBuildFile; fileRef = C9E37E112A1E7EC5003D4B0A /* PreviewContainer.swift */; };
		C9E37E152A1E8143003D4B0A /* Report.swift in Sources */ = {isa = PBXBuildFile; fileRef = C9E37E142A1E8143003D4B0A /* Report.swift */; };
		C9E37E162A1E8143003D4B0A /* Report.swift in Sources */ = {isa = PBXBuildFile; fileRef = C9E37E142A1E8143003D4B0A /* Report.swift */; };
		C9E9D9C72A2E1EC40048AF0B /* (null) in Sources */ = {isa = PBXBuildFile; };
		C9E9D9C82A2E1EC40048AF0B /* (null) in Sources */ = {isa = PBXBuildFile; };
		C9E9D9CA2A2E35440048AF0B /* (null) in Sources */ = {isa = PBXBuildFile; };
		C9E9D9CB2A2E35440048AF0B /* (null) in Sources */ = {isa = PBXBuildFile; };
		C9EE3E602A0538B7008A7491 /* ExpirationTimeButton.swift in Sources */ = {isa = PBXBuildFile; fileRef = C9EE3E5F2A0538B7008A7491 /* ExpirationTimeButton.swift */; };
		C9EE3E612A0538B7008A7491 /* ExpirationTimeButton.swift in Sources */ = {isa = PBXBuildFile; fileRef = C9EE3E5F2A0538B7008A7491 /* ExpirationTimeButton.swift */; };
		C9EE3E632A053910008A7491 /* ExpirationTimeOption.swift in Sources */ = {isa = PBXBuildFile; fileRef = C9EE3E622A053910008A7491 /* ExpirationTimeOption.swift */; };
		C9EE3E642A053910008A7491 /* ExpirationTimeOption.swift in Sources */ = {isa = PBXBuildFile; fileRef = C9EE3E622A053910008A7491 /* ExpirationTimeOption.swift */; };
		C9F0BB6929A5039D000547FC /* Int+Bool.swift in Sources */ = {isa = PBXBuildFile; fileRef = C9F0BB6829A5039D000547FC /* Int+Bool.swift */; };
		C9F0BB6B29A503D6000547FC /* PublicKey.swift in Sources */ = {isa = PBXBuildFile; fileRef = C9F0BB6A29A503D6000547FC /* PublicKey.swift */; };
		C9F0BB6C29A503D6000547FC /* PublicKey.swift in Sources */ = {isa = PBXBuildFile; fileRef = C9F0BB6A29A503D6000547FC /* PublicKey.swift */; };
		C9F0BB6D29A503D9000547FC /* Int+Bool.swift in Sources */ = {isa = PBXBuildFile; fileRef = C9F0BB6829A5039D000547FC /* Int+Bool.swift */; };
		C9F0BB6F29A50437000547FC /* NostrConstants.swift in Sources */ = {isa = PBXBuildFile; fileRef = C9F0BB6E29A50437000547FC /* NostrConstants.swift */; };
		C9F0BB7029A50437000547FC /* NostrConstants.swift in Sources */ = {isa = PBXBuildFile; fileRef = C9F0BB6E29A50437000547FC /* NostrConstants.swift */; };
		C9F64D8C29ED840700563F2B /* LogHelper.swift in Sources */ = {isa = PBXBuildFile; fileRef = C9F64D8B29ED840700563F2B /* LogHelper.swift */; };
		C9F64D8D29ED840700563F2B /* LogHelper.swift in Sources */ = {isa = PBXBuildFile; fileRef = C9F64D8B29ED840700563F2B /* LogHelper.swift */; };
		C9F64D8F29ED88CD00563F2B /* Localization+Nos.swift in Sources */ = {isa = PBXBuildFile; fileRef = C9F64D8E29ED88CD00563F2B /* Localization+Nos.swift */; };
		C9F64D9029ED88CD00563F2B /* Localization+Nos.swift in Sources */ = {isa = PBXBuildFile; fileRef = C9F64D8E29ED88CD00563F2B /* Localization+Nos.swift */; };
		C9F75AD22A02D41E005BBE45 /* ComposerActionBar.swift in Sources */ = {isa = PBXBuildFile; fileRef = C9F75AD12A02D41E005BBE45 /* ComposerActionBar.swift */; };
		C9F75AD32A02D41E005BBE45 /* ComposerActionBar.swift in Sources */ = {isa = PBXBuildFile; fileRef = C9F75AD12A02D41E005BBE45 /* ComposerActionBar.swift */; };
		C9F75AD62A041FF7005BBE45 /* ExpirationTimePicker.swift in Sources */ = {isa = PBXBuildFile; fileRef = C9F75AD52A041FF7005BBE45 /* ExpirationTimePicker.swift */; };
		C9F75AD72A041FF7005BBE45 /* ExpirationTimePicker.swift in Sources */ = {isa = PBXBuildFile; fileRef = C9F75AD52A041FF7005BBE45 /* ExpirationTimePicker.swift */; };
		C9F84C1A298DBB6300C6714D /* Data+Encoding.swift in Sources */ = {isa = PBXBuildFile; fileRef = C9671D72298DB94C00EE7E12 /* Data+Encoding.swift */; };
		C9F84C1C298DBBF400C6714D /* Data+Sha.swift in Sources */ = {isa = PBXBuildFile; fileRef = C9F84C1B298DBBF400C6714D /* Data+Sha.swift */; };
		C9F84C1D298DBC6100C6714D /* Data+Sha.swift in Sources */ = {isa = PBXBuildFile; fileRef = C9F84C1B298DBBF400C6714D /* Data+Sha.swift */; };
		C9F84C21298DC36800C6714D /* AppView.swift in Sources */ = {isa = PBXBuildFile; fileRef = C9F84C20298DC36800C6714D /* AppView.swift */; };
		C9F84C23298DC7B900C6714D /* SettingsView.swift in Sources */ = {isa = PBXBuildFile; fileRef = C9F84C22298DC7B900C6714D /* SettingsView.swift */; };
		C9F84C27298DC98800C6714D /* KeyPair.swift in Sources */ = {isa = PBXBuildFile; fileRef = C9F84C26298DC98800C6714D /* KeyPair.swift */; };
		CD09A74429A50F1D0063464F /* SideMenu.swift in Sources */ = {isa = PBXBuildFile; fileRef = CD09A74329A50F1D0063464F /* SideMenu.swift */; };
		CD09A74629A50F750063464F /* SideMenuContent.swift in Sources */ = {isa = PBXBuildFile; fileRef = CD09A74529A50F750063464F /* SideMenuContent.swift */; };
		CD09A74829A51EFC0063464F /* Router.swift in Sources */ = {isa = PBXBuildFile; fileRef = CD09A74729A51EFC0063464F /* Router.swift */; };
		CD09A74929A521210063464F /* Router.swift in Sources */ = {isa = PBXBuildFile; fileRef = CD09A74729A51EFC0063464F /* Router.swift */; };
		CD09A74A29A521510063464F /* ProfileView.swift in Sources */ = {isa = PBXBuildFile; fileRef = C95D68AC299E721700429F86 /* ProfileView.swift */; };
		CD09A74B29A521730063464F /* ProfileHeader.swift in Sources */ = {isa = PBXBuildFile; fileRef = C95D689E299E6B4100429F86 /* ProfileHeader.swift */; };
		CD09A74C29A5217A0063464F /* NoteButton.swift in Sources */ = {isa = PBXBuildFile; fileRef = CD2CF38F299E68BE00332116 /* NoteButton.swift */; };
		CD09A74D29A521A70063464F /* CardStyle.swift in Sources */ = {isa = PBXBuildFile; fileRef = C9DFA968299BEC33006929C1 /* CardStyle.swift */; };
		CD09A74E29A521BE0063464F /* NoteCard.swift in Sources */ = {isa = PBXBuildFile; fileRef = C9DFA964299BEB96006929C1 /* NoteCard.swift */; };
		CD09A74F29A521BE0063464F /* BioView.swift in Sources */ = {isa = PBXBuildFile; fileRef = C95D68A0299E6D3E00429F86 /* BioView.swift */; };
		CD09A75029A521D20063464F /* HomeFeedView.swift in Sources */ = {isa = PBXBuildFile; fileRef = C9DEBFD8298941000078B43A /* HomeFeedView.swift */; };
		CD09A75129A521D20063464F /* CompactNoteView.swift in Sources */ = {isa = PBXBuildFile; fileRef = C9DFA96A299BEE2C006929C1 /* CompactNoteView.swift */; };
		CD09A75229A521D20063464F /* RepliesView.swift in Sources */ = {isa = PBXBuildFile; fileRef = C9DFA970299BF8CD006929C1 /* RepliesView.swift */; };
		CD09A75329A521D20063464F /* AppView.swift in Sources */ = {isa = PBXBuildFile; fileRef = C9F84C20298DC36800C6714D /* AppView.swift */; };
		CD09A75429A521D20063464F /* PlaceholderModifier.swift in Sources */ = {isa = PBXBuildFile; fileRef = C95D68A4299E6E1E00429F86 /* PlaceholderModifier.swift */; };
		CD09A75529A521D20063464F /* SelectableText.swift in Sources */ = {isa = PBXBuildFile; fileRef = C95D68A2299E6D9000429F86 /* SelectableText.swift */; };
		CD09A75629A521D20063464F /* SettingsView.swift in Sources */ = {isa = PBXBuildFile; fileRef = C9F84C22298DC7B900C6714D /* SettingsView.swift */; };
		CD09A75729A521D20063464F /* NewNoteView.swift in Sources */ = {isa = PBXBuildFile; fileRef = C94D855B2991479900749478 /* NewNoteView.swift */; };
		CD09A75829A521D20063464F /* LinearGradient+Planetary.swift in Sources */ = {isa = PBXBuildFile; fileRef = C95D68A8299E709800429F86 /* LinearGradient+Planetary.swift */; };
		CD09A75929A521D20063464F /* Color+Hex.swift in Sources */ = {isa = PBXBuildFile; fileRef = C95D68AA299E710F00429F86 /* Color+Hex.swift */; };
		CD09A75A29A521D20063464F /* CardButtonStyle.swift in Sources */ = {isa = PBXBuildFile; fileRef = CD2CF38D299E67F900332116 /* CardButtonStyle.swift */; };
		CD09A75B29A521D20063464F /* AvatarView.swift in Sources */ = {isa = PBXBuildFile; fileRef = 3FFB1D88299FF37C002A755D /* AvatarView.swift */; };
		CD09A75C29A521D20063464F /* SideMenu.swift in Sources */ = {isa = PBXBuildFile; fileRef = CD09A74329A50F1D0063464F /* SideMenu.swift */; };
		CD09A75D29A521D20063464F /* SideMenuContent.swift in Sources */ = {isa = PBXBuildFile; fileRef = CD09A74529A50F750063464F /* SideMenuContent.swift */; };
		CD09A75E29A521EB0063464F /* Assets+Planetary.swift in Sources */ = {isa = PBXBuildFile; fileRef = C9DFA96E299BF043006929C1 /* Assets+Planetary.swift */; };
		CD09A75F29A521FD0063464F /* RelayService.swift in Sources */ = {isa = PBXBuildFile; fileRef = C97797B8298AA19A0046BD25 /* RelayService.swift */; };
		CD09A76029A521FD0063464F /* Filter.swift in Sources */ = {isa = PBXBuildFile; fileRef = A336DD3B299FD78000A0CBA0 /* Filter.swift */; };
		CD09A76129A5220E0063464F /* NosApp.swift in Sources */ = {isa = PBXBuildFile; fileRef = C9DEBFD1298941000078B43A /* NosApp.swift */; };
		CD09A76229A5220E0063464F /* AppController.swift in Sources */ = {isa = PBXBuildFile; fileRef = 3F170C77299D816200BC8F8B /* AppController.swift */; };
		CD09A76329A522190063464F /* OnboardingView.swift in Sources */ = {isa = PBXBuildFile; fileRef = 3FB5E650299D28A200386527 /* OnboardingView.swift */; };
		CD27177629A7C8B200AE8888 /* sample_replies.json in Resources */ = {isa = PBXBuildFile; fileRef = CD27177529A7C8B200AE8888 /* sample_replies.json */; };
		CD2CF38E299E67F900332116 /* CardButtonStyle.swift in Sources */ = {isa = PBXBuildFile; fileRef = CD2CF38D299E67F900332116 /* CardButtonStyle.swift */; };
		CD2CF390299E68BE00332116 /* NoteButton.swift in Sources */ = {isa = PBXBuildFile; fileRef = CD2CF38F299E68BE00332116 /* NoteButton.swift */; };
		CD4908D429B92941007443DB /* ReportABugMailView.swift in Sources */ = {isa = PBXBuildFile; fileRef = CD4908D329B92941007443DB /* ReportABugMailView.swift */; };
		CD4908D529B92B4D007443DB /* ReportABugMailView.swift in Sources */ = {isa = PBXBuildFile; fileRef = CD4908D329B92941007443DB /* ReportABugMailView.swift */; };
		CD76864C29B12F7E00085358 /* ExpandingTextFieldAndSubmitButton.swift in Sources */ = {isa = PBXBuildFile; fileRef = CD76864B29B12F7E00085358 /* ExpandingTextFieldAndSubmitButton.swift */; };
		CD76864D29B133E600085358 /* ExpandingTextFieldAndSubmitButton.swift in Sources */ = {isa = PBXBuildFile; fileRef = CD76864B29B12F7E00085358 /* ExpandingTextFieldAndSubmitButton.swift */; };
		CD76865029B6503500085358 /* NoteOptionsButton.swift in Sources */ = {isa = PBXBuildFile; fileRef = CD76864F29B6503500085358 /* NoteOptionsButton.swift */; };
		CD76865129B68B4400085358 /* NoteOptionsButton.swift in Sources */ = {isa = PBXBuildFile; fileRef = CD76864F29B6503500085358 /* NoteOptionsButton.swift */; };
		CD76865329B793F400085358 /* DiscoverSearchBar.swift in Sources */ = {isa = PBXBuildFile; fileRef = CD76865229B793F400085358 /* DiscoverSearchBar.swift */; };
		CD76865429B7DABE00085358 /* DiscoverSearchBar.swift in Sources */ = {isa = PBXBuildFile; fileRef = CD76865229B793F400085358 /* DiscoverSearchBar.swift */; };
		CDDA1F7B29A527650047ACD8 /* Starscream in Frameworks */ = {isa = PBXBuildFile; productRef = CDDA1F7A29A527650047ACD8 /* Starscream */; };
		CDDA1F7D29A527650047ACD8 /* SwiftUINavigation in Frameworks */ = {isa = PBXBuildFile; productRef = CDDA1F7C29A527650047ACD8 /* SwiftUINavigation */; };
<<<<<<< HEAD
		DC2E54C82A700F1400C2CAAB /* UIDevice+Simulator.swift in Sources */ = {isa = PBXBuildFile; fileRef = DC2E54C72A700F1400C2CAAB /* UIDevice+Simulator.swift */; };
		DC5F203F2A6AE24200F8D73F /* ImagePickerButton.swift in Sources */ = {isa = PBXBuildFile; fileRef = DC5F203E2A6AE24200F8D73F /* ImagePickerButton.swift */; };
		DC5F20412A6AE31000F8D73F /* ImagePicker.swift in Sources */ = {isa = PBXBuildFile; fileRef = DC5F20402A6AE31000F8D73F /* ImagePicker.swift */; };
		DC5F20432A6ED75C00F8D73F /* FileStorageAPI.swift in Sources */ = {isa = PBXBuildFile; fileRef = DC5F20422A6ED75C00F8D73F /* FileStorageAPI.swift */; };
=======
		DC4AB2F62A4475B800D1478A /* AppDelegate.swift in Sources */ = {isa = PBXBuildFile; fileRef = DC4AB2F52A4475B800D1478A /* AppDelegate.swift */; };
>>>>>>> 5b0aa1a7
/* End PBXBuildFile section */

/* Begin PBXContainerItemProxy section */
		C90862C129E9804B00C35A71 /* PBXContainerItemProxy */ = {
			isa = PBXContainerItemProxy;
			containerPortal = C9DEBFC6298941000078B43A /* Project object */;
			proxyType = 1;
			remoteGlobalIDString = C9DEBFCD298941000078B43A;
			remoteInfo = Nos;
		};
		C9DEBFE5298941020078B43A /* PBXContainerItemProxy */ = {
			isa = PBXContainerItemProxy;
			containerPortal = C9DEBFC6298941000078B43A /* Project object */;
			proxyType = 1;
			remoteGlobalIDString = C9DEBFCD298941000078B43A;
			remoteInfo = Nos;
		};
		C9DEBFEF298941020078B43A /* PBXContainerItemProxy */ = {
			isa = PBXContainerItemProxy;
			containerPortal = C9DEBFC6298941000078B43A /* Project object */;
			proxyType = 1;
			remoteGlobalIDString = C9DEBFCD298941000078B43A;
			remoteInfo = Nos;
		};
/* End PBXContainerItemProxy section */

/* Begin PBXFileReference section */
		3F170C77299D816200BC8F8B /* AppController.swift */ = {isa = PBXFileReference; lastKnownFileType = sourcecode.swift; path = AppController.swift; sourceTree = "<group>"; };
		3F30020429C1FDD9003D4F8B /* OnboardingStartView.swift */ = {isa = PBXFileReference; lastKnownFileType = sourcecode.swift; path = OnboardingStartView.swift; sourceTree = "<group>"; };
		3F30020629C237AB003D4F8B /* OnboardingAgeVerificationView.swift */ = {isa = PBXFileReference; lastKnownFileType = sourcecode.swift; path = OnboardingAgeVerificationView.swift; sourceTree = "<group>"; };
		3F30020829C23895003D4F8B /* OnboardingNotOldEnoughView.swift */ = {isa = PBXFileReference; lastKnownFileType = sourcecode.swift; path = OnboardingNotOldEnoughView.swift; sourceTree = "<group>"; };
		3F30020A29C361C8003D4F8B /* OnboardingTermsOfServiceView.swift */ = {isa = PBXFileReference; lastKnownFileType = sourcecode.swift; path = OnboardingTermsOfServiceView.swift; sourceTree = "<group>"; };
		3F30020C29C382EB003D4F8B /* OnboardingLoginView.swift */ = {isa = PBXFileReference; lastKnownFileType = sourcecode.swift; path = OnboardingLoginView.swift; sourceTree = "<group>"; };
		3F43C47529A9625700E896A0 /* AuthorReference+CoreDataClass.swift */ = {isa = PBXFileReference; lastKnownFileType = sourcecode.swift; path = "AuthorReference+CoreDataClass.swift"; sourceTree = "<group>"; };
		3F60F42829B27D3E000D62C4 /* ThreadView.swift */ = {isa = PBXFileReference; lastKnownFileType = sourcecode.swift; path = ThreadView.swift; sourceTree = "<group>"; };
		3FB5E650299D28A200386527 /* OnboardingView.swift */ = {isa = PBXFileReference; lastKnownFileType = sourcecode.swift; path = OnboardingView.swift; sourceTree = "<group>"; };
		3FFB1D88299FF37C002A755D /* AvatarView.swift */ = {isa = PBXFileReference; lastKnownFileType = sourcecode.swift; path = AvatarView.swift; sourceTree = "<group>"; };
		3FFB1D9229A6BBCE002A755D /* EventReference+CoreDataClass.swift */ = {isa = PBXFileReference; fileEncoding = 4; lastKnownFileType = sourcecode.swift; path = "EventReference+CoreDataClass.swift"; sourceTree = "<group>"; };
		3FFB1D9529A6BBEC002A755D /* Collection+SafeSubscript.swift */ = {isa = PBXFileReference; fileEncoding = 4; lastKnownFileType = sourcecode.swift; path = "Collection+SafeSubscript.swift"; sourceTree = "<group>"; };
		3FFB1D9B29A7DF9D002A755D /* StackedAvatarsView.swift */ = {isa = PBXFileReference; fileEncoding = 4; lastKnownFileType = sourcecode.swift; path = StackedAvatarsView.swift; sourceTree = "<group>"; };
		5B46611929CCB6DF008B8E8C /* ExportStrings.sh */ = {isa = PBXFileReference; lastKnownFileType = text.script.sh; path = ExportStrings.sh; sourceTree = "<group>"; };
		5B46611B29CCB725008B8E8C /* ExportStrings.swift */ = {isa = PBXFileReference; lastKnownFileType = sourcecode.swift; path = ExportStrings.swift; sourceTree = "<group>"; };
		5B46611F29CCB894008B8E8C /* en */ = {isa = PBXFileReference; lastKnownFileType = text.plist.strings; name = en; path = en.lproj/Generated.strings; sourceTree = "<group>"; };
		5B46612129CCBBE2008B8E8C /* es */ = {isa = PBXFileReference; lastKnownFileType = text.plist.strings; name = es; path = es.lproj/Generated.strings; sourceTree = "<group>"; };
		5B46612229CCBC6C008B8E8C /* zh-Hans */ = {isa = PBXFileReference; lastKnownFileType = text.plist.strings; name = "zh-Hans"; path = "zh-Hans.lproj/Generated.strings"; sourceTree = "<group>"; };
		5B48EC692A1406C4001EDA7F /* de */ = {isa = PBXFileReference; lastKnownFileType = text.plist.strings; name = de; path = de.lproj/Generated.strings; sourceTree = "<group>"; };
		5B503F612A291A1A0098805A /* JSONRelayMetadata.swift */ = {isa = PBXFileReference; lastKnownFileType = sourcecode.swift; path = JSONRelayMetadata.swift; sourceTree = "<group>"; };
		5B6EB48D29EDBE0E006E750C /* NoteParser.swift */ = {isa = PBXFileReference; lastKnownFileType = sourcecode.swift; path = NoteParser.swift; sourceTree = "<group>"; };
		5B6EB48F29EDBEC1006E750C /* NoteParserTests.swift */ = {isa = PBXFileReference; lastKnownFileType = sourcecode.swift; path = NoteParserTests.swift; sourceTree = "<group>"; };
		5B80BE9D29F9864000A363E4 /* Bech32Tests.swift */ = {isa = PBXFileReference; lastKnownFileType = sourcecode.swift; path = Bech32Tests.swift; sourceTree = "<group>"; };
		5B8805192A21027C00E21F06 /* SHA256Key.swift */ = {isa = PBXFileReference; lastKnownFileType = sourcecode.swift; path = SHA256Key.swift; sourceTree = "<group>"; };
		5B88051B2A21046C00E21F06 /* SHA256KeyTests.swift */ = {isa = PBXFileReference; lastKnownFileType = sourcecode.swift; path = SHA256KeyTests.swift; sourceTree = "<group>"; };
		5B88051E2A21056E00E21F06 /* TLVTests.swift */ = {isa = PBXFileReference; lastKnownFileType = sourcecode.swift; path = TLVTests.swift; sourceTree = "<group>"; };
		5B8B77182A1FDA3C004FC675 /* TLV.swift */ = {isa = PBXFileReference; lastKnownFileType = sourcecode.swift; path = TLV.swift; sourceTree = "<group>"; };
		5B8C96AB29D52AD200B73AEC /* AuthorListView.swift */ = {isa = PBXFileReference; lastKnownFileType = sourcecode.swift; path = AuthorListView.swift; sourceTree = "<group>"; };
		5B8C96AF29DB2E1100B73AEC /* SearchTextFieldObserver.swift */ = {isa = PBXFileReference; lastKnownFileType = sourcecode.swift; path = SearchTextFieldObserver.swift; sourceTree = "<group>"; };
		5B8C96B129DB313300B73AEC /* AuthorRow.swift */ = {isa = PBXFileReference; lastKnownFileType = sourcecode.swift; path = AuthorRow.swift; sourceTree = "<group>"; };
		5B8C96B529DDD3B200B73AEC /* EditableText.swift */ = {isa = PBXFileReference; lastKnownFileType = sourcecode.swift; path = EditableText.swift; sourceTree = "<group>"; };
		5BFF66AF2A4B55FC00AA79DD /* Nos 10.xcdatamodel */ = {isa = PBXFileReference; lastKnownFileType = wrapper.xcdatamodel; path = "Nos 10.xcdatamodel"; sourceTree = "<group>"; };
		5BFF66B02A573F6400AA79DD /* RelayDetailView.swift */ = {isa = PBXFileReference; lastKnownFileType = sourcecode.swift; path = RelayDetailView.swift; sourceTree = "<group>"; };
		5BFF66B32A58853D00AA79DD /* PublishedEventsView.swift */ = {isa = PBXFileReference; lastKnownFileType = sourcecode.swift; path = PublishedEventsView.swift; sourceTree = "<group>"; };
		5BFF66B52A58A8A000AA79DD /* MutesView.swift */ = {isa = PBXFileReference; lastKnownFileType = sourcecode.swift; path = MutesView.swift; sourceTree = "<group>"; };
		A303AF8229A9153A005DC8FC /* FollowButton.swift */ = {isa = PBXFileReference; lastKnownFileType = sourcecode.swift; path = FollowButton.swift; sourceTree = "<group>"; };
		A32B6C7229A6BE9B00653FF5 /* FollowsView.swift */ = {isa = PBXFileReference; lastKnownFileType = sourcecode.swift; path = FollowsView.swift; sourceTree = "<group>"; };
		A32B6C7729A6C99200653FF5 /* FollowCard.swift */ = {isa = PBXFileReference; lastKnownFileType = sourcecode.swift; path = FollowCard.swift; sourceTree = "<group>"; };
		A336DD3B299FD78000A0CBA0 /* Filter.swift */ = {isa = PBXFileReference; lastKnownFileType = sourcecode.swift; path = Filter.swift; sourceTree = "<group>"; };
		A34E439829A522F20057AFCB /* CurrentUser.swift */ = {isa = PBXFileReference; lastKnownFileType = sourcecode.swift; path = CurrentUser.swift; sourceTree = "<group>"; };
		A351E1A129BA92240009B7F6 /* ProfileEditView.swift */ = {isa = PBXFileReference; fileEncoding = 4; lastKnownFileType = sourcecode.swift; path = ProfileEditView.swift; sourceTree = "<group>"; };
		A3B943CE299AE00100A15A08 /* KeyChain.swift */ = {isa = PBXFileReference; lastKnownFileType = sourcecode.swift; path = KeyChain.swift; sourceTree = "<group>"; };
		A3B943D4299D514800A15A08 /* Follow+CoreDataClass.swift */ = {isa = PBXFileReference; lastKnownFileType = sourcecode.swift; path = "Follow+CoreDataClass.swift"; sourceTree = "<group>"; };
		C905B0762A619E99009B8A78 /* LinkPreview.swift */ = {isa = PBXFileReference; lastKnownFileType = sourcecode.swift; path = LinkPreview.swift; sourceTree = "<group>"; };
		C905EA342A3360FE006F1E99 /* StagingSecrets.xcconfig */ = {isa = PBXFileReference; fileEncoding = 4; lastKnownFileType = text.xcconfig; name = StagingSecrets.xcconfig; path = Nos/Assets/StagingSecrets.xcconfig; sourceTree = SOURCE_ROOT; };
		C905EA372A33623F006F1E99 /* SetUpUNSBanner.swift */ = {isa = PBXFileReference; lastKnownFileType = sourcecode.swift; path = SetUpUNSBanner.swift; sourceTree = "<group>"; };
		C90862BB29E9804B00C35A71 /* NosPerformanceTests.xctest */ = {isa = PBXFileReference; explicitFileType = wrapper.cfbundle; includeInIndex = 0; path = NosPerformanceTests.xctest; sourceTree = BUILT_PRODUCTS_DIR; };
		C90862BD29E9804B00C35A71 /* NosPerformanceTests.swift */ = {isa = PBXFileReference; lastKnownFileType = sourcecode.swift; path = NosPerformanceTests.swift; sourceTree = "<group>"; };
		C92A04DD2A58B02B00C844B8 /* Nos 11.xcdatamodel */ = {isa = PBXFileReference; lastKnownFileType = wrapper.xcdatamodel; path = "Nos 11.xcdatamodel"; sourceTree = "<group>"; };
		C92DF80129BFAF9300400561 /* ProductionSecrets.xcconfig */ = {isa = PBXFileReference; lastKnownFileType = text.xcconfig; path = ProductionSecrets.xcconfig; sourceTree = "<group>"; };
		C92DF80429C25DE900400561 /* URL+Extensions.swift */ = {isa = PBXFileReference; lastKnownFileType = sourcecode.swift; path = "URL+Extensions.swift"; sourceTree = "<group>"; };
		C92DF80729C25FA900400561 /* SquareImage.swift */ = {isa = PBXFileReference; lastKnownFileType = sourcecode.swift; path = SquareImage.swift; sourceTree = "<group>"; };
		C931517C29B915AF00934506 /* StaggeredGrid.swift */ = {isa = PBXFileReference; lastKnownFileType = sourcecode.swift; path = StaggeredGrid.swift; sourceTree = "<group>"; };
		C936B45B2A4C7D6B00DF1EB9 /* UniversalNameWizard.swift */ = {isa = PBXFileReference; fileEncoding = 4; lastKnownFileType = sourcecode.swift; path = UniversalNameWizard.swift; sourceTree = "<group>"; };
		C936B4612A4CB01C00DF1EB9 /* PushNotificationService.swift */ = {isa = PBXFileReference; lastKnownFileType = sourcecode.swift; path = PushNotificationService.swift; sourceTree = "<group>"; };
		C937786129FC6D1900568C27 /* pt-BR */ = {isa = PBXFileReference; lastKnownFileType = text.plist.strings; name = "pt-BR"; path = "pt-BR.lproj/Generated.strings"; sourceTree = "<group>"; };
		C93CA0C229AE3A1E00921183 /* JSONEvent.swift */ = {isa = PBXFileReference; lastKnownFileType = sourcecode.swift; path = JSONEvent.swift; sourceTree = "<group>"; };
		C93EC2F029C337EB0012EE2A /* RelayPicker.swift */ = {isa = PBXFileReference; lastKnownFileType = sourcecode.swift; path = RelayPicker.swift; sourceTree = "<group>"; };
		C93EC2F329C34C860012EE2A /* NSPredicate+Bool.swift */ = {isa = PBXFileReference; lastKnownFileType = sourcecode.swift; path = "NSPredicate+Bool.swift"; sourceTree = "<group>"; };
		C93EC2F629C351470012EE2A /* Optional+Unwrap.swift */ = {isa = PBXFileReference; lastKnownFileType = sourcecode.swift; path = "Optional+Unwrap.swift"; sourceTree = "<group>"; };
		C93EC2F929C370DE0012EE2A /* DiscoverGrid.swift */ = {isa = PBXFileReference; lastKnownFileType = sourcecode.swift; path = DiscoverGrid.swift; sourceTree = "<group>"; };
		C93EC2FC29C3785C0012EE2A /* View+RoundedCorner.swift */ = {isa = PBXFileReference; fileEncoding = 4; lastKnownFileType = sourcecode.swift; path = "View+RoundedCorner.swift"; sourceTree = "<group>"; };
		C942566829B66A2800C4202C /* Date+Elapsed.swift */ = {isa = PBXFileReference; fileEncoding = 4; lastKnownFileType = sourcecode.swift; path = "Date+Elapsed.swift"; sourceTree = "<group>"; };
		C94437E529B0DB83004D8C86 /* NotificationsView.swift */ = {isa = PBXFileReference; lastKnownFileType = sourcecode.swift; path = NotificationsView.swift; sourceTree = "<group>"; };
		C94BC09A2A0AC74A0098F6F1 /* PreviewData.swift */ = {isa = PBXFileReference; lastKnownFileType = sourcecode.swift; path = PreviewData.swift; sourceTree = "<group>"; };
		C94D14802A12B3F70014C906 /* SearchBar.swift */ = {isa = PBXFileReference; lastKnownFileType = sourcecode.swift; path = SearchBar.swift; sourceTree = "<group>"; };
		C94D855B2991479900749478 /* NewNoteView.swift */ = {isa = PBXFileReference; lastKnownFileType = sourcecode.swift; path = NewNoteView.swift; sourceTree = "<group>"; };
		C94FE5A629F8441200C27119 /* zh-Hant */ = {isa = PBXFileReference; lastKnownFileType = text.plist.strings; name = "zh-Hant"; path = "zh-Hant.lproj/Generated.strings"; sourceTree = "<group>"; };
		C94FE5A729F8441200C27119 /* fr */ = {isa = PBXFileReference; lastKnownFileType = text.plist.strings; name = fr; path = fr.lproj/Generated.strings; sourceTree = "<group>"; };
		C95D689E299E6B4100429F86 /* ProfileHeader.swift */ = {isa = PBXFileReference; fileEncoding = 4; lastKnownFileType = sourcecode.swift; path = ProfileHeader.swift; sourceTree = "<group>"; };
		C95D68A0299E6D3E00429F86 /* BioView.swift */ = {isa = PBXFileReference; fileEncoding = 4; lastKnownFileType = sourcecode.swift; path = BioView.swift; sourceTree = "<group>"; };
		C95D68A2299E6D9000429F86 /* SelectableText.swift */ = {isa = PBXFileReference; fileEncoding = 4; lastKnownFileType = sourcecode.swift; path = SelectableText.swift; sourceTree = "<group>"; };
		C95D68A4299E6E1E00429F86 /* PlaceholderModifier.swift */ = {isa = PBXFileReference; fileEncoding = 4; lastKnownFileType = sourcecode.swift; path = PlaceholderModifier.swift; sourceTree = "<group>"; };
		C95D68A8299E709800429F86 /* LinearGradient+Planetary.swift */ = {isa = PBXFileReference; fileEncoding = 4; lastKnownFileType = sourcecode.swift; path = "LinearGradient+Planetary.swift"; sourceTree = "<group>"; };
		C95D68AA299E710F00429F86 /* Color+Hex.swift */ = {isa = PBXFileReference; fileEncoding = 4; lastKnownFileType = sourcecode.swift; path = "Color+Hex.swift"; sourceTree = "<group>"; };
		C95D68AC299E721700429F86 /* ProfileView.swift */ = {isa = PBXFileReference; lastKnownFileType = sourcecode.swift; path = ProfileView.swift; sourceTree = "<group>"; };
		C95D68AF299ECE0700429F86 /* CHANGELOG.md */ = {isa = PBXFileReference; fileEncoding = 4; lastKnownFileType = net.daringfireball.markdown; path = CHANGELOG.md; sourceTree = "<group>"; };
		C95D68B0299ECE0700429F86 /* README.md */ = {isa = PBXFileReference; fileEncoding = 4; lastKnownFileType = net.daringfireball.markdown; path = README.md; sourceTree = "<group>"; };
		C95D68B1299ECE0700429F86 /* CONTRIBUTING.md */ = {isa = PBXFileReference; fileEncoding = 4; lastKnownFileType = net.daringfireball.markdown; path = CONTRIBUTING.md; sourceTree = "<group>"; };
		C960C57029F3236200929990 /* LikeButton.swift */ = {isa = PBXFileReference; lastKnownFileType = sourcecode.swift; path = LikeButton.swift; sourceTree = "<group>"; };
		C960C57329F3251E00929990 /* RepostButton.swift */ = {isa = PBXFileReference; lastKnownFileType = sourcecode.swift; path = RepostButton.swift; sourceTree = "<group>"; };
		C9646EA029B7A22C007239A4 /* Analytics.swift */ = {isa = PBXFileReference; lastKnownFileType = sourcecode.swift; path = Analytics.swift; sourceTree = "<group>"; };
		C9646EAD29B8D653007239A4 /* ViewDidLoadModifier.swift */ = {isa = PBXFileReference; lastKnownFileType = sourcecode.swift; path = ViewDidLoadModifier.swift; sourceTree = "<group>"; };
		C9671D72298DB94C00EE7E12 /* Data+Encoding.swift */ = {isa = PBXFileReference; lastKnownFileType = sourcecode.swift; path = "Data+Encoding.swift"; sourceTree = "<group>"; };
		C973AB552A323167002AED16 /* Follow+CoreDataProperties.swift */ = {isa = PBXFileReference; lastKnownFileType = sourcecode.swift; path = "Follow+CoreDataProperties.swift"; sourceTree = "<group>"; };
		C973AB562A323167002AED16 /* Event+CoreDataProperties.swift */ = {isa = PBXFileReference; lastKnownFileType = sourcecode.swift; path = "Event+CoreDataProperties.swift"; sourceTree = "<group>"; };
		C973AB572A323167002AED16 /* AuthorReference+CoreDataProperties.swift */ = {isa = PBXFileReference; lastKnownFileType = sourcecode.swift; path = "AuthorReference+CoreDataProperties.swift"; sourceTree = "<group>"; };
		C973AB582A323167002AED16 /* Author+CoreDataProperties.swift */ = {isa = PBXFileReference; lastKnownFileType = sourcecode.swift; path = "Author+CoreDataProperties.swift"; sourceTree = "<group>"; };
		C973AB592A323167002AED16 /* Relay+CoreDataProperties.swift */ = {isa = PBXFileReference; lastKnownFileType = sourcecode.swift; path = "Relay+CoreDataProperties.swift"; sourceTree = "<group>"; };
		C973AB5A2A323167002AED16 /* EventReference+CoreDataProperties.swift */ = {isa = PBXFileReference; lastKnownFileType = sourcecode.swift; path = "EventReference+CoreDataProperties.swift"; sourceTree = "<group>"; };
		C974652D2A3B86600031226F /* NoteCardHeader.swift */ = {isa = PBXFileReference; lastKnownFileType = sourcecode.swift; path = NoteCardHeader.swift; sourceTree = "<group>"; };
		C97465302A3B89140031226F /* AuthorLabel.swift */ = {isa = PBXFileReference; lastKnownFileType = sourcecode.swift; path = AuthorLabel.swift; sourceTree = "<group>"; };
		C97465332A3C95FE0031226F /* RelayPickerToolbarButton.swift */ = {isa = PBXFileReference; lastKnownFileType = sourcecode.swift; path = RelayPickerToolbarButton.swift; sourceTree = "<group>"; };
		C97797B8298AA19A0046BD25 /* RelayService.swift */ = {isa = PBXFileReference; lastKnownFileType = sourcecode.swift; path = RelayService.swift; sourceTree = "<group>"; };
		C97A1C8729E45B3C009D9E8D /* RawEventView.swift */ = {isa = PBXFileReference; fileEncoding = 4; lastKnownFileType = sourcecode.swift; path = RawEventView.swift; sourceTree = "<group>"; };
		C97A1C8A29E45B4E009D9E8D /* RawEventController.swift */ = {isa = PBXFileReference; fileEncoding = 4; lastKnownFileType = sourcecode.swift; path = RawEventController.swift; sourceTree = "<group>"; };
		C97A1C8D29E58EC7009D9E8D /* NSManagedObjectContext+Nos.swift */ = {isa = PBXFileReference; lastKnownFileType = sourcecode.swift; path = "NSManagedObjectContext+Nos.swift"; sourceTree = "<group>"; };
		C987F81629BA4C6900B44E7A /* BigActionButton.swift */ = {isa = PBXFileReference; fileEncoding = 4; lastKnownFileType = sourcecode.swift; path = BigActionButton.swift; sourceTree = "<group>"; };
		C987F81929BA4D0E00B44E7A /* ActionButton.swift */ = {isa = PBXFileReference; fileEncoding = 4; lastKnownFileType = sourcecode.swift; path = ActionButton.swift; sourceTree = "<group>"; };
		C987F81C29BA6D9A00B44E7A /* ProfileTab.swift */ = {isa = PBXFileReference; lastKnownFileType = sourcecode.swift; path = ProfileTab.swift; sourceTree = "<group>"; };
		C987F82029BA951D00B44E7A /* ClarityCity-ExtraLight.otf */ = {isa = PBXFileReference; lastKnownFileType = file; path = "ClarityCity-ExtraLight.otf"; sourceTree = "<group>"; };
		C987F82129BA951D00B44E7A /* ClarityCity-LightItalic.otf */ = {isa = PBXFileReference; lastKnownFileType = file; path = "ClarityCity-LightItalic.otf"; sourceTree = "<group>"; };
		C987F82229BA951D00B44E7A /* ClarityCity-ExtraBold.otf */ = {isa = PBXFileReference; lastKnownFileType = file; path = "ClarityCity-ExtraBold.otf"; sourceTree = "<group>"; };
		C987F82329BA951D00B44E7A /* ClarityCity-MediumItalic.otf */ = {isa = PBXFileReference; lastKnownFileType = file; path = "ClarityCity-MediumItalic.otf"; sourceTree = "<group>"; };
		C987F82429BA951D00B44E7A /* ClarityCity-BoldItalic.otf */ = {isa = PBXFileReference; lastKnownFileType = file; path = "ClarityCity-BoldItalic.otf"; sourceTree = "<group>"; };
		C987F82529BA951D00B44E7A /* ClarityCity-Bold.otf */ = {isa = PBXFileReference; lastKnownFileType = file; path = "ClarityCity-Bold.otf"; sourceTree = "<group>"; };
		C987F82629BA951D00B44E7A /* ClarityCity-SemiBold.otf */ = {isa = PBXFileReference; lastKnownFileType = file; path = "ClarityCity-SemiBold.otf"; sourceTree = "<group>"; };
		C987F82729BA951D00B44E7A /* ClarityCity-SemiBoldItalic.otf */ = {isa = PBXFileReference; lastKnownFileType = file; path = "ClarityCity-SemiBoldItalic.otf"; sourceTree = "<group>"; };
		C987F82829BA951E00B44E7A /* ClarityCity-Black.otf */ = {isa = PBXFileReference; lastKnownFileType = file; path = "ClarityCity-Black.otf"; sourceTree = "<group>"; };
		C987F82929BA951E00B44E7A /* ClarityCity-ExtraBoldItalic.otf */ = {isa = PBXFileReference; lastKnownFileType = file; path = "ClarityCity-ExtraBoldItalic.otf"; sourceTree = "<group>"; };
		C987F82A29BA951E00B44E7A /* ClarityCity-Light.otf */ = {isa = PBXFileReference; lastKnownFileType = file; path = "ClarityCity-Light.otf"; sourceTree = "<group>"; };
		C987F82B29BA951E00B44E7A /* ClarityCity-BlackItalic.otf */ = {isa = PBXFileReference; lastKnownFileType = file; path = "ClarityCity-BlackItalic.otf"; sourceTree = "<group>"; };
		C987F82C29BA951E00B44E7A /* ClarityCity-Medium.otf */ = {isa = PBXFileReference; lastKnownFileType = file; path = "ClarityCity-Medium.otf"; sourceTree = "<group>"; };
		C987F82D29BA951E00B44E7A /* ClarityCity-ThinItalic.otf */ = {isa = PBXFileReference; lastKnownFileType = file; path = "ClarityCity-ThinItalic.otf"; sourceTree = "<group>"; };
		C987F82E29BA951E00B44E7A /* ClarityCity-RegularItalic.otf */ = {isa = PBXFileReference; lastKnownFileType = file; path = "ClarityCity-RegularItalic.otf"; sourceTree = "<group>"; };
		C987F82F29BA951E00B44E7A /* ClarityCity-ExtraLightItalic.otf */ = {isa = PBXFileReference; lastKnownFileType = file; path = "ClarityCity-ExtraLightItalic.otf"; sourceTree = "<group>"; };
		C987F83029BA951E00B44E7A /* ClarityCity-Regular.otf */ = {isa = PBXFileReference; lastKnownFileType = file; path = "ClarityCity-Regular.otf"; sourceTree = "<group>"; };
		C987F83129BA951E00B44E7A /* ClarityCity-Thin.otf */ = {isa = PBXFileReference; lastKnownFileType = file; path = "ClarityCity-Thin.otf"; sourceTree = "<group>"; };
		C987F85629BA96B700B44E7A /* Info.plist */ = {isa = PBXFileReference; lastKnownFileType = text.plist; path = Info.plist; sourceTree = "<group>"; };
		C987F85729BA981800B44E7A /* Font.swift */ = {isa = PBXFileReference; lastKnownFileType = sourcecode.swift; path = Font.swift; sourceTree = "<group>"; };
		C987F86029BABAF800B44E7A /* String+Markdown.swift */ = {isa = PBXFileReference; lastKnownFileType = sourcecode.swift; path = "String+Markdown.swift"; sourceTree = "<group>"; };
		C98A32262A05795E00E3FA13 /* Task+Timeout.swift */ = {isa = PBXFileReference; lastKnownFileType = sourcecode.swift; path = "Task+Timeout.swift"; sourceTree = "<group>"; };
		C98B8B3F29FBF83B009789C8 /* NotificationCard.swift */ = {isa = PBXFileReference; lastKnownFileType = sourcecode.swift; path = NotificationCard.swift; sourceTree = "<group>"; };
		C9A0DAD729C6467600466635 /* CreateProfileView.swift */ = {isa = PBXFileReference; lastKnownFileType = sourcecode.swift; path = CreateProfileView.swift; sourceTree = "<group>"; };
		C9A0DAD929C685E500466635 /* SideMenuButton.swift */ = {isa = PBXFileReference; lastKnownFileType = sourcecode.swift; path = SideMenuButton.swift; sourceTree = "<group>"; };
		C9A0DADC29C689C900466635 /* NosNavigationBar.swift */ = {isa = PBXFileReference; lastKnownFileType = sourcecode.swift; path = NosNavigationBar.swift; sourceTree = "<group>"; };
		C9A0DADF29C697A100466635 /* AboutView.swift */ = {isa = PBXFileReference; lastKnownFileType = sourcecode.swift; path = AboutView.swift; sourceTree = "<group>"; };
		C9A0DAE329C69F0C00466635 /* HighlightedText.swift */ = {isa = PBXFileReference; fileEncoding = 4; lastKnownFileType = sourcecode.swift; path = HighlightedText.swift; sourceTree = "<group>"; };
		C9A0DAE629C69FA000466635 /* Text+Gradient.swift */ = {isa = PBXFileReference; fileEncoding = 4; lastKnownFileType = sourcecode.swift; path = "Text+Gradient.swift"; sourceTree = "<group>"; };
		C9A0DAE929C6A34200466635 /* ActivityView.swift */ = {isa = PBXFileReference; fileEncoding = 4; lastKnownFileType = sourcecode.swift; path = ActivityView.swift; sourceTree = "<group>"; };
		C9A0DAEC29C6A66C00466635 /* Launch Screen.storyboard */ = {isa = PBXFileReference; lastKnownFileType = file.storyboard; path = "Launch Screen.storyboard"; sourceTree = "<group>"; };
		C9A0DAF729C92F4500466635 /* UNSAPI.swift */ = {isa = PBXFileReference; lastKnownFileType = sourcecode.swift; path = UNSAPI.swift; sourceTree = "<group>"; };
		C9A25B3C29F174D200B39534 /* ReadabilityPadding.swift */ = {isa = PBXFileReference; lastKnownFileType = sourcecode.swift; path = ReadabilityPadding.swift; sourceTree = "<group>"; };
		C9AC31AC2A55E0BD00A94E5A /* NotificationViewModel.swift */ = {isa = PBXFileReference; lastKnownFileType = sourcecode.swift; path = NotificationViewModel.swift; sourceTree = "<group>"; };
		C9ADB132299287D60075E7F8 /* KeyPairTests.swift */ = {isa = PBXFileReference; lastKnownFileType = sourcecode.swift; path = KeyPairTests.swift; sourceTree = "<group>"; };
		C9ADB134299288230075E7F8 /* KeyFixture.swift */ = {isa = PBXFileReference; lastKnownFileType = sourcecode.swift; path = KeyFixture.swift; sourceTree = "<group>"; };
		C9ADB13729928CC30075E7F8 /* String+Hex.swift */ = {isa = PBXFileReference; lastKnownFileType = sourcecode.swift; path = "String+Hex.swift"; sourceTree = "<group>"; };
		C9ADB13C29929B540075E7F8 /* Bech32.swift */ = {isa = PBXFileReference; lastKnownFileType = sourcecode.swift; path = Bech32.swift; sourceTree = "<group>"; };
		C9ADB14029951CB10075E7F8 /* NSManagedObject+Nos.swift */ = {isa = PBXFileReference; lastKnownFileType = sourcecode.swift; path = "NSManagedObject+Nos.swift"; sourceTree = "<group>"; };
		C9B678DA29EEBF3B00303F33 /* DependencyInjection.swift */ = {isa = PBXFileReference; lastKnownFileType = sourcecode.swift; path = DependencyInjection.swift; sourceTree = "<group>"; };
		C9B678DD29EEC35B00303F33 /* Foundation+Sendable.swift */ = {isa = PBXFileReference; lastKnownFileType = sourcecode.swift; path = "Foundation+Sendable.swift"; sourceTree = "<group>"; };
		C9B678E029EEC41000303F33 /* SocialGraphCache.swift */ = {isa = PBXFileReference; lastKnownFileType = sourcecode.swift; path = SocialGraphCache.swift; sourceTree = "<group>"; };
		C9B678E329EED2DC00303F33 /* SocialGraphTests.swift */ = {isa = PBXFileReference; lastKnownFileType = sourcecode.swift; path = SocialGraphTests.swift; sourceTree = "<group>"; };
		C9B678E629F01A8500303F33 /* FullscreenProgressView.swift */ = {isa = PBXFileReference; lastKnownFileType = sourcecode.swift; path = FullscreenProgressView.swift; sourceTree = "<group>"; };
		C9B708BA2A13BE41006C613A /* NoteTextEditor.swift */ = {isa = PBXFileReference; lastKnownFileType = sourcecode.swift; path = NoteTextEditor.swift; sourceTree = "<group>"; };
		C9BAB09A2996FBA10003A84E /* EventProcessor.swift */ = {isa = PBXFileReference; lastKnownFileType = sourcecode.swift; path = EventProcessor.swift; sourceTree = "<group>"; };
		C9C2B77B29E072E400548B4A /* WebSocket+Nos.swift */ = {isa = PBXFileReference; lastKnownFileType = sourcecode.swift; path = "WebSocket+Nos.swift"; sourceTree = "<group>"; };
		C9C2B77E29E0731600548B4A /* AsyncTimer.swift */ = {isa = PBXFileReference; lastKnownFileType = sourcecode.swift; path = AsyncTimer.swift; sourceTree = "<group>"; };
		C9C2B78129E0735400548B4A /* RelaySubscriptionManager.swift */ = {isa = PBXFileReference; lastKnownFileType = sourcecode.swift; path = RelaySubscriptionManager.swift; sourceTree = "<group>"; };
		C9C2B78429E073E300548B4A /* RelaySubscription.swift */ = {isa = PBXFileReference; lastKnownFileType = sourcecode.swift; path = RelaySubscription.swift; sourceTree = "<group>"; };
		C9C547502A4F1CC3006B0741 /* SearchController.swift */ = {isa = PBXFileReference; fileEncoding = 4; lastKnownFileType = sourcecode.swift; path = SearchController.swift; sourceTree = "<group>"; };
		C9C547562A4F1D1A006B0741 /* Nos 9.xcdatamodel */ = {isa = PBXFileReference; lastKnownFileType = wrapper.xcdatamodel; path = "Nos 9.xcdatamodel"; sourceTree = "<group>"; };
		C9C547572A4F1D8C006B0741 /* NosNotification+CoreDataClass.swift */ = {isa = PBXFileReference; lastKnownFileType = sourcecode.swift; path = "NosNotification+CoreDataClass.swift"; sourceTree = "<group>"; };
		C9C547582A4F1D8C006B0741 /* NosNotification+CoreDataProperties.swift */ = {isa = PBXFileReference; lastKnownFileType = sourcecode.swift; path = "NosNotification+CoreDataProperties.swift"; sourceTree = "<group>"; };
		C9C9444129F6F0E2002F2C7A /* XCTest+Eventually.swift */ = {isa = PBXFileReference; lastKnownFileType = sourcecode.swift; path = "XCTest+Eventually.swift"; sourceTree = "<group>"; };
		C9CDBBA029A8F14C00C555C7 /* DiscoverView.swift */ = {isa = PBXFileReference; lastKnownFileType = sourcecode.swift; path = DiscoverView.swift; sourceTree = "<group>"; };
		C9CDBBA329A8FA2900C555C7 /* GoldenPostView.swift */ = {isa = PBXFileReference; fileEncoding = 4; lastKnownFileType = sourcecode.swift; path = GoldenPostView.swift; sourceTree = "<group>"; };
		C9CE5B132A0172CF008E198C /* WebView.swift */ = {isa = PBXFileReference; lastKnownFileType = sourcecode.swift; path = WebView.swift; sourceTree = "<group>"; };
		C9CF23162A38A58B00EBEC31 /* ParseQueue.swift */ = {isa = PBXFileReference; lastKnownFileType = sourcecode.swift; path = ParseQueue.swift; sourceTree = "<group>"; };
		C9DB207629F30EC700FB7B9D /* AsyncButton.swift */ = {isa = PBXFileReference; lastKnownFileType = sourcecode.swift; path = AsyncButton.swift; sourceTree = "<group>"; };
		C9DEBFCE298941000078B43A /* Nos.app */ = {isa = PBXFileReference; explicitFileType = wrapper.application; includeInIndex = 0; path = Nos.app; sourceTree = BUILT_PRODUCTS_DIR; };
		C9DEBFD1298941000078B43A /* NosApp.swift */ = {isa = PBXFileReference; lastKnownFileType = sourcecode.swift; path = NosApp.swift; sourceTree = "<group>"; };
		C9DEBFD3298941000078B43A /* Persistence.swift */ = {isa = PBXFileReference; lastKnownFileType = sourcecode.swift; path = Persistence.swift; sourceTree = "<group>"; };
		C9DEBFD8298941000078B43A /* HomeFeedView.swift */ = {isa = PBXFileReference; lastKnownFileType = sourcecode.swift; path = HomeFeedView.swift; sourceTree = "<group>"; };
		C9DEBFDA298941020078B43A /* Assets.xcassets */ = {isa = PBXFileReference; lastKnownFileType = folder.assetcatalog; path = Assets.xcassets; sourceTree = "<group>"; };
		C9DEBFDC298941020078B43A /* Nos.entitlements */ = {isa = PBXFileReference; lastKnownFileType = text.plist.entitlements; path = Nos.entitlements; sourceTree = "<group>"; };
		C9DEBFDE298941020078B43A /* Preview Assets.xcassets */ = {isa = PBXFileReference; lastKnownFileType = folder.assetcatalog; path = "Preview Assets.xcassets"; sourceTree = "<group>"; };
		C9DEBFE4298941020078B43A /* NosTests.xctest */ = {isa = PBXFileReference; explicitFileType = wrapper.cfbundle; includeInIndex = 0; path = NosTests.xctest; sourceTree = BUILT_PRODUCTS_DIR; };
		C9DEBFE8298941020078B43A /* EventTests.swift */ = {isa = PBXFileReference; lastKnownFileType = sourcecode.swift; path = EventTests.swift; sourceTree = "<group>"; };
		C9DEBFEE298941020078B43A /* NosUITests.xctest */ = {isa = PBXFileReference; explicitFileType = wrapper.cfbundle; includeInIndex = 0; path = NosUITests.xctest; sourceTree = BUILT_PRODUCTS_DIR; };
		C9DEBFF2298941020078B43A /* NosUITests.swift */ = {isa = PBXFileReference; lastKnownFileType = sourcecode.swift; path = NosUITests.swift; sourceTree = "<group>"; };
		C9DEBFF4298941020078B43A /* NosUITestsLaunchTests.swift */ = {isa = PBXFileReference; lastKnownFileType = sourcecode.swift; path = NosUITestsLaunchTests.swift; sourceTree = "<group>"; };
		C9DEC002298945150078B43A /* String+Lorem.swift */ = {isa = PBXFileReference; lastKnownFileType = sourcecode.swift; path = "String+Lorem.swift"; sourceTree = "<group>"; };
		C9DEC005298947900078B43A /* sample_data.json */ = {isa = PBXFileReference; fileEncoding = 4; lastKnownFileType = text.json; path = sample_data.json; sourceTree = "<group>"; };
		C9DEC03F29894BED0078B43A /* Event+CoreDataClass.swift */ = {isa = PBXFileReference; lastKnownFileType = sourcecode.swift; path = "Event+CoreDataClass.swift"; sourceTree = "<group>"; };
		C9DEC04329894BED0078B43A /* Author+CoreDataClass.swift */ = {isa = PBXFileReference; lastKnownFileType = sourcecode.swift; path = "Author+CoreDataClass.swift"; sourceTree = "<group>"; };
		C9DEC0622989541F0078B43A /* Bundle+Current.swift */ = {isa = PBXFileReference; lastKnownFileType = sourcecode.swift; path = "Bundle+Current.swift"; sourceTree = "<group>"; };
		C9DEC069298965540078B43A /* RelayView.swift */ = {isa = PBXFileReference; lastKnownFileType = sourcecode.swift; path = RelayView.swift; sourceTree = "<group>"; };
		C9DEC06C2989668E0078B43A /* Relay+CoreDataClass.swift */ = {isa = PBXFileReference; lastKnownFileType = sourcecode.swift; path = "Relay+CoreDataClass.swift"; sourceTree = "<group>"; };
		C9DFA964299BEB96006929C1 /* NoteCard.swift */ = {isa = PBXFileReference; fileEncoding = 4; lastKnownFileType = sourcecode.swift; path = NoteCard.swift; sourceTree = "<group>"; };
		C9DFA968299BEC33006929C1 /* CardStyle.swift */ = {isa = PBXFileReference; fileEncoding = 4; lastKnownFileType = sourcecode.swift; path = CardStyle.swift; sourceTree = "<group>"; };
		C9DFA96A299BEE2C006929C1 /* CompactNoteView.swift */ = {isa = PBXFileReference; fileEncoding = 4; lastKnownFileType = sourcecode.swift; path = CompactNoteView.swift; sourceTree = "<group>"; };
		C9DFA96E299BF043006929C1 /* Assets+Planetary.swift */ = {isa = PBXFileReference; fileEncoding = 4; lastKnownFileType = sourcecode.swift; name = "Assets+Planetary.swift"; path = "Nos/Extensions/Assets+Planetary.swift"; sourceTree = SOURCE_ROOT; };
		C9DFA970299BF8CD006929C1 /* RepliesView.swift */ = {isa = PBXFileReference; lastKnownFileType = sourcecode.swift; path = RepliesView.swift; sourceTree = "<group>"; };
		C9DFA975299C30F0006929C1 /* Localized.swift */ = {isa = PBXFileReference; lastKnownFileType = sourcecode.swift; path = Localized.swift; sourceTree = "<group>"; };
		C9DFA978299C31A7006929C1 /* Localizable.swift */ = {isa = PBXFileReference; fileEncoding = 4; lastKnownFileType = sourcecode.swift; path = Localizable.swift; sourceTree = "<group>"; };
		C9E37E0E2A1E7C32003D4B0A /* ReportMenu.swift */ = {isa = PBXFileReference; lastKnownFileType = sourcecode.swift; path = ReportMenu.swift; sourceTree = "<group>"; };
		C9E37E112A1E7EC5003D4B0A /* PreviewContainer.swift */ = {isa = PBXFileReference; lastKnownFileType = sourcecode.swift; path = PreviewContainer.swift; sourceTree = "<group>"; };
		C9E37E142A1E8143003D4B0A /* Report.swift */ = {isa = PBXFileReference; lastKnownFileType = sourcecode.swift; path = Report.swift; sourceTree = "<group>"; };
		C9E9D9C62A2E1EC40048AF0B /* AuthorCard.swift */ = {isa = PBXFileReference; lastKnownFileType = sourcecode.swift; path = AuthorCard.swift; sourceTree = "<group>"; };
		C9EE3E5F2A0538B7008A7491 /* ExpirationTimeButton.swift */ = {isa = PBXFileReference; lastKnownFileType = sourcecode.swift; path = ExpirationTimeButton.swift; sourceTree = "<group>"; };
		C9EE3E622A053910008A7491 /* ExpirationTimeOption.swift */ = {isa = PBXFileReference; lastKnownFileType = sourcecode.swift; path = ExpirationTimeOption.swift; sourceTree = "<group>"; };
		C9EF82932A5F29BE0022A1A7 /* nl */ = {isa = PBXFileReference; lastKnownFileType = text.plist.strings; name = nl; path = nl.lproj/Generated.strings; sourceTree = "<group>"; };
		C9F0BB6829A5039D000547FC /* Int+Bool.swift */ = {isa = PBXFileReference; lastKnownFileType = sourcecode.swift; path = "Int+Bool.swift"; sourceTree = "<group>"; };
		C9F0BB6A29A503D6000547FC /* PublicKey.swift */ = {isa = PBXFileReference; lastKnownFileType = sourcecode.swift; path = PublicKey.swift; sourceTree = "<group>"; };
		C9F0BB6E29A50437000547FC /* NostrConstants.swift */ = {isa = PBXFileReference; lastKnownFileType = sourcecode.swift; path = NostrConstants.swift; sourceTree = "<group>"; };
		C9F64D8B29ED840700563F2B /* LogHelper.swift */ = {isa = PBXFileReference; lastKnownFileType = sourcecode.swift; path = LogHelper.swift; sourceTree = "<group>"; };
		C9F64D8E29ED88CD00563F2B /* Localization+Nos.swift */ = {isa = PBXFileReference; lastKnownFileType = sourcecode.swift; path = "Localization+Nos.swift"; sourceTree = "<group>"; };
		C9F75AD12A02D41E005BBE45 /* ComposerActionBar.swift */ = {isa = PBXFileReference; lastKnownFileType = sourcecode.swift; path = ComposerActionBar.swift; sourceTree = "<group>"; };
		C9F75AD52A041FF7005BBE45 /* ExpirationTimePicker.swift */ = {isa = PBXFileReference; lastKnownFileType = sourcecode.swift; path = ExpirationTimePicker.swift; sourceTree = "<group>"; };
		C9F84C1B298DBBF400C6714D /* Data+Sha.swift */ = {isa = PBXFileReference; lastKnownFileType = sourcecode.swift; path = "Data+Sha.swift"; sourceTree = "<group>"; };
		C9F84C20298DC36800C6714D /* AppView.swift */ = {isa = PBXFileReference; lastKnownFileType = sourcecode.swift; path = AppView.swift; sourceTree = "<group>"; };
		C9F84C22298DC7B900C6714D /* SettingsView.swift */ = {isa = PBXFileReference; lastKnownFileType = sourcecode.swift; path = SettingsView.swift; sourceTree = "<group>"; };
		C9F84C26298DC98800C6714D /* KeyPair.swift */ = {isa = PBXFileReference; lastKnownFileType = sourcecode.swift; path = KeyPair.swift; sourceTree = "<group>"; };
		CD09A74329A50F1D0063464F /* SideMenu.swift */ = {isa = PBXFileReference; lastKnownFileType = sourcecode.swift; path = SideMenu.swift; sourceTree = "<group>"; };
		CD09A74529A50F750063464F /* SideMenuContent.swift */ = {isa = PBXFileReference; lastKnownFileType = sourcecode.swift; path = SideMenuContent.swift; sourceTree = "<group>"; };
		CD09A74729A51EFC0063464F /* Router.swift */ = {isa = PBXFileReference; lastKnownFileType = sourcecode.swift; path = Router.swift; sourceTree = "<group>"; };
		CD27177529A7C8B200AE8888 /* sample_replies.json */ = {isa = PBXFileReference; fileEncoding = 4; lastKnownFileType = text.json; path = sample_replies.json; sourceTree = "<group>"; };
		CD2CF38D299E67F900332116 /* CardButtonStyle.swift */ = {isa = PBXFileReference; lastKnownFileType = sourcecode.swift; path = CardButtonStyle.swift; sourceTree = "<group>"; };
		CD2CF38F299E68BE00332116 /* NoteButton.swift */ = {isa = PBXFileReference; lastKnownFileType = sourcecode.swift; path = NoteButton.swift; sourceTree = "<group>"; };
		CD4908D329B92941007443DB /* ReportABugMailView.swift */ = {isa = PBXFileReference; lastKnownFileType = sourcecode.swift; path = ReportABugMailView.swift; sourceTree = "<group>"; };
		CD76864B29B12F7E00085358 /* ExpandingTextFieldAndSubmitButton.swift */ = {isa = PBXFileReference; lastKnownFileType = sourcecode.swift; path = ExpandingTextFieldAndSubmitButton.swift; sourceTree = "<group>"; };
		CD76864F29B6503500085358 /* NoteOptionsButton.swift */ = {isa = PBXFileReference; lastKnownFileType = sourcecode.swift; path = NoteOptionsButton.swift; sourceTree = "<group>"; };
		CD76865229B793F400085358 /* DiscoverSearchBar.swift */ = {isa = PBXFileReference; lastKnownFileType = sourcecode.swift; path = DiscoverSearchBar.swift; sourceTree = "<group>"; };
<<<<<<< HEAD
		DC2E54C72A700F1400C2CAAB /* UIDevice+Simulator.swift */ = {isa = PBXFileReference; lastKnownFileType = sourcecode.swift; path = "UIDevice+Simulator.swift"; sourceTree = "<group>"; };
		DC5F203E2A6AE24200F8D73F /* ImagePickerButton.swift */ = {isa = PBXFileReference; lastKnownFileType = sourcecode.swift; path = ImagePickerButton.swift; sourceTree = "<group>"; };
		DC5F20402A6AE31000F8D73F /* ImagePicker.swift */ = {isa = PBXFileReference; lastKnownFileType = sourcecode.swift; path = ImagePicker.swift; sourceTree = "<group>"; };
		DC5F20422A6ED75C00F8D73F /* FileStorageAPI.swift */ = {isa = PBXFileReference; lastKnownFileType = sourcecode.swift; path = FileStorageAPI.swift; sourceTree = "<group>"; };
=======
		DC4AB2F52A4475B800D1478A /* AppDelegate.swift */ = {isa = PBXFileReference; lastKnownFileType = sourcecode.swift; path = AppDelegate.swift; sourceTree = "<group>"; };
>>>>>>> 5b0aa1a7
/* End PBXFileReference section */

/* Begin PBXFrameworksBuildPhase section */
		C90862B829E9804B00C35A71 /* Frameworks */ = {
			isa = PBXFrameworksBuildPhase;
			buildActionMask = 2147483647;
			files = (
			);
			runOnlyForDeploymentPostprocessing = 0;
		};
		C9DEBFCB298941000078B43A /* Frameworks */ = {
			isa = PBXFrameworksBuildPhase;
			buildActionMask = 2147483647;
			files = (
				C9DEC068298965270078B43A /* Starscream in Frameworks */,
				C97797BC298AB1890046BD25 /* secp256k1 in Frameworks */,
				C9646E9A29B79E04007239A4 /* Logger in Frameworks */,
				C9646EA729B7A3DD007239A4 /* Dependencies in Frameworks */,
				C987F85F29BAB66900B44E7A /* CachedAsyncImage in Frameworks */,
				C96CB98C2A6040C500498C4E /* DequeModule in Frameworks */,
				C9646EA429B7A24A007239A4 /* PostHog in Frameworks */,
				C94D855F29914D2300749478 /* SwiftUINavigation in Frameworks */,
			);
			runOnlyForDeploymentPostprocessing = 0;
		};
		C9DEBFE1298941020078B43A /* Frameworks */ = {
			isa = PBXFrameworksBuildPhase;
			buildActionMask = 2147483647;
			files = (
				C97797BF298ABE060046BD25 /* secp256k1 in Frameworks */,
				CDDA1F7B29A527650047ACD8 /* Starscream in Frameworks */,
				C9646EA929B7A4F2007239A4 /* PostHog in Frameworks */,
				C9646EAC29B7A520007239A4 /* Dependencies in Frameworks */,
				C987F86429BAC3C500B44E7A /* CachedAsyncImage in Frameworks */,
				C905B0752A619367009B8A78 /* DequeModule in Frameworks */,
				C9646E9C29B79E4D007239A4 /* Logger in Frameworks */,
				CDDA1F7D29A527650047ACD8 /* SwiftUINavigation in Frameworks */,
			);
			runOnlyForDeploymentPostprocessing = 0;
		};
		C9DEBFEB298941020078B43A /* Frameworks */ = {
			isa = PBXFrameworksBuildPhase;
			buildActionMask = 2147483647;
			files = (
			);
			runOnlyForDeploymentPostprocessing = 0;
		};
/* End PBXFrameworksBuildPhase section */

/* Begin PBXGroup section */
		3FB5E64F299D288E00386527 /* Onboarding */ = {
			isa = PBXGroup;
			children = (
				3FB5E650299D28A200386527 /* OnboardingView.swift */,
				3F30020429C1FDD9003D4F8B /* OnboardingStartView.swift */,
				3F30020629C237AB003D4F8B /* OnboardingAgeVerificationView.swift */,
				3F30020829C23895003D4F8B /* OnboardingNotOldEnoughView.swift */,
				3F30020A29C361C8003D4F8B /* OnboardingTermsOfServiceView.swift */,
				3F30020C29C382EB003D4F8B /* OnboardingLoginView.swift */,
				C9A0DAD729C6467600466635 /* CreateProfileView.swift */,
			);
			path = Onboarding;
			sourceTree = "<group>";
		};
		C905EA362A33620A006F1E99 /* UNS */ = {
			isa = PBXGroup;
			children = (
				C936B45B2A4C7D6B00DF1EB9 /* UniversalNameWizard.swift */,
				C905EA372A33623F006F1E99 /* SetUpUNSBanner.swift */,
			);
			path = UNS;
			sourceTree = "<group>";
		};
		C90862BC29E9804B00C35A71 /* NosPerformanceTests */ = {
			isa = PBXGroup;
			children = (
				C90862BD29E9804B00C35A71 /* NosPerformanceTests.swift */,
			);
			path = NosPerformanceTests;
			sourceTree = "<group>";
		};
		C97797B7298AA1600046BD25 /* Service */ = {
			isa = PBXGroup;
			children = (
				C9ADB13C29929B540075E7F8 /* Bech32.swift */,
				A34E439829A522F20057AFCB /* CurrentUser.swift */,
				C9BAB09A2996FBA10003A84E /* EventProcessor.swift */,
				A336DD3B299FD78000A0CBA0 /* Filter.swift */,
				A3B943CE299AE00100A15A08 /* KeyChain.swift */,
				C97797B8298AA19A0046BD25 /* RelayService.swift */,
				C9C2B78129E0735400548B4A /* RelaySubscriptionManager.swift */,
				C9646EA029B7A22C007239A4 /* Analytics.swift */,
				C9A0DAF729C92F4500466635 /* UNSAPI.swift */,
				C9C2B77E29E0731600548B4A /* AsyncTimer.swift */,
				C9F64D8B29ED840700563F2B /* LogHelper.swift */,
				C9B678DA29EEBF3B00303F33 /* DependencyInjection.swift */,
				C9B678E029EEC41000303F33 /* SocialGraphCache.swift */,
				5B8B77182A1FDA3C004FC675 /* TLV.swift */,
				5B8805192A21027C00E21F06 /* SHA256Key.swift */,
				C936B4612A4CB01C00DF1EB9 /* PushNotificationService.swift */,
			);
			path = Service;
			sourceTree = "<group>";
		};
		C97797BD298ABE060046BD25 /* Frameworks */ = {
			isa = PBXGroup;
			children = (
			);
			name = Frameworks;
			sourceTree = "<group>";
		};
		C98560AF2A65B6C30002C1D9 /* Recovered References */ = {
			isa = PBXGroup;
			children = (
			);
			name = "Recovered References";
			sourceTree = "<group>";
		};
		C987F81F29BA94D400B44E7A /* Font */ = {
			isa = PBXGroup;
			children = (
				C987F82829BA951E00B44E7A /* ClarityCity-Black.otf */,
				C987F82B29BA951E00B44E7A /* ClarityCity-BlackItalic.otf */,
				C987F82529BA951D00B44E7A /* ClarityCity-Bold.otf */,
				C987F82429BA951D00B44E7A /* ClarityCity-BoldItalic.otf */,
				C987F82229BA951D00B44E7A /* ClarityCity-ExtraBold.otf */,
				C987F82929BA951E00B44E7A /* ClarityCity-ExtraBoldItalic.otf */,
				C987F82029BA951D00B44E7A /* ClarityCity-ExtraLight.otf */,
				C987F82F29BA951E00B44E7A /* ClarityCity-ExtraLightItalic.otf */,
				C987F82A29BA951E00B44E7A /* ClarityCity-Light.otf */,
				C987F82129BA951D00B44E7A /* ClarityCity-LightItalic.otf */,
				C987F82C29BA951E00B44E7A /* ClarityCity-Medium.otf */,
				C987F82329BA951D00B44E7A /* ClarityCity-MediumItalic.otf */,
				C987F83029BA951E00B44E7A /* ClarityCity-Regular.otf */,
				C987F82E29BA951E00B44E7A /* ClarityCity-RegularItalic.otf */,
				C987F82629BA951D00B44E7A /* ClarityCity-SemiBold.otf */,
				C987F82729BA951D00B44E7A /* ClarityCity-SemiBoldItalic.otf */,
				C987F83129BA951E00B44E7A /* ClarityCity-Thin.otf */,
				C987F82D29BA951E00B44E7A /* ClarityCity-ThinItalic.otf */,
			);
			path = Font;
			sourceTree = "<group>";
		};
		C9C9443A29F6E420002F2C7A /* Test Helpers */ = {
			isa = PBXGroup;
			children = (
				C9C9444129F6F0E2002F2C7A /* XCTest+Eventually.swift */,
			);
			path = "Test Helpers";
			sourceTree = "<group>";
		};
		C9DEBFC5298941000078B43A = {
			isa = PBXGroup;
			children = (
				C95D68AF299ECE0700429F86 /* CHANGELOG.md */,
				C95D68B1299ECE0700429F86 /* CONTRIBUTING.md */,
				C95D68B0299ECE0700429F86 /* README.md */,
				C9DEBFD0298941000078B43A /* Nos */,
				C9DEBFE7298941020078B43A /* NosTests */,
				C9DEBFF1298941020078B43A /* NosUITests */,
				C90862BC29E9804B00C35A71 /* NosPerformanceTests */,
				C9DEBFCF298941000078B43A /* Products */,
				C97797BD298ABE060046BD25 /* Frameworks */,
				C98560AF2A65B6C30002C1D9 /* Recovered References */,
			);
			sourceTree = "<group>";
		};
		C9DEBFCF298941000078B43A /* Products */ = {
			isa = PBXGroup;
			children = (
				C9DEBFCE298941000078B43A /* Nos.app */,
				C9DEBFE4298941020078B43A /* NosTests.xctest */,
				C9DEBFEE298941020078B43A /* NosUITests.xctest */,
				C90862BB29E9804B00C35A71 /* NosPerformanceTests.xctest */,
			);
			name = Products;
			sourceTree = "<group>";
		};
		C9DEBFD0298941000078B43A /* Nos */ = {
			isa = PBXGroup;
			children = (
				C987F85629BA96B700B44E7A /* Info.plist */,
				C9DEBFDC298941020078B43A /* Nos.entitlements */,
				C9DEBFD1298941000078B43A /* NosApp.swift */,
				3F170C77299D816200BC8F8B /* AppController.swift */,
				DC4AB2F52A4475B800D1478A /* AppDelegate.swift */,
				CD09A74729A51EFC0063464F /* Router.swift */,
				C9DFA974299C30CA006929C1 /* Assets */,
				C9DEC001298944FC0078B43A /* Extensions */,
				C9DEC02C29894BB20078B43A /* Models */,
				C97797B7298AA1600046BD25 /* Service */,
				C9EB171929E5976700A15ABB /* Controller */,
				C9F84C24298DC7C100C6714D /* Views */,
			);
			path = Nos;
			sourceTree = "<group>";
		};
		C9DEBFDD298941020078B43A /* Preview Content */ = {
			isa = PBXGroup;
			children = (
				C9DEBFDE298941020078B43A /* Preview Assets.xcassets */,
			);
			path = "Preview Content";
			sourceTree = "<group>";
		};
		C9DEBFE7298941020078B43A /* NosTests */ = {
			isa = PBXGroup;
			children = (
				C9C9443A29F6E420002F2C7A /* Test Helpers */,
				C9DEC0042989477A0078B43A /* Fixtures */,
				C9DEBFE8298941020078B43A /* EventTests.swift */,
				C9ADB132299287D60075E7F8 /* KeyPairTests.swift */,
				5B6EB48F29EDBEC1006E750C /* NoteParserTests.swift */,
				5B80BE9D29F9864000A363E4 /* Bech32Tests.swift */,
				C9B678E329EED2DC00303F33 /* SocialGraphTests.swift */,
				5B88051B2A21046C00E21F06 /* SHA256KeyTests.swift */,
				5B88051E2A21056E00E21F06 /* TLVTests.swift */,
			);
			path = NosTests;
			sourceTree = "<group>";
		};
		C9DEBFF1298941020078B43A /* NosUITests */ = {
			isa = PBXGroup;
			children = (
				C9DEBFF2298941020078B43A /* NosUITests.swift */,
				C9DEBFF4298941020078B43A /* NosUITestsLaunchTests.swift */,
			);
			path = NosUITests;
			sourceTree = "<group>";
		};
		C9DEC001298944FC0078B43A /* Extensions */ = {
			isa = PBXGroup;
			children = (
				3FFB1D9529A6BBEC002A755D /* Collection+SafeSubscript.swift */,
				C9DEC002298945150078B43A /* String+Lorem.swift */,
				C9DEC0622989541F0078B43A /* Bundle+Current.swift */,
				C9671D72298DB94C00EE7E12 /* Data+Encoding.swift */,
				C9F84C1B298DBBF400C6714D /* Data+Sha.swift */,
				C942566829B66A2800C4202C /* Date+Elapsed.swift */,
				C9ADB13729928CC30075E7F8 /* String+Hex.swift */,
				C9ADB14029951CB10075E7F8 /* NSManagedObject+Nos.swift */,
				C97A1C8D29E58EC7009D9E8D /* NSManagedObjectContext+Nos.swift */,
				C9DFA96E299BF043006929C1 /* Assets+Planetary.swift */,
				C9F0BB6829A5039D000547FC /* Int+Bool.swift */,
				C987F85729BA981800B44E7A /* Font.swift */,
				C987F86029BABAF800B44E7A /* String+Markdown.swift */,
				C92DF80429C25DE900400561 /* URL+Extensions.swift */,
				C93EC2F329C34C860012EE2A /* NSPredicate+Bool.swift */,
				C93EC2F629C351470012EE2A /* Optional+Unwrap.swift */,
				C9C2B77B29E072E400548B4A /* WebSocket+Nos.swift */,
				C9F64D8E29ED88CD00563F2B /* Localization+Nos.swift */,
				C9B678DD29EEC35B00303F33 /* Foundation+Sendable.swift */,
				C98A32262A05795E00E3FA13 /* Task+Timeout.swift */,
				DC2E54C72A700F1400C2CAAB /* UIDevice+Simulator.swift */,
			);
			path = Extensions;
			sourceTree = "<group>";
		};
		C9DEC0042989477A0078B43A /* Fixtures */ = {
			isa = PBXGroup;
			children = (
				CD27177529A7C8B200AE8888 /* sample_replies.json */,
				C9DEC005298947900078B43A /* sample_data.json */,
				C9ADB134299288230075E7F8 /* KeyFixture.swift */,
			);
			path = Fixtures;
			sourceTree = "<group>";
		};
		C9DEC02C29894BB20078B43A /* Models */ = {
			isa = PBXGroup;
			children = (
				C9DEC04329894BED0078B43A /* Author+CoreDataClass.swift */,
				C973AB582A323167002AED16 /* Author+CoreDataProperties.swift */,
				3F43C47529A9625700E896A0 /* AuthorReference+CoreDataClass.swift */,
				C973AB572A323167002AED16 /* AuthorReference+CoreDataProperties.swift */,
				C9DEC03F29894BED0078B43A /* Event+CoreDataClass.swift */,
				C973AB562A323167002AED16 /* Event+CoreDataProperties.swift */,
				3FFB1D9229A6BBCE002A755D /* EventReference+CoreDataClass.swift */,
				C973AB5A2A323167002AED16 /* EventReference+CoreDataProperties.swift */,
				C9EE3E622A053910008A7491 /* ExpirationTimeOption.swift */,
				A3B943D4299D514800A15A08 /* Follow+CoreDataClass.swift */,
				C973AB552A323167002AED16 /* Follow+CoreDataProperties.swift */,
				C93CA0C229AE3A1E00921183 /* JSONEvent.swift */,
				C9F84C26298DC98800C6714D /* KeyPair.swift */,
				C9C547572A4F1D8C006B0741 /* NosNotification+CoreDataClass.swift */,
				C9C547582A4F1D8C006B0741 /* NosNotification+CoreDataProperties.swift */,
				C9F0BB6E29A50437000547FC /* NostrConstants.swift */,
				5B6EB48D29EDBE0E006E750C /* NoteParser.swift */,
				C9AC31AC2A55E0BD00A94E5A /* NotificationViewModel.swift */,
				C9CF23162A38A58B00EBEC31 /* ParseQueue.swift */,
				C9DEBFD3298941000078B43A /* Persistence.swift */,
				C9F0BB6A29A503D6000547FC /* PublicKey.swift */,
				C9DEC06C2989668E0078B43A /* Relay+CoreDataClass.swift */,
				C973AB592A323167002AED16 /* Relay+CoreDataProperties.swift */,
				C9C2B78429E073E300548B4A /* RelaySubscription.swift */,
				5B503F612A291A1A0098805A /* JSONRelayMetadata.swift */,
				C9E37E142A1E8143003D4B0A /* Report.swift */,
				C936B4572A4C7B7C00DF1EB9 /* Nos.xcdatamodeld */,
			);
			path = Models;
			sourceTree = "<group>";
		};
		C9DFA974299C30CA006929C1 /* Assets */ = {
			isa = PBXGroup;
			children = (
				C9DEBFDA298941020078B43A /* Assets.xcassets */,
				C9DFA977299C3189006929C1 /* Localization */,
				C987F81F29BA94D400B44E7A /* Font */,
				C92DF80129BFAF9300400561 /* ProductionSecrets.xcconfig */,
				C905EA342A3360FE006F1E99 /* StagingSecrets.xcconfig */,
				C9A0DAEC29C6A66C00466635 /* Launch Screen.storyboard */,
			);
			path = Assets;
			sourceTree = "<group>";
		};
		C9DFA977299C3189006929C1 /* Localization */ = {
			isa = PBXGroup;
			children = (
				C9DFA975299C30F0006929C1 /* Localized.swift */,
				C9DFA978299C31A7006929C1 /* Localizable.swift */,
				5B46611929CCB6DF008B8E8C /* ExportStrings.sh */,
				5B46611B29CCB725008B8E8C /* ExportStrings.swift */,
				5B46612029CCB894008B8E8C /* Generated.strings */,
			);
			path = Localization;
			sourceTree = "<group>";
		};
		C9EB171929E5976700A15ABB /* Controller */ = {
			isa = PBXGroup;
			children = (
				C9C547502A4F1CC3006B0741 /* SearchController.swift */,
				C97A1C8A29E45B4E009D9E8D /* RawEventController.swift */,
			);
			path = Controller;
			sourceTree = "<group>";
		};
		C9EE3E652A053CF1008A7491 /* New Note */ = {
			isa = PBXGroup;
			children = (
				C94D855B2991479900749478 /* NewNoteView.swift */,
				C9F75AD12A02D41E005BBE45 /* ComposerActionBar.swift */,
				C9F75AD52A041FF7005BBE45 /* ExpirationTimePicker.swift */,
				C9EE3E5F2A0538B7008A7491 /* ExpirationTimeButton.swift */,
				DC5F20402A6AE31000F8D73F /* ImagePicker.swift */,
				DC5F203E2A6AE24200F8D73F /* ImagePickerButton.swift */,
				DC5F20422A6ED75C00F8D73F /* FileStorageAPI.swift */,
			);
			path = "New Note";
			sourceTree = "<group>";
		};
		C9F84C24298DC7C100C6714D /* Views */ = {
			isa = PBXGroup;
			children = (
				C9A0DADF29C697A100466635 /* AboutView.swift */,
				C987F81929BA4D0E00B44E7A /* ActionButton.swift */,
				C9A0DAE929C6A34200466635 /* ActivityView.swift */,
				C9F84C20298DC36800C6714D /* AppView.swift */,
				C9DB207629F30EC700FB7B9D /* AsyncButton.swift */,
				C9E9D9C62A2E1EC40048AF0B /* AuthorCard.swift */,
				C97465302A3B89140031226F /* AuthorLabel.swift */,
				5B8C96AB29D52AD200B73AEC /* AuthorListView.swift */,
				5B8C96B129DB313300B73AEC /* AuthorRow.swift */,
				3FFB1D88299FF37C002A755D /* AvatarView.swift */,
				C987F81629BA4C6900B44E7A /* BigActionButton.swift */,
				C95D68A0299E6D3E00429F86 /* BioView.swift */,
				CD2CF38D299E67F900332116 /* CardButtonStyle.swift */,
				C9DFA968299BEC33006929C1 /* CardStyle.swift */,
				C95D68AA299E710F00429F86 /* Color+Hex.swift */,
				C9DFA96A299BEE2C006929C1 /* CompactNoteView.swift */,
				C93EC2F929C370DE0012EE2A /* DiscoverGrid.swift */,
				CD76865229B793F400085358 /* DiscoverSearchBar.swift */,
				C9CDBBA029A8F14C00C555C7 /* DiscoverView.swift */,
				5B8C96B529DDD3B200B73AEC /* EditableText.swift */,
				CD76864B29B12F7E00085358 /* ExpandingTextFieldAndSubmitButton.swift */,
				A303AF8229A9153A005DC8FC /* FollowButton.swift */,
				A32B6C7729A6C99200653FF5 /* FollowCard.swift */,
				A32B6C7229A6BE9B00653FF5 /* FollowsView.swift */,
				5BFF66B52A58A8A000AA79DD /* MutesView.swift */,
				C9B678E629F01A8500303F33 /* FullscreenProgressView.swift */,
				C9CDBBA329A8FA2900C555C7 /* GoldenPostView.swift */,
				C9A0DAE329C69F0C00466635 /* HighlightedText.swift */,
				C9DEBFD8298941000078B43A /* HomeFeedView.swift */,
				C960C57029F3236200929990 /* LikeButton.swift */,
				C95D68A8299E709800429F86 /* LinearGradient+Planetary.swift */,
				C905B0762A619E99009B8A78 /* LinkPreview.swift */,
				C9A0DADC29C689C900466635 /* NosNavigationBar.swift */,
				CD2CF38F299E68BE00332116 /* NoteButton.swift */,
				C9DFA964299BEB96006929C1 /* NoteCard.swift */,
				C974652D2A3B86600031226F /* NoteCardHeader.swift */,
				CD76864F29B6503500085358 /* NoteOptionsButton.swift */,
				C9B708BA2A13BE41006C613A /* NoteTextEditor.swift */,
				C98B8B3F29FBF83B009789C8 /* NotificationCard.swift */,
				C94437E529B0DB83004D8C86 /* NotificationsView.swift */,
				C95D68A4299E6E1E00429F86 /* PlaceholderModifier.swift */,
				C9E37E112A1E7EC5003D4B0A /* PreviewContainer.swift */,
				C94BC09A2A0AC74A0098F6F1 /* PreviewData.swift */,
				A351E1A129BA92240009B7F6 /* ProfileEditView.swift */,
				C95D689E299E6B4100429F86 /* ProfileHeader.swift */,
				C987F81C29BA6D9A00B44E7A /* ProfileTab.swift */,
				C95D68AC299E721700429F86 /* ProfileView.swift */,
				C97A1C8729E45B3C009D9E8D /* RawEventView.swift */,
				C9A25B3C29F174D200B39534 /* ReadabilityPadding.swift */,
				C93EC2F029C337EB0012EE2A /* RelayPicker.swift */,
				C97465332A3C95FE0031226F /* RelayPickerToolbarButton.swift */,
				C9DEC069298965540078B43A /* RelayView.swift */,
				C9DFA970299BF8CD006929C1 /* RepliesView.swift */,
				5BFF66B02A573F6400AA79DD /* RelayDetailView.swift */,
				CD4908D329B92941007443DB /* ReportABugMailView.swift */,
				C9E37E0E2A1E7C32003D4B0A /* ReportMenu.swift */,
				C960C57329F3251E00929990 /* RepostButton.swift */,
				C94D14802A12B3F70014C906 /* SearchBar.swift */,
				5B8C96AF29DB2E1100B73AEC /* SearchTextFieldObserver.swift */,
				C95D68A2299E6D9000429F86 /* SelectableText.swift */,
				C9F84C22298DC7B900C6714D /* SettingsView.swift */,
				5BFF66B32A58853D00AA79DD /* PublishedEventsView.swift */,
				CD09A74329A50F1D0063464F /* SideMenu.swift */,
				C9A0DAD929C685E500466635 /* SideMenuButton.swift */,
				CD09A74529A50F750063464F /* SideMenuContent.swift */,
				C92DF80729C25FA900400561 /* SquareImage.swift */,
				3FFB1D9B29A7DF9D002A755D /* StackedAvatarsView.swift */,
				C931517C29B915AF00934506 /* StaggeredGrid.swift */,
				C9A0DAE629C69FA000466635 /* Text+Gradient.swift */,
				3F60F42829B27D3E000D62C4 /* ThreadView.swift */,
				C93EC2FC29C3785C0012EE2A /* View+RoundedCorner.swift */,
				C9646EAD29B8D653007239A4 /* ViewDidLoadModifier.swift */,
				C9CE5B132A0172CF008E198C /* WebView.swift */,
				C9EE3E652A053CF1008A7491 /* New Note */,
				3FB5E64F299D288E00386527 /* Onboarding */,
				C9DEBFDD298941020078B43A /* Preview Content */,
				C905EA362A33620A006F1E99 /* UNS */,
			);
			path = Views;
			sourceTree = "<group>";
		};
/* End PBXGroup section */

/* Begin PBXNativeTarget section */
		C90862BA29E9804B00C35A71 /* NosPerformanceTests */ = {
			isa = PBXNativeTarget;
			buildConfigurationList = C90862C329E9804B00C35A71 /* Build configuration list for PBXNativeTarget "NosPerformanceTests" */;
			buildPhases = (
				C90862B729E9804B00C35A71 /* Sources */,
				C90862B829E9804B00C35A71 /* Frameworks */,
				C90862B929E9804B00C35A71 /* Resources */,
			);
			buildRules = (
			);
			dependencies = (
				C90862C229E9804B00C35A71 /* PBXTargetDependency */,
			);
			name = NosPerformanceTests;
			productName = NosPerformanceTests;
			productReference = C90862BB29E9804B00C35A71 /* NosPerformanceTests.xctest */;
			productType = "com.apple.product-type.bundle.ui-testing";
		};
		C9DEBFCD298941000078B43A /* Nos */ = {
			isa = PBXNativeTarget;
			buildConfigurationList = C9DEBFF8298941020078B43A /* Build configuration list for PBXNativeTarget "Nos" */;
			buildPhases = (
				5B46611829CCB66D008B8E8C /* Export Strings for Localization */,
				C9DEBFCA298941000078B43A /* Sources */,
				C9BAB0992996BEEA0003A84E /* SwiftLint */,
				C9DEBFCB298941000078B43A /* Frameworks */,
				C9DEBFCC298941000078B43A /* Resources */,
			);
			buildRules = (
			);
			dependencies = (
			);
			name = Nos;
			packageProductDependencies = (
				C9DEC067298965270078B43A /* Starscream */,
				C97797BB298AB1890046BD25 /* secp256k1 */,
				C94D855E29914D2300749478 /* SwiftUINavigation */,
				C9646E9929B79E04007239A4 /* Logger */,
				C9646EA329B7A24A007239A4 /* PostHog */,
				C9646EA629B7A3DD007239A4 /* Dependencies */,
				C987F85E29BAB66900B44E7A /* CachedAsyncImage */,
				C96CB98B2A6040C500498C4E /* DequeModule */,
			);
			productName = Nos;
			productReference = C9DEBFCE298941000078B43A /* Nos.app */;
			productType = "com.apple.product-type.application";
		};
		C9DEBFE3298941020078B43A /* NosTests */ = {
			isa = PBXNativeTarget;
			buildConfigurationList = C9DEBFFB298941020078B43A /* Build configuration list for PBXNativeTarget "NosTests" */;
			buildPhases = (
				C9DEBFE0298941020078B43A /* Sources */,
				C9DEBFE1298941020078B43A /* Frameworks */,
				C9DEBFE2298941020078B43A /* Resources */,
			);
			buildRules = (
			);
			dependencies = (
				C9DEBFE6298941020078B43A /* PBXTargetDependency */,
			);
			name = NosTests;
			packageProductDependencies = (
				C97797BE298ABE060046BD25 /* secp256k1 */,
				CDDA1F7A29A527650047ACD8 /* Starscream */,
				CDDA1F7C29A527650047ACD8 /* SwiftUINavigation */,
				C9646E9B29B79E4D007239A4 /* Logger */,
				C9646EA829B7A4F2007239A4 /* PostHog */,
				C9646EAB29B7A520007239A4 /* Dependencies */,
				C987F86329BAC3C500B44E7A /* CachedAsyncImage */,
				C905B0742A619367009B8A78 /* DequeModule */,
			);
			productName = NosTests;
			productReference = C9DEBFE4298941020078B43A /* NosTests.xctest */;
			productType = "com.apple.product-type.bundle.unit-test";
		};
		C9DEBFED298941020078B43A /* NosUITests */ = {
			isa = PBXNativeTarget;
			buildConfigurationList = C9DEBFFE298941020078B43A /* Build configuration list for PBXNativeTarget "NosUITests" */;
			buildPhases = (
				C9DEBFEA298941020078B43A /* Sources */,
				C9DEBFEB298941020078B43A /* Frameworks */,
				C9DEBFEC298941020078B43A /* Resources */,
			);
			buildRules = (
			);
			dependencies = (
				C9DEBFF0298941020078B43A /* PBXTargetDependency */,
			);
			name = NosUITests;
			productName = NosUITests;
			productReference = C9DEBFEE298941020078B43A /* NosUITests.xctest */;
			productType = "com.apple.product-type.bundle.ui-testing";
		};
/* End PBXNativeTarget section */

/* Begin PBXProject section */
		C9DEBFC6298941000078B43A /* Project object */ = {
			isa = PBXProject;
			attributes = {
				BuildIndependentTargetsInParallel = 1;
				LastSwiftUpdateCheck = 1420;
				LastUpgradeCheck = 1430;
				TargetAttributes = {
					C90862BA29E9804B00C35A71 = {
						CreatedOnToolsVersion = 14.2;
						TestTargetID = C9DEBFCD298941000078B43A;
					};
					C9DEBFCD298941000078B43A = {
						CreatedOnToolsVersion = 14.2;
					};
					C9DEBFE3298941020078B43A = {
						CreatedOnToolsVersion = 14.2;
					};
					C9DEBFED298941020078B43A = {
						CreatedOnToolsVersion = 14.2;
						TestTargetID = C9DEBFCD298941000078B43A;
					};
				};
			};
			buildConfigurationList = C9DEBFC9298941000078B43A /* Build configuration list for PBXProject "Nos" */;
			compatibilityVersion = "Xcode 14.0";
			developmentRegion = en;
			hasScannedForEncodings = 0;
			knownRegions = (
				en,
				Base,
				es,
				"zh-Hans",
				"zh-Hant",
				fr,
				"pt-BR",
				de,
				nl,
			);
			mainGroup = C9DEBFC5298941000078B43A;
			packageReferences = (
				C9DEC066298965270078B43A /* XCRemoteSwiftPackageReference "Starscream" */,
				C97797BA298AB1890046BD25 /* XCRemoteSwiftPackageReference "secp256k1" */,
				C94D855D29914D2300749478 /* XCRemoteSwiftPackageReference "swiftui-navigation" */,
				C9ADB139299299570075E7F8 /* XCRemoteSwiftPackageReference "bech32" */,
				C9646E9829B79E04007239A4 /* XCRemoteSwiftPackageReference "logger-ios" */,
				C9646EA229B7A24A007239A4 /* XCRemoteSwiftPackageReference "posthog-ios" */,
				C9646EA529B7A3DD007239A4 /* XCRemoteSwiftPackageReference "swift-dependencies" */,
				C987F85D29BAB66900B44E7A /* XCRemoteSwiftPackageReference "swiftui-cached-async-image" */,
				C96CB98A2A6040C500498C4E /* XCRemoteSwiftPackageReference "swift-collections" */,
			);
			productRefGroup = C9DEBFCF298941000078B43A /* Products */;
			projectDirPath = "";
			projectRoot = "";
			targets = (
				C9DEBFCD298941000078B43A /* Nos */,
				C9DEBFE3298941020078B43A /* NosTests */,
				C9DEBFED298941020078B43A /* NosUITests */,
				C90862BA29E9804B00C35A71 /* NosPerformanceTests */,
			);
		};
/* End PBXProject section */

/* Begin PBXResourcesBuildPhase section */
		C90862B929E9804B00C35A71 /* Resources */ = {
			isa = PBXResourcesBuildPhase;
			buildActionMask = 2147483647;
			files = (
			);
			runOnlyForDeploymentPostprocessing = 0;
		};
		C9DEBFCC298941000078B43A /* Resources */ = {
			isa = PBXResourcesBuildPhase;
			buildActionMask = 2147483647;
			files = (
				C987F83629BA951E00B44E7A /* ClarityCity-ExtraBold.otf in Resources */,
				C9DEC065298955200078B43A /* sample_data.json in Resources */,
				C987F83A29BA951E00B44E7A /* ClarityCity-BoldItalic.otf in Resources */,
				C987F84A29BA951E00B44E7A /* ClarityCity-Medium.otf in Resources */,
				C9DEBFDF298941020078B43A /* Preview Assets.xcassets in Resources */,
				C987F84E29BA951E00B44E7A /* ClarityCity-RegularItalic.otf in Resources */,
				C95D68B4299ECE0700429F86 /* CONTRIBUTING.md in Resources */,
				C987F83E29BA951E00B44E7A /* ClarityCity-SemiBold.otf in Resources */,
				C987F84629BA951E00B44E7A /* ClarityCity-Light.otf in Resources */,
				C95D68B3299ECE0700429F86 /* README.md in Resources */,
				5B46611E29CCB894008B8E8C /* Generated.strings in Resources */,
				C987F83C29BA951E00B44E7A /* ClarityCity-Bold.otf in Resources */,
				C987F83229BA951E00B44E7A /* ClarityCity-ExtraLight.otf in Resources */,
				C9DEBFDB298941020078B43A /* Assets.xcassets in Resources */,
				C9A0DAED29C6A66C00466635 /* Launch Screen.storyboard in Resources */,
				C987F84C29BA951E00B44E7A /* ClarityCity-ThinItalic.otf in Resources */,
				C987F85229BA951E00B44E7A /* ClarityCity-Regular.otf in Resources */,
				C987F83429BA951E00B44E7A /* ClarityCity-LightItalic.otf in Resources */,
				C987F83829BA951E00B44E7A /* ClarityCity-MediumItalic.otf in Resources */,
				C987F84229BA951E00B44E7A /* ClarityCity-Black.otf in Resources */,
				C987F84029BA951E00B44E7A /* ClarityCity-SemiBoldItalic.otf in Resources */,
				C95D68B2299ECE0700429F86 /* CHANGELOG.md in Resources */,
				C987F85429BA951E00B44E7A /* ClarityCity-Thin.otf in Resources */,
				C987F84429BA951E00B44E7A /* ClarityCity-ExtraBoldItalic.otf in Resources */,
				C987F85029BA951E00B44E7A /* ClarityCity-ExtraLightItalic.otf in Resources */,
				C987F84829BA951E00B44E7A /* ClarityCity-BlackItalic.otf in Resources */,
			);
			runOnlyForDeploymentPostprocessing = 0;
		};
		C9DEBFE2298941020078B43A /* Resources */ = {
			isa = PBXResourcesBuildPhase;
			buildActionMask = 2147483647;
			files = (
				C987F84B29BA951E00B44E7A /* ClarityCity-Medium.otf in Resources */,
				C987F83729BA951E00B44E7A /* ClarityCity-ExtraBold.otf in Resources */,
				C987F83329BA951E00B44E7A /* ClarityCity-ExtraLight.otf in Resources */,
				C987F83D29BA951E00B44E7A /* ClarityCity-Bold.otf in Resources */,
				C987F84529BA951E00B44E7A /* ClarityCity-ExtraBoldItalic.otf in Resources */,
				C987F84329BA951E00B44E7A /* ClarityCity-Black.otf in Resources */,
				C987F85329BA951E00B44E7A /* ClarityCity-Regular.otf in Resources */,
				C987F84729BA951E00B44E7A /* ClarityCity-Light.otf in Resources */,
				C987F83929BA951E00B44E7A /* ClarityCity-MediumItalic.otf in Resources */,
				C987F85129BA951E00B44E7A /* ClarityCity-ExtraLightItalic.otf in Resources */,
				C987F84D29BA951E00B44E7A /* ClarityCity-ThinItalic.otf in Resources */,
				C987F84F29BA951E00B44E7A /* ClarityCity-RegularItalic.otf in Resources */,
				CD27177629A7C8B200AE8888 /* sample_replies.json in Resources */,
				C987F83B29BA951E00B44E7A /* ClarityCity-BoldItalic.otf in Resources */,
				C987F84129BA951E00B44E7A /* ClarityCity-SemiBoldItalic.otf in Resources */,
				C987F83529BA951E00B44E7A /* ClarityCity-LightItalic.otf in Resources */,
				C987F85529BA951E00B44E7A /* ClarityCity-Thin.otf in Resources */,
				C987F83F29BA951E00B44E7A /* ClarityCity-SemiBold.otf in Resources */,
				C9DEC006298947900078B43A /* sample_data.json in Resources */,
				C987F84929BA951E00B44E7A /* ClarityCity-BlackItalic.otf in Resources */,
			);
			runOnlyForDeploymentPostprocessing = 0;
		};
		C9DEBFEC298941020078B43A /* Resources */ = {
			isa = PBXResourcesBuildPhase;
			buildActionMask = 2147483647;
			files = (
			);
			runOnlyForDeploymentPostprocessing = 0;
		};
/* End PBXResourcesBuildPhase section */

/* Begin PBXShellScriptBuildPhase section */
		5B46611829CCB66D008B8E8C /* Export Strings for Localization */ = {
			isa = PBXShellScriptBuildPhase;
			buildActionMask = 12;
			files = (
			);
			inputFileListPaths = (
			);
			inputPaths = (
				"$(SRCROOT)/Nos/Assets/Localization/Localized.swift",
			);
			name = "Export Strings for Localization";
			outputFileListPaths = (
			);
			outputPaths = (
				"$(SRCROOT)/Nos/Assets/Localization/en.lproj/Generated.strings",
			);
			runOnlyForDeploymentPostprocessing = 0;
			shellPath = /bin/sh;
			shellScript = "if [ \"${ENABLE_PREVIEWS}\" = \"YES\" ]; then\n  echo \"SwiftUI Previews enabled, quitting to prevent 'preview paused'.\"\n  exit 0;\nfi\n\nsh $SRCROOT/Nos/Assets/Localization/ExportStrings.sh\n";
		};
		C9BAB0992996BEEA0003A84E /* SwiftLint */ = {
			isa = PBXShellScriptBuildPhase;
			alwaysOutOfDate = 1;
			buildActionMask = 2147483647;
			files = (
			);
			inputFileListPaths = (
			);
			inputPaths = (
			);
			name = SwiftLint;
			outputFileListPaths = (
			);
			outputPaths = (
			);
			runOnlyForDeploymentPostprocessing = 0;
			shellPath = /bin/sh;
			shellScript = "export PATH=\"$PATH:/opt/homebrew/bin\"\nif which swiftlint > /dev/null; then\n  swiftlint --lenient\nelse\n  echo \"warning: SwiftLint not installed, download from https://github.com/realm/SwiftLint\"\nfi\n";
		};
/* End PBXShellScriptBuildPhase section */

/* Begin PBXSourcesBuildPhase section */
		C90862B729E9804B00C35A71 /* Sources */ = {
			isa = PBXSourcesBuildPhase;
			buildActionMask = 2147483647;
			files = (
				C90862BE29E9804B00C35A71 /* NosPerformanceTests.swift in Sources */,
			);
			runOnlyForDeploymentPostprocessing = 0;
		};
		C9DEBFCA298941000078B43A /* Sources */ = {
			isa = PBXSourcesBuildPhase;
			buildActionMask = 2147483647;
			files = (
				CD09A74429A50F1D0063464F /* SideMenu.swift in Sources */,
				C9C547512A4F1CC3006B0741 /* SearchController.swift in Sources */,
				C9DEC06E2989668E0078B43A /* Relay+CoreDataClass.swift in Sources */,
				C9F64D8C29ED840700563F2B /* LogHelper.swift in Sources */,
				C9C2B78529E073E300548B4A /* RelaySubscription.swift in Sources */,
				3FFB1D9C29A7DF9D002A755D /* StackedAvatarsView.swift in Sources */,
				C97A1C8E29E58EC7009D9E8D /* NSManagedObjectContext+Nos.swift in Sources */,
				C9B678DE29EEC35B00303F33 /* Foundation+Sendable.swift in Sources */,
				5B88051A2A21027C00E21F06 /* SHA256Key.swift in Sources */,
				C9CDBBA129A8F14C00C555C7 /* DiscoverView.swift in Sources */,
				C987F81729BA4C6A00B44E7A /* BigActionButton.swift in Sources */,
				C987F86129BABAF800B44E7A /* String+Markdown.swift in Sources */,
				3F30020B29C361C8003D4F8B /* OnboardingTermsOfServiceView.swift in Sources */,
				C9C5475B2A4F1D8C006B0741 /* NosNotification+CoreDataProperties.swift in Sources */,
				C98B8B4029FBF83B009789C8 /* NotificationCard.swift in Sources */,
				C987F81D29BA6D9A00B44E7A /* ProfileTab.swift in Sources */,
				C9ADB14129951CB10075E7F8 /* NSManagedObject+Nos.swift in Sources */,
				C9F84C21298DC36800C6714D /* AppView.swift in Sources */,
				C9CE5B142A0172CF008E198C /* WebView.swift in Sources */,
				DC5F20432A6ED75C00F8D73F /* FileStorageAPI.swift in Sources */,
				CD4908D429B92941007443DB /* ReportABugMailView.swift in Sources */,
				C9C2B78229E0735400548B4A /* RelaySubscriptionManager.swift in Sources */,
				3FFB1D9629A6BBEC002A755D /* Collection+SafeSubscript.swift in Sources */,
				A34E439929A522F20057AFCB /* CurrentUser.swift in Sources */,
				C9A0DADD29C689C900466635 /* NosNavigationBar.swift in Sources */,
				3F30020529C1FDD9003D4F8B /* OnboardingStartView.swift in Sources */,
				C936B4592A4C7B7C00DF1EB9 /* Nos.xcdatamodeld in Sources */,
				C987F81A29BA4D0E00B44E7A /* ActionButton.swift in Sources */,
				C9E37E122A1E7EC5003D4B0A /* PreviewContainer.swift in Sources */,
				C9A0DAF829C92F4500466635 /* UNSAPI.swift in Sources */,
				5BFF66B62A58A8A000AA79DD /* MutesView.swift in Sources */,
				3F30020929C23895003D4F8B /* OnboardingNotOldEnoughView.swift in Sources */,
				C973AB612A323167002AED16 /* Author+CoreDataProperties.swift in Sources */,
				C9B678E129EEC41000303F33 /* SocialGraphCache.swift in Sources */,
				C9DEC06A298965550078B43A /* RelayView.swift in Sources */,
				C99E80CD2A0C2C6400187474 /* PreviewData.swift in Sources */,
				C9A0DAE429C69F0C00466635 /* HighlightedText.swift in Sources */,
				C94D855C2991479900749478 /* NewNoteView.swift in Sources */,
				5B6EB48E29EDBE0E006E750C /* NoteParser.swift in Sources */,
				C9F84C23298DC7B900C6714D /* SettingsView.swift in Sources */,
				C973AB652A323167002AED16 /* EventReference+CoreDataProperties.swift in Sources */,
				C973AB632A323167002AED16 /* Relay+CoreDataProperties.swift in Sources */,
				C94FE9F729DB259300019CD3 /* Text+Gradient.swift in Sources */,
				3F170C78299D816200BC8F8B /* AppController.swift in Sources */,
				C95D68AB299E710F00429F86 /* Color+Hex.swift in Sources */,
				C9F0BB6B29A503D6000547FC /* PublicKey.swift in Sources */,
				C9EE3E602A0538B7008A7491 /* ExpirationTimeButton.swift in Sources */,
				A303AF8329A9153A005DC8FC /* FollowButton.swift in Sources */,
				C9C2B77F29E0731600548B4A /* AsyncTimer.swift in Sources */,
				A32B6C7329A6BE9B00653FF5 /* FollowsView.swift in Sources */,
				3F30020D29C382EB003D4F8B /* OnboardingLoginView.swift in Sources */,
				C9A25B3D29F174D200B39534 /* ReadabilityPadding.swift in Sources */,
				C9DFA972299BF9E8006929C1 /* CompactNoteView.swift in Sources */,
				C9AC31AD2A55E0BD00A94E5A /* NotificationViewModel.swift in Sources */,
				C9EE3E632A053910008A7491 /* ExpirationTimeOption.swift in Sources */,
				C9A0DAE029C697A100466635 /* AboutView.swift in Sources */,
				A351E1A229BA92240009B7F6 /* ProfileEditView.swift in Sources */,
				C98560B02A65B7950002C1D9 /* AuthorCard.swift in Sources */,
				C9DFA969299BEC33006929C1 /* CardStyle.swift in Sources */,
				C9F64D8F29ED88CD00563F2B /* Localization+Nos.swift in Sources */,
				C95D68AD299E721700429F86 /* ProfileView.swift in Sources */,
				C942566929B66A2800C4202C /* Date+Elapsed.swift in Sources */,
				5B8C96B029DB2E1100B73AEC /* SearchTextFieldObserver.swift in Sources */,
				C9ADB13829928CC30075E7F8 /* String+Hex.swift in Sources */,
				C9F75AD22A02D41E005BBE45 /* ComposerActionBar.swift in Sources */,
				C9DEBFD2298941000078B43A /* NosApp.swift in Sources */,
				C9646EAE29B8D653007239A4 /* ViewDidLoadModifier.swift in Sources */,
				C973AB5D2A323167002AED16 /* Event+CoreDataProperties.swift in Sources */,
				C95D68A3299E6D9000429F86 /* SelectableText.swift in Sources */,
				C9F84C27298DC98800C6714D /* KeyPair.swift in Sources */,
				5B8C96B629DDD3B200B73AEC /* EditableText.swift in Sources */,
				C93EC2F129C337EB0012EE2A /* RelayPicker.swift in Sources */,
				C9F0BB6F29A50437000547FC /* NostrConstants.swift in Sources */,
				5BFF66B12A573F6400AA79DD /* RelayDetailView.swift in Sources */,
				C9F75AD62A041FF7005BBE45 /* ExpirationTimePicker.swift in Sources */,
				CD76865329B793F400085358 /* DiscoverSearchBar.swift in Sources */,
				C905EA382A33623F006F1E99 /* SetUpUNSBanner.swift in Sources */,
				5B8C96AC29D52AD200B73AEC /* AuthorListView.swift in Sources */,
				DC5F20412A6AE31000F8D73F /* ImagePicker.swift in Sources */,
				5BFF66B42A58853D00AA79DD /* PublishedEventsView.swift in Sources */,
				C987F85B29BA9ED800B44E7A /* Font.swift in Sources */,
				3FB5E651299D28A200386527 /* OnboardingView.swift in Sources */,
				C973AB5F2A323167002AED16 /* AuthorReference+CoreDataProperties.swift in Sources */,
				A3B943CF299AE00100A15A08 /* KeyChain.swift in Sources */,
				C9671D73298DB94C00EE7E12 /* Data+Encoding.swift in Sources */,
				C9E9D9CA2A2E35440048AF0B /* (null) in Sources */,
				C9646EA129B7A22C007239A4 /* Analytics.swift in Sources */,
				DC4AB2F62A4475B800D1478A /* AppDelegate.swift in Sources */,
				5B8C96B229DB313300B73AEC /* AuthorRow.swift in Sources */,
				C9A0DADA29C685E500466635 /* SideMenuButton.swift in Sources */,
				A3B943D5299D514800A15A08 /* Follow+CoreDataClass.swift in Sources */,
				C92DF80529C25DE900400561 /* URL+Extensions.swift in Sources */,
				3F60F42929B27D3E000D62C4 /* ThreadView.swift in Sources */,
				C9B678DB29EEBF3B00303F33 /* DependencyInjection.swift in Sources */,
				C95D68A9299E709900429F86 /* LinearGradient+Planetary.swift in Sources */,
				C97465342A3C95FE0031226F /* RelayPickerToolbarButton.swift in Sources */,
				3F43C47629A9625700E896A0 /* AuthorReference+CoreDataClass.swift in Sources */,
				C9ADB13D29929B540075E7F8 /* Bech32.swift in Sources */,
				C95D68A1299E6D3E00429F86 /* BioView.swift in Sources */,
				C94D14812A12B3F70014C906 /* SearchBar.swift in Sources */,
				C93EC2F729C351470012EE2A /* Optional+Unwrap.swift in Sources */,
				A32B6C7829A6C99200653FF5 /* FollowCard.swift in Sources */,
				C92DF80829C25FA900400561 /* SquareImage.swift in Sources */,
				C9DEBFD9298941000078B43A /* HomeFeedView.swift in Sources */,
				3F30020729C237AB003D4F8B /* OnboardingAgeVerificationView.swift in Sources */,
				C9DB207729F30EC700FB7B9D /* AsyncButton.swift in Sources */,
				C931517D29B915AF00934506 /* StaggeredGrid.swift in Sources */,
				C97465312A3B89140031226F /* AuthorLabel.swift in Sources */,
				C9C547592A4F1D8C006B0741 /* NosNotification+CoreDataClass.swift in Sources */,
				C9B678E729F01A8500303F33 /* FullscreenProgressView.swift in Sources */,
				C9F0BB6929A5039D000547FC /* Int+Bool.swift in Sources */,
				C9A0DAD829C6467600466635 /* CreateProfileView.swift in Sources */,
				DC5F203F2A6AE24200F8D73F /* ImagePickerButton.swift in Sources */,
				C9CDBBA429A8FA2900C555C7 /* GoldenPostView.swift in Sources */,
				C9C2B77C29E072E400548B4A /* WebSocket+Nos.swift in Sources */,
				C9DEC003298945150078B43A /* String+Lorem.swift in Sources */,
				C97A1C8B29E45B4E009D9E8D /* RawEventController.swift in Sources */,
				C9DEC0632989541F0078B43A /* Bundle+Current.swift in Sources */,
				C93EC2F429C34C860012EE2A /* NSPredicate+Bool.swift in Sources */,
				C9F84C1C298DBBF400C6714D /* Data+Sha.swift in Sources */,
				C936B4622A4CB01C00DF1EB9 /* PushNotificationService.swift in Sources */,
				C95D68A6299E6F9E00429F86 /* ProfileHeader.swift in Sources */,
				C9BAB09B2996FBA10003A84E /* EventProcessor.swift in Sources */,
				C960C57129F3236200929990 /* LikeButton.swift in Sources */,
				C97797B9298AA19A0046BD25 /* RelayService.swift in Sources */,
				C93CA0C329AE3A1E00921183 /* JSONEvent.swift in Sources */,
				3FFB1D89299FF37C002A755D /* AvatarView.swift in Sources */,
				C97A1C8829E45B3C009D9E8D /* RawEventView.swift in Sources */,
				C9DEC04529894BED0078B43A /* Event+CoreDataClass.swift in Sources */,
				CD76865029B6503500085358 /* NoteOptionsButton.swift in Sources */,
				C936B45C2A4C7D6B00DF1EB9 /* UniversalNameWizard.swift in Sources */,
				C9DFA966299BEB96006929C1 /* NoteCard.swift in Sources */,
				C9E37E152A1E8143003D4B0A /* Report.swift in Sources */,
				C9DEBFD4298941000078B43A /* Persistence.swift in Sources */,
				CD76864C29B12F7E00085358 /* ExpandingTextFieldAndSubmitButton.swift in Sources */,
				CD09A74629A50F750063464F /* SideMenuContent.swift in Sources */,
				C9DFA971299BF8CD006929C1 /* RepliesView.swift in Sources */,
				C974652E2A3B86600031226F /* NoteCardHeader.swift in Sources */,
				C9DFA976299C30F0006929C1 /* Localized.swift in Sources */,
				C9CF23172A38A58B00EBEC31 /* ParseQueue.swift in Sources */,
				C98A32272A05795E00E3FA13 /* Task+Timeout.swift in Sources */,
				C9B708BB2A13BE41006C613A /* NoteTextEditor.swift in Sources */,
				C9E37E0F2A1E7C32003D4B0A /* ReportMenu.swift in Sources */,
				C95D68A5299E6E1E00429F86 /* PlaceholderModifier.swift in Sources */,
				C960C57429F3251E00929990 /* RepostButton.swift in Sources */,
				3FFB1D9329A6BBCE002A755D /* EventReference+CoreDataClass.swift in Sources */,
				C93EC2FA29C370DE0012EE2A /* DiscoverGrid.swift in Sources */,
				C94FE9F529DB177500019CD3 /* Localizable.swift in Sources */,
				C973AB5B2A323167002AED16 /* Follow+CoreDataProperties.swift in Sources */,
				C93EC2FD29C3785C0012EE2A /* View+RoundedCorner.swift in Sources */,
				5B503F622A291A1A0098805A /* JSONRelayMetadata.swift in Sources */,
				5B8B77192A1FDA3C004FC675 /* TLV.swift in Sources */,
				CD09A74829A51EFC0063464F /* Router.swift in Sources */,
				CD2CF38E299E67F900332116 /* CardButtonStyle.swift in Sources */,
				A336DD3C299FD78000A0CBA0 /* Filter.swift in Sources */,
				DC2E54C82A700F1400C2CAAB /* UIDevice+Simulator.swift in Sources */,
				C9A0DAEA29C6A34200466635 /* ActivityView.swift in Sources */,
				CD2CF390299E68BE00332116 /* NoteButton.swift in Sources */,
				C9DEC04D29894BED0078B43A /* Author+CoreDataClass.swift in Sources */,
				C905B0772A619E99009B8A78 /* LinkPreview.swift in Sources */,
				C9E9D9C72A2E1EC40048AF0B /* (null) in Sources */,
				C9DFA96F299BF043006929C1 /* Assets+Planetary.swift in Sources */,
				C95D68A7299E6FF000429F86 /* KeyFixture.swift in Sources */,
				C94437E629B0DB83004D8C86 /* NotificationsView.swift in Sources */,
			);
			runOnlyForDeploymentPostprocessing = 0;
		};
		C9DEBFE0298941020078B43A /* Sources */ = {
			isa = PBXSourcesBuildPhase;
			buildActionMask = 2147483647;
			files = (
				CD4908D529B92B4D007443DB /* ReportABugMailView.swift in Sources */,
				CD76865429B7DABE00085358 /* DiscoverSearchBar.swift in Sources */,
				CD76865129B68B4400085358 /* NoteOptionsButton.swift in Sources */,
				CD76864D29B133E600085358 /* ExpandingTextFieldAndSubmitButton.swift in Sources */,
				CD09A76329A522190063464F /* OnboardingView.swift in Sources */,
				CD09A76129A5220E0063464F /* NosApp.swift in Sources */,
				C9F75AD72A041FF7005BBE45 /* ExpirationTimePicker.swift in Sources */,
				C93EC2F229C337EB0012EE2A /* RelayPicker.swift in Sources */,
				C99E80CE2A0C2C9100187474 /* PreviewData.swift in Sources */,
				CD09A76229A5220E0063464F /* AppController.swift in Sources */,
				C9A0DAF929C92F4500466635 /* UNSAPI.swift in Sources */,
				5BF3C50729E4F0D400738A12 /* AuthorRow.swift in Sources */,
				C97A1C8C29E45B4E009D9E8D /* RawEventController.swift in Sources */,
				CD09A75F29A521FD0063464F /* RelayService.swift in Sources */,
				CD09A76029A521FD0063464F /* Filter.swift in Sources */,
				C97A1C8929E45B3C009D9E8D /* RawEventView.swift in Sources */,
				CD09A75E29A521EB0063464F /* Assets+Planetary.swift in Sources */,
				CD09A75029A521D20063464F /* HomeFeedView.swift in Sources */,
				5B08A1E12A1FDFF700EB8F2E /* TLV.swift in Sources */,
				C960C57529F3251E00929990 /* RepostButton.swift in Sources */,
				C936B45D2A4C7D8200DF1EB9 /* SetUpUNSBanner.swift in Sources */,
				CD09A75129A521D20063464F /* CompactNoteView.swift in Sources */,
				C9C2B78329E0735400548B4A /* RelaySubscriptionManager.swift in Sources */,
				CD09A75229A521D20063464F /* RepliesView.swift in Sources */,
				5BF3C50929E4F11E00738A12 /* SearchTextFieldObserver.swift in Sources */,
				C9F64D9029ED88CD00563F2B /* Localization+Nos.swift in Sources */,
				CD09A75329A521D20063464F /* AppView.swift in Sources */,
				CD09A75429A521D20063464F /* PlaceholderModifier.swift in Sources */,
				C94FE9F829DB25A800019CD3 /* Text+Gradient.swift in Sources */,
				C9C2B78029E0731600548B4A /* AsyncTimer.swift in Sources */,
				5B88051C2A21046C00E21F06 /* SHA256KeyTests.swift in Sources */,
				CD09A75529A521D20063464F /* SelectableText.swift in Sources */,
				C9B678E229EEC41000303F33 /* SocialGraphCache.swift in Sources */,
				A303AF8629A969FF005DC8FC /* FollowCard.swift in Sources */,
				C936B45F2A4CAF2B00DF1EB9 /* AppDelegate.swift in Sources */,
				C9B678E829F01A8500303F33 /* FullscreenProgressView.swift in Sources */,
				C9C2B77D29E072E400548B4A /* WebSocket+Nos.swift in Sources */,
				A303AF8429A969F5005DC8FC /* FollowButton.swift in Sources */,
				C973AB642A323167002AED16 /* Relay+CoreDataProperties.swift in Sources */,
				C9EE3E642A053910008A7491 /* ExpirationTimeOption.swift in Sources */,
				CD09A75629A521D20063464F /* SettingsView.swift in Sources */,
				C973AB5E2A323167002AED16 /* Event+CoreDataProperties.swift in Sources */,
				3F30021729C3BFEB003D4F8B /* OnboardingLoginView.swift in Sources */,
				C9F64D8D29ED840700563F2B /* LogHelper.swift in Sources */,
				5B88051F2A21056E00E21F06 /* TLVTests.swift in Sources */,
				C97465352A3C95FE0031226F /* RelayPickerToolbarButton.swift in Sources */,
				3FBCDE6D29B648FE00A6C2D4 /* ThreadView.swift in Sources */,
				C9A0DAE529C69F0C00466635 /* HighlightedText.swift in Sources */,
				CD09A75729A521D20063464F /* NewNoteView.swift in Sources */,
				CD09A75829A521D20063464F /* LinearGradient+Planetary.swift in Sources */,
				C9A0DAEB29C6A34200466635 /* ActivityView.swift in Sources */,
				CD09A75929A521D20063464F /* Color+Hex.swift in Sources */,
				C987F85A29BA9ED800B44E7A /* Font.swift in Sources */,
				CD09A75A29A521D20063464F /* CardButtonStyle.swift in Sources */,
				5B88051D2A2104CC00E21F06 /* SHA256Key.swift in Sources */,
				CD09A75B29A521D20063464F /* AvatarView.swift in Sources */,
				C9EE3E612A0538B7008A7491 /* ExpirationTimeButton.swift in Sources */,
				CD09A75C29A521D20063464F /* SideMenu.swift in Sources */,
				C9CF23182A38A58B00EBEC31 /* ParseQueue.swift in Sources */,
				CD09A75D29A521D20063464F /* SideMenuContent.swift in Sources */,
				CD09A74E29A521BE0063464F /* NoteCard.swift in Sources */,
				5B39E64429EDBF8100464830 /* NoteParser.swift in Sources */,
				3F30021329C3BFDB003D4F8B /* OnboardingStartView.swift in Sources */,
				CD09A74F29A521BE0063464F /* BioView.swift in Sources */,
				C960C57229F3236200929990 /* LikeButton.swift in Sources */,
				CD09A74D29A521A70063464F /* CardStyle.swift in Sources */,
				5BD08BB22A38E96F00BB926C /* JSONRelayMetadata.swift in Sources */,
				CD09A74C29A5217A0063464F /* NoteButton.swift in Sources */,
				C936B45A2A4C7B7C00DF1EB9 /* Nos.xcdatamodeld in Sources */,
				C974652F2A3B86600031226F /* NoteCardHeader.swift in Sources */,
				A303AF8529A969F5005DC8FC /* FollowsView.swift in Sources */,
				C9E37E162A1E8143003D4B0A /* Report.swift in Sources */,
				5BFF66B22A573F6400AA79DD /* RelayDetailView.swift in Sources */,
				C987F86229BABAF800B44E7A /* String+Markdown.swift in Sources */,
				C936B4632A4CB01C00DF1EB9 /* PushNotificationService.swift in Sources */,
				CD09A74B29A521730063464F /* ProfileHeader.swift in Sources */,
				C9AC31AE2A55E0BD00A94E5A /* NotificationViewModel.swift in Sources */,
				CD09A74A29A521510063464F /* ProfileView.swift in Sources */,
				C9CE5B152A0172CF008E198C /* WebView.swift in Sources */,
				C9C5475A2A4F1D8C006B0741 /* NosNotification+CoreDataClass.swift in Sources */,
				CD09A74929A521210063464F /* Router.swift in Sources */,
				C93EC2F829C351470012EE2A /* Optional+Unwrap.swift in Sources */,
				C9C5475C2A4F1D8C006B0741 /* NosNotification+CoreDataProperties.swift in Sources */,
				C9B678DF29EEC35B00303F33 /* Foundation+Sendable.swift in Sources */,
				A3B943D7299D6DB700A15A08 /* Follow+CoreDataClass.swift in Sources */,
				5BF3C50629E4F0BA00738A12 /* EditableText.swift in Sources */,
				C93CA0C129AD5A5B00921183 /* DiscoverView.swift in Sources */,
				C9ADB13E29929EEF0075E7F8 /* Bech32.swift in Sources */,
				C92DF80929C25FA900400561 /* SquareImage.swift in Sources */,
				C9DEC05A2989509B0078B43A /* Persistence.swift in Sources */,
				C9E37E132A1E7EC5003D4B0A /* PreviewContainer.swift in Sources */,
				3F30021529C3BFE5003D4F8B /* OnboardingNotOldEnoughView.swift in Sources */,
				C9C2B78629E073E300548B4A /* RelaySubscription.swift in Sources */,
				C9DEC06B298965550078B43A /* RelayView.swift in Sources */,
				C973AB662A323167002AED16 /* EventReference+CoreDataProperties.swift in Sources */,
				5B80BE9E29F9864000A363E4 /* Bech32Tests.swift in Sources */,
				C942566A29B66A2800C4202C /* Date+Elapsed.swift in Sources */,
				C93CA0C429AE3A1E00921183 /* JSONEvent.swift in Sources */,
				C9DEC04629894BED0078B43A /* Event+CoreDataClass.swift in Sources */,
				C936B45E2A4C7D8900DF1EB9 /* UniversalNameWizard.swift in Sources */,
				A32B6C7129A672BC00653FF5 /* CurrentUser.swift in Sources */,
				C98A32282A05795E00E3FA13 /* Task+Timeout.swift in Sources */,
				C9A0DAE129C697A100466635 /* AboutView.swift in Sources */,
				C973AB602A323167002AED16 /* AuthorReference+CoreDataProperties.swift in Sources */,
				C9F84C1A298DBB6300C6714D /* Data+Encoding.swift in Sources */,
				3F30021629C3BFE8003D4F8B /* OnboardingTermsOfServiceView.swift in Sources */,
				5BFF66B72A58AFF600AA79DD /* PublishedEventsView.swift in Sources */,
				C9DEC0642989541F0078B43A /* Bundle+Current.swift in Sources */,
				C9ADB13629928AF00075E7F8 /* KeyPair.swift in Sources */,
				5BF3C50829E4F0DC00738A12 /* AuthorListView.swift in Sources */,
				3FFB1D9729A6BBEC002A755D /* Collection+SafeSubscript.swift in Sources */,
				C9B678DC29EEBF3B00303F33 /* DependencyInjection.swift in Sources */,
				C987F81829BA4C6A00B44E7A /* BigActionButton.swift in Sources */,
				C9F0BB6D29A503D9000547FC /* Int+Bool.swift in Sources */,
				C97465322A3B89140031226F /* AuthorLabel.swift in Sources */,
				C98B8B4129FBF85F009789C8 /* NotificationCard.swift in Sources */,
				C9DB207829F30EC700FB7B9D /* AsyncButton.swift in Sources */,
				C94D14822A12B3F70014C906 /* SearchBar.swift in Sources */,
				C9E37E102A1E7C32003D4B0A /* ReportMenu.swift in Sources */,
				C9C9444229F6F0E2002F2C7A /* XCTest+Eventually.swift in Sources */,
				C942566B29B66B2F00C4202C /* NotificationsView.swift in Sources */,
				C9A0DADE29C689C900466635 /* NosNavigationBar.swift in Sources */,
				C9A0DAF029C7394D00466635 /* CreateProfileView.swift in Sources */,
				3FFF3BD029A9645F00DD0B72 /* AuthorReference+CoreDataClass.swift in Sources */,
				C9F0BB6C29A503D6000547FC /* PublicKey.swift in Sources */,
				C9DEC06F2989668E0078B43A /* Relay+CoreDataClass.swift in Sources */,
				C98560AE2A65B19E0002C1D9 /* LinkPreview.swift in Sources */,
				C9E9D9CB2A2E35440048AF0B /* (null) in Sources */,
				C9ADB13F29929F1F0075E7F8 /* String+Hex.swift in Sources */,
				C94FE9F629DB177500019CD3 /* Localizable.swift in Sources */,
				C973AB622A323167002AED16 /* Author+CoreDataProperties.swift in Sources */,
				C9A0DADB29C685E500466635 /* SideMenuButton.swift in Sources */,
				C93EC2F529C34C860012EE2A /* NSPredicate+Bool.swift in Sources */,
				C93EC2FB29C370DE0012EE2A /* DiscoverGrid.swift in Sources */,
				C9DEC05B298950A90078B43A /* String+Lorem.swift in Sources */,
				C9F84C1D298DBC6100C6714D /* Data+Sha.swift in Sources */,
				C98560B12A65B7960002C1D9 /* AuthorCard.swift in Sources */,
				3F30021429C3BFE2003D4F8B /* OnboardingAgeVerificationView.swift in Sources */,
				C9B678E429EED2DC00303F33 /* SocialGraphTests.swift in Sources */,
				3FFB1D9D29A7DF9D002A755D /* StackedAvatarsView.swift in Sources */,
				C9F0BB7029A50437000547FC /* NostrConstants.swift in Sources */,
				A3B943D8299D758F00A15A08 /* KeyChain.swift in Sources */,
				C9646EAA29B7A506007239A4 /* Analytics.swift in Sources */,
				C9ADB133299287D60075E7F8 /* KeyPairTests.swift in Sources */,
				C9DEC04E29894BED0078B43A /* Author+CoreDataClass.swift in Sources */,
				C9A25B3E29F174D200B39534 /* ReadabilityPadding.swift in Sources */,
				C9DEBFE9298941020078B43A /* EventTests.swift in Sources */,
				C9ADB14229951CB10075E7F8 /* NSManagedObject+Nos.swift in Sources */,
				C92DF80629C25DE900400561 /* URL+Extensions.swift in Sources */,
				C9F75AD32A02D41E005BBE45 /* ComposerActionBar.swift in Sources */,
				C93CA0C029AD59D700921183 /* GoldenPostView.swift in Sources */,
				C9646EAF29B8D653007239A4 /* ViewDidLoadModifier.swift in Sources */,
				C93EC2FE29C3785C0012EE2A /* View+RoundedCorner.swift in Sources */,
				C9B708BC2A13BE41006C613A /* NoteTextEditor.swift in Sources */,
				5BFF66B82A58B00500AA79DD /* MutesView.swift in Sources */,
				C9BAB09C2996FBA10003A84E /* EventProcessor.swift in Sources */,
				C931517E29B915AF00934506 /* StaggeredGrid.swift in Sources */,
				C987F81E29BA6D9A00B44E7A /* ProfileTab.swift in Sources */,
				A351E1A329BBAA790009B7F6 /* ProfileEditView.swift in Sources */,
				C9DFA97B299C31EE006929C1 /* Localized.swift in Sources */,
				C973AB5C2A323167002AED16 /* Follow+CoreDataProperties.swift in Sources */,
				C97A1C8F29E58EC7009D9E8D /* NSManagedObjectContext+Nos.swift in Sources */,
				C9ADB135299288230075E7F8 /* KeyFixture.swift in Sources */,
				C9C547552A4F1CDB006B0741 /* SearchController.swift in Sources */,
				C9E9D9C82A2E1EC40048AF0B /* (null) in Sources */,
				3FFB1D9429A6BBCE002A755D /* EventReference+CoreDataClass.swift in Sources */,
				5B6EB49029EDBEC1006E750C /* NoteParserTests.swift in Sources */,
				C987F81B29BA4D0E00B44E7A /* ActionButton.swift in Sources */,
			);
			runOnlyForDeploymentPostprocessing = 0;
		};
		C9DEBFEA298941020078B43A /* Sources */ = {
			isa = PBXSourcesBuildPhase;
			buildActionMask = 2147483647;
			files = (
				C9DEBFF3298941020078B43A /* NosUITests.swift in Sources */,
				C9DEBFF5298941020078B43A /* NosUITestsLaunchTests.swift in Sources */,
			);
			runOnlyForDeploymentPostprocessing = 0;
		};
/* End PBXSourcesBuildPhase section */

/* Begin PBXTargetDependency section */
		C90862C229E9804B00C35A71 /* PBXTargetDependency */ = {
			isa = PBXTargetDependency;
			target = C9DEBFCD298941000078B43A /* Nos */;
			targetProxy = C90862C129E9804B00C35A71 /* PBXContainerItemProxy */;
		};
		C9DEBFE6298941020078B43A /* PBXTargetDependency */ = {
			isa = PBXTargetDependency;
			target = C9DEBFCD298941000078B43A /* Nos */;
			targetProxy = C9DEBFE5298941020078B43A /* PBXContainerItemProxy */;
		};
		C9DEBFF0298941020078B43A /* PBXTargetDependency */ = {
			isa = PBXTargetDependency;
			target = C9DEBFCD298941000078B43A /* Nos */;
			targetProxy = C9DEBFEF298941020078B43A /* PBXContainerItemProxy */;
		};
/* End PBXTargetDependency section */

/* Begin PBXVariantGroup section */
		5B46612029CCB894008B8E8C /* Generated.strings */ = {
			isa = PBXVariantGroup;
			children = (
				5B46611F29CCB894008B8E8C /* en */,
				5B46612129CCBBE2008B8E8C /* es */,
				5B46612229CCBC6C008B8E8C /* zh-Hans */,
				C94FE5A629F8441200C27119 /* zh-Hant */,
				C94FE5A729F8441200C27119 /* fr */,
				C937786129FC6D1900568C27 /* pt-BR */,
				5B48EC692A1406C4001EDA7F /* de */,
				C9EF82932A5F29BE0022A1A7 /* nl */,
			);
			name = Generated.strings;
			sourceTree = "<group>";
		};
/* End PBXVariantGroup section */

/* Begin XCBuildConfiguration section */
		C90862C429E9804B00C35A71 /* Debug */ = {
			isa = XCBuildConfiguration;
			buildSettings = {
				CODE_SIGN_STYLE = Automatic;
				CURRENT_PROJECT_VERSION = 58;
				DEVELOPMENT_TEAM = GZCZBKH7MY;
				GCC_OPTIMIZATION_LEVEL = s;
				GENERATE_INFOPLIST_FILE = YES;
				IPHONEOS_DEPLOYMENT_TARGET = 16.2;
				MARKETING_VERSION = 1.0;
				PRODUCT_BUNDLE_IDENTIFIER = com.verse.NosPerformanceTests;
				PRODUCT_NAME = "$(TARGET_NAME)";
				SDKROOT = iphoneos;
				SWIFT_EMIT_LOC_STRINGS = NO;
				SWIFT_OPTIMIZATION_LEVEL = "-O";
				SWIFT_VERSION = 5.0;
				TARGETED_DEVICE_FAMILY = "1,2";
				TEST_TARGET_NAME = Nos;
			};
			name = Debug;
		};
		C90862C529E9804B00C35A71 /* Release */ = {
			isa = XCBuildConfiguration;
			buildSettings = {
				CODE_SIGN_STYLE = Automatic;
				CURRENT_PROJECT_VERSION = 58;
				DEVELOPMENT_TEAM = GZCZBKH7MY;
				GENERATE_INFOPLIST_FILE = YES;
				IPHONEOS_DEPLOYMENT_TARGET = 16.2;
				MARKETING_VERSION = 1.0;
				PRODUCT_BUNDLE_IDENTIFIER = com.verse.NosPerformanceTests;
				PRODUCT_NAME = "$(TARGET_NAME)";
				SDKROOT = iphoneos;
				SWIFT_EMIT_LOC_STRINGS = NO;
				SWIFT_VERSION = 5.0;
				TARGETED_DEVICE_FAMILY = "1,2";
				TEST_TARGET_NAME = Nos;
				VALIDATE_PRODUCT = YES;
			};
			name = Release;
		};
		C9DEBFF6298941020078B43A /* Debug */ = {
			isa = XCBuildConfiguration;
			buildSettings = {
				ALWAYS_SEARCH_USER_PATHS = NO;
				CLANG_ANALYZER_LOCALIZABILITY_NONLOCALIZED = YES;
				CLANG_ANALYZER_NONNULL = YES;
				CLANG_ANALYZER_NUMBER_OBJECT_CONVERSION = YES_AGGRESSIVE;
				CLANG_CXX_LANGUAGE_STANDARD = "gnu++20";
				CLANG_ENABLE_MODULES = YES;
				CLANG_ENABLE_OBJC_ARC = YES;
				CLANG_ENABLE_OBJC_WEAK = YES;
				CLANG_WARN_BLOCK_CAPTURE_AUTORELEASING = YES;
				CLANG_WARN_BOOL_CONVERSION = YES;
				CLANG_WARN_COMMA = YES;
				CLANG_WARN_CONSTANT_CONVERSION = YES;
				CLANG_WARN_DEPRECATED_OBJC_IMPLEMENTATIONS = YES;
				CLANG_WARN_DIRECT_OBJC_ISA_USAGE = YES_ERROR;
				CLANG_WARN_DOCUMENTATION_COMMENTS = YES;
				CLANG_WARN_EMPTY_BODY = YES;
				CLANG_WARN_ENUM_CONVERSION = YES;
				CLANG_WARN_INFINITE_RECURSION = YES;
				CLANG_WARN_INT_CONVERSION = YES;
				CLANG_WARN_NON_LITERAL_NULL_CONVERSION = YES;
				CLANG_WARN_OBJC_IMPLICIT_RETAIN_SELF = YES;
				CLANG_WARN_OBJC_LITERAL_CONVERSION = YES;
				CLANG_WARN_OBJC_ROOT_CLASS = YES_ERROR;
				CLANG_WARN_QUOTED_INCLUDE_IN_FRAMEWORK_HEADER = YES;
				CLANG_WARN_RANGE_LOOP_ANALYSIS = YES;
				CLANG_WARN_STRICT_PROTOTYPES = YES;
				CLANG_WARN_SUSPICIOUS_MOVE = YES;
				CLANG_WARN_UNGUARDED_AVAILABILITY = YES_AGGRESSIVE;
				CLANG_WARN_UNREACHABLE_CODE = YES;
				CLANG_WARN__DUPLICATE_METHOD_MATCH = YES;
				COPY_PHASE_STRIP = NO;
				DEAD_CODE_STRIPPING = YES;
				DEBUG_INFORMATION_FORMAT = dwarf;
				ENABLE_STRICT_OBJC_MSGSEND = YES;
				ENABLE_TESTABILITY = YES;
				GCC_C_LANGUAGE_STANDARD = gnu11;
				GCC_DYNAMIC_NO_PIC = NO;
				GCC_NO_COMMON_BLOCKS = YES;
				GCC_OPTIMIZATION_LEVEL = 0;
				GCC_PREPROCESSOR_DEFINITIONS = (
					"DEBUG=1",
					"$(inherited)",
				);
				GCC_WARN_64_TO_32_BIT_CONVERSION = YES;
				GCC_WARN_ABOUT_RETURN_TYPE = YES_ERROR;
				GCC_WARN_UNDECLARED_SELECTOR = YES;
				GCC_WARN_UNINITIALIZED_AUTOS = YES_AGGRESSIVE;
				GCC_WARN_UNUSED_FUNCTION = YES;
				GCC_WARN_UNUSED_VARIABLE = YES;
				IPHONEOS_DEPLOYMENT_TARGET = 16.0;
				MACOSX_DEPLOYMENT_TARGET = 13.3;
				MTL_ENABLE_DEBUG_INFO = INCLUDE_SOURCE;
				MTL_FAST_MATH = YES;
				ONLY_ACTIVE_ARCH = YES;
				SWIFT_ACTIVE_COMPILATION_CONDITIONS = DEBUG;
				SWIFT_OPTIMIZATION_LEVEL = "-Onone";
			};
			name = Debug;
		};
		C9DEBFF7298941020078B43A /* Release */ = {
			isa = XCBuildConfiguration;
			buildSettings = {
				ALWAYS_SEARCH_USER_PATHS = NO;
				CLANG_ANALYZER_LOCALIZABILITY_NONLOCALIZED = YES;
				CLANG_ANALYZER_NONNULL = YES;
				CLANG_ANALYZER_NUMBER_OBJECT_CONVERSION = YES_AGGRESSIVE;
				CLANG_CXX_LANGUAGE_STANDARD = "gnu++20";
				CLANG_ENABLE_MODULES = YES;
				CLANG_ENABLE_OBJC_ARC = YES;
				CLANG_ENABLE_OBJC_WEAK = YES;
				CLANG_WARN_BLOCK_CAPTURE_AUTORELEASING = YES;
				CLANG_WARN_BOOL_CONVERSION = YES;
				CLANG_WARN_COMMA = YES;
				CLANG_WARN_CONSTANT_CONVERSION = YES;
				CLANG_WARN_DEPRECATED_OBJC_IMPLEMENTATIONS = YES;
				CLANG_WARN_DIRECT_OBJC_ISA_USAGE = YES_ERROR;
				CLANG_WARN_DOCUMENTATION_COMMENTS = YES;
				CLANG_WARN_EMPTY_BODY = YES;
				CLANG_WARN_ENUM_CONVERSION = YES;
				CLANG_WARN_INFINITE_RECURSION = YES;
				CLANG_WARN_INT_CONVERSION = YES;
				CLANG_WARN_NON_LITERAL_NULL_CONVERSION = YES;
				CLANG_WARN_OBJC_IMPLICIT_RETAIN_SELF = YES;
				CLANG_WARN_OBJC_LITERAL_CONVERSION = YES;
				CLANG_WARN_OBJC_ROOT_CLASS = YES_ERROR;
				CLANG_WARN_QUOTED_INCLUDE_IN_FRAMEWORK_HEADER = YES;
				CLANG_WARN_RANGE_LOOP_ANALYSIS = YES;
				CLANG_WARN_STRICT_PROTOTYPES = YES;
				CLANG_WARN_SUSPICIOUS_MOVE = YES;
				CLANG_WARN_UNGUARDED_AVAILABILITY = YES_AGGRESSIVE;
				CLANG_WARN_UNREACHABLE_CODE = YES;
				CLANG_WARN__DUPLICATE_METHOD_MATCH = YES;
				COPY_PHASE_STRIP = NO;
				DEAD_CODE_STRIPPING = YES;
				DEBUG_INFORMATION_FORMAT = "dwarf-with-dsym";
				ENABLE_NS_ASSERTIONS = NO;
				ENABLE_STRICT_OBJC_MSGSEND = YES;
				GCC_C_LANGUAGE_STANDARD = gnu11;
				GCC_NO_COMMON_BLOCKS = YES;
				GCC_OPTIMIZATION_LEVEL = s;
				GCC_WARN_64_TO_32_BIT_CONVERSION = YES;
				GCC_WARN_ABOUT_RETURN_TYPE = YES_ERROR;
				GCC_WARN_UNDECLARED_SELECTOR = YES;
				GCC_WARN_UNINITIALIZED_AUTOS = YES_AGGRESSIVE;
				GCC_WARN_UNUSED_FUNCTION = YES;
				GCC_WARN_UNUSED_VARIABLE = YES;
				IPHONEOS_DEPLOYMENT_TARGET = 16.0;
				MACOSX_DEPLOYMENT_TARGET = 13.3;
				MTL_ENABLE_DEBUG_INFO = NO;
				MTL_FAST_MATH = YES;
				SWIFT_COMPILATION_MODE = wholemodule;
				SWIFT_OPTIMIZATION_LEVEL = "-O";
			};
			name = Release;
		};
		C9DEBFF9298941020078B43A /* Debug */ = {
			isa = XCBuildConfiguration;
			baseConfigurationReference = C905EA342A3360FE006F1E99 /* StagingSecrets.xcconfig */;
			buildSettings = {
				ASSETCATALOG_COMPILER_APPICON_NAME = AppIcon;
				ASSETCATALOG_COMPILER_GLOBAL_ACCENT_COLOR_NAME = AccentColor;
				CODE_SIGN_ENTITLEMENTS = Nos/Nos.entitlements;
				CODE_SIGN_IDENTITY = "-";
				"CODE_SIGN_IDENTITY[sdk=iphoneos*]" = "Apple Development";
				CODE_SIGN_STYLE = Automatic;
				CURRENT_PROJECT_VERSION = 58;
				DEAD_CODE_STRIPPING = YES;
				DEVELOPMENT_ASSET_PATHS = "\"Nos/Views/Preview Content\"";
				DEVELOPMENT_TEAM = GZCZBKH7MY;
				ENABLE_HARDENED_RUNTIME = YES;
				ENABLE_PREVIEWS = YES;
				GCC_OPTIMIZATION_LEVEL = 0;
				GENERATE_INFOPLIST_FILE = YES;
				INFOPLIST_FILE = Nos/Info.plist;
				"INFOPLIST_KEY_UIApplicationSceneManifest_Generation[sdk=iphoneos*]" = YES;
				"INFOPLIST_KEY_UIApplicationSceneManifest_Generation[sdk=iphonesimulator*]" = YES;
				"INFOPLIST_KEY_UIApplicationSupportsIndirectInputEvents[sdk=iphoneos*]" = YES;
				"INFOPLIST_KEY_UIApplicationSupportsIndirectInputEvents[sdk=iphonesimulator*]" = YES;
				"INFOPLIST_KEY_UILaunchScreen_Generation[sdk=iphoneos*]" = YES;
				"INFOPLIST_KEY_UILaunchScreen_Generation[sdk=iphonesimulator*]" = YES;
				INFOPLIST_KEY_UILaunchStoryboardName = "Launch Screen.storyboard";
				"INFOPLIST_KEY_UIStatusBarStyle[sdk=iphoneos*]" = UIStatusBarStyleDefault;
				"INFOPLIST_KEY_UIStatusBarStyle[sdk=iphonesimulator*]" = UIStatusBarStyleDefault;
				INFOPLIST_KEY_UISupportedInterfaceOrientations_iPad = "UIInterfaceOrientationPortrait UIInterfaceOrientationPortraitUpsideDown UIInterfaceOrientationLandscapeLeft UIInterfaceOrientationLandscapeRight";
				INFOPLIST_KEY_UISupportedInterfaceOrientations_iPhone = "UIInterfaceOrientationPortrait UIInterfaceOrientationLandscapeLeft UIInterfaceOrientationLandscapeRight";
				IPHONEOS_DEPLOYMENT_TARGET = 16.0;
				LD_RUNPATH_SEARCH_PATHS = "@executable_path/Frameworks";
				"LD_RUNPATH_SEARCH_PATHS[sdk=macosx*]" = "@executable_path/../Frameworks";
				MACOSX_DEPLOYMENT_TARGET = 13.3;
				MARKETING_VERSION = 0.1;
				PRODUCT_BUNDLE_IDENTIFIER = com.verse.Nos;
				PRODUCT_NAME = "$(TARGET_NAME)";
				SDKROOT = auto;
				SUPPORTED_PLATFORMS = "iphoneos iphonesimulator";
				SUPPORTS_MACCATALYST = NO;
				SUPPORTS_MAC_DESIGNED_FOR_IPHONE_IPAD = YES;
				SWIFT_EMIT_LOC_STRINGS = YES;
				SWIFT_OPTIMIZATION_LEVEL = "-Onone";
				SWIFT_VERSION = 5.0;
				TARGETED_DEVICE_FAMILY = "1,2";
			};
			name = Debug;
		};
		C9DEBFFA298941020078B43A /* Release */ = {
			isa = XCBuildConfiguration;
			baseConfigurationReference = C92DF80129BFAF9300400561 /* ProductionSecrets.xcconfig */;
			buildSettings = {
				ASSETCATALOG_COMPILER_APPICON_NAME = AppIcon;
				ASSETCATALOG_COMPILER_GLOBAL_ACCENT_COLOR_NAME = AccentColor;
				CODE_SIGN_ENTITLEMENTS = Nos/Nos.entitlements;
				CODE_SIGN_IDENTITY = "-";
				"CODE_SIGN_IDENTITY[sdk=iphoneos*]" = "Apple Development";
				CODE_SIGN_STYLE = Automatic;
				CURRENT_PROJECT_VERSION = 58;
				DEAD_CODE_STRIPPING = YES;
				DEVELOPMENT_ASSET_PATHS = "\"Nos/Views/Preview Content\"";
				DEVELOPMENT_TEAM = GZCZBKH7MY;
				ENABLE_HARDENED_RUNTIME = YES;
				ENABLE_PREVIEWS = YES;
				GENERATE_INFOPLIST_FILE = YES;
				INFOPLIST_FILE = Nos/Info.plist;
				"INFOPLIST_KEY_UIApplicationSceneManifest_Generation[sdk=iphoneos*]" = YES;
				"INFOPLIST_KEY_UIApplicationSceneManifest_Generation[sdk=iphonesimulator*]" = YES;
				"INFOPLIST_KEY_UIApplicationSupportsIndirectInputEvents[sdk=iphoneos*]" = YES;
				"INFOPLIST_KEY_UIApplicationSupportsIndirectInputEvents[sdk=iphonesimulator*]" = YES;
				"INFOPLIST_KEY_UILaunchScreen_Generation[sdk=iphoneos*]" = YES;
				"INFOPLIST_KEY_UILaunchScreen_Generation[sdk=iphonesimulator*]" = YES;
				INFOPLIST_KEY_UILaunchStoryboardName = "Launch Screen.storyboard";
				"INFOPLIST_KEY_UIStatusBarStyle[sdk=iphoneos*]" = UIStatusBarStyleDefault;
				"INFOPLIST_KEY_UIStatusBarStyle[sdk=iphonesimulator*]" = UIStatusBarStyleDefault;
				INFOPLIST_KEY_UISupportedInterfaceOrientations_iPad = "UIInterfaceOrientationPortrait UIInterfaceOrientationPortraitUpsideDown UIInterfaceOrientationLandscapeLeft UIInterfaceOrientationLandscapeRight";
				INFOPLIST_KEY_UISupportedInterfaceOrientations_iPhone = "UIInterfaceOrientationPortrait UIInterfaceOrientationLandscapeLeft UIInterfaceOrientationLandscapeRight";
				IPHONEOS_DEPLOYMENT_TARGET = 16.0;
				LD_RUNPATH_SEARCH_PATHS = "@executable_path/Frameworks";
				"LD_RUNPATH_SEARCH_PATHS[sdk=macosx*]" = "@executable_path/../Frameworks";
				MACOSX_DEPLOYMENT_TARGET = 13.3;
				MARKETING_VERSION = 0.1;
				PRODUCT_BUNDLE_IDENTIFIER = com.verse.Nos;
				PRODUCT_NAME = "$(TARGET_NAME)";
				SDKROOT = auto;
				SUPPORTED_PLATFORMS = "iphoneos iphonesimulator";
				SUPPORTS_MACCATALYST = NO;
				SUPPORTS_MAC_DESIGNED_FOR_IPHONE_IPAD = YES;
				SWIFT_EMIT_LOC_STRINGS = YES;
				SWIFT_VERSION = 5.0;
				TARGETED_DEVICE_FAMILY = "1,2";
			};
			name = Release;
		};
		C9DEBFFC298941020078B43A /* Debug */ = {
			isa = XCBuildConfiguration;
			buildSettings = {
				ALWAYS_EMBED_SWIFT_STANDARD_LIBRARIES = YES;
				CODE_SIGN_STYLE = Automatic;
				CURRENT_PROJECT_VERSION = 58;
				DEAD_CODE_STRIPPING = YES;
				DEVELOPMENT_TEAM = GZCZBKH7MY;
				GCC_OPTIMIZATION_LEVEL = 0;
				GENERATE_INFOPLIST_FILE = YES;
				HEADER_SEARCH_PATHS = "";
				IPHONEOS_DEPLOYMENT_TARGET = 16.2;
				MACOSX_DEPLOYMENT_TARGET = 13.1;
				MARKETING_VERSION = 1.0;
				PRODUCT_BUNDLE_IDENTIFIER = com.verse.NosTests;
				PRODUCT_NAME = "$(TARGET_NAME)";
				SDKROOT = auto;
				SUPPORTED_PLATFORMS = "iphoneos iphonesimulator macosx";
				SWIFT_EMIT_LOC_STRINGS = NO;
				SWIFT_OPTIMIZATION_LEVEL = "-Onone";
				SWIFT_VERSION = 5.0;
				TARGETED_DEVICE_FAMILY = "1,2";
			};
			name = Debug;
		};
		C9DEBFFD298941020078B43A /* Release */ = {
			isa = XCBuildConfiguration;
			buildSettings = {
				ALWAYS_EMBED_SWIFT_STANDARD_LIBRARIES = YES;
				CODE_SIGN_STYLE = Automatic;
				CURRENT_PROJECT_VERSION = 58;
				DEAD_CODE_STRIPPING = YES;
				DEVELOPMENT_TEAM = GZCZBKH7MY;
				GENERATE_INFOPLIST_FILE = YES;
				HEADER_SEARCH_PATHS = "";
				IPHONEOS_DEPLOYMENT_TARGET = 16.2;
				MACOSX_DEPLOYMENT_TARGET = 13.1;
				MARKETING_VERSION = 1.0;
				PRODUCT_BUNDLE_IDENTIFIER = com.verse.NosTests;
				PRODUCT_NAME = "$(TARGET_NAME)";
				SDKROOT = auto;
				SUPPORTED_PLATFORMS = "iphoneos iphonesimulator macosx";
				SWIFT_EMIT_LOC_STRINGS = NO;
				SWIFT_VERSION = 5.0;
				TARGETED_DEVICE_FAMILY = "1,2";
			};
			name = Release;
		};
		C9DEBFFF298941020078B43A /* Debug */ = {
			isa = XCBuildConfiguration;
			buildSettings = {
				ALWAYS_EMBED_SWIFT_STANDARD_LIBRARIES = YES;
				CODE_SIGN_STYLE = Automatic;
				CURRENT_PROJECT_VERSION = 58;
				DEAD_CODE_STRIPPING = YES;
				DEVELOPMENT_TEAM = GZCZBKH7MY;
				GCC_OPTIMIZATION_LEVEL = 0;
				GENERATE_INFOPLIST_FILE = YES;
				IPHONEOS_DEPLOYMENT_TARGET = 16.2;
				MACOSX_DEPLOYMENT_TARGET = 13.1;
				MARKETING_VERSION = 1.0;
				PRODUCT_BUNDLE_IDENTIFIER = com.verse.NosUITests;
				PRODUCT_NAME = "$(TARGET_NAME)";
				SDKROOT = auto;
				SUPPORTED_PLATFORMS = "iphoneos iphonesimulator macosx";
				SWIFT_EMIT_LOC_STRINGS = NO;
				SWIFT_OPTIMIZATION_LEVEL = "-Onone";
				SWIFT_VERSION = 5.0;
				TARGETED_DEVICE_FAMILY = "1,2";
				TEST_TARGET_NAME = Nos;
			};
			name = Debug;
		};
		C9DEC000298941020078B43A /* Release */ = {
			isa = XCBuildConfiguration;
			buildSettings = {
				ALWAYS_EMBED_SWIFT_STANDARD_LIBRARIES = YES;
				CODE_SIGN_STYLE = Automatic;
				CURRENT_PROJECT_VERSION = 58;
				DEAD_CODE_STRIPPING = YES;
				DEVELOPMENT_TEAM = GZCZBKH7MY;
				GENERATE_INFOPLIST_FILE = YES;
				IPHONEOS_DEPLOYMENT_TARGET = 16.2;
				MACOSX_DEPLOYMENT_TARGET = 13.1;
				MARKETING_VERSION = 1.0;
				PRODUCT_BUNDLE_IDENTIFIER = com.verse.NosUITests;
				PRODUCT_NAME = "$(TARGET_NAME)";
				SDKROOT = auto;
				SUPPORTED_PLATFORMS = "iphoneos iphonesimulator macosx";
				SWIFT_EMIT_LOC_STRINGS = NO;
				SWIFT_VERSION = 5.0;
				TARGETED_DEVICE_FAMILY = "1,2";
				TEST_TARGET_NAME = Nos;
			};
			name = Release;
		};
/* End XCBuildConfiguration section */

/* Begin XCConfigurationList section */
		C90862C329E9804B00C35A71 /* Build configuration list for PBXNativeTarget "NosPerformanceTests" */ = {
			isa = XCConfigurationList;
			buildConfigurations = (
				C90862C429E9804B00C35A71 /* Debug */,
				C90862C529E9804B00C35A71 /* Release */,
			);
			defaultConfigurationIsVisible = 0;
			defaultConfigurationName = Release;
		};
		C9DEBFC9298941000078B43A /* Build configuration list for PBXProject "Nos" */ = {
			isa = XCConfigurationList;
			buildConfigurations = (
				C9DEBFF6298941020078B43A /* Debug */,
				C9DEBFF7298941020078B43A /* Release */,
			);
			defaultConfigurationIsVisible = 0;
			defaultConfigurationName = Release;
		};
		C9DEBFF8298941020078B43A /* Build configuration list for PBXNativeTarget "Nos" */ = {
			isa = XCConfigurationList;
			buildConfigurations = (
				C9DEBFF9298941020078B43A /* Debug */,
				C9DEBFFA298941020078B43A /* Release */,
			);
			defaultConfigurationIsVisible = 0;
			defaultConfigurationName = Release;
		};
		C9DEBFFB298941020078B43A /* Build configuration list for PBXNativeTarget "NosTests" */ = {
			isa = XCConfigurationList;
			buildConfigurations = (
				C9DEBFFC298941020078B43A /* Debug */,
				C9DEBFFD298941020078B43A /* Release */,
			);
			defaultConfigurationIsVisible = 0;
			defaultConfigurationName = Release;
		};
		C9DEBFFE298941020078B43A /* Build configuration list for PBXNativeTarget "NosUITests" */ = {
			isa = XCConfigurationList;
			buildConfigurations = (
				C9DEBFFF298941020078B43A /* Debug */,
				C9DEC000298941020078B43A /* Release */,
			);
			defaultConfigurationIsVisible = 0;
			defaultConfigurationName = Release;
		};
/* End XCConfigurationList section */

/* Begin XCRemoteSwiftPackageReference section */
		C94D855D29914D2300749478 /* XCRemoteSwiftPackageReference "swiftui-navigation" */ = {
			isa = XCRemoteSwiftPackageReference;
			repositoryURL = "https://github.com/pointfreeco/swiftui-navigation";
			requirement = {
				kind = upToNextMajorVersion;
				minimumVersion = 0.6.1;
			};
		};
		C9646E9829B79E04007239A4 /* XCRemoteSwiftPackageReference "logger-ios" */ = {
			isa = XCRemoteSwiftPackageReference;
			repositoryURL = "https://github.com/planetary-social/logger-ios";
			requirement = {
				kind = upToNextMajorVersion;
				minimumVersion = 1.0.0;
			};
		};
		C9646EA229B7A24A007239A4 /* XCRemoteSwiftPackageReference "posthog-ios" */ = {
			isa = XCRemoteSwiftPackageReference;
			repositoryURL = "https://github.com/PostHog/posthog-ios.git";
			requirement = {
				kind = upToNextMajorVersion;
				minimumVersion = 2.0.0;
			};
		};
		C9646EA529B7A3DD007239A4 /* XCRemoteSwiftPackageReference "swift-dependencies" */ = {
			isa = XCRemoteSwiftPackageReference;
			repositoryURL = "https://github.com/pointfreeco/swift-dependencies";
			requirement = {
				kind = upToNextMajorVersion;
				minimumVersion = 0.1.4;
			};
		};
		C96CB98A2A6040C500498C4E /* XCRemoteSwiftPackageReference "swift-collections" */ = {
			isa = XCRemoteSwiftPackageReference;
			repositoryURL = "https://github.com/apple/swift-collections.git";
			requirement = {
				kind = upToNextMajorVersion;
				minimumVersion = 1.0.0;
			};
		};
		C97797BA298AB1890046BD25 /* XCRemoteSwiftPackageReference "secp256k1" */ = {
			isa = XCRemoteSwiftPackageReference;
			repositoryURL = "https://github.com/GigaBitcoin/secp256k1.swift";
			requirement = {
				kind = upToNextMajorVersion;
				minimumVersion = 0.9.2;
			};
		};
		C987F85D29BAB66900B44E7A /* XCRemoteSwiftPackageReference "swiftui-cached-async-image" */ = {
			isa = XCRemoteSwiftPackageReference;
			repositoryURL = "https://github.com/lorenzofiamingo/swiftui-cached-async-image";
			requirement = {
				kind = upToNextMajorVersion;
				minimumVersion = 2.0.0;
			};
		};
		C9ADB139299299570075E7F8 /* XCRemoteSwiftPackageReference "bech32" */ = {
			isa = XCRemoteSwiftPackageReference;
			repositoryURL = "https://github.com/0xdeadp00l/bech32.git";
			requirement = {
				branch = master;
				kind = branch;
			};
		};
		C9DEC066298965270078B43A /* XCRemoteSwiftPackageReference "Starscream" */ = {
			isa = XCRemoteSwiftPackageReference;
			repositoryURL = "https://github.com/daltoniam/Starscream.git";
			requirement = {
				branch = master;
				kind = branch;
			};
		};
/* End XCRemoteSwiftPackageReference section */

/* Begin XCSwiftPackageProductDependency section */
		C905B0742A619367009B8A78 /* DequeModule */ = {
			isa = XCSwiftPackageProductDependency;
			package = C96CB98A2A6040C500498C4E /* XCRemoteSwiftPackageReference "swift-collections" */;
			productName = DequeModule;
		};
		C94D855E29914D2300749478 /* SwiftUINavigation */ = {
			isa = XCSwiftPackageProductDependency;
			package = C94D855D29914D2300749478 /* XCRemoteSwiftPackageReference "swiftui-navigation" */;
			productName = SwiftUINavigation;
		};
		C9646E9929B79E04007239A4 /* Logger */ = {
			isa = XCSwiftPackageProductDependency;
			package = C9646E9829B79E04007239A4 /* XCRemoteSwiftPackageReference "logger-ios" */;
			productName = Logger;
		};
		C9646E9B29B79E4D007239A4 /* Logger */ = {
			isa = XCSwiftPackageProductDependency;
			package = C9646E9829B79E04007239A4 /* XCRemoteSwiftPackageReference "logger-ios" */;
			productName = Logger;
		};
		C9646EA329B7A24A007239A4 /* PostHog */ = {
			isa = XCSwiftPackageProductDependency;
			package = C9646EA229B7A24A007239A4 /* XCRemoteSwiftPackageReference "posthog-ios" */;
			productName = PostHog;
		};
		C9646EA629B7A3DD007239A4 /* Dependencies */ = {
			isa = XCSwiftPackageProductDependency;
			package = C9646EA529B7A3DD007239A4 /* XCRemoteSwiftPackageReference "swift-dependencies" */;
			productName = Dependencies;
		};
		C9646EA829B7A4F2007239A4 /* PostHog */ = {
			isa = XCSwiftPackageProductDependency;
			package = C9646EA229B7A24A007239A4 /* XCRemoteSwiftPackageReference "posthog-ios" */;
			productName = PostHog;
		};
		C9646EAB29B7A520007239A4 /* Dependencies */ = {
			isa = XCSwiftPackageProductDependency;
			package = C9646EA529B7A3DD007239A4 /* XCRemoteSwiftPackageReference "swift-dependencies" */;
			productName = Dependencies;
		};
		C96CB98B2A6040C500498C4E /* DequeModule */ = {
			isa = XCSwiftPackageProductDependency;
			package = C96CB98A2A6040C500498C4E /* XCRemoteSwiftPackageReference "swift-collections" */;
			productName = DequeModule;
		};
		C97797BB298AB1890046BD25 /* secp256k1 */ = {
			isa = XCSwiftPackageProductDependency;
			package = C97797BA298AB1890046BD25 /* XCRemoteSwiftPackageReference "secp256k1" */;
			productName = secp256k1;
		};
		C97797BE298ABE060046BD25 /* secp256k1 */ = {
			isa = XCSwiftPackageProductDependency;
			package = C97797BA298AB1890046BD25 /* XCRemoteSwiftPackageReference "secp256k1" */;
			productName = secp256k1;
		};
		C987F85E29BAB66900B44E7A /* CachedAsyncImage */ = {
			isa = XCSwiftPackageProductDependency;
			package = C987F85D29BAB66900B44E7A /* XCRemoteSwiftPackageReference "swiftui-cached-async-image" */;
			productName = CachedAsyncImage;
		};
		C987F86329BAC3C500B44E7A /* CachedAsyncImage */ = {
			isa = XCSwiftPackageProductDependency;
			package = C987F85D29BAB66900B44E7A /* XCRemoteSwiftPackageReference "swiftui-cached-async-image" */;
			productName = CachedAsyncImage;
		};
		C9DEC067298965270078B43A /* Starscream */ = {
			isa = XCSwiftPackageProductDependency;
			package = C9DEC066298965270078B43A /* XCRemoteSwiftPackageReference "Starscream" */;
			productName = Starscream;
		};
		CDDA1F7A29A527650047ACD8 /* Starscream */ = {
			isa = XCSwiftPackageProductDependency;
			package = C9DEC066298965270078B43A /* XCRemoteSwiftPackageReference "Starscream" */;
			productName = Starscream;
		};
		CDDA1F7C29A527650047ACD8 /* SwiftUINavigation */ = {
			isa = XCSwiftPackageProductDependency;
			package = C94D855D29914D2300749478 /* XCRemoteSwiftPackageReference "swiftui-navigation" */;
			productName = SwiftUINavigation;
		};
/* End XCSwiftPackageProductDependency section */

/* Begin XCVersionGroup section */
		C936B4572A4C7B7C00DF1EB9 /* Nos.xcdatamodeld */ = {
			isa = XCVersionGroup;
			children = (
				C92A04DD2A58B02B00C844B8 /* Nos 11.xcdatamodel */,
				C9C547562A4F1D1A006B0741 /* Nos 9.xcdatamodel */,
				5BFF66AF2A4B55FC00AA79DD /* Nos 10.xcdatamodel */,
			);
			currentVersion = C92A04DD2A58B02B00C844B8 /* Nos 11.xcdatamodel */;
			path = Nos.xcdatamodeld;
			sourceTree = "<group>";
			versionGroupType = wrapper.xcdatamodel;
		};
/* End XCVersionGroup section */
	};
	rootObject = C9DEBFC6298941000078B43A /* Project object */;
}<|MERGE_RESOLUTION|>--- conflicted
+++ resolved
@@ -399,14 +399,11 @@
 		CD76865429B7DABE00085358 /* DiscoverSearchBar.swift in Sources */ = {isa = PBXBuildFile; fileRef = CD76865229B793F400085358 /* DiscoverSearchBar.swift */; };
 		CDDA1F7B29A527650047ACD8 /* Starscream in Frameworks */ = {isa = PBXBuildFile; productRef = CDDA1F7A29A527650047ACD8 /* Starscream */; };
 		CDDA1F7D29A527650047ACD8 /* SwiftUINavigation in Frameworks */ = {isa = PBXBuildFile; productRef = CDDA1F7C29A527650047ACD8 /* SwiftUINavigation */; };
-<<<<<<< HEAD
 		DC2E54C82A700F1400C2CAAB /* UIDevice+Simulator.swift in Sources */ = {isa = PBXBuildFile; fileRef = DC2E54C72A700F1400C2CAAB /* UIDevice+Simulator.swift */; };
+		DC4AB2F62A4475B800D1478A /* AppDelegate.swift in Sources */ = {isa = PBXBuildFile; fileRef = DC4AB2F52A4475B800D1478A /* AppDelegate.swift */; };
 		DC5F203F2A6AE24200F8D73F /* ImagePickerButton.swift in Sources */ = {isa = PBXBuildFile; fileRef = DC5F203E2A6AE24200F8D73F /* ImagePickerButton.swift */; };
 		DC5F20412A6AE31000F8D73F /* ImagePicker.swift in Sources */ = {isa = PBXBuildFile; fileRef = DC5F20402A6AE31000F8D73F /* ImagePicker.swift */; };
 		DC5F20432A6ED75C00F8D73F /* FileStorageAPI.swift in Sources */ = {isa = PBXBuildFile; fileRef = DC5F20422A6ED75C00F8D73F /* FileStorageAPI.swift */; };
-=======
-		DC4AB2F62A4475B800D1478A /* AppDelegate.swift in Sources */ = {isa = PBXBuildFile; fileRef = DC4AB2F52A4475B800D1478A /* AppDelegate.swift */; };
->>>>>>> 5b0aa1a7
 /* End PBXBuildFile section */
 
 /* Begin PBXContainerItemProxy section */
@@ -648,14 +645,11 @@
 		CD76864B29B12F7E00085358 /* ExpandingTextFieldAndSubmitButton.swift */ = {isa = PBXFileReference; lastKnownFileType = sourcecode.swift; path = ExpandingTextFieldAndSubmitButton.swift; sourceTree = "<group>"; };
 		CD76864F29B6503500085358 /* NoteOptionsButton.swift */ = {isa = PBXFileReference; lastKnownFileType = sourcecode.swift; path = NoteOptionsButton.swift; sourceTree = "<group>"; };
 		CD76865229B793F400085358 /* DiscoverSearchBar.swift */ = {isa = PBXFileReference; lastKnownFileType = sourcecode.swift; path = DiscoverSearchBar.swift; sourceTree = "<group>"; };
-<<<<<<< HEAD
 		DC2E54C72A700F1400C2CAAB /* UIDevice+Simulator.swift */ = {isa = PBXFileReference; lastKnownFileType = sourcecode.swift; path = "UIDevice+Simulator.swift"; sourceTree = "<group>"; };
+		DC4AB2F52A4475B800D1478A /* AppDelegate.swift */ = {isa = PBXFileReference; lastKnownFileType = sourcecode.swift; path = AppDelegate.swift; sourceTree = "<group>"; };
 		DC5F203E2A6AE24200F8D73F /* ImagePickerButton.swift */ = {isa = PBXFileReference; lastKnownFileType = sourcecode.swift; path = ImagePickerButton.swift; sourceTree = "<group>"; };
 		DC5F20402A6AE31000F8D73F /* ImagePicker.swift */ = {isa = PBXFileReference; lastKnownFileType = sourcecode.swift; path = ImagePicker.swift; sourceTree = "<group>"; };
 		DC5F20422A6ED75C00F8D73F /* FileStorageAPI.swift */ = {isa = PBXFileReference; lastKnownFileType = sourcecode.swift; path = FileStorageAPI.swift; sourceTree = "<group>"; };
-=======
-		DC4AB2F52A4475B800D1478A /* AppDelegate.swift */ = {isa = PBXFileReference; lastKnownFileType = sourcecode.swift; path = AppDelegate.swift; sourceTree = "<group>"; };
->>>>>>> 5b0aa1a7
 /* End PBXFileReference section */
 
 /* Begin PBXFrameworksBuildPhase section */
