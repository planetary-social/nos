--- conflicted
+++ resolved
@@ -1487,11 +1487,7 @@
 			isa = XCBuildConfiguration;
 			buildSettings = {
 				CODE_SIGN_STYLE = Automatic;
-<<<<<<< HEAD
-				CURRENT_PROJECT_VERSION = 37;
-=======
 				CURRENT_PROJECT_VERSION = 38;
->>>>>>> 86dfe9da
 				DEVELOPMENT_TEAM = GZCZBKH7MY;
 				GCC_OPTIMIZATION_LEVEL = s;
 				GENERATE_INFOPLIST_FILE = YES;
@@ -1512,11 +1508,7 @@
 			isa = XCBuildConfiguration;
 			buildSettings = {
 				CODE_SIGN_STYLE = Automatic;
-<<<<<<< HEAD
-				CURRENT_PROJECT_VERSION = 37;
-=======
 				CURRENT_PROJECT_VERSION = 38;
->>>>>>> 86dfe9da
 				DEVELOPMENT_TEAM = GZCZBKH7MY;
 				GENERATE_INFOPLIST_FILE = YES;
 				IPHONEOS_DEPLOYMENT_TARGET = 16.2;
@@ -1659,11 +1651,7 @@
 				CODE_SIGN_IDENTITY = "-";
 				"CODE_SIGN_IDENTITY[sdk=iphoneos*]" = "Apple Development";
 				CODE_SIGN_STYLE = Automatic;
-<<<<<<< HEAD
-				CURRENT_PROJECT_VERSION = 37;
-=======
 				CURRENT_PROJECT_VERSION = 38;
->>>>>>> 86dfe9da
 				DEAD_CODE_STRIPPING = YES;
 				DEVELOPMENT_ASSET_PATHS = "\"Nos/Views/Preview Content\"";
 				DEVELOPMENT_TEAM = GZCZBKH7MY;
@@ -1711,11 +1699,7 @@
 				CODE_SIGN_IDENTITY = "-";
 				"CODE_SIGN_IDENTITY[sdk=iphoneos*]" = "Apple Development";
 				CODE_SIGN_STYLE = Automatic;
-<<<<<<< HEAD
-				CURRENT_PROJECT_VERSION = 37;
-=======
 				CURRENT_PROJECT_VERSION = 38;
->>>>>>> 86dfe9da
 				DEAD_CODE_STRIPPING = YES;
 				DEVELOPMENT_ASSET_PATHS = "\"Nos/Views/Preview Content\"";
 				DEVELOPMENT_TEAM = GZCZBKH7MY;
@@ -1756,11 +1740,7 @@
 			buildSettings = {
 				ALWAYS_EMBED_SWIFT_STANDARD_LIBRARIES = YES;
 				CODE_SIGN_STYLE = Automatic;
-<<<<<<< HEAD
-				CURRENT_PROJECT_VERSION = 37;
-=======
 				CURRENT_PROJECT_VERSION = 38;
->>>>>>> 86dfe9da
 				DEAD_CODE_STRIPPING = YES;
 				DEVELOPMENT_TEAM = GZCZBKH7MY;
 				GCC_OPTIMIZATION_LEVEL = 0;
@@ -1785,11 +1765,7 @@
 			buildSettings = {
 				ALWAYS_EMBED_SWIFT_STANDARD_LIBRARIES = YES;
 				CODE_SIGN_STYLE = Automatic;
-<<<<<<< HEAD
-				CURRENT_PROJECT_VERSION = 37;
-=======
 				CURRENT_PROJECT_VERSION = 38;
->>>>>>> 86dfe9da
 				DEAD_CODE_STRIPPING = YES;
 				DEVELOPMENT_TEAM = GZCZBKH7MY;
 				GENERATE_INFOPLIST_FILE = YES;
@@ -1812,11 +1788,7 @@
 			buildSettings = {
 				ALWAYS_EMBED_SWIFT_STANDARD_LIBRARIES = YES;
 				CODE_SIGN_STYLE = Automatic;
-<<<<<<< HEAD
-				CURRENT_PROJECT_VERSION = 37;
-=======
 				CURRENT_PROJECT_VERSION = 38;
->>>>>>> 86dfe9da
 				DEAD_CODE_STRIPPING = YES;
 				DEVELOPMENT_TEAM = GZCZBKH7MY;
 				GCC_OPTIMIZATION_LEVEL = 0;
@@ -1841,11 +1813,7 @@
 			buildSettings = {
 				ALWAYS_EMBED_SWIFT_STANDARD_LIBRARIES = YES;
 				CODE_SIGN_STYLE = Automatic;
-<<<<<<< HEAD
-				CURRENT_PROJECT_VERSION = 37;
-=======
 				CURRENT_PROJECT_VERSION = 38;
->>>>>>> 86dfe9da
 				DEAD_CODE_STRIPPING = YES;
 				DEVELOPMENT_TEAM = GZCZBKH7MY;
 				GENERATE_INFOPLIST_FILE = YES;
