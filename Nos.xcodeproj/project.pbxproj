// !$*UTF8*$!
{
	archiveVersion = 1;
	classes = {
	};
	objectVersion = 56;
	objects = {

/* Begin PBXBuildFile section */
		3F170C78299D816200BC8F8B /* AppController.swift in Sources */ = {isa = PBXBuildFile; fileRef = 3F170C77299D816200BC8F8B /* AppController.swift */; };
		3F30020529C1FDD9003D4F8B /* OnboardingStartView.swift in Sources */ = {isa = PBXBuildFile; fileRef = 3F30020429C1FDD9003D4F8B /* OnboardingStartView.swift */; };
		3F30020729C237AB003D4F8B /* OnboardingAgeVerificationView.swift in Sources */ = {isa = PBXBuildFile; fileRef = 3F30020629C237AB003D4F8B /* OnboardingAgeVerificationView.swift */; };
		3F30020929C23895003D4F8B /* OnboardingNotOldEnoughView.swift in Sources */ = {isa = PBXBuildFile; fileRef = 3F30020829C23895003D4F8B /* OnboardingNotOldEnoughView.swift */; };
		3F30020B29C361C8003D4F8B /* OnboardingTermsOfServiceView.swift in Sources */ = {isa = PBXBuildFile; fileRef = 3F30020A29C361C8003D4F8B /* OnboardingTermsOfServiceView.swift */; };
		3F30020D29C382EB003D4F8B /* OnboardingLoginView.swift in Sources */ = {isa = PBXBuildFile; fileRef = 3F30020C29C382EB003D4F8B /* OnboardingLoginView.swift */; };
		3F30021329C3BFDB003D4F8B /* OnboardingStartView.swift in Sources */ = {isa = PBXBuildFile; fileRef = 3F30020429C1FDD9003D4F8B /* OnboardingStartView.swift */; };
		3F30021429C3BFE2003D4F8B /* OnboardingAgeVerificationView.swift in Sources */ = {isa = PBXBuildFile; fileRef = 3F30020629C237AB003D4F8B /* OnboardingAgeVerificationView.swift */; };
		3F30021529C3BFE5003D4F8B /* OnboardingNotOldEnoughView.swift in Sources */ = {isa = PBXBuildFile; fileRef = 3F30020829C23895003D4F8B /* OnboardingNotOldEnoughView.swift */; };
		3F30021629C3BFE8003D4F8B /* OnboardingTermsOfServiceView.swift in Sources */ = {isa = PBXBuildFile; fileRef = 3F30020A29C361C8003D4F8B /* OnboardingTermsOfServiceView.swift */; };
		3F30021729C3BFEB003D4F8B /* OnboardingLoginView.swift in Sources */ = {isa = PBXBuildFile; fileRef = 3F30020C29C382EB003D4F8B /* OnboardingLoginView.swift */; };
		3F43C47629A9625700E896A0 /* AuthorReference+CoreDataClass.swift in Sources */ = {isa = PBXBuildFile; fileRef = 3F43C47529A9625700E896A0 /* AuthorReference+CoreDataClass.swift */; };
		3F60F42929B27D3E000D62C4 /* ThreadView.swift in Sources */ = {isa = PBXBuildFile; fileRef = 3F60F42829B27D3E000D62C4 /* ThreadView.swift */; };
		3FB5E651299D28A200386527 /* OnboardingView.swift in Sources */ = {isa = PBXBuildFile; fileRef = 3FB5E650299D28A200386527 /* OnboardingView.swift */; };
		3FBCDE6D29B648FE00A6C2D4 /* ThreadView.swift in Sources */ = {isa = PBXBuildFile; fileRef = 3F60F42829B27D3E000D62C4 /* ThreadView.swift */; };
		3FFB1D89299FF37C002A755D /* AvatarView.swift in Sources */ = {isa = PBXBuildFile; fileRef = 3FFB1D88299FF37C002A755D /* AvatarView.swift */; };
		3FFB1D9329A6BBCE002A755D /* EventReference+CoreDataClass.swift in Sources */ = {isa = PBXBuildFile; fileRef = 3FFB1D9229A6BBCE002A755D /* EventReference+CoreDataClass.swift */; };
		3FFB1D9429A6BBCE002A755D /* EventReference+CoreDataClass.swift in Sources */ = {isa = PBXBuildFile; fileRef = 3FFB1D9229A6BBCE002A755D /* EventReference+CoreDataClass.swift */; };
		3FFB1D9629A6BBEC002A755D /* Collection+SafeSubscript.swift in Sources */ = {isa = PBXBuildFile; fileRef = 3FFB1D9529A6BBEC002A755D /* Collection+SafeSubscript.swift */; };
		3FFB1D9729A6BBEC002A755D /* Collection+SafeSubscript.swift in Sources */ = {isa = PBXBuildFile; fileRef = 3FFB1D9529A6BBEC002A755D /* Collection+SafeSubscript.swift */; };
		3FFB1D9C29A7DF9D002A755D /* StackedAvatarsView.swift in Sources */ = {isa = PBXBuildFile; fileRef = 3FFB1D9B29A7DF9D002A755D /* StackedAvatarsView.swift */; };
		3FFB1D9D29A7DF9D002A755D /* StackedAvatarsView.swift in Sources */ = {isa = PBXBuildFile; fileRef = 3FFB1D9B29A7DF9D002A755D /* StackedAvatarsView.swift */; };
		3FFF3BD029A9645F00DD0B72 /* AuthorReference+CoreDataClass.swift in Sources */ = {isa = PBXBuildFile; fileRef = 3F43C47529A9625700E896A0 /* AuthorReference+CoreDataClass.swift */; };
		5B08A1E12A1FDFF700EB8F2E /* TLV.swift in Sources */ = {isa = PBXBuildFile; fileRef = 5B8B77182A1FDA3C004FC675 /* TLV.swift */; };
		5B39E64429EDBF8100464830 /* NoteParser.swift in Sources */ = {isa = PBXBuildFile; fileRef = 5B6EB48D29EDBE0E006E750C /* NoteParser.swift */; };
		5B46611E29CCB894008B8E8C /* Generated.strings in Resources */ = {isa = PBXBuildFile; fileRef = 5B46612029CCB894008B8E8C /* Generated.strings */; };
		5B6EB48E29EDBE0E006E750C /* NoteParser.swift in Sources */ = {isa = PBXBuildFile; fileRef = 5B6EB48D29EDBE0E006E750C /* NoteParser.swift */; };
		5B6EB49029EDBEC1006E750C /* NoteParserTests.swift in Sources */ = {isa = PBXBuildFile; fileRef = 5B6EB48F29EDBEC1006E750C /* NoteParserTests.swift */; };
		5B80BE9E29F9864000A363E4 /* Bech32Tests.swift in Sources */ = {isa = PBXBuildFile; fileRef = 5B80BE9D29F9864000A363E4 /* Bech32Tests.swift */; };
		5B88051A2A21027C00E21F06 /* SHA256Key.swift in Sources */ = {isa = PBXBuildFile; fileRef = 5B8805192A21027C00E21F06 /* SHA256Key.swift */; };
		5B88051C2A21046C00E21F06 /* SHA256KeyTests.swift in Sources */ = {isa = PBXBuildFile; fileRef = 5B88051B2A21046C00E21F06 /* SHA256KeyTests.swift */; };
		5B88051D2A2104CC00E21F06 /* SHA256Key.swift in Sources */ = {isa = PBXBuildFile; fileRef = 5B8805192A21027C00E21F06 /* SHA256Key.swift */; };
		5B88051F2A21056E00E21F06 /* TLVTests.swift in Sources */ = {isa = PBXBuildFile; fileRef = 5B88051E2A21056E00E21F06 /* TLVTests.swift */; };
		5B8B77192A1FDA3C004FC675 /* TLV.swift in Sources */ = {isa = PBXBuildFile; fileRef = 5B8B77182A1FDA3C004FC675 /* TLV.swift */; };
		5B8C96AC29D52AD200B73AEC /* AuthorListView.swift in Sources */ = {isa = PBXBuildFile; fileRef = 5B8C96AB29D52AD200B73AEC /* AuthorListView.swift */; };
		5B8C96B029DB2E1100B73AEC /* SearchTextFieldObserver.swift in Sources */ = {isa = PBXBuildFile; fileRef = 5B8C96AF29DB2E1100B73AEC /* SearchTextFieldObserver.swift */; };
		5B8C96B229DB313300B73AEC /* AuthorRow.swift in Sources */ = {isa = PBXBuildFile; fileRef = 5B8C96B129DB313300B73AEC /* AuthorRow.swift */; };
		5B8C96B629DDD3B200B73AEC /* EditableText.swift in Sources */ = {isa = PBXBuildFile; fileRef = 5B8C96B529DDD3B200B73AEC /* EditableText.swift */; };
		5BF3C50629E4F0BA00738A12 /* EditableText.swift in Sources */ = {isa = PBXBuildFile; fileRef = 5B8C96B529DDD3B200B73AEC /* EditableText.swift */; };
		5BF3C50729E4F0D400738A12 /* AuthorRow.swift in Sources */ = {isa = PBXBuildFile; fileRef = 5B8C96B129DB313300B73AEC /* AuthorRow.swift */; };
		5BF3C50829E4F0DC00738A12 /* AuthorListView.swift in Sources */ = {isa = PBXBuildFile; fileRef = 5B8C96AB29D52AD200B73AEC /* AuthorListView.swift */; };
		5BF3C50929E4F11E00738A12 /* SearchTextFieldObserver.swift in Sources */ = {isa = PBXBuildFile; fileRef = 5B8C96AF29DB2E1100B73AEC /* SearchTextFieldObserver.swift */; };
		A303AF8329A9153A005DC8FC /* FollowButton.swift in Sources */ = {isa = PBXBuildFile; fileRef = A303AF8229A9153A005DC8FC /* FollowButton.swift */; };
		A303AF8429A969F5005DC8FC /* FollowButton.swift in Sources */ = {isa = PBXBuildFile; fileRef = A303AF8229A9153A005DC8FC /* FollowButton.swift */; };
		A303AF8529A969F5005DC8FC /* FollowsView.swift in Sources */ = {isa = PBXBuildFile; fileRef = A32B6C7229A6BE9B00653FF5 /* FollowsView.swift */; };
		A303AF8629A969FF005DC8FC /* FollowCard.swift in Sources */ = {isa = PBXBuildFile; fileRef = A32B6C7729A6C99200653FF5 /* FollowCard.swift */; };
		A32B6C7129A672BC00653FF5 /* CurrentUser.swift in Sources */ = {isa = PBXBuildFile; fileRef = A34E439829A522F20057AFCB /* CurrentUser.swift */; };
		A32B6C7329A6BE9B00653FF5 /* FollowsView.swift in Sources */ = {isa = PBXBuildFile; fileRef = A32B6C7229A6BE9B00653FF5 /* FollowsView.swift */; };
		A32B6C7829A6C99200653FF5 /* FollowCard.swift in Sources */ = {isa = PBXBuildFile; fileRef = A32B6C7729A6C99200653FF5 /* FollowCard.swift */; };
		A336DD3C299FD78000A0CBA0 /* Filter.swift in Sources */ = {isa = PBXBuildFile; fileRef = A336DD3B299FD78000A0CBA0 /* Filter.swift */; };
		A34E439929A522F20057AFCB /* CurrentUser.swift in Sources */ = {isa = PBXBuildFile; fileRef = A34E439829A522F20057AFCB /* CurrentUser.swift */; };
		A351E1A229BA92240009B7F6 /* ProfileEditView.swift in Sources */ = {isa = PBXBuildFile; fileRef = A351E1A129BA92240009B7F6 /* ProfileEditView.swift */; };
		A351E1A329BBAA790009B7F6 /* ProfileEditView.swift in Sources */ = {isa = PBXBuildFile; fileRef = A351E1A129BA92240009B7F6 /* ProfileEditView.swift */; };
		A3B943CF299AE00100A15A08 /* KeyChain.swift in Sources */ = {isa = PBXBuildFile; fileRef = A3B943CE299AE00100A15A08 /* KeyChain.swift */; };
		A3B943D5299D514800A15A08 /* Follow+CoreDataClass.swift in Sources */ = {isa = PBXBuildFile; fileRef = A3B943D4299D514800A15A08 /* Follow+CoreDataClass.swift */; };
		A3B943D7299D6DB700A15A08 /* Follow+CoreDataClass.swift in Sources */ = {isa = PBXBuildFile; fileRef = A3B943D4299D514800A15A08 /* Follow+CoreDataClass.swift */; };
		A3B943D8299D758F00A15A08 /* KeyChain.swift in Sources */ = {isa = PBXBuildFile; fileRef = A3B943CE299AE00100A15A08 /* KeyChain.swift */; };
		C90862BE29E9804B00C35A71 /* NosPerformanceTests.swift in Sources */ = {isa = PBXBuildFile; fileRef = C90862BD29E9804B00C35A71 /* NosPerformanceTests.swift */; };
		C92DF80529C25DE900400561 /* URL+MimeTypes.swift in Sources */ = {isa = PBXBuildFile; fileRef = C92DF80429C25DE900400561 /* URL+MimeTypes.swift */; };
		C92DF80629C25DE900400561 /* URL+MimeTypes.swift in Sources */ = {isa = PBXBuildFile; fileRef = C92DF80429C25DE900400561 /* URL+MimeTypes.swift */; };
		C92DF80829C25FA900400561 /* SquareImage.swift in Sources */ = {isa = PBXBuildFile; fileRef = C92DF80729C25FA900400561 /* SquareImage.swift */; };
		C92DF80929C25FA900400561 /* SquareImage.swift in Sources */ = {isa = PBXBuildFile; fileRef = C92DF80729C25FA900400561 /* SquareImage.swift */; };
		C931517D29B915AF00934506 /* StaggeredGrid.swift in Sources */ = {isa = PBXBuildFile; fileRef = C931517C29B915AF00934506 /* StaggeredGrid.swift */; };
		C931517E29B915AF00934506 /* StaggeredGrid.swift in Sources */ = {isa = PBXBuildFile; fileRef = C931517C29B915AF00934506 /* StaggeredGrid.swift */; };
		C93CA0C029AD59D700921183 /* GoldenPostView.swift in Sources */ = {isa = PBXBuildFile; fileRef = C9CDBBA329A8FA2900C555C7 /* GoldenPostView.swift */; };
		C93CA0C129AD5A5B00921183 /* DiscoverView.swift in Sources */ = {isa = PBXBuildFile; fileRef = C9CDBBA029A8F14C00C555C7 /* DiscoverView.swift */; };
		C93CA0C329AE3A1E00921183 /* JSONEvent.swift in Sources */ = {isa = PBXBuildFile; fileRef = C93CA0C229AE3A1E00921183 /* JSONEvent.swift */; };
		C93CA0C429AE3A1E00921183 /* JSONEvent.swift in Sources */ = {isa = PBXBuildFile; fileRef = C93CA0C229AE3A1E00921183 /* JSONEvent.swift */; };
		C93EC2F129C337EB0012EE2A /* RelayPicker.swift in Sources */ = {isa = PBXBuildFile; fileRef = C93EC2F029C337EB0012EE2A /* RelayPicker.swift */; };
		C93EC2F229C337EB0012EE2A /* RelayPicker.swift in Sources */ = {isa = PBXBuildFile; fileRef = C93EC2F029C337EB0012EE2A /* RelayPicker.swift */; };
		C93EC2F429C34C860012EE2A /* NSPredicate+Bool.swift in Sources */ = {isa = PBXBuildFile; fileRef = C93EC2F329C34C860012EE2A /* NSPredicate+Bool.swift */; };
		C93EC2F529C34C860012EE2A /* NSPredicate+Bool.swift in Sources */ = {isa = PBXBuildFile; fileRef = C93EC2F329C34C860012EE2A /* NSPredicate+Bool.swift */; };
		C93EC2F729C351470012EE2A /* Optional+Unwrap.swift in Sources */ = {isa = PBXBuildFile; fileRef = C93EC2F629C351470012EE2A /* Optional+Unwrap.swift */; };
		C93EC2F829C351470012EE2A /* Optional+Unwrap.swift in Sources */ = {isa = PBXBuildFile; fileRef = C93EC2F629C351470012EE2A /* Optional+Unwrap.swift */; };
		C93EC2FA29C370DE0012EE2A /* DiscoverGrid.swift in Sources */ = {isa = PBXBuildFile; fileRef = C93EC2F929C370DE0012EE2A /* DiscoverGrid.swift */; };
		C93EC2FB29C370DE0012EE2A /* DiscoverGrid.swift in Sources */ = {isa = PBXBuildFile; fileRef = C93EC2F929C370DE0012EE2A /* DiscoverGrid.swift */; };
		C93EC2FD29C3785C0012EE2A /* View+RoundedCorner.swift in Sources */ = {isa = PBXBuildFile; fileRef = C93EC2FC29C3785C0012EE2A /* View+RoundedCorner.swift */; };
		C93EC2FE29C3785C0012EE2A /* View+RoundedCorner.swift in Sources */ = {isa = PBXBuildFile; fileRef = C93EC2FC29C3785C0012EE2A /* View+RoundedCorner.swift */; };
		C942566929B66A2800C4202C /* Date+Elapsed.swift in Sources */ = {isa = PBXBuildFile; fileRef = C942566829B66A2800C4202C /* Date+Elapsed.swift */; };
		C942566A29B66A2800C4202C /* Date+Elapsed.swift in Sources */ = {isa = PBXBuildFile; fileRef = C942566829B66A2800C4202C /* Date+Elapsed.swift */; };
		C942566B29B66B2F00C4202C /* NotificationsView.swift in Sources */ = {isa = PBXBuildFile; fileRef = C94437E529B0DB83004D8C86 /* NotificationsView.swift */; };
		C94437E629B0DB83004D8C86 /* NotificationsView.swift in Sources */ = {isa = PBXBuildFile; fileRef = C94437E529B0DB83004D8C86 /* NotificationsView.swift */; };
		C94D14812A12B3F70014C906 /* SearchBar.swift in Sources */ = {isa = PBXBuildFile; fileRef = C94D14802A12B3F70014C906 /* SearchBar.swift */; };
		C94D14822A12B3F70014C906 /* SearchBar.swift in Sources */ = {isa = PBXBuildFile; fileRef = C94D14802A12B3F70014C906 /* SearchBar.swift */; };
		C94D855C2991479900749478 /* NewNoteView.swift in Sources */ = {isa = PBXBuildFile; fileRef = C94D855B2991479900749478 /* NewNoteView.swift */; };
		C94D855F29914D2300749478 /* SwiftUINavigation in Frameworks */ = {isa = PBXBuildFile; productRef = C94D855E29914D2300749478 /* SwiftUINavigation */; };
		C94FE9F529DB177500019CD3 /* Localizable.swift in Sources */ = {isa = PBXBuildFile; fileRef = C9DFA978299C31A7006929C1 /* Localizable.swift */; };
		C94FE9F629DB177500019CD3 /* Localizable.swift in Sources */ = {isa = PBXBuildFile; fileRef = C9DFA978299C31A7006929C1 /* Localizable.swift */; };
		C94FE9F729DB259300019CD3 /* Text+Gradient.swift in Sources */ = {isa = PBXBuildFile; fileRef = C9A0DAE629C69FA000466635 /* Text+Gradient.swift */; };
		C94FE9F829DB25A800019CD3 /* Text+Gradient.swift in Sources */ = {isa = PBXBuildFile; fileRef = C9A0DAE629C69FA000466635 /* Text+Gradient.swift */; };
		C95D68A1299E6D3E00429F86 /* BioView.swift in Sources */ = {isa = PBXBuildFile; fileRef = C95D68A0299E6D3E00429F86 /* BioView.swift */; };
		C95D68A3299E6D9000429F86 /* SelectableText.swift in Sources */ = {isa = PBXBuildFile; fileRef = C95D68A2299E6D9000429F86 /* SelectableText.swift */; };
		C95D68A5299E6E1E00429F86 /* PlaceholderModifier.swift in Sources */ = {isa = PBXBuildFile; fileRef = C95D68A4299E6E1E00429F86 /* PlaceholderModifier.swift */; };
		C95D68A6299E6F9E00429F86 /* ProfileHeader.swift in Sources */ = {isa = PBXBuildFile; fileRef = C95D689E299E6B4100429F86 /* ProfileHeader.swift */; };
		C95D68A7299E6FF000429F86 /* KeyFixture.swift in Sources */ = {isa = PBXBuildFile; fileRef = C9ADB134299288230075E7F8 /* KeyFixture.swift */; };
		C95D68A9299E709900429F86 /* LinearGradient+Planetary.swift in Sources */ = {isa = PBXBuildFile; fileRef = C95D68A8299E709800429F86 /* LinearGradient+Planetary.swift */; };
		C95D68AB299E710F00429F86 /* Color+Hex.swift in Sources */ = {isa = PBXBuildFile; fileRef = C95D68AA299E710F00429F86 /* Color+Hex.swift */; };
		C95D68AD299E721700429F86 /* ProfileView.swift in Sources */ = {isa = PBXBuildFile; fileRef = C95D68AC299E721700429F86 /* ProfileView.swift */; };
		C95D68B2299ECE0700429F86 /* CHANGELOG.md in Resources */ = {isa = PBXBuildFile; fileRef = C95D68AF299ECE0700429F86 /* CHANGELOG.md */; };
		C95D68B3299ECE0700429F86 /* README.md in Resources */ = {isa = PBXBuildFile; fileRef = C95D68B0299ECE0700429F86 /* README.md */; };
		C95D68B4299ECE0700429F86 /* CONTRIBUTING.md in Resources */ = {isa = PBXBuildFile; fileRef = C95D68B1299ECE0700429F86 /* CONTRIBUTING.md */; };
		C960C57129F3236200929990 /* LikeButton.swift in Sources */ = {isa = PBXBuildFile; fileRef = C960C57029F3236200929990 /* LikeButton.swift */; };
		C960C57229F3236200929990 /* LikeButton.swift in Sources */ = {isa = PBXBuildFile; fileRef = C960C57029F3236200929990 /* LikeButton.swift */; };
		C960C57429F3251E00929990 /* RepostButton.swift in Sources */ = {isa = PBXBuildFile; fileRef = C960C57329F3251E00929990 /* RepostButton.swift */; };
		C960C57529F3251E00929990 /* RepostButton.swift in Sources */ = {isa = PBXBuildFile; fileRef = C960C57329F3251E00929990 /* RepostButton.swift */; };
		C9646E9A29B79E04007239A4 /* Logger in Frameworks */ = {isa = PBXBuildFile; productRef = C9646E9929B79E04007239A4 /* Logger */; };
		C9646E9C29B79E4D007239A4 /* Logger in Frameworks */ = {isa = PBXBuildFile; productRef = C9646E9B29B79E4D007239A4 /* Logger */; };
		C9646EA129B7A22C007239A4 /* Analytics.swift in Sources */ = {isa = PBXBuildFile; fileRef = C9646EA029B7A22C007239A4 /* Analytics.swift */; };
		C9646EA429B7A24A007239A4 /* PostHog in Frameworks */ = {isa = PBXBuildFile; productRef = C9646EA329B7A24A007239A4 /* PostHog */; };
		C9646EA729B7A3DD007239A4 /* Dependencies in Frameworks */ = {isa = PBXBuildFile; productRef = C9646EA629B7A3DD007239A4 /* Dependencies */; };
		C9646EA929B7A4F2007239A4 /* PostHog in Frameworks */ = {isa = PBXBuildFile; productRef = C9646EA829B7A4F2007239A4 /* PostHog */; };
		C9646EAA29B7A506007239A4 /* Analytics.swift in Sources */ = {isa = PBXBuildFile; fileRef = C9646EA029B7A22C007239A4 /* Analytics.swift */; };
		C9646EAC29B7A520007239A4 /* Dependencies in Frameworks */ = {isa = PBXBuildFile; productRef = C9646EAB29B7A520007239A4 /* Dependencies */; };
		C9646EAE29B8D653007239A4 /* ViewDidLoadModifier.swift in Sources */ = {isa = PBXBuildFile; fileRef = C9646EAD29B8D653007239A4 /* ViewDidLoadModifier.swift */; };
		C9646EAF29B8D653007239A4 /* ViewDidLoadModifier.swift in Sources */ = {isa = PBXBuildFile; fileRef = C9646EAD29B8D653007239A4 /* ViewDidLoadModifier.swift */; };
		C9671D73298DB94C00EE7E12 /* Data+Encoding.swift in Sources */ = {isa = PBXBuildFile; fileRef = C9671D72298DB94C00EE7E12 /* Data+Encoding.swift */; };
<<<<<<< HEAD
		C973AB5B2A323167002AED16 /* Follow+CoreDataProperties.swift in Sources */ = {isa = PBXBuildFile; fileRef = C973AB552A323167002AED16 /* Follow+CoreDataProperties.swift */; };
		C973AB5C2A323167002AED16 /* Follow+CoreDataProperties.swift in Sources */ = {isa = PBXBuildFile; fileRef = C973AB552A323167002AED16 /* Follow+CoreDataProperties.swift */; };
		C973AB5D2A323167002AED16 /* Event+CoreDataProperties.swift in Sources */ = {isa = PBXBuildFile; fileRef = C973AB562A323167002AED16 /* Event+CoreDataProperties.swift */; };
		C973AB5E2A323167002AED16 /* Event+CoreDataProperties.swift in Sources */ = {isa = PBXBuildFile; fileRef = C973AB562A323167002AED16 /* Event+CoreDataProperties.swift */; };
		C973AB5F2A323167002AED16 /* AuthorReference+CoreDataProperties.swift in Sources */ = {isa = PBXBuildFile; fileRef = C973AB572A323167002AED16 /* AuthorReference+CoreDataProperties.swift */; };
		C973AB602A323167002AED16 /* AuthorReference+CoreDataProperties.swift in Sources */ = {isa = PBXBuildFile; fileRef = C973AB572A323167002AED16 /* AuthorReference+CoreDataProperties.swift */; };
		C973AB612A323167002AED16 /* Author+CoreDataProperties.swift in Sources */ = {isa = PBXBuildFile; fileRef = C973AB582A323167002AED16 /* Author+CoreDataProperties.swift */; };
		C973AB622A323167002AED16 /* Author+CoreDataProperties.swift in Sources */ = {isa = PBXBuildFile; fileRef = C973AB582A323167002AED16 /* Author+CoreDataProperties.swift */; };
		C973AB632A323167002AED16 /* Relay+CoreDataProperties.swift in Sources */ = {isa = PBXBuildFile; fileRef = C973AB592A323167002AED16 /* Relay+CoreDataProperties.swift */; };
		C973AB642A323167002AED16 /* Relay+CoreDataProperties.swift in Sources */ = {isa = PBXBuildFile; fileRef = C973AB592A323167002AED16 /* Relay+CoreDataProperties.swift */; };
		C973AB652A323167002AED16 /* EventReference+CoreDataProperties.swift in Sources */ = {isa = PBXBuildFile; fileRef = C973AB5A2A323167002AED16 /* EventReference+CoreDataProperties.swift */; };
		C973AB662A323167002AED16 /* EventReference+CoreDataProperties.swift in Sources */ = {isa = PBXBuildFile; fileRef = C973AB5A2A323167002AED16 /* EventReference+CoreDataProperties.swift */; };
		C974652E2A3B86600031226F /* NoteCardHeader.swift in Sources */ = {isa = PBXBuildFile; fileRef = C974652D2A3B86600031226F /* NoteCardHeader.swift */; };
		C974652F2A3B86600031226F /* NoteCardHeader.swift in Sources */ = {isa = PBXBuildFile; fileRef = C974652D2A3B86600031226F /* NoteCardHeader.swift */; };
		C97465312A3B89140031226F /* AuthorLabel.swift in Sources */ = {isa = PBXBuildFile; fileRef = C97465302A3B89140031226F /* AuthorLabel.swift */; };
		C97465322A3B89140031226F /* AuthorLabel.swift in Sources */ = {isa = PBXBuildFile; fileRef = C97465302A3B89140031226F /* AuthorLabel.swift */; };
=======
		C97465342A3C95FE0031226F /* RelayPickerToolbarButton.swift in Sources */ = {isa = PBXBuildFile; fileRef = C97465332A3C95FE0031226F /* RelayPickerToolbarButton.swift */; };
		C97465352A3C95FE0031226F /* RelayPickerToolbarButton.swift in Sources */ = {isa = PBXBuildFile; fileRef = C97465332A3C95FE0031226F /* RelayPickerToolbarButton.swift */; };
>>>>>>> d2e1cfb7
		C97797B9298AA19A0046BD25 /* RelayService.swift in Sources */ = {isa = PBXBuildFile; fileRef = C97797B8298AA19A0046BD25 /* RelayService.swift */; };
		C97797BC298AB1890046BD25 /* secp256k1 in Frameworks */ = {isa = PBXBuildFile; productRef = C97797BB298AB1890046BD25 /* secp256k1 */; };
		C97797BF298ABE060046BD25 /* secp256k1 in Frameworks */ = {isa = PBXBuildFile; productRef = C97797BE298ABE060046BD25 /* secp256k1 */; };
		C97A1C8829E45B3C009D9E8D /* RawEventView.swift in Sources */ = {isa = PBXBuildFile; fileRef = C97A1C8729E45B3C009D9E8D /* RawEventView.swift */; };
		C97A1C8929E45B3C009D9E8D /* RawEventView.swift in Sources */ = {isa = PBXBuildFile; fileRef = C97A1C8729E45B3C009D9E8D /* RawEventView.swift */; };
		C97A1C8B29E45B4E009D9E8D /* RawEventController.swift in Sources */ = {isa = PBXBuildFile; fileRef = C97A1C8A29E45B4E009D9E8D /* RawEventController.swift */; };
		C97A1C8C29E45B4E009D9E8D /* RawEventController.swift in Sources */ = {isa = PBXBuildFile; fileRef = C97A1C8A29E45B4E009D9E8D /* RawEventController.swift */; };
		C97A1C8E29E58EC7009D9E8D /* NSManagedObjectContext+Nos.swift in Sources */ = {isa = PBXBuildFile; fileRef = C97A1C8D29E58EC7009D9E8D /* NSManagedObjectContext+Nos.swift */; };
		C97A1C8F29E58EC7009D9E8D /* NSManagedObjectContext+Nos.swift in Sources */ = {isa = PBXBuildFile; fileRef = C97A1C8D29E58EC7009D9E8D /* NSManagedObjectContext+Nos.swift */; };
		C987F81729BA4C6A00B44E7A /* BigActionButton.swift in Sources */ = {isa = PBXBuildFile; fileRef = C987F81629BA4C6900B44E7A /* BigActionButton.swift */; };
		C987F81829BA4C6A00B44E7A /* BigActionButton.swift in Sources */ = {isa = PBXBuildFile; fileRef = C987F81629BA4C6900B44E7A /* BigActionButton.swift */; };
		C987F81A29BA4D0E00B44E7A /* ActionButton.swift in Sources */ = {isa = PBXBuildFile; fileRef = C987F81929BA4D0E00B44E7A /* ActionButton.swift */; };
		C987F81B29BA4D0E00B44E7A /* ActionButton.swift in Sources */ = {isa = PBXBuildFile; fileRef = C987F81929BA4D0E00B44E7A /* ActionButton.swift */; };
		C987F81D29BA6D9A00B44E7A /* ProfileTab.swift in Sources */ = {isa = PBXBuildFile; fileRef = C987F81C29BA6D9A00B44E7A /* ProfileTab.swift */; };
		C987F81E29BA6D9A00B44E7A /* ProfileTab.swift in Sources */ = {isa = PBXBuildFile; fileRef = C987F81C29BA6D9A00B44E7A /* ProfileTab.swift */; };
		C987F83229BA951E00B44E7A /* ClarityCity-ExtraLight.otf in Resources */ = {isa = PBXBuildFile; fileRef = C987F82029BA951D00B44E7A /* ClarityCity-ExtraLight.otf */; };
		C987F83329BA951E00B44E7A /* ClarityCity-ExtraLight.otf in Resources */ = {isa = PBXBuildFile; fileRef = C987F82029BA951D00B44E7A /* ClarityCity-ExtraLight.otf */; };
		C987F83429BA951E00B44E7A /* ClarityCity-LightItalic.otf in Resources */ = {isa = PBXBuildFile; fileRef = C987F82129BA951D00B44E7A /* ClarityCity-LightItalic.otf */; };
		C987F83529BA951E00B44E7A /* ClarityCity-LightItalic.otf in Resources */ = {isa = PBXBuildFile; fileRef = C987F82129BA951D00B44E7A /* ClarityCity-LightItalic.otf */; };
		C987F83629BA951E00B44E7A /* ClarityCity-ExtraBold.otf in Resources */ = {isa = PBXBuildFile; fileRef = C987F82229BA951D00B44E7A /* ClarityCity-ExtraBold.otf */; };
		C987F83729BA951E00B44E7A /* ClarityCity-ExtraBold.otf in Resources */ = {isa = PBXBuildFile; fileRef = C987F82229BA951D00B44E7A /* ClarityCity-ExtraBold.otf */; };
		C987F83829BA951E00B44E7A /* ClarityCity-MediumItalic.otf in Resources */ = {isa = PBXBuildFile; fileRef = C987F82329BA951D00B44E7A /* ClarityCity-MediumItalic.otf */; };
		C987F83929BA951E00B44E7A /* ClarityCity-MediumItalic.otf in Resources */ = {isa = PBXBuildFile; fileRef = C987F82329BA951D00B44E7A /* ClarityCity-MediumItalic.otf */; };
		C987F83A29BA951E00B44E7A /* ClarityCity-BoldItalic.otf in Resources */ = {isa = PBXBuildFile; fileRef = C987F82429BA951D00B44E7A /* ClarityCity-BoldItalic.otf */; };
		C987F83B29BA951E00B44E7A /* ClarityCity-BoldItalic.otf in Resources */ = {isa = PBXBuildFile; fileRef = C987F82429BA951D00B44E7A /* ClarityCity-BoldItalic.otf */; };
		C987F83C29BA951E00B44E7A /* ClarityCity-Bold.otf in Resources */ = {isa = PBXBuildFile; fileRef = C987F82529BA951D00B44E7A /* ClarityCity-Bold.otf */; };
		C987F83D29BA951E00B44E7A /* ClarityCity-Bold.otf in Resources */ = {isa = PBXBuildFile; fileRef = C987F82529BA951D00B44E7A /* ClarityCity-Bold.otf */; };
		C987F83E29BA951E00B44E7A /* ClarityCity-SemiBold.otf in Resources */ = {isa = PBXBuildFile; fileRef = C987F82629BA951D00B44E7A /* ClarityCity-SemiBold.otf */; };
		C987F83F29BA951E00B44E7A /* ClarityCity-SemiBold.otf in Resources */ = {isa = PBXBuildFile; fileRef = C987F82629BA951D00B44E7A /* ClarityCity-SemiBold.otf */; };
		C987F84029BA951E00B44E7A /* ClarityCity-SemiBoldItalic.otf in Resources */ = {isa = PBXBuildFile; fileRef = C987F82729BA951D00B44E7A /* ClarityCity-SemiBoldItalic.otf */; };
		C987F84129BA951E00B44E7A /* ClarityCity-SemiBoldItalic.otf in Resources */ = {isa = PBXBuildFile; fileRef = C987F82729BA951D00B44E7A /* ClarityCity-SemiBoldItalic.otf */; };
		C987F84229BA951E00B44E7A /* ClarityCity-Black.otf in Resources */ = {isa = PBXBuildFile; fileRef = C987F82829BA951E00B44E7A /* ClarityCity-Black.otf */; };
		C987F84329BA951E00B44E7A /* ClarityCity-Black.otf in Resources */ = {isa = PBXBuildFile; fileRef = C987F82829BA951E00B44E7A /* ClarityCity-Black.otf */; };
		C987F84429BA951E00B44E7A /* ClarityCity-ExtraBoldItalic.otf in Resources */ = {isa = PBXBuildFile; fileRef = C987F82929BA951E00B44E7A /* ClarityCity-ExtraBoldItalic.otf */; };
		C987F84529BA951E00B44E7A /* ClarityCity-ExtraBoldItalic.otf in Resources */ = {isa = PBXBuildFile; fileRef = C987F82929BA951E00B44E7A /* ClarityCity-ExtraBoldItalic.otf */; };
		C987F84629BA951E00B44E7A /* ClarityCity-Light.otf in Resources */ = {isa = PBXBuildFile; fileRef = C987F82A29BA951E00B44E7A /* ClarityCity-Light.otf */; };
		C987F84729BA951E00B44E7A /* ClarityCity-Light.otf in Resources */ = {isa = PBXBuildFile; fileRef = C987F82A29BA951E00B44E7A /* ClarityCity-Light.otf */; };
		C987F84829BA951E00B44E7A /* ClarityCity-BlackItalic.otf in Resources */ = {isa = PBXBuildFile; fileRef = C987F82B29BA951E00B44E7A /* ClarityCity-BlackItalic.otf */; };
		C987F84929BA951E00B44E7A /* ClarityCity-BlackItalic.otf in Resources */ = {isa = PBXBuildFile; fileRef = C987F82B29BA951E00B44E7A /* ClarityCity-BlackItalic.otf */; };
		C987F84A29BA951E00B44E7A /* ClarityCity-Medium.otf in Resources */ = {isa = PBXBuildFile; fileRef = C987F82C29BA951E00B44E7A /* ClarityCity-Medium.otf */; };
		C987F84B29BA951E00B44E7A /* ClarityCity-Medium.otf in Resources */ = {isa = PBXBuildFile; fileRef = C987F82C29BA951E00B44E7A /* ClarityCity-Medium.otf */; };
		C987F84C29BA951E00B44E7A /* ClarityCity-ThinItalic.otf in Resources */ = {isa = PBXBuildFile; fileRef = C987F82D29BA951E00B44E7A /* ClarityCity-ThinItalic.otf */; };
		C987F84D29BA951E00B44E7A /* ClarityCity-ThinItalic.otf in Resources */ = {isa = PBXBuildFile; fileRef = C987F82D29BA951E00B44E7A /* ClarityCity-ThinItalic.otf */; };
		C987F84E29BA951E00B44E7A /* ClarityCity-RegularItalic.otf in Resources */ = {isa = PBXBuildFile; fileRef = C987F82E29BA951E00B44E7A /* ClarityCity-RegularItalic.otf */; };
		C987F84F29BA951E00B44E7A /* ClarityCity-RegularItalic.otf in Resources */ = {isa = PBXBuildFile; fileRef = C987F82E29BA951E00B44E7A /* ClarityCity-RegularItalic.otf */; };
		C987F85029BA951E00B44E7A /* ClarityCity-ExtraLightItalic.otf in Resources */ = {isa = PBXBuildFile; fileRef = C987F82F29BA951E00B44E7A /* ClarityCity-ExtraLightItalic.otf */; };
		C987F85129BA951E00B44E7A /* ClarityCity-ExtraLightItalic.otf in Resources */ = {isa = PBXBuildFile; fileRef = C987F82F29BA951E00B44E7A /* ClarityCity-ExtraLightItalic.otf */; };
		C987F85229BA951E00B44E7A /* ClarityCity-Regular.otf in Resources */ = {isa = PBXBuildFile; fileRef = C987F83029BA951E00B44E7A /* ClarityCity-Regular.otf */; };
		C987F85329BA951E00B44E7A /* ClarityCity-Regular.otf in Resources */ = {isa = PBXBuildFile; fileRef = C987F83029BA951E00B44E7A /* ClarityCity-Regular.otf */; };
		C987F85429BA951E00B44E7A /* ClarityCity-Thin.otf in Resources */ = {isa = PBXBuildFile; fileRef = C987F83129BA951E00B44E7A /* ClarityCity-Thin.otf */; };
		C987F85529BA951E00B44E7A /* ClarityCity-Thin.otf in Resources */ = {isa = PBXBuildFile; fileRef = C987F83129BA951E00B44E7A /* ClarityCity-Thin.otf */; };
		C987F85A29BA9ED800B44E7A /* Font.swift in Sources */ = {isa = PBXBuildFile; fileRef = C987F85729BA981800B44E7A /* Font.swift */; };
		C987F85B29BA9ED800B44E7A /* Font.swift in Sources */ = {isa = PBXBuildFile; fileRef = C987F85729BA981800B44E7A /* Font.swift */; };
		C987F85F29BAB66900B44E7A /* CachedAsyncImage in Frameworks */ = {isa = PBXBuildFile; productRef = C987F85E29BAB66900B44E7A /* CachedAsyncImage */; };
		C987F86129BABAF800B44E7A /* String+Markdown.swift in Sources */ = {isa = PBXBuildFile; fileRef = C987F86029BABAF800B44E7A /* String+Markdown.swift */; };
		C987F86229BABAF800B44E7A /* String+Markdown.swift in Sources */ = {isa = PBXBuildFile; fileRef = C987F86029BABAF800B44E7A /* String+Markdown.swift */; };
		C987F86429BAC3C500B44E7A /* CachedAsyncImage in Frameworks */ = {isa = PBXBuildFile; productRef = C987F86329BAC3C500B44E7A /* CachedAsyncImage */; };
		C98A32272A05795E00E3FA13 /* Task+Timeout.swift in Sources */ = {isa = PBXBuildFile; fileRef = C98A32262A05795E00E3FA13 /* Task+Timeout.swift */; };
		C98A32282A05795E00E3FA13 /* Task+Timeout.swift in Sources */ = {isa = PBXBuildFile; fileRef = C98A32262A05795E00E3FA13 /* Task+Timeout.swift */; };
		C98B8B4029FBF83B009789C8 /* NotificationCard.swift in Sources */ = {isa = PBXBuildFile; fileRef = C98B8B3F29FBF83B009789C8 /* NotificationCard.swift */; };
		C98B8B4129FBF85F009789C8 /* NotificationCard.swift in Sources */ = {isa = PBXBuildFile; fileRef = C98B8B3F29FBF83B009789C8 /* NotificationCard.swift */; };
		C99E80CD2A0C2C6400187474 /* PreviewData.swift in Sources */ = {isa = PBXBuildFile; fileRef = C94BC09A2A0AC74A0098F6F1 /* PreviewData.swift */; };
		C99E80CE2A0C2C9100187474 /* PreviewData.swift in Sources */ = {isa = PBXBuildFile; fileRef = C94BC09A2A0AC74A0098F6F1 /* PreviewData.swift */; };
		C9A0DAD829C6467600466635 /* CreateProfileView.swift in Sources */ = {isa = PBXBuildFile; fileRef = C9A0DAD729C6467600466635 /* CreateProfileView.swift */; };
		C9A0DADA29C685E500466635 /* SideMenuButton.swift in Sources */ = {isa = PBXBuildFile; fileRef = C9A0DAD929C685E500466635 /* SideMenuButton.swift */; };
		C9A0DADB29C685E500466635 /* SideMenuButton.swift in Sources */ = {isa = PBXBuildFile; fileRef = C9A0DAD929C685E500466635 /* SideMenuButton.swift */; };
		C9A0DADD29C689C900466635 /* NosNavigationBar.swift in Sources */ = {isa = PBXBuildFile; fileRef = C9A0DADC29C689C900466635 /* NosNavigationBar.swift */; };
		C9A0DADE29C689C900466635 /* NosNavigationBar.swift in Sources */ = {isa = PBXBuildFile; fileRef = C9A0DADC29C689C900466635 /* NosNavigationBar.swift */; };
		C9A0DAE029C697A100466635 /* AboutView.swift in Sources */ = {isa = PBXBuildFile; fileRef = C9A0DADF29C697A100466635 /* AboutView.swift */; };
		C9A0DAE129C697A100466635 /* AboutView.swift in Sources */ = {isa = PBXBuildFile; fileRef = C9A0DADF29C697A100466635 /* AboutView.swift */; };
		C9A0DAE429C69F0C00466635 /* HighlightedText.swift in Sources */ = {isa = PBXBuildFile; fileRef = C9A0DAE329C69F0C00466635 /* HighlightedText.swift */; };
		C9A0DAE529C69F0C00466635 /* HighlightedText.swift in Sources */ = {isa = PBXBuildFile; fileRef = C9A0DAE329C69F0C00466635 /* HighlightedText.swift */; };
		C9A0DAEA29C6A34200466635 /* ActivityView.swift in Sources */ = {isa = PBXBuildFile; fileRef = C9A0DAE929C6A34200466635 /* ActivityView.swift */; };
		C9A0DAEB29C6A34200466635 /* ActivityView.swift in Sources */ = {isa = PBXBuildFile; fileRef = C9A0DAE929C6A34200466635 /* ActivityView.swift */; };
		C9A0DAED29C6A66C00466635 /* Launch Screen.storyboard in Resources */ = {isa = PBXBuildFile; fileRef = C9A0DAEC29C6A66C00466635 /* Launch Screen.storyboard */; };
		C9A0DAF029C7394D00466635 /* CreateProfileView.swift in Sources */ = {isa = PBXBuildFile; fileRef = C9A0DAD729C6467600466635 /* CreateProfileView.swift */; };
		C9A0DAF529C9112400466635 /* UniversalNameWizard.swift in Sources */ = {isa = PBXBuildFile; fileRef = C9A0DAF429C9112400466635 /* UniversalNameWizard.swift */; };
		C9A0DAF629C9112400466635 /* UniversalNameWizard.swift in Sources */ = {isa = PBXBuildFile; fileRef = C9A0DAF429C9112400466635 /* UniversalNameWizard.swift */; };
		C9A0DAF829C92F4500466635 /* UNSAPI.swift in Sources */ = {isa = PBXBuildFile; fileRef = C9A0DAF729C92F4500466635 /* UNSAPI.swift */; };
		C9A0DAF929C92F4500466635 /* UNSAPI.swift in Sources */ = {isa = PBXBuildFile; fileRef = C9A0DAF729C92F4500466635 /* UNSAPI.swift */; };
		C9A25B3D29F174D200B39534 /* ReadabilityPadding.swift in Sources */ = {isa = PBXBuildFile; fileRef = C9A25B3C29F174D200B39534 /* ReadabilityPadding.swift */; };
		C9A25B3E29F174D200B39534 /* ReadabilityPadding.swift in Sources */ = {isa = PBXBuildFile; fileRef = C9A25B3C29F174D200B39534 /* ReadabilityPadding.swift */; };
		C9ADB133299287D60075E7F8 /* KeyPairTests.swift in Sources */ = {isa = PBXBuildFile; fileRef = C9ADB132299287D60075E7F8 /* KeyPairTests.swift */; };
		C9ADB135299288230075E7F8 /* KeyFixture.swift in Sources */ = {isa = PBXBuildFile; fileRef = C9ADB134299288230075E7F8 /* KeyFixture.swift */; };
		C9ADB13629928AF00075E7F8 /* KeyPair.swift in Sources */ = {isa = PBXBuildFile; fileRef = C9F84C26298DC98800C6714D /* KeyPair.swift */; };
		C9ADB13829928CC30075E7F8 /* String+Hex.swift in Sources */ = {isa = PBXBuildFile; fileRef = C9ADB13729928CC30075E7F8 /* String+Hex.swift */; };
		C9ADB13D29929B540075E7F8 /* Bech32.swift in Sources */ = {isa = PBXBuildFile; fileRef = C9ADB13C29929B540075E7F8 /* Bech32.swift */; };
		C9ADB13E29929EEF0075E7F8 /* Bech32.swift in Sources */ = {isa = PBXBuildFile; fileRef = C9ADB13C29929B540075E7F8 /* Bech32.swift */; };
		C9ADB13F29929F1F0075E7F8 /* String+Hex.swift in Sources */ = {isa = PBXBuildFile; fileRef = C9ADB13729928CC30075E7F8 /* String+Hex.swift */; };
		C9ADB14129951CB10075E7F8 /* NSManagedObject+Nos.swift in Sources */ = {isa = PBXBuildFile; fileRef = C9ADB14029951CB10075E7F8 /* NSManagedObject+Nos.swift */; };
		C9ADB14229951CB10075E7F8 /* NSManagedObject+Nos.swift in Sources */ = {isa = PBXBuildFile; fileRef = C9ADB14029951CB10075E7F8 /* NSManagedObject+Nos.swift */; };
		C9B678DB29EEBF3B00303F33 /* DependencyInjection.swift in Sources */ = {isa = PBXBuildFile; fileRef = C9B678DA29EEBF3B00303F33 /* DependencyInjection.swift */; };
		C9B678DC29EEBF3B00303F33 /* DependencyInjection.swift in Sources */ = {isa = PBXBuildFile; fileRef = C9B678DA29EEBF3B00303F33 /* DependencyInjection.swift */; };
		C9B678DE29EEC35B00303F33 /* Foundation+Sendable.swift in Sources */ = {isa = PBXBuildFile; fileRef = C9B678DD29EEC35B00303F33 /* Foundation+Sendable.swift */; };
		C9B678DF29EEC35B00303F33 /* Foundation+Sendable.swift in Sources */ = {isa = PBXBuildFile; fileRef = C9B678DD29EEC35B00303F33 /* Foundation+Sendable.swift */; };
		C9B678E129EEC41000303F33 /* SocialGraphCache.swift in Sources */ = {isa = PBXBuildFile; fileRef = C9B678E029EEC41000303F33 /* SocialGraphCache.swift */; };
		C9B678E229EEC41000303F33 /* SocialGraphCache.swift in Sources */ = {isa = PBXBuildFile; fileRef = C9B678E029EEC41000303F33 /* SocialGraphCache.swift */; };
		C9B678E429EED2DC00303F33 /* SocialGraphTests.swift in Sources */ = {isa = PBXBuildFile; fileRef = C9B678E329EED2DC00303F33 /* SocialGraphTests.swift */; };
		C9B678E729F01A8500303F33 /* FullscreenProgressView.swift in Sources */ = {isa = PBXBuildFile; fileRef = C9B678E629F01A8500303F33 /* FullscreenProgressView.swift */; };
		C9B678E829F01A8500303F33 /* FullscreenProgressView.swift in Sources */ = {isa = PBXBuildFile; fileRef = C9B678E629F01A8500303F33 /* FullscreenProgressView.swift */; };
		C9B708BB2A13BE41006C613A /* NoteTextEditor.swift in Sources */ = {isa = PBXBuildFile; fileRef = C9B708BA2A13BE41006C613A /* NoteTextEditor.swift */; };
		C9B708BC2A13BE41006C613A /* NoteTextEditor.swift in Sources */ = {isa = PBXBuildFile; fileRef = C9B708BA2A13BE41006C613A /* NoteTextEditor.swift */; };
		C9BAB09B2996FBA10003A84E /* EventProcessor.swift in Sources */ = {isa = PBXBuildFile; fileRef = C9BAB09A2996FBA10003A84E /* EventProcessor.swift */; };
		C9BAB09C2996FBA10003A84E /* EventProcessor.swift in Sources */ = {isa = PBXBuildFile; fileRef = C9BAB09A2996FBA10003A84E /* EventProcessor.swift */; };
		C9C2B77C29E072E400548B4A /* WebSocket+Nos.swift in Sources */ = {isa = PBXBuildFile; fileRef = C9C2B77B29E072E400548B4A /* WebSocket+Nos.swift */; };
		C9C2B77D29E072E400548B4A /* WebSocket+Nos.swift in Sources */ = {isa = PBXBuildFile; fileRef = C9C2B77B29E072E400548B4A /* WebSocket+Nos.swift */; };
		C9C2B77F29E0731600548B4A /* AsyncTimer.swift in Sources */ = {isa = PBXBuildFile; fileRef = C9C2B77E29E0731600548B4A /* AsyncTimer.swift */; };
		C9C2B78029E0731600548B4A /* AsyncTimer.swift in Sources */ = {isa = PBXBuildFile; fileRef = C9C2B77E29E0731600548B4A /* AsyncTimer.swift */; };
		C9C2B78229E0735400548B4A /* RelaySubscriptionManager.swift in Sources */ = {isa = PBXBuildFile; fileRef = C9C2B78129E0735400548B4A /* RelaySubscriptionManager.swift */; };
		C9C2B78329E0735400548B4A /* RelaySubscriptionManager.swift in Sources */ = {isa = PBXBuildFile; fileRef = C9C2B78129E0735400548B4A /* RelaySubscriptionManager.swift */; };
		C9C2B78529E073E300548B4A /* RelaySubscription.swift in Sources */ = {isa = PBXBuildFile; fileRef = C9C2B78429E073E300548B4A /* RelaySubscription.swift */; };
		C9C2B78629E073E300548B4A /* RelaySubscription.swift in Sources */ = {isa = PBXBuildFile; fileRef = C9C2B78429E073E300548B4A /* RelaySubscription.swift */; };
		C9C9444229F6F0E2002F2C7A /* XCTest+Eventually.swift in Sources */ = {isa = PBXBuildFile; fileRef = C9C9444129F6F0E2002F2C7A /* XCTest+Eventually.swift */; };
		C9CDBBA129A8F14C00C555C7 /* DiscoverView.swift in Sources */ = {isa = PBXBuildFile; fileRef = C9CDBBA029A8F14C00C555C7 /* DiscoverView.swift */; };
		C9CDBBA429A8FA2900C555C7 /* GoldenPostView.swift in Sources */ = {isa = PBXBuildFile; fileRef = C9CDBBA329A8FA2900C555C7 /* GoldenPostView.swift */; };
		C9CE5B142A0172CF008E198C /* WebView.swift in Sources */ = {isa = PBXBuildFile; fileRef = C9CE5B132A0172CF008E198C /* WebView.swift */; };
		C9CE5B152A0172CF008E198C /* WebView.swift in Sources */ = {isa = PBXBuildFile; fileRef = C9CE5B132A0172CF008E198C /* WebView.swift */; };
		C9CF23172A38A58B00EBEC31 /* ParseQueue.swift in Sources */ = {isa = PBXBuildFile; fileRef = C9CF23162A38A58B00EBEC31 /* ParseQueue.swift */; };
		C9CF23182A38A58B00EBEC31 /* ParseQueue.swift in Sources */ = {isa = PBXBuildFile; fileRef = C9CF23162A38A58B00EBEC31 /* ParseQueue.swift */; };
		C9DB207729F30EC700FB7B9D /* AsyncButton.swift in Sources */ = {isa = PBXBuildFile; fileRef = C9DB207629F30EC700FB7B9D /* AsyncButton.swift */; };
		C9DB207829F30EC700FB7B9D /* AsyncButton.swift in Sources */ = {isa = PBXBuildFile; fileRef = C9DB207629F30EC700FB7B9D /* AsyncButton.swift */; };
		C9DEBFD2298941000078B43A /* NosApp.swift in Sources */ = {isa = PBXBuildFile; fileRef = C9DEBFD1298941000078B43A /* NosApp.swift */; };
		C9DEBFD4298941000078B43A /* Persistence.swift in Sources */ = {isa = PBXBuildFile; fileRef = C9DEBFD3298941000078B43A /* Persistence.swift */; };
		C9DEBFD7298941000078B43A /* Nos.xcdatamodeld in Sources */ = {isa = PBXBuildFile; fileRef = C9DEBFD5298941000078B43A /* Nos.xcdatamodeld */; };
		C9DEBFD9298941000078B43A /* HomeFeedView.swift in Sources */ = {isa = PBXBuildFile; fileRef = C9DEBFD8298941000078B43A /* HomeFeedView.swift */; };
		C9DEBFDB298941020078B43A /* Assets.xcassets in Resources */ = {isa = PBXBuildFile; fileRef = C9DEBFDA298941020078B43A /* Assets.xcassets */; };
		C9DEBFDF298941020078B43A /* Preview Assets.xcassets in Resources */ = {isa = PBXBuildFile; fileRef = C9DEBFDE298941020078B43A /* Preview Assets.xcassets */; };
		C9DEBFE9298941020078B43A /* EventTests.swift in Sources */ = {isa = PBXBuildFile; fileRef = C9DEBFE8298941020078B43A /* EventTests.swift */; };
		C9DEBFF3298941020078B43A /* NosUITests.swift in Sources */ = {isa = PBXBuildFile; fileRef = C9DEBFF2298941020078B43A /* NosUITests.swift */; };
		C9DEBFF5298941020078B43A /* NosUITestsLaunchTests.swift in Sources */ = {isa = PBXBuildFile; fileRef = C9DEBFF4298941020078B43A /* NosUITestsLaunchTests.swift */; };
		C9DEC003298945150078B43A /* String+Lorem.swift in Sources */ = {isa = PBXBuildFile; fileRef = C9DEC002298945150078B43A /* String+Lorem.swift */; };
		C9DEC006298947900078B43A /* sample_data.json in Resources */ = {isa = PBXBuildFile; fileRef = C9DEC005298947900078B43A /* sample_data.json */; };
		C9DEC04529894BED0078B43A /* Event+CoreDataClass.swift in Sources */ = {isa = PBXBuildFile; fileRef = C9DEC03F29894BED0078B43A /* Event+CoreDataClass.swift */; };
		C9DEC04629894BED0078B43A /* Event+CoreDataClass.swift in Sources */ = {isa = PBXBuildFile; fileRef = C9DEC03F29894BED0078B43A /* Event+CoreDataClass.swift */; };
		C9DEC04D29894BED0078B43A /* Author+CoreDataClass.swift in Sources */ = {isa = PBXBuildFile; fileRef = C9DEC04329894BED0078B43A /* Author+CoreDataClass.swift */; };
		C9DEC04E29894BED0078B43A /* Author+CoreDataClass.swift in Sources */ = {isa = PBXBuildFile; fileRef = C9DEC04329894BED0078B43A /* Author+CoreDataClass.swift */; };
		C9DEC05A2989509B0078B43A /* Persistence.swift in Sources */ = {isa = PBXBuildFile; fileRef = C9DEBFD3298941000078B43A /* Persistence.swift */; };
		C9DEC05B298950A90078B43A /* String+Lorem.swift in Sources */ = {isa = PBXBuildFile; fileRef = C9DEC002298945150078B43A /* String+Lorem.swift */; };
		C9DEC05C298953280078B43A /* Nos.xcdatamodeld in Sources */ = {isa = PBXBuildFile; fileRef = C9DEBFD5298941000078B43A /* Nos.xcdatamodeld */; };
		C9DEC0632989541F0078B43A /* Bundle+Current.swift in Sources */ = {isa = PBXBuildFile; fileRef = C9DEC0622989541F0078B43A /* Bundle+Current.swift */; };
		C9DEC0642989541F0078B43A /* Bundle+Current.swift in Sources */ = {isa = PBXBuildFile; fileRef = C9DEC0622989541F0078B43A /* Bundle+Current.swift */; };
		C9DEC065298955200078B43A /* sample_data.json in Resources */ = {isa = PBXBuildFile; fileRef = C9DEC005298947900078B43A /* sample_data.json */; };
		C9DEC068298965270078B43A /* Starscream in Frameworks */ = {isa = PBXBuildFile; productRef = C9DEC067298965270078B43A /* Starscream */; };
		C9DEC06A298965550078B43A /* RelayView.swift in Sources */ = {isa = PBXBuildFile; fileRef = C9DEC069298965540078B43A /* RelayView.swift */; };
		C9DEC06B298965550078B43A /* RelayView.swift in Sources */ = {isa = PBXBuildFile; fileRef = C9DEC069298965540078B43A /* RelayView.swift */; };
		C9DEC06E2989668E0078B43A /* Relay+CoreDataClass.swift in Sources */ = {isa = PBXBuildFile; fileRef = C9DEC06C2989668E0078B43A /* Relay+CoreDataClass.swift */; };
		C9DEC06F2989668E0078B43A /* Relay+CoreDataClass.swift in Sources */ = {isa = PBXBuildFile; fileRef = C9DEC06C2989668E0078B43A /* Relay+CoreDataClass.swift */; };
		C9DFA966299BEB96006929C1 /* NoteCard.swift in Sources */ = {isa = PBXBuildFile; fileRef = C9DFA964299BEB96006929C1 /* NoteCard.swift */; };
		C9DFA969299BEC33006929C1 /* CardStyle.swift in Sources */ = {isa = PBXBuildFile; fileRef = C9DFA968299BEC33006929C1 /* CardStyle.swift */; };
		C9DFA96F299BF043006929C1 /* Assets+Planetary.swift in Sources */ = {isa = PBXBuildFile; fileRef = C9DFA96E299BF043006929C1 /* Assets+Planetary.swift */; };
		C9DFA971299BF8CD006929C1 /* RepliesView.swift in Sources */ = {isa = PBXBuildFile; fileRef = C9DFA970299BF8CD006929C1 /* RepliesView.swift */; };
		C9DFA972299BF9E8006929C1 /* CompactNoteView.swift in Sources */ = {isa = PBXBuildFile; fileRef = C9DFA96A299BEE2C006929C1 /* CompactNoteView.swift */; };
		C9DFA976299C30F0006929C1 /* Localized.swift in Sources */ = {isa = PBXBuildFile; fileRef = C9DFA975299C30F0006929C1 /* Localized.swift */; };
		C9DFA97B299C31EE006929C1 /* Localized.swift in Sources */ = {isa = PBXBuildFile; fileRef = C9DFA975299C30F0006929C1 /* Localized.swift */; };
		C9E37E0F2A1E7C32003D4B0A /* ReportMenu.swift in Sources */ = {isa = PBXBuildFile; fileRef = C9E37E0E2A1E7C32003D4B0A /* ReportMenu.swift */; };
		C9E37E102A1E7C32003D4B0A /* ReportMenu.swift in Sources */ = {isa = PBXBuildFile; fileRef = C9E37E0E2A1E7C32003D4B0A /* ReportMenu.swift */; };
		C9E9D9C72A2E1EC40048AF0B /* AuthorCard.swift in Sources */ = {isa = PBXBuildFile; fileRef = C9E9D9C62A2E1EC40048AF0B /* AuthorCard.swift */; };
		C9E9D9C82A2E1EC40048AF0B /* AuthorCard.swift in Sources */ = {isa = PBXBuildFile; fileRef = C9E9D9C62A2E1EC40048AF0B /* AuthorCard.swift */; };
		C9E9D9CA2A2E35440048AF0B /* SearchController.swift in Sources */ = {isa = PBXBuildFile; fileRef = C9E9D9C92A2E35440048AF0B /* SearchController.swift */; };
		C9E9D9CB2A2E35440048AF0B /* SearchController.swift in Sources */ = {isa = PBXBuildFile; fileRef = C9E9D9C92A2E35440048AF0B /* SearchController.swift */; };
		C9E37E122A1E7EC5003D4B0A /* PreviewContainer.swift in Sources */ = {isa = PBXBuildFile; fileRef = C9E37E112A1E7EC5003D4B0A /* PreviewContainer.swift */; };
		C9E37E132A1E7EC5003D4B0A /* PreviewContainer.swift in Sources */ = {isa = PBXBuildFile; fileRef = C9E37E112A1E7EC5003D4B0A /* PreviewContainer.swift */; };
		C9E37E152A1E8143003D4B0A /* Report.swift in Sources */ = {isa = PBXBuildFile; fileRef = C9E37E142A1E8143003D4B0A /* Report.swift */; };
		C9E37E162A1E8143003D4B0A /* Report.swift in Sources */ = {isa = PBXBuildFile; fileRef = C9E37E142A1E8143003D4B0A /* Report.swift */; };
		C9EE3E602A0538B7008A7491 /* ExpirationTimeButton.swift in Sources */ = {isa = PBXBuildFile; fileRef = C9EE3E5F2A0538B7008A7491 /* ExpirationTimeButton.swift */; };
		C9EE3E612A0538B7008A7491 /* ExpirationTimeButton.swift in Sources */ = {isa = PBXBuildFile; fileRef = C9EE3E5F2A0538B7008A7491 /* ExpirationTimeButton.swift */; };
		C9EE3E632A053910008A7491 /* ExpirationTimeOption.swift in Sources */ = {isa = PBXBuildFile; fileRef = C9EE3E622A053910008A7491 /* ExpirationTimeOption.swift */; };
		C9EE3E642A053910008A7491 /* ExpirationTimeOption.swift in Sources */ = {isa = PBXBuildFile; fileRef = C9EE3E622A053910008A7491 /* ExpirationTimeOption.swift */; };
		C9F0BB6929A5039D000547FC /* Int+Bool.swift in Sources */ = {isa = PBXBuildFile; fileRef = C9F0BB6829A5039D000547FC /* Int+Bool.swift */; };
		C9F0BB6B29A503D6000547FC /* PublicKey.swift in Sources */ = {isa = PBXBuildFile; fileRef = C9F0BB6A29A503D6000547FC /* PublicKey.swift */; };
		C9F0BB6C29A503D6000547FC /* PublicKey.swift in Sources */ = {isa = PBXBuildFile; fileRef = C9F0BB6A29A503D6000547FC /* PublicKey.swift */; };
		C9F0BB6D29A503D9000547FC /* Int+Bool.swift in Sources */ = {isa = PBXBuildFile; fileRef = C9F0BB6829A5039D000547FC /* Int+Bool.swift */; };
		C9F0BB6F29A50437000547FC /* NostrConstants.swift in Sources */ = {isa = PBXBuildFile; fileRef = C9F0BB6E29A50437000547FC /* NostrConstants.swift */; };
		C9F0BB7029A50437000547FC /* NostrConstants.swift in Sources */ = {isa = PBXBuildFile; fileRef = C9F0BB6E29A50437000547FC /* NostrConstants.swift */; };
		C9F64D8C29ED840700563F2B /* LogHelper.swift in Sources */ = {isa = PBXBuildFile; fileRef = C9F64D8B29ED840700563F2B /* LogHelper.swift */; };
		C9F64D8D29ED840700563F2B /* LogHelper.swift in Sources */ = {isa = PBXBuildFile; fileRef = C9F64D8B29ED840700563F2B /* LogHelper.swift */; };
		C9F64D8F29ED88CD00563F2B /* Localization+Nos.swift in Sources */ = {isa = PBXBuildFile; fileRef = C9F64D8E29ED88CD00563F2B /* Localization+Nos.swift */; };
		C9F64D9029ED88CD00563F2B /* Localization+Nos.swift in Sources */ = {isa = PBXBuildFile; fileRef = C9F64D8E29ED88CD00563F2B /* Localization+Nos.swift */; };
		C9F75AD22A02D41E005BBE45 /* ComposerActionBar.swift in Sources */ = {isa = PBXBuildFile; fileRef = C9F75AD12A02D41E005BBE45 /* ComposerActionBar.swift */; };
		C9F75AD32A02D41E005BBE45 /* ComposerActionBar.swift in Sources */ = {isa = PBXBuildFile; fileRef = C9F75AD12A02D41E005BBE45 /* ComposerActionBar.swift */; };
		C9F75AD62A041FF7005BBE45 /* ExpirationTimePicker.swift in Sources */ = {isa = PBXBuildFile; fileRef = C9F75AD52A041FF7005BBE45 /* ExpirationTimePicker.swift */; };
		C9F75AD72A041FF7005BBE45 /* ExpirationTimePicker.swift in Sources */ = {isa = PBXBuildFile; fileRef = C9F75AD52A041FF7005BBE45 /* ExpirationTimePicker.swift */; };
		C9F84C1A298DBB6300C6714D /* Data+Encoding.swift in Sources */ = {isa = PBXBuildFile; fileRef = C9671D72298DB94C00EE7E12 /* Data+Encoding.swift */; };
		C9F84C1C298DBBF400C6714D /* Data+Sha.swift in Sources */ = {isa = PBXBuildFile; fileRef = C9F84C1B298DBBF400C6714D /* Data+Sha.swift */; };
		C9F84C1D298DBC6100C6714D /* Data+Sha.swift in Sources */ = {isa = PBXBuildFile; fileRef = C9F84C1B298DBBF400C6714D /* Data+Sha.swift */; };
		C9F84C21298DC36800C6714D /* AppView.swift in Sources */ = {isa = PBXBuildFile; fileRef = C9F84C20298DC36800C6714D /* AppView.swift */; };
		C9F84C23298DC7B900C6714D /* SettingsView.swift in Sources */ = {isa = PBXBuildFile; fileRef = C9F84C22298DC7B900C6714D /* SettingsView.swift */; };
		C9F84C27298DC98800C6714D /* KeyPair.swift in Sources */ = {isa = PBXBuildFile; fileRef = C9F84C26298DC98800C6714D /* KeyPair.swift */; };
		CD09A74429A50F1D0063464F /* SideMenu.swift in Sources */ = {isa = PBXBuildFile; fileRef = CD09A74329A50F1D0063464F /* SideMenu.swift */; };
		CD09A74629A50F750063464F /* SideMenuContent.swift in Sources */ = {isa = PBXBuildFile; fileRef = CD09A74529A50F750063464F /* SideMenuContent.swift */; };
		CD09A74829A51EFC0063464F /* Router.swift in Sources */ = {isa = PBXBuildFile; fileRef = CD09A74729A51EFC0063464F /* Router.swift */; };
		CD09A74929A521210063464F /* Router.swift in Sources */ = {isa = PBXBuildFile; fileRef = CD09A74729A51EFC0063464F /* Router.swift */; };
		CD09A74A29A521510063464F /* ProfileView.swift in Sources */ = {isa = PBXBuildFile; fileRef = C95D68AC299E721700429F86 /* ProfileView.swift */; };
		CD09A74B29A521730063464F /* ProfileHeader.swift in Sources */ = {isa = PBXBuildFile; fileRef = C95D689E299E6B4100429F86 /* ProfileHeader.swift */; };
		CD09A74C29A5217A0063464F /* NoteButton.swift in Sources */ = {isa = PBXBuildFile; fileRef = CD2CF38F299E68BE00332116 /* NoteButton.swift */; };
		CD09A74D29A521A70063464F /* CardStyle.swift in Sources */ = {isa = PBXBuildFile; fileRef = C9DFA968299BEC33006929C1 /* CardStyle.swift */; };
		CD09A74E29A521BE0063464F /* NoteCard.swift in Sources */ = {isa = PBXBuildFile; fileRef = C9DFA964299BEB96006929C1 /* NoteCard.swift */; };
		CD09A74F29A521BE0063464F /* BioView.swift in Sources */ = {isa = PBXBuildFile; fileRef = C95D68A0299E6D3E00429F86 /* BioView.swift */; };
		CD09A75029A521D20063464F /* HomeFeedView.swift in Sources */ = {isa = PBXBuildFile; fileRef = C9DEBFD8298941000078B43A /* HomeFeedView.swift */; };
		CD09A75129A521D20063464F /* CompactNoteView.swift in Sources */ = {isa = PBXBuildFile; fileRef = C9DFA96A299BEE2C006929C1 /* CompactNoteView.swift */; };
		CD09A75229A521D20063464F /* RepliesView.swift in Sources */ = {isa = PBXBuildFile; fileRef = C9DFA970299BF8CD006929C1 /* RepliesView.swift */; };
		CD09A75329A521D20063464F /* AppView.swift in Sources */ = {isa = PBXBuildFile; fileRef = C9F84C20298DC36800C6714D /* AppView.swift */; };
		CD09A75429A521D20063464F /* PlaceholderModifier.swift in Sources */ = {isa = PBXBuildFile; fileRef = C95D68A4299E6E1E00429F86 /* PlaceholderModifier.swift */; };
		CD09A75529A521D20063464F /* SelectableText.swift in Sources */ = {isa = PBXBuildFile; fileRef = C95D68A2299E6D9000429F86 /* SelectableText.swift */; };
		CD09A75629A521D20063464F /* SettingsView.swift in Sources */ = {isa = PBXBuildFile; fileRef = C9F84C22298DC7B900C6714D /* SettingsView.swift */; };
		CD09A75729A521D20063464F /* NewNoteView.swift in Sources */ = {isa = PBXBuildFile; fileRef = C94D855B2991479900749478 /* NewNoteView.swift */; };
		CD09A75829A521D20063464F /* LinearGradient+Planetary.swift in Sources */ = {isa = PBXBuildFile; fileRef = C95D68A8299E709800429F86 /* LinearGradient+Planetary.swift */; };
		CD09A75929A521D20063464F /* Color+Hex.swift in Sources */ = {isa = PBXBuildFile; fileRef = C95D68AA299E710F00429F86 /* Color+Hex.swift */; };
		CD09A75A29A521D20063464F /* CardButtonStyle.swift in Sources */ = {isa = PBXBuildFile; fileRef = CD2CF38D299E67F900332116 /* CardButtonStyle.swift */; };
		CD09A75B29A521D20063464F /* AvatarView.swift in Sources */ = {isa = PBXBuildFile; fileRef = 3FFB1D88299FF37C002A755D /* AvatarView.swift */; };
		CD09A75C29A521D20063464F /* SideMenu.swift in Sources */ = {isa = PBXBuildFile; fileRef = CD09A74329A50F1D0063464F /* SideMenu.swift */; };
		CD09A75D29A521D20063464F /* SideMenuContent.swift in Sources */ = {isa = PBXBuildFile; fileRef = CD09A74529A50F750063464F /* SideMenuContent.swift */; };
		CD09A75E29A521EB0063464F /* Assets+Planetary.swift in Sources */ = {isa = PBXBuildFile; fileRef = C9DFA96E299BF043006929C1 /* Assets+Planetary.swift */; };
		CD09A75F29A521FD0063464F /* RelayService.swift in Sources */ = {isa = PBXBuildFile; fileRef = C97797B8298AA19A0046BD25 /* RelayService.swift */; };
		CD09A76029A521FD0063464F /* Filter.swift in Sources */ = {isa = PBXBuildFile; fileRef = A336DD3B299FD78000A0CBA0 /* Filter.swift */; };
		CD09A76129A5220E0063464F /* NosApp.swift in Sources */ = {isa = PBXBuildFile; fileRef = C9DEBFD1298941000078B43A /* NosApp.swift */; };
		CD09A76229A5220E0063464F /* AppController.swift in Sources */ = {isa = PBXBuildFile; fileRef = 3F170C77299D816200BC8F8B /* AppController.swift */; };
		CD09A76329A522190063464F /* OnboardingView.swift in Sources */ = {isa = PBXBuildFile; fileRef = 3FB5E650299D28A200386527 /* OnboardingView.swift */; };
		CD27177629A7C8B200AE8888 /* sample_replies.json in Resources */ = {isa = PBXBuildFile; fileRef = CD27177529A7C8B200AE8888 /* sample_replies.json */; };
		CD2CF38E299E67F900332116 /* CardButtonStyle.swift in Sources */ = {isa = PBXBuildFile; fileRef = CD2CF38D299E67F900332116 /* CardButtonStyle.swift */; };
		CD2CF390299E68BE00332116 /* NoteButton.swift in Sources */ = {isa = PBXBuildFile; fileRef = CD2CF38F299E68BE00332116 /* NoteButton.swift */; };
		CD4908D429B92941007443DB /* ReportABugMailView.swift in Sources */ = {isa = PBXBuildFile; fileRef = CD4908D329B92941007443DB /* ReportABugMailView.swift */; };
		CD4908D529B92B4D007443DB /* ReportABugMailView.swift in Sources */ = {isa = PBXBuildFile; fileRef = CD4908D329B92941007443DB /* ReportABugMailView.swift */; };
		CD76864C29B12F7E00085358 /* ExpandingTextFieldAndSubmitButton.swift in Sources */ = {isa = PBXBuildFile; fileRef = CD76864B29B12F7E00085358 /* ExpandingTextFieldAndSubmitButton.swift */; };
		CD76864D29B133E600085358 /* ExpandingTextFieldAndSubmitButton.swift in Sources */ = {isa = PBXBuildFile; fileRef = CD76864B29B12F7E00085358 /* ExpandingTextFieldAndSubmitButton.swift */; };
		CD76865029B6503500085358 /* NoteOptionsButton.swift in Sources */ = {isa = PBXBuildFile; fileRef = CD76864F29B6503500085358 /* NoteOptionsButton.swift */; };
		CD76865129B68B4400085358 /* NoteOptionsButton.swift in Sources */ = {isa = PBXBuildFile; fileRef = CD76864F29B6503500085358 /* NoteOptionsButton.swift */; };
		CD76865329B793F400085358 /* DiscoverSearchBar.swift in Sources */ = {isa = PBXBuildFile; fileRef = CD76865229B793F400085358 /* DiscoverSearchBar.swift */; };
		CD76865429B7DABE00085358 /* DiscoverSearchBar.swift in Sources */ = {isa = PBXBuildFile; fileRef = CD76865229B793F400085358 /* DiscoverSearchBar.swift */; };
		CDDA1F7B29A527650047ACD8 /* Starscream in Frameworks */ = {isa = PBXBuildFile; productRef = CDDA1F7A29A527650047ACD8 /* Starscream */; };
		CDDA1F7D29A527650047ACD8 /* SwiftUINavigation in Frameworks */ = {isa = PBXBuildFile; productRef = CDDA1F7C29A527650047ACD8 /* SwiftUINavigation */; };
/* End PBXBuildFile section */

/* Begin PBXContainerItemProxy section */
		C90862C129E9804B00C35A71 /* PBXContainerItemProxy */ = {
			isa = PBXContainerItemProxy;
			containerPortal = C9DEBFC6298941000078B43A /* Project object */;
			proxyType = 1;
			remoteGlobalIDString = C9DEBFCD298941000078B43A;
			remoteInfo = Nos;
		};
		C9DEBFE5298941020078B43A /* PBXContainerItemProxy */ = {
			isa = PBXContainerItemProxy;
			containerPortal = C9DEBFC6298941000078B43A /* Project object */;
			proxyType = 1;
			remoteGlobalIDString = C9DEBFCD298941000078B43A;
			remoteInfo = Nos;
		};
		C9DEBFEF298941020078B43A /* PBXContainerItemProxy */ = {
			isa = PBXContainerItemProxy;
			containerPortal = C9DEBFC6298941000078B43A /* Project object */;
			proxyType = 1;
			remoteGlobalIDString = C9DEBFCD298941000078B43A;
			remoteInfo = Nos;
		};
/* End PBXContainerItemProxy section */

/* Begin PBXFileReference section */
		3F170C77299D816200BC8F8B /* AppController.swift */ = {isa = PBXFileReference; lastKnownFileType = sourcecode.swift; path = AppController.swift; sourceTree = "<group>"; };
		3F30020429C1FDD9003D4F8B /* OnboardingStartView.swift */ = {isa = PBXFileReference; lastKnownFileType = sourcecode.swift; path = OnboardingStartView.swift; sourceTree = "<group>"; };
		3F30020629C237AB003D4F8B /* OnboardingAgeVerificationView.swift */ = {isa = PBXFileReference; lastKnownFileType = sourcecode.swift; path = OnboardingAgeVerificationView.swift; sourceTree = "<group>"; };
		3F30020829C23895003D4F8B /* OnboardingNotOldEnoughView.swift */ = {isa = PBXFileReference; lastKnownFileType = sourcecode.swift; path = OnboardingNotOldEnoughView.swift; sourceTree = "<group>"; };
		3F30020A29C361C8003D4F8B /* OnboardingTermsOfServiceView.swift */ = {isa = PBXFileReference; lastKnownFileType = sourcecode.swift; path = OnboardingTermsOfServiceView.swift; sourceTree = "<group>"; };
		3F30020C29C382EB003D4F8B /* OnboardingLoginView.swift */ = {isa = PBXFileReference; lastKnownFileType = sourcecode.swift; path = OnboardingLoginView.swift; sourceTree = "<group>"; };
		3F43C47529A9625700E896A0 /* AuthorReference+CoreDataClass.swift */ = {isa = PBXFileReference; lastKnownFileType = sourcecode.swift; path = "AuthorReference+CoreDataClass.swift"; sourceTree = "<group>"; };
		3F60F42829B27D3E000D62C4 /* ThreadView.swift */ = {isa = PBXFileReference; lastKnownFileType = sourcecode.swift; path = ThreadView.swift; sourceTree = "<group>"; };
		3FB5E650299D28A200386527 /* OnboardingView.swift */ = {isa = PBXFileReference; lastKnownFileType = sourcecode.swift; path = OnboardingView.swift; sourceTree = "<group>"; };
		3FFB1D88299FF37C002A755D /* AvatarView.swift */ = {isa = PBXFileReference; lastKnownFileType = sourcecode.swift; path = AvatarView.swift; sourceTree = "<group>"; };
		3FFB1D9229A6BBCE002A755D /* EventReference+CoreDataClass.swift */ = {isa = PBXFileReference; fileEncoding = 4; lastKnownFileType = sourcecode.swift; path = "EventReference+CoreDataClass.swift"; sourceTree = "<group>"; };
		3FFB1D9529A6BBEC002A755D /* Collection+SafeSubscript.swift */ = {isa = PBXFileReference; fileEncoding = 4; lastKnownFileType = sourcecode.swift; path = "Collection+SafeSubscript.swift"; sourceTree = "<group>"; };
		3FFB1D9B29A7DF9D002A755D /* StackedAvatarsView.swift */ = {isa = PBXFileReference; fileEncoding = 4; lastKnownFileType = sourcecode.swift; path = StackedAvatarsView.swift; sourceTree = "<group>"; };
		5B46611929CCB6DF008B8E8C /* ExportStrings.sh */ = {isa = PBXFileReference; lastKnownFileType = text.script.sh; path = ExportStrings.sh; sourceTree = "<group>"; };
		5B46611B29CCB725008B8E8C /* ExportStrings.swift */ = {isa = PBXFileReference; lastKnownFileType = sourcecode.swift; path = ExportStrings.swift; sourceTree = "<group>"; };
		5B46611F29CCB894008B8E8C /* en */ = {isa = PBXFileReference; lastKnownFileType = text.plist.strings; name = en; path = en.lproj/Generated.strings; sourceTree = "<group>"; };
		5B46612129CCBBE2008B8E8C /* es */ = {isa = PBXFileReference; lastKnownFileType = text.plist.strings; name = es; path = es.lproj/Generated.strings; sourceTree = "<group>"; };
		5B46612229CCBC6C008B8E8C /* zh-Hans */ = {isa = PBXFileReference; lastKnownFileType = text.plist.strings; name = "zh-Hans"; path = "zh-Hans.lproj/Generated.strings"; sourceTree = "<group>"; };
		5B48EC692A1406C4001EDA7F /* de */ = {isa = PBXFileReference; lastKnownFileType = text.plist.strings; name = de; path = de.lproj/Generated.strings; sourceTree = "<group>"; };
		5B6EB48D29EDBE0E006E750C /* NoteParser.swift */ = {isa = PBXFileReference; lastKnownFileType = sourcecode.swift; path = NoteParser.swift; sourceTree = "<group>"; };
		5B6EB48F29EDBEC1006E750C /* NoteParserTests.swift */ = {isa = PBXFileReference; lastKnownFileType = sourcecode.swift; path = NoteParserTests.swift; sourceTree = "<group>"; };
		5B80BE9D29F9864000A363E4 /* Bech32Tests.swift */ = {isa = PBXFileReference; lastKnownFileType = sourcecode.swift; path = Bech32Tests.swift; sourceTree = "<group>"; };
		5B8805192A21027C00E21F06 /* SHA256Key.swift */ = {isa = PBXFileReference; lastKnownFileType = sourcecode.swift; path = SHA256Key.swift; sourceTree = "<group>"; };
		5B88051B2A21046C00E21F06 /* SHA256KeyTests.swift */ = {isa = PBXFileReference; lastKnownFileType = sourcecode.swift; path = SHA256KeyTests.swift; sourceTree = "<group>"; };
		5B88051E2A21056E00E21F06 /* TLVTests.swift */ = {isa = PBXFileReference; lastKnownFileType = sourcecode.swift; path = TLVTests.swift; sourceTree = "<group>"; };
		5B8B77182A1FDA3C004FC675 /* TLV.swift */ = {isa = PBXFileReference; lastKnownFileType = sourcecode.swift; path = TLV.swift; sourceTree = "<group>"; };
		5B8C96AB29D52AD200B73AEC /* AuthorListView.swift */ = {isa = PBXFileReference; lastKnownFileType = sourcecode.swift; path = AuthorListView.swift; sourceTree = "<group>"; };
		5B8C96AF29DB2E1100B73AEC /* SearchTextFieldObserver.swift */ = {isa = PBXFileReference; lastKnownFileType = sourcecode.swift; path = SearchTextFieldObserver.swift; sourceTree = "<group>"; };
		5B8C96B129DB313300B73AEC /* AuthorRow.swift */ = {isa = PBXFileReference; lastKnownFileType = sourcecode.swift; path = AuthorRow.swift; sourceTree = "<group>"; };
		5B8C96B529DDD3B200B73AEC /* EditableText.swift */ = {isa = PBXFileReference; lastKnownFileType = sourcecode.swift; path = EditableText.swift; sourceTree = "<group>"; };
		A303AF8229A9153A005DC8FC /* FollowButton.swift */ = {isa = PBXFileReference; lastKnownFileType = sourcecode.swift; path = FollowButton.swift; sourceTree = "<group>"; };
		A32B6C7229A6BE9B00653FF5 /* FollowsView.swift */ = {isa = PBXFileReference; lastKnownFileType = sourcecode.swift; path = FollowsView.swift; sourceTree = "<group>"; };
		A32B6C7729A6C99200653FF5 /* FollowCard.swift */ = {isa = PBXFileReference; lastKnownFileType = sourcecode.swift; path = FollowCard.swift; sourceTree = "<group>"; };
		A336DD3B299FD78000A0CBA0 /* Filter.swift */ = {isa = PBXFileReference; lastKnownFileType = sourcecode.swift; path = Filter.swift; sourceTree = "<group>"; };
		A34E439829A522F20057AFCB /* CurrentUser.swift */ = {isa = PBXFileReference; lastKnownFileType = sourcecode.swift; path = CurrentUser.swift; sourceTree = "<group>"; };
		A351E1A129BA92240009B7F6 /* ProfileEditView.swift */ = {isa = PBXFileReference; fileEncoding = 4; lastKnownFileType = sourcecode.swift; path = ProfileEditView.swift; sourceTree = "<group>"; };
		A3B943CE299AE00100A15A08 /* KeyChain.swift */ = {isa = PBXFileReference; lastKnownFileType = sourcecode.swift; path = KeyChain.swift; sourceTree = "<group>"; };
		A3B943D4299D514800A15A08 /* Follow+CoreDataClass.swift */ = {isa = PBXFileReference; lastKnownFileType = sourcecode.swift; path = "Follow+CoreDataClass.swift"; sourceTree = "<group>"; };
		C90862BB29E9804B00C35A71 /* NosPerformanceTests.xctest */ = {isa = PBXFileReference; explicitFileType = wrapper.cfbundle; includeInIndex = 0; path = NosPerformanceTests.xctest; sourceTree = BUILT_PRODUCTS_DIR; };
		C90862BD29E9804B00C35A71 /* NosPerformanceTests.swift */ = {isa = PBXFileReference; lastKnownFileType = sourcecode.swift; path = NosPerformanceTests.swift; sourceTree = "<group>"; };
		C91FFD392A09444D00743037 /* Nos 6.xcdatamodel */ = {isa = PBXFileReference; lastKnownFileType = wrapper.xcdatamodel; path = "Nos 6.xcdatamodel"; sourceTree = "<group>"; };
		C92DF80129BFAF9300400561 /* ProductionSecrets.xcconfig */ = {isa = PBXFileReference; lastKnownFileType = text.xcconfig; path = ProductionSecrets.xcconfig; sourceTree = "<group>"; };
		C92DF80229C22E4F00400561 /* Nos 2.xcdatamodel */ = {isa = PBXFileReference; lastKnownFileType = wrapper.xcdatamodel; path = "Nos 2.xcdatamodel"; sourceTree = "<group>"; };
		C92DF80429C25DE900400561 /* URL+MimeTypes.swift */ = {isa = PBXFileReference; lastKnownFileType = sourcecode.swift; path = "URL+MimeTypes.swift"; sourceTree = "<group>"; };
		C92DF80729C25FA900400561 /* SquareImage.swift */ = {isa = PBXFileReference; lastKnownFileType = sourcecode.swift; path = SquareImage.swift; sourceTree = "<group>"; };
		C931517C29B915AF00934506 /* StaggeredGrid.swift */ = {isa = PBXFileReference; lastKnownFileType = sourcecode.swift; path = StaggeredGrid.swift; sourceTree = "<group>"; };
		C937786129FC6D1900568C27 /* pt-BR */ = {isa = PBXFileReference; lastKnownFileType = text.plist.strings; name = "pt-BR"; path = "pt-BR.lproj/Generated.strings"; sourceTree = "<group>"; };
		C93CA0C229AE3A1E00921183 /* JSONEvent.swift */ = {isa = PBXFileReference; lastKnownFileType = sourcecode.swift; path = JSONEvent.swift; sourceTree = "<group>"; };
		C93EC2F029C337EB0012EE2A /* RelayPicker.swift */ = {isa = PBXFileReference; lastKnownFileType = sourcecode.swift; path = RelayPicker.swift; sourceTree = "<group>"; };
		C93EC2F329C34C860012EE2A /* NSPredicate+Bool.swift */ = {isa = PBXFileReference; lastKnownFileType = sourcecode.swift; path = "NSPredicate+Bool.swift"; sourceTree = "<group>"; };
		C93EC2F629C351470012EE2A /* Optional+Unwrap.swift */ = {isa = PBXFileReference; lastKnownFileType = sourcecode.swift; path = "Optional+Unwrap.swift"; sourceTree = "<group>"; };
		C93EC2F929C370DE0012EE2A /* DiscoverGrid.swift */ = {isa = PBXFileReference; lastKnownFileType = sourcecode.swift; path = DiscoverGrid.swift; sourceTree = "<group>"; };
		C93EC2FC29C3785C0012EE2A /* View+RoundedCorner.swift */ = {isa = PBXFileReference; fileEncoding = 4; lastKnownFileType = sourcecode.swift; path = "View+RoundedCorner.swift"; sourceTree = "<group>"; };
		C942566829B66A2800C4202C /* Date+Elapsed.swift */ = {isa = PBXFileReference; fileEncoding = 4; lastKnownFileType = sourcecode.swift; path = "Date+Elapsed.swift"; sourceTree = "<group>"; };
		C94437E529B0DB83004D8C86 /* NotificationsView.swift */ = {isa = PBXFileReference; lastKnownFileType = sourcecode.swift; path = NotificationsView.swift; sourceTree = "<group>"; };
		C94BC09A2A0AC74A0098F6F1 /* PreviewData.swift */ = {isa = PBXFileReference; lastKnownFileType = sourcecode.swift; path = PreviewData.swift; sourceTree = "<group>"; };
		C94D14802A12B3F70014C906 /* SearchBar.swift */ = {isa = PBXFileReference; lastKnownFileType = sourcecode.swift; path = SearchBar.swift; sourceTree = "<group>"; };
		C94D855B2991479900749478 /* NewNoteView.swift */ = {isa = PBXFileReference; lastKnownFileType = sourcecode.swift; path = NewNoteView.swift; sourceTree = "<group>"; };
		C94FE5A629F8441200C27119 /* zh-Hant */ = {isa = PBXFileReference; lastKnownFileType = text.plist.strings; name = "zh-Hant"; path = "zh-Hant.lproj/Generated.strings"; sourceTree = "<group>"; };
		C94FE5A729F8441200C27119 /* fr */ = {isa = PBXFileReference; lastKnownFileType = text.plist.strings; name = fr; path = fr.lproj/Generated.strings; sourceTree = "<group>"; };
		C95D689E299E6B4100429F86 /* ProfileHeader.swift */ = {isa = PBXFileReference; fileEncoding = 4; lastKnownFileType = sourcecode.swift; path = ProfileHeader.swift; sourceTree = "<group>"; };
		C95D68A0299E6D3E00429F86 /* BioView.swift */ = {isa = PBXFileReference; fileEncoding = 4; lastKnownFileType = sourcecode.swift; path = BioView.swift; sourceTree = "<group>"; };
		C95D68A2299E6D9000429F86 /* SelectableText.swift */ = {isa = PBXFileReference; fileEncoding = 4; lastKnownFileType = sourcecode.swift; path = SelectableText.swift; sourceTree = "<group>"; };
		C95D68A4299E6E1E00429F86 /* PlaceholderModifier.swift */ = {isa = PBXFileReference; fileEncoding = 4; lastKnownFileType = sourcecode.swift; path = PlaceholderModifier.swift; sourceTree = "<group>"; };
		C95D68A8299E709800429F86 /* LinearGradient+Planetary.swift */ = {isa = PBXFileReference; fileEncoding = 4; lastKnownFileType = sourcecode.swift; path = "LinearGradient+Planetary.swift"; sourceTree = "<group>"; };
		C95D68AA299E710F00429F86 /* Color+Hex.swift */ = {isa = PBXFileReference; fileEncoding = 4; lastKnownFileType = sourcecode.swift; path = "Color+Hex.swift"; sourceTree = "<group>"; };
		C95D68AC299E721700429F86 /* ProfileView.swift */ = {isa = PBXFileReference; lastKnownFileType = sourcecode.swift; path = ProfileView.swift; sourceTree = "<group>"; };
		C95D68AF299ECE0700429F86 /* CHANGELOG.md */ = {isa = PBXFileReference; fileEncoding = 4; lastKnownFileType = net.daringfireball.markdown; path = CHANGELOG.md; sourceTree = "<group>"; };
		C95D68B0299ECE0700429F86 /* README.md */ = {isa = PBXFileReference; fileEncoding = 4; lastKnownFileType = net.daringfireball.markdown; path = README.md; sourceTree = "<group>"; };
		C95D68B1299ECE0700429F86 /* CONTRIBUTING.md */ = {isa = PBXFileReference; fileEncoding = 4; lastKnownFileType = net.daringfireball.markdown; path = CONTRIBUTING.md; sourceTree = "<group>"; };
		C960C57029F3236200929990 /* LikeButton.swift */ = {isa = PBXFileReference; lastKnownFileType = sourcecode.swift; path = LikeButton.swift; sourceTree = "<group>"; };
		C960C57329F3251E00929990 /* RepostButton.swift */ = {isa = PBXFileReference; lastKnownFileType = sourcecode.swift; path = RepostButton.swift; sourceTree = "<group>"; };
		C9646EA029B7A22C007239A4 /* Analytics.swift */ = {isa = PBXFileReference; lastKnownFileType = sourcecode.swift; path = Analytics.swift; sourceTree = "<group>"; };
		C9646EAD29B8D653007239A4 /* ViewDidLoadModifier.swift */ = {isa = PBXFileReference; lastKnownFileType = sourcecode.swift; path = ViewDidLoadModifier.swift; sourceTree = "<group>"; };
		C9671D72298DB94C00EE7E12 /* Data+Encoding.swift */ = {isa = PBXFileReference; lastKnownFileType = sourcecode.swift; path = "Data+Encoding.swift"; sourceTree = "<group>"; };
<<<<<<< HEAD
		C973AB552A323167002AED16 /* Follow+CoreDataProperties.swift */ = {isa = PBXFileReference; lastKnownFileType = sourcecode.swift; path = "Follow+CoreDataProperties.swift"; sourceTree = "<group>"; };
		C973AB562A323167002AED16 /* Event+CoreDataProperties.swift */ = {isa = PBXFileReference; lastKnownFileType = sourcecode.swift; path = "Event+CoreDataProperties.swift"; sourceTree = "<group>"; };
		C973AB572A323167002AED16 /* AuthorReference+CoreDataProperties.swift */ = {isa = PBXFileReference; lastKnownFileType = sourcecode.swift; path = "AuthorReference+CoreDataProperties.swift"; sourceTree = "<group>"; };
		C973AB582A323167002AED16 /* Author+CoreDataProperties.swift */ = {isa = PBXFileReference; lastKnownFileType = sourcecode.swift; path = "Author+CoreDataProperties.swift"; sourceTree = "<group>"; };
		C973AB592A323167002AED16 /* Relay+CoreDataProperties.swift */ = {isa = PBXFileReference; lastKnownFileType = sourcecode.swift; path = "Relay+CoreDataProperties.swift"; sourceTree = "<group>"; };
		C973AB5A2A323167002AED16 /* EventReference+CoreDataProperties.swift */ = {isa = PBXFileReference; lastKnownFileType = sourcecode.swift; path = "EventReference+CoreDataProperties.swift"; sourceTree = "<group>"; };
		C974652D2A3B86600031226F /* NoteCardHeader.swift */ = {isa = PBXFileReference; lastKnownFileType = sourcecode.swift; path = NoteCardHeader.swift; sourceTree = "<group>"; };
		C97465302A3B89140031226F /* AuthorLabel.swift */ = {isa = PBXFileReference; lastKnownFileType = sourcecode.swift; path = AuthorLabel.swift; sourceTree = "<group>"; };
=======
		C97465332A3C95FE0031226F /* RelayPickerToolbarButton.swift */ = {isa = PBXFileReference; lastKnownFileType = sourcecode.swift; path = RelayPickerToolbarButton.swift; sourceTree = "<group>"; };
>>>>>>> d2e1cfb7
		C97797B8298AA19A0046BD25 /* RelayService.swift */ = {isa = PBXFileReference; lastKnownFileType = sourcecode.swift; path = RelayService.swift; sourceTree = "<group>"; };
		C97A1C8729E45B3C009D9E8D /* RawEventView.swift */ = {isa = PBXFileReference; fileEncoding = 4; lastKnownFileType = sourcecode.swift; path = RawEventView.swift; sourceTree = "<group>"; };
		C97A1C8A29E45B4E009D9E8D /* RawEventController.swift */ = {isa = PBXFileReference; fileEncoding = 4; lastKnownFileType = sourcecode.swift; path = RawEventController.swift; sourceTree = "<group>"; };
		C97A1C8D29E58EC7009D9E8D /* NSManagedObjectContext+Nos.swift */ = {isa = PBXFileReference; lastKnownFileType = sourcecode.swift; path = "NSManagedObjectContext+Nos.swift"; sourceTree = "<group>"; };
		C987F81629BA4C6900B44E7A /* BigActionButton.swift */ = {isa = PBXFileReference; fileEncoding = 4; lastKnownFileType = sourcecode.swift; path = BigActionButton.swift; sourceTree = "<group>"; };
		C987F81929BA4D0E00B44E7A /* ActionButton.swift */ = {isa = PBXFileReference; fileEncoding = 4; lastKnownFileType = sourcecode.swift; path = ActionButton.swift; sourceTree = "<group>"; };
		C987F81C29BA6D9A00B44E7A /* ProfileTab.swift */ = {isa = PBXFileReference; lastKnownFileType = sourcecode.swift; path = ProfileTab.swift; sourceTree = "<group>"; };
		C987F82029BA951D00B44E7A /* ClarityCity-ExtraLight.otf */ = {isa = PBXFileReference; lastKnownFileType = file; path = "ClarityCity-ExtraLight.otf"; sourceTree = "<group>"; };
		C987F82129BA951D00B44E7A /* ClarityCity-LightItalic.otf */ = {isa = PBXFileReference; lastKnownFileType = file; path = "ClarityCity-LightItalic.otf"; sourceTree = "<group>"; };
		C987F82229BA951D00B44E7A /* ClarityCity-ExtraBold.otf */ = {isa = PBXFileReference; lastKnownFileType = file; path = "ClarityCity-ExtraBold.otf"; sourceTree = "<group>"; };
		C987F82329BA951D00B44E7A /* ClarityCity-MediumItalic.otf */ = {isa = PBXFileReference; lastKnownFileType = file; path = "ClarityCity-MediumItalic.otf"; sourceTree = "<group>"; };
		C987F82429BA951D00B44E7A /* ClarityCity-BoldItalic.otf */ = {isa = PBXFileReference; lastKnownFileType = file; path = "ClarityCity-BoldItalic.otf"; sourceTree = "<group>"; };
		C987F82529BA951D00B44E7A /* ClarityCity-Bold.otf */ = {isa = PBXFileReference; lastKnownFileType = file; path = "ClarityCity-Bold.otf"; sourceTree = "<group>"; };
		C987F82629BA951D00B44E7A /* ClarityCity-SemiBold.otf */ = {isa = PBXFileReference; lastKnownFileType = file; path = "ClarityCity-SemiBold.otf"; sourceTree = "<group>"; };
		C987F82729BA951D00B44E7A /* ClarityCity-SemiBoldItalic.otf */ = {isa = PBXFileReference; lastKnownFileType = file; path = "ClarityCity-SemiBoldItalic.otf"; sourceTree = "<group>"; };
		C987F82829BA951E00B44E7A /* ClarityCity-Black.otf */ = {isa = PBXFileReference; lastKnownFileType = file; path = "ClarityCity-Black.otf"; sourceTree = "<group>"; };
		C987F82929BA951E00B44E7A /* ClarityCity-ExtraBoldItalic.otf */ = {isa = PBXFileReference; lastKnownFileType = file; path = "ClarityCity-ExtraBoldItalic.otf"; sourceTree = "<group>"; };
		C987F82A29BA951E00B44E7A /* ClarityCity-Light.otf */ = {isa = PBXFileReference; lastKnownFileType = file; path = "ClarityCity-Light.otf"; sourceTree = "<group>"; };
		C987F82B29BA951E00B44E7A /* ClarityCity-BlackItalic.otf */ = {isa = PBXFileReference; lastKnownFileType = file; path = "ClarityCity-BlackItalic.otf"; sourceTree = "<group>"; };
		C987F82C29BA951E00B44E7A /* ClarityCity-Medium.otf */ = {isa = PBXFileReference; lastKnownFileType = file; path = "ClarityCity-Medium.otf"; sourceTree = "<group>"; };
		C987F82D29BA951E00B44E7A /* ClarityCity-ThinItalic.otf */ = {isa = PBXFileReference; lastKnownFileType = file; path = "ClarityCity-ThinItalic.otf"; sourceTree = "<group>"; };
		C987F82E29BA951E00B44E7A /* ClarityCity-RegularItalic.otf */ = {isa = PBXFileReference; lastKnownFileType = file; path = "ClarityCity-RegularItalic.otf"; sourceTree = "<group>"; };
		C987F82F29BA951E00B44E7A /* ClarityCity-ExtraLightItalic.otf */ = {isa = PBXFileReference; lastKnownFileType = file; path = "ClarityCity-ExtraLightItalic.otf"; sourceTree = "<group>"; };
		C987F83029BA951E00B44E7A /* ClarityCity-Regular.otf */ = {isa = PBXFileReference; lastKnownFileType = file; path = "ClarityCity-Regular.otf"; sourceTree = "<group>"; };
		C987F83129BA951E00B44E7A /* ClarityCity-Thin.otf */ = {isa = PBXFileReference; lastKnownFileType = file; path = "ClarityCity-Thin.otf"; sourceTree = "<group>"; };
		C987F85629BA96B700B44E7A /* Info.plist */ = {isa = PBXFileReference; lastKnownFileType = text.plist; path = Info.plist; sourceTree = "<group>"; };
		C987F85729BA981800B44E7A /* Font.swift */ = {isa = PBXFileReference; lastKnownFileType = sourcecode.swift; path = Font.swift; sourceTree = "<group>"; };
		C987F86029BABAF800B44E7A /* String+Markdown.swift */ = {isa = PBXFileReference; lastKnownFileType = sourcecode.swift; path = "String+Markdown.swift"; sourceTree = "<group>"; };
		C98A32262A05795E00E3FA13 /* Task+Timeout.swift */ = {isa = PBXFileReference; lastKnownFileType = sourcecode.swift; path = "Task+Timeout.swift"; sourceTree = "<group>"; };
		C98B8B3F29FBF83B009789C8 /* NotificationCard.swift */ = {isa = PBXFileReference; lastKnownFileType = sourcecode.swift; path = NotificationCard.swift; sourceTree = "<group>"; };
		C9A0DAD729C6467600466635 /* CreateProfileView.swift */ = {isa = PBXFileReference; lastKnownFileType = sourcecode.swift; path = CreateProfileView.swift; sourceTree = "<group>"; };
		C9A0DAD929C685E500466635 /* SideMenuButton.swift */ = {isa = PBXFileReference; lastKnownFileType = sourcecode.swift; path = SideMenuButton.swift; sourceTree = "<group>"; };
		C9A0DADC29C689C900466635 /* NosNavigationBar.swift */ = {isa = PBXFileReference; lastKnownFileType = sourcecode.swift; path = NosNavigationBar.swift; sourceTree = "<group>"; };
		C9A0DADF29C697A100466635 /* AboutView.swift */ = {isa = PBXFileReference; lastKnownFileType = sourcecode.swift; path = AboutView.swift; sourceTree = "<group>"; };
		C9A0DAE329C69F0C00466635 /* HighlightedText.swift */ = {isa = PBXFileReference; fileEncoding = 4; lastKnownFileType = sourcecode.swift; path = HighlightedText.swift; sourceTree = "<group>"; };
		C9A0DAE629C69FA000466635 /* Text+Gradient.swift */ = {isa = PBXFileReference; fileEncoding = 4; lastKnownFileType = sourcecode.swift; path = "Text+Gradient.swift"; sourceTree = "<group>"; };
		C9A0DAE929C6A34200466635 /* ActivityView.swift */ = {isa = PBXFileReference; fileEncoding = 4; lastKnownFileType = sourcecode.swift; path = ActivityView.swift; sourceTree = "<group>"; };
		C9A0DAEC29C6A66C00466635 /* Launch Screen.storyboard */ = {isa = PBXFileReference; lastKnownFileType = file.storyboard; path = "Launch Screen.storyboard"; sourceTree = "<group>"; };
		C9A0DAF329C870D500466635 /* Nos 4.xcdatamodel */ = {isa = PBXFileReference; lastKnownFileType = wrapper.xcdatamodel; path = "Nos 4.xcdatamodel"; sourceTree = "<group>"; };
		C9A0DAF429C9112400466635 /* UniversalNameWizard.swift */ = {isa = PBXFileReference; lastKnownFileType = sourcecode.swift; path = UniversalNameWizard.swift; sourceTree = "<group>"; };
		C9A0DAF729C92F4500466635 /* UNSAPI.swift */ = {isa = PBXFileReference; lastKnownFileType = sourcecode.swift; path = UNSAPI.swift; sourceTree = "<group>"; };
		C9A25B3C29F174D200B39534 /* ReadabilityPadding.swift */ = {isa = PBXFileReference; lastKnownFileType = sourcecode.swift; path = ReadabilityPadding.swift; sourceTree = "<group>"; };
		C9ADB132299287D60075E7F8 /* KeyPairTests.swift */ = {isa = PBXFileReference; lastKnownFileType = sourcecode.swift; path = KeyPairTests.swift; sourceTree = "<group>"; };
		C9ADB134299288230075E7F8 /* KeyFixture.swift */ = {isa = PBXFileReference; lastKnownFileType = sourcecode.swift; path = KeyFixture.swift; sourceTree = "<group>"; };
		C9ADB13729928CC30075E7F8 /* String+Hex.swift */ = {isa = PBXFileReference; lastKnownFileType = sourcecode.swift; path = "String+Hex.swift"; sourceTree = "<group>"; };
		C9ADB13C29929B540075E7F8 /* Bech32.swift */ = {isa = PBXFileReference; lastKnownFileType = sourcecode.swift; path = Bech32.swift; sourceTree = "<group>"; };
		C9ADB14029951CB10075E7F8 /* NSManagedObject+Nos.swift */ = {isa = PBXFileReference; lastKnownFileType = sourcecode.swift; path = "NSManagedObject+Nos.swift"; sourceTree = "<group>"; };
		C9B678DA29EEBF3B00303F33 /* DependencyInjection.swift */ = {isa = PBXFileReference; lastKnownFileType = sourcecode.swift; path = DependencyInjection.swift; sourceTree = "<group>"; };
		C9B678DD29EEC35B00303F33 /* Foundation+Sendable.swift */ = {isa = PBXFileReference; lastKnownFileType = sourcecode.swift; path = "Foundation+Sendable.swift"; sourceTree = "<group>"; };
		C9B678E029EEC41000303F33 /* SocialGraphCache.swift */ = {isa = PBXFileReference; lastKnownFileType = sourcecode.swift; path = SocialGraphCache.swift; sourceTree = "<group>"; };
		C9B678E329EED2DC00303F33 /* SocialGraphTests.swift */ = {isa = PBXFileReference; lastKnownFileType = sourcecode.swift; path = SocialGraphTests.swift; sourceTree = "<group>"; };
		C9B678E529EF1BF200303F33 /* Nos 5.xcdatamodel */ = {isa = PBXFileReference; lastKnownFileType = wrapper.xcdatamodel; path = "Nos 5.xcdatamodel"; sourceTree = "<group>"; };
		C9B678E629F01A8500303F33 /* FullscreenProgressView.swift */ = {isa = PBXFileReference; lastKnownFileType = sourcecode.swift; path = FullscreenProgressView.swift; sourceTree = "<group>"; };
		C9B708BA2A13BE41006C613A /* NoteTextEditor.swift */ = {isa = PBXFileReference; lastKnownFileType = sourcecode.swift; path = NoteTextEditor.swift; sourceTree = "<group>"; };
		C9BAB09A2996FBA10003A84E /* EventProcessor.swift */ = {isa = PBXFileReference; lastKnownFileType = sourcecode.swift; path = EventProcessor.swift; sourceTree = "<group>"; };
		C9C2B77B29E072E400548B4A /* WebSocket+Nos.swift */ = {isa = PBXFileReference; lastKnownFileType = sourcecode.swift; path = "WebSocket+Nos.swift"; sourceTree = "<group>"; };
		C9C2B77E29E0731600548B4A /* AsyncTimer.swift */ = {isa = PBXFileReference; lastKnownFileType = sourcecode.swift; path = AsyncTimer.swift; sourceTree = "<group>"; };
		C9C2B78129E0735400548B4A /* RelaySubscriptionManager.swift */ = {isa = PBXFileReference; lastKnownFileType = sourcecode.swift; path = RelaySubscriptionManager.swift; sourceTree = "<group>"; };
		C9C2B78429E073E300548B4A /* RelaySubscription.swift */ = {isa = PBXFileReference; lastKnownFileType = sourcecode.swift; path = RelaySubscription.swift; sourceTree = "<group>"; };
		C9C9444129F6F0E2002F2C7A /* XCTest+Eventually.swift */ = {isa = PBXFileReference; lastKnownFileType = sourcecode.swift; path = "XCTest+Eventually.swift"; sourceTree = "<group>"; };
		C9CDBBA029A8F14C00C555C7 /* DiscoverView.swift */ = {isa = PBXFileReference; lastKnownFileType = sourcecode.swift; path = DiscoverView.swift; sourceTree = "<group>"; };
		C9CDBBA329A8FA2900C555C7 /* GoldenPostView.swift */ = {isa = PBXFileReference; fileEncoding = 4; lastKnownFileType = sourcecode.swift; path = GoldenPostView.swift; sourceTree = "<group>"; };
		C9CE5B132A0172CF008E198C /* WebView.swift */ = {isa = PBXFileReference; lastKnownFileType = sourcecode.swift; path = WebView.swift; sourceTree = "<group>"; };
		C9CF23152A378E8F00EBEC31 /* Nos 7.xcdatamodel */ = {isa = PBXFileReference; lastKnownFileType = wrapper.xcdatamodel; path = "Nos 7.xcdatamodel"; sourceTree = "<group>"; };
		C9CF23162A38A58B00EBEC31 /* ParseQueue.swift */ = {isa = PBXFileReference; lastKnownFileType = sourcecode.swift; path = ParseQueue.swift; sourceTree = "<group>"; };
		C9DB207629F30EC700FB7B9D /* AsyncButton.swift */ = {isa = PBXFileReference; lastKnownFileType = sourcecode.swift; path = AsyncButton.swift; sourceTree = "<group>"; };
		C9DEBFCE298941000078B43A /* Nos.app */ = {isa = PBXFileReference; explicitFileType = wrapper.application; includeInIndex = 0; path = Nos.app; sourceTree = BUILT_PRODUCTS_DIR; };
		C9DEBFD1298941000078B43A /* NosApp.swift */ = {isa = PBXFileReference; lastKnownFileType = sourcecode.swift; path = NosApp.swift; sourceTree = "<group>"; };
		C9DEBFD3298941000078B43A /* Persistence.swift */ = {isa = PBXFileReference; lastKnownFileType = sourcecode.swift; path = Persistence.swift; sourceTree = "<group>"; };
		C9DEBFD6298941000078B43A /* Nos.xcdatamodel */ = {isa = PBXFileReference; lastKnownFileType = wrapper.xcdatamodel; path = Nos.xcdatamodel; sourceTree = "<group>"; };
		C9DEBFD8298941000078B43A /* HomeFeedView.swift */ = {isa = PBXFileReference; lastKnownFileType = sourcecode.swift; path = HomeFeedView.swift; sourceTree = "<group>"; };
		C9DEBFDA298941020078B43A /* Assets.xcassets */ = {isa = PBXFileReference; lastKnownFileType = folder.assetcatalog; path = Assets.xcassets; sourceTree = "<group>"; };
		C9DEBFDC298941020078B43A /* Nos.entitlements */ = {isa = PBXFileReference; lastKnownFileType = text.plist.entitlements; path = Nos.entitlements; sourceTree = "<group>"; };
		C9DEBFDE298941020078B43A /* Preview Assets.xcassets */ = {isa = PBXFileReference; lastKnownFileType = folder.assetcatalog; path = "Preview Assets.xcassets"; sourceTree = "<group>"; };
		C9DEBFE4298941020078B43A /* NosTests.xctest */ = {isa = PBXFileReference; explicitFileType = wrapper.cfbundle; includeInIndex = 0; path = NosTests.xctest; sourceTree = BUILT_PRODUCTS_DIR; };
		C9DEBFE8298941020078B43A /* EventTests.swift */ = {isa = PBXFileReference; lastKnownFileType = sourcecode.swift; path = EventTests.swift; sourceTree = "<group>"; };
		C9DEBFEE298941020078B43A /* NosUITests.xctest */ = {isa = PBXFileReference; explicitFileType = wrapper.cfbundle; includeInIndex = 0; path = NosUITests.xctest; sourceTree = BUILT_PRODUCTS_DIR; };
		C9DEBFF2298941020078B43A /* NosUITests.swift */ = {isa = PBXFileReference; lastKnownFileType = sourcecode.swift; path = NosUITests.swift; sourceTree = "<group>"; };
		C9DEBFF4298941020078B43A /* NosUITestsLaunchTests.swift */ = {isa = PBXFileReference; lastKnownFileType = sourcecode.swift; path = NosUITestsLaunchTests.swift; sourceTree = "<group>"; };
		C9DEC002298945150078B43A /* String+Lorem.swift */ = {isa = PBXFileReference; lastKnownFileType = sourcecode.swift; path = "String+Lorem.swift"; sourceTree = "<group>"; };
		C9DEC005298947900078B43A /* sample_data.json */ = {isa = PBXFileReference; fileEncoding = 4; lastKnownFileType = text.json; path = sample_data.json; sourceTree = "<group>"; };
		C9DEC03F29894BED0078B43A /* Event+CoreDataClass.swift */ = {isa = PBXFileReference; lastKnownFileType = sourcecode.swift; path = "Event+CoreDataClass.swift"; sourceTree = "<group>"; };
		C9DEC04329894BED0078B43A /* Author+CoreDataClass.swift */ = {isa = PBXFileReference; lastKnownFileType = sourcecode.swift; path = "Author+CoreDataClass.swift"; sourceTree = "<group>"; };
		C9DEC0622989541F0078B43A /* Bundle+Current.swift */ = {isa = PBXFileReference; lastKnownFileType = sourcecode.swift; path = "Bundle+Current.swift"; sourceTree = "<group>"; };
		C9DEC069298965540078B43A /* RelayView.swift */ = {isa = PBXFileReference; lastKnownFileType = sourcecode.swift; path = RelayView.swift; sourceTree = "<group>"; };
		C9DEC06C2989668E0078B43A /* Relay+CoreDataClass.swift */ = {isa = PBXFileReference; lastKnownFileType = sourcecode.swift; path = "Relay+CoreDataClass.swift"; sourceTree = "<group>"; };
		C9DFA964299BEB96006929C1 /* NoteCard.swift */ = {isa = PBXFileReference; fileEncoding = 4; lastKnownFileType = sourcecode.swift; path = NoteCard.swift; sourceTree = "<group>"; };
		C9DFA968299BEC33006929C1 /* CardStyle.swift */ = {isa = PBXFileReference; fileEncoding = 4; lastKnownFileType = sourcecode.swift; path = CardStyle.swift; sourceTree = "<group>"; };
		C9DFA96A299BEE2C006929C1 /* CompactNoteView.swift */ = {isa = PBXFileReference; fileEncoding = 4; lastKnownFileType = sourcecode.swift; path = CompactNoteView.swift; sourceTree = "<group>"; };
		C9DFA96E299BF043006929C1 /* Assets+Planetary.swift */ = {isa = PBXFileReference; fileEncoding = 4; lastKnownFileType = sourcecode.swift; name = "Assets+Planetary.swift"; path = "Nos/Extensions/Assets+Planetary.swift"; sourceTree = SOURCE_ROOT; };
		C9DFA970299BF8CD006929C1 /* RepliesView.swift */ = {isa = PBXFileReference; lastKnownFileType = sourcecode.swift; path = RepliesView.swift; sourceTree = "<group>"; };
		C9DFA975299C30F0006929C1 /* Localized.swift */ = {isa = PBXFileReference; lastKnownFileType = sourcecode.swift; path = Localized.swift; sourceTree = "<group>"; };
		C9DFA978299C31A7006929C1 /* Localizable.swift */ = {isa = PBXFileReference; fileEncoding = 4; lastKnownFileType = sourcecode.swift; path = Localizable.swift; sourceTree = "<group>"; };
		C9E37E0E2A1E7C32003D4B0A /* ReportMenu.swift */ = {isa = PBXFileReference; lastKnownFileType = sourcecode.swift; path = ReportMenu.swift; sourceTree = "<group>"; };
		C9E9D9C62A2E1EC40048AF0B /* AuthorCard.swift */ = {isa = PBXFileReference; lastKnownFileType = sourcecode.swift; path = AuthorCard.swift; sourceTree = "<group>"; };
		C9E9D9C92A2E35440048AF0B /* SearchController.swift */ = {isa = PBXFileReference; lastKnownFileType = sourcecode.swift; path = SearchController.swift; sourceTree = "<group>"; };
		C9E37E112A1E7EC5003D4B0A /* PreviewContainer.swift */ = {isa = PBXFileReference; lastKnownFileType = sourcecode.swift; path = PreviewContainer.swift; sourceTree = "<group>"; };
		C9E37E142A1E8143003D4B0A /* Report.swift */ = {isa = PBXFileReference; lastKnownFileType = sourcecode.swift; path = Report.swift; sourceTree = "<group>"; };
		C9EDC9792A3A27D1009148D1 /* Nos 8.xcdatamodel */ = {isa = PBXFileReference; lastKnownFileType = wrapper.xcdatamodel; path = "Nos 8.xcdatamodel"; sourceTree = "<group>"; };
		C9EE3E5F2A0538B7008A7491 /* ExpirationTimeButton.swift */ = {isa = PBXFileReference; lastKnownFileType = sourcecode.swift; path = ExpirationTimeButton.swift; sourceTree = "<group>"; };
		C9EE3E622A053910008A7491 /* ExpirationTimeOption.swift */ = {isa = PBXFileReference; lastKnownFileType = sourcecode.swift; path = ExpirationTimeOption.swift; sourceTree = "<group>"; };
		C9F0BB6829A5039D000547FC /* Int+Bool.swift */ = {isa = PBXFileReference; lastKnownFileType = sourcecode.swift; path = "Int+Bool.swift"; sourceTree = "<group>"; };
		C9F0BB6A29A503D6000547FC /* PublicKey.swift */ = {isa = PBXFileReference; lastKnownFileType = sourcecode.swift; path = PublicKey.swift; sourceTree = "<group>"; };
		C9F0BB6E29A50437000547FC /* NostrConstants.swift */ = {isa = PBXFileReference; lastKnownFileType = sourcecode.swift; path = NostrConstants.swift; sourceTree = "<group>"; };
		C9F64D8B29ED840700563F2B /* LogHelper.swift */ = {isa = PBXFileReference; lastKnownFileType = sourcecode.swift; path = LogHelper.swift; sourceTree = "<group>"; };
		C9F64D8E29ED88CD00563F2B /* Localization+Nos.swift */ = {isa = PBXFileReference; lastKnownFileType = sourcecode.swift; path = "Localization+Nos.swift"; sourceTree = "<group>"; };
		C9F75AD12A02D41E005BBE45 /* ComposerActionBar.swift */ = {isa = PBXFileReference; lastKnownFileType = sourcecode.swift; path = ComposerActionBar.swift; sourceTree = "<group>"; };
		C9F75AD52A041FF7005BBE45 /* ExpirationTimePicker.swift */ = {isa = PBXFileReference; lastKnownFileType = sourcecode.swift; path = ExpirationTimePicker.swift; sourceTree = "<group>"; };
		C9F84C1B298DBBF400C6714D /* Data+Sha.swift */ = {isa = PBXFileReference; lastKnownFileType = sourcecode.swift; path = "Data+Sha.swift"; sourceTree = "<group>"; };
		C9F84C20298DC36800C6714D /* AppView.swift */ = {isa = PBXFileReference; lastKnownFileType = sourcecode.swift; path = AppView.swift; sourceTree = "<group>"; };
		C9F84C22298DC7B900C6714D /* SettingsView.swift */ = {isa = PBXFileReference; lastKnownFileType = sourcecode.swift; path = SettingsView.swift; sourceTree = "<group>"; };
		C9F84C26298DC98800C6714D /* KeyPair.swift */ = {isa = PBXFileReference; lastKnownFileType = sourcecode.swift; path = KeyPair.swift; sourceTree = "<group>"; };
		CD09A74329A50F1D0063464F /* SideMenu.swift */ = {isa = PBXFileReference; lastKnownFileType = sourcecode.swift; path = SideMenu.swift; sourceTree = "<group>"; };
		CD09A74529A50F750063464F /* SideMenuContent.swift */ = {isa = PBXFileReference; lastKnownFileType = sourcecode.swift; path = SideMenuContent.swift; sourceTree = "<group>"; };
		CD09A74729A51EFC0063464F /* Router.swift */ = {isa = PBXFileReference; lastKnownFileType = sourcecode.swift; path = Router.swift; sourceTree = "<group>"; };
		CD27177529A7C8B200AE8888 /* sample_replies.json */ = {isa = PBXFileReference; fileEncoding = 4; lastKnownFileType = text.json; path = sample_replies.json; sourceTree = "<group>"; };
		CD2CF38D299E67F900332116 /* CardButtonStyle.swift */ = {isa = PBXFileReference; lastKnownFileType = sourcecode.swift; path = CardButtonStyle.swift; sourceTree = "<group>"; };
		CD2CF38F299E68BE00332116 /* NoteButton.swift */ = {isa = PBXFileReference; lastKnownFileType = sourcecode.swift; path = NoteButton.swift; sourceTree = "<group>"; };
		CD4908D329B92941007443DB /* ReportABugMailView.swift */ = {isa = PBXFileReference; lastKnownFileType = sourcecode.swift; path = ReportABugMailView.swift; sourceTree = "<group>"; };
		CD4D210D29C350C9000F8188 /* Nos 3.xcdatamodel */ = {isa = PBXFileReference; lastKnownFileType = wrapper.xcdatamodel; path = "Nos 3.xcdatamodel"; sourceTree = "<group>"; };
		CD76864B29B12F7E00085358 /* ExpandingTextFieldAndSubmitButton.swift */ = {isa = PBXFileReference; lastKnownFileType = sourcecode.swift; path = ExpandingTextFieldAndSubmitButton.swift; sourceTree = "<group>"; };
		CD76864F29B6503500085358 /* NoteOptionsButton.swift */ = {isa = PBXFileReference; lastKnownFileType = sourcecode.swift; path = NoteOptionsButton.swift; sourceTree = "<group>"; };
		CD76865229B793F400085358 /* DiscoverSearchBar.swift */ = {isa = PBXFileReference; lastKnownFileType = sourcecode.swift; path = DiscoverSearchBar.swift; sourceTree = "<group>"; };
/* End PBXFileReference section */

/* Begin PBXFrameworksBuildPhase section */
		C90862B829E9804B00C35A71 /* Frameworks */ = {
			isa = PBXFrameworksBuildPhase;
			buildActionMask = 2147483647;
			files = (
			);
			runOnlyForDeploymentPostprocessing = 0;
		};
		C9DEBFCB298941000078B43A /* Frameworks */ = {
			isa = PBXFrameworksBuildPhase;
			buildActionMask = 2147483647;
			files = (
				C9DEC068298965270078B43A /* Starscream in Frameworks */,
				C97797BC298AB1890046BD25 /* secp256k1 in Frameworks */,
				C9646E9A29B79E04007239A4 /* Logger in Frameworks */,
				C9646EA729B7A3DD007239A4 /* Dependencies in Frameworks */,
				C987F85F29BAB66900B44E7A /* CachedAsyncImage in Frameworks */,
				C9646EA429B7A24A007239A4 /* PostHog in Frameworks */,
				C94D855F29914D2300749478 /* SwiftUINavigation in Frameworks */,
			);
			runOnlyForDeploymentPostprocessing = 0;
		};
		C9DEBFE1298941020078B43A /* Frameworks */ = {
			isa = PBXFrameworksBuildPhase;
			buildActionMask = 2147483647;
			files = (
				C97797BF298ABE060046BD25 /* secp256k1 in Frameworks */,
				CDDA1F7B29A527650047ACD8 /* Starscream in Frameworks */,
				C9646EA929B7A4F2007239A4 /* PostHog in Frameworks */,
				C9646EAC29B7A520007239A4 /* Dependencies in Frameworks */,
				C987F86429BAC3C500B44E7A /* CachedAsyncImage in Frameworks */,
				C9646E9C29B79E4D007239A4 /* Logger in Frameworks */,
				CDDA1F7D29A527650047ACD8 /* SwiftUINavigation in Frameworks */,
			);
			runOnlyForDeploymentPostprocessing = 0;
		};
		C9DEBFEB298941020078B43A /* Frameworks */ = {
			isa = PBXFrameworksBuildPhase;
			buildActionMask = 2147483647;
			files = (
			);
			runOnlyForDeploymentPostprocessing = 0;
		};
/* End PBXFrameworksBuildPhase section */

/* Begin PBXGroup section */
		3FB5E64F299D288E00386527 /* Onboarding */ = {
			isa = PBXGroup;
			children = (
				3FB5E650299D28A200386527 /* OnboardingView.swift */,
				3F30020429C1FDD9003D4F8B /* OnboardingStartView.swift */,
				3F30020629C237AB003D4F8B /* OnboardingAgeVerificationView.swift */,
				3F30020829C23895003D4F8B /* OnboardingNotOldEnoughView.swift */,
				3F30020A29C361C8003D4F8B /* OnboardingTermsOfServiceView.swift */,
				3F30020C29C382EB003D4F8B /* OnboardingLoginView.swift */,
				C9A0DAD729C6467600466635 /* CreateProfileView.swift */,
			);
			path = Onboarding;
			sourceTree = "<group>";
		};
		C90862BC29E9804B00C35A71 /* NosPerformanceTests */ = {
			isa = PBXGroup;
			children = (
				C90862BD29E9804B00C35A71 /* NosPerformanceTests.swift */,
			);
			path = NosPerformanceTests;
			sourceTree = "<group>";
		};
		C97797B7298AA1600046BD25 /* Service */ = {
			isa = PBXGroup;
			children = (
				C9ADB13C29929B540075E7F8 /* Bech32.swift */,
				A34E439829A522F20057AFCB /* CurrentUser.swift */,
				C9BAB09A2996FBA10003A84E /* EventProcessor.swift */,
				A336DD3B299FD78000A0CBA0 /* Filter.swift */,
				A3B943CE299AE00100A15A08 /* KeyChain.swift */,
				C97797B8298AA19A0046BD25 /* RelayService.swift */,
				C9C2B78129E0735400548B4A /* RelaySubscriptionManager.swift */,
				C9646EA029B7A22C007239A4 /* Analytics.swift */,
				C9A0DAF729C92F4500466635 /* UNSAPI.swift */,
				C9C2B77E29E0731600548B4A /* AsyncTimer.swift */,
				C9F64D8B29ED840700563F2B /* LogHelper.swift */,
				C9B678DA29EEBF3B00303F33 /* DependencyInjection.swift */,
				C9B678E029EEC41000303F33 /* SocialGraphCache.swift */,
				5B8B77182A1FDA3C004FC675 /* TLV.swift */,
				5B8805192A21027C00E21F06 /* SHA256Key.swift */,
			);
			path = Service;
			sourceTree = "<group>";
		};
		C97797BD298ABE060046BD25 /* Frameworks */ = {
			isa = PBXGroup;
			children = (
			);
			name = Frameworks;
			sourceTree = "<group>";
		};
		C987F81F29BA94D400B44E7A /* Font */ = {
			isa = PBXGroup;
			children = (
				C987F82829BA951E00B44E7A /* ClarityCity-Black.otf */,
				C987F82B29BA951E00B44E7A /* ClarityCity-BlackItalic.otf */,
				C987F82529BA951D00B44E7A /* ClarityCity-Bold.otf */,
				C987F82429BA951D00B44E7A /* ClarityCity-BoldItalic.otf */,
				C987F82229BA951D00B44E7A /* ClarityCity-ExtraBold.otf */,
				C987F82929BA951E00B44E7A /* ClarityCity-ExtraBoldItalic.otf */,
				C987F82029BA951D00B44E7A /* ClarityCity-ExtraLight.otf */,
				C987F82F29BA951E00B44E7A /* ClarityCity-ExtraLightItalic.otf */,
				C987F82A29BA951E00B44E7A /* ClarityCity-Light.otf */,
				C987F82129BA951D00B44E7A /* ClarityCity-LightItalic.otf */,
				C987F82C29BA951E00B44E7A /* ClarityCity-Medium.otf */,
				C987F82329BA951D00B44E7A /* ClarityCity-MediumItalic.otf */,
				C987F83029BA951E00B44E7A /* ClarityCity-Regular.otf */,
				C987F82E29BA951E00B44E7A /* ClarityCity-RegularItalic.otf */,
				C987F82629BA951D00B44E7A /* ClarityCity-SemiBold.otf */,
				C987F82729BA951D00B44E7A /* ClarityCity-SemiBoldItalic.otf */,
				C987F83129BA951E00B44E7A /* ClarityCity-Thin.otf */,
				C987F82D29BA951E00B44E7A /* ClarityCity-ThinItalic.otf */,
			);
			path = Font;
			sourceTree = "<group>";
		};
		C9C9443A29F6E420002F2C7A /* Test Helpers */ = {
			isa = PBXGroup;
			children = (
				C9C9444129F6F0E2002F2C7A /* XCTest+Eventually.swift */,
			);
			path = "Test Helpers";
			sourceTree = "<group>";
		};
		C9DEBFC5298941000078B43A = {
			isa = PBXGroup;
			children = (
				C95D68AF299ECE0700429F86 /* CHANGELOG.md */,
				C95D68B1299ECE0700429F86 /* CONTRIBUTING.md */,
				C95D68B0299ECE0700429F86 /* README.md */,
				C9DEBFD0298941000078B43A /* Nos */,
				C9DEBFE7298941020078B43A /* NosTests */,
				C9DEBFF1298941020078B43A /* NosUITests */,
				C90862BC29E9804B00C35A71 /* NosPerformanceTests */,
				C9DEBFCF298941000078B43A /* Products */,
				C97797BD298ABE060046BD25 /* Frameworks */,
			);
			sourceTree = "<group>";
		};
		C9DEBFCF298941000078B43A /* Products */ = {
			isa = PBXGroup;
			children = (
				C9DEBFCE298941000078B43A /* Nos.app */,
				C9DEBFE4298941020078B43A /* NosTests.xctest */,
				C9DEBFEE298941020078B43A /* NosUITests.xctest */,
				C90862BB29E9804B00C35A71 /* NosPerformanceTests.xctest */,
			);
			name = Products;
			sourceTree = "<group>";
		};
		C9DEBFD0298941000078B43A /* Nos */ = {
			isa = PBXGroup;
			children = (
				C987F85629BA96B700B44E7A /* Info.plist */,
				C9DEBFDC298941020078B43A /* Nos.entitlements */,
				C9DEBFD1298941000078B43A /* NosApp.swift */,
				3F170C77299D816200BC8F8B /* AppController.swift */,
				CD09A74729A51EFC0063464F /* Router.swift */,
				C9DFA974299C30CA006929C1 /* Assets */,
				C9DEC001298944FC0078B43A /* Extensions */,
				C9DEC02C29894BB20078B43A /* Models */,
				C97797B7298AA1600046BD25 /* Service */,
				C9EB171929E5976700A15ABB /* Controller */,
				C9F84C24298DC7C100C6714D /* Views */,
			);
			path = Nos;
			sourceTree = "<group>";
		};
		C9DEBFDD298941020078B43A /* Preview Content */ = {
			isa = PBXGroup;
			children = (
				C9DEBFDE298941020078B43A /* Preview Assets.xcassets */,
			);
			path = "Preview Content";
			sourceTree = "<group>";
		};
		C9DEBFE7298941020078B43A /* NosTests */ = {
			isa = PBXGroup;
			children = (
				C9C9443A29F6E420002F2C7A /* Test Helpers */,
				C9DEC0042989477A0078B43A /* Fixtures */,
				C9DEBFE8298941020078B43A /* EventTests.swift */,
				C9ADB132299287D60075E7F8 /* KeyPairTests.swift */,
				5B6EB48F29EDBEC1006E750C /* NoteParserTests.swift */,
				5B80BE9D29F9864000A363E4 /* Bech32Tests.swift */,
				C9B678E329EED2DC00303F33 /* SocialGraphTests.swift */,
				5B88051B2A21046C00E21F06 /* SHA256KeyTests.swift */,
				5B88051E2A21056E00E21F06 /* TLVTests.swift */,
			);
			path = NosTests;
			sourceTree = "<group>";
		};
		C9DEBFF1298941020078B43A /* NosUITests */ = {
			isa = PBXGroup;
			children = (
				C9DEBFF2298941020078B43A /* NosUITests.swift */,
				C9DEBFF4298941020078B43A /* NosUITestsLaunchTests.swift */,
			);
			path = NosUITests;
			sourceTree = "<group>";
		};
		C9DEC001298944FC0078B43A /* Extensions */ = {
			isa = PBXGroup;
			children = (
				3FFB1D9529A6BBEC002A755D /* Collection+SafeSubscript.swift */,
				C9DEC002298945150078B43A /* String+Lorem.swift */,
				C9DEC0622989541F0078B43A /* Bundle+Current.swift */,
				C9671D72298DB94C00EE7E12 /* Data+Encoding.swift */,
				C9F84C1B298DBBF400C6714D /* Data+Sha.swift */,
				C942566829B66A2800C4202C /* Date+Elapsed.swift */,
				C9ADB13729928CC30075E7F8 /* String+Hex.swift */,
				C9ADB14029951CB10075E7F8 /* NSManagedObject+Nos.swift */,
				C97A1C8D29E58EC7009D9E8D /* NSManagedObjectContext+Nos.swift */,
				C9DFA96E299BF043006929C1 /* Assets+Planetary.swift */,
				C9F0BB6829A5039D000547FC /* Int+Bool.swift */,
				C987F85729BA981800B44E7A /* Font.swift */,
				C987F86029BABAF800B44E7A /* String+Markdown.swift */,
				C92DF80429C25DE900400561 /* URL+MimeTypes.swift */,
				C93EC2F329C34C860012EE2A /* NSPredicate+Bool.swift */,
				C93EC2F629C351470012EE2A /* Optional+Unwrap.swift */,
				C9C2B77B29E072E400548B4A /* WebSocket+Nos.swift */,
				C9F64D8E29ED88CD00563F2B /* Localization+Nos.swift */,
				C9B678DD29EEC35B00303F33 /* Foundation+Sendable.swift */,
				C98A32262A05795E00E3FA13 /* Task+Timeout.swift */,
			);
			path = Extensions;
			sourceTree = "<group>";
		};
		C9DEC0042989477A0078B43A /* Fixtures */ = {
			isa = PBXGroup;
			children = (
				CD27177529A7C8B200AE8888 /* sample_replies.json */,
				C9DEC005298947900078B43A /* sample_data.json */,
				C9ADB134299288230075E7F8 /* KeyFixture.swift */,
			);
			path = Fixtures;
			sourceTree = "<group>";
		};
		C9DEC02C29894BB20078B43A /* Models */ = {
			isa = PBXGroup;
			children = (
				C9DEC04329894BED0078B43A /* Author+CoreDataClass.swift */,
				C973AB582A323167002AED16 /* Author+CoreDataProperties.swift */,
				3F43C47529A9625700E896A0 /* AuthorReference+CoreDataClass.swift */,
				C973AB572A323167002AED16 /* AuthorReference+CoreDataProperties.swift */,
				C9DEC03F29894BED0078B43A /* Event+CoreDataClass.swift */,
				C973AB562A323167002AED16 /* Event+CoreDataProperties.swift */,
				3FFB1D9229A6BBCE002A755D /* EventReference+CoreDataClass.swift */,
				C973AB5A2A323167002AED16 /* EventReference+CoreDataProperties.swift */,
				C9EE3E622A053910008A7491 /* ExpirationTimeOption.swift */,
				A3B943D4299D514800A15A08 /* Follow+CoreDataClass.swift */,
				C973AB552A323167002AED16 /* Follow+CoreDataProperties.swift */,
				C93CA0C229AE3A1E00921183 /* JSONEvent.swift */,
				C9F84C26298DC98800C6714D /* KeyPair.swift */,
				C9F0BB6E29A50437000547FC /* NostrConstants.swift */,
				5B6EB48D29EDBE0E006E750C /* NoteParser.swift */,
				C9DEBFD3298941000078B43A /* Persistence.swift */,
				C9F0BB6A29A503D6000547FC /* PublicKey.swift */,
				C9DEC06C2989668E0078B43A /* Relay+CoreDataClass.swift */,
				C973AB592A323167002AED16 /* Relay+CoreDataProperties.swift */,
				C9C2B78429E073E300548B4A /* RelaySubscription.swift */,
				C9E37E142A1E8143003D4B0A /* Report.swift */,
				C9DEBFD5298941000078B43A /* Nos.xcdatamodeld */,
				C9CF23162A38A58B00EBEC31 /* ParseQueue.swift */,
			);
			path = Models;
			sourceTree = "<group>";
		};
		C9DFA974299C30CA006929C1 /* Assets */ = {
			isa = PBXGroup;
			children = (
				C9DEBFDA298941020078B43A /* Assets.xcassets */,
				C9DFA977299C3189006929C1 /* Localization */,
				C987F81F29BA94D400B44E7A /* Font */,
				C92DF80129BFAF9300400561 /* ProductionSecrets.xcconfig */,
				C9A0DAEC29C6A66C00466635 /* Launch Screen.storyboard */,
			);
			path = Assets;
			sourceTree = "<group>";
		};
		C9DFA977299C3189006929C1 /* Localization */ = {
			isa = PBXGroup;
			children = (
				C9DFA975299C30F0006929C1 /* Localized.swift */,
				C9DFA978299C31A7006929C1 /* Localizable.swift */,
				5B46611929CCB6DF008B8E8C /* ExportStrings.sh */,
				5B46611B29CCB725008B8E8C /* ExportStrings.swift */,
				5B46612029CCB894008B8E8C /* Generated.strings */,
			);
			path = Localization;
			sourceTree = "<group>";
		};
		C9EB171929E5976700A15ABB /* Controller */ = {
			isa = PBXGroup;
			children = (
				C97A1C8A29E45B4E009D9E8D /* RawEventController.swift */,
				C9E9D9C92A2E35440048AF0B /* SearchController.swift */,
			);
			path = Controller;
			sourceTree = "<group>";
		};
		C9EE3E652A053CF1008A7491 /* New Note */ = {
			isa = PBXGroup;
			children = (
				C94D855B2991479900749478 /* NewNoteView.swift */,
				C9F75AD12A02D41E005BBE45 /* ComposerActionBar.swift */,
				C9F75AD52A041FF7005BBE45 /* ExpirationTimePicker.swift */,
				C9EE3E5F2A0538B7008A7491 /* ExpirationTimeButton.swift */,
			);
			path = "New Note";
			sourceTree = "<group>";
		};
		C9F84C24298DC7C100C6714D /* Views */ = {
			isa = PBXGroup;
			children = (
				3FB5E64F299D288E00386527 /* Onboarding */,
				C9DEBFDD298941020078B43A /* Preview Content */,
				C94BC09A2A0AC74A0098F6F1 /* PreviewData.swift */,
				C9CDBBA329A8FA2900C555C7 /* GoldenPostView.swift */,
				C9F84C20298DC36800C6714D /* AppView.swift */,
				5B8C96AB29D52AD200B73AEC /* AuthorListView.swift */,
				3FFB1D88299FF37C002A755D /* AvatarView.swift */,
				C95D68A0299E6D3E00429F86 /* BioView.swift */,
				CD2CF38D299E67F900332116 /* CardButtonStyle.swift */,
				C9DFA968299BEC33006929C1 /* CardStyle.swift */,
				C95D68AA299E710F00429F86 /* Color+Hex.swift */,
				C9E37E112A1E7EC5003D4B0A /* PreviewContainer.swift */,
				C9DFA96A299BEE2C006929C1 /* CompactNoteView.swift */,
				A303AF8229A9153A005DC8FC /* FollowButton.swift */,
				A32B6C7729A6C99200653FF5 /* FollowCard.swift */,
				A32B6C7229A6BE9B00653FF5 /* FollowsView.swift */,
				C9DEBFD8298941000078B43A /* HomeFeedView.swift */,
				C95D68A8299E709800429F86 /* LinearGradient+Planetary.swift */,
				CD2CF38F299E68BE00332116 /* NoteButton.swift */,
				C9DFA964299BEB96006929C1 /* NoteCard.swift */,
				C974652D2A3B86600031226F /* NoteCardHeader.swift */,
				C97465302A3B89140031226F /* AuthorLabel.swift */,
				C960C57029F3236200929990 /* LikeButton.swift */,
				C960C57329F3251E00929990 /* RepostButton.swift */,
				C95D68A4299E6E1E00429F86 /* PlaceholderModifier.swift */,
				A351E1A129BA92240009B7F6 /* ProfileEditView.swift */,
				C95D689E299E6B4100429F86 /* ProfileHeader.swift */,
				C95D68AC299E721700429F86 /* ProfileView.swift */,
				C987F81C29BA6D9A00B44E7A /* ProfileTab.swift */,
				C9DEC069298965540078B43A /* RelayView.swift */,
				C95D68A2299E6D9000429F86 /* SelectableText.swift */,
				C9F84C22298DC7B900C6714D /* SettingsView.swift */,
				CD09A74329A50F1D0063464F /* SideMenu.swift */,
				CD09A74529A50F750063464F /* SideMenuContent.swift */,
				3FFB1D9B29A7DF9D002A755D /* StackedAvatarsView.swift */,
				C9DFA970299BF8CD006929C1 /* RepliesView.swift */,
				C9CDBBA029A8F14C00C555C7 /* DiscoverView.swift */,
				C97465332A3C95FE0031226F /* RelayPickerToolbarButton.swift */,
				C93EC2F929C370DE0012EE2A /* DiscoverGrid.swift */,
				CD76864B29B12F7E00085358 /* ExpandingTextFieldAndSubmitButton.swift */,
				C94437E529B0DB83004D8C86 /* NotificationsView.swift */,
				C98B8B3F29FBF83B009789C8 /* NotificationCard.swift */,
				CD76864F29B6503500085358 /* NoteOptionsButton.swift */,
				3F60F42829B27D3E000D62C4 /* ThreadView.swift */,
				C9646EAD29B8D653007239A4 /* ViewDidLoadModifier.swift */,
				C9E37E0E2A1E7C32003D4B0A /* ReportMenu.swift */,
				CD76865229B793F400085358 /* DiscoverSearchBar.swift */,
				C931517C29B915AF00934506 /* StaggeredGrid.swift */,
				CD4908D329B92941007443DB /* ReportABugMailView.swift */,
				C987F81629BA4C6900B44E7A /* BigActionButton.swift */,
				C987F81929BA4D0E00B44E7A /* ActionButton.swift */,
				C92DF80729C25FA900400561 /* SquareImage.swift */,
				C93EC2F029C337EB0012EE2A /* RelayPicker.swift */,
				C93EC2FC29C3785C0012EE2A /* View+RoundedCorner.swift */,
				C9A0DAD929C685E500466635 /* SideMenuButton.swift */,
				C9A0DADC29C689C900466635 /* NosNavigationBar.swift */,
				C9A0DADF29C697A100466635 /* AboutView.swift */,
				C9A0DAE329C69F0C00466635 /* HighlightedText.swift */,
				C9A0DAE629C69FA000466635 /* Text+Gradient.swift */,
				C9A0DAE929C6A34200466635 /* ActivityView.swift */,
				C9A0DAF429C9112400466635 /* UniversalNameWizard.swift */,
				5B8C96AF29DB2E1100B73AEC /* SearchTextFieldObserver.swift */,
				5B8C96B129DB313300B73AEC /* AuthorRow.swift */,
				C9E9D9C62A2E1EC40048AF0B /* AuthorCard.swift */,
				5B8C96B529DDD3B200B73AEC /* EditableText.swift */,
				C9B708BA2A13BE41006C613A /* NoteTextEditor.swift */,
				C97A1C8729E45B3C009D9E8D /* RawEventView.swift */,
				C9B678E629F01A8500303F33 /* FullscreenProgressView.swift */,
				C9A25B3C29F174D200B39534 /* ReadabilityPadding.swift */,
				C9DB207629F30EC700FB7B9D /* AsyncButton.swift */,
				C9CE5B132A0172CF008E198C /* WebView.swift */,
				C9EE3E652A053CF1008A7491 /* New Note */,
				C94D14802A12B3F70014C906 /* SearchBar.swift */,
			);
			path = Views;
			sourceTree = "<group>";
		};
/* End PBXGroup section */

/* Begin PBXNativeTarget section */
		C90862BA29E9804B00C35A71 /* NosPerformanceTests */ = {
			isa = PBXNativeTarget;
			buildConfigurationList = C90862C329E9804B00C35A71 /* Build configuration list for PBXNativeTarget "NosPerformanceTests" */;
			buildPhases = (
				C90862B729E9804B00C35A71 /* Sources */,
				C90862B829E9804B00C35A71 /* Frameworks */,
				C90862B929E9804B00C35A71 /* Resources */,
			);
			buildRules = (
			);
			dependencies = (
				C90862C229E9804B00C35A71 /* PBXTargetDependency */,
			);
			name = NosPerformanceTests;
			productName = NosPerformanceTests;
			productReference = C90862BB29E9804B00C35A71 /* NosPerformanceTests.xctest */;
			productType = "com.apple.product-type.bundle.ui-testing";
		};
		C9DEBFCD298941000078B43A /* Nos */ = {
			isa = PBXNativeTarget;
			buildConfigurationList = C9DEBFF8298941020078B43A /* Build configuration list for PBXNativeTarget "Nos" */;
			buildPhases = (
				5B46611829CCB66D008B8E8C /* Export Strings for Localization */,
				C9DEBFCA298941000078B43A /* Sources */,
				C9BAB0992996BEEA0003A84E /* SwiftLint */,
				C9DEBFCB298941000078B43A /* Frameworks */,
				C9DEBFCC298941000078B43A /* Resources */,
			);
			buildRules = (
			);
			dependencies = (
			);
			name = Nos;
			packageProductDependencies = (
				C9DEC067298965270078B43A /* Starscream */,
				C97797BB298AB1890046BD25 /* secp256k1 */,
				C94D855E29914D2300749478 /* SwiftUINavigation */,
				C9646E9929B79E04007239A4 /* Logger */,
				C9646EA329B7A24A007239A4 /* PostHog */,
				C9646EA629B7A3DD007239A4 /* Dependencies */,
				C987F85E29BAB66900B44E7A /* CachedAsyncImage */,
			);
			productName = Nos;
			productReference = C9DEBFCE298941000078B43A /* Nos.app */;
			productType = "com.apple.product-type.application";
		};
		C9DEBFE3298941020078B43A /* NosTests */ = {
			isa = PBXNativeTarget;
			buildConfigurationList = C9DEBFFB298941020078B43A /* Build configuration list for PBXNativeTarget "NosTests" */;
			buildPhases = (
				C9DEBFE0298941020078B43A /* Sources */,
				C9DEBFE1298941020078B43A /* Frameworks */,
				C9DEBFE2298941020078B43A /* Resources */,
			);
			buildRules = (
			);
			dependencies = (
				C9DEBFE6298941020078B43A /* PBXTargetDependency */,
			);
			name = NosTests;
			packageProductDependencies = (
				C97797BE298ABE060046BD25 /* secp256k1 */,
				CDDA1F7A29A527650047ACD8 /* Starscream */,
				CDDA1F7C29A527650047ACD8 /* SwiftUINavigation */,
				C9646E9B29B79E4D007239A4 /* Logger */,
				C9646EA829B7A4F2007239A4 /* PostHog */,
				C9646EAB29B7A520007239A4 /* Dependencies */,
				C987F86329BAC3C500B44E7A /* CachedAsyncImage */,
			);
			productName = NosTests;
			productReference = C9DEBFE4298941020078B43A /* NosTests.xctest */;
			productType = "com.apple.product-type.bundle.unit-test";
		};
		C9DEBFED298941020078B43A /* NosUITests */ = {
			isa = PBXNativeTarget;
			buildConfigurationList = C9DEBFFE298941020078B43A /* Build configuration list for PBXNativeTarget "NosUITests" */;
			buildPhases = (
				C9DEBFEA298941020078B43A /* Sources */,
				C9DEBFEB298941020078B43A /* Frameworks */,
				C9DEBFEC298941020078B43A /* Resources */,
			);
			buildRules = (
			);
			dependencies = (
				C9DEBFF0298941020078B43A /* PBXTargetDependency */,
			);
			name = NosUITests;
			productName = NosUITests;
			productReference = C9DEBFEE298941020078B43A /* NosUITests.xctest */;
			productType = "com.apple.product-type.bundle.ui-testing";
		};
/* End PBXNativeTarget section */

/* Begin PBXProject section */
		C9DEBFC6298941000078B43A /* Project object */ = {
			isa = PBXProject;
			attributes = {
				BuildIndependentTargetsInParallel = 1;
				LastSwiftUpdateCheck = 1420;
				LastUpgradeCheck = 1420;
				TargetAttributes = {
					C90862BA29E9804B00C35A71 = {
						CreatedOnToolsVersion = 14.2;
						TestTargetID = C9DEBFCD298941000078B43A;
					};
					C9DEBFCD298941000078B43A = {
						CreatedOnToolsVersion = 14.2;
					};
					C9DEBFE3298941020078B43A = {
						CreatedOnToolsVersion = 14.2;
					};
					C9DEBFED298941020078B43A = {
						CreatedOnToolsVersion = 14.2;
						TestTargetID = C9DEBFCD298941000078B43A;
					};
				};
			};
			buildConfigurationList = C9DEBFC9298941000078B43A /* Build configuration list for PBXProject "Nos" */;
			compatibilityVersion = "Xcode 14.0";
			developmentRegion = en;
			hasScannedForEncodings = 0;
			knownRegions = (
				en,
				Base,
				es,
				"zh-Hans",
				"zh-Hant",
				fr,
				"pt-BR",
				de,
			);
			mainGroup = C9DEBFC5298941000078B43A;
			packageReferences = (
				C9DEC066298965270078B43A /* XCRemoteSwiftPackageReference "Starscream" */,
				C97797BA298AB1890046BD25 /* XCRemoteSwiftPackageReference "secp256k1" */,
				C94D855D29914D2300749478 /* XCRemoteSwiftPackageReference "swiftui-navigation" */,
				C9ADB139299299570075E7F8 /* XCRemoteSwiftPackageReference "bech32" */,
				C9646E9829B79E04007239A4 /* XCRemoteSwiftPackageReference "logger-ios" */,
				C9646EA229B7A24A007239A4 /* XCRemoteSwiftPackageReference "posthog-ios" */,
				C9646EA529B7A3DD007239A4 /* XCRemoteSwiftPackageReference "swift-dependencies" */,
				C987F85D29BAB66900B44E7A /* XCRemoteSwiftPackageReference "swiftui-cached-async-image" */,
			);
			productRefGroup = C9DEBFCF298941000078B43A /* Products */;
			projectDirPath = "";
			projectRoot = "";
			targets = (
				C9DEBFCD298941000078B43A /* Nos */,
				C9DEBFE3298941020078B43A /* NosTests */,
				C9DEBFED298941020078B43A /* NosUITests */,
				C90862BA29E9804B00C35A71 /* NosPerformanceTests */,
			);
		};
/* End PBXProject section */

/* Begin PBXResourcesBuildPhase section */
		C90862B929E9804B00C35A71 /* Resources */ = {
			isa = PBXResourcesBuildPhase;
			buildActionMask = 2147483647;
			files = (
			);
			runOnlyForDeploymentPostprocessing = 0;
		};
		C9DEBFCC298941000078B43A /* Resources */ = {
			isa = PBXResourcesBuildPhase;
			buildActionMask = 2147483647;
			files = (
				C987F83629BA951E00B44E7A /* ClarityCity-ExtraBold.otf in Resources */,
				C9DEC065298955200078B43A /* sample_data.json in Resources */,
				C987F83A29BA951E00B44E7A /* ClarityCity-BoldItalic.otf in Resources */,
				C987F84A29BA951E00B44E7A /* ClarityCity-Medium.otf in Resources */,
				C9DEBFDF298941020078B43A /* Preview Assets.xcassets in Resources */,
				C987F84E29BA951E00B44E7A /* ClarityCity-RegularItalic.otf in Resources */,
				C95D68B4299ECE0700429F86 /* CONTRIBUTING.md in Resources */,
				C987F83E29BA951E00B44E7A /* ClarityCity-SemiBold.otf in Resources */,
				C987F84629BA951E00B44E7A /* ClarityCity-Light.otf in Resources */,
				C95D68B3299ECE0700429F86 /* README.md in Resources */,
				5B46611E29CCB894008B8E8C /* Generated.strings in Resources */,
				C987F83C29BA951E00B44E7A /* ClarityCity-Bold.otf in Resources */,
				C987F83229BA951E00B44E7A /* ClarityCity-ExtraLight.otf in Resources */,
				C9DEBFDB298941020078B43A /* Assets.xcassets in Resources */,
				C9A0DAED29C6A66C00466635 /* Launch Screen.storyboard in Resources */,
				C987F84C29BA951E00B44E7A /* ClarityCity-ThinItalic.otf in Resources */,
				C987F85229BA951E00B44E7A /* ClarityCity-Regular.otf in Resources */,
				C987F83429BA951E00B44E7A /* ClarityCity-LightItalic.otf in Resources */,
				C987F83829BA951E00B44E7A /* ClarityCity-MediumItalic.otf in Resources */,
				C987F84229BA951E00B44E7A /* ClarityCity-Black.otf in Resources */,
				C987F84029BA951E00B44E7A /* ClarityCity-SemiBoldItalic.otf in Resources */,
				C95D68B2299ECE0700429F86 /* CHANGELOG.md in Resources */,
				C987F85429BA951E00B44E7A /* ClarityCity-Thin.otf in Resources */,
				C987F84429BA951E00B44E7A /* ClarityCity-ExtraBoldItalic.otf in Resources */,
				C987F85029BA951E00B44E7A /* ClarityCity-ExtraLightItalic.otf in Resources */,
				C987F84829BA951E00B44E7A /* ClarityCity-BlackItalic.otf in Resources */,
			);
			runOnlyForDeploymentPostprocessing = 0;
		};
		C9DEBFE2298941020078B43A /* Resources */ = {
			isa = PBXResourcesBuildPhase;
			buildActionMask = 2147483647;
			files = (
				C987F84B29BA951E00B44E7A /* ClarityCity-Medium.otf in Resources */,
				C987F83729BA951E00B44E7A /* ClarityCity-ExtraBold.otf in Resources */,
				C987F83329BA951E00B44E7A /* ClarityCity-ExtraLight.otf in Resources */,
				C987F83D29BA951E00B44E7A /* ClarityCity-Bold.otf in Resources */,
				C987F84529BA951E00B44E7A /* ClarityCity-ExtraBoldItalic.otf in Resources */,
				C987F84329BA951E00B44E7A /* ClarityCity-Black.otf in Resources */,
				C987F85329BA951E00B44E7A /* ClarityCity-Regular.otf in Resources */,
				C987F84729BA951E00B44E7A /* ClarityCity-Light.otf in Resources */,
				C987F83929BA951E00B44E7A /* ClarityCity-MediumItalic.otf in Resources */,
				C987F85129BA951E00B44E7A /* ClarityCity-ExtraLightItalic.otf in Resources */,
				C987F84D29BA951E00B44E7A /* ClarityCity-ThinItalic.otf in Resources */,
				C987F84F29BA951E00B44E7A /* ClarityCity-RegularItalic.otf in Resources */,
				CD27177629A7C8B200AE8888 /* sample_replies.json in Resources */,
				C987F83B29BA951E00B44E7A /* ClarityCity-BoldItalic.otf in Resources */,
				C987F84129BA951E00B44E7A /* ClarityCity-SemiBoldItalic.otf in Resources */,
				C987F83529BA951E00B44E7A /* ClarityCity-LightItalic.otf in Resources */,
				C987F85529BA951E00B44E7A /* ClarityCity-Thin.otf in Resources */,
				C987F83F29BA951E00B44E7A /* ClarityCity-SemiBold.otf in Resources */,
				C9DEC006298947900078B43A /* sample_data.json in Resources */,
				C987F84929BA951E00B44E7A /* ClarityCity-BlackItalic.otf in Resources */,
			);
			runOnlyForDeploymentPostprocessing = 0;
		};
		C9DEBFEC298941020078B43A /* Resources */ = {
			isa = PBXResourcesBuildPhase;
			buildActionMask = 2147483647;
			files = (
			);
			runOnlyForDeploymentPostprocessing = 0;
		};
/* End PBXResourcesBuildPhase section */

/* Begin PBXShellScriptBuildPhase section */
		5B46611829CCB66D008B8E8C /* Export Strings for Localization */ = {
			isa = PBXShellScriptBuildPhase;
			buildActionMask = 12;
			files = (
			);
			inputFileListPaths = (
			);
			inputPaths = (
				"$(SRCROOT)/Nos/Assets/Localization/Localized.swift",
			);
			name = "Export Strings for Localization";
			outputFileListPaths = (
			);
			outputPaths = (
				"$(SRCROOT)/Nos/Assets/Localization/en.lproj/Generated.strings",
			);
			runOnlyForDeploymentPostprocessing = 0;
			shellPath = /bin/sh;
			shellScript = "if [ \"${ENABLE_PREVIEWS}\" = \"YES\" ]; then\n  echo \"SwiftUI Previews enabled, quitting to prevent 'preview paused'.\"\n  exit 0;\nfi\n\nsh $SRCROOT/Nos/Assets/Localization/ExportStrings.sh\n";
		};
		C9BAB0992996BEEA0003A84E /* SwiftLint */ = {
			isa = PBXShellScriptBuildPhase;
			alwaysOutOfDate = 1;
			buildActionMask = 2147483647;
			files = (
			);
			inputFileListPaths = (
			);
			inputPaths = (
			);
			name = SwiftLint;
			outputFileListPaths = (
			);
			outputPaths = (
			);
			runOnlyForDeploymentPostprocessing = 0;
			shellPath = /bin/sh;
			shellScript = "export PATH=\"$PATH:/opt/homebrew/bin\"\nif which swiftlint > /dev/null; then\n  swiftlint --lenient\nelse\n  echo \"warning: SwiftLint not installed, download from https://github.com/realm/SwiftLint\"\nfi\n";
		};
/* End PBXShellScriptBuildPhase section */

/* Begin PBXSourcesBuildPhase section */
		C90862B729E9804B00C35A71 /* Sources */ = {
			isa = PBXSourcesBuildPhase;
			buildActionMask = 2147483647;
			files = (
				C90862BE29E9804B00C35A71 /* NosPerformanceTests.swift in Sources */,
			);
			runOnlyForDeploymentPostprocessing = 0;
		};
		C9DEBFCA298941000078B43A /* Sources */ = {
			isa = PBXSourcesBuildPhase;
			buildActionMask = 2147483647;
			files = (
				CD09A74429A50F1D0063464F /* SideMenu.swift in Sources */,
				C9DEC06E2989668E0078B43A /* Relay+CoreDataClass.swift in Sources */,
				C9F64D8C29ED840700563F2B /* LogHelper.swift in Sources */,
				C9C2B78529E073E300548B4A /* RelaySubscription.swift in Sources */,
				3FFB1D9C29A7DF9D002A755D /* StackedAvatarsView.swift in Sources */,
				C97A1C8E29E58EC7009D9E8D /* NSManagedObjectContext+Nos.swift in Sources */,
				C9B678DE29EEC35B00303F33 /* Foundation+Sendable.swift in Sources */,
				C9A0DAF529C9112400466635 /* UniversalNameWizard.swift in Sources */,
				5B88051A2A21027C00E21F06 /* SHA256Key.swift in Sources */,
				C9CDBBA129A8F14C00C555C7 /* DiscoverView.swift in Sources */,
				C987F81729BA4C6A00B44E7A /* BigActionButton.swift in Sources */,
				C987F86129BABAF800B44E7A /* String+Markdown.swift in Sources */,
				3F30020B29C361C8003D4F8B /* OnboardingTermsOfServiceView.swift in Sources */,
				C98B8B4029FBF83B009789C8 /* NotificationCard.swift in Sources */,
				C987F81D29BA6D9A00B44E7A /* ProfileTab.swift in Sources */,
				C9ADB14129951CB10075E7F8 /* NSManagedObject+Nos.swift in Sources */,
				C9F84C21298DC36800C6714D /* AppView.swift in Sources */,
				C9CE5B142A0172CF008E198C /* WebView.swift in Sources */,
				CD4908D429B92941007443DB /* ReportABugMailView.swift in Sources */,
				C9C2B78229E0735400548B4A /* RelaySubscriptionManager.swift in Sources */,
				3FFB1D9629A6BBEC002A755D /* Collection+SafeSubscript.swift in Sources */,
				A34E439929A522F20057AFCB /* CurrentUser.swift in Sources */,
				C9A0DADD29C689C900466635 /* NosNavigationBar.swift in Sources */,
				3F30020529C1FDD9003D4F8B /* OnboardingStartView.swift in Sources */,
				C987F81A29BA4D0E00B44E7A /* ActionButton.swift in Sources */,
				C9E37E122A1E7EC5003D4B0A /* PreviewContainer.swift in Sources */,
				C9A0DAF829C92F4500466635 /* UNSAPI.swift in Sources */,
				3F30020929C23895003D4F8B /* OnboardingNotOldEnoughView.swift in Sources */,
				C973AB612A323167002AED16 /* Author+CoreDataProperties.swift in Sources */,
				C9B678E129EEC41000303F33 /* SocialGraphCache.swift in Sources */,
				C9DEC06A298965550078B43A /* RelayView.swift in Sources */,
				C99E80CD2A0C2C6400187474 /* PreviewData.swift in Sources */,
				C9A0DAE429C69F0C00466635 /* HighlightedText.swift in Sources */,
				C94D855C2991479900749478 /* NewNoteView.swift in Sources */,
				5B6EB48E29EDBE0E006E750C /* NoteParser.swift in Sources */,
				C9F84C23298DC7B900C6714D /* SettingsView.swift in Sources */,
				C973AB652A323167002AED16 /* EventReference+CoreDataProperties.swift in Sources */,
				C973AB632A323167002AED16 /* Relay+CoreDataProperties.swift in Sources */,
				C94FE9F729DB259300019CD3 /* Text+Gradient.swift in Sources */,
				3F170C78299D816200BC8F8B /* AppController.swift in Sources */,
				C9DEBFD7298941000078B43A /* Nos.xcdatamodeld in Sources */,
				C95D68AB299E710F00429F86 /* Color+Hex.swift in Sources */,
				C9F0BB6B29A503D6000547FC /* PublicKey.swift in Sources */,
				C9EE3E602A0538B7008A7491 /* ExpirationTimeButton.swift in Sources */,
				A303AF8329A9153A005DC8FC /* FollowButton.swift in Sources */,
				C9C2B77F29E0731600548B4A /* AsyncTimer.swift in Sources */,
				A32B6C7329A6BE9B00653FF5 /* FollowsView.swift in Sources */,
				3F30020D29C382EB003D4F8B /* OnboardingLoginView.swift in Sources */,
				C9A25B3D29F174D200B39534 /* ReadabilityPadding.swift in Sources */,
				C9DFA972299BF9E8006929C1 /* CompactNoteView.swift in Sources */,
				C9EE3E632A053910008A7491 /* ExpirationTimeOption.swift in Sources */,
				C9A0DAE029C697A100466635 /* AboutView.swift in Sources */,
				A351E1A229BA92240009B7F6 /* ProfileEditView.swift in Sources */,
				C9DFA969299BEC33006929C1 /* CardStyle.swift in Sources */,
				C9F64D8F29ED88CD00563F2B /* Localization+Nos.swift in Sources */,
				C95D68AD299E721700429F86 /* ProfileView.swift in Sources */,
				C942566929B66A2800C4202C /* Date+Elapsed.swift in Sources */,
				5B8C96B029DB2E1100B73AEC /* SearchTextFieldObserver.swift in Sources */,
				C9ADB13829928CC30075E7F8 /* String+Hex.swift in Sources */,
				C9F75AD22A02D41E005BBE45 /* ComposerActionBar.swift in Sources */,
				C9DEBFD2298941000078B43A /* NosApp.swift in Sources */,
				C9646EAE29B8D653007239A4 /* ViewDidLoadModifier.swift in Sources */,
				C973AB5D2A323167002AED16 /* Event+CoreDataProperties.swift in Sources */,
				C95D68A3299E6D9000429F86 /* SelectableText.swift in Sources */,
				C9F84C27298DC98800C6714D /* KeyPair.swift in Sources */,
				5B8C96B629DDD3B200B73AEC /* EditableText.swift in Sources */,
				C93EC2F129C337EB0012EE2A /* RelayPicker.swift in Sources */,
				C9F0BB6F29A50437000547FC /* NostrConstants.swift in Sources */,
				C9F75AD62A041FF7005BBE45 /* ExpirationTimePicker.swift in Sources */,
				CD76865329B793F400085358 /* DiscoverSearchBar.swift in Sources */,
				5B8C96AC29D52AD200B73AEC /* AuthorListView.swift in Sources */,
				C987F85B29BA9ED800B44E7A /* Font.swift in Sources */,
				3FB5E651299D28A200386527 /* OnboardingView.swift in Sources */,
				C973AB5F2A323167002AED16 /* AuthorReference+CoreDataProperties.swift in Sources */,
				A3B943CF299AE00100A15A08 /* KeyChain.swift in Sources */,
				C9671D73298DB94C00EE7E12 /* Data+Encoding.swift in Sources */,
				C9E9D9CA2A2E35440048AF0B /* SearchController.swift in Sources */,
				C9646EA129B7A22C007239A4 /* Analytics.swift in Sources */,
				5B8C96B229DB313300B73AEC /* AuthorRow.swift in Sources */,
				C9A0DADA29C685E500466635 /* SideMenuButton.swift in Sources */,
				A3B943D5299D514800A15A08 /* Follow+CoreDataClass.swift in Sources */,
				C92DF80529C25DE900400561 /* URL+MimeTypes.swift in Sources */,
				3F60F42929B27D3E000D62C4 /* ThreadView.swift in Sources */,
				C9B678DB29EEBF3B00303F33 /* DependencyInjection.swift in Sources */,
				C95D68A9299E709900429F86 /* LinearGradient+Planetary.swift in Sources */,
				C97465342A3C95FE0031226F /* RelayPickerToolbarButton.swift in Sources */,
				3F43C47629A9625700E896A0 /* AuthorReference+CoreDataClass.swift in Sources */,
				C9ADB13D29929B540075E7F8 /* Bech32.swift in Sources */,
				C95D68A1299E6D3E00429F86 /* BioView.swift in Sources */,
				C94D14812A12B3F70014C906 /* SearchBar.swift in Sources */,
				C93EC2F729C351470012EE2A /* Optional+Unwrap.swift in Sources */,
				A32B6C7829A6C99200653FF5 /* FollowCard.swift in Sources */,
				C92DF80829C25FA900400561 /* SquareImage.swift in Sources */,
				C9DEBFD9298941000078B43A /* HomeFeedView.swift in Sources */,
				3F30020729C237AB003D4F8B /* OnboardingAgeVerificationView.swift in Sources */,
				C9DB207729F30EC700FB7B9D /* AsyncButton.swift in Sources */,
				C931517D29B915AF00934506 /* StaggeredGrid.swift in Sources */,
				C97465312A3B89140031226F /* AuthorLabel.swift in Sources */,
				C9B678E729F01A8500303F33 /* FullscreenProgressView.swift in Sources */,
				C9F0BB6929A5039D000547FC /* Int+Bool.swift in Sources */,
				C9A0DAD829C6467600466635 /* CreateProfileView.swift in Sources */,
				C9CDBBA429A8FA2900C555C7 /* GoldenPostView.swift in Sources */,
				C9C2B77C29E072E400548B4A /* WebSocket+Nos.swift in Sources */,
				C9DEC003298945150078B43A /* String+Lorem.swift in Sources */,
				C97A1C8B29E45B4E009D9E8D /* RawEventController.swift in Sources */,
				C9DEC0632989541F0078B43A /* Bundle+Current.swift in Sources */,
				C93EC2F429C34C860012EE2A /* NSPredicate+Bool.swift in Sources */,
				C9F84C1C298DBBF400C6714D /* Data+Sha.swift in Sources */,
				C95D68A6299E6F9E00429F86 /* ProfileHeader.swift in Sources */,
				C9BAB09B2996FBA10003A84E /* EventProcessor.swift in Sources */,
				C960C57129F3236200929990 /* LikeButton.swift in Sources */,
				C97797B9298AA19A0046BD25 /* RelayService.swift in Sources */,
				C93CA0C329AE3A1E00921183 /* JSONEvent.swift in Sources */,
				3FFB1D89299FF37C002A755D /* AvatarView.swift in Sources */,
				C97A1C8829E45B3C009D9E8D /* RawEventView.swift in Sources */,
				C9DEC04529894BED0078B43A /* Event+CoreDataClass.swift in Sources */,
				CD76865029B6503500085358 /* NoteOptionsButton.swift in Sources */,
				C9DFA966299BEB96006929C1 /* NoteCard.swift in Sources */,
				C9E37E152A1E8143003D4B0A /* Report.swift in Sources */,
				C9DEBFD4298941000078B43A /* Persistence.swift in Sources */,
				CD76864C29B12F7E00085358 /* ExpandingTextFieldAndSubmitButton.swift in Sources */,
				CD09A74629A50F750063464F /* SideMenuContent.swift in Sources */,
				C9DFA971299BF8CD006929C1 /* RepliesView.swift in Sources */,
				C974652E2A3B86600031226F /* NoteCardHeader.swift in Sources */,
				C9DFA976299C30F0006929C1 /* Localized.swift in Sources */,
				C9CF23172A38A58B00EBEC31 /* ParseQueue.swift in Sources */,
				C98A32272A05795E00E3FA13 /* Task+Timeout.swift in Sources */,
				C9B708BB2A13BE41006C613A /* NoteTextEditor.swift in Sources */,
				C9E37E0F2A1E7C32003D4B0A /* ReportMenu.swift in Sources */,
				C95D68A5299E6E1E00429F86 /* PlaceholderModifier.swift in Sources */,
				C960C57429F3251E00929990 /* RepostButton.swift in Sources */,
				3FFB1D9329A6BBCE002A755D /* EventReference+CoreDataClass.swift in Sources */,
				C93EC2FA29C370DE0012EE2A /* DiscoverGrid.swift in Sources */,
				C94FE9F529DB177500019CD3 /* Localizable.swift in Sources */,
				C973AB5B2A323167002AED16 /* Follow+CoreDataProperties.swift in Sources */,
				C93EC2FD29C3785C0012EE2A /* View+RoundedCorner.swift in Sources */,
				5B8B77192A1FDA3C004FC675 /* TLV.swift in Sources */,
				CD09A74829A51EFC0063464F /* Router.swift in Sources */,
				CD2CF38E299E67F900332116 /* CardButtonStyle.swift in Sources */,
				A336DD3C299FD78000A0CBA0 /* Filter.swift in Sources */,
				C9A0DAEA29C6A34200466635 /* ActivityView.swift in Sources */,
				CD2CF390299E68BE00332116 /* NoteButton.swift in Sources */,
				C9DEC04D29894BED0078B43A /* Author+CoreDataClass.swift in Sources */,
				C9E9D9C72A2E1EC40048AF0B /* AuthorCard.swift in Sources */,
				C9DFA96F299BF043006929C1 /* Assets+Planetary.swift in Sources */,
				C95D68A7299E6FF000429F86 /* KeyFixture.swift in Sources */,
				C94437E629B0DB83004D8C86 /* NotificationsView.swift in Sources */,
			);
			runOnlyForDeploymentPostprocessing = 0;
		};
		C9DEBFE0298941020078B43A /* Sources */ = {
			isa = PBXSourcesBuildPhase;
			buildActionMask = 2147483647;
			files = (
				CD4908D529B92B4D007443DB /* ReportABugMailView.swift in Sources */,
				CD76865429B7DABE00085358 /* DiscoverSearchBar.swift in Sources */,
				CD76865129B68B4400085358 /* NoteOptionsButton.swift in Sources */,
				CD76864D29B133E600085358 /* ExpandingTextFieldAndSubmitButton.swift in Sources */,
				CD09A76329A522190063464F /* OnboardingView.swift in Sources */,
				CD09A76129A5220E0063464F /* NosApp.swift in Sources */,
				C9F75AD72A041FF7005BBE45 /* ExpirationTimePicker.swift in Sources */,
				C93EC2F229C337EB0012EE2A /* RelayPicker.swift in Sources */,
				C99E80CE2A0C2C9100187474 /* PreviewData.swift in Sources */,
				CD09A76229A5220E0063464F /* AppController.swift in Sources */,
				C9A0DAF929C92F4500466635 /* UNSAPI.swift in Sources */,
				5BF3C50729E4F0D400738A12 /* AuthorRow.swift in Sources */,
				C97A1C8C29E45B4E009D9E8D /* RawEventController.swift in Sources */,
				CD09A75F29A521FD0063464F /* RelayService.swift in Sources */,
				CD09A76029A521FD0063464F /* Filter.swift in Sources */,
				C97A1C8929E45B3C009D9E8D /* RawEventView.swift in Sources */,
				CD09A75E29A521EB0063464F /* Assets+Planetary.swift in Sources */,
				CD09A75029A521D20063464F /* HomeFeedView.swift in Sources */,
				5B08A1E12A1FDFF700EB8F2E /* TLV.swift in Sources */,
				C960C57529F3251E00929990 /* RepostButton.swift in Sources */,
				CD09A75129A521D20063464F /* CompactNoteView.swift in Sources */,
				C9C2B78329E0735400548B4A /* RelaySubscriptionManager.swift in Sources */,
				CD09A75229A521D20063464F /* RepliesView.swift in Sources */,
				5BF3C50929E4F11E00738A12 /* SearchTextFieldObserver.swift in Sources */,
				C9F64D9029ED88CD00563F2B /* Localization+Nos.swift in Sources */,
				CD09A75329A521D20063464F /* AppView.swift in Sources */,
				CD09A75429A521D20063464F /* PlaceholderModifier.swift in Sources */,
				C94FE9F829DB25A800019CD3 /* Text+Gradient.swift in Sources */,
				C9C2B78029E0731600548B4A /* AsyncTimer.swift in Sources */,
				5B88051C2A21046C00E21F06 /* SHA256KeyTests.swift in Sources */,
				CD09A75529A521D20063464F /* SelectableText.swift in Sources */,
				C9B678E229EEC41000303F33 /* SocialGraphCache.swift in Sources */,
				A303AF8629A969FF005DC8FC /* FollowCard.swift in Sources */,
				C9B678E829F01A8500303F33 /* FullscreenProgressView.swift in Sources */,
				C9C2B77D29E072E400548B4A /* WebSocket+Nos.swift in Sources */,
				A303AF8429A969F5005DC8FC /* FollowButton.swift in Sources */,
				C973AB642A323167002AED16 /* Relay+CoreDataProperties.swift in Sources */,
				C9EE3E642A053910008A7491 /* ExpirationTimeOption.swift in Sources */,
				CD09A75629A521D20063464F /* SettingsView.swift in Sources */,
				C973AB5E2A323167002AED16 /* Event+CoreDataProperties.swift in Sources */,
				3F30021729C3BFEB003D4F8B /* OnboardingLoginView.swift in Sources */,
				C9F64D8D29ED840700563F2B /* LogHelper.swift in Sources */,
				5B88051F2A21056E00E21F06 /* TLVTests.swift in Sources */,
				C97465352A3C95FE0031226F /* RelayPickerToolbarButton.swift in Sources */,
				3FBCDE6D29B648FE00A6C2D4 /* ThreadView.swift in Sources */,
				C9A0DAE529C69F0C00466635 /* HighlightedText.swift in Sources */,
				CD09A75729A521D20063464F /* NewNoteView.swift in Sources */,
				CD09A75829A521D20063464F /* LinearGradient+Planetary.swift in Sources */,
				C9A0DAEB29C6A34200466635 /* ActivityView.swift in Sources */,
				CD09A75929A521D20063464F /* Color+Hex.swift in Sources */,
				C987F85A29BA9ED800B44E7A /* Font.swift in Sources */,
				CD09A75A29A521D20063464F /* CardButtonStyle.swift in Sources */,
				5B88051D2A2104CC00E21F06 /* SHA256Key.swift in Sources */,
				CD09A75B29A521D20063464F /* AvatarView.swift in Sources */,
				C9EE3E612A0538B7008A7491 /* ExpirationTimeButton.swift in Sources */,
				CD09A75C29A521D20063464F /* SideMenu.swift in Sources */,
				C9CF23182A38A58B00EBEC31 /* ParseQueue.swift in Sources */,
				CD09A75D29A521D20063464F /* SideMenuContent.swift in Sources */,
				CD09A74E29A521BE0063464F /* NoteCard.swift in Sources */,
				5B39E64429EDBF8100464830 /* NoteParser.swift in Sources */,
				3F30021329C3BFDB003D4F8B /* OnboardingStartView.swift in Sources */,
				CD09A74F29A521BE0063464F /* BioView.swift in Sources */,
				C960C57229F3236200929990 /* LikeButton.swift in Sources */,
				CD09A74D29A521A70063464F /* CardStyle.swift in Sources */,
				CD09A74C29A5217A0063464F /* NoteButton.swift in Sources */,
				C974652F2A3B86600031226F /* NoteCardHeader.swift in Sources */,
				A303AF8529A969F5005DC8FC /* FollowsView.swift in Sources */,
				C9E37E162A1E8143003D4B0A /* Report.swift in Sources */,
				C987F86229BABAF800B44E7A /* String+Markdown.swift in Sources */,
				CD09A74B29A521730063464F /* ProfileHeader.swift in Sources */,
				CD09A74A29A521510063464F /* ProfileView.swift in Sources */,
				C9CE5B152A0172CF008E198C /* WebView.swift in Sources */,
				CD09A74929A521210063464F /* Router.swift in Sources */,
				C93EC2F829C351470012EE2A /* Optional+Unwrap.swift in Sources */,
				C9B678DF29EEC35B00303F33 /* Foundation+Sendable.swift in Sources */,
				A3B943D7299D6DB700A15A08 /* Follow+CoreDataClass.swift in Sources */,
				5BF3C50629E4F0BA00738A12 /* EditableText.swift in Sources */,
				C93CA0C129AD5A5B00921183 /* DiscoverView.swift in Sources */,
				C9ADB13E29929EEF0075E7F8 /* Bech32.swift in Sources */,
				C92DF80929C25FA900400561 /* SquareImage.swift in Sources */,
				C9DEC05A2989509B0078B43A /* Persistence.swift in Sources */,
				C9E37E132A1E7EC5003D4B0A /* PreviewContainer.swift in Sources */,
				3F30021529C3BFE5003D4F8B /* OnboardingNotOldEnoughView.swift in Sources */,
				C9C2B78629E073E300548B4A /* RelaySubscription.swift in Sources */,
				C9DEC06B298965550078B43A /* RelayView.swift in Sources */,
				C973AB662A323167002AED16 /* EventReference+CoreDataProperties.swift in Sources */,
				C9DEC05C298953280078B43A /* Nos.xcdatamodeld in Sources */,
				5B80BE9E29F9864000A363E4 /* Bech32Tests.swift in Sources */,
				C942566A29B66A2800C4202C /* Date+Elapsed.swift in Sources */,
				C93CA0C429AE3A1E00921183 /* JSONEvent.swift in Sources */,
				C9DEC04629894BED0078B43A /* Event+CoreDataClass.swift in Sources */,
				A32B6C7129A672BC00653FF5 /* CurrentUser.swift in Sources */,
				C98A32282A05795E00E3FA13 /* Task+Timeout.swift in Sources */,
				C9A0DAE129C697A100466635 /* AboutView.swift in Sources */,
				C973AB602A323167002AED16 /* AuthorReference+CoreDataProperties.swift in Sources */,
				C9F84C1A298DBB6300C6714D /* Data+Encoding.swift in Sources */,
				3F30021629C3BFE8003D4F8B /* OnboardingTermsOfServiceView.swift in Sources */,
				C9DEC0642989541F0078B43A /* Bundle+Current.swift in Sources */,
				C9ADB13629928AF00075E7F8 /* KeyPair.swift in Sources */,
				5BF3C50829E4F0DC00738A12 /* AuthorListView.swift in Sources */,
				3FFB1D9729A6BBEC002A755D /* Collection+SafeSubscript.swift in Sources */,
				C9B678DC29EEBF3B00303F33 /* DependencyInjection.swift in Sources */,
				C987F81829BA4C6A00B44E7A /* BigActionButton.swift in Sources */,
				C9F0BB6D29A503D9000547FC /* Int+Bool.swift in Sources */,
				C97465322A3B89140031226F /* AuthorLabel.swift in Sources */,
				C98B8B4129FBF85F009789C8 /* NotificationCard.swift in Sources */,
				C9DB207829F30EC700FB7B9D /* AsyncButton.swift in Sources */,
				C94D14822A12B3F70014C906 /* SearchBar.swift in Sources */,
				C9E37E102A1E7C32003D4B0A /* ReportMenu.swift in Sources */,
				C9C9444229F6F0E2002F2C7A /* XCTest+Eventually.swift in Sources */,
				C942566B29B66B2F00C4202C /* NotificationsView.swift in Sources */,
				C9A0DADE29C689C900466635 /* NosNavigationBar.swift in Sources */,
				C9A0DAF029C7394D00466635 /* CreateProfileView.swift in Sources */,
				3FFF3BD029A9645F00DD0B72 /* AuthorReference+CoreDataClass.swift in Sources */,
				C9F0BB6C29A503D6000547FC /* PublicKey.swift in Sources */,
				C9DEC06F2989668E0078B43A /* Relay+CoreDataClass.swift in Sources */,
				C9E9D9CB2A2E35440048AF0B /* SearchController.swift in Sources */,
				C9ADB13F29929F1F0075E7F8 /* String+Hex.swift in Sources */,
				C94FE9F629DB177500019CD3 /* Localizable.swift in Sources */,
				C973AB622A323167002AED16 /* Author+CoreDataProperties.swift in Sources */,
				C9A0DADB29C685E500466635 /* SideMenuButton.swift in Sources */,
				C93EC2F529C34C860012EE2A /* NSPredicate+Bool.swift in Sources */,
				C93EC2FB29C370DE0012EE2A /* DiscoverGrid.swift in Sources */,
				C9DEC05B298950A90078B43A /* String+Lorem.swift in Sources */,
				C9F84C1D298DBC6100C6714D /* Data+Sha.swift in Sources */,
				3F30021429C3BFE2003D4F8B /* OnboardingAgeVerificationView.swift in Sources */,
				C9B678E429EED2DC00303F33 /* SocialGraphTests.swift in Sources */,
				C9A0DAF629C9112400466635 /* UniversalNameWizard.swift in Sources */,
				3FFB1D9D29A7DF9D002A755D /* StackedAvatarsView.swift in Sources */,
				C9F0BB7029A50437000547FC /* NostrConstants.swift in Sources */,
				A3B943D8299D758F00A15A08 /* KeyChain.swift in Sources */,
				C9646EAA29B7A506007239A4 /* Analytics.swift in Sources */,
				C9ADB133299287D60075E7F8 /* KeyPairTests.swift in Sources */,
				C9DEC04E29894BED0078B43A /* Author+CoreDataClass.swift in Sources */,
				C9A25B3E29F174D200B39534 /* ReadabilityPadding.swift in Sources */,
				C9DEBFE9298941020078B43A /* EventTests.swift in Sources */,
				C9ADB14229951CB10075E7F8 /* NSManagedObject+Nos.swift in Sources */,
				C92DF80629C25DE900400561 /* URL+MimeTypes.swift in Sources */,
				C9F75AD32A02D41E005BBE45 /* ComposerActionBar.swift in Sources */,
				C93CA0C029AD59D700921183 /* GoldenPostView.swift in Sources */,
				C9646EAF29B8D653007239A4 /* ViewDidLoadModifier.swift in Sources */,
				C93EC2FE29C3785C0012EE2A /* View+RoundedCorner.swift in Sources */,
				C9B708BC2A13BE41006C613A /* NoteTextEditor.swift in Sources */,
				C9BAB09C2996FBA10003A84E /* EventProcessor.swift in Sources */,
				C931517E29B915AF00934506 /* StaggeredGrid.swift in Sources */,
				C987F81E29BA6D9A00B44E7A /* ProfileTab.swift in Sources */,
				A351E1A329BBAA790009B7F6 /* ProfileEditView.swift in Sources */,
				C9DFA97B299C31EE006929C1 /* Localized.swift in Sources */,
				C973AB5C2A323167002AED16 /* Follow+CoreDataProperties.swift in Sources */,
				C97A1C8F29E58EC7009D9E8D /* NSManagedObjectContext+Nos.swift in Sources */,
				C9ADB135299288230075E7F8 /* KeyFixture.swift in Sources */,
				C9E9D9C82A2E1EC40048AF0B /* AuthorCard.swift in Sources */,
				3FFB1D9429A6BBCE002A755D /* EventReference+CoreDataClass.swift in Sources */,
				5B6EB49029EDBEC1006E750C /* NoteParserTests.swift in Sources */,
				C987F81B29BA4D0E00B44E7A /* ActionButton.swift in Sources */,
			);
			runOnlyForDeploymentPostprocessing = 0;
		};
		C9DEBFEA298941020078B43A /* Sources */ = {
			isa = PBXSourcesBuildPhase;
			buildActionMask = 2147483647;
			files = (
				C9DEBFF3298941020078B43A /* NosUITests.swift in Sources */,
				C9DEBFF5298941020078B43A /* NosUITestsLaunchTests.swift in Sources */,
			);
			runOnlyForDeploymentPostprocessing = 0;
		};
/* End PBXSourcesBuildPhase section */

/* Begin PBXTargetDependency section */
		C90862C229E9804B00C35A71 /* PBXTargetDependency */ = {
			isa = PBXTargetDependency;
			target = C9DEBFCD298941000078B43A /* Nos */;
			targetProxy = C90862C129E9804B00C35A71 /* PBXContainerItemProxy */;
		};
		C9DEBFE6298941020078B43A /* PBXTargetDependency */ = {
			isa = PBXTargetDependency;
			target = C9DEBFCD298941000078B43A /* Nos */;
			targetProxy = C9DEBFE5298941020078B43A /* PBXContainerItemProxy */;
		};
		C9DEBFF0298941020078B43A /* PBXTargetDependency */ = {
			isa = PBXTargetDependency;
			target = C9DEBFCD298941000078B43A /* Nos */;
			targetProxy = C9DEBFEF298941020078B43A /* PBXContainerItemProxy */;
		};
/* End PBXTargetDependency section */

/* Begin PBXVariantGroup section */
		5B46612029CCB894008B8E8C /* Generated.strings */ = {
			isa = PBXVariantGroup;
			children = (
				5B46611F29CCB894008B8E8C /* en */,
				5B46612129CCBBE2008B8E8C /* es */,
				5B46612229CCBC6C008B8E8C /* zh-Hans */,
				C94FE5A629F8441200C27119 /* zh-Hant */,
				C94FE5A729F8441200C27119 /* fr */,
				C937786129FC6D1900568C27 /* pt-BR */,
				5B48EC692A1406C4001EDA7F /* de */,
			);
			name = Generated.strings;
			sourceTree = "<group>";
		};
/* End PBXVariantGroup section */

/* Begin XCBuildConfiguration section */
		C90862C429E9804B00C35A71 /* Debug */ = {
			isa = XCBuildConfiguration;
			buildSettings = {
				CODE_SIGN_STYLE = Automatic;
				CURRENT_PROJECT_VERSION = 50;
				DEVELOPMENT_TEAM = GZCZBKH7MY;
				GCC_OPTIMIZATION_LEVEL = s;
				GENERATE_INFOPLIST_FILE = YES;
				IPHONEOS_DEPLOYMENT_TARGET = 16.2;
				MARKETING_VERSION = 1.0;
				PRODUCT_BUNDLE_IDENTIFIER = com.verse.NosPerformanceTests;
				PRODUCT_NAME = "$(TARGET_NAME)";
				SDKROOT = iphoneos;
				SWIFT_EMIT_LOC_STRINGS = NO;
				SWIFT_OPTIMIZATION_LEVEL = "-O";
				SWIFT_VERSION = 5.0;
				TARGETED_DEVICE_FAMILY = "1,2";
				TEST_TARGET_NAME = Nos;
			};
			name = Debug;
		};
		C90862C529E9804B00C35A71 /* Release */ = {
			isa = XCBuildConfiguration;
			buildSettings = {
				CODE_SIGN_STYLE = Automatic;
				CURRENT_PROJECT_VERSION = 50;
				DEVELOPMENT_TEAM = GZCZBKH7MY;
				GENERATE_INFOPLIST_FILE = YES;
				IPHONEOS_DEPLOYMENT_TARGET = 16.2;
				MARKETING_VERSION = 1.0;
				PRODUCT_BUNDLE_IDENTIFIER = com.verse.NosPerformanceTests;
				PRODUCT_NAME = "$(TARGET_NAME)";
				SDKROOT = iphoneos;
				SWIFT_EMIT_LOC_STRINGS = NO;
				SWIFT_VERSION = 5.0;
				TARGETED_DEVICE_FAMILY = "1,2";
				TEST_TARGET_NAME = Nos;
				VALIDATE_PRODUCT = YES;
			};
			name = Release;
		};
		C9DEBFF6298941020078B43A /* Debug */ = {
			isa = XCBuildConfiguration;
			buildSettings = {
				ALWAYS_SEARCH_USER_PATHS = NO;
				CLANG_ANALYZER_LOCALIZABILITY_NONLOCALIZED = YES;
				CLANG_ANALYZER_NONNULL = YES;
				CLANG_ANALYZER_NUMBER_OBJECT_CONVERSION = YES_AGGRESSIVE;
				CLANG_CXX_LANGUAGE_STANDARD = "gnu++20";
				CLANG_ENABLE_MODULES = YES;
				CLANG_ENABLE_OBJC_ARC = YES;
				CLANG_ENABLE_OBJC_WEAK = YES;
				CLANG_WARN_BLOCK_CAPTURE_AUTORELEASING = YES;
				CLANG_WARN_BOOL_CONVERSION = YES;
				CLANG_WARN_COMMA = YES;
				CLANG_WARN_CONSTANT_CONVERSION = YES;
				CLANG_WARN_DEPRECATED_OBJC_IMPLEMENTATIONS = YES;
				CLANG_WARN_DIRECT_OBJC_ISA_USAGE = YES_ERROR;
				CLANG_WARN_DOCUMENTATION_COMMENTS = YES;
				CLANG_WARN_EMPTY_BODY = YES;
				CLANG_WARN_ENUM_CONVERSION = YES;
				CLANG_WARN_INFINITE_RECURSION = YES;
				CLANG_WARN_INT_CONVERSION = YES;
				CLANG_WARN_NON_LITERAL_NULL_CONVERSION = YES;
				CLANG_WARN_OBJC_IMPLICIT_RETAIN_SELF = YES;
				CLANG_WARN_OBJC_LITERAL_CONVERSION = YES;
				CLANG_WARN_OBJC_ROOT_CLASS = YES_ERROR;
				CLANG_WARN_QUOTED_INCLUDE_IN_FRAMEWORK_HEADER = YES;
				CLANG_WARN_RANGE_LOOP_ANALYSIS = YES;
				CLANG_WARN_STRICT_PROTOTYPES = YES;
				CLANG_WARN_SUSPICIOUS_MOVE = YES;
				CLANG_WARN_UNGUARDED_AVAILABILITY = YES_AGGRESSIVE;
				CLANG_WARN_UNREACHABLE_CODE = YES;
				CLANG_WARN__DUPLICATE_METHOD_MATCH = YES;
				COPY_PHASE_STRIP = NO;
				DEAD_CODE_STRIPPING = YES;
				DEBUG_INFORMATION_FORMAT = dwarf;
				ENABLE_STRICT_OBJC_MSGSEND = YES;
				ENABLE_TESTABILITY = YES;
				GCC_C_LANGUAGE_STANDARD = gnu11;
				GCC_DYNAMIC_NO_PIC = NO;
				GCC_NO_COMMON_BLOCKS = YES;
				GCC_OPTIMIZATION_LEVEL = 0;
				GCC_PREPROCESSOR_DEFINITIONS = (
					"DEBUG=1",
					"$(inherited)",
				);
				GCC_WARN_64_TO_32_BIT_CONVERSION = YES;
				GCC_WARN_ABOUT_RETURN_TYPE = YES_ERROR;
				GCC_WARN_UNDECLARED_SELECTOR = YES;
				GCC_WARN_UNINITIALIZED_AUTOS = YES_AGGRESSIVE;
				GCC_WARN_UNUSED_FUNCTION = YES;
				GCC_WARN_UNUSED_VARIABLE = YES;
				IPHONEOS_DEPLOYMENT_TARGET = 16.0;
				MACOSX_DEPLOYMENT_TARGET = 13.3;
				MTL_ENABLE_DEBUG_INFO = INCLUDE_SOURCE;
				MTL_FAST_MATH = YES;
				ONLY_ACTIVE_ARCH = YES;
				SWIFT_ACTIVE_COMPILATION_CONDITIONS = DEBUG;
				SWIFT_OPTIMIZATION_LEVEL = "-Onone";
			};
			name = Debug;
		};
		C9DEBFF7298941020078B43A /* Release */ = {
			isa = XCBuildConfiguration;
			buildSettings = {
				ALWAYS_SEARCH_USER_PATHS = NO;
				CLANG_ANALYZER_LOCALIZABILITY_NONLOCALIZED = YES;
				CLANG_ANALYZER_NONNULL = YES;
				CLANG_ANALYZER_NUMBER_OBJECT_CONVERSION = YES_AGGRESSIVE;
				CLANG_CXX_LANGUAGE_STANDARD = "gnu++20";
				CLANG_ENABLE_MODULES = YES;
				CLANG_ENABLE_OBJC_ARC = YES;
				CLANG_ENABLE_OBJC_WEAK = YES;
				CLANG_WARN_BLOCK_CAPTURE_AUTORELEASING = YES;
				CLANG_WARN_BOOL_CONVERSION = YES;
				CLANG_WARN_COMMA = YES;
				CLANG_WARN_CONSTANT_CONVERSION = YES;
				CLANG_WARN_DEPRECATED_OBJC_IMPLEMENTATIONS = YES;
				CLANG_WARN_DIRECT_OBJC_ISA_USAGE = YES_ERROR;
				CLANG_WARN_DOCUMENTATION_COMMENTS = YES;
				CLANG_WARN_EMPTY_BODY = YES;
				CLANG_WARN_ENUM_CONVERSION = YES;
				CLANG_WARN_INFINITE_RECURSION = YES;
				CLANG_WARN_INT_CONVERSION = YES;
				CLANG_WARN_NON_LITERAL_NULL_CONVERSION = YES;
				CLANG_WARN_OBJC_IMPLICIT_RETAIN_SELF = YES;
				CLANG_WARN_OBJC_LITERAL_CONVERSION = YES;
				CLANG_WARN_OBJC_ROOT_CLASS = YES_ERROR;
				CLANG_WARN_QUOTED_INCLUDE_IN_FRAMEWORK_HEADER = YES;
				CLANG_WARN_RANGE_LOOP_ANALYSIS = YES;
				CLANG_WARN_STRICT_PROTOTYPES = YES;
				CLANG_WARN_SUSPICIOUS_MOVE = YES;
				CLANG_WARN_UNGUARDED_AVAILABILITY = YES_AGGRESSIVE;
				CLANG_WARN_UNREACHABLE_CODE = YES;
				CLANG_WARN__DUPLICATE_METHOD_MATCH = YES;
				COPY_PHASE_STRIP = NO;
				DEAD_CODE_STRIPPING = YES;
				DEBUG_INFORMATION_FORMAT = "dwarf-with-dsym";
				ENABLE_NS_ASSERTIONS = NO;
				ENABLE_STRICT_OBJC_MSGSEND = YES;
				GCC_C_LANGUAGE_STANDARD = gnu11;
				GCC_NO_COMMON_BLOCKS = YES;
				GCC_OPTIMIZATION_LEVEL = s;
				GCC_WARN_64_TO_32_BIT_CONVERSION = YES;
				GCC_WARN_ABOUT_RETURN_TYPE = YES_ERROR;
				GCC_WARN_UNDECLARED_SELECTOR = YES;
				GCC_WARN_UNINITIALIZED_AUTOS = YES_AGGRESSIVE;
				GCC_WARN_UNUSED_FUNCTION = YES;
				GCC_WARN_UNUSED_VARIABLE = YES;
				IPHONEOS_DEPLOYMENT_TARGET = 16.0;
				MACOSX_DEPLOYMENT_TARGET = 13.3;
				MTL_ENABLE_DEBUG_INFO = NO;
				MTL_FAST_MATH = YES;
				SWIFT_COMPILATION_MODE = wholemodule;
				SWIFT_OPTIMIZATION_LEVEL = "-O";
			};
			name = Release;
		};
		C9DEBFF9298941020078B43A /* Debug */ = {
			isa = XCBuildConfiguration;
			buildSettings = {
				ASSETCATALOG_COMPILER_APPICON_NAME = AppIcon;
				ASSETCATALOG_COMPILER_GLOBAL_ACCENT_COLOR_NAME = AccentColor;
				CODE_SIGN_ENTITLEMENTS = Nos/Nos.entitlements;
				CODE_SIGN_IDENTITY = "-";
				"CODE_SIGN_IDENTITY[sdk=iphoneos*]" = "Apple Development";
				CODE_SIGN_STYLE = Automatic;
				CURRENT_PROJECT_VERSION = 50;
				DEAD_CODE_STRIPPING = YES;
				DEVELOPMENT_ASSET_PATHS = "\"Nos/Views/Preview Content\"";
				DEVELOPMENT_TEAM = GZCZBKH7MY;
				ENABLE_HARDENED_RUNTIME = YES;
				ENABLE_PREVIEWS = YES;
				GCC_OPTIMIZATION_LEVEL = 0;
				GENERATE_INFOPLIST_FILE = YES;
				INFOPLIST_FILE = Nos/Info.plist;
				"INFOPLIST_KEY_UIApplicationSceneManifest_Generation[sdk=iphoneos*]" = YES;
				"INFOPLIST_KEY_UIApplicationSceneManifest_Generation[sdk=iphonesimulator*]" = YES;
				"INFOPLIST_KEY_UIApplicationSupportsIndirectInputEvents[sdk=iphoneos*]" = YES;
				"INFOPLIST_KEY_UIApplicationSupportsIndirectInputEvents[sdk=iphonesimulator*]" = YES;
				"INFOPLIST_KEY_UILaunchScreen_Generation[sdk=iphoneos*]" = YES;
				"INFOPLIST_KEY_UILaunchScreen_Generation[sdk=iphonesimulator*]" = YES;
				INFOPLIST_KEY_UILaunchStoryboardName = "Launch Screen.storyboard";
				"INFOPLIST_KEY_UIStatusBarStyle[sdk=iphoneos*]" = UIStatusBarStyleDefault;
				"INFOPLIST_KEY_UIStatusBarStyle[sdk=iphonesimulator*]" = UIStatusBarStyleDefault;
				INFOPLIST_KEY_UISupportedInterfaceOrientations_iPad = "UIInterfaceOrientationPortrait UIInterfaceOrientationPortraitUpsideDown UIInterfaceOrientationLandscapeLeft UIInterfaceOrientationLandscapeRight";
				INFOPLIST_KEY_UISupportedInterfaceOrientations_iPhone = "UIInterfaceOrientationPortrait UIInterfaceOrientationLandscapeLeft UIInterfaceOrientationLandscapeRight";
				IPHONEOS_DEPLOYMENT_TARGET = 16.0;
				LD_RUNPATH_SEARCH_PATHS = "@executable_path/Frameworks";
				"LD_RUNPATH_SEARCH_PATHS[sdk=macosx*]" = "@executable_path/../Frameworks";
				MACOSX_DEPLOYMENT_TARGET = 13.3;
				MARKETING_VERSION = 0.1;
				PRODUCT_BUNDLE_IDENTIFIER = com.verse.Nos;
				PRODUCT_NAME = "$(TARGET_NAME)";
				SDKROOT = auto;
				SUPPORTED_PLATFORMS = "iphoneos iphonesimulator";
				SUPPORTS_MACCATALYST = NO;
				SUPPORTS_MAC_DESIGNED_FOR_IPHONE_IPAD = YES;
				SWIFT_EMIT_LOC_STRINGS = YES;
				SWIFT_OPTIMIZATION_LEVEL = "-Onone";
				SWIFT_VERSION = 5.0;
				TARGETED_DEVICE_FAMILY = "1,2";
			};
			name = Debug;
		};
		C9DEBFFA298941020078B43A /* Release */ = {
			isa = XCBuildConfiguration;
			baseConfigurationReference = C92DF80129BFAF9300400561 /* ProductionSecrets.xcconfig */;
			buildSettings = {
				ASSETCATALOG_COMPILER_APPICON_NAME = AppIcon;
				ASSETCATALOG_COMPILER_GLOBAL_ACCENT_COLOR_NAME = AccentColor;
				CODE_SIGN_ENTITLEMENTS = Nos/Nos.entitlements;
				CODE_SIGN_IDENTITY = "-";
				"CODE_SIGN_IDENTITY[sdk=iphoneos*]" = "Apple Development";
				CODE_SIGN_STYLE = Automatic;
				CURRENT_PROJECT_VERSION = 50;
				DEAD_CODE_STRIPPING = YES;
				DEVELOPMENT_ASSET_PATHS = "\"Nos/Views/Preview Content\"";
				DEVELOPMENT_TEAM = GZCZBKH7MY;
				ENABLE_HARDENED_RUNTIME = YES;
				ENABLE_PREVIEWS = YES;
				GENERATE_INFOPLIST_FILE = YES;
				INFOPLIST_FILE = Nos/Info.plist;
				"INFOPLIST_KEY_UIApplicationSceneManifest_Generation[sdk=iphoneos*]" = YES;
				"INFOPLIST_KEY_UIApplicationSceneManifest_Generation[sdk=iphonesimulator*]" = YES;
				"INFOPLIST_KEY_UIApplicationSupportsIndirectInputEvents[sdk=iphoneos*]" = YES;
				"INFOPLIST_KEY_UIApplicationSupportsIndirectInputEvents[sdk=iphonesimulator*]" = YES;
				"INFOPLIST_KEY_UILaunchScreen_Generation[sdk=iphoneos*]" = YES;
				"INFOPLIST_KEY_UILaunchScreen_Generation[sdk=iphonesimulator*]" = YES;
				INFOPLIST_KEY_UILaunchStoryboardName = "Launch Screen.storyboard";
				"INFOPLIST_KEY_UIStatusBarStyle[sdk=iphoneos*]" = UIStatusBarStyleDefault;
				"INFOPLIST_KEY_UIStatusBarStyle[sdk=iphonesimulator*]" = UIStatusBarStyleDefault;
				INFOPLIST_KEY_UISupportedInterfaceOrientations_iPad = "UIInterfaceOrientationPortrait UIInterfaceOrientationPortraitUpsideDown UIInterfaceOrientationLandscapeLeft UIInterfaceOrientationLandscapeRight";
				INFOPLIST_KEY_UISupportedInterfaceOrientations_iPhone = "UIInterfaceOrientationPortrait UIInterfaceOrientationLandscapeLeft UIInterfaceOrientationLandscapeRight";
				IPHONEOS_DEPLOYMENT_TARGET = 16.0;
				LD_RUNPATH_SEARCH_PATHS = "@executable_path/Frameworks";
				"LD_RUNPATH_SEARCH_PATHS[sdk=macosx*]" = "@executable_path/../Frameworks";
				MACOSX_DEPLOYMENT_TARGET = 13.3;
				MARKETING_VERSION = 0.1;
				PRODUCT_BUNDLE_IDENTIFIER = com.verse.Nos;
				PRODUCT_NAME = "$(TARGET_NAME)";
				SDKROOT = auto;
				SUPPORTED_PLATFORMS = "iphoneos iphonesimulator";
				SUPPORTS_MACCATALYST = NO;
				SUPPORTS_MAC_DESIGNED_FOR_IPHONE_IPAD = YES;
				SWIFT_EMIT_LOC_STRINGS = YES;
				SWIFT_VERSION = 5.0;
				TARGETED_DEVICE_FAMILY = "1,2";
			};
			name = Release;
		};
		C9DEBFFC298941020078B43A /* Debug */ = {
			isa = XCBuildConfiguration;
			buildSettings = {
				ALWAYS_EMBED_SWIFT_STANDARD_LIBRARIES = YES;
				CODE_SIGN_STYLE = Automatic;
				CURRENT_PROJECT_VERSION = 50;
				DEAD_CODE_STRIPPING = YES;
				DEVELOPMENT_TEAM = GZCZBKH7MY;
				GCC_OPTIMIZATION_LEVEL = 0;
				GENERATE_INFOPLIST_FILE = YES;
				HEADER_SEARCH_PATHS = "";
				IPHONEOS_DEPLOYMENT_TARGET = 16.2;
				MACOSX_DEPLOYMENT_TARGET = 13.1;
				MARKETING_VERSION = 1.0;
				PRODUCT_BUNDLE_IDENTIFIER = com.verse.NosTests;
				PRODUCT_NAME = "$(TARGET_NAME)";
				SDKROOT = auto;
				SUPPORTED_PLATFORMS = "iphoneos iphonesimulator macosx";
				SWIFT_EMIT_LOC_STRINGS = NO;
				SWIFT_OPTIMIZATION_LEVEL = "-Onone";
				SWIFT_VERSION = 5.0;
				TARGETED_DEVICE_FAMILY = "1,2";
			};
			name = Debug;
		};
		C9DEBFFD298941020078B43A /* Release */ = {
			isa = XCBuildConfiguration;
			buildSettings = {
				ALWAYS_EMBED_SWIFT_STANDARD_LIBRARIES = YES;
				CODE_SIGN_STYLE = Automatic;
				CURRENT_PROJECT_VERSION = 50;
				DEAD_CODE_STRIPPING = YES;
				DEVELOPMENT_TEAM = GZCZBKH7MY;
				GENERATE_INFOPLIST_FILE = YES;
				HEADER_SEARCH_PATHS = "";
				IPHONEOS_DEPLOYMENT_TARGET = 16.2;
				MACOSX_DEPLOYMENT_TARGET = 13.1;
				MARKETING_VERSION = 1.0;
				PRODUCT_BUNDLE_IDENTIFIER = com.verse.NosTests;
				PRODUCT_NAME = "$(TARGET_NAME)";
				SDKROOT = auto;
				SUPPORTED_PLATFORMS = "iphoneos iphonesimulator macosx";
				SWIFT_EMIT_LOC_STRINGS = NO;
				SWIFT_VERSION = 5.0;
				TARGETED_DEVICE_FAMILY = "1,2";
			};
			name = Release;
		};
		C9DEBFFF298941020078B43A /* Debug */ = {
			isa = XCBuildConfiguration;
			buildSettings = {
				ALWAYS_EMBED_SWIFT_STANDARD_LIBRARIES = YES;
				CODE_SIGN_STYLE = Automatic;
				CURRENT_PROJECT_VERSION = 50;
				DEAD_CODE_STRIPPING = YES;
				DEVELOPMENT_TEAM = GZCZBKH7MY;
				GCC_OPTIMIZATION_LEVEL = 0;
				GENERATE_INFOPLIST_FILE = YES;
				IPHONEOS_DEPLOYMENT_TARGET = 16.2;
				MACOSX_DEPLOYMENT_TARGET = 13.1;
				MARKETING_VERSION = 1.0;
				PRODUCT_BUNDLE_IDENTIFIER = com.verse.NosUITests;
				PRODUCT_NAME = "$(TARGET_NAME)";
				SDKROOT = auto;
				SUPPORTED_PLATFORMS = "iphoneos iphonesimulator macosx";
				SWIFT_EMIT_LOC_STRINGS = NO;
				SWIFT_OPTIMIZATION_LEVEL = "-Onone";
				SWIFT_VERSION = 5.0;
				TARGETED_DEVICE_FAMILY = "1,2";
				TEST_TARGET_NAME = Nos;
			};
			name = Debug;
		};
		C9DEC000298941020078B43A /* Release */ = {
			isa = XCBuildConfiguration;
			buildSettings = {
				ALWAYS_EMBED_SWIFT_STANDARD_LIBRARIES = YES;
				CODE_SIGN_STYLE = Automatic;
				CURRENT_PROJECT_VERSION = 50;
				DEAD_CODE_STRIPPING = YES;
				DEVELOPMENT_TEAM = GZCZBKH7MY;
				GENERATE_INFOPLIST_FILE = YES;
				IPHONEOS_DEPLOYMENT_TARGET = 16.2;
				MACOSX_DEPLOYMENT_TARGET = 13.1;
				MARKETING_VERSION = 1.0;
				PRODUCT_BUNDLE_IDENTIFIER = com.verse.NosUITests;
				PRODUCT_NAME = "$(TARGET_NAME)";
				SDKROOT = auto;
				SUPPORTED_PLATFORMS = "iphoneos iphonesimulator macosx";
				SWIFT_EMIT_LOC_STRINGS = NO;
				SWIFT_VERSION = 5.0;
				TARGETED_DEVICE_FAMILY = "1,2";
				TEST_TARGET_NAME = Nos;
			};
			name = Release;
		};
/* End XCBuildConfiguration section */

/* Begin XCConfigurationList section */
		C90862C329E9804B00C35A71 /* Build configuration list for PBXNativeTarget "NosPerformanceTests" */ = {
			isa = XCConfigurationList;
			buildConfigurations = (
				C90862C429E9804B00C35A71 /* Debug */,
				C90862C529E9804B00C35A71 /* Release */,
			);
			defaultConfigurationIsVisible = 0;
			defaultConfigurationName = Release;
		};
		C9DEBFC9298941000078B43A /* Build configuration list for PBXProject "Nos" */ = {
			isa = XCConfigurationList;
			buildConfigurations = (
				C9DEBFF6298941020078B43A /* Debug */,
				C9DEBFF7298941020078B43A /* Release */,
			);
			defaultConfigurationIsVisible = 0;
			defaultConfigurationName = Release;
		};
		C9DEBFF8298941020078B43A /* Build configuration list for PBXNativeTarget "Nos" */ = {
			isa = XCConfigurationList;
			buildConfigurations = (
				C9DEBFF9298941020078B43A /* Debug */,
				C9DEBFFA298941020078B43A /* Release */,
			);
			defaultConfigurationIsVisible = 0;
			defaultConfigurationName = Release;
		};
		C9DEBFFB298941020078B43A /* Build configuration list for PBXNativeTarget "NosTests" */ = {
			isa = XCConfigurationList;
			buildConfigurations = (
				C9DEBFFC298941020078B43A /* Debug */,
				C9DEBFFD298941020078B43A /* Release */,
			);
			defaultConfigurationIsVisible = 0;
			defaultConfigurationName = Release;
		};
		C9DEBFFE298941020078B43A /* Build configuration list for PBXNativeTarget "NosUITests" */ = {
			isa = XCConfigurationList;
			buildConfigurations = (
				C9DEBFFF298941020078B43A /* Debug */,
				C9DEC000298941020078B43A /* Release */,
			);
			defaultConfigurationIsVisible = 0;
			defaultConfigurationName = Release;
		};
/* End XCConfigurationList section */

/* Begin XCRemoteSwiftPackageReference section */
		C94D855D29914D2300749478 /* XCRemoteSwiftPackageReference "swiftui-navigation" */ = {
			isa = XCRemoteSwiftPackageReference;
			repositoryURL = "https://github.com/pointfreeco/swiftui-navigation";
			requirement = {
				kind = upToNextMajorVersion;
				minimumVersion = 0.6.1;
			};
		};
		C9646E9829B79E04007239A4 /* XCRemoteSwiftPackageReference "logger-ios" */ = {
			isa = XCRemoteSwiftPackageReference;
			repositoryURL = "https://github.com/planetary-social/logger-ios";
			requirement = {
				kind = upToNextMajorVersion;
				minimumVersion = 1.0.0;
			};
		};
		C9646EA229B7A24A007239A4 /* XCRemoteSwiftPackageReference "posthog-ios" */ = {
			isa = XCRemoteSwiftPackageReference;
			repositoryURL = "https://github.com/PostHog/posthog-ios.git";
			requirement = {
				kind = upToNextMajorVersion;
				minimumVersion = 2.0.0;
			};
		};
		C9646EA529B7A3DD007239A4 /* XCRemoteSwiftPackageReference "swift-dependencies" */ = {
			isa = XCRemoteSwiftPackageReference;
			repositoryURL = "https://github.com/pointfreeco/swift-dependencies";
			requirement = {
				kind = upToNextMajorVersion;
				minimumVersion = 0.1.4;
			};
		};
		C97797BA298AB1890046BD25 /* XCRemoteSwiftPackageReference "secp256k1" */ = {
			isa = XCRemoteSwiftPackageReference;
			repositoryURL = "https://github.com/GigaBitcoin/secp256k1.swift";
			requirement = {
				kind = upToNextMajorVersion;
				minimumVersion = 0.9.2;
			};
		};
		C987F85D29BAB66900B44E7A /* XCRemoteSwiftPackageReference "swiftui-cached-async-image" */ = {
			isa = XCRemoteSwiftPackageReference;
			repositoryURL = "https://github.com/lorenzofiamingo/swiftui-cached-async-image";
			requirement = {
				kind = upToNextMajorVersion;
				minimumVersion = 2.0.0;
			};
		};
		C9ADB139299299570075E7F8 /* XCRemoteSwiftPackageReference "bech32" */ = {
			isa = XCRemoteSwiftPackageReference;
			repositoryURL = "https://github.com/0xdeadp00l/bech32.git";
			requirement = {
				branch = master;
				kind = branch;
			};
		};
		C9DEC066298965270078B43A /* XCRemoteSwiftPackageReference "Starscream" */ = {
			isa = XCRemoteSwiftPackageReference;
			repositoryURL = "https://github.com/daltoniam/Starscream.git";
			requirement = {
				branch = master;
				kind = branch;
			};
		};
/* End XCRemoteSwiftPackageReference section */

/* Begin XCSwiftPackageProductDependency section */
		C94D855E29914D2300749478 /* SwiftUINavigation */ = {
			isa = XCSwiftPackageProductDependency;
			package = C94D855D29914D2300749478 /* XCRemoteSwiftPackageReference "swiftui-navigation" */;
			productName = SwiftUINavigation;
		};
		C9646E9929B79E04007239A4 /* Logger */ = {
			isa = XCSwiftPackageProductDependency;
			package = C9646E9829B79E04007239A4 /* XCRemoteSwiftPackageReference "logger-ios" */;
			productName = Logger;
		};
		C9646E9B29B79E4D007239A4 /* Logger */ = {
			isa = XCSwiftPackageProductDependency;
			package = C9646E9829B79E04007239A4 /* XCRemoteSwiftPackageReference "logger-ios" */;
			productName = Logger;
		};
		C9646EA329B7A24A007239A4 /* PostHog */ = {
			isa = XCSwiftPackageProductDependency;
			package = C9646EA229B7A24A007239A4 /* XCRemoteSwiftPackageReference "posthog-ios" */;
			productName = PostHog;
		};
		C9646EA629B7A3DD007239A4 /* Dependencies */ = {
			isa = XCSwiftPackageProductDependency;
			package = C9646EA529B7A3DD007239A4 /* XCRemoteSwiftPackageReference "swift-dependencies" */;
			productName = Dependencies;
		};
		C9646EA829B7A4F2007239A4 /* PostHog */ = {
			isa = XCSwiftPackageProductDependency;
			package = C9646EA229B7A24A007239A4 /* XCRemoteSwiftPackageReference "posthog-ios" */;
			productName = PostHog;
		};
		C9646EAB29B7A520007239A4 /* Dependencies */ = {
			isa = XCSwiftPackageProductDependency;
			package = C9646EA529B7A3DD007239A4 /* XCRemoteSwiftPackageReference "swift-dependencies" */;
			productName = Dependencies;
		};
		C97797BB298AB1890046BD25 /* secp256k1 */ = {
			isa = XCSwiftPackageProductDependency;
			package = C97797BA298AB1890046BD25 /* XCRemoteSwiftPackageReference "secp256k1" */;
			productName = secp256k1;
		};
		C97797BE298ABE060046BD25 /* secp256k1 */ = {
			isa = XCSwiftPackageProductDependency;
			package = C97797BA298AB1890046BD25 /* XCRemoteSwiftPackageReference "secp256k1" */;
			productName = secp256k1;
		};
		C987F85E29BAB66900B44E7A /* CachedAsyncImage */ = {
			isa = XCSwiftPackageProductDependency;
			package = C987F85D29BAB66900B44E7A /* XCRemoteSwiftPackageReference "swiftui-cached-async-image" */;
			productName = CachedAsyncImage;
		};
		C987F86329BAC3C500B44E7A /* CachedAsyncImage */ = {
			isa = XCSwiftPackageProductDependency;
			package = C987F85D29BAB66900B44E7A /* XCRemoteSwiftPackageReference "swiftui-cached-async-image" */;
			productName = CachedAsyncImage;
		};
		C9DEC067298965270078B43A /* Starscream */ = {
			isa = XCSwiftPackageProductDependency;
			package = C9DEC066298965270078B43A /* XCRemoteSwiftPackageReference "Starscream" */;
			productName = Starscream;
		};
		CDDA1F7A29A527650047ACD8 /* Starscream */ = {
			isa = XCSwiftPackageProductDependency;
			package = C9DEC066298965270078B43A /* XCRemoteSwiftPackageReference "Starscream" */;
			productName = Starscream;
		};
		CDDA1F7C29A527650047ACD8 /* SwiftUINavigation */ = {
			isa = XCSwiftPackageProductDependency;
			package = C94D855D29914D2300749478 /* XCRemoteSwiftPackageReference "swiftui-navigation" */;
			productName = SwiftUINavigation;
		};
/* End XCSwiftPackageProductDependency section */

/* Begin XCVersionGroup section */
		C9DEBFD5298941000078B43A /* Nos.xcdatamodeld */ = {
			isa = XCVersionGroup;
			children = (
				C9EDC9792A3A27D1009148D1 /* Nos 8.xcdatamodel */,
				C9CF23152A378E8F00EBEC31 /* Nos 7.xcdatamodel */,
				C91FFD392A09444D00743037 /* Nos 6.xcdatamodel */,
				C9B678E529EF1BF200303F33 /* Nos 5.xcdatamodel */,
				C9A0DAF329C870D500466635 /* Nos 4.xcdatamodel */,
				CD4D210D29C350C9000F8188 /* Nos 3.xcdatamodel */,
				C92DF80229C22E4F00400561 /* Nos 2.xcdatamodel */,
				C9DEBFD6298941000078B43A /* Nos.xcdatamodel */,
			);
			currentVersion = C9EDC9792A3A27D1009148D1 /* Nos 8.xcdatamodel */;
			path = Nos.xcdatamodeld;
			sourceTree = "<group>";
			versionGroupType = wrapper.xcdatamodel;
		};
/* End XCVersionGroup section */
	};
	rootObject = C9DEBFC6298941000078B43A /* Project object */;
}<|MERGE_RESOLUTION|>--- conflicted
+++ resolved
@@ -123,9 +123,10 @@
 		C9646EAE29B8D653007239A4 /* ViewDidLoadModifier.swift in Sources */ = {isa = PBXBuildFile; fileRef = C9646EAD29B8D653007239A4 /* ViewDidLoadModifier.swift */; };
 		C9646EAF29B8D653007239A4 /* ViewDidLoadModifier.swift in Sources */ = {isa = PBXBuildFile; fileRef = C9646EAD29B8D653007239A4 /* ViewDidLoadModifier.swift */; };
 		C9671D73298DB94C00EE7E12 /* Data+Encoding.swift in Sources */ = {isa = PBXBuildFile; fileRef = C9671D72298DB94C00EE7E12 /* Data+Encoding.swift */; };
-<<<<<<< HEAD
 		C973AB5B2A323167002AED16 /* Follow+CoreDataProperties.swift in Sources */ = {isa = PBXBuildFile; fileRef = C973AB552A323167002AED16 /* Follow+CoreDataProperties.swift */; };
 		C973AB5C2A323167002AED16 /* Follow+CoreDataProperties.swift in Sources */ = {isa = PBXBuildFile; fileRef = C973AB552A323167002AED16 /* Follow+CoreDataProperties.swift */; };
+		C97465342A3C95FE0031226F /* RelayPickerToolbarButton.swift in Sources */ = {isa = PBXBuildFile; fileRef = C97465332A3C95FE0031226F /* RelayPickerToolbarButton.swift */; };
+		C97465352A3C95FE0031226F /* RelayPickerToolbarButton.swift in Sources */ = {isa = PBXBuildFile; fileRef = C97465332A3C95FE0031226F /* RelayPickerToolbarButton.swift */; };
 		C973AB5D2A323167002AED16 /* Event+CoreDataProperties.swift in Sources */ = {isa = PBXBuildFile; fileRef = C973AB562A323167002AED16 /* Event+CoreDataProperties.swift */; };
 		C973AB5E2A323167002AED16 /* Event+CoreDataProperties.swift in Sources */ = {isa = PBXBuildFile; fileRef = C973AB562A323167002AED16 /* Event+CoreDataProperties.swift */; };
 		C973AB5F2A323167002AED16 /* AuthorReference+CoreDataProperties.swift in Sources */ = {isa = PBXBuildFile; fileRef = C973AB572A323167002AED16 /* AuthorReference+CoreDataProperties.swift */; };
@@ -140,10 +141,6 @@
 		C974652F2A3B86600031226F /* NoteCardHeader.swift in Sources */ = {isa = PBXBuildFile; fileRef = C974652D2A3B86600031226F /* NoteCardHeader.swift */; };
 		C97465312A3B89140031226F /* AuthorLabel.swift in Sources */ = {isa = PBXBuildFile; fileRef = C97465302A3B89140031226F /* AuthorLabel.swift */; };
 		C97465322A3B89140031226F /* AuthorLabel.swift in Sources */ = {isa = PBXBuildFile; fileRef = C97465302A3B89140031226F /* AuthorLabel.swift */; };
-=======
-		C97465342A3C95FE0031226F /* RelayPickerToolbarButton.swift in Sources */ = {isa = PBXBuildFile; fileRef = C97465332A3C95FE0031226F /* RelayPickerToolbarButton.swift */; };
-		C97465352A3C95FE0031226F /* RelayPickerToolbarButton.swift in Sources */ = {isa = PBXBuildFile; fileRef = C97465332A3C95FE0031226F /* RelayPickerToolbarButton.swift */; };
->>>>>>> d2e1cfb7
 		C97797B9298AA19A0046BD25 /* RelayService.swift in Sources */ = {isa = PBXBuildFile; fileRef = C97797B8298AA19A0046BD25 /* RelayService.swift */; };
 		C97797BC298AB1890046BD25 /* secp256k1 in Frameworks */ = {isa = PBXBuildFile; productRef = C97797BB298AB1890046BD25 /* secp256k1 */; };
 		C97797BF298ABE060046BD25 /* secp256k1 in Frameworks */ = {isa = PBXBuildFile; productRef = C97797BE298ABE060046BD25 /* secp256k1 */; };
@@ -477,8 +474,8 @@
 		C9646EA029B7A22C007239A4 /* Analytics.swift */ = {isa = PBXFileReference; lastKnownFileType = sourcecode.swift; path = Analytics.swift; sourceTree = "<group>"; };
 		C9646EAD29B8D653007239A4 /* ViewDidLoadModifier.swift */ = {isa = PBXFileReference; lastKnownFileType = sourcecode.swift; path = ViewDidLoadModifier.swift; sourceTree = "<group>"; };
 		C9671D72298DB94C00EE7E12 /* Data+Encoding.swift */ = {isa = PBXFileReference; lastKnownFileType = sourcecode.swift; path = "Data+Encoding.swift"; sourceTree = "<group>"; };
-<<<<<<< HEAD
 		C973AB552A323167002AED16 /* Follow+CoreDataProperties.swift */ = {isa = PBXFileReference; lastKnownFileType = sourcecode.swift; path = "Follow+CoreDataProperties.swift"; sourceTree = "<group>"; };
+		C97465332A3C95FE0031226F /* RelayPickerToolbarButton.swift */ = {isa = PBXFileReference; lastKnownFileType = sourcecode.swift; path = RelayPickerToolbarButton.swift; sourceTree = "<group>"; };
 		C973AB562A323167002AED16 /* Event+CoreDataProperties.swift */ = {isa = PBXFileReference; lastKnownFileType = sourcecode.swift; path = "Event+CoreDataProperties.swift"; sourceTree = "<group>"; };
 		C973AB572A323167002AED16 /* AuthorReference+CoreDataProperties.swift */ = {isa = PBXFileReference; lastKnownFileType = sourcecode.swift; path = "AuthorReference+CoreDataProperties.swift"; sourceTree = "<group>"; };
 		C973AB582A323167002AED16 /* Author+CoreDataProperties.swift */ = {isa = PBXFileReference; lastKnownFileType = sourcecode.swift; path = "Author+CoreDataProperties.swift"; sourceTree = "<group>"; };
@@ -486,9 +483,6 @@
 		C973AB5A2A323167002AED16 /* EventReference+CoreDataProperties.swift */ = {isa = PBXFileReference; lastKnownFileType = sourcecode.swift; path = "EventReference+CoreDataProperties.swift"; sourceTree = "<group>"; };
 		C974652D2A3B86600031226F /* NoteCardHeader.swift */ = {isa = PBXFileReference; lastKnownFileType = sourcecode.swift; path = NoteCardHeader.swift; sourceTree = "<group>"; };
 		C97465302A3B89140031226F /* AuthorLabel.swift */ = {isa = PBXFileReference; lastKnownFileType = sourcecode.swift; path = AuthorLabel.swift; sourceTree = "<group>"; };
-=======
-		C97465332A3C95FE0031226F /* RelayPickerToolbarButton.swift */ = {isa = PBXFileReference; lastKnownFileType = sourcecode.swift; path = RelayPickerToolbarButton.swift; sourceTree = "<group>"; };
->>>>>>> d2e1cfb7
 		C97797B8298AA19A0046BD25 /* RelayService.swift */ = {isa = PBXFileReference; lastKnownFileType = sourcecode.swift; path = RelayService.swift; sourceTree = "<group>"; };
 		C97A1C8729E45B3C009D9E8D /* RawEventView.swift */ = {isa = PBXFileReference; fileEncoding = 4; lastKnownFileType = sourcecode.swift; path = RawEventView.swift; sourceTree = "<group>"; };
 		C97A1C8A29E45B4E009D9E8D /* RawEventController.swift */ = {isa = PBXFileReference; fileEncoding = 4; lastKnownFileType = sourcecode.swift; path = RawEventController.swift; sourceTree = "<group>"; };
