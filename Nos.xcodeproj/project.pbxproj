--- conflicted
+++ resolved
@@ -8,11 +8,7 @@
 
 /* Begin PBXBuildFile section */
 		0378409D2BB4A2B600E5E901 /* PrivacyInfo.xcprivacy in Resources */ = {isa = PBXBuildFile; fileRef = 0378409C2BB4A2B600E5E901 /* PrivacyInfo.xcprivacy */; };
-<<<<<<< HEAD
 		03A053342BD8649600A9B4D7 /* FeaturedAuthorCategory.swift in Sources */ = {isa = PBXBuildFile; fileRef = 03A053332BD8649600A9B4D7 /* FeaturedAuthorCategory.swift */; };
-=======
-		038985182B7AD6C0009C16CA /* String+MarkdownTests.swift in Sources */ = {isa = PBXBuildFile; fileRef = 038985172B7AD6BF009C16CA /* String+MarkdownTests.swift */; };
->>>>>>> eeb2a6ff
 		2D06BB9D2AE249D70085F509 /* ThreadRootView.swift in Sources */ = {isa = PBXBuildFile; fileRef = 2D06BB9C2AE249D70085F509 /* ThreadRootView.swift */; };
 		2D4010A22AD87DF300F93AD4 /* KnownFollowersView.swift in Sources */ = {isa = PBXBuildFile; fileRef = 2D4010A12AD87DF300F93AD4 /* KnownFollowersView.swift */; };
 		3A1C296F2B2A537C0020B753 /* Moderation.xcstrings in Resources */ = {isa = PBXBuildFile; fileRef = 3A1C296E2B2A537C0020B753 /* Moderation.xcstrings */; };
@@ -451,11 +447,7 @@
 
 /* Begin PBXFileReference section */
 		0378409C2BB4A2B600E5E901 /* PrivacyInfo.xcprivacy */ = {isa = PBXFileReference; lastKnownFileType = text.xml; path = PrivacyInfo.xcprivacy; sourceTree = "<group>"; };
-<<<<<<< HEAD
 		03A053332BD8649600A9B4D7 /* FeaturedAuthorCategory.swift */ = {isa = PBXFileReference; lastKnownFileType = sourcecode.swift; path = FeaturedAuthorCategory.swift; sourceTree = "<group>"; };
-=======
-		038985172B7AD6BF009C16CA /* String+MarkdownTests.swift */ = {isa = PBXFileReference; lastKnownFileType = sourcecode.swift; path = "String+MarkdownTests.swift"; sourceTree = "<group>"; };
->>>>>>> eeb2a6ff
 		2D06BB9C2AE249D70085F509 /* ThreadRootView.swift */ = {isa = PBXFileReference; fileEncoding = 4; lastKnownFileType = sourcecode.swift; path = ThreadRootView.swift; sourceTree = "<group>"; };
 		2D4010A12AD87DF300F93AD4 /* KnownFollowersView.swift */ = {isa = PBXFileReference; fileEncoding = 4; lastKnownFileType = sourcecode.swift; path = KnownFollowersView.swift; sourceTree = "<group>"; };
 		3A1C296E2B2A537C0020B753 /* Moderation.xcstrings */ = {isa = PBXFileReference; lastKnownFileType = text.json.xcstrings; path = Moderation.xcstrings; sourceTree = "<group>"; };
@@ -1154,16 +1146,13 @@
 				C9C45E152B23741E00F523DA /* EventObservationTests.swift */,
 				C9ADB132299287D60075E7F8 /* KeyPairTests.swift */,
 				5B6EB48F29EDBEC1006E750C /* NoteParserTests.swift */,
-<<<<<<< HEAD
 				5B098DBB2BDAF6CB00500A1B /* NoteParserTests+NIP08.swift */,
 				5B098DC82BDAF7CF00500A1B /* NoteParserTests+NIP27.swift */,
 				5BFBB2942BD9D7EB002E909F /* URLParserTests.swift */,
 				C96D391A2B61AFD500D3D0A1 /* RawNostrIDTests.swift */,
 				C94D59AD2AE7286E00295AE8 /* ReportTests.swift */,
 				5B88051B2A21046C00E21F06 /* SHA256KeyTests.swift */,
-=======
 				5B80BE9D29F9864000A363E4 /* Bech32Tests.swift */,
->>>>>>> eeb2a6ff
 				C9B678E329EED2DC00303F33 /* SocialGraphTests.swift */,
 				5B88051B2A21046C00E21F06 /* SHA256KeyTests.swift */,
 				5B88051E2A21056E00E21F06 /* TLVTests.swift */,
@@ -1798,11 +1787,8 @@
 				5BE281C12AE2CCB400880466 /* StoryNoteView.swift in Sources */,
 				3F60F42929B27D3E000D62C4 /* ThreadView.swift in Sources */,
 				C9B678DB29EEBF3B00303F33 /* DependencyInjection.swift in Sources */,
-<<<<<<< HEAD
 				5B098DC62BDAF73500500A1B /* AttributedString+Links.swift in Sources */,
-=======
 				65BD8DC42BDAF2C300802039 /* FeaturedAuthorsView.swift in Sources */,
->>>>>>> eeb2a6ff
 				C95D68A9299E709900429F86 /* LinearGradient+Planetary.swift in Sources */,
 				C92F01522AC4D6AB00972489 /* NosFormSection.swift in Sources */,
 				C9BCF1C12AC72020009BDE06 /* UNSWizardChooseNameView.swift in Sources */,
@@ -1977,11 +1963,8 @@
 				C9F0BB6D29A503D9000547FC /* Int+Bool.swift in Sources */,
 				C96D39252B61B06200D3D0A1 /* AuthorTests.swift in Sources */,
 				DC08FF812A7969C5009F87D1 /* UIDevice+Simulator.swift in Sources */,
-<<<<<<< HEAD
 				5BFBB2962BD9D824002E909F /* URLParser.swift in Sources */,
-=======
 				C959DB772BD01DF4008F3627 /* GiftWrapper.swift in Sources */,
->>>>>>> eeb2a6ff
 				C9C9444229F6F0E2002F2C7A /* XCTest+Eventually.swift in Sources */,
 				3FFF3BD029A9645F00DD0B72 /* AuthorReference+CoreDataClass.swift in Sources */,
 				C9F0BB6C29A503D6000547FC /* PublicKey.swift in Sources */,
