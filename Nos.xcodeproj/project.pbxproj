// !$*UTF8*$!
{
	archiveVersion = 1;
	classes = {
	};
	objectVersion = 56;
	objects = {

/* Begin PBXBuildFile section */
		3F170C78299D816200BC8F8B /* AppController.swift in Sources */ = {isa = PBXBuildFile; fileRef = 3F170C77299D816200BC8F8B /* AppController.swift */; };
		3F30020529C1FDD9003D4F8B /* OnboardingStartView.swift in Sources */ = {isa = PBXBuildFile; fileRef = 3F30020429C1FDD9003D4F8B /* OnboardingStartView.swift */; };
		3F30020729C237AB003D4F8B /* OnboardingAgeVerificationView.swift in Sources */ = {isa = PBXBuildFile; fileRef = 3F30020629C237AB003D4F8B /* OnboardingAgeVerificationView.swift */; };
		3F30020929C23895003D4F8B /* OnboardingNotOldEnoughView.swift in Sources */ = {isa = PBXBuildFile; fileRef = 3F30020829C23895003D4F8B /* OnboardingNotOldEnoughView.swift */; };
		3F30020B29C361C8003D4F8B /* OnboardingTermsOfServiceView.swift in Sources */ = {isa = PBXBuildFile; fileRef = 3F30020A29C361C8003D4F8B /* OnboardingTermsOfServiceView.swift */; };
		3F30020D29C382EB003D4F8B /* OnboardingLoginView.swift in Sources */ = {isa = PBXBuildFile; fileRef = 3F30020C29C382EB003D4F8B /* OnboardingLoginView.swift */; };
		3F30021329C3BFDB003D4F8B /* OnboardingStartView.swift in Sources */ = {isa = PBXBuildFile; fileRef = 3F30020429C1FDD9003D4F8B /* OnboardingStartView.swift */; };
		3F30021429C3BFE2003D4F8B /* OnboardingAgeVerificationView.swift in Sources */ = {isa = PBXBuildFile; fileRef = 3F30020629C237AB003D4F8B /* OnboardingAgeVerificationView.swift */; };
		3F30021529C3BFE5003D4F8B /* OnboardingNotOldEnoughView.swift in Sources */ = {isa = PBXBuildFile; fileRef = 3F30020829C23895003D4F8B /* OnboardingNotOldEnoughView.swift */; };
		3F30021629C3BFE8003D4F8B /* OnboardingTermsOfServiceView.swift in Sources */ = {isa = PBXBuildFile; fileRef = 3F30020A29C361C8003D4F8B /* OnboardingTermsOfServiceView.swift */; };
		3F30021729C3BFEB003D4F8B /* OnboardingLoginView.swift in Sources */ = {isa = PBXBuildFile; fileRef = 3F30020C29C382EB003D4F8B /* OnboardingLoginView.swift */; };
		3F43C47629A9625700E896A0 /* AuthorReference+CoreDataClass.swift in Sources */ = {isa = PBXBuildFile; fileRef = 3F43C47529A9625700E896A0 /* AuthorReference+CoreDataClass.swift */; };
		3F60F42929B27D3E000D62C4 /* ThreadView.swift in Sources */ = {isa = PBXBuildFile; fileRef = 3F60F42829B27D3E000D62C4 /* ThreadView.swift */; };
		3FB5E651299D28A200386527 /* OnboardingView.swift in Sources */ = {isa = PBXBuildFile; fileRef = 3FB5E650299D28A200386527 /* OnboardingView.swift */; };
		3FBCDE6D29B648FE00A6C2D4 /* ThreadView.swift in Sources */ = {isa = PBXBuildFile; fileRef = 3F60F42829B27D3E000D62C4 /* ThreadView.swift */; };
		3FFB1D89299FF37C002A755D /* AvatarView.swift in Sources */ = {isa = PBXBuildFile; fileRef = 3FFB1D88299FF37C002A755D /* AvatarView.swift */; };
		3FFB1D9329A6BBCE002A755D /* EventReference+CoreDataClass.swift in Sources */ = {isa = PBXBuildFile; fileRef = 3FFB1D9229A6BBCE002A755D /* EventReference+CoreDataClass.swift */; };
		3FFB1D9429A6BBCE002A755D /* EventReference+CoreDataClass.swift in Sources */ = {isa = PBXBuildFile; fileRef = 3FFB1D9229A6BBCE002A755D /* EventReference+CoreDataClass.swift */; };
		3FFB1D9629A6BBEC002A755D /* Collection+SafeSubscript.swift in Sources */ = {isa = PBXBuildFile; fileRef = 3FFB1D9529A6BBEC002A755D /* Collection+SafeSubscript.swift */; };
		3FFB1D9729A6BBEC002A755D /* Collection+SafeSubscript.swift in Sources */ = {isa = PBXBuildFile; fileRef = 3FFB1D9529A6BBEC002A755D /* Collection+SafeSubscript.swift */; };
		3FFB1D9C29A7DF9D002A755D /* StackedAvatarsView.swift in Sources */ = {isa = PBXBuildFile; fileRef = 3FFB1D9B29A7DF9D002A755D /* StackedAvatarsView.swift */; };
		3FFB1D9D29A7DF9D002A755D /* StackedAvatarsView.swift in Sources */ = {isa = PBXBuildFile; fileRef = 3FFB1D9B29A7DF9D002A755D /* StackedAvatarsView.swift */; };
		3FFF3BD029A9645F00DD0B72 /* AuthorReference+CoreDataClass.swift in Sources */ = {isa = PBXBuildFile; fileRef = 3F43C47529A9625700E896A0 /* AuthorReference+CoreDataClass.swift */; };
		5B08A1E12A1FDFF700EB8F2E /* TLV.swift in Sources */ = {isa = PBXBuildFile; fileRef = 5B8B77182A1FDA3C004FC675 /* TLV.swift */; };
		5B39E64429EDBF8100464830 /* NoteParser.swift in Sources */ = {isa = PBXBuildFile; fileRef = 5B6EB48D29EDBE0E006E750C /* NoteParser.swift */; };
		5B46611E29CCB894008B8E8C /* Generated.strings in Resources */ = {isa = PBXBuildFile; fileRef = 5B46612029CCB894008B8E8C /* Generated.strings */; };
		5B503F622A291A1A0098805A /* JSONRelayMetadata.swift in Sources */ = {isa = PBXBuildFile; fileRef = 5B503F612A291A1A0098805A /* JSONRelayMetadata.swift */; };
		5B6EB48E29EDBE0E006E750C /* NoteParser.swift in Sources */ = {isa = PBXBuildFile; fileRef = 5B6EB48D29EDBE0E006E750C /* NoteParser.swift */; };
		5B6EB49029EDBEC1006E750C /* NoteParserTests.swift in Sources */ = {isa = PBXBuildFile; fileRef = 5B6EB48F29EDBEC1006E750C /* NoteParserTests.swift */; };
		5B80BE9E29F9864000A363E4 /* Bech32Tests.swift in Sources */ = {isa = PBXBuildFile; fileRef = 5B80BE9D29F9864000A363E4 /* Bech32Tests.swift */; };
		5B88051A2A21027C00E21F06 /* SHA256Key.swift in Sources */ = {isa = PBXBuildFile; fileRef = 5B8805192A21027C00E21F06 /* SHA256Key.swift */; };
		5B88051C2A21046C00E21F06 /* SHA256KeyTests.swift in Sources */ = {isa = PBXBuildFile; fileRef = 5B88051B2A21046C00E21F06 /* SHA256KeyTests.swift */; };
		5B88051D2A2104CC00E21F06 /* SHA256Key.swift in Sources */ = {isa = PBXBuildFile; fileRef = 5B8805192A21027C00E21F06 /* SHA256Key.swift */; };
		5B88051F2A21056E00E21F06 /* TLVTests.swift in Sources */ = {isa = PBXBuildFile; fileRef = 5B88051E2A21056E00E21F06 /* TLVTests.swift */; };
		5B8B77192A1FDA3C004FC675 /* TLV.swift in Sources */ = {isa = PBXBuildFile; fileRef = 5B8B77182A1FDA3C004FC675 /* TLV.swift */; };
		5B8C96AC29D52AD200B73AEC /* AuthorListView.swift in Sources */ = {isa = PBXBuildFile; fileRef = 5B8C96AB29D52AD200B73AEC /* AuthorListView.swift */; };
		5B8C96B029DB2E1100B73AEC /* SearchTextFieldObserver.swift in Sources */ = {isa = PBXBuildFile; fileRef = 5B8C96AF29DB2E1100B73AEC /* SearchTextFieldObserver.swift */; };
		5B8C96B229DB313300B73AEC /* AuthorRow.swift in Sources */ = {isa = PBXBuildFile; fileRef = 5B8C96B129DB313300B73AEC /* AuthorRow.swift */; };
		5B8C96B629DDD3B200B73AEC /* EditableText.swift in Sources */ = {isa = PBXBuildFile; fileRef = 5B8C96B529DDD3B200B73AEC /* EditableText.swift */; };
		5BD08BB22A38E96F00BB926C /* JSONRelayMetadata.swift in Sources */ = {isa = PBXBuildFile; fileRef = 5B503F612A291A1A0098805A /* JSONRelayMetadata.swift */; };
		5BF3C50629E4F0BA00738A12 /* EditableText.swift in Sources */ = {isa = PBXBuildFile; fileRef = 5B8C96B529DDD3B200B73AEC /* EditableText.swift */; };
		5BF3C50729E4F0D400738A12 /* AuthorRow.swift in Sources */ = {isa = PBXBuildFile; fileRef = 5B8C96B129DB313300B73AEC /* AuthorRow.swift */; };
		5BF3C50829E4F0DC00738A12 /* AuthorListView.swift in Sources */ = {isa = PBXBuildFile; fileRef = 5B8C96AB29D52AD200B73AEC /* AuthorListView.swift */; };
		5BF3C50929E4F11E00738A12 /* SearchTextFieldObserver.swift in Sources */ = {isa = PBXBuildFile; fileRef = 5B8C96AF29DB2E1100B73AEC /* SearchTextFieldObserver.swift */; };
		5BFF66B12A573F6400AA79DD /* RelayDetailView.swift in Sources */ = {isa = PBXBuildFile; fileRef = 5BFF66B02A573F6400AA79DD /* RelayDetailView.swift */; };
		5BFF66B22A573F6400AA79DD /* RelayDetailView.swift in Sources */ = {isa = PBXBuildFile; fileRef = 5BFF66B02A573F6400AA79DD /* RelayDetailView.swift */; };
		5BFF66B42A58853D00AA79DD /* PublishedEventsView.swift in Sources */ = {isa = PBXBuildFile; fileRef = 5BFF66B32A58853D00AA79DD /* PublishedEventsView.swift */; };
		5BFF66B62A58A8A000AA79DD /* MutesView.swift in Sources */ = {isa = PBXBuildFile; fileRef = 5BFF66B52A58A8A000AA79DD /* MutesView.swift */; };
		5BFF66B72A58AFF600AA79DD /* PublishedEventsView.swift in Sources */ = {isa = PBXBuildFile; fileRef = 5BFF66B32A58853D00AA79DD /* PublishedEventsView.swift */; };
		5BFF66B82A58B00500AA79DD /* MutesView.swift in Sources */ = {isa = PBXBuildFile; fileRef = 5BFF66B52A58A8A000AA79DD /* MutesView.swift */; };
		A303AF8329A9153A005DC8FC /* FollowButton.swift in Sources */ = {isa = PBXBuildFile; fileRef = A303AF8229A9153A005DC8FC /* FollowButton.swift */; };
		A303AF8429A969F5005DC8FC /* FollowButton.swift in Sources */ = {isa = PBXBuildFile; fileRef = A303AF8229A9153A005DC8FC /* FollowButton.swift */; };
		A303AF8529A969F5005DC8FC /* FollowsView.swift in Sources */ = {isa = PBXBuildFile; fileRef = A32B6C7229A6BE9B00653FF5 /* FollowsView.swift */; };
		A303AF8629A969FF005DC8FC /* FollowCard.swift in Sources */ = {isa = PBXBuildFile; fileRef = A32B6C7729A6C99200653FF5 /* FollowCard.swift */; };
		A32B6C7129A672BC00653FF5 /* CurrentUser.swift in Sources */ = {isa = PBXBuildFile; fileRef = A34E439829A522F20057AFCB /* CurrentUser.swift */; };
		A32B6C7329A6BE9B00653FF5 /* FollowsView.swift in Sources */ = {isa = PBXBuildFile; fileRef = A32B6C7229A6BE9B00653FF5 /* FollowsView.swift */; };
		A32B6C7829A6C99200653FF5 /* FollowCard.swift in Sources */ = {isa = PBXBuildFile; fileRef = A32B6C7729A6C99200653FF5 /* FollowCard.swift */; };
		A336DD3C299FD78000A0CBA0 /* Filter.swift in Sources */ = {isa = PBXBuildFile; fileRef = A336DD3B299FD78000A0CBA0 /* Filter.swift */; };
		A34E439929A522F20057AFCB /* CurrentUser.swift in Sources */ = {isa = PBXBuildFile; fileRef = A34E439829A522F20057AFCB /* CurrentUser.swift */; };
		A351E1A229BA92240009B7F6 /* ProfileEditView.swift in Sources */ = {isa = PBXBuildFile; fileRef = A351E1A129BA92240009B7F6 /* ProfileEditView.swift */; };
		A351E1A329BBAA790009B7F6 /* ProfileEditView.swift in Sources */ = {isa = PBXBuildFile; fileRef = A351E1A129BA92240009B7F6 /* ProfileEditView.swift */; };
		A3B943CF299AE00100A15A08 /* KeyChain.swift in Sources */ = {isa = PBXBuildFile; fileRef = A3B943CE299AE00100A15A08 /* KeyChain.swift */; };
		A3B943D5299D514800A15A08 /* Follow+CoreDataClass.swift in Sources */ = {isa = PBXBuildFile; fileRef = A3B943D4299D514800A15A08 /* Follow+CoreDataClass.swift */; };
		A3B943D7299D6DB700A15A08 /* Follow+CoreDataClass.swift in Sources */ = {isa = PBXBuildFile; fileRef = A3B943D4299D514800A15A08 /* Follow+CoreDataClass.swift */; };
		A3B943D8299D758F00A15A08 /* KeyChain.swift in Sources */ = {isa = PBXBuildFile; fileRef = A3B943CE299AE00100A15A08 /* KeyChain.swift */; };
<<<<<<< HEAD
		C905B0752A619367009B8A78 /* DequeModule in Frameworks */ = {isa = PBXBuildFile; productRef = C905B0742A619367009B8A78 /* DequeModule */; };
=======
		C905B0772A619E99009B8A78 /* LinkPreview.swift in Sources */ = {isa = PBXBuildFile; fileRef = C905B0762A619E99009B8A78 /* LinkPreview.swift */; };
>>>>>>> beb194ee
		C905EA382A33623F006F1E99 /* SetUpUNSBanner.swift in Sources */ = {isa = PBXBuildFile; fileRef = C905EA372A33623F006F1E99 /* SetUpUNSBanner.swift */; };
		C90862BE29E9804B00C35A71 /* NosPerformanceTests.swift in Sources */ = {isa = PBXBuildFile; fileRef = C90862BD29E9804B00C35A71 /* NosPerformanceTests.swift */; };
		C92DF80529C25DE900400561 /* URL+Extensions.swift in Sources */ = {isa = PBXBuildFile; fileRef = C92DF80429C25DE900400561 /* URL+Extensions.swift */; };
		C92DF80629C25DE900400561 /* URL+Extensions.swift in Sources */ = {isa = PBXBuildFile; fileRef = C92DF80429C25DE900400561 /* URL+Extensions.swift */; };
		C92DF80829C25FA900400561 /* SquareImage.swift in Sources */ = {isa = PBXBuildFile; fileRef = C92DF80729C25FA900400561 /* SquareImage.swift */; };
		C92DF80929C25FA900400561 /* SquareImage.swift in Sources */ = {isa = PBXBuildFile; fileRef = C92DF80729C25FA900400561 /* SquareImage.swift */; };
		C931517D29B915AF00934506 /* StaggeredGrid.swift in Sources */ = {isa = PBXBuildFile; fileRef = C931517C29B915AF00934506 /* StaggeredGrid.swift */; };
		C931517E29B915AF00934506 /* StaggeredGrid.swift in Sources */ = {isa = PBXBuildFile; fileRef = C931517C29B915AF00934506 /* StaggeredGrid.swift */; };
		C936B4592A4C7B7C00DF1EB9 /* Nos.xcdatamodeld in Sources */ = {isa = PBXBuildFile; fileRef = C936B4572A4C7B7C00DF1EB9 /* Nos.xcdatamodeld */; };
		C936B45A2A4C7B7C00DF1EB9 /* Nos.xcdatamodeld in Sources */ = {isa = PBXBuildFile; fileRef = C936B4572A4C7B7C00DF1EB9 /* Nos.xcdatamodeld */; };
		C936B45C2A4C7D6B00DF1EB9 /* UniversalNameWizard.swift in Sources */ = {isa = PBXBuildFile; fileRef = C936B45B2A4C7D6B00DF1EB9 /* UniversalNameWizard.swift */; };
		C936B45D2A4C7D8200DF1EB9 /* SetUpUNSBanner.swift in Sources */ = {isa = PBXBuildFile; fileRef = C905EA372A33623F006F1E99 /* SetUpUNSBanner.swift */; };
		C936B45E2A4C7D8900DF1EB9 /* UniversalNameWizard.swift in Sources */ = {isa = PBXBuildFile; fileRef = C936B45B2A4C7D6B00DF1EB9 /* UniversalNameWizard.swift */; };
		C936B45F2A4CAF2B00DF1EB9 /* AppDelegate.swift in Sources */ = {isa = PBXBuildFile; fileRef = DC4AB2F52A4475B800D1478A /* AppDelegate.swift */; };
		C936B4622A4CB01C00DF1EB9 /* PushNotificationService.swift in Sources */ = {isa = PBXBuildFile; fileRef = C936B4612A4CB01C00DF1EB9 /* PushNotificationService.swift */; };
		C936B4632A4CB01C00DF1EB9 /* PushNotificationService.swift in Sources */ = {isa = PBXBuildFile; fileRef = C936B4612A4CB01C00DF1EB9 /* PushNotificationService.swift */; };
		C93CA0C029AD59D700921183 /* GoldenPostView.swift in Sources */ = {isa = PBXBuildFile; fileRef = C9CDBBA329A8FA2900C555C7 /* GoldenPostView.swift */; };
		C93CA0C129AD5A5B00921183 /* DiscoverView.swift in Sources */ = {isa = PBXBuildFile; fileRef = C9CDBBA029A8F14C00C555C7 /* DiscoverView.swift */; };
		C93CA0C329AE3A1E00921183 /* JSONEvent.swift in Sources */ = {isa = PBXBuildFile; fileRef = C93CA0C229AE3A1E00921183 /* JSONEvent.swift */; };
		C93CA0C429AE3A1E00921183 /* JSONEvent.swift in Sources */ = {isa = PBXBuildFile; fileRef = C93CA0C229AE3A1E00921183 /* JSONEvent.swift */; };
		C93EC2F129C337EB0012EE2A /* RelayPicker.swift in Sources */ = {isa = PBXBuildFile; fileRef = C93EC2F029C337EB0012EE2A /* RelayPicker.swift */; };
		C93EC2F229C337EB0012EE2A /* RelayPicker.swift in Sources */ = {isa = PBXBuildFile; fileRef = C93EC2F029C337EB0012EE2A /* RelayPicker.swift */; };
		C93EC2F429C34C860012EE2A /* NSPredicate+Bool.swift in Sources */ = {isa = PBXBuildFile; fileRef = C93EC2F329C34C860012EE2A /* NSPredicate+Bool.swift */; };
		C93EC2F529C34C860012EE2A /* NSPredicate+Bool.swift in Sources */ = {isa = PBXBuildFile; fileRef = C93EC2F329C34C860012EE2A /* NSPredicate+Bool.swift */; };
		C93EC2F729C351470012EE2A /* Optional+Unwrap.swift in Sources */ = {isa = PBXBuildFile; fileRef = C93EC2F629C351470012EE2A /* Optional+Unwrap.swift */; };
		C93EC2F829C351470012EE2A /* Optional+Unwrap.swift in Sources */ = {isa = PBXBuildFile; fileRef = C93EC2F629C351470012EE2A /* Optional+Unwrap.swift */; };
		C93EC2FA29C370DE0012EE2A /* DiscoverGrid.swift in Sources */ = {isa = PBXBuildFile; fileRef = C93EC2F929C370DE0012EE2A /* DiscoverGrid.swift */; };
		C93EC2FB29C370DE0012EE2A /* DiscoverGrid.swift in Sources */ = {isa = PBXBuildFile; fileRef = C93EC2F929C370DE0012EE2A /* DiscoverGrid.swift */; };
		C93EC2FD29C3785C0012EE2A /* View+RoundedCorner.swift in Sources */ = {isa = PBXBuildFile; fileRef = C93EC2FC29C3785C0012EE2A /* View+RoundedCorner.swift */; };
		C93EC2FE29C3785C0012EE2A /* View+RoundedCorner.swift in Sources */ = {isa = PBXBuildFile; fileRef = C93EC2FC29C3785C0012EE2A /* View+RoundedCorner.swift */; };
		C942566929B66A2800C4202C /* Date+Elapsed.swift in Sources */ = {isa = PBXBuildFile; fileRef = C942566829B66A2800C4202C /* Date+Elapsed.swift */; };
		C942566A29B66A2800C4202C /* Date+Elapsed.swift in Sources */ = {isa = PBXBuildFile; fileRef = C942566829B66A2800C4202C /* Date+Elapsed.swift */; };
		C942566B29B66B2F00C4202C /* NotificationsView.swift in Sources */ = {isa = PBXBuildFile; fileRef = C94437E529B0DB83004D8C86 /* NotificationsView.swift */; };
		C94437E629B0DB83004D8C86 /* NotificationsView.swift in Sources */ = {isa = PBXBuildFile; fileRef = C94437E529B0DB83004D8C86 /* NotificationsView.swift */; };
		C94D14812A12B3F70014C906 /* SearchBar.swift in Sources */ = {isa = PBXBuildFile; fileRef = C94D14802A12B3F70014C906 /* SearchBar.swift */; };
		C94D14822A12B3F70014C906 /* SearchBar.swift in Sources */ = {isa = PBXBuildFile; fileRef = C94D14802A12B3F70014C906 /* SearchBar.swift */; };
		C94D855C2991479900749478 /* NewNoteView.swift in Sources */ = {isa = PBXBuildFile; fileRef = C94D855B2991479900749478 /* NewNoteView.swift */; };
		C94D855F29914D2300749478 /* SwiftUINavigation in Frameworks */ = {isa = PBXBuildFile; productRef = C94D855E29914D2300749478 /* SwiftUINavigation */; };
		C94FE9F529DB177500019CD3 /* Localizable.swift in Sources */ = {isa = PBXBuildFile; fileRef = C9DFA978299C31A7006929C1 /* Localizable.swift */; };
		C94FE9F629DB177500019CD3 /* Localizable.swift in Sources */ = {isa = PBXBuildFile; fileRef = C9DFA978299C31A7006929C1 /* Localizable.swift */; };
		C94FE9F729DB259300019CD3 /* Text+Gradient.swift in Sources */ = {isa = PBXBuildFile; fileRef = C9A0DAE629C69FA000466635 /* Text+Gradient.swift */; };
		C94FE9F829DB25A800019CD3 /* Text+Gradient.swift in Sources */ = {isa = PBXBuildFile; fileRef = C9A0DAE629C69FA000466635 /* Text+Gradient.swift */; };
		C95D68A1299E6D3E00429F86 /* BioView.swift in Sources */ = {isa = PBXBuildFile; fileRef = C95D68A0299E6D3E00429F86 /* BioView.swift */; };
		C95D68A3299E6D9000429F86 /* SelectableText.swift in Sources */ = {isa = PBXBuildFile; fileRef = C95D68A2299E6D9000429F86 /* SelectableText.swift */; };
		C95D68A5299E6E1E00429F86 /* PlaceholderModifier.swift in Sources */ = {isa = PBXBuildFile; fileRef = C95D68A4299E6E1E00429F86 /* PlaceholderModifier.swift */; };
		C95D68A6299E6F9E00429F86 /* ProfileHeader.swift in Sources */ = {isa = PBXBuildFile; fileRef = C95D689E299E6B4100429F86 /* ProfileHeader.swift */; };
		C95D68A7299E6FF000429F86 /* KeyFixture.swift in Sources */ = {isa = PBXBuildFile; fileRef = C9ADB134299288230075E7F8 /* KeyFixture.swift */; };
		C95D68A9299E709900429F86 /* LinearGradient+Planetary.swift in Sources */ = {isa = PBXBuildFile; fileRef = C95D68A8299E709800429F86 /* LinearGradient+Planetary.swift */; };
		C95D68AB299E710F00429F86 /* Color+Hex.swift in Sources */ = {isa = PBXBuildFile; fileRef = C95D68AA299E710F00429F86 /* Color+Hex.swift */; };
		C95D68AD299E721700429F86 /* ProfileView.swift in Sources */ = {isa = PBXBuildFile; fileRef = C95D68AC299E721700429F86 /* ProfileView.swift */; };
		C95D68B2299ECE0700429F86 /* CHANGELOG.md in Resources */ = {isa = PBXBuildFile; fileRef = C95D68AF299ECE0700429F86 /* CHANGELOG.md */; };
		C95D68B3299ECE0700429F86 /* README.md in Resources */ = {isa = PBXBuildFile; fileRef = C95D68B0299ECE0700429F86 /* README.md */; };
		C95D68B4299ECE0700429F86 /* CONTRIBUTING.md in Resources */ = {isa = PBXBuildFile; fileRef = C95D68B1299ECE0700429F86 /* CONTRIBUTING.md */; };
		C960C57129F3236200929990 /* LikeButton.swift in Sources */ = {isa = PBXBuildFile; fileRef = C960C57029F3236200929990 /* LikeButton.swift */; };
		C960C57229F3236200929990 /* LikeButton.swift in Sources */ = {isa = PBXBuildFile; fileRef = C960C57029F3236200929990 /* LikeButton.swift */; };
		C960C57429F3251E00929990 /* RepostButton.swift in Sources */ = {isa = PBXBuildFile; fileRef = C960C57329F3251E00929990 /* RepostButton.swift */; };
		C960C57529F3251E00929990 /* RepostButton.swift in Sources */ = {isa = PBXBuildFile; fileRef = C960C57329F3251E00929990 /* RepostButton.swift */; };
		C9646E9A29B79E04007239A4 /* Logger in Frameworks */ = {isa = PBXBuildFile; productRef = C9646E9929B79E04007239A4 /* Logger */; };
		C9646E9C29B79E4D007239A4 /* Logger in Frameworks */ = {isa = PBXBuildFile; productRef = C9646E9B29B79E4D007239A4 /* Logger */; };
		C9646EA129B7A22C007239A4 /* Analytics.swift in Sources */ = {isa = PBXBuildFile; fileRef = C9646EA029B7A22C007239A4 /* Analytics.swift */; };
		C9646EA429B7A24A007239A4 /* PostHog in Frameworks */ = {isa = PBXBuildFile; productRef = C9646EA329B7A24A007239A4 /* PostHog */; };
		C9646EA729B7A3DD007239A4 /* Dependencies in Frameworks */ = {isa = PBXBuildFile; productRef = C9646EA629B7A3DD007239A4 /* Dependencies */; };
		C9646EA929B7A4F2007239A4 /* PostHog in Frameworks */ = {isa = PBXBuildFile; productRef = C9646EA829B7A4F2007239A4 /* PostHog */; };
		C9646EAA29B7A506007239A4 /* Analytics.swift in Sources */ = {isa = PBXBuildFile; fileRef = C9646EA029B7A22C007239A4 /* Analytics.swift */; };
		C9646EAC29B7A520007239A4 /* Dependencies in Frameworks */ = {isa = PBXBuildFile; productRef = C9646EAB29B7A520007239A4 /* Dependencies */; };
		C9646EAE29B8D653007239A4 /* ViewDidLoadModifier.swift in Sources */ = {isa = PBXBuildFile; fileRef = C9646EAD29B8D653007239A4 /* ViewDidLoadModifier.swift */; };
		C9646EAF29B8D653007239A4 /* ViewDidLoadModifier.swift in Sources */ = {isa = PBXBuildFile; fileRef = C9646EAD29B8D653007239A4 /* ViewDidLoadModifier.swift */; };
		C9671D73298DB94C00EE7E12 /* Data+Encoding.swift in Sources */ = {isa = PBXBuildFile; fileRef = C9671D72298DB94C00EE7E12 /* Data+Encoding.swift */; };
		C96CB98C2A6040C500498C4E /* DequeModule in Frameworks */ = {isa = PBXBuildFile; productRef = C96CB98B2A6040C500498C4E /* DequeModule */; };
		C973AB5B2A323167002AED16 /* Follow+CoreDataProperties.swift in Sources */ = {isa = PBXBuildFile; fileRef = C973AB552A323167002AED16 /* Follow+CoreDataProperties.swift */; };
		C973AB5C2A323167002AED16 /* Follow+CoreDataProperties.swift in Sources */ = {isa = PBXBuildFile; fileRef = C973AB552A323167002AED16 /* Follow+CoreDataProperties.swift */; };
		C973AB5D2A323167002AED16 /* Event+CoreDataProperties.swift in Sources */ = {isa = PBXBuildFile; fileRef = C973AB562A323167002AED16 /* Event+CoreDataProperties.swift */; };
		C973AB5E2A323167002AED16 /* Event+CoreDataProperties.swift in Sources */ = {isa = PBXBuildFile; fileRef = C973AB562A323167002AED16 /* Event+CoreDataProperties.swift */; };
		C973AB5F2A323167002AED16 /* AuthorReference+CoreDataProperties.swift in Sources */ = {isa = PBXBuildFile; fileRef = C973AB572A323167002AED16 /* AuthorReference+CoreDataProperties.swift */; };
		C973AB602A323167002AED16 /* AuthorReference+CoreDataProperties.swift in Sources */ = {isa = PBXBuildFile; fileRef = C973AB572A323167002AED16 /* AuthorReference+CoreDataProperties.swift */; };
		C973AB612A323167002AED16 /* Author+CoreDataProperties.swift in Sources */ = {isa = PBXBuildFile; fileRef = C973AB582A323167002AED16 /* Author+CoreDataProperties.swift */; };
		C973AB622A323167002AED16 /* Author+CoreDataProperties.swift in Sources */ = {isa = PBXBuildFile; fileRef = C973AB582A323167002AED16 /* Author+CoreDataProperties.swift */; };
		C973AB632A323167002AED16 /* Relay+CoreDataProperties.swift in Sources */ = {isa = PBXBuildFile; fileRef = C973AB592A323167002AED16 /* Relay+CoreDataProperties.swift */; };
		C973AB642A323167002AED16 /* Relay+CoreDataProperties.swift in Sources */ = {isa = PBXBuildFile; fileRef = C973AB592A323167002AED16 /* Relay+CoreDataProperties.swift */; };
		C973AB652A323167002AED16 /* EventReference+CoreDataProperties.swift in Sources */ = {isa = PBXBuildFile; fileRef = C973AB5A2A323167002AED16 /* EventReference+CoreDataProperties.swift */; };
		C973AB662A323167002AED16 /* EventReference+CoreDataProperties.swift in Sources */ = {isa = PBXBuildFile; fileRef = C973AB5A2A323167002AED16 /* EventReference+CoreDataProperties.swift */; };
		C974652E2A3B86600031226F /* NoteCardHeader.swift in Sources */ = {isa = PBXBuildFile; fileRef = C974652D2A3B86600031226F /* NoteCardHeader.swift */; };
		C974652F2A3B86600031226F /* NoteCardHeader.swift in Sources */ = {isa = PBXBuildFile; fileRef = C974652D2A3B86600031226F /* NoteCardHeader.swift */; };
		C97465312A3B89140031226F /* AuthorLabel.swift in Sources */ = {isa = PBXBuildFile; fileRef = C97465302A3B89140031226F /* AuthorLabel.swift */; };
		C97465322A3B89140031226F /* AuthorLabel.swift in Sources */ = {isa = PBXBuildFile; fileRef = C97465302A3B89140031226F /* AuthorLabel.swift */; };
		C97465342A3C95FE0031226F /* RelayPickerToolbarButton.swift in Sources */ = {isa = PBXBuildFile; fileRef = C97465332A3C95FE0031226F /* RelayPickerToolbarButton.swift */; };
		C97465352A3C95FE0031226F /* RelayPickerToolbarButton.swift in Sources */ = {isa = PBXBuildFile; fileRef = C97465332A3C95FE0031226F /* RelayPickerToolbarButton.swift */; };
		C97797B9298AA19A0046BD25 /* RelayService.swift in Sources */ = {isa = PBXBuildFile; fileRef = C97797B8298AA19A0046BD25 /* RelayService.swift */; };
		C97797BC298AB1890046BD25 /* secp256k1 in Frameworks */ = {isa = PBXBuildFile; productRef = C97797BB298AB1890046BD25 /* secp256k1 */; };
		C97797BF298ABE060046BD25 /* secp256k1 in Frameworks */ = {isa = PBXBuildFile; productRef = C97797BE298ABE060046BD25 /* secp256k1 */; };
		C97A1C8829E45B3C009D9E8D /* RawEventView.swift in Sources */ = {isa = PBXBuildFile; fileRef = C97A1C8729E45B3C009D9E8D /* RawEventView.swift */; };
		C97A1C8929E45B3C009D9E8D /* RawEventView.swift in Sources */ = {isa = PBXBuildFile; fileRef = C97A1C8729E45B3C009D9E8D /* RawEventView.swift */; };
		C97A1C8B29E45B4E009D9E8D /* RawEventController.swift in Sources */ = {isa = PBXBuildFile; fileRef = C97A1C8A29E45B4E009D9E8D /* RawEventController.swift */; };
		C97A1C8C29E45B4E009D9E8D /* RawEventController.swift in Sources */ = {isa = PBXBuildFile; fileRef = C97A1C8A29E45B4E009D9E8D /* RawEventController.swift */; };
		C97A1C8E29E58EC7009D9E8D /* NSManagedObjectContext+Nos.swift in Sources */ = {isa = PBXBuildFile; fileRef = C97A1C8D29E58EC7009D9E8D /* NSManagedObjectContext+Nos.swift */; };
		C97A1C8F29E58EC7009D9E8D /* NSManagedObjectContext+Nos.swift in Sources */ = {isa = PBXBuildFile; fileRef = C97A1C8D29E58EC7009D9E8D /* NSManagedObjectContext+Nos.swift */; };
		C98560AE2A65B19E0002C1D9 /* LinkPreview.swift in Sources */ = {isa = PBXBuildFile; fileRef = C905B0762A619E99009B8A78 /* LinkPreview.swift */; };
		C987F81729BA4C6A00B44E7A /* BigActionButton.swift in Sources */ = {isa = PBXBuildFile; fileRef = C987F81629BA4C6900B44E7A /* BigActionButton.swift */; };
		C987F81829BA4C6A00B44E7A /* BigActionButton.swift in Sources */ = {isa = PBXBuildFile; fileRef = C987F81629BA4C6900B44E7A /* BigActionButton.swift */; };
		C987F81A29BA4D0E00B44E7A /* ActionButton.swift in Sources */ = {isa = PBXBuildFile; fileRef = C987F81929BA4D0E00B44E7A /* ActionButton.swift */; };
		C987F81B29BA4D0E00B44E7A /* ActionButton.swift in Sources */ = {isa = PBXBuildFile; fileRef = C987F81929BA4D0E00B44E7A /* ActionButton.swift */; };
		C987F81D29BA6D9A00B44E7A /* ProfileTab.swift in Sources */ = {isa = PBXBuildFile; fileRef = C987F81C29BA6D9A00B44E7A /* ProfileTab.swift */; };
		C987F81E29BA6D9A00B44E7A /* ProfileTab.swift in Sources */ = {isa = PBXBuildFile; fileRef = C987F81C29BA6D9A00B44E7A /* ProfileTab.swift */; };
		C987F83229BA951E00B44E7A /* ClarityCity-ExtraLight.otf in Resources */ = {isa = PBXBuildFile; fileRef = C987F82029BA951D00B44E7A /* ClarityCity-ExtraLight.otf */; };
		C987F83329BA951E00B44E7A /* ClarityCity-ExtraLight.otf in Resources */ = {isa = PBXBuildFile; fileRef = C987F82029BA951D00B44E7A /* ClarityCity-ExtraLight.otf */; };
		C987F83429BA951E00B44E7A /* ClarityCity-LightItalic.otf in Resources */ = {isa = PBXBuildFile; fileRef = C987F82129BA951D00B44E7A /* ClarityCity-LightItalic.otf */; };
		C987F83529BA951E00B44E7A /* ClarityCity-LightItalic.otf in Resources */ = {isa = PBXBuildFile; fileRef = C987F82129BA951D00B44E7A /* ClarityCity-LightItalic.otf */; };
		C987F83629BA951E00B44E7A /* ClarityCity-ExtraBold.otf in Resources */ = {isa = PBXBuildFile; fileRef = C987F82229BA951D00B44E7A /* ClarityCity-ExtraBold.otf */; };
		C987F83729BA951E00B44E7A /* ClarityCity-ExtraBold.otf in Resources */ = {isa = PBXBuildFile; fileRef = C987F82229BA951D00B44E7A /* ClarityCity-ExtraBold.otf */; };
		C987F83829BA951E00B44E7A /* ClarityCity-MediumItalic.otf in Resources */ = {isa = PBXBuildFile; fileRef = C987F82329BA951D00B44E7A /* ClarityCity-MediumItalic.otf */; };
		C987F83929BA951E00B44E7A /* ClarityCity-MediumItalic.otf in Resources */ = {isa = PBXBuildFile; fileRef = C987F82329BA951D00B44E7A /* ClarityCity-MediumItalic.otf */; };
		C987F83A29BA951E00B44E7A /* ClarityCity-BoldItalic.otf in Resources */ = {isa = PBXBuildFile; fileRef = C987F82429BA951D00B44E7A /* ClarityCity-BoldItalic.otf */; };
		C987F83B29BA951E00B44E7A /* ClarityCity-BoldItalic.otf in Resources */ = {isa = PBXBuildFile; fileRef = C987F82429BA951D00B44E7A /* ClarityCity-BoldItalic.otf */; };
		C987F83C29BA951E00B44E7A /* ClarityCity-Bold.otf in Resources */ = {isa = PBXBuildFile; fileRef = C987F82529BA951D00B44E7A /* ClarityCity-Bold.otf */; };
		C987F83D29BA951E00B44E7A /* ClarityCity-Bold.otf in Resources */ = {isa = PBXBuildFile; fileRef = C987F82529BA951D00B44E7A /* ClarityCity-Bold.otf */; };
		C987F83E29BA951E00B44E7A /* ClarityCity-SemiBold.otf in Resources */ = {isa = PBXBuildFile; fileRef = C987F82629BA951D00B44E7A /* ClarityCity-SemiBold.otf */; };
		C987F83F29BA951E00B44E7A /* ClarityCity-SemiBold.otf in Resources */ = {isa = PBXBuildFile; fileRef = C987F82629BA951D00B44E7A /* ClarityCity-SemiBold.otf */; };
		C987F84029BA951E00B44E7A /* ClarityCity-SemiBoldItalic.otf in Resources */ = {isa = PBXBuildFile; fileRef = C987F82729BA951D00B44E7A /* ClarityCity-SemiBoldItalic.otf */; };
		C987F84129BA951E00B44E7A /* ClarityCity-SemiBoldItalic.otf in Resources */ = {isa = PBXBuildFile; fileRef = C987F82729BA951D00B44E7A /* ClarityCity-SemiBoldItalic.otf */; };
		C987F84229BA951E00B44E7A /* ClarityCity-Black.otf in Resources */ = {isa = PBXBuildFile; fileRef = C987F82829BA951E00B44E7A /* ClarityCity-Black.otf */; };
		C987F84329BA951E00B44E7A /* ClarityCity-Black.otf in Resources */ = {isa = PBXBuildFile; fileRef = C987F82829BA951E00B44E7A /* ClarityCity-Black.otf */; };
		C987F84429BA951E00B44E7A /* ClarityCity-ExtraBoldItalic.otf in Resources */ = {isa = PBXBuildFile; fileRef = C987F82929BA951E00B44E7A /* ClarityCity-ExtraBoldItalic.otf */; };
		C987F84529BA951E00B44E7A /* ClarityCity-ExtraBoldItalic.otf in Resources */ = {isa = PBXBuildFile; fileRef = C987F82929BA951E00B44E7A /* ClarityCity-ExtraBoldItalic.otf */; };
		C987F84629BA951E00B44E7A /* ClarityCity-Light.otf in Resources */ = {isa = PBXBuildFile; fileRef = C987F82A29BA951E00B44E7A /* ClarityCity-Light.otf */; };
		C987F84729BA951E00B44E7A /* ClarityCity-Light.otf in Resources */ = {isa = PBXBuildFile; fileRef = C987F82A29BA951E00B44E7A /* ClarityCity-Light.otf */; };
		C987F84829BA951E00B44E7A /* ClarityCity-BlackItalic.otf in Resources */ = {isa = PBXBuildFile; fileRef = C987F82B29BA951E00B44E7A /* ClarityCity-BlackItalic.otf */; };
		C987F84929BA951E00B44E7A /* ClarityCity-BlackItalic.otf in Resources */ = {isa = PBXBuildFile; fileRef = C987F82B29BA951E00B44E7A /* ClarityCity-BlackItalic.otf */; };
		C987F84A29BA951E00B44E7A /* ClarityCity-Medium.otf in Resources */ = {isa = PBXBuildFile; fileRef = C987F82C29BA951E00B44E7A /* ClarityCity-Medium.otf */; };
		C987F84B29BA951E00B44E7A /* ClarityCity-Medium.otf in Resources */ = {isa = PBXBuildFile; fileRef = C987F82C29BA951E00B44E7A /* ClarityCity-Medium.otf */; };
		C987F84C29BA951E00B44E7A /* ClarityCity-ThinItalic.otf in Resources */ = {isa = PBXBuildFile; fileRef = C987F82D29BA951E00B44E7A /* ClarityCity-ThinItalic.otf */; };
		C987F84D29BA951E00B44E7A /* ClarityCity-ThinItalic.otf in Resources */ = {isa = PBXBuildFile; fileRef = C987F82D29BA951E00B44E7A /* ClarityCity-ThinItalic.otf */; };
		C987F84E29BA951E00B44E7A /* ClarityCity-RegularItalic.otf in Resources */ = {isa = PBXBuildFile; fileRef = C987F82E29BA951E00B44E7A /* ClarityCity-RegularItalic.otf */; };
		C987F84F29BA951E00B44E7A /* ClarityCity-RegularItalic.otf in Resources */ = {isa = PBXBuildFile; fileRef = C987F82E29BA951E00B44E7A /* ClarityCity-RegularItalic.otf */; };
		C987F85029BA951E00B44E7A /* ClarityCity-ExtraLightItalic.otf in Resources */ = {isa = PBXBuildFile; fileRef = C987F82F29BA951E00B44E7A /* ClarityCity-ExtraLightItalic.otf */; };
		C987F85129BA951E00B44E7A /* ClarityCity-ExtraLightItalic.otf in Resources */ = {isa = PBXBuildFile; fileRef = C987F82F29BA951E00B44E7A /* ClarityCity-ExtraLightItalic.otf */; };
		C987F85229BA951E00B44E7A /* ClarityCity-Regular.otf in Resources */ = {isa = PBXBuildFile; fileRef = C987F83029BA951E00B44E7A /* ClarityCity-Regular.otf */; };
		C987F85329BA951E00B44E7A /* ClarityCity-Regular.otf in Resources */ = {isa = PBXBuildFile; fileRef = C987F83029BA951E00B44E7A /* ClarityCity-Regular.otf */; };
		C987F85429BA951E00B44E7A /* ClarityCity-Thin.otf in Resources */ = {isa = PBXBuildFile; fileRef = C987F83129BA951E00B44E7A /* ClarityCity-Thin.otf */; };
		C987F85529BA951E00B44E7A /* ClarityCity-Thin.otf in Resources */ = {isa = PBXBuildFile; fileRef = C987F83129BA951E00B44E7A /* ClarityCity-Thin.otf */; };
		C987F85A29BA9ED800B44E7A /* Font.swift in Sources */ = {isa = PBXBuildFile; fileRef = C987F85729BA981800B44E7A /* Font.swift */; };
		C987F85B29BA9ED800B44E7A /* Font.swift in Sources */ = {isa = PBXBuildFile; fileRef = C987F85729BA981800B44E7A /* Font.swift */; };
		C987F85F29BAB66900B44E7A /* CachedAsyncImage in Frameworks */ = {isa = PBXBuildFile; productRef = C987F85E29BAB66900B44E7A /* CachedAsyncImage */; };
		C987F86129BABAF800B44E7A /* String+Markdown.swift in Sources */ = {isa = PBXBuildFile; fileRef = C987F86029BABAF800B44E7A /* String+Markdown.swift */; };
		C987F86229BABAF800B44E7A /* String+Markdown.swift in Sources */ = {isa = PBXBuildFile; fileRef = C987F86029BABAF800B44E7A /* String+Markdown.swift */; };
		C987F86429BAC3C500B44E7A /* CachedAsyncImage in Frameworks */ = {isa = PBXBuildFile; productRef = C987F86329BAC3C500B44E7A /* CachedAsyncImage */; };
		C98A32272A05795E00E3FA13 /* Task+Timeout.swift in Sources */ = {isa = PBXBuildFile; fileRef = C98A32262A05795E00E3FA13 /* Task+Timeout.swift */; };
		C98A32282A05795E00E3FA13 /* Task+Timeout.swift in Sources */ = {isa = PBXBuildFile; fileRef = C98A32262A05795E00E3FA13 /* Task+Timeout.swift */; };
		C98B8B4029FBF83B009789C8 /* NotificationCard.swift in Sources */ = {isa = PBXBuildFile; fileRef = C98B8B3F29FBF83B009789C8 /* NotificationCard.swift */; };
		C98B8B4129FBF85F009789C8 /* NotificationCard.swift in Sources */ = {isa = PBXBuildFile; fileRef = C98B8B3F29FBF83B009789C8 /* NotificationCard.swift */; };
		C99E80CD2A0C2C6400187474 /* PreviewData.swift in Sources */ = {isa = PBXBuildFile; fileRef = C94BC09A2A0AC74A0098F6F1 /* PreviewData.swift */; };
		C99E80CE2A0C2C9100187474 /* PreviewData.swift in Sources */ = {isa = PBXBuildFile; fileRef = C94BC09A2A0AC74A0098F6F1 /* PreviewData.swift */; };
		C9A0DAD829C6467600466635 /* CreateProfileView.swift in Sources */ = {isa = PBXBuildFile; fileRef = C9A0DAD729C6467600466635 /* CreateProfileView.swift */; };
		C9A0DADA29C685E500466635 /* SideMenuButton.swift in Sources */ = {isa = PBXBuildFile; fileRef = C9A0DAD929C685E500466635 /* SideMenuButton.swift */; };
		C9A0DADB29C685E500466635 /* SideMenuButton.swift in Sources */ = {isa = PBXBuildFile; fileRef = C9A0DAD929C685E500466635 /* SideMenuButton.swift */; };
		C9A0DADD29C689C900466635 /* NosNavigationBar.swift in Sources */ = {isa = PBXBuildFile; fileRef = C9A0DADC29C689C900466635 /* NosNavigationBar.swift */; };
		C9A0DADE29C689C900466635 /* NosNavigationBar.swift in Sources */ = {isa = PBXBuildFile; fileRef = C9A0DADC29C689C900466635 /* NosNavigationBar.swift */; };
		C9A0DAE029C697A100466635 /* AboutView.swift in Sources */ = {isa = PBXBuildFile; fileRef = C9A0DADF29C697A100466635 /* AboutView.swift */; };
		C9A0DAE129C697A100466635 /* AboutView.swift in Sources */ = {isa = PBXBuildFile; fileRef = C9A0DADF29C697A100466635 /* AboutView.swift */; };
		C9A0DAE429C69F0C00466635 /* HighlightedText.swift in Sources */ = {isa = PBXBuildFile; fileRef = C9A0DAE329C69F0C00466635 /* HighlightedText.swift */; };
		C9A0DAE529C69F0C00466635 /* HighlightedText.swift in Sources */ = {isa = PBXBuildFile; fileRef = C9A0DAE329C69F0C00466635 /* HighlightedText.swift */; };
		C9A0DAEA29C6A34200466635 /* ActivityView.swift in Sources */ = {isa = PBXBuildFile; fileRef = C9A0DAE929C6A34200466635 /* ActivityView.swift */; };
		C9A0DAEB29C6A34200466635 /* ActivityView.swift in Sources */ = {isa = PBXBuildFile; fileRef = C9A0DAE929C6A34200466635 /* ActivityView.swift */; };
		C9A0DAED29C6A66C00466635 /* Launch Screen.storyboard in Resources */ = {isa = PBXBuildFile; fileRef = C9A0DAEC29C6A66C00466635 /* Launch Screen.storyboard */; };
		C9A0DAF029C7394D00466635 /* CreateProfileView.swift in Sources */ = {isa = PBXBuildFile; fileRef = C9A0DAD729C6467600466635 /* CreateProfileView.swift */; };
		C9A0DAF829C92F4500466635 /* UNSAPI.swift in Sources */ = {isa = PBXBuildFile; fileRef = C9A0DAF729C92F4500466635 /* UNSAPI.swift */; };
		C9A0DAF929C92F4500466635 /* UNSAPI.swift in Sources */ = {isa = PBXBuildFile; fileRef = C9A0DAF729C92F4500466635 /* UNSAPI.swift */; };
		C9A25B3D29F174D200B39534 /* ReadabilityPadding.swift in Sources */ = {isa = PBXBuildFile; fileRef = C9A25B3C29F174D200B39534 /* ReadabilityPadding.swift */; };
		C9A25B3E29F174D200B39534 /* ReadabilityPadding.swift in Sources */ = {isa = PBXBuildFile; fileRef = C9A25B3C29F174D200B39534 /* ReadabilityPadding.swift */; };
		C9AC31AD2A55E0BD00A94E5A /* NotificationViewModel.swift in Sources */ = {isa = PBXBuildFile; fileRef = C9AC31AC2A55E0BD00A94E5A /* NotificationViewModel.swift */; };
		C9AC31AE2A55E0BD00A94E5A /* NotificationViewModel.swift in Sources */ = {isa = PBXBuildFile; fileRef = C9AC31AC2A55E0BD00A94E5A /* NotificationViewModel.swift */; };
		C9ADB133299287D60075E7F8 /* KeyPairTests.swift in Sources */ = {isa = PBXBuildFile; fileRef = C9ADB132299287D60075E7F8 /* KeyPairTests.swift */; };
		C9ADB135299288230075E7F8 /* KeyFixture.swift in Sources */ = {isa = PBXBuildFile; fileRef = C9ADB134299288230075E7F8 /* KeyFixture.swift */; };
		C9ADB13629928AF00075E7F8 /* KeyPair.swift in Sources */ = {isa = PBXBuildFile; fileRef = C9F84C26298DC98800C6714D /* KeyPair.swift */; };
		C9ADB13829928CC30075E7F8 /* String+Hex.swift in Sources */ = {isa = PBXBuildFile; fileRef = C9ADB13729928CC30075E7F8 /* String+Hex.swift */; };
		C9ADB13D29929B540075E7F8 /* Bech32.swift in Sources */ = {isa = PBXBuildFile; fileRef = C9ADB13C29929B540075E7F8 /* Bech32.swift */; };
		C9ADB13E29929EEF0075E7F8 /* Bech32.swift in Sources */ = {isa = PBXBuildFile; fileRef = C9ADB13C29929B540075E7F8 /* Bech32.swift */; };
		C9ADB13F29929F1F0075E7F8 /* String+Hex.swift in Sources */ = {isa = PBXBuildFile; fileRef = C9ADB13729928CC30075E7F8 /* String+Hex.swift */; };
		C9ADB14129951CB10075E7F8 /* NSManagedObject+Nos.swift in Sources */ = {isa = PBXBuildFile; fileRef = C9ADB14029951CB10075E7F8 /* NSManagedObject+Nos.swift */; };
		C9ADB14229951CB10075E7F8 /* NSManagedObject+Nos.swift in Sources */ = {isa = PBXBuildFile; fileRef = C9ADB14029951CB10075E7F8 /* NSManagedObject+Nos.swift */; };
		C9B678DB29EEBF3B00303F33 /* DependencyInjection.swift in Sources */ = {isa = PBXBuildFile; fileRef = C9B678DA29EEBF3B00303F33 /* DependencyInjection.swift */; };
		C9B678DC29EEBF3B00303F33 /* DependencyInjection.swift in Sources */ = {isa = PBXBuildFile; fileRef = C9B678DA29EEBF3B00303F33 /* DependencyInjection.swift */; };
		C9B678DE29EEC35B00303F33 /* Foundation+Sendable.swift in Sources */ = {isa = PBXBuildFile; fileRef = C9B678DD29EEC35B00303F33 /* Foundation+Sendable.swift */; };
		C9B678DF29EEC35B00303F33 /* Foundation+Sendable.swift in Sources */ = {isa = PBXBuildFile; fileRef = C9B678DD29EEC35B00303F33 /* Foundation+Sendable.swift */; };
		C9B678E129EEC41000303F33 /* SocialGraphCache.swift in Sources */ = {isa = PBXBuildFile; fileRef = C9B678E029EEC41000303F33 /* SocialGraphCache.swift */; };
		C9B678E229EEC41000303F33 /* SocialGraphCache.swift in Sources */ = {isa = PBXBuildFile; fileRef = C9B678E029EEC41000303F33 /* SocialGraphCache.swift */; };
		C9B678E429EED2DC00303F33 /* SocialGraphTests.swift in Sources */ = {isa = PBXBuildFile; fileRef = C9B678E329EED2DC00303F33 /* SocialGraphTests.swift */; };
		C9B678E729F01A8500303F33 /* FullscreenProgressView.swift in Sources */ = {isa = PBXBuildFile; fileRef = C9B678E629F01A8500303F33 /* FullscreenProgressView.swift */; };
		C9B678E829F01A8500303F33 /* FullscreenProgressView.swift in Sources */ = {isa = PBXBuildFile; fileRef = C9B678E629F01A8500303F33 /* FullscreenProgressView.swift */; };
		C9B708BB2A13BE41006C613A /* NoteTextEditor.swift in Sources */ = {isa = PBXBuildFile; fileRef = C9B708BA2A13BE41006C613A /* NoteTextEditor.swift */; };
		C9B708BC2A13BE41006C613A /* NoteTextEditor.swift in Sources */ = {isa = PBXBuildFile; fileRef = C9B708BA2A13BE41006C613A /* NoteTextEditor.swift */; };
		C9BAB09B2996FBA10003A84E /* EventProcessor.swift in Sources */ = {isa = PBXBuildFile; fileRef = C9BAB09A2996FBA10003A84E /* EventProcessor.swift */; };
		C9BAB09C2996FBA10003A84E /* EventProcessor.swift in Sources */ = {isa = PBXBuildFile; fileRef = C9BAB09A2996FBA10003A84E /* EventProcessor.swift */; };
		C9C2B77C29E072E400548B4A /* WebSocket+Nos.swift in Sources */ = {isa = PBXBuildFile; fileRef = C9C2B77B29E072E400548B4A /* WebSocket+Nos.swift */; };
		C9C2B77D29E072E400548B4A /* WebSocket+Nos.swift in Sources */ = {isa = PBXBuildFile; fileRef = C9C2B77B29E072E400548B4A /* WebSocket+Nos.swift */; };
		C9C2B77F29E0731600548B4A /* AsyncTimer.swift in Sources */ = {isa = PBXBuildFile; fileRef = C9C2B77E29E0731600548B4A /* AsyncTimer.swift */; };
		C9C2B78029E0731600548B4A /* AsyncTimer.swift in Sources */ = {isa = PBXBuildFile; fileRef = C9C2B77E29E0731600548B4A /* AsyncTimer.swift */; };
		C9C2B78229E0735400548B4A /* RelaySubscriptionManager.swift in Sources */ = {isa = PBXBuildFile; fileRef = C9C2B78129E0735400548B4A /* RelaySubscriptionManager.swift */; };
		C9C2B78329E0735400548B4A /* RelaySubscriptionManager.swift in Sources */ = {isa = PBXBuildFile; fileRef = C9C2B78129E0735400548B4A /* RelaySubscriptionManager.swift */; };
		C9C2B78529E073E300548B4A /* RelaySubscription.swift in Sources */ = {isa = PBXBuildFile; fileRef = C9C2B78429E073E300548B4A /* RelaySubscription.swift */; };
		C9C2B78629E073E300548B4A /* RelaySubscription.swift in Sources */ = {isa = PBXBuildFile; fileRef = C9C2B78429E073E300548B4A /* RelaySubscription.swift */; };
		C9C547512A4F1CC3006B0741 /* SearchController.swift in Sources */ = {isa = PBXBuildFile; fileRef = C9C547502A4F1CC3006B0741 /* SearchController.swift */; };
		C9C547532A4F1CD1006B0741 /* AuthorCard.swift in Sources */ = {isa = PBXBuildFile; fileRef = C9C547522A4F1CD1006B0741 /* AuthorCard.swift */; };
		C9C547542A4F1CD1006B0741 /* AuthorCard.swift in Sources */ = {isa = PBXBuildFile; fileRef = C9C547522A4F1CD1006B0741 /* AuthorCard.swift */; };
		C9C547552A4F1CDB006B0741 /* SearchController.swift in Sources */ = {isa = PBXBuildFile; fileRef = C9C547502A4F1CC3006B0741 /* SearchController.swift */; };
		C9C547592A4F1D8C006B0741 /* NosNotification+CoreDataClass.swift in Sources */ = {isa = PBXBuildFile; fileRef = C9C547572A4F1D8C006B0741 /* NosNotification+CoreDataClass.swift */; };
		C9C5475A2A4F1D8C006B0741 /* NosNotification+CoreDataClass.swift in Sources */ = {isa = PBXBuildFile; fileRef = C9C547572A4F1D8C006B0741 /* NosNotification+CoreDataClass.swift */; };
		C9C5475B2A4F1D8C006B0741 /* NosNotification+CoreDataProperties.swift in Sources */ = {isa = PBXBuildFile; fileRef = C9C547582A4F1D8C006B0741 /* NosNotification+CoreDataProperties.swift */; };
		C9C5475C2A4F1D8C006B0741 /* NosNotification+CoreDataProperties.swift in Sources */ = {isa = PBXBuildFile; fileRef = C9C547582A4F1D8C006B0741 /* NosNotification+CoreDataProperties.swift */; };
		C9C9444229F6F0E2002F2C7A /* XCTest+Eventually.swift in Sources */ = {isa = PBXBuildFile; fileRef = C9C9444129F6F0E2002F2C7A /* XCTest+Eventually.swift */; };
		C9CDBBA129A8F14C00C555C7 /* DiscoverView.swift in Sources */ = {isa = PBXBuildFile; fileRef = C9CDBBA029A8F14C00C555C7 /* DiscoverView.swift */; };
		C9CDBBA429A8FA2900C555C7 /* GoldenPostView.swift in Sources */ = {isa = PBXBuildFile; fileRef = C9CDBBA329A8FA2900C555C7 /* GoldenPostView.swift */; };
		C9CE5B142A0172CF008E198C /* WebView.swift in Sources */ = {isa = PBXBuildFile; fileRef = C9CE5B132A0172CF008E198C /* WebView.swift */; };
		C9CE5B152A0172CF008E198C /* WebView.swift in Sources */ = {isa = PBXBuildFile; fileRef = C9CE5B132A0172CF008E198C /* WebView.swift */; };
		C9CF23172A38A58B00EBEC31 /* ParseQueue.swift in Sources */ = {isa = PBXBuildFile; fileRef = C9CF23162A38A58B00EBEC31 /* ParseQueue.swift */; };
		C9CF23182A38A58B00EBEC31 /* ParseQueue.swift in Sources */ = {isa = PBXBuildFile; fileRef = C9CF23162A38A58B00EBEC31 /* ParseQueue.swift */; };
		C9DB207729F30EC700FB7B9D /* AsyncButton.swift in Sources */ = {isa = PBXBuildFile; fileRef = C9DB207629F30EC700FB7B9D /* AsyncButton.swift */; };
		C9DB207829F30EC700FB7B9D /* AsyncButton.swift in Sources */ = {isa = PBXBuildFile; fileRef = C9DB207629F30EC700FB7B9D /* AsyncButton.swift */; };
		C9DEBFD2298941000078B43A /* NosApp.swift in Sources */ = {isa = PBXBuildFile; fileRef = C9DEBFD1298941000078B43A /* NosApp.swift */; };
		C9DEBFD4298941000078B43A /* Persistence.swift in Sources */ = {isa = PBXBuildFile; fileRef = C9DEBFD3298941000078B43A /* Persistence.swift */; };
		C9DEBFD9298941000078B43A /* HomeFeedView.swift in Sources */ = {isa = PBXBuildFile; fileRef = C9DEBFD8298941000078B43A /* HomeFeedView.swift */; };
		C9DEBFDB298941020078B43A /* Assets.xcassets in Resources */ = {isa = PBXBuildFile; fileRef = C9DEBFDA298941020078B43A /* Assets.xcassets */; };
		C9DEBFDF298941020078B43A /* Preview Assets.xcassets in Resources */ = {isa = PBXBuildFile; fileRef = C9DEBFDE298941020078B43A /* Preview Assets.xcassets */; };
		C9DEBFE9298941020078B43A /* EventTests.swift in Sources */ = {isa = PBXBuildFile; fileRef = C9DEBFE8298941020078B43A /* EventTests.swift */; };
		C9DEBFF3298941020078B43A /* NosUITests.swift in Sources */ = {isa = PBXBuildFile; fileRef = C9DEBFF2298941020078B43A /* NosUITests.swift */; };
		C9DEBFF5298941020078B43A /* NosUITestsLaunchTests.swift in Sources */ = {isa = PBXBuildFile; fileRef = C9DEBFF4298941020078B43A /* NosUITestsLaunchTests.swift */; };
		C9DEC003298945150078B43A /* String+Lorem.swift in Sources */ = {isa = PBXBuildFile; fileRef = C9DEC002298945150078B43A /* String+Lorem.swift */; };
		C9DEC006298947900078B43A /* sample_data.json in Resources */ = {isa = PBXBuildFile; fileRef = C9DEC005298947900078B43A /* sample_data.json */; };
		C9DEC04529894BED0078B43A /* Event+CoreDataClass.swift in Sources */ = {isa = PBXBuildFile; fileRef = C9DEC03F29894BED0078B43A /* Event+CoreDataClass.swift */; };
		C9DEC04629894BED0078B43A /* Event+CoreDataClass.swift in Sources */ = {isa = PBXBuildFile; fileRef = C9DEC03F29894BED0078B43A /* Event+CoreDataClass.swift */; };
		C9DEC04D29894BED0078B43A /* Author+CoreDataClass.swift in Sources */ = {isa = PBXBuildFile; fileRef = C9DEC04329894BED0078B43A /* Author+CoreDataClass.swift */; };
		C9DEC04E29894BED0078B43A /* Author+CoreDataClass.swift in Sources */ = {isa = PBXBuildFile; fileRef = C9DEC04329894BED0078B43A /* Author+CoreDataClass.swift */; };
		C9DEC05A2989509B0078B43A /* Persistence.swift in Sources */ = {isa = PBXBuildFile; fileRef = C9DEBFD3298941000078B43A /* Persistence.swift */; };
		C9DEC05B298950A90078B43A /* String+Lorem.swift in Sources */ = {isa = PBXBuildFile; fileRef = C9DEC002298945150078B43A /* String+Lorem.swift */; };
		C9DEC0632989541F0078B43A /* Bundle+Current.swift in Sources */ = {isa = PBXBuildFile; fileRef = C9DEC0622989541F0078B43A /* Bundle+Current.swift */; };
		C9DEC0642989541F0078B43A /* Bundle+Current.swift in Sources */ = {isa = PBXBuildFile; fileRef = C9DEC0622989541F0078B43A /* Bundle+Current.swift */; };
		C9DEC065298955200078B43A /* sample_data.json in Resources */ = {isa = PBXBuildFile; fileRef = C9DEC005298947900078B43A /* sample_data.json */; };
		C9DEC068298965270078B43A /* Starscream in Frameworks */ = {isa = PBXBuildFile; productRef = C9DEC067298965270078B43A /* Starscream */; };
		C9DEC06A298965550078B43A /* RelayView.swift in Sources */ = {isa = PBXBuildFile; fileRef = C9DEC069298965540078B43A /* RelayView.swift */; };
		C9DEC06B298965550078B43A /* RelayView.swift in Sources */ = {isa = PBXBuildFile; fileRef = C9DEC069298965540078B43A /* RelayView.swift */; };
		C9DEC06E2989668E0078B43A /* Relay+CoreDataClass.swift in Sources */ = {isa = PBXBuildFile; fileRef = C9DEC06C2989668E0078B43A /* Relay+CoreDataClass.swift */; };
		C9DEC06F2989668E0078B43A /* Relay+CoreDataClass.swift in Sources */ = {isa = PBXBuildFile; fileRef = C9DEC06C2989668E0078B43A /* Relay+CoreDataClass.swift */; };
		C9DFA966299BEB96006929C1 /* NoteCard.swift in Sources */ = {isa = PBXBuildFile; fileRef = C9DFA964299BEB96006929C1 /* NoteCard.swift */; };
		C9DFA969299BEC33006929C1 /* CardStyle.swift in Sources */ = {isa = PBXBuildFile; fileRef = C9DFA968299BEC33006929C1 /* CardStyle.swift */; };
		C9DFA96F299BF043006929C1 /* Assets+Planetary.swift in Sources */ = {isa = PBXBuildFile; fileRef = C9DFA96E299BF043006929C1 /* Assets+Planetary.swift */; };
		C9DFA971299BF8CD006929C1 /* RepliesView.swift in Sources */ = {isa = PBXBuildFile; fileRef = C9DFA970299BF8CD006929C1 /* RepliesView.swift */; };
		C9DFA972299BF9E8006929C1 /* CompactNoteView.swift in Sources */ = {isa = PBXBuildFile; fileRef = C9DFA96A299BEE2C006929C1 /* CompactNoteView.swift */; };
		C9DFA976299C30F0006929C1 /* Localized.swift in Sources */ = {isa = PBXBuildFile; fileRef = C9DFA975299C30F0006929C1 /* Localized.swift */; };
		C9DFA97B299C31EE006929C1 /* Localized.swift in Sources */ = {isa = PBXBuildFile; fileRef = C9DFA975299C30F0006929C1 /* Localized.swift */; };
		C9E37E0F2A1E7C32003D4B0A /* ReportMenu.swift in Sources */ = {isa = PBXBuildFile; fileRef = C9E37E0E2A1E7C32003D4B0A /* ReportMenu.swift */; };
		C9E37E102A1E7C32003D4B0A /* ReportMenu.swift in Sources */ = {isa = PBXBuildFile; fileRef = C9E37E0E2A1E7C32003D4B0A /* ReportMenu.swift */; };
		C9E37E122A1E7EC5003D4B0A /* PreviewContainer.swift in Sources */ = {isa = PBXBuildFile; fileRef = C9E37E112A1E7EC5003D4B0A /* PreviewContainer.swift */; };
		C9E37E132A1E7EC5003D4B0A /* PreviewContainer.swift in Sources */ = {isa = PBXBuildFile; fileRef = C9E37E112A1E7EC5003D4B0A /* PreviewContainer.swift */; };
		C9E37E152A1E8143003D4B0A /* Report.swift in Sources */ = {isa = PBXBuildFile; fileRef = C9E37E142A1E8143003D4B0A /* Report.swift */; };
		C9E37E162A1E8143003D4B0A /* Report.swift in Sources */ = {isa = PBXBuildFile; fileRef = C9E37E142A1E8143003D4B0A /* Report.swift */; };
		C9E9D9C72A2E1EC40048AF0B /* (null) in Sources */ = {isa = PBXBuildFile; };
		C9E9D9C82A2E1EC40048AF0B /* (null) in Sources */ = {isa = PBXBuildFile; };
		C9E9D9CA2A2E35440048AF0B /* (null) in Sources */ = {isa = PBXBuildFile; };
		C9E9D9CB2A2E35440048AF0B /* (null) in Sources */ = {isa = PBXBuildFile; };
		C9EE3E602A0538B7008A7491 /* ExpirationTimeButton.swift in Sources */ = {isa = PBXBuildFile; fileRef = C9EE3E5F2A0538B7008A7491 /* ExpirationTimeButton.swift */; };
		C9EE3E612A0538B7008A7491 /* ExpirationTimeButton.swift in Sources */ = {isa = PBXBuildFile; fileRef = C9EE3E5F2A0538B7008A7491 /* ExpirationTimeButton.swift */; };
		C9EE3E632A053910008A7491 /* ExpirationTimeOption.swift in Sources */ = {isa = PBXBuildFile; fileRef = C9EE3E622A053910008A7491 /* ExpirationTimeOption.swift */; };
		C9EE3E642A053910008A7491 /* ExpirationTimeOption.swift in Sources */ = {isa = PBXBuildFile; fileRef = C9EE3E622A053910008A7491 /* ExpirationTimeOption.swift */; };
		C9F0BB6929A5039D000547FC /* Int+Bool.swift in Sources */ = {isa = PBXBuildFile; fileRef = C9F0BB6829A5039D000547FC /* Int+Bool.swift */; };
		C9F0BB6B29A503D6000547FC /* PublicKey.swift in Sources */ = {isa = PBXBuildFile; fileRef = C9F0BB6A29A503D6000547FC /* PublicKey.swift */; };
		C9F0BB6C29A503D6000547FC /* PublicKey.swift in Sources */ = {isa = PBXBuildFile; fileRef = C9F0BB6A29A503D6000547FC /* PublicKey.swift */; };
		C9F0BB6D29A503D9000547FC /* Int+Bool.swift in Sources */ = {isa = PBXBuildFile; fileRef = C9F0BB6829A5039D000547FC /* Int+Bool.swift */; };
		C9F0BB6F29A50437000547FC /* NostrConstants.swift in Sources */ = {isa = PBXBuildFile; fileRef = C9F0BB6E29A50437000547FC /* NostrConstants.swift */; };
		C9F0BB7029A50437000547FC /* NostrConstants.swift in Sources */ = {isa = PBXBuildFile; fileRef = C9F0BB6E29A50437000547FC /* NostrConstants.swift */; };
		C9F64D8C29ED840700563F2B /* LogHelper.swift in Sources */ = {isa = PBXBuildFile; fileRef = C9F64D8B29ED840700563F2B /* LogHelper.swift */; };
		C9F64D8D29ED840700563F2B /* LogHelper.swift in Sources */ = {isa = PBXBuildFile; fileRef = C9F64D8B29ED840700563F2B /* LogHelper.swift */; };
		C9F64D8F29ED88CD00563F2B /* Localization+Nos.swift in Sources */ = {isa = PBXBuildFile; fileRef = C9F64D8E29ED88CD00563F2B /* Localization+Nos.swift */; };
		C9F64D9029ED88CD00563F2B /* Localization+Nos.swift in Sources */ = {isa = PBXBuildFile; fileRef = C9F64D8E29ED88CD00563F2B /* Localization+Nos.swift */; };
		C9F75AD22A02D41E005BBE45 /* ComposerActionBar.swift in Sources */ = {isa = PBXBuildFile; fileRef = C9F75AD12A02D41E005BBE45 /* ComposerActionBar.swift */; };
		C9F75AD32A02D41E005BBE45 /* ComposerActionBar.swift in Sources */ = {isa = PBXBuildFile; fileRef = C9F75AD12A02D41E005BBE45 /* ComposerActionBar.swift */; };
		C9F75AD62A041FF7005BBE45 /* ExpirationTimePicker.swift in Sources */ = {isa = PBXBuildFile; fileRef = C9F75AD52A041FF7005BBE45 /* ExpirationTimePicker.swift */; };
		C9F75AD72A041FF7005BBE45 /* ExpirationTimePicker.swift in Sources */ = {isa = PBXBuildFile; fileRef = C9F75AD52A041FF7005BBE45 /* ExpirationTimePicker.swift */; };
		C9F84C1A298DBB6300C6714D /* Data+Encoding.swift in Sources */ = {isa = PBXBuildFile; fileRef = C9671D72298DB94C00EE7E12 /* Data+Encoding.swift */; };
		C9F84C1C298DBBF400C6714D /* Data+Sha.swift in Sources */ = {isa = PBXBuildFile; fileRef = C9F84C1B298DBBF400C6714D /* Data+Sha.swift */; };
		C9F84C1D298DBC6100C6714D /* Data+Sha.swift in Sources */ = {isa = PBXBuildFile; fileRef = C9F84C1B298DBBF400C6714D /* Data+Sha.swift */; };
		C9F84C21298DC36800C6714D /* AppView.swift in Sources */ = {isa = PBXBuildFile; fileRef = C9F84C20298DC36800C6714D /* AppView.swift */; };
		C9F84C23298DC7B900C6714D /* SettingsView.swift in Sources */ = {isa = PBXBuildFile; fileRef = C9F84C22298DC7B900C6714D /* SettingsView.swift */; };
		C9F84C27298DC98800C6714D /* KeyPair.swift in Sources */ = {isa = PBXBuildFile; fileRef = C9F84C26298DC98800C6714D /* KeyPair.swift */; };
		CD09A74429A50F1D0063464F /* SideMenu.swift in Sources */ = {isa = PBXBuildFile; fileRef = CD09A74329A50F1D0063464F /* SideMenu.swift */; };
		CD09A74629A50F750063464F /* SideMenuContent.swift in Sources */ = {isa = PBXBuildFile; fileRef = CD09A74529A50F750063464F /* SideMenuContent.swift */; };
		CD09A74829A51EFC0063464F /* Router.swift in Sources */ = {isa = PBXBuildFile; fileRef = CD09A74729A51EFC0063464F /* Router.swift */; };
		CD09A74929A521210063464F /* Router.swift in Sources */ = {isa = PBXBuildFile; fileRef = CD09A74729A51EFC0063464F /* Router.swift */; };
		CD09A74A29A521510063464F /* ProfileView.swift in Sources */ = {isa = PBXBuildFile; fileRef = C95D68AC299E721700429F86 /* ProfileView.swift */; };
		CD09A74B29A521730063464F /* ProfileHeader.swift in Sources */ = {isa = PBXBuildFile; fileRef = C95D689E299E6B4100429F86 /* ProfileHeader.swift */; };
		CD09A74C29A5217A0063464F /* NoteButton.swift in Sources */ = {isa = PBXBuildFile; fileRef = CD2CF38F299E68BE00332116 /* NoteButton.swift */; };
		CD09A74D29A521A70063464F /* CardStyle.swift in Sources */ = {isa = PBXBuildFile; fileRef = C9DFA968299BEC33006929C1 /* CardStyle.swift */; };
		CD09A74E29A521BE0063464F /* NoteCard.swift in Sources */ = {isa = PBXBuildFile; fileRef = C9DFA964299BEB96006929C1 /* NoteCard.swift */; };
		CD09A74F29A521BE0063464F /* BioView.swift in Sources */ = {isa = PBXBuildFile; fileRef = C95D68A0299E6D3E00429F86 /* BioView.swift */; };
		CD09A75029A521D20063464F /* HomeFeedView.swift in Sources */ = {isa = PBXBuildFile; fileRef = C9DEBFD8298941000078B43A /* HomeFeedView.swift */; };
		CD09A75129A521D20063464F /* CompactNoteView.swift in Sources */ = {isa = PBXBuildFile; fileRef = C9DFA96A299BEE2C006929C1 /* CompactNoteView.swift */; };
		CD09A75229A521D20063464F /* RepliesView.swift in Sources */ = {isa = PBXBuildFile; fileRef = C9DFA970299BF8CD006929C1 /* RepliesView.swift */; };
		CD09A75329A521D20063464F /* AppView.swift in Sources */ = {isa = PBXBuildFile; fileRef = C9F84C20298DC36800C6714D /* AppView.swift */; };
		CD09A75429A521D20063464F /* PlaceholderModifier.swift in Sources */ = {isa = PBXBuildFile; fileRef = C95D68A4299E6E1E00429F86 /* PlaceholderModifier.swift */; };
		CD09A75529A521D20063464F /* SelectableText.swift in Sources */ = {isa = PBXBuildFile; fileRef = C95D68A2299E6D9000429F86 /* SelectableText.swift */; };
		CD09A75629A521D20063464F /* SettingsView.swift in Sources */ = {isa = PBXBuildFile; fileRef = C9F84C22298DC7B900C6714D /* SettingsView.swift */; };
		CD09A75729A521D20063464F /* NewNoteView.swift in Sources */ = {isa = PBXBuildFile; fileRef = C94D855B2991479900749478 /* NewNoteView.swift */; };
		CD09A75829A521D20063464F /* LinearGradient+Planetary.swift in Sources */ = {isa = PBXBuildFile; fileRef = C95D68A8299E709800429F86 /* LinearGradient+Planetary.swift */; };
		CD09A75929A521D20063464F /* Color+Hex.swift in Sources */ = {isa = PBXBuildFile; fileRef = C95D68AA299E710F00429F86 /* Color+Hex.swift */; };
		CD09A75A29A521D20063464F /* CardButtonStyle.swift in Sources */ = {isa = PBXBuildFile; fileRef = CD2CF38D299E67F900332116 /* CardButtonStyle.swift */; };
		CD09A75B29A521D20063464F /* AvatarView.swift in Sources */ = {isa = PBXBuildFile; fileRef = 3FFB1D88299FF37C002A755D /* AvatarView.swift */; };
		CD09A75C29A521D20063464F /* SideMenu.swift in Sources */ = {isa = PBXBuildFile; fileRef = CD09A74329A50F1D0063464F /* SideMenu.swift */; };
		CD09A75D29A521D20063464F /* SideMenuContent.swift in Sources */ = {isa = PBXBuildFile; fileRef = CD09A74529A50F750063464F /* SideMenuContent.swift */; };
		CD09A75E29A521EB0063464F /* Assets+Planetary.swift in Sources */ = {isa = PBXBuildFile; fileRef = C9DFA96E299BF043006929C1 /* Assets+Planetary.swift */; };
		CD09A75F29A521FD0063464F /* RelayService.swift in Sources */ = {isa = PBXBuildFile; fileRef = C97797B8298AA19A0046BD25 /* RelayService.swift */; };
		CD09A76029A521FD0063464F /* Filter.swift in Sources */ = {isa = PBXBuildFile; fileRef = A336DD3B299FD78000A0CBA0 /* Filter.swift */; };
		CD09A76129A5220E0063464F /* NosApp.swift in Sources */ = {isa = PBXBuildFile; fileRef = C9DEBFD1298941000078B43A /* NosApp.swift */; };
		CD09A76229A5220E0063464F /* AppController.swift in Sources */ = {isa = PBXBuildFile; fileRef = 3F170C77299D816200BC8F8B /* AppController.swift */; };
		CD09A76329A522190063464F /* OnboardingView.swift in Sources */ = {isa = PBXBuildFile; fileRef = 3FB5E650299D28A200386527 /* OnboardingView.swift */; };
		CD27177629A7C8B200AE8888 /* sample_replies.json in Resources */ = {isa = PBXBuildFile; fileRef = CD27177529A7C8B200AE8888 /* sample_replies.json */; };
		CD2CF38E299E67F900332116 /* CardButtonStyle.swift in Sources */ = {isa = PBXBuildFile; fileRef = CD2CF38D299E67F900332116 /* CardButtonStyle.swift */; };
		CD2CF390299E68BE00332116 /* NoteButton.swift in Sources */ = {isa = PBXBuildFile; fileRef = CD2CF38F299E68BE00332116 /* NoteButton.swift */; };
		CD4908D429B92941007443DB /* ReportABugMailView.swift in Sources */ = {isa = PBXBuildFile; fileRef = CD4908D329B92941007443DB /* ReportABugMailView.swift */; };
		CD4908D529B92B4D007443DB /* ReportABugMailView.swift in Sources */ = {isa = PBXBuildFile; fileRef = CD4908D329B92941007443DB /* ReportABugMailView.swift */; };
		CD76864C29B12F7E00085358 /* ExpandingTextFieldAndSubmitButton.swift in Sources */ = {isa = PBXBuildFile; fileRef = CD76864B29B12F7E00085358 /* ExpandingTextFieldAndSubmitButton.swift */; };
		CD76864D29B133E600085358 /* ExpandingTextFieldAndSubmitButton.swift in Sources */ = {isa = PBXBuildFile; fileRef = CD76864B29B12F7E00085358 /* ExpandingTextFieldAndSubmitButton.swift */; };
		CD76865029B6503500085358 /* NoteOptionsButton.swift in Sources */ = {isa = PBXBuildFile; fileRef = CD76864F29B6503500085358 /* NoteOptionsButton.swift */; };
		CD76865129B68B4400085358 /* NoteOptionsButton.swift in Sources */ = {isa = PBXBuildFile; fileRef = CD76864F29B6503500085358 /* NoteOptionsButton.swift */; };
		CD76865329B793F400085358 /* DiscoverSearchBar.swift in Sources */ = {isa = PBXBuildFile; fileRef = CD76865229B793F400085358 /* DiscoverSearchBar.swift */; };
		CD76865429B7DABE00085358 /* DiscoverSearchBar.swift in Sources */ = {isa = PBXBuildFile; fileRef = CD76865229B793F400085358 /* DiscoverSearchBar.swift */; };
		CDDA1F7B29A527650047ACD8 /* Starscream in Frameworks */ = {isa = PBXBuildFile; productRef = CDDA1F7A29A527650047ACD8 /* Starscream */; };
		CDDA1F7D29A527650047ACD8 /* SwiftUINavigation in Frameworks */ = {isa = PBXBuildFile; productRef = CDDA1F7C29A527650047ACD8 /* SwiftUINavigation */; };
		DC4AB2F62A4475B800D1478A /* AppDelegate.swift in Sources */ = {isa = PBXBuildFile; fileRef = DC4AB2F52A4475B800D1478A /* AppDelegate.swift */; };
/* End PBXBuildFile section */

/* Begin PBXContainerItemProxy section */
		C90862C129E9804B00C35A71 /* PBXContainerItemProxy */ = {
			isa = PBXContainerItemProxy;
			containerPortal = C9DEBFC6298941000078B43A /* Project object */;
			proxyType = 1;
			remoteGlobalIDString = C9DEBFCD298941000078B43A;
			remoteInfo = Nos;
		};
		C9DEBFE5298941020078B43A /* PBXContainerItemProxy */ = {
			isa = PBXContainerItemProxy;
			containerPortal = C9DEBFC6298941000078B43A /* Project object */;
			proxyType = 1;
			remoteGlobalIDString = C9DEBFCD298941000078B43A;
			remoteInfo = Nos;
		};
		C9DEBFEF298941020078B43A /* PBXContainerItemProxy */ = {
			isa = PBXContainerItemProxy;
			containerPortal = C9DEBFC6298941000078B43A /* Project object */;
			proxyType = 1;
			remoteGlobalIDString = C9DEBFCD298941000078B43A;
			remoteInfo = Nos;
		};
/* End PBXContainerItemProxy section */

/* Begin PBXFileReference section */
		3F170C77299D816200BC8F8B /* AppController.swift */ = {isa = PBXFileReference; lastKnownFileType = sourcecode.swift; path = AppController.swift; sourceTree = "<group>"; };
		3F30020429C1FDD9003D4F8B /* OnboardingStartView.swift */ = {isa = PBXFileReference; lastKnownFileType = sourcecode.swift; path = OnboardingStartView.swift; sourceTree = "<group>"; };
		3F30020629C237AB003D4F8B /* OnboardingAgeVerificationView.swift */ = {isa = PBXFileReference; lastKnownFileType = sourcecode.swift; path = OnboardingAgeVerificationView.swift; sourceTree = "<group>"; };
		3F30020829C23895003D4F8B /* OnboardingNotOldEnoughView.swift */ = {isa = PBXFileReference; lastKnownFileType = sourcecode.swift; path = OnboardingNotOldEnoughView.swift; sourceTree = "<group>"; };
		3F30020A29C361C8003D4F8B /* OnboardingTermsOfServiceView.swift */ = {isa = PBXFileReference; lastKnownFileType = sourcecode.swift; path = OnboardingTermsOfServiceView.swift; sourceTree = "<group>"; };
		3F30020C29C382EB003D4F8B /* OnboardingLoginView.swift */ = {isa = PBXFileReference; lastKnownFileType = sourcecode.swift; path = OnboardingLoginView.swift; sourceTree = "<group>"; };
		3F43C47529A9625700E896A0 /* AuthorReference+CoreDataClass.swift */ = {isa = PBXFileReference; lastKnownFileType = sourcecode.swift; path = "AuthorReference+CoreDataClass.swift"; sourceTree = "<group>"; };
		3F60F42829B27D3E000D62C4 /* ThreadView.swift */ = {isa = PBXFileReference; lastKnownFileType = sourcecode.swift; path = ThreadView.swift; sourceTree = "<group>"; };
		3FB5E650299D28A200386527 /* OnboardingView.swift */ = {isa = PBXFileReference; lastKnownFileType = sourcecode.swift; path = OnboardingView.swift; sourceTree = "<group>"; };
		3FFB1D88299FF37C002A755D /* AvatarView.swift */ = {isa = PBXFileReference; lastKnownFileType = sourcecode.swift; path = AvatarView.swift; sourceTree = "<group>"; };
		3FFB1D9229A6BBCE002A755D /* EventReference+CoreDataClass.swift */ = {isa = PBXFileReference; fileEncoding = 4; lastKnownFileType = sourcecode.swift; path = "EventReference+CoreDataClass.swift"; sourceTree = "<group>"; };
		3FFB1D9529A6BBEC002A755D /* Collection+SafeSubscript.swift */ = {isa = PBXFileReference; fileEncoding = 4; lastKnownFileType = sourcecode.swift; path = "Collection+SafeSubscript.swift"; sourceTree = "<group>"; };
		3FFB1D9B29A7DF9D002A755D /* StackedAvatarsView.swift */ = {isa = PBXFileReference; fileEncoding = 4; lastKnownFileType = sourcecode.swift; path = StackedAvatarsView.swift; sourceTree = "<group>"; };
		5B46611929CCB6DF008B8E8C /* ExportStrings.sh */ = {isa = PBXFileReference; lastKnownFileType = text.script.sh; path = ExportStrings.sh; sourceTree = "<group>"; };
		5B46611B29CCB725008B8E8C /* ExportStrings.swift */ = {isa = PBXFileReference; lastKnownFileType = sourcecode.swift; path = ExportStrings.swift; sourceTree = "<group>"; };
		5B46611F29CCB894008B8E8C /* en */ = {isa = PBXFileReference; lastKnownFileType = text.plist.strings; name = en; path = en.lproj/Generated.strings; sourceTree = "<group>"; };
		5B46612129CCBBE2008B8E8C /* es */ = {isa = PBXFileReference; lastKnownFileType = text.plist.strings; name = es; path = es.lproj/Generated.strings; sourceTree = "<group>"; };
		5B46612229CCBC6C008B8E8C /* zh-Hans */ = {isa = PBXFileReference; lastKnownFileType = text.plist.strings; name = "zh-Hans"; path = "zh-Hans.lproj/Generated.strings"; sourceTree = "<group>"; };
		5B48EC692A1406C4001EDA7F /* de */ = {isa = PBXFileReference; lastKnownFileType = text.plist.strings; name = de; path = de.lproj/Generated.strings; sourceTree = "<group>"; };
		5B503F612A291A1A0098805A /* JSONRelayMetadata.swift */ = {isa = PBXFileReference; lastKnownFileType = sourcecode.swift; path = JSONRelayMetadata.swift; sourceTree = "<group>"; };
		5B6EB48D29EDBE0E006E750C /* NoteParser.swift */ = {isa = PBXFileReference; lastKnownFileType = sourcecode.swift; path = NoteParser.swift; sourceTree = "<group>"; };
		5B6EB48F29EDBEC1006E750C /* NoteParserTests.swift */ = {isa = PBXFileReference; lastKnownFileType = sourcecode.swift; path = NoteParserTests.swift; sourceTree = "<group>"; };
		5B80BE9D29F9864000A363E4 /* Bech32Tests.swift */ = {isa = PBXFileReference; lastKnownFileType = sourcecode.swift; path = Bech32Tests.swift; sourceTree = "<group>"; };
		5B8805192A21027C00E21F06 /* SHA256Key.swift */ = {isa = PBXFileReference; lastKnownFileType = sourcecode.swift; path = SHA256Key.swift; sourceTree = "<group>"; };
		5B88051B2A21046C00E21F06 /* SHA256KeyTests.swift */ = {isa = PBXFileReference; lastKnownFileType = sourcecode.swift; path = SHA256KeyTests.swift; sourceTree = "<group>"; };
		5B88051E2A21056E00E21F06 /* TLVTests.swift */ = {isa = PBXFileReference; lastKnownFileType = sourcecode.swift; path = TLVTests.swift; sourceTree = "<group>"; };
		5B8B77182A1FDA3C004FC675 /* TLV.swift */ = {isa = PBXFileReference; lastKnownFileType = sourcecode.swift; path = TLV.swift; sourceTree = "<group>"; };
		5B8C96AB29D52AD200B73AEC /* AuthorListView.swift */ = {isa = PBXFileReference; lastKnownFileType = sourcecode.swift; path = AuthorListView.swift; sourceTree = "<group>"; };
		5B8C96AF29DB2E1100B73AEC /* SearchTextFieldObserver.swift */ = {isa = PBXFileReference; lastKnownFileType = sourcecode.swift; path = SearchTextFieldObserver.swift; sourceTree = "<group>"; };
		5B8C96B129DB313300B73AEC /* AuthorRow.swift */ = {isa = PBXFileReference; lastKnownFileType = sourcecode.swift; path = AuthorRow.swift; sourceTree = "<group>"; };
		5B8C96B529DDD3B200B73AEC /* EditableText.swift */ = {isa = PBXFileReference; lastKnownFileType = sourcecode.swift; path = EditableText.swift; sourceTree = "<group>"; };
		5BFF66AF2A4B55FC00AA79DD /* Nos 10.xcdatamodel */ = {isa = PBXFileReference; lastKnownFileType = wrapper.xcdatamodel; path = "Nos 10.xcdatamodel"; sourceTree = "<group>"; };
		5BFF66B02A573F6400AA79DD /* RelayDetailView.swift */ = {isa = PBXFileReference; lastKnownFileType = sourcecode.swift; path = RelayDetailView.swift; sourceTree = "<group>"; };
		5BFF66B32A58853D00AA79DD /* PublishedEventsView.swift */ = {isa = PBXFileReference; lastKnownFileType = sourcecode.swift; path = PublishedEventsView.swift; sourceTree = "<group>"; };
		5BFF66B52A58A8A000AA79DD /* MutesView.swift */ = {isa = PBXFileReference; lastKnownFileType = sourcecode.swift; path = MutesView.swift; sourceTree = "<group>"; };
		A303AF8229A9153A005DC8FC /* FollowButton.swift */ = {isa = PBXFileReference; lastKnownFileType = sourcecode.swift; path = FollowButton.swift; sourceTree = "<group>"; };
		A32B6C7229A6BE9B00653FF5 /* FollowsView.swift */ = {isa = PBXFileReference; lastKnownFileType = sourcecode.swift; path = FollowsView.swift; sourceTree = "<group>"; };
		A32B6C7729A6C99200653FF5 /* FollowCard.swift */ = {isa = PBXFileReference; lastKnownFileType = sourcecode.swift; path = FollowCard.swift; sourceTree = "<group>"; };
		A336DD3B299FD78000A0CBA0 /* Filter.swift */ = {isa = PBXFileReference; lastKnownFileType = sourcecode.swift; path = Filter.swift; sourceTree = "<group>"; };
		A34E439829A522F20057AFCB /* CurrentUser.swift */ = {isa = PBXFileReference; lastKnownFileType = sourcecode.swift; path = CurrentUser.swift; sourceTree = "<group>"; };
		A351E1A129BA92240009B7F6 /* ProfileEditView.swift */ = {isa = PBXFileReference; fileEncoding = 4; lastKnownFileType = sourcecode.swift; path = ProfileEditView.swift; sourceTree = "<group>"; };
		A3B943CE299AE00100A15A08 /* KeyChain.swift */ = {isa = PBXFileReference; lastKnownFileType = sourcecode.swift; path = KeyChain.swift; sourceTree = "<group>"; };
		A3B943D4299D514800A15A08 /* Follow+CoreDataClass.swift */ = {isa = PBXFileReference; lastKnownFileType = sourcecode.swift; path = "Follow+CoreDataClass.swift"; sourceTree = "<group>"; };
		C905B0762A619E99009B8A78 /* LinkPreview.swift */ = {isa = PBXFileReference; lastKnownFileType = sourcecode.swift; path = LinkPreview.swift; sourceTree = "<group>"; };
		C905EA342A3360FE006F1E99 /* StagingSecrets.xcconfig */ = {isa = PBXFileReference; fileEncoding = 4; lastKnownFileType = text.xcconfig; name = StagingSecrets.xcconfig; path = Nos/Assets/StagingSecrets.xcconfig; sourceTree = SOURCE_ROOT; };
		C905EA372A33623F006F1E99 /* SetUpUNSBanner.swift */ = {isa = PBXFileReference; lastKnownFileType = sourcecode.swift; path = SetUpUNSBanner.swift; sourceTree = "<group>"; };
		C90862BB29E9804B00C35A71 /* NosPerformanceTests.xctest */ = {isa = PBXFileReference; explicitFileType = wrapper.cfbundle; includeInIndex = 0; path = NosPerformanceTests.xctest; sourceTree = BUILT_PRODUCTS_DIR; };
		C90862BD29E9804B00C35A71 /* NosPerformanceTests.swift */ = {isa = PBXFileReference; lastKnownFileType = sourcecode.swift; path = NosPerformanceTests.swift; sourceTree = "<group>"; };
		C92A04DD2A58B02B00C844B8 /* Nos 11.xcdatamodel */ = {isa = PBXFileReference; lastKnownFileType = wrapper.xcdatamodel; path = "Nos 11.xcdatamodel"; sourceTree = "<group>"; };
		C92DF80129BFAF9300400561 /* ProductionSecrets.xcconfig */ = {isa = PBXFileReference; lastKnownFileType = text.xcconfig; path = ProductionSecrets.xcconfig; sourceTree = "<group>"; };
		C92DF80429C25DE900400561 /* URL+Extensions.swift */ = {isa = PBXFileReference; lastKnownFileType = sourcecode.swift; path = "URL+Extensions.swift"; sourceTree = "<group>"; };
		C92DF80729C25FA900400561 /* SquareImage.swift */ = {isa = PBXFileReference; lastKnownFileType = sourcecode.swift; path = SquareImage.swift; sourceTree = "<group>"; };
		C931517C29B915AF00934506 /* StaggeredGrid.swift */ = {isa = PBXFileReference; lastKnownFileType = sourcecode.swift; path = StaggeredGrid.swift; sourceTree = "<group>"; };
		C936B45B2A4C7D6B00DF1EB9 /* UniversalNameWizard.swift */ = {isa = PBXFileReference; fileEncoding = 4; lastKnownFileType = sourcecode.swift; path = UniversalNameWizard.swift; sourceTree = "<group>"; };
		C936B4612A4CB01C00DF1EB9 /* PushNotificationService.swift */ = {isa = PBXFileReference; lastKnownFileType = sourcecode.swift; path = PushNotificationService.swift; sourceTree = "<group>"; };
		C937786129FC6D1900568C27 /* pt-BR */ = {isa = PBXFileReference; lastKnownFileType = text.plist.strings; name = "pt-BR"; path = "pt-BR.lproj/Generated.strings"; sourceTree = "<group>"; };
		C93CA0C229AE3A1E00921183 /* JSONEvent.swift */ = {isa = PBXFileReference; lastKnownFileType = sourcecode.swift; path = JSONEvent.swift; sourceTree = "<group>"; };
		C93EC2F029C337EB0012EE2A /* RelayPicker.swift */ = {isa = PBXFileReference; lastKnownFileType = sourcecode.swift; path = RelayPicker.swift; sourceTree = "<group>"; };
		C93EC2F329C34C860012EE2A /* NSPredicate+Bool.swift */ = {isa = PBXFileReference; lastKnownFileType = sourcecode.swift; path = "NSPredicate+Bool.swift"; sourceTree = "<group>"; };
		C93EC2F629C351470012EE2A /* Optional+Unwrap.swift */ = {isa = PBXFileReference; lastKnownFileType = sourcecode.swift; path = "Optional+Unwrap.swift"; sourceTree = "<group>"; };
		C93EC2F929C370DE0012EE2A /* DiscoverGrid.swift */ = {isa = PBXFileReference; lastKnownFileType = sourcecode.swift; path = DiscoverGrid.swift; sourceTree = "<group>"; };
		C93EC2FC29C3785C0012EE2A /* View+RoundedCorner.swift */ = {isa = PBXFileReference; fileEncoding = 4; lastKnownFileType = sourcecode.swift; path = "View+RoundedCorner.swift"; sourceTree = "<group>"; };
		C942566829B66A2800C4202C /* Date+Elapsed.swift */ = {isa = PBXFileReference; fileEncoding = 4; lastKnownFileType = sourcecode.swift; path = "Date+Elapsed.swift"; sourceTree = "<group>"; };
		C94437E529B0DB83004D8C86 /* NotificationsView.swift */ = {isa = PBXFileReference; lastKnownFileType = sourcecode.swift; path = NotificationsView.swift; sourceTree = "<group>"; };
		C94BC09A2A0AC74A0098F6F1 /* PreviewData.swift */ = {isa = PBXFileReference; lastKnownFileType = sourcecode.swift; path = PreviewData.swift; sourceTree = "<group>"; };
		C94D14802A12B3F70014C906 /* SearchBar.swift */ = {isa = PBXFileReference; lastKnownFileType = sourcecode.swift; path = SearchBar.swift; sourceTree = "<group>"; };
		C94D855B2991479900749478 /* NewNoteView.swift */ = {isa = PBXFileReference; lastKnownFileType = sourcecode.swift; path = NewNoteView.swift; sourceTree = "<group>"; };
		C94FE5A629F8441200C27119 /* zh-Hant */ = {isa = PBXFileReference; lastKnownFileType = text.plist.strings; name = "zh-Hant"; path = "zh-Hant.lproj/Generated.strings"; sourceTree = "<group>"; };
		C94FE5A729F8441200C27119 /* fr */ = {isa = PBXFileReference; lastKnownFileType = text.plist.strings; name = fr; path = fr.lproj/Generated.strings; sourceTree = "<group>"; };
		C95D689E299E6B4100429F86 /* ProfileHeader.swift */ = {isa = PBXFileReference; fileEncoding = 4; lastKnownFileType = sourcecode.swift; path = ProfileHeader.swift; sourceTree = "<group>"; };
		C95D68A0299E6D3E00429F86 /* BioView.swift */ = {isa = PBXFileReference; fileEncoding = 4; lastKnownFileType = sourcecode.swift; path = BioView.swift; sourceTree = "<group>"; };
		C95D68A2299E6D9000429F86 /* SelectableText.swift */ = {isa = PBXFileReference; fileEncoding = 4; lastKnownFileType = sourcecode.swift; path = SelectableText.swift; sourceTree = "<group>"; };
		C95D68A4299E6E1E00429F86 /* PlaceholderModifier.swift */ = {isa = PBXFileReference; fileEncoding = 4; lastKnownFileType = sourcecode.swift; path = PlaceholderModifier.swift; sourceTree = "<group>"; };
		C95D68A8299E709800429F86 /* LinearGradient+Planetary.swift */ = {isa = PBXFileReference; fileEncoding = 4; lastKnownFileType = sourcecode.swift; path = "LinearGradient+Planetary.swift"; sourceTree = "<group>"; };
		C95D68AA299E710F00429F86 /* Color+Hex.swift */ = {isa = PBXFileReference; fileEncoding = 4; lastKnownFileType = sourcecode.swift; path = "Color+Hex.swift"; sourceTree = "<group>"; };
		C95D68AC299E721700429F86 /* ProfileView.swift */ = {isa = PBXFileReference; lastKnownFileType = sourcecode.swift; path = ProfileView.swift; sourceTree = "<group>"; };
		C95D68AF299ECE0700429F86 /* CHANGELOG.md */ = {isa = PBXFileReference; fileEncoding = 4; lastKnownFileType = net.daringfireball.markdown; path = CHANGELOG.md; sourceTree = "<group>"; };
		C95D68B0299ECE0700429F86 /* README.md */ = {isa = PBXFileReference; fileEncoding = 4; lastKnownFileType = net.daringfireball.markdown; path = README.md; sourceTree = "<group>"; };
		C95D68B1299ECE0700429F86 /* CONTRIBUTING.md */ = {isa = PBXFileReference; fileEncoding = 4; lastKnownFileType = net.daringfireball.markdown; path = CONTRIBUTING.md; sourceTree = "<group>"; };
		C960C57029F3236200929990 /* LikeButton.swift */ = {isa = PBXFileReference; lastKnownFileType = sourcecode.swift; path = LikeButton.swift; sourceTree = "<group>"; };
		C960C57329F3251E00929990 /* RepostButton.swift */ = {isa = PBXFileReference; lastKnownFileType = sourcecode.swift; path = RepostButton.swift; sourceTree = "<group>"; };
		C9646EA029B7A22C007239A4 /* Analytics.swift */ = {isa = PBXFileReference; lastKnownFileType = sourcecode.swift; path = Analytics.swift; sourceTree = "<group>"; };
		C9646EAD29B8D653007239A4 /* ViewDidLoadModifier.swift */ = {isa = PBXFileReference; lastKnownFileType = sourcecode.swift; path = ViewDidLoadModifier.swift; sourceTree = "<group>"; };
		C9671D72298DB94C00EE7E12 /* Data+Encoding.swift */ = {isa = PBXFileReference; lastKnownFileType = sourcecode.swift; path = "Data+Encoding.swift"; sourceTree = "<group>"; };
		C973AB552A323167002AED16 /* Follow+CoreDataProperties.swift */ = {isa = PBXFileReference; lastKnownFileType = sourcecode.swift; path = "Follow+CoreDataProperties.swift"; sourceTree = "<group>"; };
		C973AB562A323167002AED16 /* Event+CoreDataProperties.swift */ = {isa = PBXFileReference; lastKnownFileType = sourcecode.swift; path = "Event+CoreDataProperties.swift"; sourceTree = "<group>"; };
		C973AB572A323167002AED16 /* AuthorReference+CoreDataProperties.swift */ = {isa = PBXFileReference; lastKnownFileType = sourcecode.swift; path = "AuthorReference+CoreDataProperties.swift"; sourceTree = "<group>"; };
		C973AB582A323167002AED16 /* Author+CoreDataProperties.swift */ = {isa = PBXFileReference; lastKnownFileType = sourcecode.swift; path = "Author+CoreDataProperties.swift"; sourceTree = "<group>"; };
		C973AB592A323167002AED16 /* Relay+CoreDataProperties.swift */ = {isa = PBXFileReference; lastKnownFileType = sourcecode.swift; path = "Relay+CoreDataProperties.swift"; sourceTree = "<group>"; };
		C973AB5A2A323167002AED16 /* EventReference+CoreDataProperties.swift */ = {isa = PBXFileReference; lastKnownFileType = sourcecode.swift; path = "EventReference+CoreDataProperties.swift"; sourceTree = "<group>"; };
		C974652D2A3B86600031226F /* NoteCardHeader.swift */ = {isa = PBXFileReference; lastKnownFileType = sourcecode.swift; path = NoteCardHeader.swift; sourceTree = "<group>"; };
		C97465302A3B89140031226F /* AuthorLabel.swift */ = {isa = PBXFileReference; lastKnownFileType = sourcecode.swift; path = AuthorLabel.swift; sourceTree = "<group>"; };
		C97465332A3C95FE0031226F /* RelayPickerToolbarButton.swift */ = {isa = PBXFileReference; lastKnownFileType = sourcecode.swift; path = RelayPickerToolbarButton.swift; sourceTree = "<group>"; };
		C97797B8298AA19A0046BD25 /* RelayService.swift */ = {isa = PBXFileReference; lastKnownFileType = sourcecode.swift; path = RelayService.swift; sourceTree = "<group>"; };
		C97A1C8729E45B3C009D9E8D /* RawEventView.swift */ = {isa = PBXFileReference; fileEncoding = 4; lastKnownFileType = sourcecode.swift; path = RawEventView.swift; sourceTree = "<group>"; };
		C97A1C8A29E45B4E009D9E8D /* RawEventController.swift */ = {isa = PBXFileReference; fileEncoding = 4; lastKnownFileType = sourcecode.swift; path = RawEventController.swift; sourceTree = "<group>"; };
		C97A1C8D29E58EC7009D9E8D /* NSManagedObjectContext+Nos.swift */ = {isa = PBXFileReference; lastKnownFileType = sourcecode.swift; path = "NSManagedObjectContext+Nos.swift"; sourceTree = "<group>"; };
		C987F81629BA4C6900B44E7A /* BigActionButton.swift */ = {isa = PBXFileReference; fileEncoding = 4; lastKnownFileType = sourcecode.swift; path = BigActionButton.swift; sourceTree = "<group>"; };
		C987F81929BA4D0E00B44E7A /* ActionButton.swift */ = {isa = PBXFileReference; fileEncoding = 4; lastKnownFileType = sourcecode.swift; path = ActionButton.swift; sourceTree = "<group>"; };
		C987F81C29BA6D9A00B44E7A /* ProfileTab.swift */ = {isa = PBXFileReference; lastKnownFileType = sourcecode.swift; path = ProfileTab.swift; sourceTree = "<group>"; };
		C987F82029BA951D00B44E7A /* ClarityCity-ExtraLight.otf */ = {isa = PBXFileReference; lastKnownFileType = file; path = "ClarityCity-ExtraLight.otf"; sourceTree = "<group>"; };
		C987F82129BA951D00B44E7A /* ClarityCity-LightItalic.otf */ = {isa = PBXFileReference; lastKnownFileType = file; path = "ClarityCity-LightItalic.otf"; sourceTree = "<group>"; };
		C987F82229BA951D00B44E7A /* ClarityCity-ExtraBold.otf */ = {isa = PBXFileReference; lastKnownFileType = file; path = "ClarityCity-ExtraBold.otf"; sourceTree = "<group>"; };
		C987F82329BA951D00B44E7A /* ClarityCity-MediumItalic.otf */ = {isa = PBXFileReference; lastKnownFileType = file; path = "ClarityCity-MediumItalic.otf"; sourceTree = "<group>"; };
		C987F82429BA951D00B44E7A /* ClarityCity-BoldItalic.otf */ = {isa = PBXFileReference; lastKnownFileType = file; path = "ClarityCity-BoldItalic.otf"; sourceTree = "<group>"; };
		C987F82529BA951D00B44E7A /* ClarityCity-Bold.otf */ = {isa = PBXFileReference; lastKnownFileType = file; path = "ClarityCity-Bold.otf"; sourceTree = "<group>"; };
		C987F82629BA951D00B44E7A /* ClarityCity-SemiBold.otf */ = {isa = PBXFileReference; lastKnownFileType = file; path = "ClarityCity-SemiBold.otf"; sourceTree = "<group>"; };
		C987F82729BA951D00B44E7A /* ClarityCity-SemiBoldItalic.otf */ = {isa = PBXFileReference; lastKnownFileType = file; path = "ClarityCity-SemiBoldItalic.otf"; sourceTree = "<group>"; };
		C987F82829BA951E00B44E7A /* ClarityCity-Black.otf */ = {isa = PBXFileReference; lastKnownFileType = file; path = "ClarityCity-Black.otf"; sourceTree = "<group>"; };
		C987F82929BA951E00B44E7A /* ClarityCity-ExtraBoldItalic.otf */ = {isa = PBXFileReference; lastKnownFileType = file; path = "ClarityCity-ExtraBoldItalic.otf"; sourceTree = "<group>"; };
		C987F82A29BA951E00B44E7A /* ClarityCity-Light.otf */ = {isa = PBXFileReference; lastKnownFileType = file; path = "ClarityCity-Light.otf"; sourceTree = "<group>"; };
		C987F82B29BA951E00B44E7A /* ClarityCity-BlackItalic.otf */ = {isa = PBXFileReference; lastKnownFileType = file; path = "ClarityCity-BlackItalic.otf"; sourceTree = "<group>"; };
		C987F82C29BA951E00B44E7A /* ClarityCity-Medium.otf */ = {isa = PBXFileReference; lastKnownFileType = file; path = "ClarityCity-Medium.otf"; sourceTree = "<group>"; };
		C987F82D29BA951E00B44E7A /* ClarityCity-ThinItalic.otf */ = {isa = PBXFileReference; lastKnownFileType = file; path = "ClarityCity-ThinItalic.otf"; sourceTree = "<group>"; };
		C987F82E29BA951E00B44E7A /* ClarityCity-RegularItalic.otf */ = {isa = PBXFileReference; lastKnownFileType = file; path = "ClarityCity-RegularItalic.otf"; sourceTree = "<group>"; };
		C987F82F29BA951E00B44E7A /* ClarityCity-ExtraLightItalic.otf */ = {isa = PBXFileReference; lastKnownFileType = file; path = "ClarityCity-ExtraLightItalic.otf"; sourceTree = "<group>"; };
		C987F83029BA951E00B44E7A /* ClarityCity-Regular.otf */ = {isa = PBXFileReference; lastKnownFileType = file; path = "ClarityCity-Regular.otf"; sourceTree = "<group>"; };
		C987F83129BA951E00B44E7A /* ClarityCity-Thin.otf */ = {isa = PBXFileReference; lastKnownFileType = file; path = "ClarityCity-Thin.otf"; sourceTree = "<group>"; };
		C987F85629BA96B700B44E7A /* Info.plist */ = {isa = PBXFileReference; lastKnownFileType = text.plist; path = Info.plist; sourceTree = "<group>"; };
		C987F85729BA981800B44E7A /* Font.swift */ = {isa = PBXFileReference; lastKnownFileType = sourcecode.swift; path = Font.swift; sourceTree = "<group>"; };
		C987F86029BABAF800B44E7A /* String+Markdown.swift */ = {isa = PBXFileReference; lastKnownFileType = sourcecode.swift; path = "String+Markdown.swift"; sourceTree = "<group>"; };
		C98A32262A05795E00E3FA13 /* Task+Timeout.swift */ = {isa = PBXFileReference; lastKnownFileType = sourcecode.swift; path = "Task+Timeout.swift"; sourceTree = "<group>"; };
		C98B8B3F29FBF83B009789C8 /* NotificationCard.swift */ = {isa = PBXFileReference; lastKnownFileType = sourcecode.swift; path = NotificationCard.swift; sourceTree = "<group>"; };
		C9A0DAD729C6467600466635 /* CreateProfileView.swift */ = {isa = PBXFileReference; lastKnownFileType = sourcecode.swift; path = CreateProfileView.swift; sourceTree = "<group>"; };
		C9A0DAD929C685E500466635 /* SideMenuButton.swift */ = {isa = PBXFileReference; lastKnownFileType = sourcecode.swift; path = SideMenuButton.swift; sourceTree = "<group>"; };
		C9A0DADC29C689C900466635 /* NosNavigationBar.swift */ = {isa = PBXFileReference; lastKnownFileType = sourcecode.swift; path = NosNavigationBar.swift; sourceTree = "<group>"; };
		C9A0DADF29C697A100466635 /* AboutView.swift */ = {isa = PBXFileReference; lastKnownFileType = sourcecode.swift; path = AboutView.swift; sourceTree = "<group>"; };
		C9A0DAE329C69F0C00466635 /* HighlightedText.swift */ = {isa = PBXFileReference; fileEncoding = 4; lastKnownFileType = sourcecode.swift; path = HighlightedText.swift; sourceTree = "<group>"; };
		C9A0DAE629C69FA000466635 /* Text+Gradient.swift */ = {isa = PBXFileReference; fileEncoding = 4; lastKnownFileType = sourcecode.swift; path = "Text+Gradient.swift"; sourceTree = "<group>"; };
		C9A0DAE929C6A34200466635 /* ActivityView.swift */ = {isa = PBXFileReference; fileEncoding = 4; lastKnownFileType = sourcecode.swift; path = ActivityView.swift; sourceTree = "<group>"; };
		C9A0DAEC29C6A66C00466635 /* Launch Screen.storyboard */ = {isa = PBXFileReference; lastKnownFileType = file.storyboard; path = "Launch Screen.storyboard"; sourceTree = "<group>"; };
		C9A0DAF729C92F4500466635 /* UNSAPI.swift */ = {isa = PBXFileReference; lastKnownFileType = sourcecode.swift; path = UNSAPI.swift; sourceTree = "<group>"; };
		C9A25B3C29F174D200B39534 /* ReadabilityPadding.swift */ = {isa = PBXFileReference; lastKnownFileType = sourcecode.swift; path = ReadabilityPadding.swift; sourceTree = "<group>"; };
		C9AC31AC2A55E0BD00A94E5A /* NotificationViewModel.swift */ = {isa = PBXFileReference; lastKnownFileType = sourcecode.swift; path = NotificationViewModel.swift; sourceTree = "<group>"; };
		C9ADB132299287D60075E7F8 /* KeyPairTests.swift */ = {isa = PBXFileReference; lastKnownFileType = sourcecode.swift; path = KeyPairTests.swift; sourceTree = "<group>"; };
		C9ADB134299288230075E7F8 /* KeyFixture.swift */ = {isa = PBXFileReference; lastKnownFileType = sourcecode.swift; path = KeyFixture.swift; sourceTree = "<group>"; };
		C9ADB13729928CC30075E7F8 /* String+Hex.swift */ = {isa = PBXFileReference; lastKnownFileType = sourcecode.swift; path = "String+Hex.swift"; sourceTree = "<group>"; };
		C9ADB13C29929B540075E7F8 /* Bech32.swift */ = {isa = PBXFileReference; lastKnownFileType = sourcecode.swift; path = Bech32.swift; sourceTree = "<group>"; };
		C9ADB14029951CB10075E7F8 /* NSManagedObject+Nos.swift */ = {isa = PBXFileReference; lastKnownFileType = sourcecode.swift; path = "NSManagedObject+Nos.swift"; sourceTree = "<group>"; };
		C9B678DA29EEBF3B00303F33 /* DependencyInjection.swift */ = {isa = PBXFileReference; lastKnownFileType = sourcecode.swift; path = DependencyInjection.swift; sourceTree = "<group>"; };
		C9B678DD29EEC35B00303F33 /* Foundation+Sendable.swift */ = {isa = PBXFileReference; lastKnownFileType = sourcecode.swift; path = "Foundation+Sendable.swift"; sourceTree = "<group>"; };
		C9B678E029EEC41000303F33 /* SocialGraphCache.swift */ = {isa = PBXFileReference; lastKnownFileType = sourcecode.swift; path = SocialGraphCache.swift; sourceTree = "<group>"; };
		C9B678E329EED2DC00303F33 /* SocialGraphTests.swift */ = {isa = PBXFileReference; lastKnownFileType = sourcecode.swift; path = SocialGraphTests.swift; sourceTree = "<group>"; };
		C9B678E629F01A8500303F33 /* FullscreenProgressView.swift */ = {isa = PBXFileReference; lastKnownFileType = sourcecode.swift; path = FullscreenProgressView.swift; sourceTree = "<group>"; };
		C9B708BA2A13BE41006C613A /* NoteTextEditor.swift */ = {isa = PBXFileReference; lastKnownFileType = sourcecode.swift; path = NoteTextEditor.swift; sourceTree = "<group>"; };
		C9BAB09A2996FBA10003A84E /* EventProcessor.swift */ = {isa = PBXFileReference; lastKnownFileType = sourcecode.swift; path = EventProcessor.swift; sourceTree = "<group>"; };
		C9C2B77B29E072E400548B4A /* WebSocket+Nos.swift */ = {isa = PBXFileReference; lastKnownFileType = sourcecode.swift; path = "WebSocket+Nos.swift"; sourceTree = "<group>"; };
		C9C2B77E29E0731600548B4A /* AsyncTimer.swift */ = {isa = PBXFileReference; lastKnownFileType = sourcecode.swift; path = AsyncTimer.swift; sourceTree = "<group>"; };
		C9C2B78129E0735400548B4A /* RelaySubscriptionManager.swift */ = {isa = PBXFileReference; lastKnownFileType = sourcecode.swift; path = RelaySubscriptionManager.swift; sourceTree = "<group>"; };
		C9C2B78429E073E300548B4A /* RelaySubscription.swift */ = {isa = PBXFileReference; lastKnownFileType = sourcecode.swift; path = RelaySubscription.swift; sourceTree = "<group>"; };
		C9C547502A4F1CC3006B0741 /* SearchController.swift */ = {isa = PBXFileReference; fileEncoding = 4; lastKnownFileType = sourcecode.swift; path = SearchController.swift; sourceTree = "<group>"; };
		C9C547522A4F1CD1006B0741 /* AuthorCard.swift */ = {isa = PBXFileReference; fileEncoding = 4; lastKnownFileType = sourcecode.swift; path = AuthorCard.swift; sourceTree = "<group>"; };
		C9C547562A4F1D1A006B0741 /* Nos 9.xcdatamodel */ = {isa = PBXFileReference; lastKnownFileType = wrapper.xcdatamodel; path = "Nos 9.xcdatamodel"; sourceTree = "<group>"; };
		C9C547572A4F1D8C006B0741 /* NosNotification+CoreDataClass.swift */ = {isa = PBXFileReference; lastKnownFileType = sourcecode.swift; path = "NosNotification+CoreDataClass.swift"; sourceTree = "<group>"; };
		C9C547582A4F1D8C006B0741 /* NosNotification+CoreDataProperties.swift */ = {isa = PBXFileReference; lastKnownFileType = sourcecode.swift; path = "NosNotification+CoreDataProperties.swift"; sourceTree = "<group>"; };
		C9C9444129F6F0E2002F2C7A /* XCTest+Eventually.swift */ = {isa = PBXFileReference; lastKnownFileType = sourcecode.swift; path = "XCTest+Eventually.swift"; sourceTree = "<group>"; };
		C9CDBBA029A8F14C00C555C7 /* DiscoverView.swift */ = {isa = PBXFileReference; lastKnownFileType = sourcecode.swift; path = DiscoverView.swift; sourceTree = "<group>"; };
		C9CDBBA329A8FA2900C555C7 /* GoldenPostView.swift */ = {isa = PBXFileReference; fileEncoding = 4; lastKnownFileType = sourcecode.swift; path = GoldenPostView.swift; sourceTree = "<group>"; };
		C9CE5B132A0172CF008E198C /* WebView.swift */ = {isa = PBXFileReference; lastKnownFileType = sourcecode.swift; path = WebView.swift; sourceTree = "<group>"; };
		C9CF23162A38A58B00EBEC31 /* ParseQueue.swift */ = {isa = PBXFileReference; lastKnownFileType = sourcecode.swift; path = ParseQueue.swift; sourceTree = "<group>"; };
		C9DB207629F30EC700FB7B9D /* AsyncButton.swift */ = {isa = PBXFileReference; lastKnownFileType = sourcecode.swift; path = AsyncButton.swift; sourceTree = "<group>"; };
		C9DEBFCE298941000078B43A /* Nos.app */ = {isa = PBXFileReference; explicitFileType = wrapper.application; includeInIndex = 0; path = Nos.app; sourceTree = BUILT_PRODUCTS_DIR; };
		C9DEBFD1298941000078B43A /* NosApp.swift */ = {isa = PBXFileReference; lastKnownFileType = sourcecode.swift; path = NosApp.swift; sourceTree = "<group>"; };
		C9DEBFD3298941000078B43A /* Persistence.swift */ = {isa = PBXFileReference; lastKnownFileType = sourcecode.swift; path = Persistence.swift; sourceTree = "<group>"; };
		C9DEBFD8298941000078B43A /* HomeFeedView.swift */ = {isa = PBXFileReference; lastKnownFileType = sourcecode.swift; path = HomeFeedView.swift; sourceTree = "<group>"; };
		C9DEBFDA298941020078B43A /* Assets.xcassets */ = {isa = PBXFileReference; lastKnownFileType = folder.assetcatalog; path = Assets.xcassets; sourceTree = "<group>"; };
		C9DEBFDC298941020078B43A /* Nos.entitlements */ = {isa = PBXFileReference; lastKnownFileType = text.plist.entitlements; path = Nos.entitlements; sourceTree = "<group>"; };
		C9DEBFDE298941020078B43A /* Preview Assets.xcassets */ = {isa = PBXFileReference; lastKnownFileType = folder.assetcatalog; path = "Preview Assets.xcassets"; sourceTree = "<group>"; };
		C9DEBFE4298941020078B43A /* NosTests.xctest */ = {isa = PBXFileReference; explicitFileType = wrapper.cfbundle; includeInIndex = 0; path = NosTests.xctest; sourceTree = BUILT_PRODUCTS_DIR; };
		C9DEBFE8298941020078B43A /* EventTests.swift */ = {isa = PBXFileReference; lastKnownFileType = sourcecode.swift; path = EventTests.swift; sourceTree = "<group>"; };
		C9DEBFEE298941020078B43A /* NosUITests.xctest */ = {isa = PBXFileReference; explicitFileType = wrapper.cfbundle; includeInIndex = 0; path = NosUITests.xctest; sourceTree = BUILT_PRODUCTS_DIR; };
		C9DEBFF2298941020078B43A /* NosUITests.swift */ = {isa = PBXFileReference; lastKnownFileType = sourcecode.swift; path = NosUITests.swift; sourceTree = "<group>"; };
		C9DEBFF4298941020078B43A /* NosUITestsLaunchTests.swift */ = {isa = PBXFileReference; lastKnownFileType = sourcecode.swift; path = NosUITestsLaunchTests.swift; sourceTree = "<group>"; };
		C9DEC002298945150078B43A /* String+Lorem.swift */ = {isa = PBXFileReference; lastKnownFileType = sourcecode.swift; path = "String+Lorem.swift"; sourceTree = "<group>"; };
		C9DEC005298947900078B43A /* sample_data.json */ = {isa = PBXFileReference; fileEncoding = 4; lastKnownFileType = text.json; path = sample_data.json; sourceTree = "<group>"; };
		C9DEC03F29894BED0078B43A /* Event+CoreDataClass.swift */ = {isa = PBXFileReference; lastKnownFileType = sourcecode.swift; path = "Event+CoreDataClass.swift"; sourceTree = "<group>"; };
		C9DEC04329894BED0078B43A /* Author+CoreDataClass.swift */ = {isa = PBXFileReference; lastKnownFileType = sourcecode.swift; path = "Author+CoreDataClass.swift"; sourceTree = "<group>"; };
		C9DEC0622989541F0078B43A /* Bundle+Current.swift */ = {isa = PBXFileReference; lastKnownFileType = sourcecode.swift; path = "Bundle+Current.swift"; sourceTree = "<group>"; };
		C9DEC069298965540078B43A /* RelayView.swift */ = {isa = PBXFileReference; lastKnownFileType = sourcecode.swift; path = RelayView.swift; sourceTree = "<group>"; };
		C9DEC06C2989668E0078B43A /* Relay+CoreDataClass.swift */ = {isa = PBXFileReference; lastKnownFileType = sourcecode.swift; path = "Relay+CoreDataClass.swift"; sourceTree = "<group>"; };
		C9DFA964299BEB96006929C1 /* NoteCard.swift */ = {isa = PBXFileReference; fileEncoding = 4; lastKnownFileType = sourcecode.swift; path = NoteCard.swift; sourceTree = "<group>"; };
		C9DFA968299BEC33006929C1 /* CardStyle.swift */ = {isa = PBXFileReference; fileEncoding = 4; lastKnownFileType = sourcecode.swift; path = CardStyle.swift; sourceTree = "<group>"; };
		C9DFA96A299BEE2C006929C1 /* CompactNoteView.swift */ = {isa = PBXFileReference; fileEncoding = 4; lastKnownFileType = sourcecode.swift; path = CompactNoteView.swift; sourceTree = "<group>"; };
		C9DFA96E299BF043006929C1 /* Assets+Planetary.swift */ = {isa = PBXFileReference; fileEncoding = 4; lastKnownFileType = sourcecode.swift; name = "Assets+Planetary.swift"; path = "Nos/Extensions/Assets+Planetary.swift"; sourceTree = SOURCE_ROOT; };
		C9DFA970299BF8CD006929C1 /* RepliesView.swift */ = {isa = PBXFileReference; lastKnownFileType = sourcecode.swift; path = RepliesView.swift; sourceTree = "<group>"; };
		C9DFA975299C30F0006929C1 /* Localized.swift */ = {isa = PBXFileReference; lastKnownFileType = sourcecode.swift; path = Localized.swift; sourceTree = "<group>"; };
		C9DFA978299C31A7006929C1 /* Localizable.swift */ = {isa = PBXFileReference; fileEncoding = 4; lastKnownFileType = sourcecode.swift; path = Localizable.swift; sourceTree = "<group>"; };
		C9E37E0E2A1E7C32003D4B0A /* ReportMenu.swift */ = {isa = PBXFileReference; lastKnownFileType = sourcecode.swift; path = ReportMenu.swift; sourceTree = "<group>"; };
		C9E37E112A1E7EC5003D4B0A /* PreviewContainer.swift */ = {isa = PBXFileReference; lastKnownFileType = sourcecode.swift; path = PreviewContainer.swift; sourceTree = "<group>"; };
		C9E37E142A1E8143003D4B0A /* Report.swift */ = {isa = PBXFileReference; lastKnownFileType = sourcecode.swift; path = Report.swift; sourceTree = "<group>"; };
		C9E9D9C62A2E1EC40048AF0B /* AuthorCard.swift */ = {isa = PBXFileReference; lastKnownFileType = sourcecode.swift; path = AuthorCard.swift; sourceTree = "<group>"; };
		C9EE3E5F2A0538B7008A7491 /* ExpirationTimeButton.swift */ = {isa = PBXFileReference; lastKnownFileType = sourcecode.swift; path = ExpirationTimeButton.swift; sourceTree = "<group>"; };
		C9EE3E622A053910008A7491 /* ExpirationTimeOption.swift */ = {isa = PBXFileReference; lastKnownFileType = sourcecode.swift; path = ExpirationTimeOption.swift; sourceTree = "<group>"; };
		C9EF82932A5F29BE0022A1A7 /* nl */ = {isa = PBXFileReference; lastKnownFileType = text.plist.strings; name = nl; path = nl.lproj/Generated.strings; sourceTree = "<group>"; };
		C9F0BB6829A5039D000547FC /* Int+Bool.swift */ = {isa = PBXFileReference; lastKnownFileType = sourcecode.swift; path = "Int+Bool.swift"; sourceTree = "<group>"; };
		C9F0BB6A29A503D6000547FC /* PublicKey.swift */ = {isa = PBXFileReference; lastKnownFileType = sourcecode.swift; path = PublicKey.swift; sourceTree = "<group>"; };
		C9F0BB6E29A50437000547FC /* NostrConstants.swift */ = {isa = PBXFileReference; lastKnownFileType = sourcecode.swift; path = NostrConstants.swift; sourceTree = "<group>"; };
		C9F64D8B29ED840700563F2B /* LogHelper.swift */ = {isa = PBXFileReference; lastKnownFileType = sourcecode.swift; path = LogHelper.swift; sourceTree = "<group>"; };
		C9F64D8E29ED88CD00563F2B /* Localization+Nos.swift */ = {isa = PBXFileReference; lastKnownFileType = sourcecode.swift; path = "Localization+Nos.swift"; sourceTree = "<group>"; };
		C9F75AD12A02D41E005BBE45 /* ComposerActionBar.swift */ = {isa = PBXFileReference; lastKnownFileType = sourcecode.swift; path = ComposerActionBar.swift; sourceTree = "<group>"; };
		C9F75AD52A041FF7005BBE45 /* ExpirationTimePicker.swift */ = {isa = PBXFileReference; lastKnownFileType = sourcecode.swift; path = ExpirationTimePicker.swift; sourceTree = "<group>"; };
		C9F84C1B298DBBF400C6714D /* Data+Sha.swift */ = {isa = PBXFileReference; lastKnownFileType = sourcecode.swift; path = "Data+Sha.swift"; sourceTree = "<group>"; };
		C9F84C20298DC36800C6714D /* AppView.swift */ = {isa = PBXFileReference; lastKnownFileType = sourcecode.swift; path = AppView.swift; sourceTree = "<group>"; };
		C9F84C22298DC7B900C6714D /* SettingsView.swift */ = {isa = PBXFileReference; lastKnownFileType = sourcecode.swift; path = SettingsView.swift; sourceTree = "<group>"; };
		C9F84C26298DC98800C6714D /* KeyPair.swift */ = {isa = PBXFileReference; lastKnownFileType = sourcecode.swift; path = KeyPair.swift; sourceTree = "<group>"; };
		CD09A74329A50F1D0063464F /* SideMenu.swift */ = {isa = PBXFileReference; lastKnownFileType = sourcecode.swift; path = SideMenu.swift; sourceTree = "<group>"; };
		CD09A74529A50F750063464F /* SideMenuContent.swift */ = {isa = PBXFileReference; lastKnownFileType = sourcecode.swift; path = SideMenuContent.swift; sourceTree = "<group>"; };
		CD09A74729A51EFC0063464F /* Router.swift */ = {isa = PBXFileReference; lastKnownFileType = sourcecode.swift; path = Router.swift; sourceTree = "<group>"; };
		CD27177529A7C8B200AE8888 /* sample_replies.json */ = {isa = PBXFileReference; fileEncoding = 4; lastKnownFileType = text.json; path = sample_replies.json; sourceTree = "<group>"; };
		CD2CF38D299E67F900332116 /* CardButtonStyle.swift */ = {isa = PBXFileReference; lastKnownFileType = sourcecode.swift; path = CardButtonStyle.swift; sourceTree = "<group>"; };
		CD2CF38F299E68BE00332116 /* NoteButton.swift */ = {isa = PBXFileReference; lastKnownFileType = sourcecode.swift; path = NoteButton.swift; sourceTree = "<group>"; };
		CD4908D329B92941007443DB /* ReportABugMailView.swift */ = {isa = PBXFileReference; lastKnownFileType = sourcecode.swift; path = ReportABugMailView.swift; sourceTree = "<group>"; };
		CD76864B29B12F7E00085358 /* ExpandingTextFieldAndSubmitButton.swift */ = {isa = PBXFileReference; lastKnownFileType = sourcecode.swift; path = ExpandingTextFieldAndSubmitButton.swift; sourceTree = "<group>"; };
		CD76864F29B6503500085358 /* NoteOptionsButton.swift */ = {isa = PBXFileReference; lastKnownFileType = sourcecode.swift; path = NoteOptionsButton.swift; sourceTree = "<group>"; };
		CD76865229B793F400085358 /* DiscoverSearchBar.swift */ = {isa = PBXFileReference; lastKnownFileType = sourcecode.swift; path = DiscoverSearchBar.swift; sourceTree = "<group>"; };
		DC4AB2F52A4475B800D1478A /* AppDelegate.swift */ = {isa = PBXFileReference; lastKnownFileType = sourcecode.swift; path = AppDelegate.swift; sourceTree = "<group>"; };
/* End PBXFileReference section */

/* Begin PBXFrameworksBuildPhase section */
		C90862B829E9804B00C35A71 /* Frameworks */ = {
			isa = PBXFrameworksBuildPhase;
			buildActionMask = 2147483647;
			files = (
			);
			runOnlyForDeploymentPostprocessing = 0;
		};
		C9DEBFCB298941000078B43A /* Frameworks */ = {
			isa = PBXFrameworksBuildPhase;
			buildActionMask = 2147483647;
			files = (
				C9DEC068298965270078B43A /* Starscream in Frameworks */,
				C97797BC298AB1890046BD25 /* secp256k1 in Frameworks */,
				C9646E9A29B79E04007239A4 /* Logger in Frameworks */,
				C9646EA729B7A3DD007239A4 /* Dependencies in Frameworks */,
				C987F85F29BAB66900B44E7A /* CachedAsyncImage in Frameworks */,
				C96CB98C2A6040C500498C4E /* DequeModule in Frameworks */,
				C9646EA429B7A24A007239A4 /* PostHog in Frameworks */,
				C94D855F29914D2300749478 /* SwiftUINavigation in Frameworks */,
			);
			runOnlyForDeploymentPostprocessing = 0;
		};
		C9DEBFE1298941020078B43A /* Frameworks */ = {
			isa = PBXFrameworksBuildPhase;
			buildActionMask = 2147483647;
			files = (
				C97797BF298ABE060046BD25 /* secp256k1 in Frameworks */,
				CDDA1F7B29A527650047ACD8 /* Starscream in Frameworks */,
				C9646EA929B7A4F2007239A4 /* PostHog in Frameworks */,
				C9646EAC29B7A520007239A4 /* Dependencies in Frameworks */,
				C987F86429BAC3C500B44E7A /* CachedAsyncImage in Frameworks */,
				C905B0752A619367009B8A78 /* DequeModule in Frameworks */,
				C9646E9C29B79E4D007239A4 /* Logger in Frameworks */,
				CDDA1F7D29A527650047ACD8 /* SwiftUINavigation in Frameworks */,
			);
			runOnlyForDeploymentPostprocessing = 0;
		};
		C9DEBFEB298941020078B43A /* Frameworks */ = {
			isa = PBXFrameworksBuildPhase;
			buildActionMask = 2147483647;
			files = (
			);
			runOnlyForDeploymentPostprocessing = 0;
		};
/* End PBXFrameworksBuildPhase section */

/* Begin PBXGroup section */
		3FB5E64F299D288E00386527 /* Onboarding */ = {
			isa = PBXGroup;
			children = (
				3FB5E650299D28A200386527 /* OnboardingView.swift */,
				3F30020429C1FDD9003D4F8B /* OnboardingStartView.swift */,
				3F30020629C237AB003D4F8B /* OnboardingAgeVerificationView.swift */,
				3F30020829C23895003D4F8B /* OnboardingNotOldEnoughView.swift */,
				3F30020A29C361C8003D4F8B /* OnboardingTermsOfServiceView.swift */,
				3F30020C29C382EB003D4F8B /* OnboardingLoginView.swift */,
				C9A0DAD729C6467600466635 /* CreateProfileView.swift */,
			);
			path = Onboarding;
			sourceTree = "<group>";
		};
		C905EA362A33620A006F1E99 /* UNS */ = {
			isa = PBXGroup;
			children = (
				C936B45B2A4C7D6B00DF1EB9 /* UniversalNameWizard.swift */,
				C905EA372A33623F006F1E99 /* SetUpUNSBanner.swift */,
			);
			path = UNS;
			sourceTree = "<group>";
		};
		C90862BC29E9804B00C35A71 /* NosPerformanceTests */ = {
			isa = PBXGroup;
			children = (
				C90862BD29E9804B00C35A71 /* NosPerformanceTests.swift */,
			);
			path = NosPerformanceTests;
			sourceTree = "<group>";
		};
		C97797B7298AA1600046BD25 /* Service */ = {
			isa = PBXGroup;
			children = (
				C9ADB13C29929B540075E7F8 /* Bech32.swift */,
				A34E439829A522F20057AFCB /* CurrentUser.swift */,
				C9BAB09A2996FBA10003A84E /* EventProcessor.swift */,
				A336DD3B299FD78000A0CBA0 /* Filter.swift */,
				A3B943CE299AE00100A15A08 /* KeyChain.swift */,
				C97797B8298AA19A0046BD25 /* RelayService.swift */,
				C9C2B78129E0735400548B4A /* RelaySubscriptionManager.swift */,
				C9646EA029B7A22C007239A4 /* Analytics.swift */,
				C9A0DAF729C92F4500466635 /* UNSAPI.swift */,
				C9C2B77E29E0731600548B4A /* AsyncTimer.swift */,
				C9F64D8B29ED840700563F2B /* LogHelper.swift */,
				C9B678DA29EEBF3B00303F33 /* DependencyInjection.swift */,
				C9B678E029EEC41000303F33 /* SocialGraphCache.swift */,
				5B8B77182A1FDA3C004FC675 /* TLV.swift */,
				5B8805192A21027C00E21F06 /* SHA256Key.swift */,
				C936B4612A4CB01C00DF1EB9 /* PushNotificationService.swift */,
			);
			path = Service;
			sourceTree = "<group>";
		};
		C97797BD298ABE060046BD25 /* Frameworks */ = {
			isa = PBXGroup;
			children = (
			);
			name = Frameworks;
			sourceTree = "<group>";
		};
		C987F81F29BA94D400B44E7A /* Font */ = {
			isa = PBXGroup;
			children = (
				C987F82829BA951E00B44E7A /* ClarityCity-Black.otf */,
				C987F82B29BA951E00B44E7A /* ClarityCity-BlackItalic.otf */,
				C987F82529BA951D00B44E7A /* ClarityCity-Bold.otf */,
				C987F82429BA951D00B44E7A /* ClarityCity-BoldItalic.otf */,
				C987F82229BA951D00B44E7A /* ClarityCity-ExtraBold.otf */,
				C987F82929BA951E00B44E7A /* ClarityCity-ExtraBoldItalic.otf */,
				C987F82029BA951D00B44E7A /* ClarityCity-ExtraLight.otf */,
				C987F82F29BA951E00B44E7A /* ClarityCity-ExtraLightItalic.otf */,
				C987F82A29BA951E00B44E7A /* ClarityCity-Light.otf */,
				C987F82129BA951D00B44E7A /* ClarityCity-LightItalic.otf */,
				C987F82C29BA951E00B44E7A /* ClarityCity-Medium.otf */,
				C987F82329BA951D00B44E7A /* ClarityCity-MediumItalic.otf */,
				C987F83029BA951E00B44E7A /* ClarityCity-Regular.otf */,
				C987F82E29BA951E00B44E7A /* ClarityCity-RegularItalic.otf */,
				C987F82629BA951D00B44E7A /* ClarityCity-SemiBold.otf */,
				C987F82729BA951D00B44E7A /* ClarityCity-SemiBoldItalic.otf */,
				C987F83129BA951E00B44E7A /* ClarityCity-Thin.otf */,
				C987F82D29BA951E00B44E7A /* ClarityCity-ThinItalic.otf */,
			);
			path = Font;
			sourceTree = "<group>";
		};
		C9C9443A29F6E420002F2C7A /* Test Helpers */ = {
			isa = PBXGroup;
			children = (
				C9C9444129F6F0E2002F2C7A /* XCTest+Eventually.swift */,
			);
			path = "Test Helpers";
			sourceTree = "<group>";
		};
		C9DEBFC5298941000078B43A = {
			isa = PBXGroup;
			children = (
				C95D68AF299ECE0700429F86 /* CHANGELOG.md */,
				C95D68B1299ECE0700429F86 /* CONTRIBUTING.md */,
				C95D68B0299ECE0700429F86 /* README.md */,
				C9DEBFD0298941000078B43A /* Nos */,
				C9DEBFE7298941020078B43A /* NosTests */,
				C9DEBFF1298941020078B43A /* NosUITests */,
				C90862BC29E9804B00C35A71 /* NosPerformanceTests */,
				C9DEBFCF298941000078B43A /* Products */,
				C97797BD298ABE060046BD25 /* Frameworks */,
			);
			sourceTree = "<group>";
		};
		C9DEBFCF298941000078B43A /* Products */ = {
			isa = PBXGroup;
			children = (
				C9DEBFCE298941000078B43A /* Nos.app */,
				C9DEBFE4298941020078B43A /* NosTests.xctest */,
				C9DEBFEE298941020078B43A /* NosUITests.xctest */,
				C90862BB29E9804B00C35A71 /* NosPerformanceTests.xctest */,
			);
			name = Products;
			sourceTree = "<group>";
		};
		C9DEBFD0298941000078B43A /* Nos */ = {
			isa = PBXGroup;
			children = (
				C987F85629BA96B700B44E7A /* Info.plist */,
				C9DEBFDC298941020078B43A /* Nos.entitlements */,
				C9DEBFD1298941000078B43A /* NosApp.swift */,
				3F170C77299D816200BC8F8B /* AppController.swift */,
				DC4AB2F52A4475B800D1478A /* AppDelegate.swift */,
				CD09A74729A51EFC0063464F /* Router.swift */,
				C9DFA974299C30CA006929C1 /* Assets */,
				C9DEC001298944FC0078B43A /* Extensions */,
				C9DEC02C29894BB20078B43A /* Models */,
				C97797B7298AA1600046BD25 /* Service */,
				C9EB171929E5976700A15ABB /* Controller */,
				C9F84C24298DC7C100C6714D /* Views */,
			);
			path = Nos;
			sourceTree = "<group>";
		};
		C9DEBFDD298941020078B43A /* Preview Content */ = {
			isa = PBXGroup;
			children = (
				C9DEBFDE298941020078B43A /* Preview Assets.xcassets */,
			);
			path = "Preview Content";
			sourceTree = "<group>";
		};
		C9DEBFE7298941020078B43A /* NosTests */ = {
			isa = PBXGroup;
			children = (
				C9C9443A29F6E420002F2C7A /* Test Helpers */,
				C9DEC0042989477A0078B43A /* Fixtures */,
				C9DEBFE8298941020078B43A /* EventTests.swift */,
				C9ADB132299287D60075E7F8 /* KeyPairTests.swift */,
				5B6EB48F29EDBEC1006E750C /* NoteParserTests.swift */,
				5B80BE9D29F9864000A363E4 /* Bech32Tests.swift */,
				C9B678E329EED2DC00303F33 /* SocialGraphTests.swift */,
				5B88051B2A21046C00E21F06 /* SHA256KeyTests.swift */,
				5B88051E2A21056E00E21F06 /* TLVTests.swift */,
			);
			path = NosTests;
			sourceTree = "<group>";
		};
		C9DEBFF1298941020078B43A /* NosUITests */ = {
			isa = PBXGroup;
			children = (
				C9DEBFF2298941020078B43A /* NosUITests.swift */,
				C9DEBFF4298941020078B43A /* NosUITestsLaunchTests.swift */,
			);
			path = NosUITests;
			sourceTree = "<group>";
		};
		C9DEC001298944FC0078B43A /* Extensions */ = {
			isa = PBXGroup;
			children = (
				3FFB1D9529A6BBEC002A755D /* Collection+SafeSubscript.swift */,
				C9DEC002298945150078B43A /* String+Lorem.swift */,
				C9DEC0622989541F0078B43A /* Bundle+Current.swift */,
				C9671D72298DB94C00EE7E12 /* Data+Encoding.swift */,
				C9F84C1B298DBBF400C6714D /* Data+Sha.swift */,
				C942566829B66A2800C4202C /* Date+Elapsed.swift */,
				C9ADB13729928CC30075E7F8 /* String+Hex.swift */,
				C9ADB14029951CB10075E7F8 /* NSManagedObject+Nos.swift */,
				C97A1C8D29E58EC7009D9E8D /* NSManagedObjectContext+Nos.swift */,
				C9DFA96E299BF043006929C1 /* Assets+Planetary.swift */,
				C9F0BB6829A5039D000547FC /* Int+Bool.swift */,
				C987F85729BA981800B44E7A /* Font.swift */,
				C987F86029BABAF800B44E7A /* String+Markdown.swift */,
				C92DF80429C25DE900400561 /* URL+Extensions.swift */,
				C93EC2F329C34C860012EE2A /* NSPredicate+Bool.swift */,
				C93EC2F629C351470012EE2A /* Optional+Unwrap.swift */,
				C9C2B77B29E072E400548B4A /* WebSocket+Nos.swift */,
				C9F64D8E29ED88CD00563F2B /* Localization+Nos.swift */,
				C9B678DD29EEC35B00303F33 /* Foundation+Sendable.swift */,
				C98A32262A05795E00E3FA13 /* Task+Timeout.swift */,
			);
			path = Extensions;
			sourceTree = "<group>";
		};
		C9DEC0042989477A0078B43A /* Fixtures */ = {
			isa = PBXGroup;
			children = (
				CD27177529A7C8B200AE8888 /* sample_replies.json */,
				C9DEC005298947900078B43A /* sample_data.json */,
				C9ADB134299288230075E7F8 /* KeyFixture.swift */,
			);
			path = Fixtures;
			sourceTree = "<group>";
		};
		C9DEC02C29894BB20078B43A /* Models */ = {
			isa = PBXGroup;
			children = (
				C9DEC04329894BED0078B43A /* Author+CoreDataClass.swift */,
				C973AB582A323167002AED16 /* Author+CoreDataProperties.swift */,
				3F43C47529A9625700E896A0 /* AuthorReference+CoreDataClass.swift */,
				C973AB572A323167002AED16 /* AuthorReference+CoreDataProperties.swift */,
				C9DEC03F29894BED0078B43A /* Event+CoreDataClass.swift */,
				C973AB562A323167002AED16 /* Event+CoreDataProperties.swift */,
				3FFB1D9229A6BBCE002A755D /* EventReference+CoreDataClass.swift */,
				C973AB5A2A323167002AED16 /* EventReference+CoreDataProperties.swift */,
				C9EE3E622A053910008A7491 /* ExpirationTimeOption.swift */,
				A3B943D4299D514800A15A08 /* Follow+CoreDataClass.swift */,
				C973AB552A323167002AED16 /* Follow+CoreDataProperties.swift */,
				C93CA0C229AE3A1E00921183 /* JSONEvent.swift */,
				C9F84C26298DC98800C6714D /* KeyPair.swift */,
				C9C547572A4F1D8C006B0741 /* NosNotification+CoreDataClass.swift */,
				C9C547582A4F1D8C006B0741 /* NosNotification+CoreDataProperties.swift */,
				C9F0BB6E29A50437000547FC /* NostrConstants.swift */,
				5B6EB48D29EDBE0E006E750C /* NoteParser.swift */,
				C9AC31AC2A55E0BD00A94E5A /* NotificationViewModel.swift */,
				C9CF23162A38A58B00EBEC31 /* ParseQueue.swift */,
				C9DEBFD3298941000078B43A /* Persistence.swift */,
				C9F0BB6A29A503D6000547FC /* PublicKey.swift */,
				C9DEC06C2989668E0078B43A /* Relay+CoreDataClass.swift */,
				C973AB592A323167002AED16 /* Relay+CoreDataProperties.swift */,
				C9C2B78429E073E300548B4A /* RelaySubscription.swift */,
				5B503F612A291A1A0098805A /* JSONRelayMetadata.swift */,
				C9E37E142A1E8143003D4B0A /* Report.swift */,
				C936B4572A4C7B7C00DF1EB9 /* Nos.xcdatamodeld */,
			);
			path = Models;
			sourceTree = "<group>";
		};
		C9DFA974299C30CA006929C1 /* Assets */ = {
			isa = PBXGroup;
			children = (
				C9DEBFDA298941020078B43A /* Assets.xcassets */,
				C9DFA977299C3189006929C1 /* Localization */,
				C987F81F29BA94D400B44E7A /* Font */,
				C92DF80129BFAF9300400561 /* ProductionSecrets.xcconfig */,
				C905EA342A3360FE006F1E99 /* StagingSecrets.xcconfig */,
				C9A0DAEC29C6A66C00466635 /* Launch Screen.storyboard */,
			);
			path = Assets;
			sourceTree = "<group>";
		};
		C9DFA977299C3189006929C1 /* Localization */ = {
			isa = PBXGroup;
			children = (
				C9DFA975299C30F0006929C1 /* Localized.swift */,
				C9DFA978299C31A7006929C1 /* Localizable.swift */,
				5B46611929CCB6DF008B8E8C /* ExportStrings.sh */,
				5B46611B29CCB725008B8E8C /* ExportStrings.swift */,
				5B46612029CCB894008B8E8C /* Generated.strings */,
			);
			path = Localization;
			sourceTree = "<group>";
		};
		C9EB171929E5976700A15ABB /* Controller */ = {
			isa = PBXGroup;
			children = (
				C9C547502A4F1CC3006B0741 /* SearchController.swift */,
				C97A1C8A29E45B4E009D9E8D /* RawEventController.swift */,
			);
			path = Controller;
			sourceTree = "<group>";
		};
		C9EE3E652A053CF1008A7491 /* New Note */ = {
			isa = PBXGroup;
			children = (
				C94D855B2991479900749478 /* NewNoteView.swift */,
				C9F75AD12A02D41E005BBE45 /* ComposerActionBar.swift */,
				C9F75AD52A041FF7005BBE45 /* ExpirationTimePicker.swift */,
				C9EE3E5F2A0538B7008A7491 /* ExpirationTimeButton.swift */,
			);
			path = "New Note";
			sourceTree = "<group>";
		};
		C9F84C24298DC7C100C6714D /* Views */ = {
			isa = PBXGroup;
			children = (
				C9A0DADF29C697A100466635 /* AboutView.swift */,
				C987F81929BA4D0E00B44E7A /* ActionButton.swift */,
				C9A0DAE929C6A34200466635 /* ActivityView.swift */,
				C9F84C20298DC36800C6714D /* AppView.swift */,
				C9DB207629F30EC700FB7B9D /* AsyncButton.swift */,
<<<<<<< HEAD
				C9C547522A4F1CD1006B0741 /* AuthorCard.swift */,
=======
				C9E9D9C62A2E1EC40048AF0B /* AuthorCard.swift */,
>>>>>>> beb194ee
				C97465302A3B89140031226F /* AuthorLabel.swift */,
				5B8C96AB29D52AD200B73AEC /* AuthorListView.swift */,
				5B8C96B129DB313300B73AEC /* AuthorRow.swift */,
				3FFB1D88299FF37C002A755D /* AvatarView.swift */,
				C987F81629BA4C6900B44E7A /* BigActionButton.swift */,
				C95D68A0299E6D3E00429F86 /* BioView.swift */,
				CD2CF38D299E67F900332116 /* CardButtonStyle.swift */,
				C9DFA968299BEC33006929C1 /* CardStyle.swift */,
				C95D68AA299E710F00429F86 /* Color+Hex.swift */,
				C9DFA96A299BEE2C006929C1 /* CompactNoteView.swift */,
				C93EC2F929C370DE0012EE2A /* DiscoverGrid.swift */,
				CD76865229B793F400085358 /* DiscoverSearchBar.swift */,
				C9CDBBA029A8F14C00C555C7 /* DiscoverView.swift */,
<<<<<<< HEAD
=======
				5B8C96B529DDD3B200B73AEC /* EditableText.swift */,
>>>>>>> beb194ee
				CD76864B29B12F7E00085358 /* ExpandingTextFieldAndSubmitButton.swift */,
				A303AF8229A9153A005DC8FC /* FollowButton.swift */,
				A32B6C7729A6C99200653FF5 /* FollowCard.swift */,
				A32B6C7229A6BE9B00653FF5 /* FollowsView.swift */,
				5BFF66B52A58A8A000AA79DD /* MutesView.swift */,
				C9B678E629F01A8500303F33 /* FullscreenProgressView.swift */,
				C9CDBBA329A8FA2900C555C7 /* GoldenPostView.swift */,
				C9A0DAE329C69F0C00466635 /* HighlightedText.swift */,
				C9DEBFD8298941000078B43A /* HomeFeedView.swift */,
				C960C57029F3236200929990 /* LikeButton.swift */,
				C95D68A8299E709800429F86 /* LinearGradient+Planetary.swift */,
				C905B0762A619E99009B8A78 /* LinkPreview.swift */,
				C9A0DADC29C689C900466635 /* NosNavigationBar.swift */,
				CD2CF38F299E68BE00332116 /* NoteButton.swift */,
				C9DFA964299BEB96006929C1 /* NoteCard.swift */,
				C974652D2A3B86600031226F /* NoteCardHeader.swift */,
				CD76864F29B6503500085358 /* NoteOptionsButton.swift */,
<<<<<<< HEAD
=======
				C9B708BA2A13BE41006C613A /* NoteTextEditor.swift */,
>>>>>>> beb194ee
				C98B8B3F29FBF83B009789C8 /* NotificationCard.swift */,
				C94437E529B0DB83004D8C86 /* NotificationsView.swift */,
				C95D68A4299E6E1E00429F86 /* PlaceholderModifier.swift */,
				C9E37E112A1E7EC5003D4B0A /* PreviewContainer.swift */,
				C94BC09A2A0AC74A0098F6F1 /* PreviewData.swift */,
				A351E1A129BA92240009B7F6 /* ProfileEditView.swift */,
				C95D689E299E6B4100429F86 /* ProfileHeader.swift */,
				C987F81C29BA6D9A00B44E7A /* ProfileTab.swift */,
				C95D68AC299E721700429F86 /* ProfileView.swift */,
				C97A1C8729E45B3C009D9E8D /* RawEventView.swift */,
				C9A25B3C29F174D200B39534 /* ReadabilityPadding.swift */,
				5BFF66B02A573F6400AA79DD /* RelayDetailView.swift */,
				C93EC2F029C337EB0012EE2A /* RelayPicker.swift */,
				C97465332A3C95FE0031226F /* RelayPickerToolbarButton.swift */,
				C9DEC069298965540078B43A /* RelayView.swift */,
				C9DFA970299BF8CD006929C1 /* RepliesView.swift */,
<<<<<<< HEAD
				5BFF66B02A573F6400AA79DD /* RelayDetailView.swift */,
=======
>>>>>>> beb194ee
				CD4908D329B92941007443DB /* ReportABugMailView.swift */,
				C9E37E0E2A1E7C32003D4B0A /* ReportMenu.swift */,
				C960C57329F3251E00929990 /* RepostButton.swift */,
				C94D14802A12B3F70014C906 /* SearchBar.swift */,
				5B8C96AF29DB2E1100B73AEC /* SearchTextFieldObserver.swift */,
				C95D68A2299E6D9000429F86 /* SelectableText.swift */,
				C9F84C22298DC7B900C6714D /* SettingsView.swift */,
				5BFF66B32A58853D00AA79DD /* PublishedEventsView.swift */,
				CD09A74329A50F1D0063464F /* SideMenu.swift */,
				C9A0DAD929C685E500466635 /* SideMenuButton.swift */,
				CD09A74529A50F750063464F /* SideMenuContent.swift */,
				C92DF80729C25FA900400561 /* SquareImage.swift */,
				3FFB1D9B29A7DF9D002A755D /* StackedAvatarsView.swift */,
				C931517C29B915AF00934506 /* StaggeredGrid.swift */,
				C9A0DAE629C69FA000466635 /* Text+Gradient.swift */,
				3F60F42829B27D3E000D62C4 /* ThreadView.swift */,
				C93EC2FC29C3785C0012EE2A /* View+RoundedCorner.swift */,
				C9646EAD29B8D653007239A4 /* ViewDidLoadModifier.swift */,
				C9CE5B132A0172CF008E198C /* WebView.swift */,
				C9EE3E652A053CF1008A7491 /* New Note */,
				3FB5E64F299D288E00386527 /* Onboarding */,
				C9DEBFDD298941020078B43A /* Preview Content */,
				C905EA362A33620A006F1E99 /* UNS */,
			);
			path = Views;
			sourceTree = "<group>";
		};
/* End PBXGroup section */

/* Begin PBXNativeTarget section */
		C90862BA29E9804B00C35A71 /* NosPerformanceTests */ = {
			isa = PBXNativeTarget;
			buildConfigurationList = C90862C329E9804B00C35A71 /* Build configuration list for PBXNativeTarget "NosPerformanceTests" */;
			buildPhases = (
				C90862B729E9804B00C35A71 /* Sources */,
				C90862B829E9804B00C35A71 /* Frameworks */,
				C90862B929E9804B00C35A71 /* Resources */,
			);
			buildRules = (
			);
			dependencies = (
				C90862C229E9804B00C35A71 /* PBXTargetDependency */,
			);
			name = NosPerformanceTests;
			productName = NosPerformanceTests;
			productReference = C90862BB29E9804B00C35A71 /* NosPerformanceTests.xctest */;
			productType = "com.apple.product-type.bundle.ui-testing";
		};
		C9DEBFCD298941000078B43A /* Nos */ = {
			isa = PBXNativeTarget;
			buildConfigurationList = C9DEBFF8298941020078B43A /* Build configuration list for PBXNativeTarget "Nos" */;
			buildPhases = (
				5B46611829CCB66D008B8E8C /* Export Strings for Localization */,
				C9DEBFCA298941000078B43A /* Sources */,
				C9BAB0992996BEEA0003A84E /* SwiftLint */,
				C9DEBFCB298941000078B43A /* Frameworks */,
				C9DEBFCC298941000078B43A /* Resources */,
			);
			buildRules = (
			);
			dependencies = (
			);
			name = Nos;
			packageProductDependencies = (
				C9DEC067298965270078B43A /* Starscream */,
				C97797BB298AB1890046BD25 /* secp256k1 */,
				C94D855E29914D2300749478 /* SwiftUINavigation */,
				C9646E9929B79E04007239A4 /* Logger */,
				C9646EA329B7A24A007239A4 /* PostHog */,
				C9646EA629B7A3DD007239A4 /* Dependencies */,
				C987F85E29BAB66900B44E7A /* CachedAsyncImage */,
				C96CB98B2A6040C500498C4E /* DequeModule */,
			);
			productName = Nos;
			productReference = C9DEBFCE298941000078B43A /* Nos.app */;
			productType = "com.apple.product-type.application";
		};
		C9DEBFE3298941020078B43A /* NosTests */ = {
			isa = PBXNativeTarget;
			buildConfigurationList = C9DEBFFB298941020078B43A /* Build configuration list for PBXNativeTarget "NosTests" */;
			buildPhases = (
				C9DEBFE0298941020078B43A /* Sources */,
				C9DEBFE1298941020078B43A /* Frameworks */,
				C9DEBFE2298941020078B43A /* Resources */,
			);
			buildRules = (
			);
			dependencies = (
				C9DEBFE6298941020078B43A /* PBXTargetDependency */,
			);
			name = NosTests;
			packageProductDependencies = (
				C97797BE298ABE060046BD25 /* secp256k1 */,
				CDDA1F7A29A527650047ACD8 /* Starscream */,
				CDDA1F7C29A527650047ACD8 /* SwiftUINavigation */,
				C9646E9B29B79E4D007239A4 /* Logger */,
				C9646EA829B7A4F2007239A4 /* PostHog */,
				C9646EAB29B7A520007239A4 /* Dependencies */,
				C987F86329BAC3C500B44E7A /* CachedAsyncImage */,
				C905B0742A619367009B8A78 /* DequeModule */,
			);
			productName = NosTests;
			productReference = C9DEBFE4298941020078B43A /* NosTests.xctest */;
			productType = "com.apple.product-type.bundle.unit-test";
		};
		C9DEBFED298941020078B43A /* NosUITests */ = {
			isa = PBXNativeTarget;
			buildConfigurationList = C9DEBFFE298941020078B43A /* Build configuration list for PBXNativeTarget "NosUITests" */;
			buildPhases = (
				C9DEBFEA298941020078B43A /* Sources */,
				C9DEBFEB298941020078B43A /* Frameworks */,
				C9DEBFEC298941020078B43A /* Resources */,
			);
			buildRules = (
			);
			dependencies = (
				C9DEBFF0298941020078B43A /* PBXTargetDependency */,
			);
			name = NosUITests;
			productName = NosUITests;
			productReference = C9DEBFEE298941020078B43A /* NosUITests.xctest */;
			productType = "com.apple.product-type.bundle.ui-testing";
		};
/* End PBXNativeTarget section */

/* Begin PBXProject section */
		C9DEBFC6298941000078B43A /* Project object */ = {
			isa = PBXProject;
			attributes = {
				BuildIndependentTargetsInParallel = 1;
				LastSwiftUpdateCheck = 1420;
				LastUpgradeCheck = 1430;
				TargetAttributes = {
					C90862BA29E9804B00C35A71 = {
						CreatedOnToolsVersion = 14.2;
						TestTargetID = C9DEBFCD298941000078B43A;
					};
					C9DEBFCD298941000078B43A = {
						CreatedOnToolsVersion = 14.2;
					};
					C9DEBFE3298941020078B43A = {
						CreatedOnToolsVersion = 14.2;
					};
					C9DEBFED298941020078B43A = {
						CreatedOnToolsVersion = 14.2;
						TestTargetID = C9DEBFCD298941000078B43A;
					};
				};
			};
			buildConfigurationList = C9DEBFC9298941000078B43A /* Build configuration list for PBXProject "Nos" */;
			compatibilityVersion = "Xcode 14.0";
			developmentRegion = en;
			hasScannedForEncodings = 0;
			knownRegions = (
				en,
				Base,
				es,
				"zh-Hans",
				"zh-Hant",
				fr,
				"pt-BR",
				de,
				nl,
			);
			mainGroup = C9DEBFC5298941000078B43A;
			packageReferences = (
				C9DEC066298965270078B43A /* XCRemoteSwiftPackageReference "Starscream" */,
				C97797BA298AB1890046BD25 /* XCRemoteSwiftPackageReference "secp256k1" */,
				C94D855D29914D2300749478 /* XCRemoteSwiftPackageReference "swiftui-navigation" */,
				C9ADB139299299570075E7F8 /* XCRemoteSwiftPackageReference "bech32" */,
				C9646E9829B79E04007239A4 /* XCRemoteSwiftPackageReference "logger-ios" */,
				C9646EA229B7A24A007239A4 /* XCRemoteSwiftPackageReference "posthog-ios" */,
				C9646EA529B7A3DD007239A4 /* XCRemoteSwiftPackageReference "swift-dependencies" */,
				C987F85D29BAB66900B44E7A /* XCRemoteSwiftPackageReference "swiftui-cached-async-image" */,
				C96CB98A2A6040C500498C4E /* XCRemoteSwiftPackageReference "swift-collections" */,
			);
			productRefGroup = C9DEBFCF298941000078B43A /* Products */;
			projectDirPath = "";
			projectRoot = "";
			targets = (
				C9DEBFCD298941000078B43A /* Nos */,
				C9DEBFE3298941020078B43A /* NosTests */,
				C9DEBFED298941020078B43A /* NosUITests */,
				C90862BA29E9804B00C35A71 /* NosPerformanceTests */,
			);
		};
/* End PBXProject section */

/* Begin PBXResourcesBuildPhase section */
		C90862B929E9804B00C35A71 /* Resources */ = {
			isa = PBXResourcesBuildPhase;
			buildActionMask = 2147483647;
			files = (
			);
			runOnlyForDeploymentPostprocessing = 0;
		};
		C9DEBFCC298941000078B43A /* Resources */ = {
			isa = PBXResourcesBuildPhase;
			buildActionMask = 2147483647;
			files = (
				C987F83629BA951E00B44E7A /* ClarityCity-ExtraBold.otf in Resources */,
				C9DEC065298955200078B43A /* sample_data.json in Resources */,
				C987F83A29BA951E00B44E7A /* ClarityCity-BoldItalic.otf in Resources */,
				C987F84A29BA951E00B44E7A /* ClarityCity-Medium.otf in Resources */,
				C9DEBFDF298941020078B43A /* Preview Assets.xcassets in Resources */,
				C987F84E29BA951E00B44E7A /* ClarityCity-RegularItalic.otf in Resources */,
				C95D68B4299ECE0700429F86 /* CONTRIBUTING.md in Resources */,
				C987F83E29BA951E00B44E7A /* ClarityCity-SemiBold.otf in Resources */,
				C987F84629BA951E00B44E7A /* ClarityCity-Light.otf in Resources */,
				C95D68B3299ECE0700429F86 /* README.md in Resources */,
				5B46611E29CCB894008B8E8C /* Generated.strings in Resources */,
				C987F83C29BA951E00B44E7A /* ClarityCity-Bold.otf in Resources */,
				C987F83229BA951E00B44E7A /* ClarityCity-ExtraLight.otf in Resources */,
				C9DEBFDB298941020078B43A /* Assets.xcassets in Resources */,
				C9A0DAED29C6A66C00466635 /* Launch Screen.storyboard in Resources */,
				C987F84C29BA951E00B44E7A /* ClarityCity-ThinItalic.otf in Resources */,
				C987F85229BA951E00B44E7A /* ClarityCity-Regular.otf in Resources */,
				C987F83429BA951E00B44E7A /* ClarityCity-LightItalic.otf in Resources */,
				C987F83829BA951E00B44E7A /* ClarityCity-MediumItalic.otf in Resources */,
				C987F84229BA951E00B44E7A /* ClarityCity-Black.otf in Resources */,
				C987F84029BA951E00B44E7A /* ClarityCity-SemiBoldItalic.otf in Resources */,
				C95D68B2299ECE0700429F86 /* CHANGELOG.md in Resources */,
				C987F85429BA951E00B44E7A /* ClarityCity-Thin.otf in Resources */,
				C987F84429BA951E00B44E7A /* ClarityCity-ExtraBoldItalic.otf in Resources */,
				C987F85029BA951E00B44E7A /* ClarityCity-ExtraLightItalic.otf in Resources */,
				C987F84829BA951E00B44E7A /* ClarityCity-BlackItalic.otf in Resources */,
			);
			runOnlyForDeploymentPostprocessing = 0;
		};
		C9DEBFE2298941020078B43A /* Resources */ = {
			isa = PBXResourcesBuildPhase;
			buildActionMask = 2147483647;
			files = (
				C987F84B29BA951E00B44E7A /* ClarityCity-Medium.otf in Resources */,
				C987F83729BA951E00B44E7A /* ClarityCity-ExtraBold.otf in Resources */,
				C987F83329BA951E00B44E7A /* ClarityCity-ExtraLight.otf in Resources */,
				C987F83D29BA951E00B44E7A /* ClarityCity-Bold.otf in Resources */,
				C987F84529BA951E00B44E7A /* ClarityCity-ExtraBoldItalic.otf in Resources */,
				C987F84329BA951E00B44E7A /* ClarityCity-Black.otf in Resources */,
				C987F85329BA951E00B44E7A /* ClarityCity-Regular.otf in Resources */,
				C987F84729BA951E00B44E7A /* ClarityCity-Light.otf in Resources */,
				C987F83929BA951E00B44E7A /* ClarityCity-MediumItalic.otf in Resources */,
				C987F85129BA951E00B44E7A /* ClarityCity-ExtraLightItalic.otf in Resources */,
				C987F84D29BA951E00B44E7A /* ClarityCity-ThinItalic.otf in Resources */,
				C987F84F29BA951E00B44E7A /* ClarityCity-RegularItalic.otf in Resources */,
				CD27177629A7C8B200AE8888 /* sample_replies.json in Resources */,
				C987F83B29BA951E00B44E7A /* ClarityCity-BoldItalic.otf in Resources */,
				C987F84129BA951E00B44E7A /* ClarityCity-SemiBoldItalic.otf in Resources */,
				C987F83529BA951E00B44E7A /* ClarityCity-LightItalic.otf in Resources */,
				C987F85529BA951E00B44E7A /* ClarityCity-Thin.otf in Resources */,
				C987F83F29BA951E00B44E7A /* ClarityCity-SemiBold.otf in Resources */,
				C9DEC006298947900078B43A /* sample_data.json in Resources */,
				C987F84929BA951E00B44E7A /* ClarityCity-BlackItalic.otf in Resources */,
			);
			runOnlyForDeploymentPostprocessing = 0;
		};
		C9DEBFEC298941020078B43A /* Resources */ = {
			isa = PBXResourcesBuildPhase;
			buildActionMask = 2147483647;
			files = (
			);
			runOnlyForDeploymentPostprocessing = 0;
		};
/* End PBXResourcesBuildPhase section */

/* Begin PBXShellScriptBuildPhase section */
		5B46611829CCB66D008B8E8C /* Export Strings for Localization */ = {
			isa = PBXShellScriptBuildPhase;
			buildActionMask = 12;
			files = (
			);
			inputFileListPaths = (
			);
			inputPaths = (
				"$(SRCROOT)/Nos/Assets/Localization/Localized.swift",
			);
			name = "Export Strings for Localization";
			outputFileListPaths = (
			);
			outputPaths = (
				"$(SRCROOT)/Nos/Assets/Localization/en.lproj/Generated.strings",
			);
			runOnlyForDeploymentPostprocessing = 0;
			shellPath = /bin/sh;
			shellScript = "if [ \"${ENABLE_PREVIEWS}\" = \"YES\" ]; then\n  echo \"SwiftUI Previews enabled, quitting to prevent 'preview paused'.\"\n  exit 0;\nfi\n\nsh $SRCROOT/Nos/Assets/Localization/ExportStrings.sh\n";
		};
		C9BAB0992996BEEA0003A84E /* SwiftLint */ = {
			isa = PBXShellScriptBuildPhase;
			alwaysOutOfDate = 1;
			buildActionMask = 2147483647;
			files = (
			);
			inputFileListPaths = (
			);
			inputPaths = (
			);
			name = SwiftLint;
			outputFileListPaths = (
			);
			outputPaths = (
			);
			runOnlyForDeploymentPostprocessing = 0;
			shellPath = /bin/sh;
			shellScript = "export PATH=\"$PATH:/opt/homebrew/bin\"\nif which swiftlint > /dev/null; then\n  swiftlint --lenient\nelse\n  echo \"warning: SwiftLint not installed, download from https://github.com/realm/SwiftLint\"\nfi\n";
		};
/* End PBXShellScriptBuildPhase section */

/* Begin PBXSourcesBuildPhase section */
		C90862B729E9804B00C35A71 /* Sources */ = {
			isa = PBXSourcesBuildPhase;
			buildActionMask = 2147483647;
			files = (
				C90862BE29E9804B00C35A71 /* NosPerformanceTests.swift in Sources */,
			);
			runOnlyForDeploymentPostprocessing = 0;
		};
		C9DEBFCA298941000078B43A /* Sources */ = {
			isa = PBXSourcesBuildPhase;
			buildActionMask = 2147483647;
			files = (
				CD09A74429A50F1D0063464F /* SideMenu.swift in Sources */,
				C9C547512A4F1CC3006B0741 /* SearchController.swift in Sources */,
				C9DEC06E2989668E0078B43A /* Relay+CoreDataClass.swift in Sources */,
				C9F64D8C29ED840700563F2B /* LogHelper.swift in Sources */,
				C9C2B78529E073E300548B4A /* RelaySubscription.swift in Sources */,
				3FFB1D9C29A7DF9D002A755D /* StackedAvatarsView.swift in Sources */,
				C97A1C8E29E58EC7009D9E8D /* NSManagedObjectContext+Nos.swift in Sources */,
				C9B678DE29EEC35B00303F33 /* Foundation+Sendable.swift in Sources */,
				5B88051A2A21027C00E21F06 /* SHA256Key.swift in Sources */,
				C9CDBBA129A8F14C00C555C7 /* DiscoverView.swift in Sources */,
				C987F81729BA4C6A00B44E7A /* BigActionButton.swift in Sources */,
				C987F86129BABAF800B44E7A /* String+Markdown.swift in Sources */,
				3F30020B29C361C8003D4F8B /* OnboardingTermsOfServiceView.swift in Sources */,
				C9C5475B2A4F1D8C006B0741 /* NosNotification+CoreDataProperties.swift in Sources */,
				C98B8B4029FBF83B009789C8 /* NotificationCard.swift in Sources */,
				C987F81D29BA6D9A00B44E7A /* ProfileTab.swift in Sources */,
				C9ADB14129951CB10075E7F8 /* NSManagedObject+Nos.swift in Sources */,
				C9F84C21298DC36800C6714D /* AppView.swift in Sources */,
				C9CE5B142A0172CF008E198C /* WebView.swift in Sources */,
				CD4908D429B92941007443DB /* ReportABugMailView.swift in Sources */,
				C9C2B78229E0735400548B4A /* RelaySubscriptionManager.swift in Sources */,
				3FFB1D9629A6BBEC002A755D /* Collection+SafeSubscript.swift in Sources */,
				A34E439929A522F20057AFCB /* CurrentUser.swift in Sources */,
				C9A0DADD29C689C900466635 /* NosNavigationBar.swift in Sources */,
				3F30020529C1FDD9003D4F8B /* OnboardingStartView.swift in Sources */,
				C936B4592A4C7B7C00DF1EB9 /* Nos.xcdatamodeld in Sources */,
				C987F81A29BA4D0E00B44E7A /* ActionButton.swift in Sources */,
				C9E37E122A1E7EC5003D4B0A /* PreviewContainer.swift in Sources */,
				C9A0DAF829C92F4500466635 /* UNSAPI.swift in Sources */,
				5BFF66B62A58A8A000AA79DD /* MutesView.swift in Sources */,
				3F30020929C23895003D4F8B /* OnboardingNotOldEnoughView.swift in Sources */,
				C973AB612A323167002AED16 /* Author+CoreDataProperties.swift in Sources */,
				C9B678E129EEC41000303F33 /* SocialGraphCache.swift in Sources */,
				C9DEC06A298965550078B43A /* RelayView.swift in Sources */,
				C99E80CD2A0C2C6400187474 /* PreviewData.swift in Sources */,
				C9A0DAE429C69F0C00466635 /* HighlightedText.swift in Sources */,
				C94D855C2991479900749478 /* NewNoteView.swift in Sources */,
				5B6EB48E29EDBE0E006E750C /* NoteParser.swift in Sources */,
				C9F84C23298DC7B900C6714D /* SettingsView.swift in Sources */,
				C973AB652A323167002AED16 /* EventReference+CoreDataProperties.swift in Sources */,
				C973AB632A323167002AED16 /* Relay+CoreDataProperties.swift in Sources */,
				C94FE9F729DB259300019CD3 /* Text+Gradient.swift in Sources */,
				3F170C78299D816200BC8F8B /* AppController.swift in Sources */,
				C95D68AB299E710F00429F86 /* Color+Hex.swift in Sources */,
				C9F0BB6B29A503D6000547FC /* PublicKey.swift in Sources */,
				C9EE3E602A0538B7008A7491 /* ExpirationTimeButton.swift in Sources */,
				A303AF8329A9153A005DC8FC /* FollowButton.swift in Sources */,
				C9C2B77F29E0731600548B4A /* AsyncTimer.swift in Sources */,
				A32B6C7329A6BE9B00653FF5 /* FollowsView.swift in Sources */,
				3F30020D29C382EB003D4F8B /* OnboardingLoginView.swift in Sources */,
				C9A25B3D29F174D200B39534 /* ReadabilityPadding.swift in Sources */,
				C9DFA972299BF9E8006929C1 /* CompactNoteView.swift in Sources */,
				C9AC31AD2A55E0BD00A94E5A /* NotificationViewModel.swift in Sources */,
				C9EE3E632A053910008A7491 /* ExpirationTimeOption.swift in Sources */,
				C9A0DAE029C697A100466635 /* AboutView.swift in Sources */,
				A351E1A229BA92240009B7F6 /* ProfileEditView.swift in Sources */,
				C9DFA969299BEC33006929C1 /* CardStyle.swift in Sources */,
				C9F64D8F29ED88CD00563F2B /* Localization+Nos.swift in Sources */,
				C95D68AD299E721700429F86 /* ProfileView.swift in Sources */,
				C942566929B66A2800C4202C /* Date+Elapsed.swift in Sources */,
				5B8C96B029DB2E1100B73AEC /* SearchTextFieldObserver.swift in Sources */,
				C9ADB13829928CC30075E7F8 /* String+Hex.swift in Sources */,
				C9F75AD22A02D41E005BBE45 /* ComposerActionBar.swift in Sources */,
				C9DEBFD2298941000078B43A /* NosApp.swift in Sources */,
				C9646EAE29B8D653007239A4 /* ViewDidLoadModifier.swift in Sources */,
				C973AB5D2A323167002AED16 /* Event+CoreDataProperties.swift in Sources */,
				C95D68A3299E6D9000429F86 /* SelectableText.swift in Sources */,
				C9F84C27298DC98800C6714D /* KeyPair.swift in Sources */,
				5B8C96B629DDD3B200B73AEC /* EditableText.swift in Sources */,
				C93EC2F129C337EB0012EE2A /* RelayPicker.swift in Sources */,
				C9F0BB6F29A50437000547FC /* NostrConstants.swift in Sources */,
				5BFF66B12A573F6400AA79DD /* RelayDetailView.swift in Sources */,
				C9F75AD62A041FF7005BBE45 /* ExpirationTimePicker.swift in Sources */,
				CD76865329B793F400085358 /* DiscoverSearchBar.swift in Sources */,
				C905EA382A33623F006F1E99 /* SetUpUNSBanner.swift in Sources */,
				5B8C96AC29D52AD200B73AEC /* AuthorListView.swift in Sources */,
				5BFF66B42A58853D00AA79DD /* PublishedEventsView.swift in Sources */,
				C987F85B29BA9ED800B44E7A /* Font.swift in Sources */,
				3FB5E651299D28A200386527 /* OnboardingView.swift in Sources */,
				C973AB5F2A323167002AED16 /* AuthorReference+CoreDataProperties.swift in Sources */,
				A3B943CF299AE00100A15A08 /* KeyChain.swift in Sources */,
				C9671D73298DB94C00EE7E12 /* Data+Encoding.swift in Sources */,
				C9E9D9CA2A2E35440048AF0B /* (null) in Sources */,
				C9646EA129B7A22C007239A4 /* Analytics.swift in Sources */,
				DC4AB2F62A4475B800D1478A /* AppDelegate.swift in Sources */,
				5B8C96B229DB313300B73AEC /* AuthorRow.swift in Sources */,
				C9A0DADA29C685E500466635 /* SideMenuButton.swift in Sources */,
				A3B943D5299D514800A15A08 /* Follow+CoreDataClass.swift in Sources */,
				C92DF80529C25DE900400561 /* URL+Extensions.swift in Sources */,
				3F60F42929B27D3E000D62C4 /* ThreadView.swift in Sources */,
				C9B678DB29EEBF3B00303F33 /* DependencyInjection.swift in Sources */,
				C95D68A9299E709900429F86 /* LinearGradient+Planetary.swift in Sources */,
				C97465342A3C95FE0031226F /* RelayPickerToolbarButton.swift in Sources */,
				3F43C47629A9625700E896A0 /* AuthorReference+CoreDataClass.swift in Sources */,
				C9ADB13D29929B540075E7F8 /* Bech32.swift in Sources */,
				C95D68A1299E6D3E00429F86 /* BioView.swift in Sources */,
				C94D14812A12B3F70014C906 /* SearchBar.swift in Sources */,
				C93EC2F729C351470012EE2A /* Optional+Unwrap.swift in Sources */,
				A32B6C7829A6C99200653FF5 /* FollowCard.swift in Sources */,
				C92DF80829C25FA900400561 /* SquareImage.swift in Sources */,
				C9DEBFD9298941000078B43A /* HomeFeedView.swift in Sources */,
				3F30020729C237AB003D4F8B /* OnboardingAgeVerificationView.swift in Sources */,
				C9DB207729F30EC700FB7B9D /* AsyncButton.swift in Sources */,
				C931517D29B915AF00934506 /* StaggeredGrid.swift in Sources */,
				C97465312A3B89140031226F /* AuthorLabel.swift in Sources */,
				C9C547592A4F1D8C006B0741 /* NosNotification+CoreDataClass.swift in Sources */,
				C9B678E729F01A8500303F33 /* FullscreenProgressView.swift in Sources */,
				C9F0BB6929A5039D000547FC /* Int+Bool.swift in Sources */,
				C9A0DAD829C6467600466635 /* CreateProfileView.swift in Sources */,
				C9CDBBA429A8FA2900C555C7 /* GoldenPostView.swift in Sources */,
				C9C2B77C29E072E400548B4A /* WebSocket+Nos.swift in Sources */,
				C9DEC003298945150078B43A /* String+Lorem.swift in Sources */,
				C97A1C8B29E45B4E009D9E8D /* RawEventController.swift in Sources */,
				C9DEC0632989541F0078B43A /* Bundle+Current.swift in Sources */,
				C93EC2F429C34C860012EE2A /* NSPredicate+Bool.swift in Sources */,
				C9F84C1C298DBBF400C6714D /* Data+Sha.swift in Sources */,
				C936B4622A4CB01C00DF1EB9 /* PushNotificationService.swift in Sources */,
				C95D68A6299E6F9E00429F86 /* ProfileHeader.swift in Sources */,
				C9BAB09B2996FBA10003A84E /* EventProcessor.swift in Sources */,
				C960C57129F3236200929990 /* LikeButton.swift in Sources */,
				C97797B9298AA19A0046BD25 /* RelayService.swift in Sources */,
				C93CA0C329AE3A1E00921183 /* JSONEvent.swift in Sources */,
				3FFB1D89299FF37C002A755D /* AvatarView.swift in Sources */,
				C97A1C8829E45B3C009D9E8D /* RawEventView.swift in Sources */,
				C9DEC04529894BED0078B43A /* Event+CoreDataClass.swift in Sources */,
				CD76865029B6503500085358 /* NoteOptionsButton.swift in Sources */,
				C936B45C2A4C7D6B00DF1EB9 /* UniversalNameWizard.swift in Sources */,
				C9DFA966299BEB96006929C1 /* NoteCard.swift in Sources */,
				C9E37E152A1E8143003D4B0A /* Report.swift in Sources */,
				C9C547532A4F1CD1006B0741 /* AuthorCard.swift in Sources */,
				C9DEBFD4298941000078B43A /* Persistence.swift in Sources */,
				CD76864C29B12F7E00085358 /* ExpandingTextFieldAndSubmitButton.swift in Sources */,
				CD09A74629A50F750063464F /* SideMenuContent.swift in Sources */,
				C9DFA971299BF8CD006929C1 /* RepliesView.swift in Sources */,
				C974652E2A3B86600031226F /* NoteCardHeader.swift in Sources */,
				C9DFA976299C30F0006929C1 /* Localized.swift in Sources */,
				C9CF23172A38A58B00EBEC31 /* ParseQueue.swift in Sources */,
				C98A32272A05795E00E3FA13 /* Task+Timeout.swift in Sources */,
				C9B708BB2A13BE41006C613A /* NoteTextEditor.swift in Sources */,
				C9E37E0F2A1E7C32003D4B0A /* ReportMenu.swift in Sources */,
				C95D68A5299E6E1E00429F86 /* PlaceholderModifier.swift in Sources */,
				C960C57429F3251E00929990 /* RepostButton.swift in Sources */,
				3FFB1D9329A6BBCE002A755D /* EventReference+CoreDataClass.swift in Sources */,
				C93EC2FA29C370DE0012EE2A /* DiscoverGrid.swift in Sources */,
				C94FE9F529DB177500019CD3 /* Localizable.swift in Sources */,
				C973AB5B2A323167002AED16 /* Follow+CoreDataProperties.swift in Sources */,
				C93EC2FD29C3785C0012EE2A /* View+RoundedCorner.swift in Sources */,
				5B503F622A291A1A0098805A /* JSONRelayMetadata.swift in Sources */,
				5B8B77192A1FDA3C004FC675 /* TLV.swift in Sources */,
				CD09A74829A51EFC0063464F /* Router.swift in Sources */,
				CD2CF38E299E67F900332116 /* CardButtonStyle.swift in Sources */,
				A336DD3C299FD78000A0CBA0 /* Filter.swift in Sources */,
				C9A0DAEA29C6A34200466635 /* ActivityView.swift in Sources */,
				CD2CF390299E68BE00332116 /* NoteButton.swift in Sources */,
				C9DEC04D29894BED0078B43A /* Author+CoreDataClass.swift in Sources */,
<<<<<<< HEAD
				C9E9D9C72A2E1EC40048AF0B /* (null) in Sources */,
=======
				C905B0772A619E99009B8A78 /* LinkPreview.swift in Sources */,
				C9E9D9C72A2E1EC40048AF0B /* AuthorCard.swift in Sources */,
>>>>>>> beb194ee
				C9DFA96F299BF043006929C1 /* Assets+Planetary.swift in Sources */,
				C95D68A7299E6FF000429F86 /* KeyFixture.swift in Sources */,
				C94437E629B0DB83004D8C86 /* NotificationsView.swift in Sources */,
			);
			runOnlyForDeploymentPostprocessing = 0;
		};
		C9DEBFE0298941020078B43A /* Sources */ = {
			isa = PBXSourcesBuildPhase;
			buildActionMask = 2147483647;
			files = (
				CD4908D529B92B4D007443DB /* ReportABugMailView.swift in Sources */,
				CD76865429B7DABE00085358 /* DiscoverSearchBar.swift in Sources */,
				CD76865129B68B4400085358 /* NoteOptionsButton.swift in Sources */,
				CD76864D29B133E600085358 /* ExpandingTextFieldAndSubmitButton.swift in Sources */,
				CD09A76329A522190063464F /* OnboardingView.swift in Sources */,
				CD09A76129A5220E0063464F /* NosApp.swift in Sources */,
				C9F75AD72A041FF7005BBE45 /* ExpirationTimePicker.swift in Sources */,
				C93EC2F229C337EB0012EE2A /* RelayPicker.swift in Sources */,
				C99E80CE2A0C2C9100187474 /* PreviewData.swift in Sources */,
				CD09A76229A5220E0063464F /* AppController.swift in Sources */,
				C9A0DAF929C92F4500466635 /* UNSAPI.swift in Sources */,
				5BF3C50729E4F0D400738A12 /* AuthorRow.swift in Sources */,
				C97A1C8C29E45B4E009D9E8D /* RawEventController.swift in Sources */,
				CD09A75F29A521FD0063464F /* RelayService.swift in Sources */,
				CD09A76029A521FD0063464F /* Filter.swift in Sources */,
				C97A1C8929E45B3C009D9E8D /* RawEventView.swift in Sources */,
				CD09A75E29A521EB0063464F /* Assets+Planetary.swift in Sources */,
				CD09A75029A521D20063464F /* HomeFeedView.swift in Sources */,
				5B08A1E12A1FDFF700EB8F2E /* TLV.swift in Sources */,
				C960C57529F3251E00929990 /* RepostButton.swift in Sources */,
				C936B45D2A4C7D8200DF1EB9 /* SetUpUNSBanner.swift in Sources */,
				CD09A75129A521D20063464F /* CompactNoteView.swift in Sources */,
				C9C2B78329E0735400548B4A /* RelaySubscriptionManager.swift in Sources */,
				CD09A75229A521D20063464F /* RepliesView.swift in Sources */,
				5BF3C50929E4F11E00738A12 /* SearchTextFieldObserver.swift in Sources */,
				C9F64D9029ED88CD00563F2B /* Localization+Nos.swift in Sources */,
				CD09A75329A521D20063464F /* AppView.swift in Sources */,
				CD09A75429A521D20063464F /* PlaceholderModifier.swift in Sources */,
				C94FE9F829DB25A800019CD3 /* Text+Gradient.swift in Sources */,
				C9C2B78029E0731600548B4A /* AsyncTimer.swift in Sources */,
				5B88051C2A21046C00E21F06 /* SHA256KeyTests.swift in Sources */,
				CD09A75529A521D20063464F /* SelectableText.swift in Sources */,
				C9B678E229EEC41000303F33 /* SocialGraphCache.swift in Sources */,
				A303AF8629A969FF005DC8FC /* FollowCard.swift in Sources */,
				C936B45F2A4CAF2B00DF1EB9 /* AppDelegate.swift in Sources */,
				C9B678E829F01A8500303F33 /* FullscreenProgressView.swift in Sources */,
				C9C2B77D29E072E400548B4A /* WebSocket+Nos.swift in Sources */,
				A303AF8429A969F5005DC8FC /* FollowButton.swift in Sources */,
				C973AB642A323167002AED16 /* Relay+CoreDataProperties.swift in Sources */,
				C9EE3E642A053910008A7491 /* ExpirationTimeOption.swift in Sources */,
				CD09A75629A521D20063464F /* SettingsView.swift in Sources */,
				C973AB5E2A323167002AED16 /* Event+CoreDataProperties.swift in Sources */,
				3F30021729C3BFEB003D4F8B /* OnboardingLoginView.swift in Sources */,
				C9F64D8D29ED840700563F2B /* LogHelper.swift in Sources */,
				5B88051F2A21056E00E21F06 /* TLVTests.swift in Sources */,
				C97465352A3C95FE0031226F /* RelayPickerToolbarButton.swift in Sources */,
				3FBCDE6D29B648FE00A6C2D4 /* ThreadView.swift in Sources */,
				C9A0DAE529C69F0C00466635 /* HighlightedText.swift in Sources */,
				CD09A75729A521D20063464F /* NewNoteView.swift in Sources */,
				CD09A75829A521D20063464F /* LinearGradient+Planetary.swift in Sources */,
				C9A0DAEB29C6A34200466635 /* ActivityView.swift in Sources */,
				CD09A75929A521D20063464F /* Color+Hex.swift in Sources */,
				C987F85A29BA9ED800B44E7A /* Font.swift in Sources */,
				CD09A75A29A521D20063464F /* CardButtonStyle.swift in Sources */,
				5B88051D2A2104CC00E21F06 /* SHA256Key.swift in Sources */,
				CD09A75B29A521D20063464F /* AvatarView.swift in Sources */,
				C9EE3E612A0538B7008A7491 /* ExpirationTimeButton.swift in Sources */,
				CD09A75C29A521D20063464F /* SideMenu.swift in Sources */,
				C9CF23182A38A58B00EBEC31 /* ParseQueue.swift in Sources */,
				CD09A75D29A521D20063464F /* SideMenuContent.swift in Sources */,
				CD09A74E29A521BE0063464F /* NoteCard.swift in Sources */,
				5B39E64429EDBF8100464830 /* NoteParser.swift in Sources */,
				3F30021329C3BFDB003D4F8B /* OnboardingStartView.swift in Sources */,
				CD09A74F29A521BE0063464F /* BioView.swift in Sources */,
				C960C57229F3236200929990 /* LikeButton.swift in Sources */,
				C9C547542A4F1CD1006B0741 /* AuthorCard.swift in Sources */,
				CD09A74D29A521A70063464F /* CardStyle.swift in Sources */,
				5BD08BB22A38E96F00BB926C /* JSONRelayMetadata.swift in Sources */,
				CD09A74C29A5217A0063464F /* NoteButton.swift in Sources */,
				C936B45A2A4C7B7C00DF1EB9 /* Nos.xcdatamodeld in Sources */,
				C974652F2A3B86600031226F /* NoteCardHeader.swift in Sources */,
				A303AF8529A969F5005DC8FC /* FollowsView.swift in Sources */,
				C9E37E162A1E8143003D4B0A /* Report.swift in Sources */,
				5BFF66B22A573F6400AA79DD /* RelayDetailView.swift in Sources */,
				C987F86229BABAF800B44E7A /* String+Markdown.swift in Sources */,
				C936B4632A4CB01C00DF1EB9 /* PushNotificationService.swift in Sources */,
				CD09A74B29A521730063464F /* ProfileHeader.swift in Sources */,
				C9AC31AE2A55E0BD00A94E5A /* NotificationViewModel.swift in Sources */,
				CD09A74A29A521510063464F /* ProfileView.swift in Sources */,
				C9CE5B152A0172CF008E198C /* WebView.swift in Sources */,
				C9C5475A2A4F1D8C006B0741 /* NosNotification+CoreDataClass.swift in Sources */,
				CD09A74929A521210063464F /* Router.swift in Sources */,
				C93EC2F829C351470012EE2A /* Optional+Unwrap.swift in Sources */,
				C9C5475C2A4F1D8C006B0741 /* NosNotification+CoreDataProperties.swift in Sources */,
				C9B678DF29EEC35B00303F33 /* Foundation+Sendable.swift in Sources */,
				A3B943D7299D6DB700A15A08 /* Follow+CoreDataClass.swift in Sources */,
				5BF3C50629E4F0BA00738A12 /* EditableText.swift in Sources */,
				C93CA0C129AD5A5B00921183 /* DiscoverView.swift in Sources */,
				C9ADB13E29929EEF0075E7F8 /* Bech32.swift in Sources */,
				C92DF80929C25FA900400561 /* SquareImage.swift in Sources */,
				C9DEC05A2989509B0078B43A /* Persistence.swift in Sources */,
				C9E37E132A1E7EC5003D4B0A /* PreviewContainer.swift in Sources */,
				3F30021529C3BFE5003D4F8B /* OnboardingNotOldEnoughView.swift in Sources */,
				C9C2B78629E073E300548B4A /* RelaySubscription.swift in Sources */,
				C9DEC06B298965550078B43A /* RelayView.swift in Sources */,
				C973AB662A323167002AED16 /* EventReference+CoreDataProperties.swift in Sources */,
				5B80BE9E29F9864000A363E4 /* Bech32Tests.swift in Sources */,
				C942566A29B66A2800C4202C /* Date+Elapsed.swift in Sources */,
				C93CA0C429AE3A1E00921183 /* JSONEvent.swift in Sources */,
				C9DEC04629894BED0078B43A /* Event+CoreDataClass.swift in Sources */,
				C936B45E2A4C7D8900DF1EB9 /* UniversalNameWizard.swift in Sources */,
				A32B6C7129A672BC00653FF5 /* CurrentUser.swift in Sources */,
				C98A32282A05795E00E3FA13 /* Task+Timeout.swift in Sources */,
				C9A0DAE129C697A100466635 /* AboutView.swift in Sources */,
				C973AB602A323167002AED16 /* AuthorReference+CoreDataProperties.swift in Sources */,
				C9F84C1A298DBB6300C6714D /* Data+Encoding.swift in Sources */,
				3F30021629C3BFE8003D4F8B /* OnboardingTermsOfServiceView.swift in Sources */,
				5BFF66B72A58AFF600AA79DD /* PublishedEventsView.swift in Sources */,
				C9DEC0642989541F0078B43A /* Bundle+Current.swift in Sources */,
				C9ADB13629928AF00075E7F8 /* KeyPair.swift in Sources */,
				5BF3C50829E4F0DC00738A12 /* AuthorListView.swift in Sources */,
				3FFB1D9729A6BBEC002A755D /* Collection+SafeSubscript.swift in Sources */,
				C9B678DC29EEBF3B00303F33 /* DependencyInjection.swift in Sources */,
				C987F81829BA4C6A00B44E7A /* BigActionButton.swift in Sources */,
				C9F0BB6D29A503D9000547FC /* Int+Bool.swift in Sources */,
				C97465322A3B89140031226F /* AuthorLabel.swift in Sources */,
				C98B8B4129FBF85F009789C8 /* NotificationCard.swift in Sources */,
				C9DB207829F30EC700FB7B9D /* AsyncButton.swift in Sources */,
				C94D14822A12B3F70014C906 /* SearchBar.swift in Sources */,
				C9E37E102A1E7C32003D4B0A /* ReportMenu.swift in Sources */,
				C9C9444229F6F0E2002F2C7A /* XCTest+Eventually.swift in Sources */,
				C942566B29B66B2F00C4202C /* NotificationsView.swift in Sources */,
				C9A0DADE29C689C900466635 /* NosNavigationBar.swift in Sources */,
				C9A0DAF029C7394D00466635 /* CreateProfileView.swift in Sources */,
				3FFF3BD029A9645F00DD0B72 /* AuthorReference+CoreDataClass.swift in Sources */,
				C9F0BB6C29A503D6000547FC /* PublicKey.swift in Sources */,
				C9DEC06F2989668E0078B43A /* Relay+CoreDataClass.swift in Sources */,
<<<<<<< HEAD
				C9E9D9CB2A2E35440048AF0B /* (null) in Sources */,
=======
				C98560AE2A65B19E0002C1D9 /* LinkPreview.swift in Sources */,
				C9E9D9CB2A2E35440048AF0B /* SearchController.swift in Sources */,
>>>>>>> beb194ee
				C9ADB13F29929F1F0075E7F8 /* String+Hex.swift in Sources */,
				C94FE9F629DB177500019CD3 /* Localizable.swift in Sources */,
				C973AB622A323167002AED16 /* Author+CoreDataProperties.swift in Sources */,
				C9A0DADB29C685E500466635 /* SideMenuButton.swift in Sources */,
				C93EC2F529C34C860012EE2A /* NSPredicate+Bool.swift in Sources */,
				C93EC2FB29C370DE0012EE2A /* DiscoverGrid.swift in Sources */,
				C9DEC05B298950A90078B43A /* String+Lorem.swift in Sources */,
				C9F84C1D298DBC6100C6714D /* Data+Sha.swift in Sources */,
				3F30021429C3BFE2003D4F8B /* OnboardingAgeVerificationView.swift in Sources */,
				C9B678E429EED2DC00303F33 /* SocialGraphTests.swift in Sources */,
				3FFB1D9D29A7DF9D002A755D /* StackedAvatarsView.swift in Sources */,
				C9F0BB7029A50437000547FC /* NostrConstants.swift in Sources */,
				A3B943D8299D758F00A15A08 /* KeyChain.swift in Sources */,
				C9646EAA29B7A506007239A4 /* Analytics.swift in Sources */,
				C9ADB133299287D60075E7F8 /* KeyPairTests.swift in Sources */,
				C9DEC04E29894BED0078B43A /* Author+CoreDataClass.swift in Sources */,
				C9A25B3E29F174D200B39534 /* ReadabilityPadding.swift in Sources */,
				C9DEBFE9298941020078B43A /* EventTests.swift in Sources */,
				C9ADB14229951CB10075E7F8 /* NSManagedObject+Nos.swift in Sources */,
				C92DF80629C25DE900400561 /* URL+Extensions.swift in Sources */,
				C9F75AD32A02D41E005BBE45 /* ComposerActionBar.swift in Sources */,
				C93CA0C029AD59D700921183 /* GoldenPostView.swift in Sources */,
				C9646EAF29B8D653007239A4 /* ViewDidLoadModifier.swift in Sources */,
				C93EC2FE29C3785C0012EE2A /* View+RoundedCorner.swift in Sources */,
				C9B708BC2A13BE41006C613A /* NoteTextEditor.swift in Sources */,
				5BFF66B82A58B00500AA79DD /* MutesView.swift in Sources */,
				C9BAB09C2996FBA10003A84E /* EventProcessor.swift in Sources */,
				C931517E29B915AF00934506 /* StaggeredGrid.swift in Sources */,
				C987F81E29BA6D9A00B44E7A /* ProfileTab.swift in Sources */,
				A351E1A329BBAA790009B7F6 /* ProfileEditView.swift in Sources */,
				C9DFA97B299C31EE006929C1 /* Localized.swift in Sources */,
				C973AB5C2A323167002AED16 /* Follow+CoreDataProperties.swift in Sources */,
				C97A1C8F29E58EC7009D9E8D /* NSManagedObjectContext+Nos.swift in Sources */,
				C9ADB135299288230075E7F8 /* KeyFixture.swift in Sources */,
				C9C547552A4F1CDB006B0741 /* SearchController.swift in Sources */,
				C9E9D9C82A2E1EC40048AF0B /* (null) in Sources */,
				3FFB1D9429A6BBCE002A755D /* EventReference+CoreDataClass.swift in Sources */,
				5B6EB49029EDBEC1006E750C /* NoteParserTests.swift in Sources */,
				C987F81B29BA4D0E00B44E7A /* ActionButton.swift in Sources */,
			);
			runOnlyForDeploymentPostprocessing = 0;
		};
		C9DEBFEA298941020078B43A /* Sources */ = {
			isa = PBXSourcesBuildPhase;
			buildActionMask = 2147483647;
			files = (
				C9DEBFF3298941020078B43A /* NosUITests.swift in Sources */,
				C9DEBFF5298941020078B43A /* NosUITestsLaunchTests.swift in Sources */,
			);
			runOnlyForDeploymentPostprocessing = 0;
		};
/* End PBXSourcesBuildPhase section */

/* Begin PBXTargetDependency section */
		C90862C229E9804B00C35A71 /* PBXTargetDependency */ = {
			isa = PBXTargetDependency;
			target = C9DEBFCD298941000078B43A /* Nos */;
			targetProxy = C90862C129E9804B00C35A71 /* PBXContainerItemProxy */;
		};
		C9DEBFE6298941020078B43A /* PBXTargetDependency */ = {
			isa = PBXTargetDependency;
			target = C9DEBFCD298941000078B43A /* Nos */;
			targetProxy = C9DEBFE5298941020078B43A /* PBXContainerItemProxy */;
		};
		C9DEBFF0298941020078B43A /* PBXTargetDependency */ = {
			isa = PBXTargetDependency;
			target = C9DEBFCD298941000078B43A /* Nos */;
			targetProxy = C9DEBFEF298941020078B43A /* PBXContainerItemProxy */;
		};
/* End PBXTargetDependency section */

/* Begin PBXVariantGroup section */
		5B46612029CCB894008B8E8C /* Generated.strings */ = {
			isa = PBXVariantGroup;
			children = (
				5B46611F29CCB894008B8E8C /* en */,
				5B46612129CCBBE2008B8E8C /* es */,
				5B46612229CCBC6C008B8E8C /* zh-Hans */,
				C94FE5A629F8441200C27119 /* zh-Hant */,
				C94FE5A729F8441200C27119 /* fr */,
				C937786129FC6D1900568C27 /* pt-BR */,
				5B48EC692A1406C4001EDA7F /* de */,
				C9EF82932A5F29BE0022A1A7 /* nl */,
			);
			name = Generated.strings;
			sourceTree = "<group>";
		};
/* End PBXVariantGroup section */

/* Begin XCBuildConfiguration section */
		C90862C429E9804B00C35A71 /* Debug */ = {
			isa = XCBuildConfiguration;
			buildSettings = {
				CODE_SIGN_STYLE = Automatic;
				CURRENT_PROJECT_VERSION = 57;
				DEVELOPMENT_TEAM = GZCZBKH7MY;
				GCC_OPTIMIZATION_LEVEL = s;
				GENERATE_INFOPLIST_FILE = YES;
				IPHONEOS_DEPLOYMENT_TARGET = 16.2;
				MARKETING_VERSION = 1.0;
				PRODUCT_BUNDLE_IDENTIFIER = com.verse.NosPerformanceTests;
				PRODUCT_NAME = "$(TARGET_NAME)";
				SDKROOT = iphoneos;
				SWIFT_EMIT_LOC_STRINGS = NO;
				SWIFT_OPTIMIZATION_LEVEL = "-O";
				SWIFT_VERSION = 5.0;
				TARGETED_DEVICE_FAMILY = "1,2";
				TEST_TARGET_NAME = Nos;
			};
			name = Debug;
		};
		C90862C529E9804B00C35A71 /* Release */ = {
			isa = XCBuildConfiguration;
			buildSettings = {
				CODE_SIGN_STYLE = Automatic;
				CURRENT_PROJECT_VERSION = 57;
				DEVELOPMENT_TEAM = GZCZBKH7MY;
				GENERATE_INFOPLIST_FILE = YES;
				IPHONEOS_DEPLOYMENT_TARGET = 16.2;
				MARKETING_VERSION = 1.0;
				PRODUCT_BUNDLE_IDENTIFIER = com.verse.NosPerformanceTests;
				PRODUCT_NAME = "$(TARGET_NAME)";
				SDKROOT = iphoneos;
				SWIFT_EMIT_LOC_STRINGS = NO;
				SWIFT_VERSION = 5.0;
				TARGETED_DEVICE_FAMILY = "1,2";
				TEST_TARGET_NAME = Nos;
				VALIDATE_PRODUCT = YES;
			};
			name = Release;
		};
		C9DEBFF6298941020078B43A /* Debug */ = {
			isa = XCBuildConfiguration;
			buildSettings = {
				ALWAYS_SEARCH_USER_PATHS = NO;
				CLANG_ANALYZER_LOCALIZABILITY_NONLOCALIZED = YES;
				CLANG_ANALYZER_NONNULL = YES;
				CLANG_ANALYZER_NUMBER_OBJECT_CONVERSION = YES_AGGRESSIVE;
				CLANG_CXX_LANGUAGE_STANDARD = "gnu++20";
				CLANG_ENABLE_MODULES = YES;
				CLANG_ENABLE_OBJC_ARC = YES;
				CLANG_ENABLE_OBJC_WEAK = YES;
				CLANG_WARN_BLOCK_CAPTURE_AUTORELEASING = YES;
				CLANG_WARN_BOOL_CONVERSION = YES;
				CLANG_WARN_COMMA = YES;
				CLANG_WARN_CONSTANT_CONVERSION = YES;
				CLANG_WARN_DEPRECATED_OBJC_IMPLEMENTATIONS = YES;
				CLANG_WARN_DIRECT_OBJC_ISA_USAGE = YES_ERROR;
				CLANG_WARN_DOCUMENTATION_COMMENTS = YES;
				CLANG_WARN_EMPTY_BODY = YES;
				CLANG_WARN_ENUM_CONVERSION = YES;
				CLANG_WARN_INFINITE_RECURSION = YES;
				CLANG_WARN_INT_CONVERSION = YES;
				CLANG_WARN_NON_LITERAL_NULL_CONVERSION = YES;
				CLANG_WARN_OBJC_IMPLICIT_RETAIN_SELF = YES;
				CLANG_WARN_OBJC_LITERAL_CONVERSION = YES;
				CLANG_WARN_OBJC_ROOT_CLASS = YES_ERROR;
				CLANG_WARN_QUOTED_INCLUDE_IN_FRAMEWORK_HEADER = YES;
				CLANG_WARN_RANGE_LOOP_ANALYSIS = YES;
				CLANG_WARN_STRICT_PROTOTYPES = YES;
				CLANG_WARN_SUSPICIOUS_MOVE = YES;
				CLANG_WARN_UNGUARDED_AVAILABILITY = YES_AGGRESSIVE;
				CLANG_WARN_UNREACHABLE_CODE = YES;
				CLANG_WARN__DUPLICATE_METHOD_MATCH = YES;
				COPY_PHASE_STRIP = NO;
				DEAD_CODE_STRIPPING = YES;
				DEBUG_INFORMATION_FORMAT = dwarf;
				ENABLE_STRICT_OBJC_MSGSEND = YES;
				ENABLE_TESTABILITY = YES;
				GCC_C_LANGUAGE_STANDARD = gnu11;
				GCC_DYNAMIC_NO_PIC = NO;
				GCC_NO_COMMON_BLOCKS = YES;
				GCC_OPTIMIZATION_LEVEL = 0;
				GCC_PREPROCESSOR_DEFINITIONS = (
					"DEBUG=1",
					"$(inherited)",
				);
				GCC_WARN_64_TO_32_BIT_CONVERSION = YES;
				GCC_WARN_ABOUT_RETURN_TYPE = YES_ERROR;
				GCC_WARN_UNDECLARED_SELECTOR = YES;
				GCC_WARN_UNINITIALIZED_AUTOS = YES_AGGRESSIVE;
				GCC_WARN_UNUSED_FUNCTION = YES;
				GCC_WARN_UNUSED_VARIABLE = YES;
				IPHONEOS_DEPLOYMENT_TARGET = 16.0;
				MACOSX_DEPLOYMENT_TARGET = 13.3;
				MTL_ENABLE_DEBUG_INFO = INCLUDE_SOURCE;
				MTL_FAST_MATH = YES;
				ONLY_ACTIVE_ARCH = YES;
				SWIFT_ACTIVE_COMPILATION_CONDITIONS = DEBUG;
				SWIFT_OPTIMIZATION_LEVEL = "-Onone";
			};
			name = Debug;
		};
		C9DEBFF7298941020078B43A /* Release */ = {
			isa = XCBuildConfiguration;
			buildSettings = {
				ALWAYS_SEARCH_USER_PATHS = NO;
				CLANG_ANALYZER_LOCALIZABILITY_NONLOCALIZED = YES;
				CLANG_ANALYZER_NONNULL = YES;
				CLANG_ANALYZER_NUMBER_OBJECT_CONVERSION = YES_AGGRESSIVE;
				CLANG_CXX_LANGUAGE_STANDARD = "gnu++20";
				CLANG_ENABLE_MODULES = YES;
				CLANG_ENABLE_OBJC_ARC = YES;
				CLANG_ENABLE_OBJC_WEAK = YES;
				CLANG_WARN_BLOCK_CAPTURE_AUTORELEASING = YES;
				CLANG_WARN_BOOL_CONVERSION = YES;
				CLANG_WARN_COMMA = YES;
				CLANG_WARN_CONSTANT_CONVERSION = YES;
				CLANG_WARN_DEPRECATED_OBJC_IMPLEMENTATIONS = YES;
				CLANG_WARN_DIRECT_OBJC_ISA_USAGE = YES_ERROR;
				CLANG_WARN_DOCUMENTATION_COMMENTS = YES;
				CLANG_WARN_EMPTY_BODY = YES;
				CLANG_WARN_ENUM_CONVERSION = YES;
				CLANG_WARN_INFINITE_RECURSION = YES;
				CLANG_WARN_INT_CONVERSION = YES;
				CLANG_WARN_NON_LITERAL_NULL_CONVERSION = YES;
				CLANG_WARN_OBJC_IMPLICIT_RETAIN_SELF = YES;
				CLANG_WARN_OBJC_LITERAL_CONVERSION = YES;
				CLANG_WARN_OBJC_ROOT_CLASS = YES_ERROR;
				CLANG_WARN_QUOTED_INCLUDE_IN_FRAMEWORK_HEADER = YES;
				CLANG_WARN_RANGE_LOOP_ANALYSIS = YES;
				CLANG_WARN_STRICT_PROTOTYPES = YES;
				CLANG_WARN_SUSPICIOUS_MOVE = YES;
				CLANG_WARN_UNGUARDED_AVAILABILITY = YES_AGGRESSIVE;
				CLANG_WARN_UNREACHABLE_CODE = YES;
				CLANG_WARN__DUPLICATE_METHOD_MATCH = YES;
				COPY_PHASE_STRIP = NO;
				DEAD_CODE_STRIPPING = YES;
				DEBUG_INFORMATION_FORMAT = "dwarf-with-dsym";
				ENABLE_NS_ASSERTIONS = NO;
				ENABLE_STRICT_OBJC_MSGSEND = YES;
				GCC_C_LANGUAGE_STANDARD = gnu11;
				GCC_NO_COMMON_BLOCKS = YES;
				GCC_OPTIMIZATION_LEVEL = s;
				GCC_WARN_64_TO_32_BIT_CONVERSION = YES;
				GCC_WARN_ABOUT_RETURN_TYPE = YES_ERROR;
				GCC_WARN_UNDECLARED_SELECTOR = YES;
				GCC_WARN_UNINITIALIZED_AUTOS = YES_AGGRESSIVE;
				GCC_WARN_UNUSED_FUNCTION = YES;
				GCC_WARN_UNUSED_VARIABLE = YES;
				IPHONEOS_DEPLOYMENT_TARGET = 16.0;
				MACOSX_DEPLOYMENT_TARGET = 13.3;
				MTL_ENABLE_DEBUG_INFO = NO;
				MTL_FAST_MATH = YES;
				SWIFT_COMPILATION_MODE = wholemodule;
				SWIFT_OPTIMIZATION_LEVEL = "-O";
			};
			name = Release;
		};
		C9DEBFF9298941020078B43A /* Debug */ = {
			isa = XCBuildConfiguration;
			baseConfigurationReference = C905EA342A3360FE006F1E99 /* StagingSecrets.xcconfig */;
			buildSettings = {
				ASSETCATALOG_COMPILER_APPICON_NAME = AppIcon;
				ASSETCATALOG_COMPILER_GLOBAL_ACCENT_COLOR_NAME = AccentColor;
				CODE_SIGN_ENTITLEMENTS = Nos/Nos.entitlements;
				CODE_SIGN_IDENTITY = "-";
				"CODE_SIGN_IDENTITY[sdk=iphoneos*]" = "Apple Development";
				CODE_SIGN_STYLE = Automatic;
				CURRENT_PROJECT_VERSION = 57;
				DEAD_CODE_STRIPPING = YES;
				DEVELOPMENT_ASSET_PATHS = "\"Nos/Views/Preview Content\"";
				DEVELOPMENT_TEAM = GZCZBKH7MY;
				ENABLE_HARDENED_RUNTIME = YES;
				ENABLE_PREVIEWS = YES;
				GCC_OPTIMIZATION_LEVEL = 0;
				GENERATE_INFOPLIST_FILE = YES;
				INFOPLIST_FILE = Nos/Info.plist;
				"INFOPLIST_KEY_UIApplicationSceneManifest_Generation[sdk=iphoneos*]" = YES;
				"INFOPLIST_KEY_UIApplicationSceneManifest_Generation[sdk=iphonesimulator*]" = YES;
				"INFOPLIST_KEY_UIApplicationSupportsIndirectInputEvents[sdk=iphoneos*]" = YES;
				"INFOPLIST_KEY_UIApplicationSupportsIndirectInputEvents[sdk=iphonesimulator*]" = YES;
				"INFOPLIST_KEY_UILaunchScreen_Generation[sdk=iphoneos*]" = YES;
				"INFOPLIST_KEY_UILaunchScreen_Generation[sdk=iphonesimulator*]" = YES;
				INFOPLIST_KEY_UILaunchStoryboardName = "Launch Screen.storyboard";
				"INFOPLIST_KEY_UIStatusBarStyle[sdk=iphoneos*]" = UIStatusBarStyleDefault;
				"INFOPLIST_KEY_UIStatusBarStyle[sdk=iphonesimulator*]" = UIStatusBarStyleDefault;
				INFOPLIST_KEY_UISupportedInterfaceOrientations_iPad = "UIInterfaceOrientationPortrait UIInterfaceOrientationPortraitUpsideDown UIInterfaceOrientationLandscapeLeft UIInterfaceOrientationLandscapeRight";
				INFOPLIST_KEY_UISupportedInterfaceOrientations_iPhone = "UIInterfaceOrientationPortrait UIInterfaceOrientationLandscapeLeft UIInterfaceOrientationLandscapeRight";
				IPHONEOS_DEPLOYMENT_TARGET = 16.0;
				LD_RUNPATH_SEARCH_PATHS = "@executable_path/Frameworks";
				"LD_RUNPATH_SEARCH_PATHS[sdk=macosx*]" = "@executable_path/../Frameworks";
				MACOSX_DEPLOYMENT_TARGET = 13.3;
				MARKETING_VERSION = 0.1;
				PRODUCT_BUNDLE_IDENTIFIER = com.verse.Nos;
				PRODUCT_NAME = "$(TARGET_NAME)";
				SDKROOT = auto;
				SUPPORTED_PLATFORMS = "iphoneos iphonesimulator";
				SUPPORTS_MACCATALYST = NO;
				SUPPORTS_MAC_DESIGNED_FOR_IPHONE_IPAD = YES;
				SWIFT_EMIT_LOC_STRINGS = YES;
				SWIFT_OPTIMIZATION_LEVEL = "-Onone";
				SWIFT_VERSION = 5.0;
				TARGETED_DEVICE_FAMILY = "1,2";
			};
			name = Debug;
		};
		C9DEBFFA298941020078B43A /* Release */ = {
			isa = XCBuildConfiguration;
			baseConfigurationReference = C92DF80129BFAF9300400561 /* ProductionSecrets.xcconfig */;
			buildSettings = {
				ASSETCATALOG_COMPILER_APPICON_NAME = AppIcon;
				ASSETCATALOG_COMPILER_GLOBAL_ACCENT_COLOR_NAME = AccentColor;
				CODE_SIGN_ENTITLEMENTS = Nos/Nos.entitlements;
				CODE_SIGN_IDENTITY = "-";
				"CODE_SIGN_IDENTITY[sdk=iphoneos*]" = "Apple Development";
				CODE_SIGN_STYLE = Automatic;
				CURRENT_PROJECT_VERSION = 57;
				DEAD_CODE_STRIPPING = YES;
				DEVELOPMENT_ASSET_PATHS = "\"Nos/Views/Preview Content\"";
				DEVELOPMENT_TEAM = GZCZBKH7MY;
				ENABLE_HARDENED_RUNTIME = YES;
				ENABLE_PREVIEWS = YES;
				GENERATE_INFOPLIST_FILE = YES;
				INFOPLIST_FILE = Nos/Info.plist;
				"INFOPLIST_KEY_UIApplicationSceneManifest_Generation[sdk=iphoneos*]" = YES;
				"INFOPLIST_KEY_UIApplicationSceneManifest_Generation[sdk=iphonesimulator*]" = YES;
				"INFOPLIST_KEY_UIApplicationSupportsIndirectInputEvents[sdk=iphoneos*]" = YES;
				"INFOPLIST_KEY_UIApplicationSupportsIndirectInputEvents[sdk=iphonesimulator*]" = YES;
				"INFOPLIST_KEY_UILaunchScreen_Generation[sdk=iphoneos*]" = YES;
				"INFOPLIST_KEY_UILaunchScreen_Generation[sdk=iphonesimulator*]" = YES;
				INFOPLIST_KEY_UILaunchStoryboardName = "Launch Screen.storyboard";
				"INFOPLIST_KEY_UIStatusBarStyle[sdk=iphoneos*]" = UIStatusBarStyleDefault;
				"INFOPLIST_KEY_UIStatusBarStyle[sdk=iphonesimulator*]" = UIStatusBarStyleDefault;
				INFOPLIST_KEY_UISupportedInterfaceOrientations_iPad = "UIInterfaceOrientationPortrait UIInterfaceOrientationPortraitUpsideDown UIInterfaceOrientationLandscapeLeft UIInterfaceOrientationLandscapeRight";
				INFOPLIST_KEY_UISupportedInterfaceOrientations_iPhone = "UIInterfaceOrientationPortrait UIInterfaceOrientationLandscapeLeft UIInterfaceOrientationLandscapeRight";
				IPHONEOS_DEPLOYMENT_TARGET = 16.0;
				LD_RUNPATH_SEARCH_PATHS = "@executable_path/Frameworks";
				"LD_RUNPATH_SEARCH_PATHS[sdk=macosx*]" = "@executable_path/../Frameworks";
				MACOSX_DEPLOYMENT_TARGET = 13.3;
				MARKETING_VERSION = 0.1;
				PRODUCT_BUNDLE_IDENTIFIER = com.verse.Nos;
				PRODUCT_NAME = "$(TARGET_NAME)";
				SDKROOT = auto;
				SUPPORTED_PLATFORMS = "iphoneos iphonesimulator";
				SUPPORTS_MACCATALYST = NO;
				SUPPORTS_MAC_DESIGNED_FOR_IPHONE_IPAD = YES;
				SWIFT_EMIT_LOC_STRINGS = YES;
				SWIFT_VERSION = 5.0;
				TARGETED_DEVICE_FAMILY = "1,2";
			};
			name = Release;
		};
		C9DEBFFC298941020078B43A /* Debug */ = {
			isa = XCBuildConfiguration;
			buildSettings = {
				ALWAYS_EMBED_SWIFT_STANDARD_LIBRARIES = YES;
				CODE_SIGN_STYLE = Automatic;
				CURRENT_PROJECT_VERSION = 57;
				DEAD_CODE_STRIPPING = YES;
				DEVELOPMENT_TEAM = GZCZBKH7MY;
				GCC_OPTIMIZATION_LEVEL = 0;
				GENERATE_INFOPLIST_FILE = YES;
				HEADER_SEARCH_PATHS = "";
				IPHONEOS_DEPLOYMENT_TARGET = 16.2;
				MACOSX_DEPLOYMENT_TARGET = 13.1;
				MARKETING_VERSION = 1.0;
				PRODUCT_BUNDLE_IDENTIFIER = com.verse.NosTests;
				PRODUCT_NAME = "$(TARGET_NAME)";
				SDKROOT = auto;
				SUPPORTED_PLATFORMS = "iphoneos iphonesimulator macosx";
				SWIFT_EMIT_LOC_STRINGS = NO;
				SWIFT_OPTIMIZATION_LEVEL = "-Onone";
				SWIFT_VERSION = 5.0;
				TARGETED_DEVICE_FAMILY = "1,2";
			};
			name = Debug;
		};
		C9DEBFFD298941020078B43A /* Release */ = {
			isa = XCBuildConfiguration;
			buildSettings = {
				ALWAYS_EMBED_SWIFT_STANDARD_LIBRARIES = YES;
				CODE_SIGN_STYLE = Automatic;
				CURRENT_PROJECT_VERSION = 57;
				DEAD_CODE_STRIPPING = YES;
				DEVELOPMENT_TEAM = GZCZBKH7MY;
				GENERATE_INFOPLIST_FILE = YES;
				HEADER_SEARCH_PATHS = "";
				IPHONEOS_DEPLOYMENT_TARGET = 16.2;
				MACOSX_DEPLOYMENT_TARGET = 13.1;
				MARKETING_VERSION = 1.0;
				PRODUCT_BUNDLE_IDENTIFIER = com.verse.NosTests;
				PRODUCT_NAME = "$(TARGET_NAME)";
				SDKROOT = auto;
				SUPPORTED_PLATFORMS = "iphoneos iphonesimulator macosx";
				SWIFT_EMIT_LOC_STRINGS = NO;
				SWIFT_VERSION = 5.0;
				TARGETED_DEVICE_FAMILY = "1,2";
			};
			name = Release;
		};
		C9DEBFFF298941020078B43A /* Debug */ = {
			isa = XCBuildConfiguration;
			buildSettings = {
				ALWAYS_EMBED_SWIFT_STANDARD_LIBRARIES = YES;
				CODE_SIGN_STYLE = Automatic;
				CURRENT_PROJECT_VERSION = 57;
				DEAD_CODE_STRIPPING = YES;
				DEVELOPMENT_TEAM = GZCZBKH7MY;
				GCC_OPTIMIZATION_LEVEL = 0;
				GENERATE_INFOPLIST_FILE = YES;
				IPHONEOS_DEPLOYMENT_TARGET = 16.2;
				MACOSX_DEPLOYMENT_TARGET = 13.1;
				MARKETING_VERSION = 1.0;
				PRODUCT_BUNDLE_IDENTIFIER = com.verse.NosUITests;
				PRODUCT_NAME = "$(TARGET_NAME)";
				SDKROOT = auto;
				SUPPORTED_PLATFORMS = "iphoneos iphonesimulator macosx";
				SWIFT_EMIT_LOC_STRINGS = NO;
				SWIFT_OPTIMIZATION_LEVEL = "-Onone";
				SWIFT_VERSION = 5.0;
				TARGETED_DEVICE_FAMILY = "1,2";
				TEST_TARGET_NAME = Nos;
			};
			name = Debug;
		};
		C9DEC000298941020078B43A /* Release */ = {
			isa = XCBuildConfiguration;
			buildSettings = {
				ALWAYS_EMBED_SWIFT_STANDARD_LIBRARIES = YES;
				CODE_SIGN_STYLE = Automatic;
				CURRENT_PROJECT_VERSION = 57;
				DEAD_CODE_STRIPPING = YES;
				DEVELOPMENT_TEAM = GZCZBKH7MY;
				GENERATE_INFOPLIST_FILE = YES;
				IPHONEOS_DEPLOYMENT_TARGET = 16.2;
				MACOSX_DEPLOYMENT_TARGET = 13.1;
				MARKETING_VERSION = 1.0;
				PRODUCT_BUNDLE_IDENTIFIER = com.verse.NosUITests;
				PRODUCT_NAME = "$(TARGET_NAME)";
				SDKROOT = auto;
				SUPPORTED_PLATFORMS = "iphoneos iphonesimulator macosx";
				SWIFT_EMIT_LOC_STRINGS = NO;
				SWIFT_VERSION = 5.0;
				TARGETED_DEVICE_FAMILY = "1,2";
				TEST_TARGET_NAME = Nos;
			};
			name = Release;
		};
/* End XCBuildConfiguration section */

/* Begin XCConfigurationList section */
		C90862C329E9804B00C35A71 /* Build configuration list for PBXNativeTarget "NosPerformanceTests" */ = {
			isa = XCConfigurationList;
			buildConfigurations = (
				C90862C429E9804B00C35A71 /* Debug */,
				C90862C529E9804B00C35A71 /* Release */,
			);
			defaultConfigurationIsVisible = 0;
			defaultConfigurationName = Release;
		};
		C9DEBFC9298941000078B43A /* Build configuration list for PBXProject "Nos" */ = {
			isa = XCConfigurationList;
			buildConfigurations = (
				C9DEBFF6298941020078B43A /* Debug */,
				C9DEBFF7298941020078B43A /* Release */,
			);
			defaultConfigurationIsVisible = 0;
			defaultConfigurationName = Release;
		};
		C9DEBFF8298941020078B43A /* Build configuration list for PBXNativeTarget "Nos" */ = {
			isa = XCConfigurationList;
			buildConfigurations = (
				C9DEBFF9298941020078B43A /* Debug */,
				C9DEBFFA298941020078B43A /* Release */,
			);
			defaultConfigurationIsVisible = 0;
			defaultConfigurationName = Release;
		};
		C9DEBFFB298941020078B43A /* Build configuration list for PBXNativeTarget "NosTests" */ = {
			isa = XCConfigurationList;
			buildConfigurations = (
				C9DEBFFC298941020078B43A /* Debug */,
				C9DEBFFD298941020078B43A /* Release */,
			);
			defaultConfigurationIsVisible = 0;
			defaultConfigurationName = Release;
		};
		C9DEBFFE298941020078B43A /* Build configuration list for PBXNativeTarget "NosUITests" */ = {
			isa = XCConfigurationList;
			buildConfigurations = (
				C9DEBFFF298941020078B43A /* Debug */,
				C9DEC000298941020078B43A /* Release */,
			);
			defaultConfigurationIsVisible = 0;
			defaultConfigurationName = Release;
		};
/* End XCConfigurationList section */

/* Begin XCRemoteSwiftPackageReference section */
		C94D855D29914D2300749478 /* XCRemoteSwiftPackageReference "swiftui-navigation" */ = {
			isa = XCRemoteSwiftPackageReference;
			repositoryURL = "https://github.com/pointfreeco/swiftui-navigation";
			requirement = {
				kind = upToNextMajorVersion;
				minimumVersion = 0.6.1;
			};
		};
		C9646E9829B79E04007239A4 /* XCRemoteSwiftPackageReference "logger-ios" */ = {
			isa = XCRemoteSwiftPackageReference;
			repositoryURL = "https://github.com/planetary-social/logger-ios";
			requirement = {
				kind = upToNextMajorVersion;
				minimumVersion = 1.0.0;
			};
		};
		C9646EA229B7A24A007239A4 /* XCRemoteSwiftPackageReference "posthog-ios" */ = {
			isa = XCRemoteSwiftPackageReference;
			repositoryURL = "https://github.com/PostHog/posthog-ios.git";
			requirement = {
				kind = upToNextMajorVersion;
				minimumVersion = 2.0.0;
			};
		};
		C9646EA529B7A3DD007239A4 /* XCRemoteSwiftPackageReference "swift-dependencies" */ = {
			isa = XCRemoteSwiftPackageReference;
			repositoryURL = "https://github.com/pointfreeco/swift-dependencies";
			requirement = {
				kind = upToNextMajorVersion;
				minimumVersion = 0.1.4;
			};
		};
		C96CB98A2A6040C500498C4E /* XCRemoteSwiftPackageReference "swift-collections" */ = {
			isa = XCRemoteSwiftPackageReference;
			repositoryURL = "https://github.com/apple/swift-collections.git";
			requirement = {
				kind = upToNextMajorVersion;
				minimumVersion = 1.0.0;
			};
		};
		C97797BA298AB1890046BD25 /* XCRemoteSwiftPackageReference "secp256k1" */ = {
			isa = XCRemoteSwiftPackageReference;
			repositoryURL = "https://github.com/GigaBitcoin/secp256k1.swift";
			requirement = {
				kind = upToNextMajorVersion;
				minimumVersion = 0.9.2;
			};
		};
		C987F85D29BAB66900B44E7A /* XCRemoteSwiftPackageReference "swiftui-cached-async-image" */ = {
			isa = XCRemoteSwiftPackageReference;
			repositoryURL = "https://github.com/lorenzofiamingo/swiftui-cached-async-image";
			requirement = {
				kind = upToNextMajorVersion;
				minimumVersion = 2.0.0;
			};
		};
		C9ADB139299299570075E7F8 /* XCRemoteSwiftPackageReference "bech32" */ = {
			isa = XCRemoteSwiftPackageReference;
			repositoryURL = "https://github.com/0xdeadp00l/bech32.git";
			requirement = {
				branch = master;
				kind = branch;
			};
		};
		C9DEC066298965270078B43A /* XCRemoteSwiftPackageReference "Starscream" */ = {
			isa = XCRemoteSwiftPackageReference;
			repositoryURL = "https://github.com/daltoniam/Starscream.git";
			requirement = {
				branch = master;
				kind = branch;
			};
		};
/* End XCRemoteSwiftPackageReference section */

/* Begin XCSwiftPackageProductDependency section */
		C905B0742A619367009B8A78 /* DequeModule */ = {
			isa = XCSwiftPackageProductDependency;
			package = C96CB98A2A6040C500498C4E /* XCRemoteSwiftPackageReference "swift-collections" */;
			productName = DequeModule;
		};
		C94D855E29914D2300749478 /* SwiftUINavigation */ = {
			isa = XCSwiftPackageProductDependency;
			package = C94D855D29914D2300749478 /* XCRemoteSwiftPackageReference "swiftui-navigation" */;
			productName = SwiftUINavigation;
		};
		C9646E9929B79E04007239A4 /* Logger */ = {
			isa = XCSwiftPackageProductDependency;
			package = C9646E9829B79E04007239A4 /* XCRemoteSwiftPackageReference "logger-ios" */;
			productName = Logger;
		};
		C9646E9B29B79E4D007239A4 /* Logger */ = {
			isa = XCSwiftPackageProductDependency;
			package = C9646E9829B79E04007239A4 /* XCRemoteSwiftPackageReference "logger-ios" */;
			productName = Logger;
		};
		C9646EA329B7A24A007239A4 /* PostHog */ = {
			isa = XCSwiftPackageProductDependency;
			package = C9646EA229B7A24A007239A4 /* XCRemoteSwiftPackageReference "posthog-ios" */;
			productName = PostHog;
		};
		C9646EA629B7A3DD007239A4 /* Dependencies */ = {
			isa = XCSwiftPackageProductDependency;
			package = C9646EA529B7A3DD007239A4 /* XCRemoteSwiftPackageReference "swift-dependencies" */;
			productName = Dependencies;
		};
		C9646EA829B7A4F2007239A4 /* PostHog */ = {
			isa = XCSwiftPackageProductDependency;
			package = C9646EA229B7A24A007239A4 /* XCRemoteSwiftPackageReference "posthog-ios" */;
			productName = PostHog;
		};
		C9646EAB29B7A520007239A4 /* Dependencies */ = {
			isa = XCSwiftPackageProductDependency;
			package = C9646EA529B7A3DD007239A4 /* XCRemoteSwiftPackageReference "swift-dependencies" */;
			productName = Dependencies;
		};
		C96CB98B2A6040C500498C4E /* DequeModule */ = {
			isa = XCSwiftPackageProductDependency;
			package = C96CB98A2A6040C500498C4E /* XCRemoteSwiftPackageReference "swift-collections" */;
			productName = DequeModule;
		};
		C97797BB298AB1890046BD25 /* secp256k1 */ = {
			isa = XCSwiftPackageProductDependency;
			package = C97797BA298AB1890046BD25 /* XCRemoteSwiftPackageReference "secp256k1" */;
			productName = secp256k1;
		};
		C97797BE298ABE060046BD25 /* secp256k1 */ = {
			isa = XCSwiftPackageProductDependency;
			package = C97797BA298AB1890046BD25 /* XCRemoteSwiftPackageReference "secp256k1" */;
			productName = secp256k1;
		};
		C987F85E29BAB66900B44E7A /* CachedAsyncImage */ = {
			isa = XCSwiftPackageProductDependency;
			package = C987F85D29BAB66900B44E7A /* XCRemoteSwiftPackageReference "swiftui-cached-async-image" */;
			productName = CachedAsyncImage;
		};
		C987F86329BAC3C500B44E7A /* CachedAsyncImage */ = {
			isa = XCSwiftPackageProductDependency;
			package = C987F85D29BAB66900B44E7A /* XCRemoteSwiftPackageReference "swiftui-cached-async-image" */;
			productName = CachedAsyncImage;
		};
		C9DEC067298965270078B43A /* Starscream */ = {
			isa = XCSwiftPackageProductDependency;
			package = C9DEC066298965270078B43A /* XCRemoteSwiftPackageReference "Starscream" */;
			productName = Starscream;
		};
		CDDA1F7A29A527650047ACD8 /* Starscream */ = {
			isa = XCSwiftPackageProductDependency;
			package = C9DEC066298965270078B43A /* XCRemoteSwiftPackageReference "Starscream" */;
			productName = Starscream;
		};
		CDDA1F7C29A527650047ACD8 /* SwiftUINavigation */ = {
			isa = XCSwiftPackageProductDependency;
			package = C94D855D29914D2300749478 /* XCRemoteSwiftPackageReference "swiftui-navigation" */;
			productName = SwiftUINavigation;
		};
/* End XCSwiftPackageProductDependency section */

/* Begin XCVersionGroup section */
		C936B4572A4C7B7C00DF1EB9 /* Nos.xcdatamodeld */ = {
			isa = XCVersionGroup;
			children = (
				C92A04DD2A58B02B00C844B8 /* Nos 11.xcdatamodel */,
				C9C547562A4F1D1A006B0741 /* Nos 9.xcdatamodel */,
				5BFF66AF2A4B55FC00AA79DD /* Nos 10.xcdatamodel */,
			);
			currentVersion = C92A04DD2A58B02B00C844B8 /* Nos 11.xcdatamodel */;
			path = Nos.xcdatamodeld;
			sourceTree = "<group>";
			versionGroupType = wrapper.xcdatamodel;
		};
/* End XCVersionGroup section */
	};
	rootObject = C9DEBFC6298941000078B43A /* Project object */;
}<|MERGE_RESOLUTION|>--- conflicted
+++ resolved
@@ -72,11 +72,8 @@
 		A3B943D5299D514800A15A08 /* Follow+CoreDataClass.swift in Sources */ = {isa = PBXBuildFile; fileRef = A3B943D4299D514800A15A08 /* Follow+CoreDataClass.swift */; };
 		A3B943D7299D6DB700A15A08 /* Follow+CoreDataClass.swift in Sources */ = {isa = PBXBuildFile; fileRef = A3B943D4299D514800A15A08 /* Follow+CoreDataClass.swift */; };
 		A3B943D8299D758F00A15A08 /* KeyChain.swift in Sources */ = {isa = PBXBuildFile; fileRef = A3B943CE299AE00100A15A08 /* KeyChain.swift */; };
-<<<<<<< HEAD
 		C905B0752A619367009B8A78 /* DequeModule in Frameworks */ = {isa = PBXBuildFile; productRef = C905B0742A619367009B8A78 /* DequeModule */; };
-=======
 		C905B0772A619E99009B8A78 /* LinkPreview.swift in Sources */ = {isa = PBXBuildFile; fileRef = C905B0762A619E99009B8A78 /* LinkPreview.swift */; };
->>>>>>> beb194ee
 		C905EA382A33623F006F1E99 /* SetUpUNSBanner.swift in Sources */ = {isa = PBXBuildFile; fileRef = C905EA372A33623F006F1E99 /* SetUpUNSBanner.swift */; };
 		C90862BE29E9804B00C35A71 /* NosPerformanceTests.swift in Sources */ = {isa = PBXBuildFile; fileRef = C90862BD29E9804B00C35A71 /* NosPerformanceTests.swift */; };
 		C92DF80529C25DE900400561 /* URL+Extensions.swift in Sources */ = {isa = PBXBuildFile; fileRef = C92DF80429C25DE900400561 /* URL+Extensions.swift */; };
@@ -174,6 +171,8 @@
 		C97A1C8E29E58EC7009D9E8D /* NSManagedObjectContext+Nos.swift in Sources */ = {isa = PBXBuildFile; fileRef = C97A1C8D29E58EC7009D9E8D /* NSManagedObjectContext+Nos.swift */; };
 		C97A1C8F29E58EC7009D9E8D /* NSManagedObjectContext+Nos.swift in Sources */ = {isa = PBXBuildFile; fileRef = C97A1C8D29E58EC7009D9E8D /* NSManagedObjectContext+Nos.swift */; };
 		C98560AE2A65B19E0002C1D9 /* LinkPreview.swift in Sources */ = {isa = PBXBuildFile; fileRef = C905B0762A619E99009B8A78 /* LinkPreview.swift */; };
+		C98560B02A65B7950002C1D9 /* AuthorCard.swift in Sources */ = {isa = PBXBuildFile; fileRef = C9E9D9C62A2E1EC40048AF0B /* AuthorCard.swift */; };
+		C98560B12A65B7960002C1D9 /* AuthorCard.swift in Sources */ = {isa = PBXBuildFile; fileRef = C9E9D9C62A2E1EC40048AF0B /* AuthorCard.swift */; };
 		C987F81729BA4C6A00B44E7A /* BigActionButton.swift in Sources */ = {isa = PBXBuildFile; fileRef = C987F81629BA4C6900B44E7A /* BigActionButton.swift */; };
 		C987F81829BA4C6A00B44E7A /* BigActionButton.swift in Sources */ = {isa = PBXBuildFile; fileRef = C987F81629BA4C6900B44E7A /* BigActionButton.swift */; };
 		C987F81A29BA4D0E00B44E7A /* ActionButton.swift in Sources */ = {isa = PBXBuildFile; fileRef = C987F81929BA4D0E00B44E7A /* ActionButton.swift */; };
@@ -278,8 +277,6 @@
 		C9C2B78529E073E300548B4A /* RelaySubscription.swift in Sources */ = {isa = PBXBuildFile; fileRef = C9C2B78429E073E300548B4A /* RelaySubscription.swift */; };
 		C9C2B78629E073E300548B4A /* RelaySubscription.swift in Sources */ = {isa = PBXBuildFile; fileRef = C9C2B78429E073E300548B4A /* RelaySubscription.swift */; };
 		C9C547512A4F1CC3006B0741 /* SearchController.swift in Sources */ = {isa = PBXBuildFile; fileRef = C9C547502A4F1CC3006B0741 /* SearchController.swift */; };
-		C9C547532A4F1CD1006B0741 /* AuthorCard.swift in Sources */ = {isa = PBXBuildFile; fileRef = C9C547522A4F1CD1006B0741 /* AuthorCard.swift */; };
-		C9C547542A4F1CD1006B0741 /* AuthorCard.swift in Sources */ = {isa = PBXBuildFile; fileRef = C9C547522A4F1CD1006B0741 /* AuthorCard.swift */; };
 		C9C547552A4F1CDB006B0741 /* SearchController.swift in Sources */ = {isa = PBXBuildFile; fileRef = C9C547502A4F1CC3006B0741 /* SearchController.swift */; };
 		C9C547592A4F1D8C006B0741 /* NosNotification+CoreDataClass.swift in Sources */ = {isa = PBXBuildFile; fileRef = C9C547572A4F1D8C006B0741 /* NosNotification+CoreDataClass.swift */; };
 		C9C5475A2A4F1D8C006B0741 /* NosNotification+CoreDataClass.swift in Sources */ = {isa = PBXBuildFile; fileRef = C9C547572A4F1D8C006B0741 /* NosNotification+CoreDataClass.swift */; };
@@ -581,7 +578,6 @@
 		C9C2B78129E0735400548B4A /* RelaySubscriptionManager.swift */ = {isa = PBXFileReference; lastKnownFileType = sourcecode.swift; path = RelaySubscriptionManager.swift; sourceTree = "<group>"; };
 		C9C2B78429E073E300548B4A /* RelaySubscription.swift */ = {isa = PBXFileReference; lastKnownFileType = sourcecode.swift; path = RelaySubscription.swift; sourceTree = "<group>"; };
 		C9C547502A4F1CC3006B0741 /* SearchController.swift */ = {isa = PBXFileReference; fileEncoding = 4; lastKnownFileType = sourcecode.swift; path = SearchController.swift; sourceTree = "<group>"; };
-		C9C547522A4F1CD1006B0741 /* AuthorCard.swift */ = {isa = PBXFileReference; fileEncoding = 4; lastKnownFileType = sourcecode.swift; path = AuthorCard.swift; sourceTree = "<group>"; };
 		C9C547562A4F1D1A006B0741 /* Nos 9.xcdatamodel */ = {isa = PBXFileReference; lastKnownFileType = wrapper.xcdatamodel; path = "Nos 9.xcdatamodel"; sourceTree = "<group>"; };
 		C9C547572A4F1D8C006B0741 /* NosNotification+CoreDataClass.swift */ = {isa = PBXFileReference; lastKnownFileType = sourcecode.swift; path = "NosNotification+CoreDataClass.swift"; sourceTree = "<group>"; };
 		C9C547582A4F1D8C006B0741 /* NosNotification+CoreDataProperties.swift */ = {isa = PBXFileReference; lastKnownFileType = sourcecode.swift; path = "NosNotification+CoreDataProperties.swift"; sourceTree = "<group>"; };
@@ -757,6 +753,13 @@
 			name = Frameworks;
 			sourceTree = "<group>";
 		};
+		C98560AF2A65B6C30002C1D9 /* Recovered References */ = {
+			isa = PBXGroup;
+			children = (
+			);
+			name = "Recovered References";
+			sourceTree = "<group>";
+		};
 		C987F81F29BA94D400B44E7A /* Font */ = {
 			isa = PBXGroup;
 			children = (
@@ -802,6 +805,7 @@
 				C90862BC29E9804B00C35A71 /* NosPerformanceTests */,
 				C9DEBFCF298941000078B43A /* Products */,
 				C97797BD298ABE060046BD25 /* Frameworks */,
+				C98560AF2A65B6C30002C1D9 /* Recovered References */,
 			);
 			sourceTree = "<group>";
 		};
@@ -992,11 +996,7 @@
 				C9A0DAE929C6A34200466635 /* ActivityView.swift */,
 				C9F84C20298DC36800C6714D /* AppView.swift */,
 				C9DB207629F30EC700FB7B9D /* AsyncButton.swift */,
-<<<<<<< HEAD
-				C9C547522A4F1CD1006B0741 /* AuthorCard.swift */,
-=======
 				C9E9D9C62A2E1EC40048AF0B /* AuthorCard.swift */,
->>>>>>> beb194ee
 				C97465302A3B89140031226F /* AuthorLabel.swift */,
 				5B8C96AB29D52AD200B73AEC /* AuthorListView.swift */,
 				5B8C96B129DB313300B73AEC /* AuthorRow.swift */,
@@ -1010,10 +1010,7 @@
 				C93EC2F929C370DE0012EE2A /* DiscoverGrid.swift */,
 				CD76865229B793F400085358 /* DiscoverSearchBar.swift */,
 				C9CDBBA029A8F14C00C555C7 /* DiscoverView.swift */,
-<<<<<<< HEAD
-=======
 				5B8C96B529DDD3B200B73AEC /* EditableText.swift */,
->>>>>>> beb194ee
 				CD76864B29B12F7E00085358 /* ExpandingTextFieldAndSubmitButton.swift */,
 				A303AF8229A9153A005DC8FC /* FollowButton.swift */,
 				A32B6C7729A6C99200653FF5 /* FollowCard.swift */,
@@ -1031,10 +1028,7 @@
 				C9DFA964299BEB96006929C1 /* NoteCard.swift */,
 				C974652D2A3B86600031226F /* NoteCardHeader.swift */,
 				CD76864F29B6503500085358 /* NoteOptionsButton.swift */,
-<<<<<<< HEAD
-=======
 				C9B708BA2A13BE41006C613A /* NoteTextEditor.swift */,
->>>>>>> beb194ee
 				C98B8B3F29FBF83B009789C8 /* NotificationCard.swift */,
 				C94437E529B0DB83004D8C86 /* NotificationsView.swift */,
 				C95D68A4299E6E1E00429F86 /* PlaceholderModifier.swift */,
@@ -1046,15 +1040,11 @@
 				C95D68AC299E721700429F86 /* ProfileView.swift */,
 				C97A1C8729E45B3C009D9E8D /* RawEventView.swift */,
 				C9A25B3C29F174D200B39534 /* ReadabilityPadding.swift */,
-				5BFF66B02A573F6400AA79DD /* RelayDetailView.swift */,
 				C93EC2F029C337EB0012EE2A /* RelayPicker.swift */,
 				C97465332A3C95FE0031226F /* RelayPickerToolbarButton.swift */,
 				C9DEC069298965540078B43A /* RelayView.swift */,
 				C9DFA970299BF8CD006929C1 /* RepliesView.swift */,
-<<<<<<< HEAD
 				5BFF66B02A573F6400AA79DD /* RelayDetailView.swift */,
-=======
->>>>>>> beb194ee
 				CD4908D329B92941007443DB /* ReportABugMailView.swift */,
 				C9E37E0E2A1E7C32003D4B0A /* ReportMenu.swift */,
 				C960C57329F3251E00929990 /* RepostButton.swift */,
@@ -1431,6 +1421,7 @@
 				C9EE3E632A053910008A7491 /* ExpirationTimeOption.swift in Sources */,
 				C9A0DAE029C697A100466635 /* AboutView.swift in Sources */,
 				A351E1A229BA92240009B7F6 /* ProfileEditView.swift in Sources */,
+				C98560B02A65B7950002C1D9 /* AuthorCard.swift in Sources */,
 				C9DFA969299BEC33006929C1 /* CardStyle.swift in Sources */,
 				C9F64D8F29ED88CD00563F2B /* Localization+Nos.swift in Sources */,
 				C95D68AD299E721700429F86 /* ProfileView.swift in Sources */,
@@ -1504,7 +1495,6 @@
 				C936B45C2A4C7D6B00DF1EB9 /* UniversalNameWizard.swift in Sources */,
 				C9DFA966299BEB96006929C1 /* NoteCard.swift in Sources */,
 				C9E37E152A1E8143003D4B0A /* Report.swift in Sources */,
-				C9C547532A4F1CD1006B0741 /* AuthorCard.swift in Sources */,
 				C9DEBFD4298941000078B43A /* Persistence.swift in Sources */,
 				CD76864C29B12F7E00085358 /* ExpandingTextFieldAndSubmitButton.swift in Sources */,
 				CD09A74629A50F750063464F /* SideMenuContent.swift in Sources */,
@@ -1530,12 +1520,8 @@
 				C9A0DAEA29C6A34200466635 /* ActivityView.swift in Sources */,
 				CD2CF390299E68BE00332116 /* NoteButton.swift in Sources */,
 				C9DEC04D29894BED0078B43A /* Author+CoreDataClass.swift in Sources */,
-<<<<<<< HEAD
+				C905B0772A619E99009B8A78 /* LinkPreview.swift in Sources */,
 				C9E9D9C72A2E1EC40048AF0B /* (null) in Sources */,
-=======
-				C905B0772A619E99009B8A78 /* LinkPreview.swift in Sources */,
-				C9E9D9C72A2E1EC40048AF0B /* AuthorCard.swift in Sources */,
->>>>>>> beb194ee
 				C9DFA96F299BF043006929C1 /* Assets+Planetary.swift in Sources */,
 				C95D68A7299E6FF000429F86 /* KeyFixture.swift in Sources */,
 				C94437E629B0DB83004D8C86 /* NotificationsView.swift in Sources */,
@@ -1611,7 +1597,6 @@
 				3F30021329C3BFDB003D4F8B /* OnboardingStartView.swift in Sources */,
 				CD09A74F29A521BE0063464F /* BioView.swift in Sources */,
 				C960C57229F3236200929990 /* LikeButton.swift in Sources */,
-				C9C547542A4F1CD1006B0741 /* AuthorCard.swift in Sources */,
 				CD09A74D29A521A70063464F /* CardStyle.swift in Sources */,
 				5BD08BB22A38E96F00BB926C /* JSONRelayMetadata.swift in Sources */,
 				CD09A74C29A5217A0063464F /* NoteButton.swift in Sources */,
@@ -1673,12 +1658,8 @@
 				3FFF3BD029A9645F00DD0B72 /* AuthorReference+CoreDataClass.swift in Sources */,
 				C9F0BB6C29A503D6000547FC /* PublicKey.swift in Sources */,
 				C9DEC06F2989668E0078B43A /* Relay+CoreDataClass.swift in Sources */,
-<<<<<<< HEAD
+				C98560AE2A65B19E0002C1D9 /* LinkPreview.swift in Sources */,
 				C9E9D9CB2A2E35440048AF0B /* (null) in Sources */,
-=======
-				C98560AE2A65B19E0002C1D9 /* LinkPreview.swift in Sources */,
-				C9E9D9CB2A2E35440048AF0B /* SearchController.swift in Sources */,
->>>>>>> beb194ee
 				C9ADB13F29929F1F0075E7F8 /* String+Hex.swift in Sources */,
 				C94FE9F629DB177500019CD3 /* Localizable.swift in Sources */,
 				C973AB622A323167002AED16 /* Author+CoreDataProperties.swift in Sources */,
@@ -1687,6 +1668,7 @@
 				C93EC2FB29C370DE0012EE2A /* DiscoverGrid.swift in Sources */,
 				C9DEC05B298950A90078B43A /* String+Lorem.swift in Sources */,
 				C9F84C1D298DBC6100C6714D /* Data+Sha.swift in Sources */,
+				C98560B12A65B7960002C1D9 /* AuthorCard.swift in Sources */,
 				3F30021429C3BFE2003D4F8B /* OnboardingAgeVerificationView.swift in Sources */,
 				C9B678E429EED2DC00303F33 /* SocialGraphTests.swift in Sources */,
 				3FFB1D9D29A7DF9D002A755D /* StackedAvatarsView.swift in Sources */,
