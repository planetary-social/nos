--- conflicted
+++ resolved
@@ -1,12 +1,7 @@
 <?xml version="1.0" encoding="UTF-8"?>
 <Scheme
-<<<<<<< HEAD
-   LastUpgradeVersion = "1500"
-   version = "1.3">
-=======
    LastUpgradeVersion = "1430"
    version = "1.7">
->>>>>>> ef10a999
    <BuildAction
       parallelizeBuildables = "YES"
       buildImplicitDependencies = "YES">
