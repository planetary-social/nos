--- conflicted
+++ resolved
@@ -188,22 +188,14 @@
         }
         
         var jsonEvent = try JSONDecoder().decode(JSONEvent.self, from: jsonData)
-<<<<<<< HEAD
-        jsonEvent.tags = [["expiration", "1000"]]
-=======
         jsonEvent.tags = [["expiration", "2378572992"]]
->>>>>>> 38c79314
         let context = PersistenceController(inMemory: true).container.viewContext
         
         // Act
         let parsedEvent = try EventProcessor.parse(jsonEvent: jsonEvent, from: nil, in: context, skipVerification: true)
         
         // Assert
-<<<<<<< HEAD
-        XCTAssertEqual(parsedEvent.expirationDate?.timeIntervalSince1970, 1000)
-=======
         XCTAssertEqual(parsedEvent.expirationDate?.timeIntervalSince1970, 2_378_572_992)
->>>>>>> 38c79314
     }
     
     func testParseExpirationDateDouble() throws {
@@ -214,20 +206,13 @@
         }
         
         var jsonEvent = try JSONDecoder().decode(JSONEvent.self, from: jsonData)
-<<<<<<< HEAD
-        jsonEvent.tags = [["expiration", "1000.123"]]
-=======
         jsonEvent.tags = [["expiration", "2378572992.123"]]
->>>>>>> 38c79314
         let context = PersistenceController(inMemory: true).container.viewContext
         
         // Act
         let parsedEvent = try EventProcessor.parse(jsonEvent: jsonEvent, from: nil, in: context, skipVerification: true)
         
         // Assert
-<<<<<<< HEAD
-        XCTAssertEqual(parsedEvent.expirationDate!.timeIntervalSince1970, 1000.123, accuracy: 0.001)
-=======
         XCTAssertEqual(parsedEvent.expirationDate!.timeIntervalSince1970, 2_378_572_992.123, accuracy: 0.001)
     }
     
@@ -249,7 +234,6 @@
             in: context, 
             skipVerification: true
         ))
->>>>>>> 38c79314
     }
     
     /// Verifies that when we see an event we already have in Core Data as a stub it is updated correctly.
