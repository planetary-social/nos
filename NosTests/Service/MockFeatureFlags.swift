/// A set of feature flag values used for testing that can be customized.
class MockFeatureFlags: FeatureFlags {
    /// Mock feature flags and their values.
    private var featureFlags: [FeatureFlag: Bool] = [
<<<<<<< HEAD
        .newModerationFlow: false,
=======
        .newOnboardingFlow: true
>>>>>>> 0e7cdc44
    ]

    func isEnabled(_ feature: FeatureFlag) -> Bool {
        featureFlags[feature] ?? false
    }
    
    func setFeature(_ feature: FeatureFlag, enabled: Bool) {
        featureFlags[feature] = enabled
    }
}<|MERGE_RESOLUTION|>--- conflicted
+++ resolved
@@ -2,11 +2,7 @@
 class MockFeatureFlags: FeatureFlags {
     /// Mock feature flags and their values.
     private var featureFlags: [FeatureFlag: Bool] = [
-<<<<<<< HEAD
-        .newModerationFlow: false,
-=======
         .newOnboardingFlow: true
->>>>>>> 0e7cdc44
     ]
 
     func isEnabled(_ feature: FeatureFlag) -> Bool {
