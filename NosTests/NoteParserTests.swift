import CoreData
import XCTest
import Dependencies

final class NoteNoteParserTests: CoreDataTestCase {

<<<<<<< HEAD
    func testContentWithRawNIP05() throws {
        let nip05 = "linda@nos.social"
        let webLink = "https://njump.me/linda@nos.social"
        let content = "hello \(nip05)"
        let expected = "hello [\(nip05)](\(webLink))"
        let tags: [[String]] = [[]]
        let context = try XCTUnwrap(testContext)
=======
    func testMentionPrecededByAt() throws {
        // Arrange
        let name = "nos"
        let npub = "npub1pu3vqm4vzqpxsnhuc684dp2qaq6z69sf65yte4p39spcucv5lzmqswtfch"
        let hex = "0f22c06eac1002684efcc68f568540e8342d1609d508bcd4312c038e6194f8b6"

        // The @ symbol before nostr: should not break the parsing
        let content = "Ping @nostr:\(npub)"
        let expected = "Ping @\(name)"

        let tags = [
            ["p", hex],
            ["p", "8c430bdaadc1a202e4dd11c86c82546bb108d755e374b7918181f533b94e312e"],
            ["e", "a9788ca56a90bb5b856e89f16f5f3b0da93c28ea625e845c9925a41377152a13", "", "root"],
            ["e", "3d9503a2d4ad024749b138c041e99934474e2822e2a1c697792dab5b24acc285", "", "reply"]
        ]

        // Act
        let context = try XCTUnwrap(testContext)
        let author = try Author.findOrCreate(by: hex, context: context)
        author.displayName = name
        try context.save()
>>>>>>> 314b98b9
        let (attributedContent, _) = NoteParser.parse(
            content: content,
            tags: tags,
            context: context
        )
<<<<<<< HEAD
        let links = attributedContent.links
        XCTAssertEqual(links.count, 1)
        XCTAssertEqual(links[safe: 0]?.key, nip05)
        XCTAssertEqual(links[safe: 0]?.value, URL(string: webLink))
    }

    func testContentWithRawNIP05AndAtPrepended() throws {
        let nip05 = "linda@nos.social"
        let webLink = "https://njump.me/linda@nos.social"
        let content = "hello @\(nip05)"
        let expected = "hello [\(nip05)](\(webLink))"
        let tags: [[String]] = [[]]
        let context = try XCTUnwrap(testContext)
=======

        // Assert
        let parsedContent = String(attributedContent.characters)
        XCTAssertEqual(parsedContent, expected)
        let links = attributedContent.links
        XCTAssertEqual(links.count, 1)
        XCTAssertEqual(links.first?.key, "@\(name)")
        XCTAssertEqual(links.first?.value, URL(string: "@\(hex)"))
    }

    func testMentionToProfileWithURLInName() throws {
        // Arrange
        let name = "nos.social" // This should not break the parsing
        let npub = "npub1pu3vqm4vzqpxsnhuc684dp2qaq6z69sf65yte4p39spcucv5lzmqswtfch"
        let hex = "0f22c06eac1002684efcc68f568540e8342d1609d508bcd4312c038e6194f8b6"
        
        let content = "Yep. Something like that. I, of course could implement it " +
            "in nostr:\(npub) but haven’t yet."
        let expected = "Yep. Something like that. I, of course could implement it " +
            "in @\(name) but haven’t yet."

        let tags = [
            ["p", hex],
            ["p", "8c430bdaadc1a202e4dd11c86c82546bb108d755e374b7918181f533b94e312e"],
            ["e", "a9788ca56a90bb5b856e89f16f5f3b0da93c28ea625e845c9925a41377152a13", "", "root"],
            ["e", "3d9503a2d4ad024749b138c041e99934474e2822e2a1c697792dab5b24acc285", "", "reply"]
        ]

        // Act
        let context = try XCTUnwrap(testContext)
        let author = try Author.findOrCreate(by: hex, context: context)
        author.displayName = name
        try context.save()
>>>>>>> 314b98b9
        let (attributedContent, _) = NoteParser.parse(
            content: content,
            tags: tags,
            context: context
        )
<<<<<<< HEAD
        let links = attributedContent.links
        XCTAssertEqual(links.count, 1)
        XCTAssertEqual(links[safe: 0]?.key, nip05)
        XCTAssertEqual(links[safe: 0]?.value, URL(string: webLink))
    }

=======

        // Assert
        let parsedContent = String(attributedContent.characters)
        XCTAssertEqual(parsedContent, expected)
        let links = attributedContent.links
        XCTAssertEqual(links.count, 1)
        XCTAssertEqual(links.first?.key, "@\(name)")
        XCTAssertEqual(links.first?.value, URL(string: "@\(hex)"))
    }
    
>>>>>>> 314b98b9
    /// Example taken from [NIP-27](https://github.com/nostr-protocol/nips/blob/master/27.md)
    func testMentionWithNPub() throws {
        let mention = "@mattn"
        let npub = "npub1937vv2nf06360qn9y8el6d8sevnndy7tuh5nzre4gj05xc32tnwqauhaj6"
        let hex = "2c7cc62a697ea3a7826521f3fd34f0cb273693cbe5e9310f35449f43622a5cdc"
        let link = "nostr:\(npub)"
        let markdown = "hello [\(mention)](\(link))"
        let attributedString = try AttributedString(markdown: markdown)
        let (content, tags) = NoteParser.parse(attributedText: attributedString)
        let expectedContent = "hello nostr:\(npub)"
        let expectedTags = [["p", hex]]
        XCTAssertEqual(content, expectedContent)
        XCTAssertEqual(tags, expectedTags)
    }

    func testContentWithNIP08Mention() throws {
        let name = "mattn"
        let content = "hello #[0]"
        let hex = "2c7cc62a697ea3a7826521f3fd34f0cb273693cbe5e9310f35449f43622a5cdc"
        let expectedContent = "hello @\(name)"
        let tags = [["p", hex]]
        let context = try XCTUnwrap(testContext)
        let author = try Author.findOrCreate(by: hex, context: context)
        author.displayName = name
        try context.save()
        let (attributedContent, _) = NoteParser.parse(content: content, tags: tags, context: context)
        let parsedContent = String(attributedContent.characters)
        XCTAssertEqual(parsedContent, expectedContent)
        let links = attributedContent.links
        XCTAssertEqual(links.count, 1)
        XCTAssertEqual(links.first?.key, "@\(name)")
        XCTAssertEqual(links.first?.value, URL(string: "@\(hex)"))
    }

    func testContentWithNIP08MentionToUnknownAuthor() async throws {
        let content = "hello #[0]"
        let displayName = "npub1937vv..."
        let hex = "2c7cc62a697ea3a7826521f3fd34f0cb273693cbe5e9310f35449f43622a5cdc"
        let expectedContent = "hello @\(displayName)"
        let tags = [["p", hex]]
        let context = persistenceController.viewContext
        let (attributedContent, _) = NoteParser.parse(content: content, tags: tags, context: context)
        let parsedContent = String(attributedContent.characters)
        XCTAssertEqual(parsedContent, expectedContent)
        let links = attributedContent.links
        XCTAssertEqual(links.count, 1)
        XCTAssertEqual(links.first?.key, "@\(displayName)")
        XCTAssertEqual(links.first?.value, URL(string: "@\(hex)"))
    }

    func testContentWithNIP08MentionAtBeginning() throws {
        let content = "#[0]"
        let displayName = "npub1937vv..."
        let hex = "2c7cc62a697ea3a7826521f3fd34f0cb273693cbe5e9310f35449f43622a5cdc"
        let expectedContent = "@\(displayName)"
        let tags = [["p", hex]]
        let context = try XCTUnwrap(testContext)
        let (attributedContent, _) = NoteParser.parse(content: content, tags: tags, context: context)
        let parsedContent = String(attributedContent.characters)
        XCTAssertEqual(parsedContent, expectedContent)
        let links = attributedContent.links
        XCTAssertEqual(links.count, 1)
        XCTAssertEqual(links.first?.key, "@\(displayName)")
        XCTAssertEqual(links.first?.value, URL(string: "@\(hex)"))
    }

    func testContentWithNIP08MentionAfterNewline() throws {
        let content = "Hello\n#[0]"
        let displayName = "npub1937vv..."
        let hex = "2c7cc62a697ea3a7826521f3fd34f0cb273693cbe5e9310f35449f43622a5cdc"
        let expectedContent = "Hello\n@\(displayName)"
        let tags = [["p", hex]]
        let context = try XCTUnwrap(testContext)
        let (attributedContent, _) = NoteParser.parse(content: content, tags: tags, context: context)
        let parsedContent = String(attributedContent.characters)
        XCTAssertEqual(parsedContent, expectedContent)
        let links = attributedContent.links
        XCTAssertEqual(links.count, 1)
        XCTAssertEqual(links.first?.key, "@\(displayName)")
        XCTAssertEqual(links.first?.value, URL(string: "@\(hex)"))
    }

    func testContentWithNIP08MentionInsideAWord() throws {
        let content = "hello#[0]"
        let hex = "2c7cc62a697ea3a7826521f3fd34f0cb273693cbe5e9310f35449f43622a5cdc"
        let expectedContent = "hello#[0]"
        let tags = [["p", hex]]
        let context = try XCTUnwrap(testContext)
        let (attributedContent, _) = NoteParser.parse(content: content, tags: tags, context: context)
        let parsedContent = String(attributedContent.characters)
        XCTAssertEqual(parsedContent, expectedContent)
        let links = attributedContent.links
        XCTAssertEqual(links.count, 0)
    }

    /// Example taken from [NIP-27](https://github.com/nostr-protocol/nips/blob/master/27.md)
    func testContentWithNIP27Mention() throws {
        let name = "mattn"
        let content = "hello nostr:npub1937vv2nf06360qn9y8el6d8sevnndy7tuh5nzre4gj05xc32tnwqauhaj6"
        let hex = "2c7cc62a697ea3a7826521f3fd34f0cb273693cbe5e9310f35449f43622a5cdc"
        let tags = [["p", hex]]
        let context = try XCTUnwrap(testContext)
        let author = try Author.findOrCreate(by: hex, context: context)
        author.displayName = name
        try context.save()
        let (attributedContent, _) = NoteParser.parse(content: content, tags: tags, context: context)
        let links = attributedContent.links
        XCTAssertEqual(links.count, 1)
        XCTAssertEqual(links.first?.key, "@\(name)")
        XCTAssertEqual(links.first?.value, URL(string: "@\(hex)"))
    }

    /// Example taken from [NIP-27](https://github.com/nostr-protocol/nips/blob/master/27.md)
    func testContentWithNIP27MentionToUnknownAuthor() throws {
        let displayName = "npub1937vv..."
        let content = "hello nostr:npub1937vv2nf06360qn9y8el6d8sevnndy7tuh5nzre4gj05xc32tnwqauhaj6"
        let hex = "2c7cc62a697ea3a7826521f3fd34f0cb273693cbe5e9310f35449f43622a5cdc"
        let tags = [["p", hex]]
        let context = try XCTUnwrap(testContext)
        let (attributedContent, _) = NoteParser.parse(content: content, tags: tags, context: context)
        let links = attributedContent.links
        XCTAssertEqual(links.count, 1)
        XCTAssertEqual(links.first?.key, "@\(displayName)")
        XCTAssertEqual(links.first?.value, URL(string: "@\(hex)"))
    }

    /// Example taken from [NIP-27](https://github.com/nostr-protocol/nips/blob/master/27.md)
    func testContentWithNIP27ProfileMention() throws {
        let name = "mattn"
        let content = "hello nostr:nprofile1qqszclxx9f5haga8sfjjrulaxncvkfekj097t6f3pu65f86rvg49ehqj6f9dh"
        let hex = "2c7cc62a697ea3a7826521f3fd34f0cb273693cbe5e9310f35449f43622a5cdc"
        let tags = [["p", hex]]
        let context = try XCTUnwrap(testContext)
        let author = try Author.findOrCreate(by: hex, context: context)
        author.displayName = name
        try context.save()
        let (attributedContent, _) = NoteParser.parse(content: content, tags: tags, context: context)
        let links = attributedContent.links
        XCTAssertEqual(links.count, 1)
        XCTAssertEqual(links.first?.key, "@\(name)")
        XCTAssertEqual(links.first?.value, URL(string: "@\(hex)"))
    }

    func testContentWithNIP27ProfileMentionWithADot() throws {
        let name = "mattn"
        let content = "Hello nostr:npub1pu3vqm4vzqpxsnhuc684dp2qaq6z69sf65yte4p39spcucv5lzmqswtfch.\n\nBye"
        let hex = "0f22c06eac1002684efcc68f568540e8342d1609d508bcd4312c038e6194f8b6"
        let tags = [["p", hex]]
        let context = try XCTUnwrap(testContext)
        let author = try Author.findOrCreate(by: hex, context: context)
        author.displayName = name
        try context.save()
        let (attributedContent, _) = NoteParser.parse(content: content, tags: tags, context: context)
        let links = attributedContent.links
        XCTAssertEqual(links.count, 1)
        XCTAssertEqual(links.first?.key, "@\(name)")
        XCTAssertEqual(links.first?.value, URL(string: "@\(hex)"))
    }

    func testContentWithMixedMentions() throws {
        let content = "hello nostr:npub1937vv2nf06360qn9y8el6d8sevnndy7tuh5nzre4gj05xc32tnwqauhaj6 and #[1]"
        let displayName1 = "npub1937vv..."
        let hex1 = "2c7cc62a697ea3a7826521f3fd34f0cb273693cbe5e9310f35449f43622a5cdc"
        let displayName2 = "npub180cvv..."
        let hex2 = "3bf0c63fcb93463407af97a5e5ee64fa883d107ef9e558472c4eb9aaaefa459d"
        let tags = [["p", hex1], ["p", hex2]]
        let context = try XCTUnwrap(testContext)
        let (attributedContent, _) = NoteParser.parse(content: content, tags: tags, context: context)
        let links = attributedContent.links
        XCTAssertEqual(links.count, 2)
        XCTAssertEqual(links[safe: 0]?.key, "@\(displayName1)")
        XCTAssertEqual(links[safe: 0]?.value, URL(string: "@\(hex1)"))
        XCTAssertEqual(links[safe: 1]?.key, "@\(displayName2)")
        XCTAssertEqual(links[safe: 1]?.value, URL(string: "@\(hex2)"))
    }

    func testContentWithUntaggedNpub() throws {
        let content = "hello npub1937vv2nf06360qn9y8el6d8sevnndy7tuh5nzre4gj05xc32tnwqauhaj6"
        let npub = "npub1937vv2nf06360qn9y8el6d8sevnndy7tuh5nzre4gj05xc32tnwqauhaj6"
        let hex = "2c7cc62a697ea3a7826521f3fd34f0cb273693cbe5e9310f35449f43622a5cdc"
        let tags: [[String]] = [[]]
        let context = try XCTUnwrap(testContext)
        let (attributedContent, _) = NoteParser.parse(content: content, tags: tags, context: context)
        let links = attributedContent.links
        XCTAssertEqual(links.count, 1)
        XCTAssertEqual(links[safe: 0]?.key, "\(npub)")
        XCTAssertEqual(links[safe: 0]?.value, URL(string: "@\(hex)"))
    }

    func testContentWithUntaggedNote() throws {
        let content = "Check this note1h2mmqfjqle48j8ytmdar22v42g5y9n942aumyxatgtxpqj29pjjsjecraw"
        let hex = "bab7b02640fe6a791c8bdb7a352995522842ccb55779b21bab42cc1049450ca5"
        let tags: [[String]] = [[]]
        let context = try XCTUnwrap(testContext)
        let (attributedContent, _) = NoteParser.parse(content: content, tags: tags, context: context)
        let links = attributedContent.links
        XCTAssertEqual(links.count, 1)
        XCTAssertEqual(links[safe: 0]?.key, "🔗 Link to note")
        XCTAssertEqual(links[safe: 0]?.value, URL(string: "%\(hex)"))
    }
    
    func testContentWithUntaggedNIP27Note() throws {
        let content = "Check this nostr:note1h2mmqfjqle48j8ytmdar22v42g5y9n942aumyxatgtxpqj29pjjsjecraw"
        let hex = "bab7b02640fe6a791c8bdb7a352995522842ccb55779b21bab42cc1049450ca5"
        let tags: [[String]] = [[]]
        let context = try XCTUnwrap(testContext)
        let (attributedContent, _) = NoteParser.parse(content: content, tags: tags, context: context)
        let links = attributedContent.links
        XCTAssertEqual(links.count, 1)
        XCTAssertEqual(links[safe: 0]?.key, "🔗 Link to note")
        XCTAssertEqual(links[safe: 0]?.value, URL(string: "%\(hex)"))
    }

    func testContentWithUntaggedNIP27NoteAndTaggedNIP27Profile() throws {
        let profileDisplayName = "@npub1pu3vq..."
        let profile = "npub1pu3vqm4vzqpxsnhuc684dp2qaq6z69sf65yte4p39spcucv5lzmqswtfch"
        let note = "note1h2mmqfjqle48j8ytmdar22v42g5y9n942aumyxatgtxpqj29pjjsjecraw"
        let content = "Check this nostr:\(note) from nostr:\(profile)"
        let profileHex = "0f22c06eac1002684efcc68f568540e8342d1609d508bcd4312c038e6194f8b6"
        let noteHex = "bab7b02640fe6a791c8bdb7a352995522842ccb55779b21bab42cc1049450ca5"
        let tags: [[String]] = [["p", profileHex]]
        let context = try XCTUnwrap(testContext)
        let (attributedContent, _) = NoteParser.parse(content: content, tags: tags, context: context)
        let links = attributedContent.links
        XCTAssertEqual(links.count, 2)
        XCTAssertEqual(links[safe: 0]?.key, "🔗 Link to note")
        XCTAssertEqual(links[safe: 0]?.value, URL(string: "%\(noteHex)"))
        XCTAssertEqual(links[safe: 1]?.key, "\(profileDisplayName)")
        XCTAssertEqual(links[safe: 1]?.value, URL(string: "@\(profileHex)"))
    }
    
    func testContentWithUntaggedProfile() throws {
        let profile = "nprofile1qqszclxx9f5haga8sfjjrulaxncvkfekj097t6f3pu65f86rvg49ehqj6f9dh"
        let hex = "2c7cc62a697ea3a7826521f3fd34f0cb273693cbe5e9310f35449f43622a5cdc"

        let content = "hello \(profile)"
        let tags: [[String]] = [[]]
        
        let expectedContent = content
        let context = try XCTUnwrap(testContext)
        let (attributedContent, _) = NoteParser.parse(content: content, tags: tags, context: context)

        let parsedContent = String(attributedContent.characters)
        XCTAssertEqual(parsedContent, expectedContent)

        let links = attributedContent.links
        XCTAssertEqual(links.count, 1)
        XCTAssertEqual(links[safe: 0]?.key, "\(profile)")
        XCTAssertEqual(links[safe: 0]?.value, URL(string: "@\(hex)"))
    }

    func testContentWithUntaggedEvent() throws {
        // swiftlint:disable line_length
        let event = "nevent1qqst8cujky046negxgwwm5ynqwn53t8aqjr6afd8g59nfqwxpdhylpcpzamhxue69uhhyetvv9ujuetcv9khqmr99e3k7mg8arnc9"
        // swiftlint:enable line_length

        let hex = "b3e392b11f5d4f28321cedd09303a748acfd0487aea5a7450b3481c60b6e4f87"

        let content = "check this \(event)"
        let tags: [[String]] = [[]]

        let expectedContent = "check this 🔗 Link to note"
        let context = try XCTUnwrap(testContext)
        let (attributedContent, _) = NoteParser.parse(content: content, tags: tags, context: context)

        let parsedContent = String(attributedContent.characters)
        XCTAssertEqual(parsedContent, expectedContent)

        let links = attributedContent.links
        XCTAssertEqual(links.count, 1)
        XCTAssertEqual(links[safe: 0]?.key, "🔗 Link to note")
        XCTAssertEqual(links[safe: 0]?.value, URL(string: "%\(hex)"))
    }

    func testContentWithUntaggedEventWithADot() throws {
        // swiftlint:disable line_length
        let event = "nevent1qqst8cujky046negxgwwm5ynqwn53t8aqjr6afd8g59nfqwxpdhylpcpzamhxue69uhhyetvv9ujuetcv9khqmr99e3k7mg8arnc9"
        // swiftlint:enable line_length

        let hex = "b3e392b11f5d4f28321cedd09303a748acfd0487aea5a7450b3481c60b6e4f87"

        let content = "check this \(event). Bye!"
        let tags: [[String]] = [[]]

        let expectedContent = "check this 🔗 Link to note. Bye!"
        let context = try XCTUnwrap(testContext)
        let (attributedContent, _) = NoteParser.parse(content: content, tags: tags, context: context)

        let parsedContent = String(attributedContent.characters)
        XCTAssertEqual(parsedContent, expectedContent)

        let links = attributedContent.links
        XCTAssertEqual(links.count, 1)
        XCTAssertEqual(links[safe: 0]?.key, "🔗 Link to note")
        XCTAssertEqual(links[safe: 0]?.value, URL(string: "%\(hex)"))
    }

    func testContentWithMalformedEvent() throws {
        // swiftlint:disable line_length
        let event = "nevent1qqst8cujky046negxgwwm5ynqwn53t8aqjr6afd8g59nfqwxpdhylpcpzamhxue69uhhyetvv9ujuetcv9khqmr99e3k7mg8arnc9"
        // swiftlint:enable line_length

        let content = "check this \(event)andthisshouldbreakmaybe. Bye!"
        let tags: [[String]] = [[]]

        let expectedContent = content
        let context = try XCTUnwrap(testContext)
        let (attributedContent, _) = NoteParser.parse(content: content, tags: tags, context: context)

        let parsedContent = String(attributedContent.characters)
        XCTAssertEqual(parsedContent, expectedContent)

        let links = attributedContent.links
        XCTAssertEqual(links.count, 0)
    }
}

fileprivate extension AttributedString {
    var links: [(key: String, value: URL)] {
        runs.compactMap {
            guard let link = $0.link else {
                return nil
            }
            return (key: String(self[$0.range].characters), value: link)
        }
    }
}<|MERGE_RESOLUTION|>--- conflicted
+++ resolved
@@ -4,7 +4,6 @@
 
 final class NoteNoteParserTests: CoreDataTestCase {
 
-<<<<<<< HEAD
     func testContentWithRawNIP05() throws {
         let nip05 = "linda@nos.social"
         let webLink = "https://njump.me/linda@nos.social"
@@ -12,7 +11,34 @@
         let expected = "hello [\(nip05)](\(webLink))"
         let tags: [[String]] = [[]]
         let context = try XCTUnwrap(testContext)
-=======
+        let (attributedContent, _) = NoteParser.parse(
+            content: content,
+            tags: tags,
+            context: context
+        )
+        let links = attributedContent.links
+        XCTAssertEqual(links.count, 1)
+        XCTAssertEqual(links[safe: 0]?.key, nip05)
+        XCTAssertEqual(links[safe: 0]?.value, URL(string: webLink))
+    }
+
+    func testContentWithRawNIP05AndAtPrepended() throws {
+        let nip05 = "linda@nos.social"
+        let webLink = "https://njump.me/linda@nos.social"
+        let content = "hello @\(nip05)"
+        let expected = "hello [\(nip05)](\(webLink))"
+        let tags: [[String]] = [[]]
+        let context = try XCTUnwrap(testContext)
+        let (attributedContent, _) = NoteParser.parse(
+            content: content,
+            tags: tags,
+            context: context
+        )
+        let links = attributedContent.links
+        XCTAssertEqual(links.count, 1)
+        XCTAssertEqual(links[safe: 0]?.key, nip05)
+        XCTAssertEqual(links[safe: 0]?.value, URL(string: webLink))    }
+
     func testMentionPrecededByAt() throws {
         // Arrange
         let name = "nos"
@@ -35,27 +61,12 @@
         let author = try Author.findOrCreate(by: hex, context: context)
         author.displayName = name
         try context.save()
->>>>>>> 314b98b9
+
         let (attributedContent, _) = NoteParser.parse(
             content: content,
             tags: tags,
             context: context
         )
-<<<<<<< HEAD
-        let links = attributedContent.links
-        XCTAssertEqual(links.count, 1)
-        XCTAssertEqual(links[safe: 0]?.key, nip05)
-        XCTAssertEqual(links[safe: 0]?.value, URL(string: webLink))
-    }
-
-    func testContentWithRawNIP05AndAtPrepended() throws {
-        let nip05 = "linda@nos.social"
-        let webLink = "https://njump.me/linda@nos.social"
-        let content = "hello @\(nip05)"
-        let expected = "hello [\(nip05)](\(webLink))"
-        let tags: [[String]] = [[]]
-        let context = try XCTUnwrap(testContext)
-=======
 
         // Assert
         let parsedContent = String(attributedContent.characters)
@@ -89,20 +100,11 @@
         let author = try Author.findOrCreate(by: hex, context: context)
         author.displayName = name
         try context.save()
->>>>>>> 314b98b9
         let (attributedContent, _) = NoteParser.parse(
             content: content,
             tags: tags,
             context: context
         )
-<<<<<<< HEAD
-        let links = attributedContent.links
-        XCTAssertEqual(links.count, 1)
-        XCTAssertEqual(links[safe: 0]?.key, nip05)
-        XCTAssertEqual(links[safe: 0]?.value, URL(string: webLink))
-    }
-
-=======
 
         // Assert
         let parsedContent = String(attributedContent.characters)
@@ -113,7 +115,6 @@
         XCTAssertEqual(links.first?.value, URL(string: "@\(hex)"))
     }
     
->>>>>>> 314b98b9
     /// Example taken from [NIP-27](https://github.com/nostr-protocol/nips/blob/master/27.md)
     func testMentionWithNPub() throws {
         let mention = "@mattn"
