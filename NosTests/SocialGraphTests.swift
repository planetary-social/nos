--- conflicted
+++ resolved
@@ -19,16 +19,9 @@
         // For some reason that I can't figure out using an in-memory persistent store causes these tests to take
         // several minutes instead of seconds, so we are using an on-disk store for these tests instead.
         withDependencies { dependencies in
-<<<<<<< HEAD
-            let persistenceController = PersistenceController(containerName: "NosTests")
-            persistenceController.resetForTesting()
-            dependencies.persistenceController = persistenceController
-            self.testContext = persistenceController.viewContext
-=======
             let persistenceController = PersistenceController(containerName: "NosTests", inMemory: true)
             testContext = persistenceController.viewContext
             dependencies.persistenceController = persistenceController
->>>>>>> 4ebb5215
         } operation: {
             super.invokeTest()
         }
