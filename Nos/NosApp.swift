//
//  NosApp.swift
//  Nos
//
//  Created by Matthew Lorentz on 1/31/23.
//

import SwiftUI
import Logger
import Dependencies
<<<<<<< HEAD

private enum CurrentUserKey: DependencyKey {
    static let liveValue = CurrentUser.shared
    static let testValue = CurrentUser.shared
    static let previewValue = CurrentUser.shared
}

extension DependencyValues {
    var currentUser: CurrentUser {
        get { self[CurrentUserKey.self] }
        set { self[CurrentUserKey.self] = newValue }
    }
}

private enum RouterKey: DependencyKey {
    static let liveValue = Router()
    static let testValue = Router()
    static let previewValue = Router()
}

extension DependencyValues {
    var router: Router {
        get { self[RouterKey.self] }
        set { self[RouterKey.self] = newValue }
    }
}

private enum RelayServiceKey: DependencyKey {
    static let liveValue = RelayService(persistenceController: PersistenceController.shared)
    static let testValue = RelayService(persistenceController: PersistenceController.shared)
    static let previewValue = RelayService(persistenceController: PersistenceController.shared)
}

extension DependencyValues {
    var relayService: RelayService {
        get { self[RelayServiceKey.self] }
        set { self[RelayServiceKey.self] = newValue }
    }
}
=======
>>>>>>> ed751a66

@main
struct NosApp: App {
    
    let persistenceController = PersistenceController.shared
    @Dependency(\.relayService) private var relayService
    @Dependency(\.router) private var router
    @Dependency(\.currentUser) private var currentUser
    private let appController = AppController()
    @Environment(\.scenePhase) private var scenePhase

    var body: some Scene {
        WindowGroup {
            AppView()
                .environment(\.managedObjectContext, persistenceController.container.viewContext)
                .environmentObject(relayService)
                .environmentObject(router)
                .environmentObject(appController)
                .environmentObject(currentUser)
                .task {
                    currentUser.relayService = relayService
                }
                .onChange(of: scenePhase) { newPhase in
                    // TODO: save all contexts, not just the view and background.
                    if newPhase == .inactive {
                        Log.info("Scene change: inactive")
                        try? persistenceController.saveAll()
                    } else if newPhase == .active {
                        Log.info("Scene change: active")
                    } else if newPhase == .background {
                        Log.info("Scene change: background")
                        try? persistenceController.saveAll()
                    }
                }
                .onChange(of: scenePhase) { newPhase in
                    // TODO: save all contexts, not just the view and background.
                    if newPhase == .inactive {
                        Log.info("Scene change: inactive")
                        try? persistenceController.saveAll()
                    } else if newPhase == .active {
                        Log.info("Scene change: active")
                    } else if newPhase == .background {
                        Log.info("Scene change: background")
                        try? persistenceController.saveAll()
                    }
                }
        }
    }
}<|MERGE_RESOLUTION|>--- conflicted
+++ resolved
@@ -8,48 +8,6 @@
 import SwiftUI
 import Logger
 import Dependencies
-<<<<<<< HEAD
-
-private enum CurrentUserKey: DependencyKey {
-    static let liveValue = CurrentUser.shared
-    static let testValue = CurrentUser.shared
-    static let previewValue = CurrentUser.shared
-}
-
-extension DependencyValues {
-    var currentUser: CurrentUser {
-        get { self[CurrentUserKey.self] }
-        set { self[CurrentUserKey.self] = newValue }
-    }
-}
-
-private enum RouterKey: DependencyKey {
-    static let liveValue = Router()
-    static let testValue = Router()
-    static let previewValue = Router()
-}
-
-extension DependencyValues {
-    var router: Router {
-        get { self[RouterKey.self] }
-        set { self[RouterKey.self] = newValue }
-    }
-}
-
-private enum RelayServiceKey: DependencyKey {
-    static let liveValue = RelayService(persistenceController: PersistenceController.shared)
-    static let testValue = RelayService(persistenceController: PersistenceController.shared)
-    static let previewValue = RelayService(persistenceController: PersistenceController.shared)
-}
-
-extension DependencyValues {
-    var relayService: RelayService {
-        get { self[RelayServiceKey.self] }
-        set { self[RelayServiceKey.self] = newValue }
-    }
-}
-=======
->>>>>>> ed751a66
 
 @main
 struct NosApp: App {
@@ -84,18 +42,6 @@
                         try? persistenceController.saveAll()
                     }
                 }
-                .onChange(of: scenePhase) { newPhase in
-                    // TODO: save all contexts, not just the view and background.
-                    if newPhase == .inactive {
-                        Log.info("Scene change: inactive")
-                        try? persistenceController.saveAll()
-                    } else if newPhase == .active {
-                        Log.info("Scene change: active")
-                    } else if newPhase == .background {
-                        Log.info("Scene change: background")
-                        try? persistenceController.saveAll()
-                    }
-                }
         }
     }
 }