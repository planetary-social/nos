//
//  Localization+Nos.swift
//  Nos
//
//  Created by Matthew Lorentz on 4/17/23.
//

import Foundation
import SwiftUI
import SwiftUINavigation

extension Localizable {

    // replaces keys in the string with values from the dictionary passed
    // case greeting = "Hello {{ name }}."
    // greeting.text(["name": ]) -> Hello
    func text(_ arguments: [String: String]) -> String {
        do {
            var text = self.string
            for (key, value) in arguments {
                let regex = try NSRegularExpression(pattern: "\\{\\{\\s*\(key)\\s*\\}\\}", options: .caseInsensitive)
                text = regex.stringByReplacingMatches(
                    in: text,
                    options: NSRegularExpression.MatchingOptions(rawValue: 0),
                    range: NSRange(location: 0, length: text.count),
                    withTemplate: value
                )
            }
            return text
        } catch {
            return ""
        }
    }

<<<<<<< HEAD
    func localizedText(_ arguments: [String: String]) -> LocalizedStringKey {
=======
    /// Use this function in place of `text(_ arguments:[String: String]) -> String` to use Markdown-formatted text
    func localizedMarkdown(_ arguments: [String: String]) -> LocalizedStringKey {
>>>>>>> 33111c17
        LocalizedStringKey(text(arguments))
    }

    var uppercased: String {
        string.uppercased()
    }

    var view: Text {
        Text(string)
    }
    
    func view(_ arguments: [String: String]) -> Text {
        Text(text(arguments))
    }
    
    var textState: TextState {
        TextState(string)
    }
}<|MERGE_RESOLUTION|>--- conflicted
+++ resolved
@@ -31,13 +31,9 @@
             return ""
         }
     }
-
-<<<<<<< HEAD
-    func localizedText(_ arguments: [String: String]) -> LocalizedStringKey {
-=======
+  
     /// Use this function in place of `text(_ arguments:[String: String]) -> String` to use Markdown-formatted text
     func localizedMarkdown(_ arguments: [String: String]) -> LocalizedStringKey {
->>>>>>> 33111c17
         LocalizedStringKey(text(arguments))
     }
 
