--- conflicted
+++ resolved
@@ -170,15 +170,12 @@
     case createAccount = "Create an account"
     case shareLogs = "Share logs"
     case failedToExportLogs = "Failed to export logs."
-<<<<<<< HEAD
-=======
     case appVersion = "App Version:"
     
     case privateKey = "Private Key"
     case logout = "Logout"
     case myKeyIsBackedUp = "My key is backed up"
     case backUpYourKeyWarning = "Logging out will delete your private key (nsec) from the app. Make sure you have your private key backed up before you do this or you will lose access to your account!"
->>>>>>> ed751a66
     
     case post = "Post" // (verb form)
     case newNote = "New Note"
