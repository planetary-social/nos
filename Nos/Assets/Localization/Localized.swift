//
//  Localized.swift
//  Nos
//
//  Created by Matthew Lorentz on 2/14/23.
//

import Foundation

// swiftlint:disable line_length identifier_name

// provide the types of any new Localizable enums
// in order to automatically export their strings to the localization files
extension Localized {
    static var localizableTypes: [any Localizable.Type] {
        // TODO: Can we compute this using CaseIterable and recursion?
        [Localized.self]
    }
}

// MARK: - Generic

/// Localized is an enumeration of all the strings in our app that can be translated into supported languages.
///
///    Use as follows:
///
///    enum Text: String, Localizable {
///        case hello = "Hello!"
///        case greeting = "Hello {{ name }}!"
///    }
///
///    Text.hello.string
///        Hello!
///
///    Text.greeting.string(["name": "friend"])
///        Hello friend!
///
///    To create a localizable strings file, you can conform your enum to CaseIterable,
///    and then call the following:
///
///    Text.exportForStringsFile()
///        "Text.hello" = "Hello.";
///        "Text.greeting" = "Hello {{ name }}.";
///
///    Then simply implement localization in the `string` function:
///
///        var string: String {
///            return NSLocalizedString(key, comment: "")
///        }
///
enum Localized: String, Localizable, CaseIterable {
    
    case nos = "Nos"
    
    case error = "Error"
    case noEvents = "No Events Yet! Add a relay to get started"
    case addItem = "Add Item"
    case homeFeed = "Home Feed"
    case homeFeedLinkTitle = "🏠 Home Feed"
    case relaysLinkTitle = "📡 Relays"
    case settingsLinkTitle = "⚙️ Settings"
    
    case keys = "Keys"
    case keyEncryptionWarning = "Warning: your private key will be stored unencrypted on disk."
    case privateKeyPlaceholder = "Private Key (in hex format)"
    case save = "Save"
    case settings = "Settings"
    case invalidKey = "Invalid Key"
    case couldNotReadPrivateKeyMessage = "Could not read your private key. Make sure it is in hex format."
    
    case publish = "Publish"
    case newNote = "New Note"
    case cancel = "Cancel"
    case youNeedToEnterAPrivateKeyBeforePosting = "You need to enter a private key in Settings before you can publish posts."
    
    case relays = "Relays"
    case noRelaysMessage = "No relays yet! Add one below to get started"
    case addRelay = "Add relay"
<<<<<<< HEAD
    
    case profile = "Profile"
    case follow = "Follow"
    case readMore = "Read more"
    case bio = "Bio"
    case noEventsOnProfile = "We don't see any notes for this profile, but we'll keep looking!"
=======
}

// MARK: - Onboarding

extension Localized {
    
    enum Onboarding: String, Localizable, CaseIterable {
        case getStartedTitle = "Welcome to Nos"
        case getStartedButton = "Let's get started"
        
        case privateKeyTitle = "Private Key"
        case generatePrivateKeyButton = "Generate Private Key"
        case alreadyHaveAPrivateKey = "Already have a private key?"
        case addPrivateKeyTitle = "Add Private Key"
        case privateKeyPrompt = "Private Key:"
    }
>>>>>>> ab9d18a2
}<|MERGE_RESOLUTION|>--- conflicted
+++ resolved
@@ -76,14 +76,12 @@
     case relays = "Relays"
     case noRelaysMessage = "No relays yet! Add one below to get started"
     case addRelay = "Add relay"
-<<<<<<< HEAD
     
     case profile = "Profile"
     case follow = "Follow"
     case readMore = "Read more"
     case bio = "Bio"
     case noEventsOnProfile = "We don't see any notes for this profile, but we'll keep looking!"
-=======
 }
 
 // MARK: - Onboarding
@@ -100,5 +98,4 @@
         case addPrivateKeyTitle = "Add Private Key"
         case privateKeyPrompt = "Private Key:"
     }
->>>>>>> ab9d18a2
 }