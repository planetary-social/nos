//
//  Localized.swift
//  Nos
//
//  Created by Matthew Lorentz on 2/14/23.
//

import Foundation

// swiftlint:disable line_length identifier_name

// provide the types of any new Localizable enums
// in order to automatically export their strings to the localization files
extension Localized {
    static var localizableTypes: [any Localizable.Type] {
        // TODO: Can we compute this using CaseIterable and recursion?
<<<<<<< HEAD
        [Localized.self, Localized.Reply.self, Localized.ImagePicker.self]
=======
        [Localized.self, Localized.Reply.self, Localized.ImagePicker.self, ReportCategory.self]
>>>>>>> b07cb76c
    }
}

// MARK: - Generic

/// Localized is an enumeration of all the strings in our app that can be translated into supported languages.
///
///    Use as follows:
///
///    enum Text: String, Localizable {
///        case hello = "Hello!"
///        case greeting = "Hello {{ name }}!"
///    }
///
///    Text.hello.string
///        Hello!
///
///    Text.greeting.string(["name": "friend"])
///        Hello friend!
///
///    To create a localizable strings file, you can conform your enum to CaseIterable,
///    and then call the following:
///
///    Text.exportForStringsFile()
///        "Text.hello" = "Hello.";
///        "Text.greeting" = "Hello {{ name }}.";
///
///    Then simply implement localization in the `string` function:
///
///        var string: String {
///            return NSLocalizedString(key, comment: "")
///        }
///
enum Localized: String, Localizable, CaseIterable {
    
    case nos = "Nos"
    
    case onboardingTitle = "the human network"
    case logInWithYourKeys = "Login with your keys"
    case ageVerificationTitle = "Are you over 16 years old?"
    case ageVerificationSubtitle = "For legal reasons, we need to make sure you're over this age to use Nos"
    case notOldEnoughTitle = "Sorry, but Nos is not for you yet,"
    case notOldEnoughSubtitle = "You need to be 16 years old to be able to use this app."
    case notOldEnoughButton = "Go back (to school)"
    case termsOfServiceTitle = "Terms of Service"
  
    case loginWithKey = "Login with key"
    case pasteYourSecretKey = "Paste your secret key"
    case login = "Login"
    
    case yes = "Yes"
    case no = "No"
    
    case accept = "Accept"
    case reject = "Reject"
    
    case error = "Error"
    case noEvents = "No notes (yet)! Browse the Discover tab and follow some people to get started."
    case addItem = "Add Item"
    case homeFeed = "Feed"
    
    case keys = "Keys"
    case privateKeyWarning = "Never share your private key with anyone. Save your private key in a password manager so you can restore access to your account & data."
    case privateKeyPlaceholder = "nsec or hex..."
    case save = "Save"
    case copy = "Copy"
    case settings = "Settings"
    case invalidKey = "Invalid Key"
    case couldNotReadPrivateKeyMessage = "Could not read your private key. Please verify that it is in nsec or hex format."
    case tryIt = "Try it"
    case shareLogs = "Share logs"
    case failedToExportLogs = "Failed to export logs."
    case appVersion = "App Version:"
    case allPublishedEvents = "All published events"
    
    case privateKey = "Private Key"
    case logout = "Logout"
    case myKeyIsBackedUp = "My key is backed up"
    case backUpYourKeyWarning = "Logging out will delete your private key (nsec) from the app. Make sure you have your private key backed up before you do this or you will lose access to your account!"
    
    case post = "Post" // (verb form)
    case newNote = "New Note"
    case newNotePlaceholder = "Type your post here..."
    case cancel = "Cancel"
    case confirm = "Confirm"
    case clear = "Clear"
    case done = "Done"
    case editProfile = "Edit Profile"
    case completeProfileMessage = "Finish setting up your profile to help people find you."
    case completeProfileButton = "Complete My Profile"
    case youNeedToEnterAPrivateKeyBeforePosting = "You need to enter a private key in Settings before you can publish posts."
    case relayDoesNotSupportNIP40 = "This relay doesn't support expiring messages. Please select another one."
    case anyRelaysSupportingNIP40 = "None of your relays support expiring messages. Please add one and retry."
    case noteDisappearsIn = "Note disappears in" // Choices like 15 mins, 1 hour, etc. appear after this text.
    case attachMedia = "Attach Media"
    case expirationDate = "Expiration Date"
    case minuteAbbreviated = "min"
    case hourAbbreviated = "hour"
    case dayAbbreviated = "day"
    case daysAbbreviated = "days"
    case sendCode = "Send code"
    case submit = "Submit"
    case setUpUNS = "Reserve Your Name"
    case goBack = "Go back"
    case startOver = "Start over"
    case setUpUniversalName = "Set up your Universal Name"
    case dismiss = "Dismiss"
    
    case relays = "Relays"
    case noRelaysMessage = "No relays yet! Add one below to get started"
    case addRelay = "Add relay"
    case recommendedRelays = "Recommended Relays"
    case invalidURLError = "Please enter a valid websocket URL."
    case saveRelayError = "Could not save relay."
    case ok = "Ok"

    case relay = "Relay"
    case address = "Address"
    case fetchedAt = "Fetched"
    case metadata = "Metadata"
    case description = "Description"
    case supportedNIPs = "Supported NIPs"
    case pubkey = "Public key"
    case contact = "Contact"
    case software = "Software"
    case version = "Version"
    
    case profileTitle = "Profile"
    case profile = "profile"
    case follow = "Follow"
    case follows = "Follows"
    case following = "Following"
    case unfollow = "Unfollow"
    case uns = "UNS"
    case nip05 = "NIP-05"
    case readMore = "Read more"
    case thread = "Thread"
    case show = "Show" // verb form
    case bio = "Bio"
    case displayName = "Display name"
    case name = "Name"
    case picUrl = "Profile pic url"
    case noEventsOnProfile = "We don't see any notes for this profile, but we'll keep looking!"
    case basicInfo = "Basic Information"
    case edit = "Edit" // verb form

    case mention = "Mention"
    
    case debug = "Debug"
    case loadSampleData = "Load Sample Data"
    case sampleDataInstructions = "This will delete all events and load those in sample_data.json"
    
    case discover = "Discover"
    case searchBar = "Search for users"
    case notifications = "Notifications"
    case noNotifications = "No notifications (yet)!"
    case copyNoteIdentifier = "Copy Note Identifier"
    case copyNoteText = "Copy Note Text"
    case copyLink = "Copy Link"
    case copyUserIdentifier = "Copy User ID (npub)"
    case deleteNote = "Delete"
    case deleteNoteConfirmation = "This will ask all your relay servers to permanently remove this note. Are you sure?"
    case mute = "Mute"
    case muteUser = "Mute User"
    case muted = "Muted"
    case mutedUsers = "Muted Users"
    case mutePrompt = "Would you like to mute {{ user }}?"
    case share = "Share"
    case reportNote = "Report note"
    case reportUser = "Report user"
    case reportContent = "Report Content"
    case confirmReport = "Confirm Report"
    case reportConfirmation = "Are you sure you want to report this as {{ report_type }}? This report will be public."
    case note = "note"
    case unmuteUser = "Un-Mute"
    case outsideNetwork = "This user is outside your network."
    case allMyRelays = "All My Relays"
    case about = "About"
    case contactUs = "Contact Us"
    case shareNos = "Share Nos"
    case yourProfile = "Your Profile"
    
    case unsTagline = "Universal Name Space brings identity verification you can trust."
    case unsDescription = "The Universal Namespace gives you one name you can use everywhere. You can verify your identity and get your universal name here in Nos. This screen is for demo purposes only, all names will be reset in the future. Learn more."
    case unsLearnMore = "Learn more."
    case verifyYourIdentity = "Verify your identity"
    case enterCode = "Enter Code"
    case nameLower = "name"
    case chooseYourName = "Choose Your Name"
    case oops = "Oops!"
    case thatNameIsTaken = "That name is taken."
    case success = "Success!"
    case yourNewUNMessage = "is your new Nostr username.\n\nThis demo of the Universal Namespace is for testing purposes only. All names will be reset in the future."
    case anErrorOccurred = "An error occured."
    
    case relayAddressPlaceholder = "wss://yourrelay.com"
    case someone = "someone"
    
    case aboutNos = "Nos is a new social media app built on the Nostr protocol from the team that brought you Planetary. Designed for humans, not algorithms. Learn more at Nos.social."
    case aboutNosHighlight = "Learn more at Nos.social."
    case aboutNostr = "Nostr is an open social media ecosystem that puts you in control of your online relationships. Nos is just one of many apps that speak the Nostr language, and you can pick your servers too. Learn more about why Nostr is great."
    case aboutNostrHighlight = "Learn more about why Nostr is great."
    case nosIsOpenSource = "Nos is open source! You can read the code, contribute new features, or even fork it and build your own Nostr client. No opaque algorithms or secret rules. See the code."
    case nosIsOpenSourceHighlight = "See the code."
    case eventSource = "Raw Event"
    case loading = "Loading..."
    case viewSource = "View Source"
<<<<<<< HEAD
=======
    case reportEventContent = "This content has been reported for {{ report_category }} using NIP-69 vocabulary https://github.com/nostr-protocol/nips/pull/457"
>>>>>>> b07cb76c
    case select = "Select"
}

// MARK: - Replies

extension Localized {
    
    enum Reply: String, Localizable, CaseIterable {
        case one = "{{ count }} reply"
        case many = "{{ count }} replies"
        
        case replied = "replied"
        case posted = "posted"
        case postAReply = "Post a reply"
        
        case repliedToYourNote = "replied to your note:"
        case mentionedYou = "mentioned you:"
    }
}

// MARK: - ImagePicker

extension Localized {
    
    enum ImagePicker: String, Localizable, CaseIterable {
        case camera = "Camera"
        case cameraNotAvailable = "Camera is not available on this device"
        case openSettingsMessage = "You can allow camera permissions by opening the Settings app."
        case permissionsRequired = "Permissions required for {{ title }}"
        case photoLibrary = "Photo Library"
        case selectFrom = "Select from Photo Library"
        case takePhoto = "Take photo with Camera"
        case errorUploadingFile = "Error uploading the file"
        case errorUploadingFileMessage = "An error was encountered when uploading the file you provided. Please try again."
<<<<<<< HEAD
=======
        case uploading = "Uploading..."
>>>>>>> b07cb76c
    }
}

// swiftlint:enable line_length identifier_name<|MERGE_RESOLUTION|>--- conflicted
+++ resolved
@@ -14,11 +14,7 @@
 extension Localized {
     static var localizableTypes: [any Localizable.Type] {
         // TODO: Can we compute this using CaseIterable and recursion?
-<<<<<<< HEAD
-        [Localized.self, Localized.Reply.self, Localized.ImagePicker.self]
-=======
         [Localized.self, Localized.Reply.self, Localized.ImagePicker.self, ReportCategory.self]
->>>>>>> b07cb76c
     }
 }
 
@@ -226,10 +222,7 @@
     case eventSource = "Raw Event"
     case loading = "Loading..."
     case viewSource = "View Source"
-<<<<<<< HEAD
-=======
     case reportEventContent = "This content has been reported for {{ report_category }} using NIP-69 vocabulary https://github.com/nostr-protocol/nips/pull/457"
->>>>>>> b07cb76c
     case select = "Select"
 }
 
@@ -264,10 +257,7 @@
         case takePhoto = "Take photo with Camera"
         case errorUploadingFile = "Error uploading the file"
         case errorUploadingFileMessage = "An error was encountered when uploading the file you provided. Please try again."
-<<<<<<< HEAD
-=======
         case uploading = "Uploading..."
->>>>>>> b07cb76c
     }
 }
 
