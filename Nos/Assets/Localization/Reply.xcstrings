{
  "sourceLanguage" : "en",
  "strings" : {
    "inDiscussion" : {
      "extractionState" : "manual",
      "localizations" : {
        "en" : {
          "stringUnit" : {
            "state" : "translated",
            "value" : "in discussion"
          }
        },
        "es" : {
          "stringUnit" : {
            "state" : "translated",
            "value" : "en discusión"
          }
        },
        "ko" : {
          "stringUnit" : {
            "state" : "translated",
            "value" : "토론 중"
          }
        },
        "pt-BR" : {
          "stringUnit" : {
            "state" : "translated",
            "value" : "em discussão"
          }
        },
        "zh-Hans" : {
          "stringUnit" : {
            "state" : "translated",
            "value" : "正在讨论"
          }
        }
      }
    },
    "joinTheDiscussion" : {
      "extractionState" : "manual",
      "localizations" : {
        "en" : {
          "stringUnit" : {
            "state" : "translated",
            "value" : "Join the discussion"
          }
        },
        "es" : {
          "stringUnit" : {
            "state" : "translated",
            "value" : "Unirse a la discusión"
          }
        },
        "ko" : {
          "stringUnit" : {
            "state" : "translated",
            "value" : "토론 참여하기"
          }
        },
        "pt-BR" : {
          "stringUnit" : {
            "state" : "translated",
            "value" : "Participe da discussão"
          }
        },
        "zh-Hans" : {
          "stringUnit" : {
            "state" : "translated",
            "value" : "加入讨论"
          }
        }
      }
    },
    "mentionedYou" : {
      "extractionState" : "manual",
      "localizations" : {
        "de" : {
          "stringUnit" : {
            "state" : "translated",
            "value" : "hat dich erwähnt:"
          }
        },
        "en" : {
          "stringUnit" : {
            "state" : "translated",
            "value" : "mentioned you:"
          }
        },
        "es" : {
          "stringUnit" : {
            "state" : "translated",
            "value" : "te ha mencionado:"
          }
        },
        "fa" : {
          "stringUnit" : {
            "state" : "translated",
            "value" : "به شما اشاره کرده:"
          }
        },
        "fr" : {
          "stringUnit" : {
            "state" : "translated",
            "value" : "vous a mentionné(e):"
          }
        },
        "ja" : {
          "stringUnit" : {
            "state" : "translated",
            "value" : "メンションされました"
          }
        },
        "ko" : {
          "stringUnit" : {
            "state" : "translated",
            "value" : "님이 당신을 언급했어요"
          }
        },
        "nl" : {
          "stringUnit" : {
            "state" : "translated",
            "value" : "noemde u:"
          }
        },
        "pt-BR" : {
          "stringUnit" : {
            "state" : "translated",
            "value" : "mencionou você:"
          }
        },
        "sv" : {
          "stringUnit" : {
            "state" : "translated",
            "value" : "nämnde dig:"
          }
        },
        "zh-Hans" : {
          "stringUnit" : {
            "state" : "translated",
            "value" : "提到了你："
          }
        },
        "zh-Hant" : {
          "stringUnit" : {
            "state" : "translated",
            "value" : "提到了你："
          }
        }
      }
    },
    "postAReply" : {
      "extractionState" : "manual",
      "localizations" : {
        "de" : {
          "stringUnit" : {
            "state" : "translated",
            "value" : "Antwort posten"
          }
        },
        "en" : {
          "stringUnit" : {
            "state" : "translated",
            "value" : "Post a reply"
          }
        },
        "es" : {
          "stringUnit" : {
            "state" : "translated",
            "value" : "Publicar una respuesta"
          }
        },
        "fa" : {
          "stringUnit" : {
            "state" : "translated",
            "value" : "پاسخی ارسال کنید"
          }
        },
        "fr" : {
          "stringUnit" : {
            "state" : "translated",
            "value" : "Publier une réponse"
          }
        },
        "ja" : {
          "stringUnit" : {
            "state" : "translated",
            "value" : "返信を投稿する"
          }
        },
        "ko" : {
          "stringUnit" : {
            "state" : "translated",
            "value" : "답글 남기기"
          }
        },
        "nl" : {
          "stringUnit" : {
            "state" : "translated",
            "value" : "Plaats een reactie"
          }
        },
        "pt-BR" : {
          "stringUnit" : {
            "state" : "translated",
            "value" : "Respondeu"
          }
        },
        "sv" : {
          "stringUnit" : {
            "state" : "translated",
            "value" : "Skriv ett svar"
          }
        },
        "zh-Hans" : {
          "stringUnit" : {
            "state" : "translated",
            "value" : "发布回复"
          }
        },
        "zh-Hant" : {
          "stringUnit" : {
            "state" : "translated",
            "value" : "發佈回覆"
          }
        }
      }
    },
<<<<<<< HEAD
=======
    "posted" : {
      "extractionState" : "manual",
      "localizations" : {
        "de" : {
          "stringUnit" : {
            "state" : "translated",
            "value" : "hat gepostet"
          }
        },
        "en" : {
          "stringUnit" : {
            "state" : "translated",
            "value" : "posted"
          }
        },
        "es" : {
          "stringUnit" : {
            "state" : "translated",
            "value" : "publicado"
          }
        },
        "fa" : {
          "stringUnit" : {
            "state" : "translated",
            "value" : "ارسال شده"
          }
        },
        "fr" : {
          "stringUnit" : {
            "state" : "translated",
            "value" : "a publié"
          }
        },
        "ja" : {
          "stringUnit" : {
            "state" : "translated",
            "value" : "投稿しました"
          }
        },
        "ko" : {
          "stringUnit" : {
            "state" : "translated",
            "value" : "게시됨"
          }
        },
        "nl" : {
          "stringUnit" : {
            "state" : "translated",
            "value" : "geplaatst"
          }
        },
        "pt-BR" : {
          "stringUnit" : {
            "state" : "translated",
            "value" : "postou"
          }
        },
        "sv" : {
          "stringUnit" : {
            "state" : "translated",
            "value" : "postade"
          }
        },
        "zh-Hans" : {
          "stringUnit" : {
            "state" : "translated",
            "value" : "已发布"
          }
        },
        "zh-Hant" : {
          "stringUnit" : {
            "state" : "translated",
            "value" : "已發佈"
          }
        }
      }
    },
    "replied" : {
      "extractionState" : "manual",
      "localizations" : {
        "de" : {
          "stringUnit" : {
            "state" : "translated",
            "value" : "hat geantwortet"
          }
        },
        "en" : {
          "stringUnit" : {
            "state" : "translated",
            "value" : "replied"
          }
        },
        "es" : {
          "stringUnit" : {
            "state" : "translated",
            "value" : "contestado"
          }
        },
        "fa" : {
          "stringUnit" : {
            "state" : "translated",
            "value" : "پاسخ داد"
          }
        },
        "fr" : {
          "stringUnit" : {
            "state" : "translated",
            "value" : "a répondu"
          }
        },
        "ja" : {
          "stringUnit" : {
            "state" : "translated",
            "value" : "返信しました"
          }
        },
        "ko" : {
          "stringUnit" : {
            "state" : "translated",
            "value" : "답글 남김"
          }
        },
        "nl" : {
          "stringUnit" : {
            "state" : "translated",
            "value" : "beantwoord"
          }
        },
        "pt-BR" : {
          "stringUnit" : {
            "state" : "translated",
            "value" : "respondeu"
          }
        },
        "sv" : {
          "stringUnit" : {
            "state" : "translated",
            "value" : "svarade"
          }
        },
        "zh-Hans" : {
          "stringUnit" : {
            "state" : "translated",
            "value" : "已回复"
          }
        },
        "zh-Hant" : {
          "stringUnit" : {
            "state" : "translated",
            "value" : "已回覆"
          }
        }
      }
    },
>>>>>>> 15ed6b93
    "repliedToYourNote" : {
      "extractionState" : "manual",
      "localizations" : {
        "de" : {
          "stringUnit" : {
            "state" : "translated",
            "value" : "hat auf deine Note geantwortet:"
          }
        },
        "en" : {
          "stringUnit" : {
            "state" : "translated",
            "value" : "replied to your note:"
          }
        },
        "es" : {
          "stringUnit" : {
            "state" : "translated",
            "value" : "ha respondido a tu nota:"
          }
        },
        "fa" : {
          "stringUnit" : {
            "state" : "translated",
            "value" : "به یادداشت شما پاسخ داد:"
          }
        },
        "fr" : {
          "stringUnit" : {
            "state" : "translated",
            "value" : "a répondu à votre note:"
          }
        },
        "ja" : {
          "stringUnit" : {
            "state" : "translated",
            "value" : "あなたのノートに返信されました:"
          }
        },
        "ko" : {
          "stringUnit" : {
            "state" : "translated",
            "value" : "답글을 남김:"
          }
        },
        "nl" : {
          "stringUnit" : {
            "state" : "translated",
            "value" : "heeft op je note gereageerd:"
          }
        },
        "pt-BR" : {
          "stringUnit" : {
            "state" : "translated",
            "value" : "respondeu a sua nota:"
          }
        },
        "sv" : {
          "stringUnit" : {
            "state" : "translated",
            "value" : "svarade på din anteckning:"
          }
        },
        "zh-Hans" : {
          "stringUnit" : {
            "state" : "translated",
            "value" : "回复了你的笔记："
          }
        },
        "zh-Hant" : {
          "stringUnit" : {
            "state" : "translated",
            "value" : "回覆了你的筆記："
          }
        }
      }
    },
    "replies" : {
      "extractionState" : "manual",
      "localizations" : {
        "de" : {
          "variations" : {
            "plural" : {
              "one" : {
                "stringUnit" : {
                  "state" : "translated",
                  "value" : "%lld Antwort"
                }
              },
              "other" : {
                "stringUnit" : {
                  "state" : "translated",
                  "value" : "%lld Antworten"
                }
              }
            }
          }
        },
        "en" : {
          "variations" : {
            "plural" : {
              "one" : {
                "stringUnit" : {
                  "state" : "translated",
                  "value" : "%lld reply"
                }
              },
              "other" : {
                "stringUnit" : {
                  "state" : "translated",
                  "value" : "%lld replies"
                }
              }
            }
          }
        },
        "es" : {
          "variations" : {
            "plural" : {
              "one" : {
                "stringUnit" : {
                  "state" : "translated",
                  "value" : "%lld respuesta"
                }
              },
              "other" : {
                "stringUnit" : {
                  "state" : "translated",
                  "value" : "%lld respuestas"
                }
              }
            }
          }
        },
        "fa" : {
          "variations" : {
            "plural" : {
              "one" : {
                "stringUnit" : {
                  "state" : "translated",
                  "value" : "%lld پاسخ"
                }
              },
              "other" : {
                "stringUnit" : {
                  "state" : "translated",
                  "value" : "%lld پاسخ"
                }
              }
            }
          }
        },
        "fr" : {
          "variations" : {
            "plural" : {
              "one" : {
                "stringUnit" : {
                  "state" : "translated",
                  "value" : "%lld réponse"
                }
              },
              "other" : {
                "stringUnit" : {
                  "state" : "translated",
                  "value" : "%lld réponses"
                }
              }
            }
          }
        },
        "ja" : {
          "variations" : {
            "plural" : {
              "other" : {
                "stringUnit" : {
                  "state" : "translated",
                  "value" : "%lld の返信"
                }
              }
            }
          }
        },
        "ko" : {
          "variations" : {
            "plural" : {
              "other" : {
                "stringUnit" : {
                  "state" : "translated",
                  "value" : "%lld 답글"
                }
              }
            }
          }
        },
        "nl" : {
          "variations" : {
            "plural" : {
              "one" : {
                "stringUnit" : {
                  "state" : "translated",
                  "value" : "%lld reactie"
                }
              },
              "other" : {
                "stringUnit" : {
                  "state" : "translated",
                  "value" : "%lld reacties"
                }
              }
            }
          }
        },
        "pt-BR" : {
          "variations" : {
            "plural" : {
              "one" : {
                "stringUnit" : {
                  "state" : "translated",
                  "value" : "%lld responder"
                }
              },
              "other" : {
                "stringUnit" : {
                  "state" : "translated",
                  "value" : "%lld respostas"
                }
              }
            }
          }
        },
        "sv" : {
          "variations" : {
            "plural" : {
              "one" : {
                "stringUnit" : {
                  "state" : "translated",
                  "value" : "%lld svar"
                }
              },
              "other" : {
                "stringUnit" : {
                  "state" : "translated",
                  "value" : "%lld svar"
                }
              }
            }
          }
        },
        "zh-Hans" : {
          "variations" : {
            "plural" : {
              "other" : {
                "stringUnit" : {
                  "state" : "translated",
                  "value" : "%lld 条回复"
                }
              }
            }
          }
        },
        "zh-Hant" : {
          "variations" : {
            "plural" : {
              "other" : {
                "stringUnit" : {
                  "state" : "translated",
                  "value" : "%lld 條回覆"
                }
              }
            }
          }
        }
      }
    },
    "zappedYou" : {
      "extractionState" : "manual",
      "localizations" : {
        "en" : {
          "stringUnit" : {
            "state" : "translated",
            "value" : "⚡️ zapped you!"
          }
        },
        "es" : {
          "stringUnit" : {
            "state" : "translated",
            "value" : "⚡ ¡te mando un zap!"
          }
        },
        "ko" : {
          "stringUnit" : {
            "state" : "translated",
            "value" : "⚡️ 당신에게 잽을 보냄"
          }
        },
        "pt-BR" : {
          "stringUnit" : {
            "state" : "translated",
            "value" : "Te mandou um \"Zap\"!"
          }
        }
      }
    },
    "zappedYouSats" : {
      "extractionState" : "manual",
      "localizations" : {
        "en" : {
          "variations" : {
            "plural" : {
              "one" : {
                "stringUnit" : {
                  "state" : "translated",
                  "value" : "⚡️ zapped you %ld sat!"
                }
              },
              "other" : {
                "stringUnit" : {
                  "state" : "translated",
                  "value" : "⚡️ zapped you %ld sats!"
                }
              }
            }
          }
        },
        "es" : {
          "variations" : {
            "plural" : {
              "one" : {
                "stringUnit" : {
                  "state" : "translated",
                  "value" : "⚡ ¡te mando un zap de %ld sat!"
                }
              },
              "other" : {
                "stringUnit" : {
                  "state" : "translated",
                  "value" : "⚡ ¡te mando un zap de %ld sats!"
                }
              }
            }
          }
        },
        "ko" : {
          "variations" : {
            "plural" : {
              "other" : {
                "stringUnit" : {
                  "state" : "translated",
                  "value" : "⚡️ 당신에게 %ld sat 잽을 보냄!"
                }
              }
            }
          }
        },
        "pt-BR" : {
          "variations" : {
            "plural" : {
              "one" : {
                "stringUnit" : {
                  "state" : "translated",
                  "value" : "Te mandou %ld sat!"
                }
              },
              "other" : {
                "stringUnit" : {
                  "state" : "translated",
                  "value" : "Te mandou %ld sats!"
                }
              }
            }
          }
        }
      }
    }
  },
  "version" : "1.0"
}<|MERGE_RESOLUTION|>--- conflicted
+++ resolved
@@ -225,163 +225,6 @@
         }
       }
     },
-<<<<<<< HEAD
-=======
-    "posted" : {
-      "extractionState" : "manual",
-      "localizations" : {
-        "de" : {
-          "stringUnit" : {
-            "state" : "translated",
-            "value" : "hat gepostet"
-          }
-        },
-        "en" : {
-          "stringUnit" : {
-            "state" : "translated",
-            "value" : "posted"
-          }
-        },
-        "es" : {
-          "stringUnit" : {
-            "state" : "translated",
-            "value" : "publicado"
-          }
-        },
-        "fa" : {
-          "stringUnit" : {
-            "state" : "translated",
-            "value" : "ارسال شده"
-          }
-        },
-        "fr" : {
-          "stringUnit" : {
-            "state" : "translated",
-            "value" : "a publié"
-          }
-        },
-        "ja" : {
-          "stringUnit" : {
-            "state" : "translated",
-            "value" : "投稿しました"
-          }
-        },
-        "ko" : {
-          "stringUnit" : {
-            "state" : "translated",
-            "value" : "게시됨"
-          }
-        },
-        "nl" : {
-          "stringUnit" : {
-            "state" : "translated",
-            "value" : "geplaatst"
-          }
-        },
-        "pt-BR" : {
-          "stringUnit" : {
-            "state" : "translated",
-            "value" : "postou"
-          }
-        },
-        "sv" : {
-          "stringUnit" : {
-            "state" : "translated",
-            "value" : "postade"
-          }
-        },
-        "zh-Hans" : {
-          "stringUnit" : {
-            "state" : "translated",
-            "value" : "已发布"
-          }
-        },
-        "zh-Hant" : {
-          "stringUnit" : {
-            "state" : "translated",
-            "value" : "已發佈"
-          }
-        }
-      }
-    },
-    "replied" : {
-      "extractionState" : "manual",
-      "localizations" : {
-        "de" : {
-          "stringUnit" : {
-            "state" : "translated",
-            "value" : "hat geantwortet"
-          }
-        },
-        "en" : {
-          "stringUnit" : {
-            "state" : "translated",
-            "value" : "replied"
-          }
-        },
-        "es" : {
-          "stringUnit" : {
-            "state" : "translated",
-            "value" : "contestado"
-          }
-        },
-        "fa" : {
-          "stringUnit" : {
-            "state" : "translated",
-            "value" : "پاسخ داد"
-          }
-        },
-        "fr" : {
-          "stringUnit" : {
-            "state" : "translated",
-            "value" : "a répondu"
-          }
-        },
-        "ja" : {
-          "stringUnit" : {
-            "state" : "translated",
-            "value" : "返信しました"
-          }
-        },
-        "ko" : {
-          "stringUnit" : {
-            "state" : "translated",
-            "value" : "답글 남김"
-          }
-        },
-        "nl" : {
-          "stringUnit" : {
-            "state" : "translated",
-            "value" : "beantwoord"
-          }
-        },
-        "pt-BR" : {
-          "stringUnit" : {
-            "state" : "translated",
-            "value" : "respondeu"
-          }
-        },
-        "sv" : {
-          "stringUnit" : {
-            "state" : "translated",
-            "value" : "svarade"
-          }
-        },
-        "zh-Hans" : {
-          "stringUnit" : {
-            "state" : "translated",
-            "value" : "已回复"
-          }
-        },
-        "zh-Hant" : {
-          "stringUnit" : {
-            "state" : "translated",
-            "value" : "已回覆"
-          }
-        }
-      }
-    },
->>>>>>> 15ed6b93
     "repliedToYourNote" : {
       "extractionState" : "manual",
       "localizations" : {
