// This file is auto-generated at build time and should not be modified by hand

"Localized.nos" = "Nos";
"Localized.onboardingTitle" = "the human network";
"Localized.logInWithYourKeys" = "Login with your keys";
"Localized.ageVerificationTitle" = "Are you over 16 years old?";
"Localized.ageVerificationSubtitle" = "For legal reasons, we need to make sure you're over this age to use Nos";
"Localized.notOldEnoughTitle" = "Sorry, but Nos is not for you yet,";
"Localized.notOldEnoughSubtitle" = "You need to be 16 years old to be able to use this app.";
"Localized.notOldEnoughButton" = "Go back (to school)";
"Localized.termsOfServiceTitle" = "Terms of Service";
"Localized.loginWithKey" = "Login with key";
"Localized.pasteYourSecretKey" = "Paste your secret key";
"Localized.login" = "Login";
"Localized.yes" = "Yes";
"Localized.no" = "No";
"Localized.accept" = "Accept";
"Localized.reject" = "Reject";
"Localized.error" = "Error";
"Localized.noEvents" = "No notes (yet)! Browse the Discover tab and follow some people to get started.";
"Localized.addItem" = "Add Item";
"Localized.homeFeed" = "Feed";
"Localized.keys" = "Keys";
"Localized.privateKeyWarning" = "Never share your private key with anyone. Save your private key in a password manager so you can restore access to your account & data.";
"Localized.privateKeyPlaceholder" = "nsec or hex...";
"Localized.save" = "Save";
"Localized.copy" = "Copy";
"Localized.settings" = "Settings";
"Localized.invalidKey" = "Invalid Key";
"Localized.couldNotReadPrivateKeyMessage" = "Could not read your private key. Please verify that it is in nsec or hex format.";
"Localized.tryIt" = "Try it";
"Localized.shareLogs" = "Share logs";
"Localized.failedToExportLogs" = "Failed to export logs.";
"Localized.appVersion" = "App Version:";
"Localized.allPublishedEvents" = "All published events";
"Localized.privateKey" = "Private Key";
"Localized.logout" = "Logout";
"Localized.myKeyIsBackedUp" = "My key is backed up";
"Localized.backUpYourKeyWarning" = "Logging out will delete your private key (nsec) from the app. Make sure you have your private key backed up before you do this or you will lose access to your account!";
"Localized.post" = "Post";
"Localized.newNote" = "New Note";
"Localized.newNotePlaceholder" = "Type your post here...";
"Localized.cancel" = "Cancel";
"Localized.confirm" = "Confirm";
"Localized.clear" = "Clear";
"Localized.done" = "Done";
"Localized.editProfile" = "Edit Profile";
"Localized.completeProfileMessage" = "Finish setting up your profile to help people find you.";
"Localized.completeProfileButton" = "Complete My Profile";
"Localized.youNeedToEnterAPrivateKeyBeforePosting" = "You need to enter a private key in Settings before you can publish posts.";
"Localized.relayDoesNotSupportNIP40" = "This relay doesn't support expiring messages. Please select another one.";
"Localized.anyRelaysSupportingNIP40" = "None of your relays support expiring messages. Please add one and retry.";
"Localized.noteDisappearsIn" = "Note disappears in";
"Localized.attachMedia" = "Attach Media";
"Localized.expirationDate" = "Expiration Date";
"Localized.minuteAbbreviated" = "min";
"Localized.hourAbbreviated" = "hour";
"Localized.dayAbbreviated" = "day";
"Localized.daysAbbreviated" = "days";
"Localized.sendCode" = "Send code";
"Localized.submit" = "Submit";
"Localized.setUpUNS" = "Reserve Your Name";
"Localized.goBack" = "Go back";
"Localized.startOver" = "Start over";
"Localized.setUpUniversalName" = "Set up your Universal Name";
"Localized.dismiss" = "Dismiss";
"Localized.relays" = "Relays";
"Localized.noRelaysMessage" = "No relays yet! Add one below to get started";
"Localized.addRelay" = "Add relay";
"Localized.recommendedRelays" = "Recommended Relays";
"Localized.invalidURLError" = "Please enter a valid websocket URL.";
"Localized.saveRelayError" = "Could not save relay.";
"Localized.ok" = "Ok";
"Localized.relay" = "Relay";
"Localized.address" = "Address";
"Localized.fetchedAt" = "Fetched";
"Localized.metadata" = "Metadata";
"Localized.description" = "Description";
"Localized.supportedNIPs" = "Supported NIPs";
"Localized.pubkey" = "Public key";
"Localized.contact" = "Contact";
"Localized.software" = "Software";
"Localized.version" = "Version";
"Localized.profileTitle" = "Profile";
"Localized.profile" = "profile";
"Localized.follow" = "Follow";
"Localized.follows" = "Follows";
"Localized.following" = "Following";
"Localized.unfollow" = "Unfollow";
"Localized.uns" = "UNS";
"Localized.nip05" = "NIP-05";
"Localized.readMore" = "Read more";
"Localized.thread" = "Thread";
"Localized.show" = "Show";
"Localized.bio" = "Bio";
"Localized.displayName" = "Display name";
"Localized.name" = "Name";
"Localized.picUrl" = "Profile pic url";
"Localized.noEventsOnProfile" = "We don't see any notes for this profile, but we'll keep looking!";
"Localized.basicInfo" = "Basic Information";
"Localized.edit" = "Edit";
"Localized.mention" = "Mention";
"Localized.debug" = "Debug";
"Localized.loadSampleData" = "Load Sample Data";
"Localized.sampleDataInstructions" = "This will delete all events and load those in sample_data.json";
"Localized.discover" = "Discover";
"Localized.searchBar" = "Search for users";
"Localized.notifications" = "Notifications";
"Localized.noNotifications" = "No notifications (yet)!";
"Localized.copyNoteIdentifier" = "Copy Note Identifier";
"Localized.copyNoteText" = "Copy Note Text";
"Localized.copyLink" = "Copy Link";
"Localized.copyUserIdentifier" = "Copy User ID (npub)";
"Localized.deleteNote" = "Delete";
"Localized.deleteNoteConfirmation" = "This will ask all your relay servers to permanently remove this note. Are you sure?";
"Localized.mute" = "Mute";
"Localized.muteUser" = "Mute User";
"Localized.muted" = "Muted";
"Localized.mutedUsers" = "Muted Users";
"Localized.mutePrompt" = "Would you like to mute {{ user }}?";
"Localized.share" = "Share";
"Localized.reportNote" = "Report note";
"Localized.reportUser" = "Report user";
"Localized.reportContent" = "Report Content";
"Localized.confirmReport" = "Confirm Report";
"Localized.reportConfirmation" = "Are you sure you want to report this as {{ report_type }}? This report will be public.";
"Localized.note" = "note";
"Localized.unmuteUser" = "Un-Mute";
"Localized.outsideNetwork" = "This user is outside your network.";
"Localized.allMyRelays" = "All My Relays";
"Localized.about" = "About";
"Localized.contactUs" = "Contact Us";
"Localized.shareNos" = "Share Nos";
"Localized.yourProfile" = "Your Profile";
"Localized.unsTagline" = "Universal Name Space brings identity verification you can trust.";
"Localized.unsDescription" = "The Universal Namespace gives you one name you can use everywhere. You can verify your identity and get your universal name here in Nos. This screen is for demo purposes only, all names will be reset in the future. Learn more.";
"Localized.unsLearnMore" = "Learn more.";
"Localized.verifyYourIdentity" = "Verify your identity";
"Localized.enterCode" = "Enter Code";
"Localized.nameLower" = "name";
"Localized.chooseYourName" = "Choose Your Name";
"Localized.oops" = "Oops!";
"Localized.thatNameIsTaken" = "That name is taken.";
"Localized.success" = "Success!";
"Localized.yourNewUNMessage" = "is your new Nostr username.\n\nThis demo of the Universal Namespace is for testing purposes only. All names will be reset in the future.";
"Localized.anErrorOccurred" = "An error occured.";
"Localized.relayAddressPlaceholder" = "wss://yourrelay.com";
"Localized.someone" = "someone";
"Localized.aboutNos" = "Nos is a new social media app built on the Nostr protocol from the team that brought you Planetary. Designed for humans, not algorithms. Learn more at Nos.social.";
"Localized.aboutNosHighlight" = "Learn more at Nos.social.";
"Localized.aboutNostr" = "Nostr is an open social media ecosystem that puts you in control of your online relationships. Nos is just one of many apps that speak the Nostr language, and you can pick your servers too. Learn more about why Nostr is great.";
"Localized.aboutNostrHighlight" = "Learn more about why Nostr is great.";
"Localized.nosIsOpenSource" = "Nos is open source! You can read the code, contribute new features, or even fork it and build your own Nostr client. No opaque algorithms or secret rules. See the code.";
"Localized.nosIsOpenSourceHighlight" = "See the code.";
"Localized.eventSource" = "Raw Event";
"Localized.loading" = "Loading...";
"Localized.viewSource" = "View Source";
<<<<<<< HEAD
=======
"Localized.reportEventContent" = "This content has been reported for {{ report_category }} using NIP-69 vocabulary https://github.com/nostr-protocol/nips/pull/457";
>>>>>>> b07cb76c
"Localized.select" = "Select";

"Reply.one" = "{{ count }} reply";
"Reply.many" = "{{ count }} replies";
"Reply.replied" = "replied";
"Reply.posted" = "posted";
"Reply.postAReply" = "Post a reply";
"Reply.repliedToYourNote" = "replied to your note:";
"Reply.mentionedYou" = "mentioned you:";

"ImagePicker.camera" = "Camera";
"ImagePicker.cameraNotAvailable" = "Camera is not available on this device";
"ImagePicker.openSettingsMessage" = "You can allow camera permissions by opening the Settings app.";
"ImagePicker.permissionsRequired" = "Permissions required for {{ title }}";
"ImagePicker.photoLibrary" = "Photo Library";
"ImagePicker.selectFrom" = "Select from Photo Library";
"ImagePicker.takePhoto" = "Take photo with Camera";
"ImagePicker.errorUploadingFile" = "Error uploading the file";
<<<<<<< HEAD
"ImagePicker.errorUploadingFileMessage" = "An error was encountered when uploading the file you provided. Please try again.";
=======
"ImagePicker.errorUploadingFileMessage" = "An error was encountered when uploading the file you provided. Please try again.";
"ImagePicker.uploading" = "Uploading...";

"Moderation.CL" = "Coarse Language";
"Moderation.HC" = "Likely to cause harm";
"Moderation.HC-fin" = "Financial Harm";
"Moderation.HC-bhd" = "Bodily Harm";
"Moderation.IH" = "Intolerance & Hate";
"Moderation.IL" = "Illegal";
"Moderation.IL-cop" = "Copyright Violation";
"Moderation.IL-csa" = "Child Sexual Abuse";
"Moderation.IL-drg" = "Drug-related crime";
"Moderation.IL-frd" = "Fraud & Scams";
"Moderation.IL-har" = "Harassment, Stalking, or Doxxing";
"Moderation.IL-swk" = "Prostitution";
"Moderation.IL-idt" = "Impersonation";
"Moderation.IL-mal" = "Malware";
"Moderation.NS" = "Nudity & Sex";
"Moderation.NS-nud" = "Casual nudity";
"Moderation.NS-ero" = "Erotica";
"Moderation.NS-sex" = "Sex";
"Moderation.PN" = "Pornography";
"Moderation.PN-het" = "Heterosexual Porn";
"Moderation.PN-gay" = "Gay male pron";
"Moderation.PN-les" = "Lesbian porn";
"Moderation.PN-bis" = "Bisexual porn";
"Moderation.PN-trn" = "Transsexual porn";
"Moderation.PN-fnb" = "Gender-fluid / non-binary porn";
"Moderation.SP" = "Spam";
"Moderation.VI" = "Violence";
"Moderation.VI-hum" = "Violence towards a human being";
"Moderation.VI-ani" = "Violence towards a sentient animal";
"Moderation.NA" = "Other";
>>>>>>> b07cb76c
<|MERGE_RESOLUTION|>--- conflicted
+++ resolved
@@ -155,10 +155,7 @@
 "Localized.eventSource" = "Raw Event";
 "Localized.loading" = "Loading...";
 "Localized.viewSource" = "View Source";
-<<<<<<< HEAD
-=======
 "Localized.reportEventContent" = "This content has been reported for {{ report_category }} using NIP-69 vocabulary https://github.com/nostr-protocol/nips/pull/457";
->>>>>>> b07cb76c
 "Localized.select" = "Select";
 
 "Reply.one" = "{{ count }} reply";
@@ -177,9 +174,6 @@
 "ImagePicker.selectFrom" = "Select from Photo Library";
 "ImagePicker.takePhoto" = "Take photo with Camera";
 "ImagePicker.errorUploadingFile" = "Error uploading the file";
-<<<<<<< HEAD
-"ImagePicker.errorUploadingFileMessage" = "An error was encountered when uploading the file you provided. Please try again.";
-=======
 "ImagePicker.errorUploadingFileMessage" = "An error was encountered when uploading the file you provided. Please try again.";
 "ImagePicker.uploading" = "Uploading...";
 
@@ -212,5 +206,4 @@
 "Moderation.VI" = "Violence";
 "Moderation.VI-hum" = "Violence towards a human being";
 "Moderation.VI-ani" = "Violence towards a sentient animal";
-"Moderation.NA" = "Other";
->>>>>>> b07cb76c
+"Moderation.NA" = "Other";