--- conflicted
+++ resolved
@@ -4350,41 +4350,46 @@
         }
       }
     },
-<<<<<<< HEAD
+    "flagContentCategoryDescription" : {
+      "extractionState" : "manual",
+      "localizations" : {
+        "en" : {
+          "stringUnit" : {
+            "state" : "translated",
+            "value" : "Select a tag for the content"
+          }
+        }
+      }
+    },
     "flagContentFlagPubiclyDescription" : {
-=======
-    "flagContentCategoryDescription" : {
->>>>>>> 8c209c84
-      "extractionState" : "manual",
-      "localizations" : {
-        "en" : {
-          "stringUnit" : {
-            "state" : "translated",
-<<<<<<< HEAD
+      "extractionState" : "manual",
+      "localizations" : {
+        "en" : {
+          "stringUnit" : {
+            "state" : "translated",
             "value" : "This flag will be attributed to your account"
           }
         }
       }
     },
+    "flagContentCategoryTitle" : {
+      "extractionState" : "manual",
+      "localizations" : {
+        "en" : {
+          "stringUnit" : {
+            "state" : "translated",
+            "value" : "Create a content flag for this post that other users in the network can see."
+          }
+        }
+      }
+    },
     "flagContentFlagPubiclyTitle" : {
-=======
-            "value" : "Select a tag for the content"
-          }
-        }
-      }
-    },
-    "flagContentCategoryTitle" : {
->>>>>>> 8c209c84
-      "extractionState" : "manual",
-      "localizations" : {
-        "en" : {
-          "stringUnit" : {
-            "state" : "translated",
-<<<<<<< HEAD
+      "extractionState" : "manual",
+      "localizations" : {
+        "en" : {
+          "stringUnit" : {
+            "state" : "translated",
             "value" : "Flag Publicly"
-=======
-            "value" : "Create a content flag for this post that other users in the network can see."
->>>>>>> 8c209c84
           }
         }
       }
