//
//  EventProcessor.swift
//  Nos
//
//  Created by Matthew Lorentz on 2/10/23.
//

import Foundation
import CoreData

/// The event processor consumes raw event data from the relays and writes it to Core Data.
enum EventProcessor {    
    static func parse(jsonObject: [String: Any], in context: NSManagedObjectContext) throws -> Event {
        let jsonData = try JSONSerialization.data(withJSONObject: jsonObject)
        let jsonEvent = try JSONDecoder().decode(JSONEvent.self, from: jsonData)
        return try parse(jsonEvent: jsonEvent, in: context)
    }
    
<<<<<<< HEAD
    // swiftlint:disable function_body_length
    static func parse(jsonEvent: JSONEvent, in parseContext: NSManagedObjectContext) throws -> Event {
		guard let eventKind = EventKind(rawValue: jsonEvent.kind) else {
			print("Error: unrecognized event kind: \(jsonEvent.kind)")
			throw EventError.unrecognizedKind
		}

        // Retain an existing event so we can modify it as needed with new data
        let event = Event.findOrCreate(jsonEvent: jsonEvent, context: parseContext)
=======
    static func parse(jsonEvent: JSONEvent, in parseContext: NSManagedObjectContext) throws -> Event {
        guard let event = Event.findOrCreate(jsonEvent: jsonEvent, context: parseContext) else {
            throw EventError.jsonEncoding
        }
>>>>>>> 66677a4b
        
        guard let publicKey = event.author?.publicKey else {
            throw EventError.missingAuthor
        }
        
        guard try publicKey.verifySignature(on: event) else {
            parseContext.delete(event)
            print("Invalid signature on event: \(jsonEvent)")
            throw EventError.invalidSignature(event)
        }
        
        try parseContext.save()
        
        return event
    }
    
    static func parse(jsonData: Data, in context: NSManagedObjectContext) throws -> [Event] {
        let jsonEvents = try JSONDecoder().decode([JSONEvent].self, from: jsonData)
        var events = [Event]()
        for jsonEvent in jsonEvents {
            do {
                let event = try parse(jsonEvent: jsonEvent, in: context)
                events.append(event)
            } catch {
                print("Error parsing eventJSON: \(jsonEvent): \(error.localizedDescription)")
            }
        }
        
        return events
    }
    
    static func parse(jsonData: Data, in persistenceController: PersistenceController) throws -> [Event] {
        let parseContext = persistenceController.container.viewContext
        return try parse(jsonData: jsonData, in: parseContext)
    }
}<|MERGE_RESOLUTION|>--- conflicted
+++ resolved
@@ -16,22 +16,10 @@
         return try parse(jsonEvent: jsonEvent, in: context)
     }
     
-<<<<<<< HEAD
-    // swiftlint:disable function_body_length
-    static func parse(jsonEvent: JSONEvent, in parseContext: NSManagedObjectContext) throws -> Event {
-		guard let eventKind = EventKind(rawValue: jsonEvent.kind) else {
-			print("Error: unrecognized event kind: \(jsonEvent.kind)")
-			throw EventError.unrecognizedKind
-		}
-
-        // Retain an existing event so we can modify it as needed with new data
-        let event = Event.findOrCreate(jsonEvent: jsonEvent, context: parseContext)
-=======
     static func parse(jsonEvent: JSONEvent, in parseContext: NSManagedObjectContext) throws -> Event {
         guard let event = Event.findOrCreate(jsonEvent: jsonEvent, context: parseContext) else {
             throw EventError.jsonEncoding
         }
->>>>>>> 66677a4b
         
         guard let publicKey = event.author?.publicKey else {
             throw EventError.missingAuthor
