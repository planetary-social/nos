--- conflicted
+++ resolved
@@ -16,28 +16,79 @@
         return try parse(jsonEvent: jsonEvent, in: context)
     }
     
-<<<<<<< HEAD
-    static func parse(jsonEvent: JSONEvent, in persistenceController: PersistenceController) throws -> Event {
-        let parseContext = persistenceController.container.viewContext
-=======
     // swiftlint:disable function_body_length
     static func parse(jsonEvent: JSONEvent, in parseContext: NSManagedObjectContext) throws -> Event {
 		guard let eventKind = EventKind(rawValue: jsonEvent.kind) else {
 			print("Error: unrecognized event kind: \(jsonEvent.kind)")
 			throw EventError.unrecognizedKind
 		}
->>>>>>> 44b82b15
 
         // Retain an existing event so we can modify it as needed with new data
         guard let event = Event.findOrCreate(jsonEvent: jsonEvent, context: parseContext) else {
             throw EventError.jsonEncoding
         }
-
-        // Verify
+        
         guard let publicKey = event.author?.publicKey else {
             throw EventError.missingAuthor
         }
+        
+        event.allTags = jsonEvent.tags as NSObject
+        
+        switch eventKind {
+        case .contactList:
+            var eventFollows = Set<Follow>()
+            for jsonTag in jsonEvent.tags {
+                do {
+                    eventFollows.insert(try Follow.upsert(by: event.author!, jsonTag: jsonTag, context: parseContext))
+                } catch {
+                    print("could not parse Follow from: \(jsonEvent)")
+                }
+            }
+            
+            // TODO: we need to delete Follows for keys that were removed from the follow list here
+            
+            // In the special case that we've requested our own follows, set it on the profile
+            if let author = event.author, author.hexadecimalPublicKey == CurrentUser.publicKey {
+                CurrentUser.follows = eventFollows
+            }
 
+        case .metaData:
+            if let contentData = jsonEvent.content.data(using: .utf8) {
+                do {
+                    let metadata = try JSONDecoder().decode(MetadataEventJSON.self, from: contentData)
+                    
+                    // Every event has an author created, so it just needs to be populated
+                    if let author = event.author {
+                        author.name = metadata.name
+                        author.displayName = metadata.displayName
+                        author.about = metadata.about
+                        author.profilePhotoURL = metadata.profilePhotoURL
+                    }
+                } catch {
+                    print("Failed to decode kind \(eventKind) event with ID \(String(describing: event.identifier))")
+                }
+            }
+
+        default:
+            let eventReferences = NSMutableOrderedSet()
+            let authorReferences = NSMutableOrderedSet()
+            for jsonTag in jsonEvent.tags {
+                if jsonTag.first == "e" {
+                    let eTag = EventReference(context: parseContext)
+                    eTag.eventId = jsonTag[safe: 1]
+                    eTag.recommendedRelayUrl = jsonTag[safe: 2]
+                    eTag.marker = jsonTag[safe: 3]
+                    eventReferences.add(eTag)
+                } else {
+                    let authorReference = AuthorReference(context: parseContext)
+                    authorReference.pubkey = jsonTag[safe: 1]
+                    authorReference.recommendedRelayUrl = jsonTag[safe: 2]
+                }
+            }
+            event.eventReferences = eventReferences
+            event.authorReferences = authorReferences
+        }
+        
         guard try publicKey.verifySignature(on: event) else {
             parseContext.delete(event)
             print("Invalid signature on event: \(jsonEvent)")
@@ -48,6 +99,7 @@
         
         return event
     }
+    // swiftlint:enable function_body_length
     
     static func parse(jsonData: Data, in context: NSManagedObjectContext) throws -> [Event] {
         let jsonEvents = try JSONDecoder().decode([JSONEvent].self, from: jsonData)
