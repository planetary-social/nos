//
//  DependencyInjection.swift
//  Nos
//
//  Created by Matthew Lorentz on 4/18/23.
//

import Dependencies
import Foundation

/// We use the Dependencies package to enable testability for our global variables. It is modeled after SwiftUI's
/// @Environment.
/// [Docs](https://pointfreeco.github.io/swift-dependencies/main/documentation/dependencies/)
extension DependencyValues {
    var analytics: Analytics {
        get { self[AnalyticsKey.self] }
        set { self[AnalyticsKey.self] = newValue }
    }
    
    var currentUser: CurrentUser {
        get { self[CurrentUserKey.self] }
        set { self[CurrentUserKey.self] = newValue }
    }
    
    var router: Router {
        get { self[RouterKey.self] }
        set { self[RouterKey.self] = newValue }
    }
    
    var relayService: RelayService {
        get { self[RelayServiceKey.self] }
        set { self[RelayServiceKey.self] = newValue }
    }
    
<<<<<<< HEAD
    var pushNotificationService: PushNotificationService {
        get { self[PushNotificationServiceKey.self] }
        set { self[PushNotificationServiceKey.self] = newValue }
    }
    
=======
>>>>>>> beb194ee
    var persistenceController: PersistenceController {
        get { self[PersistenceControllerKey.self] }
        set { self[PersistenceControllerKey.self] = newValue }
    }
<<<<<<< HEAD
    
    var userDefaults: UserDefaults {
        get { self[UserDefaultsKey.self] }
        set { self[UserDefaultsKey.self] = newValue }
    }
=======
>>>>>>> beb194ee
}

fileprivate enum AnalyticsKey: DependencyKey {
    static let liveValue = Analytics()
    static let testValue = Analytics(mock: true)
    static let previewValue = Analytics(mock: true)
}

<<<<<<< HEAD
fileprivate enum CurrentUserKey: DependencyKey {
    static let liveValue = CurrentUser.shared
    static let testValue = CurrentUser.shared
    static let previewValue = CurrentUser.shared
=======
@MainActor private enum CurrentUserKey: DependencyKey {
    static let liveValue = CurrentUser()
    static let testValue = CurrentUser()
    static let previewValue = CurrentUser()
>>>>>>> beb194ee
}

fileprivate enum RouterKey: DependencyKey {
    static let liveValue = Router()
    static let testValue = Router()
    static let previewValue = Router()
}

<<<<<<< HEAD
fileprivate enum RelayServiceKey: DependencyKey {
    static let liveValue = RelayService(persistenceController: PersistenceController.shared)
    static let testValue = RelayService(persistenceController: PersistenceController.shared)
    static let previewValue = RelayService(persistenceController: PersistenceController.shared)
}

@MainActor
fileprivate enum PushNotificationServiceKey: DependencyKey {
    typealias Value = PushNotificationService
    static let liveValue = PushNotificationService()
    static let testValue = MockPushNotificationService()
    static let previewValue = MockPushNotificationService()
}

fileprivate enum PersistenceControllerKey: DependencyKey {
    static let liveValue = PersistenceController.shared
    static let testValue = PersistenceController.preview
    static let previewValue = PersistenceController.preview
}

fileprivate enum UserDefaultsKey: DependencyKey {
    static let liveValue = UserDefaults.standard
    static let testValue = UserDefaults()
    static let previewValue = UserDefaults()
=======
private enum RelayServiceKey: DependencyKey {
    static let liveValue = RelayService()
    static let testValue = RelayService()
    static let previewValue = RelayService()
}

fileprivate enum PersistenceControllerKey: DependencyKey {
    static let liveValue = PersistenceController()
    static let testValue = PersistenceController(inMemory: true)
    static let previewValue = PersistenceController(inMemory: true)
>>>>>>> beb194ee
}<|MERGE_RESOLUTION|>--- conflicted
+++ resolved
@@ -32,26 +32,20 @@
         set { self[RelayServiceKey.self] = newValue }
     }
     
-<<<<<<< HEAD
     var pushNotificationService: PushNotificationService {
         get { self[PushNotificationServiceKey.self] }
         set { self[PushNotificationServiceKey.self] = newValue }
     }
     
-=======
->>>>>>> beb194ee
     var persistenceController: PersistenceController {
         get { self[PersistenceControllerKey.self] }
         set { self[PersistenceControllerKey.self] = newValue }
     }
-<<<<<<< HEAD
     
     var userDefaults: UserDefaults {
         get { self[UserDefaultsKey.self] }
         set { self[UserDefaultsKey.self] = newValue }
     }
-=======
->>>>>>> beb194ee
 }
 
 fileprivate enum AnalyticsKey: DependencyKey {
@@ -60,17 +54,10 @@
     static let previewValue = Analytics(mock: true)
 }
 
-<<<<<<< HEAD
-fileprivate enum CurrentUserKey: DependencyKey {
-    static let liveValue = CurrentUser.shared
-    static let testValue = CurrentUser.shared
-    static let previewValue = CurrentUser.shared
-=======
 @MainActor private enum CurrentUserKey: DependencyKey {
     static let liveValue = CurrentUser()
     static let testValue = CurrentUser()
     static let previewValue = CurrentUser()
->>>>>>> beb194ee
 }
 
 fileprivate enum RouterKey: DependencyKey {
@@ -79,11 +66,10 @@
     static let previewValue = Router()
 }
 
-<<<<<<< HEAD
-fileprivate enum RelayServiceKey: DependencyKey {
-    static let liveValue = RelayService(persistenceController: PersistenceController.shared)
-    static let testValue = RelayService(persistenceController: PersistenceController.shared)
-    static let previewValue = RelayService(persistenceController: PersistenceController.shared)
+private enum RelayServiceKey: DependencyKey {
+    static let liveValue = RelayService()
+    static let testValue = RelayService()
+    static let previewValue = RelayService()
 }
 
 @MainActor
@@ -95,25 +81,13 @@
 }
 
 fileprivate enum PersistenceControllerKey: DependencyKey {
-    static let liveValue = PersistenceController.shared
-    static let testValue = PersistenceController.preview
-    static let previewValue = PersistenceController.preview
+    static let liveValue = PersistenceController()
+    static let testValue = PersistenceController(inMemory: true)
+    static let previewValue = PersistenceController(inMemory: true)
 }
 
 fileprivate enum UserDefaultsKey: DependencyKey {
     static let liveValue = UserDefaults.standard
     static let testValue = UserDefaults()
     static let previewValue = UserDefaults()
-=======
-private enum RelayServiceKey: DependencyKey {
-    static let liveValue = RelayService()
-    static let testValue = RelayService()
-    static let previewValue = RelayService()
-}
-
-fileprivate enum PersistenceControllerKey: DependencyKey {
-    static let liveValue = PersistenceController()
-    static let testValue = PersistenceController(inMemory: true)
-    static let previewValue = PersistenceController(inMemory: true)
->>>>>>> beb194ee
 }