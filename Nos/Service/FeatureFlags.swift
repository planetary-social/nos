--- conflicted
+++ resolved
@@ -3,20 +3,12 @@
 import SwiftUI
 
 /// Feature flags for enabling experimental or beta features.
-<<<<<<< HEAD
-enum FeatureFlag: Hashable {}
-=======
 enum FeatureFlag {
-    /// Whether the new moderation flow should be enabled or not.
-    /// - Note: See [#1489](https://github.com/planetary-social/nos/issues/1489) for details on the new moderation flow.
-    case newModerationFlow
-
     /// Whether the new onboarding flow should be enabled or not.
     /// - Note: See [Figma](https://www.figma.com/design/6MeujQUXzC1AuviHEHCs0J/Nos---In-Progress?node-id=9221-8504)
     ///         for the new flow.
     case newOnboardingFlow
 }
->>>>>>> 5af758a5
 
 /// The set of feature flags used by the app.
 protocol FeatureFlags {
@@ -38,14 +30,9 @@
     private init() {}
 
     /// Feature flags and their values.
-<<<<<<< HEAD
-    private var featureFlags: [FeatureFlag: Bool] = [:]
-=======
     private var featureFlags: [FeatureFlag: Bool] = [
-        .newModerationFlow: false,
         .newOnboardingFlow: false
     ]
->>>>>>> 5af758a5
 
     /// Returns true if the feature is enabled.
     func isEnabled(_ feature: FeatureFlag) -> Bool {
