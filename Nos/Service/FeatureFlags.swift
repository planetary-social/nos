import Foundation
import Dependencies
import SwiftUI

/// Feature flags for enabling experimental or beta features.
enum FeatureFlag {
<<<<<<< HEAD
    /// Whether the new moderation flow should be enabled or not.
    /// - Note: See [#1489](https://github.com/planetary-social/nos/issues/1489) for details on the new moderation flow.
    case newModerationFlow
=======
    /// Whether the new onboarding flow should be enabled or not.
    /// - Note: See [Figma](https://www.figma.com/design/6MeujQUXzC1AuviHEHCs0J/Nos---In-Progress?node-id=9221-8504)
    ///         for the new flow.
    case newOnboardingFlow
>>>>>>> 0e7cdc44
}

/// The set of feature flags used by the app.
protocol FeatureFlags {
    /// Retrieves the value of the specified feature flag.
    func isEnabled(_ feature: FeatureFlag) -> Bool

    // MARK: - Additional requirements for debug mode
    #if DEBUG || STAGING
    /// Sets the value of the specified feature flag.
    func setFeature(_ feature: FeatureFlag, enabled: Bool)
    #endif
}

/// The default set of feature flag values for the app.
@Observable class DefaultFeatureFlags: FeatureFlags, DependencyKey {
    /// The one and only instance of `DefaultFeatureFlags`.
    static let liveValue = DefaultFeatureFlags()

    private init() {}

    /// Feature flags and their values.
    private var featureFlags: [FeatureFlag: Bool] = [
<<<<<<< HEAD
        .newModerationFlow: false,
=======
        .newOnboardingFlow: false
>>>>>>> 0e7cdc44
    ]

    /// Returns true if the feature is enabled.
    func isEnabled(_ feature: FeatureFlag) -> Bool {
        featureFlags[feature] ?? false
    }

    #if DEBUG || STAGING
    func setFeature(_ feature: FeatureFlag, enabled: Bool) {
        featureFlags[feature] = enabled
    }
    #endif
}<|MERGE_RESOLUTION|>--- conflicted
+++ resolved
@@ -4,16 +4,10 @@
 
 /// Feature flags for enabling experimental or beta features.
 enum FeatureFlag {
-<<<<<<< HEAD
-    /// Whether the new moderation flow should be enabled or not.
-    /// - Note: See [#1489](https://github.com/planetary-social/nos/issues/1489) for details on the new moderation flow.
-    case newModerationFlow
-=======
     /// Whether the new onboarding flow should be enabled or not.
     /// - Note: See [Figma](https://www.figma.com/design/6MeujQUXzC1AuviHEHCs0J/Nos---In-Progress?node-id=9221-8504)
     ///         for the new flow.
     case newOnboardingFlow
->>>>>>> 0e7cdc44
 }
 
 /// The set of feature flags used by the app.
@@ -37,11 +31,7 @@
 
     /// Feature flags and their values.
     private var featureFlags: [FeatureFlag: Bool] = [
-<<<<<<< HEAD
-        .newModerationFlow: false,
-=======
         .newOnboardingFlow: false
->>>>>>> 0e7cdc44
     ]
 
     /// Returns true if the feature is enabled.
