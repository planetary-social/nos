import Foundation
import Dependencies
import SwiftUI

/// Feature flags for enabling experimental or beta features.
enum FeatureFlag {
    /// Whether the new onboarding flow should be enabled or not.
    /// - Note: See [Figma](https://www.figma.com/design/6MeujQUXzC1AuviHEHCs0J/Nos---In-Progress?node-id=9221-8504)
    ///         for the new flow.
    case newOnboardingFlow
}

/// The set of feature flags used by the app.
protocol FeatureFlags {
    /// Retrieves the value of the specified feature flag.
    func isEnabled(_ feature: FeatureFlag) -> Bool

    // MARK: - Additional requirements for debug mode
    #if DEBUG || STAGING
    /// Sets the value of the specified feature flag.
    func setFeature(_ feature: FeatureFlag, enabled: Bool)
    #endif
}

/// The default set of feature flag values for the app.
@Observable class DefaultFeatureFlags: FeatureFlags, DependencyKey {
    /// The one and only instance of `DefaultFeatureFlags`.
    static let liveValue = DefaultFeatureFlags()

    private init() {}

    /// Feature flags and their values.
    private var featureFlags: [FeatureFlag: Bool] = [
<<<<<<< HEAD
        .newModerationFlow: false,
        .newOnboardingFlow: true
=======
        .newOnboardingFlow: false
>>>>>>> ad46c335
    ]

    /// Returns true if the feature is enabled.
    func isEnabled(_ feature: FeatureFlag) -> Bool {
        featureFlags[feature] ?? false
    }

    #if DEBUG || STAGING
    func setFeature(_ feature: FeatureFlag, enabled: Bool) {
        featureFlags[feature] = enabled
    }
    #endif
}<|MERGE_RESOLUTION|>--- conflicted
+++ resolved
@@ -31,12 +31,7 @@
 
     /// Feature flags and their values.
     private var featureFlags: [FeatureFlag: Bool] = [
-<<<<<<< HEAD
-        .newModerationFlow: false,
-        .newOnboardingFlow: true
-=======
         .newOnboardingFlow: false
->>>>>>> ad46c335
     ]
 
     /// Returns true if the feature is enabled.
