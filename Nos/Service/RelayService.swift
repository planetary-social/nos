--- conflicted
+++ resolved
@@ -23,13 +23,9 @@
     init(persistenceController: PersistenceController) {
         self.persistenceController = persistenceController
         self.backgroundContext = persistenceController.newBackgroundContext()
-<<<<<<< HEAD
-        CurrentUser.context = persistenceController.container.viewContext
+
+        CurrentUser.shared.context = persistenceController.container.viewContext
         openSockets()
-=======
-        CurrentUser.shared.context = persistenceController.container.viewContext
-        openSocketsForRelays()
->>>>>>> 0dee348a
         
         let pubSel = #selector(publishFailedEvents)
         timer = Timer.scheduledTimer(timeInterval: 120, target: self, selector: pubSel, userInfo: nil, repeats: true)
@@ -362,18 +358,12 @@
         }
     }
     
-<<<<<<< HEAD
     private func openSockets(for overrideRelays: [Relay]? = nil) {
         // Use override relays; fall back to user relays
-        let activeRelays = overrideRelays ?? CurrentUser.author?.relays?.allObjects
+        let activeRelays = overrideRelays ?? CurrentUser.shared.author?.relays?.allObjects
         
         guard let relays = activeRelays as? [Relay] else {
             print("No relays provided or associated with author!")
-=======
-    private func openSocketsForRelays() {
-        guard let relays = CurrentUser.shared.author?.relays?.allObjects as? [Relay] else {
-            print("No relays associated with author!")
->>>>>>> 0dee348a
             return
         }
 
