--- conflicted
+++ resolved
@@ -559,7 +559,6 @@
         identifier.components(separatedBy: "@")[safe: 1] ?? ""
     }
     
-<<<<<<< HEAD
     func relay(from socket: WebSocket, in context: NSManagedObjectContext) -> Relay? {
         guard let socketURL = socket.request.url else {
             Log.error("Got socket with no URL: \(socket.request)")
@@ -575,12 +574,12 @@
     
     func socket(from relay: Relay) -> WebSocket? {
         sockets.first(where: { $0.request.url?.absoluteString == relay.addressURL?.absoluteString })
-=======
+    }
+
     func unsURL(from unsIdentifier: String) -> URL? {
         let urlString = "https://explorer.universalname.space/uns/\(unsIdentifier)"
         guard let url = URL(string: urlString) else { return nil }
         return url
->>>>>>> 51ba10f1
     }
 }
 // swiftlint:enable file_length