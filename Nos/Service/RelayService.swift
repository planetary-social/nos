--- conflicted
+++ resolved
@@ -396,14 +396,6 @@
 
     func publish(
         event: JSONEvent,
-<<<<<<< HEAD
-        to relayURL: URL,
-        signingKey: KeyPair,
-        context: NSManagedObjectContext
-    ) async throws {
-        let signedEvent = try await signAndSave(event: event, signingKey: signingKey, in: context)
-        await openSocket(to: relayURL, andSend: signedEvent.publishRequest)
-=======
         to relays: [Relay],
         signingKey: KeyPair,
         context: NSManagedObjectContext
@@ -417,16 +409,16 @@
                 Log.error("Could not find socket to publish message")
             }
         }
->>>>>>> 16483b63
     }
     
     func publish(
         event: JSONEvent,
-        to relay: Relay,
+        to relayURL: URL,
         signingKey: KeyPair,
         context: NSManagedObjectContext
     ) async throws {
-        try await publish(event: event, to: [relay], signingKey: signingKey, context: context)
+        let signedEvent = try await signAndSave(event: event, signingKey: signingKey, in: context)
+        await openSocket(to: relayURL, andSend: signedEvent.publishRequest)
     }
     
     private func signAndSave(
@@ -519,35 +511,12 @@
         }
     }
     
-<<<<<<< HEAD
-    @MainActor private func openSockets(overrideRelays: [URL]? = nil) async -> [URL] {
+    @discardableResult @MainActor private func openSockets(overrideRelays: [URL]? = nil) async -> [URL] {
         let relayAddresses: [URL]
         if let overrideRelays {
             relayAddresses = overrideRelays
         } else {
             relayAddresses = await relays(for: self.currentUser)
-=======
-    @discardableResult @MainActor private func openSockets(overrideRelays: [URL]? = nil) async -> [URL] {
-        // Use override relays; fall back to user relays
-        
-        let relayAddresses: [URL] = await backgroundContext.perform { () -> [URL] in
-            if let overrideRelays {
-                return overrideRelays
-            }
-            if let currentUserPubKey = self.currentUser.publicKeyHex {
-                let fetchRequest = NSFetchRequest<Relay>(entityName: "Relay")
-                fetchRequest.predicate = NSPredicate(
-                    format: "ANY authors.hexadecimalPublicKey = %@", currentUserPubKey
-                )
-                fetchRequest.propertiesToFetch = ["address"]
-                fetchRequest.sortDescriptors = [NSSortDescriptor(keyPath: \Relay.address, ascending: true)]
-
-                let relays = (try? self.backgroundContext.fetch(fetchRequest)) ?? []
-                return relays.compactMap { $0.addressURL }
-            } else {
-                return []
-            }
->>>>>>> 16483b63
         }
         
         for relayAddress in relayAddresses {
@@ -569,49 +538,6 @@
         return relayAddresses
     }
 
-    private func queryRelayMetadataIfNeeded(_ relayAddress: URL) async throws {
-        let address = relayAddress.absoluteString
-        let shouldQueryRelayMetadata = try await backgroundContext.perform { [backgroundContext] in
-            guard let relay = try backgroundContext.fetch(Relay.relay(by: address)).first else {
-                return false
-            }
-            guard let timestamp = relay.metadataFetchedAt else {
-                return true
-            }
-            return timestamp.timeIntervalSinceNow > 86_400 * 3 // 3 days
-        }
-        guard shouldQueryRelayMetadata else {
-            return
-        }
-        guard var components = URLComponents(url: relayAddress, resolvingAgainstBaseURL: true) else {
-            return
-        }
-        components.scheme = "https"
-        guard let url = components.url else {
-            return
-        }
-        var request = URLRequest(url: url)
-        request.addValue("application/nostr+json", forHTTPHeaderField: "Accept")
-        let session = URLSession(configuration: .ephemeral)
-        let (data, response) = try await session.data(for: request)
-        guard let httpResponse = response as? HTTPURLResponse else {
-            return
-        }
-        guard httpResponse.statusCode == 200 else {
-            return
-        }
-        let decoder = JSONDecoder()
-        let metadata = try decoder.decode(JSONRelayMetadata.self, from: data)
-
-        try await backgroundContext.perform { [backgroundContext] in
-            guard let relay = try backgroundContext.fetch(Relay.relay(by: address)).first else {
-                return
-            }
-            try relay.hydrate(from: metadata)
-            try backgroundContext.saveIfNeeded()
-        }
-    }
-    
     func relays(for user: CurrentUser) async -> [URL] {
         await backgroundContext.perform { () -> [URL] in
             if let currentUserPubKey = user.publicKeyHex,
@@ -621,6 +547,49 @@
             } else {
                 return []
             }
+        }
+    }
+
+    private func queryRelayMetadataIfNeeded(_ relayAddress: URL) async throws {
+        let address = relayAddress.absoluteString
+        let shouldQueryRelayMetadata = try await backgroundContext.perform { [backgroundContext] in
+            guard let relay = try backgroundContext.fetch(Relay.relay(by: address)).first else {
+                return false
+            }
+            guard let timestamp = relay.metadataFetchedAt else {
+                return true
+            }
+            return timestamp.timeIntervalSinceNow > 86_400 * 3 // 3 days
+        }
+        guard shouldQueryRelayMetadata else {
+            return
+        }
+        guard var components = URLComponents(url: relayAddress, resolvingAgainstBaseURL: true) else {
+            return
+        }
+        components.scheme = "https"
+        guard let url = components.url else {
+            return
+        }
+        var request = URLRequest(url: url)
+        request.addValue("application/nostr+json", forHTTPHeaderField: "Accept")
+        let session = URLSession(configuration: .ephemeral)
+        let (data, response) = try await session.data(for: request)
+        guard let httpResponse = response as? HTTPURLResponse else {
+            return
+        }
+        guard httpResponse.statusCode == 200 else {
+            return
+        }
+        let decoder = JSONDecoder()
+        let metadata = try decoder.decode(JSONRelayMetadata.self, from: data)
+
+        try await backgroundContext.perform { [backgroundContext] in
+            guard let relay = try backgroundContext.fetch(Relay.relay(by: address)).first else {
+                return
+            }
+            try relay.hydrate(from: metadata)
+            try backgroundContext.saveIfNeeded()
         }
     }
 
