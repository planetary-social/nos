//
//  RelayService.swift
//  Nos
//
//  Created by Matthew Lorentz on 2/1/23.
//
import Foundation
import Starscream
import CoreData
import Logger
import Dependencies
import UIKit

// swiftlint:disable file_length

/// A service that maintains connections to Nostr Relay servers and executes requests for data from those relays
/// in the form of `Filters` and `RelaySubscription`s.
final class RelayService: ObservableObject {
    
    private var subscriptions: RelaySubscriptionManager
    private var processSubscriptionQueueTimer: AsyncTimer?
    private var backgroundProcessTimer: AsyncTimer?
    private var eventProcessingLoop: Task<Void, Error>?
    private var backgroundContext: NSManagedObjectContext 
    private var parseContext: NSManagedObjectContext 
    private var processingQueue = DispatchQueue(label: "RelayService-processing", qos: .userInitiated)
    private var parseQueue = ParseQueue()
    @Dependency(\.analytics) private var analytics
    @Dependency(\.persistenceController) private var persistenceController
    @MainActor @Dependency(\.currentUser) private var currentUser
    @Published var numberOfConnectedRelays: Int = 0
    
    init() {
        self.subscriptions = RelaySubscriptionManager()
        @Dependency(\.persistenceController) var persistenceController
        self.backgroundContext = persistenceController.newBackgroundContext()
        self.parseContext = persistenceController.newBackgroundContext()
        parseContext.mergePolicy = NSMergePolicy.mergeByPropertyObjectTrump
        
        self.eventProcessingLoop = Task(priority: .userInitiated) { [weak self] in
            try Task.checkCancellation()
            while true {
                do { 
                    let foundEvents = try await self?.batchParseEvents()
                    if foundEvents == false {
                        try await Task.sleep(for: .milliseconds(50))
                    }
                } catch {
                    Log.error("RelayService: Error parsing events: \(error.localizedDescription)")
                }
            }
        }

        self.processSubscriptionQueueTimer = AsyncTimer(
            timeInterval: 1, 
            priority: .high, 
            firesImmediately: false
        ) { [weak self] in
            await self?.processSubscriptionQueue()
        }
        
        // TODO: fire this after all relays have connected, not right on init
        self.backgroundProcessTimer = AsyncTimer(timeInterval: 60, firesImmediately: true, onFire: { [weak self] in
            await self?.publishFailedEvents()
            await self?.deleteExpiredEvents()
        })
        
        Task { @MainActor in
            currentUser.viewContext = persistenceController.container.viewContext
            _ = await openSockets()
        }
        
        NotificationCenter.default.addObserver(
            self,
            selector: #selector(appWillEnterForeground),
            name: UIApplication.willEnterForegroundNotification,
            object: nil
        )
    }
    
    deinit {
        processSubscriptionQueueTimer?.cancel()
        backgroundProcessTimer?.cancel()
        eventProcessingLoop?.cancel()
    }
    
    @objc func appWillEnterForeground() {
        Task { await openSockets() }
    }
    
    private func handleError(_ error: Error?, from socket: WebSocketClient) {
        if let error {
            Log.info("websocket error: \(error) from: \(socket.host)")
        } else {
            Log.info("unknown websocket error from: \(socket.host)")
        }
    }
}

// MARK: Close subscriptions
extension RelayService {
    
    func decrementSubscriptionCount(for subscriptionIDs: [String]) async {
        for subscriptionID in subscriptionIDs {
            await self.decrementSubscriptionCount(for: subscriptionID)
        }
    }
    
    func decrementSubscriptionCount(for subscriptionID: String) async {
        let subscriptionStillActive = await subscriptions.decrementSubscriptionCount(for: subscriptionID)
        if !subscriptionStillActive {
            await self.sendCloseToAll(for: subscriptionID)
        }
    }

    private func sendClose(from client: WebSocketClient, subscription: String) {
        do {
            let request: [Any] = ["CLOSE", subscription]
            let requestData = try JSONSerialization.data(withJSONObject: request)
            let requestString = String(data: requestData, encoding: .utf8)!
            Log.info("\(requestString) sent to \(client.host)")
            client.write(string: requestString)
        } catch {
            print("Error: Could not send close \(error.localizedDescription)")
        }
    }
    
    private func sendCloseToAll(for subscription: RelaySubscription.ID) async {
        await subscriptions.sockets.forEach { self.sendClose(from: $0, subscription: subscription) }
        Task { await processSubscriptionQueue(overrideRelays: nil) }
    }
    
    func closeConnection(to relayAddress: String?) async {
        guard let address = relayAddress else { return }
        if let socket = await subscriptions.socket(for: address) {
            for subscription in await subscriptions.active {
                self.sendClose(from: socket, subscription: subscription.id)
            }
            
            await subscriptions.close(socket: socket)
        }
    }
}

// MARK: Events
extension RelayService {
    
    func openSubscription(with filter: Filter, to overrideRelays: [URL]? = nil) async -> RelaySubscription.ID {
        let subscriptionID = await subscriptions.queueSubscription(with: filter, to: overrideRelays)
        
        // Fire off REQs in the background
        Task { await self.processSubscriptionQueue(overrideRelays: overrideRelays) }
        
        return subscriptionID
    }
    
    func requestMetadata(for authorKey: HexadecimalString?, since: Date?) async -> RelaySubscription.ID? {
        guard let authorKey else {
            return nil
        }
        
        let metaFilter = Filter(
            authorKeys: [authorKey],
            kinds: [.metaData],
            limit: 1, 
            since: since
        )
        return await openSubscription(with: metaFilter)
    }
    
    func requestContactList(for authorKey: HexadecimalString?, since: Date?) async -> RelaySubscription.ID? {
        guard let authorKey else {
            return nil
        }
        
        let contactFilter = Filter(
            authorKeys: [authorKey],
            kinds: [.contactList],
            limit: 1,
            since: since
        )
        return await openSubscription(with: contactFilter)
    }
    
    func requestProfileData(
        for authorKey: HexadecimalString?, 
        lastUpdateMetadata: Date?, 
        lastUpdatedContactList: Date?
    ) async -> [RelaySubscription.ID] {
        var subscriptions = [RelaySubscription.ID]()
        guard let authorKey else {
            return subscriptions
        }
        
        if let metadataSubscriptionID = await requestMetadata(for: authorKey, since: lastUpdateMetadata) {
            subscriptions.append(metadataSubscriptionID)
        }
        if let contactListSubscriptionID = await requestContactList(for: authorKey, since: lastUpdatedContactList) {
            subscriptions.append(contactListSubscriptionID)
        }
        
        return subscriptions
    }
    
    /// Requests a single event from all relays
    func requestEvent(with eventID: String?) async -> RelaySubscription.ID? {
        guard let eventID = eventID else {
            return nil
        }
        
        return await openSubscription(with: Filter(eventIDs: [eventID], limit: 1))
    }
    
    private func processSubscriptionQueue(overrideRelays: [URL]? = nil) async {
        let relays = await openSockets(overrideRelays: overrideRelays)
        await clearStaleSubscriptions()
        
        await subscriptions.processSubscriptionQueue(relays: relays)
        
        let socketsCount = await subscriptions.sockets.count
        Task { @MainActor in
            if numberOfConnectedRelays != socketsCount {
                numberOfConnectedRelays = socketsCount
            }
        }
    }
    
    private func clearStaleSubscriptions() async {
        let staleSubscriptions = await subscriptions.staleSubscriptions()
        for staleSubscription in staleSubscriptions {
            Log.info("Subscription \(staleSubscription.id) is stale. Closing.")
            await sendCloseToAll(for: staleSubscription.id)
        }
    }
}

// MARK: Parsing
extension RelayService {
    private func parseEOSE(from socket: WebSocketClient, responseArray: [Any]) async {
        guard responseArray.count > 1 else {
            return
        }
        
        if let subID = responseArray[1] as? String,
            let subscription = await subscriptions.subscription(from: subID),
            subscription.isOneTime {
            Log.info("\(socket.host) has finished responding on \(subID). Closing subscription.")
            // This is a one-off request. Close it.
            sendClose(from: socket, subscription: subID)
        }
    }
    
    private func queueEventForParsing(_ responseArray: [Any], _ socket: WebSocket) async {
        guard responseArray.count >= 3 else {
            print("Error: invalid EVENT response: \(responseArray)")
            return
        }
        
        guard let eventJSON = responseArray[safe: 2] as? [String: Any],
            let subscriptionID = responseArray[safe: 1] as? RelaySubscription.ID else {
            print("Error: invalid EVENT JSON: \(responseArray)")
            return
        }
        
        #if DEBUG
        Log.info("from \(socket.host): EVENT type: \(eventJSON["kind"] ?? "nil") subID: \(subscriptionID)")
        #endif

        if await !shouldParseEvent(responseArray: responseArray, json: eventJSON) {
            return
        }
        
        do {
            let jsonData = try JSONSerialization.data(withJSONObject: eventJSON)
            let jsonEvent = try JSONDecoder().decode(JSONEvent.self, from: jsonData)
            await self.parseQueue.push(jsonEvent, from: socket)
            
            if let subscription = await subscriptions.subscription(from: subscriptionID),
                subscription.isOneTime {
                Log.info("detected subscription with id \(subscription.id) has been fulfilled. Closing.")
                await subscriptions.forceCloseSubscriptionCount(for: subscription.id)
                await sendCloseToAll(for: subscription.id)
            }
        } catch {
            print("Error: parsing event from relay (\(socket.request.url?.absoluteString ?? "")): " +
                "\(responseArray)\nerror: \(error.localizedDescription)")
        }
    }
    
    /// Processes a batch of events from the queue. Returns false if there were no events to process.
    private func batchParseEvents() async throws -> Bool {
        let eventData = await self.parseQueue.pop(30)
        if eventData.isEmpty {
            return false
        } else {
            try await self.parseContext.perform {
                for (event, socket) in eventData {
                    let relay = self.relay(from: socket, in: self.parseContext)
                    _ = try EventProcessor.parse(jsonEvent: event, from: relay, in: self.parseContext) 
                }
                try self.parseContext.saveIfNeeded()
            }                
            return true
        }
    }

    private func parseOK(_ responseArray: [Any], _ socket: WebSocket) async {
        guard responseArray.count > 2 else {
            return
        }
        
        if let success = responseArray[2] as? Bool,
            let eventId = responseArray[1] as? String,
            let socketUrl = socket.request.url?.absoluteString {
            
            await backgroundContext.perform {
                
                if let event = Event.find(by: eventId, context: self.backgroundContext),
                    let relay = self.relay(from: socket, in: self.backgroundContext) {
                    
                    if success {
                        print("\(eventId) has published successfully to \(socketUrl)")
                        event.publishedTo.insert(relay)
                        
                        // Receiving a confirmation of my own deletion event
                        do {
                            try event.trackDelete(on: relay, context: self.backgroundContext)
                        } catch {
                            Log.error(error.localizedDescription)
                        }
                    } else {
                        // This will be picked up later in publishFailedEvents
                        if responseArray.count > 2, let message = responseArray[3] as? String {
                            // Mark duplicates or replaces as done on our end
                            if message.contains("replaced:") || message.contains("duplicate:") {
                                event.publishedTo.insert(relay)
                            } else {
                                print("\(eventId) has been rejected. Given reason: \(message)")
                            }
                        } else {
                            print("\(eventId) has been rejected. No given reason.")
                        }
                    }
                    
                    try? self.backgroundContext.saveIfNeeded()
                } else {
                    print("Error: got OK for missing Event: \(eventId)")
                }
            }
        }
    }
    
    private func parseResponse(_ response: String, _ socket: WebSocket) async {
        
        do {
            guard let responseData = response.data(using: .utf8) else {
                throw EventError.utf8Encoding
            }
            let jsonResponse = try JSONSerialization.jsonObject(with: responseData)
            guard let responseArray = jsonResponse as? [Any],
                let responseType = responseArray.first as? String else {
                print("Error: got unparseable response: \(response)")
                return
            }
            
            switch responseType {
            case "EVENT":
                await queueEventForParsing(responseArray, socket)
            case "NOTICE":
                if responseArray[safe: 1] as? String == "rate limited" {
                    analytics.rateLimited(by: socket)
                }
            case "EOSE":
                await parseEOSE(from: socket, responseArray: responseArray)
            case "OK":
                await parseOK(responseArray, socket)
            default:
                print("got unknown response type: \(response)")
            }
        } catch {
            print("error parsing response: \(response)\nerror: \(error.localizedDescription)")
        }
    }
     
    func shouldParseEvent(responseArray: [Any], json eventJSON: [String: Any]) async -> Bool {
        // Drop out of network subscriptions if the filter has inNetwork == true
        if let subscriptionID = responseArray[safe: 1] as? RelaySubscription.ID,
            let authorKey = eventJSON[JSONEvent.CodingKeys.pubKey.rawValue] as? HexadecimalString,
            let subscription = await subscriptions.subscription(from: subscriptionID) {
            if subscription.filter.inNetwork {
                let eventInNetwork = await currentUser.socialGraph.contains(authorKey) 
                if !eventInNetwork {
                    let eventID = eventJSON[JSONEvent.CodingKeys.id.rawValue] ?? "nil"
                    Log.info("Dropping out of network event \(eventID).")
                    return false
                }
            }
        }
        
        return true
    }
}

// MARK: Publish
extension RelayService {
    
    private func publish(from client: WebSocketClient, jsonEvent: JSONEvent) async throws {
        // Keep track of this so if it fails we can retry N times
        let requestString = try jsonEvent.buildPublishRequest()
        Log.info(requestString)
        client.write(string: requestString)
    }
    
    /// Opens a websocket and writes a single message to it. On failure this function will just log the error to the 
    /// console.
    private func openSocket(to url: URL, andSend message: String) async {
        var urlRequest = URLRequest(url: url)
        urlRequest.timeoutInterval = 10
        let socket = WebSocket(request: urlRequest)
        
        // Make sure the socket doesn't stay open too long
        _ = Task(timeout: 10) { socket.disconnect() }
//        return await withCheckedContinuation({ continuation in
//            socket.onEvent = { (event: WebSocketEvent) in
//                switch event {
//                case WebSocketEvent.connected:
//                    socket.write(string: message)
//                    socket.disconnect()
//                case WebSocketEvent.disconnected:
//                    continuation.resume()
//                case WebSocketEvent.error(let error):
//                    Log.optional(error, "failed to send message: \(message) to websocket")
//                default:
//                    return
//                }
//            }
//            socket.connect()
//        })
    }

    func publishToAll(event: JSONEvent, signingKey: KeyPair, context: NSManagedObjectContext) async throws {
        _ = await self.openSockets()
        let signedEvent = try await signAndSave(event: event, signingKey: signingKey, in: context)
        for socket in await subscriptions.sockets {
            try await publish(from: socket, jsonEvent: signedEvent)
        }
    }

    func publish(
        event: JSONEvent,
        to relayURLs: [URL],
        signingKey: KeyPair,
        context: NSManagedObjectContext
    ) async throws {
        await openSockets()
        let signedEvent = try await signAndSave(event: event, signingKey: signingKey, in: context)
        for relayURL in relayURLs {
            if let socket = await socket(from: relayURL) {
                try await publish(from: socket, jsonEvent: signedEvent)
            } else {
                Log.error("Could not find socket to publish message")
            }
        }
    }
    
    func publish(
        event: JSONEvent,
        to relayURL: URL,
        signingKey: KeyPair,
        context: NSManagedObjectContext
    ) async throws {
        let signedEvent = try await signAndSave(event: event, signingKey: signingKey, in: context)
        await openSocket(to: relayURL, andSend: try signedEvent.buildPublishRequest())
    }
    
    private func signAndSave(
        event: JSONEvent,
        signingKey: KeyPair,
        in context: NSManagedObjectContext
    ) async throws -> JSONEvent {
        var jsonEvent = event
        try jsonEvent.sign(withKey: signingKey)
        
        try await context.perform {
            guard let event = try EventProcessor.parse(jsonEvent: jsonEvent, from: nil, in: context) else {
                Log.error("Could not parse new event \(jsonEvent)")
                throw RelayError.parseError
            }
            let relays = try context.fetch(Relay.relays(for: event.author!))
            event.shouldBePublishedTo = Set(relays)
            try context.save()
        }
        
        return jsonEvent
    }
    
    @MainActor func publishFailedEvents() async {
        guard let userKey = currentUser.author?.hexadecimalPublicKey else {
            return
        }
        
        await self.backgroundContext.perform {
            
            guard let user = try? Author.find(by: userKey, context: self.backgroundContext) else {
                return
            }
            let objectContext = self.backgroundContext
            let userSentEvents = Event.unpublishedEvents(for: user, context: objectContext)
            
            for event in userSentEvents {
                let missedRelays = event.shouldBePublishedTo.subtracting(event.publishedTo)
                
                print("\(missedRelays.count) relays missing a published event.")
                for missedRelay in missedRelays {
                    guard let missedAddress = missedRelay.address, let jsonEvent = event.codable else { continue }
                    Task {
                        if let socket = await self.subscriptions.socket(for: missedAddress) {
                            // Publish again to this socket
                            print("Republishing \(jsonEvent.id) on \(missedAddress)")
                            do {
                                try await self.publish(from: socket, jsonEvent: jsonEvent)
                            } catch {
                                Log.error(error.localizedDescription)
                            }
                        }
                    }
                }
            }
            
            try? self.backgroundContext.saveIfNeeded()
        }
    }
    
    func deleteExpiredEvents() async {
        await self.backgroundContext.perform {
            do {
                for event in try self.backgroundContext.fetch(Event.expiredRequest()) {
                    self.backgroundContext.delete(event)
                }
                try self.backgroundContext.saveIfNeeded()
            } catch {
                Log.error("Error fetching expired events \(error.localizedDescription)")
            }
        }
    }
}

// MARK: Sockets
extension RelayService {
    
    @MainActor func closeAllConnections(excluding relays: Set<Relay>?) async {
        let relayAddresses = relays?.map { $0.address } ?? []

        let openUnusedSockets = await subscriptions.sockets.filter({
            guard let address = $0.request.url?.absoluteString else {
                return true
            }
            return !relayAddresses.contains(address)
        })
        
        if !openUnusedSockets.isEmpty {
            Log.debug("Closing \(openUnusedSockets.count) unused sockets")
        }

        for socket in openUnusedSockets {
            await subscriptions.close(socket: socket)
        }
    }
    
    @discardableResult @MainActor private func openSockets(overrideRelays: [URL]? = nil) async -> [URL] {
        let relayAddresses: [URL]
        if let overrideRelays {
            relayAddresses = overrideRelays
        } else {
            relayAddresses = await relays(for: self.currentUser)
        }
        
        for relayAddress in relayAddresses {
            guard let socket = await subscriptions.addSocket(for: relayAddress) else {
                continue
            }
            socket.callbackQueue = processingQueue
            socket.delegate = self
            socket.connect()
            Task.detached(priority: .background) {
                do {
                    try await self.queryRelayMetadataIfNeeded(relayAddress)
                } catch {
                    Log.optional(error)
                }
            }
        }

        return relayAddresses
    }

    func relays(for user: CurrentUser) async -> [URL] {
        await backgroundContext.perform { () -> [URL] in
            if let currentUserPubKey = user.publicKeyHex,
                let currentUser = try? Author.find(by: currentUserPubKey, context: self.backgroundContext) {
                let userRelays = currentUser.relays
                return userRelays.compactMap { $0.addressURL }
            } else {
                return []
            }
        }
    }

    private func queryRelayMetadataIfNeeded(_ relayAddress: URL) async throws {
        let address = relayAddress.absoluteString
        let shouldQueryRelayMetadata = try await backgroundContext.perform { [backgroundContext] in
            guard let relay = try backgroundContext.fetch(Relay.relay(by: address)).first else {
                return false
            }
            guard let timestamp = relay.metadataFetchedAt else {
                return true
            }
            return timestamp.timeIntervalSinceNow > 86_400 * 3 // 3 days
        }
        guard shouldQueryRelayMetadata else {
            return
        }
        guard var components = URLComponents(url: relayAddress, resolvingAgainstBaseURL: true) else {
            return
        }
        components.scheme = "https"
        guard let url = components.url else {
            return
        }
        var request = URLRequest(url: url)
        request.addValue("application/nostr+json", forHTTPHeaderField: "Accept")
        let session = URLSession(configuration: .ephemeral)
        let (data, response) = try await session.data(for: request)
        guard let httpResponse = response as? HTTPURLResponse else {
            return
        }
        guard httpResponse.statusCode == 200 else {
            return
        }
        let decoder = JSONDecoder()
        let metadata = try decoder.decode(JSONRelayMetadata.self, from: data)

        try await backgroundContext.perform { [backgroundContext] in
            guard let relay = try backgroundContext.fetch(Relay.relay(by: address)).first else {
                return
            }
            try relay.hydrate(from: metadata)
            try backgroundContext.saveIfNeeded()
        }
    }

    private func handleConnection(from client: WebSocketClient) async {
        if let socket = client as? WebSocket {
            Log.info("websocket is connected: \(String(describing: socket.request.url?.host))")
        } else {
            Log.info("websocket connected with unknown host")
        }
        
        for subscription in await subscriptions.active {
            await subscriptions.requestEvents(from: client, subscription: subscription)
        }
    }
}

// MARK: WebSocketDelegate
extension RelayService: WebSocketDelegate {
<<<<<<< HEAD
    func websocketDidConnect(socket: Starscream.WebSocketClient) {
    }
    
    func websocketDidDisconnect(socket: Starscream.WebSocketClient, error: Error?) {
    }
    
    func websocketDidReceiveMessage(socket: Starscream.WebSocketClient, text: String) {
    }
    
    func websocketDidReceiveData(socket: Starscream.WebSocketClient, data: Data) {
    }
    
//    func didReceive(event: WebSocketEvent, client: WebSocketClient) {
//        guard let socket = client as? WebSocket else {
//            return
//        }
//        
//        Task {
//            switch event {
//            case .connected:
//                await handleConnection(from: client)
//            case .viabilityChanged(let isViable) where isViable:
//                await handleConnection(from: client)
//            case .disconnected(let reason, let code):
//                await subscriptions.remove(socket)
//                print("websocket is disconnected: \(reason) with code: \(code)")
//            case .peerClosed:
//                await subscriptions.remove(socket)
//                print("websocket is disconnected: peer closed")
//            case .text(let string):
//                await parseResponse(string, socket)
//            case .binary:
//                break
//            case .ping, .pong, .viabilityChanged, .reconnectSuggested:
//                break
//            case .cancelled:
//                await subscriptions.remove(socket)
//                print("websocket is cancelled")
//            case .error(let error):
//                await subscriptions.remove(socket)
//                handleError(error, from: socket)
//            }
//        }
//    }
=======
    func didReceive(event: WebSocketEvent, client: WebSocketClient) {
        guard let socket = client as? WebSocket else {
            return
        }
        
        Task {
            switch event {
            case .connected:
                await handleConnection(from: client)
            case .viabilityChanged(let isViable) where isViable:
                await handleConnection(from: client)
            case .disconnected(let reason, let code):
                await subscriptions.remove(socket)
                print("websocket is disconnected: \(reason) with code: \(code)")
            case .text(let string):
                await parseResponse(string, socket)
            case .binary:
                break
            case .ping, .pong, .viabilityChanged, .reconnectSuggested, .peerClosed:
                break
            case .cancelled:
                await subscriptions.remove(socket)
                print("websocket is cancelled")
            case .error(let error):
                await subscriptions.remove(socket)
                handleError(error, from: socket)
            }
        }
    }
>>>>>>> becb4254
}

// MARK: NIP-05 and UNS Support
extension RelayService {
    
    func verifyNIP05(identifier: String, userPublicKey: HexadecimalString) async -> Bool {
        let internetIdentifierPublicKey = await retrievePublicKeyFromUsername(identifier)
        return internetIdentifierPublicKey == userPublicKey
    }

    /// Takes a NIP-05 or Mastodon username and tries to fetch the associated Nostr public key.
    func retrievePublicKeyFromUsername(_ userName: String) async -> HexadecimalString? {
        let count = userName.filter { $0 == "@" }.count
        
        switch count {
        case 1:
            return try? await fetchPublicKeyFromNIP05(userName)
        case 2:
            return try? await fetchPublicKeyFromMastodonUsername(userName)
        default:
            return nil
        }
    }

    func fetchPublicKeyFromNIP05(_ nip05: String) async throws -> String? {
        guard let (localPart, domain) = parseNIP05(from: nip05) else {
            return nil
        }
        
        let urlString = "https://\(domain)/.well-known/nostr.json?name=\(localPart)"
        return try await fetchPublicKey(from: urlString, username: localPart)
    }

    func fetchPublicKeyFromMastodonUsername(_ mastodonUsername: String) async throws -> HexadecimalString? {
        guard let mostrUsername = mostrUsername(from: mastodonUsername) else {
            return nil
        }
        
        let urlString = "https://mostr.pub/.well-known/nostr.json?name=\(mostrUsername)"
        return try await fetchPublicKey(from: urlString, username: mostrUsername)
    }

    func fetchPublicKey(from nip05URL: String, username: String) async throws -> String? {
        guard let url = URL(string: nip05URL) else {
            Log.info("Invalid URL: \(nip05URL)")
            return nil
        }
        
        let (data, _) = try await URLSession.shared.data(from: url)
        let json = try JSONSerialization.jsonObject(with: data, options: []) as? [String: Any]
        return (json?["names"] as? [String: String])?[username]
    }

    func parseNIP05(from identifier: String) -> (localPart: String, domain: String)? {
        let components = identifier.components(separatedBy: "@")
        guard components.count == 2, let localPart = components.first, let domain = components.last else {
            return nil
        }
        return (localPart, domain)
    }

    func mostrUsername(from mastodonUsername: String) -> String? {
        guard mastodonUsername.filter({ $0 == "@" }).count == 2 else {
            Log.info("Invalid Mastodon username format.")
            return nil
        }
        
        let withoutFirstAt = String(mastodonUsername.dropFirst())
        return withoutFirstAt.replacingOccurrences(
            of: "@", 
            with: "_at_", 
            options: [], 
            range: withoutFirstAt.range(of: "@")
        )
    }

    func identifierToShow(_ identifier: String) -> String {
        let localPart = identifier.components(separatedBy: "@")[safe: 0]
        let domain = identifier.components(separatedBy: "@")[safe: 1]
        if localPart == "_" {
            // The identifier _@domain is the "root" identifier, and is displayed as: <domain>
            return domain ?? ""
        }
        return identifier
    }
    
    func domain(from identifier: String) -> String {
        identifier.components(separatedBy: "@")[safe: 1] ?? ""
    }
    
    func relay(from socket: WebSocket, in context: NSManagedObjectContext) -> Relay? {
        guard let socketURL = socket.request.url else {
            Log.error("Got socket with no URL: \(socket.request)")
            return nil
        }
        do {
            return try Relay.findOrCreate(by: socketURL.absoluteString, context: context)
        } catch {
            Log.error(error.localizedDescription)
            return nil
        }
    }
    
    func socket(from url: URL?) async -> WebSocket? {
        guard let url else { return nil }
        return await subscriptions.socket(for: url)
    }

    func unsURL(from unsIdentifier: String) -> URL? {
        let urlString = "https://explorer.universalname.space/uns/\(unsIdentifier)"
        guard let url = URL(string: urlString) else { return nil }
        return url
    }
}

// swiftlint:enable file_length<|MERGE_RESOLUTION|>--- conflicted
+++ resolved
@@ -664,7 +664,6 @@
 
 // MARK: WebSocketDelegate
 extension RelayService: WebSocketDelegate {
-<<<<<<< HEAD
     func websocketDidConnect(socket: Starscream.WebSocketClient) {
     }
     
@@ -709,37 +708,6 @@
 //            }
 //        }
 //    }
-=======
-    func didReceive(event: WebSocketEvent, client: WebSocketClient) {
-        guard let socket = client as? WebSocket else {
-            return
-        }
-        
-        Task {
-            switch event {
-            case .connected:
-                await handleConnection(from: client)
-            case .viabilityChanged(let isViable) where isViable:
-                await handleConnection(from: client)
-            case .disconnected(let reason, let code):
-                await subscriptions.remove(socket)
-                print("websocket is disconnected: \(reason) with code: \(code)")
-            case .text(let string):
-                await parseResponse(string, socket)
-            case .binary:
-                break
-            case .ping, .pong, .viabilityChanged, .reconnectSuggested, .peerClosed:
-                break
-            case .cancelled:
-                await subscriptions.remove(socket)
-                print("websocket is cancelled")
-            case .error(let error):
-                await subscriptions.remove(socket)
-                handleError(error, from: socket)
-            }
-        }
-    }
->>>>>>> becb4254
 }
 
 // MARK: NIP-05 and UNS Support
