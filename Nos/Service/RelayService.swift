--- conflicted
+++ resolved
@@ -398,12 +398,7 @@
         }
     }
 
-<<<<<<< HEAD
-    // swiftlint:disable legacy_objc_type
     private func parseOK(_ responseArray: [Any], _ socket: WebSocket) async {
-=======
-    private func parseOK(_ responseArray: [Any], _ socket: WebSocket) {
->>>>>>> 02a75bae
         guard responseArray.count > 2 else {
             return
         }
