--- conflicted
+++ resolved
@@ -82,20 +82,7 @@
     @MainActor var viewContext: NSManagedObjectContext!
     var backgroundContext: NSManagedObjectContext!
     
-<<<<<<< HEAD
     @Published var socialGraph: SocialGraphCache
-    
-    var relayService: RelayService! {
-        didSet {
-            Task {
-                await subscribe()
-                await refreshFriendMetadata()
-            }
-        }
-    }
-=======
-    @Published var socialGraph: SocialGraphCache!
->>>>>>> a24f342a
     // swiftlint:enable implicitly_unwrapped_optional
     
     var subscriptions: [String] = []
