--- conflicted
+++ resolved
@@ -9,23 +9,17 @@
 import CoreData
 import Logger
 
-<<<<<<< HEAD
-enum CurrentUser {
-    
-    static var keyPair: KeyPair? {
+class CurrentUser: ObservableObject {
+    
+    static let shared = CurrentUser()
+    
+    var keyPair: KeyPair? {
         if let privateKey = privateKey, let keyPair = KeyPair.init(privateKeyHex: privateKey) {
             return keyPair
         }
         return nil
     }
-    static var privateKey: String? {
-=======
-class CurrentUser: ObservableObject {
-    
-    static let shared = CurrentUser()
-    
     var privateKey: String? {
->>>>>>> ed25233b
         if let privateKeyData = KeyChain.load(key: KeyChain.keychainPrivateKey) {
             let hexString = String(decoding: privateKeyData, as: UTF8.self)
             return hexString
@@ -34,18 +28,8 @@
         return nil
     }
     
-<<<<<<< HEAD
-    static var publicKey: String? {
+    var publicKey: String? {
         return keyPair?.publicKey.hex
-=======
-    var publicKey: String? {
-        if let privateKey = privateKey {
-            if let keyPair = KeyPair.init(privateKeyHex: privateKey) {
-                return keyPair.publicKey.hex
-            }
-        }
-        return nil
->>>>>>> ed25233b
     }
     
     // swiftlint:disable implicitly_unwrapped_optional
