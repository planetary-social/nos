--- conflicted
+++ resolved
@@ -204,11 +204,7 @@
             limit: 2, // small hack to make sure this filter doesn't get closed for being stale
             since: author.lastUpdatedContactList
         )
-<<<<<<< HEAD
-        subscriptions += await relayService.openSubscriptions(with: contactFilter, to: overrideRelays)
-=======
-        subscriptions.append(await relayService.openSubscription(with: contactFilter))
->>>>>>> 19a3b08c
+        subscriptions += await relayService.openSubscriptions(with: contactFilter)
         
         // Listen for notifications
         await pushNotificationService.listen(for: self)
