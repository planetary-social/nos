--- conflicted
+++ resolved
@@ -251,11 +251,7 @@
                     limit: 1,
                     since: lastUpdated
                 )
-<<<<<<< HEAD
                 _ = await self?.relayService.openSubscription(with: metaFilter)
-=======
-                _ = self?.relayService.requestEventsFromAll(filter: metaFilter)
->>>>>>> 02a75bae
                 
                 let contactFilter = Filter(
                     authorKeys: [followedKey],
@@ -263,11 +259,7 @@
                     limit: 1,
                     since: lastUpdated
                 )
-<<<<<<< HEAD
                 _ = await self?.relayService.openSubscription(with: contactFilter)
-=======
-                _ = self?.relayService.requestEventsFromAll(filter: contactFilter)
->>>>>>> 02a75bae
                 
                 // Do this slowly so we don't get rate limited
                 try await Task.sleep(for: .seconds(5))
@@ -324,13 +316,7 @@
                 
         if let pair = keyPair {
             do {
-<<<<<<< HEAD
                 try await relayService.publishToAll(event: jsonEvent, signingKey: pair, context: viewContext)
-=======
-                try jsonEvent.sign(withKey: pair)
-                let event = try EventProcessor.parse(jsonEvent: jsonEvent, from: nil, in: viewContext)
-                relayService.publishToAll(event: event, context: viewContext)
->>>>>>> 02a75bae
             } catch {
                 Log.debug("failed to update Follows \(error.localizedDescription)")
             }
@@ -349,13 +335,7 @@
         
         if let pair = keyPair {
             do {
-<<<<<<< HEAD
                 try await relayService.publishToAll(event: jsonEvent, signingKey: pair, context: viewContext)
-=======
-                try jsonEvent.sign(withKey: pair)
-                let event = try EventProcessor.parse(jsonEvent: jsonEvent, from: nil, in: viewContext)
-                relayService.publishToAll(event: event, context: viewContext)
->>>>>>> 02a75bae
             } catch {
                 Log.debug("Failed to update mute list \(error.localizedDescription)")
             }
@@ -375,13 +355,7 @@
         
         if let pair = keyPair {
             do {
-<<<<<<< HEAD
                 try await relayService.publishToAll(event: jsonEvent, signingKey: pair, context: viewContext)
-=======
-                try jsonEvent.sign(withKey: pair)
-                let event = try EventProcessor.parse(jsonEvent: jsonEvent, from: nil, in: viewContext)
-                relayService.publishToAll(event: event, context: viewContext)
->>>>>>> 02a75bae
             } catch {
                 Log.debug("Failed to delete events \(error.localizedDescription)")
             }
@@ -414,13 +388,7 @@
         
         if let pair = keyPair {
             do {
-<<<<<<< HEAD
                 try await relayService.publishToAll(event: jsonEvent, signingKey: pair, context: viewContext)
-=======
-                try jsonEvent.sign(withKey: pair)
-                let event = try EventProcessor.parse(jsonEvent: jsonEvent, from: nil, in: viewContext)
-                relayService.publishToAll(event: event, context: viewContext)
->>>>>>> 02a75bae
             } catch {
                 Log.debug("failed to update Follows \(error.localizedDescription)")
             }
