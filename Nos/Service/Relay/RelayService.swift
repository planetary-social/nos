--- conflicted
+++ resolved
@@ -657,15 +657,9 @@
             }
         }
     }
-<<<<<<< HEAD
 
     func relayAddresses(for user: CurrentUser) async -> Set<URL> {
         await backgroundContext.perform { () -> Set<URL> in
-=======
-    
-    func relayAddresses(for user: CurrentUser) async -> [URL] {
-        await backgroundContext.perform { () -> [URL] in
->>>>>>> 4a12876b
             if let currentUserPubKey = user.publicKeyHex,
                 let currentUser = try? Author.find(by: currentUserPubKey, context: self.backgroundContext) {
                 let userRelays = Set(currentUser.relays.compactMap { $0.addressURL })
