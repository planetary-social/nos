import Foundation
import Logger

/// This class manages a Filter and fetches events in reverse-chronological order as `loadMore()` is called. This
/// can be used to paginate a list of events. The underlying relay subscriptions will be deallocated when this object
/// goes out of scope. 
class PagedRelaySubscription {
    let startDate: Date
    let filter: Filter
    
    private var relayService: RelayService
    private var subscriptionManager: RelaySubscriptionManager
    
    /// A set of subscriptions fetching older events.
    private var pagedSubscriptionIDs = Set<RelaySubscription.ID>()
    
    /// A set of subscriptions always listening for new events published after the `startDate`.
    private var newEventsSubscriptionIDs = Set<RelaySubscription.ID>()
    
    init(
        startDate: Date, 
        filter: Filter, 
        relayService: RelayService,
        subscriptionManager: RelaySubscriptionManager, 
        relayAddresses: Set<URL>
    ) {
        self.startDate = startDate
        self.filter = filter
        self.relayService = relayService
        self.subscriptionManager = subscriptionManager
        Task {
            // We keep two sets of subscriptions. One is always listening for new events and the other fetches 
            // progressively older events as we page down.
            var pagedEventsFilter = filter
            pagedEventsFilter.until = startDate
            var newEventsFilter = filter
            newEventsFilter.since = startDate
            for relayAddress in relayAddresses {
                newEventsSubscriptionIDs.insert(
                    await subscriptionManager.queueSubscription(with: filter, to: relayAddress)
                )
                pagedSubscriptionIDs.insert(
                    await subscriptionManager.queueSubscription(with: pagedEventsFilter, to: relayAddress)
                )
            }
        }
    }
    
    deinit {
        for subscriptionID in newEventsSubscriptionIDs {
            relayService.decrementSubscriptionCount(for: subscriptionID)
        }
        
        for subscriptionID in pagedSubscriptionIDs {
            relayService.decrementSubscriptionCount(for: subscriptionID)
        }
    }
    
    /// Instructs the pager to load older events for the given `filter` by decrementing the `until` parameter on the 
    /// `Filter` and updating all its managed subscriptions.
    func loadMore() {
        Task { [self] in
            var newUntilDates = [URL: Date]()
            var subscriptionsToRemove = Set<RelaySubscription.ID>()
            
            for subscriptionID in pagedSubscriptionIDs {
                if let subscription = await subscriptionManager.subscription(from: subscriptionID),
                    let newDate = subscription.oldestEventCreationDate {
                    
                    guard newDate != subscription.filter.until else {
                        // Optimization. Don't close and reopen an identical filter.
                        continue
                    }
                          
                    newUntilDates[subscription.relayAddress] = newDate
<<<<<<< HEAD
                    await relayService.decrementSubscriptionCount(for: subscriptionID)
=======
                    relayService.decrementSubscriptionCount(for: subscriptionID)
                    subscriptionsToRemove.insert(subscription.id)
>>>>>>> b8722c97
                }
            }
            
            pagedSubscriptionIDs.subtract(subscriptionsToRemove)            
            
            for (relayAddress, until) in newUntilDates {
                var newEventsFilter = self.filter
                newEventsFilter.until = until
                pagedSubscriptionIDs.insert(
                    await subscriptionManager.queueSubscription(with: newEventsFilter, to: relayAddress)
                )
            }
        }
    }
}<|MERGE_RESOLUTION|>--- conflicted
+++ resolved
@@ -73,12 +73,8 @@
                     }
                           
                     newUntilDates[subscription.relayAddress] = newDate
-<<<<<<< HEAD
-                    await relayService.decrementSubscriptionCount(for: subscriptionID)
-=======
                     relayService.decrementSubscriptionCount(for: subscriptionID)
                     subscriptionsToRemove.insert(subscription.id)
->>>>>>> b8722c97
                 }
             }
             
