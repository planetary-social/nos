import Foundation
import Logger
import Combine

/// This class manages a Filter and fetches events in reverse-chronological order as `loadMore()` is called. This
/// can be used to paginate a list of events. The underlying relay subscriptions will be deallocated when this object
/// goes out of scope.  
@RelaySubscriptionManagerActor
class PagedRelaySubscription {
    let startDate: Date
    let filter: Filter
    
    private var relayService: RelayService
    private var subscriptionManager: RelaySubscriptionManager
    
    /// A set of subscriptions fetching older events.
    private var pagedSubscriptionIDs = Set<RelaySubscription.ID>()
    
    /// A set of subscriptions always listening for new events published after the `startDate`.
    private var newEventsSubscriptionIDs = Set<RelaySubscription.ID>()
    
    /// The relays we are fetching events from
    private var relayAddresses: Set<URL>
    
    /// The oldest event each relay has returned. Used to load the next page.
    private var oldestEventByRelay = [URL: Date]()
    
    private var cancellables = [AnyCancellable]()
    
    init(
        startDate: Date, 
        filter: Filter, 
        relayService: RelayService,
        subscriptionManager: RelaySubscriptionManager, 
        relayAddresses: Set<URL>
    ) {
        self.startDate = startDate
        self.filter = filter
        self.relayService = relayService
        self.subscriptionManager = subscriptionManager
        self.relayAddresses = relayAddresses
        Task {
            // We keep two sets of subscriptions. One is always listening for new events and the other fetches 
            // progressively older events as we page down.
            var pagedEventsFilter = filter
            pagedEventsFilter.until = startDate
            pagedEventsFilter.keepSubscriptionOpen = false
            var newEventsFilter = filter
            
            newEventsFilter.since = startDate
<<<<<<< HEAD
            newEventsFilter.keepSubscriptionOpen = true
=======
            newEventsFilter.limit = nil
>>>>>>> afb5e0d3
            for relayAddress in relayAddresses {
                newEventsSubscriptionIDs.insert(
                    await subscriptionManager.queueSubscription(with: filter, to: relayAddress).id
                )
            }
            loadMore()
        }
    }
    
    deinit {
        for subscriptionID in newEventsSubscriptionIDs {
            relayService.decrementSubscriptionCount(for: subscriptionID)
        }
        
        for subscriptionID in pagedSubscriptionIDs {
            relayService.decrementSubscriptionCount(for: subscriptionID)
        }
    }
    
    /// Instructs the pager to load older events for the given `filter` by decrementing the `until` parameter on the 
    /// `Filter` and updating all its managed subscriptions.
    func loadMore() {
        Task { [self] in
            // Remove old subscriptions
            for subscriptionID in pagedSubscriptionIDs {
                relayService.decrementSubscriptionCount(for: subscriptionID)
            }
            pagedSubscriptionIDs.removeAll()
            cancellables.removeAll()
            
            // Open new subscriptions
            for relayAddress in relayAddresses {
                let newPageStartDate = oldestEventByRelay[relayAddress] ?? startDate
                var newPageFilter = self.filter
                newPageFilter.until = newPageStartDate
                newPageFilter.keepSubscriptionOpen = false
                
                let pagedEventSubscription = await subscriptionManager.queueSubscription(
                    with: newPageFilter, 
                    to: relayAddress
                )
                
                pagedEventSubscription.events.sink { [weak self] jsonEvent in
                    self?.track(event: jsonEvent, from: relayAddress)
                }
                .store(in: &cancellables)
                
                pagedSubscriptionIDs.insert(pagedEventSubscription.id)
            }
        }
    }
    
    func track(event: JSONEvent, from relay: URL) {
        if let oldestSeen = oldestEventByRelay[relay],
            event.createdDate < oldestSeen {
            oldestEventByRelay[relay] = event.createdDate
        } else {
            oldestEventByRelay[relay] = event.createdDate
        }
    }
}<|MERGE_RESOLUTION|>--- conflicted
+++ resolved
@@ -48,11 +48,8 @@
             var newEventsFilter = filter
             
             newEventsFilter.since = startDate
-<<<<<<< HEAD
             newEventsFilter.keepSubscriptionOpen = true
-=======
             newEventsFilter.limit = nil
->>>>>>> afb5e0d3
             for relayAddress in relayAddresses {
                 newEventsSubscriptionIDs.insert(
                     await subscriptionManager.queueSubscription(with: filter, to: relayAddress).id
