--- conflicted
+++ resolved
@@ -73,12 +73,8 @@
                     }
                           
                     newUntilDates[subscription.relayAddress] = newDate
-<<<<<<< HEAD
                     relayService.decrementSubscriptionCount(for: subscriptionID)
-=======
-                    await subscriptionManager.decrementSubscriptionCount(for: subscriptionID)
                     subscriptionsToRemove.insert(subscription.id)
->>>>>>> 636b5556
                 }
             }
             
