--- conflicted
+++ resolved
@@ -9,16 +9,14 @@
 
     /// List of event identifiers the Filter should be constrained to.
     let eventIDs: [RawEventID]
-<<<<<<< HEAD
-    let kinds: [EventKind]
-    let dTags: [RawReplaceableID]
-=======
 
     /// List of Note kinds to filter
     var kinds: [EventKind]
 
+    /// An array of replaceable identifiers, or `"d"` tags, to match.
+    let dTags: [RawReplaceableID]
+
     /// Ask the relay to return events mentioned in the `tags` field.
->>>>>>> 7e6b2b08
     let eTags: [RawEventID]
 
     /// Ask the relay to return authors mentioned in the `tags` field.
@@ -41,12 +39,13 @@
     var keepSubscriptionOpen: Bool
 
     /// Initializes a Filter object
-    ///
+    /// 
     /// - Parameter authorKeys: List of author identifiers the Filter should be
     /// constrained to. Defaults to `[]`.
     /// - Parameter eventIDs: List of event identifiers the Filter should be
     /// constrained to. Defaults to `[]`.
     /// - Parameter kinds: List of Note kinds to filter. Defaults to `[]`.
+    /// - Parameter dTags: An array of replaceable identifiers, or `"d"` tags, to match. Defaults to `[]`.
     /// - Parameter eTags: Ask the relay to return events mentioned in the
     /// `tags` field. Defaults to `[]`.
     /// - Parameter pTags: Ask the relay to return authors mentioned in the
@@ -153,27 +152,6 @@
     }
     
     var id: String {
-<<<<<<< HEAD
-        let intermediate: [String] = [
-            authorKeys.joined(separator: ","),
-            eventIDs.joined(separator: ","),
-            kinds.map { String($0.rawValue) }.joined(separator: ","),
-            limit?.description ?? "nil",
-            dTags.joined(separator: ","),
-            eTags.joined(separator: ","),
-            pTags.joined(separator: ","),
-            search ?? "nil",
-            since?.timeIntervalSince1970.description ?? "nil",
-            until?.timeIntervalSince1970.description ?? "nil",
-            inNetwork.description,
-        ]
-        
-        return intermediate
-            .joined(separator: "|")
-            .data(using: .utf8)!
-            .sha256
-=======
         hashValue.description
->>>>>>> 7e6b2b08
     }
 }