import Starscream
import Foundation
import Logger

protocol RelaySubscriptionManager {
    func active() async -> [RelaySubscription]
    func all() async -> [RelaySubscription]
    
    func set(socketQueue: DispatchQueue?, delegate: WebSocketDelegate?) async

    @discardableResult
    func decrementSubscriptionCount(for subscriptionID: RelaySubscription.ID) async -> Bool
    func forceCloseSubscriptionCount(for subscriptionID: RelaySubscription.ID) async
    func trackConnected(socket: WebSocket) async
    func processSubscriptionQueue() async
    func queueSubscription(with filter: Filter, to relayAddress: URL) async -> RelaySubscription
    func requestEvents(from socket: WebSocketClient, subscription: RelaySubscription) async
    
    func close(socket: WebSocket) async
    func trackAuthenticationRequest(from socket: WebSocket, responseID: RawNostrID) async
    func checkAuthentication(success: Bool, from socket: WebSocket, eventID: RawNostrID, message: String?) async -> Bool
    func sockets() async -> [WebSocket] 
    func socket(for address: String) async -> WebSocket?
    func socket(for url: URL) async -> WebSocket?
    func staleSubscriptions() async -> [RelaySubscription]
    func subscription(from subscriptionID: RelaySubscription.ID) async -> RelaySubscription?
    func trackError(socket: WebSocket) async
}

/// An actor that manages state for a `RelayService` including lists of open sockets and subscriptions.
@globalActor
actor RelaySubscriptionManagerActor: RelaySubscriptionManager {
    
    static let shared = RelaySubscriptionManagerActor()
    
    // MARK: - Public Properties
    
    var all = [RelaySubscription]()
    
    /// All websocket connections under management, mapped by their relay URL.
    var socketConnections = [URL: WebSocketConnection]()
    
    var active: [RelaySubscription] {
        all.filter { $0.isActive }
    }
    
    /// Limit of the number of active subscriptions in a single relay
    private let queueLimit = 10

    // MARK: - Protocol conformance
    
    func active() async -> [RelaySubscription] {
        active
    }

    func all() async -> [RelaySubscription] {
        all
    }
    
    private var socketQueue: DispatchQueue?
    private var delegate: WebSocketDelegate?
    
    func set(socketQueue: DispatchQueue?, delegate: WebSocketDelegate?) {
        self.socketQueue = socketQueue
        self.delegate = delegate
    }

    // MARK: - Mutating the list of subscriptions
    
    func subscription(from subscriptionID: RelaySubscription.ID) -> RelaySubscription? {
        if let subscriptionIndex = self.all.firstIndex(where: { $0.id == subscriptionID }) {
            return all[subscriptionIndex]
        } else {
            return nil
        }
    }
    
    private func removeSubscription(with subscriptionID: RelaySubscription.ID) {
        if let subscriptionIndex = self.all.firstIndex(
            where: { $0.id == subscriptionID }
        ) {
            all.remove(at: subscriptionIndex)
        }
    }
    
    func forceCloseSubscriptionCount(for subscriptionID: RelaySubscription.ID) {
        removeSubscription(with: subscriptionID)
    }
    
    /// Lets the manager know that there is one less subscriber for the given subscription. If there are no 
    /// more subscribers this function returns `true`. 
    /// 
    /// Note that this does not send a close message on the websocket or close the socket. Right now those actions
    /// are performed by the RelayService. It's yucky though. Maybe we should make the RelaySubscriptionManager
    /// do that in the future.
    @discardableResult
    func decrementSubscriptionCount(for subscriptionID: RelaySubscription.ID) async -> Bool {
        if let subscription = subscription(from: subscriptionID) {
            if subscription.referenceCount == 1 {
                removeSubscription(with: subscriptionID)
                return false
            } else {
                subscription.referenceCount -= 1
                return true
            }
        }
        return false
    }
    
    /// Finds stale subscriptions, removes them from the subscription list, and returns them.
    func staleSubscriptions() async -> [RelaySubscription] {
        var staleSubscriptions = [RelaySubscription]()
        for subscription in active {
            if subscription.closesAfterResponse, 
                let filterStartedAt = subscription.subscriptionStartDate,
                filterStartedAt.distance(to: .now) > 10 {
                staleSubscriptions.append(subscription)
            }
        }
        for subscription in staleSubscriptions {
            forceCloseSubscriptionCount(for: subscription.id)
        }
        return staleSubscriptions
    }
    
    // MARK: - Socket Management
    
    /// Opens sockets to any relays that we have an open subscription for that don't already have a socket.
    func openSockets() {
        var relayAddresses = Set<URL>()
        all.forEach { relayAddresses.insert($0.relayAddress) }

        for relayAddress in relayAddresses {
            let connection = findOrCreateSocket(for: relayAddress)
            
            switch connection.state {
            case .errored(let error):
                if error.nextRetry > Date.now {
                    return
                } else {
                    fallthrough
                }
            case .disconnected:
                connection.socket.connect()
                connection.state = .connecting
            case .connected, .connecting, .authenticating:
                return
            }
        }
    }
    
    /// Creates a WebSocketConnection for a relay. This is not idempotent - make sure it's called only once for 
    /// each relay.
    private func findOrCreateSocket(for relayAddress: URL) -> WebSocketConnection {
        if let existingConnection = socketConnections[relayAddress] {
            return existingConnection
        } 
        
        var request = URLRequest(url: relayAddress)
        request.timeoutInterval = 10
        let socket = WebSocket(request: request)
        if let socketQueue {
            socket.callbackQueue = socketQueue
        } else {
            Log.error("Created socket with no callbackQueue.")
        }
        socket.delegate = delegate
        let connection = WebSocketConnection(socket: socket)
        socketConnections[relayAddress] = connection
        return connection
    }
    
    /// Closes a socket, closes & removes all subscriptions from that socket and stops tracking it. 
    func close(socket: WebSocket) {
        socket.disconnect()
        if let relayAddress = socket.url {
            for subscription in all where subscription.relayAddress == relayAddress {
                forceCloseSubscriptionCount(for: subscription.id)
            }
            socketConnections.removeValue(forKey: relayAddress)
        }
    }
    
    /// Tracks that a relay sent us an AUTH message, so we can change the socket state to .authenticating
    func trackAuthenticationRequest(from socket: WebSocket, responseID: RawNostrID) {
        if let relayAddress = socket.url, let connection = socketConnections[relayAddress] {
            connection.state = .authenticating(responseID)
        }
    }
    
    /// Checks the ID of an "OK" message from a relay to see if it matches any authentication events we have sent.
    /// If it does we mark the relay as .connected. If it doesn't then we do nothing, so this function is safe to be 
    /// called on every "OK" message. 
    func checkAuthentication(success: Bool, from socket: WebSocket, eventID: RawNostrID, message: String?) -> Bool {
        if let relayAddress = socket.url, let connection = socketConnections[relayAddress] {
            if case .authenticating(let responseID) = connection.state, responseID == eventID {
                if success {
                    Log.info("Successfully authenticated with \(relayAddress)")
                    connection.state = .connected
                    processSubscriptionQueue()
                    return true
                } else {
                    Log.error("Failed to authenticate with \(relayAddress). Message: \(String(describing: message))")
                    trackError(socket: socket)
                }
            } 
        }
        return false
    }
    
    func sockets() -> [WebSocket] {
        socketConnections.values.map { $0.socket }
    }
    
    func socket(for address: String) -> WebSocket? {
        if let url = URL(string: address) {
            return socket(for: url)
        }
        return nil
    }
    
    func socket(for url: URL) -> WebSocket? {
        socketConnections[url]?.socket
    }
    
    // MARK: - Talking to Relays
    
    /// Looks at the current state of sockets and subscriptions and opens new ones. It includes logic to 
    /// open websockets to service queued subscriptions and to limit the number of concurrent subscriptions for a given
    /// relay.
    ///
    /// It's called at appropriate times interally but can also be called externally in a loop. Idempotent.
    func processSubscriptionQueue() {
        openSockets()
        var waitingSubscriptions = [RelaySubscription]()

        // Counter to track the number of active subscriptions per relay
        var activeSubscriptionsCount = [URL: Int]()

        all.forEach { relaySubscription in
            if relaySubscription.isActive {
                // Update active subscriptions counter
                let relayAddress = relaySubscription.relayAddress
                if let currentCount = activeSubscriptionsCount[relayAddress] {
                    activeSubscriptionsCount[relayAddress] = currentCount + 1
                } else {
                    activeSubscriptionsCount[relayAddress] = 1
                }
            } else {
                waitingSubscriptions.append(relaySubscription)
            }
        }

        // Start waiting relay subscriptions if they don't exceed the queue
        // limit
        waitingSubscriptions.forEach { relaySubscription in
            let relayAddress = relaySubscription.relayAddress
            guard let socket = socketConnections[relayAddress], case .connected = socket.state else {
                return
            }
            
            if let subscriptionsCount = activeSubscriptionsCount[relayAddress] {
                if subscriptionsCount < queueLimit {
                    start(subscription: relaySubscription)
                    activeSubscriptionsCount[relayAddress] = subscriptionsCount + 1
                }
            } else {
                start(subscription: relaySubscription)
                activeSubscriptionsCount[relayAddress] = 1
            }
        }
    }
    
    func queueSubscription(with filter: Filter, to relayAddress: URL) async -> RelaySubscription {
        var subscription = RelaySubscription(filter: filter, relayAddress: relayAddress)
        
        if let existingSubscription = self.subscription(from: subscription.id) {
            // dedup
            subscription = existingSubscription
        } else {
            all.append(subscription)
        }
        
        subscription.referenceCount += 1
        
        if socketConnections[relayAddress] == nil {
            socketConnections[relayAddress] = createSocket(for: relayAddress)
        }
        
        return subscription
    }
    
    private func start(subscription: RelaySubscription) {
        let subscription = subscription
        subscription.subscriptionStartDate = .now
        if let socket = socket(for: subscription.relayAddress) {
            requestEvents(from: socket, subscription: subscription)
        }
    }
    
    /// Takes a RelaySubscription model and makes a websockets request to the given socket
    func requestEvents(from socket: WebSocketClient, subscription: RelaySubscription) {
        do {
            // Track this so we can close requests if needed
            let request: [Any] = ["REQ", subscription.id, subscription.filter.dictionary]
            let requestData = try JSONSerialization.data(withJSONObject: request)
            let requestString = String(data: requestData, encoding: .utf8)!
            socket.write(string: requestString)
        } catch {
            Log.error("Error: Could not send request \(error.localizedDescription)")
        }
    }
    
    // MARK: - Error Tracking 
    /// This constant is used to calculate the maximum amount of time we will wait before retrying an errored socket.
    /// We backoff exponentially for 2^x seconds, increasing x by 1 on each consecutive error 
    /// until x == `maxBackoffPower`.
    static let maxBackoffPower = 9
    
    /// A function that should be called when a websocket cannot be opened or is closed due to an error.
    /// The `RelaySubscriptionManager` will use this data to prevent subsequent calls to reopen the socket using an 
    /// exponential backoff strategy. So instead of retrying to open the socket every second we will wait 1 second, 
    /// then 2, then 4, then 8, up to 2^`maxBackoffPower`.
    func trackError(socket: WebSocket) {
        guard let relayAddress = socket.request.url else {
            return 
        }
        
        guard let connection = socketConnections[relayAddress] else {
            return
        }
        
        if case WebSocketState.errored(var priorError) = connection.state {
            priorError.trackRetry()
            connection.state = .errored(priorError)
            Log.info("Tracking error on websocket connection to \(relayAddress)")
        } else {
            connection.state = .errored(WebSocketErrorEvent())
        }
    }
    
    /// This should be called when a socket is successfully opened. It will reset the error count for the socket
    /// if it was above zero.
    func trackConnected(socket: WebSocket) {
        guard let url = socket.request.url else { 
            return 
        }
        
        guard let connection = socketConnections[url] else {
            return
        }
       
        let oldState = connection.state
        guard oldState != .connected else {
            return
        }
        
        connection.state = .connected
        Log.info("\(url) has connected")
        
        for subscription in active where subscription.relayAddress == url {
            requestEvents(from: connection.socket, subscription: subscription)
        }
        processSubscriptionQueue()
    }
<<<<<<< HEAD
}

/// A container that tracks how many times we have tried unsuccessfully to open a websocket and the next time we should
/// try again.
struct WebSocketErrorEvent: Equatable {
    var retryCounter: Int = 1
    var nextRetry: Date = .now
    
    mutating func trackRetry() {
        self.retryCounter += 1
        let delaySeconds = NSDecimalNumber(
            decimal: pow(2, min(retryCounter, RelaySubscriptionManagerActor.maxBackoffPower))
        )
        self.nextRetry = Date(timeIntervalSince1970: Date.now.timeIntervalSince1970 + delaySeconds.doubleValue)
    }
}

/// Represents a connection to a websocket with state tracking. Utilizes a Starscream WebSocket under the hood.
class WebSocketConnection {
    let socket: WebSocket
    var state: WebSocketState 
    
    init(socket: WebSocket, state: WebSocketState = .disconnected) {
        self.socket = socket
        self.state = state
    }
}

/// The states a WebSocketConnection can be in. These states are used by `RelaySubscriptionManager` to move each 
/// socket to the `connected` state where we can start executing requests, taking into account time to connect, errors
/// and authentication.
enum WebSocketState: Equatable {
    case disconnected, connecting, connected, authenticating(RawEventID), errored(WebSocketErrorEvent)
=======
>>>>>>> d15fbbf3
}<|MERGE_RESOLUTION|>--- conflicted
+++ resolved
@@ -284,7 +284,7 @@
         subscription.referenceCount += 1
         
         if socketConnections[relayAddress] == nil {
-            socketConnections[relayAddress] = createSocket(for: relayAddress)
+            socketConnections[relayAddress] = findOrCreateSocket(for: relayAddress)
         }
         
         return subscription
@@ -363,40 +363,4 @@
         }
         processSubscriptionQueue()
     }
-<<<<<<< HEAD
-}
-
-/// A container that tracks how many times we have tried unsuccessfully to open a websocket and the next time we should
-/// try again.
-struct WebSocketErrorEvent: Equatable {
-    var retryCounter: Int = 1
-    var nextRetry: Date = .now
-    
-    mutating func trackRetry() {
-        self.retryCounter += 1
-        let delaySeconds = NSDecimalNumber(
-            decimal: pow(2, min(retryCounter, RelaySubscriptionManagerActor.maxBackoffPower))
-        )
-        self.nextRetry = Date(timeIntervalSince1970: Date.now.timeIntervalSince1970 + delaySeconds.doubleValue)
-    }
-}
-
-/// Represents a connection to a websocket with state tracking. Utilizes a Starscream WebSocket under the hood.
-class WebSocketConnection {
-    let socket: WebSocket
-    var state: WebSocketState 
-    
-    init(socket: WebSocket, state: WebSocketState = .disconnected) {
-        self.socket = socket
-        self.state = state
-    }
-}
-
-/// The states a WebSocketConnection can be in. These states are used by `RelaySubscriptionManager` to move each 
-/// socket to the `connected` state where we can start executing requests, taking into account time to connect, errors
-/// and authentication.
-enum WebSocketState: Equatable {
-    case disconnected, connecting, connected, authenticating(RawEventID), errored(WebSocketErrorEvent)
-=======
->>>>>>> d15fbbf3
 }