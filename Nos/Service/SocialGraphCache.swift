//
//  SocialGraphCache.swift
//  Nos
//
//  Created by Matthew Lorentz on 4/18/23.
//

import Foundation
import CoreData
import Logger

/// A representation of the people a given user follows and the people they follow designed to cache this data in 
/// memory and make it cheap to access. This class watches the database for changes to the social graph and updates 
/// itself accordingly.
@MainActor class SocialGraphCache: NSObject, ObservableObject, NSFetchedResultsControllerDelegate {
    
    // MARK: Public interface 
    
    @Published var inNetworkKeys = [HexadecimalString]()
    
    @Published var followedKeys = [HexadecimalString]()  
    
    func contains(_ key: HexadecimalString?) -> Bool {
        guard let key, let userKey else {
            return false
        }
        
        return twoHopKeys.contains(key) || oneHopKeys.contains(key) || userKey == key
    }
    
    func follows(_ key: HexadecimalString?) -> Bool {
        guard let key, let userKey else {
            return false
        }
        
        return oneHopKeys.contains(key) || userKey == key
    }
    
    // MARK: - Private properties
    
    private let userKey: HexadecimalString?
    private let context: NSManagedObjectContext
    
    private var userWatcher: NSFetchedResultsController<Author>?
    private var oneHopWatcher: NSFetchedResultsController<Author>?
    
    private(set) var oneHopKeys: Set<HexadecimalString>
    private(set) var twoHopKeys: Set<HexadecimalString>
    
    private var twoHopReferences: [HexadecimalString: Int]

    init(userKey: HexadecimalString?, context: NSManagedObjectContext) {
        self.userKey = userKey
        self.context = context
        self.oneHopKeys = Set()
        self.twoHopKeys = Set()
        self.twoHopReferences = [:]
        
        guard let userKey else {
            super.init()
            return
        }
        
        super.init()

        do {
            try context.performAndWait {
                let user = try Author.findOrCreate(by: userKey, context: context)
                followedKeys.append(userKey)
                userWatcher = NSFetchedResultsController(
                    fetchRequest: Author.request(by: userKey),
                    managedObjectContext: context,
                    sectionNameKeyPath: nil,
                    cacheName: "SocialGraphCache.userWatcher"
                )
                oneHopWatcher = NSFetchedResultsController(
                    fetchRequest: Author.oneHopRequest(for: user),
                    managedObjectContext: context,
                    sectionNameKeyPath: nil,
                    cacheName: "SocialGraphCache.oneHopWatcher"
                )
            }
        } catch {
            Log.error(error.localizedDescription)
<<<<<<< HEAD
            return
=======
>>>>>>> 4ebb5215
        }
        
        userWatcher?.delegate = self
        oneHopWatcher?.delegate = self
        do {
            try self.userWatcher?.performFetch()
            try self.oneHopWatcher?.performFetch()
            context.performAndWait {
                self.oneHopWatcher?.fetchedObjects?.forEach { author in
                    guard let followedKey = author.hexadecimalPublicKey else {
                        return
                    }
                    let twoHopsKeys = author.followedKeys
                    self.process(user: userKey, followed: followedKey, whoFollows: twoHopsKeys)
                }
            }
        } catch {
            Log.error(error.localizedDescription)
            return
        }
    }
    
    // MARK: - Processing Changes
    
    /// Takes an author that the `user` has followed and updates our cache of one-hop and two-hop authors appropriately.
    /// - Parameters:
    ///   - user: the key of the user at the center of the social graph  
    ///   - followedKey: the key of the author the user has followed
    ///   - follows: the keys of the authors `followedKey` has followed
    private func process(
        user: HexadecimalString,
        followed followedKey: HexadecimalString, 
        whoFollows follows: [HexadecimalString]
    ) {
        let oneHopKeysCount = oneHopKeys.count
        let twoHopKeysCount = twoHopKeys.count
        
        oneHopKeys.insert(followedKey)
        follows.forEach { followedKey in
            twoHopKeys.insert(followedKey)
            var referenceCount = twoHopReferences[followedKey] ?? 0
            referenceCount += 1
            twoHopReferences[followedKey] = referenceCount
        }
        
        let defaultArray = [user]
        if oneHopKeysCount != oneHopKeys.count {
            followedKeys = defaultArray + Array(oneHopKeys) 
            inNetworkKeys = defaultArray + Array(oneHopKeys) + Array(twoHopKeys)
        } else if twoHopKeysCount != twoHopKeys.count {
            inNetworkKeys = defaultArray + Array(oneHopKeys) + Array(twoHopKeys)
        }
    }
    
    /// Takes an author that the `user` has unfollowed and updates our cache of one-hop and two-hop 
    /// authors appropriately.
    /// - Parameters:
    ///   - user: the key of the user at the center of the social graph  
    ///   - unfollowedKey: the key of the author the user has unfollowed
    ///   - follows: the keys of the authors `unfollowedKey` has followed
    private func process(
        user: HexadecimalString,
        unfollowed unfollowedKey: HexadecimalString, 
        whoFollows follows: [HexadecimalString]
    ) {
        let oneHopKeysCount = oneHopKeys.count
        let twoHopKeysCount = twoHopKeys.count
        
        oneHopKeys.remove(unfollowedKey)
        follows.forEach { followedKey in
            let referenceCount = twoHopReferences[followedKey] ?? 1
            if referenceCount <= 1 {
                twoHopKeys.remove(followedKey)
                twoHopReferences.removeValue(forKey: followedKey)
            }
        }
        
        let defaultArray = [user]
        if oneHopKeysCount != oneHopKeys.count {
            followedKeys = defaultArray + Array(oneHopKeys) 
            inNetworkKeys = defaultArray + Array(oneHopKeys) + Array(twoHopKeys)
        } else if twoHopKeysCount != twoHopKeys.count {
            inNetworkKeys = defaultArray + Array(oneHopKeys) + Array(twoHopKeys)
        }
    }
    
    // MARK: - NSFetchedResultsControllerDelegate
    
    nonisolated func controller(
        _ controller: NSFetchedResultsController<NSFetchRequestResult>, 
        didChange anObject: Any, 
        at indexPath: IndexPath?, 
        for type: NSFetchedResultsChangeType, 
        newIndexPath: IndexPath?
    ) {
        guard let userKey, 
            let changedAuthor = anObject as? Author,
            let authorKey = changedAuthor.hexadecimalPublicKey else {
            return
        }
        let twoHopsKeys = changedAuthor.followedKeys
        
        Task { @MainActor in
            if controller === self.oneHopWatcher {
                switch type {
                case .insert:
                    self.process(user: userKey, followed: authorKey, whoFollows: twoHopsKeys)
                case .delete:
                    self.process(user: userKey, unfollowed: authorKey, whoFollows: twoHopsKeys)
                case .update:
                    self.process(user: userKey, unfollowed: authorKey, whoFollows: twoHopsKeys)
                    self.process(user: userKey, followed: authorKey, whoFollows: twoHopsKeys)
                case .move:
                    return
                @unknown default:
                    return
                }
            } else if controller === self.userWatcher {
                twoHopsKeys.forEach {
                    self.process(user: authorKey, followed: $0, whoFollows: [])
                }
            }
        }
    }
}<|MERGE_RESOLUTION|>--- conflicted
+++ resolved
@@ -82,10 +82,6 @@
             }
         } catch {
             Log.error(error.localizedDescription)
-<<<<<<< HEAD
-            return
-=======
->>>>>>> 4ebb5215
         }
         
         userWatcher?.delegate = self
