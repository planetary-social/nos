--- conflicted
+++ resolved
@@ -376,7 +376,6 @@
       if available == 0 { 
          guard let nameID = dataDict["name_id"] as? String else {
             throw UNSError.badResponse
-<<<<<<< HEAD
          }
          return UNSNameRecord(name: name, id: nameID)
       } else {
@@ -386,15 +385,6 @@
     
     func names(matching query: String) async throws -> [HexadecimalString] {
        if let nameRecord = try await nameRecord(for: query) {
-=======
-        }
-        
-        if available == 0 { 
-            guard let nameID = dataDict["name_id"] as? String else {
-                throw UNSError.badResponse
-            }
-            let nameRecord = UNSNameRecord(name: query, id: nameID)
->>>>>>> fee4cac1
             let nostrPubKeys = try await nostrKeys(for: nameRecord)
             return nostrPubKeys
         } else {
@@ -433,6 +423,7 @@
                 nostrPubKeys.append(pubKey.hex)
             }
         }
+       
         return nostrPubKeys
     }
 
@@ -551,7 +542,6 @@
     func loadRefreshToken() {
         self.refreshToken = userDefaults.string(forKey: refreshTokenKey)
     }
-<<<<<<< HEAD
    
    func checkAccessToken() async throws -> String {
         if accessToken == nil {
@@ -563,8 +553,5 @@
         return accessToken
    }
 }
-=======
-}
-
-// swiftlint:enable type_body_length
->>>>>>> fee4cac1
+
+// swiftlint:enable type_body_length