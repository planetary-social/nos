--- conflicted
+++ resolved
@@ -23,12 +23,9 @@
     case noAccessToken
     case requiresPayment(URL)
     case nameTaken
-<<<<<<< HEAD
     case notAuthenticated
+    case developer
     case badResponse
-=======
-    case developer
->>>>>>> 99e9fd0e
 }
 
 class UNSAPI {
