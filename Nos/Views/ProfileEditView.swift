//
//  ProfileEditView.swift
//  Nos
//
//  Created by Christopher Jorgensen on 3/9/23.
//

import SwiftUI

struct ProfileEditView: View {
    @EnvironmentObject private var relayService: RelayService
    @EnvironmentObject private var router: Router
    @Environment(\.managedObjectContext) private var viewContext

    var author: Author
    
    @State private var displayNameText: String = ""
    @State private var nameText: String = ""
    @State private var bioText: String = ""
    @State private var avatarText: String = ""
    
    var createAccountCompletion: (() -> Void)?
    
    init(author: Author, createAccountCompletion: (() -> Void)? = nil) {
        self.author = author
        self.createAccountCompletion = createAccountCompletion
    }
    
    var body: some View {
        VStack {
            Form {
                Section {
                    TextField(Localized.displayName.string, text: $displayNameText)
                        .textInputAutocapitalization(.none)
                        .foregroundColor(.textColor)
                        .autocorrectionDisabled()
                    TextField(Localized.name.string, text: $nameText)
                        .textInputAutocapitalization(.none)
                        .foregroundColor(.textColor)
                        .autocorrectionDisabled()
                    TextEditor(text: $bioText)
                        .placeholder(when: bioText.isEmpty, placeholder: {
                            Text(Localized.bio.string)
                                .foregroundColor(.secondaryTxt)
                        })
                        .foregroundColor(.textColor)
                    TextField(Localized.picUrl.string, text: $avatarText)
                        .foregroundColor(.textColor)
                        .autocorrectionDisabled()
                        .textInputAutocapitalization(.none)
                        #if os(iOS)
                        .keyboardType(.URL)
                        #endif
                } header: {
                    createAccountCompletion != nil ? Localized.createAccount.view : Localized.basicInfo.view
                        .foregroundColor(.textColor)
                        .fontWeight(.heavy)
                }
                .listRowBackground(LinearGradient(
                    colors: [Color.cardBgTop, Color.cardBgBottom],
                    startPoint: .top,
                    endPoint: .bottom
                ))
            }
            if let createAccountCompletion {
                Spacer()
                BigActionButton(title: .createAccount) {
                    save()
                    createAccountCompletion()
                }
                .background(Color.appBg)
                .padding(.horizontal, 24)
            }
        }
        .scrollContentBackground(.hidden)
        .background(Color.appBg)
        .navigationBarItems(
            trailing:
                Group {
                    Button(
                        action: {
<<<<<<< HEAD
                            save()
=======
                            author.displayName = displayNameText
                            author.name = nameText
                            author.about = bioText
                            author.profilePhotoURL = URL(string: avatarText)

                            // Post event
                            CurrentUser.shared.publishMetaData()
>>>>>>> 0dee348a

                            // Go back to profile page
                            router.pop()
                        },
                        label: {
                            Text(Localized.done.string)
                        }
                    )
                }
        )
        .task {
            displayNameText = author.displayName ?? ""
            nameText = author.name ?? ""
            bioText = author.about ?? ""
            avatarText = author.profilePhotoURL?.absoluteString ?? ""
        }
        .onDisappear {
            CurrentUser.shared.editing = false
        }
    }
    
    func save() {
        author.displayName = displayNameText
        author.name = nameText
        author.about = bioText
        author.profilePhotoURL = URL(string: avatarText)

        // Post event
        CurrentUser.publishMetaData()
    }
}

struct ProfileEditView_Previews: PreviewProvider {
    
    static var persistenceController = PersistenceController.preview
    static var previewContext = persistenceController.container.viewContext

    static var author: Author {
        let author = Author(context: previewContext)
        author.hexadecimalPublicKey = KeyFixture.pubKeyHex
        return author
    }
    
    static var previews: some View {
        ProfileEditView(author: author)
    }
}<|MERGE_RESOLUTION|>--- conflicted
+++ resolved
@@ -79,17 +79,7 @@
                 Group {
                     Button(
                         action: {
-<<<<<<< HEAD
                             save()
-=======
-                            author.displayName = displayNameText
-                            author.name = nameText
-                            author.about = bioText
-                            author.profilePhotoURL = URL(string: avatarText)
-
-                            // Post event
-                            CurrentUser.shared.publishMetaData()
->>>>>>> 0dee348a
 
                             // Go back to profile page
                             router.pop()
@@ -118,7 +108,7 @@
         author.profilePhotoURL = URL(string: avatarText)
 
         // Post event
-        CurrentUser.publishMetaData()
+        CurrentUser.shared.publishMetaData()
     }
 }
 
