--- conflicted
+++ resolved
@@ -49,7 +49,6 @@
                                 .foregroundColor(.secondaryTxt)
                         })
                         .foregroundColor(.textColor)
-<<<<<<< HEAD
                     TextField(text: $avatarText) {
                         Localized.picUrl.view.foregroundColor(.secondaryTxt)
                     }
@@ -59,19 +58,12 @@
                     #if os(iOS)
                     .keyboardType(.URL)
                     #endif
-=======
-                    TextField(Localized.picUrl.string, text: $avatarText)
-                        .foregroundColor(.textColor)
-                        .autocorrectionDisabled()
-                        .textInputAutocapitalization(.none)
-                        #if os(iOS)
-                        .keyboardType(.URL)
-                        #endif
-                    TextField(Localized.nip05.string, text: $nip05Text)
-                        .textInputAutocapitalization(.none)
-                        .foregroundColor(.textColor)
-                        .autocorrectionDisabled()
->>>>>>> 6cbb623e
+                    TextField(text: $nip05Text) {
+                        Localized.nip05.view.foregroundColor(.secondaryTxt)
+                    }
+                    .textInputAutocapitalization(.none)
+                    .foregroundColor(.textColor)
+                    .autocorrectionDisabled()
                 } header: {
                     createAccountCompletion != nil ? Localized.createAccount.view : Localized.basicInfo.view
                         .foregroundColor(.textColor)
