--- conflicted
+++ resolved
@@ -17,11 +17,7 @@
     @EnvironmentObject private var currentUser: CurrentUser
 
     @State private var privateKeyString = ""
-<<<<<<< HEAD
-    @State private var alert: AlertState<Never>?
-=======
     @State private var alert: AlertState<AlertAction>?
->>>>>>> ed751a66
     @State private var logFileURL: URL?
     
     func importKey(_ keyPair: KeyPair) async {
@@ -97,12 +93,9 @@
             
             Section {
                 HStack {
-<<<<<<< HEAD
-=======
                     Text("\(Localized.appVersion.string) \(Bundle.current.versionAndBuild)")
                         .foregroundColor(.primaryTxt)
                     Spacer()
->>>>>>> ed751a66
                     SecondaryActionButton(title: Localized.shareLogs) {
                         Task {
                             do {
@@ -147,15 +140,11 @@
         .scrollContentBackground(.hidden)
         .background(Color.appBg)
         .nosNavigationBar(title: .settings)
-<<<<<<< HEAD
-        .alert(unwrapping: $alert)
-=======
         .alert(unwrapping: $alert) { (action: AlertAction?) in
             if let action {
                 await alertButtonTapped(action)
             }
         }
->>>>>>> ed751a66
         .onAppear {
             privateKeyString = currentUser.keyPair?.nsec ?? ""
             analytics.showedSettings()
