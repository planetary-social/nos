--- conflicted
+++ resolved
@@ -56,13 +56,8 @@
     }
     
     var body: some View {
-<<<<<<< HEAD
         NavigationStack(path: $router.discoverPath) {
-            StaggeredGrid(list: events, columns: columns) { note in
-=======
-        NavigationStack(path: $router.path) {
             StaggeredGrid(list: events.unmuted, columns: columns) { note in
->>>>>>> 017a3911
                 NoteButton(note: note, style: .golden)
                     .matchedGeometryEffect(id: note.identifier, in: animation)
             }
