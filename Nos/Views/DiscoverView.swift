//
//  DiscoverView.swift
//  Nos
//
//  Created by Matthew Lorentz on 2/24/23.
//

import SwiftUI
import CoreData
import Dependencies
import Combine

class SearchModel: ObservableObject {
    @Published var query: String = ""
    @Published var namedAuthors = [Author]()
    @Published var authorSuggestions = [Author]()
    
    private var cancellables = [AnyCancellable]()
    private var context: NSManagedObjectContext
    
    init(context: NSManagedObjectContext = PersistenceController.shared.viewContext) {
        self.context = context
        $query
            .debounce(for: 0.2, scheduler: RunLoop.main)
            .filter { !$0.isEmpty }
            .map { self.authors(named: $0) }
            .sink(receiveValue: { self.authorSuggestions = $0 })
            .store(in: &cancellables)
    }
    
    func authors(named name: String) -> [Author] {
        guard let authors = try? Author.find(named: name, context: context) else {
            return []
        }

        return authors
    }
    
    func clear() {
        query = ""
        authorSuggestions = []
    }
}

struct DiscoverView: View {
    
    @Environment(\.managedObjectContext) private var viewContext
    @EnvironmentObject private var relayService: RelayService
    @EnvironmentObject var router: Router
    @EnvironmentObject var currentUser: CurrentUser
    @Dependency(\.analytics) private var analytics
    @AppStorage("lastDiscoverRequestDate") var lastRequestDateUnix: TimeInterval?

    @State var showRelayPicker = false
    
    @State var relayFilter: Relay?
    
    @State var columns: Int = 0
    
    @State private var subscriptionIDs = [String]()
    private var featuredAuthors: [String]
    
    @StateObject private var searchModel = SearchModel()
    @State private var date = Date.now

    @State var predicate: NSPredicate = .false
    
    func updatePredicate() {
        if let relayFilter {
            predicate = Event.seen(on: relayFilter, before: date)
        } else {
            predicate = Event.extendedNetworkPredicate(featuredAuthors: featuredAuthors, before: date)
        }
    }

    init(featuredAuthors: [String] = Array(Event.discoverTabUserIdToInfo.keys)) {
        self.featuredAuthors = featuredAuthors
    }
    
    func subscribeToNewEvents() {
        Task(priority: .userInitiated) {
            await relayService.removeSubscriptions(for: subscriptionIDs)
            subscriptionIDs.removeAll()
            
            if let relayAddress = relayFilter?.addressURL {
                // TODO: Use a since filter
                let singleRelayFilter = Filter(
                    kinds: [.text, .delete],
                    limit: 200
                )
                
                subscriptionIDs.append(
                    // TODO: I don't think the override relays will be honored when opening new sockets
                    await relayService.openSubscription(with: singleRelayFilter, to: [relayAddress])
                )
            } else {
                
                var fetchSinceDate: Date?
                /// Make sure the lastRequestDate was more than a minute ago
                /// to make sure we got all the events from it.
                if let lastRequestDateUnix {
                    let lastRequestDate = Date(timeIntervalSince1970: lastRequestDateUnix)
                    if lastRequestDate.distance(to: .now) > 60 {
                        fetchSinceDate = lastRequestDate
                        self.lastRequestDateUnix = Date.now.timeIntervalSince1970
                    }
                } else {
                    self.lastRequestDateUnix = Date.now.timeIntervalSince1970
                }
                
                let featuredFilter = Filter(
                    authorKeys: featuredAuthors.compactMap {
                        PublicKey(npub: $0)?.hex
                    },
                    kinds: [.text, .delete],
                    limit: 100,
                    since: fetchSinceDate
                )
                
                subscriptionIDs.append(await relayService.openSubscription(with: featuredFilter))
                
<<<<<<< HEAD
                if !currentUser.inNetworkAuthors.isEmpty {
                    // this filter just requests everything for now, because I think requesting all the authors within
                    // two hops is too large of a request and causes the websocket to close.
                    let twoHopsFilter = Filter(
                        kinds: [.text],
                        limit: 50,
                        since: fetchSinceDate
                    )
                    
                    subscriptionIDs.append(await relayService.openSubscription(with: twoHopsFilter))
                }
=======
                // this filter just requests everything for now, because I think requesting all the authors within
                // two hops is too large of a request and causes the websocket to close.
                let twoHopsFilter = Filter(
                    kinds: [.text],
                    limit: 50,
                    since: fetchSinceDate
                )
                
                subscriptionIDs.append(await relayService.openSubscription(with: twoHopsFilter))
>>>>>>> ed751a66
            }
        }
    }
    
    var body: some View {
        NavigationStack(path: $router.discoverPath) {
            ZStack {
                DiscoverGrid(predicate: predicate, columns: $columns)

                if showRelayPicker, let author = currentUser.author {
                    RelayPicker(
                        selectedRelay: $relayFilter,
                        defaultSelection: Localized.extendedNetwork.string,
                        author: author,
                        isPresented: $showRelayPicker
                    )
                }
            }
            .searchable(text: $searchModel.query, placement: .toolbar, prompt: PlainText(Localized.searchBar.string)) {
                ForEach(searchModel.authorSuggestions, id: \.self) { author in
                    Button {
                        router.push(author)
                    } label: {
                        HStack(alignment: .center) {
                            AvatarView(imageUrl: author.profilePhotoURL, size: 24)
                            Text(author.safeName)
                                .lineLimit(1)
                                .font(.subheadline)
                                .foregroundColor(Color.primaryTxt)
                                .multilineTextAlignment(.leading)
                                .frame(maxWidth: .infinity, alignment: .leading)
                            if author.muted {
                                Text(Localized.mutedUser.string)
                                    .font(.subheadline)
                                    .foregroundColor(Color.secondaryTxt)
                            }
                            Spacer()
                            if let currentUser = CurrentUser.shared.author {
                                FollowButton(currentUserAuthor: currentUser, author: author)
                                    .padding(10)
                            }
                        }
                        .listRowInsets(.none)
                        .searchCompletion(author.safeName)
                    }
                    .listRowBackground(Color.appBg)
                }
                .scrollContentBackground(.hidden)
                .background(Color.appBg)
            }
            .autocorrectionDisabled()
            .onSubmit(of: .search) {
                submitSearch()
            }
            .background(Color.appBg)
            .toolbar {
                RelayPickerToolbarButton(
                    selectedRelay: $relayFilter,
                    isPresenting: $showRelayPicker,
                    defaultSelection: Localized.extendedNetwork
                ) {
                    withAnimation {
                        showRelayPicker.toggle()
                    }
                }
                ToolbarItem {
                    HStack {
                        Button {
                            columns = max(columns - 1, 1)
                        } label: {
                            Image(systemName: "minus")
                        }
                        Button {
                            columns += 1
                        } label: {
                            Image(systemName: "plus")
                        }
                    }
                }
            }
            .animation(.easeInOut, value: columns)
            .task { 
                updatePredicate()
            }
            .refreshable {
                date = .now
            }
            .onChange(of: relayFilter) { _ in
                withAnimation {
                    showRelayPicker = false
                }
                updatePredicate()
                subscribeToNewEvents()
            }
            .onChange(of: date) { _ in
                updatePredicate()
                subscribeToNewEvents()
            }
            .refreshable {
                date = .now
            }
            .onAppear {
                if router.selectedTab == .discover {
                    searchModel.clear()
                    analytics.showedDiscover()
                    subscribeToNewEvents()
                }
            }
            .onDisappear {
                Task(priority: .userInitiated) {
                    searchModel.clear()
                    await relayService.removeSubscriptions(for: subscriptionIDs)
                    subscriptionIDs.removeAll()
                }
            }
            .navigationDestination(for: Event.self) { note in
                RepliesView(note: note)
            }
            .navigationDestination(for: Author.self) { author in
                ProfileView(author: author)
            }
            .navigationBarTitle(Localized.discover.string, displayMode: .inline)
            .toolbarBackground(.visible, for: .navigationBar)
            .toolbarBackground(Color.cardBgBottom, for: .navigationBar)
            .navigationBarItems(leading: SideMenuButton())
        }
    }
    
    func author(fromPublicKey publicKeyString: String) -> Author? {
        guard let publicKey = PublicKey(npub: publicKeyString) ?? PublicKey(hex: publicKeyString) else {
            return nil
        }
        guard let author = try? Author.findOrCreate(by: publicKey.hex, context: viewContext) else {
            return nil
        }
        return author
    }
    
    func submitSearch() {
        if searchModel.query.contains("@") {
            Task(priority: .userInitiated) {
                if let publicKeyHex =
                    await relayService.retrieveInternetIdentifierPublicKeyHex(searchModel.query.lowercased()),
                    let author = author(fromPublicKey: publicKeyHex) {
                    router.push(author)
                }
            }
        } else {
            if let author = author(fromPublicKey: searchModel.query) {
                router.push(author)
            }
        }
    }
}

struct SizePreferenceKey: PreferenceKey {
    static var defaultValue: CGSize = .zero

    static func reduce(value: inout CGSize, nextValue: () -> CGSize) {
        value = nextValue()
    }
}

struct DiscoverView_Previews: PreviewProvider {
    
    static var persistenceController = PersistenceController.preview
    static var previewContext = persistenceController.container.viewContext
    static var relayService = RelayService(persistenceController: persistenceController)
    
    static var emptyPersistenceController = PersistenceController.empty
    static var emptyPreviewContext = emptyPersistenceController.container.viewContext
    static var emptyRelayService = RelayService(persistenceController: emptyPersistenceController)
    static var currentUser: CurrentUser = {
        let currentUser = CurrentUser(persistenceController: persistenceController)
        Task { await currentUser.setPrivateKeyHex(KeyFixture.alice.privateKeyHex) }
        currentUser.viewContext = previewContext
        currentUser.relayService = relayService
        return currentUser
    }()
    
    static var router = Router()
    
    static var user: Author {
        let author = Author(context: previewContext)
        author.hexadecimalPublicKey = KeyFixture.alice.publicKeyHex
        return author
    }
    
    static func createTestData(in context: NSManagedObjectContext) {
        let shortNote = Event(context: previewContext)
        shortNote.identifier = "1"
        shortNote.author = user
        shortNote.content = "Hello, world!"
        
        let longNote = Event(context: previewContext)
        longNote.identifier = "2"
        longNote.author = user
        longNote.content = .loremIpsum(5)
        
        try! previewContext.save()
    }
    
    static func createRelayData(in context: NSManagedObjectContext, user: Author) {
        let addresses = ["wss://nostr.band", "wss://nos.social", "wss://a.long.domain.name.to.see.what.happens"]
        addresses.forEach {
            _ = try! Relay(context: previewContext, address: $0, author: user)
        }
        
        try! previewContext.save()
    }
    
    @State static var relayFilter: Relay?
    
    static var previews: some View {
        DiscoverView(featuredAuthors: [user.publicKey!.npub])
            .environment(\.managedObjectContext, previewContext)
            .environmentObject(relayService)
            .environmentObject(router)
            .environmentObject(currentUser)
            .onAppear { createTestData(in: previewContext) }
        
        DiscoverView(featuredAuthors: [user.publicKey!.npub])
            .environment(\.managedObjectContext, previewContext)
            .environmentObject(relayService)
            .environmentObject(router)
            .environmentObject(currentUser)
            .onAppear { createTestData(in: previewContext) }
            .previewDevice("iPad Air (5th generation)")
    }
}

struct RelayPickerToolbarButton: ToolbarContent {
    
    @Binding var selectedRelay: Relay?
    @Binding var isPresenting: Bool
    var defaultSelection: Localized
    var action: () -> Void
    
    var title: String {
        if let selectedRelay {
            return selectedRelay.host ?? Localized.error.string
        } else {
            return defaultSelection.string
        }
    }
    
    var imageName: String {
        if isPresenting {
            return "chevron.up"
        } else {
            return "chevron.down"
        }
    }
    
    var body: some ToolbarContent {
        ToolbarItem(placement: .principal) {
            Button {
                action()
            } label: {
                HStack {
                    PlainText(title)
                        .font(.clarityTitle3)
                        .foregroundColor(.primaryTxt)
                        .bold()
                        .padding(.leading, 14)
                    Image(systemName: imageName)
                        .font(.system(size: 10))
                        .bold()
                        .foregroundColor(.secondary)
                }
            }
            .frame(height: 35)
            .background(
                Color.appBg
                    .cornerRadius(20)
            )
            .padding(.bottom, 3)
        }
    }
}<|MERGE_RESOLUTION|>--- conflicted
+++ resolved
@@ -119,19 +119,6 @@
                 
                 subscriptionIDs.append(await relayService.openSubscription(with: featuredFilter))
                 
-<<<<<<< HEAD
-                if !currentUser.inNetworkAuthors.isEmpty {
-                    // this filter just requests everything for now, because I think requesting all the authors within
-                    // two hops is too large of a request and causes the websocket to close.
-                    let twoHopsFilter = Filter(
-                        kinds: [.text],
-                        limit: 50,
-                        since: fetchSinceDate
-                    )
-                    
-                    subscriptionIDs.append(await relayService.openSubscription(with: twoHopsFilter))
-                }
-=======
                 // this filter just requests everything for now, because I think requesting all the authors within
                 // two hops is too large of a request and causes the websocket to close.
                 let twoHopsFilter = Filter(
@@ -141,7 +128,6 @@
                 )
                 
                 subscriptionIDs.append(await relayService.openSubscription(with: twoHopsFilter))
->>>>>>> ed751a66
             }
         }
     }
