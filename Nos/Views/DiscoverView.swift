//
//  DiscoverView.swift
//  Nos
//
//  Created by Matthew Lorentz on 2/24/23.
//

import SwiftUI
import CoreData
import Dependencies

struct DiscoverView: View {
    
    @Environment(\.managedObjectContext) private var viewContext
    @EnvironmentObject private var relayService: RelayService
    @EnvironmentObject var router: Router
    @EnvironmentObject var currentUser: CurrentUser
    @Dependency(\.analytics) private var analytics
    @AppStorage("lastDiscoverRequestDate") var lastRequestDateUnix: TimeInterval?

    @State var showRelayPicker = false
    
    @State var relayFilter: Relay?
    
    @State var columns: Int = 0
    
    @State private var subscriptionIds = [String]()
    private var featuredAuthors: [String]
    
    @Environment(\.isSearching) private var isSearching: Bool
    @State private var searchAuthors = [Author]()
    @State var searchText = ""
    
    var predicate: NSPredicate {
        if let relayFilter {
            return Event.seen(on: relayFilter)
        } else {
            return Event.extendedNetworkPredicate(featuredAuthors: featuredAuthors)
        }
    }

    init(featuredAuthors: [String] = Array(Event.discoverTabUserIdToInfo.keys)) {
        self.featuredAuthors = featuredAuthors
    }
    
    func refreshDiscover() {
        relayService.sendCloseToAll(subscriptions: subscriptionIds)
        subscriptionIds.removeAll()
        
        if let relayFilter {
            // TODO: Use a since filter
            let singleRelayFilter = Filter(
                kinds: [.text],
                limit: 200
            )
            
            subscriptionIds.append(
                relayService.requestEventsFromAll(filter: singleRelayFilter, relays: [relayFilter])
            )
        } else {
            
            var fetchSinceDate: Date?
            /// Make sure the lastRequestDate was more than a minute ago
            /// to make sure we got all the events from it.
            if let lastRequestDateUnix {
                let lastRequestDate = Date(timeIntervalSince1970: lastRequestDateUnix)
                if lastRequestDate.distance(to: .now) > 60 {
                    fetchSinceDate = lastRequestDate
                    self.lastRequestDateUnix = Date.now.timeIntervalSince1970
                }
            } else {
                self.lastRequestDateUnix = Date.now.timeIntervalSince1970
            }
            
            let featuredFilter = Filter(
                authorKeys: featuredAuthors.compactMap {
                    PublicKey(npub: $0)?.hex
                },
                kinds: [.text],
                limit: 100,
                since: fetchSinceDate
            )
            
            subscriptionIds.append(relayService.requestEventsFromAll(filter: featuredFilter))
            
            if !currentUser.inNetworkAuthors.isEmpty {
                // this filter just requests everything for now, because I think requesting all the authors within
                // two hops is too large of a request and causes the websocket to close.
                let twoHopsFilter = Filter(
                    kinds: [.text],
                    limit: 200,
                    since: fetchSinceDate
                )
                
                subscriptionIds.append(relayService.requestEventsFromAll(filter: twoHopsFilter))
            }
        }
<<<<<<< HEAD
=======
        if let currentUser = CurrentUser.shared.author {
            let currentUserAuthorKeys = [currentUser.hexadecimalPublicKey!]
            let userLikesFilter = Filter(
                authorKeys: currentUserAuthorKeys,
                kinds: [.like],
                limit: 100
            )
            let userLikesSub = relayService.requestEventsFromAll(filter: userLikesFilter)
            subscriptionIds.append(userLikesSub)
        }
        
        // TODO: update fetch request because follow graph might have changed
        // eventRequest = FetchRequest(fetchRequest: Event.discoverFeedRequest(authors: authors))
>>>>>>> 4d081721
    }
    
    var body: some View {
        NavigationStack(path: $router.discoverPath) {
            ZStack {
                DiscoverGrid(predicate: predicate, columns: $columns)
                    .padding(.horizontal)

                if showRelayPicker, let author = currentUser.author {
                    RelayPicker(
                        selectedRelay: $relayFilter,
                        defaultSelection: Localized.extendedNetwork.string,
                        author: author,
                        isPresented: $showRelayPicker
                    )
                }
            }
            .onChange(of: relayFilter) { _ in
                withAnimation {
                    showRelayPicker = false
                }
                refreshDiscover()
            }
<<<<<<< HEAD
            .searchable(text: $searchText, placement: .sidebar, prompt: PlainText("Find a user by ID or NIP-05"))
=======
            .searchable(text: $searchText, placement: .toolbar, prompt: PlainText(Localized.searchBar.string)) {
                ForEach(searchAuthors, id: \.self) { author in
                    Button {
                        router.push(author)
                    } label: {
                        HStack(alignment: .center) {
                            AvatarView(imageUrl: author.profilePhotoURL, size: 24)
                            Text(author.safeName)
                                .lineLimit(1)
                                .font(.subheadline)
                                .foregroundColor(Color.primaryTxt)
                                .multilineTextAlignment(.leading)
                                .frame(maxWidth: .infinity, alignment: .leading)
                            if author.muted {
                                Text(Localized.mutedUser.string)
                                    .font(.subheadline)
                                    .foregroundColor(Color.secondaryTxt)
                            }
                            Spacer()
                            if let currentUser = CurrentUser.shared.author {
                                FollowButton(currentUserAuthor: currentUser, author: author)
                                    .padding(10)
                            }
                        }.searchCompletion(author.safeName)
                    }
                }
            }
>>>>>>> 4d081721
            .autocorrectionDisabled()
            .onSubmit(of: .search) {
                submitSearch()
            }
            .onChange(of: searchText) { _ in
                if searchText.isEmpty && !isSearching {
                    searchAuthors = []
                } else {
                    submitSearch()
                }
            }
            .background(Color.appBg)
            .toolbar {
                RelayPickerToolbarButton(
                    selectedRelay: $relayFilter,
                    isPresenting: $showRelayPicker,
                    defaultSelection: Localized.extendedNetwork
                ) {
                    withAnimation {
                        showRelayPicker.toggle()
                    }
                }
                ToolbarItem {
                    HStack {
                        Button {
                            columns = max(columns - 1, 1)
                        } label: {
                            Image(systemName: "minus")
                        }
                        Button {
                            columns += 1
                        } label: {
                            Image(systemName: "plus")
                        }
                    }
                }
            }
            .animation(.easeInOut, value: columns)
            .refreshable {
                refreshDiscover()
            }
            .onAppear {
<<<<<<< HEAD
                if router.selectedTab == .discover {
                    analytics.showedDiscover()
                    refreshDiscover()
                }
            }
            .onDisappear {
=======
                searchText = ""
                searchAuthors = []
                analytics.showedDiscover()
            }
            .onDisappear {
                searchAuthors = []
                
                // TODO: Look into why subscriptions aren't being closed when we leave the discover tab
>>>>>>> 4d081721
                relayService.sendCloseToAll(subscriptions: subscriptionIds)
                subscriptionIds.removeAll()
            }
            .navigationDestination(for: Event.self) { note in
                RepliesView(note: note)
            }
            .navigationDestination(for: Author.self) { author in
                ProfileView(author: author)
            }
            .navigationBarTitle(Localized.discover.string, displayMode: .inline)
            .toolbarBackground(.visible, for: .navigationBar)
            .toolbarBackground(Color.cardBgBottom, for: .navigationBar)
            .navigationBarItems(
                leading: Button(
                    action: {
                        router.toggleSideMenu()
                    },
                    label: {
                        Image(systemName: "line.3.horizontal")
                            .foregroundColor(.nosSecondary)
                    }
                )
            )
        }
    }
    
    func author(from publicKeyString: String) -> Author? {
        guard let publicKey = PublicKey(npub: publicKeyString) ?? PublicKey(hex: publicKeyString) else {
            return nil
        }
        guard let author = try? Author.findOrCreate(by: publicKey.hex, context: viewContext) else {
            return nil
        }
        return author
    }
    
    func authors(named name: String) -> [Author] {
        guard let authors = try? Author.find(named: name, context: viewContext) else {
            return []
        }

        return authors
    }
    
    func submitSearch() {
        if searchText.contains("@") {
            Task {
                if let publicKeyHex =
                    await relayService.retrieveInternetIdentifierPublicKeyHex(searchText.lowercased()),
                    let author = author(from: publicKeyHex) {
                    searchAuthors = [author]
                    router.push(author)
                }
            }
        } else {
            if let author = author(from: searchText) {
                searchAuthors = [author]
                router.push(author)
            } else {
                searchAuthors = authors(named: searchText)
            }
        }
    }
}

struct SizePreferenceKey: PreferenceKey {
    static var defaultValue: CGSize = .zero

    static func reduce(value: inout CGSize, nextValue: () -> CGSize) {
        value = nextValue()
    }
}

struct DiscoverView_Previews: PreviewProvider {
    
    static var persistenceController = PersistenceController.preview
    static var previewContext = persistenceController.container.viewContext
    static var relayService = RelayService(persistenceController: persistenceController)
    
    static var emptyPersistenceController = PersistenceController.empty
    static var emptyPreviewContext = emptyPersistenceController.container.viewContext
    static var emptyRelayService = RelayService(persistenceController: emptyPersistenceController)
    static var currentUser: CurrentUser = {
        KeyChain.save(key: KeyChain.keychainPrivateKey, data: Data(KeyFixture.alice.privateKeyHex.utf8))
        currentUser.context = previewContext
        currentUser.relayService = relayService
        return currentUser
    }()
    
    static var router = Router()
    
    static var user: Author {
        let author = Author(context: previewContext)
        author.hexadecimalPublicKey = KeyFixture.alice.publicKeyHex
        return author
    }
    
    static func createTestData(in context: NSManagedObjectContext) {
        let shortNote = Event(context: previewContext)
        shortNote.identifier = "1"
        shortNote.author = user
        shortNote.content = "Hello, world!"
        
        let longNote = Event(context: previewContext)
        longNote.identifier = "2"
        longNote.author = user
        longNote.content = .loremIpsum(5)
        
        try! previewContext.save()
    }
    
    static func createRelayData(in context: NSManagedObjectContext, user: Author) {
        let addresses = ["wss://nostr.band", "wss://nos.social", "wss://a.long.domain.name.to.see.what.happens"]
        addresses.forEach {
            _ = try! Relay(context: previewContext, address: $0, author: user)
        }
        
        try! previewContext.save()
    }
    
    @State static var relayFilter: Relay?
    
    static var previews: some View {
        DiscoverView(featuredAuthors: [user.publicKey!.npub])
            .environment(\.managedObjectContext, previewContext)
            .environmentObject(relayService)
            .environmentObject(router)
            .environmentObject(currentUser)
            .onAppear { createTestData(in: previewContext) }
        
        DiscoverView(featuredAuthors: [user.publicKey!.npub])
            .environment(\.managedObjectContext, previewContext)
            .environmentObject(relayService)
            .environmentObject(router)
            .environmentObject(currentUser)
            .onAppear { createTestData(in: previewContext) }
            .previewDevice("iPad Air (5th generation)")
    }
}

struct RelayPickerToolbarButton: ToolbarContent {
    
    @Binding var selectedRelay: Relay?
    @Binding var isPresenting: Bool
    var defaultSelection: Localized
    var action: () -> Void
    
    var title: String {
        if let selectedRelay {
            return selectedRelay.host ?? Localized.error.string
        } else {
            return defaultSelection.string
        }
    }
    
    var imageName: String {
        if isPresenting {
            return "chevron.up"
        } else {
            return "chevron.down"
        }
    }
    
    var body: some ToolbarContent {
        ToolbarItem(placement: .principal) {
            Button {
                action()
            } label: {
                HStack {
                    Text(title)
                        .foregroundColor(.primaryTxt)
                        .bold()
                        .padding(.leading, 14)
                    Image(systemName: imageName)
                        .font(.system(size: 10))
                        .bold()
                        .foregroundColor(.secondary)
                }
            }
            .frame(height: 35)
            .background(
                Color.appBg
                    .cornerRadius(20)
            )
            .padding(.bottom, 3)
        }
    }
}<|MERGE_RESOLUTION|>--- conflicted
+++ resolved
@@ -95,8 +95,7 @@
                 subscriptionIds.append(relayService.requestEventsFromAll(filter: twoHopsFilter))
             }
         }
-<<<<<<< HEAD
-=======
+
         if let currentUser = CurrentUser.shared.author {
             let currentUserAuthorKeys = [currentUser.hexadecimalPublicKey!]
             let userLikesFilter = Filter(
@@ -107,10 +106,6 @@
             let userLikesSub = relayService.requestEventsFromAll(filter: userLikesFilter)
             subscriptionIds.append(userLikesSub)
         }
-        
-        // TODO: update fetch request because follow graph might have changed
-        // eventRequest = FetchRequest(fetchRequest: Event.discoverFeedRequest(authors: authors))
->>>>>>> 4d081721
     }
     
     var body: some View {
@@ -134,9 +129,6 @@
                 }
                 refreshDiscover()
             }
-<<<<<<< HEAD
-            .searchable(text: $searchText, placement: .sidebar, prompt: PlainText("Find a user by ID or NIP-05"))
-=======
             .searchable(text: $searchText, placement: .toolbar, prompt: PlainText(Localized.searchBar.string)) {
                 ForEach(searchAuthors, id: \.self) { author in
                     Button {
@@ -164,7 +156,6 @@
                     }
                 }
             }
->>>>>>> 4d081721
             .autocorrectionDisabled()
             .onSubmit(of: .search) {
                 submitSearch()
@@ -207,23 +198,16 @@
                 refreshDiscover()
             }
             .onAppear {
-<<<<<<< HEAD
                 if router.selectedTab == .discover {
+                    searchText = ""
+                    searchAuthors = []
                     analytics.showedDiscover()
                     refreshDiscover()
                 }
-            }
-            .onDisappear {
-=======
-                searchText = ""
-                searchAuthors = []
-                analytics.showedDiscover()
             }
             .onDisappear {
                 searchAuthors = []
                 
-                // TODO: Look into why subscriptions aren't being closed when we leave the discover tab
->>>>>>> 4d081721
                 relayService.sendCloseToAll(subscriptions: subscriptionIds)
                 subscriptionIds.removeAll()
             }
