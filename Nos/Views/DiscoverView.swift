//
//  DiscoverView.swift
//  Nos
//
//  Created by Matthew Lorentz on 2/24/23.
//

import SwiftUI
import CoreData
import Dependencies
import Combine

class SearchModel: ObservableObject {
    @Published var query: String = ""
    @Published var namedAuthors = [Author]()
    @Published var authorSuggestions = [Author]()
    
    private var cancellables = [AnyCancellable]()
    private var context: NSManagedObjectContext
    
    init(context: NSManagedObjectContext = PersistenceController.shared.viewContext) {
        self.context = context
        $query
            .debounce(for: 0.2, scheduler: RunLoop.main)
            .filter { !$0.isEmpty }
            .map { self.authors(named: $0) }
            .sink(receiveValue: { self.authorSuggestions = $0 })
            .store(in: &cancellables)
    }
    
    func authors(named name: String) -> [Author] {
        guard let authors = try? Author.find(named: name, context: context) else {
            return []
        }

        return authors
    }
    
    func clear() {
        query = ""
        authorSuggestions = []
    }
}

struct DiscoverView: View {
    
    @Environment(\.managedObjectContext) private var viewContext
    @EnvironmentObject private var relayService: RelayService
    @EnvironmentObject var router: Router
    @EnvironmentObject var currentUser: CurrentUser
    @Dependency(\.analytics) private var analytics
    @AppStorage("lastDiscoverRequestDate") var lastRequestDateUnix: TimeInterval?

    @State var showRelayPicker = false
    
    @State var relayFilter: Relay?
    
    @State var columns: Int = 0
    
    @State private var performingInitialLoad = true
    static let initialLoadTime = 2
    @State private var subscriptionIDs = [String]()
    @State private var isVisible = false
    @State private var cancellables = [AnyCancellable]()
    private var featuredAuthors: [String]
    
    @StateObject private var searchModel = SearchModel()
    @State private var date = Date(timeIntervalSince1970: Date.now.timeIntervalSince1970 + Double(Self.initialLoadTime))

    @State var predicate: NSPredicate = .false
    
    func updatePredicate() {
        if let relayFilter {
            predicate = Event.seen(on: relayFilter, before: date)
        } else {
            predicate = Event.extendedNetworkPredicate(featuredAuthors: featuredAuthors, before: date)
        }
    }

    init(featuredAuthors: [String] = Array(Event.discoverTabUserIdToInfo.keys)) {
        self.featuredAuthors = featuredAuthors
    }
    
    func subscribeToNewEvents() async {
        await cancelSubscriptions()
        
        if let relayAddress = relayFilter?.addressURL {
            // TODO: Use a since filter
            let singleRelayFilter = Filter(
                kinds: [.text, .delete],
                limit: 200
            )
            
            subscriptionIDs.append(
                // TODO: I don't think the override relays will be honored when opening new sockets
                await relayService.openSubscription(with: singleRelayFilter, to: [relayAddress])
            )
        } else {
            
            var fetchSinceDate: Date?
            /// Make sure the lastRequestDate was more than a minute ago
            /// to make sure we got all the events from it.
            if let lastRequestDateUnix {
                let lastRequestDate = Date(timeIntervalSince1970: lastRequestDateUnix)
                if lastRequestDate.distance(to: .now) > 60 {
                    fetchSinceDate = lastRequestDate
                    self.lastRequestDateUnix = Date.now.timeIntervalSince1970
                }
            } else {
                self.lastRequestDateUnix = Date.now.timeIntervalSince1970
            }
            
            let featuredFilter = Filter(
                authorKeys: featuredAuthors.compactMap {
                    PublicKey(npub: $0)?.hex
                },
                kinds: [.text, .delete],
                limit: 100,
                since: fetchSinceDate
            )
            
            subscriptionIDs.append(await relayService.openSubscription(with: featuredFilter))
            
            // this filter just requests everything for now, because I think requesting all the authors within
            // two hops is too large of a request and causes the websocket to close.
            let twoHopsFilter = Filter(
                kinds: [.text],
                inNetwork: true,
                limit: 200,
                since: fetchSinceDate
            )
            
            subscriptionIDs.append(await relayService.openSubscription(with: twoHopsFilter))
        }
    }
    
    func cancelSubscriptions() async {
        if !subscriptionIDs.isEmpty {
            await relayService.removeSubscriptions(for: subscriptionIDs)
            subscriptionIDs.removeAll()
        }
    }
    
    var body: some View {
        NavigationStack(path: $router.discoverPath) {
            ZStack {
                if performingInitialLoad {
                    FullscreenProgressView(
                        isPresented: $performingInitialLoad, 
<<<<<<< HEAD
                        hideAfter: .now() + .seconds(Self.initialLoadTime))
=======
                        hideAfter: .now() + .seconds(Self.initialLoadTime)
                    )
>>>>>>> 71244bde
                } else {
                    
                    DiscoverGrid(predicate: predicate, columns: $columns)
                    
                    if showRelayPicker, let author = currentUser.author {
                        RelayPicker(
                            selectedRelay: $relayFilter,
                            defaultSelection: Localized.extendedNetwork.string,
                            author: author,
                            isPresented: $showRelayPicker
                        )
                    }
                }
            }
            .searchable(text: $searchModel.query, placement: .toolbar, prompt: PlainText(Localized.searchBar.string)) {
                ForEach(searchModel.authorSuggestions, id: \.self) { author in
                    Button {
                        router.push(author)
                    } label: {
                        HStack(alignment: .center) {
                            AvatarView(imageUrl: author.profilePhotoURL, size: 24)
                            Text(author.safeName)
                                .lineLimit(1)
                                .font(.subheadline)
                                .foregroundColor(Color.primaryTxt)
                                .multilineTextAlignment(.leading)
                                .frame(maxWidth: .infinity, alignment: .leading)
                            if author.muted {
                                Text(Localized.mutedUser.string)
                                    .font(.subheadline)
                                    .foregroundColor(Color.secondaryTxt)
                            }
                            Spacer()
                            if let currentUser = CurrentUser.shared.author {
                                FollowButton(currentUserAuthor: currentUser, author: author)
                                    .padding(10)
                            }
                        }
                        .listRowInsets(.none)
                        .searchCompletion(author.safeName)
                    }
                    .listRowBackground(Color.appBg)
                }
                .scrollContentBackground(.hidden)
                .background(Color.appBg)
            }
            .autocorrectionDisabled()
            .onSubmit(of: .search) {
                submitSearch()
            }
            .background(Color.appBg)
            .toolbar {
                RelayPickerToolbarButton(
                    selectedRelay: $relayFilter,
                    isPresenting: $showRelayPicker,
                    defaultSelection: Localized.extendedNetwork
                ) {
                    withAnimation {
                        showRelayPicker.toggle()
                    }
                }
                ToolbarItem {
                    HStack {
                        Button {
                            columns = max(columns - 1, 1)
                        } label: {
                            Image(systemName: "minus")
                        }
                        Button {
                            columns += 1
                        } label: {
                            Image(systemName: "plus")
                        }
                    }
                }
            }
            .animation(.easeInOut, value: columns)
            .task { 
                updatePredicate()
            }
            .refreshable {
                date = .now
            }
            .onChange(of: relayFilter) { _ in
                withAnimation {
                    showRelayPicker = false
                }
                updatePredicate()
                Task { await subscribeToNewEvents() }
            }
            .onChange(of: date) { _ in
                updatePredicate()
            }
            .refreshable {
                date = .now
            }
            .onAppear {
                if router.selectedTab == .discover {
                    isVisible = true
                }
            }
            .onDisappear {
                isVisible = false
            }
            .onChange(of: isVisible, perform: { isVisible in
                if isVisible {
                    analytics.showedDiscover()
                    Task { await subscribeToNewEvents() }
                } else {
                    searchModel.clear()
                    Task { await cancelSubscriptions() }
                }
            })
            .navigationDestination(for: Event.self) { note in
                RepliesView(note: note)
            }
            .navigationDestination(for: ReplyToNavigationDestination.self) { destination in 
                RepliesView(note: destination.note, showKeyboard: true)
            }
            .navigationDestination(for: Author.self) { author in
                ProfileView(author: author)
            }
            .navigationBarTitle(Localized.discover.string, displayMode: .inline)
            .toolbarBackground(.visible, for: .navigationBar)
            .toolbarBackground(Color.cardBgBottom, for: .navigationBar)
            .navigationBarItems(leading: SideMenuButton())
        }
    }
    
    func author(fromPublicKey publicKeyString: String) -> Author? {
        guard let publicKey = PublicKey(npub: publicKeyString) ?? PublicKey(hex: publicKeyString) else {
            return nil
        }
        guard let author = try? Author.findOrCreate(by: publicKey.hex, context: viewContext) else {
            return nil
        }
        return author
    }
    
    func submitSearch() {
        if searchModel.query.contains("@") {
            Task(priority: .userInitiated) {
                if let publicKeyHex =
                    await relayService.retrieveInternetIdentifierPublicKeyHex(searchModel.query.lowercased()),
                    let author = author(fromPublicKey: publicKeyHex) {
                    router.push(author)
                }
            }
        } else {
            if let author = author(fromPublicKey: searchModel.query) {
                router.push(author)
            }
        }
    }
}

struct SizePreferenceKey: PreferenceKey {
    static var defaultValue: CGSize = .zero

    static func reduce(value: inout CGSize, nextValue: () -> CGSize) {
        value = nextValue()
    }
}

struct DiscoverView_Previews: PreviewProvider {
    
    static var persistenceController = PersistenceController.preview
    static var previewContext = persistenceController.container.viewContext
    static var relayService = RelayService(persistenceController: persistenceController)
    
    static var emptyPersistenceController = PersistenceController.empty
    static var emptyPreviewContext = emptyPersistenceController.container.viewContext
    static var emptyRelayService = RelayService(persistenceController: emptyPersistenceController)
    static var currentUser: CurrentUser = {
        let currentUser = CurrentUser(persistenceController: persistenceController)
        Task { await currentUser.setPrivateKeyHex(KeyFixture.alice.privateKeyHex) }
        currentUser.viewContext = previewContext
        currentUser.relayService = relayService
        return currentUser
    }()
    
    static var router = Router()
    
    static var user: Author {
        let author = Author(context: previewContext)
        author.hexadecimalPublicKey = KeyFixture.alice.publicKeyHex
        return author
    }
    
    static func createTestData(in context: NSManagedObjectContext) {
        let shortNote = Event(context: previewContext)
        shortNote.identifier = "1"
        shortNote.author = user
        shortNote.content = "Hello, world!"
        
        let longNote = Event(context: previewContext)
        longNote.identifier = "2"
        longNote.author = user
        longNote.content = .loremIpsum(5)
        
        try! previewContext.save()
    }
    
    static func createRelayData(in context: NSManagedObjectContext, user: Author) {
        let addresses = ["wss://nostr.band", "wss://nos.social", "wss://a.long.domain.name.to.see.what.happens"]
        addresses.forEach {
            _ = try! Relay(context: previewContext, address: $0, author: user)
        }
        
        try! previewContext.save()
    }
    
    @State static var relayFilter: Relay?
    
    static var previews: some View {
        DiscoverView(featuredAuthors: [user.publicKey!.npub])
            .environment(\.managedObjectContext, previewContext)
            .environmentObject(relayService)
            .environmentObject(router)
            .environmentObject(currentUser)
            .onAppear { createTestData(in: previewContext) }
        
        DiscoverView(featuredAuthors: [user.publicKey!.npub])
            .environment(\.managedObjectContext, previewContext)
            .environmentObject(relayService)
            .environmentObject(router)
            .environmentObject(currentUser)
            .onAppear { createTestData(in: previewContext) }
            .previewDevice("iPad Air (5th generation)")
    }
}

struct RelayPickerToolbarButton: ToolbarContent {
    
    @Binding var selectedRelay: Relay?
    @Binding var isPresenting: Bool
    var defaultSelection: Localized
    var action: () -> Void
    
    var title: String {
        if let selectedRelay {
            return selectedRelay.host ?? Localized.error.string
        } else {
            return defaultSelection.string
        }
    }
    
    var imageName: String {
        if isPresenting {
            return "chevron.up"
        } else {
            return "chevron.down"
        }
    }
    
    var body: some ToolbarContent {
        ToolbarItem(placement: .principal) {
            Button {
                action()
            } label: {
                HStack {
                    PlainText(title)
                        .font(.clarityTitle3)
                        .foregroundColor(.primaryTxt)
                        .bold()
                        .padding(.leading, 14)
                    Image(systemName: imageName)
                        .font(.system(size: 10))
                        .bold()
                        .foregroundColor(.secondary)
                }
            }
            .frame(height: 35)
            .background(
                Color.appBg
                    .cornerRadius(20)
            )
            .padding(.bottom, 3)
        }
    }
}<|MERGE_RESOLUTION|>--- conflicted
+++ resolved
@@ -147,12 +147,8 @@
                 if performingInitialLoad {
                     FullscreenProgressView(
                         isPresented: $performingInitialLoad, 
-<<<<<<< HEAD
-                        hideAfter: .now() + .seconds(Self.initialLoadTime))
-=======
                         hideAfter: .now() + .seconds(Self.initialLoadTime)
                     )
->>>>>>> 71244bde
                 } else {
                     
                     DiscoverGrid(predicate: predicate, columns: $columns)
