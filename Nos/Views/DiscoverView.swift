//
//  DiscoverView.swift
//  Nos
//
//  Created by Matthew Lorentz on 2/24/23.
//

import SwiftUI
import CoreData
import Dependencies

struct DiscoverView: View {
    
    @Environment(\.managedObjectContext) private var viewContext
    @EnvironmentObject private var relayService: RelayService
    @EnvironmentObject var router: Router
    @EnvironmentObject var currentUser: CurrentUser
    @Dependency(\.analytics) private var analytics
    @AppStorage("lastDiscoverRequestDate") var lastRequestDateUnix: TimeInterval?

    @State var showRelayPicker = false
    
    @State var relayFilter: Relay?
    
    @State var columns: Int = 0
    
    @State private var performingInitialLoad = true
    static let initialLoadTime = 2
    @State private var subscriptionIDs = [String]()
    @State private var isVisible = false
    private var featuredAuthors: [String]
    
    @StateObject private var searchController = SearchController()
    @State private var date = Date(timeIntervalSince1970: Date.now.timeIntervalSince1970 + Double(Self.initialLoadTime))

    @State var predicate: NSPredicate = .false
    
    func updatePredicate() {
        if let relayFilter {
            predicate = Event.seen(on: relayFilter, before: date, exceptFrom: currentUser.author)
        } else {
            predicate = Event.extendedNetworkPredicate(featuredAuthors: featuredAuthors, before: date)
        }
    }

    init(featuredAuthors: [String] = Array(Event.discoverTabUserIdToInfo.keys)) {
        self.featuredAuthors = featuredAuthors
    }
    
    func subscribeToNewEvents() async {
        await cancelSubscriptions()
        
        if let relayAddress = relayFilter?.addressURL {
            // TODO: Use a since filter
            let singleRelayFilter = Filter(
                kinds: [.text, .delete],
                limit: 200
            )
            
            subscriptionIDs.append(
                // TODO: I don't think the override relays will be honored when opening new sockets
                await relayService.openSubscription(with: singleRelayFilter, to: [relayAddress])
            )
        } else {
            
            var fetchSinceDate: Date?
            // Make sure the lastRequestDate was more than a minute ago
            // to make sure we got all the events from it.
            if let lastRequestDateUnix {
                let lastRequestDate = Date(timeIntervalSince1970: lastRequestDateUnix)
                if lastRequestDate.distance(to: .now) > 60 {
                    fetchSinceDate = lastRequestDate
                    self.lastRequestDateUnix = Date.now.timeIntervalSince1970
                }
            } else {
                self.lastRequestDateUnix = Date.now.timeIntervalSince1970
            }
            
            let featuredFilter = Filter(
                authorKeys: featuredAuthors.compactMap {
                    PublicKey(npub: $0)?.hex
                },
                kinds: [.text, .delete],
                limit: 100,
                since: fetchSinceDate
            )
            
            subscriptionIDs.append(await relayService.openSubscription(with: featuredFilter))
            
            // this filter just requests everything for now, because I think requesting all the authors within
            // two hops is too large of a request and causes the websocket to close.
            let twoHopsFilter = Filter(
                kinds: [.text],
                inNetwork: true,
                limit: 200,
                since: fetchSinceDate
            )
            
            subscriptionIDs.append(await relayService.openSubscription(with: twoHopsFilter))
        }
    }
    
    func cancelSubscriptions() async {
        if !subscriptionIDs.isEmpty {
            await relayService.decrementSubscriptionCount(for: subscriptionIDs)
            subscriptionIDs.removeAll()
        }
    }
    
    var body: some View {
        NavigationStack(path: $router.discoverPath) {
            ZStack {
                if performingInitialLoad {
                    FullscreenProgressView(
                        isPresented: $performingInitialLoad, 
                        hideAfter: .now() + .seconds(Self.initialLoadTime)
                    )
                } else {
                    DiscoverGrid(predicate: predicate, searchController: searchController, columns: $columns)
                    
                    if showRelayPicker, let author = currentUser.author {
                        RelayPicker(
                            selectedRelay: $relayFilter,
                            defaultSelection: Localized.extendedNetwork.string,
                            author: author,
                            isPresented: $showRelayPicker
                        )
                    }
                }
            }
<<<<<<< HEAD
            .searchable(
                text: $searchController.query, 
                placement: .toolbar, 
                prompt: PlainText(Localized.searchBar.string)
            )
=======
            .searchable(text: $searchModel.query, placement: .toolbar, prompt: PlainText(Localized.searchBar.string)) {
                ForEach(searchModel.authorSuggestions, id: \.self) { author in
                    Button {
                        router.push(author)
                    } label: {
                        HStack(alignment: .center) {
                            AvatarView(imageUrl: author.profilePhotoURL, size: 24)
                            Text(author.safeName)
                                .lineLimit(1)
                                .font(.subheadline)
                                .foregroundColor(Color.primaryTxt)
                                .multilineTextAlignment(.leading)
                                .frame(maxWidth: .infinity, alignment: .leading)
                            if author.muted {
                                Text(Localized.muted.string)
                                    .font(.subheadline)
                                    .foregroundColor(Color.secondaryText)
                            }
                            Spacer()
                            if let currentUser = CurrentUser.shared.author {
                                FollowButton(currentUserAuthor: currentUser, author: author)
                                    .padding(10)
                            }
                        }
                        .listRowInsets(.none)
                        .searchCompletion(author.safeName)
                    }
                    .listRowBackground(Color.appBg)
                }
                .scrollContentBackground(.hidden)
                .background(Color.appBg)
            }
>>>>>>> 00cdf52e
            .autocorrectionDisabled()
            .onSubmit(of: .search) {
                submitSearch()
            }
            .background(Color.appBg)
            .toolbar {
                RelayPickerToolbarButton(
                    selectedRelay: $relayFilter,
                    isPresenting: $showRelayPicker,
                    defaultSelection: Localized.extendedNetwork
                ) {
                    withAnimation {
                        showRelayPicker.toggle()
                    }
                }
                ToolbarItem {
                    HStack {
                        Button {
                            columns = max(columns - 1, 1)
                        } label: {
                            Image(systemName: "minus")
                        }
                        Button {
                            columns += 1
                        } label: {
                            Image(systemName: "plus")
                        }
                    }
                }
            }
            .animation(.easeInOut, value: columns)
            .task { 
                updatePredicate()
            }
            .refreshable {
                date = .now
            }
            .onChange(of: relayFilter) { _ in
                withAnimation {
                    showRelayPicker = false
                }
                updatePredicate()
                Task { await subscribeToNewEvents() }
            }
            .onChange(of: date) { _ in
                updatePredicate()
            }
            .refreshable {
                date = .now
            }
            .onAppear {
                if router.selectedTab == .discover {
                    isVisible = true
                }
            }
            .onDisappear {
                isVisible = false
            }
            .onChange(of: isVisible, perform: { isVisible in
                if isVisible {
                    analytics.showedDiscover()
                    Task { await subscribeToNewEvents() }
                } else {
                    searchController.clear()
                    Task { await cancelSubscriptions() }
                }
            })
            .navigationDestination(for: Event.self) { note in
                RepliesView(note: note)
            }
            .navigationDestination(for: URL.self) { url in URLView(url: url) }
            .navigationDestination(for: ReplyToNavigationDestination.self) { destination in 
                RepliesView(note: destination.note, showKeyboard: true)
            }
            .navigationDestination(for: Author.self) { author in
                ProfileView(author: author)
            }
            .navigationBarTitle(Localized.discover.string, displayMode: .inline)
            .toolbarBackground(.visible, for: .navigationBar)
            .toolbarBackground(Color.cardBgBottom, for: .navigationBar)
            .navigationBarItems(leading: SideMenuButton())
        }
    }
    
    func author(fromPublicKey publicKeyString: String) -> Author? {
        guard let publicKey = PublicKey(npub: publicKeyString) ?? PublicKey(hex: publicKeyString) else {
            return nil
        }
        guard let author = try? Author.findOrCreate(by: publicKey.hex, context: viewContext) else {
            return nil
        }
        return author
    }
    
    func submitSearch() {
        if searchController.query.contains("@") {
            Task(priority: .userInitiated) {
                if let publicKeyHex =
                    await relayService.retrieveInternetIdentifierPublicKeyHex(searchController.query.lowercased()),
                    let author = author(fromPublicKey: publicKeyHex) {
                    router.push(author)
                }
            }
        } else {
            if let author = author(fromPublicKey: searchController.query) {
                router.push(author)
            }
        }
    }
}

struct SizePreferenceKey: PreferenceKey {
    static var defaultValue: CGSize = .zero

    static func reduce(value: inout CGSize, nextValue: () -> CGSize) {
        value = nextValue()
    }
}

struct DiscoverView_Previews: PreviewProvider {
    
    static var persistenceController = PersistenceController.preview
    static var previewContext = persistenceController.container.viewContext
    static var relayService = RelayService(persistenceController: persistenceController)
    
    static var emptyPersistenceController = PersistenceController.empty
    static var emptyPreviewContext = emptyPersistenceController.container.viewContext
    static var emptyRelayService = RelayService(persistenceController: emptyPersistenceController)
    static var currentUser: CurrentUser = {
        let currentUser = CurrentUser(persistenceController: persistenceController)
        Task { await currentUser.setPrivateKeyHex(KeyFixture.alice.privateKeyHex) }
        currentUser.viewContext = previewContext
        currentUser.relayService = relayService
        return currentUser
    }()
    
    static var router = Router()
    
    static var user: Author {
        let author = Author(context: previewContext)
        author.hexadecimalPublicKey = KeyFixture.alice.publicKeyHex
        return author
    }
    
    static func createTestData(in context: NSManagedObjectContext) {
        let shortNote = Event(context: previewContext)
        shortNote.identifier = "1"
        shortNote.author = user
        shortNote.content = "Hello, world!"
        
        let longNote = Event(context: previewContext)
        longNote.identifier = "2"
        longNote.author = user
        longNote.content = .loremIpsum(5)
        
        try! previewContext.save()
    }
    
    static func createRelayData(in context: NSManagedObjectContext, user: Author) {
        let addresses = ["wss://nostr.band", "wss://nos.social", "wss://a.long.domain.name.to.see.what.happens"]
        addresses.forEach {
            _ = try! Relay(context: previewContext, address: $0, author: user)
        }
        
        try! previewContext.save()
    }
    
    @State static var relayFilter: Relay?
    
    static var previews: some View {
        DiscoverView(featuredAuthors: [user.publicKey!.npub])
            .environment(\.managedObjectContext, previewContext)
            .environmentObject(relayService)
            .environmentObject(router)
            .environmentObject(currentUser)
            .onAppear { createTestData(in: previewContext) }
        
        DiscoverView(featuredAuthors: [user.publicKey!.npub])
            .environment(\.managedObjectContext, previewContext)
            .environmentObject(relayService)
            .environmentObject(router)
            .environmentObject(currentUser)
            .onAppear { createTestData(in: previewContext) }
            .previewDevice("iPad Air (5th generation)")
    }
}

struct RelayPickerToolbarButton: ToolbarContent {
    
    @Binding var selectedRelay: Relay?
    @Binding var isPresenting: Bool
    var defaultSelection: Localized
    var action: () -> Void
    
    var title: String {
        if let selectedRelay {
            return selectedRelay.host ?? Localized.error.string
        } else {
            return defaultSelection.string
        }
    }
    
    var imageName: String {
        if isPresenting {
            return "chevron.up"
        } else {
            return "chevron.down"
        }
    }
    
    var body: some ToolbarContent {
        ToolbarItem(placement: .principal) {
            Button {
                action()
            } label: {
                HStack {
                    PlainText(title)
                        .font(.clarityTitle3)
                        .foregroundColor(.primaryTxt)
                        .bold()
                        .padding(.leading, 14)
                    Image(systemName: imageName)
                        .font(.system(size: 10))
                        .bold()
                        .foregroundColor(.secondary)
                }
            }
            .frame(height: 35)
            .background(
                Color.appBg
                    .cornerRadius(20)
            )
            .padding(.bottom, 3)
        }
    }
}<|MERGE_RESOLUTION|>--- conflicted
+++ resolved
@@ -128,13 +128,6 @@
                     }
                 }
             }
-<<<<<<< HEAD
-            .searchable(
-                text: $searchController.query, 
-                placement: .toolbar, 
-                prompt: PlainText(Localized.searchBar.string)
-            )
-=======
             .searchable(text: $searchModel.query, placement: .toolbar, prompt: PlainText(Localized.searchBar.string)) {
                 ForEach(searchModel.authorSuggestions, id: \.self) { author in
                     Button {
@@ -162,12 +155,13 @@
                         .listRowInsets(.none)
                         .searchCompletion(author.safeName)
                     }
-                    .listRowBackground(Color.appBg)
-                }
-                .scrollContentBackground(.hidden)
-                .background(Color.appBg)
-            }
->>>>>>> 00cdf52e
+                }
+            }
+            .searchable(
+                text: $searchController.query, 
+                placement: .toolbar, 
+                prompt: PlainText(Localized.searchBar.string)
+            )
             .autocorrectionDisabled()
             .onSubmit(of: .search) {
                 submitSearch()
