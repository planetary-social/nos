--- conflicted
+++ resolved
@@ -128,38 +128,6 @@
                     }
                 }
             }
-<<<<<<< HEAD
-            .searchable(text: $searchController.query, placement: .toolbar, prompt: PlainText(Localized.searchBar.string)) {
-                ForEach(searchController.authorSuggestions, id: \.self) { author in
-                    Button {
-                        router.push(author)
-                    } label: {
-                        HStack(alignment: .center) {
-                            AvatarView(imageUrl: author.profilePhotoURL, size: 24)
-                            Text(author.safeName)
-                                .lineLimit(1)
-                                .font(.subheadline)
-                                .foregroundColor(Color.primaryTxt)
-                                .multilineTextAlignment(.leading)
-                                .frame(maxWidth: .infinity, alignment: .leading)
-                            if author.muted {
-                                Text(Localized.muted.string)
-                                    .font(.subheadline)
-                                    .foregroundColor(Color.secondaryText)
-                            }
-                            Spacer()
-                            if let currentUser = CurrentUser.shared.author {
-                                FollowButton(currentUserAuthor: currentUser, author: author)
-                                    .padding(10)
-                            }
-                        }
-                        .listRowInsets(.none)
-                        .searchCompletion(author.safeName)
-                    }
-                }
-            }
-=======
->>>>>>> 3c17a653
             .searchable(
                 text: $searchController.query, 
                 placement: .toolbar, 
