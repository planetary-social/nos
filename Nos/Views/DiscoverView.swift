--- conflicted
+++ resolved
@@ -21,8 +21,6 @@
     @State var columns: Int = 2
     
     @Namespace private var animation
-<<<<<<< HEAD
-=======
     
     @State private var subscriptionId: String = ""
     
@@ -30,7 +28,6 @@
         let filter = Filter(kinds: [.text], limit: 100)
         subscriptionId = relayService.requestEventsFromAll(filter: filter)
     }
->>>>>>> 66677a4b
     
     var body: some View {
         NavigationStack(path: $router.path) {
