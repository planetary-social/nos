import Dependencies
import SwiftUI

struct AuthorListDetailView: View {
    
    @Environment(\.dismiss) private var dismiss
<<<<<<< HEAD
    @Environment(CurrentUser.self) private var currentUser
=======
>>>>>>> 442cb9b0
    @Dependency(\.relayService) private var relayService
    @Environment(CurrentUser.self) private var currentUser
    @EnvironmentObject private var router: Router
    
    @ObservedObject var list: AuthorList
    
    /// Subscriptions for metadata requests from the relay service, keyed by author ID.
    @State private var subscriptions = [ObjectIdentifier: SubscriptionCancellable]()
    
    @State private var showingEditListInfo = false
    @State private var showingManageUsers = false

    var body: some View {
        ScrollView {
            VStack(spacing: 16) {
                ListCircle()
                
                VStack(spacing: 3) {
                    Text(list.title ?? "")
                        .font(.headline.weight(.bold))
                        .multilineTextAlignment(.center)
                    
                    Text(String.localizedStringWithFormat(String(localized: "xUsers"), list.allAuthors.count))
                        .foregroundStyle(Color.secondaryTxt)
                        .font(.footnote)
                    
                    if let description = list.listDescription, !description.isEmpty {
                        Text(description)
                            .foregroundStyle(Color.secondaryTxt)
                            .font(.footnote)
                            .padding(.top, 8)
                    }
                }
            }
            .padding(.top, 24)
            
            LazyVStack {
                ForEach(list.allAuthors.sorted(by: { ($0.displayName ?? "") < ($1.displayName ?? "") })) { author in
                    NavigationLink {
                        ProfileView(author: author)
                    } label: {
                        AuthorObservationView(authorID: author.hexadecimalPublicKey) { author in
                            AuthorCard(author: author, avatarOverlayView: { EmptyView() })
                                .padding(.horizontal, 13)
                                .padding(.top, 5)
                                .readabilityPadding()
                                .task {
                                    subscriptions[author.id] =
                                    await relayService.requestMetadata(
                                        for: author.hexadecimalPublicKey,
                                        since: author.lastUpdatedMetadata
                                    )
                                }
                                .disabled(true) // skips the onTap action in AuthorCard
                        }
                    }
                }
            }
            .padding(.vertical, 12)
        }
        .nosNavigationBar("")
        .background(Color.appBg)
        .toolbar {
            ToolbarItem(placement: .primaryAction) {
                Menu {
                    Button("editListInfo") {
                        showingEditListInfo = true
                    }
                    Button("manageUsers") {
                        showingManageUsers = true
                    }
                    Button("deleteList", role: .destructive) {
                        deleteList()
                    }
                } label: {
                    Image(systemName: "ellipsis")
                        .foregroundStyle(Color.secondaryTxt)
                        .fontWeight(.bold)
                        .padding(.vertical, 12)
                }
            }
        }
        .sheet(isPresented: $showingEditListInfo) {
            NavigationStack {
                EditAuthorListView(list: list)
            }
        }
        .sheet(isPresented: $showingManageUsers) {
            NavigationStack {
                AuthorListManageUsersView(list: list)
            }
        }
    }
    
    private func deleteList() {
        guard let replaceableID = list.replaceableIdentifier else {
            return
        }
        
        Task {
            await currentUser.publishDelete(for: replaceableID, kind: list.kind)
            dismiss()
        }
    }
}<|MERGE_RESOLUTION|>--- conflicted
+++ resolved
@@ -4,10 +4,6 @@
 struct AuthorListDetailView: View {
     
     @Environment(\.dismiss) private var dismiss
-<<<<<<< HEAD
-    @Environment(CurrentUser.self) private var currentUser
-=======
->>>>>>> 442cb9b0
     @Dependency(\.relayService) private var relayService
     @Environment(CurrentUser.self) private var currentUser
     @EnvironmentObject private var router: Router
