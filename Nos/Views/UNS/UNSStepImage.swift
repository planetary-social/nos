//
//  UNSStepImage.swift
//  Nos
//
//  Created by Matthew Lorentz on 9/28/23.
//

import SwiftUI

struct UNSStepImage<Content: View>: View {
    
    let image: Content
    let size: CGFloat = 178
    
    @Environment(\.colorScheme) var colorScheme: ColorScheme
    
    init(@ViewBuilder builder: () -> Content) {
        self.image = builder()
    }
    
    var body: some View {
        ZStack {
            Circle()
                .foregroundColor(.init(.unsLogoBackground))
            Image.unsCircle.opacity(colorScheme == .dark ? 0.15 : 1)
            image
        }
        .frame(width: size, height: size)
    }
}

#Preview {
<<<<<<< HEAD
    UNSStepImage { Image.unsOtp }
=======
    UNSStepImage { Image.unsVerificationCode }
>>>>>>> b3bca0be
}<|MERGE_RESOLUTION|>--- conflicted
+++ resolved
@@ -30,9 +30,5 @@
 }
 
 #Preview {
-<<<<<<< HEAD
-    UNSStepImage { Image.unsOtp }
-=======
     UNSStepImage { Image.unsVerificationCode }
->>>>>>> b3bca0be
 }