--- conflicted
+++ resolved
@@ -20,11 +20,7 @@
         NavigationStack {
             VStack {
                 ScrollView {
-<<<<<<< HEAD
-                    UNSStepImage { Image.unsOtp.offset(x: 7, y: 5) }
-=======
                     UNSStepImage { Image.unsVerificationCode.offset(x: 7, y: 5) }
->>>>>>> b3bca0be
                         .padding(40)
                         .padding(.top, 50)
                     
