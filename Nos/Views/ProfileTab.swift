--- conflicted
+++ resolved
@@ -18,8 +18,6 @@
     
     @EnvironmentObject private var router: Router
 
-    @State private var concecutiveTapsCancellable: AnyCancellable?
-
     var body: some View {
         NavigationStack(path: $path) {
             ProfileView(author: author)
@@ -31,22 +29,7 @@
                         ProfileView(author: profile)
                     }
                 }
-<<<<<<< HEAD
-                .task {
-                    if concecutiveTapsCancellable == nil {
-                        concecutiveTapsCancellable = router.consecutiveTaps(on: .profile)
-                            .sink {
-                                if router.profilePath.isEmpty {
-                                    // This is a good place to scroll to the top
-                                } else {
-                                    router.profilePath.removeLast(router.profilePath.count)
-                                }
-                            }
-                    }
-                }
-=======
                 .doubleTapToPop(tab: .profile)
->>>>>>> d614a6bc
         }
     }
 }