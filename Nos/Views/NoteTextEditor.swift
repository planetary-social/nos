--- conflicted
+++ resolved
@@ -75,12 +75,8 @@
     }
     
     private func insertMention(at offset: Int, author: Author) {
-<<<<<<< HEAD
         Log.error("test")
-        // We communicate with the underlying EditableText using NSNotification
-=======
         // We communicate with the underlying NoteTextViewRepresentable using NSNotification
->>>>>>> bd1dfcdf
         NotificationCenter.default.post(
             name: .mentionAddedNotification,
             object: nil,
