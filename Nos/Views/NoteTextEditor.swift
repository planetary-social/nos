--- conflicted
+++ resolved
@@ -23,27 +23,14 @@
     }
     
     var body: some View {
-<<<<<<< HEAD
-        GeometryReader { reader in
-            ScrollView(.vertical) {
-                EditableText($text, guid: guid, calculatedHeight: $calculatedHeight)
-                    .frame(height: max(reader.size.height, calculatedHeight))
-                    .placeholder(when: text.isEmpty, placeholder: {
+        EditableText($text, guid: guid, showKeyboard: true)
+            .placeholder(when: text.isEmpty, placeholder: {
                         VStack {
                             Text(placeholder)
                                 .foregroundColor(.secondaryTxt)
                                 .padding(.top, 10)
                                 .padding(.leading, 6)
                             Spacer()
-=======
-        EditableText($text, guid: guid, showKeyboard: true)
-            .placeholder(when: text.isEmpty, placeholder: {
-                VStack {
-                    PlainText(placeholder)
-                        .foregroundColor(.secondaryTxt)
-                        .padding(.top, 10)
-                        .padding(.leading, 6)
-                    Spacer()
                 }
             })
             .padding(.leading, 6)
@@ -60,7 +47,6 @@
                         let precedingCharacter = newText.character(before: offset) ?? Character("\n")
                         if precedingCharacter.isNewline || precedingCharacter.isWhitespace {
                             mentionOffset = offset
->>>>>>> 2ad4f098
                         }
                     }
                 default:
