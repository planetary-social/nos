import SwiftUI
import Dependencies
import Logger
import SwiftUINavigation

/// The report menu can be added to another element and controlled with the `isPresented` variable. When `isPresented`
/// is set to `true` it will walk the user through a series of menus that allows them to report content in a given
/// category and optionally mute the respective author.
struct ReportMenuModifier: ViewModifier {
    @Binding var isPresented: Bool

    var reportedObject: ReportTarget
    
    @State private var userSelection: UserSelection?
    @State private var confirmReport = false
    @State private var showMuteDialog = false
    @State private var confirmationDialogState: ConfirmationDialogState<UserSelection>?
    
    @Environment(\.managedObjectContext) private var viewContext
    
    // swiftlint:disable function_body_length
    func body(content: Content) -> some View {
        content
        // ReportCategory menu
            .confirmationDialog($confirmationDialogState, action: processUserSelection)
            .alert(
                String(localized: .localizable.confirmFlag),
                isPresented: $confirmReport,
                actions: {
                    Button(String(localized: .localizable.confirm)) {
<<<<<<< HEAD
                        publishReport(userSelection)
=======
                        guard let selectedCategory else {
                            Log.error("No selected category, skipping report.")
                            return
                        }
                        
                        ReportPublisher().publishPublicReport(
                            for: reportedObject, 
                            category: selectedCategory, 
                            context: viewContext
                        )
                        
>>>>>>> 2550e28f
                        if let author = reportedObject.author, !author.muted {
                            showMuteDialog = true
                        }
                    }
                    Button(String(localized: .localizable.cancel), role: .cancel) {
                        userSelection = nil
                    }
                },
                message: {
                    Text(userSelection?.confirmationAlertMessage ?? String(localized: .localizable.error))
                }
            )
        // Mute user menu
            .alert(
                String(localized: .localizable.muteUser),
                isPresented: $showMuteDialog,
                actions: {
                    if let author = reportedObject.author {
                        Button(String(localized: .localizable.yes)) {
                            mute(author: author)
                        }
                        Button(String(localized: .localizable.no)) {}
                    }
                },
                message: {
                    if let author = reportedObject.author {
                        Text(.localizable.mutePrompt(author.safeName))
                    } else {
                        Text(.localizable.error)
                    }
                }
            )
            .onChange(of: isPresented) { _, shouldPresent in
                if shouldPresent {
                    confirmationDialogState = ConfirmationDialogState(
                        title: TextState(String(localized: .localizable.reportContent)),
                        message: TextState(String(localized: .localizable.reportContentMessage)),
                        buttons: topLevelButtons()
                    )
                }
            }
            .onChange(of: confirmationDialogState) { _, newValue in
                if newValue == nil {
                    isPresented = false
                }
            }
    }
    // swiftlint:enable function_body_length
    
    func processUserSelection(_ userSelection: UserSelection?) {
        self.userSelection = userSelection
        
        guard let userSelection else {
            return
        }
        
        switch userSelection {
        case .selected(let category):
            Task {
                confirmationDialogState = ConfirmationDialogState(
                    title: TextState(String(localized: .localizable.reportActionTitle(category.displayName))),
                    message: TextState(String(localized: .localizable.reportActionTitle(category.displayName))),
                    buttons: [
                        ButtonState(action: .send(.sendToNos(category))) {
                            TextState("Send to Nos")
                        },
                        ButtonState(action: .send(.flagPublicly(category))) {
                            TextState("Flag Publicly")
                        }
                    ]
                )
            }
            
        case .sendToNos, .flagPublicly:
            confirmReport = true
        }
    }
    
    func mute(author: Author) {
        Task {
            do {
                try await author.mute(viewContext: viewContext)
            } catch {
                Log.error(error.localizedDescription)
            }
        }
    }
    
    typealias TopLevelDisplayName = String
    /// An enum to simplify the user selection through the sequence of connected
    /// dialogs
    enum UserSelection: Equatable {
        case selected(ReportCategory)
        case sendToNos(ReportCategory)
        case flagPublicly(ReportCategory)
        
        var displayName: String {
            switch self {
            case .selected(let category), .sendToNos(let category), .flagPublicly(let category):
                return category.displayName
            }
        }

        var confirmationAlertMessage: String {
            switch self {
            case .sendToNos(let category):
                return String(localized: .localizable.reportSendToNosConfirmation(category.displayName))
            case .flagPublicly(let category):
                return String(localized: .localizable.reportFlagPubliclyConfirmation(category.displayName))
            case .selected(let category):
                Log.error("Invalid .selected variant")
                return String(localized: .localizable.reportFlagPubliclyConfirmation(category.displayName))
            }
        }
    }
<<<<<<< HEAD
    
    /// List of the top-level report categories we care about
    /// Out vocabulary is much bigger
    func topLevelButtons() -> [ButtonState<UserSelection>] {
        return selectableCategories.map { category in
            let userSelection = UserSelection.selected(category)
            
            return ButtonState(action: .send(userSelection)) {
                TextState(verbatim: category.displayName)
            }
        }
    }
    
    /// Publishes a report for the currently selected
    func publishReport(_ userSelection: UserSelection?) {
        switch userSelection {
        case .sendToNos(let selectedCategory):
            sendToNos(selectedCategory)
        case .flagPublicly(let selectedCategory):
            flagPublicly(selectedCategory)
        case .selected, .none:
            // This would be a dev error
            Log.error("Invalid user selection")
        }
    }
    
    func sendToNos(_ selectedCategory: ReportCategory) {
        #warning("Not implemented yet")
        print("sendToNos not implemented yet for category \(selectedCategory) for target \(reportedObject)")
    }
    
    func flagPublicly(_ selectedCategory: ReportCategory) {
        guard let keyPair = currentUser.keyPair else {
            Log.error("Cannot publish report - No signed in user")
            return
        }
        
        var event = JSONEvent(
            pubKey: keyPair.publicKeyHex,
            kind: .report,
            tags: [
                ["L", "MOD"],
                ["l", "MOD>\(selectedCategory.code)", "MOD"]
            ],
            content: String(localized: .localizable.reportEventContent(selectedCategory.displayName))
        )
        
        let nip56Reason = selectedCategory.nip56Code.rawValue
        event.tags += reportedObject.tags(for: nip56Reason)
        
        Task {
            do {
                try await relayService.publishToAll(event: event, signingKey: keyPair, context: viewContext)
                analytics.reported(reportedObject)
            } catch {
                Log.error("Failed to publish report: \(error.localizedDescription)")
            }
        }
    }
=======
>>>>>>> 2550e28f
}

extension View {
    /// The report menu can be added to another element and controlled with the `isPresented` variable. When
    /// `isPresented` is set to `true` it will walk the user through a series of menus that allows them to report
    /// content in a given category and optionally mute the respective author.
    func reportMenu(_ show: Binding<Bool>, reportedObject: ReportTarget) -> some View {
        self.modifier(ReportMenuModifier(isPresented: show, reportedObject: reportedObject))
    }
}

struct ReportMenu_Previews: PreviewProvider {
    static var previewData = PreviewData()
    static var previews: some View {
        StatefulPreviewContainer(false) { binding in
            VStack {
                Button("Report this") {
                    binding.wrappedValue.toggle()
                }
                .reportMenu(binding, reportedObject: .note(previewData.imageNote))
            }
        }
    }
}<|MERGE_RESOLUTION|>--- conflicted
+++ resolved
@@ -28,21 +28,8 @@
                 isPresented: $confirmReport,
                 actions: {
                     Button(String(localized: .localizable.confirm)) {
-<<<<<<< HEAD
                         publishReport(userSelection)
-=======
-                        guard let selectedCategory else {
-                            Log.error("No selected category, skipping report.")
-                            return
-                        }
                         
-                        ReportPublisher().publishPublicReport(
-                            for: reportedObject, 
-                            category: selectedCategory, 
-                            context: viewContext
-                        )
-                        
->>>>>>> 2550e28f
                         if let author = reportedObject.author, !author.muted {
                             showMuteDialog = true
                         }
@@ -158,12 +145,11 @@
             }
         }
     }
-<<<<<<< HEAD
     
     /// List of the top-level report categories we care about
     /// Out vocabulary is much bigger
     func topLevelButtons() -> [ButtonState<UserSelection>] {
-        return selectableCategories.map { category in
+        selectableCategories.map { category in
             let userSelection = UserSelection.selected(category)
             
             return ButtonState(action: .send(userSelection)) {
@@ -186,40 +172,20 @@
     }
     
     func sendToNos(_ selectedCategory: ReportCategory) {
-        #warning("Not implemented yet")
-        print("sendToNos not implemented yet for category \(selectedCategory) for target \(reportedObject)")
+        ReportPublisher().publishPrivateReport(
+            for: reportedObject,
+            category: selectedCategory,
+            context: viewContext
+        )
     }
     
     func flagPublicly(_ selectedCategory: ReportCategory) {
-        guard let keyPair = currentUser.keyPair else {
-            Log.error("Cannot publish report - No signed in user")
-            return
-        }
-        
-        var event = JSONEvent(
-            pubKey: keyPair.publicKeyHex,
-            kind: .report,
-            tags: [
-                ["L", "MOD"],
-                ["l", "MOD>\(selectedCategory.code)", "MOD"]
-            ],
-            content: String(localized: .localizable.reportEventContent(selectedCategory.displayName))
+        ReportPublisher().publishPublicReport(
+            for: reportedObject,
+            category: selectedCategory,
+            context: viewContext
         )
-        
-        let nip56Reason = selectedCategory.nip56Code.rawValue
-        event.tags += reportedObject.tags(for: nip56Reason)
-        
-        Task {
-            do {
-                try await relayService.publishToAll(event: event, signingKey: keyPair, context: viewContext)
-                analytics.reported(reportedObject)
-            } catch {
-                Log.error("Failed to publish report: \(error.localizedDescription)")
-            }
-        }
-    }
-=======
->>>>>>> 2550e28f
+    }
 }
 
 extension View {
