--- conflicted
+++ resolved
@@ -12,10 +12,11 @@
         ZStack {
             Color.appBg
                 .ignoresSafeArea()
-<<<<<<< HEAD
-            GeometryReader { geometry in
+            ViewThatFits(in: .vertical) {
+                createAccountStack
+
                 ScrollView {
-                    VStack(alignment: .leading, spacing: 20) {
+                    createAccountStack
                         Text("👋")
                             .font(.system(size: 60))
                         Text("createAccountHeadline")
@@ -39,13 +40,6 @@
                     }
                     .padding(40)
                     .frame(minHeight: geometry.size.height)
-=======
-            ViewThatFits(in: .vertical) {
-                createAccountStack
-
-                ScrollView {
-                    createAccountStack
->>>>>>> 033cb0e6
                 }
             }
             .readabilityPadding()
