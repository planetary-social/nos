--- conflicted
+++ resolved
@@ -64,7 +64,6 @@
                             .blendMode(.normal)
                         )
                     Spacer()
-<<<<<<< HEAD
                     BigActionButton(title: .createAccount) {
 //                        let keyPair = KeyPair()!
 //                        self.keyPair = keyPair
@@ -76,28 +75,10 @@
 //                            Relay(context: viewContext, address: address, author: CurrentUser.author)
 //                        }
 //
-//                        CurrentUser.publishContactList(tags: [], context: viewContext)
+//                        CurrentUser.publishContactList(tags: [])
 //
 //                        completion()
                         selectedTab = .ageVerification
-=======
-                    Localized.Onboarding.privateKeyTitle.view
-                    Spacer()
-                    Button(Localized.Onboarding.generatePrivateKeyButton.string) {
-                        let keyPair = KeyPair()!
-                        self.keyPair = keyPair
-                        analytics.identify(with: keyPair)
-                        analytics.generatedKey()
-                        
-                        // Default Relays for new user
-                        for address in Relay.defaults {
-                            Relay(context: viewContext, address: address, author: CurrentUser.author)
-                        }
-
-                        CurrentUser.publishContactList(tags: [])
-                        
-                        completion()
->>>>>>> 85946c5e
                     }
                     .padding()
                     NavigationLink(Localized.logInWithYourKeys.string) {
