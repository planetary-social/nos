//
//  OnboardingView.swift
//  Nos
//
//  Created by Shane Bielefeld on 2/14/23.
//

import SwiftUI
import Dependencies

struct OnboardingView: View {
    @Environment(\.managedObjectContext) private var viewContext

    enum OnboardingStep {
        case onboardingStart
        case addPrivateKey
        case ageVerification
        case notOldEnough
        case termsOfService
        case createAccount
    }
    
    enum OnboardingFlow {
        case createAccount
        case loginToExistingAccount
    }
    
    /// Completion to be called when all onboarding steps are complete
    let completion: () -> Void
    
    @State private var selectedTab: OnboardingStep = .onboardingStart
    
    @State private var keyPair: KeyPair? {
        didSet {
            if let pair = keyPair {
                let privateKey = Data(pair.privateKeyHex.utf8)
                let publicStatus = KeyChain.save(key: KeyChain.keychainPrivateKey, data: privateKey)
                print("Public key keychain storage status: \(publicStatus)")
            }
        }
    }
    
    @State var privateKeyString = ""
    
    @State var showError = false
    
    @State var flow: OnboardingFlow = .createAccount
    
    @State var path = NavigationPath()
    
    @Dependency(\.analytics) private var analytics
    
    var loginView: some View {
        VStack {
            Form {
                Section {
                    TextField("NSec1", text: $privateKeyString)
                        .foregroundColor(.textColor)
                } header: {
                    Localized.pasteYourSecretKey.view
                        .foregroundColor(.textColor)
                        .fontWeight(.heavy)
                }
                .listRowBackground(LinearGradient(
                    colors: [Color.cardBgTop, Color.cardBgBottom],
                    startPoint: .top,
                    endPoint: .bottom
                ))
            }
            if !privateKeyString.isEmpty {
                BigActionButton(title: .login) {
                    if let keyPair = KeyPair(nsec: privateKeyString) {
                        self.keyPair = keyPair
                        analytics.identify(with: keyPair)
                        analytics.importedKey()
                        completion()
                    } else {
                        self.keyPair = nil
                        self.showError = true
                    }
                }
                .padding(.horizontal, 24)
            }
        }
        .scrollContentBackground(.hidden)
        .background(Color.appBg)
        .navigationTitle(Localized.loginToYourAccount.string)
        .alert(isPresented: $showError) {
            Alert(
                title: Localized.invalidKey.view,
                message: Localized.couldNotReadPrivateKeyMessage.view
            )
        }
    }
    
    var body: some View {
        TabView(selection: $selectedTab) {
            VStack {
                Image.nosLogo
                    .resizable()
                    .frame(width: 235.45, height: 67.1)
                    .padding(.top, 155)
                    .padding(.bottom, 10)
                PlainText(Localized.onboardingTitle.string)
                    .font(.custom("ClarityCity-Bold", size: 25.21))
                    .fontWeight(.heavy)
                    .foregroundStyle(
                        LinearGradient(
                            colors: [
                                Color(hex: "#F08508"),
                                Color(hex: "#F43F75")
                            ],
                            startPoint: .bottomLeading,
                            endPoint: .topTrailing
                        )
                        .blendMode(.normal)
                    )
                Spacer()
                BigActionButton(title: .createAccount) {
                    flow = .createAccount
                    selectedTab = .ageVerification
                }
                .padding()
                Button(Localized.loginToYourAccount.string) {
                    flow = .loginToExistingAccount
                    selectedTab = .ageVerification
                }
            }
            .background(Color.appBg)
            .tag(OnboardingStep.onboardingStart)
            
            // Age verification
            VStack {
                PlainText(Localized.ageVerificationTitle.string)
                    .multilineTextAlignment(.center)
                    .padding(.top, 92)
                    .padding(.bottom, 20)
                    .padding(.horizontal, 77.5)
                    .font(.custom("ClarityCity-Bold", size: 34, relativeTo: .largeTitle))
                    .foregroundStyle(
                        LinearGradient(
                            colors: [
                                Color(hex: "#F08508"),
                                Color(hex: "#F43F75")
                            ],
                            startPoint: .bottomLeading,
                            endPoint: .topTrailing
                        )
                        .blendMode(.normal)
                    )
                Text(Localized.ageVerificationSubtitle.string)
                    .foregroundColor(.secondaryTxt)
                    .multilineTextAlignment(.center)
                    .padding(.horizontal, 44.5)
                Spacer()
                HStack {
                    BigActionButton(title: .no) {
                        selectedTab = .notOldEnough
                    }
                    BigActionButton(title: .yes) {
                        selectedTab = .termsOfService
                    }
                }
                .padding(.horizontal, 24)
            }
            .background(Color.appBg)
            .tag(OnboardingStep.ageVerification)
            
            // Not old enough
            VStack {
                PlainText(Localized.notOldEnoughTitle.string)
                    .font(.custom("ClarityCity-Bold", size: 34, relativeTo: .largeTitle))
                    .foregroundStyle(
                        LinearGradient(
                            colors: [
                                Color(hex: "#F08508"),
                                Color(hex: "#F43F75")
                            ],
                            startPoint: .bottomLeading,
                            endPoint: .topTrailing
                        )
                        .blendMode(.normal)
                    )
                    .multilineTextAlignment(.center)
                    .padding(.top, 92)
                    .padding(.bottom, 20)
                    .padding(.horizontal, 45)
                Text(Localized.notOldEnoughSubtitle.string)
                    .foregroundColor(.secondaryTxt)
                    .multilineTextAlignment(.center)
                    .padding(.horizontal, 45)
                Spacer()
                BigActionButton(title: .notOldEnoughButton) {
                    selectedTab = .onboardingStart
                }
                .padding(.horizontal, 24)
            }
            .background(Color.appBg)
            .tag(OnboardingStep.notOldEnough)
            
            // Terms of Service
            NavigationStack(path: $path) {
                VStack {
<<<<<<< HEAD
                    PlainText(Localized.termsOfServiceTitle.string)
                        .font(.custom("ClarityCity-Bold", size: 34, relativeTo: .largeTitle))
                        .foregroundStyle(
                            LinearGradient(
                                colors: [
                                    Color(hex: "#F08508"),
                                    Color(hex: "#F43F75")
                                ],
                                startPoint: .bottomLeading,
                                endPoint: .topTrailing
                            )
                            .blendMode(.normal)
                        )
                        .padding(.top, 92)
                        .padding(.bottom, 60)
                    ScrollView {
                        Text(Localized.termsOfService.string)
                            .foregroundColor(.secondaryTxt)
                        Rectangle().fill(Color.clear)
                            .frame(height: 100)
=======
                    Spacer()
                    Localized.Onboarding.privateKeyTitle.view
                    Spacer()
                    Button(Localized.Onboarding.generatePrivateKeyButton.string) {
                        let keyPair = KeyPair()!
                        self.keyPair = keyPair
                        analytics.identify(with: keyPair)
                        analytics.generatedKey()
                        
                        // Default Relays for new user
                        for address in Relay.defaults {
                            Relay(context: viewContext, address: address, author: CurrentUser.shared.author)
                        }

                        CurrentUser.shared.publishContactList(tags: [])
                        
                        completion()
>>>>>>> 0dee348a
                    }
                    .mask(
                        VStack(spacing: 0) {
                            Rectangle().fill(Color.black)
                            LinearGradient(
                                colors: [Color.black, Color.black.opacity(0)],
                                startPoint: .top,
                                endPoint: .bottom
                            )
                        }
                    )
                    .padding(.horizontal, 44.5)
                    HStack {
                        BigActionButton(title: Localized.reject) {
                            selectedTab = .onboardingStart
                        }
                        BigActionButton(title: Localized.accept) {
                            if flow == .createAccount {
                                let keyPair = KeyPair()!
                                self.keyPair = keyPair
                                analytics.identify(with: keyPair)
                                analytics.generatedKey()
                                
                                // Default Relays for new user
                                for address in Relay.defaults {
                                    Relay(context: viewContext, address: address, author: CurrentUser.author)
                                }
                                
                                CurrentUser.publishContactList(tags: [])
                            }
                            path.append(flow)
                        }
                    }
                    .padding(.horizontal, 24)
                }
                .navigationDestination(for: OnboardingFlow.self) { flow in
                    if flow == .loginToExistingAccount {
                        loginView
                    } else {
                        ProfileEditView(author: CurrentUser.author!, createAccountCompletion: completion)
                    }
                }
                .background(Color.appBg)
            }
            .tag(OnboardingStep.termsOfService)
        }
    }
    
    @State var finishOnboardingAction: Int? = 0
}

struct OnboardingView_Previews: PreviewProvider {
    static var previews: some View {
        OnboardingView {}
    }
}<|MERGE_RESOLUTION|>--- conflicted
+++ resolved
@@ -201,7 +201,6 @@
             // Terms of Service
             NavigationStack(path: $path) {
                 VStack {
-<<<<<<< HEAD
                     PlainText(Localized.termsOfServiceTitle.string)
                         .font(.custom("ClarityCity-Bold", size: 34, relativeTo: .largeTitle))
                         .foregroundStyle(
@@ -222,25 +221,6 @@
                             .foregroundColor(.secondaryTxt)
                         Rectangle().fill(Color.clear)
                             .frame(height: 100)
-=======
-                    Spacer()
-                    Localized.Onboarding.privateKeyTitle.view
-                    Spacer()
-                    Button(Localized.Onboarding.generatePrivateKeyButton.string) {
-                        let keyPair = KeyPair()!
-                        self.keyPair = keyPair
-                        analytics.identify(with: keyPair)
-                        analytics.generatedKey()
-                        
-                        // Default Relays for new user
-                        for address in Relay.defaults {
-                            Relay(context: viewContext, address: address, author: CurrentUser.shared.author)
-                        }
-
-                        CurrentUser.shared.publishContactList(tags: [])
-                        
-                        completion()
->>>>>>> 0dee348a
                     }
                     .mask(
                         VStack(spacing: 0) {
@@ -266,10 +246,10 @@
                                 
                                 // Default Relays for new user
                                 for address in Relay.defaults {
-                                    Relay(context: viewContext, address: address, author: CurrentUser.author)
+                                    Relay(context: viewContext, address: address, author: CurrentUser.shared.author)
                                 }
                                 
-                                CurrentUser.publishContactList(tags: [])
+                                CurrentUser.shared.publishContactList(tags: [])
                             }
                             path.append(flow)
                         }
@@ -280,7 +260,7 @@
                     if flow == .loginToExistingAccount {
                         loginView
                     } else {
-                        ProfileEditView(author: CurrentUser.author!, createAccountCompletion: completion)
+                        ProfileEditView(author: CurrentUser.shared.author!, createAccountCompletion: completion)
                     }
                 }
                 .background(Color.appBg)
