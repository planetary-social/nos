--- conflicted
+++ resolved
@@ -9,7 +9,6 @@
     private let padding: CGFloat = 40
 
     var body: some View {
-<<<<<<< HEAD
         ZStack {
             Color.appBg
                 .ignoresSafeArea()
@@ -18,32 +17,13 @@
 
                 ScrollView {
                     buildYourNetworkStack
-=======
-        GeometryReader { geometry in
-            VStack(alignment: .leading, spacing: 20) {
-                Text("🔍")
-                    .font(.system(size: 60))
-                Text("buildYourNetwork")
-                    .font(.clarityBold(.title))
-                    .foregroundStyle(Color.primaryTxt)
-                Text("buildYourNetworkDescription")
-                    .foregroundStyle(Color.secondaryTxt)
-                Image.network
-                    .resizable()
-                    .aspectRatio(contentMode: .fit)
-                    .frame(width: geometry.size.width)
-                    .offset(x: -padding)
-                Spacer()
-                BigActionButton("findPeople") {
-                    completion()
->>>>>>> fb3bc0ff
                 }
             }
         }
         .navigationBarHidden(true)
     }
 
-    @MainActor var buildYourNetworkStack: some View {
+    var buildYourNetworkStack: some View {
         VStack(alignment: .leading, spacing: 20) {
             Text("🔍")
                 .font(.system(size: 60))
@@ -59,7 +39,7 @@
                 .aspectRatio(contentMode: .fit)
                 .padding(.horizontal, -padding)
             Spacer()
-            BigActionButton(title: "findPeople") {
+            BigActionButton("findPeople") { @MainActor in
                 completion()
             }
         }
