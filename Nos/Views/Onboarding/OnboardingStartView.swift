import Dependencies
import SwiftUI

/// The beginning of the Onboarding views which contains buttons to start creating a new account or log in.
struct OnboardingStartView: View {
    @EnvironmentObject var state: OnboardingState

    @Dependency(\.analytics) private var analytics

    var body: some View {
<<<<<<< HEAD
        VStack {
            Image.nosLogo
                .resizable()
                .frame(width: 235.45, height: 67.1)
                .padding(.top, 155)
                .padding(.bottom, 10)
            Text("onboardingTitle")
                .font(.custom("ClarityCity-Bold", size: 25.21))
                .fontWeight(.heavy)
                .foregroundStyle(LinearGradient.diagonalAccent2.blendMode(.normal))
            Spacer()
            BigActionButton("tryIt") {
                state.flow = .createAccount
                state.step = .ageVerification
            }
            .padding(.horizontal, 24)
            .padding(.bottom)
            Button("loginWithKey") {
                state.flow = .loginToExistingAccount
                state.step = .ageVerification
=======
        GeometryReader { geometry in
            VStack(spacing: 30) {
                Image.nosLogo
                    .resizable()
                    .aspectRatio(contentMode: .fit)
                    .frame(width: 200)
                    .padding(.bottom, 40)

                Image.network
                    .resizable()
                    .aspectRatio(contentMode: .fit)
                    .frame(width: geometry.size.width)
                Spacer()

                Group {
                    BigActionButton(title: "newToNostr") {
                        state.flow = .createAccount
                        state.step = .ageVerification
                    }

                    Button("logInWithAccount") {
                        state.flow = .loginToExistingAccount
                        state.step = .ageVerification
                    }
                    .foregroundStyle(Color.primaryTxt)

                    Text("acceptTermsAndPrivacy")
                        .foregroundStyle(Color.secondaryTxt)
                        .font(.footnote)
                        .tint(Color.primaryTxt)
                        .multilineTextAlignment(.center)
                }
                .padding(.horizontal, 40)
>>>>>>> 8979e9ce
            }
            .padding(.vertical, 40)
            .background(Color.appBg)
            .navigationBarHidden(true)
        }
        .onAppear {
            analytics.startedOnboarding()
        }
    }
}

#Preview {
    OnboardingStartView()
        .environmentObject(OnboardingState())
        .inject(previewData: PreviewData())
}<|MERGE_RESOLUTION|>--- conflicted
+++ resolved
@@ -8,28 +8,6 @@
     @Dependency(\.analytics) private var analytics
 
     var body: some View {
-<<<<<<< HEAD
-        VStack {
-            Image.nosLogo
-                .resizable()
-                .frame(width: 235.45, height: 67.1)
-                .padding(.top, 155)
-                .padding(.bottom, 10)
-            Text("onboardingTitle")
-                .font(.custom("ClarityCity-Bold", size: 25.21))
-                .fontWeight(.heavy)
-                .foregroundStyle(LinearGradient.diagonalAccent2.blendMode(.normal))
-            Spacer()
-            BigActionButton("tryIt") {
-                state.flow = .createAccount
-                state.step = .ageVerification
-            }
-            .padding(.horizontal, 24)
-            .padding(.bottom)
-            Button("loginWithKey") {
-                state.flow = .loginToExistingAccount
-                state.step = .ageVerification
-=======
         GeometryReader { geometry in
             VStack(spacing: 30) {
                 Image.nosLogo
@@ -45,7 +23,7 @@
                 Spacer()
 
                 Group {
-                    BigActionButton(title: "newToNostr") {
+                    BigActionButton("newToNostr") {
                         state.flow = .createAccount
                         state.step = .ageVerification
                     }
@@ -63,7 +41,6 @@
                         .multilineTextAlignment(.center)
                 }
                 .padding(.horizontal, 40)
->>>>>>> 8979e9ce
             }
             .padding(.vertical, 40)
             .background(Color.appBg)
