--- conflicted
+++ resolved
@@ -45,46 +45,33 @@
     var body: some View {
         NavigationStack {
             ZStack {
-<<<<<<< HEAD
                 VStack {
                     ScrollView(.vertical) {
                         if let replyTo {
                             ReplyPreview(note: replyTo)
                         }
                         NoteTextEditor(
-                            text: $text, 
+                            text: $text,
                             placeholder: .localizable.newNotePlaceholder,
                             focus: $isTextEditorInFocus
                         )
                         .padding(10)
                     }
                     .frame(maxHeight: .infinity)
+                    
                     Spacer()
-                    ComposerActionBar(expirationTime: $expirationTime, text: $text)
-=======
-                ZStack {
-                    VStack {
-                        NoteTextEditor(
-                            text: $text,
-                            placeholder: .localizable.newNotePlaceholder,
-                            focus: $isTextEditorInFocus,
-                            calculatedHeight: $calculatedEditorHeight
-                        )
-                        .padding(10)
-                        Spacer()
-                        ComposerActionBar(
-                            expirationTime: $expirationTime,
-                            isUploadingImage: $isUploadingImage,
-                            text: $text
-                        )
-                    }
-                    if isUploadingImage {
-                        FullscreenProgressView(
-                            isPresented: .constant(true),
-                            text: String(localized: .imagePicker.uploading)
-                        )
-                    }
->>>>>>> 2c33b219
+                    ComposerActionBar(
+                        expirationTime: $expirationTime,
+                        isUploadingImage: $isUploadingImage,
+                        text: $text
+                    )
+                }
+                
+                if isUploadingImage {
+                    FullscreenProgressView(
+                        isPresented: .constant(true),
+                        text: String(localized: .imagePicker.uploading)
+                    )
                 }
 
                 if showRelayPicker, let author = currentUser.author {
