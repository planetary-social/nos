--- conflicted
+++ resolved
@@ -101,19 +101,43 @@
         .alert(unwrapping: $alert)
     }
 
-<<<<<<< HEAD
-    private func publishPost() async {
-        guard let keyPair = currentUser.keyPair, let author = currentUser.author else {
-=======
     private func postAction() async {
-        guard currentUser.keyPair != nil else {
->>>>>>> 943ab031
+        guard currentUser.keyPair != nil, let author = currentUser.author else {
             alert = AlertState(title: {
                 TextState(Localized.error.string)
             }, message: {
                 TextState(Localized.youNeedToEnterAPrivateKeyBeforePosting.string)
             })
             return
+        }
+        if let relay = selectedRelay {
+            guard expirationTime == nil || relay.metadata?.supportedNIPs?.contains(40) ?? false else {
+                alert = AlertState(title: {
+                    TextState(Localized.error.string)
+                }, message: {
+                    TextState(Localized.relayDoesNotSupportNIP40.string)
+                })
+                return
+            }
+        } else if expirationTime != nil {
+            do {
+                let relays = try await Relay.find(supporting: 40, for: author, context: viewContext)
+                if relays.isEmpty {
+                    alert = AlertState(title: {
+                        TextState(Localized.error.string)
+                    }, message: {
+                        TextState(Localized.anyRelaysSupportingNIP40.string)
+                    })
+                    return
+                }
+            } catch {
+                alert = AlertState(title: {
+                    TextState(Localized.error.string)
+                }, message: {
+                    TextState(error.localizedDescription)
+                })
+                return
+            }
         }
         Task {
             await publishPost()
@@ -123,7 +147,7 @@
     }
 
     private func publishPost() async {
-        guard let keyPair = currentUser.keyPair else {
+        guard let keyPair = currentUser.keyPair, let author = currentUser.author else {
             Log.error("Posting without a keypair")
             return
         }
@@ -138,25 +162,9 @@
             let jsonEvent = JSONEvent(pubKey: keyPair.publicKeyHex, kind: .text, tags: tags, content: content)
             
             if let relay = selectedRelay {
-                guard expirationTime == nil || relay.metadata?.supportedNIPs?.contains(40) ?? false else {
-                    alert = AlertState(title: {
-                        TextState(Localized.error.string)
-                    }, message: {
-                        TextState(Localized.relayDoesNotSupportNIP40.string)
-                    })
-                    return
-                }
                 try await relayService.publish(event: jsonEvent, to: relay, signingKey: keyPair, context: viewContext)
             } else if expirationTime != nil {
                 let relays = try await Relay.find(supporting: 40, for: author, context: viewContext)
-                guard !relays.isEmpty else {
-                    alert = AlertState(title: {
-                        TextState(Localized.error.string)
-                    }, message: {
-                        TextState(Localized.anyRelaysSupportingNIP40.string)
-                    })
-                    return
-                }
                 try await relayService.publish(event: jsonEvent, to: relays, signingKey: keyPair, context: viewContext)
             } else {
                 try await relayService.publishToAll(event: jsonEvent, signingKey: keyPair, context: viewContext)
@@ -164,16 +172,7 @@
             analytics.published(note: jsonEvent)
             postText = NSAttributedString("")
         } catch {
-<<<<<<< HEAD
-            alert = AlertState(title: {
-                TextState(Localized.error.string)
-            }, message: {
-                TextState(error.localizedDescription)
-            })
-            Log.error(error.localizedDescription)
-=======
             Log.error("Error when posting: \(error.localizedDescription)")
->>>>>>> 943ab031
         }
     }
 }
