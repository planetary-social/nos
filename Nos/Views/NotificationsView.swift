--- conflicted
+++ resolved
@@ -129,14 +129,11 @@
                 } else {
                     Task { await cancelSubscriptions() }
                 }
-<<<<<<< HEAD
-            })
+            }
             .doubleTapToPop(tab: .notifications) { proxy in
                 if let firstEvent = events.first {
                     proxy.scrollTo(firstEvent.id)
                 }
-=======
->>>>>>> b2564c9b
             }
         }
     }
