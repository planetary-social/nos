--- conflicted
+++ resolved
@@ -185,13 +185,7 @@
         NavigationView {
             NotificationsView(user: bob)
         }
-<<<<<<< HEAD
-        .environment(\.managedObjectContext, previewContext)
-        .environmentObject(relayService)
-        .environment(router)
-=======
         .inject(previewData: previewData)
->>>>>>> 7e6f8e6e
         .onAppear { createTestData(in: previewContext) }
     }
 }