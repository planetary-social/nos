//
//  NotificationsView.swift
//  Nos
//
//  Created by Matthew Lorentz on 3/2/23.
//

import SwiftUI
import Combine
import CoreData
import Dependencies
import Logger

/// Displays a list of cells that let the user know when other users interact with their notes.
struct NotificationsView: View {
    
    @Environment(\.managedObjectContext) private var viewContext
    @EnvironmentObject private var relayService: RelayService
    @Environment(Router.self) var router
    @Dependency(\.analytics) private var analytics
    @Dependency(\.pushNotificationService) private var pushNotificationService
    @Dependency(\.persistenceController) private var persistenceController

    private var eventRequest: FetchRequest<Event> = FetchRequest(fetchRequest: Event.emptyRequest())
    private var events: FetchedResults<Event> { eventRequest.wrappedValue }
    @State private var subscriptionIDs = [String]()
    @State private var isVisible = false

    @State private var concecutiveTapsCancellable: AnyCancellable?
    
    // Probably the logged in user should be in the @Environment eventually
    private var user: Author?
    
    init(user: Author?) {
        self.user = user
        if let user {
            eventRequest = FetchRequest(fetchRequest: Event.all(notifying: user))
        }
    }    
    
    func subscribeToNewEvents() async {
        await cancelSubscriptions()
        
        guard let currentUserKey = user?.hexadecimalPublicKey else {
            return
        }
        
        let filter = Filter(
            kinds: [.text], 
            pTags: [currentUserKey], 
            limit: 100
        )
        let subscription = await relayService.openSubscription(with: filter)
        subscriptionIDs.append(subscription)
    }
    
    func cancelSubscriptions() async {
        if !subscriptionIDs.isEmpty {
            await relayService.decrementSubscriptionCount(for: subscriptionIDs)
            subscriptionIDs.removeAll()
        }
    }
    
    func markAllNotificationsRead() async {
        if let user {
            do {
                let backgroundContext = persistenceController.backgroundViewContext
                try await NosNotification.markAllAsRead(for: user, in: backgroundContext)
                await pushNotificationService.updateBadgeCount()
            } catch {
                Log.optional(error, "Error marking notifications as read")
            }
        }
    }
    
    var body: some View {
        @Bindable var router = router
        NavigationStack(path: $router.notificationsPath) {
<<<<<<< HEAD
            ScrollViewReader { proxy in
                ScrollView(.vertical) {
                    LazyVStack {
                        ForEach(events.unmuted) { event in
                            if let user {
                                NotificationCard(viewModel: NotificationViewModel(note: event, user: user))
                                    .readabilityPadding()
                                    .id(event.id)
                            }
=======
            ScrollView(.vertical) {
                LazyVStack {
                    ForEach(events.unmuted) { event in
                        if let user {
                            NotificationCard(viewModel: NotificationViewModel(note: event, user: user))
                                .padding(.horizontal, 15)
                                .readabilityPadding()
>>>>>>> f38a0dd3
                        }
                    }
                    .padding(.top, 10)
                }
                .overlay(Group {
                    if events.isEmpty {
                        Localized.noNotifications.view
                    }
                })
                .background(Color.appBg)
                .padding(.top, 1)
                .nosNavigationBar(title: .notifications)
                .navigationBarItems(leading: SideMenuButton())
                .navigationDestination(for: Event.self) { note in
                    RepliesView(note: note)
                }
                .navigationDestination(for: URL.self) { url in URLView(url: url) }
                .navigationDestination(for: ReplyToNavigationDestination.self) { destination in
                    RepliesView(note: destination.note, showKeyboard: true)
                }
                .navigationDestination(for: Author.self) { author in
                    ProfileView(author: author)
                }
                .refreshable {
                    await subscribeToNewEvents()
                }
                .doubleTapToPop(tab: .notifications) {
                    if let firstEvent = events.first {
                        proxy.scrollTo(firstEvent.id)
                    }
                }
                .onAppear {
                    if router.selectedTab == .notifications {
                        isVisible = true
                    }
                    pushNotificationService.requestNotificationPermissionsFromUser()
                }
                .onDisappear {
                    isVisible = false
                }
                .onChange(of: isVisible, perform: { isVisible in
                    Task { await markAllNotificationsRead() }
                    if isVisible {
                        analytics.showedNotifications()
                        Task {
                            await subscribeToNewEvents()
                        }
                    } else {
                        Task { await cancelSubscriptions() }
                    }
                })
            }
        }
    }
}

struct NotificationsView_Previews: PreviewProvider {
    
    static var previewData = PreviewData()
    
    static var previewContext = previewData.previewContext
    
    static var alice: Author {
        previewData.alice
    }
    
    static var bob: Author {
        previewData.bob
    }
    
    static func createTestData(in context: NSManagedObjectContext) {
        let mentionNote = Event(context: context)
        mentionNote.content = "Hello, bob!"
        mentionNote.kind = 1
        mentionNote.createdAt = .now
        mentionNote.author = alice
        let authorRef = AuthorReference(context: context)
        authorRef.pubkey = bob.hexadecimalPublicKey
        mentionNote.authorReferences = NSMutableOrderedSet(array: [authorRef])
        try? mentionNote.sign(withKey: KeyFixture.alice)
        
        let bobNote = Event(context: context)
        bobNote.content = "Hello, world!"
        bobNote.kind = 1
        bobNote.author = bob
        bobNote.createdAt = .now
        try? bobNote.sign(withKey: KeyFixture.bob)
        
        let replyNote = Event(context: context)
        replyNote.content = "Top of the morning to you, bob! This text should be truncated."
        replyNote.kind = 1
        replyNote.createdAt = .now
        replyNote.author = alice
        let eventRef = EventReference(context: context)
        eventRef.referencedEvent = bobNote
        eventRef.referencingEvent = replyNote
        replyNote.eventReferences = NSMutableOrderedSet(array: [eventRef])
        try? replyNote.sign(withKey: KeyFixture.alice)
        
        try? context.save()
    }
    
    static var previews: some View {
        NavigationView {
            NotificationsView(user: bob)
        }
        .inject(previewData: previewData)
        .onAppear { createTestData(in: previewContext) }
    }
}<|MERGE_RESOLUTION|>--- conflicted
+++ resolved
@@ -16,7 +16,7 @@
     
     @Environment(\.managedObjectContext) private var viewContext
     @EnvironmentObject private var relayService: RelayService
-    @Environment(Router.self) var router
+    @EnvironmentObject private var router: Router
     @Dependency(\.analytics) private var analytics
     @Dependency(\.pushNotificationService) private var pushNotificationService
     @Dependency(\.persistenceController) private var persistenceController
@@ -74,19 +74,7 @@
     }
     
     var body: some View {
-        @Bindable var router = router
         NavigationStack(path: $router.notificationsPath) {
-<<<<<<< HEAD
-            ScrollViewReader { proxy in
-                ScrollView(.vertical) {
-                    LazyVStack {
-                        ForEach(events.unmuted) { event in
-                            if let user {
-                                NotificationCard(viewModel: NotificationViewModel(note: event, user: user))
-                                    .readabilityPadding()
-                                    .id(event.id)
-                            }
-=======
             ScrollView(.vertical) {
                 LazyVStack {
                     ForEach(events.unmuted) { event in
@@ -94,58 +82,58 @@
                             NotificationCard(viewModel: NotificationViewModel(note: event, user: user))
                                 .padding(.horizontal, 15)
                                 .readabilityPadding()
->>>>>>> f38a0dd3
+                                .id(event.id)
                         }
                     }
-                    .padding(.top, 10)
                 }
-                .overlay(Group {
-                    if events.isEmpty {
-                        Localized.noNotifications.view
+                .padding(.top, 10)
+            }
+            .overlay(Group {
+                if events.isEmpty {
+                    Localized.noNotifications.view
+                }
+            })
+            .background(Color.appBg)
+            .padding(.top, 1)
+            .nosNavigationBar(title: .notifications)
+            .navigationBarItems(leading: SideMenuButton())
+            .navigationDestination(for: Event.self) { note in
+                RepliesView(note: note)
+            }
+            .navigationDestination(for: URL.self) { url in URLView(url: url) }
+            .navigationDestination(for: ReplyToNavigationDestination.self) { destination in
+                RepliesView(note: destination.note, showKeyboard: true)
+            }
+            .navigationDestination(for: Author.self) { author in
+                ProfileView(author: author)
+            }
+            .refreshable {
+                await subscribeToNewEvents()
+            }
+            .onAppear {
+                if router.selectedTab == .notifications {
+                    isVisible = true
+                }
+                pushNotificationService.requestNotificationPermissionsFromUser()
+            }
+            .onDisappear {
+                isVisible = false
+            }
+            .onChange(of: isVisible, perform: { isVisible in
+                Task { await markAllNotificationsRead() }
+                if isVisible {
+                    analytics.showedNotifications()
+                    Task {
+                        await subscribeToNewEvents()
                     }
-                })
-                .background(Color.appBg)
-                .padding(.top, 1)
-                .nosNavigationBar(title: .notifications)
-                .navigationBarItems(leading: SideMenuButton())
-                .navigationDestination(for: Event.self) { note in
-                    RepliesView(note: note)
+                } else {
+                    Task { await cancelSubscriptions() }
                 }
-                .navigationDestination(for: URL.self) { url in URLView(url: url) }
-                .navigationDestination(for: ReplyToNavigationDestination.self) { destination in
-                    RepliesView(note: destination.note, showKeyboard: true)
+            })
+            .doubleTapToPop(tab: .notifications) { proxy in
+                if let firstEvent = events.first {
+                    proxy.scrollTo(firstEvent.id)
                 }
-                .navigationDestination(for: Author.self) { author in
-                    ProfileView(author: author)
-                }
-                .refreshable {
-                    await subscribeToNewEvents()
-                }
-                .doubleTapToPop(tab: .notifications) {
-                    if let firstEvent = events.first {
-                        proxy.scrollTo(firstEvent.id)
-                    }
-                }
-                .onAppear {
-                    if router.selectedTab == .notifications {
-                        isVisible = true
-                    }
-                    pushNotificationService.requestNotificationPermissionsFromUser()
-                }
-                .onDisappear {
-                    isVisible = false
-                }
-                .onChange(of: isVisible, perform: { isVisible in
-                    Task { await markAllNotificationsRead() }
-                    if isVisible {
-                        analytics.showedNotifications()
-                        Task {
-                            await subscribeToNewEvents()
-                        }
-                    } else {
-                        Task { await cancelSubscriptions() }
-                    }
-                })
             }
         }
     }
