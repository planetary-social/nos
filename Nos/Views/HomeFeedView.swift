--- conflicted
+++ resolved
@@ -17,15 +17,8 @@
 
     @EnvironmentObject var router: Router
     
-<<<<<<< HEAD
     private var eventRequest: FetchRequest<Event> = FetchRequest(fetchRequest: Event.fetchRequest())
-=======
-    let syncTimer = SyncTimer()
-    
-    @State private var authorsToSync: [Author] = []
-    
-    private var eventRequest: FetchRequest<Event> = FetchRequest(fetchRequest: Event.emptyRequest())
->>>>>>> cf229949
+
     private var events: FetchedResults<Event> { eventRequest.wrappedValue }
     
     private var user: Author?
