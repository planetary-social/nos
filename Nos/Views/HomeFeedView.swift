--- conflicted
+++ resolved
@@ -63,11 +63,7 @@
                 authorKeys: followedKeys, 
                 kinds: [.text, .delete, .repost], 
                 limit: 400, 
-<<<<<<< HEAD
                 since: nil
-=======
-                since: fetchSinceDate
->>>>>>> e7441a6e
             )
             let textSub = await relayService.openSubscription(with: textFilter)
             subscriptionIDs.append(textSub)
@@ -106,11 +102,7 @@
                                     .padding(.bottom, 15)
                             }
                         }
-<<<<<<< HEAD
-                        .padding(.top, 15)
-=======
                         .padding(.vertical, 5)
->>>>>>> e7441a6e
                     }
                     .accessibilityIdentifier("home feed")
                 }
@@ -145,14 +137,11 @@
         .onChange(of: date) { newDate in
             events.nsPredicate = Event.homeFeedPredicate(for: user, before: newDate)
             Task { await subscribeToNewEvents() }
-<<<<<<< HEAD
-=======
         }
         .onAppear { 
             if router.selectedTab == .home {
                 isVisible = true 
             }
->>>>>>> e7441a6e
         }
         .onDisappear { isVisible = false }
         .onChange(of: isVisible, perform: { isVisible in
