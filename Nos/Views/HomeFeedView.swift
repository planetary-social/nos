--- conflicted
+++ resolved
@@ -59,16 +59,12 @@
                 
         if !followedKeys.isEmpty {
             // TODO: we could miss events with this since filter
-<<<<<<< HEAD
-            let textFilter = Filter(authorKeys: followedKeys, kinds: [.text, .longFormContent, .delete], limit: 100, since: since)
-=======
             let textFilter = Filter(
                 authorKeys: followedKeys, 
-                kinds: [.text, .delete, .repost], 
+                kinds: [.text, .delete, .repost, .longFormContent], 
                 limit: 400, 
                 since: nil
             )
->>>>>>> 44d5d1e3
             let textSub = await relayService.openSubscription(with: textFilter)
             subscriptionIDs.append(textSub)
         }
