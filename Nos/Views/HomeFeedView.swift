--- conflicted
+++ resolved
@@ -101,10 +101,6 @@
             )
         }
         .task {
-<<<<<<< HEAD
-=======
-            CurrentUser.shared.relayService = relayService
->>>>>>> 0dee348a
             refreshHomeFeed()
         }
         .refreshable {
