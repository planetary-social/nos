//
//  HomeFeedView.swift
//  Nos
//
//  Created by Matthew Lorentz on 1/31/23.
//

import SwiftUI
import CoreData

struct HomeFeedView: View {
    @Environment(\.managedObjectContext) private var viewContext
    
    @EnvironmentObject private var relayService: RelayService

    @FetchRequest(fetchRequest: Event.allPostsRequest(), animation: .default)
    private var events: FetchedResults<Event>
    
    @State var isCreatingNewPost = false
    
    var body: some View {
        List {
            ForEach(events) { event in
                VStack {
<<<<<<< HEAD
                    NoteCard(note: event)
=======
                    HStack {
                        Image(systemName: "person.crop.circle.fill")
                            .font(.body)
                        
                        Text(event.author?.displayName ?? Localized.error.string)
                            .lineLimit(1)
                        Spacer()
                    }
                    
                    Text(event.content!)
                        .padding(.vertical, 1)
>>>>>>> 7703a59a
                }
            }
        }
        .sheet(isPresented: $isCreatingNewPost, content: {
            NewPostView(isPresented: $isCreatingNewPost)
        })
        .overlay(Group {
            if events.isEmpty {
                Localized.noEvents.view
            }
        })
        .toolbar {
            ToolbarItem {
                Button {
                    isCreatingNewPost.toggle()
                }
                label: {
                    Label(Localized.noEvents.string, systemImage: "plus")
                }
            }
        }
        .navigationTitle(Localized.homeFeed.string)
        .task {
            load()
        }
        .refreshable {
            load()
        }
    }
    
    private func load() {
        relayService.requestEventsFromAll()
    }
}

private let itemFormatter: DateFormatter = {
    let formatter = DateFormatter()
    formatter.dateStyle = .short
    formatter.timeStyle = .medium
    return formatter
}()

struct ContentView_Previews: PreviewProvider {
    
    static var persistenceController = PersistenceController.preview
    static var previewContext = persistenceController.container.viewContext
    static var relayService = RelayService(persistenceController: persistenceController)
    
    static var emptyPersistenceController = PersistenceController.empty
    static var emptyPreviewContext = emptyPersistenceController.container.viewContext
    static var emptyRelayService = RelayService(persistenceController: emptyPersistenceController)
    
    static var shortNote: Event {
        let note = Event(context: previewContext)
        note.content = "Hello, world!"
        return note
    }
    
    static var longNote: Event {
        let note = Event(context: previewContext)
        note.content = .loremIpsum(5)
        return note
    }
    
    static var previews: some View {
        NavigationView {
            HomeFeedView()
        }
        .environment(\.managedObjectContext, previewContext)
        .environmentObject(relayService)
        
        NavigationView {
            HomeFeedView()
        }
        .environment(\.managedObjectContext, emptyPreviewContext)
        .environmentObject(emptyRelayService)
    }
}<|MERGE_RESOLUTION|>--- conflicted
+++ resolved
@@ -22,21 +22,7 @@
         List {
             ForEach(events) { event in
                 VStack {
-<<<<<<< HEAD
                     NoteCard(note: event)
-=======
-                    HStack {
-                        Image(systemName: "person.crop.circle.fill")
-                            .font(.body)
-                        
-                        Text(event.author?.displayName ?? Localized.error.string)
-                            .lineLimit(1)
-                        Spacer()
-                    }
-                    
-                    Text(event.content!)
-                        .padding(.vertical, 1)
->>>>>>> 7703a59a
                 }
             }
         }
