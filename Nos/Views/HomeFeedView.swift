//
//  HomeFeedView.swift
//  Nos
//
//  Created by Matthew Lorentz on 1/31/23.
//

import SwiftUI
import CoreData
import Combine
import Dependencies

struct HomeFeedView: View {
    
    @Environment(\.managedObjectContext) private var viewContext
    @EnvironmentObject private var relayService: RelayService
    @EnvironmentObject var router: Router
    @EnvironmentObject var currentUser: CurrentUser
    @Dependency(\.analytics) private var analytics
    
    @FetchRequest var events: FetchedResults<Event>
    @State private var date = Date.now
    @State private var subscriptionIDs = [String]()

    // Probably the logged in user should be in the @Environment eventually
    @ObservedObject var user: Author
    
    init(user: Author) {
        self.user = user
        self._events = FetchRequest(fetchRequest: Event.homeFeed(for: user, after: Date.now))
    }
    
    func subscribeToNewEvents() {
        Task(priority: .userInitiated) { 
            // Close out stale requests
            if !subscriptionIDs.isEmpty {
                await relayService.removeSubscriptions(for: subscriptionIDs)
                subscriptionIDs.removeAll()
            }
            
<<<<<<< HEAD
            if let follows = currentUser.follows {
                let authors = follows.keys
=======
            if let followedKeys = currentUser.socialGraph?.followedKeys {
>>>>>>> ed751a66
                
                if !followedKeys.isEmpty {
                    let textFilter = Filter(authorKeys: followedKeys, kinds: [.text, .delete], limit: 100)
                    let textSub = await relayService.openSubscription(with: textFilter)
                    subscriptionIDs.append(textSub)
                }
                let currentUserAuthorKeys = [currentUser.publicKeyHex!]
                let userLikesFilter = Filter(
                    authorKeys: currentUserAuthorKeys,
                    kinds: [.like, .delete],
                    limit: 100
                )
                let userLikesSub = await relayService.openSubscription(with: userLikesFilter)
                subscriptionIDs.append(userLikesSub)
            }
        }
    }

    var body: some View {
        NavigationStack(path: $router.homeFeedPath) {
            VStack {
                ScrollView(.vertical, showsIndicators: false) {
                    LazyVStack {
                        ForEach(events) { event in
                            NoteButton(note: event, hideOutOfNetwork: false)
                                .padding(.horizontal)
                        }
                    }
                }
                .accessibilityIdentifier("home feed")
            }
            .background(Color.appBg)
            .padding(.top, 1)
            .navigationDestination(for: Event.self) { note in
                RepliesView(note: note)
            }
            .navigationDestination(for: Author.self) { author in
                if router.currentPath.wrappedValue.count == 1 {
                    ProfileView(author: author)
                } else {
                    if author == CurrentUser.shared.author, CurrentUser.shared.editing {
                        ProfileEditView(author: author)
                    } else {
                        ProfileView(author: author)
                    }
                }
            }
            .overlay(Group {
                if events.isEmpty {
                    Localized.noEvents.view
                        .padding()
                }
            })
            .navigationBarItems(leading: SideMenuButton())
            .nosNavigationBar(title: .homeFeed)
        }
        .refreshable {
            date = .now
        }
        .onChange(of: date) { newDate in
            events.nsPredicate = Event.homeFeedPredicate(for: user, after: newDate)
        }
        .onAppear {
            analytics.showedHome()
            subscribeToNewEvents()
        }
        .onDisappear {
            Task(priority: .userInitiated) {
                await relayService.removeSubscriptions(for: subscriptionIDs)
                subscriptionIDs.removeAll()
            }        
        }
    }
}

private let itemFormatter: DateFormatter = {
    let formatter = DateFormatter()
    formatter.dateStyle = .short
    formatter.timeStyle = .medium
    return formatter
}()

struct ContentView_Previews: PreviewProvider {
    
    static var persistenceController = PersistenceController.preview
    static var previewContext = persistenceController.container.viewContext
    static var relayService = RelayService(persistenceController: persistenceController)
    
    static var emptyPersistenceController = PersistenceController.empty
    static var emptyPreviewContext = emptyPersistenceController.container.viewContext
    static var emptyRelayService = RelayService(persistenceController: emptyPersistenceController)
    
    static var router = Router()
    
    static var currentUser: CurrentUser = {
        let currentUser = CurrentUser(persistenceController: persistenceController)
        currentUser.viewContext = previewContext
        currentUser.relayService = relayService
        Task { await currentUser.setKeyPair(KeyFixture.keyPair) }
        return currentUser
    }()
    
    static var shortNote: Event {
        let note = Event(context: previewContext)
        note.kind = 1
        note.content = "Hello, world!"
        note.author = user
        return note
    }
    
    static var longNote: Event {
        let note = Event(context: previewContext)
        note.kind = 1
        note.content = .loremIpsum(5)
        note.author = user
        return note
    }
    
    static var user: Author {
        let author = Author(context: previewContext)
        author.hexadecimalPublicKey = "d0a1ffb8761b974cec4a3be8cbcb2e96a7090dcf465ffeac839aa4ca20c9a59e"
        return author
    }
    
    static var previews: some View {
        HomeFeedView(user: user)
            .environment(\.managedObjectContext, previewContext)
            .environmentObject(relayService)
            .environmentObject(router)
            .environmentObject(currentUser)
        
        HomeFeedView(user: user)
            .environment(\.managedObjectContext, emptyPreviewContext)
            .environmentObject(emptyRelayService)
            .environmentObject(router)
    }
}<|MERGE_RESOLUTION|>--- conflicted
+++ resolved
@@ -38,12 +38,7 @@
                 subscriptionIDs.removeAll()
             }
             
-<<<<<<< HEAD
-            if let follows = currentUser.follows {
-                let authors = follows.keys
-=======
             if let followedKeys = currentUser.socialGraph?.followedKeys {
->>>>>>> ed751a66
                 
                 if !followedKeys.isEmpty {
                     let textFilter = Filter(authorKeys: followedKeys, kinds: [.text, .delete], limit: 100)
