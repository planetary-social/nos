//
//  HomeFeedView.swift
//  Nos
//
//  Created by Matthew Lorentz on 1/31/23.
//

import SwiftUI
import CoreData
import Combine
import Dependencies

struct HomeFeedView: View {
    
    @Environment(\.managedObjectContext) private var viewContext
    @EnvironmentObject private var relayService: RelayService
    @EnvironmentObject var router: Router
    @EnvironmentObject var currentUser: CurrentUser
    @Dependency(\.analytics) private var analytics
    @AppStorage("lastHomeFeedRequestDate") var lastRequestDateUnix: TimeInterval?
    
    @FetchRequest var events: FetchedResults<Event>
    @State private var date = Date.now
    @State private var subscriptionIDs = [String]()
    @State private var isVisible = false
    @State private var cancellables = [AnyCancellable]()
    @State private var performingInitialLoad = true

    // Probably the logged in user should be in the @Environment eventually
    @ObservedObject var user: Author
    
    init(user: Author) {
        self.user = user
        self._events = FetchRequest(fetchRequest: Event.homeFeed(for: user, before: Date.now))
    }
    
    func subscribeToNewEvents() async {
        await cancelSubscriptions()
        
        let followedKeys = currentUser.socialGraph.followedKeys 
            
        guard let currentUserKey = currentUser.publicKeyHex else {
            return
        }
        
        var fetchSinceDate: Date?
        /// Make sure the lastRequestDate was more than a minute ago
        /// to make sure we got all the events from it.
        if let lastRequestDateUnix {
            let lastRequestDate = Date(timeIntervalSince1970: lastRequestDateUnix)
            if lastRequestDate.distance(to: .now) > 60 {
                fetchSinceDate = lastRequestDate
                self.lastRequestDateUnix = Date.now.timeIntervalSince1970
            }
        } else {
            self.lastRequestDateUnix = Date.now.timeIntervalSince1970
        }
                
        if !followedKeys.isEmpty {
            // TODO: we could miss events with this since filter
            let textFilter = Filter(
                authorKeys: followedKeys, 
                kinds: [.text, .delete, .repost], 
                limit: 400, 
                since: fetchSinceDate
            )
            let textSub = await relayService.openSubscription(with: textFilter)
            subscriptionIDs.append(textSub)
        }
        
        let currentUserAuthorKeys = [currentUserKey]
        let userLikesFilter = Filter(
            authorKeys: currentUserAuthorKeys,
            kinds: [.like, .delete],
            since: fetchSinceDate
        )
        let userLikesSub = await relayService.openSubscription(with: userLikesFilter)
        subscriptionIDs.append(userLikesSub)
    }
    
    func cancelSubscriptions() async {
        if !subscriptionIDs.isEmpty {
            await relayService.removeSubscriptions(for: subscriptionIDs)
            subscriptionIDs.removeAll()
        }
    }

    var body: some View {
        NavigationStack(path: $router.homeFeedPath) {
            Group {
                if performingInitialLoad {
                    FullscreenProgressView(isPresented: $performingInitialLoad, hideAfter: .now() + .seconds(2))
                } else {
                    ScrollView(.vertical, showsIndicators: false) {
                        LazyVStack {
                            ForEach(events) { event in
                                NoteButton(note: event, hideOutOfNetwork: false)
                                    .padding(.bottom, 15)
                            }
                        }
<<<<<<< HEAD
                        .padding(.top, 5)
=======
                        .padding(.top, 15)
>>>>>>> 16722f1a
                    }
                    .accessibilityIdentifier("home feed")
                }
            }
            .background(Color.appBg)
            .navigationDestination(for: Event.self) { note in
                RepliesView(note: note)
            }
            .navigationDestination(for: Author.self) { author in
                if router.currentPath.wrappedValue.count == 1 {
                    ProfileView(author: author)
                } else {
                    if author == CurrentUser.shared.author, CurrentUser.shared.editing {
                        ProfileEditView(author: author)
                    } else {
                        ProfileView(author: author)
                    }
                }
            }
            .overlay(Group {
                if events.isEmpty && !performingInitialLoad {
                    Localized.noEvents.view
                        .padding()
                }
            })
            .navigationBarItems(leading: SideMenuButton())
            .nosNavigationBar(title: .homeFeed)
        }
        .refreshable {
            date = .now
        }
        .onChange(of: date) { newDate in
            events.nsPredicate = Event.homeFeedPredicate(for: user, before: newDate)
            Task { await subscribeToNewEvents() }
        }
        .onAppear { 
            if router.selectedTab == .home {
                isVisible = true 
            }
        }
        .onDisappear { isVisible = false }
        .onChange(of: isVisible, perform: { isVisible in
            if isVisible {
                analytics.showedHome()
                Task { await subscribeToNewEvents() }
            } else {
                Task { await cancelSubscriptions() }
            }
        })
        .task {
            currentUser.socialGraph.followedKeys.publisher
                .removeDuplicates()
                .debounce(for: 0.2, scheduler: RunLoop.main)
                .filter { _ in self.isVisible == true }
                .sink(receiveValue: { _ in
                    Task { await subscribeToNewEvents() }
                })
                .store(in: &cancellables)
        }
    }
}

private let itemFormatter: DateFormatter = {
    let formatter = DateFormatter()
    formatter.dateStyle = .short
    formatter.timeStyle = .medium
    return formatter
}()

struct ContentView_Previews: PreviewProvider {
    
    static var persistenceController = PersistenceController.preview
    static var previewContext = persistenceController.container.viewContext
    static var relayService = RelayService(persistenceController: persistenceController)
    
    static var emptyPersistenceController = PersistenceController.empty
    static var emptyPreviewContext = emptyPersistenceController.container.viewContext
    static var emptyRelayService = RelayService(persistenceController: emptyPersistenceController)
    
    static var router = Router()
    
    static var currentUser: CurrentUser = {
        let currentUser = CurrentUser(persistenceController: persistenceController)
        currentUser.viewContext = previewContext
        currentUser.relayService = relayService
        Task { await currentUser.setKeyPair(KeyFixture.keyPair) }
        return currentUser
    }()
    
    static var shortNote: Event {
        let note = Event(context: previewContext)
        note.kind = 1
        note.content = "Hello, world!"
        note.author = user
        return note
    }
    
    static var longNote: Event {
        let note = Event(context: previewContext)
        note.kind = 1
        note.content = .loremIpsum(5)
        note.author = user
        return note
    }
    
    static var user: Author {
        let author = Author(context: previewContext)
        author.hexadecimalPublicKey = "d0a1ffb8761b974cec4a3be8cbcb2e96a7090dcf465ffeac839aa4ca20c9a59e"
        return author
    }
    
    static var previews: some View {
        HomeFeedView(user: user)
            .environment(\.managedObjectContext, previewContext)
            .environmentObject(relayService)
            .environmentObject(router)
            .environmentObject(currentUser)
        
        HomeFeedView(user: user)
            .environment(\.managedObjectContext, emptyPreviewContext)
            .environmentObject(emptyRelayService)
            .environmentObject(router)
    }
}<|MERGE_RESOLUTION|>--- conflicted
+++ resolved
@@ -98,11 +98,7 @@
                                     .padding(.bottom, 15)
                             }
                         }
-<<<<<<< HEAD
-                        .padding(.top, 5)
-=======
-                        .padding(.top, 15)
->>>>>>> 16722f1a
+                        .padding(.vertical, 5)
                     }
                     .accessibilityIdentifier("home feed")
                 }
