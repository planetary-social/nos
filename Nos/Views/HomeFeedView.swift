--- conflicted
+++ resolved
@@ -40,13 +40,8 @@
             subscriptionIds.removeAll()
         }
 
-<<<<<<< HEAD
-        if let follows = CurrentUser.author?.follows as? Set<Follow> {
-            let authors = follows.compactMap({ $0.destination?.hexadecimalPublicKey! })
-=======
         if let follows = CurrentUser.follows {
             let authors = follows.keys
->>>>>>> 017a3911
             
             if !authors.isEmpty {
                 let textFilter = Filter(authorKeys: authors, kinds: [.text], limit: 100)
