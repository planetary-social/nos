--- conflicted
+++ resolved
@@ -87,15 +87,10 @@
             }
         }
         .refreshable {
-<<<<<<< HEAD
-            CurrentUser.refresh()
-            
             #if DEBUG
             print("Events: \(events.count)")
             #endif
-=======
             CurrentUser.refreshHomeFeed()
->>>>>>> b2a97571
         }
         .onReceive(syncTimer.currentTimePublisher) { _ in
             if !authorsToSync.isEmpty {
