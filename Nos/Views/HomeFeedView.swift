//
//  HomeFeedView.swift
//  Nos
//
//  Created by Matthew Lorentz on 1/31/23.
//

import SwiftUI
import CoreData
import Combine
import Dependencies

struct HomeFeedView: View {
    
    @Environment(\.managedObjectContext) private var viewContext
    @EnvironmentObject private var relayService: RelayService
    @EnvironmentObject var router: Router
    @EnvironmentObject var currentUser: CurrentUser
    @Dependency(\.analytics) private var analytics
    @AppStorage("lastHomeFeedRequestDate") var lastRequestDateUnix: TimeInterval?
    
    @FetchRequest var events: FetchedResults<Event>
    @State private var date = Date(timeIntervalSince1970: Date.now.timeIntervalSince1970 + Double(Self.initialLoadTime))
    @State private var subscriptionIDs = [String]()
    @State private var isVisible = false
    @State private var cancellables = [AnyCancellable]()
    @State private var performingInitialLoad = true
    static let initialLoadTime = 2

    // Probably the logged in user should be in the @Environment eventually
    @ObservedObject var user: Author
    
    init(user: Author) {
        self.user = user
        self._events = FetchRequest(fetchRequest: Event.homeFeed(for: user, before: Date.now))
    }
    
    func subscribeToNewEvents() async {
        await cancelSubscriptions()
        
        let followedKeys = currentUser.socialGraph.followedKeys 
            
        guard let currentUserKey = currentUser.publicKeyHex else {
            return
        }
        
        var fetchSinceDate: Date?
        /// Make sure the lastRequestDate was more than a minute ago
        /// to make sure we got all the events from it.
        if let lastRequestDateUnix {
            let lastRequestDate = Date(timeIntervalSince1970: lastRequestDateUnix)
            if lastRequestDate.distance(to: .now) > 60 {
                fetchSinceDate = lastRequestDate
                self.lastRequestDateUnix = Date.now.timeIntervalSince1970
            }
        } else {
            self.lastRequestDateUnix = Date.now.timeIntervalSince1970
        }
                
        if !followedKeys.isEmpty {
            // TODO: we could miss events with this since filter
            let textFilter = Filter(
                authorKeys: followedKeys, 
                kinds: [.text, .delete, .repost], 
                limit: 400, 
<<<<<<< HEAD
                since: nil
=======
                since: fetchSinceDate
>>>>>>> 3bfc79d3
            )
            let textSub = await relayService.openSubscription(with: textFilter)
            subscriptionIDs.append(textSub)
        }
        
        let currentUserAuthorKeys = [currentUserKey]
        let userLikesFilter = Filter(
            authorKeys: currentUserAuthorKeys,
            kinds: [.like, .delete],
            since: fetchSinceDate
        )
        let userLikesSub = await relayService.openSubscription(with: userLikesFilter)
        subscriptionIDs.append(userLikesSub)
    }
    
    func cancelSubscriptions() async {
        if !subscriptionIDs.isEmpty {
            await relayService.removeSubscriptions(for: subscriptionIDs)
            subscriptionIDs.removeAll()
        }
    }

    var body: some View {
        NavigationStack(path: $router.homeFeedPath) {
            Group {
                if performingInitialLoad {
                    FullscreenProgressView(
                        isPresented: $performingInitialLoad, 
                        hideAfter: .now() + .seconds(Self.initialLoadTime)
                    )
                } else {
                    ScrollView(.vertical, showsIndicators: false) {
                        LazyVStack {
                            ForEach(events) { event in
                                NoteButton(note: event, hideOutOfNetwork: false)
                                    .padding(.bottom, 15)
                            }
                        }
                        .padding(.vertical, 5)
                    }
                    .accessibilityIdentifier("home feed")
                }
            }
            .background(Color.appBg)
            .navigationDestination(for: Event.self) { note in
                RepliesView(note: note)
            }
            .navigationDestination(for: Author.self) { author in
                if router.currentPath.wrappedValue.count == 1 {
                    ProfileView(author: author)
                } else {
                    if author == CurrentUser.shared.author, CurrentUser.shared.editing {
                        ProfileEditView(author: author)
                    } else {
                        ProfileView(author: author)
                    }
                }
            }
            .overlay(Group {
                if events.isEmpty && !performingInitialLoad {
                    Localized.noEvents.view
                        .padding()
                }
            })
            .navigationBarItems(leading: SideMenuButton())
            .nosNavigationBar(title: .homeFeed)
        }
        .refreshable {
            date = .now
        }
        .onChange(of: date) { newDate in
            events.nsPredicate = Event.homeFeedPredicate(for: user, before: newDate)
            Task { await subscribeToNewEvents() }
<<<<<<< HEAD
=======
        }
        .onAppear { 
            if router.selectedTab == .home {
                isVisible = true 
            }
>>>>>>> 3bfc79d3
        }
        .onDisappear { isVisible = false }
        .onChange(of: isVisible, perform: { isVisible in
            if isVisible {
                analytics.showedHome()
                Task { await subscribeToNewEvents() }
            } else {
                Task { await cancelSubscriptions() }
            }
        })
        .task {
            currentUser.socialGraph.followedKeys.publisher
                .removeDuplicates()
                .debounce(for: 0.2, scheduler: RunLoop.main)
                .filter { _ in self.isVisible == true }
                .sink(receiveValue: { _ in
                    Task { await subscribeToNewEvents() }
                })
                .store(in: &cancellables)
        }
    }
}

private let itemFormatter: DateFormatter = {
    let formatter = DateFormatter()
    formatter.dateStyle = .short
    formatter.timeStyle = .medium
    return formatter
}()

struct ContentView_Previews: PreviewProvider {
    
    static var persistenceController = PersistenceController.preview
    static var previewContext = persistenceController.container.viewContext
    static var relayService = RelayService(persistenceController: persistenceController)
    
    static var emptyPersistenceController = PersistenceController.empty
    static var emptyPreviewContext = emptyPersistenceController.container.viewContext
    static var emptyRelayService = RelayService(persistenceController: emptyPersistenceController)
    
    static var router = Router()
    
    static var currentUser: CurrentUser = {
        let currentUser = CurrentUser(persistenceController: persistenceController)
        currentUser.viewContext = previewContext
        currentUser.relayService = relayService
        Task { await currentUser.setKeyPair(KeyFixture.keyPair) }
        return currentUser
    }()
    
    static var shortNote: Event {
        let note = Event(context: previewContext)
        note.kind = 1
        note.content = "Hello, world!"
        note.author = user
        return note
    }
    
    static var longNote: Event {
        let note = Event(context: previewContext)
        note.kind = 1
        note.content = .loremIpsum(5)
        note.author = user
        return note
    }
    
    static var user: Author {
        let author = Author(context: previewContext)
        author.hexadecimalPublicKey = "d0a1ffb8761b974cec4a3be8cbcb2e96a7090dcf465ffeac839aa4ca20c9a59e"
        return author
    }
    
    static var previews: some View {
        HomeFeedView(user: user)
            .environment(\.managedObjectContext, previewContext)
            .environmentObject(relayService)
            .environmentObject(router)
            .environmentObject(currentUser)
        
        HomeFeedView(user: user)
            .environment(\.managedObjectContext, emptyPreviewContext)
            .environmentObject(emptyRelayService)
            .environmentObject(router)
    }
}<|MERGE_RESOLUTION|>--- conflicted
+++ resolved
@@ -63,11 +63,7 @@
                 authorKeys: followedKeys, 
                 kinds: [.text, .delete, .repost], 
                 limit: 400, 
-<<<<<<< HEAD
                 since: nil
-=======
-                since: fetchSinceDate
->>>>>>> 3bfc79d3
             )
             let textSub = await relayService.openSubscription(with: textFilter)
             subscriptionIDs.append(textSub)
@@ -141,14 +137,11 @@
         .onChange(of: date) { newDate in
             events.nsPredicate = Event.homeFeedPredicate(for: user, before: newDate)
             Task { await subscribeToNewEvents() }
-<<<<<<< HEAD
-=======
         }
         .onAppear { 
             if router.selectedTab == .home {
                 isVisible = true 
             }
->>>>>>> 3bfc79d3
         }
         .onDisappear { isVisible = false }
         .onChange(of: isVisible, perform: { isVisible in
