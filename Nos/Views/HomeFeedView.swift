//
//  HomeFeedView.swift
//  Nos
//
//  Created by Matthew Lorentz on 1/31/23.
//

import SwiftUI
import CoreData
import Combine
import Dependencies

struct HomeFeedView: View {
    
    @Environment(\.managedObjectContext) private var viewContext
    @EnvironmentObject private var relayService: RelayService
    @EnvironmentObject var router: Router
    @EnvironmentObject var currentUser: CurrentUser
    @Dependency(\.analytics) private var analytics
    @AppStorage("lastHomeFeedRequestDate") var lastRequestDateUnix: TimeInterval?
    
    @FetchRequest var events: FetchedResults<Event>
    @State private var date = Date(timeIntervalSince1970: Date.now.timeIntervalSince1970 + Double(Self.initialLoadTime))
    @State private var subscriptionIDs = [String]()
    @State private var isVisible = false
    @State private var cancellables = [AnyCancellable]()
    @State private var performingInitialLoad = true
    static let initialLoadTime = 2

    // Probably the logged in user should be in the @Environment eventually
    @ObservedObject var user: Author
    
    init(user: Author) {
        self.user = user
        self._events = FetchRequest(fetchRequest: Event.homeFeed(for: user, before: Date.now))
    }
    
    func subscribeToNewEvents() async {
        await cancelSubscriptions()
        
        let followedKeys = currentUser.socialGraph.followedKeys 
            
        guard let currentUserKey = currentUser.publicKeyHex else {
            return
        }
        
        var fetchSinceDate: Date?
        /// Make sure the lastRequestDate was more than a minute ago
        /// to make sure we got all the events from it.
        if let lastRequestDateUnix {
            let lastRequestDate = Date(timeIntervalSince1970: lastRequestDateUnix)
            if lastRequestDate.distance(to: .now) > 60 {
                fetchSinceDate = lastRequestDate
                self.lastRequestDateUnix = Date.now.timeIntervalSince1970
            }
        } else {
            self.lastRequestDateUnix = Date.now.timeIntervalSince1970
        }
                
        if !followedKeys.isEmpty {
            // TODO: we could miss events with this since filter
            let textFilter = Filter(
                authorKeys: followedKeys, 
                kinds: [.text, .delete, .repost], 
                limit: 400, 
                since: nil
            )
            let textSub = await relayService.openSubscription(with: textFilter)
            subscriptionIDs.append(textSub)
        }
        
        let currentUserAuthorKeys = [currentUserKey]
        let userLikesFilter = Filter(
            authorKeys: currentUserAuthorKeys,
            kinds: [.like, .delete],
            since: fetchSinceDate
        )
        let userLikesSub = await relayService.openSubscription(with: userLikesFilter)
        subscriptionIDs.append(userLikesSub)
    }
    
    func cancelSubscriptions() async {
        if !subscriptionIDs.isEmpty {
            await relayService.removeSubscriptions(for: subscriptionIDs)
            subscriptionIDs.removeAll()
        }
    }

    var body: some View {
        NavigationStack(path: $router.homeFeedPath) {
            Group {
                if performingInitialLoad {
                    FullscreenProgressView(
                        isPresented: $performingInitialLoad, 
                        hideAfter: .now() + .seconds(Self.initialLoadTime)
                    )
                } else {
                    ScrollView(.vertical, showsIndicators: false) {
                        LazyVStack {
                            ForEach(events) { event in
                                NoteButton(note: event, hideOutOfNetwork: false)
                                    .padding(.bottom, 15)
                            }
                        }
                        .padding(.vertical, 5)
                    }
                    .accessibilityIdentifier("home feed")
                }
            }
            .background(Color.appBg)
            .navigationDestination(for: Event.self) { note in
                RepliesView(note: note)
            }
<<<<<<< HEAD
            .navigationDestination(for: URL.self) { url in
                URLView(url: url)
=======
            .navigationDestination(for: ReplyToNavigationDestination.self) { destination in 
                RepliesView(note: destination.note, showKeyboard: true)
>>>>>>> 3a3129f6
            }
            .navigationDestination(for: Author.self) { author in
                if router.currentPath.wrappedValue.count == 1 {
                    ProfileView(author: author)
                } else {
                    if author == CurrentUser.shared.author, CurrentUser.shared.editing {
                        ProfileEditView(author: author)
                    } else {
                        ProfileView(author: author)
                    }
                }
            }
            .overlay(Group {
                if events.isEmpty && !performingInitialLoad {
                    Localized.noEvents.view
                        .padding()
                }
            })
            .navigationBarItems(leading: SideMenuButton())
            .nosNavigationBar(title: .homeFeed)
        }
        .refreshable {
            date = .now
        }
        .onChange(of: date) { newDate in
            events.nsPredicate = Event.homeFeedPredicate(for: user, before: newDate)
            Task { await subscribeToNewEvents() }
        }
        .onAppear { 
            if router.selectedTab == .home {
                isVisible = true 
            }
        }
        .onDisappear { isVisible = false }
        .onChange(of: isVisible, perform: { isVisible in
            if isVisible {
                analytics.showedHome()
                Task { await subscribeToNewEvents() }
            } else {
                Task { await cancelSubscriptions() }
            }
        })
        .task {
            currentUser.socialGraph.followedKeys.publisher
                .removeDuplicates()
                .debounce(for: 0.2, scheduler: RunLoop.main)
                .filter { _ in self.isVisible == true }
                .sink(receiveValue: { _ in
                    Task { await subscribeToNewEvents() }
                })
                .store(in: &cancellables)
        }
    }
}

private let itemFormatter: DateFormatter = {
    let formatter = DateFormatter()
    formatter.dateStyle = .short
    formatter.timeStyle = .medium
    return formatter
}()

struct ContentView_Previews: PreviewProvider {
    
    static var persistenceController = PersistenceController.preview
    static var previewContext = persistenceController.container.viewContext
    static var relayService = RelayService(persistenceController: persistenceController)
    
    static var emptyPersistenceController = PersistenceController.empty
    static var emptyPreviewContext = emptyPersistenceController.container.viewContext
    static var emptyRelayService = RelayService(persistenceController: emptyPersistenceController)
    
    static var router = Router()
    
    static var currentUser: CurrentUser = {
        let currentUser = CurrentUser(persistenceController: persistenceController)
        currentUser.viewContext = previewContext
        currentUser.relayService = relayService
        Task { await currentUser.setKeyPair(KeyFixture.keyPair) }
        return currentUser
    }()
    
    static var shortNote: Event {
        let note = Event(context: previewContext)
        note.kind = 1
        note.content = "Hello, world!"
        note.author = user
        return note
    }
    
    static var longNote: Event {
        let note = Event(context: previewContext)
        note.kind = 1
        note.content = .loremIpsum(5)
        note.author = user
        return note
    }
    
    static var user: Author {
        let author = Author(context: previewContext)
        author.hexadecimalPublicKey = "d0a1ffb8761b974cec4a3be8cbcb2e96a7090dcf465ffeac839aa4ca20c9a59e"
        return author
    }
    
    static var previews: some View {
        HomeFeedView(user: user)
            .environment(\.managedObjectContext, previewContext)
            .environmentObject(relayService)
            .environmentObject(router)
            .environmentObject(currentUser)
        
        HomeFeedView(user: user)
            .environment(\.managedObjectContext, emptyPreviewContext)
            .environmentObject(emptyRelayService)
            .environmentObject(router)
    }
}<|MERGE_RESOLUTION|>--- conflicted
+++ resolved
@@ -111,13 +111,11 @@
             .navigationDestination(for: Event.self) { note in
                 RepliesView(note: note)
             }
-<<<<<<< HEAD
             .navigationDestination(for: URL.self) { url in
                 URLView(url: url)
-=======
+            }
             .navigationDestination(for: ReplyToNavigationDestination.self) { destination in 
                 RepliesView(note: destination.note, showKeyboard: true)
->>>>>>> 3a3129f6
             }
             .navigationDestination(for: Author.self) { author in
                 if router.currentPath.wrappedValue.count == 1 {
