//
//  DiscoverGrid.swift
//  Nos
//
//  Created by Matthew Lorentz on 3/16/23.
//

import SwiftUI

struct DiscoverGrid: View {
    
    @Environment(\.managedObjectContext) private var viewContext
<<<<<<< HEAD
    @EnvironmentObject private var router: Router
=======
    @Environment(Router.self) private var router
>>>>>>> 7e6f8e6e
    @FetchRequest(fetchRequest: Event.emptyDiscoverRequest()) var events: FetchedResults<Event>
    @ObservedObject var searchController: SearchController
    
    @Binding var columns: Int
    @State private var gridSize: CGSize = .zero {
        didSet {
            // Initialize columns based on width of the grid
            if columns == 0, gridSize.width > 0 {
                columns = Int(floor(gridSize.width / 172))
            }
        }
    }
    
    @Namespace private var animation

    init(predicate: NSPredicate, searchController: SearchController, columns: Binding<Int>) {
        let fetchRequest = Event.emptyDiscoverRequest()
        fetchRequest.predicate = predicate
        fetchRequest.fetchLimit = 1000
        _events = FetchRequest(fetchRequest: fetchRequest)
        _columns = columns
        self.searchController = searchController
    }
    
    var body: some View {
        VStack {
            GeometryReader { geometry in
                Group {
                    if searchController.query.isEmpty {
                        StaggeredGrid(list: events, columns: columns) { note in
                            NoteButton(note: note, style: .golden)
                                .matchedGeometryEffect(id: note.identifier, in: animation)
                        }
                    } else {
                        // Search results
                        if searchController.authorSuggestions.isEmpty {
                            FullscreenProgressView(isPresented: .constant(true))
                        } else {
                            ScrollView {
                                LazyVStack {
                                    ForEach(searchController.authorSuggestions) { author in
                                        AuthorCard(author: author) { 
                                            router.push(author)
                                        }
                                        .padding(.horizontal, 13)
                                        .padding(.top, 5)
                                        .readabilityPadding()
                                    }
                                }
<<<<<<< HEAD
                                .padding(.top, 5)
                            }
=======
                            }
                            .padding(.top, 5)
>>>>>>> 7e6f8e6e
                        }
                    }
                }
                .preference(key: SizePreferenceKey.self, value: geometry.size)
            }
            .onPreferenceChange(SizePreferenceKey.self) { preference in
                gridSize = preference
            }
        }
    }
}<|MERGE_RESOLUTION|>--- conflicted
+++ resolved
@@ -10,11 +10,7 @@
 struct DiscoverGrid: View {
     
     @Environment(\.managedObjectContext) private var viewContext
-<<<<<<< HEAD
-    @EnvironmentObject private var router: Router
-=======
     @Environment(Router.self) private var router
->>>>>>> 7e6f8e6e
     @FetchRequest(fetchRequest: Event.emptyDiscoverRequest()) var events: FetchedResults<Event>
     @ObservedObject var searchController: SearchController
     
@@ -64,13 +60,8 @@
                                         .readabilityPadding()
                                     }
                                 }
-<<<<<<< HEAD
                                 .padding(.top, 5)
                             }
-=======
-                            }
-                            .padding(.top, 5)
->>>>>>> 7e6f8e6e
                         }
                     }
                 }
