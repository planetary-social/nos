//
//  RepliesView.swift
//  Nos
//
//  Created by Matthew Lorentz on 2/14/23.
//

import SwiftUI
import SwiftUINavigation
import Dependencies

struct RepliesView: View {
    @Environment(\.managedObjectContext) private var viewContext
    
    @EnvironmentObject private var relayService: RelayService
    @EnvironmentObject private var router: Router
    @EnvironmentObject private var currentUser: CurrentUser
    @Dependency(\.analytics) private var analytics

    @State private var reply = ""
    
    @State private var alert: AlertState<Never>?
    
    @State private var subscriptionIDs = [String]()
    
    var repliesRequest: FetchRequest<Event>
    /// All replies
    var replies: FetchedResults<Event> { repliesRequest.wrappedValue }
    
    var directReplies: [Event] {
        replies.filter { (reply: Event) in
            guard let eventReferences = reply.eventReferences?.array as? [EventReference] else {
                return false
            }
            
            let containsRootMarker = eventReferences.contains(where: { (eventReference: EventReference) in
                eventReference.type == .root
            })
            
            let referencesNoteAsRoot = eventReferences.contains(where: { (eventReference: EventReference) in
                eventReference.eventId == note.identifier && eventReference.type == .root
            })
            
            let containsReplyMarker = eventReferences.contains(where: { (eventReference: EventReference) in
                eventReference.type == .reply
            })
            
            let referencesNoteAsReply = eventReferences.contains(where: { (eventReference: EventReference) in
                eventReference.eventId == note.identifier && eventReference.type == .reply
            })
            
            // This is sloppy, but I'm writing it anyway in a rush.
            // TODO: make sure there isn't a #[0] event reference this is referring to
            let referencesNoteTheDeprecatedWay = eventReferences.last?.eventId == note.identifier
            
            return (referencesNoteAsRoot && !containsReplyMarker) ||
                referencesNoteAsReply ||
                (!containsRootMarker && !containsReplyMarker && referencesNoteTheDeprecatedWay)
        }
    }
    
    init(note: Event) {
        self.note = note
        self.repliesRequest = FetchRequest(fetchRequest: Event.allReplies(to: note))
    }
    
    var note: Event
    
    func subscribeToReplies() {
        Task(priority: .userInitiated) {
            // Close out stale requests
            if !subscriptionIDs.isEmpty {
                await relayService.removeSubscriptions(for: subscriptionIDs)
                subscriptionIDs.removeAll()
            }
            
            let eTags = ([note.identifier] + replies.map { $0.identifier }).compactMap { $0 }
            let filter = Filter(kinds: [.text, .like, .delete], eTags: eTags)
            let subID = await relayService.openSubscription(with: filter)
            subscriptionIDs.append(subID)
        }
    }
    
    var body: some View {
        VStack {
            ScrollView(.vertical) {
                VStack {
                    NoteButton(
                        note: note,
                        showFullMessage: true,
                        hideOutOfNetwork: false,
                        allowsPush: false,
                        showReplyCount: false
<<<<<<< HEAD
                    )
=======
                    )                                
                    .padding(.top, 15)
>>>>>>> 46341831
                    
                    ForEach(directReplies.reversed()) { event in
                        ThreadView(root: event, allReplies: replies.reversed())
                    }
                }
                .padding(.bottom)
            }
            .padding(.top, 1)
            .nosNavigationBar(title: .thread)
            .onAppear {
                subscribeToReplies()
            }
            .refreshable {
                subscribeToReplies()
            }
            .onDisappear {
                Task(priority: .userInitiated) {
                    await relayService.removeSubscriptions(for: subscriptionIDs)
                    subscriptionIDs.removeAll()
                }
            }
            VStack {
                Spacer()
                VStack {
                    HStack(spacing: 10) {
                        if let author = currentUser.author {
                            AvatarView(imageUrl: author.profilePhotoURL, size: 35)
                        }
                        ExpandingTextFieldAndSubmitButton(
                            placeholder: Localized.Reply.postAReply.string,
                            reply: $reply
                        ) {
                            await postReply(reply)
                        }
                    }
                    .padding(.horizontal)
                }
            }
            .background(Color.cardBgBottom)
            .fixedSize(horizontal: false, vertical: true)
            .onAppear {
                analytics.showedThread()
            }
        }
        .background(Color.appBg)
    }
    
    func postReply(_ replyText: String) async {
        do {
            guard let keyPair = currentUser.keyPair else {
                alert = AlertState(title: {
                    TextState(Localized.error.string)
                }, message: {
                    TextState(Localized.youNeedToEnterAPrivateKeyBeforePosting.string)
                })
                return
            }
            
            var tags: [[String]] = [["p", note.author!.publicKey!.hex]]
            // If `note` is a reply to another root, tag that root
            if let rootNoteIdentifier = note.rootNote()?.identifier, rootNoteIdentifier != note.identifier {
                tags.append(["e", rootNoteIdentifier, "", EventReferenceMarker.root.rawValue])
                tags.append(["e", note.identifier!, "", EventReferenceMarker.reply.rawValue])
            } else {
                tags.append(["e", note.identifier!, "", EventReferenceMarker.root.rawValue])
            }
            
            // print("tags: \(tags)")
            let jsonEvent = JSONEvent(
                id: "",
                pubKey: keyPair.publicKeyHex,
                createdAt: Int64(Date().timeIntervalSince1970),
                kind: 1,
                tags: tags,
                content: replyText,
                signature: ""
            )
            try await relayService.publishToAll(event: jsonEvent, signingKey: keyPair, context: viewContext)
        } catch {
            alert = AlertState(title: {
                TextState(Localized.error.string)
            }, message: {
                TextState(error.localizedDescription)
            })
            // Replace this implementation with code to handle the error appropriately.
            // fatalError() causes the application to generate a crash log and terminate. You should not use this
            // function in a shipping application, although it may be useful during development.
            let nsError = error as NSError
            fatalError("Unresolved error \(nsError), \(nsError.userInfo)")
        }
    }
}
struct RepliesView_Previews: PreviewProvider {
    
    static var persistenceController = {
        let persistenceController = PersistenceController.preview
        KeyChain.save(key: KeyChain.keychainPrivateKey, data: Data(KeyFixture.alice.privateKeyHex.utf8))
        return persistenceController
    }()
    static var previewContext = persistenceController.container.viewContext
    static var emptyPersistenceController = PersistenceController.empty
    static var emptyPreviewContext = emptyPersistenceController.container.viewContext
    static var emptyRelayService = RelayService(persistenceController: emptyPersistenceController)
    static var relayService = RelayService(persistenceController: persistenceController)
    static var router = Router()

    static var currentUser: CurrentUser = {
        let currentUser = CurrentUser(persistenceController: persistenceController)
        currentUser.viewContext = previewContext
        currentUser.relayService = relayService
        Task { await currentUser.setKeyPair(KeyFixture.keyPair) }
        return currentUser
    }()
    
    static var shortNote: Event {
        let note = Event(context: previewContext)
        note.kind = 1
        note.createdAt = .now
        note.content = "Hello, world!"
        note.author = user
        return note
    }
    
    static var longNote: Event {
        let note = Event(context: previewContext)
        note.kind = 1
        note.createdAt = .now
        note.content = .loremIpsum(5)
        note.author = user
        return note
    }
    
    static var user: Author {
        let author = Author(context: previewContext)
        author.hexadecimalPublicKey = "d0a1ffb8761b974cec4a3be8cbcb2e96a7090dcf465ffeac839aa4ca20c9a59e"
        return author
    }
    
    static var previews: some View {
        Group {
            VStack {
                RepliesView(note: shortNote)
            }
            VStack {
                RepliesView(note: longNote)
            }
        }
        .environment(\.managedObjectContext, previewContext)
        .environmentObject(emptyRelayService)
        .environmentObject(router)
        .environmentObject(currentUser)
        .padding()
        .background(Color.cardBackground)
    }
}<|MERGE_RESOLUTION|>--- conflicted
+++ resolved
@@ -91,12 +91,8 @@
                         hideOutOfNetwork: false,
                         allowsPush: false,
                         showReplyCount: false
-<<<<<<< HEAD
-                    )
-=======
                     )                                
                     .padding(.top, 15)
->>>>>>> 46341831
                     
                     ForEach(directReplies.reversed()) { event in
                         ThreadView(root: event, allReplies: replies.reversed())
