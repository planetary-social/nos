//
//  RepliesView.swift
//  Nos
//
//  Created by Matthew Lorentz on 2/14/23.
//

import SwiftUI
import SwiftUINavigation

struct RepliesView: View {
    @Environment(\.managedObjectContext) private var viewContext
    
    @EnvironmentObject private var relayService: RelayService
    @EnvironmentObject private var router: Router

    @State private var reply = ""
    
    @State private var alert: AlertState<Never>?
    
    @State private var subscriptionIDs = [String]()
    
    var repliesRequest: FetchRequest<Event>
    var replies: FetchedResults<Event> { repliesRequest.wrappedValue }
    
    var directReplies: [Event] {
        replies.filter {
            ($0.eventReferences?.lastObject as? EventReference)?.referencedEvent?.identifier == note.identifier
        }
    }
    
    init(note: Event) {
        self.note = note
        
        if let rootReference = (note.eventReferences?.array as? [EventReference])?
            .first(where: { $0.marker == "root" }),
            let rootId = rootReference.referencedEvent?.identifier {
            self.repliesRequest = FetchRequest(fetchRequest: Event.allReplies(toEventWith: rootId))
        } else {
            self.repliesRequest = FetchRequest(fetchRequest: Event.allReplies(to: note))
        }
    }
    
    private var keyPair: KeyPair? {
        KeyPair.loadFromKeychain()
    }
    
    var note: Event
    
    func subscribeToReplies() {
        // Close out stale requests
        if !subscriptionIDs.isEmpty {
            relayService.sendCloseToAll(subscriptions: subscriptionIDs)
            subscriptionIDs.removeAll()
        }
        
        let eTags = ([note.identifier] + replies.map { $0.identifier }).compactMap { $0 }
        let filter = Filter(kinds: [.text], eTags: eTags)
        let subID = relayService.requestEventsFromAll(filter: filter)
        subscriptionIDs.append(subID)
    }
    
    var body: some View {
        VStack {
            ScrollView(.vertical) {
                LazyVStack {
                    NoteButton(note: note, showFullMessage: true, allowsPush: false, showReplyCount: false)
                        .padding(.horizontal)
                    ForEach(directReplies.reversed()) { event in
                        ThreadView(root: event, allReplies: replies.reversed())
                    }
                }
                .padding(.bottom)
            }
            .padding(.top, 1)
            .navigationBarTitle(Localized.thread.string, displayMode: .inline)
            .toolbarBackground(.visible, for: .navigationBar)
            .toolbarBackground(Color.cardBgBottom, for: .navigationBar)
            .onAppear() {
                subscribeToReplies()
            }
            .refreshable {
                subscribeToReplies()
            }
            .onDisappear {
                relayService.sendCloseToAll(subscriptions: subscriptionIDs)
                subscriptionIDs.removeAll()
            }
            VStack {
                Spacer()
                VStack {
                    HStack(spacing: 10) {
<<<<<<< HEAD
//                        if let author = CurrentUser.author(in: viewContext) {
//                            AvatarView(imageUrl: author.profilePhotoURL, size: 35)
//                        }
=======
                        if let author = CurrentUser.author {
                            AvatarView(imageUrl: author.profilePhotoURL, size: 35)
                        }
>>>>>>> 578b209d
                        ExpandingTextFieldAndSubmitButton( placeholder: "Post a reply", reply: $reply) {
                            postReply(reply)
                        }
                    }
                    .padding(.horizontal)
                }
                .background(Color.cardBgBottom)
            }
            .fixedSize(horizontal: false, vertical: true)
            .onAppear {
                print("npub: \(keyPair?.npub ?? "null")")
            }
        }
        .background(Color.appBg)
    }
    
    func postReply(_ replyText: String) {
        do {
            guard let keyPair else {
                alert = AlertState(title: {
                    TextState(Localized.error.string)
                }, message: {
                    TextState(Localized.youNeedToEnterAPrivateKeyBeforePosting.string)
                })
                return
            }
            
            var tags: [[String]] = [["p", note.author!.publicKey!.hex]]
            if note.eventReferences?.count ?? 0 > 0 {
                if let referenceArray = note.eventReferences?.array as? [EventReference],
                    let firstReference = referenceArray.first {
                    if let rootReference = referenceArray.first(where: { $0.marker == "root" }) {
                        tags.append(["e", rootReference.referencedEvent?.identifier ?? "", "", "root"])
                        tags.append(["e", note.identifier!, "", "reply"])
                    } else {
                        tags.append(["e", firstReference.referencedEvent?.identifier ?? "", "", "reply"])
                    }
                }
            } else {
                tags.append(["e", note.identifier!, "", "root"])
            }
            // print("tags: \(tags)")
            let jsonEvent = JSONEvent(
                id: "",
                pubKey: keyPair.publicKeyHex,
                createdAt: Int64(Date().timeIntervalSince1970),
                kind: 1,
                tags: tags,
                content: replyText,
                signature: ""
            )
            let event = try Event.findOrCreate(jsonEvent: jsonEvent, context: viewContext)
                
            try event.sign(withKey: keyPair)
            try viewContext.save()
            relayService.publishToAll(event: event)
        } catch {
            alert = AlertState(title: {
                TextState(Localized.error.string)
            }, message: {
                TextState(error.localizedDescription)
            })
            // Replace this implementation with code to handle the error appropriately.
            // fatalError() causes the application to generate a crash log and terminate. You should not use this
            // function in a shipping application, although it may be useful during development.
            let nsError = error as NSError
            fatalError("Unresolved error \(nsError), \(nsError.userInfo)")
        }
    }
}
struct RepliesView_Previews: PreviewProvider {
    
    static var persistenceController = {
        let persistenceController = PersistenceController.preview
        KeyChain.save(key: KeyChain.keychainPrivateKey, data: Data(KeyFixture.alice.privateKeyHex.utf8))
        return persistenceController
    }()
    static var previewContext = persistenceController.container.viewContext
    static var emptyPersistenceController = PersistenceController.empty
    static var emptyPreviewContext = emptyPersistenceController.container.viewContext
    static var emptyRelayService = RelayService(persistenceController: emptyPersistenceController)
    static var router = Router()
    
    static var shortNote: Event {
        let note = Event(context: previewContext)
        note.kind = 1
        note.content = "Hello, world!"
        note.author = user
        return note
    }
    
    static var longNote: Event {
        let note = Event(context: previewContext)
        note.kind = 1
        note.content = .loremIpsum(5)
        note.author = user
        return note
    }
    
    static var user: Author {
        let author = Author(context: previewContext)
        author.hexadecimalPublicKey = "d0a1ffb8761b974cec4a3be8cbcb2e96a7090dcf465ffeac839aa4ca20c9a59e"
        return author
    }
    
    static var previews: some View {
        Group {
            VStack {
                RepliesView(note: shortNote)
            }
            VStack {
                RepliesView(note: longNote)
            }
        }
        .environment(\.managedObjectContext, previewContext)
        .environmentObject(emptyRelayService)
        .environmentObject(router)
        .padding()
        .background(Color.cardBackground)
    }
}<|MERGE_RESOLUTION|>--- conflicted
+++ resolved
@@ -90,15 +90,9 @@
                 Spacer()
                 VStack {
                     HStack(spacing: 10) {
-<<<<<<< HEAD
-//                        if let author = CurrentUser.author(in: viewContext) {
-//                            AvatarView(imageUrl: author.profilePhotoURL, size: 35)
-//                        }
-=======
                         if let author = CurrentUser.author {
                             AvatarView(imageUrl: author.profilePhotoURL, size: 35)
                         }
->>>>>>> 578b209d
                         ExpandingTextFieldAndSubmitButton( placeholder: "Post a reply", reply: $reply) {
                             postReply(reply)
                         }
