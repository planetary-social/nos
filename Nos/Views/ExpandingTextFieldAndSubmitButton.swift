//
//  ExpandingTextFieldAndSubmitButton.swift
//  Nos
//
//  Created by Jason Cheatham on 3/2/23.
//

import Foundation
import SwiftUI

struct ExpandingTextFieldAndSubmitButton: View {

    @Environment(\.managedObjectContext) private var viewContext

    var placeholder: String
<<<<<<< HEAD
    @Binding var reply: AttributedString
=======
    @Binding var reply: String
    var focus: FocusState<Bool>.Binding
>>>>>>> 71244bde
    var action: () async -> Void
    
    @State private var showPostButton = false
    @State var disabled = false
    
    var body: some View {
        HStack {
            EditableText($reply, guid: UUID())
                .placeholder(when: reply.characters.isEmpty, placeholder: {
                    VStack {
                        Text(placeholder)
                            .foregroundColor(.secondaryTxt)
                            .padding(.top, 10)
                            .padding(.leading, 7.5)
                        Spacer()
                    }
                })
                .scrollContentBackground(.hidden)
                .padding(.leading, 6)
                .background(Color.appBg)
                .cornerRadius(17.5)
                .frame(maxHeight: 270)
                .focused(focus)
            
            if showPostButton {
                Button(
                    action: {
                        disabled = true
                        focus.wrappedValue = false
                        Task {
                            await action()
                            reply = ""
                            disabled = false
                        }
                    },
                    label: {
                        Localized.post.view
                    }
                )
                .disabled(disabled)
            }
        }
        .onChange(of: focus.wrappedValue) { bool in
            showPostButton = bool
        }
        .padding(8)
    }
}

struct ExpandingTextFieldAndSubmitButton_Previews: PreviewProvider {
    @State static var reply = AttributedString("kahj bflkasbhd lkasjdh lkasjdh lkasjdh laksjdh laksjdh kahj bflkasbhd lkasjdh lkasjdh lkasjdh laksjdh laksjdh kahj bflkasbhd lkasjdh lkasjdh lkasjdh laksjdh laksjdh kahj bflkasbhd lkasjdh lkasjdh lkasjdh laksjdh laksjdh a")

    static var previews: some View {
        VStack {
            Spacer()
            VStack {
                HStack(spacing: 10) {
                    ExpandingTextFieldAndSubmitButton(placeholder: "Write something", reply: $reply) {

                    }
                }
            }
            .fixedSize(horizontal: false, vertical: true)
        }
    }
}<|MERGE_RESOLUTION|>--- conflicted
+++ resolved
@@ -13,12 +13,8 @@
     @Environment(\.managedObjectContext) private var viewContext
 
     var placeholder: String
-<<<<<<< HEAD
     @Binding var reply: AttributedString
-=======
-    @Binding var reply: String
     var focus: FocusState<Bool>.Binding
->>>>>>> 71244bde
     var action: () async -> Void
     
     @State private var showPostButton = false
