--- conflicted
+++ resolved
@@ -22,24 +22,6 @@
     
     var body: some View {
         HStack {
-<<<<<<< HEAD
-            EditableText($reply, guid: UUID())
-                .placeholder(when: reply.characters.isEmpty, placeholder: {
-                    VStack {
-                        Text(placeholder)
-                            .foregroundColor(.secondaryText)
-                            .padding(.top, 10)
-                            .padding(.leading, 7.5)
-                        Spacer()
-                    }
-                })
-                .scrollContentBackground(.hidden)
-                .padding(.leading, 6)
-                .background(Color.appBg)
-                .cornerRadius(17.5)
-                .frame(maxHeight: 270)
-                .focused(focus)
-=======
             ScrollView(.vertical) {
                 EditableText($reply, guid: UUID())
                     .placeholder(when: reply.characters.isEmpty, placeholder: {
@@ -58,8 +40,7 @@
             .frame(maxHeight: 270)
             .background(Color.appBg)
             .cornerRadius(17.5)
->>>>>>> 133cc5fd
-            
+
             if showPostButton {
                 Button(
                     action: {
@@ -87,9 +68,8 @@
 
 struct ExpandingTextFieldAndSubmitButton_Previews: PreviewProvider {
     
+    @State static var reply = AttributedString("kahj bflkasbhd lkasjdh lkasjdh lkasjdh laksjdh laksjdh kahj bflkasbhd lkasjdh lkasjdh lkasjdh laksjdh laksjdh kahj bflkasbhd lkasjdh lkasjdh lkasjdh laksjdh laksjdh kahj bflkasbhd lkasjdh lkasjdh lkasjdh laksjdh laksjdh a")
     @FocusState static var isFocused: Bool
-    @State static var reply = AttributedString("kahj bflkasbhd lkasjdh lkasjdh lkasjdh laksjdh laksjdh kahj bflkasbhd lkasjdh lkasjdh lkasjdh laksjdh laksjdh kahj bflkasbhd lkasjdh lkasjdh lkasjdh laksjdh laksjdh kahj bflkasbhd lkasjdh lkasjdh lkasjdh laksjdh laksjdh a")
-    @FocusState static var isFocused: Bool 
 
     static var previews: some View {
         VStack {
@@ -97,17 +77,11 @@
             VStack {
                 HStack(spacing: 10) {
                     ExpandingTextFieldAndSubmitButton(
-<<<<<<< HEAD
                         placeholder: "Write something", 
                         reply: $reply, 
                         focus: $isFocused,
                         action: {}
-                    ) 
-=======
-                        placeholder: "Write something", reply: $reply, 
-                        focus: $isFocused
-                    ) {}
->>>>>>> 133cc5fd
+                    )
                 }
             }
             .fixedSize(horizontal: false, vertical: true)
