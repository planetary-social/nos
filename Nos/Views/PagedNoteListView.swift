--- conflicted
+++ resolved
@@ -109,8 +109,9 @@
             // scrolling to CGRect.zero does not work, so this seems to be the best we can do
             uiView?.scrollRectToVisible(CGRect(x: 0, y: 0, width: 1, height: 1), animated: true)
         }
-    }
-<<<<<<< HEAD
+
+        return collectionView
+    }
     
     func updateUIView(_ collectionView: UICollectionView, context: Context) {
         if let dataSource = collectionView.dataSource as? PagedNoteDataSource<Header, EmptyPlaceholder> {
@@ -122,8 +123,6 @@
             }
         }
     }
-=======
->>>>>>> f5333a0b
 
     private static func tearDownObservers(
         coordinator: Coordinator<Header, EmptyPlaceholder>
@@ -235,12 +234,8 @@
     
     return PagedNoteListView(
         databaseFilter: previewData.alice.allPostsRequest(onlyRootPosts: false),
-<<<<<<< HEAD
         relayFilter: Filter(), 
         relay: nil,
-=======
-        relayFilter: Filter(keepSubscriptionOpen: true),
->>>>>>> f5333a0b
         context: previewData.previewContext,
         tab: .home,
         header: {
