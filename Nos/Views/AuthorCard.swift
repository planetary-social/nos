//
//  AuthorCard.swift
//  Nos
//
//  Created by Matthew Lorentz on 6/5/23.
//

import SwiftUI

/// This view displays the information we have for an Author suitable for being used in a grid.
struct AuthorCard: View {
   
    @ObservedObject var author: Author 
    
    @EnvironmentObject private var router: Router
<<<<<<< HEAD
=======
    @EnvironmentObject private var currentUser: CurrentUser
>>>>>>> 3c17a653
    
    var body: some View {
        Button {
            router.push(author)
        } label: {
            VStack(alignment: .center, spacing: 0) {
                if let profilePhotoURL = author.profilePhotoURL {
                    SquareImage(url: profilePhotoURL)
                        .aspectRatio(contentMode: .fit)
                        .layoutPriority(1)
                } else {
                    Image.emptyAvatar
                        .resizable()
                        .renderingMode(.original)
                        .aspectRatio(contentMode: .fit)
                        .padding(16)
                }
                
                Text(author.safeName)
                    .padding(EdgeInsets(top: 9, leading: 10, bottom: 5, trailing: 10))
                    .lineLimit(1)
                    .foregroundColor(.primaryTxt)
                    .font(.subheadline)
<<<<<<< HEAD
                Text(author.nip05 ?? author.npubString ?? "")
                    .foregroundColor(.secondaryText)
                    .font(.footnote)
                    .lineLimit(1)
                    .padding(EdgeInsets(top: 0, leading: 10, bottom: 5, trailing: 10))
                Text(author.about ?? "")
                    .frame(maxWidth: .infinity, alignment: .center)
                    .multilineTextAlignment(.center)
                    .allowsHitTesting(false)
                    .padding(EdgeInsets(top: 0, leading: 10, bottom: 0, trailing: 10))
=======
                
                if author.muted {
                    Text(Localized.muted.string)
                        .font(.subheadline)
                        .foregroundColor(Color.secondaryText)
                } else {
                    Text(author.nip05 ?? author.npubString ?? "")
                        .foregroundColor(.secondaryText)
                        .font(.footnote)
                        .lineLimit(1)
                        .padding(EdgeInsets(top: 0, leading: 10, bottom: 5, trailing: 10))
                    Text(author.about ?? "")
                        .frame(maxWidth: .infinity, alignment: .center)
                        .multilineTextAlignment(.center)
                        .allowsHitTesting(false)
                        .padding(EdgeInsets(top: 0, leading: 10, bottom: 0, trailing: 10))
                }
>>>>>>> 3c17a653
                Spacer(minLength: 9)
            }
            .frame(maxWidth: .infinity, alignment: .leading)
            .aspectRatio(goldenRatio, contentMode: ContentMode.fill)
            .background(
                LinearGradient.cardGradient
            )
            .cornerRadius(15)
            .padding(EdgeInsets(top: 0, leading: 0, bottom: 0, trailing: 0))
        }
        .buttonStyle(CardButtonStyle())
    }
}

struct AuthorCard_Previews: PreviewProvider {
    static var previews: some View {
        StaggeredGrid(
            list: [PreviewData.alice, PreviewData.bob, PreviewData.eve], 
            columns: 2, 
            content: { author in
                AuthorCard(author: author)
            }
        ) 
    }
}<|MERGE_RESOLUTION|>--- conflicted
+++ resolved
@@ -13,10 +13,7 @@
     @ObservedObject var author: Author 
     
     @EnvironmentObject private var router: Router
-<<<<<<< HEAD
-=======
     @EnvironmentObject private var currentUser: CurrentUser
->>>>>>> 3c17a653
     
     var body: some View {
         Button {
@@ -40,18 +37,6 @@
                     .lineLimit(1)
                     .foregroundColor(.primaryTxt)
                     .font(.subheadline)
-<<<<<<< HEAD
-                Text(author.nip05 ?? author.npubString ?? "")
-                    .foregroundColor(.secondaryText)
-                    .font(.footnote)
-                    .lineLimit(1)
-                    .padding(EdgeInsets(top: 0, leading: 10, bottom: 5, trailing: 10))
-                Text(author.about ?? "")
-                    .frame(maxWidth: .infinity, alignment: .center)
-                    .multilineTextAlignment(.center)
-                    .allowsHitTesting(false)
-                    .padding(EdgeInsets(top: 0, leading: 10, bottom: 0, trailing: 10))
-=======
                 
                 if author.muted {
                     Text(Localized.muted.string)
@@ -69,7 +54,6 @@
                         .allowsHitTesting(false)
                         .padding(EdgeInsets(top: 0, leading: 10, bottom: 0, trailing: 10))
                 }
->>>>>>> 3c17a653
                 Spacer(minLength: 9)
             }
             .frame(maxWidth: .infinity, alignment: .leading)
