//
//  AuthorCard.swift
//  Nos
//
//  Created by Matthew Lorentz on 6/5/23.
//

import SwiftUI

/// This view displays the information we have for an author suitable for being used in a list.
struct AuthorCard: View {
<<<<<<< HEAD
   
    @ObservedObject var author: Author 
    
    @Environment(Router.self) private var router
    @Environment(CurrentUser.self) private var currentUser
    
    var followersRequest: FetchRequest<Follow>
    var followersResult: FetchedResults<Follow> { followersRequest.wrappedValue }
=======
>>>>>>> 620fe254

    @ObservedObject var author: Author

    @Environment(\.managedObjectContext) private var viewContext

    var tapAction: (() -> Void)?
 
    init(author: Author, onTap: (() -> Void)? = nil) {
        self.author = author
        self.tapAction = onTap
    }

    var body: some View {
        Button {
            tapAction?()
        } label: {
            VStack(spacing: 13) {
                HStack {
                    AvatarView(imageUrl: author.profilePhotoURL, size: 80)
                        .padding(.trailing, 12)
                    VStack(alignment: .leading, spacing: 6) {
                        HStack {
                            PlainText(author.safeName)
                                .lineLimit(1)
                                .font(.title3)
                                .fontWeight(.bold)
                                .foregroundColor(Color.primaryTxt)
                                .multilineTextAlignment(.leading)
                                .frame(maxWidth: .infinity, alignment: .leading)
                            if author.muted {
                                Text(Localized.muted.string)
                                    .font(.subheadline)
                                    .foregroundColor(Color.secondaryText)
                            }
                        }
                        
                        if !(author.uns ?? "").isEmpty {
                            UNSNameView(author: author)
                        } else {
                            NIP05View(author: author)
                        }
                        
                        if let bio = author.about {
                            PlainText(bio)
                                .foregroundColor(.secondaryText)
                                .font(.claritySubheadline)
                                .multilineTextAlignment(.leading)
                                .lineSpacing(5)
                                .lineLimit(2)
                        }
                    }
                }
                KnownFollowersView(author: author)
            }
            .padding(15)
            .background(
                LinearGradient(
                    colors: [Color.cardBgTop, Color.cardBgBottom],
                    startPoint: .top,
                    endPoint: .bottom
                )
            )
            .cornerRadius(cornerRadius)
        }
        .buttonStyle(CardButtonStyle(style: .compact))
        .listRowInsets(EdgeInsets())
    }

    var cornerRadius: CGFloat { 15 }
}

#Preview {
    var previewData = PreviewData()
    
    return VStack {
        AuthorCard(author: previewData.alice) 
        AuthorCard(author: previewData.unsAuthor) 
        AuthorCard(author: previewData.bob) 
    }
    .padding()
    .inject(previewData: previewData)
}<|MERGE_RESOLUTION|>--- conflicted
+++ resolved
@@ -9,17 +9,6 @@
 
 /// This view displays the information we have for an author suitable for being used in a list.
 struct AuthorCard: View {
-<<<<<<< HEAD
-   
-    @ObservedObject var author: Author 
-    
-    @Environment(Router.self) private var router
-    @Environment(CurrentUser.self) private var currentUser
-    
-    var followersRequest: FetchRequest<Follow>
-    var followersResult: FetchedResults<Follow> { followersRequest.wrappedValue }
-=======
->>>>>>> 620fe254
 
     @ObservedObject var author: Author
 
