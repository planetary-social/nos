--- conflicted
+++ resolved
@@ -8,7 +8,7 @@
 /// category and optionally mute the respective author.
 struct ReportMenuModifier: ViewModifier {
     @Binding var isPresented: Bool
-    
+
     var reportedObject: ReportTarget
 
     @State private var selectedFlagOption: FlagOption?
@@ -62,134 +62,7 @@
                 }
         }
     }
-<<<<<<< HEAD
-=======
 
-    // swiftlint:disable function_body_length
-    @ViewBuilder
-    func oldModerationFlow(content: Content) -> some View {
-        content
-        // ReportCategory menu
-            .confirmationDialog(unwrapping: $confirmationDialogState, action: processUserSelection)
-            .alert(
-                String(localized: "confirmFlag"),
-                isPresented: $confirmReport,
-                actions: {
-                    Button("confirm") {
-                        publishReport(userSelection)
-                        
-                        if let author = reportedObject.author, !author.muted {
-                            showMuteDialog = true
-                        }
-                    }
-                    Button("cancel", role: .cancel) {
-                        userSelection = nil
-                    }
-                },
-                message: {
-                    let text = getAlertMessage(for: userSelection, with: reportedObject)
-                    Text(text)
-                }
-            )
-        // Mute user menu
-            .alert(
-                "muteUser",
-                isPresented: $showMuteDialog,
-                actions: {
-                    if let author = reportedObject.author {
-                        Button("yes") {
-                            Task {
-                                await mute(author: author)
-                            }
-                        }
-                        Button("no") {}
-                    }
-                },
-                message: {
-                    if let author = reportedObject.author {
-                        Text(String.localizedStringWithFormat(String(localized: "mutePrompt"), author.safeName))
-                    } else {
-                        Text("error")
-                    }
-                }
-            )
-            .onChange(of: isPresented) { _, shouldPresent in
-                if shouldPresent {
-                    let message: String
-                    if case .noteCategorySelected = userSelection {
-                        message = String(localized: "reportContentMessage")
-                    } else {
-                        message = String(localized: "flagUserMessage")
-                    }
-                    confirmationDialogState = ConfirmationDialogState(
-                        title: TextState(String(localized: "reportContent")),
-                        message: TextState(message),
-                        buttons: topLevelButtons()
-                    )
-                }
-            }
-            .onChange(of: confirmationDialogState) { _, newValue in
-                if newValue == nil {
-                    isPresented = false
-                }
-            }
-    }
-    // swiftlint:enable function_body_length
-
-    func processUserSelection(_ userSelection: UserSelection?) {
-        self.userSelection = userSelection
-        
-        guard let userSelection else {
-            return
-        }
-        
-        switch userSelection {
-        case .noteCategorySelected(let category):
-            Task {
-                confirmationDialogState = ConfirmationDialogState(
-                    title: TextState(
-                        String.localizedStringWithFormat(String(localized: "reportActionTitle"), category.displayName)
-                    ),
-                    message: TextState(
-                        String.localizedStringWithFormat(String(localized: "reportActionTitle"), category.displayName)
-                    ),
-                    buttons: [
-                        ButtonState(action: .send(.sendToNos(category))) {
-                            TextState("Send to Nos")
-                        },
-                        ButtonState(action: .send(.flagPublicly(category))) {
-                            TextState("Flag Publicly")
-                        }
-                    ]
-                )
-            }
-            
-        case .authorCategorySelected(let category):
-            Task {
-                confirmationDialogState = ConfirmationDialogState(
-                    title: TextState(
-                        String.localizedStringWithFormat(String(localized: "reportActionTitle"), category.displayName)
-                    ),
-                    message: TextState(
-                        String.localizedStringWithFormat(String(localized: "reportActionTitle"), category.displayName)
-                    ),
-                    buttons: [
-                        ButtonState(action: .send(.sendToNos(category))) {
-                            TextState("Send to Nos")
-                        },
-                        ButtonState(action: .send(.flagPublicly(category))) {
-                            TextState("Flag Publicly")
-                        }
-                    ]
-                )
-            }
-            
-        case .sendToNos, .flagPublicly:
-            confirmReport = true
-        }
-    }
->>>>>>> fb3bc0ff
-    
     func mute(author: Author) async {
         do {
             try await author.mute(viewContext: viewContext)
@@ -210,69 +83,8 @@
         }
     }
 
-<<<<<<< HEAD
     /// Publishes a report based on the category the user selected.
     private func publishReport(_ selectedCategory: FlagCategory) {
-=======
-    /// An enum to simplify the user selection through the sequence of connected
-    /// dialogs
-    enum UserSelection: Equatable {
-        case noteCategorySelected(ReportCategory)
-        case authorCategorySelected(ReportCategory)
-        case sendToNos(ReportCategory)
-        case flagPublicly(ReportCategory)
-        
-        func confirmationAlertMessage(for reportedObject: ReportTarget) -> String {
-            switch self {
-            case .sendToNos(let category):
-                switch reportedObject {
-                case .note:
-                    return String.localizedStringWithFormat(
-                        String(localized: "reportNoteSendToNosConfirmation"), category.displayName
-                    )
-                case .author:
-                    return String(localized: "reportAuthorSendToNosConfirmation")
-                }
-                
-            case .flagPublicly(let category):
-                return String.localizedStringWithFormat(
-                    String(localized: "reportFlagPubliclyConfirmation"), category.displayName
-                )
-                
-            case .noteCategorySelected(let category),
-                .authorCategorySelected(let category):
-                return String.localizedStringWithFormat(
-                    String(localized: "reportFlagPubliclyConfirmation"), category.displayName
-                )
-            }
-        }
-    }
-    
-    /// List of the top-level report categories we care about.
-    func topLevelButtons() -> [ButtonState<UserSelection>] {
-        switch reportedObject {
-        case .note:
-            ReportCategory.noteCategories.map { category in
-                let userSelection = UserSelection.noteCategorySelected(category)
-                
-                return ButtonState(action: .send(userSelection)) {
-                    TextState(verbatim: category.displayName)
-                }
-            }
-        case .author:
-            ReportCategory.authorCategories.map { category in
-                let userSelection = UserSelection.authorCategorySelected(category)
-                
-                return ButtonState(action: .send(userSelection)) {
-                    TextState(verbatim: category.displayName)
-                }
-            }
-        }
-    }
-
-    /// Publishes a report based on the categories the user selected for the new moderation flow.
-    private func publishReportForNewModerationFlow(_ selectedCategory: FlagCategory) {
->>>>>>> fb3bc0ff
         if case .privacy(let privacyCategory) = selectedFlagSendOption?.category, privacyCategory == .sendToNos {
             sendToNos(selectedCategory)
         } else {
@@ -300,42 +112,6 @@
             )
         }
     }
-<<<<<<< HEAD
-=======
-
-    /// Publishes a report based on user input for the old moderation flow.
-    func publishReport(_ userSelection: UserSelection?) {
-        switch userSelection {
-        case .sendToNos(let selectedCategory):
-            sendToNos(selectedCategory)
-        case .flagPublicly(let selectedCategory):
-            flagPublicly(selectedCategory)
-        case .noteCategorySelected, .authorCategorySelected, .none:
-            // This would be a dev error
-            Log.error("Invalid user selection")
-        }
-    }
-    
-    func sendToNos(_ selectedCategory: ReportCategory) {
-        ReportPublisher().publishPrivateReport(
-            for: reportedObject,
-            category: selectedCategory,
-            context: viewContext
-        )
-    }
-    
-    func flagPublicly(_ selectedCategory: ReportCategory) {
-        ReportPublisher().publishPublicReport(
-            for: reportedObject,
-            category: selectedCategory,
-            context: viewContext
-        )
-    }
-    
-    func getAlertMessage(for userSelection: UserSelection?, with reportedObject: ReportTarget) -> String {
-        userSelection?.confirmationAlertMessage(for: reportedObject) ?? String(localized: "error")
-    }
->>>>>>> fb3bc0ff
 }
 
 extension View {
