--- conflicted
+++ resolved
@@ -14,16 +14,12 @@
         endPoint: .bottomTrailing
     )
     
-<<<<<<< HEAD
     public static let diagonalAccent2 = LinearGradient(
         colors: [ Color.actionPrimaryGradientTop, Color.actionPrimaryGradientBottom],
         startPoint: .bottomLeading,
         endPoint: .topTrailing
     )
     
-    public static let verticalAccent = LinearGradient(
-        colors: [ Color.actionPrimaryGradientTop, Color.actionPrimaryGradientBottom],
-=======
     public static let verticalAccentPrimary = LinearGradient(
         colors: [.actionPrimaryGradientTop, .actionPrimaryGradientBottom],
         startPoint: .top,
@@ -32,7 +28,6 @@
     
     public static let verticalAccentSecondary = LinearGradient(
         colors: [.actionSecondaryGradientTop, .actionSecondaryGradientBottom],
->>>>>>> 4f74b168
         startPoint: .top,
         endPoint: .bottom
     )
