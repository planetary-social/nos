//
//  ThreadView.swift
//  Nos
//
//  Created by Matthew Lorentz on 2/14/23.
//

import SwiftUI
import SwiftUINavigation

struct ThreadView: View {
    @Environment(\.managedObjectContext) private var viewContext
    @EnvironmentObject private var relayService: RelayService
    @EnvironmentObject var router: Router
    
    @State private var reply = ""
    @State private var alert: AlertState<Never>?
    
    var repliesRequest: FetchRequest<Event>
    var replies: FetchedResults<Event> { repliesRequest.wrappedValue }
    
    init(note: Event) {
        self.note = note
        self.repliesRequest = FetchRequest(fetchRequest: Event.allReplies(to: note), animation: .default)
    }
    
    private var keyPair: KeyPair? {
        KeyPair.loadFromKeychain()
    }
    
    var note: Event
    var body: some View {
        ZStack {
            ScrollView(.vertical) {
                LazyVStack {
                    ForEach([note] + replies.reversed()) { event in
                        VStack {
                            ZStack {
                                if event != self.note {
                                    Path { path in
                                        path.move(to: CGPoint(x: 35, y: -4))
                                        path.addLine(to: CGPoint(x: 35, y: 15))
                                    }
                                    .stroke(style: StrokeStyle(lineWidth: 4, lineCap: .round))
                                    .fill(Color.secondaryTxt)
                                }
                                NoteButton(note: event)
                                    .padding(.horizontal)
                            }
                        }
                    }
                }
            }
            .padding(.top, 1)
            .navigationBarBackButtonHidden(true)
            .onAppear {
                router.navigationTitle = Localized.threadView.rawValue
            }
            VStack {
                Spacer()
                VStack {
                    ExpandingTextFieldAndSubmitButton( placeholder: "Post a reply", reply: $reply) {
                        postReply(reply)
                    }
                    .padding(.horizontal)
                    .padding(.vertical, 10)
                }
                .background(Color.white)
            }
        }
    }
    
    func postReply(_ replyText: String) {
        do {
            guard let keyPair else {
                alert = AlertState(title: {
                    TextState(Localized.error.string)
                }, message: {
                    TextState(Localized.youNeedToEnterAPrivateKeyBeforePosting.string)
                })
                return
            }
            
            var tags: [[String]] = [["p", note.author!.publicKey!.hex]]
            if note.eventReferences?.count ?? 0 > 0 {
                if let referenceArray = note.eventReferences?.array as? [EventReference],
                    let firstReference = referenceArray.first {
                    if let rootReference = referenceArray.first(where: { $0.marker == "root" }) {
                        tags.append(["e", rootReference.eventId ?? "", "", "root"])
                        tags.append(["e", note.identifier!, "", "reply"])
                    } else {
                        tags.append(["e", firstReference.eventId ?? "", "", "reply"])
                    }
                }
            } else {
                tags.append(["e", note.identifier!, "", "root"])
            }
            // print("tags: \(tags)")
            let jsonEvent = JSONEvent(
                id: "",
                pubKey: keyPair.publicKeyHex,
                createdAt: Int64(Date().timeIntervalSince1970),
                kind: 1,
                tags: tags,
                content: replyText,
                signature: ""
            )
<<<<<<< HEAD
            let event = try Event.findOrCreate(jsonEvent: jsonEvent, context: viewContext)
            // print("event: \(event)")
            
            try event.sign(withKey: keyPair)
            try relayService.publish(event)
=======
            if let event = Event.findOrCreate(jsonEvent: jsonEvent, context: viewContext) {
                // print("event: \(event)")
                
                try event.sign(withKey: keyPair)
                relayService.publishToAll(event: event)
            }
>>>>>>> 1a9f62c3
        } catch {
            alert = AlertState(title: {
                TextState(Localized.error.string)
            }, message: {
                TextState(error.localizedDescription)
            })
            // Replace this implementation with code to handle the error appropriately.
            // fatalError() causes the application to generate a crash log and terminate. You should not use this
            // function in a shipping application, although it may be useful during development.
            let nsError = error as NSError
            fatalError("Unresolved error \(nsError), \(nsError.userInfo)")
        }
    }
}
struct ThreadView_Previews: PreviewProvider {
    static var persistenceController = PersistenceController.preview
    static var previewContext = persistenceController.container.viewContext
    
    static var shortNote: Event {
        let note = Event(context: previewContext)
        note.content = "Hello, world!"
        return note
    }
    
    static var longNote: Event {
        let note = Event(context: previewContext)
        note.content = .loremIpsum(5)
        return note
    }
    
    static var previews: some View {
        Group {
            VStack {
                ThreadView(note: shortNote)
            }
            VStack {
                ThreadView(note: longNote)
            }
        }
        .padding()
        .background(Color.cardBackground)
    }
}<|MERGE_RESOLUTION|>--- conflicted
+++ resolved
@@ -105,20 +105,11 @@
                 content: replyText,
                 signature: ""
             )
-<<<<<<< HEAD
             let event = try Event.findOrCreate(jsonEvent: jsonEvent, context: viewContext)
-            // print("event: \(event)")
-            
-            try event.sign(withKey: keyPair)
-            try relayService.publish(event)
-=======
-            if let event = Event.findOrCreate(jsonEvent: jsonEvent, context: viewContext) {
                 // print("event: \(event)")
                 
                 try event.sign(withKey: keyPair)
                 relayService.publishToAll(event: event)
-            }
->>>>>>> 1a9f62c3
         } catch {
             alert = AlertState(title: {
                 TextState(Localized.error.string)
