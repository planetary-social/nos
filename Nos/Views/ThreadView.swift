//
//  ThreadView.swift
//  Nos
//
//  Created by Shane Bielefeld on 3/3/23.
//

import SwiftUI

struct ThreadView: View {
    
    var root: Event
    
    var thread: [Event] = []
    
    /// Takes a root `Event`, and an array of all replies to the parent note of this thread,
    /// and builds the longest possible thread from that array of all replies.
    init(root: Event, allReplies: [Event]) {
        self.root = root
        
        var currentEvent: Event = root
        while true {
            if let nextEvent = allReplies
                .first(where: {
                    ($0.eventReferences?.lastObject as? EventReference)?.eventId == currentEvent.identifier
                }) {
                thread.append(nextEvent)
                currentEvent = nextEvent
            } else {
                break
            }
        }
    }
    
    var body: some View {
        LazyVStack {
            NoteButton(note: root, isInThreadView: true)
<<<<<<< HEAD
=======
                .padding(.top, 15)
>>>>>>> 46341831
            ForEach(thread) { event in
                VStack {
                    ZStack {
                        Path { path in
                            path.move(to: CGPoint(x: 35, y: -4))
                            path.addLine(to: CGPoint(x: 35, y: 15))
                        }
                        .stroke(style: StrokeStyle(lineWidth: 4, lineCap: .round))
                        .fill(Color.secondaryTxt)
                        NoteButton(note: event, isInThreadView: true)
<<<<<<< HEAD
=======
                            .padding(.top, 15)
>>>>>>> 46341831
                    }
                }
                .readabilityPadding()
            }
        }
    }
}

struct ThreadView_Previews: PreviewProvider {
    static var persistenceController = PersistenceController.preview
    static var previewContext = persistenceController.container.viewContext
    static var relayService = RelayService(persistenceController: persistenceController)
    static var router = Router()
    
    static var emptyPersistenceController = PersistenceController.empty
    static var emptyPreviewContext = emptyPersistenceController.container.viewContext
    static var emptyRelayService = RelayService(persistenceController: emptyPersistenceController)

    static var currentUser: CurrentUser = {
        let currentUser = CurrentUser(persistenceController: persistenceController)
        currentUser.viewContext = previewContext
        currentUser.relayService = relayService
        Task { await currentUser.setKeyPair(KeyFixture.keyPair) }
        return currentUser
    }()
    
    static var alice: Author = {
        let author = Author(context: previewContext)
        author.hexadecimalPublicKey = KeyFixture.alice.publicKeyHex
        author.name = "Alice"
        return author
    }()
    
    static var bob: Author = {
        let author = Author(context: previewContext)
        author.hexadecimalPublicKey = KeyFixture.bob.publicKeyHex
        author.name = "Bob"
        
        return author
    }()
        
    static var rootNote: Event {
        let bobNote = Event(context: previewContext)
        bobNote.content = "Hello, world!"
        bobNote.identifier = "root"
        bobNote.kind = 1
        bobNote.author = bob
        bobNote.createdAt = .now
        try! bobNote.sign(withKey: KeyFixture.bob)
        
        return bobNote
    }
    
    static var replyNote: Event {
        let replyNote = Event(context: previewContext)
        replyNote.content = "Top of the morning to you, bob! This text should be truncated."
        replyNote.kind = 1
        replyNote.createdAt = .now
        replyNote.author = alice
    
        let eventRef = EventReference(context: previewContext)
        eventRef.eventId = "root"
        eventRef.referencedEvent = rootNote
        eventRef.referencingEvent = replyNote
        replyNote.eventReferences = NSMutableOrderedSet(array: [eventRef])
        try! replyNote.sign(withKey: KeyFixture.alice)
        try! previewContext.save()
        
        return replyNote
    }
    
    static var secondReply: Event {
        let replyNote = Event(context: previewContext)
        replyNote.content = "Top of the morning to you, bob! This text should be truncated."
        replyNote.kind = 1
        replyNote.createdAt = .now
        replyNote.author = alice
    
        let eventRef = EventReference(context: previewContext)
        eventRef.eventId = "root"
        eventRef.referencedEvent = rootNote
        eventRef.referencingEvent = replyNote
        replyNote.eventReferences = NSMutableOrderedSet(array: [eventRef])
        try! replyNote.sign(withKey: KeyFixture.alice)
        try! previewContext.save()
        
        return replyNote
    }
    
    static var user: Author {
        let author = Author(context: previewContext)
        author.hexadecimalPublicKey = "d0a1ffb8761b974cec4a3be8cbcb2e96a7090dcf465ffeac839aa4ca20c9a59e"
        return author
    }
    
    static var previews: some View {
        ThreadView(root: rootNote, allReplies: [replyNote, secondReply])
            .environment(\.managedObjectContext, emptyPreviewContext)
            .environmentObject(emptyRelayService)
            .environmentObject(router)
            .environmentObject(currentUser)
    }
}<|MERGE_RESOLUTION|>--- conflicted
+++ resolved
@@ -35,10 +35,7 @@
     var body: some View {
         LazyVStack {
             NoteButton(note: root, isInThreadView: true)
-<<<<<<< HEAD
-=======
                 .padding(.top, 15)
->>>>>>> 46341831
             ForEach(thread) { event in
                 VStack {
                     ZStack {
@@ -49,10 +46,7 @@
                         .stroke(style: StrokeStyle(lineWidth: 4, lineCap: .round))
                         .fill(Color.secondaryTxt)
                         NoteButton(note: event, isInThreadView: true)
-<<<<<<< HEAD
-=======
                             .padding(.top, 15)
->>>>>>> 46341831
                     }
                 }
                 .readabilityPadding()
