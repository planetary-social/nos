//
//  ThreadView.swift
//  Nos
//
//  Created by Matthew Lorentz on 2/14/23.
//

import SwiftUI
import SwiftUINavigation

struct ThreadView: View {
    @Environment(\.managedObjectContext) private var viewContext
    
    @EnvironmentObject var router: Router

    @State private var authorsToSync: [Author] = []
    
    @State private var reply = ""
    
    @State private var alert: AlertState<Never>?
    
    @EnvironmentObject private var relayService: RelayService
    
    var repliesRequest: FetchRequest<Event>
    var replies: FetchedResults<Event> { repliesRequest.wrappedValue }
    
    var directReplies: [Event] {
        replies.filter { ($0.eventReferences?.lastObject as? EventReference)?.eventId == note.identifier }
    }
    
    init(note: Event) {
        self.note = note
        self.repliesRequest = FetchRequest(fetchRequest: Event.allReplies(to: note), animation: .default)
    }
    
    private var keyPair: KeyPair? {
        KeyPair.loadFromKeychain()
    }
    
    var note: Event
    var body: some View {
<<<<<<< HEAD
        ScrollView(.vertical) {
            LazyVStack {
                ForEach([note] + directReplies.reversed()) { event in
                    VStack {
                        ZStack {
                            if event != self.note {
                                Path { path in
                                    path.move(to: CGPoint(x: 35, y: -4))
                                    path.addLine(to: CGPoint(x: 35, y: 15))
=======
        ZStack {
            ScrollView(.vertical) {
                LazyVStack {
                    ForEach([note] + replies.reversed()) { event in
                        VStack {
                            ZStack {
                                if event != self.note {
                                    Path { path in
                                        path.move(to: CGPoint(x: 35, y: -4))
                                        path.addLine(to: CGPoint(x: 35, y: 15))
                                    }
                                    .stroke(style: StrokeStyle(lineWidth: 4, lineCap: .round))
                                    .fill(Color.secondaryTxt)
>>>>>>> 9c1d3874
                                }
                                NoteButton(note: event)
                                    .padding(.horizontal)
                            }
                            .onAppear {
                                // Error scenario: we have an event in core data without an author
                                guard let author = event.author else {
                                    print("Event author is nil")
                                    return
                                }
                                
                                if !author.isPopulated {
                                    print("Need to sync author: \(author.hexadecimalPublicKey ?? "")")
                                    authorsToSync.append(author)
                                }
                            }
                        }
                    }
                }
            }
            .padding(.top, 1)
            .navigationBarBackButtonHidden(true)
            .onAppear {
                router.navigationTitle = Localized.threadView.rawValue
            }
            VStack {
                Spacer()
                VStack {
                    ExpandingTextFieldAndSubmitButton( placeholder: "Post a reply", reply: $reply) {
                        postReply(reply)
                    }
                    .padding(.horizontal)
                    .padding(.vertical, 10)
                }
                .background(Color.white)
            }
        }
    }
    
    func postReply(_ replyText: String) {
        do {
            guard let keyPair else {
                alert = AlertState(title: {
                    TextState(Localized.error.string)
                }, message: {
                    TextState(Localized.youNeedToEnterAPrivateKeyBeforePosting.string)
                })
                return
            }
            
            var tags: [[String]] = [["p", note.author!.publicKey!.hex]]
            if note.eventReferences?.count ?? 0 > 0 {
                if let referenceArray = note.eventReferences?.array as? [EventReference],
                    let firstReference = referenceArray.first {
                    if let rootReference = referenceArray.first(where: { $0.marker == "root" }) {
                        tags.append(["e", rootReference.eventId ?? "", "", "root"])
                        tags.append(["e", note.identifier!, "", "reply"])
                    } else {
                        tags.append(["e", firstReference.eventId ?? "", "", "reply"])
                    }
                }
            } else {
                tags.append(["e", note.identifier!, "", "root"])
            }
            // print("tags: \(tags)")
            let jsonEvent = JSONEvent(
                id: "",
                pubKey: keyPair.publicKeyHex,
                createdAt: Int64(Date().timeIntervalSince1970),
                kind: 1,
                tags: tags,
                content: replyText,
                signature: ""
            )
            let event = Event.findOrCreate(jsonEvent: jsonEvent, context: viewContext)
            // print("event: \(event)")

            try event.sign(withKey: keyPair)
            try relayService.publish(event)
        } catch {
            alert = AlertState(title: {
                TextState(Localized.error.string)
            }, message: {
                TextState(error.localizedDescription)
            })
            // Replace this implementation with code to handle the error appropriately.
            // fatalError() causes the application to generate a crash log and terminate. You should not use this
            // function in a shipping application, although it may be useful during development.
            let nsError = error as NSError
            fatalError("Unresolved error \(nsError), \(nsError.userInfo)")
        }
    }
}
struct ThreadView_Previews: PreviewProvider {
    static var persistenceController = PersistenceController.preview
    static var previewContext = persistenceController.container.viewContext
    
    static var shortNote: Event {
        let note = Event(context: previewContext)
        note.content = "Hello, world!"
        return note
    }
    
    static var longNote: Event {
        let note = Event(context: previewContext)
        note.content = .loremIpsum(5)
        return note
    }
    
    static var previews: some View {
        Group {
            VStack {
                ThreadView(note: shortNote)
            }
            VStack {
                ThreadView(note: longNote)
            }
        }
        .padding()
        .background(Color.cardBackground)
    }
}<|MERGE_RESOLUTION|>--- conflicted
+++ resolved
@@ -39,21 +39,10 @@
     
     var note: Event
     var body: some View {
-<<<<<<< HEAD
-        ScrollView(.vertical) {
-            LazyVStack {
-                ForEach([note] + directReplies.reversed()) { event in
-                    VStack {
-                        ZStack {
-                            if event != self.note {
-                                Path { path in
-                                    path.move(to: CGPoint(x: 35, y: -4))
-                                    path.addLine(to: CGPoint(x: 35, y: 15))
-=======
         ZStack {
             ScrollView(.vertical) {
                 LazyVStack {
-                    ForEach([note] + replies.reversed()) { event in
+                    ForEach([note] + directReplies.reversed()) { event in
                         VStack {
                             ZStack {
                                 if event != self.note {
@@ -63,7 +52,6 @@
                                     }
                                     .stroke(style: StrokeStyle(lineWidth: 4, lineCap: .round))
                                     .fill(Color.secondaryTxt)
->>>>>>> 9c1d3874
                                 }
                                 NoteButton(note: event)
                                     .padding(.horizontal)
