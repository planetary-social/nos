//
//  ProfileView.swift
//  Nos
//
//  Created by Matthew Lorentz on 2/16/23.
//

import SwiftUI
import CoreData

struct ProfileView: View {
    @EnvironmentObject private var router: Router
    
    @ObservedObject var author: Author
    
    @Environment(\.managedObjectContext) private var viewContext
    
    @EnvironmentObject private var relayService: RelayService
    
    @State private var showingOptions = false
    
    @State private var subscriptionIds: [String] = []
    
    @FetchRequest
    private var events: FetchedResults<Event>
    
    init(author: Author) {
        self.author = author
        _events = FetchRequest(fetchRequest: author.allPostsRequest())
    }
    
    func refreshProfileFeed() {
        // Close out stale requests
        if !subscriptionIds.isEmpty {
            relayService.sendCloseToAll(subscriptions: subscriptionIds)
            subscriptionIds.removeAll()
        }

        if let currentUserPublicKey = CurrentUser.author?.hexadecimalPublicKey {
            let authors = [currentUserPublicKey]
            let textFilter = Filter(authorKeys: authors, kinds: [.text], limit: 100)
            let textSub = relayService.requestEventsFromAll(filter: textFilter)
            subscriptionIds.append(textSub)
            
            let metaFilter = Filter(authorKeys: authors, kinds: [.metaData], limit: 1)
            let metaSub = relayService.requestEventsFromAll(filter: metaFilter)
            subscriptionIds.append(metaSub)
            
            let contactFilter = Filter(authorKeys: authors, kinds: [.contactList], limit: 1)
            let contactSub = relayService.requestEventsFromAll(filter: contactFilter)
            subscriptionIds.append(contactSub)
        }
    }
    
    var body: some View {
        VStack(spacing: 0) {
            ScrollView(.vertical) {
                ProfileHeader(author: author)
                    .compositingGroup()
                    .shadow(color: .profileShadow, radius: 10, x: 0, y: 4)
                
                LazyVStack {
                    ForEach(events.unmuted) { event in
                        VStack {
                            NoteButton(note: event)
                                .padding(.horizontal)
                        }
                    }
                }
            }
            .padding(.top, 1)
            .background(Color.appBg)
            .overlay(Group {
                if !events.contains(where: { !$0.author!.muted }) {
                    Localized.noEventsOnProfile.view
                        .padding()
                }
            })
        }
        .navigationBarTitle(Localized.profile.rawValue, displayMode: .inline)
<<<<<<< HEAD
        .toolbarBackground(.visible, for: .navigationBar)
        .toolbarBackground(Color.cardBgBottom, for: .navigationBar)
        .navigationDestination(for: Event.self) { note in
            RepliesView(note: note)
        }
        .navigationDestination(for: Author.self) { author in
            ProfileView(author: author)
        }
        .navigationBarItems(
            trailing:
                Group {
                    Button(
                        action: {
                            showingOptions = true
                        },
                        label: {
                            Image(systemName: "ellipsis")
                        }
                    )
                    .confirmationDialog(Localized.share.string, isPresented: $showingOptions) {
                        Button(Localized.copyUserIdentifier.string) {
                            if let npub = author.publicKey?.npub {
                                UIPasteboard.general.string = npub
                            }
                        }
                    }
                }
        )
=======
        .onAppear {
            router.viewedAuthor = author
        }
>>>>>>> f393f17f
        .task {
            refreshProfileFeed()
        }
        .refreshable {
            refreshProfileFeed()
        }
        .onDisappear {
            relayService.sendCloseToAll(subscriptions: subscriptionIds)
            subscriptionIds.removeAll()
        }
    }
}

struct IdentityView_Previews: PreviewProvider {
    
    static var persistenceController = PersistenceController.preview
    static var previewContext = persistenceController.container.viewContext
    
    static var author: Author = {
        let author = try! Author.findOrCreate(
            by: "d0a1ffb8761b974cec4a3be8cbcb2e96a7090dcf465ffeac839aa4ca20c9a59e",
            context: previewContext
        )
        // TODO: derive from private key
        author.name = "Fred"
        author.about = "Reach for the stars. Someday you just might catch one."
        try! previewContext.save()
        return author
    }()
    
    static var previews: some View {
        NavigationStack {
            ProfileView(author: author)
        }
        .environment(\.managedObjectContext, previewContext)
    }
}<|MERGE_RESOLUTION|>--- conflicted
+++ resolved
@@ -78,7 +78,6 @@
             })
         }
         .navigationBarTitle(Localized.profile.rawValue, displayMode: .inline)
-<<<<<<< HEAD
         .toolbarBackground(.visible, for: .navigationBar)
         .toolbarBackground(Color.cardBgBottom, for: .navigationBar)
         .navigationDestination(for: Event.self) { note in
@@ -100,18 +99,25 @@
                     )
                     .confirmationDialog(Localized.share.string, isPresented: $showingOptions) {
                         Button(Localized.copyUserIdentifier.string) {
-                            if let npub = author.publicKey?.npub {
-                                UIPasteboard.general.string = npub
+                            UIPasteboard.general.string = router.viewedAuthor?.publicKey?.npub ?? ""
+                        }
+                        if let author = router.viewedAuthor {
+                            if author.muted {
+                                Button(Localized.unmuteUser.string) {
+                                    router.viewedAuthor?.unmute()
+                                }
+                            } else {
+                                Button(Localized.muteUser.string) {
+                                    router.viewedAuthor?.mute(context: viewContext)
+                                }
                             }
                         }
                     }
                 }
         )
-=======
         .onAppear {
             router.viewedAuthor = author
         }
->>>>>>> f393f17f
         .task {
             refreshProfileFeed()
         }
