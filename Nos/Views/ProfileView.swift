--- conflicted
+++ resolved
@@ -84,10 +84,7 @@
                     ForEach(events.unmuted) { event in
                         VStack {
                             NoteButton(note: event, hideOutOfNetwork: false)
-<<<<<<< HEAD
-=======
                                 .padding(.bottom, 15)
->>>>>>> 46341831
                         }
                     }
                 }
