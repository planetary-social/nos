//
//  ProfileView.swift
//  Nos
//
//  Created by Matthew Lorentz on 2/16/23.
//

import SwiftUI
import CoreData
import Dependencies
import SwiftUINavigation
import Logger

struct ProfileView: View {
    
    @ObservedObject var author: Author
    var addDoubleTapToPop = false

    @Environment(\.managedObjectContext) private var viewContext
    @Environment(CurrentUser.self) private var currentUser
    @EnvironmentObject private var router: Router
    @Dependency(\.relayService) private var relayService: RelayService
    @Dependency(\.analytics) private var analytics
    @Dependency(\.unsAPI) private var unsAPI
    
    @State private var showingOptions = false
    @State private var showingReportMenu = false
    @State private var usbcAddress: USBCAddress?
    @State private var usbcBalance: Double?
    @State private var usbcBalanceTimer: Timer?
    @State private var relaySubscriptions = SubscriptionCancellables()

    @State private var selectedTab: ProfileHeader.ProfileHeaderTab = .feed

    @State private var alert: AlertState<Never>?
    
    @FetchRequest
    private var events: FetchedResults<Event>

    var isShowingLoggedInUser: Bool {
        author.hexadecimalPublicKey == currentUser.publicKeyHex
    }
    
    init(author: Author, addDoubleTapToPop: Bool = false) {
        self.author = author
        self.addDoubleTapToPop = addDoubleTapToPop
        _events = FetchRequest(fetchRequest: author.allPostsRequest())
    }
    
    func loadUSBCBalance() async {
        guard let unsName = author.uns, !unsName.isEmpty else {
            usbcAddress = nil
            usbcBalance = nil
            usbcBalanceTimer?.invalidate()
            usbcBalanceTimer = nil
            return
        }
        do {
            usbcAddress = try await unsAPI.usbcAddress(for: unsName)
            if isShowingLoggedInUser {
                usbcBalance = try await unsAPI.usbcBalance(for: unsName)
                currentUser.usbcAddress = usbcAddress
                usbcBalanceTimer = Timer.scheduledTimer(withTimeInterval: 3.0, repeats: true) { _ in
                    Task { @MainActor in 
                        usbcBalance = try await unsAPI.usbcBalance(for: unsName) 
                    }
                }
            }
        } catch {
            Log.optional(error, "Failed to load USBC balance for \(author.hexadecimalPublicKey ?? "null")")
        }
    }
    
    func downloadAuthorData() async {
        relaySubscriptions.removeAll()
        
        guard let authorKey = author.hexadecimalPublicKey else {
            return
        }
        
        // Profile data
        relaySubscriptions.append(
            await relayService.requestProfileData(
                for: authorKey, 
                lastUpdateMetadata: author.lastUpdatedMetadata, 
                lastUpdatedContactList: nil // always grab contact list because we purge follows aggressively
            )
        )
        
        // reports
        let reportFilter = Filter(kinds: [.report], pTags: [authorKey])
        relaySubscriptions.append(await relayService.subscribeToEvents(matching: reportFilter)) 
    }
    
    var body: some View {
        VStack(spacing: 0) {
<<<<<<< HEAD
            ScrollView(.vertical, showsIndicators: false) {
                ProfileHeader(author: author, selectedTab: $selectedTab)
                    .compositingGroup()
                    .shadow(color: .profileShadow, radius: 10, x: 0, y: 4)
                    .id(author.id)

                LazyVStack {
                    if unmutedEvents.isEmpty {
                        Localized.noEventsOnProfile.view
                            .padding()
                    } else {
                        ForEach(unmutedEvents) { event in
                            VStack {
                                NoteButton(note: event, hideOutOfNetwork: false, displayRootMessage: true)
                                .padding(.bottom, 15)
                            }
=======
            VStack {
                let profileNotesFilter = Filter(
                    authorKeys: [author.hexadecimalPublicKey ?? "error"],
                    kinds: [.text, .delete, .repost, .longFormContent]
                )
                
                PagedNoteListView(
                    databaseFilter: author.allPostsRequest(), 
                    relayFilter: profileNotesFilter,
                    context: viewContext,
                    header: {
                        ProfileHeader(author: author)
                            .compositingGroup()
                            .shadow(color: .profileShadow, radius: 10, x: 0, y: 4)
                            .id(author.id)
                    },
                    emptyPlaceholder: {
                        VStack {
                            Text(.localizable.noEventsOnProfile)
                                .padding()
                                .readabilityPadding()
>>>>>>> a9dba178
                        }
                        .frame(minHeight: 300)
                    },
                    onRefresh: {
                        author.allPostsRequest(before: .now)
                    }
                )
                .padding(0)
                .frame(maxWidth: .infinity, maxHeight: .infinity)
            }
            .id(author.id)
            .doubleTapToPop(tab: .profile, enabled: addDoubleTapToPop) { proxy in
                proxy.scrollTo(author.id)
            }
        }
        .background(Color.appBg)
        .nosNavigationBar(title: .localizable.profileTitle)
        .navigationDestination(for: Event.self) { note in
            RepliesView(note: note)
        }                  
        .navigationDestination(for: URL.self) { url in URLView(url: url) }
        .navigationDestination(for: ReplyToNavigationDestination.self) { destination in
            RepliesView(note: destination.note, showKeyboard: true)
        }
        .navigationDestination(for: MutesDestination.self) { _ in
            MutesView()
        }
        .navigationDestination(for: FollowsDestination.self) { destination in
            FollowsView(title: .localizable.follows, authors: destination.follows)
        }
        .navigationDestination(for: FollowersDestination.self) { destination in
            FollowsView(title: .localizable.followers, authors: destination.followers)
        }
        .navigationDestination(for: RelaysDestination.self) { destination in
            RelayView(author: destination.author, editable: false)
        }
        .navigationBarItems(
            trailing:
                HStack {
                    if usbcBalance != nil {
                        USBCBalanceBarButtonItem(balance: $usbcBalance)
                    } else if let usbcAddress, !isShowingLoggedInUser {
                        SendUSBCBarButtonItem(destinationAddress: usbcAddress, destinationAuthor: author)
                    }
                    Button(
                        action: {
                            showingOptions = true
                        },
                        label: {
                            Image(systemName: "ellipsis")
                        }
                    )
                    .confirmationDialog(String(localized: .localizable.share), isPresented: $showingOptions) {
                        Button(String(localized: .localizable.copyUserIdentifier)) {
                            UIPasteboard.general.string = author.publicKey?.npub ?? ""
                        }
                        Button(String(localized: .localizable.copyLink)) {
                            UIPasteboard.general.string = author.webLink
                        }
                        if isShowingLoggedInUser {
                            Button(
                                action: {
                                    currentUser.editing = true
                                    router.push(author)
                                },
                                label: {
                                    Text(.localizable.editProfile)
                                }
                            )
                            Button(
                                action: {
                                    router.push(MutesDestination())
                                },
                                label: {
                                    Text(.localizable.mutedUsers)
                                }
                            )
                        } else {
                            if author.muted {
                                Button(String(localized: .localizable.unmuteUser)) {
                                    Task {
                                        do {
                                            try await author.unmute(viewContext: viewContext)
                                        } catch {
                                            alert = AlertState(title: {
                                                TextState(String(localized: .localizable.error))
                                            }, message: {
                                                TextState(error.localizedDescription)
                                            })
                                        }
                                    }
                                }
                            } else {
                                Button(String(localized: .localizable.mute)) {
                                    Task { @MainActor in
                                        do {
                                            try await author.mute(viewContext: viewContext)
                                        } catch {
                                            alert = AlertState(title: {
                                                TextState(String(localized: .localizable.error))
                                            }, message: {
                                                TextState(error.localizedDescription)
                                            })
                                        }
                                    }
                                }
                            }
                            
                            Button(String(localized: .localizable.reportUser), role: .destructive) {
                                showingReportMenu = true
                            }
                        }
                    }
                }
        )
        .reportMenu($showingReportMenu, reportedObject: .author(author))
        .onChange(of: author.uns) { 
            Task {
                await loadUSBCBalance()
            }
        }
        .alert(unwrapping: $alert)
        .onAppear {
            Task { 
                await downloadAuthorData()
                await loadUSBCBalance() 
            }
            analytics.showedProfile()
        }
        .onChange(of: selectedTab) { tab in
            switch tab {
            case .feed:
                events.nsPredicate = author.feedPredicate()
            case .posts:
                events.nsPredicate = author.postsPredicate()
            }
            Task {
                await computeUnmutedEvents()
            }
        }
        .onDisappear {
            relaySubscriptions.removeAll()
        }
    }
}

#Preview("Generic user") {
    var previewData = PreviewData()
    
    return NavigationStack {
        ProfileView(author: previewData.previewAuthor)
    }
    .inject(previewData: previewData)
}

#Preview("UNS") {
    var previewData = PreviewData()
    
    return NavigationStack {
        ProfileView(author: previewData.eve)
    }
    .inject(previewData: previewData)
}

#Preview("Logged in User") {
    
    @Dependency(\.persistenceController) var persistenceController 
    
    lazy var previewContext: NSManagedObjectContext = {
        persistenceController.container.viewContext  
    }()

    lazy var currentUser: CurrentUser = {
        let currentUser = CurrentUser()
        currentUser.viewContext = previewContext
        Task { await currentUser.setKeyPair(KeyFixture.eve) }
        return currentUser
    }() 
    
    var previewData = PreviewData(currentUser: currentUser)
    
    return NavigationStack {
        ProfileView(author: previewData.eve)
    }
    .inject(previewData: previewData)
}<|MERGE_RESOLUTION|>--- conflicted
+++ resolved
@@ -30,21 +30,17 @@
     @State private var usbcBalanceTimer: Timer?
     @State private var relaySubscriptions = SubscriptionCancellables()
 
-    @State private var selectedTab: ProfileHeader.ProfileHeaderTab = .feed
+    @State private var selectedTab: ProfileHeader.ProfileHeaderTab = .posts
 
     @State private var alert: AlertState<Never>?
-    
-    @FetchRequest
-    private var events: FetchedResults<Event>
 
     var isShowingLoggedInUser: Bool {
         author.hexadecimalPublicKey == currentUser.publicKeyHex
     }
-    
+
     init(author: Author, addDoubleTapToPop: Bool = false) {
         self.author = author
         self.addDoubleTapToPop = addDoubleTapToPop
-        _events = FetchRequest(fetchRequest: author.allPostsRequest())
     }
     
     func loadUSBCBalance() async {
@@ -91,27 +87,9 @@
         let reportFilter = Filter(kinds: [.report], pTags: [authorKey])
         relaySubscriptions.append(await relayService.subscribeToEvents(matching: reportFilter)) 
     }
-    
+
     var body: some View {
         VStack(spacing: 0) {
-<<<<<<< HEAD
-            ScrollView(.vertical, showsIndicators: false) {
-                ProfileHeader(author: author, selectedTab: $selectedTab)
-                    .compositingGroup()
-                    .shadow(color: .profileShadow, radius: 10, x: 0, y: 4)
-                    .id(author.id)
-
-                LazyVStack {
-                    if unmutedEvents.isEmpty {
-                        Localized.noEventsOnProfile.view
-                            .padding()
-                    } else {
-                        ForEach(unmutedEvents) { event in
-                            VStack {
-                                NoteButton(note: event, hideOutOfNetwork: false, displayRootMessage: true)
-                                .padding(.bottom, 15)
-                            }
-=======
             VStack {
                 let profileNotesFilter = Filter(
                     authorKeys: [author.hexadecimalPublicKey ?? "error"],
@@ -119,11 +97,11 @@
                 )
                 
                 PagedNoteListView(
-                    databaseFilter: author.allPostsRequest(), 
+                    databaseFilter: selectedTab.request(author: author),
                     relayFilter: profileNotesFilter,
                     context: viewContext,
                     header: {
-                        ProfileHeader(author: author)
+                        ProfileHeader(author: author, selectedTab: $selectedTab)
                             .compositingGroup()
                             .shadow(color: .profileShadow, radius: 10, x: 0, y: 4)
                             .id(author.id)
@@ -133,16 +111,16 @@
                             Text(.localizable.noEventsOnProfile)
                                 .padding()
                                 .readabilityPadding()
->>>>>>> a9dba178
                         }
                         .frame(minHeight: 300)
                     },
                     onRefresh: {
-                        author.allPostsRequest(before: .now)
+                        selectedTab.request(author: author)
                     }
                 )
                 .padding(0)
                 .frame(maxWidth: .infinity, maxHeight: .infinity)
+                .id(selectedTab)
             }
             .id(author.id)
             .doubleTapToPop(tab: .profile, enabled: addDoubleTapToPop) { proxy in
@@ -263,17 +241,6 @@
             }
             analytics.showedProfile()
         }
-        .onChange(of: selectedTab) { tab in
-            switch tab {
-            case .feed:
-                events.nsPredicate = author.feedPredicate()
-            case .posts:
-                events.nsPredicate = author.postsPredicate()
-            }
-            Task {
-                await computeUnmutedEvents()
-            }
-        }
         .onDisappear {
             relaySubscriptions.removeAll()
         }
