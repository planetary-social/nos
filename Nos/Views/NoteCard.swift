--- conflicted
+++ resolved
@@ -104,15 +104,8 @@
                         .padding(15)
                     }
                 case .golden:
-                    // TODO: add back when we add Discover screen:
-                    // GoldenPostView(identifier: message.id, post: post, author: author)
-                    Text("golden style not supported")
-                }
-<<<<<<< HEAD
-=======
-            case .golden:
-                GoldenPostView(author: author, note: note)
->>>>>>> 841922b1
+                    GoldenPostView(author: author, note: note)
+                }
             }
             .background(
                 LinearGradient(
