--- conflicted
+++ resolved
@@ -148,16 +148,6 @@
             warningController.shouldHideOutOfNetwork = hideOutOfNetwork
         }
         .task {
-<<<<<<< HEAD
-            self.reportingAuthors = note.reportingAuthors(followedBy: currentUser)
-            // print(self.reportingAuthors)
-=======
-            if note.isStub {
-                _ = await relayService.requestEvent(with: note.identifier)
-            } 
->>>>>>> 54b5d8ef
-        }
-        .task {
             await note.loadViewData()
         }
         .onChange(of: note.content) { oldValue, newValue in
