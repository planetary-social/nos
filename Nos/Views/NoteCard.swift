//
//  NoteCard.swift
//  Planetary
//
//  Created by Martin Dutra on 25/10/22.
//  Copyright © 2022 Verse Communications Inc. All rights reserved.
//

import SwiftUI
import Logger
import CoreData

/// This view displays the information we have for an message suitable for being used in a list or grid.
///
/// Use this view inside MessageButton to have nice borders.
struct NoteCard: View {

    @ObservedObject var note: Event
    
    var style = CardStyle.compact
    
    @State private var subscriptionIDs = [RelaySubscription.ID]()
    @State private var userTappedShowOutOfNetwork = false
    @State private var replyCount = 0
    @State private var replyAvatarURLs = [URL]()

    @Environment(\.managedObjectContext) private var viewContext
    @EnvironmentObject private var router: Router
    @EnvironmentObject private var relayService: RelayService
    @EnvironmentObject private var currentUser: CurrentUser
    let backgroundContext = PersistenceController.backgroundViewContext

    private var showFullMessage: Bool
    private let showReplyCount: Bool
    private var hideOutOfNetwork: Bool
    private var replyAction: ((Event) -> Void)?
    
    private var author: Author? {
        note.author
    }
    
    private var showContents: Bool {
        !hideOutOfNetwork ||
        userTappedShowOutOfNetwork ||
        currentUser.socialGraph.contains(note.author?.hexadecimalPublicKey) ||
        Event.discoverTabUserIdToInfo.keys.contains(note.author?.hexadecimalPublicKey ?? "")
    }
    
    private var attributedReplies: AttributedString? {
        if replyCount == 0 {
            return nil
        }
        let replyCount = replyCount
        let localized = replyCount == 1 ? Localized.Reply.one : Localized.Reply.many
        let string = localized.text(["count": "**\(replyCount)**"])
        do {
            var attributed = try AttributedString(markdown: string)
            if let range = attributed.range(of: "\(replyCount)") {
                attributed[range].foregroundColor = .primaryTxt
            }
            return attributed
        } catch {
            return nil
        }
    }
    
    init(
        note: Event,
        style: CardStyle = .compact,
        showFullMessage: Bool = false,
        hideOutOfNetwork: Bool = true,
        showReplyCount: Bool = true,
        replyAction: ((Event) -> Void)? = nil
    ) {
        self.note = note
        self.style = style
        self.showFullMessage = showFullMessage
        self.hideOutOfNetwork = hideOutOfNetwork
        self.showReplyCount = showReplyCount
        self.replyAction = replyAction
    }
    
    var attributedAuthor: AttributedString {
        guard let author else {
            return AttributedString()
        }
        
        var authorName = AttributedString(author.safeName)
        authorName.foregroundColor = .primaryTxt
        authorName.font = Font.clarityBold
        let postedOrRepliedString = note.isReply ? Localized.Reply.replied.string : Localized.Reply.posted.string
        var postedOrReplied = AttributedString(" " + postedOrRepliedString)
        postedOrReplied.foregroundColor = .secondaryTxt
        
        authorName.append(postedOrReplied)
        return authorName
    }

    var body: some View {
        VStack(alignment: .leading, spacing: 0) {
            switch style {
            case .compact:
                HStack(alignment: .center, spacing: 0) {
                    if showContents {
                        Button {
                            if let author {
                                router.currentPath.wrappedValue.append(author)
                            }
                        } label: {
                            HStack(alignment: .center) {
                                AvatarView(imageUrl: author?.profilePhotoURL, size: 24)
                                Text(attributedAuthor)
                                    .lineLimit(1)
                                    .font(.brand)
                                    .multilineTextAlignment(.leading)
                                    .frame(maxWidth: .infinity, alignment: .leading)
                                Spacer()
                                if let elapsedTime = note.createdAt?.elapsedTimeFromNowString() {
                                    Text(elapsedTime)
                                        .lineLimit(1)
                                        .font(.body)
                                        .foregroundColor(.secondaryTxt)
                                }
                            }
<<<<<<< HEAD
                            .padding(10)
=======
                            .padding(.leading, 10)
>>>>>>> b0d9c831
                        }
                        NoteOptionsButton(note: note)
                    } else {
                        Spacer()
                    }
                }
                Divider().overlay(Color.cardDivider).shadow(color: .cardDividerShadow, radius: 0, x: 0, y: 1)
                Group {
                    if note.isStub {
                        HStack {
                            Spacer()
                            ProgressView().foregroundColor(.primaryTxt)
                            Spacer()
                        }
                        .padding(30)
                    } else if showContents {
                        CompactNoteView(note: note, showFullMessage: showFullMessage)
                    } else {
                        VStack {
                            Localized.outsideNetwork.view
                                .font(.body)
                                .foregroundColor(.secondaryTxt)
                                .padding(15)
                            SecondaryActionButton(title: Localized.show) {
                                withAnimation {
                                    userTappedShowOutOfNetwork = true
                                }
                            }
                            .padding(.bottom, 15)
                        }
                        .frame(maxWidth: .infinity)
                    }
                    Divider().overlay(Color.cardDivider).shadow(color: .cardDividerShadow, radius: 0, x: 0, y: 1)
                    HStack(spacing: 0) {
                        if showReplyCount {
                            StackedAvatarsView(avatarUrls: replyAvatarURLs, size: 20, border: 0)
                                .padding(.trailing, 8)
                            if let replies = attributedReplies {
                                Text(replies)
                                    .font(.subheadline)
                                    .foregroundColor(Color.secondaryTxt)
                            }
                        }
                        Spacer()
                        
                        RepostButton(note: note) {
                            await repostNote()
                        }
                        
                        LikeButton(note: note) {
                            await likeNote()
                        }
                        
                        // Reply button
                        Button(action: { 
                            if let replyAction {
                                replyAction(note)
                            } else {
                                router.push(ReplyToNavigationDestination(note: note))
                            }
                        }, label: { 
                            Image.buttonReply
                                .padding(.leading, 10)
                                .padding(.trailing, 23)
                                .padding(.vertical, 12)
                        })
                    }
                    .padding(.leading, 13)
                }
            case .golden:
                if let author {
                    GoldenPostView(author: author, note: note)
                } else {
                    EmptyView()
                }
            }
        }
        .task(priority: .userInitiated) {
            if note.isStub {
                _ = await relayService.requestEvent(with: note.identifier)
            } 
        }
        .onAppear {
            Task(priority: .userInitiated) {
                await subscriptionIDs += Event.requestAuthorsMetadataIfNeeded(
                    noteID: note.identifier,
                    using: relayService,
                    in: backgroundContext
                )
            }
        }
        .onDisappear {
            Task(priority: .userInitiated) {
                await relayService.removeSubscriptions(for: subscriptionIDs)
                subscriptionIDs.removeAll()
            }
        }
        .background(
            LinearGradient(
                colors: [Color.cardBgTop, Color.cardBgBottom],
                startPoint: .top,
                endPoint: .bottom
            )
        )
        .task {
            if showReplyCount {
                let (replyCount, replyAvatarURLs) = await Event.replyMetadata(
                    for: note.identifier, 
                    context: backgroundContext
                )
                self.replyCount = replyCount
                self.replyAvatarURLs = replyAvatarURLs
            }
        }
        .listRowInsets(EdgeInsets())
        .cornerRadius(cornerRadius)
    }
    
    func likeNote() async {
        
        guard let keyPair = currentUser.keyPair else {
            return
        }
        
        var tags: [[String]] = []
        if let eventReferences = note.eventReferences?.array as? [EventReference] {
            // compactMap returns an array of the non-nil results.
            tags += eventReferences.compactMap { event in
                guard let eventId = event.eventId else { return nil }
                return ["e", eventId]
            }
        }

        if let authorReferences = note.authorReferences?.array as? [EventReference] {
            tags += authorReferences.compactMap { author in
                guard let eventId = author.eventId else { return nil }
                return ["p", eventId]
            }
        }

        if let id = note.identifier {
            tags.append(["e", id] + note.seenOnRelayURLs)
        }
        if let pubKey = author?.publicKey?.hex {
            tags.append(["p", pubKey])
        }
        
        let jsonEvent = JSONEvent(
            pubKey: keyPair.publicKeyHex,
            kind: .like,
            tags: tags,
            content: "+"
        )
        
        do {
            try await relayService.publishToAll(event: jsonEvent, signingKey: keyPair, context: viewContext)
        } catch {
            Log.info("Error creating event for like")
        }
    }
    
    func repostNote() async {
        guard let keyPair = currentUser.keyPair else {
            return
        }
        
        var tags: [[String]] = []
        if let id = note.identifier {
            tags.append(["e", id] + note.seenOnRelayURLs)
        }
        if let pubKey = author?.publicKey?.hex {
            tags.append(["p", pubKey])
        }
        
        let jsonEvent = JSONEvent(
            pubKey: keyPair.publicKeyHex,
            kind: .repost,
            tags: tags,
            content: note.jsonString ?? ""
        )
        
        do {
            try await relayService.publishToAll(event: jsonEvent, signingKey: keyPair, context: viewContext)
        } catch {
            Log.info("Error creating event for like")
        }
    }

    var cornerRadius: CGFloat {
        switch style {
        case .golden:
            return 15
        case .compact:
            return 20
        }
    }
}

struct NoteCard_Previews: PreviewProvider {
    
    static var previews: some View {
        Group {
            ScrollView {
                VStack {
                    NoteCard(note: PreviewData.longFormNote, hideOutOfNetwork: false)
                    NoteCard(note: PreviewData.shortNote, hideOutOfNetwork: false)
                    NoteCard(note: PreviewData.longNote, hideOutOfNetwork: false)
                    NoteCard(note: PreviewData.imageNote, hideOutOfNetwork: false)
                    NoteCard(note: PreviewData.verticalImageNote, hideOutOfNetwork: false)
                    NoteCard(note: PreviewData.veryWideImageNote, hideOutOfNetwork: false)
                    NoteCard(note: PreviewData.imageNote, style: .golden, hideOutOfNetwork: false)
                }
            }
        }
        .environment(\.managedObjectContext, PreviewData.emptyPreviewContext)
        .environmentObject(PreviewData.emptyRelayService)
        .environmentObject(PreviewData.router)
        .environmentObject(PreviewData.currentUser)
        .padding()
        .background(Color.appBg)
    }
}<|MERGE_RESOLUTION|>--- conflicted
+++ resolved
@@ -122,11 +122,7 @@
                                         .foregroundColor(.secondaryTxt)
                                 }
                             }
-<<<<<<< HEAD
-                            .padding(10)
-=======
                             .padding(.leading, 10)
->>>>>>> b0d9c831
                         }
                         NoteOptionsButton(note: note)
                     } else {
