--- conflicted
+++ resolved
@@ -13,7 +13,6 @@
 /// Use this view inside MessageButton to have nice borders.
 struct NoteCard: View {
 
-<<<<<<< HEAD
     @ObservedObject var author: Author
     
     var note: Event {
@@ -22,17 +21,11 @@
                 self.author = eventAuthor
             }
         }
-=======
-    var note: Event
+    }
+
     var style = CardStyle.compact
-    
+
     @EnvironmentObject private var router: Router
-
-    private var author: Author? {
-        note.author
->>>>>>> fc56e24a
-    }
-    var style = CardStyle.compact
 
     var body: some View {
         VStack(alignment: .leading, spacing: 0) {
@@ -40,9 +33,7 @@
             case .compact:
                 HStack(alignment: .center) {
                     Button {
-                        if let author = author {
-                            router.path.append(author)
-                        }
+                        router.path.append(author)
                     } label: {
                         HStack(alignment: .center) {
                             Image(systemName: "person.crop.circle.fill")
