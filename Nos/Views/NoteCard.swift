//
//  NoteCard.swift
//  Planetary
//
//  Created by Martin Dutra on 25/10/22.
//  Copyright © 2022 Verse Communications Inc. All rights reserved.
//

import SwiftUI

/// This view displays the information we have for an message suitable for being used in a list or grid.
///
/// Use this view inside MessageButton to have nice borders.
struct NoteCard: View {

    @ObservedObject var author: Author
    
    var note: Event {
        didSet {
            if let eventAuthor = note.author {
                self.author = eventAuthor
            }
        }
    }

    var style = CardStyle.compact

    @EnvironmentObject private var router: Router

    var body: some View {
        VStack(alignment: .leading, spacing: 0) {
            switch style {
            case .compact:
                HStack(alignment: .center) {
                    Button {
                        router.path.append(author)
                    } label: {
                        HStack(alignment: .center) {
<<<<<<< HEAD
                            Image(systemName: "person.crop.circle.fill")
                                .font(.body)
                                .frame(width: 24, height: 24)
                            Text(note.author?.displayName ?? "")
=======
                            AvatarView(imageUrl: author?.profilePhotoURL, size: 24)
                            Text(note.author?.npubString?.prefix(10).appending("...") ?? "")
>>>>>>> d9e9f323
                                .lineLimit(1)
                                .font(.subheadline)
                                .foregroundColor(Color.secondaryTxt)
                                .multilineTextAlignment(.leading)
                                .frame(maxWidth: .infinity, alignment: .leading)
                        }
                    }
                    // TODO: Put MessageOptionsButton back here eventually
                }
                .padding(10)
                Divider().overlay(Color.cardDivider).shadow(color: .cardDividerShadow, radius: 0, x: 0, y: 1)
                Group {
                    CompactNoteView(note: note)
                    Divider().overlay(Color.cardDivider).shadow(color: .cardDividerShadow, radius: 0, x: 0, y: 1)
                    HStack {
                        // TODO: Re-enable when we start handling replies
                        // StackedAvatarsView(avatars: replies, size: 20, border: 0)
                        // if let replies = attributedReplies {
                        //     Text(replies)
                        //         .font(.subheadline)
                        //         .foregroundColor(Color.secondaryTxt)
                        // }
                        Text("unknown replies")
                        Spacer()
                        // Image.buttonReply
                    }
                    .padding(15)
                }
            case .golden:
                // TODO: add back when we add Discover screen:
                // GoldenPostView(identifier: message.id, post: post, author: author)
                Text("golden style not supported")
            }
        }
        .background(
            LinearGradient(
                colors: [Color.cardBgTop, Color.cardBgBottom],
                startPoint: .top,
                endPoint: .bottom
            )
        )
        .listRowInsets(EdgeInsets())
        .cornerRadius(cornerRadius)
        .padding(padding)
    }

    var padding: EdgeInsets {
        switch style {
        case .golden:
            return EdgeInsets(top: 0, leading: 0, bottom: 0, trailing: 0)
        case .compact:
            return EdgeInsets(top: 15, leading: 0, bottom: 0, trailing: 0)
        }
    }

    var cornerRadius: CGFloat {
        switch style {
        case .golden:
            return 15
        case .compact:
            return 20
        }
    }

//    private var replies: [ImageMetadata] {
//        Array(message.metadata.replies.abouts.compactMap { $0.image }.prefix(2))
//    }

//    private var attributedReplies: AttributedString? {
//        let replyCount = message.metadata.replies.count
//        let localized = replyCount == 1 ? Localized.Reply.one : Localized.Reply.many
//        let string = localized.text(["count": "**\(replyCount)**"])
//        do {
//            var attributed = try AttributedString(markdown: string)
//            if let range = attributed.range(of: "\(replyCount)") {
//                attributed[range].foregroundColor = .primaryTxt
//            }
//            return attributed
//        } catch {
//            return nil
//        }
//    }
}

struct NoteCard_Previews: PreviewProvider {
    
    static var persistenceController = PersistenceController.preview
    static var previewContext = persistenceController.container.viewContext
    
    static var shortNote: Event {
        let note = Event(context: previewContext)
        note.content = "Hello, world!"
        return note
    }
    
    static var previewAuthor = Author(context: previewContext)
    
    static var longNote: Event {
        let note = Event(context: previewContext)
        note.content = .loremIpsum(5)
        let author = Author(context: previewContext)
        // TODO: derive from private key
        author.hexadecimalPublicKey = "32730e9dfcab797caf8380d096e548d9ef98f3af3000542f9271a91a9e3b0001"
        note.author = author
        note.author?.profilePhotoURL = URL(string: "https://avatars.githubusercontent.com/u/1165004?s=40&v=4")
        return note
    }
    
        static var previews: some View {
            Group {
                ScrollView {
                    VStack {
                        NoteCard(author: previewAuthor, note: shortNote)
                        NoteCard(author: previewAuthor, note: longNote)
                    }
                }
                ScrollView {
                    LazyVGrid(columns: [GridItem(.flexible()), GridItem(.flexible())]) {
                        NoteCard(author: previewAuthor, note: shortNote)
                        NoteCard(author: previewAuthor, note: longNote)
                    }
                }
                ScrollView {
                    VStack {
                        NoteCard(author: previewAuthor, note: shortNote)
                        NoteCard(author: previewAuthor, note: longNote)
                    }
                }
                .preferredColorScheme(.dark)
            }
            .padding()
            .background(Color.appBg)
        }
}<|MERGE_RESOLUTION|>--- conflicted
+++ resolved
@@ -36,15 +36,8 @@
                         router.path.append(author)
                     } label: {
                         HStack(alignment: .center) {
-<<<<<<< HEAD
-                            Image(systemName: "person.crop.circle.fill")
-                                .font(.body)
-                                .frame(width: 24, height: 24)
-                            Text(note.author?.displayName ?? "")
-=======
-                            AvatarView(imageUrl: author?.profilePhotoURL, size: 24)
-                            Text(note.author?.npubString?.prefix(10).appending("...") ?? "")
->>>>>>> d9e9f323
+                            AvatarView(imageUrl: author.profilePhotoURL, size: 24)
+                            Text(author.displayName)
                                 .lineLimit(1)
                                 .font(.subheadline)
                                 .foregroundColor(Color.secondaryTxt)
