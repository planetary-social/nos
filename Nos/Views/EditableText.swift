--- conflicted
+++ resolved
@@ -35,11 +35,7 @@
         view.isEditable = true
         view.isSelectable = true
         view.tintColor = .accent
-<<<<<<< HEAD
-        view.textColor = .primaryTxt
-=======
         view.textColor = .secondaryText
->>>>>>> 133cc5fd
         view.font = font
         view.backgroundColor = .clear
         view.delegate = context.coordinator
@@ -101,11 +97,7 @@
         uiView.selectedRange = selectedRange
         uiView.typingAttributes = [
             .font: font,
-<<<<<<< HEAD
-            .foregroundColor: UIColor.primaryTxt
-=======
             .foregroundColor: Color.secondaryText
->>>>>>> 133cc5fd
         ]
         uiView.invalidateIntrinsicContentSize()
     }
