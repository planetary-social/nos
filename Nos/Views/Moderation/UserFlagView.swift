import SwiftUI

/// Displays pickers for selecting user flag options, with additional stages shown
/// based on previous selections.
struct UserFlagView: View {
    @Binding var selectedFlagOption: FlagOption?
    @Binding var selectedSendOption: FlagOption?
    @Binding var selectedVisibilityOption: FlagOption?
    @Binding var showSuccessView: Bool

    @Environment(\.dismiss) private var dismiss

    @State private var flagCategories: [FlagOption] = []

    /// The target of the report.
    let flagTarget: ReportTarget

    /// Defines the action to be performed when the user sends a flag report.
    /// It is called when the user taps the "Send" button after selecting all required options.
    var sendAction: () -> Void

    /// Indicates whether the target of the report is muted.
    var isUserMuted: Bool {
        flagTarget.author?.muted ?? false
    }

    /// Determines if the send button should be disabled.
    ///
    /// The button's disabled state depends on two factors:
    /// - For muted users: disabled when no send option is selected.
    /// - For non-muted users: disabled when no visibility option is selected.
    var isSendButtonDisabled: Bool {
        if isUserMuted {
            return selectedSendOption == nil
        }
        return selectedVisibilityOption == nil
    }

    /// Controls when the "Send Section" should slide in from the left.
    @State private var animateSendSection = false

    /// Controls when the "Visibility Section" should slide in from the left.
    @State private var animateVisibilitySection = false

    /// Used to identify the "Send Section" section to autoscroll to the when it appears.
    @Namespace var sendSectionID

    /// Used to identify the "Visibility Section" section to autoscroll to the when it appears.
    @Namespace var visibilitySectionID

    var body: some View {
        ZStack {
            Color.appBg.ignoresSafeArea()
            Group {
                if showSuccessView {
                    FlagSuccessView()
                } else {
                    categoryView
                }
            }
            .nosNavigationBar(title: .localizable.flagUserTitle)
            .toolbar {
                ToolbarItem(placement: .navigationBarLeading) {
                    Button {
                        dismiss()
                        resetSelections()
                    } label: {
                        Text(.localizable.cancel)
                            .foregroundColor(.primaryTxt)
                    }
                    .opacity(showSuccessView ? 0 : 1)
                    .disabled(showSuccessView)
                }
                ToolbarItem(placement: .navigationBarTrailing) {
                    ActionButton(
                        title: showSuccessView ? .localizable.done : .localizable.send,
                        action: {
                            if showSuccessView {
                                dismiss()
                                resetSelections()
                                showSuccessView = false
                            } else {
                                sendAction()
                            }
                        }
                    )
                    .disabled(isSendButtonDisabled)
                }
            }
        }
        .onAppear {
            flagCategories = FlagOption.createFlagCategories(for: flagTarget)
        }
    }

    private func resetSelections() {
        selectedFlagOption = nil
        selectedSendOption = nil
        selectedVisibilityOption = nil
        animateSendSection = false
        animateVisibilitySection = false
    }

    private var categoryView: some View {
<<<<<<< HEAD
        GeometryReader { geometry in
            ScrollViewReader { proxy in
                ScrollView(showsIndicators: false) {
                    VStack(spacing: 30) {
                        FlagOptionPicker(
                            previousSelection: .constant(nil),
                            currentSelection: $selectedFlagOption,
                            options: flagCategories,
                            title: String(localized: .localizable.flagUserCategoryTitle),
                            subtitle: String(localized: .localizable.flagUserCategoryDescription)
                        )
                        
                        if selectedFlagOption != nil {
                            FlagOptionPicker(
                                previousSelection: $selectedFlagOption,
                                currentSelection: $selectedSendOption,
                                options: FlagOption.flagUserSendOptions,
                                title: String(localized: .localizable.flagSendTitle),
                                subtitle: nil
                            )
                            .id(sendSectionID)
                            .offset(x: animateSendSection ? 0 : -geometry.size.width)
                        }
                        
                        if selectedSendOption != nil {
                            FlagOptionPicker(
                                previousSelection: .constant(nil),
                                currentSelection: $selectedVisibilityOption,
                                options: FlagOption.flagUserVisibilityOptions,
                                title: String(localized: .localizable.flagUserMuteCategoryTitle),
                                subtitle: nil
                            )
                            .id(visibilitySectionID)
                            .offset(x: animateVisibilitySection ? 0 : -geometry.size.width)
                        }
                    }
                    .padding()
                    .onChange(of: selectedFlagOption) {
                        /// Animates the sliding effect and scrolls to the bottom of the specified section.
                        proxy.animateAndScrollTo(sendSectionID, animating: $animateSendSection)
                    }
                    .onChange(of: selectedSendOption) {
                        /// Animates the sliding effect and scrolls to the bottom of the specified section.
                        proxy.animateAndScrollTo(visibilitySectionID, animating: $animateVisibilitySection)
                    }
=======
        ScrollView {
            VStack(spacing: 30) {
                FlagOptionPicker(
                    previousSelection: .constant(nil),
                    currentSelection: $selectedFlagOption,
                    options: flagCategories,
                    title: String(localized: .localizable.flagUserCategoryTitle),
                    subtitle: String(localized: .localizable.flagUserCategoryDescription)
                )

                if selectedFlagOption != nil {
                    FlagOptionPicker(
                        previousSelection: $selectedFlagOption,
                        currentSelection: $selectedSendOption,
                        options: FlagOption.flagUserSendOptions,
                        title: String(localized: .localizable.flagSendTitle),
                        subtitle: nil
                    )
                    .transition(.move(edge: .leading).combined(with: .opacity))
                }

                if selectedSendOption != nil && !isUserMuted {
                    FlagOptionPicker(
                        previousSelection: .constant(nil),
                        currentSelection: $selectedVisibilityOption,
                        options: FlagOption.flagUserVisibilityOptions,
                        title: String(localized: .localizable.flagUserMuteCategoryTitle),
                        subtitle: nil
                    )
                    .transition(.move(edge: .leading).combined(with: .opacity))
>>>>>>> 46bb74ee
                }
            }
        }
    }
}

#Preview {
    struct PreviewWrapper: View {
        @State private var selectedFlagOption: FlagOption?
        @State private var selectedSendOption: FlagOption?
        @State private var selectedVisibilityOption: FlagOption?
        @State private var showSuccessView = false
        let author = Author()

        var body: some View {
            NavigationStack {
                UserFlagView(
                    selectedFlagOption: $selectedFlagOption,
                    selectedSendOption: $selectedSendOption,
                    selectedVisibilityOption: $selectedVisibilityOption,
                    showSuccessView: $showSuccessView,
                    flagTarget: .author(author),
                    sendAction: {}
                )
            }
            .onAppear {
                selectedFlagOption = nil
            }
            .background(Color.appBg)
        }
    }
    return PreviewWrapper()
}<|MERGE_RESOLUTION|>--- conflicted
+++ resolved
@@ -102,7 +102,6 @@
     }
 
     private var categoryView: some View {
-<<<<<<< HEAD
         GeometryReader { geometry in
             ScrollViewReader { proxy in
                 ScrollView(showsIndicators: false) {
@@ -114,7 +113,7 @@
                             title: String(localized: .localizable.flagUserCategoryTitle),
                             subtitle: String(localized: .localizable.flagUserCategoryDescription)
                         )
-                        
+
                         if selectedFlagOption != nil {
                             FlagOptionPicker(
                                 previousSelection: $selectedFlagOption,
@@ -126,8 +125,8 @@
                             .id(sendSectionID)
                             .offset(x: animateSendSection ? 0 : -geometry.size.width)
                         }
-                        
-                        if selectedSendOption != nil {
+
+                        if selectedSendOption != nil && !isUserMuted {
                             FlagOptionPicker(
                                 previousSelection: .constant(nil),
                                 currentSelection: $selectedVisibilityOption,
@@ -148,38 +147,6 @@
                         /// Animates the sliding effect and scrolls to the bottom of the specified section.
                         proxy.animateAndScrollTo(visibilitySectionID, animating: $animateVisibilitySection)
                     }
-=======
-        ScrollView {
-            VStack(spacing: 30) {
-                FlagOptionPicker(
-                    previousSelection: .constant(nil),
-                    currentSelection: $selectedFlagOption,
-                    options: flagCategories,
-                    title: String(localized: .localizable.flagUserCategoryTitle),
-                    subtitle: String(localized: .localizable.flagUserCategoryDescription)
-                )
-
-                if selectedFlagOption != nil {
-                    FlagOptionPicker(
-                        previousSelection: $selectedFlagOption,
-                        currentSelection: $selectedSendOption,
-                        options: FlagOption.flagUserSendOptions,
-                        title: String(localized: .localizable.flagSendTitle),
-                        subtitle: nil
-                    )
-                    .transition(.move(edge: .leading).combined(with: .opacity))
-                }
-
-                if selectedSendOption != nil && !isUserMuted {
-                    FlagOptionPicker(
-                        previousSelection: .constant(nil),
-                        currentSelection: $selectedVisibilityOption,
-                        options: FlagOption.flagUserVisibilityOptions,
-                        title: String(localized: .localizable.flagUserMuteCategoryTitle),
-                        subtitle: nil
-                    )
-                    .transition(.move(edge: .leading).combined(with: .opacity))
->>>>>>> 46bb74ee
                 }
             }
         }
