import SwiftUI

struct NosNavigationBarModifier: ViewModifier {
    
    var title: LocalizedStringResource

    func body(content: Content) -> some View {
        content
            .navigationBarTitle(String(localized: title), displayMode: .inline)
            .toolbar {
                ToolbarItem(placement: .principal) {
                    PlainText(title)
                        .font(.clarityTitle3)
                        .foregroundColor(.primaryTxt)
                        .padding(.leading, 14)
                        .tint(.primaryTxt)
                        .allowsHitTesting(false)
                }
            }
            .toolbarBackground(.visible, for: .navigationBar)
            .toolbarBackground(Color.cardBgBottom, for: .navigationBar)
    }
}

extension View {
    func nosNavigationBar(title: LocalizedStringResource) -> some View {
        self.modifier(NosNavigationBarModifier(title: title))
    }
}

<<<<<<< HEAD
struct NosNavigationBar_Previews: PreviewProvider {
    
    static var previews: some View {
        NavigationStack {
            VStack {
                Spacer()
                PlainText("Content")
                Spacer()
            }
            .frame(maxWidth: .infinity)
            .background(Color.appBg)
            .nosNavigationBar(title: .localizable.homeFeed)
=======
#Preview {
    NavigationStack {
        VStack {
            Spacer()
            Text("Content")
            Spacer()
        }
        .frame(maxWidth: .infinity)
        .background(Color.appBg)
        .nosNavigationBar(title: .localizable.homeFeed)
    }
}

#Preview {
    NavigationStack {
        VStack {
            Spacer()
            Text("Content")
            Spacer()
>>>>>>> 4ee4e401
        }
        .frame(maxWidth: .infinity)
        .background(Color.appBg)
        .nosNavigationBar(title: LocalizedStringResource(stringLiteral: "me@nos.social"))
    }
}<|MERGE_RESOLUTION|>--- conflicted
+++ resolved
@@ -28,25 +28,11 @@
     }
 }
 
-<<<<<<< HEAD
-struct NosNavigationBar_Previews: PreviewProvider {
-    
-    static var previews: some View {
-        NavigationStack {
-            VStack {
-                Spacer()
-                PlainText("Content")
-                Spacer()
-            }
-            .frame(maxWidth: .infinity)
-            .background(Color.appBg)
-            .nosNavigationBar(title: .localizable.homeFeed)
-=======
 #Preview {
     NavigationStack {
         VStack {
             Spacer()
-            Text("Content")
+            PlainText("Content")
             Spacer()
         }
         .frame(maxWidth: .infinity)
@@ -61,7 +47,6 @@
             Spacer()
             Text("Content")
             Spacer()
->>>>>>> 4ee4e401
         }
         .frame(maxWidth: .infinity)
         .background(Color.appBg)
