import Dependencies
import Logger
import SwiftUI

struct ExcellentChoiceSheet: View {

    var username: String
    @Binding var isPresented: Bool

    @State private var claimState: ClaimState = .idle
    @Dependency(\.currentUser) private var currentUser
    @Dependency(\.namesAPI) private var namesAPI
    @Dependency(\.analytics) private var analytics

    /// The current state of the claim request.
    private enum ClaimState {
        /// There is no request in progress yet
        case idle

        /// The request is in progress
        case claiming

        /// The request finished successfully
        case claimed

        /// Something was wrong with the request
        case failed(ClaimError)

        var hasError: Bool {
            error != nil
        }

        var error: ClaimError? {
            switch self {
            case .failed(let error):
                return error
            default:
                return nil
            }
        }
    }

    private var attributedUsername: AttributedString {
        AttributedString(
            username,
            attributes: AttributeContainer([NSAttributedString.Key.foregroundColor: UIColor(Color.primaryTxt)])
        ) + AttributedString(".nos.social")
    }

    private var showAlert: Binding<Bool> {
        Binding {
            claimState.hasError
        } set: { _ in
        }
    }

    var body: some View {
        WizardSheetVStack {
            Spacer(minLength: 40)
            switch claimState {
            case .idle, .claiming:
                ProgressView()
                    .tint(Color.accentColor)
                    .scaleEffect(1.5)
                    .frame(maxWidth: .infinity, maxHeight: .infinity)
            case .failed(let error):
                Text(error.localizedDescription)
                    .font(.clarity(.regular, textStyle: .callout))
                    .foregroundStyle(Color.primaryTxt)
            case .claimed:
                WizardSheetTitleText(.localizable.excellentChoice)
                Text(attributedUsername)
                    .font(.clarity(.bold, textStyle: .title3))
                    .foregroundStyle(Color.secondaryTxt)
                WizardSheetDescriptionText(markdown: .localizable.usernameClaimedNotice)

                Spacer(minLength: 0)

                Button(String(localized: LocalizedStringResource.localizable.done)) {
                    isPresented = false
                }
                .buttonStyle(BigActionButtonStyle())
            }
            Spacer(minLength: 40)
        }
        .alert(isPresented: showAlert, error: claimState.error) {
            Button {
                isPresented = false
            } label: {
                Text(.localizable.ok)
            }
        }
        .task {
            guard case .idle = claimState else {
                return
            }

            guard let keyPair = currentUser.keyPair else {
                claimState = .failed(.notLoggedIn)
                return
            }

            claimState = .claiming

            let oldNIP05 = currentUser.author?.nip05
            do {
<<<<<<< HEAD
=======
                let relays = currentUser.author?.relays.compactMap {
                    $0.addressURL
                }
                try await namesAPI.register(
                    username: username,
                    keyPair: keyPair,
                    relays: relays ?? []
                )
>>>>>>> 09f399c9
                currentUser.author?.nip05 = "\(username)@nos.social"
                try currentUser.viewContext.saveIfNeeded()
                try await currentUser.publishMetadata()

                try await namesAPI.register(username: username, keyPair: keyPair)
                
                claimState = .claimed
                analytics.registeredNIP05Username()
            } catch {
                Log.error(error.localizedDescription)
                
                // Do our best reverting the changes.
                currentUser.author?.nip05 = oldNIP05
                try? currentUser.viewContext.saveIfNeeded()
                try? await currentUser.publishMetadata()

                claimState = .failed(.unableToClaim(error))
            }
        }
    }

    enum ClaimError: LocalizedError {
        case notLoggedIn
        case unableToClaim(Error)

        var errorDescription: String? {
            switch self {
            case .notLoggedIn:
                return "Not logged in"
            case .unableToClaim(let error):
                return error.localizedDescription
            }
        }
    }
}

#Preview {
    Color.clear.sheet(isPresented: .constant(true)) {
        ExcellentChoiceSheet(username: "sebastian", isPresented: .constant(true))
            .presentationDetents([.medium])
    }
}<|MERGE_RESOLUTION|>--- conflicted
+++ resolved
@@ -104,8 +104,9 @@
 
             let oldNIP05 = currentUser.author?.nip05
             do {
-<<<<<<< HEAD
-=======
+                currentUser.author?.nip05 = "\(username)@nos.social"
+                try currentUser.viewContext.saveIfNeeded()
+                try await currentUser.publishMetadata()
                 let relays = currentUser.author?.relays.compactMap {
                     $0.addressURL
                 }
@@ -114,13 +115,6 @@
                     keyPair: keyPair,
                     relays: relays ?? []
                 )
->>>>>>> 09f399c9
-                currentUser.author?.nip05 = "\(username)@nos.social"
-                try currentUser.viewContext.saveIfNeeded()
-                try await currentUser.publishMetadata()
-
-                try await namesAPI.register(username: username, keyPair: keyPair)
-                
                 claimState = .claimed
                 analytics.registeredNIP05Username()
             } catch {
