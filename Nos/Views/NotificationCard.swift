//
//  NotificationsCard.swift
//  Nos
//
//  Created by Matthew Lorentz on 4/28/23.
//

import SwiftUI
import Dependencies

/// A view that details some interaction (reply, like, follow, etc.) with one of your notes.
struct NotificationCard: View {
    
    @Environment(\.managedObjectContext) private var viewContext
    @EnvironmentObject private var router: Router
    @EnvironmentObject private var relayService: RelayService
    @Dependency(\.persistenceController) private var persistenceController
    
    @ObservedObject private var viewModel: NotificationViewModel
    @State private var subscriptionIDs = [RelaySubscription.ID]()
    @State private var content: AttributedString?
    
    init(viewModel: NotificationViewModel) {
        self.viewModel = viewModel
    }
    
    func showNote() {
        guard let note = Event.find(by: viewModel.noteID, context: viewContext) else {
            return 
        }
        router.notificationsPath.append(note.referencedNote() ?? note)
    }
    
    var body: some View {
        Button {
            showNote()
        } label: {
            HStack {
                AvatarView(imageUrl: viewModel.authorProfilePhotoURL, size: 40)
                    .shadow(radius: 10, y: 4)
                
                VStack {
                    HStack {
                        Text(viewModel.actionText)
                            .lineLimit(1)
                        Spacer()
                    }
                    HStack {
                        let contentText = Text("\"" + (content ?? "") + "\"")
                            .lineLimit(2)
                            .font(.body)
                            .foregroundColor(.primaryTxt)
                            .tint(.accent)
                        
                        if viewModel.content == nil {
                            contentText.redacted(reason: .placeholder)
                        } else {
                            contentText
                        }
                        Spacer()
                    }
                }
<<<<<<< HEAD
                .frame(maxWidth: .infinity)
                
                VStack {
                    Spacer()
                    Text(viewModel.date.elapsedTimeFromNowString())
                        .lineLimit(1)
                        .font(.body)
                        .foregroundColor(.secondaryText)
                }
            }
            .padding(10)
            .background(
                LinearGradient(
                    colors: [Color.cardBgTop, Color.cardBgBottom],
                    startPoint: .top,
                    endPoint: .bottom
                )
            )
            .cornerRadius(20)
            .padding(.horizontal, 15)
        }
        .buttonStyle(CardButtonStyle())
        .onAppear {
            Task(priority: .userInitiated) {
                let backgroundContext = PersistenceController.backgroundViewContext
                await subscriptionIDs += Event.requestAuthorsMetadataIfNeeded(
                    noteID: viewModel.id,
                    using: relayService,
                    in: backgroundContext
                )
            }
        }
        .onDisappear {
            Task(priority: .userInitiated) {
                await relayService.decrementSubscriptionCount(for: subscriptionIDs)
                subscriptionIDs.removeAll()
=======
                .padding(10)
                .background(
                    LinearGradient(
                        colors: [Color.cardBgTop, Color.cardBgBottom],
                        startPoint: .top,
                        endPoint: .bottom
                    )
                )
                .cornerRadius(20)
                .padding(.horizontal, 15)
            }
            .buttonStyle(CardButtonStyle())
            .onAppear {
                Task(priority: .userInitiated) {
                    let backgroundContext = persistenceController.backgroundViewContext
                    await subscriptionIDs += Event.requestAuthorsMetadataIfNeeded(
                        noteID: note.identifier,
                        using: relayService,
                        in: backgroundContext
                    )
                }
            }
            .onDisappear {
                Task(priority: .userInitiated) {
                    await relayService.decrementSubscriptionCount(for: subscriptionIDs)
                    subscriptionIDs.removeAll()
                }
            }
            .task(priority: .userInitiated) {
                let backgroundContext = persistenceController.backgroundViewContext
                if let parsedAttributedContent = await Event.attributedContent(
                    noteID: note.identifier,
                    context: backgroundContext
                ) {
                    withAnimation {
                        (self.attributedContent, _) = parsedAttributedContent
                    }
                }
>>>>>>> beb194ee
            }
        }
        .task(priority: .userInitiated) {
            self.content = await viewModel.loadContent(in: viewContext)
        }
    }
}<|MERGE_RESOLUTION|>--- conflicted
+++ resolved
@@ -60,7 +60,6 @@
                         Spacer()
                     }
                 }
-<<<<<<< HEAD
                 .frame(maxWidth: .infinity)
                 
                 VStack {
@@ -85,7 +84,7 @@
         .buttonStyle(CardButtonStyle())
         .onAppear {
             Task(priority: .userInitiated) {
-                let backgroundContext = PersistenceController.backgroundViewContext
+                let backgroundContext = persistenceController.backgroundViewContext
                 await subscriptionIDs += Event.requestAuthorsMetadataIfNeeded(
                     noteID: viewModel.id,
                     using: relayService,
@@ -97,46 +96,6 @@
             Task(priority: .userInitiated) {
                 await relayService.decrementSubscriptionCount(for: subscriptionIDs)
                 subscriptionIDs.removeAll()
-=======
-                .padding(10)
-                .background(
-                    LinearGradient(
-                        colors: [Color.cardBgTop, Color.cardBgBottom],
-                        startPoint: .top,
-                        endPoint: .bottom
-                    )
-                )
-                .cornerRadius(20)
-                .padding(.horizontal, 15)
-            }
-            .buttonStyle(CardButtonStyle())
-            .onAppear {
-                Task(priority: .userInitiated) {
-                    let backgroundContext = persistenceController.backgroundViewContext
-                    await subscriptionIDs += Event.requestAuthorsMetadataIfNeeded(
-                        noteID: note.identifier,
-                        using: relayService,
-                        in: backgroundContext
-                    )
-                }
-            }
-            .onDisappear {
-                Task(priority: .userInitiated) {
-                    await relayService.decrementSubscriptionCount(for: subscriptionIDs)
-                    subscriptionIDs.removeAll()
-                }
-            }
-            .task(priority: .userInitiated) {
-                let backgroundContext = persistenceController.backgroundViewContext
-                if let parsedAttributedContent = await Event.attributedContent(
-                    noteID: note.identifier,
-                    context: backgroundContext
-                ) {
-                    withAnimation {
-                        (self.attributedContent, _) = parsedAttributedContent
-                    }
-                }
->>>>>>> beb194ee
             }
         }
         .task(priority: .userInitiated) {
