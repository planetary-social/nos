--- conflicted
+++ resolved
@@ -28,13 +28,14 @@
         endPoint: .bottomTrailing
     )
     
-<<<<<<< HEAD
     public static let cardGradient = LinearGradient(
         colors: [Color.cardBgTop, Color.cardBgBottom],
-=======
+        startPoint: .top,
+        endPoint: .bottom
+    )
+
     public static let cardBackground = LinearGradient(
         colors: [.cardBgTop, .cardBgBottom],
->>>>>>> 4d9d8c7a
         startPoint: .top,
         endPoint: .bottom
     )
