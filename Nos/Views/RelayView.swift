//
//  RelayView.swift
//  Nos
//
//  Created by Matthew Lorentz on 1/31/23.
//

import SwiftUI
import CoreData
import Dependencies

struct RelayView: View {
    @Environment(\.managedObjectContext) private var viewContext
    @EnvironmentObject private var relayService: RelayService
    @ObservedObject var author: Author
    
    @State var newRelayAddress: String = ""
    
    @EnvironmentObject var router: Router
    
    @Dependency(\.analytics) private var analytics
    
    var body: some View {
        NavigationStack(path: $router.relayPath) {
            List {
                if let relays = author.relays?.allObjects as? [Relay] {
                    Section(Localized.relays.string) {
                        ForEach(relays) { relay in
                            Text(relay.address ?? Localized.error.string)
                        }
                        .onDelete { indexes in
                            for index in indexes {
                                let relay = relays[index]
                                
                                guard let address = relay.address else { continue }
                                
                                if let socket = relayService.socket(for: address) {
                                    for subId in relayService.activeSubscriptions {
                                        relayService.sendClose(from: socket, subscription: subId)
                                    }
                                    
                                    relayService.close(socket: socket)
                                }
                                
                                analytics.removed(relay)
                                author.remove(relay: relay)
                                viewContext.delete(relay)
                            }

                            try! viewContext.save()
                            
                            publishChanges()
                        }

                        if author.relays?.count == 0 {
                            Localized.noRelaysMessage.view
                        }
                    }
                }
                Section(Localized.addRelay.string) {
                    TextField("wss://yourrelay.com", text: $newRelayAddress)
                        .autocorrectionDisabled()
                        #if os(iOS)
                        .textInputAutocapitalization(.none)
                        .keyboardType(.URL)
                        #endif
                    Button(Localized.save.string) {
                        addRelay()
                        CurrentUser.subscribe()
                        publishChanges()
                    }
                }
                
                let authorRelayUrls = (author.relays as? Set<Relay>)?.compactMap { $0.address } ?? []
                let recommendedRelays = Relay.defaults.filter { !authorRelayUrls.contains($0) }

                if !recommendedRelays.isEmpty {
                    Section(Localized.recommendedRelays.string) {
                        ForEach(recommendedRelays, id: \.self) { address in
                            Button {
                                newRelayAddress = address
                                addRelay()
                                CurrentUser.subscribe()
                                publishChanges()
                            } label: {
                                Label(address, systemImage: "plus.circle")
                            }
                        }
                    }
                }
            }
            .toolbar {
                #if os(iOS)
                ToolbarItem(placement: .navigationBarTrailing) {
                    EditButton()
                }
                #endif
            }
            .navigationTitle(Localized.relays.string)
            .navigationDestination(for: Author.self) { author in
                ProfileView(author: author)
            }
        }
        .navigationTitle(Localized.relays.string)
    }
    
    func publishChanges() {
        let followKeys = CurrentUser.follows?.keys ?? []
        CurrentUser.publishContactList(tags: followKeys.tags, context: viewContext)
    }
    
    private func addRelay() {
        withAnimation {
            guard !newRelayAddress.isEmpty else { return }
            
            let address = newRelayAddress.lowercased().trimmingCharacters(in: .whitespacesAndNewlines)
            let relay = Relay(context: viewContext, address: address, author: CurrentUser.author)
            newRelayAddress = ""
<<<<<<< HEAD
=======

            CurrentUser.author?.add(relay: relay)
>>>>>>> eba77a9d
            
            do {
                try viewContext.save()
                analytics.added(relay)
            } catch {
                // Replace this implementation with code to handle the error appropriately.
                // fatalError() causes the application to generate a crash log and terminate. You should not
                // use this function in a shipping application, although it may be useful during development.
                let nsError = error as NSError
                fatalError("Unresolved error \(nsError), \(nsError.userInfo)")
            }
        }
    }
}

struct RelayView_Previews: PreviewProvider {
    
    static var previewContext = PersistenceController.preview.container.viewContext
    
    static var emptyContext = PersistenceController.empty.container.viewContext

    static var user: Author {
        let author = Author(context: previewContext)
        author.hexadecimalPublicKey = "d0a1ffb8761b974cec4a3be8cbcb2e96a7090dcf465ffeac839aa4ca20c9a59e"
        return author
    }
    
    static var previews: some View {
        NavigationStack {
            RelayView(author: user)
        }.environment(\.managedObjectContext, previewContext)
        
        NavigationStack {
            RelayView(author: user)
        }.environment(\.managedObjectContext, emptyContext)
    }
}<|MERGE_RESOLUTION|>--- conflicted
+++ resolved
@@ -116,12 +116,7 @@
             let address = newRelayAddress.lowercased().trimmingCharacters(in: .whitespacesAndNewlines)
             let relay = Relay(context: viewContext, address: address, author: CurrentUser.author)
             newRelayAddress = ""
-<<<<<<< HEAD
-=======
 
-            CurrentUser.author?.add(relay: relay)
->>>>>>> eba77a9d
-            
             do {
                 try viewContext.save()
                 analytics.added(relay)
