--- conflicted
+++ resolved
@@ -113,22 +113,6 @@
                                         PlainText("\(relayService.identifierToShow(nip05Identifier))")
                                             .foregroundColor(.secondaryText)
                                     }
-<<<<<<< HEAD
-                                }
-                                .font(.claritySubheadline)
-                                .multilineTextAlignment(.leading)
-                            }
-                        }
-
-                        if author != currentUser.author, let currentUser = currentUser.author {
-                            HStack {
-                                FollowButton(currentUserAuthor: currentUser, author: author)
-                                if author.muted {
-                                    Text(Localized.muted.string)
-                                        .font(.subheadline)
-                                        .foregroundColor(Color.secondaryText)
-=======
->>>>>>> 33111c17
                                 }
                                 .font(.claritySubheadline)
                                 .multilineTextAlignment(.leading)
@@ -136,8 +120,6 @@
                             .padding(.top, 3)
                         }
 
-<<<<<<< HEAD
-=======
                         if author != currentUser.author, let currentUser = currentUser.author {
                             HStack {
                                 FollowButton(currentUserAuthor: currentUser, author: author)
@@ -150,7 +132,6 @@
                             .padding(.top, 3)
                         }
 
->>>>>>> 33111c17
                         Spacer()
                     }
                     .frame(maxWidth: .infinity, alignment: .leading)
@@ -173,91 +154,6 @@
                             )
                         )
                     } label: {
-<<<<<<< HEAD
-                        HStack {
-                            if let second = knownFollowers[safe: 1]?.source {
-                                StackedAvatarsView(avatarUrls: [first.profilePhotoURL, second.profilePhotoURL])
-                                if followers.count > 2 {
-                                    Text(Localized.followedByTwoAndMore.localizedText([
-                                        "one": first.safeName,
-                                        "two": second.safeName,
-                                        "count": "\(followers.count - 2)"
-                                    ]))
-                                } else {
-                                    Text(Localized.followedByTwo.localizedText([
-                                        "one": first.safeName,
-                                        "two": second.safeName
-                                    ]))
-                                }
-                            } else {
-                                StackedAvatarsView(avatarUrls: [first.profilePhotoURL])
-                                if followers.count > 1 {
-                                    Text(Localized.followedByOneAndMore.localizedText([
-                                        "one": first.safeName,
-                                        "count": "\(followers.count - 1)"
-                                    ]))
-                                } else {
-                                    Text(Localized.followedByOne.localizedText([
-                                        "one": first.safeName
-                                    ]))
-                                }
-                            }
-                        }
-                        .font(.subheadline)
-                        .padding(EdgeInsets(top: 0, leading: 18, bottom: 0, trailing: 18))
-                        .multilineTextAlignment(.leading)
-                    }
-                }
-
-                HStack {
-                    Group {
-                        Spacer()
-                        Button {
-                            router.currentPath.wrappedValue.append(
-                                FollowsDestination(
-                                    author: author,
-                                    follows: followsResult.compactMap { $0.destination }
-                                )
-                            )
-                        } label: {
-                            tab(label: .following, value: author.follows.count)
-                        }
-                        Spacer(minLength: 0)
-                    }
-                    Divider.vertical
-                    Group {
-                        Spacer(minLength: 0)
-                        Button {
-                            router.currentPath.wrappedValue.append(
-                                FollowersDestination(
-                                    author: author,
-                                    followers: followersResult.compactMap { $0.source }
-                                )
-                            )
-                        } label: {
-                            tab(label: .followedBy, value: author.followers.count)
-                        }
-                        Spacer(minLength: 0)
-                    }
-                    Divider.vertical
-                    Group {
-                        Spacer(minLength: 0)
-                        Button {
-                            router.currentPath.wrappedValue.append(
-                                RelaysDestination(
-                                    author: author,
-                                    relays: author.relays.map { $0 }
-                                )
-                            )
-                        } label: {
-                            tab(label: .relays, value: author.relays.count)
-                        }
-                        Spacer(minLength: 0)
-                    }
-                }
-                .fixedSize(horizontal: false, vertical: true)
-                .padding(.vertical)
-=======
                         ProfileKnownFollowersView(
                             first: first,
                             knownFollowers: knownFollowers,
@@ -271,7 +167,6 @@
                     followsResult: followsResult,
                     followersResult: followersResult
                 )
->>>>>>> 33111c17
             }
             .frame(maxWidth: 500)
         }
