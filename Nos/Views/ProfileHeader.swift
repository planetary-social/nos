--- conflicted
+++ resolved
@@ -16,12 +16,8 @@
     @EnvironmentObject private var relayService: RelayService
     @Environment(CurrentUser.self) private var currentUser
 
-<<<<<<< HEAD
     @Binding private var selectedTab: ProfileHeaderTab
-    @State private var subscriptionId: String = ""
-    
-=======
->>>>>>> a9dba178
+
     var followsRequest: FetchRequest<Follow>
     var followsResult: FetchedResults<Follow> { followsRequest.wrappedValue }
 
@@ -41,6 +37,9 @@
     enum ProfileHeaderTab {
         case feed
         case posts
+        func request(author: Author) -> NSFetchRequest<Event> {
+            author.allPostsRequest(onlyRootPosts: self == .posts)
+        }
     }
 
     init(author: Author, selectedTab: Binding<ProfileHeaderTab>) {
@@ -145,6 +144,22 @@
                 )
                 HStack {
                     Button {
+                        selectedTab = .posts
+                    } label: {
+                        HStack {
+                            Spacer()
+                            let color = selectedTab == .posts ? Color.primaryTxt : .secondaryTxt
+                            Image.profilePosts
+                                .renderingMode(.template)
+                                .foregroundColor(color)
+                            Text(.localizable.posts)
+                                .foregroundColor(color)
+                            Spacer()
+                        }
+                    }
+                    .frame(maxWidth: .infinity)
+
+                    Button {
                         selectedTab = .feed
                     } label: {
                         HStack {
@@ -153,23 +168,7 @@
                             Image.profileFeed
                                 .renderingMode(.template)
                                 .foregroundColor(color)
-                            Text("Feed")
-                                .foregroundColor(color)
-                            Spacer()
-                        }
-                    }
-                    .frame(maxWidth: .infinity)
-
-                    Button {
-                        selectedTab = .posts
-                    } label: {
-                        HStack {
-                            Spacer()
-                            let color = selectedTab == .posts ? Color.primaryTxt : .secondaryTxt
-                            Image.profilePosts
-                                .renderingMode(.template)
-                                .foregroundColor(color)
-                            Text("Posts")
+                            Text(.localizable.activity)
                                 .foregroundColor(color)
                             Spacer()
                         }
