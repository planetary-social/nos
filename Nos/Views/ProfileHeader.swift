--- conflicted
+++ resolved
@@ -66,18 +66,13 @@
                                 .font(.title3.weight(.semibold))
                                 .foregroundColor(Color.primaryTxt)
                             Spacer()
-<<<<<<< HEAD
                             if let currentUser = CurrentUser.author {
                                 FollowButton(currentUserAuthor: currentUser, author: author)
-=======
-                            VStack {
-                                FollowButton(currentUserAuthor: CurrentUser.author, author: author)
                                 if author.muted {
                                     Text(Localized.mutedUser.string)
                                         .font(.subheadline)
                                         .foregroundColor(Color.secondaryTxt)
                                 }
->>>>>>> 017a3911
                             }
                         }
                         Spacer()
