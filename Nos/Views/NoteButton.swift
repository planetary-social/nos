--- conflicted
+++ resolved
@@ -111,16 +111,12 @@
                     }
                 }
             } label: {
-<<<<<<< HEAD
                 if displayRootMessage, let root = note.rootNote() ?? note.referencedNote() {
                     let action = replyAction ?? { _ in }
                     ThreadRootView(root: root, tapAction: { root in router.push(root) })
                     .padding(.top, displayRootMessage ? -50 : 0)
                 }
                 let noteCard = NoteCard(
-=======
-                NoteCard(
->>>>>>> e4387f9c
                     note: displayedNote,
                     style: style,
                     showFullMessage: showFullMessage,
