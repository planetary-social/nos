--- conflicted
+++ resolved
@@ -14,14 +14,10 @@
     var note: Event
     
     @FetchRequest private var reposts: FetchedResults<Event>
-<<<<<<< HEAD
-    @Environment(CurrentUser.self) private var currentUser
-=======
     @EnvironmentObject private var relayService: RelayService
     @Environment(CurrentUser.self) private var currentUser
     @Environment(\.managedObjectContext) private var viewContext
     
->>>>>>> 7e6f8e6e
     /// We use this to give instant feedback when the button is tapped, even though the action it performs is async.
     @State private var tapped = false
     @State private var shouldConfirmRepost = false
