--- conflicted
+++ resolved
@@ -6,17 +6,11 @@
 /// it is too long
 struct CompactNoteView: View {
     
-    @Environment(\.managedObjectContext) private var viewContext
-
     /// The note whose content will be displayed
     private let note: Event
     
     /// The maximum number of lines to show before truncating (if `showFullMessage` is false)
-<<<<<<< HEAD
-    private let truncationLineLimit: Int
-=======
-    let truncationLineLimit = 12
->>>>>>> 600bb899
+    private let truncationLineLimit = 12
     
     /// If true this view will truncate long notes and show a "Read more" button to view the whole thing. If false 
     /// the full note will always be displayed
@@ -38,6 +32,7 @@
     /// The size of the note text truncated to `truncationLineLimit` lines.
     @State private var truncatedSize = CGSize.zero
     
+    @Environment(\.managedObjectContext) private var viewContext
     @EnvironmentObject private var router: Router
     
     internal init(
@@ -47,11 +42,7 @@
         allowUserInteraction: Bool = true
     ) {
         self.note = note
-<<<<<<< HEAD
         self.shouldTruncate = shouldTruncate
-        self.truncationLineLimit = truncationLineLimit
-=======
->>>>>>> 600bb899
         self.showLinkPreviews = showLinkPreviews
         self.allowUserInteraction = allowUserInteraction
     }
