//
//  AppView.swift
//  Nos
//
//  Created by Matthew Lorentz on 2/3/23.
//

import SwiftUI
import Dependencies

struct AppView: View {

    @State var showNewPost = false
    @State var newPostContents: String? 

    @EnvironmentObject private var appController: AppController
    @EnvironmentObject var router: Router
    @EnvironmentObject var pushNotificationService: PushNotificationService
    @Environment(\.managedObjectContext) private var viewContext
    @Dependency(\.analytics) private var analytics
    @Dependency(\.crashReporting) private var crashReporting
    @EnvironmentObject var currentUser: CurrentUser
    
    @State private var showingOptions = false
<<<<<<< HEAD
    @State private var lastSelectedTab = AppDestination.home
=======
    @State private var lastSelectedTab = Destination.home
    
    /// An enumeration of the destinations for AppView.
    enum Destination: Hashable, Equatable {
        case home
        case discover
        case notifications
        case newNote(String?)
        case profile
        
        var label: some View {
            switch self {
            case .home:
                return Text(Localized.homeFeed.string)
            case .discover:
                return Localized.discover.view
            case .notifications:
                return Localized.notifications.view
            case .newNote:
                return Localized.newNote.view
            case .profile:
                return Localized.profileTitle.view
            }
        }
        
        var destinationString: String {
            switch self {
            case .home:
                return Localized.homeFeed.string
            case .discover:
                return Localized.discover.string
            case .notifications:
                return Localized.notifications.string
            case .newNote:
                return Localized.newNote.string
            case .profile:
                return Localized.profileTitle.string
            }
        }
        
        func hash(into hasher: inout Hasher) {
            hasher.combine(destinationString)
        }
    }
>>>>>>> becb4254
    
    var body: some View {
        
        ZStack {
            if appController.currentState == .onboarding {
                OnboardingView(completion: appController.completeOnboarding)
            } else {
                TabView(selection: $router.selectedTab) {
                    if let author = currentUser.author {
                        HomeFeedView(user: author)
                            .tabItem {
                                VStack {
                                    let text = Localized.homeFeed.view
                                    if $router.selectedTab.wrappedValue == .home {
                                        Image.tabIconHomeSelected
                                        text
                                    } else {
                                        Image.tabIconHome
                                        text.foregroundColor(.secondaryText)
                                    }
                                }
                            }
                            .toolbarBackground(.visible, for: .tabBar)
                            .toolbarBackground(Color.cardBgBottom, for: .tabBar)
                            .tag(AppDestination.home)
                            .onAppear {
                                // TODO: Move this somewhere better like CurrentUser when it becomes the source of truth
                                // for who is logged in
                                if let keyPair = currentUser.keyPair {
                                    analytics.identify(with: keyPair)
                                    crashReporting.identify(with: keyPair)
                                }
                            }
                    }
                    
                    DiscoverView()
                        .tabItem {
                            VStack {
                                let text = Localized.discover.view
                                if $router.selectedTab.wrappedValue == .discover {
                                    Image.tabIconEveryoneSelected
                                    text.foregroundColor(.primaryTxt)
                                } else {
                                    Image.tabIconEveryone
                                    text.foregroundColor(.secondaryText)
                                }
                            }
                        }
                        .toolbarBackground(.visible, for: .tabBar)
                        .toolbarBackground(Color.cardBgBottom, for: .tabBar)
                        .tag(AppDestination.discover)
                    
                    VStack {}
                        .tabItem {
                            VStack {
                                Image.newPostButton
                                Localized.post.view
                            }
                        }
<<<<<<< HEAD
                    .tag(AppDestination.newNote)
=======
                    .tag(Destination.newNote(nil))
>>>>>>> becb4254
                    
                    NotificationsView(user: currentUser.author)
                        .tabItem {
                            VStack {
                                let text = Localized.notifications.view
                                if $router.selectedTab.wrappedValue == .notifications {
                                    Image.tabIconNotificationsSelected
                                    text.foregroundColor(.primaryTxt)
                                } else {
                                    Image.tabIconNotifications
                                    text.foregroundColor(.secondaryText)
                                }
                            }
                        }
                        .toolbarBackground(.visible, for: .tabBar)
                        .toolbarBackground(Color.cardBgBottom, for: .tabBar)
                        .tag(AppDestination.notifications)
                        .badge(pushNotificationService.badgeCount)
                    
                    if let author = currentUser.author {
                        ProfileTab(author: author, path: $router.profilePath)
                            .tabItem {
                                VStack {
                                    let text = Localized.profileTitle.view
                                    if $router.selectedTab.wrappedValue == .profile {
                                        Image.tabProfileSelected
                                        text.foregroundColor(.primaryTxt)
                                    } else {
                                        Image.tabProfile
                                        text.foregroundColor(.secondaryText)
                                    }
                                }
                            }
                            .toolbarBackground(.visible, for: .tabBar)
                            .toolbarBackground(Color.cardBgBottom, for: .tabBar)
                            .tag(AppDestination.profile)
                    }
                }
                .onChange(of: router.selectedTab) { newTab in
<<<<<<< HEAD
                    if newTab == AppDestination.newNote {
=======
                    if case let Destination.newNote(contents) = newTab {
                        newPostContents = contents
>>>>>>> becb4254
                        showNewPost = true
                        router.selectedTab = lastSelectedTab
                    } else if !showNewPost {
                        lastSelectedTab = newTab
                    }
                }
                .sheet(isPresented: $showNewPost, content: {
                    NewNoteView(initialContents: newPostContents, isPresented: $showNewPost)
                })
                
                SideMenu(
                    menuWidth: 300,
                    menuOpened: router.sideMenuOpened,
                    toggleMenu: router.toggleSideMenu,
                    closeMenu: router.closeSideMenu
                )
            }
        }
        .onAppear(perform: appController.configureCurrentState)
        .task {
            UITabBar.appearance().unselectedItemTintColor = .secondaryText
            UITabBar.appearance().tintColor = .primaryTxt
        }
        .accentColor(.primaryTxt)
    }
}

struct AppView_Previews: PreviewProvider {
    
    static var previewData = PreviewData()
    static var persistenceController = PersistenceController.preview
    static var previewContext = persistenceController.container.viewContext
    static var relayService = previewData.relayService
    static var router = Router()
    static var currentUser = previewData.currentUser 
    
    static var loggedInAppController: AppController = {
        let appController = AppController()
        appController.completeOnboarding()
        return appController
    }()
    
    static var routerWithSideMenuOpened: Router = {
        let router = Router()
        router.toggleSideMenu()
        return router
    }()
    
    static var previews: some View {
        AppView()
            .environment(\.managedObjectContext, previewContext)
            .environmentObject(relayService)
            .environmentObject(router)
            .environmentObject(loggedInAppController)
        
        AppView()
            .environment(\.managedObjectContext, previewContext)
            .environmentObject(relayService)
            .environmentObject(router)
            .environmentObject(AppController())
        
        AppView()
            .environment(\.managedObjectContext, previewContext)
            .environmentObject(relayService)
            .environmentObject(routerWithSideMenuOpened)
            .environmentObject(AppController())
    }
}<|MERGE_RESOLUTION|>--- conflicted
+++ resolved
@@ -22,10 +22,7 @@
     @EnvironmentObject var currentUser: CurrentUser
     
     @State private var showingOptions = false
-<<<<<<< HEAD
     @State private var lastSelectedTab = AppDestination.home
-=======
-    @State private var lastSelectedTab = Destination.home
     
     /// An enumeration of the destinations for AppView.
     enum Destination: Hashable, Equatable {
@@ -69,7 +66,6 @@
             hasher.combine(destinationString)
         }
     }
->>>>>>> becb4254
     
     var body: some View {
         
@@ -129,11 +125,7 @@
                                 Localized.post.view
                             }
                         }
-<<<<<<< HEAD
-                    .tag(AppDestination.newNote)
-=======
-                    .tag(Destination.newNote(nil))
->>>>>>> becb4254
+                    .tag(AppDestination.newNote(nil))
                     
                     NotificationsView(user: currentUser.author)
                         .tabItem {
@@ -173,12 +165,8 @@
                     }
                 }
                 .onChange(of: router.selectedTab) { newTab in
-<<<<<<< HEAD
-                    if newTab == AppDestination.newNote {
-=======
-                    if case let Destination.newNote(contents) = newTab {
+                    if case let AppDestination.newNote(contents) = newTab {
                         newPostContents = contents
->>>>>>> becb4254
                         showNewPost = true
                         router.selectedTab = lastSelectedTab
                     } else if !showNewPost {
