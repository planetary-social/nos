//
//  AppView.swift
//  Nos
//
//  Created by Matthew Lorentz on 2/3/23.
//

import SwiftUI

// Used in the NavigationStack and added as an environmentObject so that it can be used for multiple views
class Router: ObservableObject {
    @Published var path = NavigationPath()
}

struct AppView: View {

    @StateObject private var appController = AppController()
    
    @EnvironmentObject var router: Router
    
    /// An enumeration of the navigation destinations for AppView.
    enum Destination: String, Hashable {
        case home
        case relays
        case settings
        
        var label: some View {
            switch self {
            case .home:
                return Text(Localized.homeFeedLinkTitle.string)
            case .relays:
                return Text(Localized.relaysLinkTitle.string)
            case .settings:
                return Text(Localized.settingsLinkTitle.string)
            }
        }
    }
    
    var body: some View {
        
        Group {
            if appController.currentState == .onboarding {
                OnboardingView(completion: appController.completeOnboarding)
            } else {
                NavigationStack(path: $router.path) {
                    List {
                        NavigationLink(value: Destination.home) { Destination.home.label }
                        NavigationLink(value: Destination.relays) { Destination.relays.label }
                        NavigationLink(value: Destination.settings) { Destination.settings.label }
                    }
                    .navigationDestination(for: Destination.self, destination: { destination in
                        switch destination {
                        case .home:
                            HomeFeedView()
                        case .relays:
                            RelayView()
                        case .settings:
                            SettingsView()
                        }
                    })
                    .navigationDestination(for: Event.self) { note in
                        ThreadView(note: note)
                    }
                    .navigationTitle(Localized.nos.string)
                }
            }
<<<<<<< HEAD
            .navigationDestination(for: Author.self) { author in
                ProfileView(author: author)
            }
            .navigationTitle(Localized.nos.string)
=======
>>>>>>> ab9d18a2
        }
        .onAppear(perform: appController.configureCurrentState)
    }
}

struct AppView_Previews: PreviewProvider {
    
    static var persistenceController = PersistenceController.preview
    static var previewContext = persistenceController.container.viewContext
    static var relayService = RelayService(persistenceController: persistenceController)
    static var router = Router()
    
    static var previews: some View {
        AppView()
            .environment(\.managedObjectContext, previewContext)
            .environmentObject(relayService)
            .environmentObject(router)
    }
}<|MERGE_RESOLUTION|>--- conflicted
+++ resolved
@@ -63,14 +63,10 @@
                     }
                     .navigationTitle(Localized.nos.string)
                 }
-            }
-<<<<<<< HEAD
+            })
             .navigationDestination(for: Author.self) { author in
                 ProfileView(author: author)
             }
-            .navigationTitle(Localized.nos.string)
-=======
->>>>>>> ab9d18a2
         }
         .onAppear(perform: appController.configureCurrentState)
     }
