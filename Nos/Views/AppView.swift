//
//  AppView.swift
//  Nos
//
//  Created by Matthew Lorentz on 2/3/23.
//

import SwiftUI

class Router: ObservableObject {
    @Published var path = NavigationPath()
}

struct AppView: View {
    
    /// An enumeration of the navigation destinations for AppView.
    enum Destination: String, Hashable {
        case home
        case relays
        case settings
        
        var label: some View {
            switch self {
            case .home:
                return Text("🏠 Home Feed")
            case .relays:
                return Text("📡 Relays")
            case .settings:
                return Text("⚙️ Settings")
            }
        }
    }
    
    @EnvironmentObject var router: Router
    
    var body: some View {
        NavigationStack(path: $router.path) {
            List {
<<<<<<< HEAD
                NavigationLink(value: Destination.home) { Destination.home.label }
                NavigationLink(value: Destination.relays) { Destination.relays.label }
                NavigationLink(value: Destination.settings) { Destination.settings.label }
            }
            .navigationDestination(for: Destination.self, destination: { destination in
                switch destination {
                case .home:
                    HomeFeedView()
                case .relays:
                    RelayView()
                case .settings:
=======
                NavigationLink(Localized.homeFeedLinkTitle.string) {
                    HomeFeedView()
                }
                NavigationLink(Localized.relaysLinkTitle.string) {
                    RelayView()
                }
                NavigationLink(Localized.settingsLinkTitle.string) {
>>>>>>> 7703a59a
                    SettingsView()
                }
            })
            .navigationDestination(for: Event.self) { note in
                ThreadView(note: note)
            }
            .navigationTitle(Localized.nos.string)
        }
    }
}

struct AppView_Previews: PreviewProvider {
    
    static var persistenceController = PersistenceController.preview
    static var previewContext = persistenceController.container.viewContext
    static var relayService = RelayService(persistenceController: persistenceController)
    static var router = Router()
    
    static var previews: some View {
        AppView()
            .environment(\.managedObjectContext, previewContext)
            .environmentObject(relayService)
            .environmentObject(router)
    }
}<|MERGE_RESOLUTION|>--- conflicted
+++ resolved
@@ -22,11 +22,11 @@
         var label: some View {
             switch self {
             case .home:
-                return Text("🏠 Home Feed")
+                return Text(Localized.homeFeedLinkTitle.string)
             case .relays:
-                return Text("📡 Relays")
+                return Text(Localized.relaysLinkTitle.string)
             case .settings:
-                return Text("⚙️ Settings")
+                return Text(Localized.settingsLinkTitle.string)
             }
         }
     }
@@ -36,7 +36,6 @@
     var body: some View {
         NavigationStack(path: $router.path) {
             List {
-<<<<<<< HEAD
                 NavigationLink(value: Destination.home) { Destination.home.label }
                 NavigationLink(value: Destination.relays) { Destination.relays.label }
                 NavigationLink(value: Destination.settings) { Destination.settings.label }
@@ -48,15 +47,6 @@
                 case .relays:
                     RelayView()
                 case .settings:
-=======
-                NavigationLink(Localized.homeFeedLinkTitle.string) {
-                    HomeFeedView()
-                }
-                NavigationLink(Localized.relaysLinkTitle.string) {
-                    RelayView()
-                }
-                NavigationLink(Localized.settingsLinkTitle.string) {
->>>>>>> 7703a59a
                     SettingsView()
                 }
             })
