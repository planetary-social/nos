//
//  AppView.swift
//  Nos
//
//  Created by Matthew Lorentz on 2/3/23.
//

import SwiftUI

struct AppView: View {

    @EnvironmentObject private var appController: AppController
    
    @State var isCreatingNewPost = false

    @EnvironmentObject var router: Router
    
    @Environment(\.managedObjectContext) private var viewContext
    
    @State
    private var showingOptions = false
    
    /// An enumeration of the destinations for AppView.
    enum Destination: String, Hashable {
        case home
        case discover
        case relays
        case notifications
        case newNote
        
        var label: some View {
            switch self {
            case .home:
                return Text(Localized.homeFeed.string)
            case .discover:
                return Localized.discover.view
            case .relays:
                return Text(Localized.relays.string)
            case .notifications:
                return Localized.notifications.view
            case .newNote:
                return Localized.newNote.view
            }
        }
        
        var destinationString: String {
            switch self {
            case .home:
                return Localized.homeFeed.string
            case .discover:
                return Localized.discover.string
            case .relays:
                return Localized.relays.string
            case .notifications:
                return Localized.notifications.string
            case .newNote:
                return Localized.newNote.string
            }
        }
    }
    
    var body: some View {
        
        ZStack {
            if appController.currentState == .onboarding {
                OnboardingView(completion: appController.completeOnboarding)
            } else {
<<<<<<< HEAD
                TabView(selection: $router.selectedTab) {
                    HomeFeedView(user: CurrentUser.author(in: viewContext))
                        .tabItem { Label(Localized.homeFeed.string, systemImage: "house") }
                        .toolbarBackground(Color.cardBgBottom, for: .tabBar)
                        .tag(Destination.home)
                    
                    DiscoverView()
                        .tabItem { Label(Localized.discover.string, systemImage: "magnifyingglass") }
                        .toolbarBackground(Color.cardBgBottom, for: .tabBar)
                        .tag(Destination.discover)
                    
                    NewPostView(isPresented: .constant(true))
                        .tabItem {
                            Label(Localized.newNote.string, systemImage: "plus.circle")
=======
                NavigationView {
                    ZStack {
                        TabView(selection: $selectedTab) {
                            HomeFeedView(user: CurrentUser.author(in: viewContext))
                                .tabItem { Label(Localized.homeFeed.string, systemImage: "house") }
                                .tag(Destination.home)
                            
                            DiscoverView()
                                .tabItem { Label(Localized.discover.string, systemImage: "magnifyingglass") }
                                .tag(Destination.discover)
                            
                            NotificationsView(user: CurrentUser.author(in: viewContext))
                                .tabItem { Label(Localized.notifications.string, systemImage: "bell") }
                                .tag(Destination.notifications)

                            RelayView(author: CurrentUser.author)
                                .tabItem {
                                    Label(Localized.relays.string, systemImage: "antenna.radiowaves.left.and.right")
                                }
                                .tag(Destination.relays)
>>>>>>> f396b483
                        }
                        .toolbarBackground(Color.cardBgBottom, for: .tabBar)
                        .tag(Destination.newNote)
                    
                    NotificationsView(user: CurrentUser.author(in: viewContext))
                        .tabItem { Label(Localized.notifications.string, systemImage: "bell") }
                        .toolbarBackground(Color.cardBgBottom, for: .tabBar)
                        .tag(Destination.notifications)
                    
                    RelayView()
                        .tabItem {
                            Label(Localized.relays.string, systemImage: "antenna.radiowaves.left.and.right")
                        }
<<<<<<< HEAD
                        .toolbarBackground(Color.cardBgBottom, for: .tabBar)
                        .tag(Destination.relays)
=======
              
                        .navigationBarTitleDisplayMode(.inline)
                        .navigationTitle(router.path.count > 0 ? router.navigationTitle : selectedTab.destinationString)
                        .navigationBarItems(
                            leading:
                                Group {
                                    if router.path.count > 0 {
                                        Button(
                                            action: {
                                                router.path.removeLast()
                                            },
                                            label: {
                                                Image(systemName: "chevron.left")
                                            }
                                        )
                                    } else {
                                        Button(
                                            action: {
                                                toggleMenu()
                                            },
                                            label: {
                                                Image(systemName: "person.crop.circle")
                                            }
                                        )
                                    }
                                }
                            ,
                            trailing:
                                Group {
                                    if router.path.count > 0 {
                                        Button(
                                            action: {
                                                showingOptions = true
                                            },
                                            label: {
                                                Image(systemName: "ellipsis")
                                            }
                                        )
                                        .confirmationDialog(Localized.share.string, isPresented: $showingOptions) {
                                            Button(Localized.copyUserIdentifier.string) {
                                                UIPasteboard.general.string = router.userNpubPublicKey
                                            }
                                        }
                                    } else {
                                        Button(
                                            action: {
                                                isCreatingNewPost.toggle()
                                            },
                                            label: {
                                                Image(systemName: "plus")
                                            }
                                        )
                                    }
                                }
                        )
                        .sheet(isPresented: $isCreatingNewPost, content: {
                            NewNoteView(isPresented: $isCreatingNewPost)
                        })
                    }
>>>>>>> f396b483
                }
                
                SideMenu(
                    menuWidth: UIScreen.main.bounds.width / 1.3,
                    menuOpened: router.sideMenuOpened,
                    toggleMenu: router.toggleSideMenu,
                    closeMenu: router.closeSideMenu
                )
            }
        }
        .onAppear(perform: appController.configureCurrentState)
        .onAppear {
            let nosAppearance = UINavigationBarAppearance()
            nosAppearance.titleTextAttributes = [.foregroundColor: UIColor.primaryTxt]
            nosAppearance.largeTitleTextAttributes = [.foregroundColor: UIColor.primaryTxt]
            UINavigationBar.appearance().standardAppearance = nosAppearance
            UINavigationBar.appearance().compactAppearance = nosAppearance
            UINavigationBar.appearance().scrollEdgeAppearance = nosAppearance
        }
    }
}

struct AppView_Previews: PreviewProvider {
    
    static var persistenceController = PersistenceController.preview
    static var previewContext = persistenceController.container.viewContext
    static var relayService = RelayService(persistenceController: persistenceController)
    static var router = Router()
    static var loggedInAppController: AppController = {
        let appController = AppController()
        KeyChain.save(key: KeyChain.keychainPrivateKey, data: Data(KeyFixture.alice.privateKeyHex.utf8))
        appController.completeOnboarding()
        return appController
    }()
    
    static var routerWithSideMenuOpened: Router = {
        let router = Router()
        router.toggleSideMenu()
        return router
    }()
    
    static var previews: some View {
        AppView()
            .environment(\.managedObjectContext, previewContext)
            .environmentObject(relayService)
            .environmentObject(router)
            .environmentObject(loggedInAppController)
        
        AppView()
            .environment(\.managedObjectContext, previewContext)
            .environmentObject(relayService)
            .environmentObject(router)
            .environmentObject(AppController())
        
        AppView()
            .environment(\.managedObjectContext, previewContext)
            .environmentObject(relayService)
            .environmentObject(routerWithSideMenuOpened)
            .environmentObject(AppController())
    }
}<|MERGE_RESOLUTION|>--- conflicted
+++ resolved
@@ -65,7 +65,6 @@
             if appController.currentState == .onboarding {
                 OnboardingView(completion: appController.completeOnboarding)
             } else {
-<<<<<<< HEAD
                 TabView(selection: $router.selectedTab) {
                     HomeFeedView(user: CurrentUser.author(in: viewContext))
                         .tabItem { Label(Localized.homeFeed.string, systemImage: "house") }
@@ -77,31 +76,9 @@
                         .toolbarBackground(Color.cardBgBottom, for: .tabBar)
                         .tag(Destination.discover)
                     
-                    NewPostView(isPresented: .constant(true))
+                    NewNoteView(isPresented: .constant(true))
                         .tabItem {
                             Label(Localized.newNote.string, systemImage: "plus.circle")
-=======
-                NavigationView {
-                    ZStack {
-                        TabView(selection: $selectedTab) {
-                            HomeFeedView(user: CurrentUser.author(in: viewContext))
-                                .tabItem { Label(Localized.homeFeed.string, systemImage: "house") }
-                                .tag(Destination.home)
-                            
-                            DiscoverView()
-                                .tabItem { Label(Localized.discover.string, systemImage: "magnifyingglass") }
-                                .tag(Destination.discover)
-                            
-                            NotificationsView(user: CurrentUser.author(in: viewContext))
-                                .tabItem { Label(Localized.notifications.string, systemImage: "bell") }
-                                .tag(Destination.notifications)
-
-                            RelayView(author: CurrentUser.author)
-                                .tabItem {
-                                    Label(Localized.relays.string, systemImage: "antenna.radiowaves.left.and.right")
-                                }
-                                .tag(Destination.relays)
->>>>>>> f396b483
                         }
                         .toolbarBackground(Color.cardBgBottom, for: .tabBar)
                         .tag(Destination.newNote)
@@ -111,74 +88,12 @@
                         .toolbarBackground(Color.cardBgBottom, for: .tabBar)
                         .tag(Destination.notifications)
                     
-                    RelayView()
+                    RelayView(author: CurrentUser.author(in: viewContext)!)
                         .tabItem {
                             Label(Localized.relays.string, systemImage: "antenna.radiowaves.left.and.right")
                         }
-<<<<<<< HEAD
                         .toolbarBackground(Color.cardBgBottom, for: .tabBar)
                         .tag(Destination.relays)
-=======
-              
-                        .navigationBarTitleDisplayMode(.inline)
-                        .navigationTitle(router.path.count > 0 ? router.navigationTitle : selectedTab.destinationString)
-                        .navigationBarItems(
-                            leading:
-                                Group {
-                                    if router.path.count > 0 {
-                                        Button(
-                                            action: {
-                                                router.path.removeLast()
-                                            },
-                                            label: {
-                                                Image(systemName: "chevron.left")
-                                            }
-                                        )
-                                    } else {
-                                        Button(
-                                            action: {
-                                                toggleMenu()
-                                            },
-                                            label: {
-                                                Image(systemName: "person.crop.circle")
-                                            }
-                                        )
-                                    }
-                                }
-                            ,
-                            trailing:
-                                Group {
-                                    if router.path.count > 0 {
-                                        Button(
-                                            action: {
-                                                showingOptions = true
-                                            },
-                                            label: {
-                                                Image(systemName: "ellipsis")
-                                            }
-                                        )
-                                        .confirmationDialog(Localized.share.string, isPresented: $showingOptions) {
-                                            Button(Localized.copyUserIdentifier.string) {
-                                                UIPasteboard.general.string = router.userNpubPublicKey
-                                            }
-                                        }
-                                    } else {
-                                        Button(
-                                            action: {
-                                                isCreatingNewPost.toggle()
-                                            },
-                                            label: {
-                                                Image(systemName: "plus")
-                                            }
-                                        )
-                                    }
-                                }
-                        )
-                        .sheet(isPresented: $isCreatingNewPost, content: {
-                            NewNoteView(isPresented: $isCreatingNewPost)
-                        })
-                    }
->>>>>>> f396b483
                 }
                 
                 SideMenu(
