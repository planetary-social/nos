--- conflicted
+++ resolved
@@ -93,16 +93,6 @@
     
     var body: some View {
         ZStack {
-<<<<<<< HEAD
-=======
-            let homeFeedFilter = Filter(
-                authorKeys: user.followedKeys, 
-                kinds: [.text, .delete, .repost, .longFormContent, .report], 
-                limit: 100, 
-                since: nil,
-                keepSubscriptionOpen: true
-            )
->>>>>>> f5333a0b
             PagedNoteListView(
                 databaseFilter: homeFeedFetchRequest,
                 relayFilter: homeFeedFilter,
