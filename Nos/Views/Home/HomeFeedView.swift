--- conflicted
+++ resolved
@@ -189,9 +189,6 @@
                 GoToFeedTip.viewedFeed.sendDonation()
             }
         }
-<<<<<<< HEAD
-        .enableInjection()
-=======
         .onChange(of: shouldNavigateToRelaysOnAppear) {
             if shouldNavigateToRelaysOnAppear {
                 showFeedSelector = false
@@ -206,7 +203,7 @@
         .navigationDestination(for: RelaysDestination.self) { destination in
             RelayView(author: destination.author)
         }
->>>>>>> deb11e0a
+        .enableInjection()
     }
 }
 
