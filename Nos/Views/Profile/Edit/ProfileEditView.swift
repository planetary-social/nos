--- conflicted
+++ resolved
@@ -78,33 +78,6 @@
                 FormSeparator()
                 NosTextField("website", text: $website)
             }
-<<<<<<< HEAD
-            
-            HStack {
-                Text("identityVerification")
-                    .font(.clarity(.semibold, textStyle: .headline))
-                    .foregroundColor(.primaryTxt)
-                    .padding(.top, 16)
-                
-                Spacer()
-            }
-            .padding(.horizontal, 13)
-            
-            if unsText.isEmpty {
-                SetUpUNSBanner(
-                    text: "unsTagline",
-                    button: "manageUniversalName"
-                ) {
-                    showUniversalNameWizard = true
-                }
-                .padding(13)
-            } else {
-                NosFormSection {
-                    NosTextField("universalName", text: $unsText)
-                }
-            }
-=======
->>>>>>> aebbcb73
         }
         .sheet(isPresented: $showNIP05Wizard) {
             CreateUsernameWizard(isPresented: $showNIP05Wizard)
