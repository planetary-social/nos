import SwiftUI
import Dependencies
import Logger
import SwiftUINavigation

let showReportWarningsKey = "com.verse.nos.settings.showReportWarnings"
let showOutOfNetworkWarningKey = "com.verse.nos.settings.showOutOfNetworkWarning"
    
struct SettingsView: View {
    @Dependency(\.unsAPI) var unsAPI
    @Dependency(\.analytics) private var analytics
    @Dependency(\.crashReporting) private var crashReporting
    @Dependency(\.persistenceController) private var persistenceController
    @Dependency(\.userDefaults) private var userDefaults
    @Dependency(\.featureFlags) private var featureFlags
    @Environment(\.managedObjectContext) private var viewContext
    @Environment(AppController.self) var appController
    @Environment(CurrentUser.self) private var currentUser

    @State private var privateKeyString = ""
    @State private var alert: AlertState<AlertAction>?
    @State private var fileToShare: URL?
    private var showActivitySheet: Binding<Bool> {
        Binding<Bool>(
            get: { fileToShare != nil },
            set: { _ in }
        )
    }

    @State private var showReportWarnings = true
    @State private var showOutOfNetworkWarning = true
    @State private var copyButtonState: CopyButtonState = .copy

    fileprivate enum AlertAction {
        case logout
        case deleteAccount
    }

    fileprivate enum CopyButtonState {
        case copy
        case copied
    }

    var body: some View {
        Form {
            Section {
                HStack {
                    Text(String(repeating: "•", count: 63))
                        .foregroundColor(.primaryTxt)
                        .font(.clarity(.regular, textStyle: .body))
                        .lineLimit(1)
                        .accessibilityLabel(Text(.localizable.privateKey))

                    Spacer()

                    // The ZStack ensures that the copy and copied buttons
                    // have the same width
                    ZStack {
                        // Copy Button
                        SecondaryActionButton(
                            title: .localizable.copy,
                            image: .copyIcon,
                            imageAlignment: .right,
                            shouldFillHorizontalSpace: true
                        ) {
                            UIPasteboard.general.string = privateKeyString
                            copyButtonState = .copied
                            Task { @MainActor in
                                try await Task.sleep(for: .seconds(10))
                                copyButtonState = .copy
                            }
                        }
                        .opacity(copyButtonState == .copy ? 1 : 0)

                        // Copied Button
                        SecondaryActionButton(
                            title: .localizable.copied,
                            shouldFillHorizontalSpace: true
                        )
                        .opacity(copyButtonState == .copied ? 1 : 0)
                        .disabled(true)
                    }
                    .fixedSize(horizontal: true, vertical: false)
                    .padding(.vertical, 5)
                }
                
                ActionButton(title: .localizable.logout) {
                    alert = AlertState(
                        title: { TextState(String(localized: .localizable.logout)) },
                        actions: {
                            ButtonState(role: .destructive, action: .send(.logout)) {
                                TextState(String(localized: .localizable.myKeyIsBackedUp))
                            }
                        },
                        message: { TextState(String(localized: .localizable.backUpYourKeyWarning)) }
                    )
                }        
                .padding(.vertical, 5)
            } header: {
                VStack(alignment: .leading, spacing: 10) {
                    Text(.localizable.privateKey)
                        .foregroundColor(.primaryTxt)
                        .font(.clarity(.semibold, textStyle: .headline))

                    Text(.localizable.privateKeyWarning)
                        .foregroundColor(.secondaryTxt)
                        .font(.footnote)
                }
                .textCase(nil)
                .listRowInsets(EdgeInsets())
                .padding(.top, 30)
                .padding(.bottom, 20)
            }
            .listRowGradientBackground()
            
            Section {
                VStack {
                    NosToggle(isOn: $showReportWarnings, labelText: .localizable.useReportsFromFollows)
                    .onChange(of: showReportWarnings) { _, newValue in
                        userDefaults.set(newValue, forKey: showReportWarningsKey)
                    }
                    
                    HStack {
                        Text(.localizable.useReportsFromFollowsDescription)
                            .foregroundColor(.secondaryTxt)
                            .font(.footnote)
                        Spacer()
                    }
                }
                .padding(.bottom, 8)

                VStack {
                    NosToggle(isOn: $showOutOfNetworkWarning, labelText: .localizable.showOutOfNetworkWarnings)
                    .onChange(of: showOutOfNetworkWarning) { _, newValue in
                        userDefaults.set(newValue, forKey: showOutOfNetworkWarningKey)
                    }
                    
                    HStack {
                        Text(.localizable.showOutOfNetworkWarningsDescription)
                            .foregroundColor(.secondaryTxt)
                            .font(.footnote)
                        Spacer()
                    }
                }
                .padding(.bottom, 8)
            } header: {
                Text(.localizable.feedSettings)
                    .foregroundColor(.primaryTxt)
                    .font(.clarity(.semibold, textStyle: .headline))
                    .textCase(nil)
                    .listRowInsets(EdgeInsets())
                    .padding(.vertical, 15)
            }
            .listRowGradientBackground()
            .task {
                showReportWarnings = userDefaults.object(forKey: showReportWarningsKey) as? Bool ?? true
                showOutOfNetworkWarning = userDefaults.object(forKey: showOutOfNetworkWarningKey) as? Bool ?? true
            }
            
            Section {
                Text("\(String(localized: .localizable.appVersion)) \(Bundle.current.versionAndBuild)")
                    .foregroundColor(.primaryTxt)
                    .padding(.vertical, 5)
                    .sheet(
                        isPresented: showActivitySheet,
                        onDismiss: {
                            fileToShare = nil
                        },
                        content: {
                            if let fileToShare {
                                ActivityViewController(activityItems: [fileToShare])
                            } else {
                                EmptyView()
                            }
                        }
                    )

                SecondaryActionButton(title: .localizable.shareDatabase) {
                    Task {
                        do {
                            fileToShare = try await Zipper.zipDatabase(controller: persistenceController)
                        } catch {
                            alert = AlertState(title: {
                                TextState(String(localized: .localizable.error))
                            }, message: {
                                TextState(String(localized: .localizable.failedToShareDatabase))
                            })
                        }
                    }
                }

                SecondaryActionButton(title: .localizable.shareLogs) {
                    Task {
                        do {
                            fileToShare = try await Zipper.zipLogs()
                        } catch {
                            alert = AlertState(title: {
                                TextState(String(localized: .localizable.error))
                            }, message: {
                                TextState(String(localized: .localizable.failedToExportLogs))
                            })
                        }
                    }
                }

                #if STAGING
                stagingControls
                #endif

                #if DEBUG
                debugControls
                #endif
            } header: {
                Text(.localizable.debug)
                    .foregroundColor(.primaryTxt)
                    .font(.clarity(.semibold, textStyle: .headline))
                    .textCase(nil)
                    .listRowInsets(EdgeInsets())
                    .padding(.vertical, 15)
            }
            .listRowGradientBackground()
            
            #if STAGING || DEBUG
            if isDeleteAccountEnabled.wrappedValue {
                ActionButton(
                    title: .localizable.deleteMyAccount,
                    font: .clarityBold(.title3),
                    padding: EdgeInsets(top: 16, leading: 0, bottom: 16, trailing: 0),
                    depthEffectColor: .actionSecondaryDepthEffect,
                    backgroundGradient: .verticalAccentSecondary,
                    shouldFillHorizontalSpace: true
                ) {
                    alert = AlertState(
                        title: { TextState(String(localized: .localizable.deleteAccount)) },
                        actions: {
                            ButtonState(role: .destructive, action: .send(.deleteAccount)) {
                                TextState(String(localized: .localizable.delete))
                            }
                        },
                        message: { TextState(String(localized: .localizable.deleteAccountDescription)) }
                    )
                }
                .clipShape(Capsule())
                .listRowBackground(Color.clear)
                .listRowInsets(EdgeInsets())
            }
        #endif
        }
        .scrollContentBackground(.hidden)
        .background(Color.appBg)
        .nosNavigationBar(title: .localizable.settings)
        .alert(unwrapping: $alert) { (action: AlertAction?) in
            if let action {
                await alertButtonTapped(action)
            }
        }
        .onAppear {
            privateKeyString = currentUser.keyPair?.nsec ?? ""
            analytics.showedSettings()
        }
    }
    
    fileprivate func alertButtonTapped(_ action: AlertAction) async {
        switch action {
        case .logout:
            await logout()
        case .deleteAccount:
            do {
                try await currentUser.publishRequestToVanish()
                await logout()
            } catch {
                Log.error(error)
            }
        }
    }
    
    func logout() async {
        await currentUser.setKeyPair(nil)
        analytics.logout()
        crashReporting.logout()
        unsAPI.logout()
        appController.configureCurrentState() 
    }
}

// DEBUG builds will have everything that's in STAGING builds and more.
#if STAGING || DEBUG
extension SettingsView {
    /// Whether the new media display is enabled.
    private var isNewMediaDisplayEnabled: Binding<Bool> {
        Binding<Bool>(
            get: { featureFlags.isEnabled(.newMediaDisplay) },
            set: { featureFlags.setFeature(.newMediaDisplay, enabled: $0) }
        )
    }

    /// A toggle for the new media display that allows the user to turn the feature on or off.
    private var newMediaFeatureToggle: some View {
        NosToggle(isOn: isNewMediaDisplayEnabled, labelText: .localizable.enableNewMediaDisplay)
    }

    /// Whether the new moderation flow is enabled.
    private var isNewModerationFlowEnabled: Binding<Bool> {
        Binding<Bool>(
            get: { featureFlags.isEnabled(.newModerationFlow) },
            set: { featureFlags.setFeature(.newModerationFlow, enabled: $0) }
        )
    }

    /// A toggle for the new moderation flow that allows the user to turn the feature on or off.
    private var newModerationFlowToggle: some View {
        NosToggle(isOn: isNewModerationFlowEnabled, labelText: .localizable.enableNewModerationFlow)
    }
    
    /// Whether account deletion is enabled.
    private var isDeleteAccountEnabled: Binding<Bool> {
        Binding<Bool>(
            get: { featureFlags.isEnabled(.deleteAccount) },
            set: { featureFlags.setFeature(.deleteAccount, enabled: $0) }
        )
    }
    
    /// A toggle for account deletion that allows the user to turn the feature on or off.
    private var deleteAccountToggle: some View {
        NosToggle(isOn: isDeleteAccountEnabled, labelText: .localizable.enableAccountDeletion)
    }
}
#endif

#if STAGING
extension SettingsView {
    /// Controls that will appear when the app is built for STAGING.
    @MainActor private var stagingControls: some View {
<<<<<<< HEAD
        Group {
            newMediaFeatureToggle
            newModerationFlowToggle
        }
=======
        newMediaFeatureToggle
        newModerationFlowToggle
        deleteAccountToggle
>>>>>>> 2565eb89
    }
}
#endif

#if DEBUG
extension SettingsView {
    /// Controls that will appear when the app is built for DEBUG.
    @MainActor private var debugControls: some View {
        Group {
            newMediaFeatureToggle
            newModerationFlowToggle
            deleteAccountToggle
            Text(.localizable.sampleDataInstructions)
                .foregroundColor(.primaryTxt)
            Button(String(localized: .localizable.loadSampleData)) {
                Task {
                    do {
                        try await persistenceController.loadSampleData(context: viewContext)
                    } catch {
                        print(error)
                    }
                }
            }
            if let author = currentUser.author {
                NavigationLink {
                    PublishedEventsView(author: author)
                } label: {
                    Text(.localizable.allPublishedEvents)
                }
            }
        }
    }
}
#endif

#Preview {
    let previewData = PreviewData()
    
    return NavigationStack {
        SettingsView()
    }
    .inject(previewData: previewData)
    .environment(AppController())
}<|MERGE_RESOLUTION|>--- conflicted
+++ resolved
@@ -331,16 +331,11 @@
 extension SettingsView {
     /// Controls that will appear when the app is built for STAGING.
     @MainActor private var stagingControls: some View {
-<<<<<<< HEAD
         Group {
             newMediaFeatureToggle
             newModerationFlowToggle
-        }
-=======
-        newMediaFeatureToggle
-        newModerationFlowToggle
-        deleteAccountToggle
->>>>>>> 2565eb89
+            deleteAccountToggle
+        }
     }
 }
 #endif
