import SwiftUI
import Dependencies
import Logger
import SwiftUINavigation

let showReportWarningsKey = "com.verse.nos.settings.showReportWarnings"
let showOutOfNetworkWarningKey = "com.verse.nos.settings.showOutOfNetworkWarning"
    
struct SettingsView: View {
    @Dependency(\.analytics) private var analytics
    @Dependency(\.crashReporting) private var crashReporting
    @Dependency(\.persistenceController) private var persistenceController
    @Dependency(\.userDefaults) private var userDefaults
    @Dependency(\.featureFlags) private var featureFlags
    @Environment(\.managedObjectContext) private var viewContext
    @Environment(AppController.self) var appController
    @Environment(CurrentUser.self) private var currentUser

    @State private var privateKeyString = ""
    @State private var alert: AlertState<AlertAction>?
    @State private var fileToShare: URL?
    private var showActivitySheet: Binding<Bool> {
        Binding<Bool>(
            get: { fileToShare != nil },
            set: { _ in }
        )
    }

    @State private var showReportWarnings = true
    @State private var showOutOfNetworkWarning = true
    @State private var copyButtonState: CopyButtonState = .copy
    @State private var showDeleteConfirmationAlert = false

    fileprivate enum AlertAction {
        case logout
        case deleteAccount
    }

    var body: some View {
        Form {
            Section {
                HStack {
                    Text(String(repeating: "•", count: 63))
                        .foregroundColor(.primaryTxt)
                        .font(.clarity(.regular, textStyle: .body))
                        .lineLimit(1)
                        .accessibilityLabel(Text("privateKey"))

                    Spacer()

                    // The ZStack ensures that the copy and copied buttons
                    // have the same width
                    ZStack {
                        // Copy Button
                        SecondaryActionButton(
                            "copy",
                            image: .copyIcon,
                            imageAlignment: .right,
                            shouldFillHorizontalSpace: true
                        ) {
                            UIPasteboard.general.string = privateKeyString
                            copyButtonState = .copied
                            Task { @MainActor in
                                try await Task.sleep(for: .seconds(10))
                                copyButtonState = .copy
                            }
                        }
                        .opacity(copyButtonState == .copy ? 1 : 0)

                        // Copied Button
                        SecondaryActionButton(
                            "copied",
                            shouldFillHorizontalSpace: true
                        )
                        .opacity(copyButtonState == .copied ? 1 : 0)
                        .disabled(true)
                    }
                    .fixedSize(horizontal: true, vertical: false)
                    .padding(.vertical, 5)
                }
                
                ActionButton("logout") {
                    alert = AlertState(
                        title: { TextState(String(localized: "logout")) },
                        actions: {
                            ButtonState(role: .destructive, action: .send(.logout)) {
                                TextState(String(localized: "myKeyIsBackedUp"))
                            }
                        },
                        message: { TextState(String(localized: "backUpYourKeyWarning")) }
                    )
                }
                .padding(.vertical, 5)
            } header: {
                VStack(alignment: .leading, spacing: 10) {
                    Text("privateKey")
                        .foregroundColor(.primaryTxt)
                        .font(.clarity(.semibold, textStyle: .headline))

                    Text("privateKeyWarning")
                        .foregroundColor(.secondaryTxt)
                        .font(.footnote)
                }
                .textCase(nil)
                .listRowInsets(EdgeInsets())
                .padding(.top, 30)
                .padding(.bottom, 20)
            }
            .listRowGradientBackground()

            Section {
                VStack {
                    NosToggle("useReportsFromFollows", isOn: $showReportWarnings)
                        .onChange(of: showReportWarnings) { _, newValue in
                            userDefaults.set(newValue, forKey: showReportWarningsKey)
                        }
                    
                    HStack {
                        Text("useReportsFromFollowsDescription")
                            .foregroundColor(.secondaryTxt)
                            .font(.footnote)
                        Spacer()
                    }
                }
                .padding(.bottom, 8)
                
                VStack {
                    NosToggle("showOutOfNetworkWarnings", isOn: $showOutOfNetworkWarning)
                        .onChange(of: showOutOfNetworkWarning) { _, newValue in
                            userDefaults.set(newValue, forKey: showOutOfNetworkWarningKey)
                        }
                    
                    HStack {
                        Text("showOutOfNetworkWarningsDescription")
                            .foregroundColor(.secondaryTxt)
                            .font(.footnote)
                        Spacer()
                    }
                }
                .padding(.bottom, 8)
            } header: {
                Text("feedSettings")
                    .foregroundColor(.primaryTxt)
                    .font(.clarity(.semibold, textStyle: .headline))
                    .textCase(nil)
                    .listRowInsets(EdgeInsets())
                    .padding(.vertical, 15)
            }
            .listRowGradientBackground()
            .task {
                showReportWarnings = userDefaults.object(forKey: showReportWarningsKey) as? Bool ?? true
                showOutOfNetworkWarning = userDefaults.object(forKey: showOutOfNetworkWarningKey) as? Bool ?? true
            }

            Section {
                Text("\(String(localized: "appVersion")) \(Bundle.current.versionAndBuild)")
                    .foregroundColor(.primaryTxt)
                    .padding(.vertical, 5)
                    .sheet(
                        isPresented: showActivitySheet,
                        onDismiss: {
                            fileToShare = nil
                        },
                        content: {
                            if let fileToShare {
                                ActivityViewController(activityItems: [fileToShare])
                            } else {
                                EmptyView()
                            }
                        }
                    )

                SecondaryActionButton("shareDatabase") {
                    Task {
                        do {
                            fileToShare = try await Zipper.zipDatabase(controller: persistenceController)
                        } catch {
                            alert = AlertState(title: {
                                TextState(String(localized: "error"))
                            }, message: {
                                TextState(String(localized: "failedToShareDatabase"))
                            })
                        }
                    }
                }

                SecondaryActionButton("shareLogs") {
                    Task {
                        do {
                            fileToShare = try await Zipper.zipLogs()
                        } catch {
                            alert = AlertState(title: {
                                TextState(String(localized: "error"))
                            }, message: {
                                TextState(String(localized: "failedToExportLogs"))
                            })
                        }
                    }
                }

                #if STAGING
                stagingControls
                #endif

                #if DEBUG
                debugControls
                #endif
            } header: {
                Text("debug")
                    .foregroundColor(.primaryTxt)
                    .font(.clarity(.semibold, textStyle: .headline))
                    .textCase(nil)
                    .listRowInsets(EdgeInsets())
                    .padding(.vertical, 15)
            }
            .listRowGradientBackground()
<<<<<<< HEAD
            
            ActionButton(
                title: .localizable.deleteMyAccount,
=======

            ActionButton(
                "deleteMyAccount",
>>>>>>> 0e7cdc44
                font: .clarityBold(.title3),
                padding: EdgeInsets(top: 16, leading: 0, bottom: 16, trailing: 0),
                depthEffectColor: .actionSecondaryDepthEffect,
                backgroundGradient: .verticalAccentSecondary,
                shouldFillHorizontalSpace: true
            ) {
<<<<<<< HEAD
                alert = AlertState(
                    title: { TextState(String(localized: .localizable.deleteAccount)) },
                    actions: {
                        ButtonState(role: .destructive, action: .send(.deleteAccount)) {
                            TextState(String(localized: .localizable.delete))
                        }
                    },
                    message: { TextState(String(localized: .localizable.deleteAccountDescription)) }
                )
=======
                showDeleteConfirmationAlert = true
>>>>>>> 0e7cdc44
            }
            .clipShape(Capsule())
            .listRowBackground(Color.clear)
            .listRowInsets(EdgeInsets())
        }
        .scrollContentBackground(.hidden)
        .background(Color.appBg)
        .nosNavigationBar("settings")
        .alert(unwrapping: $alert) { (action: AlertAction?) in
            if let action {
                await alertButtonTapped(action)
            }
        }
        .onAppear {
            privateKeyString = currentUser.keyPair?.nsec ?? ""
            analytics.showedSettings()
        }
        .overlay {
            ZStack {
                if showDeleteConfirmationAlert {
                    /// Adds a translucent background overlay to the view's man content
                    Color.actionSheetOverlay.opacity(0.5)
                        .ignoresSafeArea()
                    
                    DeleteConfirmationView(
                        requiredText: String(localized: "delete").uppercased(),
                        onDelete: {
                            Task {
                                await alertButtonTapped(.deleteAccount)
                            }
                            showDeleteConfirmationAlert = false
                        },
                        onCancel: {
                            showDeleteConfirmationAlert = false
                        }
                    )
                }
            }                    
            .transition(.opacity)
            .animation(.easeInOut(duration: 0.2), value: showDeleteConfirmationAlert)
        }
    }

    fileprivate func alertButtonTapped(_ action: AlertAction) async {
        switch action {
        case .logout:
            await currentUser.logout(appController: appController)
        case .deleteAccount:
            do {
                try await currentUser.deleteAccount(appController: appController)
            } catch {
                Log.error(error)
            }
        }
    }
}

// DEBUG builds will have everything that's in STAGING builds and more.
#if STAGING || DEBUG
extension SettingsView {
    /// Whether the new onboarding flow is enabled.
    private var isNewOnboardingFlowEnabled: Binding<Bool> {
        Binding<Bool>(
            get: { featureFlags.isEnabled(.newOnboardingFlow) },
            set: { featureFlags.setFeature(.newOnboardingFlow, enabled: $0) }
        )
    }

    /// A toggle for the new moderation flow that allows the user to turn the feature on or off.
<<<<<<< HEAD
    private var newModerationFlowToggle: some View {
        NosToggle(isOn: isNewModerationFlowEnabled, labelText: .localizable.enableNewModerationFlow)
=======
    private var newOnboardingFlowToggle: some View {
        NosToggle("New Onboarding Flow", isOn: isNewOnboardingFlowEnabled)
>>>>>>> 0e7cdc44
    }
}
#endif

#if STAGING
extension SettingsView {
    /// Controls that will appear when the app is built for STAGING.
    @MainActor private var stagingControls: some View {
        Group {
            newOnboardingFlowToggle
        }
    }
}
#endif

#if DEBUG
extension SettingsView {
    /// Controls that will appear when the app is built for DEBUG.
    @MainActor private var debugControls: some View {
        Group {
<<<<<<< HEAD
            newModerationFlowToggle
            Text(.localizable.sampleDataInstructions)
=======
            newOnboardingFlowToggle
            Text("sampleDataInstructions")
>>>>>>> 0e7cdc44
                .foregroundColor(.primaryTxt)
            Button("loadSampleData") {
                Task {
                    do {
                        try await persistenceController.loadSampleData(context: viewContext)
                    } catch {
                        print(error)
                    }
                }
            }
            if let author = currentUser.author {
                NavigationLink {
                    PublishedEventsView(author: author)
                } label: {
                    Text("allPublishedEvents")
                }
            }
        }
    }
}
#endif

#Preview {
    let previewData = PreviewData()
    
    return NavigationStack {
        SettingsView()
    }
    .inject(previewData: previewData)
    .environment(AppController())
}<|MERGE_RESOLUTION|>--- conflicted
+++ resolved
@@ -214,34 +214,16 @@
                     .padding(.vertical, 15)
             }
             .listRowGradientBackground()
-<<<<<<< HEAD
-            
-            ActionButton(
-                title: .localizable.deleteMyAccount,
-=======
 
             ActionButton(
                 "deleteMyAccount",
->>>>>>> 0e7cdc44
                 font: .clarityBold(.title3),
                 padding: EdgeInsets(top: 16, leading: 0, bottom: 16, trailing: 0),
                 depthEffectColor: .actionSecondaryDepthEffect,
                 backgroundGradient: .verticalAccentSecondary,
                 shouldFillHorizontalSpace: true
             ) {
-<<<<<<< HEAD
-                alert = AlertState(
-                    title: { TextState(String(localized: .localizable.deleteAccount)) },
-                    actions: {
-                        ButtonState(role: .destructive, action: .send(.deleteAccount)) {
-                            TextState(String(localized: .localizable.delete))
-                        }
-                    },
-                    message: { TextState(String(localized: .localizable.deleteAccountDescription)) }
-                )
-=======
                 showDeleteConfirmationAlert = true
->>>>>>> 0e7cdc44
             }
             .clipShape(Capsule())
             .listRowBackground(Color.clear)
@@ -311,13 +293,8 @@
     }
 
     /// A toggle for the new moderation flow that allows the user to turn the feature on or off.
-<<<<<<< HEAD
-    private var newModerationFlowToggle: some View {
-        NosToggle(isOn: isNewModerationFlowEnabled, labelText: .localizable.enableNewModerationFlow)
-=======
     private var newOnboardingFlowToggle: some View {
         NosToggle("New Onboarding Flow", isOn: isNewOnboardingFlowEnabled)
->>>>>>> 0e7cdc44
     }
 }
 #endif
@@ -338,13 +315,8 @@
     /// Controls that will appear when the app is built for DEBUG.
     @MainActor private var debugControls: some View {
         Group {
-<<<<<<< HEAD
-            newModerationFlowToggle
-            Text(.localizable.sampleDataInstructions)
-=======
             newOnboardingFlowToggle
             Text("sampleDataInstructions")
->>>>>>> 0e7cdc44
                 .foregroundColor(.primaryTxt)
             Button("loadSampleData") {
                 Task {
