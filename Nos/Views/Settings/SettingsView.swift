import SwiftUI
import Dependencies
import Logger
import SwiftUINavigation

let showReportWarningsKey = "com.verse.nos.settings.showReportWarnings"
let showOutOfNetworkWarningKey = "com.verse.nos.settings.showOutOfNetworkWarning"
    
struct SettingsView: View {
    @Dependency(\.analytics) private var analytics
    @Dependency(\.crashReporting) private var crashReporting
    @Dependency(\.persistenceController) private var persistenceController
    @Dependency(\.userDefaults) private var userDefaults
    @Dependency(\.featureFlags) private var featureFlags
    @Environment(\.managedObjectContext) private var viewContext
    @Environment(AppController.self) var appController
    @Environment(CurrentUser.self) private var currentUser

    @State private var privateKeyString = ""
    @State private var alert: AlertState<AlertAction>?
    @State private var fileToShare: URL?
    private var showActivitySheet: Binding<Bool> {
        Binding<Bool>(
            get: { fileToShare != nil },
            set: { _ in }
        )
    }

    @State private var showReportWarnings = true
    @State private var showOutOfNetworkWarning = true
    @State private var copyButtonState: CopyButtonState = .copy
    @State private var showDeleteConfirmationAlert = false

    fileprivate enum AlertAction {
        case logout
        case deleteAccount
    }

    fileprivate enum CopyButtonState {
        case copy
        case copied
    }

    var body: some View {
        Form {
            Section {
                HStack {
                    Text(String(repeating: "•", count: 63))
                        .foregroundColor(.primaryTxt)
                        .font(.clarity(.regular, textStyle: .body))
                        .lineLimit(1)
                        .accessibilityLabel(Text(.localizable.privateKey))

                    Spacer()

                    // The ZStack ensures that the copy and copied buttons
                    // have the same width
                    ZStack {
                        // Copy Button
                        SecondaryActionButton(
                            title: .localizable.copy,
                            image: .copyIcon,
                            imageAlignment: .right,
                            shouldFillHorizontalSpace: true
                        ) {
                            UIPasteboard.general.string = privateKeyString
                            copyButtonState = .copied
                            Task { @MainActor in
                                try await Task.sleep(for: .seconds(10))
                                copyButtonState = .copy
                            }
                        }
                        .opacity(copyButtonState == .copy ? 1 : 0)

                        // Copied Button
                        SecondaryActionButton(
                            title: .localizable.copied,
                            shouldFillHorizontalSpace: true
                        )
                        .opacity(copyButtonState == .copied ? 1 : 0)
                        .disabled(true)
                    }
                    .fixedSize(horizontal: true, vertical: false)
                    .padding(.vertical, 5)
                }

                ActionButton(title: .localizable.logout) {
                    alert = AlertState(
                        title: { TextState(String(localized: .localizable.logout)) },
                        actions: {
                            ButtonState(role: .destructive, action: .send(.logout)) {
                                TextState(String(localized: .localizable.myKeyIsBackedUp))
                            }
                        },
                        message: { TextState(String(localized: .localizable.backUpYourKeyWarning)) }
                    )
                }
                .padding(.vertical, 5)
            } header: {
                VStack(alignment: .leading, spacing: 10) {
                    Text(.localizable.privateKey)
                        .foregroundColor(.primaryTxt)
                        .font(.clarity(.semibold, textStyle: .headline))

                    Text(.localizable.privateKeyWarning)
                        .foregroundColor(.secondaryTxt)
                        .font(.footnote)
                }
                .textCase(nil)
                .listRowInsets(EdgeInsets())
                .padding(.top, 30)
                .padding(.bottom, 20)
            }
            .listRowGradientBackground()

            Section {
                VStack {
                    NosToggle(isOn: $showReportWarnings, labelText: .localizable.useReportsFromFollows)
                        .onChange(of: showReportWarnings) { _, newValue in
                            userDefaults.set(newValue, forKey: showReportWarningsKey)
                        }

                    HStack {
                        Text(.localizable.useReportsFromFollowsDescription)
                            .foregroundColor(.secondaryTxt)
                            .font(.footnote)
                        Spacer()
                    }
                }
                .padding(.bottom, 8)

                VStack {
                    NosToggle(isOn: $showOutOfNetworkWarning, labelText: .localizable.showOutOfNetworkWarnings)
                        .onChange(of: showOutOfNetworkWarning) { _, newValue in
                            userDefaults.set(newValue, forKey: showOutOfNetworkWarningKey)
                        }

                    HStack {
                        Text(.localizable.showOutOfNetworkWarningsDescription)
                            .foregroundColor(.secondaryTxt)
                            .font(.footnote)
                        Spacer()
                    }
                }
                .padding(.bottom, 8)
            } header: {
                Text(.localizable.feedSettings)
                    .foregroundColor(.primaryTxt)
                    .font(.clarity(.semibold, textStyle: .headline))
                    .textCase(nil)
                    .listRowInsets(EdgeInsets())
                    .padding(.vertical, 15)
            }
            .listRowGradientBackground()
            .task {
                showReportWarnings = userDefaults.object(forKey: showReportWarningsKey) as? Bool ?? true
                showOutOfNetworkWarning = userDefaults.object(forKey: showOutOfNetworkWarningKey) as? Bool ?? true
            }

            Section {
                Text("\(String(localized: .localizable.appVersion)) \(Bundle.current.versionAndBuild)")
                    .foregroundColor(.primaryTxt)
                    .padding(.vertical, 5)
                    .sheet(
                        isPresented: showActivitySheet,
                        onDismiss: {
                            fileToShare = nil
                        },
                        content: {
                            if let fileToShare {
                                ActivityViewController(activityItems: [fileToShare])
                            } else {
                                EmptyView()
                            }
                        }
                    )

                SecondaryActionButton(title: .localizable.shareDatabase) {
                    Task {
                        do {
                            fileToShare = try await Zipper.zipDatabase(controller: persistenceController)
                        } catch {
                            alert = AlertState(title: {
                                TextState(String(localized: .localizable.error))
                            }, message: {
                                TextState(String(localized: .localizable.failedToShareDatabase))
                            })
                        }
                    }
                }

                SecondaryActionButton(title: .localizable.shareLogs) {
                    Task {
                        do {
                            fileToShare = try await Zipper.zipLogs()
                        } catch {
                            alert = AlertState(title: {
                                TextState(String(localized: .localizable.error))
                            }, message: {
                                TextState(String(localized: .localizable.failedToExportLogs))
                            })
                        }
                    }
                }

                #if STAGING
                stagingControls
                #endif

                #if DEBUG
                debugControls
                #endif
            } header: {
                Text(.localizable.debug)
                    .foregroundColor(.primaryTxt)
                    .font(.clarity(.semibold, textStyle: .headline))
                    .textCase(nil)
                    .listRowInsets(EdgeInsets())
                    .padding(.vertical, 15)
            }
            .listRowGradientBackground()

            ActionButton(
                title: .localizable.deleteMyAccount,
                font: .clarityBold(.title3),
                padding: EdgeInsets(top: 16, leading: 0, bottom: 16, trailing: 0),
                depthEffectColor: .actionSecondaryDepthEffect,
                backgroundGradient: .verticalAccentSecondary,
                shouldFillHorizontalSpace: true
            ) {
                showDeleteConfirmationAlert = true
            }
            .clipShape(Capsule())
            .listRowBackground(Color.clear)
            .listRowInsets(EdgeInsets())
        }
        .scrollContentBackground(.hidden)
        .background(Color.appBg)
        .nosNavigationBar(title: .localizable.settings)
        .alert(unwrapping: $alert) { (action: AlertAction?) in
            if let action {
                await alertButtonTapped(action)
            }
        }
        .onAppear {
            privateKeyString = currentUser.keyPair?.nsec ?? ""
            analytics.showedSettings()
        }
        .overlay {
            ZStack {
                if showDeleteConfirmationAlert {
                    /// Adds a translucent background overlay to the view's man content
                    Color.actionSheetOverlay.opacity(0.5)
                        .ignoresSafeArea()
                    
                    DeleteConfirmationView(
                        requiredText: String(localized: "delete").uppercased(),
                        onDelete: {
                            Task {
                                await alertButtonTapped(.deleteAccount)
                            }
                            showDeleteConfirmationAlert = false
                        },
                        onCancel: {
                            showDeleteConfirmationAlert = false
                        }
                    )
                }
            }                    
            .transition(.opacity)
            .animation(.easeInOut(duration: 0.2), value: showDeleteConfirmationAlert)
        }
    }

    fileprivate func alertButtonTapped(_ action: AlertAction) async {
        switch action {
        case .logout:
            await currentUser.logout(appController: appController)
        case .deleteAccount:
            do {
                try await currentUser.deleteAccount(appController: appController)
            } catch {
                Log.error(error)
            }
        }
    }
}

// DEBUG builds will have everything that's in STAGING builds and more.
#if STAGING || DEBUG
<<<<<<< HEAD
extension SettingsView {}
=======
extension SettingsView {
    /// Whether the new moderation flow is enabled.
    private var isNewModerationFlowEnabled: Binding<Bool> {
        Binding<Bool>(
            get: { featureFlags.isEnabled(.newModerationFlow) },
            set: { featureFlags.setFeature(.newModerationFlow, enabled: $0) }
        )
    }

    /// A toggle for the new moderation flow that allows the user to turn the feature on or off.
    private var newModerationFlowToggle: some View {
        NosToggle(isOn: isNewModerationFlowEnabled, labelText: .localizable.enableNewModerationFlow)
    }

    /// Whether the new onboarding flow is enabled.
    private var isNewOnboardingFlowEnabled: Binding<Bool> {
        Binding<Bool>(
            get: { featureFlags.isEnabled(.newOnboardingFlow) },
            set: { featureFlags.setFeature(.newOnboardingFlow, enabled: $0) }
        )
    }

    /// A toggle for the new moderation flow that allows the user to turn the feature on or off.
    private var newOnboardingFlowToggle: some View {
        NosToggle(isOn: isNewOnboardingFlowEnabled, labelText: "New Onboarding Flow")
    }
}
>>>>>>> 5af758a5
#endif

#if STAGING
extension SettingsView {
    /// Controls that will appear when the app is built for STAGING.
    @MainActor private var stagingControls: some View {
<<<<<<< HEAD
        // To be replaced by featureflag toggle views.
        EmptyView()
=======
        Group {
            newModerationFlowToggle
            newOnboardingFlowToggle
        }
>>>>>>> 5af758a5
    }
}
#endif

#if DEBUG
extension SettingsView {
    /// Controls that will appear when the app is built for DEBUG.
    @MainActor private var debugControls: some View {
        Group {
<<<<<<< HEAD
=======
            newModerationFlowToggle
            newOnboardingFlowToggle
>>>>>>> 5af758a5
            Text(.localizable.sampleDataInstructions)
                .foregroundColor(.primaryTxt)
            Button(String(localized: .localizable.loadSampleData)) {
                Task {
                    do {
                        try await persistenceController.loadSampleData(context: viewContext)
                    } catch {
                        print(error)
                    }
                }
            }
            if let author = currentUser.author {
                NavigationLink {
                    PublishedEventsView(author: author)
                } label: {
                    Text(.localizable.allPublishedEvents)
                }
            }
        }
    }
}
#endif

#Preview {
    let previewData = PreviewData()
    
    return NavigationStack {
        SettingsView()
    }
    .inject(previewData: previewData)
    .environment(AppController())
}<|MERGE_RESOLUTION|>--- conflicted
+++ resolved
@@ -288,23 +288,7 @@
 
 // DEBUG builds will have everything that's in STAGING builds and more.
 #if STAGING || DEBUG
-<<<<<<< HEAD
-extension SettingsView {}
-=======
 extension SettingsView {
-    /// Whether the new moderation flow is enabled.
-    private var isNewModerationFlowEnabled: Binding<Bool> {
-        Binding<Bool>(
-            get: { featureFlags.isEnabled(.newModerationFlow) },
-            set: { featureFlags.setFeature(.newModerationFlow, enabled: $0) }
-        )
-    }
-
-    /// A toggle for the new moderation flow that allows the user to turn the feature on or off.
-    private var newModerationFlowToggle: some View {
-        NosToggle(isOn: isNewModerationFlowEnabled, labelText: .localizable.enableNewModerationFlow)
-    }
-
     /// Whether the new onboarding flow is enabled.
     private var isNewOnboardingFlowEnabled: Binding<Bool> {
         Binding<Bool>(
@@ -318,22 +302,15 @@
         NosToggle(isOn: isNewOnboardingFlowEnabled, labelText: "New Onboarding Flow")
     }
 }
->>>>>>> 5af758a5
 #endif
 
 #if STAGING
 extension SettingsView {
     /// Controls that will appear when the app is built for STAGING.
     @MainActor private var stagingControls: some View {
-<<<<<<< HEAD
-        // To be replaced by featureflag toggle views.
-        EmptyView()
-=======
         Group {
-            newModerationFlowToggle
             newOnboardingFlowToggle
         }
->>>>>>> 5af758a5
     }
 }
 #endif
@@ -343,11 +320,7 @@
     /// Controls that will appear when the app is built for DEBUG.
     @MainActor private var debugControls: some View {
         Group {
-<<<<<<< HEAD
-=======
-            newModerationFlowToggle
             newOnboardingFlowToggle
->>>>>>> 5af758a5
             Text(.localizable.sampleDataInstructions)
                 .foregroundColor(.primaryTxt)
             Button(String(localized: .localizable.loadSampleData)) {
