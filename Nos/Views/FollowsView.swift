//
//  FollowsView.swift
//  Nos
//
//  Created by Christopher Jorgensen on 2/22/23.
//

import Foundation
import SwiftUI

// This could be used both for followed and followers
struct FollowsView: View {
    @Environment(\.managedObjectContext) private var viewContext
    @EnvironmentObject private var relayService: RelayService
    @EnvironmentObject var router: Router
    
    var followed: Followed
    let syncTimer = SyncTimer()

    @State private var authorsToSync: [Author] = []

    func author(id: String) -> Author {
        try! Author.findOrCreate(by: id, context: viewContext)
    }
    
    var body: some View {
        ScrollView(.vertical) {
            LazyVStack {
                ForEach(followed) { follow in
                    VStack {
<<<<<<< HEAD
                        FollowCard(author: author(id: tag.pubkey!))
                    }
                    .onAppear {
                        // Error scenario: we have an event in core data without an author
                        let author = author(id: tag.pubkey!)
                        
=======
                        FollowCard(author: follow.destination!)
                    }
                    .onAppear {
                        // Error scenario: we have an event in core data without an author
                        let author = follow.destination!
>>>>>>> b2a97571
                        if !author.isPopulated {
                            print("Need to sync author: \(author.hexadecimalPublicKey ?? "")")
                            authorsToSync.append(author)
                        }
                    }
                    Spacer()
                }
            }
        }
        .navigationBarBackButtonHidden(true)
        .onAppear {
            router.navigationTitle = "Follows"
        }
        .onReceive(syncTimer.currentTimePublisher) { _ in
            if !authorsToSync.isEmpty {
                print("Syncing \(authorsToSync.count) authors")
                let authorKeys = authorsToSync.map({ $0.hexadecimalPublicKey! })
                let filter = Filter(authorKeys: authorKeys, kinds: [.metaData], limit: authorsToSync.count)
                relayService.requestEventsFromAll(filter: filter)
                authorsToSync.removeAll()
            }
        }
    }
}<|MERGE_RESOLUTION|>--- conflicted
+++ resolved
@@ -28,20 +28,11 @@
             LazyVStack {
                 ForEach(followed) { follow in
                     VStack {
-<<<<<<< HEAD
-                        FollowCard(author: author(id: tag.pubkey!))
-                    }
-                    .onAppear {
-                        // Error scenario: we have an event in core data without an author
-                        let author = author(id: tag.pubkey!)
-                        
-=======
                         FollowCard(author: follow.destination!)
                     }
                     .onAppear {
                         // Error scenario: we have an event in core data without an author
                         let author = follow.destination!
->>>>>>> b2a97571
                         if !author.isPopulated {
                             print("Need to sync author: \(author.hexadecimalPublicKey ?? "")")
                             authorsToSync.append(author)
