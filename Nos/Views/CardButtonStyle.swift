--- conflicted
+++ resolved
@@ -13,50 +13,35 @@
     
     @State private var configurationSize: CGSize = .zero
     
+    func makeBody(configuration: Configuration) -> some View {
+        configuration.label.mimicCardButtonStyle(style: style, isPressed: configuration.isPressed)
+    }
+}
+
+fileprivate extension CardStyle {
     var cornerRadius: CGFloat {
-        switch style {
+        switch self {
         case .golden:
             return 16
         case .compact:
             return 21
         }
-    } 
-    
-    func makeBody(configuration: Configuration) -> some View {
-        configuration.label
-<<<<<<< HEAD
-            .mimicCardButtonStyle(isPressed: configuration.isPressed)
     }
 }
 
 extension View {
-
-    func mimicCardButtonStyle(isPressed: Bool = false) -> some View {
-        ZStack {
-            ZStack {
-                Color.card3d
-            }
-            .cornerRadius(20)
-            .offset(y: 4.5)
-            .shadow(
-                color: .cardShadowBottom,
-                radius: isPressed ? 2 : 5,
-                x: 0,
-                y: isPressed ? 1 : 4
-            )
-            self
-                .offset(y: isPressed ? 3 : 0)
-=======
-            .offset(y: configuration.isPressed ? 3 : 0)
+    func mimicCardButtonStyle(style: CardStyle = .compact, isPressed: Bool = false) -> some View {
+        self
+            .offset(y: isPressed ? 3 : 0)
             .background(
                 Color.card3d
-                    .cornerRadius(cornerRadius)
+                    .cornerRadius(style.cornerRadius)
                     .offset(y: 4.5)
                     .shadow(
-                        color: .cardShadowBottom,
-                        radius: configuration.isPressed ? 2 : 5,
+                        color: Color.cardShadowBottom,
+                        radius: isPressed ? 2 : 5,
                         x: 0,
-                        y: configuration.isPressed ? 1 : 4
+                        y: isPressed ? 1 : 4
                     )
             )
     }
@@ -72,7 +57,6 @@
                     .padding()
             }
             .background(Color.cardBgTop.cornerRadius(18))
->>>>>>> 728c5e71
         }
         .buttonStyle(CardButtonStyle(style: .compact))
         Spacer()
