--- conflicted
+++ resolved
@@ -42,11 +42,7 @@
 #Preview {
     VStack {
         Spacer()
-<<<<<<< HEAD
-        Button { 
-=======
         Button {
->>>>>>> 620fe254
         } label: { 
             VStack {
                 Text("hello world")
