--- conflicted
+++ resolved
@@ -44,64 +44,7 @@
         HStack(spacing: 0) {
             switch subMenu {
             case .none:
-<<<<<<< HEAD
                 defaultMenu
-=======
-                // Attach Media
-                ImagePickerButton(cameraDevice: .rear, mediaTypes: [.image, .movie]) { imageURL in
-                    Task {
-                        do {
-                            startUploadingImage()
-                            let url = try await fileStorageAPIClient.upload(fileAt: imageURL, isProfilePhoto: false)
-                            editingController.append(url)
-                            endUploadingImage()
-                        } catch {
-                            endUploadingImage()
-                            print("error uploading: \(error)")
-                            
-                            alert = AlertState(title: {
-                                TextState(String(localized: .imagePicker.errorUploadingFile))
-                            }, message: {
-                                if case let FileStorageAPIClientError.uploadFailed(message) = error,
-                                    let message {
-                                    TextState(String(localized: .imagePicker.errorUploadingFileWithMessage(message)))
-                                } else {
-                                    TextState(String(localized: .imagePicker.errorUploadingFileMessage))
-                                }
-                            })
-                        }
-                    }
-                } label: {
-                    Image.attachMediaButton
-                        .foregroundColor(.secondaryTxt)
-                        .frame(minWidth: 44, minHeight: 44)
-                }
-                .padding(.leading, 8)
-                .accessibilityLabel(Text(.localizable.attachMedia))
-                
-                // Expiration Time
-                if let expirationTime, let option = ExpirationTimeOption(rawValue: expirationTime) {
-                    ExpirationTimeButton(
-                        model: option,
-                        showClearButton: true,
-                        isSelected: Binding(get: {
-                            self.expirationTime == option.timeInterval
-                        }, set: {
-                            self.expirationTime = $0 ? option.timeInterval : nil
-                        })
-                    )
-                    .accessibilityLabel(Text(.localizable.expirationDate))
-                    .padding(12)
-                } else {
-                    Button {
-                        subMenu = .expirationDate
-                    } label: {
-                        Image.disappearingMessages
-                            .foregroundColor(.secondaryTxt)
-                            .frame(minWidth: 44, minHeight: 44)
-                    }
-                }
->>>>>>> e08c517b
             case .expirationDate:
                 backArrow
                 ScrollView(.horizontal) {
@@ -157,7 +100,7 @@
     ///
     /// Used by ``ComposerActionBar/defaultMenu``.
     private var attachMediaView: some View {
-        ImagePickerButton { imageURL in
+        ImagePickerButton(cameraDevice: .rear, mediaTypes: [.image, .movie]) { imageURL in
             Task {
                 await uploadImage(at: imageURL)
             }
@@ -216,7 +159,7 @@
     private func uploadImage(at imageURL: URL) async {
         do {
             startUploadingImage()
-            let url = try await fileStorageAPIClient.upload(fileAt: imageURL)
+            let url = try await fileStorageAPIClient.upload(fileAt: imageURL, isProfilePhoto: false)
             await editingController.append(url)
             endUploadingImage()
         } catch {
