--- conflicted
+++ resolved
@@ -5,7 +5,7 @@
 import SwiftUINavigation
 
 struct NoteComposer: View {
-    
+
     @Environment(\.managedObjectContext) private var viewContext
     @EnvironmentObject private var relayService: RelayService
     @Environment(CurrentUser.self) var currentUser
@@ -18,18 +18,18 @@
     @State private var editingController = NoteEditorController()
 
     /// The height of the NoteTextEditor that fits all entered text.
-    /// This value will be updated by NoteTextEditor automatically, and should be used to set its frame from SwiftUI. 
-    /// This is done to work around some incompatibilities between UIKit and SwiftUI where the UITextView won't expand 
+    /// This value will be updated by NoteTextEditor automatically, and should be used to set its frame from SwiftUI.
+    /// This is done to work around some incompatibilities between UIKit and SwiftUI where the UITextView won't expand
     /// properly.
     @State private var scrollViewHeight: CGFloat = 0
 
     @State var expirationTime: TimeInterval?
-    
+
     @State private var alert: AlertState<Never>?
-    
+
     @State private var showRelayPicker = false
     @State private var selectedRelay: Relay?
-    
+
     /// Shows a note preview above the composer.
     @State private var showNotePreview = false
 
@@ -41,13 +41,13 @@
 
     var initialContents: String?
     @Binding var isPresented: Bool
-    
+
     /// The note that the user is replying to, if any.
     private var replyToNote: Event?
-    
+
     /// The id of a note the user is quoting, if any.
     private let quotedNoteID: RawEventID?
-    
+
     /// The quoted note, if any.
     @State private var quotedNote: Event?
 
@@ -67,16 +67,16 @@
         self.quotedNoteID = quotedNoteID
         self.relatedAuthors = relatedAuthors
     }
-    
+
     /// The minimum height of the NoteTextEditor.
-    /// 
+    ///
     /// We do this because editor won't expand to fill available space when it's in a ScrollView.
     /// And we need it to because people try to tap below the text field bounds to paste if it doesn't
     /// fill the screen. We remove this minimum in the case that a user is quote-reposting another note.
     var minimumEditorHeight: CGFloat {
         quotedNote == nil ? max(scrollViewHeight - 12, 0) : 0
     }
-    
+
     var body: some View {
         NavigationStack {
             ZStack {
@@ -90,13 +90,8 @@
                                     }
                                     NoteTextEditor(
                                         controller: $editingController,
-<<<<<<< HEAD
                                         minHeight: minimumEditorHeight,
-                                        placeholder: .localizable.newNotePlaceholder,
                                         relatedAuthors: relatedAuthors
-=======
-                                        minHeight: minimumEditorHeight
->>>>>>> 9320fea3
                                     )
                                     .padding(10)
                                     .disabled(showNotePreview)
@@ -122,7 +117,7 @@
                                 .onAppear {
                                     Task {
                                         try await Task.sleep(for: .seconds(0.5))
-                                        withAnimation(.easeInOut(duration: 0.25)) { 
+                                        withAnimation(.easeInOut(duration: 0.25)) {
                                             proxy.scrollTo(0, anchor: nil)
                                         }
                                     }
@@ -130,10 +125,10 @@
                             }
                         }
                         .onChange(of: geometry.size.height) { _, newValue in
-                            scrollViewHeight = newValue 
+                            scrollViewHeight = newValue
                         }
                     }
-                    
+
                     composerActionBar
                 }
                 .onChange(of: showNotePreview) { _, newValue in
@@ -314,12 +309,12 @@
         }
         isPresented = false
     }
-    
+
     private func loadQuotedNote() {
         guard let quotedNoteID else {
             return
         }
-        
+
         quotedNote = try? Event.findOrCreateStubBy(
             id: quotedNoteID,
             context: persistenceController.viewContext
@@ -329,7 +324,7 @@
     private var isPostEnabled: Bool {
         !isUploadingImage && (!editingController.isEmpty || quotedNote?.bech32NoteID.isEmptyOrNil == false)
     }
-    
+
     private var postText: AttributedString {
         var text = editingController.text ?? ""
         if let noteLink = quotedNote?.bech32NoteID {
