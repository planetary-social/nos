--- conflicted
+++ resolved
@@ -27,14 +27,9 @@
         NosForm {
             NosFormSection("profilePicture") {
                 WithState(initialValue: "Alice") { text in
-<<<<<<< HEAD
                     NosTextEditor("bio", text: text)
-                        .scrollContentBackground(.hidden)
-=======
-                    NosTextEditor(label: .localizable.bio, text: text)
->>>>>>> aebbcb73
                         .frame(maxHeight: 200)
-                }    
+                }
             }
         }
     }
