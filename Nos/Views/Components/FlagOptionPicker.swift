--- conflicted
+++ resolved
@@ -53,18 +53,6 @@
     }
 
     var body: some View {
-<<<<<<< HEAD
-        VStack(alignment: .leading) {
-            HStack(alignment: .center) {
-                flagContent
-                Spacer()
-                radioButton
-            }
-
-            if let info = flag.info, selection?.id == flag.id {
-                infoBox(text: info)
-            }
-=======
         Button(action: {
             selection = flag
         }, label: {
@@ -91,7 +79,6 @@
             Spacer()
 
             NosRadioButton(isSelected: isSelected)
->>>>>>> 8c209c84
         }
     }
 
