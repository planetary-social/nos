--- conflicted
+++ resolved
@@ -112,26 +112,13 @@
     }
 }
 
-<<<<<<< HEAD
-struct BigGradientButton_Previews: PreviewProvider {
-    static var previews: some View {
-        VStack(spacing: 20) {
-            BigActionButton("tryIt", action: {})
-                .frame(width: 268)
-            
-            BigActionButton("tryIt", action: {})
-                .disabled(true)
-                .frame(width: 268)
-        }
-=======
 #Preview {
     VStack(spacing: 20) {
-        BigActionButton(title: .localizable.accept, action: {})
+        BigActionButton("accept", action: {})
             .frame(width: 268)
 
-        BigActionButton(title: .localizable.accept, action: {})
+        BigActionButton("accept", action: {})
             .disabled(true)
             .frame(width: 268)
->>>>>>> 8979e9ce
     }
 }