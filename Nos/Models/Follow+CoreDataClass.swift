//
//  Follow+CoreDataClass.swift
//  Nos
//
//  Created by Christopher Jorgensen on 2/15/23.
//

import Foundation
import CoreData

typealias Followed = [Follow]

extension Set where Element == Follow {
    var keys: [String] {
        compactMap { $0.destination?.hexadecimalPublicKey }
    }
}

extension Array where Element == String {
    var eTags: [[String]] {
        map { ["e", $0] }
    }

    var pTags: [[String]] {
        map { ["p", $0] }
    }
}

@objc(Follow)
public class Follow: NosManagedObject {
    
    class func upsert(
        by author: Author,
        jsonTag: [String],
        context: NSManagedObjectContext
    ) throws -> Follow {
        var follow: Follow
        let fetchRequest = NSFetchRequest<Follow>(entityName: "Follow")
        fetchRequest.predicate = NSPredicate(
            format: "source.hexadecimalPublicKey = %@ AND destination.hexadecimalPublicKey = %@",
            author.hexadecimalPublicKey!,
            jsonTag[1]
        )
        fetchRequest.fetchLimit = 1
        if let existingFollow = try context.fetch(fetchRequest).first {
            follow = existingFollow
            // TODO: abort if the event we are processing is older than the one we have in Core Data
        } else {
            follow = Follow(context: context)
        }
        
        follow.source = author
        follow.lastUpdated = Date.now
        
        let followedKey = jsonTag[1]
        let followedAuthor = try Author.findOrCreate(by: followedKey, context: context)
        follow.destination = followedAuthor
        
        if jsonTag.count > 2, !jsonTag[2].isEmpty {
            if let relay = try? Relay.findOrCreate(by: jsonTag[2], context: context) {
                author.add(relay: relay)
            }
        }
        
        if jsonTag.count > 3 {
            follow.petName = jsonTag[3]
        }
        
        return follow
    }
    
    @nonobjc public class func followsRequest(sources authors: [Author]) -> NSFetchRequest<Follow> {
        let fetchRequest = NSFetchRequest<Follow>(entityName: "Follow")
        fetchRequest.sortDescriptors = [NSSortDescriptor(keyPath: \Follow.petName, ascending: true)]
        fetchRequest.predicate = NSPredicate(format: "source IN %@", authors)
        return fetchRequest
    }
    
    @nonobjc public class func followsRequest(source: Author, destination: Author) -> NSFetchRequest<Follow> {
        let fetchRequest = NSFetchRequest<Follow>(entityName: "Follow")
        fetchRequest.sortDescriptors = [NSSortDescriptor(keyPath: \Follow.petName, ascending: true)]
        fetchRequest.predicate = NSPredicate(format: "source = %@ AND destination = %@", source, destination)
        return fetchRequest
    }
    
    @nonobjc public class func emptyRequest() -> NSFetchRequest<Follow> {
        let fetchRequest = NSFetchRequest<Follow>(entityName: "Follow")
        fetchRequest.sortDescriptors = [NSSortDescriptor(keyPath: \Follow.petName, ascending: true)]
        fetchRequest.fetchLimit = 0
        return fetchRequest
    }
    
<<<<<<< HEAD
=======
    /// Retreives all the Follows whose source Author has been deleted.
>>>>>>> 86dfe9da
    static func orphanedRequest() -> NSFetchRequest<Follow> {
        let fetchRequest = NSFetchRequest<Follow>(entityName: "Follow")
        fetchRequest.sortDescriptors = [NSSortDescriptor(keyPath: \Follow.lastUpdated, ascending: false)]
        fetchRequest.predicate = NSPredicate(format: "source = nil")
        return fetchRequest
    }
    
    class func follows(source: Author, destination: Author, context: NSManagedObjectContext) -> [Follow] {
        let fetchRequest = Follow.followsRequest(source: source, destination: destination)
        
        do {
            return try context.fetch(fetchRequest)
        } catch let error as NSError {
            print("Failed to fetch follows. Error: \(error.description)")
        }
        
        return []
    }
    
    class func deleteFollows(in follows: Set<Follow>, context: NSManagedObjectContext) {
        for follow in follows {
            context.delete(follow)
        }
    }
    
    class func find(source: Author, destination: Author, context: NSManagedObjectContext) throws -> Follow? {
        let fetchRequest = Follow.followsRequest(source: source, destination: destination)
        fetchRequest.fetchLimit = 1
        if let follow = try context.fetch(fetchRequest).first {
            return follow
        }
        
        return nil
    }
    
    class func findOrCreate(source: Author, destination: Author, context: NSManagedObjectContext) throws -> Follow {
        if let follow = try? Follow.find(source: source, destination: destination, context: context) {
            return follow
        } else {
            let follow = Follow(context: context)
            follow.source = source
            follow.destination = destination
            return follow
        }
    }
}<|MERGE_RESOLUTION|>--- conflicted
+++ resolved
@@ -90,10 +90,7 @@
         return fetchRequest
     }
     
-<<<<<<< HEAD
-=======
     /// Retreives all the Follows whose source Author has been deleted.
->>>>>>> 86dfe9da
     static func orphanedRequest() -> NSFetchRequest<Follow> {
         let fetchRequest = NSFetchRequest<Follow>(entityName: "Follow")
         fetchRequest.sortDescriptors = [NSSortDescriptor(keyPath: \Follow.lastUpdated, ascending: false)]
