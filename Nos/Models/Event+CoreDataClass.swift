--- conflicted
+++ resolved
@@ -473,11 +473,7 @@
     func reportsRequest() -> NSFetchRequest<Event> {
         let request = NSFetchRequest<Event>(entityName: "Event")
         request.predicate = NSPredicate(
-<<<<<<< HEAD
-            format: "kind = %i AND ANY eventReferences.referencedEvent = %@", 
-=======
             format: "kind = %i AND ANY eventReferences.referencedEvent = %@ AND deletedOn.@count = 0", 
->>>>>>> 4ebb5215
             EventKind.report.rawValue,
             self
         )
