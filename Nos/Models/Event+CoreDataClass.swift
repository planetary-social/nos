//
//  Event+CoreDataClass.swift
//  Nos
//
//  Created by Matthew Lorentz on 1/31/23.
//
//

// swiftlint:disable file_length
import Foundation
import CoreData
import RegexBuilder
import SwiftUI
import Logger

enum EventError: Error {
	case jsonEncoding
	case utf8Encoding
	case unrecognizedKind
    case missingAuthor
    case invalidETag([String])
    case invalidSignature(Event)
    
    var description: String? {
        switch self {
        case .unrecognizedKind:
            return "Unrecognized event kind"
        case .missingAuthor:
            return "Could not parse author on event"
        case .invalidETag(let strings):
            return "Invalid e tag \(strings.joined(separator: ","))"
        case .invalidSignature(let event):
            return "Invalid signature on event: \(String(describing: event.identifier))"
        default:
            return ""
        }
	}
}

public enum EventKind: Int64, CaseIterable {
	case metaData = 0
	case text = 1
	case contactList = 3
	case directMessage = 4
	case delete = 5
	case boost = 6
	case like = 7
    case channelMessage = 42
    case mute = 10_000
    case parameterizedReplaceableEvent = 30_000
}

extension FetchedResults where Element == Event {
    var unmuted: [Event] {
        filter {
            if let author = $0.author {
                let notDeleted = ($0.deletedOn?.count ?? 0) == 0
                return !author.muted && notDeleted
            }
            return false
        }
    }
}

// swiftlint:disable type_body_length
@objc(Event)
public class Event: NosManagedObject {
    
    static var replyNoteReferences = "kind = 1 AND ANY eventReferences.referencedEvent.identifier == %@"
    
    @nonobjc public class func allEventsRequest() -> NSFetchRequest<Event> {
        let fetchRequest = NSFetchRequest<Event>(entityName: "Event")
        fetchRequest.sortDescriptors = [NSSortDescriptor(keyPath: \Event.createdAt, ascending: true)]
        return fetchRequest
    }
    
    /// The userId mapped to an array of strings witn information of the user
    static let discoverTabUserIdToInfo: [String: [String]] = [
        "npub1sg6plzptd64u62a878hep2kev88swjh3tw00gjsfl8f237lmu63q0uf63m": ["Jack Dorsey"],
        "npub1g53mukxnjkcmr94fhryzkqutdz2ukq4ks0gvy5af25rgmwsl4ngq43drvk": ["Martti Malmi/sirius"],
        "npub19mun7qwdyjf7qs3456u8kyxncjn5u2n7klpu4utgy68k4aenzj6synjnft": ["Unclebobmartin"],
        "npub1qlkwmzmrhzpuak7c2g9akvcrh7wzkd7zc7fpefw9najwpau662nqealf5y": ["Katie"],
        "npub176ar97pxz4t0t5twdv8psw0xa45d207elwauu5p93an0rfs709js4600cg": ["arjwright"],
        "npub1nstrcu63lzpjkz94djajuz2evrgu2psd66cwgc0gz0c0qazezx0q9urg5l": ["nostrica"],
        "npub1pez4lttr28mhfdzx3047wt4j7qzgkh2asjuxa6626rzdrkk39ggqe0xdvg": ["Daniel Onren Latorre"],
        "npub14ps5krdd2wezq4kytmzv3t5rt6p4hl5tx6ecqfdxt5y0kchm5rtsva57gc": ["Martin"],
        "npub1uaajg6r8hfgh9c3vpzm2m5w8mcgynh5e0tf0um4q5dfpx8u6p6dqmj87z6": ["Chardot"],
        "npub1uucu5snurqze6enrdh06am432qftctdnehf8h8jv4hjs27nwstkshxatty": ["boreq"],
        "npub1wmr34t36fy03m8hvgl96zl3znndyzyaqhwmwdtshwmtkg03fetaqhjg240": ["rabble"],
        "npub16zsllwrkrwt5emz2805vhjewj6nsjrw0ge0latyrn2jv5gxf5k0q5l92l7": ["Matt Lorentz"],
        "npub1lur3ft9rk43fmjd2skwefz0jxlhfj0nyz3zjfkxwe3y8xlf5r6nquat0xg": ["Shaina Dane"],
        "npub1xdtducdnjerex88gkg2qk2atsdlqsyxqaag4h05jmcpyspqt30wscmntxy": ["brugeman"],
        "npub1sn0wdenkukak0d9dfczzeacvhkrgz92ak56egt7vdgzn8pv2wfqqhrjdv9": ["Edward Snowden"],
        "npub12ye6p9r6h6qpg3wrfch4v9gas6g0g7y6knrkxf6mzstxuax9sv8sdxrdku": ["Heather Everdeen"],
        "npub1pvgcusxk7006hvtlyx555erhq8c5pk9svw57snlxujpkgnkup89sekdx8c": ["Pam"],
    ]
    
    @nonobjc public class func allPostsRequest(_ eventKind: EventKind = .text) -> NSFetchRequest<Event> {
        let fetchRequest = NSFetchRequest<Event>(entityName: "Event")
        fetchRequest.sortDescriptors = [NSSortDescriptor(keyPath: \Event.createdAt, ascending: false)]
        fetchRequest.predicate = NSPredicate(format: "kind = %i", eventKind.rawValue)
        return fetchRequest
    }
    
    @nonobjc public class func emptyDiscoverRequest() -> NSFetchRequest<Event> {
        let fetchRequest = NSFetchRequest<Event>(entityName: "Event")
        fetchRequest.sortDescriptors = [NSSortDescriptor(keyPath: \Event.createdAt, ascending: false)]
        fetchRequest.predicate = NSPredicate.false
        return fetchRequest
    }
    
    @nonobjc public class func extendedNetworkPredicate(featuredAuthors: [String]) -> NSPredicate {
        guard let currentUser = CurrentUser.shared.author else {
            return NSPredicate.false
        }
        let kind = EventKind.text.rawValue
        let featuredPredicate = NSPredicate(
            format: "kind = %i AND eventReferences.@count = 0 AND author.hexadecimalPublicKey IN %@ " +
                "AND NOT author IN %@.follows.destination",
            kind,
            featuredAuthors.compactMap {
                PublicKey(npub: $0)?.hex
            },
            currentUser
        )
            
        let twoHopsPredicate = NSPredicate(
            format: "kind = %i AND eventReferences.@count = 0 " +
                "AND ANY author.followers.source IN %@.follows.destination AND NOT author IN %@.follows.destination",
            kind,
            currentUser,
            currentUser
        )

        return NSCompoundPredicate(orPredicateWithSubpredicates: [
            featuredPredicate,
            twoHopsPredicate
        ])
    }
    
    @nonobjc public class func seen(on relay: Relay) -> NSPredicate {
        let kind = EventKind.text.rawValue
        return NSPredicate(format: "kind = %i AND eventReferences.@count = 0 AND %@ IN seenOnRelays", kind, relay)
    }
    
    @nonobjc public class func allMentionsPredicate(for user: Author) -> NSPredicate {
        guard let publicKey = user.hexadecimalPublicKey, !publicKey.isEmpty else {
            return NSPredicate.false
        }
        
        return NSPredicate(
            format: "kind = %i AND ANY authorReferences.pubkey = %@",
            EventKind.text.rawValue,
            publicKey
        )
    }

    @nonobjc public class func allUserPostsRequest() -> NSFetchRequest<Event> {
        let fetchRequest = NSFetchRequest<Event>(entityName: "Event")
        fetchRequest.sortDescriptors = [NSSortDescriptor(keyPath: \Event.createdAt, ascending: false)]
        fetchRequest.predicate = NSPredicate(format: "sendAttempts > 0 AND sendAttempts < 5")
        return fetchRequest
    }
    
    @nonobjc public class func allRepliesPredicate(for user: Author) -> NSPredicate {
        NSPredicate(format: "kind = 1 AND ANY eventReferences.referencedEvent.author = %@", user)
    }
    
    @nonobjc public class func allNotifications(for user: Author) -> NSFetchRequest<Event> {
        let fetchRequest = NSFetchRequest<Event>(entityName: "Event")
        fetchRequest.sortDescriptors = [NSSortDescriptor(keyPath: \Event.createdAt, ascending: false)]
        
        let mentionsPredicate = allMentionsPredicate(for: user)
        let repliesPredicate = allRepliesPredicate(for: user)
        let allNotificationsPredicate = NSCompoundPredicate(
            orPredicateWithSubpredicates: [mentionsPredicate, repliesPredicate]
        )
        fetchRequest.predicate = allNotificationsPredicate
        
        return fetchRequest
    }
    
    @nonobjc public class func allReplies(to rootEvent: Event) -> NSFetchRequest<Event> {
        allReplies(toNoteWith: rootEvent.identifier)
    }
        
    @nonobjc public class func allReplies(toNoteWith noteID: String?) -> NSFetchRequest<Event> {
        guard let noteID else {
            return emptyRequest()
        }
        let fetchRequest = NSFetchRequest<Event>(entityName: "Event")
        fetchRequest.sortDescriptors = [NSSortDescriptor(keyPath: \Event.createdAt, ascending: false)]
        fetchRequest.predicate = NSPredicate(
            format: replyNoteReferences,
            noteID
        )
        return fetchRequest
    }
    
    @nonobjc public class func allReplies(toEventWith id: String) -> NSFetchRequest<Event> {
        guard let currentUser = CurrentUser.shared.author else {
            return emptyRequest()
        }
        let fetchRequest = NSFetchRequest<Event>(entityName: "Event")
        fetchRequest.sortDescriptors = [NSSortDescriptor(keyPath: \Event.createdAt, ascending: false)]
        fetchRequest.predicate = NSPredicate(
            format: replyNoteReferences,
            id,
            currentUser,
            currentUser,
            currentUser
        )
        return fetchRequest
    }
    
    @nonobjc public class func event(by identifier: String) -> NSFetchRequest<Event> {
        let fetchRequest = NSFetchRequest<Event>(entityName: "Event")
        fetchRequest.predicate = NSPredicate(format: "identifier = %@", identifier)
        fetchRequest.fetchLimit = 1
        return fetchRequest
    }
    
    @nonobjc public class func homeFeedPredicate(for user: Author) -> NSPredicate {
        NSPredicate(
            // swiftlint:disable line_length
            format: "kind = 1 AND SUBQUERY(eventReferences, $reference, $reference.marker = 'root' OR $reference.marker = 'reply' OR $reference.marker = nil).@count = 0 AND (ANY author.followers.source = %@ OR author = %@)",
            // swiftlint:enable line_length
            user,
            user
        )
    }
    
    @nonobjc public class func homeFeed(for user: Author) -> NSFetchRequest<Event> {
        let fetchRequest = NSFetchRequest<Event>(entityName: "Event")
        fetchRequest.sortDescriptors = [NSSortDescriptor(keyPath: \Event.createdAt, ascending: false)]
        let homeFeedPredicate = homeFeedPredicate(for: user)
        fetchRequest.predicate = homeFeedPredicate
        return fetchRequest
    }
    
    @nonobjc public class func allFollowedPostsRequest(from publicKeys: [String]) -> NSFetchRequest<Event> {
        let fetchRequest = NSFetchRequest<Event>(entityName: "Event")
        fetchRequest.sortDescriptors = [NSSortDescriptor(keyPath: \Event.createdAt, ascending: false)]
        let kind = EventKind.text.rawValue
        let predicate = NSPredicate(format: "kind = %i AND author.hexadecimalPublicKey IN %@", kind, publicKeys)
        fetchRequest.predicate = predicate
        return fetchRequest
    }
    
    @nonobjc public class func emptyRequest() -> NSFetchRequest<Event> {
        let fetchRequest = NSFetchRequest<Event>(entityName: "Event")
        fetchRequest.sortDescriptors = [NSSortDescriptor(keyPath: \Event.createdAt, ascending: true)]
        fetchRequest.predicate = NSPredicate.false
        return fetchRequest
    }
    
    @nonobjc public class func deleteAllEvents() -> NSBatchDeleteRequest {
        let fetchRequest: NSFetchRequest<NSFetchRequestResult> = NSFetchRequest(entityName: "Event")
        let deleteRequest = NSBatchDeleteRequest(fetchRequest: fetchRequest)
        return deleteRequest
    }
    
    @nonobjc public class func deleteAllPosts(by author: Author) -> NSBatchDeleteRequest {
        let fetchRequest: NSFetchRequest<NSFetchRequestResult> = NSFetchRequest(entityName: "Event")
        let kind = EventKind.text.rawValue
        let key = author.hexadecimalPublicKey ?? "notakey"
        fetchRequest.predicate = NSPredicate(format: "kind = %i AND author.hexadecimalPublicKey = %@", kind, key)
        let deleteRequest = NSBatchDeleteRequest(fetchRequest: fetchRequest)
        return deleteRequest
    }
    
    @nonobjc public class func deletePostsRequest(for identifiers: [String]) -> NSBatchDeleteRequest {
        let fetchRequest: NSFetchRequest<NSFetchRequestResult> = NSFetchRequest(entityName: "Event")
        fetchRequest.predicate = NSPredicate(format: "identifier IN %@", identifiers)
        let deleteRequest = NSBatchDeleteRequest(fetchRequest: fetchRequest)
        return deleteRequest
    }
    
    @nonobjc public class func contactListRequest(_ author: Author) -> NSFetchRequest<Event> {
        let fetchRequest = NSFetchRequest<Event>(entityName: "Event")
        fetchRequest.sortDescriptors = [NSSortDescriptor(keyPath: \Event.createdAt, ascending: false)]
        let kind = EventKind.contactList.rawValue
        let key = author.hexadecimalPublicKey ?? "notakey"
        fetchRequest.predicate = NSPredicate(format: "kind = %i AND author.hexadecimalPublicKey = %@", kind, key)
        return fetchRequest
    }

    class func find(by identifier: String, context: NSManagedObjectContext) -> Event? {
        if let existingEvent = try? context.fetch(Event.event(by: identifier)).first {
            return existingEvent
        }

        return nil
    }
    
    class func findOrCreate(jsonEvent: JSONEvent, relay: Relay?, context: NSManagedObjectContext) throws -> Event {
        if let existingEvent = try context.fetch(Event.event(by: jsonEvent.id)).first {
            relay.unwrap { existingEvent.markSeen(on: $0) }
            if existingEvent.isStub {
                try existingEvent.hydrate(from: jsonEvent, relay: relay, in: context)
            }
            return existingEvent
        }
        
        return try Event(context: context, jsonEvent: jsonEvent, relay: relay)
    }
    
    class func findOrCreateStubBy(id: String, context: NSManagedObjectContext) throws -> Event {
        if let existingEvent = try context.fetch(Event.event(by: id)).first {
            return existingEvent
        } else {
            let event = Event(context: context)
            event.identifier = id
            return event
        }
    }
    
    var serializedEventForSigning: [Any?] {
        [
            0,
            author?.hexadecimalPublicKey,
            Int64(createdAt!.timeIntervalSince1970),
            kind,
            allTags,
            content
        ]
    }
    
    /// Returns true if this event doesn't have content. Usually this means we saw it referenced by another event
    /// but we haven't actually downloaded it yet.
    var isStub: Bool {
        author == nil || createdAt == nil || content == nil
    }
    
    func calculateIdentifier() throws -> String {
        let serializedEventData = try JSONSerialization.data(
            withJSONObject: serializedEventForSigning,
            options: [.withoutEscapingSlashes]
        )
        return serializedEventData.sha256
    }
    
    func sign(withKey privateKey: KeyPair) throws {
        if allTags == nil {
            allTags = [] as NSObject
        }
        identifier = try calculateIdentifier()
        var serializedBytes = try identifier!.bytes
        signature = try privateKey.sign(bytes: &serializedBytes)
    }
    
    var jsonRepresentation: [String: Any]? {
        if let jsonEvent = codable {
            do {
                let data = try JSONEncoder().encode(jsonEvent)
                return try JSONSerialization.jsonObject(with: data, options: []) as? [String: Any]
            } catch {
                print("Error encoding event as JSON: \(error.localizedDescription)\n\(self)")
            }
        }
        
        return nil
    }
    
    var codable: JSONEvent? {
        guard let identifier = identifier,
            let pubKey = author?.hexadecimalPublicKey,
            let createdAt = createdAt,
            let content = content,
            let signature = signature else {
            return nil
        }
        
        let allTags = (allTags as? [[String]]) ?? []
        
        return JSONEvent(
            id: identifier,
            pubKey: pubKey,
            createdAt: Int64(createdAt.timeIntervalSince1970),
            kind: kind,
            tags: allTags,
            content: content,
            signature: signature
        )
    }
    
    var bech32NoteID: String? {
        guard let identifier = self.identifier,
            let identifierBytes = try? identifier.bytes else {
            return nil
        }
        return Bech32.encode(Nostr.notePrefix, baseEightData: Data(identifierBytes))
    }
    
    func attributedContent(with context: NSManagedObjectContext) -> AttributedString? {
        guard let content = self.content else {
            return nil
        }
        
        let regex = Regex {
            "#["
            TryCapture {
                OneOrMore(.digit)
            } transform: {
                Int($0)
            }
            "]"
        }
        
        guard let tags = self.allTags as? [[String]] else {
            return AttributedString(content)
        }
        
        let result = content.replacing(regex) { match in
            if let tag = tags[safe: match.1],
                let type = tag[safe: 0],
                let id = tag[safe: 1] {
                if type == "p",
                    let author = try? Author.find(by: id, context: context),
                    let pubkey = author.hexadecimalPublicKey {
                    return "[@\(author.safeName)](@\(pubkey))"
                }
                if type == "e",
                    let event = Event.find(by: id, context: context),
                    let bech32NoteID = event.bech32NoteID {
                    return "[@\(bech32NoteID)](%\(id))"
                }
            }
            return ""
        }
        
        let linkedString = (try? result.findAndReplaceUnformattedLinks(in: result)) ?? result
        
        return try? AttributedString(
            markdown: linkedString,
            options: AttributedString.MarkdownParsingOptions(interpretedSyntax: .inlineOnlyPreservingWhitespace)
        )
    }
	
    convenience init(context: NSManagedObjectContext, jsonEvent: JSONEvent, relay: Relay?) throws {
        self.init(context: context)
        identifier = jsonEvent.id
        try hydrate(from: jsonEvent, relay: relay, in: context)
    }

    func deleteEvents(identifiers: [String], context: NSManagedObjectContext) {
        print("Deleting: \(identifiers)")
        let deleteRequest = Event.deletePostsRequest(for: identifiers)

        do {
            try context.execute(deleteRequest)
        } catch let error as NSError {
            print("Failed to delete posts in \(identifiers). Error: \(error.description)")
        }
        
        try? context.save()
    }
    
    /// Populates an event stub (with only its ID set) using the data in the given JSON.
    func hydrate(from jsonEvent: JSONEvent, relay: Relay?, in context: NSManagedObjectContext) throws {
        guard isStub else {
            fatalError("Tried to hydrate an event that isn't a stub. This is a programming error")
        }
        
        // Meta data
        createdAt = Date(timeIntervalSince1970: TimeInterval(jsonEvent.createdAt))
        content = jsonEvent.content
        kind = jsonEvent.kind
        signature = jsonEvent.signature
        sendAttempts = 0
        
        // Tags
        allTags = jsonEvent.tags as NSObject
        
        // Author
        guard let newAuthor = try? Author.findOrCreate(by: jsonEvent.pubKey, context: context) else {
            throw EventError.missingAuthor
        }
        
        author = newAuthor
        
        // Relay
        relay.unwrap { markSeen(on: $0) }
        
        guard let eventKind = EventKind(rawValue: kind) else {
            throw EventError.unrecognizedKind
        }
        
        switch eventKind {
        case .contactList:
            hydrateContactList(from: jsonEvent, author: newAuthor, context: context)
            
        case .metaData:
            hydrateMetaData(from: jsonEvent, author: newAuthor, context: context)
            
        case .mute:
            hydrateMuteList(from: jsonEvent, context: context)
            
        default:
            hydrateDefault(from: jsonEvent, context: context)
        }
    }
    
    // swiftlint:disable function_body_length cyclomatic_complexity
    func hydrateContactList(from jsonEvent: JSONEvent, author newAuthor: Author, context: NSManagedObjectContext) {
        guard createdAt! > newAuthor.lastUpdatedContactList ?? Date.distantPast else {
            return
        }
        
        newAuthor.lastUpdatedContactList = .now

        // Make a copy of what was followed before
        let originalFollows = newAuthor.follows?.copy() as? Set<Follow>
        
        var eventFollows = Set<Follow>()
        for jsonTag in jsonEvent.tags {
            do {
                eventFollows.insert(try Follow.upsert(by: newAuthor, jsonTag: jsonTag, context: context))
            } catch {
                print("Error: could not parse Follow from: \(jsonEvent)")
            }
        }
        
        // Did we unfollow someone? If so, remove them from core data
        if let follows = originalFollows, follows.count > eventFollows.count {
            let removedFollows = follows.subtracting(eventFollows)
            if !removedFollows.isEmpty {
                print("Removing \(removedFollows.count) follows")
                Follow.deleteFollows(in: removedFollows, context: context)
            }
        }
        
        if author?.hexadecimalPublicKey == CurrentUser.shared.author?.hexadecimalPublicKey {
            do {
                try context.save()
            } catch {
                Log.error(error.localizedDescription)
            }
            CurrentUser.shared.updateInNetworkAuthors(for: author, from: context)
            CurrentUser.shared.refreshFriendMetadata()
        }
        
        if CurrentUser.shared.author?.follows?.contains(where: {
            ($0 as? Follow)?.destination?.hexadecimalPublicKey == author?.hexadecimalPublicKey
        }) == true {
            do {
                try context.save()
            } catch {
                Log.error(error.localizedDescription)
            }
            CurrentUser.shared.updateInNetworkAuthors(from: context)
        }
        
        // Get the user's active relays out of the content property
        if let data = jsonEvent.content.data(using: .utf8, allowLossyConversion: false),
            let relayEntries = try? JSONSerialization.jsonObject(with: data, options: .mutableContainers),
            let relays = (relayEntries as? [String: Any])?.keys {
            newAuthor.relays = NSMutableSet()

            for address in relays {
                if let relay = try? Relay.findOrCreate(by: address, context: context) {
                    newAuthor.add(relay: relay)
                }
            }
            
            if author?.hexadecimalPublicKey == CurrentUser.shared.author?.hexadecimalPublicKey {
                // Close sockets for anything not in the above
                if let keptRelays = newAuthor.relays as? Set<Relay> {
                    CurrentUser.shared.relayService.closeAllConnections(excluding: keptRelays)
                }
            }
        }
    }
    // swiftlint:enable function_body_length cyclomatic_complexity
    
    func hydrateDefault(from jsonEvent: JSONEvent, context: NSManagedObjectContext) {
        let newEventReferences = NSMutableOrderedSet()
        let newAuthorReferences = NSMutableOrderedSet()
        for jsonTag in jsonEvent.tags {
            if jsonTag.first == "e" {
                do {
                    let eTag = try EventReference(jsonTag: jsonTag, context: context)
                    newEventReferences.add(eTag)
                } catch {
                    print("error parsing e tag: \(error.localizedDescription)")
                }
            } else {
                let authorReference = AuthorReference(context: context)
                authorReference.pubkey = jsonTag[safe: 1]
                authorReference.recommendedRelayUrl = jsonTag[safe: 2]
                newAuthorReferences.add(authorReference)
            }
        }
        eventReferences = newEventReferences
        authorReferences = newAuthorReferences
    }
    
    func hydrateMetaData(from jsonEvent: JSONEvent, author newAuthor: Author, context: NSManagedObjectContext) {
        guard createdAt! > newAuthor.lastUpdatedMetadata ?? Date.distantPast else {
            // This is old data
            return
        }
        
        if let contentData = jsonEvent.content.data(using: .utf8) {
            newAuthor.lastUpdatedMetadata = .now
            // There may be unsupported metadata. Store it to send back later in metadata publishes.
            newAuthor.rawMetadata = contentData

            do {
                let metadata = try JSONDecoder().decode(MetadataEventJSON.self, from: contentData)
                
                // Every event has an author created, so it just needs to be populated
                newAuthor.name = metadata.name
                newAuthor.displayName = metadata.displayName
                newAuthor.about = metadata.about
                newAuthor.profilePhotoURL = metadata.profilePhotoURL
                newAuthor.nip05 = metadata.nip05
                newAuthor.uns = metadata.uns
            } catch {
                print("Failed to decode metaData event with ID \(String(describing: identifier))")
            }
        }
    }
    
<<<<<<< HEAD
    func markSeen(on relay: Relay) {
        // swiftlint:disable legacy_objc_type
        seenOnRelays = (seenOnRelays ?? NSSet()).adding(relay)
        // swiftlint:enable legacy_objc_type
=======
    func hydrateMuteList(from jsonEvent: JSONEvent, context: NSManagedObjectContext) {
        let mutedKeys = jsonEvent.tags.map { $0[1] }
        
        let request = Author.allAuthorsRequest(muted: true)
        
        // Un-Mute anyone (locally only) who is muted but not in the mutedKeys
        if let authors = try? context.fetch(request) {
            for author in authors where !mutedKeys.contains(author.hexadecimalPublicKey!) {
                author.muted = false
                print("Parse-Un-Muted \(author.hexadecimalPublicKey ?? "")")
            }
        }
        
        // Mute anyone (locally only) in the mutedKeys
        for key in mutedKeys {
            if let author = try? Author.find(by: key, context: context) {
                author.muted = true
                print("Parse-Muted \(author.hexadecimalPublicKey ?? "")")
            }
        }
        
        // Force ensure user never was muted
        CurrentUser.shared.author?.muted = false
>>>>>>> 51ba10f1
    }
    
    class func all(context: NSManagedObjectContext) -> [Event] {
        let allRequest = Event.allPostsRequest()
        
        do {
            let results = try context.fetch(allRequest)
            return results
        } catch let error as NSError {
            print("Failed to fetch events. Error: \(error.description)")
            return []
        }
    }
    
    class func allByUser(context: NSManagedObjectContext) -> [Event] {
        let allRequest = Event.allUserPostsRequest()
        
        do {
            let results = try context.fetch(allRequest)
            return results
        } catch let error as NSError {
            print("Failed to fetch events. Error: \(error.description)")
            return []
        }
    }
    
    class func deleteAll(context: NSManagedObjectContext) {
        let deleteRequest = Event.deleteAllEvents()
        
        do {
            try context.execute(deleteRequest)
        } catch let error as NSError {
            print("Failed to delete events. Error: \(error.description)")
        }
    }
    
    /// Returns true if this event tagged the given author.
    func references(author: Author) -> Bool {
        guard let authorReferences = authorReferences else {
            return false
        }
        
        return authorReferences.contains(where: { element in
            (element as? AuthorReference)?.pubkey == author.hexadecimalPublicKey
        })
    }
    
    /// Returns true if this event is a reply to an event by the given author.
    func isReply(to author: Author) -> Bool {
        guard let eventReferences else {
            return false
        }
        
        return eventReferences.contains(where: { element in
            let rootEvent = (element as? EventReference)?.referencedEvent
            return rootEvent?.author?.hexadecimalPublicKey == author.hexadecimalPublicKey
        })
    }
    
    /// Returns the root event that this note is replying to, or nil if there isn't one.
    func rootNote() -> Event? {
        let rootReference = eventReferences?.first(where: {
            ($0 as? EventReference)?.marker ?? "" == "root"
        }) as? EventReference
        
        if let rootReference, let rootNote = rootReference.referencedEvent {
            return rootNote
        }
        return nil
    }
    
    // swiftlint:disable legacy_objc_type
    /// This tracks which relays this event is deleted on. Hide posts with deletedOn.count > 0
    func trackDelete(on relay: Relay, context: NSManagedObjectContext) {
        if EventKind(rawValue: kind) == .delete, let eTags = allTags as? [[String]] {
            for deletedEventId in eTags.map({ $0[1] }) {
                if let deletedEvent = Event.find(by: deletedEventId, context: context),
                    deletedEvent.author?.hexadecimalPublicKey == author?.hexadecimalPublicKey {
                    print("\(deletedEvent.identifier ?? "n/a") was deleted on \(relay.address ?? "unknown")")
                    deletedEvent.deletedOn = (deletedEvent.deletedOn ?? NSSet()).adding(relay)
                }
            }
        }
    }
    // swiftlint:enable legacy_objc_type
}
// swiftlint:enable type_body_length
// swiftlint:enable file_length<|MERGE_RESOLUTION|>--- conflicted
+++ resolved
@@ -621,13 +621,13 @@
             }
         }
     }
-    
-<<<<<<< HEAD
+
     func markSeen(on relay: Relay) {
         // swiftlint:disable legacy_objc_type
         seenOnRelays = (seenOnRelays ?? NSSet()).adding(relay)
         // swiftlint:enable legacy_objc_type
-=======
+    }
+    
     func hydrateMuteList(from jsonEvent: JSONEvent, context: NSManagedObjectContext) {
         let mutedKeys = jsonEvent.tags.map { $0[1] }
         
@@ -651,7 +651,6 @@
         
         // Force ensure user never was muted
         CurrentUser.shared.author?.muted = false
->>>>>>> 51ba10f1
     }
     
     class func all(context: NSManagedObjectContext) -> [Event] {
