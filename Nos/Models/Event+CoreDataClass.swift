--- conflicted
+++ resolved
@@ -103,6 +103,13 @@
             publicKey
         )
     }
+
+    @nonobjc public class func allUserPostsRequest() -> NSFetchRequest<Event> {
+        let fetchRequest = NSFetchRequest<Event>(entityName: "Event")
+        fetchRequest.sortDescriptors = [NSSortDescriptor(keyPath: \Event.createdAt, ascending: false)]
+        fetchRequest.predicate = NSPredicate(format: "sendAttempts > 0 AND sendAttempts < 5")
+        return fetchRequest
+    }
     
     @nonobjc public class func allRepliesPredicate(for user: Author) -> NSPredicate {
         NSPredicate(format: "kind = 1 AND ANY eventReferences.referencedEvent.author = %@", user)
@@ -119,13 +126,6 @@
         )
         fetchRequest.predicate = allNotificationsPredicate
         
-        return fetchRequest
-    }
-    
-    @nonobjc public class func allUserPostsRequest() -> NSFetchRequest<Event> {
-        let fetchRequest = NSFetchRequest<Event>(entityName: "Event")
-        fetchRequest.sortDescriptors = [NSSortDescriptor(keyPath: \Event.createdAt, ascending: false)]
-        fetchRequest.predicate = NSPredicate(format: "sendAttempts > 0 AND sendAttempts < 5")
         return fetchRequest
     }
     
@@ -219,8 +219,15 @@
         fetchRequest.predicate = NSPredicate(format: "kind = %i AND author.hexadecimalPublicKey = %@", kind, key)
         return fetchRequest
     }
-    
-<<<<<<< HEAD
+
+    class func find(by identifier: String, context: NSManagedObjectContext) -> Event? {
+        if let existingEvent = try? context.fetch(Event.event(by: identifier)).first {
+            return existingEvent
+        }
+
+        return nil
+    }
+    
     class func findOrCreate(jsonEvent: JSONEvent, context: NSManagedObjectContext) throws -> Event {
         if let existingEvent = try context.fetch(Event.event(by: jsonEvent.id)).first {
             if existingEvent.isStub {
@@ -234,18 +241,6 @@
     
     class func findOrCreateStubBy(id: String, context: NSManagedObjectContext) throws -> Event {
         if let existingEvent = try context.fetch(Event.event(by: id)).first {
-=======
-    class func find(by identifier: String, context: NSManagedObjectContext) -> Event? {
-        if let existingEvent = try? context.fetch(Event.event(by: identifier)).first {
-            return existingEvent
-        }
-
-        return nil
-    }
-    
-    class func findOrCreate(jsonEvent: JSONEvent, context: NSManagedObjectContext) -> Event? {
-        if let existingEvent = find(by: jsonEvent.id, context: context) {
->>>>>>> 8aec656a
             return existingEvent
         } else {
             let event = Event(context: context)
@@ -324,7 +319,6 @@
     }
 
     // swiftlint:disable function_body_length
-<<<<<<< HEAD
     convenience init(context: NSManagedObjectContext, jsonEvent: JSONEvent) throws {
         self.init(context: context)
         identifier = jsonEvent.id
@@ -342,18 +336,7 @@
         content = jsonEvent.content
         kind = jsonEvent.kind
         signature = jsonEvent.signature
-=======
-	convenience init(context: NSManagedObjectContext, jsonEvent: JSONEvent) throws {
-		self.init(context: context)
-		
-		// Meta data
-		createdAt = Date(timeIntervalSince1970: TimeInterval(jsonEvent.createdAt))
-		content = jsonEvent.content
-		identifier = jsonEvent.id
-		kind = jsonEvent.kind
-		signature = jsonEvent.signature
         sendAttempts = 0
->>>>>>> 8aec656a
         
         // Tags
         allTags = jsonEvent.tags as NSObject
