--- conflicted
+++ resolved
@@ -247,11 +247,7 @@
         let allNotificationsPredicate = NSCompoundPredicate(
             orPredicateWithSubpredicates: [mentionsPredicate, repliesPredicate]
         )
-<<<<<<< HEAD
-        var andPredicates = [allNotificationsPredicate, notSelfPredicate]
-=======
         var andPredicates = [allNotificationsPredicate, notSelfPredicate, notMuted]
->>>>>>> 82e4bce7
         if let since {
             let sincePredicate = NSPredicate(format: "receivedAt >= %@", since as CVarArg)  
             andPredicates.append(sincePredicate)
@@ -804,11 +800,7 @@
         seenOnRelays.compactMap { $0.addressURL?.absoluteString }
     }
     
-<<<<<<< HEAD
     class func attributedContent(noteID: String?, context: NSManagedObjectContext) async -> (AttributedString, [URL])? {
-=======
-    class func attributedContent(noteID: String?, context: NSManagedObjectContext) async -> AttributedString? {
->>>>>>> 82e4bce7
         guard let noteID else {
             return nil
         }
@@ -819,13 +811,7 @@
                 return nil
             }
             try? context.saveIfNeeded()
-<<<<<<< HEAD
             let tags = note.allTags as? [[String]] ?? []
-=======
-            guard let tags = note.allTags as? [[String]] else {
-                return AttributedString(content)
-            }
->>>>>>> 82e4bce7
             return NoteParser.parse(content: content, tags: tags, context: context)
         }
     }
