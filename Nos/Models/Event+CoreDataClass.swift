--- conflicted
+++ resolved
@@ -32,7 +32,11 @@
     }
 }
 
-<<<<<<< HEAD
+enum EventError: Error {
+    case jsonEncoding
+    case utf8Encoding
+}
+
 struct MetadataEventJSON: Codable {
     var name: String
     var about: String
@@ -41,11 +45,6 @@
     var profilePhotoURL: URL? {
         URL(string: picture)
     }
-=======
-enum EventError: Error {
-    case jsonEncoding
-    case utf8Encoding
->>>>>>> 37b1f063
 }
 
 @objc(Event)
@@ -71,69 +70,6 @@
         return fetchRequest
     }
     
-<<<<<<< HEAD
-    class func parse(jsonObject: [String: Any], in persistenceController: PersistenceController) throws -> Event {
-        let jsonData = try JSONSerialization.data(withJSONObject: jsonObject)
-        let jsonEvent = try JSONDecoder().decode(JSONEvent.self, from: jsonData)
-        return try parse(jsonEvent: jsonEvent, in: persistenceController)
-    }
-    
-    class func parse(jsonEvent: JSONEvent, in persistenceController: PersistenceController) throws -> Event {
-        let parseContext = persistenceController.container.viewContext
-        
-        if let existingEvent = try parseContext.fetch(Event.event(by: jsonEvent.id)).first {
-            return existingEvent
-        }
-        
-        let event = Event(context: parseContext)
-        event.createdAt = Date(timeIntervalSince1970: TimeInterval(jsonEvent.createdAt))
-        event.content = jsonEvent.content
-        event.identifier = jsonEvent.id
-        event.kind = jsonEvent.kind
-        event.signature = jsonEvent.sig
-        
-        let author = try Author.findOrCreate(by: jsonEvent.pubKey, context: parseContext)
-        event.author = author
-        
-        if event.kind == 0, let contentData = jsonEvent.content.data(using: .utf8) {
-            do {
-                let metadata = try JSONDecoder().decode(MetadataEventJSON.self, from: contentData)
-                author.name = metadata.name
-                author.about = metadata.about
-                author.profilePhotoURL = metadata.profilePhotoURL
-            } catch {
-                print("Failed to decode kind 0 event content with ID \(String(describing: event.identifier))")
-            }
-        }
-        
-        let tags = NSMutableOrderedSet()
-        for jsonTag in jsonEvent.tags {
-            let tag = Tag(context: parseContext)
-            tag.identifier = jsonTag.first
-            tag.metadata = Array(jsonTag[1...]) as NSObject
-            tags.add(tag)
-        }
-        event.tags = tags
-        
-        return event
-    }
-    
-    class func parse(jsonData: Data, in persistenceController: PersistenceController) throws -> [Event] {
-        let parseContext = persistenceController.container.viewContext
-        let jsonEvents = try JSONDecoder().decode([JSONEvent].self, from: jsonData)
-        var events = [Event]()
-        for jsonEvent in jsonEvents {
-            let event = try parse(jsonEvent: jsonEvent, in: persistenceController)
-            events.append(event)
-        }
-        
-        try parseContext.save()
-        
-        return events
-    }
-    
-=======
->>>>>>> 37b1f063
     var serializedEventForSigning: [Any?] {
         [
             0,
