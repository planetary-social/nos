//
//  Event+CoreDataClass.swift
//  Nos
//
//  Created by Matthew Lorentz on 1/31/23.
//
//

// swiftlint:disable file_length
import Foundation
import CoreData
import RegexBuilder
import SwiftUI

enum EventError: Error {
	case jsonEncoding
	case utf8Encoding
	case unrecognizedKind
    case missingAuthor
    case invalidETag([String])
    case invalidSignature(Event)
    
    var description: String? {
        switch self {
        case .unrecognizedKind:
            return "Unrecognized event kind"
        case .missingAuthor:
            return "Could not parse author on event"
        case .invalidETag(let strings):
            return "Invalid e tag \(strings.joined(separator: ","))"
        case .invalidSignature(let event):
            return "Invalid signature on event: \(String(describing: event.identifier))"
        default:
            return ""
        }
	}
}

public enum EventKind: Int64, CaseIterable {
	case metaData = 0
	case text = 1
	case contactList = 3
	case directMessage = 4
	case delete = 5
	case boost = 6
	case like = 7
    case channelMessage = 42
    case parameterizedReplaceableEvent = 30_000
}

extension FetchedResults where Element == Event {
    var unmuted: [Event] {
        filter {
            if let author = $0.author {
                let notDeleted = ($0.deletedOn?.count ?? 0) == 0
                return !author.muted && notDeleted
            }
            return false
        }
    }
}

// swiftlint:disable type_body_length
@objc(Event)
public class Event: NosManagedObject {
    
    static var replyNoteReferences = "kind = 1 AND ANY eventReferences.referencedEvent.identifier == %@"
    
    @nonobjc public class func allEventsRequest() -> NSFetchRequest<Event> {
        let fetchRequest = NSFetchRequest<Event>(entityName: "Event")
        fetchRequest.sortDescriptors = [NSSortDescriptor(keyPath: \Event.createdAt, ascending: true)]
        return fetchRequest
    }
    
    /// The userId mapped to an array of strings witn information of the user
    static let discoverTabUserIdToInfo: [String: [String]] = [
        "npub1sg6plzptd64u62a878hep2kev88swjh3tw00gjsfl8f237lmu63q0uf63m": ["Jack Dorsey"],
        "npub1g53mukxnjkcmr94fhryzkqutdz2ukq4ks0gvy5af25rgmwsl4ngq43drvk": ["Martti Malmi/sirius"],
        "npub19mun7qwdyjf7qs3456u8kyxncjn5u2n7klpu4utgy68k4aenzj6synjnft": ["Unclebobmartin"],
        "npub1qlkwmzmrhzpuak7c2g9akvcrh7wzkd7zc7fpefw9najwpau662nqealf5y": ["Katie"],
        "npub176ar97pxz4t0t5twdv8psw0xa45d207elwauu5p93an0rfs709js4600cg": ["arjwright"],
        "npub1nstrcu63lzpjkz94djajuz2evrgu2psd66cwgc0gz0c0qazezx0q9urg5l": ["nostrica"],
        "npub1pez4lttr28mhfdzx3047wt4j7qzgkh2asjuxa6626rzdrkk39ggqe0xdvg": ["Daniel Onren Latorre"],
        "npub14ps5krdd2wezq4kytmzv3t5rt6p4hl5tx6ecqfdxt5y0kchm5rtsva57gc": ["Martin"],
        "npub1uaajg6r8hfgh9c3vpzm2m5w8mcgynh5e0tf0um4q5dfpx8u6p6dqmj87z6": ["Chardot"],
        "npub1uucu5snurqze6enrdh06am432qftctdnehf8h8jv4hjs27nwstkshxatty": ["boreq"],
        "npub1wmr34t36fy03m8hvgl96zl3znndyzyaqhwmwdtshwmtkg03fetaqhjg240": ["rabble"],
        "npub16zsllwrkrwt5emz2805vhjewj6nsjrw0ge0latyrn2jv5gxf5k0q5l92l7": ["Matt Lorentz"],
        "npub1lur3ft9rk43fmjd2skwefz0jxlhfj0nyz3zjfkxwe3y8xlf5r6nquat0xg": ["Shaina Dane"],
        "npub1xdtducdnjerex88gkg2qk2atsdlqsyxqaag4h05jmcpyspqt30wscmntxy": ["brugeman"],
        "npub1sn0wdenkukak0d9dfczzeacvhkrgz92ak56egt7vdgzn8pv2wfqqhrjdv9": ["Edward Snowden"],
        "npub12ye6p9r6h6qpg3wrfch4v9gas6g0g7y6knrkxf6mzstxuax9sv8sdxrdku": ["Heather Everdeen"],
        "npub1pvgcusxk7006hvtlyx555erhq8c5pk9svw57snlxujpkgnkup89sekdx8c": ["Pam"],
    ]
    
    @nonobjc public class func allPostsRequest(_ eventKind: EventKind = .text) -> NSFetchRequest<Event> {
        let fetchRequest = NSFetchRequest<Event>(entityName: "Event")
        fetchRequest.sortDescriptors = [NSSortDescriptor(keyPath: \Event.createdAt, ascending: false)]
        fetchRequest.predicate = NSPredicate(format: "kind = %i", eventKind.rawValue)
        return fetchRequest
    }
    
    @nonobjc public class func discoverFeedRequest(authors: [String]) -> NSFetchRequest<Event> {
        guard let currentUser = CurrentUser.shared.author else {
            return emptyRequest()
        }
        let fetchRequest = NSFetchRequest<Event>(entityName: "Event")
        fetchRequest.sortDescriptors = [NSSortDescriptor(keyPath: \Event.createdAt, ascending: false)]
        let kind = EventKind.text.rawValue
        let featuredPredicate = NSPredicate(
            format: "kind = %i AND eventReferences.@count = 0 AND author.hexadecimalPublicKey IN %@ " +
                "AND NOT author IN %@.follows.destination",
            kind,
            authors.compactMap {
                PublicKey(npub: $0)?.hex
            },
            currentUser
        )
            
        let twoHopsPredicate = NSPredicate(
            format: "kind = %i AND eventReferences.@count = 0 " +
                "AND ANY author.followers.source IN %@.follows.destination AND NOT author IN %@.follows.destination",
            kind,
            currentUser,
            currentUser
        )

        fetchRequest.predicate = NSCompoundPredicate(orPredicateWithSubpredicates: [
            featuredPredicate,
            twoHopsPredicate
        ])
        
        return fetchRequest
    }
    
    @nonobjc public class func allMentionsPredicate(for user: Author) -> NSPredicate {
        guard let publicKey = user.hexadecimalPublicKey, !publicKey.isEmpty else {
            return NSPredicate(format: "FALSEPREDICATE")
        }
        
        return NSPredicate(
            format: "kind = %i AND ANY authorReferences.pubkey = %@",
            EventKind.text.rawValue,
            publicKey
        )
    }

    @nonobjc public class func allUserPostsRequest() -> NSFetchRequest<Event> {
        let fetchRequest = NSFetchRequest<Event>(entityName: "Event")
        fetchRequest.sortDescriptors = [NSSortDescriptor(keyPath: \Event.createdAt, ascending: false)]
        fetchRequest.predicate = NSPredicate(format: "sendAttempts > 0 AND sendAttempts < 5")
        return fetchRequest
    }
    
    @nonobjc public class func allRepliesPredicate(for user: Author) -> NSPredicate {
        NSPredicate(format: "kind = 1 AND ANY eventReferences.referencedEvent.author = %@", user)
    }
    
    @nonobjc public class func allNotifications(for user: Author) -> NSFetchRequest<Event> {
        let fetchRequest = NSFetchRequest<Event>(entityName: "Event")
        fetchRequest.sortDescriptors = [NSSortDescriptor(keyPath: \Event.createdAt, ascending: false)]
        
        let mentionsPredicate = allMentionsPredicate(for: user)
        let repliesPredicate = allRepliesPredicate(for: user)
        let allNotificationsPredicate = NSCompoundPredicate(
            orPredicateWithSubpredicates: [mentionsPredicate, repliesPredicate]
        )
        fetchRequest.predicate = allNotificationsPredicate
        
        return fetchRequest
    }
    
    @nonobjc public class func allReplies(to rootEvent: Event) -> NSFetchRequest<Event> {
        allReplies(toNoteWith: rootEvent.identifier)
    }
        
    @nonobjc public class func allReplies(toNoteWith noteID: String?) -> NSFetchRequest<Event> {
        guard let noteID else {
            return emptyRequest()
        }
        let fetchRequest = NSFetchRequest<Event>(entityName: "Event")
        fetchRequest.sortDescriptors = [NSSortDescriptor(keyPath: \Event.createdAt, ascending: false)]
        fetchRequest.predicate = NSPredicate(
            format: replyNoteReferences,
            noteID
        )
        return fetchRequest
    }
    
    @nonobjc public class func allReplies(toEventWith id: String) -> NSFetchRequest<Event> {
        guard let currentUser = CurrentUser.shared.author else {
            return emptyRequest()
        }
        let fetchRequest = NSFetchRequest<Event>(entityName: "Event")
        fetchRequest.sortDescriptors = [NSSortDescriptor(keyPath: \Event.createdAt, ascending: false)]
        fetchRequest.predicate = NSPredicate(
            format: replyNoteReferences,
            id,
            currentUser,
            currentUser,
            currentUser
        )
        return fetchRequest
    }
    
    @nonobjc public class func event(by identifier: String) -> NSFetchRequest<Event> {
        let fetchRequest = NSFetchRequest<Event>(entityName: "Event")
        fetchRequest.predicate = NSPredicate(format: "identifier = %@", identifier)
        fetchRequest.fetchLimit = 1
        return fetchRequest
    }
    
    @nonobjc public class func homeFeedPredicate(for user: Author) -> NSPredicate {
        NSPredicate(
            // swiftlint:disable line_length
            format: "kind = 1 AND SUBQUERY(eventReferences, $reference, $reference.marker = 'root' OR $reference.marker = 'reply' OR $reference.marker = nil).@count = 0 AND (ANY author.followers.source = %@ OR author = %@)",
            // swiftlint:enable line_length
            user,
            user
        )
    }
    
    @nonobjc public class func homeFeed(for user: Author) -> NSFetchRequest<Event> {
        let fetchRequest = NSFetchRequest<Event>(entityName: "Event")
        fetchRequest.sortDescriptors = [NSSortDescriptor(keyPath: \Event.createdAt, ascending: false)]
        let homeFeedPredicate = homeFeedPredicate(for: user)
        fetchRequest.predicate = homeFeedPredicate
        return fetchRequest
    }
    
    @nonobjc public class func allFollowedPostsRequest(from publicKeys: [String]) -> NSFetchRequest<Event> {
        let fetchRequest = NSFetchRequest<Event>(entityName: "Event")
        fetchRequest.sortDescriptors = [NSSortDescriptor(keyPath: \Event.createdAt, ascending: false)]
        let kind = EventKind.text.rawValue
        let predicate = NSPredicate(format: "kind = %i AND author.hexadecimalPublicKey IN %@", kind, publicKeys)
        fetchRequest.predicate = predicate
        return fetchRequest
    }
    
    @nonobjc public class func emptyRequest() -> NSFetchRequest<Event> {
        let fetchRequest = NSFetchRequest<Event>(entityName: "Event")
        fetchRequest.sortDescriptors = [NSSortDescriptor(keyPath: \Event.createdAt, ascending: true)]
        fetchRequest.predicate = NSPredicate(format: "FALSEPREDICATE")
        return fetchRequest
    }
    
    @nonobjc public class func deleteAllEvents() -> NSBatchDeleteRequest {
        let fetchRequest: NSFetchRequest<NSFetchRequestResult> = NSFetchRequest(entityName: "Event")
        let deleteRequest = NSBatchDeleteRequest(fetchRequest: fetchRequest)
        return deleteRequest
    }
    
    @nonobjc public class func deleteAllPosts(by author: Author) -> NSBatchDeleteRequest {
        let fetchRequest: NSFetchRequest<NSFetchRequestResult> = NSFetchRequest(entityName: "Event")
        let kind = EventKind.text.rawValue
        let key = author.hexadecimalPublicKey ?? "notakey"
        fetchRequest.predicate = NSPredicate(format: "kind = %i AND author.hexadecimalPublicKey = %@", kind, key)
        let deleteRequest = NSBatchDeleteRequest(fetchRequest: fetchRequest)
        return deleteRequest
    }
    
    @nonobjc public class func deletePostsRequest(for identifiers: [String]) -> NSBatchDeleteRequest {
        let fetchRequest: NSFetchRequest<NSFetchRequestResult> = NSFetchRequest(entityName: "Event")
        fetchRequest.predicate = NSPredicate(format: "identifier IN %@", identifiers)
        let deleteRequest = NSBatchDeleteRequest(fetchRequest: fetchRequest)
        return deleteRequest
    }
    
    @nonobjc public class func contactListRequest(_ author: Author) -> NSFetchRequest<Event> {
        let fetchRequest = NSFetchRequest<Event>(entityName: "Event")
        fetchRequest.sortDescriptors = [NSSortDescriptor(keyPath: \Event.createdAt, ascending: false)]
        let kind = EventKind.contactList.rawValue
        let key = author.hexadecimalPublicKey ?? "notakey"
        fetchRequest.predicate = NSPredicate(format: "kind = %i AND author.hexadecimalPublicKey = %@", kind, key)
        return fetchRequest
    }

    class func find(by identifier: String, context: NSManagedObjectContext) -> Event? {
        if let existingEvent = try? context.fetch(Event.event(by: identifier)).first {
            return existingEvent
        }

        return nil
    }
    
    class func findOrCreate(jsonEvent: JSONEvent, context: NSManagedObjectContext) throws -> Event {
        if let existingEvent = try context.fetch(Event.event(by: jsonEvent.id)).first {
            if existingEvent.isStub {
                try existingEvent.hydrate(from: jsonEvent, in: context)
            }
            return existingEvent
        }
        
        return try Event(context: context, jsonEvent: jsonEvent)
    }
    
    class func findOrCreateStubBy(id: String, context: NSManagedObjectContext) throws -> Event {
        if let existingEvent = try context.fetch(Event.event(by: id)).first {
            return existingEvent
        } else {
            let event = Event(context: context)
            event.identifier = id
            return event
        }
    }
    
    var serializedEventForSigning: [Any?] {
        [
            0,
            author?.hexadecimalPublicKey,
            Int64(createdAt!.timeIntervalSince1970),
            kind,
            allTags,
            content
        ]
    }
    
    /// Returns true if this event doesn't have content. Usually this means we saw it referenced by another event
    /// but we haven't actually downloaded it yet.
    var isStub: Bool {
        author == nil || createdAt == nil || content == nil
    }
    
    func calculateIdentifier() throws -> String {
        let serializedEventData = try JSONSerialization.data(
            withJSONObject: serializedEventForSigning,
            options: [.withoutEscapingSlashes]
        )
        return serializedEventData.sha256
    }
    
    func sign(withKey privateKey: KeyPair) throws {
        if allTags == nil {
            allTags = [] as NSObject
        }
        identifier = try calculateIdentifier()
        var serializedBytes = try identifier!.bytes
        signature = try privateKey.sign(bytes: &serializedBytes)
    }
    
    var jsonRepresentation: [String: Any]? {
        if let jsonEvent = codable {
            do {
                let data = try JSONEncoder().encode(jsonEvent)
                return try JSONSerialization.jsonObject(with: data, options: []) as? [String: Any]
            } catch {
                print("Error encoding event as JSON: \(error.localizedDescription)\n\(self)")
            }
        }
        
        return nil
    }
    
    var codable: JSONEvent? {
        guard let identifier = identifier,
            let pubKey = author?.hexadecimalPublicKey,
            let createdAt = createdAt,
            let content = content,
            let signature = signature else {
            return nil
        }
        
        let allTags = (allTags as? [[String]]) ?? []
        
        return JSONEvent(
            id: identifier,
            pubKey: pubKey,
            createdAt: Int64(createdAt.timeIntervalSince1970),
            kind: kind,
            tags: allTags,
            content: content,
            signature: signature
        )
    }
    
    var bech32NoteID: String? {
        guard let identifier = self.identifier,
            let identifierBytes = try? identifier.bytes else {
            return nil
        }
        return Bech32.encode(Nostr.notePrefix, baseEightData: Data(identifierBytes))
    }
    
    func attributedContent(with context: NSManagedObjectContext) -> AttributedString? {
        guard let content = self.content else {
            return nil
        }
        
        let regex = Regex {
            "#["
            TryCapture {
                OneOrMore(.digit)
            } transform: {
                Int($0)
            }
            "]"
        }
        
        guard let tags = self.allTags as? [[String]] else {
            return AttributedString(content)
        }
        
        let result = content.replacing(regex) { match in
            if let tag = tags[safe: match.1],
                let type = tag[safe: 0],
                let id = tag[safe: 1] {
                if type == "p",
                    let author = try? Author.find(by: id, context: context),
                    let pubkey = author.hexadecimalPublicKey {
                    return "[@\(author.safeName)](@\(pubkey))"
                }
                if type == "e",
                    let event = Event.find(by: id, context: context),
                    let bech32NoteID = event.bech32NoteID {
                    return "[@\(bech32NoteID)](%\(id))"
                }
            }
            return ""
        }
        
        let linkedString = (try? result.findUnformattedLinks(in: result)) ?? result
        
        return try? AttributedString(
            markdown: linkedString,
            options: AttributedString.MarkdownParsingOptions(interpretedSyntax: .inlineOnlyPreservingWhitespace)
        )
    }
	
    convenience init(context: NSManagedObjectContext, jsonEvent: JSONEvent) throws {
        self.init(context: context)
        identifier = jsonEvent.id
        try hydrate(from: jsonEvent, in: context)
    }

    func deleteEvents(identifiers: [String], context: NSManagedObjectContext) {
        print("Deleting: \(identifiers)")
        let deleteRequest = Event.deletePostsRequest(for: identifiers)

        do {
            try context.execute(deleteRequest)
        } catch let error as NSError {
            print("Failed to delete posts in \(identifiers). Error: \(error.description)")
        }
        
        try? context.save()
    }
    
    /// Populates an event stub (with only its ID set) using the data in the given JSON.
    func hydrate(from jsonEvent: JSONEvent, in context: NSManagedObjectContext) throws {
        guard isStub else {
            fatalError("Tried to hydrate an event that isn't a stub. This is a programming error")
        }
        
        // Meta data
        createdAt = Date(timeIntervalSince1970: TimeInterval(jsonEvent.createdAt))
        content = jsonEvent.content
        kind = jsonEvent.kind
        signature = jsonEvent.signature
        sendAttempts = 0
        
        // Tags
        allTags = jsonEvent.tags as NSObject
        
        // Author
        guard let newAuthor = try? Author.findOrCreate(by: jsonEvent.pubKey, context: context) else {
            throw EventError.missingAuthor
        }
        
        author = newAuthor
        
        guard let eventKind = EventKind(rawValue: kind) else {
            throw EventError.unrecognizedKind
        }
        
        switch eventKind {
        case .contactList:
            hydrateContactList(from: jsonEvent, author: newAuthor, context: context)
            
        case .metaData:
            hydrateMetaData(from: jsonEvent, author: newAuthor, context: context)
            
        default:
            hydrateDefault(from: jsonEvent, context: context)
        }
    }
    
    func hydrateContactList(from jsonEvent: JSONEvent, author newAuthor: Author, context: NSManagedObjectContext) {
        guard createdAt! > newAuthor.lastUpdatedContactList ?? Date.distantPast else {
            return
        }
        
        newAuthor.lastUpdatedContactList = .now

<<<<<<< HEAD
        // Make a copy of what was followed before
        let originalFollows = newAuthor.follows?.copy() as? Set<Follow>
        
        var eventFollows = Set<Follow>()
        for jsonTag in jsonEvent.tags {
            do {
                eventFollows.insert(try Follow.upsert(by: newAuthor, jsonTag: jsonTag, context: context))
            } catch {
                print("Error: could not parse Follow from: \(jsonEvent)")
            }
        }
        
        // Did we unfollow someone? If so, remove them from core data
        if let follows = originalFollows, follows.count > eventFollows.count {
            let removedFollows = follows.subtracting(eventFollows)
            if !removedFollows.isEmpty {
                print("Removing \(removedFollows.count) follows")
                Follow.deleteFollows(in: removedFollows, context: context)
            }
        }
        
        // Get the user's active relays out of the content property
        if let data = jsonEvent.content.data(using: .utf8, allowLossyConversion: false),
            let relayEntries = try? JSONSerialization.jsonObject(with: data, options: .mutableContainers),
            let relays = (relayEntries as? [String: Any])?.keys {

            for address in relays {
                let relay = Relay.findOrCreate(by: address, context: context)
                newAuthor.add(relay: relay)
=======
                for address in relays {
                    let relay = Relay.findOrCreate(by: address, context: context)
                    newAuthor.add(relay: relay)
                }
                
                // Close sockets for anything not in the above
                if newAuthor == CurrentUser.shared.author {
                    if let keptRelays = newAuthor.relays as? Set<Relay> {
                        CurrentUser.shared.relayService.closeAllConnections(excluding: keptRelays)
                    }
                    CurrentUser.shared.updateInNetworkAuthors()
                }
            }
            
        case .metaData:
            guard createdAt! > newAuthor.lastUpdatedMetadata ?? Date.distantPast else {
                // This is old data
                break
>>>>>>> 1d472fab
            }
            
            // Close sockets for anything not in the above
            if newAuthor == CurrentUser.shared.author {
                if let keptRelays = newAuthor.relays as? Set<Relay> {
                    CurrentUser.shared.relayService.closeAllConnections(excluding: keptRelays)
                }
            }
        }
    }
    
    func hydrateDefault(from jsonEvent: JSONEvent, context: NSManagedObjectContext) {
        let newEventReferences = NSMutableOrderedSet()
        let newAuthorReferences = NSMutableOrderedSet()
        for jsonTag in jsonEvent.tags {
            if jsonTag.first == "e" {
                do {
<<<<<<< HEAD
                    let eTag = try EventReference(jsonTag: jsonTag, context: context)
                    newEventReferences.add(eTag)
=======
                    let metadata = try JSONDecoder().decode(MetadataEventJSON.self, from: contentData)
                    
                    // Every event has an author created, so it just needs to be populated
                    newAuthor.name = metadata.name
                    newAuthor.nip05 = metadata.nip05
                    newAuthor.displayName = metadata.displayName
                    newAuthor.about = metadata.about
                    newAuthor.profilePhotoURL = metadata.profilePhotoURL
>>>>>>> 1d472fab
                } catch {
                    print("error parsing e tag: \(error.localizedDescription)")
                }
            } else {
                let authorReference = AuthorReference(context: context)
                authorReference.pubkey = jsonTag[safe: 1]
                authorReference.recommendedRelayUrl = jsonTag[safe: 2]
                newAuthorReferences.add(authorReference)
            }
        }
        eventReferences = newEventReferences
        authorReferences = newAuthorReferences
    }
    
    func hydrateMetaData(from jsonEvent: JSONEvent, author newAuthor: Author, context: NSManagedObjectContext) {
        guard createdAt! > newAuthor.lastUpdatedMetadata ?? Date.distantPast else {
            // This is old data
            return
        }
        
        if let contentData = jsonEvent.content.data(using: .utf8) {
            newAuthor.lastUpdatedMetadata = .now
            // There may be unsupported metadata. Store it to send back later in metadata publishes.
            newAuthor.rawMetadata = contentData

            do {
                let metadata = try JSONDecoder().decode(MetadataEventJSON.self, from: contentData)
                
                // Every event has an author created, so it just needs to be populated
                newAuthor.name = metadata.name
                newAuthor.displayName = metadata.displayName
                newAuthor.about = metadata.about
                newAuthor.profilePhotoURL = metadata.profilePhotoURL
            } catch {
                print("Failed to decode metaData event with ID \(String(describing: identifier))")
            }
        }
    }
    
    class func all(context: NSManagedObjectContext) -> [Event] {
        let allRequest = Event.allPostsRequest()
        
        do {
            let results = try context.fetch(allRequest)
            return results
        } catch let error as NSError {
            print("Failed to fetch events. Error: \(error.description)")
            return []
        }
    }
    
    class func allByUser(context: NSManagedObjectContext) -> [Event] {
        let allRequest = Event.allUserPostsRequest()
        
        do {
            let results = try context.fetch(allRequest)
            return results
        } catch let error as NSError {
            print("Failed to fetch events. Error: \(error.description)")
            return []
        }
    }
    
    class func deleteAll(context: NSManagedObjectContext) {
        let deleteRequest = Event.deleteAllEvents()
        
        do {
            try context.execute(deleteRequest)
        } catch let error as NSError {
            print("Failed to delete events. Error: \(error.description)")
        }
    }
    
    /// Returns true if this event tagged the given author.
    func references(author: Author) -> Bool {
        guard let authorReferences = authorReferences else {
            return false
        }
        
        return authorReferences.contains(where: { element in
            (element as? AuthorReference)?.pubkey == author.hexadecimalPublicKey
        })
    }
    
    /// Returns true if this event is a reply to an event by the given author.
    func isReply(to author: Author) -> Bool {
        guard let eventReferences else {
            return false
        }
        
        return eventReferences.contains(where: { element in
            let rootEvent = (element as? EventReference)?.referencedEvent
            return rootEvent?.author?.hexadecimalPublicKey == author.hexadecimalPublicKey
        })
    }
    
    /// Returns the root event that this note is replying to, or nil if there isn't one.
    func rootNote() -> Event? {
        let rootReference = eventReferences?.first(where: {
            ($0 as? EventReference)?.marker ?? "" == "root"
        }) as? EventReference
        
        if let rootReference, let rootNote = rootReference.referencedEvent {
            return rootNote
        }
        return nil
    }
    
    // swiftlint:disable legacy_objc_type
    /// This tracks which relays this event is deleted on. Hide posts with deletedOn.count > 0
    func trackDelete(on relay: Relay, context: NSManagedObjectContext) {
        if EventKind(rawValue: kind) == .delete, let eTags = allTags as? [[String]] {
            for deletedEventId in eTags.map({ $0[1] }) {
                if let deletedEvent = Event.find(by: deletedEventId, context: context) {
                    print("\(deletedEvent.identifier ?? "n/a") was deleted on \(relay.address ?? "unknown")")
                    deletedEvent.deletedOn = (deletedEvent.deletedOn ?? NSSet()).adding(relay)
                }
            }
        }
    }
    // swiftlint:enable legacy_objc_type
}
// swiftlint:enable type_body_length
// swiftlint:enable file_length<|MERGE_RESOLUTION|>--- conflicted
+++ resolved
@@ -491,7 +491,6 @@
         
         newAuthor.lastUpdatedContactList = .now
 
-<<<<<<< HEAD
         // Make a copy of what was followed before
         let originalFollows = newAuthor.follows?.copy() as? Set<Follow>
         
@@ -521,26 +520,6 @@
             for address in relays {
                 let relay = Relay.findOrCreate(by: address, context: context)
                 newAuthor.add(relay: relay)
-=======
-                for address in relays {
-                    let relay = Relay.findOrCreate(by: address, context: context)
-                    newAuthor.add(relay: relay)
-                }
-                
-                // Close sockets for anything not in the above
-                if newAuthor == CurrentUser.shared.author {
-                    if let keptRelays = newAuthor.relays as? Set<Relay> {
-                        CurrentUser.shared.relayService.closeAllConnections(excluding: keptRelays)
-                    }
-                    CurrentUser.shared.updateInNetworkAuthors()
-                }
-            }
-            
-        case .metaData:
-            guard createdAt! > newAuthor.lastUpdatedMetadata ?? Date.distantPast else {
-                // This is old data
-                break
->>>>>>> 1d472fab
             }
             
             // Close sockets for anything not in the above
@@ -558,19 +537,8 @@
         for jsonTag in jsonEvent.tags {
             if jsonTag.first == "e" {
                 do {
-<<<<<<< HEAD
                     let eTag = try EventReference(jsonTag: jsonTag, context: context)
                     newEventReferences.add(eTag)
-=======
-                    let metadata = try JSONDecoder().decode(MetadataEventJSON.self, from: contentData)
-                    
-                    // Every event has an author created, so it just needs to be populated
-                    newAuthor.name = metadata.name
-                    newAuthor.nip05 = metadata.nip05
-                    newAuthor.displayName = metadata.displayName
-                    newAuthor.about = metadata.about
-                    newAuthor.profilePhotoURL = metadata.profilePhotoURL
->>>>>>> 1d472fab
                 } catch {
                     print("error parsing e tag: \(error.localizedDescription)")
                 }
