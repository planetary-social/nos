--- conflicted
+++ resolved
@@ -135,19 +135,13 @@
         "npub1erhg86xl307d46pla66aycr6sjpy9esnrffysr98l5pjvt2fdgeq8wru26": ["farfallica"],
         "npub12h5xc0usentknjnldce6a80tq0m475u6ucgwhlk2zsfqax3x94fsmx0rvt": ["Weisheiten"],
         "npub166l9t9ckan9yh6j8pku0stszkekt0s8uhqwvddz4qr92r9w0wxcs59u7c3": ["taylan"],
-<<<<<<< HEAD
         "npub1pmwz736ys3mfhjdld4r36xqwfc5qkz7dwxdkmfu3qqd7kucvludsrm4nu6": ["lizsweig"],
-        "npub1zwulrffp23wle3tl25dt0jr2q376k0k8vhe9xzjl5jnxnag5tc2sr2hjds": ["Love of Nature"],
-        "npub1ylccvgzdlan2vyh4snx9u8kjpk8580tm2ecxmvv72mzem3xevt9qw0z7ks": ["Elon Musk's Jet"],
-        "npub1lunaq893u4hmtpvqxpk8hfmtkqmm7ggutdtnc4hyuux2skr4ttcqr827lj": ["Stuart Bowman"],
-        "npub1c878wu04lfqcl5avfy3p5x83ndpvedaxv0dg7pxthakq3jqdyzcs2n8avm": ["Ben Arc"],
-=======
         "npub1q50ex3alz6jz9p9pc6yler38wru0sf6ge7kjsfks08ewj90jumfq0euvf3": ["Urzeitshop"],
         "npub1kwdcaq7e9pluu0f9s7rdlj7sqscf37ty6rv7fl92k4nqcr3ezfts8enny4": ["The Free Quaker"],
         "npub1qcxmjzt90y8g3kwych8r8x4wf0s6chm4z27ftgglxqcr4e7mhf5svwxq0z": ["Domingos Faria"],
         "npub105em547c5m5gdxslr4fp2f29jav54sxml6cpk6gda7xyvxuzmv6s84a642": ["Travel Telly"],
         "npub1mhrdsyurcmnva5783cuwmvp2k6kqc7er47lh56z5zr48ha5fhgesf5028h": ["BeatingUpwind"],
-        "npub1zwulrffp23wle3tl25dt0jr2q376k0k8vhe9xzjl5jnxnag5tc2sr2hjds": ["Discover Nature"],
+        "npub1zwulrffp23wle3tl25dt0jr2q376k0k8vhe9xzjl5jnxnag5tc2sr2hjds": ["Love of Nature"],
         "npub1sur5gd3mrfvcd4nh8dtsdh0ztrqrnaknff0lcfcfz5pn56n8eqkqv9sm0l": ["Animals"],
         "npub1v60thnx0gz0wq3n6xdnq46y069l9x70xgmjp6lprdl6fv0eux6mqgjj4rp": ["Goats!"],
         "npub1tvw3h5xqnuc2aq5zelxp3dy58sz7x9u8e6enkxywmrz70cg2j2zqjes44n": ["Tech Priest"],
@@ -199,15 +193,17 @@
         "npub1hjugp75htg9zx2xhkk0h2zen47yfx9de3mkade4g4q7m9tn56atqwhq06v": ["Digital Courage"],
         "npub1dt25tmqsqh6xp9v6ewcgwm4q3cp93n9atenac69v7h2kw0fa8l0qx2z3ug": ["Stray Cat Observer"],
         "npub1yegarmnp85dj05k7292mhm0m4jhv7yr7znq2tncsnthtshsn5xns283nns": ["JF Martin"],
+        "npub1ylccvgzdlan2vyh4snx9u8kjpk8580tm2ecxmvv72mzem3xevt9qw0z7ks": ["Elon Musk's Jet"],
         "npub1c8jd3qucegcz4qtrztvfj5vhag9c57q23dsvne07yz2l6x2h87ssham228": ["Guido Kühn"],
         "npub1z3mkez22qs9j4nve8dg08m8wxave66yc2q8zrmmxjm9f3pt5wfmqslfm29": ["Yogthos"],
         "npub1ym3ynkrv78fet2l3d83n6vek0lkjcjd6mz93ksx2zuz7jlnh53rsr67jpq": ["Laszlo"],
+        "npub1lunaq893u4hmtpvqxpk8hfmtkqmm7ggutdtnc4hyuux2skr4ttcqr827lj": ["Stuart Bowman"],
         "npub1qhldxsy0v533gd64fge20cw9y7mtyevhrelh9nusddqfwyw4euvsrt66cz": ["Andreas Schneider"],
         "npub1nwwtpxvzgjtspmyeuqsxlmk5rum8zgmlcsum8t55dggsaytm0kdqs2etu5": ["Kalou"],
+        "npub1c878wu04lfqcl5avfy3p5x83ndpvedaxv0dg7pxthakq3jqdyzcs2n8avm": ["Ben Arc"],
         "npub1xz5g8uqpmg3mqvezjhfnev660m0h476wk3rssra44fn87gwgequqwra02a": ["Lahmienwski Lab"],
         "npub1plx4lff553p6kryg2vkrf47h82lcsvjespfdcv5zmzmn03429psst9hnwk": ["Dylan"],
         "npub1cl3098w2krckyfyyzcnnefltuggvj0ke32p3kag88v3wsx5j4y8q5e69y2": ["Leaa"]
->>>>>>> 16c498ee
     ]
     
     // MARK: - Fetching
@@ -680,8 +676,8 @@
             
         case .mute:
             hydrateMuteList(from: jsonEvent, context: context)
+        case .repost:
             
-        case .repost:
             hydrateDefault(from: jsonEvent, context: context)
             parseContent(from: jsonEvent, context: context)
             
