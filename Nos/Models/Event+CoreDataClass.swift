//
//  Event+CoreDataClass.swift
//  Nos
//
//  Created by Matthew Lorentz on 1/31/23.
//
//

// swiftlint:disable file_length
import Foundation
import CoreData
import RegexBuilder
import SwiftUI
import Logger
import Dependencies

enum EventError: Error {
	case jsonEncoding
	case utf8Encoding
	case unrecognizedKind
    case missingAuthor
    case invalidETag([String])
    case invalidSignature(Event)
    case expiredEvent
    
    var description: String? {
        switch self {
        case .unrecognizedKind:
            return "Unrecognized event kind"
        case .missingAuthor:
            return "Could not parse author on event"
        case .invalidETag(let strings):
            return "Invalid e tag \(strings.joined(separator: ","))"
        case .invalidSignature(let event):
            return "Invalid signature on event: \(String(describing: event.identifier))"
        case .expiredEvent:
            return "This event has expired"
        default:
            return ""
        }
	}
}

public enum EventKind: Int64, CaseIterable, Hashable {
	case metaData = 0
	case text = 1
	case contactList = 3
	case directMessage = 4
	case delete = 5
    case repost = 6
	case like = 7
    case channelMessage = 42
    case label = 1985
    case report = 1984
    case mute = 10_000
    case longFormContent = 30_023
    case notificationServiceRegistration = 6666
}

extension FetchedResults where Element == Event {
    var unmuted: [Event] {
        filter {
            if let author = $0.author {
                let notDeleted = $0.deletedOn.count == 0
                return !author.muted && notDeleted
            }
            return false
        }
    }
}

// swiftlint:disable type_body_length
@objc(Event)
public class Event: NosManagedObject {
    
    @Dependency(\.currentUser) private var currentUser
    
    static var replyNoteReferences = "kind = 1 AND ANY eventReferences.referencedEvent.identifier == %@ " +
        "AND author.muted = false"
    
    @nonobjc public class func allEventsRequest() -> NSFetchRequest<Event> {
        let fetchRequest = NSFetchRequest<Event>(entityName: "Event")
        fetchRequest.sortDescriptors = [NSSortDescriptor(keyPath: \Event.createdAt, ascending: true)]
        return fetchRequest
    }
    
    /// The userId mapped to an array of strings witn information of the user
    static let discoverTabUserIdToInfo: [String: [String]] = [
        "npub1sg6plzptd64u62a878hep2kev88swjh3tw00gjsfl8f237lmu63q0uf63m": ["Jack Dorsey"],
        "npub1g53mukxnjkcmr94fhryzkqutdz2ukq4ks0gvy5af25rgmwsl4ngq43drvk": ["Martti Malmi/sirius"],
        "npub19mun7qwdyjf7qs3456u8kyxncjn5u2n7klpu4utgy68k4aenzj6synjnft": ["Unclebobmartin"],
        "npub1qlkwmzmrhzpuak7c2g9akvcrh7wzkd7zc7fpefw9najwpau662nqealf5y": ["Katie"],
        "npub176ar97pxz4t0t5twdv8psw0xa45d207elwauu5p93an0rfs709js4600cg": ["arjwright"],
        "npub1nstrcu63lzpjkz94djajuz2evrgu2psd66cwgc0gz0c0qazezx0q9urg5l": ["nostrica"],
        "npub1pez4lttr28mhfdzx3047wt4j7qzgkh2asjuxa6626rzdrkk39ggqe0xdvg": ["Daniel Onren Latorre"],
        "npub14ps5krdd2wezq4kytmzv3t5rt6p4hl5tx6ecqfdxt5y0kchm5rtsva57gc": ["Martin"],
        "npub1uaajg6r8hfgh9c3vpzm2m5w8mcgynh5e0tf0um4q5dfpx8u6p6dqmj87z6": ["Chardot"],
        "npub1uucu5snurqze6enrdh06am432qftctdnehf8h8jv4hjs27nwstkshxatty": ["boreq"],
        "npub1wmr34t36fy03m8hvgl96zl3znndyzyaqhwmwdtshwmtkg03fetaqhjg240": ["rabble"],
        "npub16zsllwrkrwt5emz2805vhjewj6nsjrw0ge0latyrn2jv5gxf5k0q5l92l7": ["Matt Lorentz"],
        "npub1lur3ft9rk43fmjd2skwefz0jxlhfj0nyz3zjfkxwe3y8xlf5r6nquat0xg": ["Shaina Dane"],
        "npub1xdtducdnjerex88gkg2qk2atsdlqsyxqaag4h05jmcpyspqt30wscmntxy": ["brugeman"],
        "npub1sn0wdenkukak0d9dfczzeacvhkrgz92ak56egt7vdgzn8pv2wfqqhrjdv9": ["Edward Snowden"],
        "npub12ye6p9r6h6qpg3wrfch4v9gas6g0g7y6knrkxf6mzstxuax9sv8sdxrdku": ["Heather Everdeen"],
        "npub1pvgcusxk7006hvtlyx555erhq8c5pk9svw57snlxujpkgnkup89sekdx8c": ["Pam"],
        "npub1veeqt66jt2j209y9nv4a90w3dej074lavqygq5q0c57dharkgw0qk738wt": ["S3x_jay"],
        "npub12n7xd8xvqwj8k0v44yg3hlwutyyx85n28xx8zjwj6dykswuy28yqu7xsq4": ["Mara"],
        "npub1f594agr5xkjd9vgxqgdw0el56y55satlh4ey4mck6trfmxhf4gdsh9npnz": ["Bobi"],
        "npub1ctsq6nmn5af0evwrlka32kqc7tuhkwzmxlmu6lxt5qw2r6wfnuaqmcad65": ["Julien"],
        "npub10ft5tkcwknwqkspx9cxhxy2yvyqzmavjku7g37n2kk9ja9yd5rwshhz4z3": ["Joi Ito"],
        "npub1dcl4zejwr8sg9h6jzl75fy4mj6g8gpdqkfczseca6lef0d5gvzxqvux5ey": ["Adam Ritter"],
        "npub1qd0smfnmu8936edjx3maet6rckw80wz36jdf6a4lj2gn6ayq2m3q76lelz": ["Carlos Rodriguez"],
        "npub1k7cnst4fh4ajgg8w6ndcmqen4fnyc7ahhm3zpp255vdxqarrtekq5rrg96": ["Bigmarh"],
        "npub1gk6ufj53zcc07dt8vrnwwslr3zqs2z398808z9gaw0pl2znmacrqp5y8se": ["Andressa Muntro"],
        "npub188dexxxmyqhj2r9yte0eq08kfrxtgdmer6gz0ljnzq06edc5fttsjtt409": ["Mary Yar"],
        "npub150stez8ze3qauexuwrtx0tkkxuuvv022nv0lg3dsq6ejk9n6psestaz9xu": ["Evan Prodromou"],
        "npub1a32cg8ntvpcq0gqk00t73kzywptxjvm2aatysk6g7nfc750976xsm2ea5z": ["Johannes Ernst"],
        "npub1gvy07gxw6uu8rd57mz72mg4q2x7r5ptpp5gc832dv768e58hqd0q5nyn0t": ["Ferret"],
        "npub17nd4yu9anyd3004pumgrtazaacujjxwzj36thtqsxskjy0r5urgqf6950x": ["isoabellaart"],
        "npub1rkqw2kyduqgdzdax03ptqdcht90475gww0jzelzg7vd6ayvyf4vsl2jtk0": ["bannana art"],
        "npub1chuth0ru5mq5pjeq6magew3kse4d5m7wgzqk3tnz0kgqwu3vt6ls5hq3gd": ["chut"],
        "npub1ke0hjv9nx5cy4kz3yuw9kwrhey72cphh8cehfnrh2gjlm8dq7ujsuwt0pu": ["LucioMint"],
        "npub1pkj5lugwrychstydkt9h2xdzst9ejreemleh3hz69nr85cmegqrs232y4t": ["monk_cactus"],
        "npub1a406tcmltkud34kmqkevkpykp384czamffw2245a9v5uc2z22l2q55gxd2": ["tina"],
        "npub1matmfxr293jejewrm72u50l2x5e6ypasn0ev2kns6srv05zfzf8s0z6fsr": ["Jon Pincus"],
        "npub1ftpy6thgy2354xypal6jd0m37wtsgsvcxljvzje5vskc9cg3a5usexrrtq": ["Raúl Piracés"],
        "npub12hcytyr8fumy3axde8wgeced523gyp6v6zczqktwuqeaztfc2xzsz3rdp4": ["NoGood"],
        "npub1l9kr6ajfwp6vfjp60vuzxwqwwlw884dff98a9cznujs520shsf9s35xfwh": ["Karine"],
        "npub1rfdkj37rhymcrr5jk9jjaae5c3yj8l24jtr8a27q0chh2y2aq42snhh53u": ["eolaí"],
        "npub17amtesfzwxl8nlr3ke2l8jl7kw52z60n8msnxh7vps3g9xgpmf9qx5nldk": ["Malos10"],
        "npub1uch5rxswzes8h9hlzrktqqjf4a75k6w86ys7fvzpxrrpejvccvhq4sl7fj": ["muneomi"],
        "npub1p458ltjfrxmcymk4j3plsmsksaqsf62cggdqvhv9cphk0wdglzts80t20a": ["Adhhafi"],
    ]
    
    // MARK: - Fetching
    
    @nonobjc public class func allPostsRequest(_ eventKind: EventKind = .text) -> NSFetchRequest<Event> {
        let fetchRequest = NSFetchRequest<Event>(entityName: "Event")
        fetchRequest.sortDescriptors = [NSSortDescriptor(keyPath: \Event.createdAt, ascending: false)]
        fetchRequest.predicate = NSPredicate(format: "kind = %i", eventKind.rawValue)
        return fetchRequest
    }
    
    @nonobjc public class func emptyDiscoverRequest() -> NSFetchRequest<Event> {
        let fetchRequest = NSFetchRequest<Event>(entityName: "Event")
        fetchRequest.sortDescriptors = [NSSortDescriptor(keyPath: \Event.createdAt, ascending: false)]
        fetchRequest.fetchLimit = 200
        fetchRequest.predicate = NSPredicate.false
        return fetchRequest
    }
    
    @MainActor @nonobjc class func extendedNetworkPredicate(
        currentUser: CurrentUser,
        featuredAuthors: [String], 
        before: Date
    ) -> NSPredicate {
        guard let currentUser = currentUser.author else {
            return NSPredicate.false
        }
        let kind = EventKind.text.rawValue
        let featuredPredicate = NSPredicate(
            format: "kind = %i AND eventReferences.@count = 0 AND author.hexadecimalPublicKey IN %@ " +
                "AND NOT author IN %@.follows.destination AND NOT author = %@ AND receivedAt <= %@ AND " +
                "author.muted = false",
            kind,
            featuredAuthors.compactMap {
                PublicKey(npub: $0)?.hex
            },
            currentUser,
            currentUser,
            before as CVarArg
        )
        
        let twoHopsPredicate = NSPredicate(
            format: "kind = %i AND eventReferences.@count = 0 AND author.muted = false " +
                "AND ANY author.followers.source IN %@.follows.destination AND NOT author IN %@.follows.destination " +
                "AND receivedAt <= %@",
            kind,
            currentUser,
            currentUser,
            before as CVarArg
        )

        return NSCompoundPredicate(orPredicateWithSubpredicates: [
            featuredPredicate,
            twoHopsPredicate
        ])
    }
    
    @nonobjc public class func seen(on relay: Relay, before: Date, exceptFrom author: Author?) -> NSPredicate {
        let kind = EventKind.text.rawValue
        let sharedFormat = "kind = %i AND eventReferences.@count = 0 AND %@ IN seenOnRelays AND createdAt <= %@" +
            " AND author.muted = NO"
        if let author {
            return NSPredicate(
                format: "\(sharedFormat) AND NOT author = %@",
                kind,
                relay,
                before as CVarArg,
                author
            )
        } else {
            return NSPredicate(
                format: sharedFormat,
                kind,
                relay,
                before as CVarArg
            )
        }
    }
    
    @nonobjc public class func allMentionsPredicate(for user: Author) -> NSPredicate {
        guard let publicKey = user.hexadecimalPublicKey, !publicKey.isEmpty else {
            return NSPredicate.false
        }
        
        return NSPredicate(
            format: "kind = %i AND ANY authorReferences.pubkey = %@",
            EventKind.text.rawValue,
            publicKey
        )
    }

    @nonobjc public class func unpublishedEventsRequest(for user: Author) -> NSFetchRequest<Event> {
        let fetchRequest = NSFetchRequest<Event>(entityName: "Event")
        fetchRequest.sortDescriptors = [NSSortDescriptor(keyPath: \Event.createdAt, ascending: false)]
        fetchRequest.predicate = NSPredicate(
            format: "author.hexadecimalPublicKey = %@ AND " +
            "SUBQUERY(shouldBePublishedTo, $relay, TRUEPREDICATE).@count != " +
            "SUBQUERY(seenOnRelays, $relay, TRUEPREDICATE).@count",
            user.hexadecimalPublicKey ?? ""
        )
        return fetchRequest
    }
    
    @nonobjc public class func allRepliesPredicate(for user: Author) -> NSPredicate {
        NSPredicate(format: "kind = 1 AND ANY eventReferences.referencedEvent.author = %@", user)
    }
    
    @nonobjc public class func all(notifying user: Author, since: Date? = nil) -> NSFetchRequest<Event> {
        let fetchRequest = NSFetchRequest<Event>(entityName: "Event")
        fetchRequest.sortDescriptors = [NSSortDescriptor(keyPath: \Event.createdAt, ascending: false)]
        
        let mentionsPredicate = allMentionsPredicate(for: user)
        let repliesPredicate = allRepliesPredicate(for: user)
        let notSelfPredicate = NSPredicate(format: "author != %@", user)
        let notMuted = NSPredicate(format: "author.muted == 0", user)
        let allNotificationsPredicate = NSCompoundPredicate(
            orPredicateWithSubpredicates: [mentionsPredicate, repliesPredicate]
        )
        var andPredicates = [allNotificationsPredicate, notSelfPredicate, notMuted]
        if let since {
            let sincePredicate = NSPredicate(format: "receivedAt >= %@", since as CVarArg)  
            andPredicates.append(sincePredicate)
        } 
        fetchRequest.predicate = NSCompoundPredicate(andPredicateWithSubpredicates: andPredicates)
        
        return fetchRequest
    }
    
    @nonobjc public class func lastReceived(for user: Author) -> NSFetchRequest<Event> {
        let fetchRequest = NSFetchRequest<Event>(entityName: "Event")
        fetchRequest.sortDescriptors = [NSSortDescriptor(keyPath: \Event.createdAt, ascending: false)]
        fetchRequest.predicate = NSPredicate(format: "author != %@", user)
        fetchRequest.fetchLimit = 1
        fetchRequest.sortDescriptors = [NSSortDescriptor(keyPath: \Event.receivedAt, ascending: false)]
        return fetchRequest
    }
    
    @nonobjc public class func allReplies(to rootEvent: Event) -> NSFetchRequest<Event> {
        allReplies(toNoteWith: rootEvent.identifier)
    }
        
    @nonobjc public class func allReplies(toNoteWith noteID: String?) -> NSFetchRequest<Event> {
        guard let noteID else {
            return emptyRequest()
        }
        let fetchRequest = NSFetchRequest<Event>(entityName: "Event")
        fetchRequest.sortDescriptors = [NSSortDescriptor(keyPath: \Event.receivedAt, ascending: false)]
        fetchRequest.predicate = NSPredicate(
            format: replyNoteReferences,
            noteID
        )
        return fetchRequest
    }
    
    @nonobjc public class func expiredRequest() -> NSFetchRequest<Event> {
        let fetchRequest = NSFetchRequest<Event>(entityName: "Event")
        fetchRequest.predicate = NSPredicate(format: "expirationDate <= %@", Date.now as CVarArg)
        return fetchRequest
    }
    
    @nonobjc public class func event(by identifier: String) -> NSFetchRequest<Event> {
        let fetchRequest = NSFetchRequest<Event>(entityName: "Event")
        fetchRequest.predicate = NSPredicate(format: "identifier = %@", identifier)
        fetchRequest.fetchLimit = 1
        return fetchRequest
    }
    
    @nonobjc public class func hydratedEvent(by identifier: String) -> NSFetchRequest<Event> {
        let fetchRequest = NSFetchRequest<Event>(entityName: "Event")
        fetchRequest.predicate = NSPredicate(
            format: "identifier = %@ AND createdAt != nil AND author != nil", identifier
        )
        fetchRequest.fetchLimit = 1
        return fetchRequest
    }
    
    @nonobjc public class func event(by identifier: String, seenOn relay: Relay) -> NSFetchRequest<Event> {
        let fetchRequest = NSFetchRequest<Event>(entityName: "Event")
        fetchRequest.predicate = NSPredicate(format: "identifier = %@ AND ANY seenOnRelays = %@", identifier, relay)
        fetchRequest.fetchLimit = 1
        return fetchRequest
    }
    
    @nonobjc public class func homeFeedPredicate(for user: Author, before: Date) -> NSPredicate {
        NSPredicate(
            // swiftlint:disable line_length
            format: "((kind = 1 AND SUBQUERY(eventReferences, $reference, $reference.marker = 'root' OR $reference.marker = 'reply' OR $reference.marker = nil).@count = 0) OR kind = 6 OR kind = 30023) AND (ANY author.followers.source = %@ OR author = %@) AND author.muted = 0 AND (receivedAt == nil OR receivedAt <= %@)",
            // swiftlint:enable line_length
            user,
            user,
            before as CVarArg
        )
    }
    
    @nonobjc public class func homeFeed(for user: Author, before: Date) -> NSFetchRequest<Event> {
        let fetchRequest = NSFetchRequest<Event>(entityName: "Event")
        fetchRequest.sortDescriptors = [NSSortDescriptor(keyPath: \Event.createdAt, ascending: false)]
        fetchRequest.predicate = homeFeedPredicate(for: user, before: before)
        fetchRequest.includesPendingChanges = false
        fetchRequest.fetchLimit = 1000
        return fetchRequest
    }
    
    @nonobjc public class func noteIsLikedByUser(for userPubKey: String, noteId: String) -> NSFetchRequest<Event> {
        let fetchRequest = NSFetchRequest<Event>(entityName: "Event")
        fetchRequest.sortDescriptors = [NSSortDescriptor(keyPath: \Event.createdAt, ascending: false)]
        let noteIsLikedByUserPredicate = NSPredicate(
            // swiftlint:disable line_length
            format: "kind = \(String(EventKind.like.rawValue)) AND author.hexadecimalPublicKey = %@ AND SUBQUERY(eventReferences, $reference, $reference.eventId = %@).@count > 0",
            // swiftlint:enable line_length
            userPubKey,
            noteId
        )
        fetchRequest.predicate = noteIsLikedByUserPredicate
        return fetchRequest
    }
    
    @nonobjc public class func likes(noteID: String) -> NSFetchRequest<Event> {
        let fetchRequest = NSFetchRequest<Event>(entityName: "Event")
        fetchRequest.sortDescriptors = [NSSortDescriptor(keyPath: \Event.createdAt, ascending: false)]
        let noteIsLikedByUserPredicate = NSPredicate(
            // swiftlint:disable line_length
            format: "kind = \(String(EventKind.like.rawValue)) AND SUBQUERY(eventReferences, $reference, $reference.eventId = %@).@count > 0",
            // swiftlint:enable line_length
            noteID
        )
        fetchRequest.predicate = noteIsLikedByUserPredicate
        return fetchRequest
    }
    
    @nonobjc public class func reposts(noteID: String) -> NSFetchRequest<Event> {
        let fetchRequest = NSFetchRequest<Event>(entityName: "Event")
        fetchRequest.sortDescriptors = [NSSortDescriptor(keyPath: \Event.createdAt, ascending: false)]
        let noteIsLikedByUserPredicate = NSPredicate(
            // swiftlint:disable line_length
            format: "kind = \(String(EventKind.repost.rawValue)) AND SUBQUERY(eventReferences, $reference, $reference.eventId = %@).@count > 0",
            // swiftlint:enable line_length
            noteID
        )
        fetchRequest.predicate = noteIsLikedByUserPredicate
        return fetchRequest
    }
    
    @nonobjc public class func allFollowedPostsRequest(from publicKeys: [String]) -> NSFetchRequest<Event> {
        let fetchRequest = NSFetchRequest<Event>(entityName: "Event")
        fetchRequest.sortDescriptors = [NSSortDescriptor(keyPath: \Event.createdAt, ascending: false)]
        let kind = EventKind.text.rawValue
        let predicate = NSPredicate(format: "kind = %i AND author.hexadecimalPublicKey IN %@", kind, publicKeys)
        fetchRequest.predicate = predicate
        return fetchRequest
    }
    
    @nonobjc public class func emptyRequest() -> NSFetchRequest<Event> {
        let fetchRequest = NSFetchRequest<Event>(entityName: "Event")
        fetchRequest.sortDescriptors = [NSSortDescriptor(keyPath: \Event.createdAt, ascending: true)]
        fetchRequest.predicate = NSPredicate.false
        return fetchRequest
    }
    
    @nonobjc public class func deleteAllEvents() -> NSBatchDeleteRequest {
        let fetchRequest: NSFetchRequest<NSFetchRequestResult> = NSFetchRequest(entityName: "Event")
        let deleteRequest = NSBatchDeleteRequest(fetchRequest: fetchRequest)
        return deleteRequest
    }
    
    @nonobjc public class func deleteAllPosts(by author: Author) -> NSBatchDeleteRequest {
        let fetchRequest: NSFetchRequest<NSFetchRequestResult> = NSFetchRequest(entityName: "Event")
        let kind = EventKind.text.rawValue
        let key = author.hexadecimalPublicKey ?? "notakey"
        fetchRequest.predicate = NSPredicate(format: "kind = %i AND author.hexadecimalPublicKey = %@", kind, key)
        let deleteRequest = NSBatchDeleteRequest(fetchRequest: fetchRequest)
        return deleteRequest
    }
    
    @nonobjc public class func deletePostsRequest(for identifiers: [String]) -> NSBatchDeleteRequest {
        let fetchRequest: NSFetchRequest<NSFetchRequestResult> = NSFetchRequest(entityName: "Event")
        fetchRequest.predicate = NSPredicate(format: "identifier IN %@", identifiers)
        let deleteRequest = NSBatchDeleteRequest(fetchRequest: fetchRequest)
        return deleteRequest
    }
    
    @nonobjc public class func contactListRequest(_ author: Author) -> NSFetchRequest<Event> {
        let fetchRequest = NSFetchRequest<Event>(entityName: "Event")
        fetchRequest.sortDescriptors = [NSSortDescriptor(keyPath: \Event.createdAt, ascending: false)]
        let kind = EventKind.contactList.rawValue
        let key = author.hexadecimalPublicKey ?? "notakey"
        fetchRequest.predicate = NSPredicate(format: "kind = %i AND author.hexadecimalPublicKey = %@", kind, key)
        return fetchRequest
    }
    
    class func oldest() -> NSFetchRequest<Event> {
        let request = Event.allEventsRequest()
        request.sortDescriptors = [NSSortDescriptor(keyPath: \Event.receivedAt, ascending: true)]
        request.fetchLimit = 1
        return request
    }
    
    class func all(context: NSManagedObjectContext) -> [Event] {
        let allRequest = Event.allPostsRequest()
        
        do {
            let results = try context.fetch(allRequest)
            return results
        } catch let error as NSError {
            print("Failed to fetch events. Error: \(error.description)")
            return []
        }
    }
    
    class func unpublishedEvents(for user: Author, context: NSManagedObjectContext) -> [Event] {
        let allRequest = Event.unpublishedEventsRequest(for: user)
        
        do {
            let results = try context.fetch(allRequest)
            return results
        } catch let error as NSError {
            print("Failed to fetch events. Error: \(error.description)")
            return []
        }
    }
    
    class func find(by identifier: HexadecimalString, context: NSManagedObjectContext) -> Event? {
        if let existingEvent = try? context.fetch(Event.event(by: identifier)).first {
            return existingEvent
        }

        return nil
    }
    
    // MARK: - Creating

    class func createIfNecessary(
        jsonEvent: JSONEvent, 
        relay: Relay?, 
        context: NSManagedObjectContext
    ) throws -> Event? {
        // Optimization: check that no record exists before doing any fetching
        guard try context.count(for: Event.hydratedEvent(by: jsonEvent.id)) == 0 else {
            return nil
        }
        
        if let existingEvent = try context.fetch(Event.event(by: jsonEvent.id)).first {
            if existingEvent.isStub {
                try existingEvent.hydrate(from: jsonEvent, relay: relay, in: context)
            }
            return existingEvent
        }
        
        return try Event(context: context, jsonEvent: jsonEvent, relay: relay)
    }
    
    class func findOrCreateStubBy(id: String, context: NSManagedObjectContext) throws -> Event {
        if let existingEvent = try context.fetch(Event.event(by: id)).first {
            return existingEvent
        } else {
            let event = Event(context: context)
            event.identifier = id
            return event
        }
    }
    
    convenience init(context: NSManagedObjectContext, jsonEvent: JSONEvent, relay: Relay?) throws {
        self.init(context: context)
        identifier = jsonEvent.id
        receivedAt = .now
        try hydrate(from: jsonEvent, relay: relay, in: context)
    }

    func deleteEvents(identifiers: [String], context: NSManagedObjectContext) async {
        print("Deleting: \(identifiers)")
        let deleteRequest = Event.deletePostsRequest(for: identifiers)

        do {
            try context.execute(deleteRequest)
        } catch let error as NSError {
            print("Failed to delete posts in \(identifiers). Error: \(error.description)")
        }
        
        await context.perform {
            try? context.save()
        }
    }
    
    /// Populates an event stub (with only its ID set) using the data in the given JSON.
    func hydrate(from jsonEvent: JSONEvent, relay: Relay?, in context: NSManagedObjectContext) throws {
        guard isStub else {
            fatalError("Tried to hydrate an event that isn't a stub. This is a programming error")
        }
        
        // Meta data
        createdAt = Date(timeIntervalSince1970: TimeInterval(jsonEvent.createdAt))
        if let createdAt, createdAt > .now {
            self.createdAt = .now
        }
        content = jsonEvent.content
        kind = jsonEvent.kind
        signature = jsonEvent.signature
        sendAttempts = 0
        
        // Tags
        allTags = jsonEvent.tags as NSObject
        for tag in jsonEvent.tags {
            if tag[safe: 0] == "expiration",
                let expirationDateString = tag[safe: 1],
                let expirationDateUnix = TimeInterval(expirationDateString),
                expirationDateUnix != 0 {
                let expirationDate = Date(timeIntervalSince1970: expirationDateUnix)
                self.expirationDate = expirationDate
                if isExpired {
                    throw EventError.expiredEvent
                }
            }
        }
        
        // Author
        guard let newAuthor = try? Author.findOrCreate(by: jsonEvent.pubKey, context: context) else {
            throw EventError.missingAuthor
        }
        
        author = newAuthor
        
        // Relay
        relay.unwrap { markSeen(on: $0) }
        
        guard let eventKind = EventKind(rawValue: kind) else {
            throw EventError.unrecognizedKind
        }
        
        switch eventKind {
        case .contactList:
            hydrateContactList(from: jsonEvent, author: newAuthor, context: context)
            
        case .metaData:
            hydrateMetaData(from: jsonEvent, author: newAuthor, context: context)
            
        case .mute:
            hydrateMuteList(from: jsonEvent, context: context)
            
        default:
            hydrateDefault(from: jsonEvent, context: context)
        }
    }
    
    func hydrateContactList(from jsonEvent: JSONEvent, author newAuthor: Author, context: NSManagedObjectContext) {
        guard createdAt! > newAuthor.lastUpdatedContactList ?? Date.distantPast else {
            return
        }
        
        newAuthor.lastUpdatedContactList = Date(timeIntervalSince1970: TimeInterval(jsonEvent.createdAt))

        // Put existing follows into a distionary so we can avoid doing a fetch request to look up each one.
        var originalFollows = [HexadecimalString: Follow]()
        for follow in newAuthor.follows {
            if let pubKey = follow.destination?.hexadecimalPublicKey {
                originalFollows[pubKey] = follow
            }
        }
        
        var newFollows = Set<Follow>()
        for jsonTag in jsonEvent.tags {
            if let followedKey = jsonTag[safe: 1], 
                let existingFollow = originalFollows[followedKey] {
                // We already have a Core Data Follow model for this user
                newFollows.insert(existingFollow)
            } else {
                do {
                    newFollows.insert(try Follow.upsert(by: newAuthor, jsonTag: jsonTag, context: context))
                } catch {
                    print("Error: could not parse Follow from: \(jsonEvent)")
                }
            }
        }
        
        // Did we unfollow someone? If so, remove them from core data
        if originalFollows.count > newFollows.count {
            let removedFollows = Set(originalFollows.values).subtracting(newFollows)
            if !removedFollows.isEmpty {
                print("Removing \(removedFollows.count) follows")
                Follow.deleteFollows(in: removedFollows, context: context)
            }
        }
        
        newAuthor.follows = newFollows
        
        // Get the user's active relays out of the content property
        if let data = jsonEvent.content.data(using: .utf8, allowLossyConversion: false),
            let relayEntries = try? JSONSerialization.jsonObject(with: data, options: .mutableContainers),
            let relays = (relayEntries as? [String: Any])?.keys {
            newAuthor.relays = Set()

            for address in relays {
                if let relay = try? Relay.findOrCreate(by: address, context: context) {
                    newAuthor.add(relay: relay)
                }
            }
        }
    }
    
    func hydrateDefault(from jsonEvent: JSONEvent, context: NSManagedObjectContext) {
        let newEventReferences = NSMutableOrderedSet()
        let newAuthorReferences = NSMutableOrderedSet()
        for jsonTag in jsonEvent.tags {
            if jsonTag.first == "e" {
                // TODO: validdate that the tag looks like an event ref
                do {
                    let eTag = try EventReference(jsonTag: jsonTag, context: context)
                    newEventReferences.add(eTag)
                } catch {
                    print("error parsing e tag: \(error.localizedDescription)")
                }
            } else if jsonTag.first == "p" {
                // TODO: validdate that the tag looks like a pubkey
                let authorReference = AuthorReference(context: context)
                authorReference.pubkey = jsonTag[safe: 1]
                authorReference.recommendedRelayUrl = jsonTag[safe: 2]
                newAuthorReferences.add(authorReference)
            }
        }
        eventReferences = newEventReferences
        authorReferences = newAuthorReferences
    }
    
    func hydrateMetaData(from jsonEvent: JSONEvent, author newAuthor: Author, context: NSManagedObjectContext) {
        guard createdAt! > newAuthor.lastUpdatedMetadata ?? Date.distantPast else {
            // This is old data
            return
        }
        
        if let contentData = jsonEvent.content.data(using: .utf8) {
            newAuthor.lastUpdatedMetadata = Date(timeIntervalSince1970: TimeInterval(jsonEvent.createdAt))
            // There may be unsupported metadata. Store it to send back later in metadata publishes.
            newAuthor.rawMetadata = contentData

            do {
                let metadata = try JSONDecoder().decode(MetadataEventJSON.self, from: contentData)
                
                // Every event has an author created, so it just needs to be populated
                newAuthor.name = metadata.name
                newAuthor.displayName = metadata.displayName
                newAuthor.about = metadata.about
                newAuthor.profilePhotoURL = metadata.profilePhotoURL
                newAuthor.nip05 = metadata.nip05
                newAuthor.uns = metadata.uns
            } catch {
                print("Failed to decode metaData event with ID \(String(describing: identifier))")
            }
        }
    }

    func markSeen(on relay: Relay) {
        seenOnRelays.insert(relay) 
    }
    
    func hydrateMuteList(from jsonEvent: JSONEvent, context: NSManagedObjectContext) {
        let mutedKeys = jsonEvent.tags.map { $0[1] }
        
        let request = Author.allAuthorsRequest(muted: true)
        
        // Un-Mute anyone (locally only) who is muted but not in the mutedKeys
        if let authors = try? context.fetch(request) {
            for author in authors where !mutedKeys.contains(author.hexadecimalPublicKey!) {
                author.muted = false
                print("Parse-Un-Muted \(author.hexadecimalPublicKey ?? "")")
            }
        }
        
        // Mute anyone (locally only) in the mutedKeys
        for key in mutedKeys {
            if let author = try? Author.find(by: key, context: context) {
                author.muted = true
                print("Parse-Muted \(author.hexadecimalPublicKey ?? "")")
            }
        }
        
        // Force ensure current user never was muted
        Task { @MainActor in
            currentUser.author?.muted = false
        }
    }
    
    // MARK: - Helpers
    
    var serializedEventForSigning: [Any?] {
        [
            0,
            author?.hexadecimalPublicKey,
            Int64(createdAt!.timeIntervalSince1970),
            kind,
            allTags,
            content
        ]
    }
    
    /// Returns true if this event doesn't have content. Usually this means we saw it referenced by another event
    /// but we haven't actually downloaded it yet.
    var isStub: Bool {
        author == nil || createdAt == nil 
    }
    
    func calculateIdentifier() throws -> String {
        let serializedEventData = try JSONSerialization.data(
            withJSONObject: serializedEventForSigning,
            options: [.withoutEscapingSlashes]
        )
        return serializedEventData.sha256
    }
    
    func sign(withKey privateKey: KeyPair) throws {
        if allTags == nil {
            allTags = [[String]]() as NSObject
        }
        identifier = try calculateIdentifier()
        var serializedBytes = try identifier!.bytes
        signature = try privateKey.sign(bytes: &serializedBytes)
    }
    
    var jsonRepresentation: [String: Any]? {
        if let jsonEvent = codable {
            do {
                let data = try JSONEncoder().encode(jsonEvent)
                return try JSONSerialization.jsonObject(with: data, options: []) as? [String: Any]
            } catch {
                print("Error encoding event as JSON: \(error.localizedDescription)\n\(self)")
            }
        }
        
        return nil
    }
    
    var jsonString: String? {
        guard let jsonRepresentation,  
            let data = try? JSONSerialization.data(withJSONObject: jsonRepresentation) else {
            return nil
        }
        return String(data: data, encoding: .utf8)
    }
    
    var codable: JSONEvent? {
        guard let identifier = identifier,
            let pubKey = author?.hexadecimalPublicKey,
            let createdAt = createdAt,
            let content = content,
            let signature = signature else {
            return nil
        }
        
        let allTags = (allTags as? [[String]]) ?? []
        
        return JSONEvent(
            id: identifier,
            pubKey: pubKey,
            createdAt: Int64(createdAt.timeIntervalSince1970),
            kind: kind,
            tags: allTags,
            content: content,
            signature: signature
        )
    }
    
    var bech32NoteID: String? {
        guard let identifier = self.identifier,
            let identifierBytes = try? identifier.bytes else {
            return nil
        }
        return Bech32.encode(Nostr.notePrefix, baseEightData: Data(identifierBytes))
    }
    
    var seenOnRelayURLs: [String] {
        seenOnRelays.compactMap { $0.addressURL?.absoluteString }
    }
    
<<<<<<< HEAD
    class func attributedContent(noteID: String?, context: NSManagedObjectContext) async -> AttributedString {
        guard let noteID else {
            return AttributedString()
        }
        
        return await context.perform {
            guard let note = try? Event.findOrCreateStubBy(id: noteID, context: context),
                let content = note.content else {
                return AttributedString()
            }
            try? context.saveIfNeeded()
            let tags = note.allTags as? [[String]] ?? []
            return NoteParser.parse(content: content, tags: tags, context: context)
        }
    }
    
    class func attributedContentAndURLs(
        noteID: String?, 
        context: NSManagedObjectContext
    ) async -> (AttributedString, [URL])? {
=======
    class func attributedContent(noteID: String?, context: NSManagedObjectContext) async -> (AttributedString, [URL])? {
>>>>>>> a2de8fa1
        guard let noteID else {
            return nil
        }
        
        return await context.perform {
            guard let note = try? Event.findOrCreateStubBy(id: noteID, context: context),
                let content = note.content else {
                return nil
            }
            try? context.saveIfNeeded()
            let tags = note.allTags as? [[String]] ?? []
            return NoteParser.parse(content: content, tags: tags, context: context)
        }
    }
    
    class func replyMetadata(for noteID: HexadecimalString?, context: NSManagedObjectContext) async -> (Int, [URL]) {
        guard let noteID else {
            return (0, [])
        }
        
        return await context.perform {
            let fetchRequest = NSFetchRequest<Event>(entityName: "Event")
            fetchRequest.sortDescriptors = [NSSortDescriptor(keyPath: \Event.createdAt, ascending: false)]
            fetchRequest.predicate = NSPredicate(format: Event.replyNoteReferences, noteID)
            fetchRequest.includesPendingChanges = false
            fetchRequest.includesSubentities = false
            fetchRequest.relationshipKeyPathsForPrefetching = ["author"]
            let replies = (try? context.fetch(fetchRequest)) ?? []
            let replyCount = replies.count
            
            var avatarURLs = [URL]()
            for reply in replies {
                if let avatarURL = reply.author?.profilePhotoURL,
                    !avatarURLs.contains(avatarURL) {
                    avatarURLs.append(avatarURL)
                    if avatarURLs.count >= 2 {
                        break
                    }
                }
            }
            return (replyCount, avatarURLs)
        }
    }
    
    class func deleteAll(context: NSManagedObjectContext) {
        let deleteRequest = Event.deleteAllEvents()
        
        do {
            try context.execute(deleteRequest)
        } catch let error as NSError {
            print("Failed to delete events. Error: \(error.description)")
        }
    }
    
    /// Returns true if this event tagged the given author.
    func references(author: Author) -> Bool {
        authorReferences.contains(where: { element in
            (element as? AuthorReference)?.pubkey == author.hexadecimalPublicKey
        })
    }
    
    /// Returns true if this event is a reply to an event by the given author.
    func isReply(to author: Author) -> Bool {
        eventReferences.contains(where: { element in
            let rootEvent = (element as? EventReference)?.referencedEvent
            return rootEvent?.author?.hexadecimalPublicKey == author.hexadecimalPublicKey
        })
    }
    
    var isReply: Bool {
        rootNote() != nil || referencedNote() != nil
    }
    
    var isExpired: Bool {
        if let expirationDate {
            return expirationDate <= .now
        } else {
            return false
        }
    }
    
    /// Returns the event this note is directly replying to, or nil if there isn't one.
    func referencedNote() -> Event? {
        if let rootReference = eventReferences.first(where: {
            ($0 as? EventReference)?.type == .reply
        }) as? EventReference,
            let referencedNote = rootReference.referencedEvent {
            return referencedNote
        }
        
        if let lastReference = eventReferences.lastObject as? EventReference,
            let referencedNote = lastReference.referencedEvent {
            return referencedNote
        }
        return nil
    }
    
    /// Returns the root event of the thread that this note is replying to, or nil if there isn't one.
    func rootNote() -> Event? {
        let rootReference = eventReferences.first(where: {
            ($0 as? EventReference)?.type == .root
        }) as? EventReference
        
        if let rootReference, let rootNote = rootReference.referencedEvent {
            return rootNote
        }
        return nil
    }
    
    /// This tracks which relays this event is deleted on. Hide posts with deletedOn.count > 0
    func trackDelete(on relay: Relay, context: NSManagedObjectContext) {
        if EventKind(rawValue: kind) == .delete, let eTags = allTags as? [[String]] {
            for deletedEventId in eTags.map({ $0[1] }) {
                if let deletedEvent = Event.find(by: deletedEventId, context: context),
                    deletedEvent.author?.hexadecimalPublicKey == author?.hexadecimalPublicKey {
                    print("\(deletedEvent.identifier ?? "n/a") was deleted on \(relay.address ?? "unknown")")
                    deletedEvent.deletedOn.insert(relay)
                }
            }
            try! context.saveIfNeeded()
        }
    }
    
    class func requestAuthorsMetadataIfNeeded(
        noteID: String?,
        using relayService: RelayService,
        in context: NSManagedObjectContext
    ) async -> [RelaySubscription.ID] {
        guard let noteID else {
            return []
        }
        
        let requestData: [(HexadecimalString?, Date?)] = await context.perform {
            guard let note = try? Event.findOrCreateStubBy(id: noteID, context: context),
                let authorKey = note.author?.hexadecimalPublicKey else {
                return []
            }
        
            var requestData = [(HexadecimalString?, Date?)]()
            
            let author = try! Author.findOrCreate(by: authorKey, context: context)
            
            if author.needsMetadata {
                requestData.append((author.hexadecimalPublicKey, author.lastUpdatedMetadata))
            }
            
            note.authorReferences.forEach { reference in
                if let reference = reference as? AuthorReference,
                    let pubKey = reference.pubkey,
                    let author = try? Author.findOrCreate(by: pubKey, context: context),
                    author.needsMetadata {
                    requestData.append((author.hexadecimalPublicKey, author.lastUpdatedMetadata))
                }
            }
            
            try? context.saveIfNeeded()
            return requestData
        }
        
        var subscriptionIDs = [RelaySubscription.ID]()
        for requestDatum in requestData {
            let authorKey = requestDatum.0
            let sinceDate = requestDatum.1
            await relayService.requestMetadata(for: authorKey, since: sinceDate).unwrap { subscriptionIDs.append($0) }
        }
        return subscriptionIDs
    }
    
    var webLink: String {
        "https://iris.to/\(bech32NoteID!)"
    }
}
// swiftlint:enable type_body_length
// swiftlint:enable file_length<|MERGE_RESOLUTION|>--- conflicted
+++ resolved
@@ -801,7 +801,6 @@
         seenOnRelays.compactMap { $0.addressURL?.absoluteString }
     }
     
-<<<<<<< HEAD
     class func attributedContent(noteID: String?, context: NSManagedObjectContext) async -> AttributedString {
         guard let noteID else {
             return AttributedString()
@@ -822,9 +821,6 @@
         noteID: String?, 
         context: NSManagedObjectContext
     ) async -> (AttributedString, [URL])? {
-=======
-    class func attributedContent(noteID: String?, context: NSManagedObjectContext) async -> (AttributedString, [URL])? {
->>>>>>> a2de8fa1
         guard let noteID else {
             return nil
         }
