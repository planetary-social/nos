--- conflicted
+++ resolved
@@ -318,7 +318,6 @@
             signature: signature
         )
     }
-<<<<<<< HEAD
     
     func attributedContent(with context: NSManagedObjectContext) -> AttributedString? {
         guard let content = self.content else {
@@ -348,9 +347,6 @@
         return try? AttributedString(markdown: result)
     }
 	
-=======
-
->>>>>>> 9384bf49
     // swiftlint:disable function_body_length
     convenience init(context: NSManagedObjectContext, jsonEvent: JSONEvent) throws {
         self.init(context: context)
