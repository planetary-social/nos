//
//  Event+CoreDataClass.swift
//  Nos
//
//  Created by Matthew Lorentz on 1/31/23.
//
//

// swiftlint:disable file_length
import Foundation
import CoreData
import RegexBuilder
import SwiftUI
import Logger

enum EventError: Error {
	case jsonEncoding
	case utf8Encoding
	case unrecognizedKind
    case missingAuthor
    case invalidETag([String])
    case invalidSignature(Event)
    
    var description: String? {
        switch self {
        case .unrecognizedKind:
            return "Unrecognized event kind"
        case .missingAuthor:
            return "Could not parse author on event"
        case .invalidETag(let strings):
            return "Invalid e tag \(strings.joined(separator: ","))"
        case .invalidSignature(let event):
            return "Invalid signature on event: \(String(describing: event.identifier))"
        default:
            return ""
        }
	}
}

public enum EventKind: Int64, CaseIterable, Hashable {
	case metaData = 0
	case text = 1
	case contactList = 3
	case directMessage = 4
	case delete = 5
    case repost = 6
	case like = 7
    case channelMessage = 42
    case mute = 10_000
    case longFormContent = 30023
}

extension FetchedResults where Element == Event {
    var unmuted: [Event] {
        filter {
            if let author = $0.author {
                let notDeleted = ($0.deletedOn?.count ?? 0) == 0
                return !author.muted && notDeleted
            }
            return false
        }
    }
}

// swiftlint:disable type_body_length
@objc(Event)
public class Event: NosManagedObject {
    
    static var replyNoteReferences = "kind = 1 AND ANY eventReferences.referencedEvent.identifier == %@ " +
        "AND author.muted = false"
    
    @nonobjc public class func allEventsRequest() -> NSFetchRequest<Event> {
        let fetchRequest = NSFetchRequest<Event>(entityName: "Event")
        fetchRequest.sortDescriptors = [NSSortDescriptor(keyPath: \Event.createdAt, ascending: true)]
        return fetchRequest
    }
    
    /// The userId mapped to an array of strings witn information of the user
    static let discoverTabUserIdToInfo: [String: [String]] = [
        "npub1sg6plzptd64u62a878hep2kev88swjh3tw00gjsfl8f237lmu63q0uf63m": ["Jack Dorsey"],
        "npub1g53mukxnjkcmr94fhryzkqutdz2ukq4ks0gvy5af25rgmwsl4ngq43drvk": ["Martti Malmi/sirius"],
        "npub19mun7qwdyjf7qs3456u8kyxncjn5u2n7klpu4utgy68k4aenzj6synjnft": ["Unclebobmartin"],
        "npub1qlkwmzmrhzpuak7c2g9akvcrh7wzkd7zc7fpefw9najwpau662nqealf5y": ["Katie"],
        "npub176ar97pxz4t0t5twdv8psw0xa45d207elwauu5p93an0rfs709js4600cg": ["arjwright"],
        "npub1nstrcu63lzpjkz94djajuz2evrgu2psd66cwgc0gz0c0qazezx0q9urg5l": ["nostrica"],
        "npub1pez4lttr28mhfdzx3047wt4j7qzgkh2asjuxa6626rzdrkk39ggqe0xdvg": ["Daniel Onren Latorre"],
        "npub14ps5krdd2wezq4kytmzv3t5rt6p4hl5tx6ecqfdxt5y0kchm5rtsva57gc": ["Martin"],
        "npub1uaajg6r8hfgh9c3vpzm2m5w8mcgynh5e0tf0um4q5dfpx8u6p6dqmj87z6": ["Chardot"],
        "npub1uucu5snurqze6enrdh06am432qftctdnehf8h8jv4hjs27nwstkshxatty": ["boreq"],
        "npub1wmr34t36fy03m8hvgl96zl3znndyzyaqhwmwdtshwmtkg03fetaqhjg240": ["rabble"],
        "npub16zsllwrkrwt5emz2805vhjewj6nsjrw0ge0latyrn2jv5gxf5k0q5l92l7": ["Matt Lorentz"],
        "npub1lur3ft9rk43fmjd2skwefz0jxlhfj0nyz3zjfkxwe3y8xlf5r6nquat0xg": ["Shaina Dane"],
        "npub1xdtducdnjerex88gkg2qk2atsdlqsyxqaag4h05jmcpyspqt30wscmntxy": ["brugeman"],
        "npub1sn0wdenkukak0d9dfczzeacvhkrgz92ak56egt7vdgzn8pv2wfqqhrjdv9": ["Edward Snowden"],
        "npub12ye6p9r6h6qpg3wrfch4v9gas6g0g7y6knrkxf6mzstxuax9sv8sdxrdku": ["Heather Everdeen"],
        "npub1pvgcusxk7006hvtlyx555erhq8c5pk9svw57snlxujpkgnkup89sekdx8c": ["Pam"],
        "npub1veeqt66jt2j209y9nv4a90w3dej074lavqygq5q0c57dharkgw0qk738wt": ["S3x_jay"],
        "npub12n7xd8xvqwj8k0v44yg3hlwutyyx85n28xx8zjwj6dykswuy28yqu7xsq4": ["Mara"],
        "npub1f594agr5xkjd9vgxqgdw0el56y55satlh4ey4mck6trfmxhf4gdsh9npnz": ["Bobi"],
        "npub1ctsq6nmn5af0evwrlka32kqc7tuhkwzmxlmu6lxt5qw2r6wfnuaqmcad65": ["Julien"],
        "npub10ft5tkcwknwqkspx9cxhxy2yvyqzmavjku7g37n2kk9ja9yd5rwshhz4z3": ["Joi Ito"],
        "npub1dcl4zejwr8sg9h6jzl75fy4mj6g8gpdqkfczseca6lef0d5gvzxqvux5ey": ["Adam Ritter"],
        "npub1qd0smfnmu8936edjx3maet6rckw80wz36jdf6a4lj2gn6ayq2m3q76lelz": ["Carlos Rodriguez"],
        "npub1k7cnst4fh4ajgg8w6ndcmqen4fnyc7ahhm3zpp255vdxqarrtekq5rrg96": ["Bigmarh"],
        "npub1gk6ufj53zcc07dt8vrnwwslr3zqs2z398808z9gaw0pl2znmacrqp5y8se": ["Andressa Muntro"],
        "npub188dexxxmyqhj2r9yte0eq08kfrxtgdmer6gz0ljnzq06edc5fttsjtt409": ["Mary Yar"],
        "npub150stez8ze3qauexuwrtx0tkkxuuvv022nv0lg3dsq6ejk9n6psestaz9xu": ["Evan Prodromou"],
        "npub1a32cg8ntvpcq0gqk00t73kzywptxjvm2aatysk6g7nfc750976xsm2ea5z": ["Johannes Ernst"],
        "npub1gvy07gxw6uu8rd57mz72mg4q2x7r5ptpp5gc832dv768e58hqd0q5nyn0t": ["Ferret"],
        "npub17nd4yu9anyd3004pumgrtazaacujjxwzj36thtqsxskjy0r5urgqf6950x": ["isoabellaart"],
        "npub1rkqw2kyduqgdzdax03ptqdcht90475gww0jzelzg7vd6ayvyf4vsl2jtk0": ["bannana art"],
        "npub1chuth0ru5mq5pjeq6magew3kse4d5m7wgzqk3tnz0kgqwu3vt6ls5hq3gd": ["chut"],
        "npub1ke0hjv9nx5cy4kz3yuw9kwrhey72cphh8cehfnrh2gjlm8dq7ujsuwt0pu": ["LucioMint"],
        "npub1pkj5lugwrychstydkt9h2xdzst9ejreemleh3hz69nr85cmegqrs232y4t": ["monk_cactus"],
        "npub1a406tcmltkud34kmqkevkpykp384czamffw2245a9v5uc2z22l2q55gxd2": ["tina"],
        "npub1matmfxr293jejewrm72u50l2x5e6ypasn0ev2kns6srv05zfzf8s0z6fsr": ["Jon Pincus"],
        "npub1ftpy6thgy2354xypal6jd0m37wtsgsvcxljvzje5vskc9cg3a5usexrrtq": ["Raúl Piracés"]
    ]
    
    @nonobjc public class func allPostsRequest(_ eventKind: EventKind = .text) -> NSFetchRequest<Event> {
        let fetchRequest = NSFetchRequest<Event>(entityName: "Event")
        fetchRequest.sortDescriptors = [NSSortDescriptor(keyPath: \Event.createdAt, ascending: false)]
        fetchRequest.predicate = NSPredicate(format: "kind = %i", eventKind.rawValue)
        return fetchRequest
    }
    
    @nonobjc public class func emptyDiscoverRequest() -> NSFetchRequest<Event> {
        let fetchRequest = NSFetchRequest<Event>(entityName: "Event")
        fetchRequest.sortDescriptors = [NSSortDescriptor(keyPath: \Event.createdAt, ascending: false)]
        fetchRequest.fetchLimit = 200
        fetchRequest.predicate = NSPredicate.false
        return fetchRequest
    }
    
    @MainActor @nonobjc public class func extendedNetworkPredicate(
        featuredAuthors: [String], 
        before: Date
    ) -> NSPredicate {
        guard let currentUser = CurrentUser.shared.author else {
            return NSPredicate.false
        }
        let kind = EventKind.text.rawValue
        let featuredPredicate = NSPredicate(
            format: "kind = %i AND eventReferences.@count = 0 AND author.hexadecimalPublicKey IN %@ " +
                "AND NOT author IN %@.follows.destination AND NOT author = %@ AND receivedAt <= %@ AND " +
                "author.muted = false",
            kind,
            featuredAuthors.compactMap {
                PublicKey(npub: $0)?.hex
            },
            currentUser,
            currentUser,
            before as CVarArg
        )
        
        let twoHopsPredicate = NSPredicate(
            format: "kind = %i AND eventReferences.@count = 0 AND author.muted = false " +
                "AND ANY author.followers.source IN %@.follows.destination AND NOT author IN %@.follows.destination " +
                "AND receivedAt <= %@",
            kind,
            currentUser,
            currentUser,
            before as CVarArg
        )

        return NSCompoundPredicate(orPredicateWithSubpredicates: [
            featuredPredicate,
            twoHopsPredicate
        ])
    }
    
    @nonobjc public class func seen(on relay: Relay, before: Date) -> NSPredicate {
        let kind = EventKind.text.rawValue
        return NSPredicate(
            format: "kind = %i AND eventReferences.@count = 0 AND %@ IN seenOnRelays AND createdAt <= %@", 
            kind, 
            relay,
            before as CVarArg
        )
    }
    
    @nonobjc public class func allMentionsPredicate(for user: Author) -> NSPredicate {
        guard let publicKey = user.hexadecimalPublicKey, !publicKey.isEmpty else {
            return NSPredicate.false
        }
        
        return NSPredicate(
            format: "kind = %i AND ANY authorReferences.pubkey = %@",
            EventKind.text.rawValue,
            publicKey
        )
    }

    @nonobjc public class func unpublishedEventsRequest() -> NSFetchRequest<Event> {
        let fetchRequest = NSFetchRequest<Event>(entityName: "Event")
        fetchRequest.sortDescriptors = [NSSortDescriptor(keyPath: \Event.createdAt, ascending: false)]
        fetchRequest.predicate = NSPredicate(
            format: "author.hexadecimalPublicKey = %@ AND " +
            "SUBQUERY(shouldBePublishedTo, $relay, TRUEPREDICATE).@count != " +
            "SUBQUERY(seenOnRelays, $relay, TRUEPREDICATE).@count"
        )
        return fetchRequest
    }
    
    @nonobjc public class func allRepliesPredicate(for user: Author) -> NSPredicate {
        NSPredicate(format: "kind = 1 AND ANY eventReferences.referencedEvent.author = %@", user)
    }
    
    @nonobjc public class func allNotifications(for user: Author) -> NSFetchRequest<Event> {
        let fetchRequest = NSFetchRequest<Event>(entityName: "Event")
        fetchRequest.sortDescriptors = [NSSortDescriptor(keyPath: \Event.createdAt, ascending: false)]
        
        let mentionsPredicate = allMentionsPredicate(for: user)
        let repliesPredicate = allRepliesPredicate(for: user)
        let notSelfPredicate = NSPredicate(format: "author != %@", user)
        let allNotificationsPredicate = NSCompoundPredicate(
            orPredicateWithSubpredicates: [mentionsPredicate, repliesPredicate]
        )
        fetchRequest.predicate = NSCompoundPredicate(
            andPredicateWithSubpredicates: [allNotificationsPredicate, notSelfPredicate]
        )
        
        return fetchRequest
    }
    
    @nonobjc public class func allReplies(to rootEvent: Event) -> NSFetchRequest<Event> {
        allReplies(toNoteWith: rootEvent.identifier)
    }
        
    @nonobjc public class func allReplies(toNoteWith noteID: String?) -> NSFetchRequest<Event> {
        guard let noteID else {
            return emptyRequest()
        }
        let fetchRequest = NSFetchRequest<Event>(entityName: "Event")
        fetchRequest.sortDescriptors = [NSSortDescriptor(keyPath: \Event.receivedAt, ascending: false)]
        fetchRequest.predicate = NSPredicate(
            format: replyNoteReferences,
            noteID
        )
        return fetchRequest
    }
    
    @MainActor @nonobjc public class func allReplies(toEventWith id: String) -> NSFetchRequest<Event> {
        guard let currentUser = CurrentUser.shared.author else {
            return emptyRequest()
        }
        let fetchRequest = NSFetchRequest<Event>(entityName: "Event")
        fetchRequest.sortDescriptors = [NSSortDescriptor(keyPath: \Event.createdAt, ascending: false)]
        fetchRequest.predicate = NSPredicate(
            format: replyNoteReferences,
            id,
            currentUser,
            currentUser,
            currentUser
        )
        return fetchRequest
    }
    
    @nonobjc public class func event(by identifier: String) -> NSFetchRequest<Event> {
        let fetchRequest = NSFetchRequest<Event>(entityName: "Event")
        fetchRequest.predicate = NSPredicate(format: "identifier = %@", identifier)
        fetchRequest.fetchLimit = 1
        return fetchRequest
    }
    
    @nonobjc public class func homeFeedPredicate(for user: Author, before: Date) -> NSPredicate {
        NSPredicate(
            // swiftlint:disable line_length
<<<<<<< HEAD
            format: "(kind = 1 OR kind = 30023) AND SUBQUERY(eventReferences, $reference, $reference.marker = 'root' OR $reference.marker = 'reply' OR $reference.marker = nil).@count = 0 AND (ANY author.followers.source = %@ OR author = %@) AND author.muted = 0 AND createdAt <= %@",
=======
            format: "((kind = 1 AND SUBQUERY(eventReferences, $reference, $reference.marker = 'root' OR $reference.marker = 'reply' OR $reference.marker = nil).@count = 0) OR kind = 6) AND (ANY author.followers.source = %@ OR author = %@) AND author.muted = 0 AND (receivedAt == nil OR receivedAt <= %@)",
>>>>>>> 44d5d1e3
            // swiftlint:enable line_length
            //EventKind.text.rawValue as CVarArg,
            //EventKind.longFormContent.rawValue as CVarArg,
            user,
            user,
            before as CVarArg
        )
    }
    
    @nonobjc public class func homeFeed(for user: Author, before: Date) -> NSFetchRequest<Event> {
        let fetchRequest = NSFetchRequest<Event>(entityName: "Event")
        fetchRequest.sortDescriptors = [NSSortDescriptor(keyPath: \Event.createdAt, ascending: false)]
        fetchRequest.predicate = homeFeedPredicate(for: user, before: before)
        fetchRequest.includesPendingChanges = false
        fetchRequest.fetchLimit = 1000
        return fetchRequest
    }
    
    @nonobjc public class func noteIsLikedByUser(for userPubKey: String, noteId: String) -> NSFetchRequest<Event> {
        let fetchRequest = NSFetchRequest<Event>(entityName: "Event")
        fetchRequest.sortDescriptors = [NSSortDescriptor(keyPath: \Event.createdAt, ascending: false)]
        let noteIsLikedByUserPredicate = NSPredicate(
            // swiftlint:disable line_length
            format: "kind = \(String(EventKind.like.rawValue)) AND author.hexadecimalPublicKey = %@ AND SUBQUERY(eventReferences, $reference, $reference.eventId = %@).@count > 0",
            // swiftlint:enable line_length
            userPubKey,
            noteId
        )
        fetchRequest.predicate = noteIsLikedByUserPredicate
        return fetchRequest
    }
    
    @nonobjc public class func likes(noteID: String) -> NSFetchRequest<Event> {
        let fetchRequest = NSFetchRequest<Event>(entityName: "Event")
        fetchRequest.sortDescriptors = [NSSortDescriptor(keyPath: \Event.createdAt, ascending: false)]
        let noteIsLikedByUserPredicate = NSPredicate(
            // swiftlint:disable line_length
            format: "kind = \(String(EventKind.like.rawValue)) AND SUBQUERY(eventReferences, $reference, $reference.eventId = %@).@count > 0",
            // swiftlint:enable line_length
            noteID
        )
        fetchRequest.predicate = noteIsLikedByUserPredicate
        return fetchRequest
    }
    
    @nonobjc public class func reposts(noteID: String) -> NSFetchRequest<Event> {
        let fetchRequest = NSFetchRequest<Event>(entityName: "Event")
        fetchRequest.sortDescriptors = [NSSortDescriptor(keyPath: \Event.createdAt, ascending: false)]
        let noteIsLikedByUserPredicate = NSPredicate(
            // swiftlint:disable line_length
            format: "kind = \(String(EventKind.repost.rawValue)) AND SUBQUERY(eventReferences, $reference, $reference.eventId = %@).@count > 0",
            // swiftlint:enable line_length
            noteID
        )
        fetchRequest.predicate = noteIsLikedByUserPredicate
        return fetchRequest
    }
    
    @nonobjc public class func allFollowedPostsRequest(from publicKeys: [String]) -> NSFetchRequest<Event> {
        let fetchRequest = NSFetchRequest<Event>(entityName: "Event")
        fetchRequest.sortDescriptors = [NSSortDescriptor(keyPath: \Event.createdAt, ascending: false)]
        let kind = EventKind.text.rawValue
        let predicate = NSPredicate(format: "kind = %i AND author.hexadecimalPublicKey IN %@", kind, publicKeys)
        fetchRequest.predicate = predicate
        return fetchRequest
    }
    
    @nonobjc public class func emptyRequest() -> NSFetchRequest<Event> {
        let fetchRequest = NSFetchRequest<Event>(entityName: "Event")
        fetchRequest.sortDescriptors = [NSSortDescriptor(keyPath: \Event.createdAt, ascending: true)]
        fetchRequest.predicate = NSPredicate.false
        return fetchRequest
    }
    
    @nonobjc public class func deleteAllEvents() -> NSBatchDeleteRequest {
        let fetchRequest: NSFetchRequest<NSFetchRequestResult> = NSFetchRequest(entityName: "Event")
        let deleteRequest = NSBatchDeleteRequest(fetchRequest: fetchRequest)
        return deleteRequest
    }
    
    @nonobjc public class func deleteAllPosts(by author: Author) -> NSBatchDeleteRequest {
        let fetchRequest: NSFetchRequest<NSFetchRequestResult> = NSFetchRequest(entityName: "Event")
        let kind = EventKind.text.rawValue
        let key = author.hexadecimalPublicKey ?? "notakey"
        fetchRequest.predicate = NSPredicate(format: "kind = %i AND author.hexadecimalPublicKey = %@", kind, key)
        let deleteRequest = NSBatchDeleteRequest(fetchRequest: fetchRequest)
        return deleteRequest
    }
    
    @nonobjc public class func deletePostsRequest(for identifiers: [String]) -> NSBatchDeleteRequest {
        let fetchRequest: NSFetchRequest<NSFetchRequestResult> = NSFetchRequest(entityName: "Event")
        fetchRequest.predicate = NSPredicate(format: "identifier IN %@", identifiers)
        let deleteRequest = NSBatchDeleteRequest(fetchRequest: fetchRequest)
        return deleteRequest
    }
    
    @nonobjc public class func contactListRequest(_ author: Author) -> NSFetchRequest<Event> {
        let fetchRequest = NSFetchRequest<Event>(entityName: "Event")
        fetchRequest.sortDescriptors = [NSSortDescriptor(keyPath: \Event.createdAt, ascending: false)]
        let kind = EventKind.contactList.rawValue
        let key = author.hexadecimalPublicKey ?? "notakey"
        fetchRequest.predicate = NSPredicate(format: "kind = %i AND author.hexadecimalPublicKey = %@", kind, key)
        return fetchRequest
    }

    class func find(by identifier: String, context: NSManagedObjectContext) -> Event? {
        if let existingEvent = try? context.fetch(Event.event(by: identifier)).first {
            return existingEvent
        }

        return nil
    }

    class func findOrCreate(jsonEvent: JSONEvent, relay: Relay?, context: NSManagedObjectContext) throws -> Event {
        if let existingEvent = try context.fetch(Event.event(by: jsonEvent.id)).first {
            relay.unwrap { existingEvent.markSeen(on: $0) }
            if existingEvent.isStub {
                try existingEvent.hydrate(from: jsonEvent, relay: relay, in: context)
            }
            return existingEvent
        }
        
        return try Event(context: context, jsonEvent: jsonEvent, relay: relay)
    }
    
    class func findOrCreateStubBy(id: String, context: NSManagedObjectContext) throws -> Event {
        if let existingEvent = try context.fetch(Event.event(by: id)).first {
            return existingEvent
        } else {
            let event = Event(context: context)
            event.identifier = id
            return event
        }
    }
    
    var serializedEventForSigning: [Any?] {
        [
            0,
            author?.hexadecimalPublicKey,
            Int64(createdAt!.timeIntervalSince1970),
            kind,
            allTags,
            content
        ]
    }
    
    /// Returns true if this event doesn't have content. Usually this means we saw it referenced by another event
    /// but we haven't actually downloaded it yet.
    var isStub: Bool {
        author == nil || createdAt == nil || content == nil
    }
    
    func calculateIdentifier() throws -> String {
        let serializedEventData = try JSONSerialization.data(
            withJSONObject: serializedEventForSigning,
            options: [.withoutEscapingSlashes]
        )
        return serializedEventData.sha256
    }
    
    func sign(withKey privateKey: KeyPair) throws {
        if allTags == nil {
            allTags = [[String]]() as NSObject
        }
        identifier = try calculateIdentifier()
        var serializedBytes = try identifier!.bytes
        signature = try privateKey.sign(bytes: &serializedBytes)
    }
    
    var jsonRepresentation: [String: Any]? {
        if let jsonEvent = codable {
            do {
                let data = try JSONEncoder().encode(jsonEvent)
                return try JSONSerialization.jsonObject(with: data, options: []) as? [String: Any]
            } catch {
                print("Error encoding event as JSON: \(error.localizedDescription)\n\(self)")
            }
        }
        
        return nil
    }
    
    var jsonString: String? {
        guard let jsonRepresentation,  
            let data = try? JSONSerialization.data(withJSONObject: jsonRepresentation) else {
            return nil
        }
        return String(data: data, encoding: .utf8)
    }
    
    var codable: JSONEvent? {
        guard let identifier = identifier,
            let pubKey = author?.hexadecimalPublicKey,
            let createdAt = createdAt,
            let content = content,
            let signature = signature else {
            return nil
        }
        
        let allTags = (allTags as? [[String]]) ?? []
        
        return JSONEvent(
            id: identifier,
            pubKey: pubKey,
            createdAt: Int64(createdAt.timeIntervalSince1970),
            kind: kind,
            tags: allTags,
            content: content,
            signature: signature
        )
    }
    
    var bech32NoteID: String? {
        guard let identifier = self.identifier,
            let identifierBytes = try? identifier.bytes else {
            return nil
        }
        return Bech32.encode(Nostr.notePrefix, baseEightData: Data(identifierBytes))
    }
    
    var seenOnRelayURLs: [String] {
        seenOnRelays?.compactMap { ($0 as? Relay)?.addressURL?.absoluteString } ?? []
    }
    
    class func attributedContent(noteID: String?, context: NSManagedObjectContext) async -> AttributedString? {
        guard let noteID else {
            return nil
        }
        
        return await context.perform {
            guard let note = try? Event.findOrCreateStubBy(id: noteID, context: context),
                let content = note.content else {
                return nil
            }
            
            let regex = Regex {
                "#["
                TryCapture {
                    OneOrMore(.digit)
                } transform: {
                    Int($0)
                }
                "]"
            }
            
            guard let tags = note.allTags as? [[String]] else {
                return AttributedString(content)
            }
        
            let result = content.replacing(regex) { match in
                if let tag = tags[safe: match.1],
                    let type = tag[safe: 0],
                    let id = tag[safe: 1] {
                    if type == "p",
                        let author = try? Author.find(by: id, context: context),
                        let pubkey = author.hexadecimalPublicKey {
                        return "[@\(author.safeName)](@\(pubkey))"
                    }
                    if type == "e",
                        let event = Event.find(by: id, context: context),
                        let bech32NoteID = event.bech32NoteID {
                        return "[@\(bech32NoteID)](%\(id))"
                    }
                }
                return ""
            }
            
            let linkedString = (try? result.findAndReplaceUnformattedLinks(in: result)) ?? result
            
            return try? AttributedString(
                markdown: linkedString,
                options: AttributedString.MarkdownParsingOptions(interpretedSyntax: .inlineOnlyPreservingWhitespace)
            )
        }
    }
    
    class func replyMetadata(for noteID: HexadecimalString?, context: NSManagedObjectContext) async -> (Int, [URL]) {
        guard let noteID else {
            return (0, [])
        }
        
        return await context.perform {
            let fetchRequest = NSFetchRequest<Event>(entityName: "Event")
            fetchRequest.sortDescriptors = [NSSortDescriptor(keyPath: \Event.createdAt, ascending: false)]
            fetchRequest.predicate = NSPredicate(format: Event.replyNoteReferences, noteID)
            fetchRequest.includesPendingChanges = false
            fetchRequest.includesSubentities = false
            fetchRequest.relationshipKeyPathsForPrefetching = ["author"]
            let replies = (try? context.fetch(fetchRequest)) ?? []
            let replyCount = replies.count
            
            var avatarURLs = [URL]()
            for reply in replies {
                if let avatarURL = reply.author?.profilePhotoURL,
                    !avatarURLs.contains(avatarURL) {
                    avatarURLs.append(avatarURL)
                    if avatarURLs.count >= 2 {
                        break
                    }
                }
            }
            return (replyCount, avatarURLs)
        }
    }
	
    convenience init(context: NSManagedObjectContext, jsonEvent: JSONEvent, relay: Relay?) throws {
        self.init(context: context)
        identifier = jsonEvent.id
        receivedAt = .now
        try hydrate(from: jsonEvent, relay: relay, in: context)
    }

    func deleteEvents(identifiers: [String], context: NSManagedObjectContext) async {
        print("Deleting: \(identifiers)")
        let deleteRequest = Event.deletePostsRequest(for: identifiers)

        do {
            try context.execute(deleteRequest)
        } catch let error as NSError {
            print("Failed to delete posts in \(identifiers). Error: \(error.description)")
        }
        
        await context.perform {
            try? context.save()
        }
    }
    
    /// Populates an event stub (with only its ID set) using the data in the given JSON.
    func hydrate(from jsonEvent: JSONEvent, relay: Relay?, in context: NSManagedObjectContext) throws {
        guard isStub else {
            fatalError("Tried to hydrate an event that isn't a stub. This is a programming error")
        }
        
        // Meta data
        createdAt = Date(timeIntervalSince1970: TimeInterval(jsonEvent.createdAt))
        content = jsonEvent.content
        kind = jsonEvent.kind
        signature = jsonEvent.signature
        sendAttempts = 0
        
        // Tags
        allTags = jsonEvent.tags as NSObject
        
        // Author
        guard let newAuthor = try? Author.findOrCreate(by: jsonEvent.pubKey, context: context) else {
            throw EventError.missingAuthor
        }
        
        author = newAuthor
        
        // Relay
        relay.unwrap { markSeen(on: $0) }
        
        guard let eventKind = EventKind(rawValue: kind) else {
            throw EventError.unrecognizedKind
        }
        
        switch eventKind {
        case .contactList:
            hydrateContactList(from: jsonEvent, author: newAuthor, context: context)
            
        case .metaData:
            hydrateMetaData(from: jsonEvent, author: newAuthor, context: context)
            
        case .mute:
            hydrateMuteList(from: jsonEvent, context: context)
            
        default:
            hydrateDefault(from: jsonEvent, context: context)
        }
    }
    
    func hydrateContactList(from jsonEvent: JSONEvent, author newAuthor: Author, context: NSManagedObjectContext) {
        guard createdAt! > newAuthor.lastUpdatedContactList ?? Date.distantPast else {
            return
        }
        
        newAuthor.lastUpdatedContactList = Date(timeIntervalSince1970: TimeInterval(jsonEvent.createdAt))

        // Make a copy of what was followed before
        let originalFollows = newAuthor.follows?.copy() as? Set<Follow>
        
        var eventFollows = Set<Follow>()
        for jsonTag in jsonEvent.tags {
            do {
                eventFollows.insert(try Follow.upsert(by: newAuthor, jsonTag: jsonTag, context: context))
            } catch {
                print("Error: could not parse Follow from: \(jsonEvent)")
            }
        }
        
        // Did we unfollow someone? If so, remove them from core data
        if let follows = originalFollows, follows.count > eventFollows.count {
            let removedFollows = follows.subtracting(eventFollows)
            if !removedFollows.isEmpty {
                print("Removing \(removedFollows.count) follows")
                Follow.deleteFollows(in: removedFollows, context: context)
            }
        }
        
        // Get the user's active relays out of the content property
        if let data = jsonEvent.content.data(using: .utf8, allowLossyConversion: false),
            let relayEntries = try? JSONSerialization.jsonObject(with: data, options: .mutableContainers),
            let relays = (relayEntries as? [String: Any])?.keys {
            newAuthor.relays = NSMutableSet()

            for address in relays {
                if let relay = try? Relay.findOrCreate(by: address, context: context) {
                    newAuthor.add(relay: relay)
                }
            }
        }
    }
    
    func hydrateDefault(from jsonEvent: JSONEvent, context: NSManagedObjectContext) {
        let newEventReferences = NSMutableOrderedSet()
        let newAuthorReferences = NSMutableOrderedSet()
        for jsonTag in jsonEvent.tags {
            if jsonTag.first == "e" {
                // TODO: validdate that the tag looks like an event ref
                do {
                    let eTag = try EventReference(jsonTag: jsonTag, context: context)
                    newEventReferences.add(eTag)
                } catch {
                    print("error parsing e tag: \(error.localizedDescription)")
                }
            } else if jsonTag.first == "p" {
                // TODO: validdate that the tag looks like a pubkey
                let authorReference = AuthorReference(context: context)
                authorReference.pubkey = jsonTag[safe: 1]
                authorReference.recommendedRelayUrl = jsonTag[safe: 2]
                newAuthorReferences.add(authorReference)
            }
        }
        eventReferences = newEventReferences
        authorReferences = newAuthorReferences
    }
    
    func hydrateMetaData(from jsonEvent: JSONEvent, author newAuthor: Author, context: NSManagedObjectContext) {
        guard createdAt! > newAuthor.lastUpdatedMetadata ?? Date.distantPast else {
            // This is old data
            return
        }
        
        if let contentData = jsonEvent.content.data(using: .utf8) {
            newAuthor.lastUpdatedMetadata = Date(timeIntervalSince1970: TimeInterval(jsonEvent.createdAt))
            // There may be unsupported metadata. Store it to send back later in metadata publishes.
            newAuthor.rawMetadata = contentData

            do {
                let metadata = try JSONDecoder().decode(MetadataEventJSON.self, from: contentData)
                
                // Every event has an author created, so it just needs to be populated
                newAuthor.name = metadata.name
                newAuthor.displayName = metadata.displayName
                newAuthor.about = metadata.about
                newAuthor.profilePhotoURL = metadata.profilePhotoURL
                newAuthor.nip05 = metadata.nip05
                newAuthor.uns = metadata.uns
            } catch {
                print("Failed to decode metaData event with ID \(String(describing: identifier))")
            }
        }
    }

    func markSeen(on relay: Relay) {
        seenOnRelays = (seenOnRelays ?? NSSet()).adding(relay)
    }
    
    func hydrateMuteList(from jsonEvent: JSONEvent, context: NSManagedObjectContext) {
        let mutedKeys = jsonEvent.tags.map { $0[1] }
        
        let request = Author.allAuthorsRequest(muted: true)
        
        // Un-Mute anyone (locally only) who is muted but not in the mutedKeys
        if let authors = try? context.fetch(request) {
            for author in authors where !mutedKeys.contains(author.hexadecimalPublicKey!) {
                author.muted = false
                print("Parse-Un-Muted \(author.hexadecimalPublicKey ?? "")")
            }
        }
        
        // Mute anyone (locally only) in the mutedKeys
        for key in mutedKeys {
            if let author = try? Author.find(by: key, context: context) {
                author.muted = true
                print("Parse-Muted \(author.hexadecimalPublicKey ?? "")")
            }
        }
        
        // Force ensure current user never was muted
        Task { @MainActor in
            CurrentUser.shared.author?.muted = false
        }
    }
    
    class func all(context: NSManagedObjectContext) -> [Event] {
        let allRequest = Event.allPostsRequest()
        
        do {
            let results = try context.fetch(allRequest)
            return results
        } catch let error as NSError {
            print("Failed to fetch events. Error: \(error.description)")
            return []
        }
    }
    
    class func unpublishedEvents(context: NSManagedObjectContext) -> [Event] {
        let allRequest = Event.unpublishedEventsRequest()
        
        do {
            let results = try context.fetch(allRequest)
            return results
        } catch let error as NSError {
            print("Failed to fetch events. Error: \(error.description)")
            return []
        }
    }
    
    class func deleteAll(context: NSManagedObjectContext) {
        let deleteRequest = Event.deleteAllEvents()
        
        do {
            try context.execute(deleteRequest)
        } catch let error as NSError {
            print("Failed to delete events. Error: \(error.description)")
        }
    }
    
    /// Returns true if this event tagged the given author.
    func references(author: Author) -> Bool {
        guard let authorReferences = authorReferences else {
            return false
        }
        
        return authorReferences.contains(where: { element in
            (element as? AuthorReference)?.pubkey == author.hexadecimalPublicKey
        })
    }
    
    /// Returns true if this event is a reply to an event by the given author.
    func isReply(to author: Author) -> Bool {
        guard let eventReferences else {
            return false
        }
        
        return eventReferences.contains(where: { element in
            let rootEvent = (element as? EventReference)?.referencedEvent
            return rootEvent?.author?.hexadecimalPublicKey == author.hexadecimalPublicKey
        })
    }
    
    var isReply: Bool {
        rootNote() != nil || referencedNote() != nil
    }
    
    /// Returns the event this note is directly replying to, or nil if there isn't one.
    func referencedNote() -> Event? {
        if let rootReference = eventReferences?.first(where: {
            ($0 as? EventReference)?.type == .reply
        }) as? EventReference,
            let referencedNote = rootReference.referencedEvent {
            return referencedNote
        }
        
        if let lastReference = eventReferences?.lastObject as? EventReference,
            let referencedNote = lastReference.referencedEvent {
            return referencedNote
        }
        return nil
    }
    
    /// Returns the root event of the thread that this note is replying to, or nil if there isn't one.
    func rootNote() -> Event? {
        let rootReference = eventReferences?.first(where: {
            ($0 as? EventReference)?.type == .root
        }) as? EventReference
        
        if let rootReference, let rootNote = rootReference.referencedEvent {
            return rootNote
        }
        return nil
    }
    
    /// This tracks which relays this event is deleted on. Hide posts with deletedOn.count > 0
    func trackDelete(on relay: Relay, context: NSManagedObjectContext) {
        if EventKind(rawValue: kind) == .delete, let eTags = allTags as? [[String]] {
            for deletedEventId in eTags.map({ $0[1] }) {
                if let deletedEvent = Event.find(by: deletedEventId, context: context),
                    deletedEvent.author?.hexadecimalPublicKey == author?.hexadecimalPublicKey {
                    print("\(deletedEvent.identifier ?? "n/a") was deleted on \(relay.address ?? "unknown")")
                    deletedEvent.deletedOn = (deletedEvent.deletedOn ?? NSSet()).adding(relay)
                }
            }
            try! context.saveIfNeeded()
        }
    }
    
    class func requestAuthorsMetadataIfNeeded(
        noteID: String?,
        using relayService: RelayService,
        in context: NSManagedObjectContext
    ) async -> [RelaySubscription.ID] {
        guard let noteID else {
            return []
        }
        
        let requestData: [(HexadecimalString?, Date?)] = await context.perform {
            guard let note = try? Event.findOrCreateStubBy(id: noteID, context: context),
                let authorKey = note.author?.hexadecimalPublicKey else {
                return []
            }
        
            var requestData = [(HexadecimalString?, Date?)]()
            
            let author = try! Author.findOrCreate(by: authorKey, context: context)
            
            if author.needsMetadata {
                requestData.append((author.hexadecimalPublicKey, author.lastUpdatedMetadata))
            }
            
            note.authorReferences?.forEach { reference in
                if let reference = reference as? AuthorReference,
                    let pubKey = reference.pubkey,
                    let author = try? Author.findOrCreate(by: pubKey, context: context),
                    author.needsMetadata {
                    requestData.append((author.hexadecimalPublicKey, author.lastUpdatedMetadata))
                }
            }
            
            return requestData
        }
        
        var subscriptionIDs = [RelaySubscription.ID]()
        for requestDatum in requestData {
            let authorKey = requestDatum.0
            let sinceDate = requestDatum.1
            await relayService.requestMetadata(for: authorKey, since: sinceDate).unwrap { subscriptionIDs.append($0) }
        }
        return subscriptionIDs
    }
    
    var webLink: String {
        "https://iris.to/\(bech32NoteID!)"
    }
}
// swiftlint:enable type_body_length
// swiftlint:enable file_length<|MERGE_RESOLUTION|>--- conflicted
+++ resolved
@@ -266,11 +266,7 @@
     @nonobjc public class func homeFeedPredicate(for user: Author, before: Date) -> NSPredicate {
         NSPredicate(
             // swiftlint:disable line_length
-<<<<<<< HEAD
-            format: "(kind = 1 OR kind = 30023) AND SUBQUERY(eventReferences, $reference, $reference.marker = 'root' OR $reference.marker = 'reply' OR $reference.marker = nil).@count = 0 AND (ANY author.followers.source = %@ OR author = %@) AND author.muted = 0 AND createdAt <= %@",
-=======
-            format: "((kind = 1 AND SUBQUERY(eventReferences, $reference, $reference.marker = 'root' OR $reference.marker = 'reply' OR $reference.marker = nil).@count = 0) OR kind = 6) AND (ANY author.followers.source = %@ OR author = %@) AND author.muted = 0 AND (receivedAt == nil OR receivedAt <= %@)",
->>>>>>> 44d5d1e3
+            format: "((kind = 1 AND SUBQUERY(eventReferences, $reference, $reference.marker = 'root' OR $reference.marker = 'reply' OR $reference.marker = nil).@count = 0) OR kind = 6 OR kind = 30023) AND (ANY author.followers.source = %@ OR author = %@) AND author.muted = 0 AND (receivedAt == nil OR receivedAt <= %@)",
             // swiftlint:enable line_length
             //EventKind.text.rawValue as CVarArg,
             //EventKind.longFormContent.rawValue as CVarArg,
