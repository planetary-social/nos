--- conflicted
+++ resolved
@@ -588,12 +588,9 @@
                 expirationDateUnix != 0 {
                 let expirationDate = Date(timeIntervalSince1970: expirationDateUnix)
                 self.expirationDate = expirationDate
-<<<<<<< HEAD
-=======
                 if isExpired {
                     throw EventError.expiredEvent
                 }
->>>>>>> 38c79314
             }
         }
         
