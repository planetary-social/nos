//
//  AuthorReference+CoreDataClass.swift
//  Nos
//
//  Created by Shane Bielefeld on 2/24/23.
//

import Foundation
import CoreData

@objc(AuthorReference)
public class AuthorReference: NosManagedObject {
    
    var jsonRepresentation: [String] {
        ["p", pubkey ?? ""]
    }
    
<<<<<<< HEAD
=======
    /// Retreives all the AuthorReferences whose referencing Event has been deleted.
>>>>>>> 86dfe9da
    static func orphanedRequest() -> NSFetchRequest<AuthorReference> {
        let fetchRequest = NSFetchRequest<AuthorReference>(entityName: "AuthorReference")
        fetchRequest.sortDescriptors = [NSSortDescriptor(keyPath: \AuthorReference.pubkey, ascending: false)]
        fetchRequest.predicate = NSPredicate(format: "event = nil")
        return fetchRequest
    }
}<|MERGE_RESOLUTION|>--- conflicted
+++ resolved
@@ -15,10 +15,7 @@
         ["p", pubkey ?? ""]
     }
     
-<<<<<<< HEAD
-=======
     /// Retreives all the AuthorReferences whose referencing Event has been deleted.
->>>>>>> 86dfe9da
     static func orphanedRequest() -> NSFetchRequest<AuthorReference> {
         let fetchRequest = NSFetchRequest<AuthorReference>(entityName: "AuthorReference")
         fetchRequest.sortDescriptors = [NSSortDescriptor(keyPath: \AuthorReference.pubkey, ascending: false)]
