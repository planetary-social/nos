--- conflicted
+++ resolved
@@ -146,21 +146,14 @@
     
     static var cleanupTask: Task<Void, Error>?
     
-<<<<<<< HEAD
-=======
     // swiftlint:disable function_body_length 
     
->>>>>>> 71244bde
     /// Deletes unneeded entities from Core Data.
     /// The general strategy here is to:
     /// - keep some max number of events, delete the others 
     /// - delete authors outside the user's network 
     /// - delete any other models that are orphaned by the previous deletions
     /// - fix EventReferences whose referencedEvent was deleted by createing a stubbed Event
-<<<<<<< HEAD
-    // swiftlint:disable function_body_length 
-=======
->>>>>>> 71244bde
     static func cleanupEntities(for currentUser: CurrentUser) {
         // this function was written in a hurry and probably should be refactored and tested thorougly.
         guard cleanupTask == nil else {
