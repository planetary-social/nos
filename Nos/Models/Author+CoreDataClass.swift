--- conflicted
+++ resolved
@@ -8,11 +8,8 @@
 
 import Foundation
 import CoreData
-<<<<<<< HEAD
 import Dependencies
-=======
 import Logger
->>>>>>> bcf10881
 
 @objc(Author)
 public class Author: NosManagedObject {
@@ -213,36 +210,14 @@
         print("Adding \(relay.address ?? "") to \(hexadecimalPublicKey ?? "")")
     }
     
-<<<<<<< HEAD
-    func deleteAllPosts(context: NSManagedObjectContext) {
-        let deleteRequest = Event.deleteAllPosts(by: self)
-        
-        do {
-            try context.execute(deleteRequest)
-        } catch let error as NSError {
-            print("Failed to delete texts from \(hexadecimalPublicKey ?? ""). Error: \(error.description)")
-        }
-        
-        try? context.save()
-    }
-    
-    func mute(context: NSManagedObjectContext) async {
-        guard let mutedAuthorKey = hexadecimalPublicKey,
-            mutedAuthorKey != currentUser.publicKeyHex else {
-=======
     func mute(context: NSManagedObjectContext) async throws {
-        guard let mutedAuthorKey = hexadecimalPublicKey, let currentAuthor = await CurrentUser.shared.author,
+        guard let mutedAuthorKey = hexadecimalPublicKey, let currentAuthor = await currentUser.author,
             mutedAuthorKey != currentAuthor.hexadecimalPublicKey else {
->>>>>>> bcf10881
             return
         }
         
         print("Muting \(mutedAuthorKey)")
         muted = true
-<<<<<<< HEAD
-        await currentUser.publishMuteList(keys: [mutedAuthorKey])
-        deleteAllPosts(context: context)
-=======
 
         var mutedList = try await loadMuteList(context: context)
 
@@ -264,8 +239,7 @@
             try context.save()
         }
         // Publish the modified list
-        await CurrentUser.shared.publishMuteList(keys: Array(Set(mutedList)))
->>>>>>> bcf10881
+        await currentUser.publishMuteList(keys: Array(Set(mutedList)))
     }
     
     func remove(relay: Relay) {
@@ -274,7 +248,7 @@
     }
 
     func loadMuteList(context: NSManagedObjectContext) async throws -> [String] {
-        guard let currentAuthor = await CurrentUser.shared.author else {
+        guard let currentAuthor = await currentUser.author else {
             throw CurrentUserError.authorNotFound
         }
         let request = currentAuthor.allPostsRequest(eventKind: .mute)
@@ -286,15 +260,9 @@
         }
     }
     
-<<<<<<< HEAD
-    func unmute(context: NSManagedObjectContext) async {
-        guard let unmutedAuthorKey = hexadecimalPublicKey,
-            unmutedAuthorKey != currentUser.publicKeyHex else {
-=======
     func unmute(context: NSManagedObjectContext) async throws {
-        guard let unmutedAuthorKey = hexadecimalPublicKey, let currentAuthor = await CurrentUser.shared.author,
+        guard let unmutedAuthorKey = hexadecimalPublicKey, let currentAuthor = await currentUser.author,
             unmutedAuthorKey != currentAuthor.hexadecimalPublicKey else {
->>>>>>> bcf10881
             return
         }
         
@@ -305,19 +273,14 @@
 
         mutedList.removeAll(where: { $0 == unmutedAuthorKey })
 
-<<<<<<< HEAD
-            // Publish that modified list
-            await currentUser.publishMuteList(keys: mutedList)
-=======
         try await context.perform {
             if let author = try Author.find(by: unmutedAuthorKey, context: context) {
                 author.muted = false
             }
             try context.save()
->>>>>>> bcf10881
         }
 
         // Publish the modified list
-        await CurrentUser.shared.publishMuteList(keys: Array(Set(mutedList)))
+        await currentUser.publishMuteList(keys: Array(Set(mutedList)))
     }
 }