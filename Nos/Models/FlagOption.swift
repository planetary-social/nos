--- conflicted
+++ resolved
@@ -5,13 +5,8 @@
 /// - `description`: An optional description that provides more detail about the flagging option.
 /// - `info`: An optional message that will be displayed when the user has selected a particular flag.
 /// - `id`: A unique identifier for the flagging option, based on the `title`.
-<<<<<<< HEAD
 /// - `category`: The specific category thet the selected flagging option falls in.
-
 struct FlagOption: Identifiable, Equatable {
-=======
-struct FlagOption: Identifiable {
->>>>>>> 32e3ab22
     let title: String
     let description: String?
     let info: String?
@@ -22,14 +17,9 @@
     static let flagContentCategories: [FlagOption] = [
         FlagOption(
             title: String(localized: .localizable.flagContentSpamTitle),
-<<<<<<< HEAD
-            description: nil, 
+            description: nil,
             info: nil,
             category: .report(ReportCategoryType.spam)
-=======
-            description: nil,
-            info: nil
->>>>>>> 32e3ab22
         ),
         FlagOption(
             title: String(localized: .localizable.flagContentHarassmentTitle),
