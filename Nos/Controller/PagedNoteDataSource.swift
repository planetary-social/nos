--- conflicted
+++ resolved
@@ -174,13 +174,6 @@
     private var movedIndexes = [(IndexPath, IndexPath)]()
     
     func controllerWillChangeContent(_ controller: NSFetchedResultsController<NSFetchRequestResult>) {
-<<<<<<< HEAD
-        collectionView.performBatchUpdates {
-            insertedIndexes = [IndexPath]()
-            deletedIndexes = [IndexPath]()
-            movedIndexes = [(IndexPath, IndexPath)]()
-        }
-=======
         collectionView.performBatchUpdates({
             Log.debug("Started batch updates")
             insertedIndexes = [IndexPath]()
@@ -189,7 +182,6 @@
         }, completion: { (success) in
             Log.debug("Completed batch updates with \(success))")
         })
->>>>>>> 83a08849
     }
     
     func controller(
@@ -205,10 +197,12 @@
         // as it kept reloading cells with animations when nothing was visually changing.
         switch type {
         case .insert:
+            Log.debug("queuing index path for insertion: \(String(describing: indexPath))")
             if let newIndexPath = newIndexPath {
                 insertedIndexes.append(newIndexPath)
             }
         case .delete:
+            Log.debug("queuing index path for deletion: \(String(describing: indexPath))")
             if let indexPath = indexPath {
                 deletedIndexes.append(indexPath)
             }
@@ -218,6 +212,7 @@
             return
         case .move:
             if let oldIndexPath = indexPath, let newIndexPath {
+                Log.debug("queuing index path \(oldIndexPath) for move to \(newIndexPath)")
                 movedIndexes.append((oldIndexPath, newIndexPath)) 
             }
         @unknown default:
@@ -226,17 +221,6 @@
     }
     
     func controllerDidChangeContent(_ controller: NSFetchedResultsController<NSFetchRequestResult>) {
-<<<<<<< HEAD
-        if !deletedIndexes.isEmpty { // it doesn't seem like this check should be necessary but it crashes otherwise
-            collectionView.deleteItems(at: deletedIndexes)
-        }
-        if !insertedIndexes.isEmpty {
-            collectionView.insertItems(at: insertedIndexes)
-        }
-        movedIndexes.forEach { indexPair in 
-            let (oldIndex, newIndex) = indexPair
-            collectionView.moveItem(at: oldIndex, to: newIndex)
-=======
         Log.debug("controllerDidChangeContent started.")
         if !deletedIndexes.isEmpty { // it doesn't seem like this check should be necessary but it crashes otherwise
             Log.debug("deleting indexPaths: \(deletedIndexes)")
@@ -245,7 +229,6 @@
         if !insertedIndexes.isEmpty {
             Log.debug("inserting indexPaths: \(insertedIndexes)")
             collectionView.insertItems(at: insertedIndexes)
->>>>>>> 83a08849
         }
         
         Log.debug("moving indexes: \(movedIndexes)")
