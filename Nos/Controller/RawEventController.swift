import Foundation
import Logger

/// A view model for the RawEventView
protocol RawEventViewModel {
    
    /// The raw message to display in screen
    var rawMessage: String? { get }
    
    /// A loading message that should be displayed when it is not nil
    var loadingMessage: String? { get }
    
    /// An error message that should be displayed when it is not nil
    var errorMessage: String? { get }
    
    /// Called when the user dismisses the shown error message. Should clear `errorMessage`.
    func didDismissError()
    
    /// Called when the user taps on the Cancel button
    func didDismiss()
}

/// A controller for the `RawEventView`
@Observable final class RawEventController: RawEventViewModel {

    private let note: Event
    private let dismissHandler: () -> Void

    private(set) var rawMessage: String?
    private(set) var loadingMessage: String?
    private(set) var errorMessage: String?

    init(note: Event, dismissHandler: @escaping () -> Void) {
        self.note = note
        self.dismissHandler = dismissHandler
        loadRawMessage()
    }

    func didDismissError() {
        errorMessage = nil
        didDismiss()
    }
    
    func didDismiss() {
        dismissHandler()
    }

    private func updateRawMessage(_ rawMessage: String) {
        self.rawMessage = rawMessage
        self.loadingMessage = nil
    }
    
    private func loadRawMessage() {
<<<<<<< HEAD
        loadingMessage = String(localized: "loading")
        Task { [note, weak self] in
            var rawMessage: String
            let errorMessage = note.content ?? "error"
            do {
                let data = try JSONSerialization.data(
                    withJSONObject: note.jsonRepresentation ?? [:],
                    options: [.prettyPrinted]
                )
                rawMessage = String(decoding: data, as: UTF8.self) 
            } catch {
                rawMessage = errorMessage
            }
            self?.updateRawMessage(rawMessage)
=======
        loadingMessage = String(localized: .localizable.loading)
        
        let rawMessage: String
        do {
            let data = try JSONSerialization.data(
                withJSONObject: note.jsonRepresentation ?? [:],
                options: [.prettyPrinted]
            )
            rawMessage = String(decoding: data, as: UTF8.self)
        } catch {
            rawMessage = note.content ?? "error"
>>>>>>> 5af758a5
        }
        updateRawMessage(rawMessage)
    }
}<|MERGE_RESOLUTION|>--- conflicted
+++ resolved
@@ -51,23 +51,7 @@
     }
     
     private func loadRawMessage() {
-<<<<<<< HEAD
         loadingMessage = String(localized: "loading")
-        Task { [note, weak self] in
-            var rawMessage: String
-            let errorMessage = note.content ?? "error"
-            do {
-                let data = try JSONSerialization.data(
-                    withJSONObject: note.jsonRepresentation ?? [:],
-                    options: [.prettyPrinted]
-                )
-                rawMessage = String(decoding: data, as: UTF8.self) 
-            } catch {
-                rawMessage = errorMessage
-            }
-            self?.updateRawMessage(rawMessage)
-=======
-        loadingMessage = String(localized: .localizable.loading)
         
         let rawMessage: String
         do {
@@ -78,7 +62,6 @@
             rawMessage = String(decoding: data, as: UTF8.self)
         } catch {
             rawMessage = note.content ?? "error"
->>>>>>> 5af758a5
         }
         updateRawMessage(rawMessage)
     }
