import Combine
import CoreData
import Dependencies
import SwiftUI

@Observable @MainActor final class FeedController {
    
    @ObservationIgnored @Dependency(\.persistenceController) private var persistenceController
    
    let author: Author
    
    private(set) var enabledSources: [FeedSource] = [.following]
    
    private(set) var selectedList: AuthorList?
    private(set) var selectedRelay: Relay?
    
    @ObservationIgnored @AppStorage("selectedFeedSource") private var persistedSelectedSource = FeedSource.following
    private var hasSetInitialSelectedSource: Bool = false
    
    var selectedSource = FeedSource.following {
        didSet {
            updateSelectedListOrRelay()
            persistedSelectedSource = selectedSource
        }
    }
    
    private(set) var listRowItems: [FeedToggleRow.Item] = []
    private(set) var relayRowItems: [FeedToggleRow.Item] = []
    
    private(set) var lists: [AuthorList] = [] {
        didSet {
            updateEnabledSources()
        }
    }
    private var relays: [Relay] = [] {
        didSet {
            updateEnabledSources()
        }
    }
    
    @ObservationIgnored private lazy var listsPublisher = {
        let listWatcher = NSFetchedResultsController(
            fetchRequest: AuthorList.authorLists(ownedBy: author),
            managedObjectContext: persistenceController.viewContext,
            sectionNameKeyPath: nil,
            cacheName: "FeedController.listWatcher"
        )
        
        return FetchedResultsControllerPublisher(fetchedResultsController: listWatcher)
    }()
    
    @ObservationIgnored private lazy var relaysPublisher = {
        let request = Relay.relays(for: author)
        
        let relayWatcher = NSFetchedResultsController(
            fetchRequest: request,
            managedObjectContext: persistenceController.viewContext,
            sectionNameKeyPath: nil,
            cacheName: "FeedController.relayWatcher"
        )
        
        return FetchedResultsControllerPublisher(fetchedResultsController: relayWatcher)
    }()
    
    private var cancellables = Set<AnyCancellable>()
    
    init(author: Author) {
        self.author = author
        observeLists()
        observeRelays()
    }
    
    private func observeLists() {
        listsPublisher
            .publisher
            .receive(on: DispatchQueue.main)
            .sink(receiveValue: { [weak self] lists in
<<<<<<< HEAD
                self?.lists = lists
=======
                guard let self else {
                    return
                }
                
                self.lists = lists
                
                if case .list = self.persistedSelectedSource, !self.hasSetInitialSelectedSource {
                    selectedSource = persistedSelectedSource
                    self.hasSetInitialSelectedSource = true
                }
>>>>>>> 8a55d679
            })
            .store(in: &cancellables)
    }
    
    private func observeRelays() {
        relaysPublisher
            .publisher
            .receive(on: DispatchQueue.main)
            .sink(receiveValue: { [weak self] relays in
                guard let self else {
                    return
                }
                
                self.relays = relays
                
                if case .relay = self.persistedSelectedSource, !self.hasSetInitialSelectedSource {
                    selectedSource = persistedSelectedSource
                    self.hasSetInitialSelectedSource = true
                }
            })
            .store(in: &cancellables)
    }
    
    private func updateSelectedListOrRelay() {
        switch selectedSource {
        case .relay(let address, _):
            if let relay = relays.first(where: { $0.host == address }) {
                selectedRelay = relay
                selectedList = nil
            }
        case .list(let title, _):
            // TODO: Needs to use replaceableID instead of title
            if let list = lists.first(where: { $0.title == title }) {
                selectedList = list
                selectedRelay = nil
            }
        default:
            selectedList = nil
            selectedRelay = nil
        }
    }
    
    private func updateEnabledSources() {
        var enabledSources = [FeedSource]()
        enabledSources.append(.following)
        
        var listItems = [FeedToggleRow.Item]()
        var relayItems = [FeedToggleRow.Item]()
        
        for list in lists {
            let source = FeedSource.list(name: list.title ?? "??", description: nil)
            
            if list.isFeedEnabled {
                enabledSources.append(source)
            }
            
            listItems.append(FeedToggleRow.Item(source: source, isOn: list.isFeedEnabled))
        }
        
        for relay in relays {
            let source = FeedSource.relay(host: relay.host ?? "", description: relay.relayDescription)
            
            if relay.isFeedEnabled {
                enabledSources.append(source)
            }
            
            relayItems.append(FeedToggleRow.Item(source: source, isOn: relay.isFeedEnabled))
        }
        
        self.enabledSources = enabledSources
        self.listRowItems = listItems
        self.relayRowItems = relayItems
    }
    
    func toggleSourceEnabled(_ source: FeedSource) {
        do {
            switch source {
            case .relay(let address, _):
                if let relay = relays.first(where: { $0.host == address }) {
                    relay.isFeedEnabled.toggle()
                    try relay.managedObjectContext?.save()
                    updateEnabledSources()
                }
            case .list(let title, _):
                // TODO: Needs to use replaceableID instead of title
                if let list = lists.first(where: { $0.title == title }) {
                    list.isFeedEnabled.toggle()
                    try list.managedObjectContext?.save()
                    updateEnabledSources()
                }
            default:
                break
            }
        } catch {
            print("FeedController: error updating source: \(source), error: \(error)")
        }
    }
    
    func isSourceEnabled(_ source: FeedSource) -> Bool {
        enabledSources.contains(source)
    }
}<|MERGE_RESOLUTION|>--- conflicted
+++ resolved
@@ -4,29 +4,29 @@
 import SwiftUI
 
 @Observable @MainActor final class FeedController {
-    
+
     @ObservationIgnored @Dependency(\.persistenceController) private var persistenceController
-    
+
     let author: Author
-    
+
     private(set) var enabledSources: [FeedSource] = [.following]
-    
+
     private(set) var selectedList: AuthorList?
     private(set) var selectedRelay: Relay?
-    
+
     @ObservationIgnored @AppStorage("selectedFeedSource") private var persistedSelectedSource = FeedSource.following
     private var hasSetInitialSelectedSource: Bool = false
-    
+
     var selectedSource = FeedSource.following {
         didSet {
             updateSelectedListOrRelay()
             persistedSelectedSource = selectedSource
         }
     }
-    
+
     private(set) var listRowItems: [FeedToggleRow.Item] = []
     private(set) var relayRowItems: [FeedToggleRow.Item] = []
-    
+
     private(set) var lists: [AuthorList] = [] {
         didSet {
             updateEnabledSources()
@@ -37,7 +37,7 @@
             updateEnabledSources()
         }
     }
-    
+
     @ObservationIgnored private lazy var listsPublisher = {
         let listWatcher = NSFetchedResultsController(
             fetchRequest: AuthorList.authorLists(ownedBy: author),
@@ -45,54 +45,50 @@
             sectionNameKeyPath: nil,
             cacheName: "FeedController.listWatcher"
         )
-        
+
         return FetchedResultsControllerPublisher(fetchedResultsController: listWatcher)
     }()
-    
+
     @ObservationIgnored private lazy var relaysPublisher = {
         let request = Relay.relays(for: author)
-        
+
         let relayWatcher = NSFetchedResultsController(
             fetchRequest: request,
             managedObjectContext: persistenceController.viewContext,
             sectionNameKeyPath: nil,
             cacheName: "FeedController.relayWatcher"
         )
-        
+
         return FetchedResultsControllerPublisher(fetchedResultsController: relayWatcher)
     }()
-    
+
     private var cancellables = Set<AnyCancellable>()
-    
+
     init(author: Author) {
         self.author = author
         observeLists()
         observeRelays()
     }
-    
+
     private func observeLists() {
         listsPublisher
             .publisher
             .receive(on: DispatchQueue.main)
             .sink(receiveValue: { [weak self] lists in
-<<<<<<< HEAD
-                self?.lists = lists
-=======
                 guard let self else {
                     return
                 }
-                
+
                 self.lists = lists
-                
+
                 if case .list = self.persistedSelectedSource, !self.hasSetInitialSelectedSource {
                     selectedSource = persistedSelectedSource
                     self.hasSetInitialSelectedSource = true
                 }
->>>>>>> 8a55d679
             })
             .store(in: &cancellables)
     }
-    
+
     private func observeRelays() {
         relaysPublisher
             .publisher
@@ -101,9 +97,9 @@
                 guard let self else {
                     return
                 }
-                
+
                 self.relays = relays
-                
+
                 if case .relay = self.persistedSelectedSource, !self.hasSetInitialSelectedSource {
                     selectedSource = persistedSelectedSource
                     self.hasSetInitialSelectedSource = true
@@ -111,7 +107,7 @@
             })
             .store(in: &cancellables)
     }
-    
+
     private func updateSelectedListOrRelay() {
         switch selectedSource {
         case .relay(let address, _):
@@ -130,39 +126,39 @@
             selectedRelay = nil
         }
     }
-    
+
     private func updateEnabledSources() {
         var enabledSources = [FeedSource]()
         enabledSources.append(.following)
-        
+
         var listItems = [FeedToggleRow.Item]()
         var relayItems = [FeedToggleRow.Item]()
-        
+
         for list in lists {
             let source = FeedSource.list(name: list.title ?? "??", description: nil)
-            
+
             if list.isFeedEnabled {
                 enabledSources.append(source)
             }
-            
+
             listItems.append(FeedToggleRow.Item(source: source, isOn: list.isFeedEnabled))
         }
-        
+
         for relay in relays {
             let source = FeedSource.relay(host: relay.host ?? "", description: relay.relayDescription)
-            
+
             if relay.isFeedEnabled {
                 enabledSources.append(source)
             }
-            
+
             relayItems.append(FeedToggleRow.Item(source: source, isOn: relay.isFeedEnabled))
         }
-        
+
         self.enabledSources = enabledSources
         self.listRowItems = listItems
         self.relayRowItems = relayItems
     }
-    
+
     func toggleSourceEnabled(_ source: FeedSource) {
         do {
             switch source {
@@ -186,7 +182,7 @@
             print("FeedController: error updating source: \(source), error: \(error)")
         }
     }
-    
+
     func isSourceEnabled(_ source: FeedSource) -> Bool {
         enabledSources.contains(source)
     }
