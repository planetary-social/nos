--- conflicted
+++ resolved
@@ -10,7 +10,6 @@
 
 // Manages the app's navigation state.
 class Router: ObservableObject {
-<<<<<<< HEAD
     
     @Published var homeFeedPath = NavigationPath()
     @Published var discoverPath = NavigationPath()
@@ -41,7 +40,10 @@
     @Published var userNpubPublicKey = ""
     
     @Published private(set) var sideMenuOpened = false
-    
+
+    /// Set when a profile is viewed
+    @Published var viewedAuthor: Author?
+
     func toggleSideMenu() {
         withAnimation(.easeIn(duration: 0.2)) {
             sideMenuOpened.toggle()
@@ -58,13 +60,6 @@
     func push<D: Hashable>(_ destination: D) {
         currentPath.wrappedValue.append(destination)
     }
-=======
-    @Published var path = NavigationPath()
-    /// Sets the title when navigating to a view
-    @Published var navigationTitle = ""
-    /// Set when a profile is viewed
-    @Published var viewedAuthor: Author?
->>>>>>> 017a3911
 }
 
 extension Router {
