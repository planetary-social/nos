//
//  Router.swift
//  Nos
//
//  Created by Jason Cheatham on 2/21/23.
//

import SwiftUI
import Combine
import CoreData
import Logger
import Dependencies

// Manages the app's navigation state.
@MainActor @Observable class Router {
    
    var homeFeedPath = NavigationPath()
    var discoverPath = NavigationPath()
    var notificationsPath = NavigationPath()
    var profilePath = NavigationPath()
    var sideMenuPath = NavigationPath()
    var selectedTab = AppDestination.home
    @Dependency(\.persistenceController) @ObservationIgnored private var persistenceController
    
    var currentPath: Binding<NavigationPath> {
        if sideMenuOpened {
            return Binding(get: { self.sideMenuPath }, set: { self.sideMenuPath = $0 })
        }

        return path(for: selectedTab)
    }
    
    var userNpubPublicKey = ""
    
    private(set) var sideMenuOpened = false

    func toggleSideMenu() {
        withAnimation(.easeIn(duration: 0.2)) {
            sideMenuOpened.toggle()
        }
    }
    
    func closeSideMenu() {
        withAnimation(.easeIn(duration: 0.2)) {
            sideMenuOpened = false
        }
    }
    
    /// Pushes the given destination item onto the current NavigationPath.
    func push<D: Hashable>(_ destination: D) {
        currentPath.wrappedValue.append(destination)
    }
    
    func pop() {
        currentPath.wrappedValue.removeLast()
    }
    
    func openOSSettings() {
        guard let url = URL(string: UIApplication.openSettingsURLString) else { return }
        UIApplication.shared.open(url, options: [:], completionHandler: nil)
    }
    
    func showNewNoteView(contents: String?) {
        selectedTab = .newNote(contents)
    }

    func path(for destination: AppDestination) -> Binding<NavigationPath> {
        switch destination {
        case .home:
            return Binding(get: { self.homeFeedPath }, set: { self.homeFeedPath = $0 })
        case .discover:
            return Binding(get: { self.discoverPath }, set: { self.discoverPath = $0 })
        case .newNote:
            return Binding(get: { self.homeFeedPath }, set: { self.homeFeedPath = $0 })
        case .notifications:
            return Binding(get: { self.notificationsPath }, set: { self.notificationsPath = $0 })
        case .profile:
            return Binding(get: { self.profilePath }, set: { self.profilePath = $0 })
        }
    }
}

extension Router {
    
    nonisolated func open(url: URL, with context: NSManagedObjectContext) {
        let link = url.absoluteString
        let identifier = String(link[link.index(after: link.startIndex)...])
<<<<<<< HEAD
        
        Task { @MainActor in
            do {
                // handle mentions. mention link will be prefixed with "@" followed by
                // the hex format pubkey of the mentioned author
                if link.hasPrefix("@") {
                    push(try Author.findOrCreate(by: identifier, context: context))
                } else if link.hasPrefix("%") {
                    push(try Event.findOrCreateStubBy(id: identifier, context: context))
                } else if url.scheme == "http" || url.scheme == "https" {
                    push(url)
                } else {
                    UIApplication.shared.open(url)
                }
            } catch {
                Log.optional(error)
            } 
=======
        // handle mentions. mention link will be prefixed with "@" followed by
        // the hex format pubkey of the mentioned author
        do {
            if link.hasPrefix("@") {
                push(try Author.findOrCreate(by: identifier, context: persistenceController.viewContext))
            } else if link.hasPrefix("%") {
                push(try Event.findOrCreateStubBy(id: identifier, context: persistenceController.viewContext))
            } else if url.scheme == "http" || url.scheme == "https" {
                push(url)
            } else {
                UIApplication.shared.open(url)
            }
        } catch {
            Log.optional(error)
>>>>>>> d31b2d47
        }
    }
}<|MERGE_RESOLUTION|>--- conflicted
+++ resolved
@@ -85,28 +85,11 @@
     nonisolated func open(url: URL, with context: NSManagedObjectContext) {
         let link = url.absoluteString
         let identifier = String(link[link.index(after: link.startIndex)...])
-<<<<<<< HEAD
         
         Task { @MainActor in
             do {
                 // handle mentions. mention link will be prefixed with "@" followed by
                 // the hex format pubkey of the mentioned author
-                if link.hasPrefix("@") {
-                    push(try Author.findOrCreate(by: identifier, context: context))
-                } else if link.hasPrefix("%") {
-                    push(try Event.findOrCreateStubBy(id: identifier, context: context))
-                } else if url.scheme == "http" || url.scheme == "https" {
-                    push(url)
-                } else {
-                    UIApplication.shared.open(url)
-                }
-            } catch {
-                Log.optional(error)
-            } 
-=======
-        // handle mentions. mention link will be prefixed with "@" followed by
-        // the hex format pubkey of the mentioned author
-        do {
             if link.hasPrefix("@") {
                 push(try Author.findOrCreate(by: identifier, context: persistenceController.viewContext))
             } else if link.hasPrefix("%") {
@@ -118,7 +101,7 @@
             }
         } catch {
             Log.optional(error)
->>>>>>> d31b2d47
+            } 
         }
     }
 }