//
//  Router.swift
//  Nos
//
//  Created by Jason Cheatham on 2/21/23.
//

import SwiftUI
import Combine
import CoreData
import Logger
import Dependencies

// Manages the app's navigation state.
@MainActor @Observable class Router {
    
    var homeFeedPath = NavigationPath()
    var discoverPath = NavigationPath()
    var notificationsPath = NavigationPath()
    var profilePath = NavigationPath()
    var sideMenuPath = NavigationPath()
    var selectedTab = AppDestination.home
<<<<<<< HEAD
=======
    @Dependency(\.persistenceController) @ObservationIgnored private var persistenceController
>>>>>>> 7e6f8e6e
    
    var currentPath: Binding<NavigationPath> {
        if sideMenuOpened {
            return Binding(get: { self.sideMenuPath }, set: { self.sideMenuPath = $0 })
        }

        return path(for: selectedTab)
    }
    
    var userNpubPublicKey = ""
    
    private(set) var sideMenuOpened = false

    func toggleSideMenu() {
        withAnimation(.easeIn(duration: 0.2)) {
            sideMenuOpened.toggle()
        }
    }
    
    func closeSideMenu() {
        withAnimation(.easeIn(duration: 0.2)) {
            sideMenuOpened = false
        }
    }
    
    /// Pushes the given destination item onto the current NavigationPath.
    func push<D: Hashable>(_ destination: D) {
        currentPath.wrappedValue.append(destination)
    }
    
    func pop() {
        currentPath.wrappedValue.removeLast()
    }
    
    func openOSSettings() {
        guard let url = URL(string: UIApplication.openSettingsURLString) else { return }
        UIApplication.shared.open(url, options: [:], completionHandler: nil)
    }
    
    func showNewNoteView(contents: String?) {
        selectedTab = .newNote(contents)
    }

<<<<<<< HEAD

=======
>>>>>>> 7e6f8e6e
    func path(for destination: AppDestination) -> Binding<NavigationPath> {
        switch destination {
        case .home:
            return Binding(get: { self.homeFeedPath }, set: { self.homeFeedPath = $0 })
        case .discover:
            return Binding(get: { self.discoverPath }, set: { self.discoverPath = $0 })
        case .newNote:
            return Binding(get: { self.homeFeedPath }, set: { self.homeFeedPath = $0 })
        case .notifications:
            return Binding(get: { self.notificationsPath }, set: { self.notificationsPath = $0 })
        case .profile:
            return Binding(get: { self.profilePath }, set: { self.profilePath = $0 })
        }
    }
}

extension Router {
    
    nonisolated func open(url: URL, with context: NSManagedObjectContext) {
        let link = url.absoluteString
        let identifier = String(link[link.index(after: link.startIndex)...])
        
        Task { @MainActor in
            do {
                // handle mentions. mention link will be prefixed with "@" followed by
                // the hex format pubkey of the mentioned author
<<<<<<< HEAD
                if link.hasPrefix("@") {
                    push(try Author.findOrCreate(by: identifier, context: context))
                } else if link.hasPrefix("%") {
                    push(try Event.findOrCreateStubBy(id: identifier, context: context))
                } else if url.scheme == "http" || url.scheme == "https" {
                    push(url)
                } else {
                    UIApplication.shared.open(url)
                }
            } catch {
                Log.optional(error)
=======
            if link.hasPrefix("@") {
                push(try Author.findOrCreate(by: identifier, context: persistenceController.viewContext))
            } else if link.hasPrefix("%") {
                push(try Event.findOrCreateStubBy(id: identifier, context: persistenceController.viewContext))
            } else if url.scheme == "http" || url.scheme == "https" {
                push(url)
            } else {
                UIApplication.shared.open(url)
            }
        } catch {
            Log.optional(error)
>>>>>>> 7e6f8e6e
            } 
        }
    }
}<|MERGE_RESOLUTION|>--- conflicted
+++ resolved
@@ -20,10 +20,7 @@
     var profilePath = NavigationPath()
     var sideMenuPath = NavigationPath()
     var selectedTab = AppDestination.home
-<<<<<<< HEAD
-=======
     @Dependency(\.persistenceController) @ObservationIgnored private var persistenceController
->>>>>>> 7e6f8e6e
     
     var currentPath: Binding<NavigationPath> {
         if sideMenuOpened {
@@ -67,10 +64,6 @@
         selectedTab = .newNote(contents)
     }
 
-<<<<<<< HEAD
-
-=======
->>>>>>> 7e6f8e6e
     func path(for destination: AppDestination) -> Binding<NavigationPath> {
         switch destination {
         case .home:
@@ -97,19 +90,6 @@
             do {
                 // handle mentions. mention link will be prefixed with "@" followed by
                 // the hex format pubkey of the mentioned author
-<<<<<<< HEAD
-                if link.hasPrefix("@") {
-                    push(try Author.findOrCreate(by: identifier, context: context))
-                } else if link.hasPrefix("%") {
-                    push(try Event.findOrCreateStubBy(id: identifier, context: context))
-                } else if url.scheme == "http" || url.scheme == "https" {
-                    push(url)
-                } else {
-                    UIApplication.shared.open(url)
-                }
-            } catch {
-                Log.optional(error)
-=======
             if link.hasPrefix("@") {
                 push(try Author.findOrCreate(by: identifier, context: persistenceController.viewContext))
             } else if link.hasPrefix("%") {
@@ -121,7 +101,6 @@
             }
         } catch {
             Log.optional(error)
->>>>>>> 7e6f8e6e
             } 
         }
     }
