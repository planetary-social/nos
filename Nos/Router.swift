--- conflicted
+++ resolved
@@ -13,7 +13,8 @@
     @Published var path = NavigationPath()
     /// Sets the title when navigating to a view
     @Published var navigationTitle = ""
-<<<<<<< HEAD
+    
+    @Published var userNpubPublicKey = ""
 }
 
 extension Router {
@@ -29,8 +30,4 @@
             }
         }
     }
-=======
-    
-    @Published var userNpubPublicKey = ""
->>>>>>> 9384bf49
 }