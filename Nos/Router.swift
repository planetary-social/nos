//
//  Router.swift
//  Nos
//
//  Created by Jason Cheatham on 2/21/23.
//

import SwiftUI
import Combine
import CoreData
import Logger
import Dependencies

// Manages the app's navigation state.
@MainActor @Observable class Router {
    
<<<<<<< HEAD
    var homeFeedPath = NavigationPath()
    var discoverPath = NavigationPath()
    var notificationsPath = NavigationPath()
    var profilePath = NavigationPath()
    var sideMenuPath = NavigationPath()
    var selectedTab = AppDestination.home
=======
    @Published var homeFeedPath = NavigationPath()
    @Published var discoverPath = NavigationPath()
    @Published var notificationsPath = NavigationPath()
    @Published var profilePath = NavigationPath()
    @Published var sideMenuPath = NavigationPath()
    @Published var selectedTab = AppDestination.home
    @Dependency(\.persistenceController) private var persistenceController
>>>>>>> 4ebb5215
    
    var currentPath: Binding<NavigationPath> {
        if sideMenuOpened {
            return Binding(get: { self.sideMenuPath }, set: { self.sideMenuPath = $0 })
        }

        return path(for: selectedTab)
    }
    
    var userNpubPublicKey = ""
    
    private(set) var sideMenuOpened = false

    func toggleSideMenu() {
        withAnimation(.easeIn(duration: 0.2)) {
            sideMenuOpened.toggle()
        }
    }
    
    func closeSideMenu() {
        withAnimation(.easeIn(duration: 0.2)) {
            sideMenuOpened = false
        }
    }
    
    /// Pushes the given destination item onto the current NavigationPath.
    func push<D: Hashable>(_ destination: D) {
        currentPath.wrappedValue.append(destination)
    }
    
    func pop() {
        currentPath.wrappedValue.removeLast()
    }
    
    func openOSSettings() {
        guard let url = URL(string: UIApplication.openSettingsURLString) else { return }
        UIApplication.shared.open(url, options: [:], completionHandler: nil)
    }
    
    func showNewNoteView(contents: String?) {
        selectedTab = .newNote(contents)
    }


    func path(for destination: AppDestination) -> Binding<NavigationPath> {
        switch destination {
        case .home:
            return Binding(get: { self.homeFeedPath }, set: { self.homeFeedPath = $0 })
        case .discover:
            return Binding(get: { self.discoverPath }, set: { self.discoverPath = $0 })
        case .newNote:
            return Binding(get: { self.homeFeedPath }, set: { self.homeFeedPath = $0 })
        case .notifications:
            return Binding(get: { self.notificationsPath }, set: { self.notificationsPath = $0 })
        case .profile:
            return Binding(get: { self.profilePath }, set: { self.profilePath = $0 })
        }
    }
}

extension Router {
    
    nonisolated func open(url: URL, with context: NSManagedObjectContext) {
        let link = url.absoluteString
        let identifier = String(link[link.index(after: link.startIndex)...])
<<<<<<< HEAD
        
        Task { @MainActor in
            do {
                // handle mentions. mention link will be prefixed with "@" followed by
                // the hex format pubkey of the mentioned author
                if link.hasPrefix("@") {
                    push(try Author.findOrCreate(by: identifier, context: context))
                } else if link.hasPrefix("%") {
                    push(try Event.findOrCreateStubBy(id: identifier, context: context))
                } else if url.scheme == "http" || url.scheme == "https" {
                    push(url)
                } else {
                    UIApplication.shared.open(url)
                }
            } catch {
                Log.optional(error)
            } 
=======
        // handle mentions. mention link will be prefixed with "@" followed by
        // the hex format pubkey of the mentioned author
        do {
            if link.hasPrefix("@") {
                push(try Author.findOrCreate(by: identifier, context: persistenceController.parseContext))
            } else if link.hasPrefix("%") {
                push(try Event.findOrCreateStubBy(id: identifier, context: persistenceController.parseContext))
            } else if url.scheme == "http" || url.scheme == "https" {
                push(url)
            } else {
                UIApplication.shared.open(url)
            }
        } catch {
            Log.optional(error)
>>>>>>> 4ebb5215
        }
    }
}<|MERGE_RESOLUTION|>--- conflicted
+++ resolved
@@ -14,22 +14,13 @@
 // Manages the app's navigation state.
 @MainActor @Observable class Router {
     
-<<<<<<< HEAD
     var homeFeedPath = NavigationPath()
     var discoverPath = NavigationPath()
     var notificationsPath = NavigationPath()
     var profilePath = NavigationPath()
     var sideMenuPath = NavigationPath()
     var selectedTab = AppDestination.home
-=======
-    @Published var homeFeedPath = NavigationPath()
-    @Published var discoverPath = NavigationPath()
-    @Published var notificationsPath = NavigationPath()
-    @Published var profilePath = NavigationPath()
-    @Published var sideMenuPath = NavigationPath()
-    @Published var selectedTab = AppDestination.home
     @Dependency(\.persistenceController) private var persistenceController
->>>>>>> 4ebb5215
     
     var currentPath: Binding<NavigationPath> {
         if sideMenuOpened {
@@ -95,7 +86,6 @@
     nonisolated func open(url: URL, with context: NSManagedObjectContext) {
         let link = url.absoluteString
         let identifier = String(link[link.index(after: link.startIndex)...])
-<<<<<<< HEAD
         
         Task { @MainActor in
             do {
@@ -113,22 +103,6 @@
             } catch {
                 Log.optional(error)
             } 
-=======
-        // handle mentions. mention link will be prefixed with "@" followed by
-        // the hex format pubkey of the mentioned author
-        do {
-            if link.hasPrefix("@") {
-                push(try Author.findOrCreate(by: identifier, context: persistenceController.parseContext))
-            } else if link.hasPrefix("%") {
-                push(try Event.findOrCreateStubBy(id: identifier, context: persistenceController.parseContext))
-            } else if url.scheme == "http" || url.scheme == "https" {
-                push(url)
-            } else {
-                UIApplication.shared.open(url)
-            }
-        } catch {
-            Log.optional(error)
->>>>>>> 4ebb5215
         }
     }
 }