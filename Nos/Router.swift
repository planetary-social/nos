--- conflicted
+++ resolved
@@ -67,18 +67,12 @@
         // handle mentions. mention link will be prefixed with "@" followed by
         // the hex format pubkey of the mentioned author
         if link.hasPrefix("@") {
-<<<<<<< HEAD
-            let authorPubkey = String(link[link.index(after: link.startIndex)...])
-            if let author = try? Author.find(by: authorPubkey, context: context) {
-                currentPath.wrappedValue.append(author)
-=======
             if let author = try? Author.find(by: identifier, context: context) {
-                self.path.append(author)
->>>>>>> f396b483
+                push(author)
             }
         } else if link.hasPrefix("%") {
             if let event = Event.find(by: identifier, context: context) {
-                self.path.append(event)
+                push(event)
             }
         }
     }
