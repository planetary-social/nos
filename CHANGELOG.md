--- conflicted
+++ resolved
@@ -8,16 +8,13 @@
 
 ## [Unreleased]
 
-<<<<<<< HEAD
 - Add list of followers and relays in the Profile screen.
 - Add a loading placeholder for note contents.
-=======
 - Added automatic file uploads to nostr.build.
 
 ## [0.1 (60)] - 2023-08-01Z
 
 - Updated content report style based on the latest NIPs and fixed some bugs with reporting.
->>>>>>> b07cb76c
 - Fixed the launch screen layout on iPad
 - Multiple consecutive newlines will be replaced by a single new line in note content.
 - Removed the screen to fill out profile information from onboarding and replaced it with a call to action in the sidebar. 
