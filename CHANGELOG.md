--- conflicted
+++ resolved
@@ -11,10 +11,8 @@
 - Delete notes
 - More performance improvements centered around our relay communication
 - Fix invisible tab bar
-<<<<<<< HEAD
+- Made placeholder text color same for all fields in profile edit view
 - Add basic image rendering in Note cards
-=======
-- Made placeholder text color same for all fields in profile edit view
 
 Known Issues:
 - Deleting your key in Settings causes the app to crash. But you are correctly taken into onboarding after relaunch.
@@ -24,7 +22,6 @@
 - reduced the number of requests we send to relays
 - improved app performance
 - fixed showing empty displayNames when name is set
->>>>>>> 4a2e9a10
 
 ## [0.1 (10)] - 2023-03-14Z
 - Display a user's NIP-05 identifier on the profile page after making a web request to verify that it is correct 
