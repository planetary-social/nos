--- conflicted
+++ resolved
@@ -18,11 +18,8 @@
 - Updated the copy on the 3 dots note menu. [#1028](https://github.com/planetary-social/nos/issues/1028)
 - Added functionality to share notes link through the 3 dots note menu. [#1272](https://github.com/planetary-social/nos/issues/1272)
 - Fixes and improvements related to Core Data usage. [#1443](https://github.com/planetary-social/nos/issues/1443)
-<<<<<<< HEAD
-- Fixed alert when uploading big files suggesting users pay for nostr.build
-=======
 - Fixed a bug where toggles in the settings screen were white instead of green when toggled on. [#1251](https://github.com/planetary-social/nos/issues/1251)
->>>>>>> 1ae8c749
+- Fixed alert when uploading big files suggesting users pay for nostr.build. [#1321](https://github.com/planetary-social/nos/issues/1321)
 
 ### Internal Changes
 - Use NIP-92 media metadata to display media in the proper orientation. Currently behind the “Enable new media display” feature flag. [#1172](https://github.com/planetary-social/nos/issues/1172)
