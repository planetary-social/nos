# Changelog
All notable changes to this project will be documented in this file.

We define "Noteworthy changes" as 1) user-facing features or bugfixes 2) significant technical or architectural changes that contributors will notice. If your Pull Request does not contain any changes of this nature i.e. minor string/translation changes, patch releases of dependencies, refactoring, etc. then add the `Skip-Changelog` label.

The **Release Notes** section is for changes that the are relevant to users, and they should know about. The **Internal Changes** section is for other changes that are not visible to users since the changes may not be relevant to them, e.g technical improvements, but the developers should still be aware of.

The format is based on [Keep a Changelog](https://keepachangelog.com/en/1.0.0/),
and this project adheres to [Semantic Versioning](https://semver.org/spec/v2.0.0.html).

## [Unreleased]

### Release Notes
- Fixed: adding/removing relays not reflected on feed filter. [#119](https://github.com/verse-pbc/issues/issues/119)
- Added Lists view and two ways to navigate to it. [#133](https://github.com/verse-pbc/issues/issues/133)
- Added view for editing a list's title and description. [#134](https://github.com/verse-pbc/issues/issues/134)
- Added List detail view. [#155](https://github.com/verse-pbc/issues/issues/155)
- Added view for managing users in a list. [#135](https://github.com/verse-pbc/issues/issues/135)
- Added ability to delete lists. [#136](https://github.com/verse-pbc/issues/issues/136)
- Added analytics for feed source selection and lists. [#129](https://github.com/verse-pbc/issues/issues/129)
- Fixed: while searching for users to add to a list, NIP-05 searches dismiss the view. [#165](https://github.com/verse-pbc/issues/issues/165)
<<<<<<< HEAD
- Fixed a performance issue that could occur after switching tabs. [#171](https://github.com/verse-pbc/issues/issues/171)
=======
- Fixed a crash when processing a malformed delete (kind 5) event. [#170](https://github.com/verse-pbc/issues/issues/170)
>>>>>>> 55a55c41

### Internal Changes
- Added function for creating a new list and a test verifying list editing. [#112](https://github.com/verse-pbc/issues/issues/112)
- Localized strings on the feed filter drop-down view.
- Disabled automatic tracking in Sentry. [#126](https://github.com/verse-pbc/issues/issues/126)
- Improved naming of a couple list-related classes.
- Track TestFlight vs AppStore installations in Posthog. [#130](https://github.com/verse-pbc/issues/issues/130)
- Track breadcrumbs in Sentry for all analytics events. [#125](https://github.com/verse-pbc/issues/issues/125)

## [1.1] - 2025-01-03Z

### Release Notes
- Fixed display of mastodon usernames so it shows @username@server.instance rather than username@instance-name.mostr.pub
- Nos now publishes the hashtags it finds in your note when you post. This means it works the way you’ve always expected it to work. [#44](https://github.com/verse-pbc/issues/issues/44)
- Fixed crash related to tracking delete events. [#96](https://github.com/verse-pbc/issues/issues/96)
- Updated the default relays that are added when you create an account. [#17](https://github.com/verse-pbc/issues/issues/17)
- Added feed picker view (UI only). [#103](https://github.com/verse-pbc/issues/issues/103)
- Added feed source customizer drop-down view. [#102](https://github.com/verse-pbc/issues/issues/102)
- Make feed source selector work.
- Add empty state for lists/relays drop-down.
- Added support for decrypting private tags in kind 30000 lists.
- Added pop-up tip for feed customization. [#101](https://github.com/verse-pbc/issues/issues/101)
- Added remembering which feed source is selected.
- Factored out the segmented picker on the ProfileHeader for reusability.
- Fixed a case where lists don't show up immediately after signing in.
- Fixed a minor cell layout issue on feed customizer drop-down view.
- Fixed issue where feed shows following content rather than selected list after app restart. [#114](https://github.com/verse-pbc/issues/issues/114)
- Update relays icon on the feed customizer view to match the one in side menu.

### Internal Changes
- Download and parse an author’s lists when viewing their profile. [#49](https://github.com/verse-pbc/issues/issues/49)
- Updated fastlane scripts to fix the TestFlight deployment pipeline. [#97](https://github.com/verse-pbc/issues/issues/97)
- Removed inactive accounts from Discover tab. [#94](https://github.com/verse-pbc/issues/issues/94)
- Added the Inject framework for hot reloading. [#1710](https://github.com/planetary-social/nos/pull/1710)

## [1.0.3] - 2024-12-04Z

### Release Notes
- Added support for user setting and displaying pronouns.
- Added display of website urls for user profiles.
- Updated note header UI to make it more readable. [#23](https://github.com/verse-pbc/issues/issues/23)
- Fixed galleries expanding past the width of the screen when there are lots of links or images. [#24](https://github.com/verse-pbc/issues/issues/24)
- Fix quoted note composer does not expand to fit mention. [#25](https://github.com/verse-pbc/issues/issues/25)

## [1.0.2] - 2024-11-26Z

### Release Notes
- Fix typo in minimum age warning
- Fix crash when tapping Post button on macOS. [#1687](https://github.com/planetary-social/nos/issues/1687)
- Fix tapping follower notification not opening follower profile. [#11](https://github.com/verse-pbc/issues/issues/11)

### Internal Changes
- minor strings simplifications

## [1.0.1] - 2024-10-28Z

### Release Notes
- This version is the same as 1.0.0, and was released only to TestFlight users because they missed 1.0.0.

## [1.0.0] - 2024-10-28Z

### Release Notes
- Added relay.mostr.pub to the default relay list. [#1592](https://github.com/planetary-social/nos/issues/1592)
- Fix two bugs that could result in muted users being unmuted. [#1674](https://github.com/planetary-social/nos/pull/1674)
- Added a tip to Discover to prompt first-time users to go to their Feed. [#1601](https://github.com/planetary-social/nos/issues/1601)
- Added a tip to the Feed to welcome first-time users and explain how the Feed works. [#1602](https://github.com/planetary-social/nos/issues/1602)
- Added a tag to published contact lists to help us detect the source of lost contact lists. [cleanstr#51](https://github.com/planetary-social/cleanstr/issues/51)
- Updated the onboarding screens with a new design.
- Removed integration with Universal Name Space [#1636](https://github.com/planetary-social/nos/issues/1636)
- Remove most usage of xcstringstool-generated strings to improve performance. [#1458](https://github.com/planetary-social/nos/issues/1458)
- Added new authors and categories to the Discover tab. [#1592](https://github.com/planetary-social/nos/issues/1592)
- Fix Search bar disappearing on Discover tab when scrolling. [#1679](https://github.com/planetary-social/nos/issues/1679)
- Nos now hides the notes from blocked users when viewing their profile page. [#1681](https://github.com/planetary-social/nos/pull/1681)

### Internal Changes
- Added code to hide users on the Discover tab with no profile metadata. [#1592](https://github.com/planetary-social/nos/issues/1592)
- Migrate ObservableObject to @Observable where possible [#1458](https://github.com/planetary-social/nos/issues/1458)
- Added the Create Account onboarding screen. Currently behind the “New Onboarding Flow” feature flag. [#1594](https://github.com/planetary-social/nos/issues/1594)
- Increase build settings timeout in fastlane. [#1662](https://github.com/planetary-social/nos/pull/1662)
- Removed new moderation feature flag. [#1646](https://github.com/planetary-social/nos/issues/1646)
- Added the Private Key onboarding screen. Currently behind the “New Onboarding Flow” feature flag. [#1595](https://github.com/planetary-social/nos/issues/1595)
- Added the Public Key onboarding screen. Currently behind the “New Onboarding Flow” feature flag. [#1596](https://github.com/planetary-social/nos/issues/1596)
- Added the Display Name onboarding screen. Currently behind the “New Onboarding Flow” feature flag. [#1597](https://github.com/planetary-social/nos/issues/1597)
- Added the Username onboarding screen. Currently behind the “New Onboarding Flow” feature flag. [#1598](https://github.com/planetary-social/nos/issues/1598)
- Added the Account Success onboarding screen. Currently behind the “New Onboarding Flow” feature flag. [#1599](https://github.com/planetary-social/nos/issues/1599)
- Updated the Age Verification onboarding screen. Currently behind the “New Onboarding Flow” feature flag. [#1651](https://github.com/planetary-social/nos/issues/1651)
- Track opening mentions with Posthog. [#1480](https://github.com/planetary-social/nos/issues/1480)
- More ObservableObject to @Observable migrations [#1458](https://github.com/planetary-social/nos/issues/1458)
- Avoid crash and print extra debugging details when a reposted note that has not finished loading is clicked. [#1669](https://github.com/planetary-social/nos/issues/1669)
- Changed the term "mute" to "block". [#1681](https://github.com/planetary-social/nos/pull/1681)

## [0.2.2] - 2024-10-11Z

### Release Notes
- Updated the media viewer that displays images, videos, and web pages inside of notes. [#1538](https://github.com/planetary-social/nos/issues/1538)
- Removed image and video link text from notes. Now only the images and videos will appear, without the link. [#1487](https://github.com/planetary-social/nos/issues/1487)
- Added a broken link icon that appears when an image fails to load. [#1583](https://github.com/planetary-social/nos/issues/1583)
- Added new translations for the app so you can use it in Korean, Chinese Simplified, Swedish, and more! Thanks to alternative, 안마리 (everyscreennetwork), Andypsl8, Dženan (Dzenan), ObjectifMoon, ra5pvt1n, and everyone else who contributed translations on Crowdin!
- Updated user mentions search functionality to also search relays in the user's relay list. [#1560](https://github.com/planetary-social/nos/issues/1560)
- Updated initial onboarding screen to include links to Terms of Service and Privacy Policy. [#1593](https://github.com/planetary-social/nos/issues/1593)
- Added Build Your Network screen to onboarding to explain how the feed works. [#1600](https://github.com/planetary-social/nos/issues/1600)
- Decreased the opacity on disabled buttons.
- Added a Delete Account button to the Settings screen. [#80](https://github.com/planetary-social/nos/issues/80)
- Added participants in a thread to the mentions lookup. [#1568](https://github.com/planetary-social/nos/issues/1568)

### Internal Changes
- Moved the database cleanup routine into a background execution task. [#1426](https://github.com/planetary-social/nos/issues/1426)
- Fix the Crowdin GitHub integration by using the official GitHub action. [#1520](https://github.com/planetary-social/nos/issues/1520)
- Update Xcode to version 15.4, adding compatibility for Xcode 16.
- Reduced spammy "Failed to parse Follow" log messages.
- Upgraded fastlane to version 2.223.1.
- Improved performance of NoteOptionsButton. [#1458](https://github.com/planetary-social/nos/issues/1458)

## [0.2.1] - 2024-10-01Z

### Release Notes
- Disable autocorrect on NoteComposer when running on macOS. [#1460](https://github.com/planetary-social/nos/issues/1460)
- Add @ button to the Note Composer. [#1561](https://github.com/planetary-social/nos/issues/1561)

### Internal Changes
- Show WebP images without link preview overlay. Currently behind the “Enable new media display” feature flag. [#1488](https://github.com/planetary-social/nos/issues/1488)
- Show GIF overlay for animated WebP images. Currently behind the “Enable new media display” feature flag. [#1488](https://github.com/planetary-social/nos/issues/1488)
- Temporarily remove Martin from the list of CODEOWNERS.

## [0.1.27] - 2024-09-25Z

### Release Notes
- Added the option to preview a note before posting it. [#1399](https://github.com/planetary-social/nos/issues/1399)
- Fixed side menu accessibility issues. [#1444](https://github.com/planetary-social/nos/issues/1444)
- Fixed a bug where content of a quoted note expanded out beyond width of viewport. Thanks, @tedbrosby! [#1463](https://github.com/planetary-social/nos/issues/1463)
- Fixed issue where relay metadata is never updated. [#1472](https://github.com/planetary-social/nos/issues/1472)
- Updated the copy on the 3 dots note menu. [#1028](https://github.com/planetary-social/nos/issues/1028)
- Added functionality to share notes link through the 3 dots note menu. [#1272](https://github.com/planetary-social/nos/issues/1272)
- Fixes and improvements related to Core Data usage. [#1443](https://github.com/planetary-social/nos/issues/1443)
- Fixed a bug where toggles in the settings screen were white instead of green when toggled on. [#1251](https://github.com/planetary-social/nos/issues/1251)
- Added routing to profile when tapping on follow notification. [#1447](https://github.com/planetary-social/nos/issues/1447)
- Localized follows notifications. [#1446](https://github.com/planetary-social/nos/issues/1446)
- Fixed alert when uploading big files suggesting users pay for nostr.build. [#1321](https://github.com/planetary-social/nos/issues/1321)
- Fixed issue where push notifications were not re-registered after account change. [#1501](https://github.com/planetary-social/nos/issues/1501)
- Added support for NIP-62 Request to Vanish events. [#80](https://github.com/planetary-social/nos/issues/80)
- Added Delete Account UI. [#80](https://github.com/planetary-social/nos/issues/80)
- Fixed issue where search results weren't sorted properly. [#1485](https://github.com/planetary-social/nos/issues/1485)
- Delete all user data when logging out. [#1534](https://github.com/planetary-social/nos/issues/1534)
- Publish empty metadata event and empty contact list on delete account. [#1530](https://github.com/planetary-social/nos/issues/1530)

### Internal Changes
- Use NIP-92 media metadata to display media in the proper orientation. Currently behind the “Enable new media display” feature flag. [#1172](https://github.com/planetary-social/nos/issues/1172)
- Added more instructions to the changelog file.
- Added some logging when a content warning is displayed. [cleanstr#53](https://github.com/planetary-social/cleanstr/issues/53)
- Minor refactor of Event+CoreDataClass. [#1443](https://github.com/planetary-social/nos/issues/1443)
- Refactored feature flag and added a feature flag toggle for “Enable new moderation flow” to Staging builds. [#1496](https://github.com/planetary-social/nos/issues/1496)
- Refactored list row gradient background.
- Added SwiftSoup to parse Open Graph metadata. [#1165](https://github.com/planetary-social/nos/issues/1165)
- Parse Open Graph metadata whenever an event contains a URL, doesn’t have `imeta` tags, and the URL points to an HTML document. [#1425](https://github.com/planetary-social/nos/issues/1425)
- Added a new flow to flag notes. Currently behind the “Enable new moderation flow” feature flag. [#1489](https://github.com/planetary-social/nos/issues/1489)
- Added a new flow to flag users. Currently behind the “Enable new moderation flow” feature flag. [#1493](https://github.com/planetary-social/nos/issues/1493)

## [0.1.26] - 2024-09-09Z

### Release Notes
- Fixed a crash that could occur while Nos was in the background.
- Fixed a bug where Nos sometimes wouldn't reconnect to relays.
- Added nos.lol to the default relay list for new accounts and removed relay.snort.social.
- Show quoted notes in note cards.
- Added quote-reposting.
- Added a new image viewer that appears when you tap an image.
- Removed the like and repost counts from the Main and Profile feeds.
- Removed wss:// from relay addresses in lists and removed the need to prepend relay addresses with wss://.
- Localized the quotation marks on the Notifications view.
- Fixed a bug where nostr entities in URLs were treated like quoted note links.
- Added in-app profile photo editing.
- Changed "Name" to "Display Name" on the Edit Profile View.

### Internal Changes
- Included the npub in the properties list sent to analytics.
- Replaced hard-coded color values.
- Added a feature flag toggle for “Enable new media display” to Staging builds.
- Added a new gallery view to display multiple links in a post. Currently behind the “Enable new media display” feature flag.
- Added an overlay to GIFs that plays the animation when tapped. Currently behind the “Enable new media display” feature flag.
- Show single images and gallery view in the proper orientation. Currently behind the “Enable new media display” feature flag.
- Fixed typos in release notes.
- Renamed and reorganized files.

## [0.1.25] - 2024-08-21Z

- Fixed an issue where the sheet asking users to set up a NIP-05 username would appear after reinstalling Nos, even if the profile already had a NIP-05 username.
- Fixed a bug where urls with periods after them would include the period.
- Fixed a bug where confirmation dialog buttons turn red while swiping across them.

## [0.1.24] - 2024-08-09Z

- Disabled automatically generated analytics events that were sent each time the user navigated to a new screen.
- Show “New notes available” notification on Feed when there are new notes to display.
- Disable the Post button while images are still uploading. Thanks @vien-eaker!
- Improved app performance on first login by requesting fewer events from relays.
- Fixed a bug where the cursor could jump around when composing a note.
- Fixed a bug where mentions could be duplicated when typing in the middle of one.
- Re-enabled autocomplete when composing a note.
- Added push notifications for zaps.
- Added zaps to the Notifications view.
- Created Colors.xcassets and move all colors into it. Thanks @lingoslinger!
- Fixed a bug where confirmation dialog buttons turn red while swiping across them.

## [0.1.23] - 2024-07-31Z

- Fixed a bug where the home feed would be empty on first launch.
- Fixed the issue where tapping outside the New Post view caused it to disappear and all its text to be lost.
- Updated the design of the cards in the Following list.
- Remove stories UI to improve performance.
- Report error to Sentry when parse queue contains over 1000 events.

## [0.1.22] - 2024-07-26Z

- Added a filter button to the Home tab that lets you browse all notes on a specific relay.
- Improved the search experience with fast local searches.
- Fixed the issue where tapping the Search button caused search results to disappear.
- Fixed an issue with naddr links.

## [0.1.21] - 2024-07-24Z

- Added support for paid/authenticated relays (NIP-42).
- Fixed a bug where publishing a note to one relay would publish to all relays.
- Fix a bug where multiple connections could be opened with the same relay.
- Fixed an issue where Profile views would sometimes not display any notes.
- Add impersonation flag category and better NIP-56 mapping.
- Add a Tap to Refresh button in empty profiles.
- Support nostr:naddr links to text and long-form content notes.
- Update the reply count shown below each note in a Feed.
- Removed follower count from profile screen.
- Fixed deep linking to profiles and notes.
- Fixed issue where some nostr:nprofile references did not appear as links.
- Decode nprofile, nevent, and naddr NIP-19 entities.
- Refactor away direct usages of Bech32 and TLV and replace with NostrIdentifier (which still uses both).
- Deleted unused code.

## [0.1.20] - 2024-07-10Z

- Discover tab now features new accounts in News, Music, Activists, and Art.
- Use NIP-05 for shared links to profile.

## [0.1.19] - 2024-07-01Z

- Fixed a crash on the notifications tab
- Fixed a performance issue after opening the Discover tab.
- Cache NIP-05 validations to save network usage.
- Set Xcode version to 15.2, where SwiftUI Previews work reliably.
- Add "Share database" button to Settings to help with debugging.

## [0.1.18] - 2024-06-24Z

- Updated the recommended relays list.
- Fixed a bug where @npubs could be displayed instead of names in note text.
- Fixed a bug when mentioning profiles with emojis in the name.
- Added a message to the top of the Relays screen explaining that Nos works best with 5 or fewer relays.
- Added "Send To Nos" private reporting for profiles.
- Added our third cohort of creators and journalists to the Discover tab.
- Fixed SwiftUI Previews in Xcode.
- Fixed a bug where the Flag User confirmation dialog wasn’t visible on iPad.
- Fixed a bug where taking a photo in the app didn’t work.
- Removed the Save button next to the private key in Settings.
- New accounts automatically follow the nos.social and Tagr-bot accounts.

## [0.1.17] - 2024-06-10Z

- Fixed a bug where infinite spinners would be shown on reposted notes.
- Added support for opening njump.me content in Nos.
- Fixed a crash on logout
- Fixed a bug where some profiles wouldn't load old notes.
- Fixed an issue where NIP-05 could appear as invalid.
- Implemented NIP-96 and NIP-98 for photo and video uploads.

## [0.1.16] - 2024-05-31Z

- Added feedback to the copy button in Settings.
- Fixed an issue where photos and videos could not be uploaded.
- Fixed a crash on logout.

## [0.1.15] - 2024-05-29Z

- Redesigned the Profile screen.
- Improved performance in various parts of the app for users with large follow lists.
- Fixed an issue where deleted notes still appeared in the Profile’s Notes view.
- Sorted the featured profiles in the Discover tab.
- Switched from Reportinator to Tagr bot for content labeling.
- Discover tab now features new accounts.

## [0.1.14] - 2024-05-22Z

- Added the author's name to profile cards on the Discover tab and search results.
- Added a delay when trying to reopen a websocket that had previously closed with an error.
- Updated the icon that appears when following a user.

## [0.1.13] - 2024-05-15Z

- On the Profile screen, open a sheet to display the full bio.
- Fixed an issue where "Share logs" wasn't working.
- Discover tab: Center the category buttons.
- Discover tab: Remove placeholder categories and people.

## [0.1.12] - 2024-05-07Z

- Open Profiles when tapping on a NIP-05 username reference in a note.
- Add special treatment for nostr.band when searching on the Discover tab. We are temporarily using nostr.band always and only for search, in addition to the user's normal relay list.
- Detect identifiers of the form @npub1... in notes and link them to the associated profiles.
- Detect NIP-05 identifiers inserted in notes and link them to njump.
- Fixed duplicate text in content warnings
- Added "Send To Nos" private reporting to protect user privacy
- Discover tab now features authors in a variety of categories.
- Fixed an issue on Mac where the Edit Profile screen did not appear in some cases.
- Fixed an issue where registering a NIP-05 username field could fail silently.
- Fixed an issue where users named with valid urls were unable to be mentioned correctly.
- Fixed an issue where pasting an npub while composing a note created an invalid mention.
- Changed "Report note" button to "Flag this content"
- Changed "Report user" button to "Flag this user"
- Updated options for "Flag this user"
- We are now publishing the relay list when registering a new NIP-05 username so
that other users can find you more easily.

## [0.1.11] - 2024-04-18Z

- Added support for uploading videos when composing a note.
- Fixed an issue where reports for notes were treated as reports for profiles.
- Updated the Discover tab navigation bar to match new design.
- Updated the design of profile cards in search results and mentions search.

## [0.1.10] - 2024-04-12Z

- Fixed the tint color on the Profile screen.
- Added option to connect your existing NIP-05 username.
- Fixed a crash that often occurred after opening the app.
- In an effort to prioritize critical functionality, we are dropping support for light mode in the near term. If you have concerns about the remaining theme please reach out to us at support@nos.social

## [0.1.8] - 2024-04-03Z

- Add PrivacyInfo file to the project to comply with Apple's new requirements.
- Updated dark theme colors for card backgrounds, primary text, and secondary text.
- Added a new UI for replying to messages that allows attaching images and setting an expiration date.
- Fixed an issue where Profile pages could display little or no content.

## [0.1.7] - 2024-03-21Z

- Fix issue in Profile title bar that displayed NIP-05 incorrectly.
- Update font styles on Thread, Edit Profile, and Settings screens.
- Fix issue with uploading photos on Mac.
- Re-design the confirmation dialog that appears when you delete your NIP-05.
- Fixed a bug where liking a note could cause other notes to appear liked.
- Added a new UI for replying to messages that allows attaching images and setting an expiration date.
- Fixed an issue where the "Read more" button could display on notes that didn't need it.

## [0.1.6] - 2024-03-07Z

- Parse links and mentions in Profile's about (or bios)
- Show “Post a reply” field at the proper height initially, and allow it to expand as more text is entered.
- Tap the Like button on a note you’ve already liked to remove the Like.
- Display NIP-05 identifier in the Profile screen title bar.
- Added option to register nos.social usernames.
- Fixed issue where search results sometimes don’t appear.
- Disabled link to nip-05 server / url on author cards.
- Fixed issue where paste menu did not appear when tapping in the Post Note view.
- Fixed intermittent crash when tapping Done after editing your profile.
- Fixed URL detection of raw domain names, such as “nos.social” (without the “http” prefix).
- Fixed the sort order of gallery media to match the order in the note.
- While composing a note, a space is now automatically inserted after any mention of a user or note to ensure it’s formatted correctly.

## [0.1.5] - 2024-02-14Z

- Fixed an issue where tapping the Feed tab did not scroll to the top of the Feed.
- Fixed an issue where tapping the Profile tab did not scroll to the top of the Profile.
- Search now starts automatically after entering three characters instead of one.

## [0.1.4] - 2024-01-31Z

- Show a message when we’re not finding search results.
- Fixed an issue where bad data in the contact list could break the home feed.
- Fixed a bug where the margins of root notes appeared incorrectly on Mac and iPad.
- Fixed a date localization issue.
- Optimized loading of the Notifications tab
- Updated suggested users for discovery tab.
- Show the profile view when a search matches a valid User ID (npub).
- Added tabs to Profiles to filter posts.
- Fixed a bug that could cause the out of network warning to be shown on reposts in the stories view.
- Fixed a bug that prevented notes that failed to be published to be re-published again.
- Added pagination to the home feed.
- Fixed a bug that prevented reposted notes from loading sometimes.
- Fixed a bug that prevented profile photos and names from being downloaded.

## [0.1.2 (153)] - 2024-01-11Z

- Fixed a crash that sometimes occurred when opening the profile view.
- Fixed a crash that sometimes occurred when viewing a note.
- Migrate to Apple-native string catalog and codegen LocalizedStringResources with xcstrings-tool-plugin.
- Discover screen can now search notes by id.
- Added pagination to Profile screens.

## [0.1.1 (144)] - 2023-12-21Z

- Fixed a crash when opening the note composer.
- Fix localization of warning message when a note has been reported. (thanks @L!)
- Fixed contact list hydration bug where unfollows are not removed when follow counts do not change.
- Erase old notifications from the databse to keep disk usage low.

## [0.1 (101)] - 2023-12-15Z

- Fixed a bug where reposts wouldn't be displayed in the stories.
- Fixed a bug where the reports for authors of replies weren't being considered.
- Localized relative times on note cards. (thanks @tyiu!)
- Added a context menu for the stories in the Home Feed to open the Profile.
- Add repost button to stories (thanks @maddiefuzz!)

## [0.1 (100)] - 2023-12-09Z

- Fixed some cases where a note's contents would never load.
- Update the color palette.
- Fix crash on Mac when opening new note view.

## [0.1 (99)] - 2023-12-07Z

- Fix profile pictures not loading after creating a new account.

## [0.1 (98)] - 2023-12-04Z

- Fixed a bug where the app could become unresponsive.

## [0.1 (97)] - 2023-12-01Z

- Added the option to copy the NIP-05 identifier when browsing a profile.
- Tapping on a tab bar icon can let you scroll to top.
- Fix an issue where reposts were not displaying correctly.

## [0.1 (96)] - 2023-11-28Z

- Fixed some performance issues for users who follow a large number of accounts.

## [0.1 (95)] - 2023-11-27Z

- Fixed a bug where a root note could be rendered as a reply
- Added the option to copy the text content while browsing a note.
- Fixed UI bugs when displaying the root note of replies.
- Keep track of read stories.
- Fix an issue where reposts were not displaying correctly.

## [0.1 (94)] - 2023-11-17Z

- Removed trailing slash from truncated URLs.
- Add a loading indicator to search results.
- Change the "Followed by" label on the profile screen to "Followers you know"
- Fixed a hang on startup.
- Fixed an issue where links couldn't be opened from the Home tab.
- Change the "Followed by" label on the profile screen to "Followers you know"
- Fixed an issue where the Profile view would always show "Following 0" for people you didn't follow.
- Fix delay in results immediately after opening the discover tab.
- Fixed the 3d card effect on the Notifications tab.
- Updated layout for search results and mention autocomplete cards.

## [0.1 (93)] - 2023-11-10Z

- Added a confirmation before reposting a note.
- Added the ability to delete your reposts by tapping the repost button again.
- Fixed some cases where deleted notes were still being displayed.
- Fixed a bug where notes, reposts, and author profiles could fail to load.
- Show truncated URLs in notes instead of hiding them completely.

## [0.1 (92)] - 2023-11-02Z

- Show reposts in stories.

## [0.1 (91)] - 2023-11-01Z

- Fix a bug where linking a Universal Name would overwrite your existing NIP-05.
- Fixed incorrect ellipsis applied to long notes.
- Changed note rendering to retain more newlines.
- Show reposts in stories.
- Fixed a bug where notes, reposts, and author profiles could fail to load.
- Show truncated URLs in notes instead of hiding them completely.
- Keep track of read stories.
- Fixed a bug with autocorrect on Mac

## [0.1 (90)] - 2023-10-31Z

- Fixed a bug where notes, reposts, and author profiles could fail to load.

## [0.1 (89)] - 2023-10-31Z

- Added relay.causes.com to the list of recommended relays.

## [0.1 (88)] - 2023-10-27Z

- Added a content warning when a user you follow has reported the content
- Added toggles to the settings screen to disable report-based and network-based content warnings

## [0.1 (86)] - 2023-10-25Z

- Updated link previews in feed to use the stories ui with fixed height and carousel gallery.
- Updated UI around displaying nested threads and displaying more context of conversations.
- Changed inline images so we don't display the domain / size / file type for images
- Changed copied links to notes and authors to open in njump.me.
- Added the ability to initiate USBC transactions and check your balance if you have linked a Universal Name to your profile with an attached USBC wallet.
- Add "1 year" as an option when posting a disappearing message

## [0.1 (85)] - 2023-10-23Z

- Fixed missing secrets

## [0.1 (84)] - 2023-10-20Z

- Add Stories view to the Home Feed
- Fixed an issue where the app could become slow after searching for a user.
- Updated search results to show mutual followers and sort by the most followers in common.
- Change links to notes so that they don't display the long note id and instead it's a pretty link.
- Redesigned the Universal Names registration flow
- Added more relays to the recommended list
- Added an icon to indicate expiring notes, and the timestamp they display is the time until they expire.

## [0.1 (83)] - 2023-10-16Z

- Fixed crash on launch
- Added a URL scheme to open the note composer: nos://note/new?contents=theContentsOfTheNote

## [0.1 (82)] - 2023-10-13Z

- Fixed a bug where profile changes wouldn't be published in some cases
- Fix a bug where the "Post" button wouldn't be shown when composing a reply on macOS
- Fix a bug where the mute list could be overwritten when muting someone
- Fixed aspect ratio on some profile photos
- Added 3d effect to note cards
- Added a URL scheme to open the note composer: nos://note/new?contents=theContentsOfTheNote

## [0.1 (81)] - 2023-09-30Z

- Fixed secrets that weren't included in build 79 and 80

## [0.1 (80)] - 2023-09-30Z

- Updated the design of the edit profile screen
- Fixed a hang on the profile screen

## [0.1 (79)] - 2023-09-22Z

- Added the ability to search for Mastodon usernames on the Discover tab.
- Long form content is now displayed in the discover tab.
- Fixed a hang on the thread view.

## [0.1 (77)] - 2023-09-15Z

- App performance improvements

## [0.1 (76)] - 2023-09-08Z

- Minor crash fixes and optimizations

## [0.1 (75)] - 2023-09-01Z

- Fix an issue with the database cleanup script that was causing performance issues.
- Optimize loading of profile pictures

## [0.1 (73)] - 2023-08-25Z

- Fixed potential crashes when using Universal Names API.
- Fixed bug that rendered the empty notes message for a profile above the header box.
- Fixed bug that could potentially crash the app sometimes

## [0.1 (72)] - 2023-08-21Z

- Added support for pasting profile and note references when composing notes
- Pop screens from the navigation stack when tapping twice on the tab bar.
- Fixed the launch screen layout on iPad
- Fixed a small issue when mentioning profiles in the reply text box.
- Fixed a crash during onboarding
- Fixed a crash when following or muting a user
- Fixed crash when parsing malformed events.
- Fixed crash when parsing malformed contact lists.
- Added integration with our self-hosted Sentry crash reporting tool (no data shared with third parties)

## [0.1 (66)] - 2023-08-18Z

- Fixed crash when parsing malformed events.
- Fixed crash when parsing malformed contact lists.
- Added support for pasting profile and note references when composing notes
- Pop screens from the navigation stack when tapping twice on the tab bar.
- Fixed the launch screen layout on iPad
- Fixed a small issue when mentioning profiles in the reply text box.

## [0.1 (65)] - 2023-08-04Z

- Add a loading placeholder for note contents.
- Added automatic file uploads to nostr.build.
- Add list of followers and relays in the Profile screen.

## [0.1 (60)] - 2023-08-01Z

- Updated content report style based on the latest NIPs and fixed some bugs with reporting.
- Add a loading placeholder for note contents.
- Fixed the launch screen layout on iPad
- Multiple consecutive newlines will be replaced by a single new line in note content.
- Removed the screen to fill out profile information from onboarding and replaced it with a call to action in the sidebar.
- Leading and trailing whitespace will no longer be rendered in note content.
- Removed the screen to fill out profile information from onboarding and replaced it with a call to action in the sidebar.

## [0.1 (59)] - 2023-07-21Z

- Add a loading placeholder for note contents.
- Fixed several crashes.
- Added Dutch, Japanese, and Persian translations. Thanks matata, yutaro, and eru-desu!
- Added some visual artists to the list of featured users.

## [0.1 (58)] - 2023-07-17Z

- Added better previews for urls shared in notes.

## [0.1 (57)] - 2023-07-17Z

- Fixed an issue where Nos couldn't find the user's key on startup.
- Fixed an issue where you could have duplicate relays: one with a trailing slash and one without.

## [0.1 (56)] - 2023-07-13Z

- Fixed high cpu usage when the app is idle

## [0.1 (55)] - 2023-07-12Z

- Fixed several bugs around muting users
- Added the number of connected relays at the top right corner of the Home Feed.
- Fixed a bug where expired messages could be published to relays that doesn't support them
- Added support for push notifications.

## [0.1 (53)] - 2023-07-03Z

- Added beta integration with the Universal Name System. Edit your profile to link your Universal Name to your Nostr profile.
- Updated design of the relay selector

## [0.1 (52)] - 2023-07-03Z

- Prevent muted authors from appearing in the Discover screen
- Added a confirmation dialog when deleting a note.

## [0.1 (51)] - 2023-06-16Z

- Updated design of the relay selector
- Fixed an issue where the Discover tab wouldn't show new content for a while after upgrading from build 49.

## [0.1 (50)] - 2023-06-15Z

- Added code to show the Discover tab when we haven't downloaded the user's follow list yet (like on first login or app reinstall).
- Improved reliability of loading reposts, user photos, and names.
- Fixed a bug where tapping on a note would open the associated image instead of the thread view.
- Fixed a bug where profile pages would not load in some cases.
- Improved performance of the relay manager.

## [0.1 (49)] - 2023-06-12Z

- More small optimizations to relay traffic and event parsing.

## [0.1 (48)] - 2023-06-12Z

- Requesting fewer events on Home and Discover tab to reduce the load on the db.

## [0.1 (47)] - 2023-06-09Z

- Improved performance of the relay manager.

## [0.1 (46)] - 2023-06-06Z

- Add the ability to report notes and profiles using NIP-32 labels and NIP-69 classification.
- Fixed a crash which occurs on some versions of MacOS when attempting to mention other users during post creation.
- Add the ability to search for users by name from the Discover tab
- Fixed a bug where the note options menu wouldn't show up sometimes.
- Strip whitespace and newline characters when parsing search box input on discover screen as npub.

## [0.1 (44)] - 2023-05-31Z

- Fixed several causes of profile pictures and reposts showing infinite spinners.
- Links to notes or profiles are now tappable.
- Filter logged user from Discover screen.
- Improved performance of posting notes.

## [0.1 (43)] - 2023-05-23Z

- Added German translations (thanks Peter!).
- Updated support email to support@nos.social
- Improved recognition of mentions inside a post

## [0.1 (42)] - 2023-05-16Z

- Added support for mentioning other users when composing a note.
- Fixed a bug where expired messages could be redownloaded from relays that don't delete them.
- Fixed a bug where you couldn't view the parent note of a reply when it was displayed at the top of the Thread view.

## [0.1 (41)] - 2023-05-11Z

- Fix link color on macOS

## [0.1 (40)] - 2023-05-10Z

- Add support for expiration dates when composing notes (please note: messages are not guaranteed to be deleted by relays or other apps)
- Increased the contrast of text in light mode
- Open links in an in-app web browser instead of Safari
- Fixed link detection in notes for URLs without a scheme (i.e. "https://")
- Made the reply button on notes easier to tap, and it now presents the keyboard when tapped.
- Increased the tap size of the ellipsis button on note cards.
- Added Spanish translations (thanks Martin!)
- Updated app icon
- Nos now displays kind 30023 long-form blog posts in the home and profile feeds.

## [0.1 (39)] - 2023-05-02Z

- Improved performance of loading replies
- The notifications tab now request more events from relays

## [0.1 (38)] - 2023-04-28Z

- Made the routine to delete old events more efficient and prevent it from deleting our own events.
- Fixed a bug where you could post the same reply multiple times.

## [0.1 (37)] - 2023-04-27Z

- Performance improvements
- Added support for reposting notes.
- Fixed a bug where you could post the same reply multiple times.
- Fixed a bug where the user's follow list could be erased on the first launch after importing a new key.

## [0.1 (36)] - 2023-04-25Z

- Added support for reposting notes.
- Added Brazilian Portuguese translations (thanks Andressa!).
- Fixed the French and Traditional Chinese translations.
- Fixed a bug where the user's follow list could be erased on the first launch after importing a new key.
- Fixed a bug where you could post the same reply multiple times.
- Fixed an issue where profile pictures could be rendered with the wrong aspect ratio.

## [0.1 (35)] - 2023-04-19Z

- Added French translations. Thank you p2x@p2xco.de!
- Added Chinese (Traditional) and updated Chinese (Simplified) translations. Thank you rasputin@getalby.com!
- Added a logout button in the Settings menu.
- Minor performance improvements on Thread and Discover views.
- Updated the default list of users shown on the Discover tab.
- Fixed a bug where muted authors would show up on the Discover tab.
- Added an initial loading indicator when you first open the Home or Discover tabs.
- Added a logout button in the Settings menu.
- Fixed a bug where notes would be truncated but the Read More button would not be shown.
- Scrolling performance improvements
- Fixed a bug where notes would be truncated but the Read More button would not be shown.

## [0.1 (33)] - 2023-04-17Z

- Added a button to share the application logs in the Settings menu
- Automatically attach debug logs to support emails

## [0.1 (32)] - 2023-04-14Z

- More performance improvements on the Home tab.

Note:
- In this build you have to pull-to-refresh if you want to see new notes after the initial load of the Home or Discover tabs.

## [0.1 (31)] - 2023-04-13Z

- Added a button to view raw event JSON in the options menu on notes.
- Fixed notes saying "so-and-so posted" at the top when it should say "so-and-so replied".
- Added code to load the note being replied to if we don't have it.
- Improved performance on the home feed

## [0.1 (30)] - 2023-04-10Z

- Fixed a bug where the Read More button would show on notes when it didn't need to.
- Added Chinese (Simplified) translations (thanks rasputin@getalby.com!)
- Nos now requests delete events from relays.

## [0.1 (28)] - 2023-04-07Z

- Made all the built-in text in the app translatable. If you would like to help translate Nos let us know by emailing support@nos.social.

## [0.1 (27)] - 2023-04-05Z

- Minor performance improvements
- Fixed an occasional hang when publishing

## [0.1 (26)] - 2023-04-03Z

- Minor performance improvements on the Feed and Discover tabs

## [0.1 (25)] - 2023-03-31Z

- Fixed a bug where reply counts were displaying translation keys instead of the count

## [0.1 (24)] - 2023-03-31Z

- Added Crowdin integration for translation services. If you would like to help us translate Nos drop us a line at
support@nos.social.
- Fixed several crashes.
- Fixed issue where the like button didn't turn orange when pressed.
- Fixed an issue where likes to replies were counted towards the root note.
- Added more aggressive caching of images.
- Minor performance improvements - more to come!

## [0.1 (23)] - 2023-03-25Z
- Add the option to copy web links on profile pages and notes.

## [0.1 (22)] - 2023-03-23Z
- Fixed a bug in the list of people you are following, where tapping on any name would show your own profile.

## [0.1 (21)] - 2023-03-23Z
- Fixed a bug where the user's profile name was not set after onboarding.
- Added a demo of the Universal Namespace when setting up your profile.

## [0.1 (20)] - 2023-03-22Z
- Fixed some bugs in Universal Name login flow (onboarding flow fixes forthcoming)

## [0.1 (19)] - 2023-03-22Z
- Added a link to nostr.build on the New Note screen
- Added a demo flow for setting up a Universal Name on the Edit Profile screen.

## [0.1 (18)] - 2023-03-20Z
- Show the number of likes on notes

## [0.1 (17)] - 2023-03-20Z
- Minor performance improvements

## [0.1 (16)] - 2023-03-19Z
- Hide the text in private key text fields
- Hide replies from muted users
- Fixed an issue where your own replies would be shown on the notificaitons tab
- Added a launch screen
- Various styling updates
- Added an About screen to the side menu
- Added a Share Nos button to the side menu

## [0.1 (15)] - 2023-03-18Z
- Added the ability to browse all notes from a single relay on the Discover tab.
- Added the ability to post a note to a single relay from the New Note screen.
- Support likes as described in NIP-25, make sure reply and parent likes are correct
- Show "posted" and "replied" headers on NoteCards
- Navigate to replied to note when tapping on reply from outside thread view
- Search by name on Discover view
- Fixed cards on the Discover tab all being the same size.
- Fixed a crash when deleting your key in Settings

## [0.1 (14)] - 2023-03-16Z
- Nos now reads and writes your mutes the mute list shared with other Nostr apps.

## [0.1 (13)] - 2023-03-15Z
- Fix all thread replies showing as out of network on first launch after installation.

## [0.1 (12)] - 2023-03-15Z
- Added NIP-05 field to Edit Profile page, lookup users using NIP-05 names in discover tab, tapping the NIP-05 name opens the domain in a new window.
- Delete notes
- More performance improvements centered around our relay communication
- Fix invisible tab bar
- Made placeholder text color same for all fields in profile edit view
- Add basic image rendering in Note cards
- UNS Support on Profile page
- Fix onboarding taps at bottom of screen causing screen to switch

Known Issues:
- Deleting your key in Settings causes the app to crash. But you are correctly taken into onboarding after relaunch.

## [0.1 (11)] - 2023-03-14Z
- Fixed thread view saying every reply is out of network
- reduced the number of requests we send to relays
- improved app performance
- fixed showing empty displayNames when name is set

## [0.1 (10)] - 2023-03-14Z
- Display a user's NIP-05 identifier on the profile page after making a web request to verify that it is correct
- Fix blank home feed during first launch

## [0.1 (9)] - 2023-03-14Z
- Fixed a crash on launch when relay model was outdated.
- Fix your own posts showing as outside your network on a fresh install.
- Add self-hosted PostHog analytics
- Render mentions on notifications tab
- Copy note text

Known issues:
- You may have to force quit the app and restart it to see everyone you follow on the Home Feed.

## [0.1 (8)] - 2023-03-13Z
- Fix translucent tab bar in the simulator.
- Connect to more relays to get user relay list after importing a key during onboarding
- Fix some bugs in thread views
- Show placeholder cards for messages outside 2 hops and allow the user to reveal them
- Support deprecated reply #e tag format
- Fixed an issue where older contact list and metadata events could overwrite new ones
- Styled onboarding views

## [0.1 (7)] - 2023-03-10Z
- Use only relays added in RelayView for sending and receiving events
- Add PostHog analytics
- Render note mentions in NoteCard
- Open an email compose view controller for support@nos.social
- Fix duplicate note on a new post
- Add mute functionality
- Publish relay changes
- Recommended / default relays
- Added colors and Clarity City font throughout the app
- Show Discover tab after onboarding
- Fix crash on Mac
- Improved profile photo loading and added a cache
- Added code to compute a sensible default number of columns on the Discover tab
- Replaced moved relays tab to side menu, added New Post and Profile tabs
- Make links on notes tappable
- Fix newlines not rendering on notes
- Added timestamp to notes
- Update Discover feed algorithm to include people 2 hops from you.
- Fix infinite spinners on some avatars
- Edit profile

## [0.1 (6)] - 2023-03-08Z

- Fixed follow / unfollow sync
- Reduced number of REQ sent to relays
- Request profile metadata for users displayed on the Discover tab
- Cleanup RelayService
- Render user avatar on Profile screen
- Added support for threads in reply views
- Retry failed Event sends every 2 minutes (max 5 retries)
- Add basic notifications tab
- Filter the Home Feed down to root posts
- The profile view requests the latest events and metadata for the given user from the relays
- Add the ellipsis button to NoteCard and allow the user to copy the NIP-19 note ID of a note.
- Enabled button to copy user ID on Profile View
- Fixed UI freezes when using many relays by moving event processing to a background thread.
- Add a search bar to the discover tab that users can use to look up other users.
- On relay remove, send CLOSE to all subs then disconnect and delete socket
- Render user mentions in NoteCard
- Replace the warning message to tell the user never to share their private key with anyone.

## [0.1 (5)] 2023-03-02

- Added a Discover tab that shows all events from all relays.
- Core Data will now be wiped whenever we change the data model, which is often. This speeds up our development process, but you will have to re-enter your relays when this happens.
- Change the home feed so that it shows the CurrentUser's notes always.
- Preload sample_data into core data for DEBUG builds
- Added a screen to show all the replies to a note.
- Fixed empty home feed message so it doesn't overlay other views
- Change settings and onboarding to accept nsec-format private key
- Fixed app crash when no user is passed to HomeFeedView initializer
- Added ability to post a reply in thread view.
- Fixed READ MORE Button
- In the Discover tab, display a feed of interesting people

## [0.1 (4)] - 2023-02-24

- Added ability to delete relays on the Relays screen.
- Fix events not being signed correctly with a key generated during onboarding.
- Verify signatures on events.
- Request only events from user's Follows
- Follow / unfollow functionality
- Calculate reply count and display in NoteCard

## [0.1 (3)] - 2023-02-20Z

- Sync authors in HomeFeedView
- Added AvatarView for rendering profile pictures on NoteCards

## [0.1 (2)]

- Added conversion of hex keys to npub
- Add a basic New Post screen
- Save private key to keychain
- Parse and store contact list
- Add onboarding flow
- Copied MessageCard and MessageButton SwiftUI view from Planetary renaming Message to Note
- Added a basic profile screen

## [0.1 (1)]

- Parse and display Nostr events
- Read events from relays
- Sign and publish events to relays
- Add Settings view where you can put in your private key
- Added tab bar component and side menu with profile<|MERGE_RESOLUTION|>--- conflicted
+++ resolved
@@ -19,11 +19,8 @@
 - Added ability to delete lists. [#136](https://github.com/verse-pbc/issues/issues/136)
 - Added analytics for feed source selection and lists. [#129](https://github.com/verse-pbc/issues/issues/129)
 - Fixed: while searching for users to add to a list, NIP-05 searches dismiss the view. [#165](https://github.com/verse-pbc/issues/issues/165)
-<<<<<<< HEAD
 - Fixed a performance issue that could occur after switching tabs. [#171](https://github.com/verse-pbc/issues/issues/171)
-=======
 - Fixed a crash when processing a malformed delete (kind 5) event. [#170](https://github.com/verse-pbc/issues/issues/170)
->>>>>>> 55a55c41
 
 ### Internal Changes
 - Added function for creating a new list and a test verifying list editing. [#112](https://github.com/verse-pbc/issues/issues/112)
