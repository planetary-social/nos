# Changelog
All notable changes to this project will be documented in this file.

We define "Noteworthy changes" as 1) user-facing features or bugfixes 2) significant technical or architectural changes that contributors will notice. If your Pull Request does not contain any changes of this nature i.e. minor string/translation changes, patch releases of dependencies, refactoring, etc. then add the `Skip-Changelog` label. 

The format is based on [Keep a Changelog](https://keepachangelog.com/en/1.0.0/),
and this project adheres to [Semantic Versioning](https://semver.org/spec/v2.0.0.html).

## [Unreleased]

<<<<<<< HEAD
- Fix a bug where linking a Universal Name would overwrite your existing NIP-05.

## [0.1 (90)] - 2023-10-31Z

- Fixed a crash related to content reports.

## [0.1 (89)] - 2023-10-31Z

- Added relay.causes.com to the list of recommended relays.

## [0.1 (88)] - 2023-10-27Z

- Added a content warning when a user you follow has reported the content
- Added toggles to the settings screen to disable report-based and network-based content warnings
=======
- Fixed incorrect ellipsis applied to long notes.
- Changed note rendering to retain more newlines. 
>>>>>>> 398dddd7

## [0.1 (86)] - 2023-10-25Z

- Updated link previews in feed to use the stories ui with fixed height and carousel gallery. 
- Updated UI around displaying nested threads and displaying more context of conversations. 
- Changed inline images so we don't display the domain / size / file type for images
- Changed copied links to notes and authors to open in njump.me.
- Added the ability to initiate USBC transactions and check your balance if you have linked a Universal Name to your profile with an attached USBC wallet.
- Add "1 year" as an option when posting a disappearing message

## [0.1 (85)] - 2023-10-23Z

- Fixed missing secrets

## [0.1 (84)] - 2023-10-20Z

- Add Stories view to the Home Feed
- Fixed an issue where the app could become slow after searching for a user.
- Updated search results to show mutual followers and sort by the most followers in common.
- Change links to notes so that they don't display the long note id and instead it's a pretty link. 
- Redesigned the Universal Names registration flow
- Added more relays to the recommended list
- Added an icon to indicate expiring notes, and the timestamp they display is the time until they expire.

## [0.1 (83)] - 2023-10-16Z

- Fixed crash on launch
- Added a URL scheme to open the note composer: nos://note/new?contents=theContentsOfTheNote

## [0.1 (82)] - 2023-10-13Z

- Fixed a bug where profile changes wouldn't be published in some cases
- Fix a bug where the "Post" button wouldn't be shown when composing a reply on macOS
- Fix a bug where the mute list could be overwritten when muting someone
- Fixed aspect ratio on some profile photos
- Added 3d effect to note cards
- Added a URL scheme to open the note composer: nos://note/new?contents=theContentsOfTheNote

## [0.1 (81)] - 2023-09-30Z

- Fixed secrets that weren't included in build 79 and 80

## [0.1 (80)] - 2023-09-30Z

- Updated the design of the edit profile screen
- Fixed a hang on the profile screen

## [0.1 (79)] - 2023-09-22Z

- Added the ability to search for Mastodon usernames on the Discover tab. 
- Long form content is now displayed in the discover tab.
- Fixed a hang on the thread view.

## [0.1 (77)] - 2023-09-15Z

- App performance improvements

## [0.1 (76)] - 2023-09-08Z

- Minor crash fixes and optimizations

## [0.1 (75)] - 2023-09-01Z

- Fix an issue with the database cleanup script that was causing performance issues.
- Optimize loading of profile pictures

## [0.1 (73)] - 2023-08-25Z

- Fixed potential crashes when using Universal Names API.
- Fixed bug that rendered the empty notes message for a profile above the header box.
- Fixed bug that could potentially crash the app sometimes

## [0.1 (72)] - 2023-08-21Z

- Added support for pasting profile and note references when composing notes
- Pop screens from the navigation stack when tapping twice on the tab bar.
- Fixed the launch screen layout on iPad
- Fixed a small issue when mentioning profiles in the reply text box.
- Fixed a crash during onboarding
- Fixed a crash when following or muting a user
- Fixed crash when parsing malformed events.
- Fixed crash when parsing malformed contact lists.
- Added integration with our self-hosted Sentry crash reporting tool (no data shared with third parties)

## [0.1 (66)] - 2023-08-18Z

- Fixed crash when parsing malformed events.
- Fixed crash when parsing malformed contact lists.
- Added support for pasting profile and note references when composing notes
- Pop screens from the navigation stack when tapping twice on the tab bar.
- Fixed the launch screen layout on iPad
- Fixed a small issue when mentioning profiles in the reply text box.

## [0.1 (65)] - 2023-08-04Z

- Add a loading placeholder for note contents.
- Added automatic file uploads to nostr.build.
- Add list of followers and relays in the Profile screen.

## [0.1 (60)] - 2023-08-01Z

- Updated content report style based on the latest NIPs and fixed some bugs with reporting.
- Add a loading placeholder for note contents.
- Fixed the launch screen layout on iPad
- Multiple consecutive newlines will be replaced by a single new line in note content.
- Removed the screen to fill out profile information from onboarding and replaced it with a call to action in the sidebar. 
- Leading and trailing whitespace will no longer be rendered in note content.
- Removed the screen to fill out profile information from onboarding and replaced it with a call to action in the sidebar. 

## [0.1 (59)] - 2023-07-21Z

- Add a loading placeholder for note contents.
- Fixed several crashes.
- Added Dutch, Japanese, and Persian translations. Thanks matata, yutaro, and eru-desu! 
- Added some visual artists to the list of featured users.

## [0.1 (58)] - 2023-07-17Z

- Added better previews for urls shared in notes.

## [0.1 (57)] - 2023-07-17Z

- Fixed an issue where Nos couldn't find the user's key on startup.
- Fixed an issue where you could have duplicate relays: one with a trailing slash and one without.

## [0.1 (56)] - 2023-07-13Z

- Fixed high cpu usage when the app is idle

## [0.1 (55)] - 2023-07-12Z

- Fixed several bugs around muting users
- Added the number of connected relays at the top right corner of the Home Feed.
- Fixed a bug where expired messages could be published to relays that doesn't support them
- Added support for push notifications.

## [0.1 (53)] - 2023-07-03Z

- Added beta integration with the Universal Name System. Edit your profile to link your Universal Name to your Nostr profile.
- Updated design of the relay selector

## [0.1 (52)] - 2023-07-03Z

- Prevent muted authors from appearing in the Discover screen
- Added a confirmation dialog when deleting a note.

## [0.1 (51)] - 2023-06-16Z

- Updated design of the relay selector
- Fixed an issue where the Discover tab wouldn't show new content for a while after upgrading from build 49.

## [0.1 (50)] - 2023-06-15Z

- Added code to show the Discover tab when we haven't downloaded the user's follow list yet (like on first login or app reinstall).
- Improved reliability of loading reposts, user photos, and names.
- Fixed a bug where tapping on a note would open the associated image instead of the thread view.
- Fixed a bug where profile pages would not load in some cases.
- Improved performance of the relay manager.

## [0.1 (49)] - 2023-06-12Z

- More small optimizations to relay traffic and event parsing.

## [0.1 (48)] - 2023-06-12Z

- Requesting fewer events on Home and Discover tab to reduce the load on the db.

## [0.1 (47)] - 2023-06-09Z

- Improved performance of the relay manager.

## [0.1 (46)] - 2023-06-06Z

- Add the ability to report notes and profiles using NIP-32 labels and NIP-69 classification.
- Fixed a crash which occurs on some versions of MacOS when attempting to mention other users during post creation.
- Add the ability to search for users by name from the Discover tab
- Fixed a bug where the note options menu wouldn't show up sometimes.
- Strip whitespace and newline characters when parsing search box input on discover screen as npub.

## [0.1 (44)] - 2023-05-31Z

- Fixed several causes of profile pictures and reposts showing infinite spinners.
- Links to notes or profiles are now tappable.
- Filter logged user from Discover screen.
- Improved performance of posting notes.

## [0.1 (43)] - 2023-05-23Z

- Added German translations (thanks Peter!).
- Updated support email to support@nos.social
- Improved recognition of mentions inside a post

## [0.1 (42)] - 2023-05-16Z

- Added support for mentioning other users when composing a note.
- Fixed a bug where expired messages could be redownloaded from relays that don't delete them.
- Fixed a bug where you couldn't view the parent note of a reply when it was displayed at the top of the Thread view.

## [0.1 (41)] - 2023-05-11Z

- Fix link color on macOS

## [0.1 (40)] - 2023-05-10Z

- Add support for expiration dates when composing notes (please note: messages are not guaranteed to be deleted by relays or other apps)
- Increased the contrast of text in light mode
- Open links in an in-app web browser instead of Safari
- Fixed link detection in notes for URLs without a scheme (i.e. "https://")
- Made the reply button on notes easier to tap, and it now presents the keyboard when tapped.
- Increased the tap size of the ellipsis button on note cards.
- Added Spanish translations (thanks Martin!)
- Updated app icon
- Nos now displays kind 30023 long-form blog posts in the home and profile feeds.

## [0.1 (39)] - 2023-05-02Z

- Improved performance of loading replies
- The notifications tab now request more events from relays

## [0.1 (38)] - 2023-04-28Z

- Made the routine to delete old events more efficient and prevent it from deleting our own events. 
- Fixed a bug where you could post the same reply multiple times.

## [0.1 (37)] - 2023-04-27Z

- Performance improvements
- Added support for reposting notes.
- Fixed a bug where you could post the same reply multiple times.
- Fixed a bug where the user's follow list could be erased on the first launch after importing a new key.

## [0.1 (36)] - 2023-04-25Z

- Added support for reposting notes.
- Added Brazilian Portuguese translations (thanks Andressa!).
- Fixed the French and Traditional Chinese translations.
- Fixed a bug where the user's follow list could be erased on the first launch after importing a new key.
- Fixed a bug where you could post the same reply multiple times.
- Fixed an issue where profile pictures could be rendered with the wrong aspect ratio.

## [0.1 (35)] - 2023-04-19Z

- Added French translations. Thank you p2x@p2xco.de!
- Added Chinese (Traditional) and updated Chinese (Simplified) translations. Thank you rasputin@getalby.com!
- Added a logout button in the Settings menu.
- Minor performance improvements on Thread and Discover views.
- Updated the default list of users shown on the Discover tab.
- Fixed a bug where muted authors would show up on the Discover tab.
- Added an initial loading indicator when you first open the Home or Discover tabs.
- Added a logout button in the Settings menu.
- Fixed a bug where notes would be truncated but the Read More button would not be shown.
- Scrolling performance improvements
- Fixed a bug where notes would be truncated but the Read More button would not be shown.

## [0.1 (33)] - 2023-04-17Z

- Added a button to share the application logs in the Settings menu
- Automatically attach debug logs to support emails

## [0.1 (32)] - 2023-04-14Z

- More performance improvements on the Home tab.

Note:
- In this build you have to pull-to-refresh if you want to see new notes after the initial load of the Home or Discover tabs. 

## [0.1 (31)] - 2023-04-13Z

- Added a button to view raw event JSON in the options menu on notes.
- Fixed notes saying "so-and-so posted" at the top when it should say "so-and-so replied".
- Added code to load the note being replied to if we don't have it. 
- Improved performance on the home feed

## [0.1 (30)] - 2023-04-10Z

- Fixed a bug where the Read More button would show on notes when it didn't need to.
- Added Chinese (Simplified) translations (thanks rasputin@getalby.com!)
- Nos now requests delete events from relays.

## [0.1 (28)] - 2023-04-07Z

- Made all the built-in text in the app translatable. If you would like to help translate Nos let us know by emailing support@nos.social.

## [0.1 (27)] - 2023-04-05Z

- Minor performance improvements
- Fixed an occasional hang when publishing

## [0.1 (26)] - 2023-04-03Z

- Minor performance improvements on the Feed and Discover tabs

## [0.1 (25)] - 2023-03-31Z

- Fixed a bug where reply counts were displaying translation keys instead of the count

## [0.1 (24)] - 2023-03-31Z

- Added Crowdin integration for translation services. If you would like to help us translate Nos drop us a line at 
support@nos.social.
- Fixed several crashes.
- Fixed issue where the like button didn't turn orange when pressed.
- Fixed an issue where likes to replies were counted towards the root note.
- Added more aggressive caching of images.
- Minor performance improvements - more to come!

## [0.1 (23)] - 2023-03-25Z
- Add the option to copy web links on profile pages and notes.

## [0.1 (22)] - 2023-03-23Z
- Fixed a bug in the list of people you are following, where tapping on any name would show your own profile.

## [0.1 (21)] - 2023-03-23Z
- Fixed a bug where the user's profile name was not set after onboarding.
- Added a demo of the Universal Namespace when setting up your profile. 

## [0.1 (20)] - 2023-03-22Z
- Fixed some bugs in Universal Name login flow (onboarding flow fixes forthcoming)

## [0.1 (19)] - 2023-03-22Z
- Added a link to nostr.build on the New Note screen
- Added a demo flow for setting up a Universal Name on the Edit Profile screen.

## [0.1 (18)] - 2023-03-20Z
- Show the number of likes on notes

## [0.1 (17)] - 2023-03-20Z
- Minor performance improvements

## [0.1 (16)] - 2023-03-19Z
- Hide the text in private key text fields
- Hide replies from muted users
- Fixed an issue where your own replies would be shown on the notificaitons tab
- Added a launch screen
- Various styling updates
- Added an About screen to the side menu
- Added a Share Nos button to the side menu 

## [0.1 (15)] - 2023-03-18Z
- Added the ability to browse all notes from a single relay on the Discover tab.
- Added the ability to post a note to a single relay from the New Note screen.
- Support likes as described in NIP-25, make sure reply and parent likes are correct
- Show "posted" and "replied" headers on NoteCards
- Navigate to replied to note when tapping on reply from outside thread view
- Search by name on Discover view
- Fixed cards on the Discover tab all being the same size.
- Fixed a crash when deleting your key in Settings

## [0.1 (14)] - 2023-03-16Z
- Nos now reads and writes your mutes the mute list shared with other Nostr apps.

## [0.1 (13)] - 2023-03-15Z
- Fix all thread replies showing as out of network on first launch after installation.

## [0.1 (12)] - 2023-03-15Z
- Added NIP-05 field to Edit Profile page, lookup users using NIP-05 names in discover tab, tapping the NIP-05 name opens the domain in a new window.
- Delete notes
- More performance improvements centered around our relay communication
- Fix invisible tab bar
- Made placeholder text color same for all fields in profile edit view
- Add basic image rendering in Note cards
- UNS Support on Profile page
- Fix onboarding taps at bottom of screen causing screen to switch

Known Issues:
- Deleting your key in Settings causes the app to crash. But you are correctly taken into onboarding after relaunch.

## [0.1 (11)] - 2023-03-14Z
- Fixed thread view saying every reply is out of network
- reduced the number of requests we send to relays
- improved app performance
- fixed showing empty displayNames when name is set

## [0.1 (10)] - 2023-03-14Z
- Display a user's NIP-05 identifier on the profile page after making a web request to verify that it is correct 
- Fix blank home feed during first launch

## [0.1 (9)] - 2023-03-14Z
- Fixed a crash on launch when relay model was outdated.
- Fix your own posts showing as outside your network on a fresh install. 
- Add self-hosted PostHog analytics
- Render mentions on notifications tab
- Copy note text

Known issues:
- You may have to force quit the app and restart it to see everyone you follow on the Home Feed.

## [0.1 (8)] - 2023-03-13Z
- Fix translucent tab bar in the simulator.
- Connect to more relays to get user relay list after importing a key during onboarding
- Fix some bugs in thread views
- Show placeholder cards for messages outside 2 hops and allow the user to reveal them
- Support deprecated reply #e tag format
- Fixed an issue where older contact list and metadata events could overwrite new ones
- Styled onboarding views

## [0.1 (7)] - 2023-03-10Z
- Use only relays added in RelayView for sending and receiving events
- Add PostHog analytics
- Render note mentions in NoteCard
- Open an email compose view controller for support@nos.social 
- Fix duplicate note on a new post
- Add mute functionality
- Publish relay changes
- Recommended / default relays
- Added colors and Clarity City font throughout the app
- Show Discover tab after onboarding
- Fix crash on Mac
- Improved profile photo loading and added a cache
- Added code to compute a sensible default number of columns on the Discover tab
- Replaced moved relays tab to side menu, added New Post and Profile tabs
- Make links on notes tappable
- Fix newlines not rendering on notes
- Added timestamp to notes
- Update Discover feed algorithm to include people 2 hops from you.
- Fix infinite spinners on some avatars
- Edit profile

## [0.1 (6)] - 2023-03-08Z

- Fixed follow / unfollow sync
- Reduced number of REQ sent to relays
- Request profile metadata for users displayed on the Discover tab
- Cleanup RelayService
- Render user avatar on Profile screen
- Added support for threads in reply views
- Retry failed Event sends every 2 minutes (max 5 retries)
- Add basic notifications tab
- Filter the Home Feed down to root posts
- The profile view requests the latest events and metadata for the given user from the relays
- Add the ellipsis button to NoteCard and allow the user to copy the NIP-19 note ID of a note.
- Enabled button to copy user ID on Profile View
- Fixed UI freezes when using many relays by moving event processing to a background thread.
- Add a search bar to the discover tab that users can use to look up other users.
- On relay remove, send CLOSE to all subs then disconnect and delete socket
- Render user mentions in NoteCard
- Replace the warning message to tell the user never to share their private key with anyone.

## [0.1 (5)] 2023-03-02

- Added a Discover tab that shows all events from all relays.
- Core Data will now be wiped whenever we change the data model, which is often. This speeds up our development process, but you will have to re-enter your relays when this happens.
- Change the home feed so that it shows the CurrentUser's notes always.
- Preload sample_data into core data for DEBUG builds
- Added a screen to show all the replies to a note.
- Fixed empty home feed message so it doesn't overlay other views
- Change settings and onboarding to accept nsec-format private key
- Fixed app crash when no user is passed to HomeFeedView initializer
- Added ability to post a reply in thread view.
- Fixed READ MORE Button
- In the Discover tab, display a feed of interesting people

## [0.1 (4)] - 2023-02-24

- Added ability to delete relays on the Relays screen.
- Fix events not being signed correctly with a key generated during onboarding.
- Verify signatures on events.
- Request only events from user's Follows
- Follow / unfollow functionality
- Calculate reply count and display in NoteCard

## [0.1 (3)] - 2023-02-20Z

- Sync authors in HomeFeedView
- Added AvatarView for rendering profile pictures on NoteCards

## [0.1 (2)]

- Added conversion of hex keys to npub
- Add a basic New Post screen
- Save private key to keychain
- Parse and store contact list
- Add onboarding flow
- Copied MessageCard and MessageButton SwiftUI view from Planetary renaming Message to Note
- Added a basic profile screen

## [0.1 (1)]

- Parse and display Nostr events
- Read events from relays
- Sign and publish events to relays
- Add Settings view where you can put in your private key
- Added tab bar component and side menu with profile<|MERGE_RESOLUTION|>--- conflicted
+++ resolved
@@ -8,8 +8,9 @@
 
 ## [Unreleased]
 
-<<<<<<< HEAD
 - Fix a bug where linking a Universal Name would overwrite your existing NIP-05.
+- Fixed incorrect ellipsis applied to long notes.
+- Changed note rendering to retain more newlines. 
 
 ## [0.1 (90)] - 2023-10-31Z
 
@@ -23,10 +24,6 @@
 
 - Added a content warning when a user you follow has reported the content
 - Added toggles to the settings screen to disable report-based and network-based content warnings
-=======
-- Fixed incorrect ellipsis applied to long notes.
-- Changed note rendering to retain more newlines. 
->>>>>>> 398dddd7
 
 ## [0.1 (86)] - 2023-10-25Z
 
