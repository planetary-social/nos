# Changelog
All notable changes to this project will be documented in this file.

We define "Noteworthy changes" as 1) user-facing features or bugfixes 2) significant technical or architectural changes that contributors will notice. If your Pull Request does not contain any changes of this nature i.e. minor string/translation changes, patch releases of dependencies, refactoring, etc. then add the `Skip-Changelog` label. 

The format is based on [Keep a Changelog](https://keepachangelog.com/en/1.0.0/),
and this project adheres to [Semantic Versioning](https://semver.org/spec/v2.0.0.html).

## [Unreleased]

<<<<<<< HEAD
- Fixed an issue where bad data in the contact list could break the home feed.
=======
- Fixed a bug where the margins of root notes appeared incorrectly on Mac and iPad.
- Fixed a date localization issue.
>>>>>>> 829d7c8b
- Optimized loading of the Notifications tab
- Updated suggested users for discovery tab.
- Show the profile view when a search matches a valid User ID (npub).
- Added tabs to Profiles to filter posts.
- Fixed a bug that could cause the out of network warning to be shown on reposts in the stories view.
- Fixed a bug that prevented notes that failed to be published to be re-published again.
- Added pagination to the home feed.
- Fixed a bug that prevented reposted notes from loading sometimes.
- Fixed a bug that prevented profile photos and names from being downloaded.

## [0.1.2 (153)] - 2024-01-11Z

- Fixed a crash that sometimes occured when opening the profile view.
- Fixed a crash that sometimes occured when viewing a note.
- Migrate to Apple-native string catalog and codegen LocalizedStringResources with xcstrings-tool-plugin.
- Discover screen can now search notes by id.
- Added pagination to Profile screens.

## [0.1.1 (144)] - 2023-12-21Z

- Fixed a crash when opening the note composer.
- Fix localization of warning message when a note has been reported. (thanks @L!)
- Fixed contact list hydration bug where unfollows are not removed when follow counts do not change.
- Erase old notifications from the databse to keep disk usage low.

## [0.1 (101)] - 2023-12-15Z

- Fixed a bug where reposts wouldn't be displayed in the stories.
- Fixed a bug where the reports for authors of replies weren't being considered. 
- Localized relative times on note cards. (thanks @tyiu!)
- Added a context menu for the stories in the Home Feed to open the Profile.
- Add repost button to stories (thanks @maddiefuzz!)

## [0.1 (100)] - 2023-12-09Z

- Fixed some cases where a note's contents would never load.
- Update the color palette.
- Fix crash on Mac when opening new note view.

## [0.1 (99)] - 2023-12-07Z

- Fix profile pictures not loading after creating a new account.

## [0.1 (98)] - 2023-12-04Z

- Fixed a bug where the app could become unresponsive.

## [0.1 (97)] - 2023-12-01Z

- Added the option to copy the NIP-05 identifier when browsing a profile.
- Tapping on a tab bar icon can let you scroll to top.
- Fix an issue where reposts were not displaying correctly.

## [0.1 (96)] - 2023-11-28Z

- Fixed some performance issues for users who follow a large number of accounts.

## [0.1 (95)] - 2023-11-27Z

- Fixed a bug where a root note could be rendered as a reply
- Added the option to copy the text content while browsing a note.
- Fixed UI bugs when displaying the root note of replies.
- Keep track of read stories.
- Fix an issue where reposts were not displaying correctly.

## [0.1 (94)] - 2023-11-17Z

- Removed trailing slash from truncated URLs.
- Add a loading indicator to search results.
- Change the "Followed by" label on the profile screen to "Followers you know"
- Fixed a hang on startup.
- Fixed an issue where links couldn't be opened from the Home tab.
- Change the "Followed by" label on the profile screen to "Followers you know"
- Fixed an issue where the Profile view would always show "Following 0" for people you didn't follow.
- Fix delay in results immediately after opening the discover tab.
- Fixed the 3d card effect on the Notifications tab.
- Updated layout for search results and mention autocomplete cards.

## [0.1 (93)] - 2023-11-10Z

- Added a confirmation before reposting a note.
- Added the ability to delete your reposts by tapping the repost button again.
- Fixed some cases where deleted notes were still being displayed.
- Fixed a bug where notes, reposts, and author profiles could fail to load.
- Show truncated URLs in notes instead of hiding them completely.

## [0.1 (92)] - 2023-11-02Z

- Show reposts in stories.

## [0.1 (91)] - 2023-11-01Z

- Fix a bug where linking a Universal Name would overwrite your existing NIP-05.
- Fixed incorrect ellipsis applied to long notes.
- Changed note rendering to retain more newlines. 
- Show reposts in stories.
- Fixed a bug where notes, reposts, and author profiles could fail to load.
- Show truncated URLs in notes instead of hiding them completely.
- Keep track of read stories.
- Fixed a bug with autocorrect on Mac

## [0.1 (90)] - 2023-10-31Z

- Fixed a bug where notes, reposts, and author profiles could fail to load.

## [0.1 (89)] - 2023-10-31Z

- Added relay.causes.com to the list of recommended relays.

## [0.1 (88)] - 2023-10-27Z

- Added a content warning when a user you follow has reported the content
- Added toggles to the settings screen to disable report-based and network-based content warnings

## [0.1 (86)] - 2023-10-25Z

- Updated link previews in feed to use the stories ui with fixed height and carousel gallery. 
- Updated UI around displaying nested threads and displaying more context of conversations. 
- Changed inline images so we don't display the domain / size / file type for images
- Changed copied links to notes and authors to open in njump.me.
- Added the ability to initiate USBC transactions and check your balance if you have linked a Universal Name to your profile with an attached USBC wallet.
- Add "1 year" as an option when posting a disappearing message

## [0.1 (85)] - 2023-10-23Z

- Fixed missing secrets

## [0.1 (84)] - 2023-10-20Z

- Add Stories view to the Home Feed
- Fixed an issue where the app could become slow after searching for a user.
- Updated search results to show mutual followers and sort by the most followers in common.
- Change links to notes so that they don't display the long note id and instead it's a pretty link. 
- Redesigned the Universal Names registration flow
- Added more relays to the recommended list
- Added an icon to indicate expiring notes, and the timestamp they display is the time until they expire.

## [0.1 (83)] - 2023-10-16Z

- Fixed crash on launch
- Added a URL scheme to open the note composer: nos://note/new?contents=theContentsOfTheNote

## [0.1 (82)] - 2023-10-13Z

- Fixed a bug where profile changes wouldn't be published in some cases
- Fix a bug where the "Post" button wouldn't be shown when composing a reply on macOS
- Fix a bug where the mute list could be overwritten when muting someone
- Fixed aspect ratio on some profile photos
- Added 3d effect to note cards
- Added a URL scheme to open the note composer: nos://note/new?contents=theContentsOfTheNote

## [0.1 (81)] - 2023-09-30Z

- Fixed secrets that weren't included in build 79 and 80

## [0.1 (80)] - 2023-09-30Z

- Updated the design of the edit profile screen
- Fixed a hang on the profile screen

## [0.1 (79)] - 2023-09-22Z

- Added the ability to search for Mastodon usernames on the Discover tab. 
- Long form content is now displayed in the discover tab.
- Fixed a hang on the thread view.

## [0.1 (77)] - 2023-09-15Z

- App performance improvements

## [0.1 (76)] - 2023-09-08Z

- Minor crash fixes and optimizations

## [0.1 (75)] - 2023-09-01Z

- Fix an issue with the database cleanup script that was causing performance issues.
- Optimize loading of profile pictures

## [0.1 (73)] - 2023-08-25Z

- Fixed potential crashes when using Universal Names API.
- Fixed bug that rendered the empty notes message for a profile above the header box.
- Fixed bug that could potentially crash the app sometimes

## [0.1 (72)] - 2023-08-21Z

- Added support for pasting profile and note references when composing notes
- Pop screens from the navigation stack when tapping twice on the tab bar.
- Fixed the launch screen layout on iPad
- Fixed a small issue when mentioning profiles in the reply text box.
- Fixed a crash during onboarding
- Fixed a crash when following or muting a user
- Fixed crash when parsing malformed events.
- Fixed crash when parsing malformed contact lists.
- Added integration with our self-hosted Sentry crash reporting tool (no data shared with third parties)

## [0.1 (66)] - 2023-08-18Z

- Fixed crash when parsing malformed events.
- Fixed crash when parsing malformed contact lists.
- Added support for pasting profile and note references when composing notes
- Pop screens from the navigation stack when tapping twice on the tab bar.
- Fixed the launch screen layout on iPad
- Fixed a small issue when mentioning profiles in the reply text box.

## [0.1 (65)] - 2023-08-04Z

- Add a loading placeholder for note contents.
- Added automatic file uploads to nostr.build.
- Add list of followers and relays in the Profile screen.

## [0.1 (60)] - 2023-08-01Z

- Updated content report style based on the latest NIPs and fixed some bugs with reporting.
- Add a loading placeholder for note contents.
- Fixed the launch screen layout on iPad
- Multiple consecutive newlines will be replaced by a single new line in note content.
- Removed the screen to fill out profile information from onboarding and replaced it with a call to action in the sidebar. 
- Leading and trailing whitespace will no longer be rendered in note content.
- Removed the screen to fill out profile information from onboarding and replaced it with a call to action in the sidebar. 

## [0.1 (59)] - 2023-07-21Z

- Add a loading placeholder for note contents.
- Fixed several crashes.
- Added Dutch, Japanese, and Persian translations. Thanks matata, yutaro, and eru-desu! 
- Added some visual artists to the list of featured users.

## [0.1 (58)] - 2023-07-17Z

- Added better previews for urls shared in notes.

## [0.1 (57)] - 2023-07-17Z

- Fixed an issue where Nos couldn't find the user's key on startup.
- Fixed an issue where you could have duplicate relays: one with a trailing slash and one without.

## [0.1 (56)] - 2023-07-13Z

- Fixed high cpu usage when the app is idle

## [0.1 (55)] - 2023-07-12Z

- Fixed several bugs around muting users
- Added the number of connected relays at the top right corner of the Home Feed.
- Fixed a bug where expired messages could be published to relays that doesn't support them
- Added support for push notifications.

## [0.1 (53)] - 2023-07-03Z

- Added beta integration with the Universal Name System. Edit your profile to link your Universal Name to your Nostr profile.
- Updated design of the relay selector

## [0.1 (52)] - 2023-07-03Z

- Prevent muted authors from appearing in the Discover screen
- Added a confirmation dialog when deleting a note.

## [0.1 (51)] - 2023-06-16Z

- Updated design of the relay selector
- Fixed an issue where the Discover tab wouldn't show new content for a while after upgrading from build 49.

## [0.1 (50)] - 2023-06-15Z

- Added code to show the Discover tab when we haven't downloaded the user's follow list yet (like on first login or app reinstall).
- Improved reliability of loading reposts, user photos, and names.
- Fixed a bug where tapping on a note would open the associated image instead of the thread view.
- Fixed a bug where profile pages would not load in some cases.
- Improved performance of the relay manager.

## [0.1 (49)] - 2023-06-12Z

- More small optimizations to relay traffic and event parsing.

## [0.1 (48)] - 2023-06-12Z

- Requesting fewer events on Home and Discover tab to reduce the load on the db.

## [0.1 (47)] - 2023-06-09Z

- Improved performance of the relay manager.

## [0.1 (46)] - 2023-06-06Z

- Add the ability to report notes and profiles using NIP-32 labels and NIP-69 classification.
- Fixed a crash which occurs on some versions of MacOS when attempting to mention other users during post creation.
- Add the ability to search for users by name from the Discover tab
- Fixed a bug where the note options menu wouldn't show up sometimes.
- Strip whitespace and newline characters when parsing search box input on discover screen as npub.

## [0.1 (44)] - 2023-05-31Z

- Fixed several causes of profile pictures and reposts showing infinite spinners.
- Links to notes or profiles are now tappable.
- Filter logged user from Discover screen.
- Improved performance of posting notes.

## [0.1 (43)] - 2023-05-23Z

- Added German translations (thanks Peter!).
- Updated support email to support@nos.social
- Improved recognition of mentions inside a post

## [0.1 (42)] - 2023-05-16Z

- Added support for mentioning other users when composing a note.
- Fixed a bug where expired messages could be redownloaded from relays that don't delete them.
- Fixed a bug where you couldn't view the parent note of a reply when it was displayed at the top of the Thread view.

## [0.1 (41)] - 2023-05-11Z

- Fix link color on macOS

## [0.1 (40)] - 2023-05-10Z

- Add support for expiration dates when composing notes (please note: messages are not guaranteed to be deleted by relays or other apps)
- Increased the contrast of text in light mode
- Open links in an in-app web browser instead of Safari
- Fixed link detection in notes for URLs without a scheme (i.e. "https://")
- Made the reply button on notes easier to tap, and it now presents the keyboard when tapped.
- Increased the tap size of the ellipsis button on note cards.
- Added Spanish translations (thanks Martin!)
- Updated app icon
- Nos now displays kind 30023 long-form blog posts in the home and profile feeds.

## [0.1 (39)] - 2023-05-02Z

- Improved performance of loading replies
- The notifications tab now request more events from relays

## [0.1 (38)] - 2023-04-28Z

- Made the routine to delete old events more efficient and prevent it from deleting our own events. 
- Fixed a bug where you could post the same reply multiple times.

## [0.1 (37)] - 2023-04-27Z

- Performance improvements
- Added support for reposting notes.
- Fixed a bug where you could post the same reply multiple times.
- Fixed a bug where the user's follow list could be erased on the first launch after importing a new key.

## [0.1 (36)] - 2023-04-25Z

- Added support for reposting notes.
- Added Brazilian Portuguese translations (thanks Andressa!).
- Fixed the French and Traditional Chinese translations.
- Fixed a bug where the user's follow list could be erased on the first launch after importing a new key.
- Fixed a bug where you could post the same reply multiple times.
- Fixed an issue where profile pictures could be rendered with the wrong aspect ratio.

## [0.1 (35)] - 2023-04-19Z

- Added French translations. Thank you p2x@p2xco.de!
- Added Chinese (Traditional) and updated Chinese (Simplified) translations. Thank you rasputin@getalby.com!
- Added a logout button in the Settings menu.
- Minor performance improvements on Thread and Discover views.
- Updated the default list of users shown on the Discover tab.
- Fixed a bug where muted authors would show up on the Discover tab.
- Added an initial loading indicator when you first open the Home or Discover tabs.
- Added a logout button in the Settings menu.
- Fixed a bug where notes would be truncated but the Read More button would not be shown.
- Scrolling performance improvements
- Fixed a bug where notes would be truncated but the Read More button would not be shown.

## [0.1 (33)] - 2023-04-17Z

- Added a button to share the application logs in the Settings menu
- Automatically attach debug logs to support emails

## [0.1 (32)] - 2023-04-14Z

- More performance improvements on the Home tab.

Note:
- In this build you have to pull-to-refresh if you want to see new notes after the initial load of the Home or Discover tabs. 

## [0.1 (31)] - 2023-04-13Z

- Added a button to view raw event JSON in the options menu on notes.
- Fixed notes saying "so-and-so posted" at the top when it should say "so-and-so replied".
- Added code to load the note being replied to if we don't have it. 
- Improved performance on the home feed

## [0.1 (30)] - 2023-04-10Z

- Fixed a bug where the Read More button would show on notes when it didn't need to.
- Added Chinese (Simplified) translations (thanks rasputin@getalby.com!)
- Nos now requests delete events from relays.

## [0.1 (28)] - 2023-04-07Z

- Made all the built-in text in the app translatable. If you would like to help translate Nos let us know by emailing support@nos.social.

## [0.1 (27)] - 2023-04-05Z

- Minor performance improvements
- Fixed an occasional hang when publishing

## [0.1 (26)] - 2023-04-03Z

- Minor performance improvements on the Feed and Discover tabs

## [0.1 (25)] - 2023-03-31Z

- Fixed a bug where reply counts were displaying translation keys instead of the count

## [0.1 (24)] - 2023-03-31Z

- Added Crowdin integration for translation services. If you would like to help us translate Nos drop us a line at 
support@nos.social.
- Fixed several crashes.
- Fixed issue where the like button didn't turn orange when pressed.
- Fixed an issue where likes to replies were counted towards the root note.
- Added more aggressive caching of images.
- Minor performance improvements - more to come!

## [0.1 (23)] - 2023-03-25Z
- Add the option to copy web links on profile pages and notes.

## [0.1 (22)] - 2023-03-23Z
- Fixed a bug in the list of people you are following, where tapping on any name would show your own profile.

## [0.1 (21)] - 2023-03-23Z
- Fixed a bug where the user's profile name was not set after onboarding.
- Added a demo of the Universal Namespace when setting up your profile. 

## [0.1 (20)] - 2023-03-22Z
- Fixed some bugs in Universal Name login flow (onboarding flow fixes forthcoming)

## [0.1 (19)] - 2023-03-22Z
- Added a link to nostr.build on the New Note screen
- Added a demo flow for setting up a Universal Name on the Edit Profile screen.

## [0.1 (18)] - 2023-03-20Z
- Show the number of likes on notes

## [0.1 (17)] - 2023-03-20Z
- Minor performance improvements

## [0.1 (16)] - 2023-03-19Z
- Hide the text in private key text fields
- Hide replies from muted users
- Fixed an issue where your own replies would be shown on the notificaitons tab
- Added a launch screen
- Various styling updates
- Added an About screen to the side menu
- Added a Share Nos button to the side menu 

## [0.1 (15)] - 2023-03-18Z
- Added the ability to browse all notes from a single relay on the Discover tab.
- Added the ability to post a note to a single relay from the New Note screen.
- Support likes as described in NIP-25, make sure reply and parent likes are correct
- Show "posted" and "replied" headers on NoteCards
- Navigate to replied to note when tapping on reply from outside thread view
- Search by name on Discover view
- Fixed cards on the Discover tab all being the same size.
- Fixed a crash when deleting your key in Settings

## [0.1 (14)] - 2023-03-16Z
- Nos now reads and writes your mutes the mute list shared with other Nostr apps.

## [0.1 (13)] - 2023-03-15Z
- Fix all thread replies showing as out of network on first launch after installation.

## [0.1 (12)] - 2023-03-15Z
- Added NIP-05 field to Edit Profile page, lookup users using NIP-05 names in discover tab, tapping the NIP-05 name opens the domain in a new window.
- Delete notes
- More performance improvements centered around our relay communication
- Fix invisible tab bar
- Made placeholder text color same for all fields in profile edit view
- Add basic image rendering in Note cards
- UNS Support on Profile page
- Fix onboarding taps at bottom of screen causing screen to switch

Known Issues:
- Deleting your key in Settings causes the app to crash. But you are correctly taken into onboarding after relaunch.

## [0.1 (11)] - 2023-03-14Z
- Fixed thread view saying every reply is out of network
- reduced the number of requests we send to relays
- improved app performance
- fixed showing empty displayNames when name is set

## [0.1 (10)] - 2023-03-14Z
- Display a user's NIP-05 identifier on the profile page after making a web request to verify that it is correct 
- Fix blank home feed during first launch

## [0.1 (9)] - 2023-03-14Z
- Fixed a crash on launch when relay model was outdated.
- Fix your own posts showing as outside your network on a fresh install. 
- Add self-hosted PostHog analytics
- Render mentions on notifications tab
- Copy note text

Known issues:
- You may have to force quit the app and restart it to see everyone you follow on the Home Feed.

## [0.1 (8)] - 2023-03-13Z
- Fix translucent tab bar in the simulator.
- Connect to more relays to get user relay list after importing a key during onboarding
- Fix some bugs in thread views
- Show placeholder cards for messages outside 2 hops and allow the user to reveal them
- Support deprecated reply #e tag format
- Fixed an issue where older contact list and metadata events could overwrite new ones
- Styled onboarding views

## [0.1 (7)] - 2023-03-10Z
- Use only relays added in RelayView for sending and receiving events
- Add PostHog analytics
- Render note mentions in NoteCard
- Open an email compose view controller for support@nos.social 
- Fix duplicate note on a new post
- Add mute functionality
- Publish relay changes
- Recommended / default relays
- Added colors and Clarity City font throughout the app
- Show Discover tab after onboarding
- Fix crash on Mac
- Improved profile photo loading and added a cache
- Added code to compute a sensible default number of columns on the Discover tab
- Replaced moved relays tab to side menu, added New Post and Profile tabs
- Make links on notes tappable
- Fix newlines not rendering on notes
- Added timestamp to notes
- Update Discover feed algorithm to include people 2 hops from you.
- Fix infinite spinners on some avatars
- Edit profile

## [0.1 (6)] - 2023-03-08Z

- Fixed follow / unfollow sync
- Reduced number of REQ sent to relays
- Request profile metadata for users displayed on the Discover tab
- Cleanup RelayService
- Render user avatar on Profile screen
- Added support for threads in reply views
- Retry failed Event sends every 2 minutes (max 5 retries)
- Add basic notifications tab
- Filter the Home Feed down to root posts
- The profile view requests the latest events and metadata for the given user from the relays
- Add the ellipsis button to NoteCard and allow the user to copy the NIP-19 note ID of a note.
- Enabled button to copy user ID on Profile View
- Fixed UI freezes when using many relays by moving event processing to a background thread.
- Add a search bar to the discover tab that users can use to look up other users.
- On relay remove, send CLOSE to all subs then disconnect and delete socket
- Render user mentions in NoteCard
- Replace the warning message to tell the user never to share their private key with anyone.

## [0.1 (5)] 2023-03-02

- Added a Discover tab that shows all events from all relays.
- Core Data will now be wiped whenever we change the data model, which is often. This speeds up our development process, but you will have to re-enter your relays when this happens.
- Change the home feed so that it shows the CurrentUser's notes always.
- Preload sample_data into core data for DEBUG builds
- Added a screen to show all the replies to a note.
- Fixed empty home feed message so it doesn't overlay other views
- Change settings and onboarding to accept nsec-format private key
- Fixed app crash when no user is passed to HomeFeedView initializer
- Added ability to post a reply in thread view.
- Fixed READ MORE Button
- In the Discover tab, display a feed of interesting people

## [0.1 (4)] - 2023-02-24

- Added ability to delete relays on the Relays screen.
- Fix events not being signed correctly with a key generated during onboarding.
- Verify signatures on events.
- Request only events from user's Follows
- Follow / unfollow functionality
- Calculate reply count and display in NoteCard

## [0.1 (3)] - 2023-02-20Z

- Sync authors in HomeFeedView
- Added AvatarView for rendering profile pictures on NoteCards

## [0.1 (2)]

- Added conversion of hex keys to npub
- Add a basic New Post screen
- Save private key to keychain
- Parse and store contact list
- Add onboarding flow
- Copied MessageCard and MessageButton SwiftUI view from Planetary renaming Message to Note
- Added a basic profile screen

## [0.1 (1)]

- Parse and display Nostr events
- Read events from relays
- Sign and publish events to relays
- Add Settings view where you can put in your private key
- Added tab bar component and side menu with profile<|MERGE_RESOLUTION|>--- conflicted
+++ resolved
@@ -8,12 +8,9 @@
 
 ## [Unreleased]
 
-<<<<<<< HEAD
 - Fixed an issue where bad data in the contact list could break the home feed.
-=======
 - Fixed a bug where the margins of root notes appeared incorrectly on Mac and iPad.
 - Fixed a date localization issue.
->>>>>>> 829d7c8b
 - Optimized loading of the Notifications tab
 - Updated suggested users for discovery tab.
 - Show the profile view when a search matches a valid User ID (npub).
