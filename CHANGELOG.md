--- conflicted
+++ resolved
@@ -8,18 +8,15 @@
 
 ## [Unreleased]
 
+- Show quoted notes in note cards.
 - Added a new image viewer that appears when you tap an image.
 - Added a new gallery view that’s currently behind a feature flag.
-- Included the npub in the properties list sent to analytics.
 - Removed the like and repost counts from the Main and Profile feeds.
-- Replaced hard-coded color values.
-- Show quoted notes in note cards.
 - Removed wss:// from relay addresses in lists and removed the need to prepend relay addresses with wss://.
-<<<<<<< HEAD
-- Added a toggle for “Enable new media display” to Staging builds.
-=======
+- Included the npub in the properties list sent to analytics. [skip-release-notes]
+- Replaced hard-coded color values. [skip-release-notes]
+- Added a toggle for “Enable new media display” to Staging builds. [skip-release-notes]
 - Fixed typos in release notes. [skip-release-notes]
->>>>>>> 41f4d23b
 
 ## [0.1.25] - 2024-08-21Z
 
