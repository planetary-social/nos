# Changelog
All notable changes to this project will be documented in this file.

We define "Noteworthy changes" as 1) user-facing features or bugfixes 2) significant technical or architectural changes that contributors will notice. If your Pull Request does not contain any changes of this nature i.e. minor string/translation changes, patch releases of dependencies, refactoring, etc. then add the `Skip-Changelog` label. 

The format is based on [Keep a Changelog](https://keepachangelog.com/en/1.0.0/),
and this project adheres to [Semantic Versioning](https://semver.org/spec/v2.0.0.html).

## [Unreleased]

<<<<<<< HEAD
- Fixed high cpu usage when the app is idle
=======
- Fixed an issue where you could have duplicate relays: one with a trailing slash and one without.
- Fixed several bugs around muting users
>>>>>>> bcf10881
- Added the number of connected relays at the top right corner of the Home Feed.
- Fixed a bug where expired messages could be published to relays that doesn't support them

## [0.1 (53)] - 2023-07-03Z

- Added beta integration with the Universal Name System. Edit your profile to link your Universal Name to your Nostr profile.
- Updated design of the relay selector

## [0.1 (52)] - 2023-07-03Z

- Prevent muted authors from appearing in the Discover screen
- Added a confirmation dialog when deleting a note.

## [0.1 (51)] - 2023-06-16Z

- Updated design of the relay selector
- Fixed an issue where the Discover tab wouldn't show new content for a while after upgrading from build 49.

## [0.1 (50)] - 2023-06-15Z

- Added code to show the Discover tab when we haven't downloaded the user's follow list yet (like on first login or app reinstall).
- Improved reliability of loading reposts, user photos, and names.
- Fixed a bug where tapping on a note would open the associated image instead of the thread view.
- Fixed a bug where profile pages would not load in some cases.
- Improved performance of the relay manager.

## [0.1 (49)] - 2023-06-12Z

- More small optimizations to relay traffic and event parsing.

## [0.1 (48)] - 2023-06-12Z

- Requesting fewer events on Home and Discover tab to reduce the load on the db.

## [0.1 (47)] - 2023-06-09Z

- Improved performance of the relay manager.

## [0.1 (46)] - 2023-06-06Z

- Add the ability to report notes and profiles using NIP-32 labels and NIP-69 classification.
- Fixed a crash which occurs on some versions of MacOS when attempting to mention other users during post creation.
- Add the ability to search for users by name from the Discover tab
- Fixed a bug where the note options menu wouldn't show up sometimes.
- Strip whitespace and newline characters when parsing search box input on discover screen as npub.

## [0.1 (44)] - 2023-05-31Z

- Fixed several causes of profile pictures and reposts showing infinite spinners.
- Links to notes or profiles are now tappable.
- Filter logged user from Discover screen.
- Improved performance of posting notes.

## [0.1 (43)] - 2023-05-23Z

- Added German translations (thanks Peter!).
- Updated support email to support@nos.social
- Improved recognition of mentions inside a post

## [0.1 (42)] - 2023-05-16Z

- Added support for mentioning other users when composing a note.
- Fixed a bug where expired messages could be redownloaded from relays that don't delete them.
- Fixed a bug where you couldn't view the parent note of a reply when it was displayed at the top of the Thread view.

## [0.1 (41)] - 2023-05-11Z

- Fix link color on macOS

## [0.1 (40)] - 2023-05-10Z

- Add support for expiration dates when composing notes (please note: messages are not guaranteed to be deleted by relays or other apps)
- Increased the contrast of text in light mode
- Open links in an in-app web browser instead of Safari
- Fixed link detection in notes for URLs without a scheme (i.e. "https://")
- Made the reply button on notes easier to tap, and it now presents the keyboard when tapped.
- Increased the tap size of the ellipsis button on note cards.
- Added Spanish translations (thanks Martin!)
- Updated app icon
- Nos now displays kind 30023 long-form blog posts in the home and profile feeds.

## [0.1 (39)] - 2023-05-02Z

- Improved performance of loading replies
- The notifications tab now request more events from relays

## [0.1 (38)] - 2023-04-28Z

- Made the routine to delete old events more efficient and prevent it from deleting our own events. 
- Fixed a bug where you could post the same reply multiple times.

## [0.1 (37)] - 2023-04-27Z

- Performance improvements
- Added support for reposting notes.
- Fixed a bug where you could post the same reply multiple times.
- Fixed a bug where the user's follow list could be erased on the first launch after importing a new key.

## [0.1 (36)] - 2023-04-25Z

- Added support for reposting notes.
- Added Brazilian Portuguese translations (thanks Andressa!).
- Fixed the French and Traditional Chinese translations.
- Fixed a bug where the user's follow list could be erased on the first launch after importing a new key.
- Fixed a bug where you could post the same reply multiple times.
- Fixed an issue where profile pictures could be rendered with the wrong aspect ratio.

## [0.1 (35)] - 2023-04-19Z

- Added French translations. Thank you p2x@p2xco.de!
- Added Chinese (Traditional) and updated Chinese (Simplified) translations. Thank you rasputin@getalby.com!
- Added a logout button in the Settings menu.
- Minor performance improvements on Thread and Discover views.
- Updated the default list of users shown on the Discover tab.
- Fixed a bug where muted authors would show up on the Discover tab.
- Added an initial loading indicator when you first open the Home or Discover tabs.
- Added a logout button in the Settings menu.
- Fixed a bug where notes would be truncated but the Read More button would not be shown.
- Scrolling performance improvements
- Fixed a bug where notes would be truncated but the Read More button would not be shown.

## [0.1 (33)] - 2023-04-17Z

- Added a button to share the application logs in the Settings menu
- Automatically attach debug logs to support emails

## [0.1 (32)] - 2023-04-14Z

- More performance improvements on the Home tab.

Note:
- In this build you have to pull-to-refresh if you want to see new notes after the initial load of the Home or Discover tabs. 

## [0.1 (31)] - 2023-04-13Z

- Added a button to view raw event JSON in the options menu on notes.
- Fixed notes saying "so-and-so posted" at the top when it should say "so-and-so replied".
- Added code to load the note being replied to if we don't have it. 
- Improved performance on the home feed

## [0.1 (30)] - 2023-04-10Z

- Fixed a bug where the Read More button would show on notes when it didn't need to.
- Added Chinese (Simplified) translations (thanks rasputin@getalby.com!)
- Nos now requests delete events from relays.

## [0.1 (28)] - 2023-04-07Z

- Made all the built-in text in the app translatable. If you would like to help translate Nos let us know by emailing support@nos.social.

## [0.1 (27)] - 2023-04-05Z

- Minor performance improvements
- Fixed an occasional hang when publishing

## [0.1 (26)] - 2023-04-03Z

- Minor performance improvements on the Feed and Discover tabs

## [0.1 (25)] - 2023-03-31Z

- Fixed a bug where reply counts were displaying translation keys instead of the count

## [0.1 (24)] - 2023-03-31Z

- Added Crowdin integration for translation services. If you would like to help us translate Nos drop us a line at 
support@nos.social.
- Fixed several crashes.
- Fixed issue where the like button didn't turn orange when pressed.
- Fixed an issue where likes to replies were counted towards the root note.
- Added more aggressive caching of images.
- Minor performance improvements - more to come!

## [0.1 (23)] - 2023-03-25Z
- Add the option to copy web links on profile pages and notes.

## [0.1 (22)] - 2023-03-23Z
- Fixed a bug in the list of people you are following, where tapping on any name would show your own profile.

## [0.1 (21)] - 2023-03-23Z
- Fixed a bug where the user's profile name was not set after onboarding.
- Added a demo of the Universal Namespace when setting up your profile. 

## [0.1 (20)] - 2023-03-22Z
- Fixed some bugs in Universal Name login flow (onboarding flow fixes forthcoming)

## [0.1 (19)] - 2023-03-22Z
- Added a link to nostr.build on the New Note screen
- Added a demo flow for setting up a Universal Name on the Edit Profile screen.

## [0.1 (18)] - 2023-03-20Z
- Show the number of likes on notes

## [0.1 (17)] - 2023-03-20Z
- Minor performance improvements

## [0.1 (16)] - 2023-03-19Z
- Hide the text in private key text fields
- Hide replies from muted users
- Fixed an issue where your own replies would be shown on the notificaitons tab
- Added a launch screen
- Various styling updates
- Added an About screen to the side menu
- Added a Share Nos button to the side menu 

## [0.1 (15)] - 2023-03-18Z
- Added the ability to browse all notes from a single relay on the Discover tab.
- Added the ability to post a note to a single relay from the New Note screen.
- Support likes as described in NIP-25, make sure reply and parent likes are correct
- Show "posted" and "replied" headers on NoteCards
- Navigate to replied to note when tapping on reply from outside thread view
- Search by name on Discover view
- Fixed cards on the Discover tab all being the same size.
- Fixed a crash when deleting your key in Settings

## [0.1 (14)] - 2023-03-16Z
- Nos now reads and writes your mutes the mute list shared with other Nostr apps.

## [0.1 (13)] - 2023-03-15Z
- Fix all thread replies showing as out of network on first launch after installation.

## [0.1 (12)] - 2023-03-15Z
- Added NIP-05 field to Edit Profile page, lookup users using NIP-05 names in discover tab, tapping the NIP-05 name opens the domain in a new window.
- Delete notes
- More performance improvements centered around our relay communication
- Fix invisible tab bar
- Made placeholder text color same for all fields in profile edit view
- Add basic image rendering in Note cards
- UNS Support on Profile page
- Fix onboarding taps at bottom of screen causing screen to switch

Known Issues:
- Deleting your key in Settings causes the app to crash. But you are correctly taken into onboarding after relaunch.

## [0.1 (11)] - 2023-03-14Z
- Fixed thread view saying every reply is out of network
- reduced the number of requests we send to relays
- improved app performance
- fixed showing empty displayNames when name is set

## [0.1 (10)] - 2023-03-14Z
- Display a user's NIP-05 identifier on the profile page after making a web request to verify that it is correct 
- Fix blank home feed during first launch

## [0.1 (9)] - 2023-03-14Z
- Fixed a crash on launch when relay model was outdated.
- Fix your own posts showing as outside your network on a fresh install. 
- Add self-hosted PostHog analytics
- Render mentions on notifications tab
- Copy note text

Known issues:
- You may have to force quit the app and restart it to see everyone you follow on the Home Feed.

## [0.1 (8)] - 2023-03-13Z
- Fix translucent tab bar in the simulator.
- Connect to more relays to get user relay list after importing a key during onboarding
- Fix some bugs in thread views
- Show placeholder cards for messages outside 2 hops and allow the user to reveal them
- Support deprecated reply #e tag format
- Fixed an issue where older contact list and metadata events could overwrite new ones
- Styled onboarding views

## [0.1 (7)] - 2023-03-10Z
- Use only relays added in RelayView for sending and receiving events
- Add PostHog analytics
- Render note mentions in NoteCard
- Open an email compose view controller for support@nos.social 
- Fix duplicate note on a new post
- Add mute functionality
- Publish relay changes
- Recommended / default relays
- Added colors and Clarity City font throughout the app
- Show Discover tab after onboarding
- Fix crash on Mac
- Improved profile photo loading and added a cache
- Added code to compute a sensible default number of columns on the Discover tab
- Replaced moved relays tab to side menu, added New Post and Profile tabs
- Make links on notes tappable
- Fix newlines not rendering on notes
- Added timestamp to notes
- Update Discover feed algorithm to include people 2 hops from you.
- Fix infinite spinners on some avatars
- Edit profile

## [0.1 (6)] - 2023-03-08Z

- Fixed follow / unfollow sync
- Reduced number of REQ sent to relays
- Request profile metadata for users displayed on the Discover tab
- Cleanup RelayService
- Render user avatar on Profile screen
- Added support for threads in reply views
- Retry failed Event sends every 2 minutes (max 5 retries)
- Add basic notifications tab
- Filter the Home Feed down to root posts
- The profile view requests the latest events and metadata for the given user from the relays
- Add the ellipsis button to NoteCard and allow the user to copy the NIP-19 note ID of a note.
- Enabled button to copy user ID on Profile View
- Fixed UI freezes when using many relays by moving event processing to a background thread.
- Add a search bar to the discover tab that users can use to look up other users.
- On relay remove, send CLOSE to all subs then disconnect and delete socket
- Render user mentions in NoteCard
- Replace the warning message to tell the user never to share their private key with anyone.

## [0.1 (5)] 2023-03-02

- Added a Discover tab that shows all events from all relays.
- Core Data will now be wiped whenever we change the data model, which is often. This speeds up our development process, but you will have to re-enter your relays when this happens.
- Change the home feed so that it shows the CurrentUser's notes always.
- Preload sample_data into core data for DEBUG builds
- Added a screen to show all the replies to a note.
- Fixed empty home feed message so it doesn't overlay other views
- Change settings and onboarding to accept nsec-format private key
- Fixed app crash when no user is passed to HomeFeedView initializer
- Added ability to post a reply in thread view.
- Fixed READ MORE Button
- In the Discover tab, display a feed of interesting people

## [0.1 (4)] - 2023-02-24

- Added ability to delete relays on the Relays screen.
- Fix events not being signed correctly with a key generated during onboarding.
- Verify signatures on events.
- Request only events from user's Follows
- Follow / unfollow functionality
- Calculate reply count and display in NoteCard

## [0.1 (3)] - 2023-02-20Z

- Sync authors in HomeFeedView
- Added AvatarView for rendering profile pictures on NoteCards

## [0.1 (2)]

- Added conversion of hex keys to npub
- Add a basic New Post screen
- Save private key to keychain
- Parse and store contact list
- Add onboarding flow
- Copied MessageCard and MessageButton SwiftUI view from Planetary renaming Message to Note
- Added a basic profile screen

## [0.1 (1)]

- Parse and display Nostr events
- Read events from relays
- Sign and publish events to relays
- Add Settings view where you can put in your private key
- Added tab bar component and side menu with profile<|MERGE_RESOLUTION|>--- conflicted
+++ resolved
@@ -8,12 +8,9 @@
 
 ## [Unreleased]
 
-<<<<<<< HEAD
 - Fixed high cpu usage when the app is idle
-=======
 - Fixed an issue where you could have duplicate relays: one with a trailing slash and one without.
 - Fixed several bugs around muting users
->>>>>>> bcf10881
 - Added the number of connected relays at the top right corner of the Home Feed.
 - Fixed a bug where expired messages could be published to relays that doesn't support them
 
