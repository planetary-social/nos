# Changelog
All notable changes to this project will be documented in this file.

We define "Noteworthy changes" as 1) user-facing features or bugfixes 2) significant technical or architectural changes that contributors will notice. If your Pull Request does not contain any changes of this nature i.e. minor string/translation changes, patch releases of dependencies, refactoring, etc. then add the `Skip-Changelog` label. 

The format is based on [Keep a Changelog](https://keepachangelog.com/en/1.0.0/),
and this project adheres to [Semantic Versioning](https://semver.org/spec/v2.0.0.html).

## [Unreleased]
- Fixed follow / unfollow sync
- Reduced number of REQ sent to relays
- Request profile metadata for users displayed on the Discover tab
- Cleanup RelayService
- Render user avatar on Profile screen
- Added support for threads in reply views
<<<<<<< HEAD
- Add basic notifications tab
=======
- Retry failed Event sends every 2 minutes (max 5 retries)
>>>>>>> 8aec656a

## [0.1 (5)] 2023-03-02 

- Added a Discover tab that shows all events from all relays.
- Core Data will now be wiped whenever we change the data model, which is often. This speeds up our development process, but you will have to re-enter your relays when this happens.
- Change the home feed so that it shows the CurrentUser's notes always.
- Preload sample_data into core data for DEBUG builds
- Added a screen to show all the replies to a note.
- Fixed empty home feed message so it doesn't overlay other views
- Change settings and onboarding to accept nsec-format private key
- Fixed app crash when no user is passed to HomeFeedView initializer
- Added ability to post a reply in thread view.
- Fixed READ MORE Button
- Filter the Home Feed down to root posts
- In the Discover tab, display a feed of interesting people
- The profile view requests the latest events and metadata for the given user from the relays
- Add the ellipsis button to NoteCard and allow the user to copy the NIP-19 note ID of a note.

## [0.1 (4)] - 2023-02-24

- Added ability to delete relays on the Relays screen.
- Fix events not being signed correctly with a key generated during onboarding.
- Verify signatures on events.
- Request only events from user's Follows
- Follow / unfollow functionality
- Calculate reply count and display in NoteCard

## [0.1 (3)] - 2023-02-20Z

- Sync authors in HomeFeedView
- Added AvatarView for rendering profile pictures on NoteCards

## [0.1 (2)]

- Added conversion of hex keys to npub
- Add a basic New Post screen
- Save private key to keychain
- Parse and store contact list
- Add onboarding flow
- Copied MessageCard and MessageButton SwiftUI view from Planetary renaming Message to Note
- Added a basic profile screen

## [0.1 (1)]

- Parse and display Nostr events
- Read events from relays
- Sign and publish events to relays
- Add Settings view where you can put in your private key
- Added tab bar component and side menu with profile<|MERGE_RESOLUTION|>--- conflicted
+++ resolved
@@ -13,11 +13,8 @@
 - Cleanup RelayService
 - Render user avatar on Profile screen
 - Added support for threads in reply views
-<<<<<<< HEAD
+- Retry failed Event sends every 2 minutes (max 5 retries)
 - Add basic notifications tab
-=======
-- Retry failed Event sends every 2 minutes (max 5 retries)
->>>>>>> 8aec656a
 
 ## [0.1 (5)] 2023-03-02 
 
