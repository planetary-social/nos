--- conflicted
+++ resolved
@@ -8,7 +8,8 @@
 
 ## [Unreleased]
 
-<<<<<<< HEAD
+- Performance improvements
+
 ## [0.1 (36)] - 2023-04-25Z
 
 - Added support for reposting notes.
@@ -17,10 +18,6 @@
 - Fixed a bug where the user's follow list could be erased on the first launch after importing a new key.
 - Fixed a bug where you could post the same reply multiple times.
 - Fixed an issue where profile pictures could be rendered with the wrong aspect ratio.
-=======
-- Added Brazilian Portuguese translations (thanks Andressa!)
-- Performance improvements
->>>>>>> 9cf33360
 
 ## [0.1 (35)] - 2023-04-19Z
 
