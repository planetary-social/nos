# Changelog
All notable changes to this project will be documented in this file.

We define "Noteworthy changes" as 1) user-facing features or bugfixes 2) significant technical or architectural changes that contributors will notice. If your Pull Request does not contain any changes of this nature i.e. minor string/translation changes, patch releases of dependencies, refactoring, etc. then add the `Skip-Changelog` label. 

The format is based on [Keep a Changelog](https://keepachangelog.com/en/1.0.0/),
and this project adheres to [Semantic Versioning](https://semver.org/spec/v2.0.0.html).

## [Unreleased]

- Added support for paid/authenticated relays (NIP-42).
- Fixed a bug where publishing a note to one relay would publish to all relays.
- Fix a bug where multiple connections could be opened with the same relay.
- Fixed an issue where Profile views would sometimes not display any notes.
- Add impersonation flag category and better NIP-56 mapping.
- Add a Tap to Refresh button in empty profiles.
- Support nostr:naddr links to text and long-form content notes.
- Update the reply count shown below each note in a Feed.
- Removed follower count from profile screen.
- Fixed deep linking to profiles and notes.
- Fixed issue where some nostr:nprofile references did not appear as links.
- Decode nprofile, nevent, and naddr NIP-19 entities.
<<<<<<< HEAD
- Refactor away direct usages of Bech32 and TLV and replace with NostrIdentifier (which still uses both).
- Deleted unused code.
=======
>>>>>>> b0e1d9eb

## [0.1.20] - 2024-07-10Z

- Discover tab now features new accounts in News, Music, Activists, and Art.
- Use NIP-05 for shared links to profile.

## [0.1.19] - 2024-07-01Z

- Fixed a crash on the notifications tab
- Fixed a performance issue after opening the Discover tab.
- Cache NIP-05 validations to save network usage.
- Set Xcode version to 15.2, where SwiftUI Previews work reliably.
- Add "Share database" button to Settings to help with debugging.

## [0.1.18] - 2024-06-24Z

- Updated the recommended relays list.
- Fixed a bug where @npubs could be displayed instead of names in note text.
- Fixed a bug when mentioning profiles with emojis in the name.
- Added a message to the top of the Relays screen explaining that Nos works best with 5 or fewer relays.
- Added "Send To Nos" private reporting for profiles.
- Added our third cohort of creators and journalists to the Discover tab.
- Fixed SwiftUI Previews in Xcode.
- Fixed a bug where the Flag User confirmation dialog wasn’t visible on iPad.
- Fixed a bug where taking a photo in the app didn’t work.
- Removed the Save button next to the private key in Settings.
- New accounts automatically follow the nos.social and Tagr-bot accounts.

## [0.1.17] - 2024-06-10Z

- Fixed a bug where infinite spinners would be shown on reposted notes.
- Added support for opening njump.me content in Nos.
- Fixed a crash on logout
- Fixed a bug where some profiles wouldn't load old notes.
- Fixed an issue where NIP-05 could appear as invalid.
- Implemented NIP-96 and NIP-98 for photo and video uploads.

## [0.1.16] - 2024-05-31Z

- Added feedback to the copy button in Settings.
- Fixed an issue where photos and videos could not be uploaded.
- Fixed a crash on logout.

## [0.1.15] - 2024-05-29Z

- Redesigned the Profile screen.
- Improved performance in various parts of the app for users with large follow lists.
- Fixed an issue where deleted notes still appeared in the Profile’s Notes view.
- Sorted the featured profiles in the Discover tab.
- Switched from Reportinator to Tagr bot for content labeling.
- Discover tab now features new accounts.

## [0.1.14] - 2024-05-22Z

- Added the author's name to profile cards on the Discover tab and search results. 
- Added a delay when trying to reopen a websocket that had previously closed with an error.
- Updated the icon that appears when following a user.

## [0.1.13] - 2024-05-15Z

- On the Profile screen, open a sheet to display the full bio. 
- Fixed an issue where "Share logs" wasn't working.
- Discover tab: Center the category buttons.
- Discover tab: Remove placeholder categories and people.

## [0.1.12] - 2024-05-07Z

- Open Profiles when tapping on a NIP-05 username reference in a note.
- Add special treatment for nostr.band when searching on the Discover tab. We are temporarily using nostr.band always and only for search, in addition to the user's normal relay list.
- Detect identifiers of the form @npub1... in notes and link them to the associated profiles.
- Detect NIP-05 identifiers inserted in notes and link them to njump.
- Fixed duplicate text in content warnings
- Added "Send To Nos" private reporting to protect user privacy
- Discover tab now features authors in a variety of categories.
- Fixed an issue on Mac where the Edit Profile screen did not appear in some cases.
- Fixed an issue where registering a NIP-05 username field could fail silently.
- Fixed an issue where users named with valid urls were unable to be mentioned correctly.
- Fixed an issue where pasting an npub while composing a note created an invalid mention.
- Changed "Report note" button to "Flag this content"
- Changed "Report user" button to "Flag this user"
- Updated options for "Flag this user"
- We are now publishing the relay list when registering a new NIP-05 username so
that other users can find you more easily.

## [0.1.11] - 2024-04-18Z

- Added support for uploading videos when composing a note.
- Fixed an issue where reports for notes were treated as reports for profiles.
- Updated the Discover tab navigation bar to match new design.
- Updated the design of profile cards in search results and mentions search.

## [0.1.10] - 2024-04-12Z

- Fixed the tint color on the Profile screen.
- Added option to connect your existing NIP-05 username.
- Fixed a crash that often occurred after opening the app.
- In an effort to prioritize critical functionality, we are dropping support for light mode in the near term. If you have concerns about the remaining theme please reach out to us at support@nos.social

## [0.1.8] - 2024-04-03Z

- Add PrivacyInfo file to the project to comply with Apple's new requirements.
- Updated dark theme colors for card backgrounds, primary text, and secondary text.
- Added a new UI for replying to messages that allows attaching images and setting an expiration date.
- Fixed an issue where Profile pages could display little or no content.

## [0.1.7] - 2024-03-21Z

- Fix issue in Profile title bar that displayed NIP-05 incorrectly.
- Update font styles on Thread, Edit Profile, and Settings screens.
- Fix issue with uploading photos on Mac.
- Re-design the confirmation dialog that appears when you delete your NIP-05.
- Fixed a bug where liking a note could cause other notes to appear liked.
- Added a new UI for replying to messages that allows attaching images and setting an expiration date.
- Fixed an issue where the "Read more" button could display on notes that didn't need it.

## [0.1.6] - 2024-03-07Z

- Parse links and mentions in Profile's about (or bios)
- Show “Post a reply” field at the proper height initially, and allow it to expand as more text is entered.
- Tap the Like button on a note you’ve already liked to remove the Like.
- Display NIP-05 identifier in the Profile screen title bar.
- Added option to register nos.social usernames.
- Fixed issue where search results sometimes don’t appear.
- Disabled link to nip-05 server / url on author cards. 
- Fixed issue where paste menu did not appear when tapping in the Post Note view.
- Fixed intermittent crash when tapping Done after editing your profile.
- Fixed URL detection of raw domain names, such as “nos.social” (without the “http” prefix).
- Fixed the sort order of gallery media to match the order in the note.
- While composing a note, a space is now automatically inserted after any mention of a user or note to ensure it’s formatted correctly.

## [0.1.5] - 2024-02-14Z

- Fixed an issue where tapping the Feed tab did not scroll to the top of the Feed.
- Fixed an issue where tapping the Profile tab did not scroll to the top of the Profile.
- Search now starts automatically after entering three characters instead of one.

## [0.1.4] - 2024-01-31Z

- Show a message when we’re not finding search results.
- Fixed an issue where bad data in the contact list could break the home feed.
- Fixed a bug where the margins of root notes appeared incorrectly on Mac and iPad.
- Fixed a date localization issue.
- Optimized loading of the Notifications tab
- Updated suggested users for discovery tab. 
- Show the profile view when a search matches a valid User ID (npub).
- Added tabs to Profiles to filter posts.
- Fixed a bug that could cause the out of network warning to be shown on reposts in the stories view.
- Fixed a bug that prevented notes that failed to be published to be re-published again.
- Added pagination to the home feed.
- Fixed a bug that prevented reposted notes from loading sometimes.
- Fixed a bug that prevented profile photos and names from being downloaded.

## [0.1.2 (153)] - 2024-01-11Z

- Fixed a crash that sometimes occured when opening the profile view.
- Fixed a crash that sometimes occured when viewing a note.
- Migrate to Apple-native string catalog and codegen LocalizedStringResources with xcstrings-tool-plugin.
- Discover screen can now search notes by id.
- Added pagination to Profile screens.

## [0.1.1 (144)] - 2023-12-21Z

- Fixed a crash when opening the note composer.
- Fix localization of warning message when a note has been reported. (thanks @L!)
- Fixed contact list hydration bug where unfollows are not removed when follow counts do not change.
- Erase old notifications from the databse to keep disk usage low.

## [0.1 (101)] - 2023-12-15Z

- Fixed a bug where reposts wouldn't be displayed in the stories.
- Fixed a bug where the reports for authors of replies weren't being considered. 
- Localized relative times on note cards. (thanks @tyiu!)
- Added a context menu for the stories in the Home Feed to open the Profile.
- Add repost button to stories (thanks @maddiefuzz!)

## [0.1 (100)] - 2023-12-09Z

- Fixed some cases where a note's contents would never load.
- Update the color palette.
- Fix crash on Mac when opening new note view.

## [0.1 (99)] - 2023-12-07Z

- Fix profile pictures not loading after creating a new account.

## [0.1 (98)] - 2023-12-04Z

- Fixed a bug where the app could become unresponsive.

## [0.1 (97)] - 2023-12-01Z

- Added the option to copy the NIP-05 identifier when browsing a profile.
- Tapping on a tab bar icon can let you scroll to top.
- Fix an issue where reposts were not displaying correctly.

## [0.1 (96)] - 2023-11-28Z

- Fixed some performance issues for users who follow a large number of accounts.

## [0.1 (95)] - 2023-11-27Z

- Fixed a bug where a root note could be rendered as a reply
- Added the option to copy the text content while browsing a note.
- Fixed UI bugs when displaying the root note of replies.
- Keep track of read stories.
- Fix an issue where reposts were not displaying correctly.

## [0.1 (94)] - 2023-11-17Z

- Removed trailing slash from truncated URLs.
- Add a loading indicator to search results.
- Change the "Followed by" label on the profile screen to "Followers you know"
- Fixed a hang on startup.
- Fixed an issue where links couldn't be opened from the Home tab.
- Change the "Followed by" label on the profile screen to "Followers you know"
- Fixed an issue where the Profile view would always show "Following 0" for people you didn't follow.
- Fix delay in results immediately after opening the discover tab.
- Fixed the 3d card effect on the Notifications tab.
- Updated layout for search results and mention autocomplete cards.

## [0.1 (93)] - 2023-11-10Z

- Added a confirmation before reposting a note.
- Added the ability to delete your reposts by tapping the repost button again.
- Fixed some cases where deleted notes were still being displayed.
- Fixed a bug where notes, reposts, and author profiles could fail to load.
- Show truncated URLs in notes instead of hiding them completely.

## [0.1 (92)] - 2023-11-02Z

- Show reposts in stories.

## [0.1 (91)] - 2023-11-01Z

- Fix a bug where linking a Universal Name would overwrite your existing NIP-05.
- Fixed incorrect ellipsis applied to long notes.
- Changed note rendering to retain more newlines. 
- Show reposts in stories.
- Fixed a bug where notes, reposts, and author profiles could fail to load.
- Show truncated URLs in notes instead of hiding them completely.
- Keep track of read stories.
- Fixed a bug with autocorrect on Mac

## [0.1 (90)] - 2023-10-31Z

- Fixed a bug where notes, reposts, and author profiles could fail to load.

## [0.1 (89)] - 2023-10-31Z

- Added relay.causes.com to the list of recommended relays.

## [0.1 (88)] - 2023-10-27Z

- Added a content warning when a user you follow has reported the content
- Added toggles to the settings screen to disable report-based and network-based content warnings

## [0.1 (86)] - 2023-10-25Z

- Updated link previews in feed to use the stories ui with fixed height and carousel gallery. 
- Updated UI around displaying nested threads and displaying more context of conversations. 
- Changed inline images so we don't display the domain / size / file type for images
- Changed copied links to notes and authors to open in njump.me.
- Added the ability to initiate USBC transactions and check your balance if you have linked a Universal Name to your profile with an attached USBC wallet.
- Add "1 year" as an option when posting a disappearing message

## [0.1 (85)] - 2023-10-23Z

- Fixed missing secrets

## [0.1 (84)] - 2023-10-20Z

- Add Stories view to the Home Feed
- Fixed an issue where the app could become slow after searching for a user.
- Updated search results to show mutual followers and sort by the most followers in common.
- Change links to notes so that they don't display the long note id and instead it's a pretty link. 
- Redesigned the Universal Names registration flow
- Added more relays to the recommended list
- Added an icon to indicate expiring notes, and the timestamp they display is the time until they expire.

## [0.1 (83)] - 2023-10-16Z

- Fixed crash on launch
- Added a URL scheme to open the note composer: nos://note/new?contents=theContentsOfTheNote

## [0.1 (82)] - 2023-10-13Z

- Fixed a bug where profile changes wouldn't be published in some cases
- Fix a bug where the "Post" button wouldn't be shown when composing a reply on macOS
- Fix a bug where the mute list could be overwritten when muting someone
- Fixed aspect ratio on some profile photos
- Added 3d effect to note cards
- Added a URL scheme to open the note composer: nos://note/new?contents=theContentsOfTheNote

## [0.1 (81)] - 2023-09-30Z

- Fixed secrets that weren't included in build 79 and 80

## [0.1 (80)] - 2023-09-30Z

- Updated the design of the edit profile screen
- Fixed a hang on the profile screen

## [0.1 (79)] - 2023-09-22Z

- Added the ability to search for Mastodon usernames on the Discover tab. 
- Long form content is now displayed in the discover tab.
- Fixed a hang on the thread view.

## [0.1 (77)] - 2023-09-15Z

- App performance improvements

## [0.1 (76)] - 2023-09-08Z

- Minor crash fixes and optimizations

## [0.1 (75)] - 2023-09-01Z

- Fix an issue with the database cleanup script that was causing performance issues.
- Optimize loading of profile pictures

## [0.1 (73)] - 2023-08-25Z

- Fixed potential crashes when using Universal Names API.
- Fixed bug that rendered the empty notes message for a profile above the header box.
- Fixed bug that could potentially crash the app sometimes

## [0.1 (72)] - 2023-08-21Z

- Added support for pasting profile and note references when composing notes
- Pop screens from the navigation stack when tapping twice on the tab bar.
- Fixed the launch screen layout on iPad
- Fixed a small issue when mentioning profiles in the reply text box.
- Fixed a crash during onboarding
- Fixed a crash when following or muting a user
- Fixed crash when parsing malformed events.
- Fixed crash when parsing malformed contact lists.
- Added integration with our self-hosted Sentry crash reporting tool (no data shared with third parties)

## [0.1 (66)] - 2023-08-18Z

- Fixed crash when parsing malformed events.
- Fixed crash when parsing malformed contact lists.
- Added support for pasting profile and note references when composing notes
- Pop screens from the navigation stack when tapping twice on the tab bar.
- Fixed the launch screen layout on iPad
- Fixed a small issue when mentioning profiles in the reply text box.

## [0.1 (65)] - 2023-08-04Z

- Add a loading placeholder for note contents.
- Added automatic file uploads to nostr.build.
- Add list of followers and relays in the Profile screen.

## [0.1 (60)] - 2023-08-01Z

- Updated content report style based on the latest NIPs and fixed some bugs with reporting.
- Add a loading placeholder for note contents.
- Fixed the launch screen layout on iPad
- Multiple consecutive newlines will be replaced by a single new line in note content.
- Removed the screen to fill out profile information from onboarding and replaced it with a call to action in the sidebar. 
- Leading and trailing whitespace will no longer be rendered in note content.
- Removed the screen to fill out profile information from onboarding and replaced it with a call to action in the sidebar. 

## [0.1 (59)] - 2023-07-21Z

- Add a loading placeholder for note contents.
- Fixed several crashes.
- Added Dutch, Japanese, and Persian translations. Thanks matata, yutaro, and eru-desu! 
- Added some visual artists to the list of featured users.

## [0.1 (58)] - 2023-07-17Z

- Added better previews for urls shared in notes.

## [0.1 (57)] - 2023-07-17Z

- Fixed an issue where Nos couldn't find the user's key on startup.
- Fixed an issue where you could have duplicate relays: one with a trailing slash and one without.

## [0.1 (56)] - 2023-07-13Z

- Fixed high cpu usage when the app is idle

## [0.1 (55)] - 2023-07-12Z

- Fixed several bugs around muting users
- Added the number of connected relays at the top right corner of the Home Feed.
- Fixed a bug where expired messages could be published to relays that doesn't support them
- Added support for push notifications.

## [0.1 (53)] - 2023-07-03Z

- Added beta integration with the Universal Name System. Edit your profile to link your Universal Name to your Nostr profile.
- Updated design of the relay selector

## [0.1 (52)] - 2023-07-03Z

- Prevent muted authors from appearing in the Discover screen
- Added a confirmation dialog when deleting a note.

## [0.1 (51)] - 2023-06-16Z

- Updated design of the relay selector
- Fixed an issue where the Discover tab wouldn't show new content for a while after upgrading from build 49.

## [0.1 (50)] - 2023-06-15Z

- Added code to show the Discover tab when we haven't downloaded the user's follow list yet (like on first login or app reinstall).
- Improved reliability of loading reposts, user photos, and names.
- Fixed a bug where tapping on a note would open the associated image instead of the thread view.
- Fixed a bug where profile pages would not load in some cases.
- Improved performance of the relay manager.

## [0.1 (49)] - 2023-06-12Z

- More small optimizations to relay traffic and event parsing.

## [0.1 (48)] - 2023-06-12Z

- Requesting fewer events on Home and Discover tab to reduce the load on the db.

## [0.1 (47)] - 2023-06-09Z

- Improved performance of the relay manager.

## [0.1 (46)] - 2023-06-06Z

- Add the ability to report notes and profiles using NIP-32 labels and NIP-69 classification.
- Fixed a crash which occurs on some versions of MacOS when attempting to mention other users during post creation.
- Add the ability to search for users by name from the Discover tab
- Fixed a bug where the note options menu wouldn't show up sometimes.
- Strip whitespace and newline characters when parsing search box input on discover screen as npub.

## [0.1 (44)] - 2023-05-31Z

- Fixed several causes of profile pictures and reposts showing infinite spinners.
- Links to notes or profiles are now tappable.
- Filter logged user from Discover screen.
- Improved performance of posting notes.

## [0.1 (43)] - 2023-05-23Z

- Added German translations (thanks Peter!).
- Updated support email to support@nos.social
- Improved recognition of mentions inside a post

## [0.1 (42)] - 2023-05-16Z

- Added support for mentioning other users when composing a note.
- Fixed a bug where expired messages could be redownloaded from relays that don't delete them.
- Fixed a bug where you couldn't view the parent note of a reply when it was displayed at the top of the Thread view.

## [0.1 (41)] - 2023-05-11Z

- Fix link color on macOS

## [0.1 (40)] - 2023-05-10Z

- Add support for expiration dates when composing notes (please note: messages are not guaranteed to be deleted by relays or other apps)
- Increased the contrast of text in light mode
- Open links in an in-app web browser instead of Safari
- Fixed link detection in notes for URLs without a scheme (i.e. "https://")
- Made the reply button on notes easier to tap, and it now presents the keyboard when tapped.
- Increased the tap size of the ellipsis button on note cards.
- Added Spanish translations (thanks Martin!)
- Updated app icon
- Nos now displays kind 30023 long-form blog posts in the home and profile feeds.

## [0.1 (39)] - 2023-05-02Z

- Improved performance of loading replies
- The notifications tab now request more events from relays

## [0.1 (38)] - 2023-04-28Z

- Made the routine to delete old events more efficient and prevent it from deleting our own events. 
- Fixed a bug where you could post the same reply multiple times.

## [0.1 (37)] - 2023-04-27Z

- Performance improvements
- Added support for reposting notes.
- Fixed a bug where you could post the same reply multiple times.
- Fixed a bug where the user's follow list could be erased on the first launch after importing a new key.

## [0.1 (36)] - 2023-04-25Z

- Added support for reposting notes.
- Added Brazilian Portuguese translations (thanks Andressa!).
- Fixed the French and Traditional Chinese translations.
- Fixed a bug where the user's follow list could be erased on the first launch after importing a new key.
- Fixed a bug where you could post the same reply multiple times.
- Fixed an issue where profile pictures could be rendered with the wrong aspect ratio.

## [0.1 (35)] - 2023-04-19Z

- Added French translations. Thank you p2x@p2xco.de!
- Added Chinese (Traditional) and updated Chinese (Simplified) translations. Thank you rasputin@getalby.com!
- Added a logout button in the Settings menu.
- Minor performance improvements on Thread and Discover views.
- Updated the default list of users shown on the Discover tab.
- Fixed a bug where muted authors would show up on the Discover tab.
- Added an initial loading indicator when you first open the Home or Discover tabs.
- Added a logout button in the Settings menu.
- Fixed a bug where notes would be truncated but the Read More button would not be shown.
- Scrolling performance improvements
- Fixed a bug where notes would be truncated but the Read More button would not be shown.

## [0.1 (33)] - 2023-04-17Z

- Added a button to share the application logs in the Settings menu
- Automatically attach debug logs to support emails

## [0.1 (32)] - 2023-04-14Z

- More performance improvements on the Home tab.

Note:
- In this build you have to pull-to-refresh if you want to see new notes after the initial load of the Home or Discover tabs. 

## [0.1 (31)] - 2023-04-13Z

- Added a button to view raw event JSON in the options menu on notes.
- Fixed notes saying "so-and-so posted" at the top when it should say "so-and-so replied".
- Added code to load the note being replied to if we don't have it. 
- Improved performance on the home feed

## [0.1 (30)] - 2023-04-10Z

- Fixed a bug where the Read More button would show on notes when it didn't need to.
- Added Chinese (Simplified) translations (thanks rasputin@getalby.com!)
- Nos now requests delete events from relays.

## [0.1 (28)] - 2023-04-07Z

- Made all the built-in text in the app translatable. If you would like to help translate Nos let us know by emailing support@nos.social.

## [0.1 (27)] - 2023-04-05Z

- Minor performance improvements
- Fixed an occasional hang when publishing

## [0.1 (26)] - 2023-04-03Z

- Minor performance improvements on the Feed and Discover tabs

## [0.1 (25)] - 2023-03-31Z

- Fixed a bug where reply counts were displaying translation keys instead of the count

## [0.1 (24)] - 2023-03-31Z

- Added Crowdin integration for translation services. If you would like to help us translate Nos drop us a line at 
support@nos.social.
- Fixed several crashes.
- Fixed issue where the like button didn't turn orange when pressed.
- Fixed an issue where likes to replies were counted towards the root note.
- Added more aggressive caching of images.
- Minor performance improvements - more to come!

## [0.1 (23)] - 2023-03-25Z
- Add the option to copy web links on profile pages and notes.

## [0.1 (22)] - 2023-03-23Z
- Fixed a bug in the list of people you are following, where tapping on any name would show your own profile.

## [0.1 (21)] - 2023-03-23Z
- Fixed a bug where the user's profile name was not set after onboarding.
- Added a demo of the Universal Namespace when setting up your profile. 

## [0.1 (20)] - 2023-03-22Z
- Fixed some bugs in Universal Name login flow (onboarding flow fixes forthcoming)

## [0.1 (19)] - 2023-03-22Z
- Added a link to nostr.build on the New Note screen
- Added a demo flow for setting up a Universal Name on the Edit Profile screen.

## [0.1 (18)] - 2023-03-20Z
- Show the number of likes on notes

## [0.1 (17)] - 2023-03-20Z
- Minor performance improvements

## [0.1 (16)] - 2023-03-19Z
- Hide the text in private key text fields
- Hide replies from muted users
- Fixed an issue where your own replies would be shown on the notificaitons tab
- Added a launch screen
- Various styling updates
- Added an About screen to the side menu
- Added a Share Nos button to the side menu 

## [0.1 (15)] - 2023-03-18Z
- Added the ability to browse all notes from a single relay on the Discover tab.
- Added the ability to post a note to a single relay from the New Note screen.
- Support likes as described in NIP-25, make sure reply and parent likes are correct
- Show "posted" and "replied" headers on NoteCards
- Navigate to replied to note when tapping on reply from outside thread view
- Search by name on Discover view
- Fixed cards on the Discover tab all being the same size.
- Fixed a crash when deleting your key in Settings

## [0.1 (14)] - 2023-03-16Z
- Nos now reads and writes your mutes the mute list shared with other Nostr apps.

## [0.1 (13)] - 2023-03-15Z
- Fix all thread replies showing as out of network on first launch after installation.

## [0.1 (12)] - 2023-03-15Z
- Added NIP-05 field to Edit Profile page, lookup users using NIP-05 names in discover tab, tapping the NIP-05 name opens the domain in a new window.
- Delete notes
- More performance improvements centered around our relay communication
- Fix invisible tab bar
- Made placeholder text color same for all fields in profile edit view
- Add basic image rendering in Note cards
- UNS Support on Profile page
- Fix onboarding taps at bottom of screen causing screen to switch

Known Issues:
- Deleting your key in Settings causes the app to crash. But you are correctly taken into onboarding after relaunch.

## [0.1 (11)] - 2023-03-14Z
- Fixed thread view saying every reply is out of network
- reduced the number of requests we send to relays
- improved app performance
- fixed showing empty displayNames when name is set

## [0.1 (10)] - 2023-03-14Z
- Display a user's NIP-05 identifier on the profile page after making a web request to verify that it is correct 
- Fix blank home feed during first launch

## [0.1 (9)] - 2023-03-14Z
- Fixed a crash on launch when relay model was outdated.
- Fix your own posts showing as outside your network on a fresh install. 
- Add self-hosted PostHog analytics
- Render mentions on notifications tab
- Copy note text

Known issues:
- You may have to force quit the app and restart it to see everyone you follow on the Home Feed.

## [0.1 (8)] - 2023-03-13Z
- Fix translucent tab bar in the simulator.
- Connect to more relays to get user relay list after importing a key during onboarding
- Fix some bugs in thread views
- Show placeholder cards for messages outside 2 hops and allow the user to reveal them
- Support deprecated reply #e tag format
- Fixed an issue where older contact list and metadata events could overwrite new ones
- Styled onboarding views

## [0.1 (7)] - 2023-03-10Z
- Use only relays added in RelayView for sending and receiving events
- Add PostHog analytics
- Render note mentions in NoteCard
- Open an email compose view controller for support@nos.social 
- Fix duplicate note on a new post
- Add mute functionality
- Publish relay changes
- Recommended / default relays
- Added colors and Clarity City font throughout the app
- Show Discover tab after onboarding
- Fix crash on Mac
- Improved profile photo loading and added a cache
- Added code to compute a sensible default number of columns on the Discover tab
- Replaced moved relays tab to side menu, added New Post and Profile tabs
- Make links on notes tappable
- Fix newlines not rendering on notes
- Added timestamp to notes
- Update Discover feed algorithm to include people 2 hops from you.
- Fix infinite spinners on some avatars
- Edit profile

## [0.1 (6)] - 2023-03-08Z

- Fixed follow / unfollow sync
- Reduced number of REQ sent to relays
- Request profile metadata for users displayed on the Discover tab
- Cleanup RelayService
- Render user avatar on Profile screen
- Added support for threads in reply views
- Retry failed Event sends every 2 minutes (max 5 retries)
- Add basic notifications tab
- Filter the Home Feed down to root posts
- The profile view requests the latest events and metadata for the given user from the relays
- Add the ellipsis button to NoteCard and allow the user to copy the NIP-19 note ID of a note.
- Enabled button to copy user ID on Profile View
- Fixed UI freezes when using many relays by moving event processing to a background thread.
- Add a search bar to the discover tab that users can use to look up other users.
- On relay remove, send CLOSE to all subs then disconnect and delete socket
- Render user mentions in NoteCard
- Replace the warning message to tell the user never to share their private key with anyone.

## [0.1 (5)] 2023-03-02

- Added a Discover tab that shows all events from all relays.
- Core Data will now be wiped whenever we change the data model, which is often. This speeds up our development process, but you will have to re-enter your relays when this happens.
- Change the home feed so that it shows the CurrentUser's notes always.
- Preload sample_data into core data for DEBUG builds
- Added a screen to show all the replies to a note.
- Fixed empty home feed message so it doesn't overlay other views
- Change settings and onboarding to accept nsec-format private key
- Fixed app crash when no user is passed to HomeFeedView initializer
- Added ability to post a reply in thread view.
- Fixed READ MORE Button
- In the Discover tab, display a feed of interesting people

## [0.1 (4)] - 2023-02-24

- Added ability to delete relays on the Relays screen.
- Fix events not being signed correctly with a key generated during onboarding.
- Verify signatures on events.
- Request only events from user's Follows
- Follow / unfollow functionality
- Calculate reply count and display in NoteCard

## [0.1 (3)] - 2023-02-20Z

- Sync authors in HomeFeedView
- Added AvatarView for rendering profile pictures on NoteCards

## [0.1 (2)]

- Added conversion of hex keys to npub
- Add a basic New Post screen
- Save private key to keychain
- Parse and store contact list
- Add onboarding flow
- Copied MessageCard and MessageButton SwiftUI view from Planetary renaming Message to Note
- Added a basic profile screen

## [0.1 (1)]

- Parse and display Nostr events
- Read events from relays
- Sign and publish events to relays
- Add Settings view where you can put in your private key
- Added tab bar component and side menu with profile<|MERGE_RESOLUTION|>--- conflicted
+++ resolved
@@ -20,11 +20,8 @@
 - Fixed deep linking to profiles and notes.
 - Fixed issue where some nostr:nprofile references did not appear as links.
 - Decode nprofile, nevent, and naddr NIP-19 entities.
-<<<<<<< HEAD
 - Refactor away direct usages of Bech32 and TLV and replace with NostrIdentifier (which still uses both).
 - Deleted unused code.
-=======
->>>>>>> b0e1d9eb
 
 ## [0.1.20] - 2024-07-10Z
 
