# Changelog
All notable changes to this project will be documented in this file.

We define "Noteworthy changes" as 1) user-facing features or bugfixes 2) significant technical or architectural changes that contributors will notice. If your Pull Request does not contain any changes of this nature i.e. minor string/translation changes, patch releases of dependencies, refactoring, etc. then add the `Skip-Changelog` label. 

The format is based on [Keep a Changelog](https://keepachangelog.com/en/1.0.0/),
and this project adheres to [Semantic Versioning](https://semver.org/spec/v2.0.0.html).

## [Unreleased]

<<<<<<< HEAD
- Added pagination to Profile screens.
- Fix localization of warning message when a note has been reported. (thanks @L!)
=======
- Discover screen can now search notes by id.
- 
## [0.1 (128)] - 2023-12-21Z

- Fixed a crash when opening the note composer.
- Fix localization of warning message when a ntoe has been reported. (thanks @L!)
>>>>>>> 11108e9a
- Fixed contact list hydration bug where unfollows are not removed when follow counts do not change.

## [0.1 (101)] - 2023-12-15Z

- Fixed a bug where reposts wouldn't be displayed in the stories.
- Fixed a bug where the reports for authors of replies weren't being considered. 
- Localized relative times on note cards. (thanks @tyiu!)
- Added a context menu for the stories in the Home Feed to open the Profile.
- Add repost button to stories (thanks @maddiefuzz!)

## [0.1 (100)] - 2023-12-09Z

- Fixed some cases where a note's contents would never load.
- Update the color palette.
- Fix crash on Mac when opening new note view.

## [0.1 (99)] - 2023-12-07Z

- Fix profile pictures not loading after creating a new account.

## [0.1 (98)] - 2023-12-04Z

- Fixed a bug where the app could become unresponsive.

## [0.1 (97)] - 2023-12-01Z

- Added the option to copy the NIP-05 identifier when browsing a profile.
- Tapping on a tab bar icon can let you scroll to top.
- Fix an issue where reposts were not displaying correctly.

## [0.1 (96)] - 2023-11-28Z

- Fixed some performance issues for users who follow a large number of accounts.

## [0.1 (95)] - 2023-11-27Z

- Fixed a bug where a root note could be rendered as a reply
- Added the option to copy the text content while browsing a note.
- Fixed UI bugs when displaying the root note of replies.
- Keep track of read stories.
- Fix an issue where reposts were not displaying correctly.

## [0.1 (94)] - 2023-11-17Z

- Removed trailing slash from truncated URLs.
- Add a loading indicator to search results.
- Change the "Followed by" label on the profile screen to "Followers you know"
- Fixed a hang on startup.
- Fixed an issue where links couldn't be opened from the Home tab.
- Change the "Followed by" label on the profile screen to "Followers you know"
- Fixed an issue where the Profile view would always show "Following 0" for people you didn't follow.
- Fix delay in results immediately after opening the discover tab.
- Fixed the 3d card effect on the Notifications tab.
- Updated layout for search results and mention autocomplete cards.

## [0.1 (93)] - 2023-11-10Z

- Added a confirmation before reposting a note.
- Added the ability to delete your reposts by tapping the repost button again.
- Fixed some cases where deleted notes were still being displayed.
- Fixed a bug where notes, reposts, and author profiles could fail to load.
- Show truncated URLs in notes instead of hiding them completely.

## [0.1 (92)] - 2023-11-02Z

- Show reposts in stories.

## [0.1 (91)] - 2023-11-01Z

- Fix a bug where linking a Universal Name would overwrite your existing NIP-05.
- Fixed incorrect ellipsis applied to long notes.
- Changed note rendering to retain more newlines. 
- Show reposts in stories.
- Fixed a bug where notes, reposts, and author profiles could fail to load.
- Show truncated URLs in notes instead of hiding them completely.
- Keep track of read stories.
- Fixed a bug with autocorrect on Mac

## [0.1 (90)] - 2023-10-31Z

- Fixed a bug where notes, reposts, and author profiles could fail to load.

## [0.1 (89)] - 2023-10-31Z

- Added relay.causes.com to the list of recommended relays.

## [0.1 (88)] - 2023-10-27Z

- Added a content warning when a user you follow has reported the content
- Added toggles to the settings screen to disable report-based and network-based content warnings

## [0.1 (86)] - 2023-10-25Z

- Updated link previews in feed to use the stories ui with fixed height and carousel gallery. 
- Updated UI around displaying nested threads and displaying more context of conversations. 
- Changed inline images so we don't display the domain / size / file type for images
- Changed copied links to notes and authors to open in njump.me.
- Added the ability to initiate USBC transactions and check your balance if you have linked a Universal Name to your profile with an attached USBC wallet.
- Add "1 year" as an option when posting a disappearing message

## [0.1 (85)] - 2023-10-23Z

- Fixed missing secrets

## [0.1 (84)] - 2023-10-20Z

- Add Stories view to the Home Feed
- Fixed an issue where the app could become slow after searching for a user.
- Updated search results to show mutual followers and sort by the most followers in common.
- Change links to notes so that they don't display the long note id and instead it's a pretty link. 
- Redesigned the Universal Names registration flow
- Added more relays to the recommended list
- Added an icon to indicate expiring notes, and the timestamp they display is the time until they expire.

## [0.1 (83)] - 2023-10-16Z

- Fixed crash on launch
- Added a URL scheme to open the note composer: nos://note/new?contents=theContentsOfTheNote

## [0.1 (82)] - 2023-10-13Z

- Fixed a bug where profile changes wouldn't be published in some cases
- Fix a bug where the "Post" button wouldn't be shown when composing a reply on macOS
- Fix a bug where the mute list could be overwritten when muting someone
- Fixed aspect ratio on some profile photos
- Added 3d effect to note cards
- Added a URL scheme to open the note composer: nos://note/new?contents=theContentsOfTheNote

## [0.1 (81)] - 2023-09-30Z

- Fixed secrets that weren't included in build 79 and 80

## [0.1 (80)] - 2023-09-30Z

- Updated the design of the edit profile screen
- Fixed a hang on the profile screen

## [0.1 (79)] - 2023-09-22Z

- Added the ability to search for Mastodon usernames on the Discover tab. 
- Long form content is now displayed in the discover tab.
- Fixed a hang on the thread view.

## [0.1 (77)] - 2023-09-15Z

- App performance improvements

## [0.1 (76)] - 2023-09-08Z

- Minor crash fixes and optimizations

## [0.1 (75)] - 2023-09-01Z

- Fix an issue with the database cleanup script that was causing performance issues.
- Optimize loading of profile pictures

## [0.1 (73)] - 2023-08-25Z

- Fixed potential crashes when using Universal Names API.
- Fixed bug that rendered the empty notes message for a profile above the header box.
- Fixed bug that could potentially crash the app sometimes

## [0.1 (72)] - 2023-08-21Z

- Added support for pasting profile and note references when composing notes
- Pop screens from the navigation stack when tapping twice on the tab bar.
- Fixed the launch screen layout on iPad
- Fixed a small issue when mentioning profiles in the reply text box.
- Fixed a crash during onboarding
- Fixed a crash when following or muting a user
- Fixed crash when parsing malformed events.
- Fixed crash when parsing malformed contact lists.
- Added integration with our self-hosted Sentry crash reporting tool (no data shared with third parties)

## [0.1 (66)] - 2023-08-18Z

- Fixed crash when parsing malformed events.
- Fixed crash when parsing malformed contact lists.
- Added support for pasting profile and note references when composing notes
- Pop screens from the navigation stack when tapping twice on the tab bar.
- Fixed the launch screen layout on iPad
- Fixed a small issue when mentioning profiles in the reply text box.

## [0.1 (65)] - 2023-08-04Z

- Add a loading placeholder for note contents.
- Added automatic file uploads to nostr.build.
- Add list of followers and relays in the Profile screen.

## [0.1 (60)] - 2023-08-01Z

- Updated content report style based on the latest NIPs and fixed some bugs with reporting.
- Add a loading placeholder for note contents.
- Fixed the launch screen layout on iPad
- Multiple consecutive newlines will be replaced by a single new line in note content.
- Removed the screen to fill out profile information from onboarding and replaced it with a call to action in the sidebar. 
- Leading and trailing whitespace will no longer be rendered in note content.
- Removed the screen to fill out profile information from onboarding and replaced it with a call to action in the sidebar. 

## [0.1 (59)] - 2023-07-21Z

- Add a loading placeholder for note contents.
- Fixed several crashes.
- Added Dutch, Japanese, and Persian translations. Thanks matata, yutaro, and eru-desu! 
- Added some visual artists to the list of featured users.

## [0.1 (58)] - 2023-07-17Z

- Added better previews for urls shared in notes.

## [0.1 (57)] - 2023-07-17Z

- Fixed an issue where Nos couldn't find the user's key on startup.
- Fixed an issue where you could have duplicate relays: one with a trailing slash and one without.

## [0.1 (56)] - 2023-07-13Z

- Fixed high cpu usage when the app is idle

## [0.1 (55)] - 2023-07-12Z

- Fixed several bugs around muting users
- Added the number of connected relays at the top right corner of the Home Feed.
- Fixed a bug where expired messages could be published to relays that doesn't support them
- Added support for push notifications.

## [0.1 (53)] - 2023-07-03Z

- Added beta integration with the Universal Name System. Edit your profile to link your Universal Name to your Nostr profile.
- Updated design of the relay selector

## [0.1 (52)] - 2023-07-03Z

- Prevent muted authors from appearing in the Discover screen
- Added a confirmation dialog when deleting a note.

## [0.1 (51)] - 2023-06-16Z

- Updated design of the relay selector
- Fixed an issue where the Discover tab wouldn't show new content for a while after upgrading from build 49.

## [0.1 (50)] - 2023-06-15Z

- Added code to show the Discover tab when we haven't downloaded the user's follow list yet (like on first login or app reinstall).
- Improved reliability of loading reposts, user photos, and names.
- Fixed a bug where tapping on a note would open the associated image instead of the thread view.
- Fixed a bug where profile pages would not load in some cases.
- Improved performance of the relay manager.

## [0.1 (49)] - 2023-06-12Z

- More small optimizations to relay traffic and event parsing.

## [0.1 (48)] - 2023-06-12Z

- Requesting fewer events on Home and Discover tab to reduce the load on the db.

## [0.1 (47)] - 2023-06-09Z

- Improved performance of the relay manager.

## [0.1 (46)] - 2023-06-06Z

- Add the ability to report notes and profiles using NIP-32 labels and NIP-69 classification.
- Fixed a crash which occurs on some versions of MacOS when attempting to mention other users during post creation.
- Add the ability to search for users by name from the Discover tab
- Fixed a bug where the note options menu wouldn't show up sometimes.
- Strip whitespace and newline characters when parsing search box input on discover screen as npub.

## [0.1 (44)] - 2023-05-31Z

- Fixed several causes of profile pictures and reposts showing infinite spinners.
- Links to notes or profiles are now tappable.
- Filter logged user from Discover screen.
- Improved performance of posting notes.

## [0.1 (43)] - 2023-05-23Z

- Added German translations (thanks Peter!).
- Updated support email to support@nos.social
- Improved recognition of mentions inside a post

## [0.1 (42)] - 2023-05-16Z

- Added support for mentioning other users when composing a note.
- Fixed a bug where expired messages could be redownloaded from relays that don't delete them.
- Fixed a bug where you couldn't view the parent note of a reply when it was displayed at the top of the Thread view.

## [0.1 (41)] - 2023-05-11Z

- Fix link color on macOS

## [0.1 (40)] - 2023-05-10Z

- Add support for expiration dates when composing notes (please note: messages are not guaranteed to be deleted by relays or other apps)
- Increased the contrast of text in light mode
- Open links in an in-app web browser instead of Safari
- Fixed link detection in notes for URLs without a scheme (i.e. "https://")
- Made the reply button on notes easier to tap, and it now presents the keyboard when tapped.
- Increased the tap size of the ellipsis button on note cards.
- Added Spanish translations (thanks Martin!)
- Updated app icon
- Nos now displays kind 30023 long-form blog posts in the home and profile feeds.

## [0.1 (39)] - 2023-05-02Z

- Improved performance of loading replies
- The notifications tab now request more events from relays

## [0.1 (38)] - 2023-04-28Z

- Made the routine to delete old events more efficient and prevent it from deleting our own events. 
- Fixed a bug where you could post the same reply multiple times.

## [0.1 (37)] - 2023-04-27Z

- Performance improvements
- Added support for reposting notes.
- Fixed a bug where you could post the same reply multiple times.
- Fixed a bug where the user's follow list could be erased on the first launch after importing a new key.

## [0.1 (36)] - 2023-04-25Z

- Added support for reposting notes.
- Added Brazilian Portuguese translations (thanks Andressa!).
- Fixed the French and Traditional Chinese translations.
- Fixed a bug where the user's follow list could be erased on the first launch after importing a new key.
- Fixed a bug where you could post the same reply multiple times.
- Fixed an issue where profile pictures could be rendered with the wrong aspect ratio.

## [0.1 (35)] - 2023-04-19Z

- Added French translations. Thank you p2x@p2xco.de!
- Added Chinese (Traditional) and updated Chinese (Simplified) translations. Thank you rasputin@getalby.com!
- Added a logout button in the Settings menu.
- Minor performance improvements on Thread and Discover views.
- Updated the default list of users shown on the Discover tab.
- Fixed a bug where muted authors would show up on the Discover tab.
- Added an initial loading indicator when you first open the Home or Discover tabs.
- Added a logout button in the Settings menu.
- Fixed a bug where notes would be truncated but the Read More button would not be shown.
- Scrolling performance improvements
- Fixed a bug where notes would be truncated but the Read More button would not be shown.

## [0.1 (33)] - 2023-04-17Z

- Added a button to share the application logs in the Settings menu
- Automatically attach debug logs to support emails

## [0.1 (32)] - 2023-04-14Z

- More performance improvements on the Home tab.

Note:
- In this build you have to pull-to-refresh if you want to see new notes after the initial load of the Home or Discover tabs. 

## [0.1 (31)] - 2023-04-13Z

- Added a button to view raw event JSON in the options menu on notes.
- Fixed notes saying "so-and-so posted" at the top when it should say "so-and-so replied".
- Added code to load the note being replied to if we don't have it. 
- Improved performance on the home feed

## [0.1 (30)] - 2023-04-10Z

- Fixed a bug where the Read More button would show on notes when it didn't need to.
- Added Chinese (Simplified) translations (thanks rasputin@getalby.com!)
- Nos now requests delete events from relays.

## [0.1 (28)] - 2023-04-07Z

- Made all the built-in text in the app translatable. If you would like to help translate Nos let us know by emailing support@nos.social.

## [0.1 (27)] - 2023-04-05Z

- Minor performance improvements
- Fixed an occasional hang when publishing

## [0.1 (26)] - 2023-04-03Z

- Minor performance improvements on the Feed and Discover tabs

## [0.1 (25)] - 2023-03-31Z

- Fixed a bug where reply counts were displaying translation keys instead of the count

## [0.1 (24)] - 2023-03-31Z

- Added Crowdin integration for translation services. If you would like to help us translate Nos drop us a line at 
support@nos.social.
- Fixed several crashes.
- Fixed issue where the like button didn't turn orange when pressed.
- Fixed an issue where likes to replies were counted towards the root note.
- Added more aggressive caching of images.
- Minor performance improvements - more to come!

## [0.1 (23)] - 2023-03-25Z
- Add the option to copy web links on profile pages and notes.

## [0.1 (22)] - 2023-03-23Z
- Fixed a bug in the list of people you are following, where tapping on any name would show your own profile.

## [0.1 (21)] - 2023-03-23Z
- Fixed a bug where the user's profile name was not set after onboarding.
- Added a demo of the Universal Namespace when setting up your profile. 

## [0.1 (20)] - 2023-03-22Z
- Fixed some bugs in Universal Name login flow (onboarding flow fixes forthcoming)

## [0.1 (19)] - 2023-03-22Z
- Added a link to nostr.build on the New Note screen
- Added a demo flow for setting up a Universal Name on the Edit Profile screen.

## [0.1 (18)] - 2023-03-20Z
- Show the number of likes on notes

## [0.1 (17)] - 2023-03-20Z
- Minor performance improvements

## [0.1 (16)] - 2023-03-19Z
- Hide the text in private key text fields
- Hide replies from muted users
- Fixed an issue where your own replies would be shown on the notificaitons tab
- Added a launch screen
- Various styling updates
- Added an About screen to the side menu
- Added a Share Nos button to the side menu 

## [0.1 (15)] - 2023-03-18Z
- Added the ability to browse all notes from a single relay on the Discover tab.
- Added the ability to post a note to a single relay from the New Note screen.
- Support likes as described in NIP-25, make sure reply and parent likes are correct
- Show "posted" and "replied" headers on NoteCards
- Navigate to replied to note when tapping on reply from outside thread view
- Search by name on Discover view
- Fixed cards on the Discover tab all being the same size.
- Fixed a crash when deleting your key in Settings

## [0.1 (14)] - 2023-03-16Z
- Nos now reads and writes your mutes the mute list shared with other Nostr apps.

## [0.1 (13)] - 2023-03-15Z
- Fix all thread replies showing as out of network on first launch after installation.

## [0.1 (12)] - 2023-03-15Z
- Added NIP-05 field to Edit Profile page, lookup users using NIP-05 names in discover tab, tapping the NIP-05 name opens the domain in a new window.
- Delete notes
- More performance improvements centered around our relay communication
- Fix invisible tab bar
- Made placeholder text color same for all fields in profile edit view
- Add basic image rendering in Note cards
- UNS Support on Profile page
- Fix onboarding taps at bottom of screen causing screen to switch

Known Issues:
- Deleting your key in Settings causes the app to crash. But you are correctly taken into onboarding after relaunch.

## [0.1 (11)] - 2023-03-14Z
- Fixed thread view saying every reply is out of network
- reduced the number of requests we send to relays
- improved app performance
- fixed showing empty displayNames when name is set

## [0.1 (10)] - 2023-03-14Z
- Display a user's NIP-05 identifier on the profile page after making a web request to verify that it is correct 
- Fix blank home feed during first launch

## [0.1 (9)] - 2023-03-14Z
- Fixed a crash on launch when relay model was outdated.
- Fix your own posts showing as outside your network on a fresh install. 
- Add self-hosted PostHog analytics
- Render mentions on notifications tab
- Copy note text

Known issues:
- You may have to force quit the app and restart it to see everyone you follow on the Home Feed.

## [0.1 (8)] - 2023-03-13Z
- Fix translucent tab bar in the simulator.
- Connect to more relays to get user relay list after importing a key during onboarding
- Fix some bugs in thread views
- Show placeholder cards for messages outside 2 hops and allow the user to reveal them
- Support deprecated reply #e tag format
- Fixed an issue where older contact list and metadata events could overwrite new ones
- Styled onboarding views

## [0.1 (7)] - 2023-03-10Z
- Use only relays added in RelayView for sending and receiving events
- Add PostHog analytics
- Render note mentions in NoteCard
- Open an email compose view controller for support@nos.social 
- Fix duplicate note on a new post
- Add mute functionality
- Publish relay changes
- Recommended / default relays
- Added colors and Clarity City font throughout the app
- Show Discover tab after onboarding
- Fix crash on Mac
- Improved profile photo loading and added a cache
- Added code to compute a sensible default number of columns on the Discover tab
- Replaced moved relays tab to side menu, added New Post and Profile tabs
- Make links on notes tappable
- Fix newlines not rendering on notes
- Added timestamp to notes
- Update Discover feed algorithm to include people 2 hops from you.
- Fix infinite spinners on some avatars
- Edit profile

## [0.1 (6)] - 2023-03-08Z

- Fixed follow / unfollow sync
- Reduced number of REQ sent to relays
- Request profile metadata for users displayed on the Discover tab
- Cleanup RelayService
- Render user avatar on Profile screen
- Added support for threads in reply views
- Retry failed Event sends every 2 minutes (max 5 retries)
- Add basic notifications tab
- Filter the Home Feed down to root posts
- The profile view requests the latest events and metadata for the given user from the relays
- Add the ellipsis button to NoteCard and allow the user to copy the NIP-19 note ID of a note.
- Enabled button to copy user ID on Profile View
- Fixed UI freezes when using many relays by moving event processing to a background thread.
- Add a search bar to the discover tab that users can use to look up other users.
- On relay remove, send CLOSE to all subs then disconnect and delete socket
- Render user mentions in NoteCard
- Replace the warning message to tell the user never to share their private key with anyone.

## [0.1 (5)] 2023-03-02

- Added a Discover tab that shows all events from all relays.
- Core Data will now be wiped whenever we change the data model, which is often. This speeds up our development process, but you will have to re-enter your relays when this happens.
- Change the home feed so that it shows the CurrentUser's notes always.
- Preload sample_data into core data for DEBUG builds
- Added a screen to show all the replies to a note.
- Fixed empty home feed message so it doesn't overlay other views
- Change settings and onboarding to accept nsec-format private key
- Fixed app crash when no user is passed to HomeFeedView initializer
- Added ability to post a reply in thread view.
- Fixed READ MORE Button
- In the Discover tab, display a feed of interesting people

## [0.1 (4)] - 2023-02-24

- Added ability to delete relays on the Relays screen.
- Fix events not being signed correctly with a key generated during onboarding.
- Verify signatures on events.
- Request only events from user's Follows
- Follow / unfollow functionality
- Calculate reply count and display in NoteCard

## [0.1 (3)] - 2023-02-20Z

- Sync authors in HomeFeedView
- Added AvatarView for rendering profile pictures on NoteCards

## [0.1 (2)]

- Added conversion of hex keys to npub
- Add a basic New Post screen
- Save private key to keychain
- Parse and store contact list
- Add onboarding flow
- Copied MessageCard and MessageButton SwiftUI view from Planetary renaming Message to Note
- Added a basic profile screen

## [0.1 (1)]

- Parse and display Nostr events
- Read events from relays
- Sign and publish events to relays
- Add Settings view where you can put in your private key
- Added tab bar component and side menu with profile<|MERGE_RESOLUTION|>--- conflicted
+++ resolved
@@ -8,17 +8,13 @@
 
 ## [Unreleased]
 
-<<<<<<< HEAD
+- Discover screen can now search notes by id.
 - Added pagination to Profile screens.
+
+## [0.1 (128)] - 2023-12-21Z
+
+- Fixed a crash when opening the note composer.
 - Fix localization of warning message when a note has been reported. (thanks @L!)
-=======
-- Discover screen can now search notes by id.
-- 
-## [0.1 (128)] - 2023-12-21Z
-
-- Fixed a crash when opening the note composer.
-- Fix localization of warning message when a ntoe has been reported. (thanks @L!)
->>>>>>> 11108e9a
 - Fixed contact list hydration bug where unfollows are not removed when follow counts do not change.
 
 ## [0.1 (101)] - 2023-12-15Z
