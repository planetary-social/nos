--- conflicted
+++ resolved
@@ -8,14 +8,11 @@
 
 ## [Unreleased]
 
-<<<<<<< HEAD
 - Added the option to copy the text content while browsing a note.
-=======
 - Keep track of read stories.
 
 ## [0.1 (94)] - 2023-11-17Z
 
->>>>>>> f38a0dd3
 - Removed trailing slash from truncated URLs.
 - Add a loading indicator to search results.
 - Change the "Followed by" label on the profile screen to "Followers you know"
