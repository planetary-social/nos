# Changelog
All notable changes to this project will be documented in this file.

We define "Noteworthy changes" as 1) user-facing features or bugfixes 2) significant technical or architectural changes that contributors will notice. If your Pull Request does not contain any changes of this nature i.e. minor string/translation changes, patch releases of dependencies, refactoring, etc. then add the `Skip-Changelog` label. 

The format is based on [Keep a Changelog](https://keepachangelog.com/en/1.0.0/),
and this project adheres to [Semantic Versioning](https://semver.org/spec/v2.0.0.html).

## [Unreleased]

<<<<<<< HEAD
- Links to notes or profiles are now tappable.
=======
- Filter logged user from Discover screen.
- Improved performance of posting notes.
>>>>>>> 8f858bb4
- Added German translations (thanks Peter!).
- Updated support email to support@nos.social
- Improved recognition of mentions inside a post
- 
## [0.1 (42)] - 2023-05-16Z

- Added support for mentioning other users when composing a note.
- Fixed a bug where expired messages could be redownloaded from relays that don't delete them.
- Fixed a bug where you couldn't view the parent note of a reply when it was displayed at the top of the Thread view.

## [0.1 (41)] - 2023-05-11Z

- Fix link color on macOS

## [0.1 (40)] - 2023-05-10Z

- Add support for expiration dates when composing notes (please note: messages are not guaranteed to be deleted by relays or other apps)
- Increased the contrast of text in light mode
- Open links in an in-app web browser instead of Safari
- Fixed link detection in notes for URLs without a scheme (i.e. "https://")
- Made the reply button on notes easier to tap, and it now presents the keyboard when tapped.
- Increased the tap size of the ellipsis button on note cards.
- Added Spanish translations (thanks Martin!)
- Updated app icon
- Nos now displays kind 30023 long-form blog posts in the home and profile feeds.

## [0.1 (39)] - 2023-05-02Z

- Improved performance of loading replies
- The notifications tab now request more events from relays

## [0.1 (38)] - 2023-04-28Z

- Made the routine to delete old events more efficient and prevent it from deleting our own events. 
- Fixed a bug where you could post the same reply multiple times.

## [0.1 (37)] - 2023-04-27Z

- Performance improvements
- Added support for reposting notes.
- Fixed a bug where you could post the same reply multiple times.
- Fixed a bug where the user's follow list could be erased on the first launch after importing a new key.

## [0.1 (36)] - 2023-04-25Z

- Added support for reposting notes.
- Added Brazilian Portuguese translations (thanks Andressa!).
- Fixed the French and Traditional Chinese translations.
- Fixed a bug where the user's follow list could be erased on the first launch after importing a new key.
- Fixed a bug where you could post the same reply multiple times.
- Fixed an issue where profile pictures could be rendered with the wrong aspect ratio.

## [0.1 (35)] - 2023-04-19Z

- Added French translations. Thank you p2x@p2xco.de!
- Added Chinese (Traditional) and updated Chinese (Simplified) translations. Thank you rasputin@getalby.com!
- Added a logout button in the Settings menu.
- Minor performance improvements on Thread and Discover views.
- Updated the default list of users shown on the Discover tab.
- Fixed a bug where muted authors would show up on the Discover tab.
- Added an initial loading indicator when you first open the Home or Discover tabs.
- Added a logout button in the Settings menu.
- Fixed a bug where notes would be truncated but the Read More button would not be shown.
- Scrolling performance improvements
- Fixed a bug where notes would be truncated but the Read More button would not be shown.

## [0.1 (33)] - 2023-04-17Z

- Added a button to share the application logs in the Settings menu
- Automatically attach debug logs to support emails

## [0.1 (32)] - 2023-04-14Z

- More performance improvements on the Home tab.

Note:
- In this build you have to pull-to-refresh if you want to see new notes after the initial load of the Home or Discover tabs. 

## [0.1 (31)] - 2023-04-13Z

- Added a button to view raw event JSON in the options menu on notes.
- Fixed notes saying "so-and-so posted" at the top when it should say "so-and-so replied".
- Added code to load the note being replied to if we don't have it. 
- Improved performance on the home feed

## [0.1 (30)] - 2023-04-10Z

- Fixed a bug where the Read More button would show on notes when it didn't need to.
- Added Chinese (Simplified) translations (thanks rasputin@getalby.com!)
- Nos now requests delete events from relays.

## [0.1 (28)] - 2023-04-07Z

- Made all the built-in text in the app translatable. If you would like to help translate Nos let us know by emailing support@nos.social.

## [0.1 (27)] - 2023-04-05Z

- Minor performance improvements
- Fixed an occasional hang when publishing

## [0.1 (26)] - 2023-04-03Z

- Minor performance improvements on the Feed and Discover tabs

## [0.1 (25)] - 2023-03-31Z

- Fixed a bug where reply counts were displaying translation keys instead of the count

## [0.1 (24)] - 2023-03-31Z

- Added Crowdin integration for translation services. If you would like to help us translate Nos drop us a line at 
support@nos.social.
- Fixed several crashes.
- Fixed issue where the like button didn't turn orange when pressed.
- Fixed an issue where likes to replies were counted towards the root note.
- Added more aggressive caching of images.
- Minor performance improvements - more to come!

## [0.1 (23)] - 2023-03-25Z
- Add the option to copy web links on profile pages and notes.

## [0.1 (22)] - 2023-03-23Z
- Fixed a bug in the list of people you are following, where tapping on any name would show your own profile.

## [0.1 (21)] - 2023-03-23Z
- Fixed a bug where the user's profile name was not set after onboarding.
- Added a demo of the Universal Namespace when setting up your profile. 

## [0.1 (20)] - 2023-03-22Z
- Fixed some bugs in Universal Name login flow (onboarding flow fixes forthcoming)

## [0.1 (19)] - 2023-03-22Z
- Added a link to nostr.build on the New Note screen
- Added a demo flow for setting up a Universal Name on the Edit Profile screen.

## [0.1 (18)] - 2023-03-20Z
- Show the number of likes on notes

## [0.1 (17)] - 2023-03-20Z
- Minor performance improvements

## [0.1 (16)] - 2023-03-19Z
- Hide the text in private key text fields
- Hide replies from muted users
- Fixed an issue where your own replies would be shown on the notificaitons tab
- Added a launch screen
- Various styling updates
- Added an About screen to the side menu
- Added a Share Nos button to the side menu 

## [0.1 (15)] - 2023-03-18Z
- Added the ability to browse all notes from a single relay on the Discover tab.
- Added the ability to post a note to a single relay from the New Note screen.
- Support likes as described in NIP-25, make sure reply and parent likes are correct
- Show "posted" and "replied" headers on NoteCards
- Navigate to replied to note when tapping on reply from outside thread view
- Search by name on Discover view
- Fixed cards on the Discover tab all being the same size.
- Fixed a crash when deleting your key in Settings

## [0.1 (14)] - 2023-03-16Z
- Nos now reads and writes your mutes the mute list shared with other Nostr apps.

## [0.1 (13)] - 2023-03-15Z
- Fix all thread replies showing as out of network on first launch after installation.

## [0.1 (12)] - 2023-03-15Z
- Added NIP-05 field to Edit Profile page, lookup users using NIP-05 names in discover tab, tapping the NIP-05 name opens the domain in a new window.
- Delete notes
- More performance improvements centered around our relay communication
- Fix invisible tab bar
- Made placeholder text color same for all fields in profile edit view
- Add basic image rendering in Note cards
- UNS Support on Profile page
- Fix onboarding taps at bottom of screen causing screen to switch

Known Issues:
- Deleting your key in Settings causes the app to crash. But you are correctly taken into onboarding after relaunch.

## [0.1 (11)] - 2023-03-14Z
- Fixed thread view saying every reply is out of network
- reduced the number of requests we send to relays
- improved app performance
- fixed showing empty displayNames when name is set

## [0.1 (10)] - 2023-03-14Z
- Display a user's NIP-05 identifier on the profile page after making a web request to verify that it is correct 
- Fix blank home feed during first launch

## [0.1 (9)] - 2023-03-14Z
- Fixed a crash on launch when relay model was outdated.
- Fix your own posts showing as outside your network on a fresh install. 
- Add self-hosted PostHog analytics
- Render mentions on notifications tab
- Copy note text

Known issues:
- You may have to force quit the app and restart it to see everyone you follow on the Home Feed.

## [0.1 (8)] - 2023-03-13Z
- Fix translucent tab bar in the simulator.
- Connect to more relays to get user relay list after importing a key during onboarding
- Fix some bugs in thread views
- Show placeholder cards for messages outside 2 hops and allow the user to reveal them
- Support deprecated reply #e tag format
- Fixed an issue where older contact list and metadata events could overwrite new ones
- Styled onboarding views

## [0.1 (7)] - 2023-03-10Z
- Use only relays added in RelayView for sending and receiving events
- Add PostHog analytics
- Render note mentions in NoteCard
- Open an email compose view controller for support@nos.social 
- Fix duplicate note on a new post
- Add mute functionality
- Publish relay changes
- Recommended / default relays
- Added colors and Clarity City font throughout the app
- Show Discover tab after onboarding
- Fix crash on Mac
- Improved profile photo loading and added a cache
- Added code to compute a sensible default number of columns on the Discover tab
- Replaced moved relays tab to side menu, added New Post and Profile tabs
- Make links on notes tappable
- Fix newlines not rendering on notes
- Added timestamp to notes
- Update Discover feed algorithm to include people 2 hops from you.
- Fix infinite spinners on some avatars
- Edit profile

## [0.1 (6)] - 2023-03-08Z

- Fixed follow / unfollow sync
- Reduced number of REQ sent to relays
- Request profile metadata for users displayed on the Discover tab
- Cleanup RelayService
- Render user avatar on Profile screen
- Added support for threads in reply views
- Retry failed Event sends every 2 minutes (max 5 retries)
- Add basic notifications tab
- Filter the Home Feed down to root posts
- The profile view requests the latest events and metadata for the given user from the relays
- Add the ellipsis button to NoteCard and allow the user to copy the NIP-19 note ID of a note.
- Enabled button to copy user ID on Profile View
- Fixed UI freezes when using many relays by moving event processing to a background thread.
- Add a search bar to the discover tab that users can use to look up other users.
- On relay remove, send CLOSE to all subs then disconnect and delete socket
- Render user mentions in NoteCard
- Replace the warning message to tell the user never to share their private key with anyone.

## [0.1 (5)] 2023-03-02 

- Added a Discover tab that shows all events from all relays.
- Core Data will now be wiped whenever we change the data model, which is often. This speeds up our development process, but you will have to re-enter your relays when this happens.
- Change the home feed so that it shows the CurrentUser's notes always.
- Preload sample_data into core data for DEBUG builds
- Added a screen to show all the replies to a note.
- Fixed empty home feed message so it doesn't overlay other views
- Change settings and onboarding to accept nsec-format private key
- Fixed app crash when no user is passed to HomeFeedView initializer
- Added ability to post a reply in thread view.
- Fixed READ MORE Button
- In the Discover tab, display a feed of interesting people

## [0.1 (4)] - 2023-02-24

- Added ability to delete relays on the Relays screen.
- Fix events not being signed correctly with a key generated during onboarding.
- Verify signatures on events.
- Request only events from user's Follows
- Follow / unfollow functionality
- Calculate reply count and display in NoteCard

## [0.1 (3)] - 2023-02-20Z

- Sync authors in HomeFeedView
- Added AvatarView for rendering profile pictures on NoteCards

## [0.1 (2)]

- Added conversion of hex keys to npub
- Add a basic New Post screen
- Save private key to keychain
- Parse and store contact list
- Add onboarding flow
- Copied MessageCard and MessageButton SwiftUI view from Planetary renaming Message to Note
- Added a basic profile screen

## [0.1 (1)]

- Parse and display Nostr events
- Read events from relays
- Sign and publish events to relays
- Add Settings view where you can put in your private key
- Added tab bar component and side menu with profile<|MERGE_RESOLUTION|>--- conflicted
+++ resolved
@@ -8,12 +8,9 @@
 
 ## [Unreleased]
 
-<<<<<<< HEAD
 - Links to notes or profiles are now tappable.
-=======
 - Filter logged user from Discover screen.
 - Improved performance of posting notes.
->>>>>>> 8f858bb4
 - Added German translations (thanks Peter!).
 - Updated support email to support@nos.social
 - Improved recognition of mentions inside a post
