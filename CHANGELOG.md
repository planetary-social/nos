# Changelog
All notable changes to this project will be documented in this file.

We define "Noteworthy changes" as 1) user-facing features or bugfixes 2) significant technical or architectural changes that contributors will notice. If your Pull Request does not contain any changes of this nature i.e. minor string/translation changes, patch releases of dependencies, refactoring, etc. then add the `Skip-Changelog` label. 

The format is based on [Keep a Changelog](https://keepachangelog.com/en/1.0.0/),
and this project adheres to [Semantic Versioning](https://semver.org/spec/v2.0.0.html).

## [Unreleased]

- Fixed the launch screen layout on iPad

## [0.1 (59)] - 2023-07-21Z

- Add a loading placeholder for note contents.
- Fixed several crashes.
- Added Dutch, Japanese, and Persian translations. Thanks matata, yutaro, and eru-desu! 
<<<<<<< HEAD
- Added some visual artists to the list of featured users.
- Added automatic file uploads to nostr.build.
=======
>>>>>>> 242f8bbd

## [0.1 (58)] - 2023-07-17Z

- Added better previews for urls shared in notes.

## [0.1 (57)] - 2023-07-17Z

- Fixed an issue where Nos couldn't find the user's key on startup.
- Fixed an issue where you could have duplicate relays: one with a trailing slash and one without.

## [0.1 (56)] - 2023-07-13Z

- Fixed high cpu usage when the app is idle

## [0.1 (55)] - 2023-07-12Z

- Fixed several bugs around muting users
- Added the number of connected relays at the top right corner of the Home Feed.
- Fixed a bug where expired messages could be published to relays that doesn't support them
- Added support for push notifications.

## [0.1 (53)] - 2023-07-03Z

- Added beta integration with the Universal Name System. Edit your profile to link your Universal Name to your Nostr profile.
- Updated design of the relay selector

## [0.1 (52)] - 2023-07-03Z

- Prevent muted authors from appearing in the Discover screen
- Added a confirmation dialog when deleting a note.

## [0.1 (51)] - 2023-06-16Z

- Updated design of the relay selector
- Fixed an issue where the Discover tab wouldn't show new content for a while after upgrading from build 49.

## [0.1 (50)] - 2023-06-15Z

- Added code to show the Discover tab when we haven't downloaded the user's follow list yet (like on first login or app reinstall).
- Improved reliability of loading reposts, user photos, and names.
- Fixed a bug where tapping on a note would open the associated image instead of the thread view.
- Fixed a bug where profile pages would not load in some cases.
- Improved performance of the relay manager.

## [0.1 (49)] - 2023-06-12Z

- More small optimizations to relay traffic and event parsing.

## [0.1 (48)] - 2023-06-12Z

- Requesting fewer events on Home and Discover tab to reduce the load on the db.

## [0.1 (47)] - 2023-06-09Z

- Improved performance of the relay manager.

## [0.1 (46)] - 2023-06-06Z

- Add the ability to report notes and profiles using NIP-32 labels and NIP-69 classification.
- Fixed a crash which occurs on some versions of MacOS when attempting to mention other users during post creation.
- Add the ability to search for users by name from the Discover tab
- Fixed a bug where the note options menu wouldn't show up sometimes.
- Strip whitespace and newline characters when parsing search box input on discover screen as npub.

## [0.1 (44)] - 2023-05-31Z

- Fixed several causes of profile pictures and reposts showing infinite spinners.
- Links to notes or profiles are now tappable.
- Filter logged user from Discover screen.
- Improved performance of posting notes.

## [0.1 (43)] - 2023-05-23Z

- Added German translations (thanks Peter!).
- Updated support email to support@nos.social
- Improved recognition of mentions inside a post

## [0.1 (42)] - 2023-05-16Z

- Added support for mentioning other users when composing a note.
- Fixed a bug where expired messages could be redownloaded from relays that don't delete them.
- Fixed a bug where you couldn't view the parent note of a reply when it was displayed at the top of the Thread view.

## [0.1 (41)] - 2023-05-11Z

- Fix link color on macOS

## [0.1 (40)] - 2023-05-10Z

- Add support for expiration dates when composing notes (please note: messages are not guaranteed to be deleted by relays or other apps)
- Increased the contrast of text in light mode
- Open links in an in-app web browser instead of Safari
- Fixed link detection in notes for URLs without a scheme (i.e. "https://")
- Made the reply button on notes easier to tap, and it now presents the keyboard when tapped.
- Increased the tap size of the ellipsis button on note cards.
- Added Spanish translations (thanks Martin!)
- Updated app icon
- Nos now displays kind 30023 long-form blog posts in the home and profile feeds.

## [0.1 (39)] - 2023-05-02Z

- Improved performance of loading replies
- The notifications tab now request more events from relays

## [0.1 (38)] - 2023-04-28Z

- Made the routine to delete old events more efficient and prevent it from deleting our own events. 
- Fixed a bug where you could post the same reply multiple times.

## [0.1 (37)] - 2023-04-27Z

- Performance improvements
- Added support for reposting notes.
- Fixed a bug where you could post the same reply multiple times.
- Fixed a bug where the user's follow list could be erased on the first launch after importing a new key.

## [0.1 (36)] - 2023-04-25Z

- Added support for reposting notes.
- Added Brazilian Portuguese translations (thanks Andressa!).
- Fixed the French and Traditional Chinese translations.
- Fixed a bug where the user's follow list could be erased on the first launch after importing a new key.
- Fixed a bug where you could post the same reply multiple times.
- Fixed an issue where profile pictures could be rendered with the wrong aspect ratio.

## [0.1 (35)] - 2023-04-19Z

- Added French translations. Thank you p2x@p2xco.de!
- Added Chinese (Traditional) and updated Chinese (Simplified) translations. Thank you rasputin@getalby.com!
- Added a logout button in the Settings menu.
- Minor performance improvements on Thread and Discover views.
- Updated the default list of users shown on the Discover tab.
- Fixed a bug where muted authors would show up on the Discover tab.
- Added an initial loading indicator when you first open the Home or Discover tabs.
- Added a logout button in the Settings menu.
- Fixed a bug where notes would be truncated but the Read More button would not be shown.
- Scrolling performance improvements
- Fixed a bug where notes would be truncated but the Read More button would not be shown.

## [0.1 (33)] - 2023-04-17Z

- Added a button to share the application logs in the Settings menu
- Automatically attach debug logs to support emails

## [0.1 (32)] - 2023-04-14Z

- More performance improvements on the Home tab.

Note:
- In this build you have to pull-to-refresh if you want to see new notes after the initial load of the Home or Discover tabs. 

## [0.1 (31)] - 2023-04-13Z

- Added a button to view raw event JSON in the options menu on notes.
- Fixed notes saying "so-and-so posted" at the top when it should say "so-and-so replied".
- Added code to load the note being replied to if we don't have it. 
- Improved performance on the home feed

## [0.1 (30)] - 2023-04-10Z

- Fixed a bug where the Read More button would show on notes when it didn't need to.
- Added Chinese (Simplified) translations (thanks rasputin@getalby.com!)
- Nos now requests delete events from relays.

## [0.1 (28)] - 2023-04-07Z

- Made all the built-in text in the app translatable. If you would like to help translate Nos let us know by emailing support@nos.social.

## [0.1 (27)] - 2023-04-05Z

- Minor performance improvements
- Fixed an occasional hang when publishing

## [0.1 (26)] - 2023-04-03Z

- Minor performance improvements on the Feed and Discover tabs

## [0.1 (25)] - 2023-03-31Z

- Fixed a bug where reply counts were displaying translation keys instead of the count

## [0.1 (24)] - 2023-03-31Z

- Added Crowdin integration for translation services. If you would like to help us translate Nos drop us a line at 
support@nos.social.
- Fixed several crashes.
- Fixed issue where the like button didn't turn orange when pressed.
- Fixed an issue where likes to replies were counted towards the root note.
- Added more aggressive caching of images.
- Minor performance improvements - more to come!

## [0.1 (23)] - 2023-03-25Z
- Add the option to copy web links on profile pages and notes.

## [0.1 (22)] - 2023-03-23Z
- Fixed a bug in the list of people you are following, where tapping on any name would show your own profile.

## [0.1 (21)] - 2023-03-23Z
- Fixed a bug where the user's profile name was not set after onboarding.
- Added a demo of the Universal Namespace when setting up your profile. 

## [0.1 (20)] - 2023-03-22Z
- Fixed some bugs in Universal Name login flow (onboarding flow fixes forthcoming)

## [0.1 (19)] - 2023-03-22Z
- Added a link to nostr.build on the New Note screen
- Added a demo flow for setting up a Universal Name on the Edit Profile screen.

## [0.1 (18)] - 2023-03-20Z
- Show the number of likes on notes

## [0.1 (17)] - 2023-03-20Z
- Minor performance improvements

## [0.1 (16)] - 2023-03-19Z
- Hide the text in private key text fields
- Hide replies from muted users
- Fixed an issue where your own replies would be shown on the notificaitons tab
- Added a launch screen
- Various styling updates
- Added an About screen to the side menu
- Added a Share Nos button to the side menu 

## [0.1 (15)] - 2023-03-18Z
- Added the ability to browse all notes from a single relay on the Discover tab.
- Added the ability to post a note to a single relay from the New Note screen.
- Support likes as described in NIP-25, make sure reply and parent likes are correct
- Show "posted" and "replied" headers on NoteCards
- Navigate to replied to note when tapping on reply from outside thread view
- Search by name on Discover view
- Fixed cards on the Discover tab all being the same size.
- Fixed a crash when deleting your key in Settings

## [0.1 (14)] - 2023-03-16Z
- Nos now reads and writes your mutes the mute list shared with other Nostr apps.

## [0.1 (13)] - 2023-03-15Z
- Fix all thread replies showing as out of network on first launch after installation.

## [0.1 (12)] - 2023-03-15Z
- Added NIP-05 field to Edit Profile page, lookup users using NIP-05 names in discover tab, tapping the NIP-05 name opens the domain in a new window.
- Delete notes
- More performance improvements centered around our relay communication
- Fix invisible tab bar
- Made placeholder text color same for all fields in profile edit view
- Add basic image rendering in Note cards
- UNS Support on Profile page
- Fix onboarding taps at bottom of screen causing screen to switch

Known Issues:
- Deleting your key in Settings causes the app to crash. But you are correctly taken into onboarding after relaunch.

## [0.1 (11)] - 2023-03-14Z
- Fixed thread view saying every reply is out of network
- reduced the number of requests we send to relays
- improved app performance
- fixed showing empty displayNames when name is set

## [0.1 (10)] - 2023-03-14Z
- Display a user's NIP-05 identifier on the profile page after making a web request to verify that it is correct 
- Fix blank home feed during first launch

## [0.1 (9)] - 2023-03-14Z
- Fixed a crash on launch when relay model was outdated.
- Fix your own posts showing as outside your network on a fresh install. 
- Add self-hosted PostHog analytics
- Render mentions on notifications tab
- Copy note text

Known issues:
- You may have to force quit the app and restart it to see everyone you follow on the Home Feed.

## [0.1 (8)] - 2023-03-13Z
- Fix translucent tab bar in the simulator.
- Connect to more relays to get user relay list after importing a key during onboarding
- Fix some bugs in thread views
- Show placeholder cards for messages outside 2 hops and allow the user to reveal them
- Support deprecated reply #e tag format
- Fixed an issue where older contact list and metadata events could overwrite new ones
- Styled onboarding views

## [0.1 (7)] - 2023-03-10Z
- Use only relays added in RelayView for sending and receiving events
- Add PostHog analytics
- Render note mentions in NoteCard
- Open an email compose view controller for support@nos.social 
- Fix duplicate note on a new post
- Add mute functionality
- Publish relay changes
- Recommended / default relays
- Added colors and Clarity City font throughout the app
- Show Discover tab after onboarding
- Fix crash on Mac
- Improved profile photo loading and added a cache
- Added code to compute a sensible default number of columns on the Discover tab
- Replaced moved relays tab to side menu, added New Post and Profile tabs
- Make links on notes tappable
- Fix newlines not rendering on notes
- Added timestamp to notes
- Update Discover feed algorithm to include people 2 hops from you.
- Fix infinite spinners on some avatars
- Edit profile

## [0.1 (6)] - 2023-03-08Z

- Fixed follow / unfollow sync
- Reduced number of REQ sent to relays
- Request profile metadata for users displayed on the Discover tab
- Cleanup RelayService
- Render user avatar on Profile screen
- Added support for threads in reply views
- Retry failed Event sends every 2 minutes (max 5 retries)
- Add basic notifications tab
- Filter the Home Feed down to root posts
- The profile view requests the latest events and metadata for the given user from the relays
- Add the ellipsis button to NoteCard and allow the user to copy the NIP-19 note ID of a note.
- Enabled button to copy user ID on Profile View
- Fixed UI freezes when using many relays by moving event processing to a background thread.
- Add a search bar to the discover tab that users can use to look up other users.
- On relay remove, send CLOSE to all subs then disconnect and delete socket
- Render user mentions in NoteCard
- Replace the warning message to tell the user never to share their private key with anyone.

## [0.1 (5)] 2023-03-02

- Added a Discover tab that shows all events from all relays.
- Core Data will now be wiped whenever we change the data model, which is often. This speeds up our development process, but you will have to re-enter your relays when this happens.
- Change the home feed so that it shows the CurrentUser's notes always.
- Preload sample_data into core data for DEBUG builds
- Added a screen to show all the replies to a note.
- Fixed empty home feed message so it doesn't overlay other views
- Change settings and onboarding to accept nsec-format private key
- Fixed app crash when no user is passed to HomeFeedView initializer
- Added ability to post a reply in thread view.
- Fixed READ MORE Button
- In the Discover tab, display a feed of interesting people

## [0.1 (4)] - 2023-02-24

- Added ability to delete relays on the Relays screen.
- Fix events not being signed correctly with a key generated during onboarding.
- Verify signatures on events.
- Request only events from user's Follows
- Follow / unfollow functionality
- Calculate reply count and display in NoteCard

## [0.1 (3)] - 2023-02-20Z

- Sync authors in HomeFeedView
- Added AvatarView for rendering profile pictures on NoteCards

## [0.1 (2)]

- Added conversion of hex keys to npub
- Add a basic New Post screen
- Save private key to keychain
- Parse and store contact list
- Add onboarding flow
- Copied MessageCard and MessageButton SwiftUI view from Planetary renaming Message to Note
- Added a basic profile screen

## [0.1 (1)]

- Parse and display Nostr events
- Read events from relays
- Sign and publish events to relays
- Add Settings view where you can put in your private key
- Added tab bar component and side menu with profile<|MERGE_RESOLUTION|>--- conflicted
+++ resolved
@@ -9,18 +9,15 @@
 ## [Unreleased]
 
 - Fixed the launch screen layout on iPad
+- Added automatic file uploads to nostr.build.
 
 ## [0.1 (59)] - 2023-07-21Z
 
 - Add a loading placeholder for note contents.
 - Fixed several crashes.
 - Added Dutch, Japanese, and Persian translations. Thanks matata, yutaro, and eru-desu! 
-<<<<<<< HEAD
 - Added some visual artists to the list of featured users.
-- Added automatic file uploads to nostr.build.
-=======
->>>>>>> 242f8bbd
-
+- 
 ## [0.1 (58)] - 2023-07-17Z
 
 - Added better previews for urls shared in notes.
