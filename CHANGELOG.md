# Changelog
All notable changes to this project will be documented in this file.

We define "Noteworthy changes" as 1) user-facing features or bugfixes 2) significant technical or architectural changes that contributors will notice. If your Pull Request does not contain any changes of this nature i.e. minor string/translation changes, patch releases of dependencies, refactoring, etc. then add the `Skip-Changelog` label.

The **Release Notes** section is for changes that the are relevant to users, and they should know about. The **Internal Changes** section is for other changes that are not visible to users since the changes may not be relevant to them, e.g technical improvements, but the developers should still be aware of.

The format is based on [Keep a Changelog](https://keepachangelog.com/en/1.0.0/),
and this project adheres to [Semantic Versioning](https://semver.org/spec/v2.0.0.html).

## [Unreleased]

### Release Notes
<<<<<<< HEAD
- Removed image and video link text from notes. Now only the images and videos will appear, without the link. [#1487](https://github.com/planetary-social/nos/issues/1487)
=======
- Added new translations for the app so you can use it in Korean, Chinese Simplified, Swedish, and more! Thanks to alternative, 안마리 (everyscreennetwork), Andypsl8, Dženan (Dzenan), ObjectifMoon, ra5pvt1n, and everyone else who contributed translations on Crowdin!
>>>>>>> 2b0c57b3

### Internal Changes
- Fix the Crowdin GitHub integration by using the official GitHub action. [#1520](https://github.com/planetary-social/nos/issues/1520)
- Update Xcode to version 15.4, adding compatibility for Xcode 16.
- Reduced spammy "Failed to parse Follow" log messages.
- Upgraded fastlane to version 2.223.1.

## [0.2.1] - 2024-10-01Z

### Release Notes
- Disable autocorrect on NoteComposer when running on macOS. [#1460](https://github.com/planetary-social/nos/issues/1460)

### Internal Changes
- Show WebP images without link preview overlay. Currently behind the “Enable new media display” feature flag. [#1488](https://github.com/planetary-social/nos/issues/1488)
- Show GIF overlay for animated WebP images. Currently behind the “Enable new media display” feature flag. [#1488](https://github.com/planetary-social/nos/issues/1488)
- Temporarily remove Martin from the list of CODEOWNERS.

## [0.1.27] - 2024-09-25Z

### Release Notes
- Added the option to preview a note before posting it. [#1399](https://github.com/planetary-social/nos/issues/1399)
- Fixed side menu accessibility issues. [#1444](https://github.com/planetary-social/nos/issues/1444)
- Fixed a bug where content of a quoted note expanded out beyond width of viewport. Thanks, @tedbrosby! [#1463](https://github.com/planetary-social/nos/issues/1463)
- Fixed issue where relay metadata is never updated. [#1472](https://github.com/planetary-social/nos/issues/1472)
- Updated the copy on the 3 dots note menu. [#1028](https://github.com/planetary-social/nos/issues/1028)
- Added functionality to share notes link through the 3 dots note menu. [#1272](https://github.com/planetary-social/nos/issues/1272)
- Fixes and improvements related to Core Data usage. [#1443](https://github.com/planetary-social/nos/issues/1443)
- Fixed a bug where toggles in the settings screen were white instead of green when toggled on. [#1251](https://github.com/planetary-social/nos/issues/1251)
- Added routing to profile when tapping on follow notification. [#1447](https://github.com/planetary-social/nos/issues/1447)
- Localized follows notifications. [#1446](https://github.com/planetary-social/nos/issues/1446)
- Fixed alert when uploading big files suggesting users pay for nostr.build. [#1321](https://github.com/planetary-social/nos/issues/1321)
- Fixed issue where push notifications were not re-registered after account change. [#1501](https://github.com/planetary-social/nos/issues/1501)
- Added support for NIP-62 Request to Vanish events. [#80](https://github.com/planetary-social/nos/issues/80)
- Added Delete Account UI. [#80](https://github.com/planetary-social/nos/issues/80)
- Fixed issue where search results weren't sorted properly. [#1485](https://github.com/planetary-social/nos/issues/1485)
- Delete all user data when logging out. [#1534](https://github.com/planetary-social/nos/issues/1534)
- Publish empty metadata event and empty contact list on delete account. [#1530](https://github.com/planetary-social/nos/issues/1530)

### Internal Changes
- Use NIP-92 media metadata to display media in the proper orientation. Currently behind the “Enable new media display” feature flag. [#1172](https://github.com/planetary-social/nos/issues/1172)
- Added more instructions to the changelog file.
- Added some logging when a content warning is displayed. [cleanstr#53](https://github.com/planetary-social/cleanstr/issues/53)
- Minor refactor of Event+CoreDataClass. [#1443](https://github.com/planetary-social/nos/issues/1443)
- Refactored feature flag and added a feature flag toggle for “Enable new moderation flow” to Staging builds. [#1496](https://github.com/planetary-social/nos/issues/1496)
- Refactored list row gradient background.
- Added SwiftSoup to parse Open Graph metadata. [#1165](https://github.com/planetary-social/nos/issues/1165)
- Parse Open Graph metadata whenever an event contains a URL, doesn’t have `imeta` tags, and the URL points to an HTML document. [#1425](https://github.com/planetary-social/nos/issues/1425)
- Added a new flow to flag notes. Currently behind the “Enable new moderation flow” feature flag. [#1489](https://github.com/planetary-social/nos/issues/1489)
- Added a new flow to flag users. Currently behind the “Enable new moderation flow” feature flag. [#1493](https://github.com/planetary-social/nos/issues/1493)

## [0.1.26] - 2024-09-09Z

### Release Notes
- Fixed a crash that could occur while Nos was in the background.
- Fixed a bug where Nos sometimes wouldn't reconnect to relays.
- Added nos.lol to the default relay list for new accounts and removed relay.snort.social.
- Show quoted notes in note cards.
- Added quote-reposting.
- Added a new image viewer that appears when you tap an image.
- Removed the like and repost counts from the Main and Profile feeds.
- Removed wss:// from relay addresses in lists and removed the need to prepend relay addresses with wss://.
- Localized the quotation marks on the Notifications view.
- Fixed a bug where nostr entities in URLs were treated like quoted note links.
- Added in-app profile photo editing.
- Changed "Name" to "Display Name" on the Edit Profile View.

### Internal Changes
- Included the npub in the properties list sent to analytics.
- Replaced hard-coded color values.
- Added a feature flag toggle for “Enable new media display” to Staging builds.
- Added a new gallery view to display multiple links in a post. Currently behind the “Enable new media display” feature flag.
- Added an overlay to GIFs that plays the animation when tapped. Currently behind the “Enable new media display” feature flag.
- Show single images and gallery view in the proper orientation. Currently behind the “Enable new media display” feature flag.
- Fixed typos in release notes.
- Renamed and reorganized files.

## [0.1.25] - 2024-08-21Z

- Fixed an issue where the sheet asking users to set up a NIP-05 username would appear after reinstalling Nos, even if the profile already had a NIP-05 username.
- Fixed a bug where urls with periods after them would include the period.
- Fixed a bug where confirmation dialog buttons turn red while swiping across them.

## [0.1.24] - 2024-08-09Z

- Disabled automatically generated analytics events that were sent each time the user navigated to a new screen.
- Show “New notes available” notification on Feed when there are new notes to display.
- Disable the Post button while images are still uploading. Thanks @vien-eaker!
- Improved app performance on first login by requesting fewer events from relays.
- Fixed a bug where the cursor could jump around when composing a note.
- Fixed a bug where mentions could be duplicated when typing in the middle of one.
- Re-enabled autocomplete when composing a note.
- Added push notifications for zaps.
- Added zaps to the Notifications view.
- Created Colors.xcassets and move all colors into it. Thanks @lingoslinger!
- Fixed a bug where confirmation dialog buttons turn red while swiping across them.

## [0.1.23] - 2024-07-31Z

- Fixed a bug where the home feed would be empty on first launch.
- Fixed the issue where tapping outside the New Post view caused it to disappear and all its text to be lost.
- Updated the design of the cards in the Following list.
- Remove stories UI to improve performance.
- Report error to Sentry when parse queue contains over 1000 events.

## [0.1.22] - 2024-07-26Z

- Added a filter button to the Home tab that lets you browse all notes on a specific relay.
- Improved the search experience with fast local searches.
- Fixed the issue where tapping the Search button caused search results to disappear.
- Fixed an issue with naddr links.

## [0.1.21] - 2024-07-24Z

- Added support for paid/authenticated relays (NIP-42).
- Fixed a bug where publishing a note to one relay would publish to all relays.
- Fix a bug where multiple connections could be opened with the same relay.
- Fixed an issue where Profile views would sometimes not display any notes.
- Add impersonation flag category and better NIP-56 mapping.
- Add a Tap to Refresh button in empty profiles.
- Support nostr:naddr links to text and long-form content notes.
- Update the reply count shown below each note in a Feed.
- Removed follower count from profile screen.
- Fixed deep linking to profiles and notes.
- Fixed issue where some nostr:nprofile references did not appear as links.
- Decode nprofile, nevent, and naddr NIP-19 entities.
- Refactor away direct usages of Bech32 and TLV and replace with NostrIdentifier (which still uses both).
- Deleted unused code.

## [0.1.20] - 2024-07-10Z

- Discover tab now features new accounts in News, Music, Activists, and Art.
- Use NIP-05 for shared links to profile.

## [0.1.19] - 2024-07-01Z

- Fixed a crash on the notifications tab
- Fixed a performance issue after opening the Discover tab.
- Cache NIP-05 validations to save network usage.
- Set Xcode version to 15.2, where SwiftUI Previews work reliably.
- Add "Share database" button to Settings to help with debugging.

## [0.1.18] - 2024-06-24Z

- Updated the recommended relays list.
- Fixed a bug where @npubs could be displayed instead of names in note text.
- Fixed a bug when mentioning profiles with emojis in the name.
- Added a message to the top of the Relays screen explaining that Nos works best with 5 or fewer relays.
- Added "Send To Nos" private reporting for profiles.
- Added our third cohort of creators and journalists to the Discover tab.
- Fixed SwiftUI Previews in Xcode.
- Fixed a bug where the Flag User confirmation dialog wasn’t visible on iPad.
- Fixed a bug where taking a photo in the app didn’t work.
- Removed the Save button next to the private key in Settings.
- New accounts automatically follow the nos.social and Tagr-bot accounts.

## [0.1.17] - 2024-06-10Z

- Fixed a bug where infinite spinners would be shown on reposted notes.
- Added support for opening njump.me content in Nos.
- Fixed a crash on logout
- Fixed a bug where some profiles wouldn't load old notes.
- Fixed an issue where NIP-05 could appear as invalid.
- Implemented NIP-96 and NIP-98 for photo and video uploads.

## [0.1.16] - 2024-05-31Z

- Added feedback to the copy button in Settings.
- Fixed an issue where photos and videos could not be uploaded.
- Fixed a crash on logout.

## [0.1.15] - 2024-05-29Z

- Redesigned the Profile screen.
- Improved performance in various parts of the app for users with large follow lists.
- Fixed an issue where deleted notes still appeared in the Profile’s Notes view.
- Sorted the featured profiles in the Discover tab.
- Switched from Reportinator to Tagr bot for content labeling.
- Discover tab now features new accounts.

## [0.1.14] - 2024-05-22Z

- Added the author's name to profile cards on the Discover tab and search results.
- Added a delay when trying to reopen a websocket that had previously closed with an error.
- Updated the icon that appears when following a user.

## [0.1.13] - 2024-05-15Z

- On the Profile screen, open a sheet to display the full bio.
- Fixed an issue where "Share logs" wasn't working.
- Discover tab: Center the category buttons.
- Discover tab: Remove placeholder categories and people.

## [0.1.12] - 2024-05-07Z

- Open Profiles when tapping on a NIP-05 username reference in a note.
- Add special treatment for nostr.band when searching on the Discover tab. We are temporarily using nostr.band always and only for search, in addition to the user's normal relay list.
- Detect identifiers of the form @npub1... in notes and link them to the associated profiles.
- Detect NIP-05 identifiers inserted in notes and link them to njump.
- Fixed duplicate text in content warnings
- Added "Send To Nos" private reporting to protect user privacy
- Discover tab now features authors in a variety of categories.
- Fixed an issue on Mac where the Edit Profile screen did not appear in some cases.
- Fixed an issue where registering a NIP-05 username field could fail silently.
- Fixed an issue where users named with valid urls were unable to be mentioned correctly.
- Fixed an issue where pasting an npub while composing a note created an invalid mention.
- Changed "Report note" button to "Flag this content"
- Changed "Report user" button to "Flag this user"
- Updated options for "Flag this user"
- We are now publishing the relay list when registering a new NIP-05 username so
that other users can find you more easily.

## [0.1.11] - 2024-04-18Z

- Added support for uploading videos when composing a note.
- Fixed an issue where reports for notes were treated as reports for profiles.
- Updated the Discover tab navigation bar to match new design.
- Updated the design of profile cards in search results and mentions search.

## [0.1.10] - 2024-04-12Z

- Fixed the tint color on the Profile screen.
- Added option to connect your existing NIP-05 username.
- Fixed a crash that often occurred after opening the app.
- In an effort to prioritize critical functionality, we are dropping support for light mode in the near term. If you have concerns about the remaining theme please reach out to us at support@nos.social

## [0.1.8] - 2024-04-03Z

- Add PrivacyInfo file to the project to comply with Apple's new requirements.
- Updated dark theme colors for card backgrounds, primary text, and secondary text.
- Added a new UI for replying to messages that allows attaching images and setting an expiration date.
- Fixed an issue where Profile pages could display little or no content.

## [0.1.7] - 2024-03-21Z

- Fix issue in Profile title bar that displayed NIP-05 incorrectly.
- Update font styles on Thread, Edit Profile, and Settings screens.
- Fix issue with uploading photos on Mac.
- Re-design the confirmation dialog that appears when you delete your NIP-05.
- Fixed a bug where liking a note could cause other notes to appear liked.
- Added a new UI for replying to messages that allows attaching images and setting an expiration date.
- Fixed an issue where the "Read more" button could display on notes that didn't need it.

## [0.1.6] - 2024-03-07Z

- Parse links and mentions in Profile's about (or bios)
- Show “Post a reply” field at the proper height initially, and allow it to expand as more text is entered.
- Tap the Like button on a note you’ve already liked to remove the Like.
- Display NIP-05 identifier in the Profile screen title bar.
- Added option to register nos.social usernames.
- Fixed issue where search results sometimes don’t appear.
- Disabled link to nip-05 server / url on author cards.
- Fixed issue where paste menu did not appear when tapping in the Post Note view.
- Fixed intermittent crash when tapping Done after editing your profile.
- Fixed URL detection of raw domain names, such as “nos.social” (without the “http” prefix).
- Fixed the sort order of gallery media to match the order in the note.
- While composing a note, a space is now automatically inserted after any mention of a user or note to ensure it’s formatted correctly.

## [0.1.5] - 2024-02-14Z

- Fixed an issue where tapping the Feed tab did not scroll to the top of the Feed.
- Fixed an issue where tapping the Profile tab did not scroll to the top of the Profile.
- Search now starts automatically after entering three characters instead of one.

## [0.1.4] - 2024-01-31Z

- Show a message when we’re not finding search results.
- Fixed an issue where bad data in the contact list could break the home feed.
- Fixed a bug where the margins of root notes appeared incorrectly on Mac and iPad.
- Fixed a date localization issue.
- Optimized loading of the Notifications tab
- Updated suggested users for discovery tab.
- Show the profile view when a search matches a valid User ID (npub).
- Added tabs to Profiles to filter posts.
- Fixed a bug that could cause the out of network warning to be shown on reposts in the stories view.
- Fixed a bug that prevented notes that failed to be published to be re-published again.
- Added pagination to the home feed.
- Fixed a bug that prevented reposted notes from loading sometimes.
- Fixed a bug that prevented profile photos and names from being downloaded.

## [0.1.2 (153)] - 2024-01-11Z

- Fixed a crash that sometimes occurred when opening the profile view.
- Fixed a crash that sometimes occurred when viewing a note.
- Migrate to Apple-native string catalog and codegen LocalizedStringResources with xcstrings-tool-plugin.
- Discover screen can now search notes by id.
- Added pagination to Profile screens.

## [0.1.1 (144)] - 2023-12-21Z

- Fixed a crash when opening the note composer.
- Fix localization of warning message when a note has been reported. (thanks @L!)
- Fixed contact list hydration bug where unfollows are not removed when follow counts do not change.
- Erase old notifications from the databse to keep disk usage low.

## [0.1 (101)] - 2023-12-15Z

- Fixed a bug where reposts wouldn't be displayed in the stories.
- Fixed a bug where the reports for authors of replies weren't being considered.
- Localized relative times on note cards. (thanks @tyiu!)
- Added a context menu for the stories in the Home Feed to open the Profile.
- Add repost button to stories (thanks @maddiefuzz!)

## [0.1 (100)] - 2023-12-09Z

- Fixed some cases where a note's contents would never load.
- Update the color palette.
- Fix crash on Mac when opening new note view.

## [0.1 (99)] - 2023-12-07Z

- Fix profile pictures not loading after creating a new account.

## [0.1 (98)] - 2023-12-04Z

- Fixed a bug where the app could become unresponsive.

## [0.1 (97)] - 2023-12-01Z

- Added the option to copy the NIP-05 identifier when browsing a profile.
- Tapping on a tab bar icon can let you scroll to top.
- Fix an issue where reposts were not displaying correctly.

## [0.1 (96)] - 2023-11-28Z

- Fixed some performance issues for users who follow a large number of accounts.

## [0.1 (95)] - 2023-11-27Z

- Fixed a bug where a root note could be rendered as a reply
- Added the option to copy the text content while browsing a note.
- Fixed UI bugs when displaying the root note of replies.
- Keep track of read stories.
- Fix an issue where reposts were not displaying correctly.

## [0.1 (94)] - 2023-11-17Z

- Removed trailing slash from truncated URLs.
- Add a loading indicator to search results.
- Change the "Followed by" label on the profile screen to "Followers you know"
- Fixed a hang on startup.
- Fixed an issue where links couldn't be opened from the Home tab.
- Change the "Followed by" label on the profile screen to "Followers you know"
- Fixed an issue where the Profile view would always show "Following 0" for people you didn't follow.
- Fix delay in results immediately after opening the discover tab.
- Fixed the 3d card effect on the Notifications tab.
- Updated layout for search results and mention autocomplete cards.

## [0.1 (93)] - 2023-11-10Z

- Added a confirmation before reposting a note.
- Added the ability to delete your reposts by tapping the repost button again.
- Fixed some cases where deleted notes were still being displayed.
- Fixed a bug where notes, reposts, and author profiles could fail to load.
- Show truncated URLs in notes instead of hiding them completely.

## [0.1 (92)] - 2023-11-02Z

- Show reposts in stories.

## [0.1 (91)] - 2023-11-01Z

- Fix a bug where linking a Universal Name would overwrite your existing NIP-05.
- Fixed incorrect ellipsis applied to long notes.
- Changed note rendering to retain more newlines.
- Show reposts in stories.
- Fixed a bug where notes, reposts, and author profiles could fail to load.
- Show truncated URLs in notes instead of hiding them completely.
- Keep track of read stories.
- Fixed a bug with autocorrect on Mac

## [0.1 (90)] - 2023-10-31Z

- Fixed a bug where notes, reposts, and author profiles could fail to load.

## [0.1 (89)] - 2023-10-31Z

- Added relay.causes.com to the list of recommended relays.

## [0.1 (88)] - 2023-10-27Z

- Added a content warning when a user you follow has reported the content
- Added toggles to the settings screen to disable report-based and network-based content warnings

## [0.1 (86)] - 2023-10-25Z

- Updated link previews in feed to use the stories ui with fixed height and carousel gallery.
- Updated UI around displaying nested threads and displaying more context of conversations.
- Changed inline images so we don't display the domain / size / file type for images
- Changed copied links to notes and authors to open in njump.me.
- Added the ability to initiate USBC transactions and check your balance if you have linked a Universal Name to your profile with an attached USBC wallet.
- Add "1 year" as an option when posting a disappearing message

## [0.1 (85)] - 2023-10-23Z

- Fixed missing secrets

## [0.1 (84)] - 2023-10-20Z

- Add Stories view to the Home Feed
- Fixed an issue where the app could become slow after searching for a user.
- Updated search results to show mutual followers and sort by the most followers in common.
- Change links to notes so that they don't display the long note id and instead it's a pretty link.
- Redesigned the Universal Names registration flow
- Added more relays to the recommended list
- Added an icon to indicate expiring notes, and the timestamp they display is the time until they expire.

## [0.1 (83)] - 2023-10-16Z

- Fixed crash on launch
- Added a URL scheme to open the note composer: nos://note/new?contents=theContentsOfTheNote

## [0.1 (82)] - 2023-10-13Z

- Fixed a bug where profile changes wouldn't be published in some cases
- Fix a bug where the "Post" button wouldn't be shown when composing a reply on macOS
- Fix a bug where the mute list could be overwritten when muting someone
- Fixed aspect ratio on some profile photos
- Added 3d effect to note cards
- Added a URL scheme to open the note composer: nos://note/new?contents=theContentsOfTheNote

## [0.1 (81)] - 2023-09-30Z

- Fixed secrets that weren't included in build 79 and 80

## [0.1 (80)] - 2023-09-30Z

- Updated the design of the edit profile screen
- Fixed a hang on the profile screen

## [0.1 (79)] - 2023-09-22Z

- Added the ability to search for Mastodon usernames on the Discover tab.
- Long form content is now displayed in the discover tab.
- Fixed a hang on the thread view.

## [0.1 (77)] - 2023-09-15Z

- App performance improvements

## [0.1 (76)] - 2023-09-08Z

- Minor crash fixes and optimizations

## [0.1 (75)] - 2023-09-01Z

- Fix an issue with the database cleanup script that was causing performance issues.
- Optimize loading of profile pictures

## [0.1 (73)] - 2023-08-25Z

- Fixed potential crashes when using Universal Names API.
- Fixed bug that rendered the empty notes message for a profile above the header box.
- Fixed bug that could potentially crash the app sometimes

## [0.1 (72)] - 2023-08-21Z

- Added support for pasting profile and note references when composing notes
- Pop screens from the navigation stack when tapping twice on the tab bar.
- Fixed the launch screen layout on iPad
- Fixed a small issue when mentioning profiles in the reply text box.
- Fixed a crash during onboarding
- Fixed a crash when following or muting a user
- Fixed crash when parsing malformed events.
- Fixed crash when parsing malformed contact lists.
- Added integration with our self-hosted Sentry crash reporting tool (no data shared with third parties)

## [0.1 (66)] - 2023-08-18Z

- Fixed crash when parsing malformed events.
- Fixed crash when parsing malformed contact lists.
- Added support for pasting profile and note references when composing notes
- Pop screens from the navigation stack when tapping twice on the tab bar.
- Fixed the launch screen layout on iPad
- Fixed a small issue when mentioning profiles in the reply text box.

## [0.1 (65)] - 2023-08-04Z

- Add a loading placeholder for note contents.
- Added automatic file uploads to nostr.build.
- Add list of followers and relays in the Profile screen.

## [0.1 (60)] - 2023-08-01Z

- Updated content report style based on the latest NIPs and fixed some bugs with reporting.
- Add a loading placeholder for note contents.
- Fixed the launch screen layout on iPad
- Multiple consecutive newlines will be replaced by a single new line in note content.
- Removed the screen to fill out profile information from onboarding and replaced it with a call to action in the sidebar.
- Leading and trailing whitespace will no longer be rendered in note content.
- Removed the screen to fill out profile information from onboarding and replaced it with a call to action in the sidebar.

## [0.1 (59)] - 2023-07-21Z

- Add a loading placeholder for note contents.
- Fixed several crashes.
- Added Dutch, Japanese, and Persian translations. Thanks matata, yutaro, and eru-desu!
- Added some visual artists to the list of featured users.

## [0.1 (58)] - 2023-07-17Z

- Added better previews for urls shared in notes.

## [0.1 (57)] - 2023-07-17Z

- Fixed an issue where Nos couldn't find the user's key on startup.
- Fixed an issue where you could have duplicate relays: one with a trailing slash and one without.

## [0.1 (56)] - 2023-07-13Z

- Fixed high cpu usage when the app is idle

## [0.1 (55)] - 2023-07-12Z

- Fixed several bugs around muting users
- Added the number of connected relays at the top right corner of the Home Feed.
- Fixed a bug where expired messages could be published to relays that doesn't support them
- Added support for push notifications.

## [0.1 (53)] - 2023-07-03Z

- Added beta integration with the Universal Name System. Edit your profile to link your Universal Name to your Nostr profile.
- Updated design of the relay selector

## [0.1 (52)] - 2023-07-03Z

- Prevent muted authors from appearing in the Discover screen
- Added a confirmation dialog when deleting a note.

## [0.1 (51)] - 2023-06-16Z

- Updated design of the relay selector
- Fixed an issue where the Discover tab wouldn't show new content for a while after upgrading from build 49.

## [0.1 (50)] - 2023-06-15Z

- Added code to show the Discover tab when we haven't downloaded the user's follow list yet (like on first login or app reinstall).
- Improved reliability of loading reposts, user photos, and names.
- Fixed a bug where tapping on a note would open the associated image instead of the thread view.
- Fixed a bug where profile pages would not load in some cases.
- Improved performance of the relay manager.

## [0.1 (49)] - 2023-06-12Z

- More small optimizations to relay traffic and event parsing.

## [0.1 (48)] - 2023-06-12Z

- Requesting fewer events on Home and Discover tab to reduce the load on the db.

## [0.1 (47)] - 2023-06-09Z

- Improved performance of the relay manager.

## [0.1 (46)] - 2023-06-06Z

- Add the ability to report notes and profiles using NIP-32 labels and NIP-69 classification.
- Fixed a crash which occurs on some versions of MacOS when attempting to mention other users during post creation.
- Add the ability to search for users by name from the Discover tab
- Fixed a bug where the note options menu wouldn't show up sometimes.
- Strip whitespace and newline characters when parsing search box input on discover screen as npub.

## [0.1 (44)] - 2023-05-31Z

- Fixed several causes of profile pictures and reposts showing infinite spinners.
- Links to notes or profiles are now tappable.
- Filter logged user from Discover screen.
- Improved performance of posting notes.

## [0.1 (43)] - 2023-05-23Z

- Added German translations (thanks Peter!).
- Updated support email to support@nos.social
- Improved recognition of mentions inside a post

## [0.1 (42)] - 2023-05-16Z

- Added support for mentioning other users when composing a note.
- Fixed a bug where expired messages could be redownloaded from relays that don't delete them.
- Fixed a bug where you couldn't view the parent note of a reply when it was displayed at the top of the Thread view.

## [0.1 (41)] - 2023-05-11Z

- Fix link color on macOS

## [0.1 (40)] - 2023-05-10Z

- Add support for expiration dates when composing notes (please note: messages are not guaranteed to be deleted by relays or other apps)
- Increased the contrast of text in light mode
- Open links in an in-app web browser instead of Safari
- Fixed link detection in notes for URLs without a scheme (i.e. "https://")
- Made the reply button on notes easier to tap, and it now presents the keyboard when tapped.
- Increased the tap size of the ellipsis button on note cards.
- Added Spanish translations (thanks Martin!)
- Updated app icon
- Nos now displays kind 30023 long-form blog posts in the home and profile feeds.

## [0.1 (39)] - 2023-05-02Z

- Improved performance of loading replies
- The notifications tab now request more events from relays

## [0.1 (38)] - 2023-04-28Z

- Made the routine to delete old events more efficient and prevent it from deleting our own events.
- Fixed a bug where you could post the same reply multiple times.

## [0.1 (37)] - 2023-04-27Z

- Performance improvements
- Added support for reposting notes.
- Fixed a bug where you could post the same reply multiple times.
- Fixed a bug where the user's follow list could be erased on the first launch after importing a new key.

## [0.1 (36)] - 2023-04-25Z

- Added support for reposting notes.
- Added Brazilian Portuguese translations (thanks Andressa!).
- Fixed the French and Traditional Chinese translations.
- Fixed a bug where the user's follow list could be erased on the first launch after importing a new key.
- Fixed a bug where you could post the same reply multiple times.
- Fixed an issue where profile pictures could be rendered with the wrong aspect ratio.

## [0.1 (35)] - 2023-04-19Z

- Added French translations. Thank you p2x@p2xco.de!
- Added Chinese (Traditional) and updated Chinese (Simplified) translations. Thank you rasputin@getalby.com!
- Added a logout button in the Settings menu.
- Minor performance improvements on Thread and Discover views.
- Updated the default list of users shown on the Discover tab.
- Fixed a bug where muted authors would show up on the Discover tab.
- Added an initial loading indicator when you first open the Home or Discover tabs.
- Added a logout button in the Settings menu.
- Fixed a bug where notes would be truncated but the Read More button would not be shown.
- Scrolling performance improvements
- Fixed a bug where notes would be truncated but the Read More button would not be shown.

## [0.1 (33)] - 2023-04-17Z

- Added a button to share the application logs in the Settings menu
- Automatically attach debug logs to support emails

## [0.1 (32)] - 2023-04-14Z

- More performance improvements on the Home tab.

Note:
- In this build you have to pull-to-refresh if you want to see new notes after the initial load of the Home or Discover tabs.

## [0.1 (31)] - 2023-04-13Z

- Added a button to view raw event JSON in the options menu on notes.
- Fixed notes saying "so-and-so posted" at the top when it should say "so-and-so replied".
- Added code to load the note being replied to if we don't have it.
- Improved performance on the home feed

## [0.1 (30)] - 2023-04-10Z

- Fixed a bug where the Read More button would show on notes when it didn't need to.
- Added Chinese (Simplified) translations (thanks rasputin@getalby.com!)
- Nos now requests delete events from relays.

## [0.1 (28)] - 2023-04-07Z

- Made all the built-in text in the app translatable. If you would like to help translate Nos let us know by emailing support@nos.social.

## [0.1 (27)] - 2023-04-05Z

- Minor performance improvements
- Fixed an occasional hang when publishing

## [0.1 (26)] - 2023-04-03Z

- Minor performance improvements on the Feed and Discover tabs

## [0.1 (25)] - 2023-03-31Z

- Fixed a bug where reply counts were displaying translation keys instead of the count

## [0.1 (24)] - 2023-03-31Z

- Added Crowdin integration for translation services. If you would like to help us translate Nos drop us a line at
support@nos.social.
- Fixed several crashes.
- Fixed issue where the like button didn't turn orange when pressed.
- Fixed an issue where likes to replies were counted towards the root note.
- Added more aggressive caching of images.
- Minor performance improvements - more to come!

## [0.1 (23)] - 2023-03-25Z
- Add the option to copy web links on profile pages and notes.

## [0.1 (22)] - 2023-03-23Z
- Fixed a bug in the list of people you are following, where tapping on any name would show your own profile.

## [0.1 (21)] - 2023-03-23Z
- Fixed a bug where the user's profile name was not set after onboarding.
- Added a demo of the Universal Namespace when setting up your profile.

## [0.1 (20)] - 2023-03-22Z
- Fixed some bugs in Universal Name login flow (onboarding flow fixes forthcoming)

## [0.1 (19)] - 2023-03-22Z
- Added a link to nostr.build on the New Note screen
- Added a demo flow for setting up a Universal Name on the Edit Profile screen.

## [0.1 (18)] - 2023-03-20Z
- Show the number of likes on notes

## [0.1 (17)] - 2023-03-20Z
- Minor performance improvements

## [0.1 (16)] - 2023-03-19Z
- Hide the text in private key text fields
- Hide replies from muted users
- Fixed an issue where your own replies would be shown on the notificaitons tab
- Added a launch screen
- Various styling updates
- Added an About screen to the side menu
- Added a Share Nos button to the side menu

## [0.1 (15)] - 2023-03-18Z
- Added the ability to browse all notes from a single relay on the Discover tab.
- Added the ability to post a note to a single relay from the New Note screen.
- Support likes as described in NIP-25, make sure reply and parent likes are correct
- Show "posted" and "replied" headers on NoteCards
- Navigate to replied to note when tapping on reply from outside thread view
- Search by name on Discover view
- Fixed cards on the Discover tab all being the same size.
- Fixed a crash when deleting your key in Settings

## [0.1 (14)] - 2023-03-16Z
- Nos now reads and writes your mutes the mute list shared with other Nostr apps.

## [0.1 (13)] - 2023-03-15Z
- Fix all thread replies showing as out of network on first launch after installation.

## [0.1 (12)] - 2023-03-15Z
- Added NIP-05 field to Edit Profile page, lookup users using NIP-05 names in discover tab, tapping the NIP-05 name opens the domain in a new window.
- Delete notes
- More performance improvements centered around our relay communication
- Fix invisible tab bar
- Made placeholder text color same for all fields in profile edit view
- Add basic image rendering in Note cards
- UNS Support on Profile page
- Fix onboarding taps at bottom of screen causing screen to switch

Known Issues:
- Deleting your key in Settings causes the app to crash. But you are correctly taken into onboarding after relaunch.

## [0.1 (11)] - 2023-03-14Z
- Fixed thread view saying every reply is out of network
- reduced the number of requests we send to relays
- improved app performance
- fixed showing empty displayNames when name is set

## [0.1 (10)] - 2023-03-14Z
- Display a user's NIP-05 identifier on the profile page after making a web request to verify that it is correct
- Fix blank home feed during first launch

## [0.1 (9)] - 2023-03-14Z
- Fixed a crash on launch when relay model was outdated.
- Fix your own posts showing as outside your network on a fresh install.
- Add self-hosted PostHog analytics
- Render mentions on notifications tab
- Copy note text

Known issues:
- You may have to force quit the app and restart it to see everyone you follow on the Home Feed.

## [0.1 (8)] - 2023-03-13Z
- Fix translucent tab bar in the simulator.
- Connect to more relays to get user relay list after importing a key during onboarding
- Fix some bugs in thread views
- Show placeholder cards for messages outside 2 hops and allow the user to reveal them
- Support deprecated reply #e tag format
- Fixed an issue where older contact list and metadata events could overwrite new ones
- Styled onboarding views

## [0.1 (7)] - 2023-03-10Z
- Use only relays added in RelayView for sending and receiving events
- Add PostHog analytics
- Render note mentions in NoteCard
- Open an email compose view controller for support@nos.social
- Fix duplicate note on a new post
- Add mute functionality
- Publish relay changes
- Recommended / default relays
- Added colors and Clarity City font throughout the app
- Show Discover tab after onboarding
- Fix crash on Mac
- Improved profile photo loading and added a cache
- Added code to compute a sensible default number of columns on the Discover tab
- Replaced moved relays tab to side menu, added New Post and Profile tabs
- Make links on notes tappable
- Fix newlines not rendering on notes
- Added timestamp to notes
- Update Discover feed algorithm to include people 2 hops from you.
- Fix infinite spinners on some avatars
- Edit profile

## [0.1 (6)] - 2023-03-08Z

- Fixed follow / unfollow sync
- Reduced number of REQ sent to relays
- Request profile metadata for users displayed on the Discover tab
- Cleanup RelayService
- Render user avatar on Profile screen
- Added support for threads in reply views
- Retry failed Event sends every 2 minutes (max 5 retries)
- Add basic notifications tab
- Filter the Home Feed down to root posts
- The profile view requests the latest events and metadata for the given user from the relays
- Add the ellipsis button to NoteCard and allow the user to copy the NIP-19 note ID of a note.
- Enabled button to copy user ID on Profile View
- Fixed UI freezes when using many relays by moving event processing to a background thread.
- Add a search bar to the discover tab that users can use to look up other users.
- On relay remove, send CLOSE to all subs then disconnect and delete socket
- Render user mentions in NoteCard
- Replace the warning message to tell the user never to share their private key with anyone.

## [0.1 (5)] 2023-03-02

- Added a Discover tab that shows all events from all relays.
- Core Data will now be wiped whenever we change the data model, which is often. This speeds up our development process, but you will have to re-enter your relays when this happens.
- Change the home feed so that it shows the CurrentUser's notes always.
- Preload sample_data into core data for DEBUG builds
- Added a screen to show all the replies to a note.
- Fixed empty home feed message so it doesn't overlay other views
- Change settings and onboarding to accept nsec-format private key
- Fixed app crash when no user is passed to HomeFeedView initializer
- Added ability to post a reply in thread view.
- Fixed READ MORE Button
- In the Discover tab, display a feed of interesting people

## [0.1 (4)] - 2023-02-24

- Added ability to delete relays on the Relays screen.
- Fix events not being signed correctly with a key generated during onboarding.
- Verify signatures on events.
- Request only events from user's Follows
- Follow / unfollow functionality
- Calculate reply count and display in NoteCard

## [0.1 (3)] - 2023-02-20Z

- Sync authors in HomeFeedView
- Added AvatarView for rendering profile pictures on NoteCards

## [0.1 (2)]

- Added conversion of hex keys to npub
- Add a basic New Post screen
- Save private key to keychain
- Parse and store contact list
- Add onboarding flow
- Copied MessageCard and MessageButton SwiftUI view from Planetary renaming Message to Note
- Added a basic profile screen

## [0.1 (1)]

- Parse and display Nostr events
- Read events from relays
- Sign and publish events to relays
- Add Settings view where you can put in your private key
- Added tab bar component and side menu with profile<|MERGE_RESOLUTION|>--- conflicted
+++ resolved
@@ -11,11 +11,8 @@
 ## [Unreleased]
 
 ### Release Notes
-<<<<<<< HEAD
 - Removed image and video link text from notes. Now only the images and videos will appear, without the link. [#1487](https://github.com/planetary-social/nos/issues/1487)
-=======
 - Added new translations for the app so you can use it in Korean, Chinese Simplified, Swedish, and more! Thanks to alternative, 안마리 (everyscreennetwork), Andypsl8, Dženan (Dzenan), ObjectifMoon, ra5pvt1n, and everyone else who contributed translations on Crowdin!
->>>>>>> 2b0c57b3
 
 ### Internal Changes
 - Fix the Crowdin GitHub integration by using the official GitHub action. [#1520](https://github.com/planetary-social/nos/issues/1520)
