--- conflicted
+++ resolved
@@ -23,10 +23,7 @@
 - Fixed issue where some nostr:nprofile references did not appear as links.
 - Decode nprofile, nevent, and naddr NIP-19 entities.
 - Refactor away direct usages of Bech32 and TLV and replace with NostrIdentifier (which still uses both).
-<<<<<<< HEAD
-=======
 - Deleted unused code.
->>>>>>> 83bd470a
 
 ## [0.1.20] - 2024-07-10Z
 
