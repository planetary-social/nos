--- conflicted
+++ resolved
@@ -11,17 +11,11 @@
 ## [Unreleased]
 
 ### Release Notes
-
-<<<<<<< HEAD
+- Fixed: adding/removing relays not reflected on feed filter. [#119](https://github.com/verse-pbc/issues/issues/119)
+
 ### Internal Changes
+- Added function for creating a new list and a test verifying list editing. [#112](https://github.com/verse-pbc/issues/issues/112)
 - Localized strings on the feed filter drop-down view.
-=======
-- Fixed: adding/removing relays not reflected on feed filter. [#119](https://github.com/verse-pbc/issues/issues/119)
-
-### Internal Changes
-
-- Added function for creating a new list and a test verifying list editing. [#112](https://github.com/verse-pbc/issues/issues/112)
->>>>>>> deb11e0a
 
 ## [1.1] - 2025-01-03Z
 
