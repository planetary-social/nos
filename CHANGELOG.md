# Changelog
All notable changes to this project will be documented in this file.

We define "Noteworthy changes" as 1) user-facing features or bugfixes 2) significant technical or architectural changes that contributors will notice. If your Pull Request does not contain any changes of this nature i.e. minor string/translation changes, patch releases of dependencies, refactoring, etc. then add the `Skip-Changelog` label. 

The format is based on [Keep a Changelog](https://keepachangelog.com/en/1.0.0/),
and this project adheres to [Semantic Versioning](https://semver.org/spec/v2.0.0.html).

## [Unreleased]

## [0.1 (2)] - 2023-04-14Z

- More performance improvements on the Home tab.

Note:
- In this build you have to pull-to-refresh if you want to see new notes after the initial load of the Home or Discover tabs. 

## [0.1 (31)] - 2023-04-13Z

- Added a button to view raw event JSON in the options menu on notes.
<<<<<<< HEAD
- Fixed notes saying "so-and-so posted" at the top when it should say "so-and-so replied".
- Added code to load the note being replied to if we don't have it. 
- Improved performance on the home feed
=======
- Added a button to share the application logs in the Settings menu
- Automatically attach debug logs to support emails
>>>>>>> c5b3e206

## [0.1 (30)] - 2023-04-10Z

- Fixed a bug where the Read More button would show on notes when it didn't need to.
- Added Chinese (Simplified) translations (thanks rasputin@getalby.com!)
- Nos now requests delete events from relays.

## [0.1 (28)] - 2023-04-07Z

- Made all the built-in text in the app translatable. If you would like to help translate Nos let us know by emailing support@planetary.social.

## [0.1 (27)] - 2023-04-05Z

- Minor performance improvements
- Fixed an occasional hang when publishing

## [0.1 (26)] - 2023-04-03Z

- Minor performance improvements on the Feed and Discover tabs

## [0.1 (25)] - 2023-03-31Z

- Fixed a bug where reply counts were displaying translation keys instead of the count

## [0.1 (24)] - 2023-03-31Z

- Added Crowdin integration for translation services. If you would like to help us translate Nos drop us a line at 
support@planetary.social.
- Fixed several crashes.
- Fixed issue where the like button didn't turn orange when pressed.
- Fixed an issue where likes to replies were counted towards the root note.
- Added more aggressive caching of images.
- Minor performance improvements - more to come!

## [0.1 (23)] - 2023-03-25Z
- Add the option to copy web links on profile pages and notes.

## [0.1 (22)] - 2023-03-23Z
- Fixed a bug in the list of people you are following, where tapping on any name would show your own profile.

## [0.1 (21)] - 2023-03-23Z
- Fixed a bug where the user's profile name was not set after onboarding.
- Added a demo of the Universal Namespace when setting up your profile. 

## [0.1 (20)] - 2023-03-22Z
- Fixed some bugs in Universal Name login flow (onboarding flow fixes forthcoming)

## [0.1 (19)] - 2023-03-22Z
- Added a link to nostr.build on the New Note screen
- Added a demo flow for setting up a Universal Name on the Edit Profile screen.

## [0.1 (18)] - 2023-03-20Z
- Show the number of likes on notes

## [0.1 (17)] - 2023-03-20Z
- Minor performance improvements

## [0.1 (16)] - 2023-03-19Z
- Hide the text in private key text fields
- Hide replies from muted users
- Fixed an issue where your own replies would be shown on the notificaitons tab
- Added a launch screen
- Various styling updates
- Added an About screen to the side menu
- Added a Share Nos button to the side menu 

## [0.1 (15)] - 2023-03-18Z
- Added the ability to browse all notes from a single relay on the Discover tab.
- Added the ability to post a note to a single relay from the New Note screen.
- Support likes as described in NIP-25, make sure reply and parent likes are correct
- Show "posted" and "replied" headers on NoteCards
- Navigate to replied to note when tapping on reply from outside thread view
- Search by name on Discover view
- Fixed cards on the Discover tab all being the same size.
- Fixed a crash when deleting your key in Settings

## [0.1 (14)] - 2023-03-16Z
- Nos now reads and writes your mutes the mute list shared with other Nostr apps.

## [0.1 (13)] - 2023-03-15Z
- Fix all thread replies showing as out of network on first launch after installation.

## [0.1 (12)] - 2023-03-15Z
- Added NIP-05 field to Edit Profile page, lookup users using NIP-05 names in discover tab, tapping the NIP-05 name opens the domain in a new window.
- Delete notes
- More performance improvements centered around our relay communication
- Fix invisible tab bar
- Made placeholder text color same for all fields in profile edit view
- Add basic image rendering in Note cards
- UNS Support on Profile page
- Fix onboarding taps at bottom of screen causing screen to switch

Known Issues:
- Deleting your key in Settings causes the app to crash. But you are correctly taken into onboarding after relaunch.

## [0.1 (11)] - 2023-03-14Z
- Fixed thread view saying every reply is out of network
- reduced the number of requests we send to relays
- improved app performance
- fixed showing empty displayNames when name is set

## [0.1 (10)] - 2023-03-14Z
- Display a user's NIP-05 identifier on the profile page after making a web request to verify that it is correct 
- Fix blank home feed during first launch

## [0.1 (9)] - 2023-03-14Z
- Fixed a crash on launch when relay model was outdated.
- Fix your own posts showing as outside your network on a fresh install. 
- Add self-hosted PostHog analytics
- Render mentions on notifications tab
- Copy note text

Known issues:
- You may have to force quit the app and restart it to see everyone you follow on the Home Feed.

## [0.1 (8)] - 2023-03-13Z
- Fix translucent tab bar in the simulator.
- Connect to more relays to get user relay list after importing a key during onboarding
- Fix some bugs in thread views
- Show placeholder cards for messages outside 2 hops and allow the user to reveal them
- Support deprecated reply #e tag format
- Fixed an issue where older contact list and metadata events could overwrite new ones
- Styled onboarding views

## [0.1 (7)] - 2023-03-10Z
- Use only relays added in RelayView for sending and receiving events
- Add PostHog analytics
- Render note mentions in NoteCard
- Open an email compose view controller for support@planetary.social 
- Fix duplicate note on a new post
- Add mute functionality
- Publish relay changes
- Recommended / default relays
- Added colors and Clarity City font throughout the app
- Show Discover tab after onboarding
- Fix crash on Mac
- Improved profile photo loading and added a cache
- Added code to compute a sensible default number of columns on the Discover tab
- Replaced moved relays tab to side menu, added New Post and Profile tabs
- Make links on notes tappable
- Fix newlines not rendering on notes
- Added timestamp to notes
- Update Discover feed algorithm to include people 2 hops from you.
- Fix infinite spinners on some avatars
- Edit profile

## [0.1 (6)] - 2023-03-08Z

- Fixed follow / unfollow sync
- Reduced number of REQ sent to relays
- Request profile metadata for users displayed on the Discover tab
- Cleanup RelayService
- Render user avatar on Profile screen
- Added support for threads in reply views
- Retry failed Event sends every 2 minutes (max 5 retries)
- Add basic notifications tab
- Filter the Home Feed down to root posts
- The profile view requests the latest events and metadata for the given user from the relays
- Add the ellipsis button to NoteCard and allow the user to copy the NIP-19 note ID of a note.
- Enabled button to copy user ID on Profile View
- Fixed UI freezes when using many relays by moving event processing to a background thread.
- Add a search bar to the discover tab that users can use to look up other users.
- On relay remove, send CLOSE to all subs then disconnect and delete socket
- Render user mentions in NoteCard
- Replace the warning message to tell the user never to share their private key with anyone.

## [0.1 (5)] 2023-03-02 

- Added a Discover tab that shows all events from all relays.
- Core Data will now be wiped whenever we change the data model, which is often. This speeds up our development process, but you will have to re-enter your relays when this happens.
- Change the home feed so that it shows the CurrentUser's notes always.
- Preload sample_data into core data for DEBUG builds
- Added a screen to show all the replies to a note.
- Fixed empty home feed message so it doesn't overlay other views
- Change settings and onboarding to accept nsec-format private key
- Fixed app crash when no user is passed to HomeFeedView initializer
- Added ability to post a reply in thread view.
- Fixed READ MORE Button
- In the Discover tab, display a feed of interesting people

## [0.1 (4)] - 2023-02-24

- Added ability to delete relays on the Relays screen.
- Fix events not being signed correctly with a key generated during onboarding.
- Verify signatures on events.
- Request only events from user's Follows
- Follow / unfollow functionality
- Calculate reply count and display in NoteCard

## [0.1 (3)] - 2023-02-20Z

- Sync authors in HomeFeedView
- Added AvatarView for rendering profile pictures on NoteCards

## [0.1 (2)]

- Added conversion of hex keys to npub
- Add a basic New Post screen
- Save private key to keychain
- Parse and store contact list
- Add onboarding flow
- Copied MessageCard and MessageButton SwiftUI view from Planetary renaming Message to Note
- Added a basic profile screen

## [0.1 (1)]

- Parse and display Nostr events
- Read events from relays
- Sign and publish events to relays
- Add Settings view where you can put in your private key
- Added tab bar component and side menu with profile<|MERGE_RESOLUTION|>--- conflicted
+++ resolved
@@ -8,6 +8,9 @@
 
 ## [Unreleased]
 
+- Added a button to share the application logs in the Settings menu
+- Automatically attach debug logs to support emails
+
 ## [0.1 (2)] - 2023-04-14Z
 
 - More performance improvements on the Home tab.
@@ -18,14 +21,9 @@
 ## [0.1 (31)] - 2023-04-13Z
 
 - Added a button to view raw event JSON in the options menu on notes.
-<<<<<<< HEAD
 - Fixed notes saying "so-and-so posted" at the top when it should say "so-and-so replied".
 - Added code to load the note being replied to if we don't have it. 
 - Improved performance on the home feed
-=======
-- Added a button to share the application logs in the Settings menu
-- Automatically attach debug logs to support emails
->>>>>>> c5b3e206
 
 ## [0.1 (30)] - 2023-04-10Z
 
