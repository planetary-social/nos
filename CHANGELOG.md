--- conflicted
+++ resolved
@@ -8,42 +8,28 @@
 
 ## [Unreleased]
 
-<<<<<<< HEAD
-## [0.1 (39)] - 2023-05-02Z
-
-- Improved performance of loading replies
-- The notifications tab now request more events from relays
 - Open links in an in-app web browser instead of Safari
 - Fixed link detection in notes for URLs without a scheme (i.e. "https://")
 - Made the reply button on notes easier to tap, and it now presents the keyboard when tapped.
 - Increased the tap size of the ellipsis button on note cards.
-
-## [0.1 (38)] - 2023-04-28Z
-
-- Made the routine to delete old events more efficient and prevent it from deleting our own events. 
-=======
-- Open links in an in-app web browser instead of Safari
-- Fixed link detection in notes for URLs without a scheme (i.e. "https://")
-- Made the reply button on notes easier to tap, and it now presents the keyboard when tapped.
-- Improved performance of loading replies
 - Added Spanish translations (thanks Martin!)
 - Updated app icon
 
+## [0.1 (39)] - 2023-05-02Z
+
+- Improved performance of loading replies
+- The notifications tab now request more events from relays
+
 ## [0.1 (38)] - 2023-04-28Z
 
 - Made the routine to delete old events more efficient and prevent it from deleting our own events. 
-- The notifications tab now request more events from relays
+- Fixed a bug where you could post the same reply multiple times.
 
 ## [0.1 (37)] - 2023-04-27Z
 
 - Performance improvements
 - Added support for reposting notes.
->>>>>>> 71244bde
 - Fixed a bug where you could post the same reply multiple times.
-
-## [0.1 (37)] - 2023-04-27Z
-
-- Performance improvements
 - Fixed a bug where the user's follow list could be erased on the first launch after importing a new key.
 
 ## [0.1 (36)] - 2023-04-25Z
