# Changelog
All notable changes to this project will be documented in this file.

We define "Noteworthy changes" as 1) user-facing features or bugfixes 2) significant technical or architectural changes that contributors will notice. If your Pull Request does not contain any changes of this nature i.e. minor string/translation changes, patch releases of dependencies, refactoring, etc. then add the `Skip-Changelog` label. 

The format is based on [Keep a Changelog](https://keepachangelog.com/en/1.0.0/),
and this project adheres to [Semantic Versioning](https://semver.org/spec/v2.0.0.html).

## [Unreleased]

<<<<<<< HEAD
## [0.1 (58)] - 2023-07-17Z

- Added better previews for urls shared in notes.

## [0.1 (57)] - 2023-07-17Z

- Fixed an issue where Nos couldn't find the user's key on startup.
=======
- Added Dutch, Japanese, and Persian translations. Thanks matata, yutaro, and eru-desu! 
- Added some visual artists to the list of featured users.
- Fixed an issue where Nos couldn't find the user's key on startup.
- Fixed high cpu usage when the app is idle
>>>>>>> 93a69cf0
- Fixed an issue where you could have duplicate relays: one with a trailing slash and one without.

## [0.1 (56)] - 2023-07-13Z

- Fixed high cpu usage when the app is idle

## [0.1 (55)] - 2023-07-12Z

- Fixed several bugs around muting users
- Added the number of connected relays at the top right corner of the Home Feed.
- Fixed a bug where expired messages could be published to relays that doesn't support them
- Added support for push notifications.

## [0.1 (53)] - 2023-07-03Z

- Added beta integration with the Universal Name System. Edit your profile to link your Universal Name to your Nostr profile.
- Updated design of the relay selector

## [0.1 (52)] - 2023-07-03Z

- Prevent muted authors from appearing in the Discover screen
- Added a confirmation dialog when deleting a note.

## [0.1 (51)] - 2023-06-16Z

- Updated design of the relay selector
- Fixed an issue where the Discover tab wouldn't show new content for a while after upgrading from build 49.

## [0.1 (50)] - 2023-06-15Z

- Added code to show the Discover tab when we haven't downloaded the user's follow list yet (like on first login or app reinstall).
- Improved reliability of loading reposts, user photos, and names.
- Fixed a bug where tapping on a note would open the associated image instead of the thread view.
- Fixed a bug where profile pages would not load in some cases.
- Improved performance of the relay manager.

## [0.1 (49)] - 2023-06-12Z

- More small optimizations to relay traffic and event parsing.

## [0.1 (48)] - 2023-06-12Z

- Requesting fewer events on Home and Discover tab to reduce the load on the db.

## [0.1 (47)] - 2023-06-09Z

- Improved performance of the relay manager.

## [0.1 (46)] - 2023-06-06Z

- Add the ability to report notes and profiles using NIP-32 labels and NIP-69 classification.
- Fixed a crash which occurs on some versions of MacOS when attempting to mention other users during post creation.
- Add the ability to search for users by name from the Discover tab
- Fixed a bug where the note options menu wouldn't show up sometimes.
- Strip whitespace and newline characters when parsing search box input on discover screen as npub.

## [0.1 (44)] - 2023-05-31Z

- Fixed several causes of profile pictures and reposts showing infinite spinners.
- Links to notes or profiles are now tappable.
- Filter logged user from Discover screen.
- Improved performance of posting notes.

## [0.1 (43)] - 2023-05-23Z

- Added German translations (thanks Peter!).
- Updated support email to support@nos.social
- Improved recognition of mentions inside a post

## [0.1 (42)] - 2023-05-16Z

- Added support for mentioning other users when composing a note.
- Fixed a bug where expired messages could be redownloaded from relays that don't delete them.
- Fixed a bug where you couldn't view the parent note of a reply when it was displayed at the top of the Thread view.

## [0.1 (41)] - 2023-05-11Z

- Fix link color on macOS

## [0.1 (40)] - 2023-05-10Z

- Add support for expiration dates when composing notes (please note: messages are not guaranteed to be deleted by relays or other apps)
- Increased the contrast of text in light mode
- Open links in an in-app web browser instead of Safari
- Fixed link detection in notes for URLs without a scheme (i.e. "https://")
- Made the reply button on notes easier to tap, and it now presents the keyboard when tapped.
- Increased the tap size of the ellipsis button on note cards.
- Added Spanish translations (thanks Martin!)
- Updated app icon
- Nos now displays kind 30023 long-form blog posts in the home and profile feeds.

## [0.1 (39)] - 2023-05-02Z

- Improved performance of loading replies
- The notifications tab now request more events from relays

## [0.1 (38)] - 2023-04-28Z

- Made the routine to delete old events more efficient and prevent it from deleting our own events. 
- Fixed a bug where you could post the same reply multiple times.

## [0.1 (37)] - 2023-04-27Z

- Performance improvements
- Added support for reposting notes.
- Fixed a bug where you could post the same reply multiple times.
- Fixed a bug where the user's follow list could be erased on the first launch after importing a new key.

## [0.1 (36)] - 2023-04-25Z

- Added support for reposting notes.
- Added Brazilian Portuguese translations (thanks Andressa!).
- Fixed the French and Traditional Chinese translations.
- Fixed a bug where the user's follow list could be erased on the first launch after importing a new key.
- Fixed a bug where you could post the same reply multiple times.
- Fixed an issue where profile pictures could be rendered with the wrong aspect ratio.

## [0.1 (35)] - 2023-04-19Z

- Added French translations. Thank you p2x@p2xco.de!
- Added Chinese (Traditional) and updated Chinese (Simplified) translations. Thank you rasputin@getalby.com!
- Added a logout button in the Settings menu.
- Minor performance improvements on Thread and Discover views.
- Updated the default list of users shown on the Discover tab.
- Fixed a bug where muted authors would show up on the Discover tab.
- Added an initial loading indicator when you first open the Home or Discover tabs.
- Added a logout button in the Settings menu.
- Fixed a bug where notes would be truncated but the Read More button would not be shown.
- Scrolling performance improvements
- Fixed a bug where notes would be truncated but the Read More button would not be shown.

## [0.1 (33)] - 2023-04-17Z

- Added a button to share the application logs in the Settings menu
- Automatically attach debug logs to support emails

## [0.1 (32)] - 2023-04-14Z

- More performance improvements on the Home tab.

Note:
- In this build you have to pull-to-refresh if you want to see new notes after the initial load of the Home or Discover tabs. 

## [0.1 (31)] - 2023-04-13Z

- Added a button to view raw event JSON in the options menu on notes.
- Fixed notes saying "so-and-so posted" at the top when it should say "so-and-so replied".
- Added code to load the note being replied to if we don't have it. 
- Improved performance on the home feed

## [0.1 (30)] - 2023-04-10Z

- Fixed a bug where the Read More button would show on notes when it didn't need to.
- Added Chinese (Simplified) translations (thanks rasputin@getalby.com!)
- Nos now requests delete events from relays.

## [0.1 (28)] - 2023-04-07Z

- Made all the built-in text in the app translatable. If you would like to help translate Nos let us know by emailing support@nos.social.

## [0.1 (27)] - 2023-04-05Z

- Minor performance improvements
- Fixed an occasional hang when publishing

## [0.1 (26)] - 2023-04-03Z

- Minor performance improvements on the Feed and Discover tabs

## [0.1 (25)] - 2023-03-31Z

- Fixed a bug where reply counts were displaying translation keys instead of the count

## [0.1 (24)] - 2023-03-31Z

- Added Crowdin integration for translation services. If you would like to help us translate Nos drop us a line at 
support@nos.social.
- Fixed several crashes.
- Fixed issue where the like button didn't turn orange when pressed.
- Fixed an issue where likes to replies were counted towards the root note.
- Added more aggressive caching of images.
- Minor performance improvements - more to come!

## [0.1 (23)] - 2023-03-25Z
- Add the option to copy web links on profile pages and notes.

## [0.1 (22)] - 2023-03-23Z
- Fixed a bug in the list of people you are following, where tapping on any name would show your own profile.

## [0.1 (21)] - 2023-03-23Z
- Fixed a bug where the user's profile name was not set after onboarding.
- Added a demo of the Universal Namespace when setting up your profile. 

## [0.1 (20)] - 2023-03-22Z
- Fixed some bugs in Universal Name login flow (onboarding flow fixes forthcoming)

## [0.1 (19)] - 2023-03-22Z
- Added a link to nostr.build on the New Note screen
- Added a demo flow for setting up a Universal Name on the Edit Profile screen.

## [0.1 (18)] - 2023-03-20Z
- Show the number of likes on notes

## [0.1 (17)] - 2023-03-20Z
- Minor performance improvements

## [0.1 (16)] - 2023-03-19Z
- Hide the text in private key text fields
- Hide replies from muted users
- Fixed an issue where your own replies would be shown on the notificaitons tab
- Added a launch screen
- Various styling updates
- Added an About screen to the side menu
- Added a Share Nos button to the side menu 

## [0.1 (15)] - 2023-03-18Z
- Added the ability to browse all notes from a single relay on the Discover tab.
- Added the ability to post a note to a single relay from the New Note screen.
- Support likes as described in NIP-25, make sure reply and parent likes are correct
- Show "posted" and "replied" headers on NoteCards
- Navigate to replied to note when tapping on reply from outside thread view
- Search by name on Discover view
- Fixed cards on the Discover tab all being the same size.
- Fixed a crash when deleting your key in Settings

## [0.1 (14)] - 2023-03-16Z
- Nos now reads and writes your mutes the mute list shared with other Nostr apps.

## [0.1 (13)] - 2023-03-15Z
- Fix all thread replies showing as out of network on first launch after installation.

## [0.1 (12)] - 2023-03-15Z
- Added NIP-05 field to Edit Profile page, lookup users using NIP-05 names in discover tab, tapping the NIP-05 name opens the domain in a new window.
- Delete notes
- More performance improvements centered around our relay communication
- Fix invisible tab bar
- Made placeholder text color same for all fields in profile edit view
- Add basic image rendering in Note cards
- UNS Support on Profile page
- Fix onboarding taps at bottom of screen causing screen to switch

Known Issues:
- Deleting your key in Settings causes the app to crash. But you are correctly taken into onboarding after relaunch.

## [0.1 (11)] - 2023-03-14Z
- Fixed thread view saying every reply is out of network
- reduced the number of requests we send to relays
- improved app performance
- fixed showing empty displayNames when name is set

## [0.1 (10)] - 2023-03-14Z
- Display a user's NIP-05 identifier on the profile page after making a web request to verify that it is correct 
- Fix blank home feed during first launch

## [0.1 (9)] - 2023-03-14Z
- Fixed a crash on launch when relay model was outdated.
- Fix your own posts showing as outside your network on a fresh install. 
- Add self-hosted PostHog analytics
- Render mentions on notifications tab
- Copy note text

Known issues:
- You may have to force quit the app and restart it to see everyone you follow on the Home Feed.

## [0.1 (8)] - 2023-03-13Z
- Fix translucent tab bar in the simulator.
- Connect to more relays to get user relay list after importing a key during onboarding
- Fix some bugs in thread views
- Show placeholder cards for messages outside 2 hops and allow the user to reveal them
- Support deprecated reply #e tag format
- Fixed an issue where older contact list and metadata events could overwrite new ones
- Styled onboarding views

## [0.1 (7)] - 2023-03-10Z
- Use only relays added in RelayView for sending and receiving events
- Add PostHog analytics
- Render note mentions in NoteCard
- Open an email compose view controller for support@nos.social 
- Fix duplicate note on a new post
- Add mute functionality
- Publish relay changes
- Recommended / default relays
- Added colors and Clarity City font throughout the app
- Show Discover tab after onboarding
- Fix crash on Mac
- Improved profile photo loading and added a cache
- Added code to compute a sensible default number of columns on the Discover tab
- Replaced moved relays tab to side menu, added New Post and Profile tabs
- Make links on notes tappable
- Fix newlines not rendering on notes
- Added timestamp to notes
- Update Discover feed algorithm to include people 2 hops from you.
- Fix infinite spinners on some avatars
- Edit profile

## [0.1 (6)] - 2023-03-08Z

- Fixed follow / unfollow sync
- Reduced number of REQ sent to relays
- Request profile metadata for users displayed on the Discover tab
- Cleanup RelayService
- Render user avatar on Profile screen
- Added support for threads in reply views
- Retry failed Event sends every 2 minutes (max 5 retries)
- Add basic notifications tab
- Filter the Home Feed down to root posts
- The profile view requests the latest events and metadata for the given user from the relays
- Add the ellipsis button to NoteCard and allow the user to copy the NIP-19 note ID of a note.
- Enabled button to copy user ID on Profile View
- Fixed UI freezes when using many relays by moving event processing to a background thread.
- Add a search bar to the discover tab that users can use to look up other users.
- On relay remove, send CLOSE to all subs then disconnect and delete socket
- Render user mentions in NoteCard
- Replace the warning message to tell the user never to share their private key with anyone.

## [0.1 (5)] 2023-03-02

- Added a Discover tab that shows all events from all relays.
- Core Data will now be wiped whenever we change the data model, which is often. This speeds up our development process, but you will have to re-enter your relays when this happens.
- Change the home feed so that it shows the CurrentUser's notes always.
- Preload sample_data into core data for DEBUG builds
- Added a screen to show all the replies to a note.
- Fixed empty home feed message so it doesn't overlay other views
- Change settings and onboarding to accept nsec-format private key
- Fixed app crash when no user is passed to HomeFeedView initializer
- Added ability to post a reply in thread view.
- Fixed READ MORE Button
- In the Discover tab, display a feed of interesting people

## [0.1 (4)] - 2023-02-24

- Added ability to delete relays on the Relays screen.
- Fix events not being signed correctly with a key generated during onboarding.
- Verify signatures on events.
- Request only events from user's Follows
- Follow / unfollow functionality
- Calculate reply count and display in NoteCard

## [0.1 (3)] - 2023-02-20Z

- Sync authors in HomeFeedView
- Added AvatarView for rendering profile pictures on NoteCards

## [0.1 (2)]

- Added conversion of hex keys to npub
- Add a basic New Post screen
- Save private key to keychain
- Parse and store contact list
- Add onboarding flow
- Copied MessageCard and MessageButton SwiftUI view from Planetary renaming Message to Note
- Added a basic profile screen

## [0.1 (1)]

- Parse and display Nostr events
- Read events from relays
- Sign and publish events to relays
- Add Settings view where you can put in your private key
- Added tab bar component and side menu with profile<|MERGE_RESOLUTION|>--- conflicted
+++ resolved
@@ -8,7 +8,9 @@
 
 ## [Unreleased]
 
-<<<<<<< HEAD
+- Fixed high cpu usage when the app is idle
+- Added Dutch, Japanese, and Persian translations. Thanks matata, yutaro, and eru-desu! 
+
 ## [0.1 (58)] - 2023-07-17Z
 
 - Added better previews for urls shared in notes.
@@ -16,12 +18,6 @@
 ## [0.1 (57)] - 2023-07-17Z
 
 - Fixed an issue where Nos couldn't find the user's key on startup.
-=======
-- Added Dutch, Japanese, and Persian translations. Thanks matata, yutaro, and eru-desu! 
-- Added some visual artists to the list of featured users.
-- Fixed an issue where Nos couldn't find the user's key on startup.
-- Fixed high cpu usage when the app is idle
->>>>>>> 93a69cf0
 - Fixed an issue where you could have duplicate relays: one with a trailing slash and one without.
 
 ## [0.1 (56)] - 2023-07-13Z
