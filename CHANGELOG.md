--- conflicted
+++ resolved
@@ -8,12 +8,10 @@
 
 ## [Unreleased]
 
-<<<<<<< HEAD
 - Add impersonation flag category and better NIP-56 mapping.
-=======
+
 ## [0.1.20] - 2024-07-10Z
 
->>>>>>> 1fe9dc4c
 - Discover tab now features new accounts in News, Music, Activists, and Art.
 - Use NIP-05 for shared links to profile.
 
