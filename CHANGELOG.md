# Changelog
All notable changes to this project will be documented in this file.

We define "Noteworthy changes" as 1) user-facing features or bugfixes 2) significant technical or architectural changes that contributors will notice. If your Pull Request does not contain any changes of this nature i.e. minor string/translation changes, patch releases of dependencies, refactoring, etc. then add the `Skip-Changelog` label. 

The format is based on [Keep a Changelog](https://keepachangelog.com/en/1.0.0/),
and this project adheres to [Semantic Versioning](https://semver.org/spec/v2.0.0.html).

## [Unreleased]

<<<<<<< HEAD
- Fixed alert when uploading big files suggesting users pay for nostr.build
=======
- Fixed the issue where tapping outside the New Post view caused it to disappear and all its text to be lost.
- Remove stories UI to improve performance.
- Report error to Sentry when parse queue contains over 1000 events.

## [0.1.22] - 2024-07-26Z

- Added a filter button to the Home tab that lets you browse all notes on a specific relay.
- Improved the search experience with fast local searches.
- Fixed the issue where tapping the Search button caused search results to disappear.
- Fixed an issue with naddr links.

## [0.1.21] - 2024-07-24Z

- Added support for paid/authenticated relays (NIP-42).
- Fixed a bug where publishing a note to one relay would publish to all relays.
>>>>>>> c939f483
- Fix a bug where multiple connections could be opened with the same relay.
- Fixed an issue where Profile views would sometimes not display any notes.
- Add impersonation flag category and better NIP-56 mapping.
- Add a Tap to Refresh button in empty profiles.
- Support nostr:naddr links to text and long-form content notes.
- Update the reply count shown below each note in a Feed.
- Removed follower count from profile screen.
- Fixed deep linking to profiles and notes.
- Fixed issue where some nostr:nprofile references did not appear as links.
- Decode nprofile, nevent, and naddr NIP-19 entities.
- Refactor away direct usages of Bech32 and TLV and replace with NostrIdentifier (which still uses both).
- Deleted unused code.

## [0.1.20] - 2024-07-10Z

- Discover tab now features new accounts in News, Music, Activists, and Art.
- Use NIP-05 for shared links to profile.

## [0.1.19] - 2024-07-01Z

- Fixed a crash on the notifications tab
- Fixed a performance issue after opening the Discover tab.
- Cache NIP-05 validations to save network usage.
- Set Xcode version to 15.2, where SwiftUI Previews work reliably.
- Add "Share database" button to Settings to help with debugging.

## [0.1.18] - 2024-06-24Z

- Updated the recommended relays list.
- Fixed a bug where @npubs could be displayed instead of names in note text.
- Fixed a bug when mentioning profiles with emojis in the name.
- Added a message to the top of the Relays screen explaining that Nos works best with 5 or fewer relays.
- Added "Send To Nos" private reporting for profiles.
- Added our third cohort of creators and journalists to the Discover tab.
- Fixed SwiftUI Previews in Xcode.
- Fixed a bug where the Flag User confirmation dialog wasn’t visible on iPad.
- Fixed a bug where taking a photo in the app didn’t work.
- Removed the Save button next to the private key in Settings.
- New accounts automatically follow the nos.social and Tagr-bot accounts.

## [0.1.17] - 2024-06-10Z

- Fixed a bug where infinite spinners would be shown on reposted notes.
- Added support for opening njump.me content in Nos.
- Fixed a crash on logout
- Fixed a bug where some profiles wouldn't load old notes.
- Fixed an issue where NIP-05 could appear as invalid.
- Implemented NIP-96 and NIP-98 for photo and video uploads.

## [0.1.16] - 2024-05-31Z

- Added feedback to the copy button in Settings.
- Fixed an issue where photos and videos could not be uploaded.
- Fixed a crash on logout.

## [0.1.15] - 2024-05-29Z

- Redesigned the Profile screen.
- Improved performance in various parts of the app for users with large follow lists.
- Fixed an issue where deleted notes still appeared in the Profile’s Notes view.
- Sorted the featured profiles in the Discover tab.
- Switched from Reportinator to Tagr bot for content labeling.
- Discover tab now features new accounts.

## [0.1.14] - 2024-05-22Z

- Added the author's name to profile cards on the Discover tab and search results. 
- Added a delay when trying to reopen a websocket that had previously closed with an error.
- Updated the icon that appears when following a user.

## [0.1.13] - 2024-05-15Z

- On the Profile screen, open a sheet to display the full bio. 
- Fixed an issue where "Share logs" wasn't working.
- Discover tab: Center the category buttons.
- Discover tab: Remove placeholder categories and people.

## [0.1.12] - 2024-05-07Z

- Open Profiles when tapping on a NIP-05 username reference in a note.
- Add special treatment for nostr.band when searching on the Discover tab. We are temporarily using nostr.band always and only for search, in addition to the user's normal relay list.
- Detect identifiers of the form @npub1... in notes and link them to the associated profiles.
- Detect NIP-05 identifiers inserted in notes and link them to njump.
- Fixed duplicate text in content warnings
- Added "Send To Nos" private reporting to protect user privacy
- Discover tab now features authors in a variety of categories.
- Fixed an issue on Mac where the Edit Profile screen did not appear in some cases.
- Fixed an issue where registering a NIP-05 username field could fail silently.
- Fixed an issue where users named with valid urls were unable to be mentioned correctly.
- Fixed an issue where pasting an npub while composing a note created an invalid mention.
- Changed "Report note" button to "Flag this content"
- Changed "Report user" button to "Flag this user"
- Updated options for "Flag this user"
- We are now publishing the relay list when registering a new NIP-05 username so
that other users can find you more easily.

## [0.1.11] - 2024-04-18Z

- Added support for uploading videos when composing a note.
- Fixed an issue where reports for notes were treated as reports for profiles.
- Updated the Discover tab navigation bar to match new design.
- Updated the design of profile cards in search results and mentions search.

## [0.1.10] - 2024-04-12Z

- Fixed the tint color on the Profile screen.
- Added option to connect your existing NIP-05 username.
- Fixed a crash that often occurred after opening the app.
- In an effort to prioritize critical functionality, we are dropping support for light mode in the near term. If you have concerns about the remaining theme please reach out to us at support@nos.social

## [0.1.8] - 2024-04-03Z

- Add PrivacyInfo file to the project to comply with Apple's new requirements.
- Updated dark theme colors for card backgrounds, primary text, and secondary text.
- Added a new UI for replying to messages that allows attaching images and setting an expiration date.
- Fixed an issue where Profile pages could display little or no content.

## [0.1.7] - 2024-03-21Z

- Fix issue in Profile title bar that displayed NIP-05 incorrectly.
- Update font styles on Thread, Edit Profile, and Settings screens.
- Fix issue with uploading photos on Mac.
- Re-design the confirmation dialog that appears when you delete your NIP-05.
- Fixed a bug where liking a note could cause other notes to appear liked.
- Added a new UI for replying to messages that allows attaching images and setting an expiration date.
- Fixed an issue where the "Read more" button could display on notes that didn't need it.

## [0.1.6] - 2024-03-07Z

- Parse links and mentions in Profile's about (or bios)
- Show “Post a reply” field at the proper height initially, and allow it to expand as more text is entered.
- Tap the Like button on a note you’ve already liked to remove the Like.
- Display NIP-05 identifier in the Profile screen title bar.
- Added option to register nos.social usernames.
- Fixed issue where search results sometimes don’t appear.
- Disabled link to nip-05 server / url on author cards. 
- Fixed issue where paste menu did not appear when tapping in the Post Note view.
- Fixed intermittent crash when tapping Done after editing your profile.
- Fixed URL detection of raw domain names, such as “nos.social” (without the “http” prefix).
- Fixed the sort order of gallery media to match the order in the note.
- While composing a note, a space is now automatically inserted after any mention of a user or note to ensure it’s formatted correctly.

## [0.1.5] - 2024-02-14Z

- Fixed an issue where tapping the Feed tab did not scroll to the top of the Feed.
- Fixed an issue where tapping the Profile tab did not scroll to the top of the Profile.
- Search now starts automatically after entering three characters instead of one.

## [0.1.4] - 2024-01-31Z

- Show a message when we’re not finding search results.
- Fixed an issue where bad data in the contact list could break the home feed.
- Fixed a bug where the margins of root notes appeared incorrectly on Mac and iPad.
- Fixed a date localization issue.
- Optimized loading of the Notifications tab
- Updated suggested users for discovery tab. 
- Show the profile view when a search matches a valid User ID (npub).
- Added tabs to Profiles to filter posts.
- Fixed a bug that could cause the out of network warning to be shown on reposts in the stories view.
- Fixed a bug that prevented notes that failed to be published to be re-published again.
- Added pagination to the home feed.
- Fixed a bug that prevented reposted notes from loading sometimes.
- Fixed a bug that prevented profile photos and names from being downloaded.

## [0.1.2 (153)] - 2024-01-11Z

- Fixed a crash that sometimes occured when opening the profile view.
- Fixed a crash that sometimes occured when viewing a note.
- Migrate to Apple-native string catalog and codegen LocalizedStringResources with xcstrings-tool-plugin.
- Discover screen can now search notes by id.
- Added pagination to Profile screens.

## [0.1.1 (144)] - 2023-12-21Z

- Fixed a crash when opening the note composer.
- Fix localization of warning message when a note has been reported. (thanks @L!)
- Fixed contact list hydration bug where unfollows are not removed when follow counts do not change.
- Erase old notifications from the databse to keep disk usage low.

## [0.1 (101)] - 2023-12-15Z

- Fixed a bug where reposts wouldn't be displayed in the stories.
- Fixed a bug where the reports for authors of replies weren't being considered. 
- Localized relative times on note cards. (thanks @tyiu!)
- Added a context menu for the stories in the Home Feed to open the Profile.
- Add repost button to stories (thanks @maddiefuzz!)

## [0.1 (100)] - 2023-12-09Z

- Fixed some cases where a note's contents would never load.
- Update the color palette.
- Fix crash on Mac when opening new note view.

## [0.1 (99)] - 2023-12-07Z

- Fix profile pictures not loading after creating a new account.

## [0.1 (98)] - 2023-12-04Z

- Fixed a bug where the app could become unresponsive.

## [0.1 (97)] - 2023-12-01Z

- Added the option to copy the NIP-05 identifier when browsing a profile.
- Tapping on a tab bar icon can let you scroll to top.
- Fix an issue where reposts were not displaying correctly.

## [0.1 (96)] - 2023-11-28Z

- Fixed some performance issues for users who follow a large number of accounts.

## [0.1 (95)] - 2023-11-27Z

- Fixed a bug where a root note could be rendered as a reply
- Added the option to copy the text content while browsing a note.
- Fixed UI bugs when displaying the root note of replies.
- Keep track of read stories.
- Fix an issue where reposts were not displaying correctly.

## [0.1 (94)] - 2023-11-17Z

- Removed trailing slash from truncated URLs.
- Add a loading indicator to search results.
- Change the "Followed by" label on the profile screen to "Followers you know"
- Fixed a hang on startup.
- Fixed an issue where links couldn't be opened from the Home tab.
- Change the "Followed by" label on the profile screen to "Followers you know"
- Fixed an issue where the Profile view would always show "Following 0" for people you didn't follow.
- Fix delay in results immediately after opening the discover tab.
- Fixed the 3d card effect on the Notifications tab.
- Updated layout for search results and mention autocomplete cards.

## [0.1 (93)] - 2023-11-10Z

- Added a confirmation before reposting a note.
- Added the ability to delete your reposts by tapping the repost button again.
- Fixed some cases where deleted notes were still being displayed.
- Fixed a bug where notes, reposts, and author profiles could fail to load.
- Show truncated URLs in notes instead of hiding them completely.

## [0.1 (92)] - 2023-11-02Z

- Show reposts in stories.

## [0.1 (91)] - 2023-11-01Z

- Fix a bug where linking a Universal Name would overwrite your existing NIP-05.
- Fixed incorrect ellipsis applied to long notes.
- Changed note rendering to retain more newlines. 
- Show reposts in stories.
- Fixed a bug where notes, reposts, and author profiles could fail to load.
- Show truncated URLs in notes instead of hiding them completely.
- Keep track of read stories.
- Fixed a bug with autocorrect on Mac

## [0.1 (90)] - 2023-10-31Z

- Fixed a bug where notes, reposts, and author profiles could fail to load.

## [0.1 (89)] - 2023-10-31Z

- Added relay.causes.com to the list of recommended relays.

## [0.1 (88)] - 2023-10-27Z

- Added a content warning when a user you follow has reported the content
- Added toggles to the settings screen to disable report-based and network-based content warnings

## [0.1 (86)] - 2023-10-25Z

- Updated link previews in feed to use the stories ui with fixed height and carousel gallery. 
- Updated UI around displaying nested threads and displaying more context of conversations. 
- Changed inline images so we don't display the domain / size / file type for images
- Changed copied links to notes and authors to open in njump.me.
- Added the ability to initiate USBC transactions and check your balance if you have linked a Universal Name to your profile with an attached USBC wallet.
- Add "1 year" as an option when posting a disappearing message

## [0.1 (85)] - 2023-10-23Z

- Fixed missing secrets

## [0.1 (84)] - 2023-10-20Z

- Add Stories view to the Home Feed
- Fixed an issue where the app could become slow after searching for a user.
- Updated search results to show mutual followers and sort by the most followers in common.
- Change links to notes so that they don't display the long note id and instead it's a pretty link. 
- Redesigned the Universal Names registration flow
- Added more relays to the recommended list
- Added an icon to indicate expiring notes, and the timestamp they display is the time until they expire.

## [0.1 (83)] - 2023-10-16Z

- Fixed crash on launch
- Added a URL scheme to open the note composer: nos://note/new?contents=theContentsOfTheNote

## [0.1 (82)] - 2023-10-13Z

- Fixed a bug where profile changes wouldn't be published in some cases
- Fix a bug where the "Post" button wouldn't be shown when composing a reply on macOS
- Fix a bug where the mute list could be overwritten when muting someone
- Fixed aspect ratio on some profile photos
- Added 3d effect to note cards
- Added a URL scheme to open the note composer: nos://note/new?contents=theContentsOfTheNote

## [0.1 (81)] - 2023-09-30Z

- Fixed secrets that weren't included in build 79 and 80

## [0.1 (80)] - 2023-09-30Z

- Updated the design of the edit profile screen
- Fixed a hang on the profile screen

## [0.1 (79)] - 2023-09-22Z

- Added the ability to search for Mastodon usernames on the Discover tab. 
- Long form content is now displayed in the discover tab.
- Fixed a hang on the thread view.

## [0.1 (77)] - 2023-09-15Z

- App performance improvements

## [0.1 (76)] - 2023-09-08Z

- Minor crash fixes and optimizations

## [0.1 (75)] - 2023-09-01Z

- Fix an issue with the database cleanup script that was causing performance issues.
- Optimize loading of profile pictures

## [0.1 (73)] - 2023-08-25Z

- Fixed potential crashes when using Universal Names API.
- Fixed bug that rendered the empty notes message for a profile above the header box.
- Fixed bug that could potentially crash the app sometimes

## [0.1 (72)] - 2023-08-21Z

- Added support for pasting profile and note references when composing notes
- Pop screens from the navigation stack when tapping twice on the tab bar.
- Fixed the launch screen layout on iPad
- Fixed a small issue when mentioning profiles in the reply text box.
- Fixed a crash during onboarding
- Fixed a crash when following or muting a user
- Fixed crash when parsing malformed events.
- Fixed crash when parsing malformed contact lists.
- Added integration with our self-hosted Sentry crash reporting tool (no data shared with third parties)

## [0.1 (66)] - 2023-08-18Z

- Fixed crash when parsing malformed events.
- Fixed crash when parsing malformed contact lists.
- Added support for pasting profile and note references when composing notes
- Pop screens from the navigation stack when tapping twice on the tab bar.
- Fixed the launch screen layout on iPad
- Fixed a small issue when mentioning profiles in the reply text box.

## [0.1 (65)] - 2023-08-04Z

- Add a loading placeholder for note contents.
- Added automatic file uploads to nostr.build.
- Add list of followers and relays in the Profile screen.

## [0.1 (60)] - 2023-08-01Z

- Updated content report style based on the latest NIPs and fixed some bugs with reporting.
- Add a loading placeholder for note contents.
- Fixed the launch screen layout on iPad
- Multiple consecutive newlines will be replaced by a single new line in note content.
- Removed the screen to fill out profile information from onboarding and replaced it with a call to action in the sidebar. 
- Leading and trailing whitespace will no longer be rendered in note content.
- Removed the screen to fill out profile information from onboarding and replaced it with a call to action in the sidebar. 

## [0.1 (59)] - 2023-07-21Z

- Add a loading placeholder for note contents.
- Fixed several crashes.
- Added Dutch, Japanese, and Persian translations. Thanks matata, yutaro, and eru-desu! 
- Added some visual artists to the list of featured users.

## [0.1 (58)] - 2023-07-17Z

- Added better previews for urls shared in notes.

## [0.1 (57)] - 2023-07-17Z

- Fixed an issue where Nos couldn't find the user's key on startup.
- Fixed an issue where you could have duplicate relays: one with a trailing slash and one without.

## [0.1 (56)] - 2023-07-13Z

- Fixed high cpu usage when the app is idle

## [0.1 (55)] - 2023-07-12Z

- Fixed several bugs around muting users
- Added the number of connected relays at the top right corner of the Home Feed.
- Fixed a bug where expired messages could be published to relays that doesn't support them
- Added support for push notifications.

## [0.1 (53)] - 2023-07-03Z

- Added beta integration with the Universal Name System. Edit your profile to link your Universal Name to your Nostr profile.
- Updated design of the relay selector

## [0.1 (52)] - 2023-07-03Z

- Prevent muted authors from appearing in the Discover screen
- Added a confirmation dialog when deleting a note.

## [0.1 (51)] - 2023-06-16Z

- Updated design of the relay selector
- Fixed an issue where the Discover tab wouldn't show new content for a while after upgrading from build 49.

## [0.1 (50)] - 2023-06-15Z

- Added code to show the Discover tab when we haven't downloaded the user's follow list yet (like on first login or app reinstall).
- Improved reliability of loading reposts, user photos, and names.
- Fixed a bug where tapping on a note would open the associated image instead of the thread view.
- Fixed a bug where profile pages would not load in some cases.
- Improved performance of the relay manager.

## [0.1 (49)] - 2023-06-12Z

- More small optimizations to relay traffic and event parsing.

## [0.1 (48)] - 2023-06-12Z

- Requesting fewer events on Home and Discover tab to reduce the load on the db.

## [0.1 (47)] - 2023-06-09Z

- Improved performance of the relay manager.

## [0.1 (46)] - 2023-06-06Z

- Add the ability to report notes and profiles using NIP-32 labels and NIP-69 classification.
- Fixed a crash which occurs on some versions of MacOS when attempting to mention other users during post creation.
- Add the ability to search for users by name from the Discover tab
- Fixed a bug where the note options menu wouldn't show up sometimes.
- Strip whitespace and newline characters when parsing search box input on discover screen as npub.

## [0.1 (44)] - 2023-05-31Z

- Fixed several causes of profile pictures and reposts showing infinite spinners.
- Links to notes or profiles are now tappable.
- Filter logged user from Discover screen.
- Improved performance of posting notes.

## [0.1 (43)] - 2023-05-23Z

- Added German translations (thanks Peter!).
- Updated support email to support@nos.social
- Improved recognition of mentions inside a post

## [0.1 (42)] - 2023-05-16Z

- Added support for mentioning other users when composing a note.
- Fixed a bug where expired messages could be redownloaded from relays that don't delete them.
- Fixed a bug where you couldn't view the parent note of a reply when it was displayed at the top of the Thread view.

## [0.1 (41)] - 2023-05-11Z

- Fix link color on macOS

## [0.1 (40)] - 2023-05-10Z

- Add support for expiration dates when composing notes (please note: messages are not guaranteed to be deleted by relays or other apps)
- Increased the contrast of text in light mode
- Open links in an in-app web browser instead of Safari
- Fixed link detection in notes for URLs without a scheme (i.e. "https://")
- Made the reply button on notes easier to tap, and it now presents the keyboard when tapped.
- Increased the tap size of the ellipsis button on note cards.
- Added Spanish translations (thanks Martin!)
- Updated app icon
- Nos now displays kind 30023 long-form blog posts in the home and profile feeds.

## [0.1 (39)] - 2023-05-02Z

- Improved performance of loading replies
- The notifications tab now request more events from relays

## [0.1 (38)] - 2023-04-28Z

- Made the routine to delete old events more efficient and prevent it from deleting our own events. 
- Fixed a bug where you could post the same reply multiple times.

## [0.1 (37)] - 2023-04-27Z

- Performance improvements
- Added support for reposting notes.
- Fixed a bug where you could post the same reply multiple times.
- Fixed a bug where the user's follow list could be erased on the first launch after importing a new key.

## [0.1 (36)] - 2023-04-25Z

- Added support for reposting notes.
- Added Brazilian Portuguese translations (thanks Andressa!).
- Fixed the French and Traditional Chinese translations.
- Fixed a bug where the user's follow list could be erased on the first launch after importing a new key.
- Fixed a bug where you could post the same reply multiple times.
- Fixed an issue where profile pictures could be rendered with the wrong aspect ratio.

## [0.1 (35)] - 2023-04-19Z

- Added French translations. Thank you p2x@p2xco.de!
- Added Chinese (Traditional) and updated Chinese (Simplified) translations. Thank you rasputin@getalby.com!
- Added a logout button in the Settings menu.
- Minor performance improvements on Thread and Discover views.
- Updated the default list of users shown on the Discover tab.
- Fixed a bug where muted authors would show up on the Discover tab.
- Added an initial loading indicator when you first open the Home or Discover tabs.
- Added a logout button in the Settings menu.
- Fixed a bug where notes would be truncated but the Read More button would not be shown.
- Scrolling performance improvements
- Fixed a bug where notes would be truncated but the Read More button would not be shown.

## [0.1 (33)] - 2023-04-17Z

- Added a button to share the application logs in the Settings menu
- Automatically attach debug logs to support emails

## [0.1 (32)] - 2023-04-14Z

- More performance improvements on the Home tab.

Note:
- In this build you have to pull-to-refresh if you want to see new notes after the initial load of the Home or Discover tabs. 

## [0.1 (31)] - 2023-04-13Z

- Added a button to view raw event JSON in the options menu on notes.
- Fixed notes saying "so-and-so posted" at the top when it should say "so-and-so replied".
- Added code to load the note being replied to if we don't have it. 
- Improved performance on the home feed

## [0.1 (30)] - 2023-04-10Z

- Fixed a bug where the Read More button would show on notes when it didn't need to.
- Added Chinese (Simplified) translations (thanks rasputin@getalby.com!)
- Nos now requests delete events from relays.

## [0.1 (28)] - 2023-04-07Z

- Made all the built-in text in the app translatable. If you would like to help translate Nos let us know by emailing support@nos.social.

## [0.1 (27)] - 2023-04-05Z

- Minor performance improvements
- Fixed an occasional hang when publishing

## [0.1 (26)] - 2023-04-03Z

- Minor performance improvements on the Feed and Discover tabs

## [0.1 (25)] - 2023-03-31Z

- Fixed a bug where reply counts were displaying translation keys instead of the count

## [0.1 (24)] - 2023-03-31Z

- Added Crowdin integration for translation services. If you would like to help us translate Nos drop us a line at 
support@nos.social.
- Fixed several crashes.
- Fixed issue where the like button didn't turn orange when pressed.
- Fixed an issue where likes to replies were counted towards the root note.
- Added more aggressive caching of images.
- Minor performance improvements - more to come!

## [0.1 (23)] - 2023-03-25Z
- Add the option to copy web links on profile pages and notes.

## [0.1 (22)] - 2023-03-23Z
- Fixed a bug in the list of people you are following, where tapping on any name would show your own profile.

## [0.1 (21)] - 2023-03-23Z
- Fixed a bug where the user's profile name was not set after onboarding.
- Added a demo of the Universal Namespace when setting up your profile. 

## [0.1 (20)] - 2023-03-22Z
- Fixed some bugs in Universal Name login flow (onboarding flow fixes forthcoming)

## [0.1 (19)] - 2023-03-22Z
- Added a link to nostr.build on the New Note screen
- Added a demo flow for setting up a Universal Name on the Edit Profile screen.

## [0.1 (18)] - 2023-03-20Z
- Show the number of likes on notes

## [0.1 (17)] - 2023-03-20Z
- Minor performance improvements

## [0.1 (16)] - 2023-03-19Z
- Hide the text in private key text fields
- Hide replies from muted users
- Fixed an issue where your own replies would be shown on the notificaitons tab
- Added a launch screen
- Various styling updates
- Added an About screen to the side menu
- Added a Share Nos button to the side menu 

## [0.1 (15)] - 2023-03-18Z
- Added the ability to browse all notes from a single relay on the Discover tab.
- Added the ability to post a note to a single relay from the New Note screen.
- Support likes as described in NIP-25, make sure reply and parent likes are correct
- Show "posted" and "replied" headers on NoteCards
- Navigate to replied to note when tapping on reply from outside thread view
- Search by name on Discover view
- Fixed cards on the Discover tab all being the same size.
- Fixed a crash when deleting your key in Settings

## [0.1 (14)] - 2023-03-16Z
- Nos now reads and writes your mutes the mute list shared with other Nostr apps.

## [0.1 (13)] - 2023-03-15Z
- Fix all thread replies showing as out of network on first launch after installation.

## [0.1 (12)] - 2023-03-15Z
- Added NIP-05 field to Edit Profile page, lookup users using NIP-05 names in discover tab, tapping the NIP-05 name opens the domain in a new window.
- Delete notes
- More performance improvements centered around our relay communication
- Fix invisible tab bar
- Made placeholder text color same for all fields in profile edit view
- Add basic image rendering in Note cards
- UNS Support on Profile page
- Fix onboarding taps at bottom of screen causing screen to switch

Known Issues:
- Deleting your key in Settings causes the app to crash. But you are correctly taken into onboarding after relaunch.

## [0.1 (11)] - 2023-03-14Z
- Fixed thread view saying every reply is out of network
- reduced the number of requests we send to relays
- improved app performance
- fixed showing empty displayNames when name is set

## [0.1 (10)] - 2023-03-14Z
- Display a user's NIP-05 identifier on the profile page after making a web request to verify that it is correct 
- Fix blank home feed during first launch

## [0.1 (9)] - 2023-03-14Z
- Fixed a crash on launch when relay model was outdated.
- Fix your own posts showing as outside your network on a fresh install. 
- Add self-hosted PostHog analytics
- Render mentions on notifications tab
- Copy note text

Known issues:
- You may have to force quit the app and restart it to see everyone you follow on the Home Feed.

## [0.1 (8)] - 2023-03-13Z
- Fix translucent tab bar in the simulator.
- Connect to more relays to get user relay list after importing a key during onboarding
- Fix some bugs in thread views
- Show placeholder cards for messages outside 2 hops and allow the user to reveal them
- Support deprecated reply #e tag format
- Fixed an issue where older contact list and metadata events could overwrite new ones
- Styled onboarding views

## [0.1 (7)] - 2023-03-10Z
- Use only relays added in RelayView for sending and receiving events
- Add PostHog analytics
- Render note mentions in NoteCard
- Open an email compose view controller for support@nos.social 
- Fix duplicate note on a new post
- Add mute functionality
- Publish relay changes
- Recommended / default relays
- Added colors and Clarity City font throughout the app
- Show Discover tab after onboarding
- Fix crash on Mac
- Improved profile photo loading and added a cache
- Added code to compute a sensible default number of columns on the Discover tab
- Replaced moved relays tab to side menu, added New Post and Profile tabs
- Make links on notes tappable
- Fix newlines not rendering on notes
- Added timestamp to notes
- Update Discover feed algorithm to include people 2 hops from you.
- Fix infinite spinners on some avatars
- Edit profile

## [0.1 (6)] - 2023-03-08Z

- Fixed follow / unfollow sync
- Reduced number of REQ sent to relays
- Request profile metadata for users displayed on the Discover tab
- Cleanup RelayService
- Render user avatar on Profile screen
- Added support for threads in reply views
- Retry failed Event sends every 2 minutes (max 5 retries)
- Add basic notifications tab
- Filter the Home Feed down to root posts
- The profile view requests the latest events and metadata for the given user from the relays
- Add the ellipsis button to NoteCard and allow the user to copy the NIP-19 note ID of a note.
- Enabled button to copy user ID on Profile View
- Fixed UI freezes when using many relays by moving event processing to a background thread.
- Add a search bar to the discover tab that users can use to look up other users.
- On relay remove, send CLOSE to all subs then disconnect and delete socket
- Render user mentions in NoteCard
- Replace the warning message to tell the user never to share their private key with anyone.

## [0.1 (5)] 2023-03-02

- Added a Discover tab that shows all events from all relays.
- Core Data will now be wiped whenever we change the data model, which is often. This speeds up our development process, but you will have to re-enter your relays when this happens.
- Change the home feed so that it shows the CurrentUser's notes always.
- Preload sample_data into core data for DEBUG builds
- Added a screen to show all the replies to a note.
- Fixed empty home feed message so it doesn't overlay other views
- Change settings and onboarding to accept nsec-format private key
- Fixed app crash when no user is passed to HomeFeedView initializer
- Added ability to post a reply in thread view.
- Fixed READ MORE Button
- In the Discover tab, display a feed of interesting people

## [0.1 (4)] - 2023-02-24

- Added ability to delete relays on the Relays screen.
- Fix events not being signed correctly with a key generated during onboarding.
- Verify signatures on events.
- Request only events from user's Follows
- Follow / unfollow functionality
- Calculate reply count and display in NoteCard

## [0.1 (3)] - 2023-02-20Z

- Sync authors in HomeFeedView
- Added AvatarView for rendering profile pictures on NoteCards

## [0.1 (2)]

- Added conversion of hex keys to npub
- Add a basic New Post screen
- Save private key to keychain
- Parse and store contact list
- Add onboarding flow
- Copied MessageCard and MessageButton SwiftUI view from Planetary renaming Message to Note
- Added a basic profile screen

## [0.1 (1)]

- Parse and display Nostr events
- Read events from relays
- Sign and publish events to relays
- Add Settings view where you can put in your private key
- Added tab bar component and side menu with profile<|MERGE_RESOLUTION|>--- conflicted
+++ resolved
@@ -8,9 +8,7 @@
 
 ## [Unreleased]
 
-<<<<<<< HEAD
 - Fixed alert when uploading big files suggesting users pay for nostr.build
-=======
 - Fixed the issue where tapping outside the New Post view caused it to disappear and all its text to be lost.
 - Remove stories UI to improve performance.
 - Report error to Sentry when parse queue contains over 1000 events.
@@ -26,7 +24,6 @@
 
 - Added support for paid/authenticated relays (NIP-42).
 - Fixed a bug where publishing a note to one relay would publish to all relays.
->>>>>>> c939f483
 - Fix a bug where multiple connections could be opened with the same relay.
 - Fixed an issue where Profile views would sometimes not display any notes.
 - Add impersonation flag category and better NIP-56 mapping.
