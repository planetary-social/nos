# Changelog
All notable changes to this project will be documented in this file.

We define "Noteworthy changes" as 1) user-facing features or bugfixes 2) significant technical or architectural changes that contributors will notice. If your Pull Request does not contain any changes of this nature i.e. minor string/translation changes, patch releases of dependencies, refactoring, etc. then add the `Skip-Changelog` label. 

The format is based on [Keep a Changelog](https://keepachangelog.com/en/1.0.0/),
and this project adheres to [Semantic Versioning](https://semver.org/spec/v2.0.0.html).

## [Unreleased]

<<<<<<< HEAD
- Fixed a bug where @npubs could be displayed instead of names in note text.
=======
- Fixed a bug when mentioning profiles with emojis in the name.
>>>>>>> 40a85699
- Added "Send To Nos" private reporting for profiles.
- Added our third cohort of creators and journalists to the Discover tab.
- Fixed a bug where taking a photo in the app didn’t work.

## [0.1.17] - 2024-06-10Z

- Added support for opening njump.me content in Nos.
- Fixed a crash on logout
- Fixed a bug where some profiles wouldn't load old notes.
- Fixed an issue where NIP-05 could appear as invalid.
- Implemented NIP-96 and NIP-98 for photo and video uploads.

## [0.1.16] - 2024-05-31Z

- Added feedback to the copy button in Settings.
- Fixed an issue where photos and videos could not be uploaded.
- Fixed a crash on logout.

## [0.1.15] - 2024-05-29Z

- Redesigned the Profile screen.
- Improved performance in various parts of the app for users with large follow lists.
- Fixed an issue where deleted notes still appeared in the Profile’s Notes view.
- Sorted the featured profiles in the Discover tab.
- Switched from Reportinator to Tagr bot for content labeling.
- Discover tab now features new accounts.

## [0.1.14] - 2024-05-22Z

- Added the author's name to profile cards on the Discover tab and search results. 
- Added a delay when trying to reopen a websocket that had previously closed with an error.
- Updated the icon that appears when following a user.

## [0.1.13] - 2024-05-15Z

- On the Profile screen, open a sheet to display the full bio. 
- Fixed an issue where "Share logs" wasn't working.
- Discover tab: Center the category buttons.
- Discover tab: Remove placeholder categories and people.

## [0.1.12] - 2024-05-07Z

- Open Profiles when tapping on a NIP-05 username reference in a note.
- Add special treatment for nostr.band when searching on the Discover tab. We are temporarily using nostr.band always and only for search, in addition to the user's normal relay list.
- Detect identifiers of the form @npub1... in notes and link them to the associated profiles.
- Detect NIP-05 identifiers inserted in notes and link them to njump.
- Fixed duplicate text in content warnings
- Added "Send To Nos" private reporting to protect user privacy
- Discover tab now features authors in a variety of categories.
- Fixed an issue on Mac where the Edit Profile screen did not appear in some cases.
- Fixed an issue where registering a NIP-05 username field could fail silently.
- Fixed an issue where users named with valid urls were unable to be mentioned correctly.
- Fixed an issue where pasting an npub while composing a note created an invalid mention.
- Changed "Report note" button to "Flag this content"
- Changed "Report user" button to "Flag this user"
- Updated options for "Flag this user"
- We are now publishing the relay list when registering a new NIP-05 username so
that other users can find you more easily.

## [0.1.11] - 2024-04-18Z

- Added support for uploading videos when composing a note.
- Fixed an issue where reports for notes were treated as reports for profiles.
- Updated the Discover tab navigation bar to match new design.
- Updated the design of profile cards in search results and mentions search.

## [0.1.10] - 2024-04-12Z

- Fixed the tint color on the Profile screen.
- Added option to connect your existing NIP-05 username.
- Fixed a crash that often occurred after opening the app.
- In an effort to prioritize critical functionality, we are dropping support for light mode in the near term. If you have concerns about the remaining theme please reach out to us at support@nos.social

## [0.1.8] - 2024-04-03Z

- Add PrivacyInfo file to the project to comply with Apple's new requirements.
- Updated dark theme colors for card backgrounds, primary text, and secondary text.
- Added a new UI for replying to messages that allows attaching images and setting an expiration date.
- Fixed an issue where Profile pages could display little or no content.

## [0.1.7] - 2024-03-21Z

- Fix issue in Profile title bar that displayed NIP-05 incorrectly.
- Update font styles on Thread, Edit Profile, and Settings screens.
- Fix issue with uploading photos on Mac.
- Re-design the confirmation dialog that appears when you delete your NIP-05.
- Fixed a bug where liking a note could cause other notes to appear liked.
- Added a new UI for replying to messages that allows attaching images and setting an expiration date.
- Fixed an issue where the "Read more" button could display on notes that didn't need it.

## [0.1.6] - 2024-03-07Z

- Parse links and mentions in Profile's about (or bios)
- Show “Post a reply” field at the proper height initially, and allow it to expand as more text is entered.
- Tap the Like button on a note you’ve already liked to remove the Like.
- Display NIP-05 identifier in the Profile screen title bar.
- Added option to register nos.social usernames.
- Fixed issue where search results sometimes don’t appear.
- Disabled link to nip-05 server / url on author cards. 
- Fixed issue where paste menu did not appear when tapping in the Post Note view.
- Fixed intermittent crash when tapping Done after editing your profile.
- Fixed URL detection of raw domain names, such as “nos.social” (without the “http” prefix).
- Fixed the sort order of gallery media to match the order in the note.
- While composing a note, a space is now automatically inserted after any mention of a user or note to ensure it’s formatted correctly.

## [0.1.5] - 2024-02-14Z

- Fixed an issue where tapping the Feed tab did not scroll to the top of the Feed.
- Fixed an issue where tapping the Profile tab did not scroll to the top of the Profile.
- Search now starts automatically after entering three characters instead of one.

## [0.1.4] - 2024-01-31Z

- Show a message when we’re not finding search results.
- Fixed an issue where bad data in the contact list could break the home feed.
- Fixed a bug where the margins of root notes appeared incorrectly on Mac and iPad.
- Fixed a date localization issue.
- Optimized loading of the Notifications tab
- Updated suggested users for discovery tab. 
- Show the profile view when a search matches a valid User ID (npub).
- Added tabs to Profiles to filter posts.
- Fixed a bug that could cause the out of network warning to be shown on reposts in the stories view.
- Fixed a bug that prevented notes that failed to be published to be re-published again.
- Added pagination to the home feed.
- Fixed a bug that prevented reposted notes from loading sometimes.
- Fixed a bug that prevented profile photos and names from being downloaded.

## [0.1.2 (153)] - 2024-01-11Z

- Fixed a crash that sometimes occured when opening the profile view.
- Fixed a crash that sometimes occured when viewing a note.
- Migrate to Apple-native string catalog and codegen LocalizedStringResources with xcstrings-tool-plugin.
- Discover screen can now search notes by id.
- Added pagination to Profile screens.

## [0.1.1 (144)] - 2023-12-21Z

- Fixed a crash when opening the note composer.
- Fix localization of warning message when a note has been reported. (thanks @L!)
- Fixed contact list hydration bug where unfollows are not removed when follow counts do not change.
- Erase old notifications from the databse to keep disk usage low.

## [0.1 (101)] - 2023-12-15Z

- Fixed a bug where reposts wouldn't be displayed in the stories.
- Fixed a bug where the reports for authors of replies weren't being considered. 
- Localized relative times on note cards. (thanks @tyiu!)
- Added a context menu for the stories in the Home Feed to open the Profile.
- Add repost button to stories (thanks @maddiefuzz!)

## [0.1 (100)] - 2023-12-09Z

- Fixed some cases where a note's contents would never load.
- Update the color palette.
- Fix crash on Mac when opening new note view.

## [0.1 (99)] - 2023-12-07Z

- Fix profile pictures not loading after creating a new account.

## [0.1 (98)] - 2023-12-04Z

- Fixed a bug where the app could become unresponsive.

## [0.1 (97)] - 2023-12-01Z

- Added the option to copy the NIP-05 identifier when browsing a profile.
- Tapping on a tab bar icon can let you scroll to top.
- Fix an issue where reposts were not displaying correctly.

## [0.1 (96)] - 2023-11-28Z

- Fixed some performance issues for users who follow a large number of accounts.

## [0.1 (95)] - 2023-11-27Z

- Fixed a bug where a root note could be rendered as a reply
- Added the option to copy the text content while browsing a note.
- Fixed UI bugs when displaying the root note of replies.
- Keep track of read stories.
- Fix an issue where reposts were not displaying correctly.

## [0.1 (94)] - 2023-11-17Z

- Removed trailing slash from truncated URLs.
- Add a loading indicator to search results.
- Change the "Followed by" label on the profile screen to "Followers you know"
- Fixed a hang on startup.
- Fixed an issue where links couldn't be opened from the Home tab.
- Change the "Followed by" label on the profile screen to "Followers you know"
- Fixed an issue where the Profile view would always show "Following 0" for people you didn't follow.
- Fix delay in results immediately after opening the discover tab.
- Fixed the 3d card effect on the Notifications tab.
- Updated layout for search results and mention autocomplete cards.

## [0.1 (93)] - 2023-11-10Z

- Added a confirmation before reposting a note.
- Added the ability to delete your reposts by tapping the repost button again.
- Fixed some cases where deleted notes were still being displayed.
- Fixed a bug where notes, reposts, and author profiles could fail to load.
- Show truncated URLs in notes instead of hiding them completely.

## [0.1 (92)] - 2023-11-02Z

- Show reposts in stories.

## [0.1 (91)] - 2023-11-01Z

- Fix a bug where linking a Universal Name would overwrite your existing NIP-05.
- Fixed incorrect ellipsis applied to long notes.
- Changed note rendering to retain more newlines. 
- Show reposts in stories.
- Fixed a bug where notes, reposts, and author profiles could fail to load.
- Show truncated URLs in notes instead of hiding them completely.
- Keep track of read stories.
- Fixed a bug with autocorrect on Mac

## [0.1 (90)] - 2023-10-31Z

- Fixed a bug where notes, reposts, and author profiles could fail to load.

## [0.1 (89)] - 2023-10-31Z

- Added relay.causes.com to the list of recommended relays.

## [0.1 (88)] - 2023-10-27Z

- Added a content warning when a user you follow has reported the content
- Added toggles to the settings screen to disable report-based and network-based content warnings

## [0.1 (86)] - 2023-10-25Z

- Updated link previews in feed to use the stories ui with fixed height and carousel gallery. 
- Updated UI around displaying nested threads and displaying more context of conversations. 
- Changed inline images so we don't display the domain / size / file type for images
- Changed copied links to notes and authors to open in njump.me.
- Added the ability to initiate USBC transactions and check your balance if you have linked a Universal Name to your profile with an attached USBC wallet.
- Add "1 year" as an option when posting a disappearing message

## [0.1 (85)] - 2023-10-23Z

- Fixed missing secrets

## [0.1 (84)] - 2023-10-20Z

- Add Stories view to the Home Feed
- Fixed an issue where the app could become slow after searching for a user.
- Updated search results to show mutual followers and sort by the most followers in common.
- Change links to notes so that they don't display the long note id and instead it's a pretty link. 
- Redesigned the Universal Names registration flow
- Added more relays to the recommended list
- Added an icon to indicate expiring notes, and the timestamp they display is the time until they expire.

## [0.1 (83)] - 2023-10-16Z

- Fixed crash on launch
- Added a URL scheme to open the note composer: nos://note/new?contents=theContentsOfTheNote

## [0.1 (82)] - 2023-10-13Z

- Fixed a bug where profile changes wouldn't be published in some cases
- Fix a bug where the "Post" button wouldn't be shown when composing a reply on macOS
- Fix a bug where the mute list could be overwritten when muting someone
- Fixed aspect ratio on some profile photos
- Added 3d effect to note cards
- Added a URL scheme to open the note composer: nos://note/new?contents=theContentsOfTheNote

## [0.1 (81)] - 2023-09-30Z

- Fixed secrets that weren't included in build 79 and 80

## [0.1 (80)] - 2023-09-30Z

- Updated the design of the edit profile screen
- Fixed a hang on the profile screen

## [0.1 (79)] - 2023-09-22Z

- Added the ability to search for Mastodon usernames on the Discover tab. 
- Long form content is now displayed in the discover tab.
- Fixed a hang on the thread view.

## [0.1 (77)] - 2023-09-15Z

- App performance improvements

## [0.1 (76)] - 2023-09-08Z

- Minor crash fixes and optimizations

## [0.1 (75)] - 2023-09-01Z

- Fix an issue with the database cleanup script that was causing performance issues.
- Optimize loading of profile pictures

## [0.1 (73)] - 2023-08-25Z

- Fixed potential crashes when using Universal Names API.
- Fixed bug that rendered the empty notes message for a profile above the header box.
- Fixed bug that could potentially crash the app sometimes

## [0.1 (72)] - 2023-08-21Z

- Added support for pasting profile and note references when composing notes
- Pop screens from the navigation stack when tapping twice on the tab bar.
- Fixed the launch screen layout on iPad
- Fixed a small issue when mentioning profiles in the reply text box.
- Fixed a crash during onboarding
- Fixed a crash when following or muting a user
- Fixed crash when parsing malformed events.
- Fixed crash when parsing malformed contact lists.
- Added integration with our self-hosted Sentry crash reporting tool (no data shared with third parties)

## [0.1 (66)] - 2023-08-18Z

- Fixed crash when parsing malformed events.
- Fixed crash when parsing malformed contact lists.
- Added support for pasting profile and note references when composing notes
- Pop screens from the navigation stack when tapping twice on the tab bar.
- Fixed the launch screen layout on iPad
- Fixed a small issue when mentioning profiles in the reply text box.

## [0.1 (65)] - 2023-08-04Z

- Add a loading placeholder for note contents.
- Added automatic file uploads to nostr.build.
- Add list of followers and relays in the Profile screen.

## [0.1 (60)] - 2023-08-01Z

- Updated content report style based on the latest NIPs and fixed some bugs with reporting.
- Add a loading placeholder for note contents.
- Fixed the launch screen layout on iPad
- Multiple consecutive newlines will be replaced by a single new line in note content.
- Removed the screen to fill out profile information from onboarding and replaced it with a call to action in the sidebar. 
- Leading and trailing whitespace will no longer be rendered in note content.
- Removed the screen to fill out profile information from onboarding and replaced it with a call to action in the sidebar. 

## [0.1 (59)] - 2023-07-21Z

- Add a loading placeholder for note contents.
- Fixed several crashes.
- Added Dutch, Japanese, and Persian translations. Thanks matata, yutaro, and eru-desu! 
- Added some visual artists to the list of featured users.

## [0.1 (58)] - 2023-07-17Z

- Added better previews for urls shared in notes.

## [0.1 (57)] - 2023-07-17Z

- Fixed an issue where Nos couldn't find the user's key on startup.
- Fixed an issue where you could have duplicate relays: one with a trailing slash and one without.

## [0.1 (56)] - 2023-07-13Z

- Fixed high cpu usage when the app is idle

## [0.1 (55)] - 2023-07-12Z

- Fixed several bugs around muting users
- Added the number of connected relays at the top right corner of the Home Feed.
- Fixed a bug where expired messages could be published to relays that doesn't support them
- Added support for push notifications.

## [0.1 (53)] - 2023-07-03Z

- Added beta integration with the Universal Name System. Edit your profile to link your Universal Name to your Nostr profile.
- Updated design of the relay selector

## [0.1 (52)] - 2023-07-03Z

- Prevent muted authors from appearing in the Discover screen
- Added a confirmation dialog when deleting a note.

## [0.1 (51)] - 2023-06-16Z

- Updated design of the relay selector
- Fixed an issue where the Discover tab wouldn't show new content for a while after upgrading from build 49.

## [0.1 (50)] - 2023-06-15Z

- Added code to show the Discover tab when we haven't downloaded the user's follow list yet (like on first login or app reinstall).
- Improved reliability of loading reposts, user photos, and names.
- Fixed a bug where tapping on a note would open the associated image instead of the thread view.
- Fixed a bug where profile pages would not load in some cases.
- Improved performance of the relay manager.

## [0.1 (49)] - 2023-06-12Z

- More small optimizations to relay traffic and event parsing.

## [0.1 (48)] - 2023-06-12Z

- Requesting fewer events on Home and Discover tab to reduce the load on the db.

## [0.1 (47)] - 2023-06-09Z

- Improved performance of the relay manager.

## [0.1 (46)] - 2023-06-06Z

- Add the ability to report notes and profiles using NIP-32 labels and NIP-69 classification.
- Fixed a crash which occurs on some versions of MacOS when attempting to mention other users during post creation.
- Add the ability to search for users by name from the Discover tab
- Fixed a bug where the note options menu wouldn't show up sometimes.
- Strip whitespace and newline characters when parsing search box input on discover screen as npub.

## [0.1 (44)] - 2023-05-31Z

- Fixed several causes of profile pictures and reposts showing infinite spinners.
- Links to notes or profiles are now tappable.
- Filter logged user from Discover screen.
- Improved performance of posting notes.

## [0.1 (43)] - 2023-05-23Z

- Added German translations (thanks Peter!).
- Updated support email to support@nos.social
- Improved recognition of mentions inside a post

## [0.1 (42)] - 2023-05-16Z

- Added support for mentioning other users when composing a note.
- Fixed a bug where expired messages could be redownloaded from relays that don't delete them.
- Fixed a bug where you couldn't view the parent note of a reply when it was displayed at the top of the Thread view.

## [0.1 (41)] - 2023-05-11Z

- Fix link color on macOS

## [0.1 (40)] - 2023-05-10Z

- Add support for expiration dates when composing notes (please note: messages are not guaranteed to be deleted by relays or other apps)
- Increased the contrast of text in light mode
- Open links in an in-app web browser instead of Safari
- Fixed link detection in notes for URLs without a scheme (i.e. "https://")
- Made the reply button on notes easier to tap, and it now presents the keyboard when tapped.
- Increased the tap size of the ellipsis button on note cards.
- Added Spanish translations (thanks Martin!)
- Updated app icon
- Nos now displays kind 30023 long-form blog posts in the home and profile feeds.

## [0.1 (39)] - 2023-05-02Z

- Improved performance of loading replies
- The notifications tab now request more events from relays

## [0.1 (38)] - 2023-04-28Z

- Made the routine to delete old events more efficient and prevent it from deleting our own events. 
- Fixed a bug where you could post the same reply multiple times.

## [0.1 (37)] - 2023-04-27Z

- Performance improvements
- Added support for reposting notes.
- Fixed a bug where you could post the same reply multiple times.
- Fixed a bug where the user's follow list could be erased on the first launch after importing a new key.

## [0.1 (36)] - 2023-04-25Z

- Added support for reposting notes.
- Added Brazilian Portuguese translations (thanks Andressa!).
- Fixed the French and Traditional Chinese translations.
- Fixed a bug where the user's follow list could be erased on the first launch after importing a new key.
- Fixed a bug where you could post the same reply multiple times.
- Fixed an issue where profile pictures could be rendered with the wrong aspect ratio.

## [0.1 (35)] - 2023-04-19Z

- Added French translations. Thank you p2x@p2xco.de!
- Added Chinese (Traditional) and updated Chinese (Simplified) translations. Thank you rasputin@getalby.com!
- Added a logout button in the Settings menu.
- Minor performance improvements on Thread and Discover views.
- Updated the default list of users shown on the Discover tab.
- Fixed a bug where muted authors would show up on the Discover tab.
- Added an initial loading indicator when you first open the Home or Discover tabs.
- Added a logout button in the Settings menu.
- Fixed a bug where notes would be truncated but the Read More button would not be shown.
- Scrolling performance improvements
- Fixed a bug where notes would be truncated but the Read More button would not be shown.

## [0.1 (33)] - 2023-04-17Z

- Added a button to share the application logs in the Settings menu
- Automatically attach debug logs to support emails

## [0.1 (32)] - 2023-04-14Z

- More performance improvements on the Home tab.

Note:
- In this build you have to pull-to-refresh if you want to see new notes after the initial load of the Home or Discover tabs. 

## [0.1 (31)] - 2023-04-13Z

- Added a button to view raw event JSON in the options menu on notes.
- Fixed notes saying "so-and-so posted" at the top when it should say "so-and-so replied".
- Added code to load the note being replied to if we don't have it. 
- Improved performance on the home feed

## [0.1 (30)] - 2023-04-10Z

- Fixed a bug where the Read More button would show on notes when it didn't need to.
- Added Chinese (Simplified) translations (thanks rasputin@getalby.com!)
- Nos now requests delete events from relays.

## [0.1 (28)] - 2023-04-07Z

- Made all the built-in text in the app translatable. If you would like to help translate Nos let us know by emailing support@nos.social.

## [0.1 (27)] - 2023-04-05Z

- Minor performance improvements
- Fixed an occasional hang when publishing

## [0.1 (26)] - 2023-04-03Z

- Minor performance improvements on the Feed and Discover tabs

## [0.1 (25)] - 2023-03-31Z

- Fixed a bug where reply counts were displaying translation keys instead of the count

## [0.1 (24)] - 2023-03-31Z

- Added Crowdin integration for translation services. If you would like to help us translate Nos drop us a line at 
support@nos.social.
- Fixed several crashes.
- Fixed issue where the like button didn't turn orange when pressed.
- Fixed an issue where likes to replies were counted towards the root note.
- Added more aggressive caching of images.
- Minor performance improvements - more to come!

## [0.1 (23)] - 2023-03-25Z
- Add the option to copy web links on profile pages and notes.

## [0.1 (22)] - 2023-03-23Z
- Fixed a bug in the list of people you are following, where tapping on any name would show your own profile.

## [0.1 (21)] - 2023-03-23Z
- Fixed a bug where the user's profile name was not set after onboarding.
- Added a demo of the Universal Namespace when setting up your profile. 

## [0.1 (20)] - 2023-03-22Z
- Fixed some bugs in Universal Name login flow (onboarding flow fixes forthcoming)

## [0.1 (19)] - 2023-03-22Z
- Added a link to nostr.build on the New Note screen
- Added a demo flow for setting up a Universal Name on the Edit Profile screen.

## [0.1 (18)] - 2023-03-20Z
- Show the number of likes on notes

## [0.1 (17)] - 2023-03-20Z
- Minor performance improvements

## [0.1 (16)] - 2023-03-19Z
- Hide the text in private key text fields
- Hide replies from muted users
- Fixed an issue where your own replies would be shown on the notificaitons tab
- Added a launch screen
- Various styling updates
- Added an About screen to the side menu
- Added a Share Nos button to the side menu 

## [0.1 (15)] - 2023-03-18Z
- Added the ability to browse all notes from a single relay on the Discover tab.
- Added the ability to post a note to a single relay from the New Note screen.
- Support likes as described in NIP-25, make sure reply and parent likes are correct
- Show "posted" and "replied" headers on NoteCards
- Navigate to replied to note when tapping on reply from outside thread view
- Search by name on Discover view
- Fixed cards on the Discover tab all being the same size.
- Fixed a crash when deleting your key in Settings

## [0.1 (14)] - 2023-03-16Z
- Nos now reads and writes your mutes the mute list shared with other Nostr apps.

## [0.1 (13)] - 2023-03-15Z
- Fix all thread replies showing as out of network on first launch after installation.

## [0.1 (12)] - 2023-03-15Z
- Added NIP-05 field to Edit Profile page, lookup users using NIP-05 names in discover tab, tapping the NIP-05 name opens the domain in a new window.
- Delete notes
- More performance improvements centered around our relay communication
- Fix invisible tab bar
- Made placeholder text color same for all fields in profile edit view
- Add basic image rendering in Note cards
- UNS Support on Profile page
- Fix onboarding taps at bottom of screen causing screen to switch

Known Issues:
- Deleting your key in Settings causes the app to crash. But you are correctly taken into onboarding after relaunch.

## [0.1 (11)] - 2023-03-14Z
- Fixed thread view saying every reply is out of network
- reduced the number of requests we send to relays
- improved app performance
- fixed showing empty displayNames when name is set

## [0.1 (10)] - 2023-03-14Z
- Display a user's NIP-05 identifier on the profile page after making a web request to verify that it is correct 
- Fix blank home feed during first launch

## [0.1 (9)] - 2023-03-14Z
- Fixed a crash on launch when relay model was outdated.
- Fix your own posts showing as outside your network on a fresh install. 
- Add self-hosted PostHog analytics
- Render mentions on notifications tab
- Copy note text

Known issues:
- You may have to force quit the app and restart it to see everyone you follow on the Home Feed.

## [0.1 (8)] - 2023-03-13Z
- Fix translucent tab bar in the simulator.
- Connect to more relays to get user relay list after importing a key during onboarding
- Fix some bugs in thread views
- Show placeholder cards for messages outside 2 hops and allow the user to reveal them
- Support deprecated reply #e tag format
- Fixed an issue where older contact list and metadata events could overwrite new ones
- Styled onboarding views

## [0.1 (7)] - 2023-03-10Z
- Use only relays added in RelayView for sending and receiving events
- Add PostHog analytics
- Render note mentions in NoteCard
- Open an email compose view controller for support@nos.social 
- Fix duplicate note on a new post
- Add mute functionality
- Publish relay changes
- Recommended / default relays
- Added colors and Clarity City font throughout the app
- Show Discover tab after onboarding
- Fix crash on Mac
- Improved profile photo loading and added a cache
- Added code to compute a sensible default number of columns on the Discover tab
- Replaced moved relays tab to side menu, added New Post and Profile tabs
- Make links on notes tappable
- Fix newlines not rendering on notes
- Added timestamp to notes
- Update Discover feed algorithm to include people 2 hops from you.
- Fix infinite spinners on some avatars
- Edit profile

## [0.1 (6)] - 2023-03-08Z

- Fixed follow / unfollow sync
- Reduced number of REQ sent to relays
- Request profile metadata for users displayed on the Discover tab
- Cleanup RelayService
- Render user avatar on Profile screen
- Added support for threads in reply views
- Retry failed Event sends every 2 minutes (max 5 retries)
- Add basic notifications tab
- Filter the Home Feed down to root posts
- The profile view requests the latest events and metadata for the given user from the relays
- Add the ellipsis button to NoteCard and allow the user to copy the NIP-19 note ID of a note.
- Enabled button to copy user ID on Profile View
- Fixed UI freezes when using many relays by moving event processing to a background thread.
- Add a search bar to the discover tab that users can use to look up other users.
- On relay remove, send CLOSE to all subs then disconnect and delete socket
- Render user mentions in NoteCard
- Replace the warning message to tell the user never to share their private key with anyone.

## [0.1 (5)] 2023-03-02

- Added a Discover tab that shows all events from all relays.
- Core Data will now be wiped whenever we change the data model, which is often. This speeds up our development process, but you will have to re-enter your relays when this happens.
- Change the home feed so that it shows the CurrentUser's notes always.
- Preload sample_data into core data for DEBUG builds
- Added a screen to show all the replies to a note.
- Fixed empty home feed message so it doesn't overlay other views
- Change settings and onboarding to accept nsec-format private key
- Fixed app crash when no user is passed to HomeFeedView initializer
- Added ability to post a reply in thread view.
- Fixed READ MORE Button
- In the Discover tab, display a feed of interesting people

## [0.1 (4)] - 2023-02-24

- Added ability to delete relays on the Relays screen.
- Fix events not being signed correctly with a key generated during onboarding.
- Verify signatures on events.
- Request only events from user's Follows
- Follow / unfollow functionality
- Calculate reply count and display in NoteCard

## [0.1 (3)] - 2023-02-20Z

- Sync authors in HomeFeedView
- Added AvatarView for rendering profile pictures on NoteCards

## [0.1 (2)]

- Added conversion of hex keys to npub
- Add a basic New Post screen
- Save private key to keychain
- Parse and store contact list
- Add onboarding flow
- Copied MessageCard and MessageButton SwiftUI view from Planetary renaming Message to Note
- Added a basic profile screen

## [0.1 (1)]

- Parse and display Nostr events
- Read events from relays
- Sign and publish events to relays
- Add Settings view where you can put in your private key
- Added tab bar component and side menu with profile<|MERGE_RESOLUTION|>--- conflicted
+++ resolved
@@ -8,11 +8,8 @@
 
 ## [Unreleased]
 
-<<<<<<< HEAD
 - Fixed a bug where @npubs could be displayed instead of names in note text.
-=======
 - Fixed a bug when mentioning profiles with emojis in the name.
->>>>>>> 40a85699
 - Added "Send To Nos" private reporting for profiles.
 - Added our third cohort of creators and journalists to the Discover tab.
 - Fixed a bug where taking a photo in the app didn’t work.
