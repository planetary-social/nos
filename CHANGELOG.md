# Changelog
All notable changes to this project will be documented in this file.

We define "Noteworthy changes" as 1) user-facing features or bugfixes 2) significant technical or architectural changes that contributors will notice. If your Pull Request does not contain any changes of this nature i.e. minor string/translation changes, patch releases of dependencies, refactoring, etc. then add the `Skip-Changelog` label. 

The format is based on [Keep a Changelog](https://keepachangelog.com/en/1.0.0/),
and this project adheres to [Semantic Versioning](https://semver.org/spec/v2.0.0.html).

## [Unreleased]

<<<<<<< HEAD
## [0.1 (52)] - 2023-07-03Z

=======
- Added beta integration with the Universal Name System. Edit your profile to link your Universal Name to your Nostr profile.
- Updated design of the relay selector
>>>>>>> a24938e7
- Prevent muted authors from appearing in the Discover screen
- Added a confirmation dialog when deleting a note.

## [0.1 (51)] - 2023-06-16Z

- Updated design of the relay selector
- Fixed an issue where the Discover tab wouldn't show new content for a while after upgrading from build 49.

## [0.1 (50)] - 2023-06-15Z

- Added code to show the Discover tab when we haven't downloaded the user's follow list yet (like on first login or app reinstall).
- Improved reliability of loading reposts, user photos, and names.
- Fixed a bug where tapping on a note would open the associated image instead of the thread view.
- Fixed a bug where profile pages would not load in some cases.
- Improved performance of the relay manager.

## [0.1 (49)] - 2023-06-12Z

- More small optimizations to relay traffic and event parsing.

## [0.1 (48)] - 2023-06-12Z

- Requesting fewer events on Home and Discover tab to reduce the load on the db.

## [0.1 (47)] - 2023-06-09Z

- Improved performance of the relay manager.

## [0.1 (46)] - 2023-06-06Z

- Add the ability to report notes and profiles using NIP-32 labels and NIP-69 classification.
- Fixed a crash which occurs on some versions of MacOS when attempting to mention other users during post creation.
- Add the ability to search for users by name from the Discover tab
- Fixed a bug where the note options menu wouldn't show up sometimes.
- Strip whitespace and newline characters when parsing search box input on discover screen as npub.

## [0.1 (44)] - 2023-05-31Z

- Fixed several causes of profile pictures and reposts showing infinite spinners.
- Links to notes or profiles are now tappable.
- Filter logged user from Discover screen.
- Improved performance of posting notes.

## [0.1 (43)] - 2023-05-23Z

- Added German translations (thanks Peter!).
- Updated support email to support@nos.social
- Improved recognition of mentions inside a post

## [0.1 (42)] - 2023-05-16Z

- Added support for mentioning other users when composing a note.
- Fixed a bug where expired messages could be redownloaded from relays that don't delete them.
- Fixed a bug where you couldn't view the parent note of a reply when it was displayed at the top of the Thread view.

## [0.1 (41)] - 2023-05-11Z

- Fix link color on macOS

## [0.1 (40)] - 2023-05-10Z

- Add support for expiration dates when composing notes (please note: messages are not guaranteed to be deleted by relays or other apps)
- Increased the contrast of text in light mode
- Open links in an in-app web browser instead of Safari
- Fixed link detection in notes for URLs without a scheme (i.e. "https://")
- Made the reply button on notes easier to tap, and it now presents the keyboard when tapped.
- Increased the tap size of the ellipsis button on note cards.
- Added Spanish translations (thanks Martin!)
- Updated app icon
- Nos now displays kind 30023 long-form blog posts in the home and profile feeds.

## [0.1 (39)] - 2023-05-02Z

- Improved performance of loading replies
- The notifications tab now request more events from relays

## [0.1 (38)] - 2023-04-28Z

- Made the routine to delete old events more efficient and prevent it from deleting our own events. 
- Fixed a bug where you could post the same reply multiple times.

## [0.1 (37)] - 2023-04-27Z

- Performance improvements
- Added support for reposting notes.
- Fixed a bug where you could post the same reply multiple times.
- Fixed a bug where the user's follow list could be erased on the first launch after importing a new key.

## [0.1 (36)] - 2023-04-25Z

- Added support for reposting notes.
- Added Brazilian Portuguese translations (thanks Andressa!).
- Fixed the French and Traditional Chinese translations.
- Fixed a bug where the user's follow list could be erased on the first launch after importing a new key.
- Fixed a bug where you could post the same reply multiple times.
- Fixed an issue where profile pictures could be rendered with the wrong aspect ratio.

## [0.1 (35)] - 2023-04-19Z

- Added French translations. Thank you p2x@p2xco.de!
- Added Chinese (Traditional) and updated Chinese (Simplified) translations. Thank you rasputin@getalby.com!
- Added a logout button in the Settings menu.
- Minor performance improvements on Thread and Discover views.
- Updated the default list of users shown on the Discover tab.
- Fixed a bug where muted authors would show up on the Discover tab.
- Added an initial loading indicator when you first open the Home or Discover tabs.
- Added a logout button in the Settings menu.
- Fixed a bug where notes would be truncated but the Read More button would not be shown.
- Scrolling performance improvements
- Fixed a bug where notes would be truncated but the Read More button would not be shown.

## [0.1 (33)] - 2023-04-17Z

- Added a button to share the application logs in the Settings menu
- Automatically attach debug logs to support emails

## [0.1 (32)] - 2023-04-14Z

- More performance improvements on the Home tab.

Note:
- In this build you have to pull-to-refresh if you want to see new notes after the initial load of the Home or Discover tabs. 

## [0.1 (31)] - 2023-04-13Z

- Added a button to view raw event JSON in the options menu on notes.
- Fixed notes saying "so-and-so posted" at the top when it should say "so-and-so replied".
- Added code to load the note being replied to if we don't have it. 
- Improved performance on the home feed

## [0.1 (30)] - 2023-04-10Z

- Fixed a bug where the Read More button would show on notes when it didn't need to.
- Added Chinese (Simplified) translations (thanks rasputin@getalby.com!)
- Nos now requests delete events from relays.

## [0.1 (28)] - 2023-04-07Z

- Made all the built-in text in the app translatable. If you would like to help translate Nos let us know by emailing support@nos.social.

## [0.1 (27)] - 2023-04-05Z

- Minor performance improvements
- Fixed an occasional hang when publishing

## [0.1 (26)] - 2023-04-03Z

- Minor performance improvements on the Feed and Discover tabs

## [0.1 (25)] - 2023-03-31Z

- Fixed a bug where reply counts were displaying translation keys instead of the count

## [0.1 (24)] - 2023-03-31Z

- Added Crowdin integration for translation services. If you would like to help us translate Nos drop us a line at 
support@nos.social.
- Fixed several crashes.
- Fixed issue where the like button didn't turn orange when pressed.
- Fixed an issue where likes to replies were counted towards the root note.
- Added more aggressive caching of images.
- Minor performance improvements - more to come!

## [0.1 (23)] - 2023-03-25Z
- Add the option to copy web links on profile pages and notes.

## [0.1 (22)] - 2023-03-23Z
- Fixed a bug in the list of people you are following, where tapping on any name would show your own profile.

## [0.1 (21)] - 2023-03-23Z
- Fixed a bug where the user's profile name was not set after onboarding.
- Added a demo of the Universal Namespace when setting up your profile. 

## [0.1 (20)] - 2023-03-22Z
- Fixed some bugs in Universal Name login flow (onboarding flow fixes forthcoming)

## [0.1 (19)] - 2023-03-22Z
- Added a link to nostr.build on the New Note screen
- Added a demo flow for setting up a Universal Name on the Edit Profile screen.

## [0.1 (18)] - 2023-03-20Z
- Show the number of likes on notes

## [0.1 (17)] - 2023-03-20Z
- Minor performance improvements

## [0.1 (16)] - 2023-03-19Z
- Hide the text in private key text fields
- Hide replies from muted users
- Fixed an issue where your own replies would be shown on the notificaitons tab
- Added a launch screen
- Various styling updates
- Added an About screen to the side menu
- Added a Share Nos button to the side menu 

## [0.1 (15)] - 2023-03-18Z
- Added the ability to browse all notes from a single relay on the Discover tab.
- Added the ability to post a note to a single relay from the New Note screen.
- Support likes as described in NIP-25, make sure reply and parent likes are correct
- Show "posted" and "replied" headers on NoteCards
- Navigate to replied to note when tapping on reply from outside thread view
- Search by name on Discover view
- Fixed cards on the Discover tab all being the same size.
- Fixed a crash when deleting your key in Settings

## [0.1 (14)] - 2023-03-16Z
- Nos now reads and writes your mutes the mute list shared with other Nostr apps.

## [0.1 (13)] - 2023-03-15Z
- Fix all thread replies showing as out of network on first launch after installation.

## [0.1 (12)] - 2023-03-15Z
- Added NIP-05 field to Edit Profile page, lookup users using NIP-05 names in discover tab, tapping the NIP-05 name opens the domain in a new window.
- Delete notes
- More performance improvements centered around our relay communication
- Fix invisible tab bar
- Made placeholder text color same for all fields in profile edit view
- Add basic image rendering in Note cards
- UNS Support on Profile page
- Fix onboarding taps at bottom of screen causing screen to switch

Known Issues:
- Deleting your key in Settings causes the app to crash. But you are correctly taken into onboarding after relaunch.

## [0.1 (11)] - 2023-03-14Z
- Fixed thread view saying every reply is out of network
- reduced the number of requests we send to relays
- improved app performance
- fixed showing empty displayNames when name is set

## [0.1 (10)] - 2023-03-14Z
- Display a user's NIP-05 identifier on the profile page after making a web request to verify that it is correct 
- Fix blank home feed during first launch

## [0.1 (9)] - 2023-03-14Z
- Fixed a crash on launch when relay model was outdated.
- Fix your own posts showing as outside your network on a fresh install. 
- Add self-hosted PostHog analytics
- Render mentions on notifications tab
- Copy note text

Known issues:
- You may have to force quit the app and restart it to see everyone you follow on the Home Feed.

## [0.1 (8)] - 2023-03-13Z
- Fix translucent tab bar in the simulator.
- Connect to more relays to get user relay list after importing a key during onboarding
- Fix some bugs in thread views
- Show placeholder cards for messages outside 2 hops and allow the user to reveal them
- Support deprecated reply #e tag format
- Fixed an issue where older contact list and metadata events could overwrite new ones
- Styled onboarding views

## [0.1 (7)] - 2023-03-10Z
- Use only relays added in RelayView for sending and receiving events
- Add PostHog analytics
- Render note mentions in NoteCard
- Open an email compose view controller for support@nos.social 
- Fix duplicate note on a new post
- Add mute functionality
- Publish relay changes
- Recommended / default relays
- Added colors and Clarity City font throughout the app
- Show Discover tab after onboarding
- Fix crash on Mac
- Improved profile photo loading and added a cache
- Added code to compute a sensible default number of columns on the Discover tab
- Replaced moved relays tab to side menu, added New Post and Profile tabs
- Make links on notes tappable
- Fix newlines not rendering on notes
- Added timestamp to notes
- Update Discover feed algorithm to include people 2 hops from you.
- Fix infinite spinners on some avatars
- Edit profile

## [0.1 (6)] - 2023-03-08Z

- Fixed follow / unfollow sync
- Reduced number of REQ sent to relays
- Request profile metadata for users displayed on the Discover tab
- Cleanup RelayService
- Render user avatar on Profile screen
- Added support for threads in reply views
- Retry failed Event sends every 2 minutes (max 5 retries)
- Add basic notifications tab
- Filter the Home Feed down to root posts
- The profile view requests the latest events and metadata for the given user from the relays
- Add the ellipsis button to NoteCard and allow the user to copy the NIP-19 note ID of a note.
- Enabled button to copy user ID on Profile View
- Fixed UI freezes when using many relays by moving event processing to a background thread.
- Add a search bar to the discover tab that users can use to look up other users.
- On relay remove, send CLOSE to all subs then disconnect and delete socket
- Render user mentions in NoteCard
- Replace the warning message to tell the user never to share their private key with anyone.

## [0.1 (5)] 2023-03-02 

- Added a Discover tab that shows all events from all relays.
- Core Data will now be wiped whenever we change the data model, which is often. This speeds up our development process, but you will have to re-enter your relays when this happens.
- Change the home feed so that it shows the CurrentUser's notes always.
- Preload sample_data into core data for DEBUG builds
- Added a screen to show all the replies to a note.
- Fixed empty home feed message so it doesn't overlay other views
- Change settings and onboarding to accept nsec-format private key
- Fixed app crash when no user is passed to HomeFeedView initializer
- Added ability to post a reply in thread view.
- Fixed READ MORE Button
- In the Discover tab, display a feed of interesting people

## [0.1 (4)] - 2023-02-24

- Added ability to delete relays on the Relays screen.
- Fix events not being signed correctly with a key generated during onboarding.
- Verify signatures on events.
- Request only events from user's Follows
- Follow / unfollow functionality
- Calculate reply count and display in NoteCard

## [0.1 (3)] - 2023-02-20Z

- Sync authors in HomeFeedView
- Added AvatarView for rendering profile pictures on NoteCards

## [0.1 (2)]

- Added conversion of hex keys to npub
- Add a basic New Post screen
- Save private key to keychain
- Parse and store contact list
- Add onboarding flow
- Copied MessageCard and MessageButton SwiftUI view from Planetary renaming Message to Note
- Added a basic profile screen

## [0.1 (1)]

- Parse and display Nostr events
- Read events from relays
- Sign and publish events to relays
- Add Settings view where you can put in your private key
- Added tab bar component and side menu with profile<|MERGE_RESOLUTION|>--- conflicted
+++ resolved
@@ -8,13 +8,11 @@
 
 ## [Unreleased]
 
-<<<<<<< HEAD
-## [0.1 (52)] - 2023-07-03Z
-
-=======
 - Added beta integration with the Universal Name System. Edit your profile to link your Universal Name to your Nostr profile.
 - Updated design of the relay selector
->>>>>>> a24938e7
+
+## [0.1 (52)] - 2023-07-03Z
+
 - Prevent muted authors from appearing in the Discover screen
 - Added a confirmation dialog when deleting a note.
 
