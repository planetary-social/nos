--- conflicted
+++ resolved
@@ -8,11 +8,8 @@
 
 ## [Unreleased]
 
-<<<<<<< HEAD
 - Re-design the confirmation dialog that appears when you delete your NIP-05.
-=======
 - Parse links and mentions in Profile's about (or bios)
->>>>>>> 5cb23a3e
 - Show “Post a reply” field at the proper height initially, and allow it to expand as more text is entered.
 - Tap the Like button on a note you’ve already liked to remove the Like.
 - Display NIP-05 identifier in the Profile screen title bar.
