--- conflicted
+++ resolved
@@ -23,11 +23,8 @@
 - Localized the quotation marks on the Notifications view.
 - Fixed a bug where nostr entities in URLs were treated like quoted note links.
 - Added in-app profile photo editing.
-<<<<<<< HEAD
+- Changed "Name" to "Display Name" on the Edit Profile View.
 - Fixed side menu accessibility issues.
-=======
-- Changed "Name" to "Display Name" on the Edit Profile View.
->>>>>>> ffb1d54d
 
 ### Internal Changes
 - Included the npub in the properties list sent to analytics.
