# Changelog
All notable changes to this project will be documented in this file.

We define "Noteworthy changes" as 1) user-facing features or bugfixes 2) significant technical or architectural changes that contributors will notice. If your Pull Request does not contain any changes of this nature i.e. minor string/translation changes, patch releases of dependencies, refactoring, etc. then add the `Skip-Changelog` label. 

The format is based on [Keep a Changelog](https://keepachangelog.com/en/1.0.0/),
and this project adheres to [Semantic Versioning](https://semver.org/spec/v2.0.0.html).

## [Unreleased]

- Added conversion of hex keys to npub
- Add a basic New Post screen
- Save private key to keychain
- Parse and store contact list
<<<<<<< HEAD
- Copied MessageCard and MessageButton SwiftUI view from Planetary renaming Message to Note
=======
- Add onboarding flow
>>>>>>> af3b1e56

## [0.1 Build 1]

- Parse and display Nostr events
- Read events from relays
- Sign and publish events to relays
- Add Settings view where you can put in your private key<|MERGE_RESOLUTION|>--- conflicted
+++ resolved
@@ -12,11 +12,8 @@
 - Add a basic New Post screen
 - Save private key to keychain
 - Parse and store contact list
-<<<<<<< HEAD
+- Add onboarding flow
 - Copied MessageCard and MessageButton SwiftUI view from Planetary renaming Message to Note
-=======
-- Add onboarding flow
->>>>>>> af3b1e56
 
 ## [0.1 Build 1]
 
