--- conflicted
+++ resolved
@@ -12,13 +12,10 @@
 
 - Fixed a bug where profile changes wouldn't be published in some cases
 - Fix a bug where the "Post" button wouldn't be shown when composing a reply on macOS
-<<<<<<< HEAD
 - Fix a bug where the mute list could be overwritten when muting someone
 - Fixed aspect ratio on some profile photos
 - Added 3d effect to note cards
-=======
 - Added a URL scheme to open the note composer: nos://note/new?contents=theContentsOfTheNote
->>>>>>> b8aa77c4
 
 ## [0.1 (81)] - 2023-09-30Z
 
