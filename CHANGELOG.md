--- conflicted
+++ resolved
@@ -11,10 +11,6 @@
 ## [Unreleased]
 
 ### Release Notes
-<<<<<<< HEAD
-- Fixed a crash that could occur while Nos was in the background. [#1299](https://github.com/planetary-social/nos/issues/1299)
-=======
-
 - Added the option to preview a note before posting it.
 - Fixed side menu accessibility issues.
 - Fixed a bug where content of a quoted note expanded out beyond width of viewport. 
@@ -27,8 +23,7 @@
 ## [0.1.26] - 2024-09-09Z
 
 ### Release Notes
-- Fixed a crash that could occur while Nos was in the background.
->>>>>>> e0682718
+- Fixed a crash that could occur while Nos was in the background. [#1299](https://github.com/planetary-social/nos/issues/1299)
 - Fixed a bug where Nos sometimes wouldn't reconnect to relays.
 - Added nos.lol to the default relay list for new accounts and removed relay.snort.social.
 - Show quoted notes in note cards.
