--- conflicted
+++ resolved
@@ -24,11 +24,8 @@
 - Fixed a bug where nostr entities in URLs were treated like quoted note links.
 - Added in-app profile photo editing.
 - Changed "Name" to "Display Name" on the Edit Profile View.
-<<<<<<< HEAD
+- Fixed side menu accessibility issues.
 - Fixed a bug where content of a quoted note expanded out beyond width of viewport. 
-=======
-- Fixed side menu accessibility issues.
->>>>>>> 213c325c
 
 ### Internal Changes
 - Included the npub in the properties list sent to analytics.
