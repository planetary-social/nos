# Changelog
All notable changes to this project will be documented in this file.

We define "Noteworthy changes" as 1) user-facing features or bugfixes 2) significant technical or architectural changes that contributors will notice. If your Pull Request does not contain any changes of this nature i.e. minor string/translation changes, patch releases of dependencies, refactoring, etc. then add the `Skip-Changelog` label.

The **Release Notes** section is for changes that the are relevant to users, and they should know about. The **Internal Changes** section is for other changes that are not visible to users since the changes may not be relevant to them, e.g technical improvements, but the developers should still be aware of.

The format is based on [Keep a Changelog](https://keepachangelog.com/en/1.0.0/),
and this project adheres to [Semantic Versioning](https://semver.org/spec/v2.0.0.html).

## [Unreleased]

## [0.2.2] - 2024-10-11Z

### Release Notes
- Updated the media viewer that displays images, videos, and web pages inside of notes. [#1538](https://github.com/planetary-social/nos/issues/1538)
- Removed image and video link text from notes. Now only the images and videos will appear, without the link. [#1487](https://github.com/planetary-social/nos/issues/1487)
- Added a broken link icon that appears when an image fails to load. [#1583](https://github.com/planetary-social/nos/issues/1583)
- Added new translations for the app so you can use it in Korean, Chinese Simplified, Swedish, and more! Thanks to alternative, 안마리 (everyscreennetwork), Andypsl8, Dženan (Dzenan), ObjectifMoon, ra5pvt1n, and everyone else who contributed translations on Crowdin!
<<<<<<< HEAD
- Updated initial onboarding screen to include links to Terms of Service and Privacy Policy. [#1593](https://github.com/planetary-social/nos/issues/1593)
=======
- Updated user mentions search functionality to also search relays in the user's relay list. [#1560](https://github.com/planetary-social/nos/issues/1560)
>>>>>>> 58002cab
- Added Build Your Network screen to onboarding to explain how the feed works. [#1600](https://github.com/planetary-social/nos/issues/1600)
- Decreased the opacity on disabled buttons.
- Added a Delete Account button to the Settings screen. [#80](https://github.com/planetary-social/nos/issues/80)

### Internal Changes
- Moved the database cleanup routine into a background execution task. [#1426](https://github.com/planetary-social/nos/issues/1426)
- Fix the Crowdin GitHub integration by using the official GitHub action. [#1520](https://github.com/planetary-social/nos/issues/1520)
- Update Xcode to version 15.4, adding compatibility for Xcode 16.
- Reduced spammy "Failed to parse Follow" log messages.
- Upgraded fastlane to version 2.223.1.
- Improved performance of NoteOptionsButton. [#1458](https://github.com/planetary-social/nos/issues/1458)

## [0.2.1] - 2024-10-01Z

### Release Notes
- Disable autocorrect on NoteComposer when running on macOS. [#1460](https://github.com/planetary-social/nos/issues/1460)
- Add @ button to the Note Composer. [#1561](https://github.com/planetary-social/nos/issues/1561)

### Internal Changes
- Show WebP images without link preview overlay. Currently behind the “Enable new media display” feature flag. [#1488](https://github.com/planetary-social/nos/issues/1488)
- Show GIF overlay for animated WebP images. Currently behind the “Enable new media display” feature flag. [#1488](https://github.com/planetary-social/nos/issues/1488)
- Temporarily remove Martin from the list of CODEOWNERS.

## [0.1.27] - 2024-09-25Z

### Release Notes
- Added the option to preview a note before posting it. [#1399](https://github.com/planetary-social/nos/issues/1399)
- Fixed side menu accessibility issues. [#1444](https://github.com/planetary-social/nos/issues/1444)
- Fixed a bug where content of a quoted note expanded out beyond width of viewport. Thanks, @tedbrosby! [#1463](https://github.com/planetary-social/nos/issues/1463)
- Fixed issue where relay metadata is never updated. [#1472](https://github.com/planetary-social/nos/issues/1472)
- Updated the copy on the 3 dots note menu. [#1028](https://github.com/planetary-social/nos/issues/1028)
- Added functionality to share notes link through the 3 dots note menu. [#1272](https://github.com/planetary-social/nos/issues/1272)
- Fixes and improvements related to Core Data usage. [#1443](https://github.com/planetary-social/nos/issues/1443)
- Fixed a bug where toggles in the settings screen were white instead of green when toggled on. [#1251](https://github.com/planetary-social/nos/issues/1251)
- Added routing to profile when tapping on follow notification. [#1447](https://github.com/planetary-social/nos/issues/1447)
- Localized follows notifications. [#1446](https://github.com/planetary-social/nos/issues/1446)
- Fixed alert when uploading big files suggesting users pay for nostr.build. [#1321](https://github.com/planetary-social/nos/issues/1321)
- Fixed issue where push notifications were not re-registered after account change. [#1501](https://github.com/planetary-social/nos/issues/1501)
- Added support for NIP-62 Request to Vanish events. [#80](https://github.com/planetary-social/nos/issues/80)
- Added Delete Account UI. [#80](https://github.com/planetary-social/nos/issues/80)
- Fixed issue where search results weren't sorted properly. [#1485](https://github.com/planetary-social/nos/issues/1485)
- Delete all user data when logging out. [#1534](https://github.com/planetary-social/nos/issues/1534)
- Publish empty metadata event and empty contact list on delete account. [#1530](https://github.com/planetary-social/nos/issues/1530)

### Internal Changes
- Use NIP-92 media metadata to display media in the proper orientation. Currently behind the “Enable new media display” feature flag. [#1172](https://github.com/planetary-social/nos/issues/1172)
- Added more instructions to the changelog file.
- Added some logging when a content warning is displayed. [cleanstr#53](https://github.com/planetary-social/cleanstr/issues/53)
- Minor refactor of Event+CoreDataClass. [#1443](https://github.com/planetary-social/nos/issues/1443)
- Refactored feature flag and added a feature flag toggle for “Enable new moderation flow” to Staging builds. [#1496](https://github.com/planetary-social/nos/issues/1496)
- Refactored list row gradient background.
- Added SwiftSoup to parse Open Graph metadata. [#1165](https://github.com/planetary-social/nos/issues/1165)
- Parse Open Graph metadata whenever an event contains a URL, doesn’t have `imeta` tags, and the URL points to an HTML document. [#1425](https://github.com/planetary-social/nos/issues/1425)
- Added a new flow to flag notes. Currently behind the “Enable new moderation flow” feature flag. [#1489](https://github.com/planetary-social/nos/issues/1489)
- Added a new flow to flag users. Currently behind the “Enable new moderation flow” feature flag. [#1493](https://github.com/planetary-social/nos/issues/1493)

## [0.1.26] - 2024-09-09Z

### Release Notes
- Fixed a crash that could occur while Nos was in the background.
- Fixed a bug where Nos sometimes wouldn't reconnect to relays.
- Added nos.lol to the default relay list for new accounts and removed relay.snort.social.
- Show quoted notes in note cards.
- Added quote-reposting.
- Added a new image viewer that appears when you tap an image.
- Removed the like and repost counts from the Main and Profile feeds.
- Removed wss:// from relay addresses in lists and removed the need to prepend relay addresses with wss://.
- Localized the quotation marks on the Notifications view.
- Fixed a bug where nostr entities in URLs were treated like quoted note links.
- Added in-app profile photo editing.
- Changed "Name" to "Display Name" on the Edit Profile View.

### Internal Changes
- Included the npub in the properties list sent to analytics.
- Replaced hard-coded color values.
- Added a feature flag toggle for “Enable new media display” to Staging builds.
- Added a new gallery view to display multiple links in a post. Currently behind the “Enable new media display” feature flag.
- Added an overlay to GIFs that plays the animation when tapped. Currently behind the “Enable new media display” feature flag.
- Show single images and gallery view in the proper orientation. Currently behind the “Enable new media display” feature flag.
- Fixed typos in release notes.
- Renamed and reorganized files.

## [0.1.25] - 2024-08-21Z

- Fixed an issue where the sheet asking users to set up a NIP-05 username would appear after reinstalling Nos, even if the profile already had a NIP-05 username.
- Fixed a bug where urls with periods after them would include the period.
- Fixed a bug where confirmation dialog buttons turn red while swiping across them.

## [0.1.24] - 2024-08-09Z

- Disabled automatically generated analytics events that were sent each time the user navigated to a new screen.
- Show “New notes available” notification on Feed when there are new notes to display.
- Disable the Post button while images are still uploading. Thanks @vien-eaker!
- Improved app performance on first login by requesting fewer events from relays.
- Fixed a bug where the cursor could jump around when composing a note.
- Fixed a bug where mentions could be duplicated when typing in the middle of one.
- Re-enabled autocomplete when composing a note.
- Added push notifications for zaps.
- Added zaps to the Notifications view.
- Created Colors.xcassets and move all colors into it. Thanks @lingoslinger!
- Fixed a bug where confirmation dialog buttons turn red while swiping across them.

## [0.1.23] - 2024-07-31Z

- Fixed a bug where the home feed would be empty on first launch.
- Fixed the issue where tapping outside the New Post view caused it to disappear and all its text to be lost.
- Updated the design of the cards in the Following list.
- Remove stories UI to improve performance.
- Report error to Sentry when parse queue contains over 1000 events.

## [0.1.22] - 2024-07-26Z

- Added a filter button to the Home tab that lets you browse all notes on a specific relay.
- Improved the search experience with fast local searches.
- Fixed the issue where tapping the Search button caused search results to disappear.
- Fixed an issue with naddr links.

## [0.1.21] - 2024-07-24Z

- Added support for paid/authenticated relays (NIP-42).
- Fixed a bug where publishing a note to one relay would publish to all relays.
- Fix a bug where multiple connections could be opened with the same relay.
- Fixed an issue where Profile views would sometimes not display any notes.
- Add impersonation flag category and better NIP-56 mapping.
- Add a Tap to Refresh button in empty profiles.
- Support nostr:naddr links to text and long-form content notes.
- Update the reply count shown below each note in a Feed.
- Removed follower count from profile screen.
- Fixed deep linking to profiles and notes.
- Fixed issue where some nostr:nprofile references did not appear as links.
- Decode nprofile, nevent, and naddr NIP-19 entities.
- Refactor away direct usages of Bech32 and TLV and replace with NostrIdentifier (which still uses both).
- Deleted unused code.

## [0.1.20] - 2024-07-10Z

- Discover tab now features new accounts in News, Music, Activists, and Art.
- Use NIP-05 for shared links to profile.

## [0.1.19] - 2024-07-01Z

- Fixed a crash on the notifications tab
- Fixed a performance issue after opening the Discover tab.
- Cache NIP-05 validations to save network usage.
- Set Xcode version to 15.2, where SwiftUI Previews work reliably.
- Add "Share database" button to Settings to help with debugging.

## [0.1.18] - 2024-06-24Z

- Updated the recommended relays list.
- Fixed a bug where @npubs could be displayed instead of names in note text.
- Fixed a bug when mentioning profiles with emojis in the name.
- Added a message to the top of the Relays screen explaining that Nos works best with 5 or fewer relays.
- Added "Send To Nos" private reporting for profiles.
- Added our third cohort of creators and journalists to the Discover tab.
- Fixed SwiftUI Previews in Xcode.
- Fixed a bug where the Flag User confirmation dialog wasn’t visible on iPad.
- Fixed a bug where taking a photo in the app didn’t work.
- Removed the Save button next to the private key in Settings.
- New accounts automatically follow the nos.social and Tagr-bot accounts.

## [0.1.17] - 2024-06-10Z

- Fixed a bug where infinite spinners would be shown on reposted notes.
- Added support for opening njump.me content in Nos.
- Fixed a crash on logout
- Fixed a bug where some profiles wouldn't load old notes.
- Fixed an issue where NIP-05 could appear as invalid.
- Implemented NIP-96 and NIP-98 for photo and video uploads.

## [0.1.16] - 2024-05-31Z

- Added feedback to the copy button in Settings.
- Fixed an issue where photos and videos could not be uploaded.
- Fixed a crash on logout.

## [0.1.15] - 2024-05-29Z

- Redesigned the Profile screen.
- Improved performance in various parts of the app for users with large follow lists.
- Fixed an issue where deleted notes still appeared in the Profile’s Notes view.
- Sorted the featured profiles in the Discover tab.
- Switched from Reportinator to Tagr bot for content labeling.
- Discover tab now features new accounts.

## [0.1.14] - 2024-05-22Z

- Added the author's name to profile cards on the Discover tab and search results.
- Added a delay when trying to reopen a websocket that had previously closed with an error.
- Updated the icon that appears when following a user.

## [0.1.13] - 2024-05-15Z

- On the Profile screen, open a sheet to display the full bio.
- Fixed an issue where "Share logs" wasn't working.
- Discover tab: Center the category buttons.
- Discover tab: Remove placeholder categories and people.

## [0.1.12] - 2024-05-07Z

- Open Profiles when tapping on a NIP-05 username reference in a note.
- Add special treatment for nostr.band when searching on the Discover tab. We are temporarily using nostr.band always and only for search, in addition to the user's normal relay list.
- Detect identifiers of the form @npub1... in notes and link them to the associated profiles.
- Detect NIP-05 identifiers inserted in notes and link them to njump.
- Fixed duplicate text in content warnings
- Added "Send To Nos" private reporting to protect user privacy
- Discover tab now features authors in a variety of categories.
- Fixed an issue on Mac where the Edit Profile screen did not appear in some cases.
- Fixed an issue where registering a NIP-05 username field could fail silently.
- Fixed an issue where users named with valid urls were unable to be mentioned correctly.
- Fixed an issue where pasting an npub while composing a note created an invalid mention.
- Changed "Report note" button to "Flag this content"
- Changed "Report user" button to "Flag this user"
- Updated options for "Flag this user"
- We are now publishing the relay list when registering a new NIP-05 username so
that other users can find you more easily.

## [0.1.11] - 2024-04-18Z

- Added support for uploading videos when composing a note.
- Fixed an issue where reports for notes were treated as reports for profiles.
- Updated the Discover tab navigation bar to match new design.
- Updated the design of profile cards in search results and mentions search.

## [0.1.10] - 2024-04-12Z

- Fixed the tint color on the Profile screen.
- Added option to connect your existing NIP-05 username.
- Fixed a crash that often occurred after opening the app.
- In an effort to prioritize critical functionality, we are dropping support for light mode in the near term. If you have concerns about the remaining theme please reach out to us at support@nos.social

## [0.1.8] - 2024-04-03Z

- Add PrivacyInfo file to the project to comply with Apple's new requirements.
- Updated dark theme colors for card backgrounds, primary text, and secondary text.
- Added a new UI for replying to messages that allows attaching images and setting an expiration date.
- Fixed an issue where Profile pages could display little or no content.

## [0.1.7] - 2024-03-21Z

- Fix issue in Profile title bar that displayed NIP-05 incorrectly.
- Update font styles on Thread, Edit Profile, and Settings screens.
- Fix issue with uploading photos on Mac.
- Re-design the confirmation dialog that appears when you delete your NIP-05.
- Fixed a bug where liking a note could cause other notes to appear liked.
- Added a new UI for replying to messages that allows attaching images and setting an expiration date.
- Fixed an issue where the "Read more" button could display on notes that didn't need it.

## [0.1.6] - 2024-03-07Z

- Parse links and mentions in Profile's about (or bios)
- Show “Post a reply” field at the proper height initially, and allow it to expand as more text is entered.
- Tap the Like button on a note you’ve already liked to remove the Like.
- Display NIP-05 identifier in the Profile screen title bar.
- Added option to register nos.social usernames.
- Fixed issue where search results sometimes don’t appear.
- Disabled link to nip-05 server / url on author cards.
- Fixed issue where paste menu did not appear when tapping in the Post Note view.
- Fixed intermittent crash when tapping Done after editing your profile.
- Fixed URL detection of raw domain names, such as “nos.social” (without the “http” prefix).
- Fixed the sort order of gallery media to match the order in the note.
- While composing a note, a space is now automatically inserted after any mention of a user or note to ensure it’s formatted correctly.

## [0.1.5] - 2024-02-14Z

- Fixed an issue where tapping the Feed tab did not scroll to the top of the Feed.
- Fixed an issue where tapping the Profile tab did not scroll to the top of the Profile.
- Search now starts automatically after entering three characters instead of one.

## [0.1.4] - 2024-01-31Z

- Show a message when we’re not finding search results.
- Fixed an issue where bad data in the contact list could break the home feed.
- Fixed a bug where the margins of root notes appeared incorrectly on Mac and iPad.
- Fixed a date localization issue.
- Optimized loading of the Notifications tab
- Updated suggested users for discovery tab.
- Show the profile view when a search matches a valid User ID (npub).
- Added tabs to Profiles to filter posts.
- Fixed a bug that could cause the out of network warning to be shown on reposts in the stories view.
- Fixed a bug that prevented notes that failed to be published to be re-published again.
- Added pagination to the home feed.
- Fixed a bug that prevented reposted notes from loading sometimes.
- Fixed a bug that prevented profile photos and names from being downloaded.

## [0.1.2 (153)] - 2024-01-11Z

- Fixed a crash that sometimes occurred when opening the profile view.
- Fixed a crash that sometimes occurred when viewing a note.
- Migrate to Apple-native string catalog and codegen LocalizedStringResources with xcstrings-tool-plugin.
- Discover screen can now search notes by id.
- Added pagination to Profile screens.

## [0.1.1 (144)] - 2023-12-21Z

- Fixed a crash when opening the note composer.
- Fix localization of warning message when a note has been reported. (thanks @L!)
- Fixed contact list hydration bug where unfollows are not removed when follow counts do not change.
- Erase old notifications from the databse to keep disk usage low.

## [0.1 (101)] - 2023-12-15Z

- Fixed a bug where reposts wouldn't be displayed in the stories.
- Fixed a bug where the reports for authors of replies weren't being considered.
- Localized relative times on note cards. (thanks @tyiu!)
- Added a context menu for the stories in the Home Feed to open the Profile.
- Add repost button to stories (thanks @maddiefuzz!)

## [0.1 (100)] - 2023-12-09Z

- Fixed some cases where a note's contents would never load.
- Update the color palette.
- Fix crash on Mac when opening new note view.

## [0.1 (99)] - 2023-12-07Z

- Fix profile pictures not loading after creating a new account.

## [0.1 (98)] - 2023-12-04Z

- Fixed a bug where the app could become unresponsive.

## [0.1 (97)] - 2023-12-01Z

- Added the option to copy the NIP-05 identifier when browsing a profile.
- Tapping on a tab bar icon can let you scroll to top.
- Fix an issue where reposts were not displaying correctly.

## [0.1 (96)] - 2023-11-28Z

- Fixed some performance issues for users who follow a large number of accounts.

## [0.1 (95)] - 2023-11-27Z

- Fixed a bug where a root note could be rendered as a reply
- Added the option to copy the text content while browsing a note.
- Fixed UI bugs when displaying the root note of replies.
- Keep track of read stories.
- Fix an issue where reposts were not displaying correctly.

## [0.1 (94)] - 2023-11-17Z

- Removed trailing slash from truncated URLs.
- Add a loading indicator to search results.
- Change the "Followed by" label on the profile screen to "Followers you know"
- Fixed a hang on startup.
- Fixed an issue where links couldn't be opened from the Home tab.
- Change the "Followed by" label on the profile screen to "Followers you know"
- Fixed an issue where the Profile view would always show "Following 0" for people you didn't follow.
- Fix delay in results immediately after opening the discover tab.
- Fixed the 3d card effect on the Notifications tab.
- Updated layout for search results and mention autocomplete cards.

## [0.1 (93)] - 2023-11-10Z

- Added a confirmation before reposting a note.
- Added the ability to delete your reposts by tapping the repost button again.
- Fixed some cases where deleted notes were still being displayed.
- Fixed a bug where notes, reposts, and author profiles could fail to load.
- Show truncated URLs in notes instead of hiding them completely.

## [0.1 (92)] - 2023-11-02Z

- Show reposts in stories.

## [0.1 (91)] - 2023-11-01Z

- Fix a bug where linking a Universal Name would overwrite your existing NIP-05.
- Fixed incorrect ellipsis applied to long notes.
- Changed note rendering to retain more newlines.
- Show reposts in stories.
- Fixed a bug where notes, reposts, and author profiles could fail to load.
- Show truncated URLs in notes instead of hiding them completely.
- Keep track of read stories.
- Fixed a bug with autocorrect on Mac

## [0.1 (90)] - 2023-10-31Z

- Fixed a bug where notes, reposts, and author profiles could fail to load.

## [0.1 (89)] - 2023-10-31Z

- Added relay.causes.com to the list of recommended relays.

## [0.1 (88)] - 2023-10-27Z

- Added a content warning when a user you follow has reported the content
- Added toggles to the settings screen to disable report-based and network-based content warnings

## [0.1 (86)] - 2023-10-25Z

- Updated link previews in feed to use the stories ui with fixed height and carousel gallery.
- Updated UI around displaying nested threads and displaying more context of conversations.
- Changed inline images so we don't display the domain / size / file type for images
- Changed copied links to notes and authors to open in njump.me.
- Added the ability to initiate USBC transactions and check your balance if you have linked a Universal Name to your profile with an attached USBC wallet.
- Add "1 year" as an option when posting a disappearing message

## [0.1 (85)] - 2023-10-23Z

- Fixed missing secrets

## [0.1 (84)] - 2023-10-20Z

- Add Stories view to the Home Feed
- Fixed an issue where the app could become slow after searching for a user.
- Updated search results to show mutual followers and sort by the most followers in common.
- Change links to notes so that they don't display the long note id and instead it's a pretty link.
- Redesigned the Universal Names registration flow
- Added more relays to the recommended list
- Added an icon to indicate expiring notes, and the timestamp they display is the time until they expire.

## [0.1 (83)] - 2023-10-16Z

- Fixed crash on launch
- Added a URL scheme to open the note composer: nos://note/new?contents=theContentsOfTheNote

## [0.1 (82)] - 2023-10-13Z

- Fixed a bug where profile changes wouldn't be published in some cases
- Fix a bug where the "Post" button wouldn't be shown when composing a reply on macOS
- Fix a bug where the mute list could be overwritten when muting someone
- Fixed aspect ratio on some profile photos
- Added 3d effect to note cards
- Added a URL scheme to open the note composer: nos://note/new?contents=theContentsOfTheNote

## [0.1 (81)] - 2023-09-30Z

- Fixed secrets that weren't included in build 79 and 80

## [0.1 (80)] - 2023-09-30Z

- Updated the design of the edit profile screen
- Fixed a hang on the profile screen

## [0.1 (79)] - 2023-09-22Z

- Added the ability to search for Mastodon usernames on the Discover tab.
- Long form content is now displayed in the discover tab.
- Fixed a hang on the thread view.

## [0.1 (77)] - 2023-09-15Z

- App performance improvements

## [0.1 (76)] - 2023-09-08Z

- Minor crash fixes and optimizations

## [0.1 (75)] - 2023-09-01Z

- Fix an issue with the database cleanup script that was causing performance issues.
- Optimize loading of profile pictures

## [0.1 (73)] - 2023-08-25Z

- Fixed potential crashes when using Universal Names API.
- Fixed bug that rendered the empty notes message for a profile above the header box.
- Fixed bug that could potentially crash the app sometimes

## [0.1 (72)] - 2023-08-21Z

- Added support for pasting profile and note references when composing notes
- Pop screens from the navigation stack when tapping twice on the tab bar.
- Fixed the launch screen layout on iPad
- Fixed a small issue when mentioning profiles in the reply text box.
- Fixed a crash during onboarding
- Fixed a crash when following or muting a user
- Fixed crash when parsing malformed events.
- Fixed crash when parsing malformed contact lists.
- Added integration with our self-hosted Sentry crash reporting tool (no data shared with third parties)

## [0.1 (66)] - 2023-08-18Z

- Fixed crash when parsing malformed events.
- Fixed crash when parsing malformed contact lists.
- Added support for pasting profile and note references when composing notes
- Pop screens from the navigation stack when tapping twice on the tab bar.
- Fixed the launch screen layout on iPad
- Fixed a small issue when mentioning profiles in the reply text box.

## [0.1 (65)] - 2023-08-04Z

- Add a loading placeholder for note contents.
- Added automatic file uploads to nostr.build.
- Add list of followers and relays in the Profile screen.

## [0.1 (60)] - 2023-08-01Z

- Updated content report style based on the latest NIPs and fixed some bugs with reporting.
- Add a loading placeholder for note contents.
- Fixed the launch screen layout on iPad
- Multiple consecutive newlines will be replaced by a single new line in note content.
- Removed the screen to fill out profile information from onboarding and replaced it with a call to action in the sidebar.
- Leading and trailing whitespace will no longer be rendered in note content.
- Removed the screen to fill out profile information from onboarding and replaced it with a call to action in the sidebar.

## [0.1 (59)] - 2023-07-21Z

- Add a loading placeholder for note contents.
- Fixed several crashes.
- Added Dutch, Japanese, and Persian translations. Thanks matata, yutaro, and eru-desu!
- Added some visual artists to the list of featured users.

## [0.1 (58)] - 2023-07-17Z

- Added better previews for urls shared in notes.

## [0.1 (57)] - 2023-07-17Z

- Fixed an issue where Nos couldn't find the user's key on startup.
- Fixed an issue where you could have duplicate relays: one with a trailing slash and one without.

## [0.1 (56)] - 2023-07-13Z

- Fixed high cpu usage when the app is idle

## [0.1 (55)] - 2023-07-12Z

- Fixed several bugs around muting users
- Added the number of connected relays at the top right corner of the Home Feed.
- Fixed a bug where expired messages could be published to relays that doesn't support them
- Added support for push notifications.

## [0.1 (53)] - 2023-07-03Z

- Added beta integration with the Universal Name System. Edit your profile to link your Universal Name to your Nostr profile.
- Updated design of the relay selector

## [0.1 (52)] - 2023-07-03Z

- Prevent muted authors from appearing in the Discover screen
- Added a confirmation dialog when deleting a note.

## [0.1 (51)] - 2023-06-16Z

- Updated design of the relay selector
- Fixed an issue where the Discover tab wouldn't show new content for a while after upgrading from build 49.

## [0.1 (50)] - 2023-06-15Z

- Added code to show the Discover tab when we haven't downloaded the user's follow list yet (like on first login or app reinstall).
- Improved reliability of loading reposts, user photos, and names.
- Fixed a bug where tapping on a note would open the associated image instead of the thread view.
- Fixed a bug where profile pages would not load in some cases.
- Improved performance of the relay manager.

## [0.1 (49)] - 2023-06-12Z

- More small optimizations to relay traffic and event parsing.

## [0.1 (48)] - 2023-06-12Z

- Requesting fewer events on Home and Discover tab to reduce the load on the db.

## [0.1 (47)] - 2023-06-09Z

- Improved performance of the relay manager.

## [0.1 (46)] - 2023-06-06Z

- Add the ability to report notes and profiles using NIP-32 labels and NIP-69 classification.
- Fixed a crash which occurs on some versions of MacOS when attempting to mention other users during post creation.
- Add the ability to search for users by name from the Discover tab
- Fixed a bug where the note options menu wouldn't show up sometimes.
- Strip whitespace and newline characters when parsing search box input on discover screen as npub.

## [0.1 (44)] - 2023-05-31Z

- Fixed several causes of profile pictures and reposts showing infinite spinners.
- Links to notes or profiles are now tappable.
- Filter logged user from Discover screen.
- Improved performance of posting notes.

## [0.1 (43)] - 2023-05-23Z

- Added German translations (thanks Peter!).
- Updated support email to support@nos.social
- Improved recognition of mentions inside a post

## [0.1 (42)] - 2023-05-16Z

- Added support for mentioning other users when composing a note.
- Fixed a bug where expired messages could be redownloaded from relays that don't delete them.
- Fixed a bug where you couldn't view the parent note of a reply when it was displayed at the top of the Thread view.

## [0.1 (41)] - 2023-05-11Z

- Fix link color on macOS

## [0.1 (40)] - 2023-05-10Z

- Add support for expiration dates when composing notes (please note: messages are not guaranteed to be deleted by relays or other apps)
- Increased the contrast of text in light mode
- Open links in an in-app web browser instead of Safari
- Fixed link detection in notes for URLs without a scheme (i.e. "https://")
- Made the reply button on notes easier to tap, and it now presents the keyboard when tapped.
- Increased the tap size of the ellipsis button on note cards.
- Added Spanish translations (thanks Martin!)
- Updated app icon
- Nos now displays kind 30023 long-form blog posts in the home and profile feeds.

## [0.1 (39)] - 2023-05-02Z

- Improved performance of loading replies
- The notifications tab now request more events from relays

## [0.1 (38)] - 2023-04-28Z

- Made the routine to delete old events more efficient and prevent it from deleting our own events.
- Fixed a bug where you could post the same reply multiple times.

## [0.1 (37)] - 2023-04-27Z

- Performance improvements
- Added support for reposting notes.
- Fixed a bug where you could post the same reply multiple times.
- Fixed a bug where the user's follow list could be erased on the first launch after importing a new key.

## [0.1 (36)] - 2023-04-25Z

- Added support for reposting notes.
- Added Brazilian Portuguese translations (thanks Andressa!).
- Fixed the French and Traditional Chinese translations.
- Fixed a bug where the user's follow list could be erased on the first launch after importing a new key.
- Fixed a bug where you could post the same reply multiple times.
- Fixed an issue where profile pictures could be rendered with the wrong aspect ratio.

## [0.1 (35)] - 2023-04-19Z

- Added French translations. Thank you p2x@p2xco.de!
- Added Chinese (Traditional) and updated Chinese (Simplified) translations. Thank you rasputin@getalby.com!
- Added a logout button in the Settings menu.
- Minor performance improvements on Thread and Discover views.
- Updated the default list of users shown on the Discover tab.
- Fixed a bug where muted authors would show up on the Discover tab.
- Added an initial loading indicator when you first open the Home or Discover tabs.
- Added a logout button in the Settings menu.
- Fixed a bug where notes would be truncated but the Read More button would not be shown.
- Scrolling performance improvements
- Fixed a bug where notes would be truncated but the Read More button would not be shown.

## [0.1 (33)] - 2023-04-17Z

- Added a button to share the application logs in the Settings menu
- Automatically attach debug logs to support emails

## [0.1 (32)] - 2023-04-14Z

- More performance improvements on the Home tab.

Note:
- In this build you have to pull-to-refresh if you want to see new notes after the initial load of the Home or Discover tabs.

## [0.1 (31)] - 2023-04-13Z

- Added a button to view raw event JSON in the options menu on notes.
- Fixed notes saying "so-and-so posted" at the top when it should say "so-and-so replied".
- Added code to load the note being replied to if we don't have it.
- Improved performance on the home feed

## [0.1 (30)] - 2023-04-10Z

- Fixed a bug where the Read More button would show on notes when it didn't need to.
- Added Chinese (Simplified) translations (thanks rasputin@getalby.com!)
- Nos now requests delete events from relays.

## [0.1 (28)] - 2023-04-07Z

- Made all the built-in text in the app translatable. If you would like to help translate Nos let us know by emailing support@nos.social.

## [0.1 (27)] - 2023-04-05Z

- Minor performance improvements
- Fixed an occasional hang when publishing

## [0.1 (26)] - 2023-04-03Z

- Minor performance improvements on the Feed and Discover tabs

## [0.1 (25)] - 2023-03-31Z

- Fixed a bug where reply counts were displaying translation keys instead of the count

## [0.1 (24)] - 2023-03-31Z

- Added Crowdin integration for translation services. If you would like to help us translate Nos drop us a line at
support@nos.social.
- Fixed several crashes.
- Fixed issue where the like button didn't turn orange when pressed.
- Fixed an issue where likes to replies were counted towards the root note.
- Added more aggressive caching of images.
- Minor performance improvements - more to come!

## [0.1 (23)] - 2023-03-25Z
- Add the option to copy web links on profile pages and notes.

## [0.1 (22)] - 2023-03-23Z
- Fixed a bug in the list of people you are following, where tapping on any name would show your own profile.

## [0.1 (21)] - 2023-03-23Z
- Fixed a bug where the user's profile name was not set after onboarding.
- Added a demo of the Universal Namespace when setting up your profile.

## [0.1 (20)] - 2023-03-22Z
- Fixed some bugs in Universal Name login flow (onboarding flow fixes forthcoming)

## [0.1 (19)] - 2023-03-22Z
- Added a link to nostr.build on the New Note screen
- Added a demo flow for setting up a Universal Name on the Edit Profile screen.

## [0.1 (18)] - 2023-03-20Z
- Show the number of likes on notes

## [0.1 (17)] - 2023-03-20Z
- Minor performance improvements

## [0.1 (16)] - 2023-03-19Z
- Hide the text in private key text fields
- Hide replies from muted users
- Fixed an issue where your own replies would be shown on the notificaitons tab
- Added a launch screen
- Various styling updates
- Added an About screen to the side menu
- Added a Share Nos button to the side menu

## [0.1 (15)] - 2023-03-18Z
- Added the ability to browse all notes from a single relay on the Discover tab.
- Added the ability to post a note to a single relay from the New Note screen.
- Support likes as described in NIP-25, make sure reply and parent likes are correct
- Show "posted" and "replied" headers on NoteCards
- Navigate to replied to note when tapping on reply from outside thread view
- Search by name on Discover view
- Fixed cards on the Discover tab all being the same size.
- Fixed a crash when deleting your key in Settings

## [0.1 (14)] - 2023-03-16Z
- Nos now reads and writes your mutes the mute list shared with other Nostr apps.

## [0.1 (13)] - 2023-03-15Z
- Fix all thread replies showing as out of network on first launch after installation.

## [0.1 (12)] - 2023-03-15Z
- Added NIP-05 field to Edit Profile page, lookup users using NIP-05 names in discover tab, tapping the NIP-05 name opens the domain in a new window.
- Delete notes
- More performance improvements centered around our relay communication
- Fix invisible tab bar
- Made placeholder text color same for all fields in profile edit view
- Add basic image rendering in Note cards
- UNS Support on Profile page
- Fix onboarding taps at bottom of screen causing screen to switch

Known Issues:
- Deleting your key in Settings causes the app to crash. But you are correctly taken into onboarding after relaunch.

## [0.1 (11)] - 2023-03-14Z
- Fixed thread view saying every reply is out of network
- reduced the number of requests we send to relays
- improved app performance
- fixed showing empty displayNames when name is set

## [0.1 (10)] - 2023-03-14Z
- Display a user's NIP-05 identifier on the profile page after making a web request to verify that it is correct
- Fix blank home feed during first launch

## [0.1 (9)] - 2023-03-14Z
- Fixed a crash on launch when relay model was outdated.
- Fix your own posts showing as outside your network on a fresh install.
- Add self-hosted PostHog analytics
- Render mentions on notifications tab
- Copy note text

Known issues:
- You may have to force quit the app and restart it to see everyone you follow on the Home Feed.

## [0.1 (8)] - 2023-03-13Z
- Fix translucent tab bar in the simulator.
- Connect to more relays to get user relay list after importing a key during onboarding
- Fix some bugs in thread views
- Show placeholder cards for messages outside 2 hops and allow the user to reveal them
- Support deprecated reply #e tag format
- Fixed an issue where older contact list and metadata events could overwrite new ones
- Styled onboarding views

## [0.1 (7)] - 2023-03-10Z
- Use only relays added in RelayView for sending and receiving events
- Add PostHog analytics
- Render note mentions in NoteCard
- Open an email compose view controller for support@nos.social
- Fix duplicate note on a new post
- Add mute functionality
- Publish relay changes
- Recommended / default relays
- Added colors and Clarity City font throughout the app
- Show Discover tab after onboarding
- Fix crash on Mac
- Improved profile photo loading and added a cache
- Added code to compute a sensible default number of columns on the Discover tab
- Replaced moved relays tab to side menu, added New Post and Profile tabs
- Make links on notes tappable
- Fix newlines not rendering on notes
- Added timestamp to notes
- Update Discover feed algorithm to include people 2 hops from you.
- Fix infinite spinners on some avatars
- Edit profile

## [0.1 (6)] - 2023-03-08Z

- Fixed follow / unfollow sync
- Reduced number of REQ sent to relays
- Request profile metadata for users displayed on the Discover tab
- Cleanup RelayService
- Render user avatar on Profile screen
- Added support for threads in reply views
- Retry failed Event sends every 2 minutes (max 5 retries)
- Add basic notifications tab
- Filter the Home Feed down to root posts
- The profile view requests the latest events and metadata for the given user from the relays
- Add the ellipsis button to NoteCard and allow the user to copy the NIP-19 note ID of a note.
- Enabled button to copy user ID on Profile View
- Fixed UI freezes when using many relays by moving event processing to a background thread.
- Add a search bar to the discover tab that users can use to look up other users.
- On relay remove, send CLOSE to all subs then disconnect and delete socket
- Render user mentions in NoteCard
- Replace the warning message to tell the user never to share their private key with anyone.

## [0.1 (5)] 2023-03-02

- Added a Discover tab that shows all events from all relays.
- Core Data will now be wiped whenever we change the data model, which is often. This speeds up our development process, but you will have to re-enter your relays when this happens.
- Change the home feed so that it shows the CurrentUser's notes always.
- Preload sample_data into core data for DEBUG builds
- Added a screen to show all the replies to a note.
- Fixed empty home feed message so it doesn't overlay other views
- Change settings and onboarding to accept nsec-format private key
- Fixed app crash when no user is passed to HomeFeedView initializer
- Added ability to post a reply in thread view.
- Fixed READ MORE Button
- In the Discover tab, display a feed of interesting people

## [0.1 (4)] - 2023-02-24

- Added ability to delete relays on the Relays screen.
- Fix events not being signed correctly with a key generated during onboarding.
- Verify signatures on events.
- Request only events from user's Follows
- Follow / unfollow functionality
- Calculate reply count and display in NoteCard

## [0.1 (3)] - 2023-02-20Z

- Sync authors in HomeFeedView
- Added AvatarView for rendering profile pictures on NoteCards

## [0.1 (2)]

- Added conversion of hex keys to npub
- Add a basic New Post screen
- Save private key to keychain
- Parse and store contact list
- Add onboarding flow
- Copied MessageCard and MessageButton SwiftUI view from Planetary renaming Message to Note
- Added a basic profile screen

## [0.1 (1)]

- Parse and display Nostr events
- Read events from relays
- Sign and publish events to relays
- Add Settings view where you can put in your private key
- Added tab bar component and side menu with profile<|MERGE_RESOLUTION|>--- conflicted
+++ resolved
@@ -17,11 +17,8 @@
 - Removed image and video link text from notes. Now only the images and videos will appear, without the link. [#1487](https://github.com/planetary-social/nos/issues/1487)
 - Added a broken link icon that appears when an image fails to load. [#1583](https://github.com/planetary-social/nos/issues/1583)
 - Added new translations for the app so you can use it in Korean, Chinese Simplified, Swedish, and more! Thanks to alternative, 안마리 (everyscreennetwork), Andypsl8, Dženan (Dzenan), ObjectifMoon, ra5pvt1n, and everyone else who contributed translations on Crowdin!
-<<<<<<< HEAD
+- Updated user mentions search functionality to also search relays in the user's relay list. [#1560](https://github.com/planetary-social/nos/issues/1560)
 - Updated initial onboarding screen to include links to Terms of Service and Privacy Policy. [#1593](https://github.com/planetary-social/nos/issues/1593)
-=======
-- Updated user mentions search functionality to also search relays in the user's relay list. [#1560](https://github.com/planetary-social/nos/issues/1560)
->>>>>>> 58002cab
 - Added Build Your Network screen to onboarding to explain how the feed works. [#1600](https://github.com/planetary-social/nos/issues/1600)
 - Decreased the opacity on disabled buttons.
 - Added a Delete Account button to the Settings screen. [#80](https://github.com/planetary-social/nos/issues/80)
