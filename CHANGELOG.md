# Changelog
All notable changes to this project will be documented in this file.

We define "Noteworthy changes" as 1) user-facing features or bugfixes 2) significant technical or architectural changes that contributors will notice. If your Pull Request does not contain any changes of this nature i.e. minor string/translation changes, patch releases of dependencies, refactoring, etc. then add the `Skip-Changelog` label. 

The format is based on [Keep a Changelog](https://keepachangelog.com/en/1.0.0/),
and this project adheres to [Semantic Versioning](https://semver.org/spec/v2.0.0.html).

## [Unreleased]

<<<<<<< HEAD
- Added French translations. Thank you p2x@p2xco.de!
- Added Chinese (Traditional) and updated Chinese (Simplified) translations. Thank you rasputin@getalby.com!
- Added a button to view raw event JSON in the options menu on notes.
=======
## [0.1 (35)] - 2023-04-19Z

- Added French translations. Thank you p2x@p2xco.de!
- Added Chinese (Traditional) and updated Chinese (Simplified) translations. Thank you rasputin@getalby.com!
- Added a logout button in the Settings menu.
- Minor performance improvements on Thread and Discover views.
- Updated the default list of users shown on the Discover tab.
- Fixed a bug where muted authors would show up on the Discover tab.
- Added an initial loading indicator when you first open the Home or Discover tabs.
- Added a logout button in the Settings menu.
- Fixed a bug where notes would be truncated but the Read More button would not be shown.
- Scrolling performance improvements
- Fixed a bug where notes would be truncated but the Read More button would not be shown.

## [0.1 (33)] - 2023-04-17Z

>>>>>>> 558f3a42
- Added a button to share the application logs in the Settings menu
- Automatically attach debug logs to support emails

## [0.1 (32)] - 2023-04-14Z

- More performance improvements on the Home tab.

Note:
- In this build you have to pull-to-refresh if you want to see new notes after the initial load of the Home or Discover tabs. 

## [0.1 (31)] - 2023-04-13Z

- Added a button to view raw event JSON in the options menu on notes.
- Fixed notes saying "so-and-so posted" at the top when it should say "so-and-so replied".
- Added code to load the note being replied to if we don't have it. 
- Improved performance on the home feed

## [0.1 (30)] - 2023-04-10Z

- Fixed a bug where the Read More button would show on notes when it didn't need to.
- Added Chinese (Simplified) translations (thanks rasputin@getalby.com!)
- Nos now requests delete events from relays.

## [0.1 (28)] - 2023-04-07Z

- Made all the built-in text in the app translatable. If you would like to help translate Nos let us know by emailing support@planetary.social.

## [0.1 (27)] - 2023-04-05Z

- Minor performance improvements
- Fixed an occasional hang when publishing

## [0.1 (26)] - 2023-04-03Z

- Minor performance improvements on the Feed and Discover tabs

## [0.1 (25)] - 2023-03-31Z

- Fixed a bug where reply counts were displaying translation keys instead of the count

## [0.1 (24)] - 2023-03-31Z

- Added Crowdin integration for translation services. If you would like to help us translate Nos drop us a line at 
support@planetary.social.
- Fixed several crashes.
- Fixed issue where the like button didn't turn orange when pressed.
- Fixed an issue where likes to replies were counted towards the root note.
- Added more aggressive caching of images.
- Minor performance improvements - more to come!

## [0.1 (23)] - 2023-03-25Z
- Add the option to copy web links on profile pages and notes.

## [0.1 (22)] - 2023-03-23Z
- Fixed a bug in the list of people you are following, where tapping on any name would show your own profile.

## [0.1 (21)] - 2023-03-23Z
- Fixed a bug where the user's profile name was not set after onboarding.
- Added a demo of the Universal Namespace when setting up your profile. 

## [0.1 (20)] - 2023-03-22Z
- Fixed some bugs in Universal Name login flow (onboarding flow fixes forthcoming)

## [0.1 (19)] - 2023-03-22Z
- Added a link to nostr.build on the New Note screen
- Added a demo flow for setting up a Universal Name on the Edit Profile screen.

## [0.1 (18)] - 2023-03-20Z
- Show the number of likes on notes

## [0.1 (17)] - 2023-03-20Z
- Minor performance improvements

## [0.1 (16)] - 2023-03-19Z
- Hide the text in private key text fields
- Hide replies from muted users
- Fixed an issue where your own replies would be shown on the notificaitons tab
- Added a launch screen
- Various styling updates
- Added an About screen to the side menu
- Added a Share Nos button to the side menu 

## [0.1 (15)] - 2023-03-18Z
- Added the ability to browse all notes from a single relay on the Discover tab.
- Added the ability to post a note to a single relay from the New Note screen.
- Support likes as described in NIP-25, make sure reply and parent likes are correct
- Show "posted" and "replied" headers on NoteCards
- Navigate to replied to note when tapping on reply from outside thread view
- Search by name on Discover view
- Fixed cards on the Discover tab all being the same size.
- Fixed a crash when deleting your key in Settings

## [0.1 (14)] - 2023-03-16Z
- Nos now reads and writes your mutes the mute list shared with other Nostr apps.

## [0.1 (13)] - 2023-03-15Z
- Fix all thread replies showing as out of network on first launch after installation.

## [0.1 (12)] - 2023-03-15Z
- Added NIP-05 field to Edit Profile page, lookup users using NIP-05 names in discover tab, tapping the NIP-05 name opens the domain in a new window.
- Delete notes
- More performance improvements centered around our relay communication
- Fix invisible tab bar
- Made placeholder text color same for all fields in profile edit view
- Add basic image rendering in Note cards
- UNS Support on Profile page
- Fix onboarding taps at bottom of screen causing screen to switch

Known Issues:
- Deleting your key in Settings causes the app to crash. But you are correctly taken into onboarding after relaunch.

## [0.1 (11)] - 2023-03-14Z
- Fixed thread view saying every reply is out of network
- reduced the number of requests we send to relays
- improved app performance
- fixed showing empty displayNames when name is set

## [0.1 (10)] - 2023-03-14Z
- Display a user's NIP-05 identifier on the profile page after making a web request to verify that it is correct 
- Fix blank home feed during first launch

## [0.1 (9)] - 2023-03-14Z
- Fixed a crash on launch when relay model was outdated.
- Fix your own posts showing as outside your network on a fresh install. 
- Add self-hosted PostHog analytics
- Render mentions on notifications tab
- Copy note text

Known issues:
- You may have to force quit the app and restart it to see everyone you follow on the Home Feed.

## [0.1 (8)] - 2023-03-13Z
- Fix translucent tab bar in the simulator.
- Connect to more relays to get user relay list after importing a key during onboarding
- Fix some bugs in thread views
- Show placeholder cards for messages outside 2 hops and allow the user to reveal them
- Support deprecated reply #e tag format
- Fixed an issue where older contact list and metadata events could overwrite new ones
- Styled onboarding views

## [0.1 (7)] - 2023-03-10Z
- Use only relays added in RelayView for sending and receiving events
- Add PostHog analytics
- Render note mentions in NoteCard
- Open an email compose view controller for support@planetary.social 
- Fix duplicate note on a new post
- Add mute functionality
- Publish relay changes
- Recommended / default relays
- Added colors and Clarity City font throughout the app
- Show Discover tab after onboarding
- Fix crash on Mac
- Improved profile photo loading and added a cache
- Added code to compute a sensible default number of columns on the Discover tab
- Replaced moved relays tab to side menu, added New Post and Profile tabs
- Make links on notes tappable
- Fix newlines not rendering on notes
- Added timestamp to notes
- Update Discover feed algorithm to include people 2 hops from you.
- Fix infinite spinners on some avatars
- Edit profile

## [0.1 (6)] - 2023-03-08Z

- Fixed follow / unfollow sync
- Reduced number of REQ sent to relays
- Request profile metadata for users displayed on the Discover tab
- Cleanup RelayService
- Render user avatar on Profile screen
- Added support for threads in reply views
- Retry failed Event sends every 2 minutes (max 5 retries)
- Add basic notifications tab
- Filter the Home Feed down to root posts
- The profile view requests the latest events and metadata for the given user from the relays
- Add the ellipsis button to NoteCard and allow the user to copy the NIP-19 note ID of a note.
- Enabled button to copy user ID on Profile View
- Fixed UI freezes when using many relays by moving event processing to a background thread.
- Add a search bar to the discover tab that users can use to look up other users.
- On relay remove, send CLOSE to all subs then disconnect and delete socket
- Render user mentions in NoteCard
- Replace the warning message to tell the user never to share their private key with anyone.

## [0.1 (5)] 2023-03-02 

- Added a Discover tab that shows all events from all relays.
- Core Data will now be wiped whenever we change the data model, which is often. This speeds up our development process, but you will have to re-enter your relays when this happens.
- Change the home feed so that it shows the CurrentUser's notes always.
- Preload sample_data into core data for DEBUG builds
- Added a screen to show all the replies to a note.
- Fixed empty home feed message so it doesn't overlay other views
- Change settings and onboarding to accept nsec-format private key
- Fixed app crash when no user is passed to HomeFeedView initializer
- Added ability to post a reply in thread view.
- Fixed READ MORE Button
- In the Discover tab, display a feed of interesting people

## [0.1 (4)] - 2023-02-24

- Added ability to delete relays on the Relays screen.
- Fix events not being signed correctly with a key generated during onboarding.
- Verify signatures on events.
- Request only events from user's Follows
- Follow / unfollow functionality
- Calculate reply count and display in NoteCard

## [0.1 (3)] - 2023-02-20Z

- Sync authors in HomeFeedView
- Added AvatarView for rendering profile pictures on NoteCards

## [0.1 (2)]

- Added conversion of hex keys to npub
- Add a basic New Post screen
- Save private key to keychain
- Parse and store contact list
- Add onboarding flow
- Copied MessageCard and MessageButton SwiftUI view from Planetary renaming Message to Note
- Added a basic profile screen

## [0.1 (1)]

- Parse and display Nostr events
- Read events from relays
- Sign and publish events to relays
- Add Settings view where you can put in your private key
- Added tab bar component and side menu with profile<|MERGE_RESOLUTION|>--- conflicted
+++ resolved
@@ -8,11 +8,6 @@
 
 ## [Unreleased]
 
-<<<<<<< HEAD
-- Added French translations. Thank you p2x@p2xco.de!
-- Added Chinese (Traditional) and updated Chinese (Simplified) translations. Thank you rasputin@getalby.com!
-- Added a button to view raw event JSON in the options menu on notes.
-=======
 ## [0.1 (35)] - 2023-04-19Z
 
 - Added French translations. Thank you p2x@p2xco.de!
@@ -29,7 +24,6 @@
 
 ## [0.1 (33)] - 2023-04-17Z
 
->>>>>>> 558f3a42
 - Added a button to share the application logs in the Settings menu
 - Automatically attach debug logs to support emails
 
