# Changelog
All notable changes to this project will be documented in this file.

We define "Noteworthy changes" as 1) user-facing features or bugfixes 2) significant technical or architectural changes that contributors will notice. If your Pull Request does not contain any changes of this nature i.e. minor string/translation changes, patch releases of dependencies, refactoring, etc. then add the `Skip-Changelog` label.

The **Release Notes** section is for changes that the are relevant to users, and they should know about. The **Internal Changes** section is for other changes that are not visible to users since the changes may not be relevant to them, e.g technical improvements, but the developers should still be aware of.

The format is based on [Keep a Changelog](https://keepachangelog.com/en/1.0.0/),
and this project adheres to [Semantic Versioning](https://semver.org/spec/v2.0.0.html).

## [Unreleased]

### Release Notes
- Fix typo in minimum age warning
- Fix crash when tapping Post button on macOS. [#1687](https://github.com/planetary-social/nos/issues/1687)
<<<<<<< HEAD
- Adjusted note header UI to make it more readable. [#23](https://github.com/verse-pbc/issues/issues/23)
=======
- Fix tapping follower notification not opening follower profile. [#11](https://github.com/verse-pbc/issues/issues/11)
>>>>>>> 21a43234

### Internal Changes

## [1.0.1] - 2024-10-28Z

### Release Notes
- This version is the same as 1.0.0, and was released only to TestFlight users because they missed 1.0.0.

## [1.0.0] - 2024-10-28Z

### Release Notes
- Added relay.mostr.pub to the default relay list. [#1592](https://github.com/planetary-social/nos/issues/1592)
- Fix two bugs that could result in muted users being unmuted. [#1674](https://github.com/planetary-social/nos/pull/1674)
- Added a tip to Discover to prompt first-time users to go to their Feed. [#1601](https://github.com/planetary-social/nos/issues/1601)
- Added a tip to the Feed to welcome first-time users and explain how the Feed works. [#1602](https://github.com/planetary-social/nos/issues/1602)
- Added a tag to published contact lists to help us detect the source of lost contact lists. [cleanstr#51](https://github.com/planetary-social/cleanstr/issues/51)
- Updated the onboarding screens with a new design.
- Removed integration with Universal Name Space [#1636](https://github.com/planetary-social/nos/issues/1636)
- Remove most usage of xcstringstool-generated strings to improve performance. [#1458](https://github.com/planetary-social/nos/issues/1458)
- Added new authors and categories to the Discover tab. [#1592](https://github.com/planetary-social/nos/issues/1592)
- Fix Search bar disappearing on Discover tab when scrolling. [#1679](https://github.com/planetary-social/nos/issues/1679)
- Nos now hides the notes from blocked users when viewing their profile page. [#1681](https://github.com/planetary-social/nos/pull/1681)

### Internal Changes
- Added code to hide users on the Discover tab with no profile metadata. [#1592](https://github.com/planetary-social/nos/issues/1592)
- Migrate ObservableObject to @Observable where possible [#1458](https://github.com/planetary-social/nos/issues/1458)
- Added the Create Account onboarding screen. Currently behind the “New Onboarding Flow” feature flag. [#1594](https://github.com/planetary-social/nos/issues/1594)
- Increase build settings timeout in fastlane. [#1662](https://github.com/planetary-social/nos/pull/1662)
- Removed new moderation feature flag. [#1646](https://github.com/planetary-social/nos/issues/1646)
- Added the Private Key onboarding screen. Currently behind the “New Onboarding Flow” feature flag. [#1595](https://github.com/planetary-social/nos/issues/1595)
- Added the Public Key onboarding screen. Currently behind the “New Onboarding Flow” feature flag. [#1596](https://github.com/planetary-social/nos/issues/1596)
- Added the Display Name onboarding screen. Currently behind the “New Onboarding Flow” feature flag. [#1597](https://github.com/planetary-social/nos/issues/1597)
- Added the Username onboarding screen. Currently behind the “New Onboarding Flow” feature flag. [#1598](https://github.com/planetary-social/nos/issues/1598)
- Added the Account Success onboarding screen. Currently behind the “New Onboarding Flow” feature flag. [#1599](https://github.com/planetary-social/nos/issues/1599)
- Updated the Age Verification onboarding screen. Currently behind the “New Onboarding Flow” feature flag. [#1651](https://github.com/planetary-social/nos/issues/1651)
- Track opening mentions with Posthog. [#1480](https://github.com/planetary-social/nos/issues/1480)
- More ObservableObject to @Observable migrations [#1458](https://github.com/planetary-social/nos/issues/1458)
- Avoid crash and print extra debugging details when a reposted note that has not finished loading is clicked. [#1669](https://github.com/planetary-social/nos/issues/1669)
- Changed the term "mute" to "block". [#1681](https://github.com/planetary-social/nos/pull/1681)

## [0.2.2] - 2024-10-11Z

### Release Notes
- Updated the media viewer that displays images, videos, and web pages inside of notes. [#1538](https://github.com/planetary-social/nos/issues/1538)
- Removed image and video link text from notes. Now only the images and videos will appear, without the link. [#1487](https://github.com/planetary-social/nos/issues/1487)
- Added a broken link icon that appears when an image fails to load. [#1583](https://github.com/planetary-social/nos/issues/1583)
- Added new translations for the app so you can use it in Korean, Chinese Simplified, Swedish, and more! Thanks to alternative, 안마리 (everyscreennetwork), Andypsl8, Dženan (Dzenan), ObjectifMoon, ra5pvt1n, and everyone else who contributed translations on Crowdin!
- Updated user mentions search functionality to also search relays in the user's relay list. [#1560](https://github.com/planetary-social/nos/issues/1560)
- Updated initial onboarding screen to include links to Terms of Service and Privacy Policy. [#1593](https://github.com/planetary-social/nos/issues/1593)
- Added Build Your Network screen to onboarding to explain how the feed works. [#1600](https://github.com/planetary-social/nos/issues/1600)
- Decreased the opacity on disabled buttons.
- Added a Delete Account button to the Settings screen. [#80](https://github.com/planetary-social/nos/issues/80)
- Added participants in a thread to the mentions lookup. [#1568](https://github.com/planetary-social/nos/issues/1568)

### Internal Changes
- Moved the database cleanup routine into a background execution task. [#1426](https://github.com/planetary-social/nos/issues/1426)
- Fix the Crowdin GitHub integration by using the official GitHub action. [#1520](https://github.com/planetary-social/nos/issues/1520)
- Update Xcode to version 15.4, adding compatibility for Xcode 16.
- Reduced spammy "Failed to parse Follow" log messages.
- Upgraded fastlane to version 2.223.1.
- Improved performance of NoteOptionsButton. [#1458](https://github.com/planetary-social/nos/issues/1458)

## [0.2.1] - 2024-10-01Z

### Release Notes
- Disable autocorrect on NoteComposer when running on macOS. [#1460](https://github.com/planetary-social/nos/issues/1460)
- Add @ button to the Note Composer. [#1561](https://github.com/planetary-social/nos/issues/1561)

### Internal Changes
- Show WebP images without link preview overlay. Currently behind the “Enable new media display” feature flag. [#1488](https://github.com/planetary-social/nos/issues/1488)
- Show GIF overlay for animated WebP images. Currently behind the “Enable new media display” feature flag. [#1488](https://github.com/planetary-social/nos/issues/1488)
- Temporarily remove Martin from the list of CODEOWNERS.

## [0.1.27] - 2024-09-25Z

### Release Notes
- Added the option to preview a note before posting it. [#1399](https://github.com/planetary-social/nos/issues/1399)
- Fixed side menu accessibility issues. [#1444](https://github.com/planetary-social/nos/issues/1444)
- Fixed a bug where content of a quoted note expanded out beyond width of viewport. Thanks, @tedbrosby! [#1463](https://github.com/planetary-social/nos/issues/1463)
- Fixed issue where relay metadata is never updated. [#1472](https://github.com/planetary-social/nos/issues/1472)
- Updated the copy on the 3 dots note menu. [#1028](https://github.com/planetary-social/nos/issues/1028)
- Added functionality to share notes link through the 3 dots note menu. [#1272](https://github.com/planetary-social/nos/issues/1272)
- Fixes and improvements related to Core Data usage. [#1443](https://github.com/planetary-social/nos/issues/1443)
- Fixed a bug where toggles in the settings screen were white instead of green when toggled on. [#1251](https://github.com/planetary-social/nos/issues/1251)
- Added routing to profile when tapping on follow notification. [#1447](https://github.com/planetary-social/nos/issues/1447)
- Localized follows notifications. [#1446](https://github.com/planetary-social/nos/issues/1446)
- Fixed alert when uploading big files suggesting users pay for nostr.build. [#1321](https://github.com/planetary-social/nos/issues/1321)
- Fixed issue where push notifications were not re-registered after account change. [#1501](https://github.com/planetary-social/nos/issues/1501)
- Added support for NIP-62 Request to Vanish events. [#80](https://github.com/planetary-social/nos/issues/80)
- Added Delete Account UI. [#80](https://github.com/planetary-social/nos/issues/80)
- Fixed issue where search results weren't sorted properly. [#1485](https://github.com/planetary-social/nos/issues/1485)
- Delete all user data when logging out. [#1534](https://github.com/planetary-social/nos/issues/1534)
- Publish empty metadata event and empty contact list on delete account. [#1530](https://github.com/planetary-social/nos/issues/1530)

### Internal Changes
- Use NIP-92 media metadata to display media in the proper orientation. Currently behind the “Enable new media display” feature flag. [#1172](https://github.com/planetary-social/nos/issues/1172)
- Added more instructions to the changelog file.
- Added some logging when a content warning is displayed. [cleanstr#53](https://github.com/planetary-social/cleanstr/issues/53)
- Minor refactor of Event+CoreDataClass. [#1443](https://github.com/planetary-social/nos/issues/1443)
- Refactored feature flag and added a feature flag toggle for “Enable new moderation flow” to Staging builds. [#1496](https://github.com/planetary-social/nos/issues/1496)
- Refactored list row gradient background.
- Added SwiftSoup to parse Open Graph metadata. [#1165](https://github.com/planetary-social/nos/issues/1165)
- Parse Open Graph metadata whenever an event contains a URL, doesn’t have `imeta` tags, and the URL points to an HTML document. [#1425](https://github.com/planetary-social/nos/issues/1425)
- Added a new flow to flag notes. Currently behind the “Enable new moderation flow” feature flag. [#1489](https://github.com/planetary-social/nos/issues/1489)
- Added a new flow to flag users. Currently behind the “Enable new moderation flow” feature flag. [#1493](https://github.com/planetary-social/nos/issues/1493)

## [0.1.26] - 2024-09-09Z

### Release Notes
- Fixed a crash that could occur while Nos was in the background.
- Fixed a bug where Nos sometimes wouldn't reconnect to relays.
- Added nos.lol to the default relay list for new accounts and removed relay.snort.social.
- Show quoted notes in note cards.
- Added quote-reposting.
- Added a new image viewer that appears when you tap an image.
- Removed the like and repost counts from the Main and Profile feeds.
- Removed wss:// from relay addresses in lists and removed the need to prepend relay addresses with wss://.
- Localized the quotation marks on the Notifications view.
- Fixed a bug where nostr entities in URLs were treated like quoted note links.
- Added in-app profile photo editing.
- Changed "Name" to "Display Name" on the Edit Profile View.

### Internal Changes
- Included the npub in the properties list sent to analytics.
- Replaced hard-coded color values.
- Added a feature flag toggle for “Enable new media display” to Staging builds.
- Added a new gallery view to display multiple links in a post. Currently behind the “Enable new media display” feature flag.
- Added an overlay to GIFs that plays the animation when tapped. Currently behind the “Enable new media display” feature flag.
- Show single images and gallery view in the proper orientation. Currently behind the “Enable new media display” feature flag.
- Fixed typos in release notes.
- Renamed and reorganized files.

## [0.1.25] - 2024-08-21Z

- Fixed an issue where the sheet asking users to set up a NIP-05 username would appear after reinstalling Nos, even if the profile already had a NIP-05 username.
- Fixed a bug where urls with periods after them would include the period.
- Fixed a bug where confirmation dialog buttons turn red while swiping across them.

## [0.1.24] - 2024-08-09Z

- Disabled automatically generated analytics events that were sent each time the user navigated to a new screen.
- Show “New notes available” notification on Feed when there are new notes to display.
- Disable the Post button while images are still uploading. Thanks @vien-eaker!
- Improved app performance on first login by requesting fewer events from relays.
- Fixed a bug where the cursor could jump around when composing a note.
- Fixed a bug where mentions could be duplicated when typing in the middle of one.
- Re-enabled autocomplete when composing a note.
- Added push notifications for zaps.
- Added zaps to the Notifications view.
- Created Colors.xcassets and move all colors into it. Thanks @lingoslinger!
- Fixed a bug where confirmation dialog buttons turn red while swiping across them.

## [0.1.23] - 2024-07-31Z

- Fixed a bug where the home feed would be empty on first launch.
- Fixed the issue where tapping outside the New Post view caused it to disappear and all its text to be lost.
- Updated the design of the cards in the Following list.
- Remove stories UI to improve performance.
- Report error to Sentry when parse queue contains over 1000 events.

## [0.1.22] - 2024-07-26Z

- Added a filter button to the Home tab that lets you browse all notes on a specific relay.
- Improved the search experience with fast local searches.
- Fixed the issue where tapping the Search button caused search results to disappear.
- Fixed an issue with naddr links.

## [0.1.21] - 2024-07-24Z

- Added support for paid/authenticated relays (NIP-42).
- Fixed a bug where publishing a note to one relay would publish to all relays.
- Fix a bug where multiple connections could be opened with the same relay.
- Fixed an issue where Profile views would sometimes not display any notes.
- Add impersonation flag category and better NIP-56 mapping.
- Add a Tap to Refresh button in empty profiles.
- Support nostr:naddr links to text and long-form content notes.
- Update the reply count shown below each note in a Feed.
- Removed follower count from profile screen.
- Fixed deep linking to profiles and notes.
- Fixed issue where some nostr:nprofile references did not appear as links.
- Decode nprofile, nevent, and naddr NIP-19 entities.
- Refactor away direct usages of Bech32 and TLV and replace with NostrIdentifier (which still uses both).
- Deleted unused code.

## [0.1.20] - 2024-07-10Z

- Discover tab now features new accounts in News, Music, Activists, and Art.
- Use NIP-05 for shared links to profile.

## [0.1.19] - 2024-07-01Z

- Fixed a crash on the notifications tab
- Fixed a performance issue after opening the Discover tab.
- Cache NIP-05 validations to save network usage.
- Set Xcode version to 15.2, where SwiftUI Previews work reliably.
- Add "Share database" button to Settings to help with debugging.

## [0.1.18] - 2024-06-24Z

- Updated the recommended relays list.
- Fixed a bug where @npubs could be displayed instead of names in note text.
- Fixed a bug when mentioning profiles with emojis in the name.
- Added a message to the top of the Relays screen explaining that Nos works best with 5 or fewer relays.
- Added "Send To Nos" private reporting for profiles.
- Added our third cohort of creators and journalists to the Discover tab.
- Fixed SwiftUI Previews in Xcode.
- Fixed a bug where the Flag User confirmation dialog wasn’t visible on iPad.
- Fixed a bug where taking a photo in the app didn’t work.
- Removed the Save button next to the private key in Settings.
- New accounts automatically follow the nos.social and Tagr-bot accounts.

## [0.1.17] - 2024-06-10Z

- Fixed a bug where infinite spinners would be shown on reposted notes.
- Added support for opening njump.me content in Nos.
- Fixed a crash on logout
- Fixed a bug where some profiles wouldn't load old notes.
- Fixed an issue where NIP-05 could appear as invalid.
- Implemented NIP-96 and NIP-98 for photo and video uploads.

## [0.1.16] - 2024-05-31Z

- Added feedback to the copy button in Settings.
- Fixed an issue where photos and videos could not be uploaded.
- Fixed a crash on logout.

## [0.1.15] - 2024-05-29Z

- Redesigned the Profile screen.
- Improved performance in various parts of the app for users with large follow lists.
- Fixed an issue where deleted notes still appeared in the Profile’s Notes view.
- Sorted the featured profiles in the Discover tab.
- Switched from Reportinator to Tagr bot for content labeling.
- Discover tab now features new accounts.

## [0.1.14] - 2024-05-22Z

- Added the author's name to profile cards on the Discover tab and search results.
- Added a delay when trying to reopen a websocket that had previously closed with an error.
- Updated the icon that appears when following a user.

## [0.1.13] - 2024-05-15Z

- On the Profile screen, open a sheet to display the full bio.
- Fixed an issue where "Share logs" wasn't working.
- Discover tab: Center the category buttons.
- Discover tab: Remove placeholder categories and people.

## [0.1.12] - 2024-05-07Z

- Open Profiles when tapping on a NIP-05 username reference in a note.
- Add special treatment for nostr.band when searching on the Discover tab. We are temporarily using nostr.band always and only for search, in addition to the user's normal relay list.
- Detect identifiers of the form @npub1... in notes and link them to the associated profiles.
- Detect NIP-05 identifiers inserted in notes and link them to njump.
- Fixed duplicate text in content warnings
- Added "Send To Nos" private reporting to protect user privacy
- Discover tab now features authors in a variety of categories.
- Fixed an issue on Mac where the Edit Profile screen did not appear in some cases.
- Fixed an issue where registering a NIP-05 username field could fail silently.
- Fixed an issue where users named with valid urls were unable to be mentioned correctly.
- Fixed an issue where pasting an npub while composing a note created an invalid mention.
- Changed "Report note" button to "Flag this content"
- Changed "Report user" button to "Flag this user"
- Updated options for "Flag this user"
- We are now publishing the relay list when registering a new NIP-05 username so
that other users can find you more easily.

## [0.1.11] - 2024-04-18Z

- Added support for uploading videos when composing a note.
- Fixed an issue where reports for notes were treated as reports for profiles.
- Updated the Discover tab navigation bar to match new design.
- Updated the design of profile cards in search results and mentions search.

## [0.1.10] - 2024-04-12Z

- Fixed the tint color on the Profile screen.
- Added option to connect your existing NIP-05 username.
- Fixed a crash that often occurred after opening the app.
- In an effort to prioritize critical functionality, we are dropping support for light mode in the near term. If you have concerns about the remaining theme please reach out to us at support@nos.social

## [0.1.8] - 2024-04-03Z

- Add PrivacyInfo file to the project to comply with Apple's new requirements.
- Updated dark theme colors for card backgrounds, primary text, and secondary text.
- Added a new UI for replying to messages that allows attaching images and setting an expiration date.
- Fixed an issue where Profile pages could display little or no content.

## [0.1.7] - 2024-03-21Z

- Fix issue in Profile title bar that displayed NIP-05 incorrectly.
- Update font styles on Thread, Edit Profile, and Settings screens.
- Fix issue with uploading photos on Mac.
- Re-design the confirmation dialog that appears when you delete your NIP-05.
- Fixed a bug where liking a note could cause other notes to appear liked.
- Added a new UI for replying to messages that allows attaching images and setting an expiration date.
- Fixed an issue where the "Read more" button could display on notes that didn't need it.

## [0.1.6] - 2024-03-07Z

- Parse links and mentions in Profile's about (or bios)
- Show “Post a reply” field at the proper height initially, and allow it to expand as more text is entered.
- Tap the Like button on a note you’ve already liked to remove the Like.
- Display NIP-05 identifier in the Profile screen title bar.
- Added option to register nos.social usernames.
- Fixed issue where search results sometimes don’t appear.
- Disabled link to nip-05 server / url on author cards.
- Fixed issue where paste menu did not appear when tapping in the Post Note view.
- Fixed intermittent crash when tapping Done after editing your profile.
- Fixed URL detection of raw domain names, such as “nos.social” (without the “http” prefix).
- Fixed the sort order of gallery media to match the order in the note.
- While composing a note, a space is now automatically inserted after any mention of a user or note to ensure it’s formatted correctly.

## [0.1.5] - 2024-02-14Z

- Fixed an issue where tapping the Feed tab did not scroll to the top of the Feed.
- Fixed an issue where tapping the Profile tab did not scroll to the top of the Profile.
- Search now starts automatically after entering three characters instead of one.

## [0.1.4] - 2024-01-31Z

- Show a message when we’re not finding search results.
- Fixed an issue where bad data in the contact list could break the home feed.
- Fixed a bug where the margins of root notes appeared incorrectly on Mac and iPad.
- Fixed a date localization issue.
- Optimized loading of the Notifications tab
- Updated suggested users for discovery tab.
- Show the profile view when a search matches a valid User ID (npub).
- Added tabs to Profiles to filter posts.
- Fixed a bug that could cause the out of network warning to be shown on reposts in the stories view.
- Fixed a bug that prevented notes that failed to be published to be re-published again.
- Added pagination to the home feed.
- Fixed a bug that prevented reposted notes from loading sometimes.
- Fixed a bug that prevented profile photos and names from being downloaded.

## [0.1.2 (153)] - 2024-01-11Z

- Fixed a crash that sometimes occurred when opening the profile view.
- Fixed a crash that sometimes occurred when viewing a note.
- Migrate to Apple-native string catalog and codegen LocalizedStringResources with xcstrings-tool-plugin.
- Discover screen can now search notes by id.
- Added pagination to Profile screens.

## [0.1.1 (144)] - 2023-12-21Z

- Fixed a crash when opening the note composer.
- Fix localization of warning message when a note has been reported. (thanks @L!)
- Fixed contact list hydration bug where unfollows are not removed when follow counts do not change.
- Erase old notifications from the databse to keep disk usage low.

## [0.1 (101)] - 2023-12-15Z

- Fixed a bug where reposts wouldn't be displayed in the stories.
- Fixed a bug where the reports for authors of replies weren't being considered.
- Localized relative times on note cards. (thanks @tyiu!)
- Added a context menu for the stories in the Home Feed to open the Profile.
- Add repost button to stories (thanks @maddiefuzz!)

## [0.1 (100)] - 2023-12-09Z

- Fixed some cases where a note's contents would never load.
- Update the color palette.
- Fix crash on Mac when opening new note view.

## [0.1 (99)] - 2023-12-07Z

- Fix profile pictures not loading after creating a new account.

## [0.1 (98)] - 2023-12-04Z

- Fixed a bug where the app could become unresponsive.

## [0.1 (97)] - 2023-12-01Z

- Added the option to copy the NIP-05 identifier when browsing a profile.
- Tapping on a tab bar icon can let you scroll to top.
- Fix an issue where reposts were not displaying correctly.

## [0.1 (96)] - 2023-11-28Z

- Fixed some performance issues for users who follow a large number of accounts.

## [0.1 (95)] - 2023-11-27Z

- Fixed a bug where a root note could be rendered as a reply
- Added the option to copy the text content while browsing a note.
- Fixed UI bugs when displaying the root note of replies.
- Keep track of read stories.
- Fix an issue where reposts were not displaying correctly.

## [0.1 (94)] - 2023-11-17Z

- Removed trailing slash from truncated URLs.
- Add a loading indicator to search results.
- Change the "Followed by" label on the profile screen to "Followers you know"
- Fixed a hang on startup.
- Fixed an issue where links couldn't be opened from the Home tab.
- Change the "Followed by" label on the profile screen to "Followers you know"
- Fixed an issue where the Profile view would always show "Following 0" for people you didn't follow.
- Fix delay in results immediately after opening the discover tab.
- Fixed the 3d card effect on the Notifications tab.
- Updated layout for search results and mention autocomplete cards.

## [0.1 (93)] - 2023-11-10Z

- Added a confirmation before reposting a note.
- Added the ability to delete your reposts by tapping the repost button again.
- Fixed some cases where deleted notes were still being displayed.
- Fixed a bug where notes, reposts, and author profiles could fail to load.
- Show truncated URLs in notes instead of hiding them completely.

## [0.1 (92)] - 2023-11-02Z

- Show reposts in stories.

## [0.1 (91)] - 2023-11-01Z

- Fix a bug where linking a Universal Name would overwrite your existing NIP-05.
- Fixed incorrect ellipsis applied to long notes.
- Changed note rendering to retain more newlines.
- Show reposts in stories.
- Fixed a bug where notes, reposts, and author profiles could fail to load.
- Show truncated URLs in notes instead of hiding them completely.
- Keep track of read stories.
- Fixed a bug with autocorrect on Mac

## [0.1 (90)] - 2023-10-31Z

- Fixed a bug where notes, reposts, and author profiles could fail to load.

## [0.1 (89)] - 2023-10-31Z

- Added relay.causes.com to the list of recommended relays.

## [0.1 (88)] - 2023-10-27Z

- Added a content warning when a user you follow has reported the content
- Added toggles to the settings screen to disable report-based and network-based content warnings

## [0.1 (86)] - 2023-10-25Z

- Updated link previews in feed to use the stories ui with fixed height and carousel gallery.
- Updated UI around displaying nested threads and displaying more context of conversations.
- Changed inline images so we don't display the domain / size / file type for images
- Changed copied links to notes and authors to open in njump.me.
- Added the ability to initiate USBC transactions and check your balance if you have linked a Universal Name to your profile with an attached USBC wallet.
- Add "1 year" as an option when posting a disappearing message

## [0.1 (85)] - 2023-10-23Z

- Fixed missing secrets

## [0.1 (84)] - 2023-10-20Z

- Add Stories view to the Home Feed
- Fixed an issue where the app could become slow after searching for a user.
- Updated search results to show mutual followers and sort by the most followers in common.
- Change links to notes so that they don't display the long note id and instead it's a pretty link.
- Redesigned the Universal Names registration flow
- Added more relays to the recommended list
- Added an icon to indicate expiring notes, and the timestamp they display is the time until they expire.

## [0.1 (83)] - 2023-10-16Z

- Fixed crash on launch
- Added a URL scheme to open the note composer: nos://note/new?contents=theContentsOfTheNote

## [0.1 (82)] - 2023-10-13Z

- Fixed a bug where profile changes wouldn't be published in some cases
- Fix a bug where the "Post" button wouldn't be shown when composing a reply on macOS
- Fix a bug where the mute list could be overwritten when muting someone
- Fixed aspect ratio on some profile photos
- Added 3d effect to note cards
- Added a URL scheme to open the note composer: nos://note/new?contents=theContentsOfTheNote

## [0.1 (81)] - 2023-09-30Z

- Fixed secrets that weren't included in build 79 and 80

## [0.1 (80)] - 2023-09-30Z

- Updated the design of the edit profile screen
- Fixed a hang on the profile screen

## [0.1 (79)] - 2023-09-22Z

- Added the ability to search for Mastodon usernames on the Discover tab.
- Long form content is now displayed in the discover tab.
- Fixed a hang on the thread view.

## [0.1 (77)] - 2023-09-15Z

- App performance improvements

## [0.1 (76)] - 2023-09-08Z

- Minor crash fixes and optimizations

## [0.1 (75)] - 2023-09-01Z

- Fix an issue with the database cleanup script that was causing performance issues.
- Optimize loading of profile pictures

## [0.1 (73)] - 2023-08-25Z

- Fixed potential crashes when using Universal Names API.
- Fixed bug that rendered the empty notes message for a profile above the header box.
- Fixed bug that could potentially crash the app sometimes

## [0.1 (72)] - 2023-08-21Z

- Added support for pasting profile and note references when composing notes
- Pop screens from the navigation stack when tapping twice on the tab bar.
- Fixed the launch screen layout on iPad
- Fixed a small issue when mentioning profiles in the reply text box.
- Fixed a crash during onboarding
- Fixed a crash when following or muting a user
- Fixed crash when parsing malformed events.
- Fixed crash when parsing malformed contact lists.
- Added integration with our self-hosted Sentry crash reporting tool (no data shared with third parties)

## [0.1 (66)] - 2023-08-18Z

- Fixed crash when parsing malformed events.
- Fixed crash when parsing malformed contact lists.
- Added support for pasting profile and note references when composing notes
- Pop screens from the navigation stack when tapping twice on the tab bar.
- Fixed the launch screen layout on iPad
- Fixed a small issue when mentioning profiles in the reply text box.

## [0.1 (65)] - 2023-08-04Z

- Add a loading placeholder for note contents.
- Added automatic file uploads to nostr.build.
- Add list of followers and relays in the Profile screen.

## [0.1 (60)] - 2023-08-01Z

- Updated content report style based on the latest NIPs and fixed some bugs with reporting.
- Add a loading placeholder for note contents.
- Fixed the launch screen layout on iPad
- Multiple consecutive newlines will be replaced by a single new line in note content.
- Removed the screen to fill out profile information from onboarding and replaced it with a call to action in the sidebar.
- Leading and trailing whitespace will no longer be rendered in note content.
- Removed the screen to fill out profile information from onboarding and replaced it with a call to action in the sidebar.

## [0.1 (59)] - 2023-07-21Z

- Add a loading placeholder for note contents.
- Fixed several crashes.
- Added Dutch, Japanese, and Persian translations. Thanks matata, yutaro, and eru-desu!
- Added some visual artists to the list of featured users.

## [0.1 (58)] - 2023-07-17Z

- Added better previews for urls shared in notes.

## [0.1 (57)] - 2023-07-17Z

- Fixed an issue where Nos couldn't find the user's key on startup.
- Fixed an issue where you could have duplicate relays: one with a trailing slash and one without.

## [0.1 (56)] - 2023-07-13Z

- Fixed high cpu usage when the app is idle

## [0.1 (55)] - 2023-07-12Z

- Fixed several bugs around muting users
- Added the number of connected relays at the top right corner of the Home Feed.
- Fixed a bug where expired messages could be published to relays that doesn't support them
- Added support for push notifications.

## [0.1 (53)] - 2023-07-03Z

- Added beta integration with the Universal Name System. Edit your profile to link your Universal Name to your Nostr profile.
- Updated design of the relay selector

## [0.1 (52)] - 2023-07-03Z

- Prevent muted authors from appearing in the Discover screen
- Added a confirmation dialog when deleting a note.

## [0.1 (51)] - 2023-06-16Z

- Updated design of the relay selector
- Fixed an issue where the Discover tab wouldn't show new content for a while after upgrading from build 49.

## [0.1 (50)] - 2023-06-15Z

- Added code to show the Discover tab when we haven't downloaded the user's follow list yet (like on first login or app reinstall).
- Improved reliability of loading reposts, user photos, and names.
- Fixed a bug where tapping on a note would open the associated image instead of the thread view.
- Fixed a bug where profile pages would not load in some cases.
- Improved performance of the relay manager.

## [0.1 (49)] - 2023-06-12Z

- More small optimizations to relay traffic and event parsing.

## [0.1 (48)] - 2023-06-12Z

- Requesting fewer events on Home and Discover tab to reduce the load on the db.

## [0.1 (47)] - 2023-06-09Z

- Improved performance of the relay manager.

## [0.1 (46)] - 2023-06-06Z

- Add the ability to report notes and profiles using NIP-32 labels and NIP-69 classification.
- Fixed a crash which occurs on some versions of MacOS when attempting to mention other users during post creation.
- Add the ability to search for users by name from the Discover tab
- Fixed a bug where the note options menu wouldn't show up sometimes.
- Strip whitespace and newline characters when parsing search box input on discover screen as npub.

## [0.1 (44)] - 2023-05-31Z

- Fixed several causes of profile pictures and reposts showing infinite spinners.
- Links to notes or profiles are now tappable.
- Filter logged user from Discover screen.
- Improved performance of posting notes.

## [0.1 (43)] - 2023-05-23Z

- Added German translations (thanks Peter!).
- Updated support email to support@nos.social
- Improved recognition of mentions inside a post

## [0.1 (42)] - 2023-05-16Z

- Added support for mentioning other users when composing a note.
- Fixed a bug where expired messages could be redownloaded from relays that don't delete them.
- Fixed a bug where you couldn't view the parent note of a reply when it was displayed at the top of the Thread view.

## [0.1 (41)] - 2023-05-11Z

- Fix link color on macOS

## [0.1 (40)] - 2023-05-10Z

- Add support for expiration dates when composing notes (please note: messages are not guaranteed to be deleted by relays or other apps)
- Increased the contrast of text in light mode
- Open links in an in-app web browser instead of Safari
- Fixed link detection in notes for URLs without a scheme (i.e. "https://")
- Made the reply button on notes easier to tap, and it now presents the keyboard when tapped.
- Increased the tap size of the ellipsis button on note cards.
- Added Spanish translations (thanks Martin!)
- Updated app icon
- Nos now displays kind 30023 long-form blog posts in the home and profile feeds.

## [0.1 (39)] - 2023-05-02Z

- Improved performance of loading replies
- The notifications tab now request more events from relays

## [0.1 (38)] - 2023-04-28Z

- Made the routine to delete old events more efficient and prevent it from deleting our own events.
- Fixed a bug where you could post the same reply multiple times.

## [0.1 (37)] - 2023-04-27Z

- Performance improvements
- Added support for reposting notes.
- Fixed a bug where you could post the same reply multiple times.
- Fixed a bug where the user's follow list could be erased on the first launch after importing a new key.

## [0.1 (36)] - 2023-04-25Z

- Added support for reposting notes.
- Added Brazilian Portuguese translations (thanks Andressa!).
- Fixed the French and Traditional Chinese translations.
- Fixed a bug where the user's follow list could be erased on the first launch after importing a new key.
- Fixed a bug where you could post the same reply multiple times.
- Fixed an issue where profile pictures could be rendered with the wrong aspect ratio.

## [0.1 (35)] - 2023-04-19Z

- Added French translations. Thank you p2x@p2xco.de!
- Added Chinese (Traditional) and updated Chinese (Simplified) translations. Thank you rasputin@getalby.com!
- Added a logout button in the Settings menu.
- Minor performance improvements on Thread and Discover views.
- Updated the default list of users shown on the Discover tab.
- Fixed a bug where muted authors would show up on the Discover tab.
- Added an initial loading indicator when you first open the Home or Discover tabs.
- Added a logout button in the Settings menu.
- Fixed a bug where notes would be truncated but the Read More button would not be shown.
- Scrolling performance improvements
- Fixed a bug where notes would be truncated but the Read More button would not be shown.

## [0.1 (33)] - 2023-04-17Z

- Added a button to share the application logs in the Settings menu
- Automatically attach debug logs to support emails

## [0.1 (32)] - 2023-04-14Z

- More performance improvements on the Home tab.

Note:
- In this build you have to pull-to-refresh if you want to see new notes after the initial load of the Home or Discover tabs.

## [0.1 (31)] - 2023-04-13Z

- Added a button to view raw event JSON in the options menu on notes.
- Fixed notes saying "so-and-so posted" at the top when it should say "so-and-so replied".
- Added code to load the note being replied to if we don't have it.
- Improved performance on the home feed

## [0.1 (30)] - 2023-04-10Z

- Fixed a bug where the Read More button would show on notes when it didn't need to.
- Added Chinese (Simplified) translations (thanks rasputin@getalby.com!)
- Nos now requests delete events from relays.

## [0.1 (28)] - 2023-04-07Z

- Made all the built-in text in the app translatable. If you would like to help translate Nos let us know by emailing support@nos.social.

## [0.1 (27)] - 2023-04-05Z

- Minor performance improvements
- Fixed an occasional hang when publishing

## [0.1 (26)] - 2023-04-03Z

- Minor performance improvements on the Feed and Discover tabs

## [0.1 (25)] - 2023-03-31Z

- Fixed a bug where reply counts were displaying translation keys instead of the count

## [0.1 (24)] - 2023-03-31Z

- Added Crowdin integration for translation services. If you would like to help us translate Nos drop us a line at
support@nos.social.
- Fixed several crashes.
- Fixed issue where the like button didn't turn orange when pressed.
- Fixed an issue where likes to replies were counted towards the root note.
- Added more aggressive caching of images.
- Minor performance improvements - more to come!

## [0.1 (23)] - 2023-03-25Z
- Add the option to copy web links on profile pages and notes.

## [0.1 (22)] - 2023-03-23Z
- Fixed a bug in the list of people you are following, where tapping on any name would show your own profile.

## [0.1 (21)] - 2023-03-23Z
- Fixed a bug where the user's profile name was not set after onboarding.
- Added a demo of the Universal Namespace when setting up your profile.

## [0.1 (20)] - 2023-03-22Z
- Fixed some bugs in Universal Name login flow (onboarding flow fixes forthcoming)

## [0.1 (19)] - 2023-03-22Z
- Added a link to nostr.build on the New Note screen
- Added a demo flow for setting up a Universal Name on the Edit Profile screen.

## [0.1 (18)] - 2023-03-20Z
- Show the number of likes on notes

## [0.1 (17)] - 2023-03-20Z
- Minor performance improvements

## [0.1 (16)] - 2023-03-19Z
- Hide the text in private key text fields
- Hide replies from muted users
- Fixed an issue where your own replies would be shown on the notificaitons tab
- Added a launch screen
- Various styling updates
- Added an About screen to the side menu
- Added a Share Nos button to the side menu

## [0.1 (15)] - 2023-03-18Z
- Added the ability to browse all notes from a single relay on the Discover tab.
- Added the ability to post a note to a single relay from the New Note screen.
- Support likes as described in NIP-25, make sure reply and parent likes are correct
- Show "posted" and "replied" headers on NoteCards
- Navigate to replied to note when tapping on reply from outside thread view
- Search by name on Discover view
- Fixed cards on the Discover tab all being the same size.
- Fixed a crash when deleting your key in Settings

## [0.1 (14)] - 2023-03-16Z
- Nos now reads and writes your mutes the mute list shared with other Nostr apps.

## [0.1 (13)] - 2023-03-15Z
- Fix all thread replies showing as out of network on first launch after installation.

## [0.1 (12)] - 2023-03-15Z
- Added NIP-05 field to Edit Profile page, lookup users using NIP-05 names in discover tab, tapping the NIP-05 name opens the domain in a new window.
- Delete notes
- More performance improvements centered around our relay communication
- Fix invisible tab bar
- Made placeholder text color same for all fields in profile edit view
- Add basic image rendering in Note cards
- UNS Support on Profile page
- Fix onboarding taps at bottom of screen causing screen to switch

Known Issues:
- Deleting your key in Settings causes the app to crash. But you are correctly taken into onboarding after relaunch.

## [0.1 (11)] - 2023-03-14Z
- Fixed thread view saying every reply is out of network
- reduced the number of requests we send to relays
- improved app performance
- fixed showing empty displayNames when name is set

## [0.1 (10)] - 2023-03-14Z
- Display a user's NIP-05 identifier on the profile page after making a web request to verify that it is correct
- Fix blank home feed during first launch

## [0.1 (9)] - 2023-03-14Z
- Fixed a crash on launch when relay model was outdated.
- Fix your own posts showing as outside your network on a fresh install.
- Add self-hosted PostHog analytics
- Render mentions on notifications tab
- Copy note text

Known issues:
- You may have to force quit the app and restart it to see everyone you follow on the Home Feed.

## [0.1 (8)] - 2023-03-13Z
- Fix translucent tab bar in the simulator.
- Connect to more relays to get user relay list after importing a key during onboarding
- Fix some bugs in thread views
- Show placeholder cards for messages outside 2 hops and allow the user to reveal them
- Support deprecated reply #e tag format
- Fixed an issue where older contact list and metadata events could overwrite new ones
- Styled onboarding views

## [0.1 (7)] - 2023-03-10Z
- Use only relays added in RelayView for sending and receiving events
- Add PostHog analytics
- Render note mentions in NoteCard
- Open an email compose view controller for support@nos.social
- Fix duplicate note on a new post
- Add mute functionality
- Publish relay changes
- Recommended / default relays
- Added colors and Clarity City font throughout the app
- Show Discover tab after onboarding
- Fix crash on Mac
- Improved profile photo loading and added a cache
- Added code to compute a sensible default number of columns on the Discover tab
- Replaced moved relays tab to side menu, added New Post and Profile tabs
- Make links on notes tappable
- Fix newlines not rendering on notes
- Added timestamp to notes
- Update Discover feed algorithm to include people 2 hops from you.
- Fix infinite spinners on some avatars
- Edit profile

## [0.1 (6)] - 2023-03-08Z

- Fixed follow / unfollow sync
- Reduced number of REQ sent to relays
- Request profile metadata for users displayed on the Discover tab
- Cleanup RelayService
- Render user avatar on Profile screen
- Added support for threads in reply views
- Retry failed Event sends every 2 minutes (max 5 retries)
- Add basic notifications tab
- Filter the Home Feed down to root posts
- The profile view requests the latest events and metadata for the given user from the relays
- Add the ellipsis button to NoteCard and allow the user to copy the NIP-19 note ID of a note.
- Enabled button to copy user ID on Profile View
- Fixed UI freezes when using many relays by moving event processing to a background thread.
- Add a search bar to the discover tab that users can use to look up other users.
- On relay remove, send CLOSE to all subs then disconnect and delete socket
- Render user mentions in NoteCard
- Replace the warning message to tell the user never to share their private key with anyone.

## [0.1 (5)] 2023-03-02

- Added a Discover tab that shows all events from all relays.
- Core Data will now be wiped whenever we change the data model, which is often. This speeds up our development process, but you will have to re-enter your relays when this happens.
- Change the home feed so that it shows the CurrentUser's notes always.
- Preload sample_data into core data for DEBUG builds
- Added a screen to show all the replies to a note.
- Fixed empty home feed message so it doesn't overlay other views
- Change settings and onboarding to accept nsec-format private key
- Fixed app crash when no user is passed to HomeFeedView initializer
- Added ability to post a reply in thread view.
- Fixed READ MORE Button
- In the Discover tab, display a feed of interesting people

## [0.1 (4)] - 2023-02-24

- Added ability to delete relays on the Relays screen.
- Fix events not being signed correctly with a key generated during onboarding.
- Verify signatures on events.
- Request only events from user's Follows
- Follow / unfollow functionality
- Calculate reply count and display in NoteCard

## [0.1 (3)] - 2023-02-20Z

- Sync authors in HomeFeedView
- Added AvatarView for rendering profile pictures on NoteCards

## [0.1 (2)]

- Added conversion of hex keys to npub
- Add a basic New Post screen
- Save private key to keychain
- Parse and store contact list
- Add onboarding flow
- Copied MessageCard and MessageButton SwiftUI view from Planetary renaming Message to Note
- Added a basic profile screen

## [0.1 (1)]

- Parse and display Nostr events
- Read events from relays
- Sign and publish events to relays
- Add Settings view where you can put in your private key
- Added tab bar component and side menu with profile<|MERGE_RESOLUTION|>--- conflicted
+++ resolved
@@ -13,11 +13,8 @@
 ### Release Notes
 - Fix typo in minimum age warning
 - Fix crash when tapping Post button on macOS. [#1687](https://github.com/planetary-social/nos/issues/1687)
-<<<<<<< HEAD
+- Fix tapping follower notification not opening follower profile. [#11](https://github.com/verse-pbc/issues/issues/11)
 - Adjusted note header UI to make it more readable. [#23](https://github.com/verse-pbc/issues/issues/23)
-=======
-- Fix tapping follower notification not opening follower profile. [#11](https://github.com/verse-pbc/issues/issues/11)
->>>>>>> 21a43234
 
 ### Internal Changes
 
