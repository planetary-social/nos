# Changelog
All notable changes to this project will be documented in this file.

We define "Noteworthy changes" as 1) user-facing features or bugfixes 2) significant technical or architectural changes that contributors will notice. If your Pull Request does not contain any changes of this nature i.e. minor string/translation changes, patch releases of dependencies, refactoring, etc. then add the `Skip-Changelog` label. 

The format is based on [Keep a Changelog](https://keepachangelog.com/en/1.0.0/),
and this project adheres to [Semantic Versioning](https://semver.org/spec/v2.0.0.html).

## [Unreleased]

### Release Notes
- Added nos.lol to the default relay list for new accounts and removed relay.snort.social.
- Show quoted notes in note cards.
- Added quote-reposting.
- Added a new image viewer that appears when you tap an image.
- Added a new gallery view that’s currently behind a feature flag.
- Removed the like and repost counts from the Main and Profile feeds.
- Removed wss:// from relay addresses in lists and removed the need to prepend relay addresses with wss://.
- Localized the quotation marks on the Notifications view.
- Fixed a bug where nostr entities in URLs were treated like quoted note links.
<<<<<<< HEAD
- Fixed side menu accessibility issues.
=======
- Added in-app profile photo editing.
>>>>>>> 7f39de7e

### Internal Changes
- Included the npub in the properties list sent to analytics.
- Replaced hard-coded color values.
- Added a feature flag toggle for “Enable new media display” to Staging builds. 
- Added a new gallery view to display multiple links in a post. Currently behind the “Enable new media display” feature flag.
- Added an overlay to GIFs that plays the animation when tapped. Currently behind the “Enable new media display” feature flag.
- Show single images and gallery view in the proper orientation. Currently behind the “Enable new media display” feature flag.
- Fixed typos in release notes.
- Renamed and reorganized files.

## [0.1.25] - 2024-08-21Z

- Fixed an issue where the sheet asking users to set up a NIP-05 username would appear after reinstalling Nos, even if the profile already had a NIP-05 username.
- Fixed a bug where urls with periods after them would include the period.
- Fixed a bug where confirmation dialog buttons turn red while swiping across them.

## [0.1.24] - 2024-08-09Z

- Disabled automatically generated analytics events that were sent each time the user navigated to a new screen.
- Show “New notes available” notification on Feed when there are new notes to display.
- Disable the Post button while images are still uploading. Thanks @vien-eaker!
- Improved app performance on first login by requesting fewer events from relays.
- Fixed a bug where the cursor could jump around when composing a note.
- Fixed a bug where mentions could be duplicated when typing in the middle of one.
- Re-enabled autocomplete when composing a note.
- Added push notifications for zaps.
- Added zaps to the Notifications view.
- Created Colors.xcassets and move all colors into it. Thanks @lingoslinger!
- Fixed a bug where confirmation dialog buttons turn red while swiping across them.

## [0.1.23] - 2024-07-31Z

- Fixed a bug where the home feed would be empty on first launch.
- Fixed the issue where tapping outside the New Post view caused it to disappear and all its text to be lost.
- Updated the design of the cards in the Following list.
- Remove stories UI to improve performance.
- Report error to Sentry when parse queue contains over 1000 events.

## [0.1.22] - 2024-07-26Z

- Added a filter button to the Home tab that lets you browse all notes on a specific relay.
- Improved the search experience with fast local searches.
- Fixed the issue where tapping the Search button caused search results to disappear.
- Fixed an issue with naddr links.

## [0.1.21] - 2024-07-24Z

- Added support for paid/authenticated relays (NIP-42).
- Fixed a bug where publishing a note to one relay would publish to all relays.
- Fix a bug where multiple connections could be opened with the same relay.
- Fixed an issue where Profile views would sometimes not display any notes.
- Add impersonation flag category and better NIP-56 mapping.
- Add a Tap to Refresh button in empty profiles.
- Support nostr:naddr links to text and long-form content notes.
- Update the reply count shown below each note in a Feed.
- Removed follower count from profile screen.
- Fixed deep linking to profiles and notes.
- Fixed issue where some nostr:nprofile references did not appear as links.
- Decode nprofile, nevent, and naddr NIP-19 entities.
- Refactor away direct usages of Bech32 and TLV and replace with NostrIdentifier (which still uses both).
- Deleted unused code.

## [0.1.20] - 2024-07-10Z

- Discover tab now features new accounts in News, Music, Activists, and Art.
- Use NIP-05 for shared links to profile.

## [0.1.19] - 2024-07-01Z

- Fixed a crash on the notifications tab
- Fixed a performance issue after opening the Discover tab.
- Cache NIP-05 validations to save network usage.
- Set Xcode version to 15.2, where SwiftUI Previews work reliably.
- Add "Share database" button to Settings to help with debugging.

## [0.1.18] - 2024-06-24Z

- Updated the recommended relays list.
- Fixed a bug where @npubs could be displayed instead of names in note text.
- Fixed a bug when mentioning profiles with emojis in the name.
- Added a message to the top of the Relays screen explaining that Nos works best with 5 or fewer relays.
- Added "Send To Nos" private reporting for profiles.
- Added our third cohort of creators and journalists to the Discover tab.
- Fixed SwiftUI Previews in Xcode.
- Fixed a bug where the Flag User confirmation dialog wasn’t visible on iPad.
- Fixed a bug where taking a photo in the app didn’t work.
- Removed the Save button next to the private key in Settings.
- New accounts automatically follow the nos.social and Tagr-bot accounts.

## [0.1.17] - 2024-06-10Z

- Fixed a bug where infinite spinners would be shown on reposted notes.
- Added support for opening njump.me content in Nos.
- Fixed a crash on logout
- Fixed a bug where some profiles wouldn't load old notes.
- Fixed an issue where NIP-05 could appear as invalid.
- Implemented NIP-96 and NIP-98 for photo and video uploads.

## [0.1.16] - 2024-05-31Z

- Added feedback to the copy button in Settings.
- Fixed an issue where photos and videos could not be uploaded.
- Fixed a crash on logout.

## [0.1.15] - 2024-05-29Z

- Redesigned the Profile screen.
- Improved performance in various parts of the app for users with large follow lists.
- Fixed an issue where deleted notes still appeared in the Profile’s Notes view.
- Sorted the featured profiles in the Discover tab.
- Switched from Reportinator to Tagr bot for content labeling.
- Discover tab now features new accounts.

## [0.1.14] - 2024-05-22Z

- Added the author's name to profile cards on the Discover tab and search results. 
- Added a delay when trying to reopen a websocket that had previously closed with an error.
- Updated the icon that appears when following a user.

## [0.1.13] - 2024-05-15Z

- On the Profile screen, open a sheet to display the full bio. 
- Fixed an issue where "Share logs" wasn't working.
- Discover tab: Center the category buttons.
- Discover tab: Remove placeholder categories and people.

## [0.1.12] - 2024-05-07Z

- Open Profiles when tapping on a NIP-05 username reference in a note.
- Add special treatment for nostr.band when searching on the Discover tab. We are temporarily using nostr.band always and only for search, in addition to the user's normal relay list.
- Detect identifiers of the form @npub1... in notes and link them to the associated profiles.
- Detect NIP-05 identifiers inserted in notes and link them to njump.
- Fixed duplicate text in content warnings
- Added "Send To Nos" private reporting to protect user privacy
- Discover tab now features authors in a variety of categories.
- Fixed an issue on Mac where the Edit Profile screen did not appear in some cases.
- Fixed an issue where registering a NIP-05 username field could fail silently.
- Fixed an issue where users named with valid urls were unable to be mentioned correctly.
- Fixed an issue where pasting an npub while composing a note created an invalid mention.
- Changed "Report note" button to "Flag this content"
- Changed "Report user" button to "Flag this user"
- Updated options for "Flag this user"
- We are now publishing the relay list when registering a new NIP-05 username so
that other users can find you more easily.

## [0.1.11] - 2024-04-18Z

- Added support for uploading videos when composing a note.
- Fixed an issue where reports for notes were treated as reports for profiles.
- Updated the Discover tab navigation bar to match new design.
- Updated the design of profile cards in search results and mentions search.

## [0.1.10] - 2024-04-12Z

- Fixed the tint color on the Profile screen.
- Added option to connect your existing NIP-05 username.
- Fixed a crash that often occurred after opening the app.
- In an effort to prioritize critical functionality, we are dropping support for light mode in the near term. If you have concerns about the remaining theme please reach out to us at support@nos.social

## [0.1.8] - 2024-04-03Z

- Add PrivacyInfo file to the project to comply with Apple's new requirements.
- Updated dark theme colors for card backgrounds, primary text, and secondary text.
- Added a new UI for replying to messages that allows attaching images and setting an expiration date.
- Fixed an issue where Profile pages could display little or no content.

## [0.1.7] - 2024-03-21Z

- Fix issue in Profile title bar that displayed NIP-05 incorrectly.
- Update font styles on Thread, Edit Profile, and Settings screens.
- Fix issue with uploading photos on Mac.
- Re-design the confirmation dialog that appears when you delete your NIP-05.
- Fixed a bug where liking a note could cause other notes to appear liked.
- Added a new UI for replying to messages that allows attaching images and setting an expiration date.
- Fixed an issue where the "Read more" button could display on notes that didn't need it.

## [0.1.6] - 2024-03-07Z

- Parse links and mentions in Profile's about (or bios)
- Show “Post a reply” field at the proper height initially, and allow it to expand as more text is entered.
- Tap the Like button on a note you’ve already liked to remove the Like.
- Display NIP-05 identifier in the Profile screen title bar.
- Added option to register nos.social usernames.
- Fixed issue where search results sometimes don’t appear.
- Disabled link to nip-05 server / url on author cards. 
- Fixed issue where paste menu did not appear when tapping in the Post Note view.
- Fixed intermittent crash when tapping Done after editing your profile.
- Fixed URL detection of raw domain names, such as “nos.social” (without the “http” prefix).
- Fixed the sort order of gallery media to match the order in the note.
- While composing a note, a space is now automatically inserted after any mention of a user or note to ensure it’s formatted correctly.

## [0.1.5] - 2024-02-14Z

- Fixed an issue where tapping the Feed tab did not scroll to the top of the Feed.
- Fixed an issue where tapping the Profile tab did not scroll to the top of the Profile.
- Search now starts automatically after entering three characters instead of one.

## [0.1.4] - 2024-01-31Z

- Show a message when we’re not finding search results.
- Fixed an issue where bad data in the contact list could break the home feed.
- Fixed a bug where the margins of root notes appeared incorrectly on Mac and iPad.
- Fixed a date localization issue.
- Optimized loading of the Notifications tab
- Updated suggested users for discovery tab. 
- Show the profile view when a search matches a valid User ID (npub).
- Added tabs to Profiles to filter posts.
- Fixed a bug that could cause the out of network warning to be shown on reposts in the stories view.
- Fixed a bug that prevented notes that failed to be published to be re-published again.
- Added pagination to the home feed.
- Fixed a bug that prevented reposted notes from loading sometimes.
- Fixed a bug that prevented profile photos and names from being downloaded.

## [0.1.2 (153)] - 2024-01-11Z

- Fixed a crash that sometimes occurred when opening the profile view.
- Fixed a crash that sometimes occurred when viewing a note.
- Migrate to Apple-native string catalog and codegen LocalizedStringResources with xcstrings-tool-plugin.
- Discover screen can now search notes by id.
- Added pagination to Profile screens.

## [0.1.1 (144)] - 2023-12-21Z

- Fixed a crash when opening the note composer.
- Fix localization of warning message when a note has been reported. (thanks @L!)
- Fixed contact list hydration bug where unfollows are not removed when follow counts do not change.
- Erase old notifications from the databse to keep disk usage low.

## [0.1 (101)] - 2023-12-15Z

- Fixed a bug where reposts wouldn't be displayed in the stories.
- Fixed a bug where the reports for authors of replies weren't being considered. 
- Localized relative times on note cards. (thanks @tyiu!)
- Added a context menu for the stories in the Home Feed to open the Profile.
- Add repost button to stories (thanks @maddiefuzz!)

## [0.1 (100)] - 2023-12-09Z

- Fixed some cases where a note's contents would never load.
- Update the color palette.
- Fix crash on Mac when opening new note view.

## [0.1 (99)] - 2023-12-07Z

- Fix profile pictures not loading after creating a new account.

## [0.1 (98)] - 2023-12-04Z

- Fixed a bug where the app could become unresponsive.

## [0.1 (97)] - 2023-12-01Z

- Added the option to copy the NIP-05 identifier when browsing a profile.
- Tapping on a tab bar icon can let you scroll to top.
- Fix an issue where reposts were not displaying correctly.

## [0.1 (96)] - 2023-11-28Z

- Fixed some performance issues for users who follow a large number of accounts.

## [0.1 (95)] - 2023-11-27Z

- Fixed a bug where a root note could be rendered as a reply
- Added the option to copy the text content while browsing a note.
- Fixed UI bugs when displaying the root note of replies.
- Keep track of read stories.
- Fix an issue where reposts were not displaying correctly.

## [0.1 (94)] - 2023-11-17Z

- Removed trailing slash from truncated URLs.
- Add a loading indicator to search results.
- Change the "Followed by" label on the profile screen to "Followers you know"
- Fixed a hang on startup.
- Fixed an issue where links couldn't be opened from the Home tab.
- Change the "Followed by" label on the profile screen to "Followers you know"
- Fixed an issue where the Profile view would always show "Following 0" for people you didn't follow.
- Fix delay in results immediately after opening the discover tab.
- Fixed the 3d card effect on the Notifications tab.
- Updated layout for search results and mention autocomplete cards.

## [0.1 (93)] - 2023-11-10Z

- Added a confirmation before reposting a note.
- Added the ability to delete your reposts by tapping the repost button again.
- Fixed some cases where deleted notes were still being displayed.
- Fixed a bug where notes, reposts, and author profiles could fail to load.
- Show truncated URLs in notes instead of hiding them completely.

## [0.1 (92)] - 2023-11-02Z

- Show reposts in stories.

## [0.1 (91)] - 2023-11-01Z

- Fix a bug where linking a Universal Name would overwrite your existing NIP-05.
- Fixed incorrect ellipsis applied to long notes.
- Changed note rendering to retain more newlines. 
- Show reposts in stories.
- Fixed a bug where notes, reposts, and author profiles could fail to load.
- Show truncated URLs in notes instead of hiding them completely.
- Keep track of read stories.
- Fixed a bug with autocorrect on Mac

## [0.1 (90)] - 2023-10-31Z

- Fixed a bug where notes, reposts, and author profiles could fail to load.

## [0.1 (89)] - 2023-10-31Z

- Added relay.causes.com to the list of recommended relays.

## [0.1 (88)] - 2023-10-27Z

- Added a content warning when a user you follow has reported the content
- Added toggles to the settings screen to disable report-based and network-based content warnings

## [0.1 (86)] - 2023-10-25Z

- Updated link previews in feed to use the stories ui with fixed height and carousel gallery. 
- Updated UI around displaying nested threads and displaying more context of conversations. 
- Changed inline images so we don't display the domain / size / file type for images
- Changed copied links to notes and authors to open in njump.me.
- Added the ability to initiate USBC transactions and check your balance if you have linked a Universal Name to your profile with an attached USBC wallet.
- Add "1 year" as an option when posting a disappearing message

## [0.1 (85)] - 2023-10-23Z

- Fixed missing secrets

## [0.1 (84)] - 2023-10-20Z

- Add Stories view to the Home Feed
- Fixed an issue where the app could become slow after searching for a user.
- Updated search results to show mutual followers and sort by the most followers in common.
- Change links to notes so that they don't display the long note id and instead it's a pretty link. 
- Redesigned the Universal Names registration flow
- Added more relays to the recommended list
- Added an icon to indicate expiring notes, and the timestamp they display is the time until they expire.

## [0.1 (83)] - 2023-10-16Z

- Fixed crash on launch
- Added a URL scheme to open the note composer: nos://note/new?contents=theContentsOfTheNote

## [0.1 (82)] - 2023-10-13Z

- Fixed a bug where profile changes wouldn't be published in some cases
- Fix a bug where the "Post" button wouldn't be shown when composing a reply on macOS
- Fix a bug where the mute list could be overwritten when muting someone
- Fixed aspect ratio on some profile photos
- Added 3d effect to note cards
- Added a URL scheme to open the note composer: nos://note/new?contents=theContentsOfTheNote

## [0.1 (81)] - 2023-09-30Z

- Fixed secrets that weren't included in build 79 and 80

## [0.1 (80)] - 2023-09-30Z

- Updated the design of the edit profile screen
- Fixed a hang on the profile screen

## [0.1 (79)] - 2023-09-22Z

- Added the ability to search for Mastodon usernames on the Discover tab. 
- Long form content is now displayed in the discover tab.
- Fixed a hang on the thread view.

## [0.1 (77)] - 2023-09-15Z

- App performance improvements

## [0.1 (76)] - 2023-09-08Z

- Minor crash fixes and optimizations

## [0.1 (75)] - 2023-09-01Z

- Fix an issue with the database cleanup script that was causing performance issues.
- Optimize loading of profile pictures

## [0.1 (73)] - 2023-08-25Z

- Fixed potential crashes when using Universal Names API.
- Fixed bug that rendered the empty notes message for a profile above the header box.
- Fixed bug that could potentially crash the app sometimes

## [0.1 (72)] - 2023-08-21Z

- Added support for pasting profile and note references when composing notes
- Pop screens from the navigation stack when tapping twice on the tab bar.
- Fixed the launch screen layout on iPad
- Fixed a small issue when mentioning profiles in the reply text box.
- Fixed a crash during onboarding
- Fixed a crash when following or muting a user
- Fixed crash when parsing malformed events.
- Fixed crash when parsing malformed contact lists.
- Added integration with our self-hosted Sentry crash reporting tool (no data shared with third parties)

## [0.1 (66)] - 2023-08-18Z

- Fixed crash when parsing malformed events.
- Fixed crash when parsing malformed contact lists.
- Added support for pasting profile and note references when composing notes
- Pop screens from the navigation stack when tapping twice on the tab bar.
- Fixed the launch screen layout on iPad
- Fixed a small issue when mentioning profiles in the reply text box.

## [0.1 (65)] - 2023-08-04Z

- Add a loading placeholder for note contents.
- Added automatic file uploads to nostr.build.
- Add list of followers and relays in the Profile screen.

## [0.1 (60)] - 2023-08-01Z

- Updated content report style based on the latest NIPs and fixed some bugs with reporting.
- Add a loading placeholder for note contents.
- Fixed the launch screen layout on iPad
- Multiple consecutive newlines will be replaced by a single new line in note content.
- Removed the screen to fill out profile information from onboarding and replaced it with a call to action in the sidebar. 
- Leading and trailing whitespace will no longer be rendered in note content.
- Removed the screen to fill out profile information from onboarding and replaced it with a call to action in the sidebar. 

## [0.1 (59)] - 2023-07-21Z

- Add a loading placeholder for note contents.
- Fixed several crashes.
- Added Dutch, Japanese, and Persian translations. Thanks matata, yutaro, and eru-desu! 
- Added some visual artists to the list of featured users.

## [0.1 (58)] - 2023-07-17Z

- Added better previews for urls shared in notes.

## [0.1 (57)] - 2023-07-17Z

- Fixed an issue where Nos couldn't find the user's key on startup.
- Fixed an issue where you could have duplicate relays: one with a trailing slash and one without.

## [0.1 (56)] - 2023-07-13Z

- Fixed high cpu usage when the app is idle

## [0.1 (55)] - 2023-07-12Z

- Fixed several bugs around muting users
- Added the number of connected relays at the top right corner of the Home Feed.
- Fixed a bug where expired messages could be published to relays that doesn't support them
- Added support for push notifications.

## [0.1 (53)] - 2023-07-03Z

- Added beta integration with the Universal Name System. Edit your profile to link your Universal Name to your Nostr profile.
- Updated design of the relay selector

## [0.1 (52)] - 2023-07-03Z

- Prevent muted authors from appearing in the Discover screen
- Added a confirmation dialog when deleting a note.

## [0.1 (51)] - 2023-06-16Z

- Updated design of the relay selector
- Fixed an issue where the Discover tab wouldn't show new content for a while after upgrading from build 49.

## [0.1 (50)] - 2023-06-15Z

- Added code to show the Discover tab when we haven't downloaded the user's follow list yet (like on first login or app reinstall).
- Improved reliability of loading reposts, user photos, and names.
- Fixed a bug where tapping on a note would open the associated image instead of the thread view.
- Fixed a bug where profile pages would not load in some cases.
- Improved performance of the relay manager.

## [0.1 (49)] - 2023-06-12Z

- More small optimizations to relay traffic and event parsing.

## [0.1 (48)] - 2023-06-12Z

- Requesting fewer events on Home and Discover tab to reduce the load on the db.

## [0.1 (47)] - 2023-06-09Z

- Improved performance of the relay manager.

## [0.1 (46)] - 2023-06-06Z

- Add the ability to report notes and profiles using NIP-32 labels and NIP-69 classification.
- Fixed a crash which occurs on some versions of MacOS when attempting to mention other users during post creation.
- Add the ability to search for users by name from the Discover tab
- Fixed a bug where the note options menu wouldn't show up sometimes.
- Strip whitespace and newline characters when parsing search box input on discover screen as npub.

## [0.1 (44)] - 2023-05-31Z

- Fixed several causes of profile pictures and reposts showing infinite spinners.
- Links to notes or profiles are now tappable.
- Filter logged user from Discover screen.
- Improved performance of posting notes.

## [0.1 (43)] - 2023-05-23Z

- Added German translations (thanks Peter!).
- Updated support email to support@nos.social
- Improved recognition of mentions inside a post

## [0.1 (42)] - 2023-05-16Z

- Added support for mentioning other users when composing a note.
- Fixed a bug where expired messages could be redownloaded from relays that don't delete them.
- Fixed a bug where you couldn't view the parent note of a reply when it was displayed at the top of the Thread view.

## [0.1 (41)] - 2023-05-11Z

- Fix link color on macOS

## [0.1 (40)] - 2023-05-10Z

- Add support for expiration dates when composing notes (please note: messages are not guaranteed to be deleted by relays or other apps)
- Increased the contrast of text in light mode
- Open links in an in-app web browser instead of Safari
- Fixed link detection in notes for URLs without a scheme (i.e. "https://")
- Made the reply button on notes easier to tap, and it now presents the keyboard when tapped.
- Increased the tap size of the ellipsis button on note cards.
- Added Spanish translations (thanks Martin!)
- Updated app icon
- Nos now displays kind 30023 long-form blog posts in the home and profile feeds.

## [0.1 (39)] - 2023-05-02Z

- Improved performance of loading replies
- The notifications tab now request more events from relays

## [0.1 (38)] - 2023-04-28Z

- Made the routine to delete old events more efficient and prevent it from deleting our own events. 
- Fixed a bug where you could post the same reply multiple times.

## [0.1 (37)] - 2023-04-27Z

- Performance improvements
- Added support for reposting notes.
- Fixed a bug where you could post the same reply multiple times.
- Fixed a bug where the user's follow list could be erased on the first launch after importing a new key.

## [0.1 (36)] - 2023-04-25Z

- Added support for reposting notes.
- Added Brazilian Portuguese translations (thanks Andressa!).
- Fixed the French and Traditional Chinese translations.
- Fixed a bug where the user's follow list could be erased on the first launch after importing a new key.
- Fixed a bug where you could post the same reply multiple times.
- Fixed an issue where profile pictures could be rendered with the wrong aspect ratio.

## [0.1 (35)] - 2023-04-19Z

- Added French translations. Thank you p2x@p2xco.de!
- Added Chinese (Traditional) and updated Chinese (Simplified) translations. Thank you rasputin@getalby.com!
- Added a logout button in the Settings menu.
- Minor performance improvements on Thread and Discover views.
- Updated the default list of users shown on the Discover tab.
- Fixed a bug where muted authors would show up on the Discover tab.
- Added an initial loading indicator when you first open the Home or Discover tabs.
- Added a logout button in the Settings menu.
- Fixed a bug where notes would be truncated but the Read More button would not be shown.
- Scrolling performance improvements
- Fixed a bug where notes would be truncated but the Read More button would not be shown.

## [0.1 (33)] - 2023-04-17Z

- Added a button to share the application logs in the Settings menu
- Automatically attach debug logs to support emails

## [0.1 (32)] - 2023-04-14Z

- More performance improvements on the Home tab.

Note:
- In this build you have to pull-to-refresh if you want to see new notes after the initial load of the Home or Discover tabs. 

## [0.1 (31)] - 2023-04-13Z

- Added a button to view raw event JSON in the options menu on notes.
- Fixed notes saying "so-and-so posted" at the top when it should say "so-and-so replied".
- Added code to load the note being replied to if we don't have it. 
- Improved performance on the home feed

## [0.1 (30)] - 2023-04-10Z

- Fixed a bug where the Read More button would show on notes when it didn't need to.
- Added Chinese (Simplified) translations (thanks rasputin@getalby.com!)
- Nos now requests delete events from relays.

## [0.1 (28)] - 2023-04-07Z

- Made all the built-in text in the app translatable. If you would like to help translate Nos let us know by emailing support@nos.social.

## [0.1 (27)] - 2023-04-05Z

- Minor performance improvements
- Fixed an occasional hang when publishing

## [0.1 (26)] - 2023-04-03Z

- Minor performance improvements on the Feed and Discover tabs

## [0.1 (25)] - 2023-03-31Z

- Fixed a bug where reply counts were displaying translation keys instead of the count

## [0.1 (24)] - 2023-03-31Z

- Added Crowdin integration for translation services. If you would like to help us translate Nos drop us a line at 
support@nos.social.
- Fixed several crashes.
- Fixed issue where the like button didn't turn orange when pressed.
- Fixed an issue where likes to replies were counted towards the root note.
- Added more aggressive caching of images.
- Minor performance improvements - more to come!

## [0.1 (23)] - 2023-03-25Z
- Add the option to copy web links on profile pages and notes.

## [0.1 (22)] - 2023-03-23Z
- Fixed a bug in the list of people you are following, where tapping on any name would show your own profile.

## [0.1 (21)] - 2023-03-23Z
- Fixed a bug where the user's profile name was not set after onboarding.
- Added a demo of the Universal Namespace when setting up your profile. 

## [0.1 (20)] - 2023-03-22Z
- Fixed some bugs in Universal Name login flow (onboarding flow fixes forthcoming)

## [0.1 (19)] - 2023-03-22Z
- Added a link to nostr.build on the New Note screen
- Added a demo flow for setting up a Universal Name on the Edit Profile screen.

## [0.1 (18)] - 2023-03-20Z
- Show the number of likes on notes

## [0.1 (17)] - 2023-03-20Z
- Minor performance improvements

## [0.1 (16)] - 2023-03-19Z
- Hide the text in private key text fields
- Hide replies from muted users
- Fixed an issue where your own replies would be shown on the notificaitons tab
- Added a launch screen
- Various styling updates
- Added an About screen to the side menu
- Added a Share Nos button to the side menu 

## [0.1 (15)] - 2023-03-18Z
- Added the ability to browse all notes from a single relay on the Discover tab.
- Added the ability to post a note to a single relay from the New Note screen.
- Support likes as described in NIP-25, make sure reply and parent likes are correct
- Show "posted" and "replied" headers on NoteCards
- Navigate to replied to note when tapping on reply from outside thread view
- Search by name on Discover view
- Fixed cards on the Discover tab all being the same size.
- Fixed a crash when deleting your key in Settings

## [0.1 (14)] - 2023-03-16Z
- Nos now reads and writes your mutes the mute list shared with other Nostr apps.

## [0.1 (13)] - 2023-03-15Z
- Fix all thread replies showing as out of network on first launch after installation.

## [0.1 (12)] - 2023-03-15Z
- Added NIP-05 field to Edit Profile page, lookup users using NIP-05 names in discover tab, tapping the NIP-05 name opens the domain in a new window.
- Delete notes
- More performance improvements centered around our relay communication
- Fix invisible tab bar
- Made placeholder text color same for all fields in profile edit view
- Add basic image rendering in Note cards
- UNS Support on Profile page
- Fix onboarding taps at bottom of screen causing screen to switch

Known Issues:
- Deleting your key in Settings causes the app to crash. But you are correctly taken into onboarding after relaunch.

## [0.1 (11)] - 2023-03-14Z
- Fixed thread view saying every reply is out of network
- reduced the number of requests we send to relays
- improved app performance
- fixed showing empty displayNames when name is set

## [0.1 (10)] - 2023-03-14Z
- Display a user's NIP-05 identifier on the profile page after making a web request to verify that it is correct 
- Fix blank home feed during first launch

## [0.1 (9)] - 2023-03-14Z
- Fixed a crash on launch when relay model was outdated.
- Fix your own posts showing as outside your network on a fresh install. 
- Add self-hosted PostHog analytics
- Render mentions on notifications tab
- Copy note text

Known issues:
- You may have to force quit the app and restart it to see everyone you follow on the Home Feed.

## [0.1 (8)] - 2023-03-13Z
- Fix translucent tab bar in the simulator.
- Connect to more relays to get user relay list after importing a key during onboarding
- Fix some bugs in thread views
- Show placeholder cards for messages outside 2 hops and allow the user to reveal them
- Support deprecated reply #e tag format
- Fixed an issue where older contact list and metadata events could overwrite new ones
- Styled onboarding views

## [0.1 (7)] - 2023-03-10Z
- Use only relays added in RelayView for sending and receiving events
- Add PostHog analytics
- Render note mentions in NoteCard
- Open an email compose view controller for support@nos.social 
- Fix duplicate note on a new post
- Add mute functionality
- Publish relay changes
- Recommended / default relays
- Added colors and Clarity City font throughout the app
- Show Discover tab after onboarding
- Fix crash on Mac
- Improved profile photo loading and added a cache
- Added code to compute a sensible default number of columns on the Discover tab
- Replaced moved relays tab to side menu, added New Post and Profile tabs
- Make links on notes tappable
- Fix newlines not rendering on notes
- Added timestamp to notes
- Update Discover feed algorithm to include people 2 hops from you.
- Fix infinite spinners on some avatars
- Edit profile

## [0.1 (6)] - 2023-03-08Z

- Fixed follow / unfollow sync
- Reduced number of REQ sent to relays
- Request profile metadata for users displayed on the Discover tab
- Cleanup RelayService
- Render user avatar on Profile screen
- Added support for threads in reply views
- Retry failed Event sends every 2 minutes (max 5 retries)
- Add basic notifications tab
- Filter the Home Feed down to root posts
- The profile view requests the latest events and metadata for the given user from the relays
- Add the ellipsis button to NoteCard and allow the user to copy the NIP-19 note ID of a note.
- Enabled button to copy user ID on Profile View
- Fixed UI freezes when using many relays by moving event processing to a background thread.
- Add a search bar to the discover tab that users can use to look up other users.
- On relay remove, send CLOSE to all subs then disconnect and delete socket
- Render user mentions in NoteCard
- Replace the warning message to tell the user never to share their private key with anyone.

## [0.1 (5)] 2023-03-02

- Added a Discover tab that shows all events from all relays.
- Core Data will now be wiped whenever we change the data model, which is often. This speeds up our development process, but you will have to re-enter your relays when this happens.
- Change the home feed so that it shows the CurrentUser's notes always.
- Preload sample_data into core data for DEBUG builds
- Added a screen to show all the replies to a note.
- Fixed empty home feed message so it doesn't overlay other views
- Change settings and onboarding to accept nsec-format private key
- Fixed app crash when no user is passed to HomeFeedView initializer
- Added ability to post a reply in thread view.
- Fixed READ MORE Button
- In the Discover tab, display a feed of interesting people

## [0.1 (4)] - 2023-02-24

- Added ability to delete relays on the Relays screen.
- Fix events not being signed correctly with a key generated during onboarding.
- Verify signatures on events.
- Request only events from user's Follows
- Follow / unfollow functionality
- Calculate reply count and display in NoteCard

## [0.1 (3)] - 2023-02-20Z

- Sync authors in HomeFeedView
- Added AvatarView for rendering profile pictures on NoteCards

## [0.1 (2)]

- Added conversion of hex keys to npub
- Add a basic New Post screen
- Save private key to keychain
- Parse and store contact list
- Add onboarding flow
- Copied MessageCard and MessageButton SwiftUI view from Planetary renaming Message to Note
- Added a basic profile screen

## [0.1 (1)]

- Parse and display Nostr events
- Read events from relays
- Sign and publish events to relays
- Add Settings view where you can put in your private key
- Added tab bar component and side menu with profile<|MERGE_RESOLUTION|>--- conflicted
+++ resolved
@@ -18,11 +18,8 @@
 - Removed wss:// from relay addresses in lists and removed the need to prepend relay addresses with wss://.
 - Localized the quotation marks on the Notifications view.
 - Fixed a bug where nostr entities in URLs were treated like quoted note links.
-<<<<<<< HEAD
+- Added in-app profile photo editing.
 - Fixed side menu accessibility issues.
-=======
-- Added in-app profile photo editing.
->>>>>>> 7f39de7e
 
 ### Internal Changes
 - Included the npub in the properties list sent to analytics.
