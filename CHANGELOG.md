# Changelog
All notable changes to this project will be documented in this file.

We define "Noteworthy changes" as 1) user-facing features or bugfixes 2) significant technical or architectural changes that contributors will notice. If your Pull Request does not contain any changes of this nature i.e. minor string/translation changes, patch releases of dependencies, refactoring, etc. then add the `Skip-Changelog` label. 

The **Release Notes** section is for changes that the are relevant to users, and they should know about. The **Internal Changes** section is for other changes that are not visible to users since the changes may not be relevant to them, e.g technical improvements, but the developers should still be aware of.

The format is based on [Keep a Changelog](https://keepachangelog.com/en/1.0.0/),
and this project adheres to [Semantic Versioning](https://semver.org/spec/v2.0.0.html).

## [Unreleased]

### Release Notes
<<<<<<< HEAD

- Added the option to preview a note before posting it.
=======
- Fixed side menu accessibility issues.
- Fixed a bug where content of a quoted note expanded out beyond width of viewport. 

### Internal Changes
- Use NIP-92 media metadata to display media in the proper orientation. Currently behind the “Enable new media display” feature flag.
- Added more instructions to the changelog file

## [0.1.26] - 2024-09-09Z

### Release Notes
>>>>>>> 13f04f0e
- Fixed a crash that could occur while Nos was in the background.
- Fixed a bug where Nos sometimes wouldn't reconnect to relays.
- Added nos.lol to the default relay list for new accounts and removed relay.snort.social.
- Show quoted notes in note cards.
- Added quote-reposting.
- Added a new image viewer that appears when you tap an image.
- Added a new gallery view that’s currently behind a feature flag.
- Removed the like and repost counts from the Main and Profile feeds.
- Removed wss:// from relay addresses in lists and removed the need to prepend relay addresses with wss://.
- Localized the quotation marks on the Notifications view.
- Fixed a bug where nostr entities in URLs were treated like quoted note links.
- Added in-app profile photo editing.
- Changed "Name" to "Display Name" on the Edit Profile View.

### Internal Changes
- Included the npub in the properties list sent to analytics.
- Replaced hard-coded color values.
- Added a feature flag toggle for “Enable new media display” to Staging builds. 
- Added a new gallery view to display multiple links in a post. Currently behind the “Enable new media display” feature flag.
- Added an overlay to GIFs that plays the animation when tapped. Currently behind the “Enable new media display” feature flag.
- Show single images and gallery view in the proper orientation. Currently behind the “Enable new media display” feature flag.
- Fixed typos in release notes.
- Renamed and reorganized files.

## [0.1.25] - 2024-08-21Z

- Fixed an issue where the sheet asking users to set up a NIP-05 username would appear after reinstalling Nos, even if the profile already had a NIP-05 username.
- Fixed a bug where urls with periods after them would include the period.
- Fixed a bug where confirmation dialog buttons turn red while swiping across them.

## [0.1.24] - 2024-08-09Z

- Disabled automatically generated analytics events that were sent each time the user navigated to a new screen.
- Show “New notes available” notification on Feed when there are new notes to display.
- Disable the Post button while images are still uploading. Thanks @vien-eaker!
- Improved app performance on first login by requesting fewer events from relays.
- Fixed a bug where the cursor could jump around when composing a note.
- Fixed a bug where mentions could be duplicated when typing in the middle of one.
- Re-enabled autocomplete when composing a note.
- Added push notifications for zaps.
- Added zaps to the Notifications view.
- Created Colors.xcassets and move all colors into it. Thanks @lingoslinger!
- Fixed a bug where confirmation dialog buttons turn red while swiping across them.

## [0.1.23] - 2024-07-31Z

- Fixed a bug where the home feed would be empty on first launch.
- Fixed the issue where tapping outside the New Post view caused it to disappear and all its text to be lost.
- Updated the design of the cards in the Following list.
- Remove stories UI to improve performance.
- Report error to Sentry when parse queue contains over 1000 events.

## [0.1.22] - 2024-07-26Z

- Added a filter button to the Home tab that lets you browse all notes on a specific relay.
- Improved the search experience with fast local searches.
- Fixed the issue where tapping the Search button caused search results to disappear.
- Fixed an issue with naddr links.

## [0.1.21] - 2024-07-24Z

- Added support for paid/authenticated relays (NIP-42).
- Fixed a bug where publishing a note to one relay would publish to all relays.
- Fix a bug where multiple connections could be opened with the same relay.
- Fixed an issue where Profile views would sometimes not display any notes.
- Add impersonation flag category and better NIP-56 mapping.
- Add a Tap to Refresh button in empty profiles.
- Support nostr:naddr links to text and long-form content notes.
- Update the reply count shown below each note in a Feed.
- Removed follower count from profile screen.
- Fixed deep linking to profiles and notes.
- Fixed issue where some nostr:nprofile references did not appear as links.
- Decode nprofile, nevent, and naddr NIP-19 entities.
- Refactor away direct usages of Bech32 and TLV and replace with NostrIdentifier (which still uses both).
- Deleted unused code.

## [0.1.20] - 2024-07-10Z

- Discover tab now features new accounts in News, Music, Activists, and Art.
- Use NIP-05 for shared links to profile.

## [0.1.19] - 2024-07-01Z

- Fixed a crash on the notifications tab
- Fixed a performance issue after opening the Discover tab.
- Cache NIP-05 validations to save network usage.
- Set Xcode version to 15.2, where SwiftUI Previews work reliably.
- Add "Share database" button to Settings to help with debugging.

## [0.1.18] - 2024-06-24Z

- Updated the recommended relays list.
- Fixed a bug where @npubs could be displayed instead of names in note text.
- Fixed a bug when mentioning profiles with emojis in the name.
- Added a message to the top of the Relays screen explaining that Nos works best with 5 or fewer relays.
- Added "Send To Nos" private reporting for profiles.
- Added our third cohort of creators and journalists to the Discover tab.
- Fixed SwiftUI Previews in Xcode.
- Fixed a bug where the Flag User confirmation dialog wasn’t visible on iPad.
- Fixed a bug where taking a photo in the app didn’t work.
- Removed the Save button next to the private key in Settings.
- New accounts automatically follow the nos.social and Tagr-bot accounts.

## [0.1.17] - 2024-06-10Z

- Fixed a bug where infinite spinners would be shown on reposted notes.
- Added support for opening njump.me content in Nos.
- Fixed a crash on logout
- Fixed a bug where some profiles wouldn't load old notes.
- Fixed an issue where NIP-05 could appear as invalid.
- Implemented NIP-96 and NIP-98 for photo and video uploads.

## [0.1.16] - 2024-05-31Z

- Added feedback to the copy button in Settings.
- Fixed an issue where photos and videos could not be uploaded.
- Fixed a crash on logout.

## [0.1.15] - 2024-05-29Z

- Redesigned the Profile screen.
- Improved performance in various parts of the app for users with large follow lists.
- Fixed an issue where deleted notes still appeared in the Profile’s Notes view.
- Sorted the featured profiles in the Discover tab.
- Switched from Reportinator to Tagr bot for content labeling.
- Discover tab now features new accounts.

## [0.1.14] - 2024-05-22Z

- Added the author's name to profile cards on the Discover tab and search results. 
- Added a delay when trying to reopen a websocket that had previously closed with an error.
- Updated the icon that appears when following a user.

## [0.1.13] - 2024-05-15Z

- On the Profile screen, open a sheet to display the full bio. 
- Fixed an issue where "Share logs" wasn't working.
- Discover tab: Center the category buttons.
- Discover tab: Remove placeholder categories and people.

## [0.1.12] - 2024-05-07Z

- Open Profiles when tapping on a NIP-05 username reference in a note.
- Add special treatment for nostr.band when searching on the Discover tab. We are temporarily using nostr.band always and only for search, in addition to the user's normal relay list.
- Detect identifiers of the form @npub1... in notes and link them to the associated profiles.
- Detect NIP-05 identifiers inserted in notes and link them to njump.
- Fixed duplicate text in content warnings
- Added "Send To Nos" private reporting to protect user privacy
- Discover tab now features authors in a variety of categories.
- Fixed an issue on Mac where the Edit Profile screen did not appear in some cases.
- Fixed an issue where registering a NIP-05 username field could fail silently.
- Fixed an issue where users named with valid urls were unable to be mentioned correctly.
- Fixed an issue where pasting an npub while composing a note created an invalid mention.
- Changed "Report note" button to "Flag this content"
- Changed "Report user" button to "Flag this user"
- Updated options for "Flag this user"
- We are now publishing the relay list when registering a new NIP-05 username so
that other users can find you more easily.

## [0.1.11] - 2024-04-18Z

- Added support for uploading videos when composing a note.
- Fixed an issue where reports for notes were treated as reports for profiles.
- Updated the Discover tab navigation bar to match new design.
- Updated the design of profile cards in search results and mentions search.

## [0.1.10] - 2024-04-12Z

- Fixed the tint color on the Profile screen.
- Added option to connect your existing NIP-05 username.
- Fixed a crash that often occurred after opening the app.
- In an effort to prioritize critical functionality, we are dropping support for light mode in the near term. If you have concerns about the remaining theme please reach out to us at support@nos.social

## [0.1.8] - 2024-04-03Z

- Add PrivacyInfo file to the project to comply with Apple's new requirements.
- Updated dark theme colors for card backgrounds, primary text, and secondary text.
- Added a new UI for replying to messages that allows attaching images and setting an expiration date.
- Fixed an issue where Profile pages could display little or no content.

## [0.1.7] - 2024-03-21Z

- Fix issue in Profile title bar that displayed NIP-05 incorrectly.
- Update font styles on Thread, Edit Profile, and Settings screens.
- Fix issue with uploading photos on Mac.
- Re-design the confirmation dialog that appears when you delete your NIP-05.
- Fixed a bug where liking a note could cause other notes to appear liked.
- Added a new UI for replying to messages that allows attaching images and setting an expiration date.
- Fixed an issue where the "Read more" button could display on notes that didn't need it.

## [0.1.6] - 2024-03-07Z

- Parse links and mentions in Profile's about (or bios)
- Show “Post a reply” field at the proper height initially, and allow it to expand as more text is entered.
- Tap the Like button on a note you’ve already liked to remove the Like.
- Display NIP-05 identifier in the Profile screen title bar.
- Added option to register nos.social usernames.
- Fixed issue where search results sometimes don’t appear.
- Disabled link to nip-05 server / url on author cards. 
- Fixed issue where paste menu did not appear when tapping in the Post Note view.
- Fixed intermittent crash when tapping Done after editing your profile.
- Fixed URL detection of raw domain names, such as “nos.social” (without the “http” prefix).
- Fixed the sort order of gallery media to match the order in the note.
- While composing a note, a space is now automatically inserted after any mention of a user or note to ensure it’s formatted correctly.

## [0.1.5] - 2024-02-14Z

- Fixed an issue where tapping the Feed tab did not scroll to the top of the Feed.
- Fixed an issue where tapping the Profile tab did not scroll to the top of the Profile.
- Search now starts automatically after entering three characters instead of one.

## [0.1.4] - 2024-01-31Z

- Show a message when we’re not finding search results.
- Fixed an issue where bad data in the contact list could break the home feed.
- Fixed a bug where the margins of root notes appeared incorrectly on Mac and iPad.
- Fixed a date localization issue.
- Optimized loading of the Notifications tab
- Updated suggested users for discovery tab. 
- Show the profile view when a search matches a valid User ID (npub).
- Added tabs to Profiles to filter posts.
- Fixed a bug that could cause the out of network warning to be shown on reposts in the stories view.
- Fixed a bug that prevented notes that failed to be published to be re-published again.
- Added pagination to the home feed.
- Fixed a bug that prevented reposted notes from loading sometimes.
- Fixed a bug that prevented profile photos and names from being downloaded.

## [0.1.2 (153)] - 2024-01-11Z

- Fixed a crash that sometimes occurred when opening the profile view.
- Fixed a crash that sometimes occurred when viewing a note.
- Migrate to Apple-native string catalog and codegen LocalizedStringResources with xcstrings-tool-plugin.
- Discover screen can now search notes by id.
- Added pagination to Profile screens.

## [0.1.1 (144)] - 2023-12-21Z

- Fixed a crash when opening the note composer.
- Fix localization of warning message when a note has been reported. (thanks @L!)
- Fixed contact list hydration bug where unfollows are not removed when follow counts do not change.
- Erase old notifications from the databse to keep disk usage low.

## [0.1 (101)] - 2023-12-15Z

- Fixed a bug where reposts wouldn't be displayed in the stories.
- Fixed a bug where the reports for authors of replies weren't being considered. 
- Localized relative times on note cards. (thanks @tyiu!)
- Added a context menu for the stories in the Home Feed to open the Profile.
- Add repost button to stories (thanks @maddiefuzz!)

## [0.1 (100)] - 2023-12-09Z

- Fixed some cases where a note's contents would never load.
- Update the color palette.
- Fix crash on Mac when opening new note view.

## [0.1 (99)] - 2023-12-07Z

- Fix profile pictures not loading after creating a new account.

## [0.1 (98)] - 2023-12-04Z

- Fixed a bug where the app could become unresponsive.

## [0.1 (97)] - 2023-12-01Z

- Added the option to copy the NIP-05 identifier when browsing a profile.
- Tapping on a tab bar icon can let you scroll to top.
- Fix an issue where reposts were not displaying correctly.

## [0.1 (96)] - 2023-11-28Z

- Fixed some performance issues for users who follow a large number of accounts.

## [0.1 (95)] - 2023-11-27Z

- Fixed a bug where a root note could be rendered as a reply
- Added the option to copy the text content while browsing a note.
- Fixed UI bugs when displaying the root note of replies.
- Keep track of read stories.
- Fix an issue where reposts were not displaying correctly.

## [0.1 (94)] - 2023-11-17Z

- Removed trailing slash from truncated URLs.
- Add a loading indicator to search results.
- Change the "Followed by" label on the profile screen to "Followers you know"
- Fixed a hang on startup.
- Fixed an issue where links couldn't be opened from the Home tab.
- Change the "Followed by" label on the profile screen to "Followers you know"
- Fixed an issue where the Profile view would always show "Following 0" for people you didn't follow.
- Fix delay in results immediately after opening the discover tab.
- Fixed the 3d card effect on the Notifications tab.
- Updated layout for search results and mention autocomplete cards.

## [0.1 (93)] - 2023-11-10Z

- Added a confirmation before reposting a note.
- Added the ability to delete your reposts by tapping the repost button again.
- Fixed some cases where deleted notes were still being displayed.
- Fixed a bug where notes, reposts, and author profiles could fail to load.
- Show truncated URLs in notes instead of hiding them completely.

## [0.1 (92)] - 2023-11-02Z

- Show reposts in stories.

## [0.1 (91)] - 2023-11-01Z

- Fix a bug where linking a Universal Name would overwrite your existing NIP-05.
- Fixed incorrect ellipsis applied to long notes.
- Changed note rendering to retain more newlines. 
- Show reposts in stories.
- Fixed a bug where notes, reposts, and author profiles could fail to load.
- Show truncated URLs in notes instead of hiding them completely.
- Keep track of read stories.
- Fixed a bug with autocorrect on Mac

## [0.1 (90)] - 2023-10-31Z

- Fixed a bug where notes, reposts, and author profiles could fail to load.

## [0.1 (89)] - 2023-10-31Z

- Added relay.causes.com to the list of recommended relays.

## [0.1 (88)] - 2023-10-27Z

- Added a content warning when a user you follow has reported the content
- Added toggles to the settings screen to disable report-based and network-based content warnings

## [0.1 (86)] - 2023-10-25Z

- Updated link previews in feed to use the stories ui with fixed height and carousel gallery. 
- Updated UI around displaying nested threads and displaying more context of conversations. 
- Changed inline images so we don't display the domain / size / file type for images
- Changed copied links to notes and authors to open in njump.me.
- Added the ability to initiate USBC transactions and check your balance if you have linked a Universal Name to your profile with an attached USBC wallet.
- Add "1 year" as an option when posting a disappearing message

## [0.1 (85)] - 2023-10-23Z

- Fixed missing secrets

## [0.1 (84)] - 2023-10-20Z

- Add Stories view to the Home Feed
- Fixed an issue where the app could become slow after searching for a user.
- Updated search results to show mutual followers and sort by the most followers in common.
- Change links to notes so that they don't display the long note id and instead it's a pretty link. 
- Redesigned the Universal Names registration flow
- Added more relays to the recommended list
- Added an icon to indicate expiring notes, and the timestamp they display is the time until they expire.

## [0.1 (83)] - 2023-10-16Z

- Fixed crash on launch
- Added a URL scheme to open the note composer: nos://note/new?contents=theContentsOfTheNote

## [0.1 (82)] - 2023-10-13Z

- Fixed a bug where profile changes wouldn't be published in some cases
- Fix a bug where the "Post" button wouldn't be shown when composing a reply on macOS
- Fix a bug where the mute list could be overwritten when muting someone
- Fixed aspect ratio on some profile photos
- Added 3d effect to note cards
- Added a URL scheme to open the note composer: nos://note/new?contents=theContentsOfTheNote

## [0.1 (81)] - 2023-09-30Z

- Fixed secrets that weren't included in build 79 and 80

## [0.1 (80)] - 2023-09-30Z

- Updated the design of the edit profile screen
- Fixed a hang on the profile screen

## [0.1 (79)] - 2023-09-22Z

- Added the ability to search for Mastodon usernames on the Discover tab. 
- Long form content is now displayed in the discover tab.
- Fixed a hang on the thread view.

## [0.1 (77)] - 2023-09-15Z

- App performance improvements

## [0.1 (76)] - 2023-09-08Z

- Minor crash fixes and optimizations

## [0.1 (75)] - 2023-09-01Z

- Fix an issue with the database cleanup script that was causing performance issues.
- Optimize loading of profile pictures

## [0.1 (73)] - 2023-08-25Z

- Fixed potential crashes when using Universal Names API.
- Fixed bug that rendered the empty notes message for a profile above the header box.
- Fixed bug that could potentially crash the app sometimes

## [0.1 (72)] - 2023-08-21Z

- Added support for pasting profile and note references when composing notes
- Pop screens from the navigation stack when tapping twice on the tab bar.
- Fixed the launch screen layout on iPad
- Fixed a small issue when mentioning profiles in the reply text box.
- Fixed a crash during onboarding
- Fixed a crash when following or muting a user
- Fixed crash when parsing malformed events.
- Fixed crash when parsing malformed contact lists.
- Added integration with our self-hosted Sentry crash reporting tool (no data shared with third parties)

## [0.1 (66)] - 2023-08-18Z

- Fixed crash when parsing malformed events.
- Fixed crash when parsing malformed contact lists.
- Added support for pasting profile and note references when composing notes
- Pop screens from the navigation stack when tapping twice on the tab bar.
- Fixed the launch screen layout on iPad
- Fixed a small issue when mentioning profiles in the reply text box.

## [0.1 (65)] - 2023-08-04Z

- Add a loading placeholder for note contents.
- Added automatic file uploads to nostr.build.
- Add list of followers and relays in the Profile screen.

## [0.1 (60)] - 2023-08-01Z

- Updated content report style based on the latest NIPs and fixed some bugs with reporting.
- Add a loading placeholder for note contents.
- Fixed the launch screen layout on iPad
- Multiple consecutive newlines will be replaced by a single new line in note content.
- Removed the screen to fill out profile information from onboarding and replaced it with a call to action in the sidebar. 
- Leading and trailing whitespace will no longer be rendered in note content.
- Removed the screen to fill out profile information from onboarding and replaced it with a call to action in the sidebar. 

## [0.1 (59)] - 2023-07-21Z

- Add a loading placeholder for note contents.
- Fixed several crashes.
- Added Dutch, Japanese, and Persian translations. Thanks matata, yutaro, and eru-desu! 
- Added some visual artists to the list of featured users.

## [0.1 (58)] - 2023-07-17Z

- Added better previews for urls shared in notes.

## [0.1 (57)] - 2023-07-17Z

- Fixed an issue where Nos couldn't find the user's key on startup.
- Fixed an issue where you could have duplicate relays: one with a trailing slash and one without.

## [0.1 (56)] - 2023-07-13Z

- Fixed high cpu usage when the app is idle

## [0.1 (55)] - 2023-07-12Z

- Fixed several bugs around muting users
- Added the number of connected relays at the top right corner of the Home Feed.
- Fixed a bug where expired messages could be published to relays that doesn't support them
- Added support for push notifications.

## [0.1 (53)] - 2023-07-03Z

- Added beta integration with the Universal Name System. Edit your profile to link your Universal Name to your Nostr profile.
- Updated design of the relay selector

## [0.1 (52)] - 2023-07-03Z

- Prevent muted authors from appearing in the Discover screen
- Added a confirmation dialog when deleting a note.

## [0.1 (51)] - 2023-06-16Z

- Updated design of the relay selector
- Fixed an issue where the Discover tab wouldn't show new content for a while after upgrading from build 49.

## [0.1 (50)] - 2023-06-15Z

- Added code to show the Discover tab when we haven't downloaded the user's follow list yet (like on first login or app reinstall).
- Improved reliability of loading reposts, user photos, and names.
- Fixed a bug where tapping on a note would open the associated image instead of the thread view.
- Fixed a bug where profile pages would not load in some cases.
- Improved performance of the relay manager.

## [0.1 (49)] - 2023-06-12Z

- More small optimizations to relay traffic and event parsing.

## [0.1 (48)] - 2023-06-12Z

- Requesting fewer events on Home and Discover tab to reduce the load on the db.

## [0.1 (47)] - 2023-06-09Z

- Improved performance of the relay manager.

## [0.1 (46)] - 2023-06-06Z

- Add the ability to report notes and profiles using NIP-32 labels and NIP-69 classification.
- Fixed a crash which occurs on some versions of MacOS when attempting to mention other users during post creation.
- Add the ability to search for users by name from the Discover tab
- Fixed a bug where the note options menu wouldn't show up sometimes.
- Strip whitespace and newline characters when parsing search box input on discover screen as npub.

## [0.1 (44)] - 2023-05-31Z

- Fixed several causes of profile pictures and reposts showing infinite spinners.
- Links to notes or profiles are now tappable.
- Filter logged user from Discover screen.
- Improved performance of posting notes.

## [0.1 (43)] - 2023-05-23Z

- Added German translations (thanks Peter!).
- Updated support email to support@nos.social
- Improved recognition of mentions inside a post

## [0.1 (42)] - 2023-05-16Z

- Added support for mentioning other users when composing a note.
- Fixed a bug where expired messages could be redownloaded from relays that don't delete them.
- Fixed a bug where you couldn't view the parent note of a reply when it was displayed at the top of the Thread view.

## [0.1 (41)] - 2023-05-11Z

- Fix link color on macOS

## [0.1 (40)] - 2023-05-10Z

- Add support for expiration dates when composing notes (please note: messages are not guaranteed to be deleted by relays or other apps)
- Increased the contrast of text in light mode
- Open links in an in-app web browser instead of Safari
- Fixed link detection in notes for URLs without a scheme (i.e. "https://")
- Made the reply button on notes easier to tap, and it now presents the keyboard when tapped.
- Increased the tap size of the ellipsis button on note cards.
- Added Spanish translations (thanks Martin!)
- Updated app icon
- Nos now displays kind 30023 long-form blog posts in the home and profile feeds.

## [0.1 (39)] - 2023-05-02Z

- Improved performance of loading replies
- The notifications tab now request more events from relays

## [0.1 (38)] - 2023-04-28Z

- Made the routine to delete old events more efficient and prevent it from deleting our own events. 
- Fixed a bug where you could post the same reply multiple times.

## [0.1 (37)] - 2023-04-27Z

- Performance improvements
- Added support for reposting notes.
- Fixed a bug where you could post the same reply multiple times.
- Fixed a bug where the user's follow list could be erased on the first launch after importing a new key.

## [0.1 (36)] - 2023-04-25Z

- Added support for reposting notes.
- Added Brazilian Portuguese translations (thanks Andressa!).
- Fixed the French and Traditional Chinese translations.
- Fixed a bug where the user's follow list could be erased on the first launch after importing a new key.
- Fixed a bug where you could post the same reply multiple times.
- Fixed an issue where profile pictures could be rendered with the wrong aspect ratio.

## [0.1 (35)] - 2023-04-19Z

- Added French translations. Thank you p2x@p2xco.de!
- Added Chinese (Traditional) and updated Chinese (Simplified) translations. Thank you rasputin@getalby.com!
- Added a logout button in the Settings menu.
- Minor performance improvements on Thread and Discover views.
- Updated the default list of users shown on the Discover tab.
- Fixed a bug where muted authors would show up on the Discover tab.
- Added an initial loading indicator when you first open the Home or Discover tabs.
- Added a logout button in the Settings menu.
- Fixed a bug where notes would be truncated but the Read More button would not be shown.
- Scrolling performance improvements
- Fixed a bug where notes would be truncated but the Read More button would not be shown.

## [0.1 (33)] - 2023-04-17Z

- Added a button to share the application logs in the Settings menu
- Automatically attach debug logs to support emails

## [0.1 (32)] - 2023-04-14Z

- More performance improvements on the Home tab.

Note:
- In this build you have to pull-to-refresh if you want to see new notes after the initial load of the Home or Discover tabs. 

## [0.1 (31)] - 2023-04-13Z

- Added a button to view raw event JSON in the options menu on notes.
- Fixed notes saying "so-and-so posted" at the top when it should say "so-and-so replied".
- Added code to load the note being replied to if we don't have it. 
- Improved performance on the home feed

## [0.1 (30)] - 2023-04-10Z

- Fixed a bug where the Read More button would show on notes when it didn't need to.
- Added Chinese (Simplified) translations (thanks rasputin@getalby.com!)
- Nos now requests delete events from relays.

## [0.1 (28)] - 2023-04-07Z

- Made all the built-in text in the app translatable. If you would like to help translate Nos let us know by emailing support@nos.social.

## [0.1 (27)] - 2023-04-05Z

- Minor performance improvements
- Fixed an occasional hang when publishing

## [0.1 (26)] - 2023-04-03Z

- Minor performance improvements on the Feed and Discover tabs

## [0.1 (25)] - 2023-03-31Z

- Fixed a bug where reply counts were displaying translation keys instead of the count

## [0.1 (24)] - 2023-03-31Z

- Added Crowdin integration for translation services. If you would like to help us translate Nos drop us a line at 
support@nos.social.
- Fixed several crashes.
- Fixed issue where the like button didn't turn orange when pressed.
- Fixed an issue where likes to replies were counted towards the root note.
- Added more aggressive caching of images.
- Minor performance improvements - more to come!

## [0.1 (23)] - 2023-03-25Z
- Add the option to copy web links on profile pages and notes.

## [0.1 (22)] - 2023-03-23Z
- Fixed a bug in the list of people you are following, where tapping on any name would show your own profile.

## [0.1 (21)] - 2023-03-23Z
- Fixed a bug where the user's profile name was not set after onboarding.
- Added a demo of the Universal Namespace when setting up your profile. 

## [0.1 (20)] - 2023-03-22Z
- Fixed some bugs in Universal Name login flow (onboarding flow fixes forthcoming)

## [0.1 (19)] - 2023-03-22Z
- Added a link to nostr.build on the New Note screen
- Added a demo flow for setting up a Universal Name on the Edit Profile screen.

## [0.1 (18)] - 2023-03-20Z
- Show the number of likes on notes

## [0.1 (17)] - 2023-03-20Z
- Minor performance improvements

## [0.1 (16)] - 2023-03-19Z
- Hide the text in private key text fields
- Hide replies from muted users
- Fixed an issue where your own replies would be shown on the notificaitons tab
- Added a launch screen
- Various styling updates
- Added an About screen to the side menu
- Added a Share Nos button to the side menu 

## [0.1 (15)] - 2023-03-18Z
- Added the ability to browse all notes from a single relay on the Discover tab.
- Added the ability to post a note to a single relay from the New Note screen.
- Support likes as described in NIP-25, make sure reply and parent likes are correct
- Show "posted" and "replied" headers on NoteCards
- Navigate to replied to note when tapping on reply from outside thread view
- Search by name on Discover view
- Fixed cards on the Discover tab all being the same size.
- Fixed a crash when deleting your key in Settings

## [0.1 (14)] - 2023-03-16Z
- Nos now reads and writes your mutes the mute list shared with other Nostr apps.

## [0.1 (13)] - 2023-03-15Z
- Fix all thread replies showing as out of network on first launch after installation.

## [0.1 (12)] - 2023-03-15Z
- Added NIP-05 field to Edit Profile page, lookup users using NIP-05 names in discover tab, tapping the NIP-05 name opens the domain in a new window.
- Delete notes
- More performance improvements centered around our relay communication
- Fix invisible tab bar
- Made placeholder text color same for all fields in profile edit view
- Add basic image rendering in Note cards
- UNS Support on Profile page
- Fix onboarding taps at bottom of screen causing screen to switch

Known Issues:
- Deleting your key in Settings causes the app to crash. But you are correctly taken into onboarding after relaunch.

## [0.1 (11)] - 2023-03-14Z
- Fixed thread view saying every reply is out of network
- reduced the number of requests we send to relays
- improved app performance
- fixed showing empty displayNames when name is set

## [0.1 (10)] - 2023-03-14Z
- Display a user's NIP-05 identifier on the profile page after making a web request to verify that it is correct 
- Fix blank home feed during first launch

## [0.1 (9)] - 2023-03-14Z
- Fixed a crash on launch when relay model was outdated.
- Fix your own posts showing as outside your network on a fresh install. 
- Add self-hosted PostHog analytics
- Render mentions on notifications tab
- Copy note text

Known issues:
- You may have to force quit the app and restart it to see everyone you follow on the Home Feed.

## [0.1 (8)] - 2023-03-13Z
- Fix translucent tab bar in the simulator.
- Connect to more relays to get user relay list after importing a key during onboarding
- Fix some bugs in thread views
- Show placeholder cards for messages outside 2 hops and allow the user to reveal them
- Support deprecated reply #e tag format
- Fixed an issue where older contact list and metadata events could overwrite new ones
- Styled onboarding views

## [0.1 (7)] - 2023-03-10Z
- Use only relays added in RelayView for sending and receiving events
- Add PostHog analytics
- Render note mentions in NoteCard
- Open an email compose view controller for support@nos.social 
- Fix duplicate note on a new post
- Add mute functionality
- Publish relay changes
- Recommended / default relays
- Added colors and Clarity City font throughout the app
- Show Discover tab after onboarding
- Fix crash on Mac
- Improved profile photo loading and added a cache
- Added code to compute a sensible default number of columns on the Discover tab
- Replaced moved relays tab to side menu, added New Post and Profile tabs
- Make links on notes tappable
- Fix newlines not rendering on notes
- Added timestamp to notes
- Update Discover feed algorithm to include people 2 hops from you.
- Fix infinite spinners on some avatars
- Edit profile

## [0.1 (6)] - 2023-03-08Z

- Fixed follow / unfollow sync
- Reduced number of REQ sent to relays
- Request profile metadata for users displayed on the Discover tab
- Cleanup RelayService
- Render user avatar on Profile screen
- Added support for threads in reply views
- Retry failed Event sends every 2 minutes (max 5 retries)
- Add basic notifications tab
- Filter the Home Feed down to root posts
- The profile view requests the latest events and metadata for the given user from the relays
- Add the ellipsis button to NoteCard and allow the user to copy the NIP-19 note ID of a note.
- Enabled button to copy user ID on Profile View
- Fixed UI freezes when using many relays by moving event processing to a background thread.
- Add a search bar to the discover tab that users can use to look up other users.
- On relay remove, send CLOSE to all subs then disconnect and delete socket
- Render user mentions in NoteCard
- Replace the warning message to tell the user never to share their private key with anyone.

## [0.1 (5)] 2023-03-02

- Added a Discover tab that shows all events from all relays.
- Core Data will now be wiped whenever we change the data model, which is often. This speeds up our development process, but you will have to re-enter your relays when this happens.
- Change the home feed so that it shows the CurrentUser's notes always.
- Preload sample_data into core data for DEBUG builds
- Added a screen to show all the replies to a note.
- Fixed empty home feed message so it doesn't overlay other views
- Change settings and onboarding to accept nsec-format private key
- Fixed app crash when no user is passed to HomeFeedView initializer
- Added ability to post a reply in thread view.
- Fixed READ MORE Button
- In the Discover tab, display a feed of interesting people

## [0.1 (4)] - 2023-02-24

- Added ability to delete relays on the Relays screen.
- Fix events not being signed correctly with a key generated during onboarding.
- Verify signatures on events.
- Request only events from user's Follows
- Follow / unfollow functionality
- Calculate reply count and display in NoteCard

## [0.1 (3)] - 2023-02-20Z

- Sync authors in HomeFeedView
- Added AvatarView for rendering profile pictures on NoteCards

## [0.1 (2)]

- Added conversion of hex keys to npub
- Add a basic New Post screen
- Save private key to keychain
- Parse and store contact list
- Add onboarding flow
- Copied MessageCard and MessageButton SwiftUI view from Planetary renaming Message to Note
- Added a basic profile screen

## [0.1 (1)]

- Parse and display Nostr events
- Read events from relays
- Sign and publish events to relays
- Add Settings view where you can put in your private key
- Added tab bar component and side menu with profile<|MERGE_RESOLUTION|>--- conflicted
+++ resolved
@@ -11,10 +11,8 @@
 ## [Unreleased]
 
 ### Release Notes
-<<<<<<< HEAD
 
 - Added the option to preview a note before posting it.
-=======
 - Fixed side menu accessibility issues.
 - Fixed a bug where content of a quoted note expanded out beyond width of viewport. 
 
@@ -25,7 +23,6 @@
 ## [0.1.26] - 2024-09-09Z
 
 ### Release Notes
->>>>>>> 13f04f0e
 - Fixed a crash that could occur while Nos was in the background.
 - Fixed a bug where Nos sometimes wouldn't reconnect to relays.
 - Added nos.lol to the default relay list for new accounts and removed relay.snort.social.
