# Changelog
All notable changes to this project will be documented in this file.

We define "Noteworthy changes" as 1) user-facing features or bugfixes 2) significant technical or architectural changes that contributors will notice. If your Pull Request does not contain any changes of this nature i.e. minor string/translation changes, patch releases of dependencies, refactoring, etc. then add the `Skip-Changelog` label. 

The format is based on [Keep a Changelog](https://keepachangelog.com/en/1.0.0/),
and this project adheres to [Semantic Versioning](https://semver.org/spec/v2.0.0.html).

## [Unreleased]

<<<<<<< HEAD
- Added Dutch, Japanese, and Persian translations. Thanks matata, yutaro, and eru-desu! 
- Added some visual artists to the list of featured users.
=======
## [0.1 (58)] - 2023-07-17Z

- Added better previews for urls shared in notes.
>>>>>>> c5c36d30

## [0.1 (57)] - 2023-07-17Z

- Fixed an issue where Nos couldn't find the user's key on startup.
- Fixed an issue where you could have duplicate relays: one with a trailing slash and one without.

## [0.1 (56)] - 2023-07-13Z

- Fixed high cpu usage when the app is idle

## [0.1 (55)] - 2023-07-12Z

- Fixed several bugs around muting users
- Added the number of connected relays at the top right corner of the Home Feed.
- Fixed a bug where expired messages could be published to relays that doesn't support them
- Added support for push notifications.

## [0.1 (53)] - 2023-07-03Z

- Added beta integration with the Universal Name System. Edit your profile to link your Universal Name to your Nostr profile.
- Updated design of the relay selector

## [0.1 (52)] - 2023-07-03Z

- Prevent muted authors from appearing in the Discover screen
- Added a confirmation dialog when deleting a note.

## [0.1 (51)] - 2023-06-16Z

- Updated design of the relay selector
- Fixed an issue where the Discover tab wouldn't show new content for a while after upgrading from build 49.

## [0.1 (50)] - 2023-06-15Z

- Added code to show the Discover tab when we haven't downloaded the user's follow list yet (like on first login or app reinstall).
- Improved reliability of loading reposts, user photos, and names.
- Fixed a bug where tapping on a note would open the associated image instead of the thread view.
- Fixed a bug where profile pages would not load in some cases.
- Improved performance of the relay manager.

## [0.1 (49)] - 2023-06-12Z

- More small optimizations to relay traffic and event parsing.

## [0.1 (48)] - 2023-06-12Z

- Requesting fewer events on Home and Discover tab to reduce the load on the db.

## [0.1 (47)] - 2023-06-09Z

- Improved performance of the relay manager.

## [0.1 (46)] - 2023-06-06Z

- Add the ability to report notes and profiles using NIP-32 labels and NIP-69 classification.
- Fixed a crash which occurs on some versions of MacOS when attempting to mention other users during post creation.
- Add the ability to search for users by name from the Discover tab
- Fixed a bug where the note options menu wouldn't show up sometimes.
- Strip whitespace and newline characters when parsing search box input on discover screen as npub.

## [0.1 (44)] - 2023-05-31Z

- Fixed several causes of profile pictures and reposts showing infinite spinners.
- Links to notes or profiles are now tappable.
- Filter logged user from Discover screen.
- Improved performance of posting notes.

## [0.1 (43)] - 2023-05-23Z

- Added German translations (thanks Peter!).
- Updated support email to support@nos.social
- Improved recognition of mentions inside a post

## [0.1 (42)] - 2023-05-16Z

- Added support for mentioning other users when composing a note.
- Fixed a bug where expired messages could be redownloaded from relays that don't delete them.
- Fixed a bug where you couldn't view the parent note of a reply when it was displayed at the top of the Thread view.

## [0.1 (41)] - 2023-05-11Z

- Fix link color on macOS

## [0.1 (40)] - 2023-05-10Z

- Add support for expiration dates when composing notes (please note: messages are not guaranteed to be deleted by relays or other apps)
- Increased the contrast of text in light mode
- Open links in an in-app web browser instead of Safari
- Fixed link detection in notes for URLs without a scheme (i.e. "https://")
- Made the reply button on notes easier to tap, and it now presents the keyboard when tapped.
- Increased the tap size of the ellipsis button on note cards.
- Added Spanish translations (thanks Martin!)
- Updated app icon
- Nos now displays kind 30023 long-form blog posts in the home and profile feeds.

## [0.1 (39)] - 2023-05-02Z

- Improved performance of loading replies
- The notifications tab now request more events from relays

## [0.1 (38)] - 2023-04-28Z

- Made the routine to delete old events more efficient and prevent it from deleting our own events. 
- Fixed a bug where you could post the same reply multiple times.

## [0.1 (37)] - 2023-04-27Z

- Performance improvements
- Added support for reposting notes.
- Fixed a bug where you could post the same reply multiple times.
- Fixed a bug where the user's follow list could be erased on the first launch after importing a new key.

## [0.1 (36)] - 2023-04-25Z

- Added support for reposting notes.
- Added Brazilian Portuguese translations (thanks Andressa!).
- Fixed the French and Traditional Chinese translations.
- Fixed a bug where the user's follow list could be erased on the first launch after importing a new key.
- Fixed a bug where you could post the same reply multiple times.
- Fixed an issue where profile pictures could be rendered with the wrong aspect ratio.

## [0.1 (35)] - 2023-04-19Z

- Added French translations. Thank you p2x@p2xco.de!
- Added Chinese (Traditional) and updated Chinese (Simplified) translations. Thank you rasputin@getalby.com!
- Added a logout button in the Settings menu.
- Minor performance improvements on Thread and Discover views.
- Updated the default list of users shown on the Discover tab.
- Fixed a bug where muted authors would show up on the Discover tab.
- Added an initial loading indicator when you first open the Home or Discover tabs.
- Added a logout button in the Settings menu.
- Fixed a bug where notes would be truncated but the Read More button would not be shown.
- Scrolling performance improvements
- Fixed a bug where notes would be truncated but the Read More button would not be shown.

## [0.1 (33)] - 2023-04-17Z

- Added a button to share the application logs in the Settings menu
- Automatically attach debug logs to support emails

## [0.1 (32)] - 2023-04-14Z

- More performance improvements on the Home tab.

Note:
- In this build you have to pull-to-refresh if you want to see new notes after the initial load of the Home or Discover tabs. 

## [0.1 (31)] - 2023-04-13Z

- Added a button to view raw event JSON in the options menu on notes.
- Fixed notes saying "so-and-so posted" at the top when it should say "so-and-so replied".
- Added code to load the note being replied to if we don't have it. 
- Improved performance on the home feed

## [0.1 (30)] - 2023-04-10Z

- Fixed a bug where the Read More button would show on notes when it didn't need to.
- Added Chinese (Simplified) translations (thanks rasputin@getalby.com!)
- Nos now requests delete events from relays.

## [0.1 (28)] - 2023-04-07Z

- Made all the built-in text in the app translatable. If you would like to help translate Nos let us know by emailing support@nos.social.

## [0.1 (27)] - 2023-04-05Z

- Minor performance improvements
- Fixed an occasional hang when publishing

## [0.1 (26)] - 2023-04-03Z

- Minor performance improvements on the Feed and Discover tabs

## [0.1 (25)] - 2023-03-31Z

- Fixed a bug where reply counts were displaying translation keys instead of the count

## [0.1 (24)] - 2023-03-31Z

- Added Crowdin integration for translation services. If you would like to help us translate Nos drop us a line at 
support@nos.social.
- Fixed several crashes.
- Fixed issue where the like button didn't turn orange when pressed.
- Fixed an issue where likes to replies were counted towards the root note.
- Added more aggressive caching of images.
- Minor performance improvements - more to come!

## [0.1 (23)] - 2023-03-25Z
- Add the option to copy web links on profile pages and notes.

## [0.1 (22)] - 2023-03-23Z
- Fixed a bug in the list of people you are following, where tapping on any name would show your own profile.

## [0.1 (21)] - 2023-03-23Z
- Fixed a bug where the user's profile name was not set after onboarding.
- Added a demo of the Universal Namespace when setting up your profile. 

## [0.1 (20)] - 2023-03-22Z
- Fixed some bugs in Universal Name login flow (onboarding flow fixes forthcoming)

## [0.1 (19)] - 2023-03-22Z
- Added a link to nostr.build on the New Note screen
- Added a demo flow for setting up a Universal Name on the Edit Profile screen.

## [0.1 (18)] - 2023-03-20Z
- Show the number of likes on notes

## [0.1 (17)] - 2023-03-20Z
- Minor performance improvements

## [0.1 (16)] - 2023-03-19Z
- Hide the text in private key text fields
- Hide replies from muted users
- Fixed an issue where your own replies would be shown on the notificaitons tab
- Added a launch screen
- Various styling updates
- Added an About screen to the side menu
- Added a Share Nos button to the side menu 

## [0.1 (15)] - 2023-03-18Z
- Added the ability to browse all notes from a single relay on the Discover tab.
- Added the ability to post a note to a single relay from the New Note screen.
- Support likes as described in NIP-25, make sure reply and parent likes are correct
- Show "posted" and "replied" headers on NoteCards
- Navigate to replied to note when tapping on reply from outside thread view
- Search by name on Discover view
- Fixed cards on the Discover tab all being the same size.
- Fixed a crash when deleting your key in Settings

## [0.1 (14)] - 2023-03-16Z
- Nos now reads and writes your mutes the mute list shared with other Nostr apps.

## [0.1 (13)] - 2023-03-15Z
- Fix all thread replies showing as out of network on first launch after installation.

## [0.1 (12)] - 2023-03-15Z
- Added NIP-05 field to Edit Profile page, lookup users using NIP-05 names in discover tab, tapping the NIP-05 name opens the domain in a new window.
- Delete notes
- More performance improvements centered around our relay communication
- Fix invisible tab bar
- Made placeholder text color same for all fields in profile edit view
- Add basic image rendering in Note cards
- UNS Support on Profile page
- Fix onboarding taps at bottom of screen causing screen to switch

Known Issues:
- Deleting your key in Settings causes the app to crash. But you are correctly taken into onboarding after relaunch.

## [0.1 (11)] - 2023-03-14Z
- Fixed thread view saying every reply is out of network
- reduced the number of requests we send to relays
- improved app performance
- fixed showing empty displayNames when name is set

## [0.1 (10)] - 2023-03-14Z
- Display a user's NIP-05 identifier on the profile page after making a web request to verify that it is correct 
- Fix blank home feed during first launch

## [0.1 (9)] - 2023-03-14Z
- Fixed a crash on launch when relay model was outdated.
- Fix your own posts showing as outside your network on a fresh install. 
- Add self-hosted PostHog analytics
- Render mentions on notifications tab
- Copy note text

Known issues:
- You may have to force quit the app and restart it to see everyone you follow on the Home Feed.

## [0.1 (8)] - 2023-03-13Z
- Fix translucent tab bar in the simulator.
- Connect to more relays to get user relay list after importing a key during onboarding
- Fix some bugs in thread views
- Show placeholder cards for messages outside 2 hops and allow the user to reveal them
- Support deprecated reply #e tag format
- Fixed an issue where older contact list and metadata events could overwrite new ones
- Styled onboarding views

## [0.1 (7)] - 2023-03-10Z
- Use only relays added in RelayView for sending and receiving events
- Add PostHog analytics
- Render note mentions in NoteCard
- Open an email compose view controller for support@nos.social 
- Fix duplicate note on a new post
- Add mute functionality
- Publish relay changes
- Recommended / default relays
- Added colors and Clarity City font throughout the app
- Show Discover tab after onboarding
- Fix crash on Mac
- Improved profile photo loading and added a cache
- Added code to compute a sensible default number of columns on the Discover tab
- Replaced moved relays tab to side menu, added New Post and Profile tabs
- Make links on notes tappable
- Fix newlines not rendering on notes
- Added timestamp to notes
- Update Discover feed algorithm to include people 2 hops from you.
- Fix infinite spinners on some avatars
- Edit profile

## [0.1 (6)] - 2023-03-08Z

- Fixed follow / unfollow sync
- Reduced number of REQ sent to relays
- Request profile metadata for users displayed on the Discover tab
- Cleanup RelayService
- Render user avatar on Profile screen
- Added support for threads in reply views
- Retry failed Event sends every 2 minutes (max 5 retries)
- Add basic notifications tab
- Filter the Home Feed down to root posts
- The profile view requests the latest events and metadata for the given user from the relays
- Add the ellipsis button to NoteCard and allow the user to copy the NIP-19 note ID of a note.
- Enabled button to copy user ID on Profile View
- Fixed UI freezes when using many relays by moving event processing to a background thread.
- Add a search bar to the discover tab that users can use to look up other users.
- On relay remove, send CLOSE to all subs then disconnect and delete socket
- Render user mentions in NoteCard
- Replace the warning message to tell the user never to share their private key with anyone.

## [0.1 (5)] 2023-03-02

- Added a Discover tab that shows all events from all relays.
- Core Data will now be wiped whenever we change the data model, which is often. This speeds up our development process, but you will have to re-enter your relays when this happens.
- Change the home feed so that it shows the CurrentUser's notes always.
- Preload sample_data into core data for DEBUG builds
- Added a screen to show all the replies to a note.
- Fixed empty home feed message so it doesn't overlay other views
- Change settings and onboarding to accept nsec-format private key
- Fixed app crash when no user is passed to HomeFeedView initializer
- Added ability to post a reply in thread view.
- Fixed READ MORE Button
- In the Discover tab, display a feed of interesting people

## [0.1 (4)] - 2023-02-24

- Added ability to delete relays on the Relays screen.
- Fix events not being signed correctly with a key generated during onboarding.
- Verify signatures on events.
- Request only events from user's Follows
- Follow / unfollow functionality
- Calculate reply count and display in NoteCard

## [0.1 (3)] - 2023-02-20Z

- Sync authors in HomeFeedView
- Added AvatarView for rendering profile pictures on NoteCards

## [0.1 (2)]

- Added conversion of hex keys to npub
- Add a basic New Post screen
- Save private key to keychain
- Parse and store contact list
- Add onboarding flow
- Copied MessageCard and MessageButton SwiftUI view from Planetary renaming Message to Note
- Added a basic profile screen

## [0.1 (1)]

- Parse and display Nostr events
- Read events from relays
- Sign and publish events to relays
- Add Settings view where you can put in your private key
- Added tab bar component and side menu with profile<|MERGE_RESOLUTION|>--- conflicted
+++ resolved
@@ -8,14 +8,12 @@
 
 ## [Unreleased]
 
-<<<<<<< HEAD
 - Added Dutch, Japanese, and Persian translations. Thanks matata, yutaro, and eru-desu! 
 - Added some visual artists to the list of featured users.
-=======
+
 ## [0.1 (58)] - 2023-07-17Z
 
 - Added better previews for urls shared in notes.
->>>>>>> c5c36d30
 
 ## [0.1 (57)] - 2023-07-17Z
 
