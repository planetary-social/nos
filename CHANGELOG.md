# Changelog
All notable changes to this project will be documented in this file.

We define "Noteworthy changes" as 1) user-facing features or bugfixes 2) significant technical or architectural changes that contributors will notice. If your Pull Request does not contain any changes of this nature i.e. minor string/translation changes, patch releases of dependencies, refactoring, etc. then add the `Skip-Changelog` label. 

The **Release Notes** section is for changes that the are relevant to users, and they should know about. The **Internal Changes** section is for other changes that are not visible to users since the changes may not be relevant to them, e.g technical improvements, but the developers should still be aware of.

The format is based on [Keep a Changelog](https://keepachangelog.com/en/1.0.0/),
and this project adheres to [Semantic Versioning](https://semver.org/spec/v2.0.0.html).

## [Unreleased]

### Release Notes

- Added the option to preview a note before posting it.
- Fixed side menu accessibility issues.
- Fixed a bug where content of a quoted note expanded out beyond width of viewport. 

### Internal Changes
- Use NIP-92 media metadata to display media in the proper orientation. Currently behind the “Enable new media display” feature flag.
- Added more instructions to the changelog file
- Added some logging when a content warnings is displayed

## [0.1.26] - 2024-09-09Z

### Release Notes
- Fixed a crash that could occur while Nos was in the background.
- Fixed a bug where Nos sometimes wouldn't reconnect to relays.
- Added nos.lol to the default relay list for new accounts and removed relay.snort.social.
- Show quoted notes in note cards.
- Added quote-reposting.
- Added a new image viewer that appears when you tap an image.
- Added a new gallery view that’s currently behind a feature flag.
- Removed the like and repost counts from the Main and Profile feeds.
- Removed wss:// from relay addresses in lists and removed the need to prepend relay addresses with wss://.
- Localized the quotation marks on the Notifications view.
- Fixed a bug where nostr entities in URLs were treated like quoted note links.
- Added in-app profile photo editing.
- Changed "Name" to "Display Name" on the Edit Profile View.
<<<<<<< HEAD
- Fixed side menu accessibility issues. 
- Fixed a bug where content of a quoted note expanded out beyond width of viewport. 
- Updated the copy on the 3 dots note menu.
=======
- Fixed issue where relay metadata is never updated.
>>>>>>> e0682718

### Internal Changes
- Included the npub in the properties list sent to analytics.
- Replaced hard-coded color values.
- Added a feature flag toggle for “Enable new media display” to Staging builds. 
- Added a new gallery view to display multiple links in a post. Currently behind the “Enable new media display” feature flag.
- Added an overlay to GIFs that plays the animation when tapped. Currently behind the “Enable new media display” feature flag.
- Show single images and gallery view in the proper orientation. Currently behind the “Enable new media display” feature flag.
- Fixed typos in release notes.
- Renamed and reorganized files.

## [0.1.25] - 2024-08-21Z

- Fixed an issue where the sheet asking users to set up a NIP-05 username would appear after reinstalling Nos, even if the profile already had a NIP-05 username.
- Fixed a bug where urls with periods after them would include the period.
- Fixed a bug where confirmation dialog buttons turn red while swiping across them.

## [0.1.24] - 2024-08-09Z

- Disabled automatically generated analytics events that were sent each time the user navigated to a new screen.
- Show “New notes available” notification on Feed when there are new notes to display.
- Disable the Post button while images are still uploading. Thanks @vien-eaker!
- Improved app performance on first login by requesting fewer events from relays.
- Fixed a bug where the cursor could jump around when composing a note.
- Fixed a bug where mentions could be duplicated when typing in the middle of one.
- Re-enabled autocomplete when composing a note.
- Added push notifications for zaps.
- Added zaps to the Notifications view.
- Created Colors.xcassets and move all colors into it. Thanks @lingoslinger!
- Fixed a bug where confirmation dialog buttons turn red while swiping across them.

## [0.1.23] - 2024-07-31Z

- Fixed a bug where the home feed would be empty on first launch.
- Fixed the issue where tapping outside the New Post view caused it to disappear and all its text to be lost.
- Updated the design of the cards in the Following list.
- Remove stories UI to improve performance.
- Report error to Sentry when parse queue contains over 1000 events.

## [0.1.22] - 2024-07-26Z

- Added a filter button to the Home tab that lets you browse all notes on a specific relay.
- Improved the search experience with fast local searches.
- Fixed the issue where tapping the Search button caused search results to disappear.
- Fixed an issue with naddr links.

## [0.1.21] - 2024-07-24Z

- Added support for paid/authenticated relays (NIP-42).
- Fixed a bug where publishing a note to one relay would publish to all relays.
- Fix a bug where multiple connections could be opened with the same relay.
- Fixed an issue where Profile views would sometimes not display any notes.
- Add impersonation flag category and better NIP-56 mapping.
- Add a Tap to Refresh button in empty profiles.
- Support nostr:naddr links to text and long-form content notes.
- Update the reply count shown below each note in a Feed.
- Removed follower count from profile screen.
- Fixed deep linking to profiles and notes.
- Fixed issue where some nostr:nprofile references did not appear as links.
- Decode nprofile, nevent, and naddr NIP-19 entities.
- Refactor away direct usages of Bech32 and TLV and replace with NostrIdentifier (which still uses both).
- Deleted unused code.

## [0.1.20] - 2024-07-10Z

- Discover tab now features new accounts in News, Music, Activists, and Art.
- Use NIP-05 for shared links to profile.

## [0.1.19] - 2024-07-01Z

- Fixed a crash on the notifications tab
- Fixed a performance issue after opening the Discover tab.
- Cache NIP-05 validations to save network usage.
- Set Xcode version to 15.2, where SwiftUI Previews work reliably.
- Add "Share database" button to Settings to help with debugging.

## [0.1.18] - 2024-06-24Z

- Updated the recommended relays list.
- Fixed a bug where @npubs could be displayed instead of names in note text.
- Fixed a bug when mentioning profiles with emojis in the name.
- Added a message to the top of the Relays screen explaining that Nos works best with 5 or fewer relays.
- Added "Send To Nos" private reporting for profiles.
- Added our third cohort of creators and journalists to the Discover tab.
- Fixed SwiftUI Previews in Xcode.
- Fixed a bug where the Flag User confirmation dialog wasn’t visible on iPad.
- Fixed a bug where taking a photo in the app didn’t work.
- Removed the Save button next to the private key in Settings.
- New accounts automatically follow the nos.social and Tagr-bot accounts.

## [0.1.17] - 2024-06-10Z

- Fixed a bug where infinite spinners would be shown on reposted notes.
- Added support for opening njump.me content in Nos.
- Fixed a crash on logout
- Fixed a bug where some profiles wouldn't load old notes.
- Fixed an issue where NIP-05 could appear as invalid.
- Implemented NIP-96 and NIP-98 for photo and video uploads.

## [0.1.16] - 2024-05-31Z

- Added feedback to the copy button in Settings.
- Fixed an issue where photos and videos could not be uploaded.
- Fixed a crash on logout.

## [0.1.15] - 2024-05-29Z

- Redesigned the Profile screen.
- Improved performance in various parts of the app for users with large follow lists.
- Fixed an issue where deleted notes still appeared in the Profile’s Notes view.
- Sorted the featured profiles in the Discover tab.
- Switched from Reportinator to Tagr bot for content labeling.
- Discover tab now features new accounts.

## [0.1.14] - 2024-05-22Z

- Added the author's name to profile cards on the Discover tab and search results. 
- Added a delay when trying to reopen a websocket that had previously closed with an error.
- Updated the icon that appears when following a user.

## [0.1.13] - 2024-05-15Z

- On the Profile screen, open a sheet to display the full bio. 
- Fixed an issue where "Share logs" wasn't working.
- Discover tab: Center the category buttons.
- Discover tab: Remove placeholder categories and people.

## [0.1.12] - 2024-05-07Z

- Open Profiles when tapping on a NIP-05 username reference in a note.
- Add special treatment for nostr.band when searching on the Discover tab. We are temporarily using nostr.band always and only for search, in addition to the user's normal relay list.
- Detect identifiers of the form @npub1... in notes and link them to the associated profiles.
- Detect NIP-05 identifiers inserted in notes and link them to njump.
- Fixed duplicate text in content warnings
- Added "Send To Nos" private reporting to protect user privacy
- Discover tab now features authors in a variety of categories.
- Fixed an issue on Mac where the Edit Profile screen did not appear in some cases.
- Fixed an issue where registering a NIP-05 username field could fail silently.
- Fixed an issue where users named with valid urls were unable to be mentioned correctly.
- Fixed an issue where pasting an npub while composing a note created an invalid mention.
- Changed "Report note" button to "Flag this content"
- Changed "Report user" button to "Flag this user"
- Updated options for "Flag this user"
- We are now publishing the relay list when registering a new NIP-05 username so
that other users can find you more easily.

## [0.1.11] - 2024-04-18Z

- Added support for uploading videos when composing a note.
- Fixed an issue where reports for notes were treated as reports for profiles.
- Updated the Discover tab navigation bar to match new design.
- Updated the design of profile cards in search results and mentions search.

## [0.1.10] - 2024-04-12Z

- Fixed the tint color on the Profile screen.
- Added option to connect your existing NIP-05 username.
- Fixed a crash that often occurred after opening the app.
- In an effort to prioritize critical functionality, we are dropping support for light mode in the near term. If you have concerns about the remaining theme please reach out to us at support@nos.social

## [0.1.8] - 2024-04-03Z

- Add PrivacyInfo file to the project to comply with Apple's new requirements.
- Updated dark theme colors for card backgrounds, primary text, and secondary text.
- Added a new UI for replying to messages that allows attaching images and setting an expiration date.
- Fixed an issue where Profile pages could display little or no content.

## [0.1.7] - 2024-03-21Z

- Fix issue in Profile title bar that displayed NIP-05 incorrectly.
- Update font styles on Thread, Edit Profile, and Settings screens.
- Fix issue with uploading photos on Mac.
- Re-design the confirmation dialog that appears when you delete your NIP-05.
- Fixed a bug where liking a note could cause other notes to appear liked.
- Added a new UI for replying to messages that allows attaching images and setting an expiration date.
- Fixed an issue where the "Read more" button could display on notes that didn't need it.

## [0.1.6] - 2024-03-07Z

- Parse links and mentions in Profile's about (or bios)
- Show “Post a reply” field at the proper height initially, and allow it to expand as more text is entered.
- Tap the Like button on a note you’ve already liked to remove the Like.
- Display NIP-05 identifier in the Profile screen title bar.
- Added option to register nos.social usernames.
- Fixed issue where search results sometimes don’t appear.
- Disabled link to nip-05 server / url on author cards. 
- Fixed issue where paste menu did not appear when tapping in the Post Note view.
- Fixed intermittent crash when tapping Done after editing your profile.
- Fixed URL detection of raw domain names, such as “nos.social” (without the “http” prefix).
- Fixed the sort order of gallery media to match the order in the note.
- While composing a note, a space is now automatically inserted after any mention of a user or note to ensure it’s formatted correctly.

## [0.1.5] - 2024-02-14Z

- Fixed an issue where tapping the Feed tab did not scroll to the top of the Feed.
- Fixed an issue where tapping the Profile tab did not scroll to the top of the Profile.
- Search now starts automatically after entering three characters instead of one.

## [0.1.4] - 2024-01-31Z

- Show a message when we’re not finding search results.
- Fixed an issue where bad data in the contact list could break the home feed.
- Fixed a bug where the margins of root notes appeared incorrectly on Mac and iPad.
- Fixed a date localization issue.
- Optimized loading of the Notifications tab
- Updated suggested users for discovery tab. 
- Show the profile view when a search matches a valid User ID (npub).
- Added tabs to Profiles to filter posts.
- Fixed a bug that could cause the out of network warning to be shown on reposts in the stories view.
- Fixed a bug that prevented notes that failed to be published to be re-published again.
- Added pagination to the home feed.
- Fixed a bug that prevented reposted notes from loading sometimes.
- Fixed a bug that prevented profile photos and names from being downloaded.

## [0.1.2 (153)] - 2024-01-11Z

- Fixed a crash that sometimes occurred when opening the profile view.
- Fixed a crash that sometimes occurred when viewing a note.
- Migrate to Apple-native string catalog and codegen LocalizedStringResources with xcstrings-tool-plugin.
- Discover screen can now search notes by id.
- Added pagination to Profile screens.

## [0.1.1 (144)] - 2023-12-21Z

- Fixed a crash when opening the note composer.
- Fix localization of warning message when a note has been reported. (thanks @L!)
- Fixed contact list hydration bug where unfollows are not removed when follow counts do not change.
- Erase old notifications from the databse to keep disk usage low.

## [0.1 (101)] - 2023-12-15Z

- Fixed a bug where reposts wouldn't be displayed in the stories.
- Fixed a bug where the reports for authors of replies weren't being considered. 
- Localized relative times on note cards. (thanks @tyiu!)
- Added a context menu for the stories in the Home Feed to open the Profile.
- Add repost button to stories (thanks @maddiefuzz!)

## [0.1 (100)] - 2023-12-09Z

- Fixed some cases where a note's contents would never load.
- Update the color palette.
- Fix crash on Mac when opening new note view.

## [0.1 (99)] - 2023-12-07Z

- Fix profile pictures not loading after creating a new account.

## [0.1 (98)] - 2023-12-04Z

- Fixed a bug where the app could become unresponsive.

## [0.1 (97)] - 2023-12-01Z

- Added the option to copy the NIP-05 identifier when browsing a profile.
- Tapping on a tab bar icon can let you scroll to top.
- Fix an issue where reposts were not displaying correctly.

## [0.1 (96)] - 2023-11-28Z

- Fixed some performance issues for users who follow a large number of accounts.

## [0.1 (95)] - 2023-11-27Z

- Fixed a bug where a root note could be rendered as a reply
- Added the option to copy the text content while browsing a note.
- Fixed UI bugs when displaying the root note of replies.
- Keep track of read stories.
- Fix an issue where reposts were not displaying correctly.

## [0.1 (94)] - 2023-11-17Z

- Removed trailing slash from truncated URLs.
- Add a loading indicator to search results.
- Change the "Followed by" label on the profile screen to "Followers you know"
- Fixed a hang on startup.
- Fixed an issue where links couldn't be opened from the Home tab.
- Change the "Followed by" label on the profile screen to "Followers you know"
- Fixed an issue where the Profile view would always show "Following 0" for people you didn't follow.
- Fix delay in results immediately after opening the discover tab.
- Fixed the 3d card effect on the Notifications tab.
- Updated layout for search results and mention autocomplete cards.

## [0.1 (93)] - 2023-11-10Z

- Added a confirmation before reposting a note.
- Added the ability to delete your reposts by tapping the repost button again.
- Fixed some cases where deleted notes were still being displayed.
- Fixed a bug where notes, reposts, and author profiles could fail to load.
- Show truncated URLs in notes instead of hiding them completely.

## [0.1 (92)] - 2023-11-02Z

- Show reposts in stories.

## [0.1 (91)] - 2023-11-01Z

- Fix a bug where linking a Universal Name would overwrite your existing NIP-05.
- Fixed incorrect ellipsis applied to long notes.
- Changed note rendering to retain more newlines. 
- Show reposts in stories.
- Fixed a bug where notes, reposts, and author profiles could fail to load.
- Show truncated URLs in notes instead of hiding them completely.
- Keep track of read stories.
- Fixed a bug with autocorrect on Mac

## [0.1 (90)] - 2023-10-31Z

- Fixed a bug where notes, reposts, and author profiles could fail to load.

## [0.1 (89)] - 2023-10-31Z

- Added relay.causes.com to the list of recommended relays.

## [0.1 (88)] - 2023-10-27Z

- Added a content warning when a user you follow has reported the content
- Added toggles to the settings screen to disable report-based and network-based content warnings

## [0.1 (86)] - 2023-10-25Z

- Updated link previews in feed to use the stories ui with fixed height and carousel gallery. 
- Updated UI around displaying nested threads and displaying more context of conversations. 
- Changed inline images so we don't display the domain / size / file type for images
- Changed copied links to notes and authors to open in njump.me.
- Added the ability to initiate USBC transactions and check your balance if you have linked a Universal Name to your profile with an attached USBC wallet.
- Add "1 year" as an option when posting a disappearing message

## [0.1 (85)] - 2023-10-23Z

- Fixed missing secrets

## [0.1 (84)] - 2023-10-20Z

- Add Stories view to the Home Feed
- Fixed an issue where the app could become slow after searching for a user.
- Updated search results to show mutual followers and sort by the most followers in common.
- Change links to notes so that they don't display the long note id and instead it's a pretty link. 
- Redesigned the Universal Names registration flow
- Added more relays to the recommended list
- Added an icon to indicate expiring notes, and the timestamp they display is the time until they expire.

## [0.1 (83)] - 2023-10-16Z

- Fixed crash on launch
- Added a URL scheme to open the note composer: nos://note/new?contents=theContentsOfTheNote

## [0.1 (82)] - 2023-10-13Z

- Fixed a bug where profile changes wouldn't be published in some cases
- Fix a bug where the "Post" button wouldn't be shown when composing a reply on macOS
- Fix a bug where the mute list could be overwritten when muting someone
- Fixed aspect ratio on some profile photos
- Added 3d effect to note cards
- Added a URL scheme to open the note composer: nos://note/new?contents=theContentsOfTheNote

## [0.1 (81)] - 2023-09-30Z

- Fixed secrets that weren't included in build 79 and 80

## [0.1 (80)] - 2023-09-30Z

- Updated the design of the edit profile screen
- Fixed a hang on the profile screen

## [0.1 (79)] - 2023-09-22Z

- Added the ability to search for Mastodon usernames on the Discover tab. 
- Long form content is now displayed in the discover tab.
- Fixed a hang on the thread view.

## [0.1 (77)] - 2023-09-15Z

- App performance improvements

## [0.1 (76)] - 2023-09-08Z

- Minor crash fixes and optimizations

## [0.1 (75)] - 2023-09-01Z

- Fix an issue with the database cleanup script that was causing performance issues.
- Optimize loading of profile pictures

## [0.1 (73)] - 2023-08-25Z

- Fixed potential crashes when using Universal Names API.
- Fixed bug that rendered the empty notes message for a profile above the header box.
- Fixed bug that could potentially crash the app sometimes

## [0.1 (72)] - 2023-08-21Z

- Added support for pasting profile and note references when composing notes
- Pop screens from the navigation stack when tapping twice on the tab bar.
- Fixed the launch screen layout on iPad
- Fixed a small issue when mentioning profiles in the reply text box.
- Fixed a crash during onboarding
- Fixed a crash when following or muting a user
- Fixed crash when parsing malformed events.
- Fixed crash when parsing malformed contact lists.
- Added integration with our self-hosted Sentry crash reporting tool (no data shared with third parties)

## [0.1 (66)] - 2023-08-18Z

- Fixed crash when parsing malformed events.
- Fixed crash when parsing malformed contact lists.
- Added support for pasting profile and note references when composing notes
- Pop screens from the navigation stack when tapping twice on the tab bar.
- Fixed the launch screen layout on iPad
- Fixed a small issue when mentioning profiles in the reply text box.

## [0.1 (65)] - 2023-08-04Z

- Add a loading placeholder for note contents.
- Added automatic file uploads to nostr.build.
- Add list of followers and relays in the Profile screen.

## [0.1 (60)] - 2023-08-01Z

- Updated content report style based on the latest NIPs and fixed some bugs with reporting.
- Add a loading placeholder for note contents.
- Fixed the launch screen layout on iPad
- Multiple consecutive newlines will be replaced by a single new line in note content.
- Removed the screen to fill out profile information from onboarding and replaced it with a call to action in the sidebar. 
- Leading and trailing whitespace will no longer be rendered in note content.
- Removed the screen to fill out profile information from onboarding and replaced it with a call to action in the sidebar. 

## [0.1 (59)] - 2023-07-21Z

- Add a loading placeholder for note contents.
- Fixed several crashes.
- Added Dutch, Japanese, and Persian translations. Thanks matata, yutaro, and eru-desu! 
- Added some visual artists to the list of featured users.

## [0.1 (58)] - 2023-07-17Z

- Added better previews for urls shared in notes.

## [0.1 (57)] - 2023-07-17Z

- Fixed an issue where Nos couldn't find the user's key on startup.
- Fixed an issue where you could have duplicate relays: one with a trailing slash and one without.

## [0.1 (56)] - 2023-07-13Z

- Fixed high cpu usage when the app is idle

## [0.1 (55)] - 2023-07-12Z

- Fixed several bugs around muting users
- Added the number of connected relays at the top right corner of the Home Feed.
- Fixed a bug where expired messages could be published to relays that doesn't support them
- Added support for push notifications.

## [0.1 (53)] - 2023-07-03Z

- Added beta integration with the Universal Name System. Edit your profile to link your Universal Name to your Nostr profile.
- Updated design of the relay selector

## [0.1 (52)] - 2023-07-03Z

- Prevent muted authors from appearing in the Discover screen
- Added a confirmation dialog when deleting a note.

## [0.1 (51)] - 2023-06-16Z

- Updated design of the relay selector
- Fixed an issue where the Discover tab wouldn't show new content for a while after upgrading from build 49.

## [0.1 (50)] - 2023-06-15Z

- Added code to show the Discover tab when we haven't downloaded the user's follow list yet (like on first login or app reinstall).
- Improved reliability of loading reposts, user photos, and names.
- Fixed a bug where tapping on a note would open the associated image instead of the thread view.
- Fixed a bug where profile pages would not load in some cases.
- Improved performance of the relay manager.

## [0.1 (49)] - 2023-06-12Z

- More small optimizations to relay traffic and event parsing.

## [0.1 (48)] - 2023-06-12Z

- Requesting fewer events on Home and Discover tab to reduce the load on the db.

## [0.1 (47)] - 2023-06-09Z

- Improved performance of the relay manager.

## [0.1 (46)] - 2023-06-06Z

- Add the ability to report notes and profiles using NIP-32 labels and NIP-69 classification.
- Fixed a crash which occurs on some versions of MacOS when attempting to mention other users during post creation.
- Add the ability to search for users by name from the Discover tab
- Fixed a bug where the note options menu wouldn't show up sometimes.
- Strip whitespace and newline characters when parsing search box input on discover screen as npub.

## [0.1 (44)] - 2023-05-31Z

- Fixed several causes of profile pictures and reposts showing infinite spinners.
- Links to notes or profiles are now tappable.
- Filter logged user from Discover screen.
- Improved performance of posting notes.

## [0.1 (43)] - 2023-05-23Z

- Added German translations (thanks Peter!).
- Updated support email to support@nos.social
- Improved recognition of mentions inside a post

## [0.1 (42)] - 2023-05-16Z

- Added support for mentioning other users when composing a note.
- Fixed a bug where expired messages could be redownloaded from relays that don't delete them.
- Fixed a bug where you couldn't view the parent note of a reply when it was displayed at the top of the Thread view.

## [0.1 (41)] - 2023-05-11Z

- Fix link color on macOS

## [0.1 (40)] - 2023-05-10Z

- Add support for expiration dates when composing notes (please note: messages are not guaranteed to be deleted by relays or other apps)
- Increased the contrast of text in light mode
- Open links in an in-app web browser instead of Safari
- Fixed link detection in notes for URLs without a scheme (i.e. "https://")
- Made the reply button on notes easier to tap, and it now presents the keyboard when tapped.
- Increased the tap size of the ellipsis button on note cards.
- Added Spanish translations (thanks Martin!)
- Updated app icon
- Nos now displays kind 30023 long-form blog posts in the home and profile feeds.

## [0.1 (39)] - 2023-05-02Z

- Improved performance of loading replies
- The notifications tab now request more events from relays

## [0.1 (38)] - 2023-04-28Z

- Made the routine to delete old events more efficient and prevent it from deleting our own events. 
- Fixed a bug where you could post the same reply multiple times.

## [0.1 (37)] - 2023-04-27Z

- Performance improvements
- Added support for reposting notes.
- Fixed a bug where you could post the same reply multiple times.
- Fixed a bug where the user's follow list could be erased on the first launch after importing a new key.

## [0.1 (36)] - 2023-04-25Z

- Added support for reposting notes.
- Added Brazilian Portuguese translations (thanks Andressa!).
- Fixed the French and Traditional Chinese translations.
- Fixed a bug where the user's follow list could be erased on the first launch after importing a new key.
- Fixed a bug where you could post the same reply multiple times.
- Fixed an issue where profile pictures could be rendered with the wrong aspect ratio.

## [0.1 (35)] - 2023-04-19Z

- Added French translations. Thank you p2x@p2xco.de!
- Added Chinese (Traditional) and updated Chinese (Simplified) translations. Thank you rasputin@getalby.com!
- Added a logout button in the Settings menu.
- Minor performance improvements on Thread and Discover views.
- Updated the default list of users shown on the Discover tab.
- Fixed a bug where muted authors would show up on the Discover tab.
- Added an initial loading indicator when you first open the Home or Discover tabs.
- Added a logout button in the Settings menu.
- Fixed a bug where notes would be truncated but the Read More button would not be shown.
- Scrolling performance improvements
- Fixed a bug where notes would be truncated but the Read More button would not be shown.

## [0.1 (33)] - 2023-04-17Z

- Added a button to share the application logs in the Settings menu
- Automatically attach debug logs to support emails

## [0.1 (32)] - 2023-04-14Z

- More performance improvements on the Home tab.

Note:
- In this build you have to pull-to-refresh if you want to see new notes after the initial load of the Home or Discover tabs. 

## [0.1 (31)] - 2023-04-13Z

- Added a button to view raw event JSON in the options menu on notes.
- Fixed notes saying "so-and-so posted" at the top when it should say "so-and-so replied".
- Added code to load the note being replied to if we don't have it. 
- Improved performance on the home feed

## [0.1 (30)] - 2023-04-10Z

- Fixed a bug where the Read More button would show on notes when it didn't need to.
- Added Chinese (Simplified) translations (thanks rasputin@getalby.com!)
- Nos now requests delete events from relays.

## [0.1 (28)] - 2023-04-07Z

- Made all the built-in text in the app translatable. If you would like to help translate Nos let us know by emailing support@nos.social.

## [0.1 (27)] - 2023-04-05Z

- Minor performance improvements
- Fixed an occasional hang when publishing

## [0.1 (26)] - 2023-04-03Z

- Minor performance improvements on the Feed and Discover tabs

## [0.1 (25)] - 2023-03-31Z

- Fixed a bug where reply counts were displaying translation keys instead of the count

## [0.1 (24)] - 2023-03-31Z

- Added Crowdin integration for translation services. If you would like to help us translate Nos drop us a line at 
support@nos.social.
- Fixed several crashes.
- Fixed issue where the like button didn't turn orange when pressed.
- Fixed an issue where likes to replies were counted towards the root note.
- Added more aggressive caching of images.
- Minor performance improvements - more to come!

## [0.1 (23)] - 2023-03-25Z
- Add the option to copy web links on profile pages and notes.

## [0.1 (22)] - 2023-03-23Z
- Fixed a bug in the list of people you are following, where tapping on any name would show your own profile.

## [0.1 (21)] - 2023-03-23Z
- Fixed a bug where the user's profile name was not set after onboarding.
- Added a demo of the Universal Namespace when setting up your profile. 

## [0.1 (20)] - 2023-03-22Z
- Fixed some bugs in Universal Name login flow (onboarding flow fixes forthcoming)

## [0.1 (19)] - 2023-03-22Z
- Added a link to nostr.build on the New Note screen
- Added a demo flow for setting up a Universal Name on the Edit Profile screen.

## [0.1 (18)] - 2023-03-20Z
- Show the number of likes on notes

## [0.1 (17)] - 2023-03-20Z
- Minor performance improvements

## [0.1 (16)] - 2023-03-19Z
- Hide the text in private key text fields
- Hide replies from muted users
- Fixed an issue where your own replies would be shown on the notificaitons tab
- Added a launch screen
- Various styling updates
- Added an About screen to the side menu
- Added a Share Nos button to the side menu 

## [0.1 (15)] - 2023-03-18Z
- Added the ability to browse all notes from a single relay on the Discover tab.
- Added the ability to post a note to a single relay from the New Note screen.
- Support likes as described in NIP-25, make sure reply and parent likes are correct
- Show "posted" and "replied" headers on NoteCards
- Navigate to replied to note when tapping on reply from outside thread view
- Search by name on Discover view
- Fixed cards on the Discover tab all being the same size.
- Fixed a crash when deleting your key in Settings

## [0.1 (14)] - 2023-03-16Z
- Nos now reads and writes your mutes the mute list shared with other Nostr apps.

## [0.1 (13)] - 2023-03-15Z
- Fix all thread replies showing as out of network on first launch after installation.

## [0.1 (12)] - 2023-03-15Z
- Added NIP-05 field to Edit Profile page, lookup users using NIP-05 names in discover tab, tapping the NIP-05 name opens the domain in a new window.
- Delete notes
- More performance improvements centered around our relay communication
- Fix invisible tab bar
- Made placeholder text color same for all fields in profile edit view
- Add basic image rendering in Note cards
- UNS Support on Profile page
- Fix onboarding taps at bottom of screen causing screen to switch

Known Issues:
- Deleting your key in Settings causes the app to crash. But you are correctly taken into onboarding after relaunch.

## [0.1 (11)] - 2023-03-14Z
- Fixed thread view saying every reply is out of network
- reduced the number of requests we send to relays
- improved app performance
- fixed showing empty displayNames when name is set

## [0.1 (10)] - 2023-03-14Z
- Display a user's NIP-05 identifier on the profile page after making a web request to verify that it is correct 
- Fix blank home feed during first launch

## [0.1 (9)] - 2023-03-14Z
- Fixed a crash on launch when relay model was outdated.
- Fix your own posts showing as outside your network on a fresh install. 
- Add self-hosted PostHog analytics
- Render mentions on notifications tab
- Copy note text

Known issues:
- You may have to force quit the app and restart it to see everyone you follow on the Home Feed.

## [0.1 (8)] - 2023-03-13Z
- Fix translucent tab bar in the simulator.
- Connect to more relays to get user relay list after importing a key during onboarding
- Fix some bugs in thread views
- Show placeholder cards for messages outside 2 hops and allow the user to reveal them
- Support deprecated reply #e tag format
- Fixed an issue where older contact list and metadata events could overwrite new ones
- Styled onboarding views

## [0.1 (7)] - 2023-03-10Z
- Use only relays added in RelayView for sending and receiving events
- Add PostHog analytics
- Render note mentions in NoteCard
- Open an email compose view controller for support@nos.social 
- Fix duplicate note on a new post
- Add mute functionality
- Publish relay changes
- Recommended / default relays
- Added colors and Clarity City font throughout the app
- Show Discover tab after onboarding
- Fix crash on Mac
- Improved profile photo loading and added a cache
- Added code to compute a sensible default number of columns on the Discover tab
- Replaced moved relays tab to side menu, added New Post and Profile tabs
- Make links on notes tappable
- Fix newlines not rendering on notes
- Added timestamp to notes
- Update Discover feed algorithm to include people 2 hops from you.
- Fix infinite spinners on some avatars
- Edit profile

## [0.1 (6)] - 2023-03-08Z

- Fixed follow / unfollow sync
- Reduced number of REQ sent to relays
- Request profile metadata for users displayed on the Discover tab
- Cleanup RelayService
- Render user avatar on Profile screen
- Added support for threads in reply views
- Retry failed Event sends every 2 minutes (max 5 retries)
- Add basic notifications tab
- Filter the Home Feed down to root posts
- The profile view requests the latest events and metadata for the given user from the relays
- Add the ellipsis button to NoteCard and allow the user to copy the NIP-19 note ID of a note.
- Enabled button to copy user ID on Profile View
- Fixed UI freezes when using many relays by moving event processing to a background thread.
- Add a search bar to the discover tab that users can use to look up other users.
- On relay remove, send CLOSE to all subs then disconnect and delete socket
- Render user mentions in NoteCard
- Replace the warning message to tell the user never to share their private key with anyone.

## [0.1 (5)] 2023-03-02

- Added a Discover tab that shows all events from all relays.
- Core Data will now be wiped whenever we change the data model, which is often. This speeds up our development process, but you will have to re-enter your relays when this happens.
- Change the home feed so that it shows the CurrentUser's notes always.
- Preload sample_data into core data for DEBUG builds
- Added a screen to show all the replies to a note.
- Fixed empty home feed message so it doesn't overlay other views
- Change settings and onboarding to accept nsec-format private key
- Fixed app crash when no user is passed to HomeFeedView initializer
- Added ability to post a reply in thread view.
- Fixed READ MORE Button
- In the Discover tab, display a feed of interesting people

## [0.1 (4)] - 2023-02-24

- Added ability to delete relays on the Relays screen.
- Fix events not being signed correctly with a key generated during onboarding.
- Verify signatures on events.
- Request only events from user's Follows
- Follow / unfollow functionality
- Calculate reply count and display in NoteCard

## [0.1 (3)] - 2023-02-20Z

- Sync authors in HomeFeedView
- Added AvatarView for rendering profile pictures on NoteCards

## [0.1 (2)]

- Added conversion of hex keys to npub
- Add a basic New Post screen
- Save private key to keychain
- Parse and store contact list
- Add onboarding flow
- Copied MessageCard and MessageButton SwiftUI view from Planetary renaming Message to Note
- Added a basic profile screen

## [0.1 (1)]

- Parse and display Nostr events
- Read events from relays
- Sign and publish events to relays
- Add Settings view where you can put in your private key
- Added tab bar component and side menu with profile<|MERGE_RESOLUTION|>--- conflicted
+++ resolved
@@ -37,13 +37,10 @@
 - Fixed a bug where nostr entities in URLs were treated like quoted note links.
 - Added in-app profile photo editing.
 - Changed "Name" to "Display Name" on the Edit Profile View.
-<<<<<<< HEAD
 - Fixed side menu accessibility issues. 
 - Fixed a bug where content of a quoted note expanded out beyond width of viewport. 
+- Fixed issue where relay metadata is never updated.
 - Updated the copy on the 3 dots note menu.
-=======
-- Fixed issue where relay metadata is never updated.
->>>>>>> e0682718
 
 ### Internal Changes
 - Included the npub in the properties list sent to analytics.
