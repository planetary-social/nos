--- conflicted
+++ resolved
@@ -8,9 +8,8 @@
 
 ## [Unreleased]
 
-<<<<<<< HEAD
 - Added display of content warnings and reports. 
-=======
+
 ## [0.1 (86)] - 2023-10-25Z
 
 - Updated link previews in feed to use the stories ui with fixed height and carousel gallery. 
@@ -19,7 +18,6 @@
 - Changed copied links to notes and authors to open in njump.me.
 - Added the ability to initiate USBC transactions and check your balance if you have linked a Universal Name to your profile with an attached USBC wallet.
 - Add "1 year" as an option when posting a disappearing message
->>>>>>> e9753576
 
 ## [0.1 (85)] - 2023-10-23Z
 
