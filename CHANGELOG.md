# Changelog
All notable changes to this project will be documented in this file.

We define "Noteworthy changes" as 1) user-facing features or bugfixes 2) significant technical or architectural changes that contributors will notice. If your Pull Request does not contain any changes of this nature i.e. minor string/translation changes, patch releases of dependencies, refactoring, etc. then add the `Skip-Changelog` label. 

The format is based on [Keep a Changelog](https://keepachangelog.com/en/1.0.0/),
and this project adheres to [Semantic Versioning](https://semver.org/spec/v2.0.0.html).

## [Unreleased]

### Release Notes
<<<<<<< HEAD

- Added the option to preview a note before posting it.
=======
- Fixed a crash that could occur while Nos was in the background.
- Fixed a bug where Nos sometimes wouldn't reconnect to relays.
>>>>>>> adb9c9b1
- Added nos.lol to the default relay list for new accounts and removed relay.snort.social.
- Show quoted notes in note cards.
- Added quote-reposting.
- Added a new image viewer that appears when you tap an image.
- Added a new gallery view that’s currently behind a feature flag.
- Removed the like and repost counts from the Main and Profile feeds.
- Removed wss:// from relay addresses in lists and removed the need to prepend relay addresses with wss://.
- Localized the quotation marks on the Notifications view.
- Fixed a bug where nostr entities in URLs were treated like quoted note links.
- Added in-app profile photo editing.
- Changed "Name" to "Display Name" on the Edit Profile View.

### Internal Changes
- Included the npub in the properties list sent to analytics.
- Replaced hard-coded color values.
- Added a feature flag toggle for “Enable new media display” to Staging builds. 
- Added a new gallery view to display multiple links in a post. Currently behind the “Enable new media display” feature flag.
- Added an overlay to GIFs that plays the animation when tapped. Currently behind the “Enable new media display” feature flag.
- Show single images and gallery view in the proper orientation. Currently behind the “Enable new media display” feature flag.
- Fixed typos in release notes.
- Renamed and reorganized files.

## [0.1.25] - 2024-08-21Z

- Fixed an issue where the sheet asking users to set up a NIP-05 username would appear after reinstalling Nos, even if the profile already had a NIP-05 username.
- Fixed a bug where urls with periods after them would include the period.
- Fixed a bug where confirmation dialog buttons turn red while swiping across them.

## [0.1.24] - 2024-08-09Z

- Disabled automatically generated analytics events that were sent each time the user navigated to a new screen.
- Show “New notes available” notification on Feed when there are new notes to display.
- Disable the Post button while images are still uploading. Thanks @vien-eaker!
- Improved app performance on first login by requesting fewer events from relays.
- Fixed a bug where the cursor could jump around when composing a note.
- Fixed a bug where mentions could be duplicated when typing in the middle of one.
- Re-enabled autocomplete when composing a note.
- Added push notifications for zaps.
- Added zaps to the Notifications view.
- Created Colors.xcassets and move all colors into it. Thanks @lingoslinger!
- Fixed a bug where confirmation dialog buttons turn red while swiping across them.

## [0.1.23] - 2024-07-31Z

- Fixed a bug where the home feed would be empty on first launch.
- Fixed the issue where tapping outside the New Post view caused it to disappear and all its text to be lost.
- Updated the design of the cards in the Following list.
- Remove stories UI to improve performance.
- Report error to Sentry when parse queue contains over 1000 events.

## [0.1.22] - 2024-07-26Z

- Added a filter button to the Home tab that lets you browse all notes on a specific relay.
- Improved the search experience with fast local searches.
- Fixed the issue where tapping the Search button caused search results to disappear.
- Fixed an issue with naddr links.

## [0.1.21] - 2024-07-24Z

- Added support for paid/authenticated relays (NIP-42).
- Fixed a bug where publishing a note to one relay would publish to all relays.
- Fix a bug where multiple connections could be opened with the same relay.
- Fixed an issue where Profile views would sometimes not display any notes.
- Add impersonation flag category and better NIP-56 mapping.
- Add a Tap to Refresh button in empty profiles.
- Support nostr:naddr links to text and long-form content notes.
- Update the reply count shown below each note in a Feed.
- Removed follower count from profile screen.
- Fixed deep linking to profiles and notes.
- Fixed issue where some nostr:nprofile references did not appear as links.
- Decode nprofile, nevent, and naddr NIP-19 entities.
- Refactor away direct usages of Bech32 and TLV and replace with NostrIdentifier (which still uses both).
- Deleted unused code.

## [0.1.20] - 2024-07-10Z

- Discover tab now features new accounts in News, Music, Activists, and Art.
- Use NIP-05 for shared links to profile.

## [0.1.19] - 2024-07-01Z

- Fixed a crash on the notifications tab
- Fixed a performance issue after opening the Discover tab.
- Cache NIP-05 validations to save network usage.
- Set Xcode version to 15.2, where SwiftUI Previews work reliably.
- Add "Share database" button to Settings to help with debugging.

## [0.1.18] - 2024-06-24Z

- Updated the recommended relays list.
- Fixed a bug where @npubs could be displayed instead of names in note text.
- Fixed a bug when mentioning profiles with emojis in the name.
- Added a message to the top of the Relays screen explaining that Nos works best with 5 or fewer relays.
- Added "Send To Nos" private reporting for profiles.
- Added our third cohort of creators and journalists to the Discover tab.
- Fixed SwiftUI Previews in Xcode.
- Fixed a bug where the Flag User confirmation dialog wasn’t visible on iPad.
- Fixed a bug where taking a photo in the app didn’t work.
- Removed the Save button next to the private key in Settings.
- New accounts automatically follow the nos.social and Tagr-bot accounts.

## [0.1.17] - 2024-06-10Z

- Fixed a bug where infinite spinners would be shown on reposted notes.
- Added support for opening njump.me content in Nos.
- Fixed a crash on logout
- Fixed a bug where some profiles wouldn't load old notes.
- Fixed an issue where NIP-05 could appear as invalid.
- Implemented NIP-96 and NIP-98 for photo and video uploads.

## [0.1.16] - 2024-05-31Z

- Added feedback to the copy button in Settings.
- Fixed an issue where photos and videos could not be uploaded.
- Fixed a crash on logout.

## [0.1.15] - 2024-05-29Z

- Redesigned the Profile screen.
- Improved performance in various parts of the app for users with large follow lists.
- Fixed an issue where deleted notes still appeared in the Profile’s Notes view.
- Sorted the featured profiles in the Discover tab.
- Switched from Reportinator to Tagr bot for content labeling.
- Discover tab now features new accounts.

## [0.1.14] - 2024-05-22Z

- Added the author's name to profile cards on the Discover tab and search results. 
- Added a delay when trying to reopen a websocket that had previously closed with an error.
- Updated the icon that appears when following a user.

## [0.1.13] - 2024-05-15Z

- On the Profile screen, open a sheet to display the full bio. 
- Fixed an issue where "Share logs" wasn't working.
- Discover tab: Center the category buttons.
- Discover tab: Remove placeholder categories and people.

## [0.1.12] - 2024-05-07Z

- Open Profiles when tapping on a NIP-05 username reference in a note.
- Add special treatment for nostr.band when searching on the Discover tab. We are temporarily using nostr.band always and only for search, in addition to the user's normal relay list.
- Detect identifiers of the form @npub1... in notes and link them to the associated profiles.
- Detect NIP-05 identifiers inserted in notes and link them to njump.
- Fixed duplicate text in content warnings
- Added "Send To Nos" private reporting to protect user privacy
- Discover tab now features authors in a variety of categories.
- Fixed an issue on Mac where the Edit Profile screen did not appear in some cases.
- Fixed an issue where registering a NIP-05 username field could fail silently.
- Fixed an issue where users named with valid urls were unable to be mentioned correctly.
- Fixed an issue where pasting an npub while composing a note created an invalid mention.
- Changed "Report note" button to "Flag this content"
- Changed "Report user" button to "Flag this user"
- Updated options for "Flag this user"
- We are now publishing the relay list when registering a new NIP-05 username so
that other users can find you more easily.

## [0.1.11] - 2024-04-18Z

- Added support for uploading videos when composing a note.
- Fixed an issue where reports for notes were treated as reports for profiles.
- Updated the Discover tab navigation bar to match new design.
- Updated the design of profile cards in search results and mentions search.

## [0.1.10] - 2024-04-12Z

- Fixed the tint color on the Profile screen.
- Added option to connect your existing NIP-05 username.
- Fixed a crash that often occurred after opening the app.
- In an effort to prioritize critical functionality, we are dropping support for light mode in the near term. If you have concerns about the remaining theme please reach out to us at support@nos.social

## [0.1.8] - 2024-04-03Z

- Add PrivacyInfo file to the project to comply with Apple's new requirements.
- Updated dark theme colors for card backgrounds, primary text, and secondary text.
- Added a new UI for replying to messages that allows attaching images and setting an expiration date.
- Fixed an issue where Profile pages could display little or no content.

## [0.1.7] - 2024-03-21Z

- Fix issue in Profile title bar that displayed NIP-05 incorrectly.
- Update font styles on Thread, Edit Profile, and Settings screens.
- Fix issue with uploading photos on Mac.
- Re-design the confirmation dialog that appears when you delete your NIP-05.
- Fixed a bug where liking a note could cause other notes to appear liked.
- Added a new UI for replying to messages that allows attaching images and setting an expiration date.
- Fixed an issue where the "Read more" button could display on notes that didn't need it.

## [0.1.6] - 2024-03-07Z

- Parse links and mentions in Profile's about (or bios)
- Show “Post a reply” field at the proper height initially, and allow it to expand as more text is entered.
- Tap the Like button on a note you’ve already liked to remove the Like.
- Display NIP-05 identifier in the Profile screen title bar.
- Added option to register nos.social usernames.
- Fixed issue where search results sometimes don’t appear.
- Disabled link to nip-05 server / url on author cards. 
- Fixed issue where paste menu did not appear when tapping in the Post Note view.
- Fixed intermittent crash when tapping Done after editing your profile.
- Fixed URL detection of raw domain names, such as “nos.social” (without the “http” prefix).
- Fixed the sort order of gallery media to match the order in the note.
- While composing a note, a space is now automatically inserted after any mention of a user or note to ensure it’s formatted correctly.

## [0.1.5] - 2024-02-14Z

- Fixed an issue where tapping the Feed tab did not scroll to the top of the Feed.
- Fixed an issue where tapping the Profile tab did not scroll to the top of the Profile.
- Search now starts automatically after entering three characters instead of one.

## [0.1.4] - 2024-01-31Z

- Show a message when we’re not finding search results.
- Fixed an issue where bad data in the contact list could break the home feed.
- Fixed a bug where the margins of root notes appeared incorrectly on Mac and iPad.
- Fixed a date localization issue.
- Optimized loading of the Notifications tab
- Updated suggested users for discovery tab. 
- Show the profile view when a search matches a valid User ID (npub).
- Added tabs to Profiles to filter posts.
- Fixed a bug that could cause the out of network warning to be shown on reposts in the stories view.
- Fixed a bug that prevented notes that failed to be published to be re-published again.
- Added pagination to the home feed.
- Fixed a bug that prevented reposted notes from loading sometimes.
- Fixed a bug that prevented profile photos and names from being downloaded.

## [0.1.2 (153)] - 2024-01-11Z

- Fixed a crash that sometimes occurred when opening the profile view.
- Fixed a crash that sometimes occurred when viewing a note.
- Migrate to Apple-native string catalog and codegen LocalizedStringResources with xcstrings-tool-plugin.
- Discover screen can now search notes by id.
- Added pagination to Profile screens.

## [0.1.1 (144)] - 2023-12-21Z

- Fixed a crash when opening the note composer.
- Fix localization of warning message when a note has been reported. (thanks @L!)
- Fixed contact list hydration bug where unfollows are not removed when follow counts do not change.
- Erase old notifications from the databse to keep disk usage low.

## [0.1 (101)] - 2023-12-15Z

- Fixed a bug where reposts wouldn't be displayed in the stories.
- Fixed a bug where the reports for authors of replies weren't being considered. 
- Localized relative times on note cards. (thanks @tyiu!)
- Added a context menu for the stories in the Home Feed to open the Profile.
- Add repost button to stories (thanks @maddiefuzz!)

## [0.1 (100)] - 2023-12-09Z

- Fixed some cases where a note's contents would never load.
- Update the color palette.
- Fix crash on Mac when opening new note view.

## [0.1 (99)] - 2023-12-07Z

- Fix profile pictures not loading after creating a new account.

## [0.1 (98)] - 2023-12-04Z

- Fixed a bug where the app could become unresponsive.

## [0.1 (97)] - 2023-12-01Z

- Added the option to copy the NIP-05 identifier when browsing a profile.
- Tapping on a tab bar icon can let you scroll to top.
- Fix an issue where reposts were not displaying correctly.

## [0.1 (96)] - 2023-11-28Z

- Fixed some performance issues for users who follow a large number of accounts.

## [0.1 (95)] - 2023-11-27Z

- Fixed a bug where a root note could be rendered as a reply
- Added the option to copy the text content while browsing a note.
- Fixed UI bugs when displaying the root note of replies.
- Keep track of read stories.
- Fix an issue where reposts were not displaying correctly.

## [0.1 (94)] - 2023-11-17Z

- Removed trailing slash from truncated URLs.
- Add a loading indicator to search results.
- Change the "Followed by" label on the profile screen to "Followers you know"
- Fixed a hang on startup.
- Fixed an issue where links couldn't be opened from the Home tab.
- Change the "Followed by" label on the profile screen to "Followers you know"
- Fixed an issue where the Profile view would always show "Following 0" for people you didn't follow.
- Fix delay in results immediately after opening the discover tab.
- Fixed the 3d card effect on the Notifications tab.
- Updated layout for search results and mention autocomplete cards.

## [0.1 (93)] - 2023-11-10Z

- Added a confirmation before reposting a note.
- Added the ability to delete your reposts by tapping the repost button again.
- Fixed some cases where deleted notes were still being displayed.
- Fixed a bug where notes, reposts, and author profiles could fail to load.
- Show truncated URLs in notes instead of hiding them completely.

## [0.1 (92)] - 2023-11-02Z

- Show reposts in stories.

## [0.1 (91)] - 2023-11-01Z

- Fix a bug where linking a Universal Name would overwrite your existing NIP-05.
- Fixed incorrect ellipsis applied to long notes.
- Changed note rendering to retain more newlines. 
- Show reposts in stories.
- Fixed a bug where notes, reposts, and author profiles could fail to load.
- Show truncated URLs in notes instead of hiding them completely.
- Keep track of read stories.
- Fixed a bug with autocorrect on Mac

## [0.1 (90)] - 2023-10-31Z

- Fixed a bug where notes, reposts, and author profiles could fail to load.

## [0.1 (89)] - 2023-10-31Z

- Added relay.causes.com to the list of recommended relays.

## [0.1 (88)] - 2023-10-27Z

- Added a content warning when a user you follow has reported the content
- Added toggles to the settings screen to disable report-based and network-based content warnings

## [0.1 (86)] - 2023-10-25Z

- Updated link previews in feed to use the stories ui with fixed height and carousel gallery. 
- Updated UI around displaying nested threads and displaying more context of conversations. 
- Changed inline images so we don't display the domain / size / file type for images
- Changed copied links to notes and authors to open in njump.me.
- Added the ability to initiate USBC transactions and check your balance if you have linked a Universal Name to your profile with an attached USBC wallet.
- Add "1 year" as an option when posting a disappearing message

## [0.1 (85)] - 2023-10-23Z

- Fixed missing secrets

## [0.1 (84)] - 2023-10-20Z

- Add Stories view to the Home Feed
- Fixed an issue where the app could become slow after searching for a user.
- Updated search results to show mutual followers and sort by the most followers in common.
- Change links to notes so that they don't display the long note id and instead it's a pretty link. 
- Redesigned the Universal Names registration flow
- Added more relays to the recommended list
- Added an icon to indicate expiring notes, and the timestamp they display is the time until they expire.

## [0.1 (83)] - 2023-10-16Z

- Fixed crash on launch
- Added a URL scheme to open the note composer: nos://note/new?contents=theContentsOfTheNote

## [0.1 (82)] - 2023-10-13Z

- Fixed a bug where profile changes wouldn't be published in some cases
- Fix a bug where the "Post" button wouldn't be shown when composing a reply on macOS
- Fix a bug where the mute list could be overwritten when muting someone
- Fixed aspect ratio on some profile photos
- Added 3d effect to note cards
- Added a URL scheme to open the note composer: nos://note/new?contents=theContentsOfTheNote

## [0.1 (81)] - 2023-09-30Z

- Fixed secrets that weren't included in build 79 and 80

## [0.1 (80)] - 2023-09-30Z

- Updated the design of the edit profile screen
- Fixed a hang on the profile screen

## [0.1 (79)] - 2023-09-22Z

- Added the ability to search for Mastodon usernames on the Discover tab. 
- Long form content is now displayed in the discover tab.
- Fixed a hang on the thread view.

## [0.1 (77)] - 2023-09-15Z

- App performance improvements

## [0.1 (76)] - 2023-09-08Z

- Minor crash fixes and optimizations

## [0.1 (75)] - 2023-09-01Z

- Fix an issue with the database cleanup script that was causing performance issues.
- Optimize loading of profile pictures

## [0.1 (73)] - 2023-08-25Z

- Fixed potential crashes when using Universal Names API.
- Fixed bug that rendered the empty notes message for a profile above the header box.
- Fixed bug that could potentially crash the app sometimes

## [0.1 (72)] - 2023-08-21Z

- Added support for pasting profile and note references when composing notes
- Pop screens from the navigation stack when tapping twice on the tab bar.
- Fixed the launch screen layout on iPad
- Fixed a small issue when mentioning profiles in the reply text box.
- Fixed a crash during onboarding
- Fixed a crash when following or muting a user
- Fixed crash when parsing malformed events.
- Fixed crash when parsing malformed contact lists.
- Added integration with our self-hosted Sentry crash reporting tool (no data shared with third parties)

## [0.1 (66)] - 2023-08-18Z

- Fixed crash when parsing malformed events.
- Fixed crash when parsing malformed contact lists.
- Added support for pasting profile and note references when composing notes
- Pop screens from the navigation stack when tapping twice on the tab bar.
- Fixed the launch screen layout on iPad
- Fixed a small issue when mentioning profiles in the reply text box.

## [0.1 (65)] - 2023-08-04Z

- Add a loading placeholder for note contents.
- Added automatic file uploads to nostr.build.
- Add list of followers and relays in the Profile screen.

## [0.1 (60)] - 2023-08-01Z

- Updated content report style based on the latest NIPs and fixed some bugs with reporting.
- Add a loading placeholder for note contents.
- Fixed the launch screen layout on iPad
- Multiple consecutive newlines will be replaced by a single new line in note content.
- Removed the screen to fill out profile information from onboarding and replaced it with a call to action in the sidebar. 
- Leading and trailing whitespace will no longer be rendered in note content.
- Removed the screen to fill out profile information from onboarding and replaced it with a call to action in the sidebar. 

## [0.1 (59)] - 2023-07-21Z

- Add a loading placeholder for note contents.
- Fixed several crashes.
- Added Dutch, Japanese, and Persian translations. Thanks matata, yutaro, and eru-desu! 
- Added some visual artists to the list of featured users.

## [0.1 (58)] - 2023-07-17Z

- Added better previews for urls shared in notes.

## [0.1 (57)] - 2023-07-17Z

- Fixed an issue where Nos couldn't find the user's key on startup.
- Fixed an issue where you could have duplicate relays: one with a trailing slash and one without.

## [0.1 (56)] - 2023-07-13Z

- Fixed high cpu usage when the app is idle

## [0.1 (55)] - 2023-07-12Z

- Fixed several bugs around muting users
- Added the number of connected relays at the top right corner of the Home Feed.
- Fixed a bug where expired messages could be published to relays that doesn't support them
- Added support for push notifications.

## [0.1 (53)] - 2023-07-03Z

- Added beta integration with the Universal Name System. Edit your profile to link your Universal Name to your Nostr profile.
- Updated design of the relay selector

## [0.1 (52)] - 2023-07-03Z

- Prevent muted authors from appearing in the Discover screen
- Added a confirmation dialog when deleting a note.

## [0.1 (51)] - 2023-06-16Z

- Updated design of the relay selector
- Fixed an issue where the Discover tab wouldn't show new content for a while after upgrading from build 49.

## [0.1 (50)] - 2023-06-15Z

- Added code to show the Discover tab when we haven't downloaded the user's follow list yet (like on first login or app reinstall).
- Improved reliability of loading reposts, user photos, and names.
- Fixed a bug where tapping on a note would open the associated image instead of the thread view.
- Fixed a bug where profile pages would not load in some cases.
- Improved performance of the relay manager.

## [0.1 (49)] - 2023-06-12Z

- More small optimizations to relay traffic and event parsing.

## [0.1 (48)] - 2023-06-12Z

- Requesting fewer events on Home and Discover tab to reduce the load on the db.

## [0.1 (47)] - 2023-06-09Z

- Improved performance of the relay manager.

## [0.1 (46)] - 2023-06-06Z

- Add the ability to report notes and profiles using NIP-32 labels and NIP-69 classification.
- Fixed a crash which occurs on some versions of MacOS when attempting to mention other users during post creation.
- Add the ability to search for users by name from the Discover tab
- Fixed a bug where the note options menu wouldn't show up sometimes.
- Strip whitespace and newline characters when parsing search box input on discover screen as npub.

## [0.1 (44)] - 2023-05-31Z

- Fixed several causes of profile pictures and reposts showing infinite spinners.
- Links to notes or profiles are now tappable.
- Filter logged user from Discover screen.
- Improved performance of posting notes.

## [0.1 (43)] - 2023-05-23Z

- Added German translations (thanks Peter!).
- Updated support email to support@nos.social
- Improved recognition of mentions inside a post

## [0.1 (42)] - 2023-05-16Z

- Added support for mentioning other users when composing a note.
- Fixed a bug where expired messages could be redownloaded from relays that don't delete them.
- Fixed a bug where you couldn't view the parent note of a reply when it was displayed at the top of the Thread view.

## [0.1 (41)] - 2023-05-11Z

- Fix link color on macOS

## [0.1 (40)] - 2023-05-10Z

- Add support for expiration dates when composing notes (please note: messages are not guaranteed to be deleted by relays or other apps)
- Increased the contrast of text in light mode
- Open links in an in-app web browser instead of Safari
- Fixed link detection in notes for URLs without a scheme (i.e. "https://")
- Made the reply button on notes easier to tap, and it now presents the keyboard when tapped.
- Increased the tap size of the ellipsis button on note cards.
- Added Spanish translations (thanks Martin!)
- Updated app icon
- Nos now displays kind 30023 long-form blog posts in the home and profile feeds.

## [0.1 (39)] - 2023-05-02Z

- Improved performance of loading replies
- The notifications tab now request more events from relays

## [0.1 (38)] - 2023-04-28Z

- Made the routine to delete old events more efficient and prevent it from deleting our own events. 
- Fixed a bug where you could post the same reply multiple times.

## [0.1 (37)] - 2023-04-27Z

- Performance improvements
- Added support for reposting notes.
- Fixed a bug where you could post the same reply multiple times.
- Fixed a bug where the user's follow list could be erased on the first launch after importing a new key.

## [0.1 (36)] - 2023-04-25Z

- Added support for reposting notes.
- Added Brazilian Portuguese translations (thanks Andressa!).
- Fixed the French and Traditional Chinese translations.
- Fixed a bug where the user's follow list could be erased on the first launch after importing a new key.
- Fixed a bug where you could post the same reply multiple times.
- Fixed an issue where profile pictures could be rendered with the wrong aspect ratio.

## [0.1 (35)] - 2023-04-19Z

- Added French translations. Thank you p2x@p2xco.de!
- Added Chinese (Traditional) and updated Chinese (Simplified) translations. Thank you rasputin@getalby.com!
- Added a logout button in the Settings menu.
- Minor performance improvements on Thread and Discover views.
- Updated the default list of users shown on the Discover tab.
- Fixed a bug where muted authors would show up on the Discover tab.
- Added an initial loading indicator when you first open the Home or Discover tabs.
- Added a logout button in the Settings menu.
- Fixed a bug where notes would be truncated but the Read More button would not be shown.
- Scrolling performance improvements
- Fixed a bug where notes would be truncated but the Read More button would not be shown.

## [0.1 (33)] - 2023-04-17Z

- Added a button to share the application logs in the Settings menu
- Automatically attach debug logs to support emails

## [0.1 (32)] - 2023-04-14Z

- More performance improvements on the Home tab.

Note:
- In this build you have to pull-to-refresh if you want to see new notes after the initial load of the Home or Discover tabs. 

## [0.1 (31)] - 2023-04-13Z

- Added a button to view raw event JSON in the options menu on notes.
- Fixed notes saying "so-and-so posted" at the top when it should say "so-and-so replied".
- Added code to load the note being replied to if we don't have it. 
- Improved performance on the home feed

## [0.1 (30)] - 2023-04-10Z

- Fixed a bug where the Read More button would show on notes when it didn't need to.
- Added Chinese (Simplified) translations (thanks rasputin@getalby.com!)
- Nos now requests delete events from relays.

## [0.1 (28)] - 2023-04-07Z

- Made all the built-in text in the app translatable. If you would like to help translate Nos let us know by emailing support@nos.social.

## [0.1 (27)] - 2023-04-05Z

- Minor performance improvements
- Fixed an occasional hang when publishing

## [0.1 (26)] - 2023-04-03Z

- Minor performance improvements on the Feed and Discover tabs

## [0.1 (25)] - 2023-03-31Z

- Fixed a bug where reply counts were displaying translation keys instead of the count

## [0.1 (24)] - 2023-03-31Z

- Added Crowdin integration for translation services. If you would like to help us translate Nos drop us a line at 
support@nos.social.
- Fixed several crashes.
- Fixed issue where the like button didn't turn orange when pressed.
- Fixed an issue where likes to replies were counted towards the root note.
- Added more aggressive caching of images.
- Minor performance improvements - more to come!

## [0.1 (23)] - 2023-03-25Z
- Add the option to copy web links on profile pages and notes.

## [0.1 (22)] - 2023-03-23Z
- Fixed a bug in the list of people you are following, where tapping on any name would show your own profile.

## [0.1 (21)] - 2023-03-23Z
- Fixed a bug where the user's profile name was not set after onboarding.
- Added a demo of the Universal Namespace when setting up your profile. 

## [0.1 (20)] - 2023-03-22Z
- Fixed some bugs in Universal Name login flow (onboarding flow fixes forthcoming)

## [0.1 (19)] - 2023-03-22Z
- Added a link to nostr.build on the New Note screen
- Added a demo flow for setting up a Universal Name on the Edit Profile screen.

## [0.1 (18)] - 2023-03-20Z
- Show the number of likes on notes

## [0.1 (17)] - 2023-03-20Z
- Minor performance improvements

## [0.1 (16)] - 2023-03-19Z
- Hide the text in private key text fields
- Hide replies from muted users
- Fixed an issue where your own replies would be shown on the notificaitons tab
- Added a launch screen
- Various styling updates
- Added an About screen to the side menu
- Added a Share Nos button to the side menu 

## [0.1 (15)] - 2023-03-18Z
- Added the ability to browse all notes from a single relay on the Discover tab.
- Added the ability to post a note to a single relay from the New Note screen.
- Support likes as described in NIP-25, make sure reply and parent likes are correct
- Show "posted" and "replied" headers on NoteCards
- Navigate to replied to note when tapping on reply from outside thread view
- Search by name on Discover view
- Fixed cards on the Discover tab all being the same size.
- Fixed a crash when deleting your key in Settings

## [0.1 (14)] - 2023-03-16Z
- Nos now reads and writes your mutes the mute list shared with other Nostr apps.

## [0.1 (13)] - 2023-03-15Z
- Fix all thread replies showing as out of network on first launch after installation.

## [0.1 (12)] - 2023-03-15Z
- Added NIP-05 field to Edit Profile page, lookup users using NIP-05 names in discover tab, tapping the NIP-05 name opens the domain in a new window.
- Delete notes
- More performance improvements centered around our relay communication
- Fix invisible tab bar
- Made placeholder text color same for all fields in profile edit view
- Add basic image rendering in Note cards
- UNS Support on Profile page
- Fix onboarding taps at bottom of screen causing screen to switch

Known Issues:
- Deleting your key in Settings causes the app to crash. But you are correctly taken into onboarding after relaunch.

## [0.1 (11)] - 2023-03-14Z
- Fixed thread view saying every reply is out of network
- reduced the number of requests we send to relays
- improved app performance
- fixed showing empty displayNames when name is set

## [0.1 (10)] - 2023-03-14Z
- Display a user's NIP-05 identifier on the profile page after making a web request to verify that it is correct 
- Fix blank home feed during first launch

## [0.1 (9)] - 2023-03-14Z
- Fixed a crash on launch when relay model was outdated.
- Fix your own posts showing as outside your network on a fresh install. 
- Add self-hosted PostHog analytics
- Render mentions on notifications tab
- Copy note text

Known issues:
- You may have to force quit the app and restart it to see everyone you follow on the Home Feed.

## [0.1 (8)] - 2023-03-13Z
- Fix translucent tab bar in the simulator.
- Connect to more relays to get user relay list after importing a key during onboarding
- Fix some bugs in thread views
- Show placeholder cards for messages outside 2 hops and allow the user to reveal them
- Support deprecated reply #e tag format
- Fixed an issue where older contact list and metadata events could overwrite new ones
- Styled onboarding views

## [0.1 (7)] - 2023-03-10Z
- Use only relays added in RelayView for sending and receiving events
- Add PostHog analytics
- Render note mentions in NoteCard
- Open an email compose view controller for support@nos.social 
- Fix duplicate note on a new post
- Add mute functionality
- Publish relay changes
- Recommended / default relays
- Added colors and Clarity City font throughout the app
- Show Discover tab after onboarding
- Fix crash on Mac
- Improved profile photo loading and added a cache
- Added code to compute a sensible default number of columns on the Discover tab
- Replaced moved relays tab to side menu, added New Post and Profile tabs
- Make links on notes tappable
- Fix newlines not rendering on notes
- Added timestamp to notes
- Update Discover feed algorithm to include people 2 hops from you.
- Fix infinite spinners on some avatars
- Edit profile

## [0.1 (6)] - 2023-03-08Z

- Fixed follow / unfollow sync
- Reduced number of REQ sent to relays
- Request profile metadata for users displayed on the Discover tab
- Cleanup RelayService
- Render user avatar on Profile screen
- Added support for threads in reply views
- Retry failed Event sends every 2 minutes (max 5 retries)
- Add basic notifications tab
- Filter the Home Feed down to root posts
- The profile view requests the latest events and metadata for the given user from the relays
- Add the ellipsis button to NoteCard and allow the user to copy the NIP-19 note ID of a note.
- Enabled button to copy user ID on Profile View
- Fixed UI freezes when using many relays by moving event processing to a background thread.
- Add a search bar to the discover tab that users can use to look up other users.
- On relay remove, send CLOSE to all subs then disconnect and delete socket
- Render user mentions in NoteCard
- Replace the warning message to tell the user never to share their private key with anyone.

## [0.1 (5)] 2023-03-02

- Added a Discover tab that shows all events from all relays.
- Core Data will now be wiped whenever we change the data model, which is often. This speeds up our development process, but you will have to re-enter your relays when this happens.
- Change the home feed so that it shows the CurrentUser's notes always.
- Preload sample_data into core data for DEBUG builds
- Added a screen to show all the replies to a note.
- Fixed empty home feed message so it doesn't overlay other views
- Change settings and onboarding to accept nsec-format private key
- Fixed app crash when no user is passed to HomeFeedView initializer
- Added ability to post a reply in thread view.
- Fixed READ MORE Button
- In the Discover tab, display a feed of interesting people

## [0.1 (4)] - 2023-02-24

- Added ability to delete relays on the Relays screen.
- Fix events not being signed correctly with a key generated during onboarding.
- Verify signatures on events.
- Request only events from user's Follows
- Follow / unfollow functionality
- Calculate reply count and display in NoteCard

## [0.1 (3)] - 2023-02-20Z

- Sync authors in HomeFeedView
- Added AvatarView for rendering profile pictures on NoteCards

## [0.1 (2)]

- Added conversion of hex keys to npub
- Add a basic New Post screen
- Save private key to keychain
- Parse and store contact list
- Add onboarding flow
- Copied MessageCard and MessageButton SwiftUI view from Planetary renaming Message to Note
- Added a basic profile screen

## [0.1 (1)]

- Parse and display Nostr events
- Read events from relays
- Sign and publish events to relays
- Add Settings view where you can put in your private key
- Added tab bar component and side menu with profile<|MERGE_RESOLUTION|>--- conflicted
+++ resolved
@@ -9,13 +9,10 @@
 ## [Unreleased]
 
 ### Release Notes
-<<<<<<< HEAD
 
 - Added the option to preview a note before posting it.
-=======
 - Fixed a crash that could occur while Nos was in the background.
 - Fixed a bug where Nos sometimes wouldn't reconnect to relays.
->>>>>>> adb9c9b1
 - Added nos.lol to the default relay list for new accounts and removed relay.snort.social.
 - Show quoted notes in note cards.
 - Added quote-reposting.
