--- conflicted
+++ resolved
@@ -19,15 +19,12 @@
 - The profile view requests the latest events and metadata for the given user from the relays
 - Add the ellipsis button to NoteCard and allow the user to copy the NIP-19 note ID of a note.
 - Enabled button to copy user ID on Profile View
-<<<<<<< HEAD
-- Add PostHog analytics
-=======
 - Fixed UI freezes when using many relays by moving event processing to a background thread.
 - Add a search bar to the discover tab that users can use to look up other users.
 - On relay remove, send CLOSE to all subs then disconnect and delete socket
 - Render user mentions in NoteCard
 - Replace the warning message to tell the user never to share their private key with anyone.
->>>>>>> 1d0e4296
+- Add PostHog analytics
 
 ## [0.1 (5)] 2023-03-02 
 
