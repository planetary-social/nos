--- conflicted
+++ resolved
@@ -8,14 +8,12 @@
 
 ## [Unreleased]
 
-<<<<<<< HEAD
 - Added option to connect your existing NIP-05 username.
-=======
+
 ## [0.1.8] - 2024-04-03Z
 
 - Add PrivacyInfo file to the project to comply with Apple's new requirements.
 - Updated dark theme colors for card backgrounds, primary text, and secondary text.
->>>>>>> 723e996d
 - Added a new UI for replying to messages that allows attaching images and setting an expiration date.
 - Fixed an issue where Profile pages could display little or no content.
 
