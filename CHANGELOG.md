--- conflicted
+++ resolved
@@ -11,13 +11,10 @@
 ## [Unreleased]
 
 ### Release Notes
-<<<<<<< HEAD
+- Fixed display of mastodon usernames so it shows @username@server.instance rather than username@instance-name.mostr.pub
 - Nos now publishes the hashtags it finds in your note when you post. This means it works the way you’ve always expected it to work. [#44](https://github.com/verse-pbc/issues/issues/44)
-=======
-- Fixed display of mastodon usernames so it shows @username@server.instance rather than username@instance-name.mostr.pub
 
 ### Internal Changes
->>>>>>> 3a8536bd
 
 ## [1.0.3] - 2024-12-04Z
 
