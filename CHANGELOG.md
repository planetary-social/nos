--- conflicted
+++ resolved
@@ -8,21 +8,16 @@
 
 ## [Unreleased]
 
-- Show quoted notes in note cards.
 - Added a new image viewer that appears when you tap an image.
 - Added a new gallery view that’s currently behind a feature flag.
 - Removed the like and repost counts from the Main and Profile feeds.
-<<<<<<< HEAD
-- Replaced hard-coded color values.
-- Show quoted notes in note cards.
-- Added quote-reposting.
-=======
 - Removed wss:// from relay addresses in lists and removed the need to prepend relay addresses with wss://.
 - Included the npub in the properties list sent to analytics. [skip-release-notes]
 - Replaced hard-coded color values. [skip-release-notes]
 - Added a toggle for “Enable new media display” to Staging builds. [skip-release-notes]
 - Fixed typos in release notes. [skip-release-notes]
->>>>>>> 43f592ee
+- Show quoted notes in note cards.
+- Added quote-reposting.
 
 ## [0.1.25] - 2024-08-21Z
 
