# Changelog
All notable changes to this project will be documented in this file.

We define "Noteworthy changes" as 1) user-facing features or bugfixes 2) significant technical or architectural changes that contributors will notice. If your Pull Request does not contain any changes of this nature i.e. minor string/translation changes, patch releases of dependencies, refactoring, etc. then add the `Skip-Changelog` label. 

The format is based on [Keep a Changelog](https://keepachangelog.com/en/1.0.0/),
and this project adheres to [Semantic Versioning](https://semver.org/spec/v2.0.0.html).

## [Unreleased]

- Disabled automatically generated analytics events that were sent each time the user navigated to a new screen.
- Show “New notes available” notification on Feed when there are new notes to display.
- Disable the Post button while images are still uploading. Thanks @vien-eaker!
- Improved app performance on first login by requesting fewer events from relays.
- Fixed a bug where the cursor could jump around when composing a note.
- Fixed a bug where mentions could be duplicated when typing in the middle of one.
- Re-enabled autocomplete when composing a note.
<<<<<<< HEAD
- Create Colors.xcassets and move all colors into it. Thanks @lingoslinger!
=======
- Added push notifications for zaps.
- Added zaps to the Notifications view.
>>>>>>> dd94eea9

## [0.1.23] - 2024-07-31Z

- Fixed a bug where the home feed would be empty on first launch.
- Fixed the issue where tapping outside the New Post view caused it to disappear and all its text to be lost.
- Updated the design of the cards in the Following list.
- Remove stories UI to improve performance.
- Report error to Sentry when parse queue contains over 1000 events.

## [0.1.22] - 2024-07-26Z

- Added a filter button to the Home tab that lets you browse all notes on a specific relay.
- Improved the search experience with fast local searches.
- Fixed the issue where tapping the Search button caused search results to disappear.
- Fixed an issue with naddr links.

## [0.1.21] - 2024-07-24Z

- Added support for paid/authenticated relays (NIP-42).
- Fixed a bug where publishing a note to one relay would publish to all relays.
- Fix a bug where multiple connections could be opened with the same relay.
- Fixed an issue where Profile views would sometimes not display any notes.
- Add impersonation flag category and better NIP-56 mapping.
- Add a Tap to Refresh button in empty profiles.
- Support nostr:naddr links to text and long-form content notes.
- Update the reply count shown below each note in a Feed.
- Removed follower count from profile screen.
- Fixed deep linking to profiles and notes.
- Fixed issue where some nostr:nprofile references did not appear as links.
- Decode nprofile, nevent, and naddr NIP-19 entities.
- Refactor away direct usages of Bech32 and TLV and replace with NostrIdentifier (which still uses both).
- Deleted unused code.

## [0.1.20] - 2024-07-10Z

- Discover tab now features new accounts in News, Music, Activists, and Art.
- Use NIP-05 for shared links to profile.

## [0.1.19] - 2024-07-01Z

- Fixed a crash on the notifications tab
- Fixed a performance issue after opening the Discover tab.
- Cache NIP-05 validations to save network usage.
- Set Xcode version to 15.2, where SwiftUI Previews work reliably.
- Add "Share database" button to Settings to help with debugging.

## [0.1.18] - 2024-06-24Z

- Updated the recommended relays list.
- Fixed a bug where @npubs could be displayed instead of names in note text.
- Fixed a bug when mentioning profiles with emojis in the name.
- Added a message to the top of the Relays screen explaining that Nos works best with 5 or fewer relays.
- Added "Send To Nos" private reporting for profiles.
- Added our third cohort of creators and journalists to the Discover tab.
- Fixed SwiftUI Previews in Xcode.
- Fixed a bug where the Flag User confirmation dialog wasn’t visible on iPad.
- Fixed a bug where taking a photo in the app didn’t work.
- Removed the Save button next to the private key in Settings.
- New accounts automatically follow the nos.social and Tagr-bot accounts.

## [0.1.17] - 2024-06-10Z

- Fixed a bug where infinite spinners would be shown on reposted notes.
- Added support for opening njump.me content in Nos.
- Fixed a crash on logout
- Fixed a bug where some profiles wouldn't load old notes.
- Fixed an issue where NIP-05 could appear as invalid.
- Implemented NIP-96 and NIP-98 for photo and video uploads.

## [0.1.16] - 2024-05-31Z

- Added feedback to the copy button in Settings.
- Fixed an issue where photos and videos could not be uploaded.
- Fixed a crash on logout.

## [0.1.15] - 2024-05-29Z

- Redesigned the Profile screen.
- Improved performance in various parts of the app for users with large follow lists.
- Fixed an issue where deleted notes still appeared in the Profile’s Notes view.
- Sorted the featured profiles in the Discover tab.
- Switched from Reportinator to Tagr bot for content labeling.
- Discover tab now features new accounts.

## [0.1.14] - 2024-05-22Z

- Added the author's name to profile cards on the Discover tab and search results. 
- Added a delay when trying to reopen a websocket that had previously closed with an error.
- Updated the icon that appears when following a user.

## [0.1.13] - 2024-05-15Z

- On the Profile screen, open a sheet to display the full bio. 
- Fixed an issue where "Share logs" wasn't working.
- Discover tab: Center the category buttons.
- Discover tab: Remove placeholder categories and people.

## [0.1.12] - 2024-05-07Z

- Open Profiles when tapping on a NIP-05 username reference in a note.
- Add special treatment for nostr.band when searching on the Discover tab. We are temporarily using nostr.band always and only for search, in addition to the user's normal relay list.
- Detect identifiers of the form @npub1... in notes and link them to the associated profiles.
- Detect NIP-05 identifiers inserted in notes and link them to njump.
- Fixed duplicate text in content warnings
- Added "Send To Nos" private reporting to protect user privacy
- Discover tab now features authors in a variety of categories.
- Fixed an issue on Mac where the Edit Profile screen did not appear in some cases.
- Fixed an issue where registering a NIP-05 username field could fail silently.
- Fixed an issue where users named with valid urls were unable to be mentioned correctly.
- Fixed an issue where pasting an npub while composing a note created an invalid mention.
- Changed "Report note" button to "Flag this content"
- Changed "Report user" button to "Flag this user"
- Updated options for "Flag this user"
- We are now publishing the relay list when registering a new NIP-05 username so
that other users can find you more easily.

## [0.1.11] - 2024-04-18Z

- Added support for uploading videos when composing a note.
- Fixed an issue where reports for notes were treated as reports for profiles.
- Updated the Discover tab navigation bar to match new design.
- Updated the design of profile cards in search results and mentions search.

## [0.1.10] - 2024-04-12Z

- Fixed the tint color on the Profile screen.
- Added option to connect your existing NIP-05 username.
- Fixed a crash that often occurred after opening the app.
- In an effort to prioritize critical functionality, we are dropping support for light mode in the near term. If you have concerns about the remaining theme please reach out to us at support@nos.social

## [0.1.8] - 2024-04-03Z

- Add PrivacyInfo file to the project to comply with Apple's new requirements.
- Updated dark theme colors for card backgrounds, primary text, and secondary text.
- Added a new UI for replying to messages that allows attaching images and setting an expiration date.
- Fixed an issue where Profile pages could display little or no content.

## [0.1.7] - 2024-03-21Z

- Fix issue in Profile title bar that displayed NIP-05 incorrectly.
- Update font styles on Thread, Edit Profile, and Settings screens.
- Fix issue with uploading photos on Mac.
- Re-design the confirmation dialog that appears when you delete your NIP-05.
- Fixed a bug where liking a note could cause other notes to appear liked.
- Added a new UI for replying to messages that allows attaching images and setting an expiration date.
- Fixed an issue where the "Read more" button could display on notes that didn't need it.

## [0.1.6] - 2024-03-07Z

- Parse links and mentions in Profile's about (or bios)
- Show “Post a reply” field at the proper height initially, and allow it to expand as more text is entered.
- Tap the Like button on a note you’ve already liked to remove the Like.
- Display NIP-05 identifier in the Profile screen title bar.
- Added option to register nos.social usernames.
- Fixed issue where search results sometimes don’t appear.
- Disabled link to nip-05 server / url on author cards. 
- Fixed issue where paste menu did not appear when tapping in the Post Note view.
- Fixed intermittent crash when tapping Done after editing your profile.
- Fixed URL detection of raw domain names, such as “nos.social” (without the “http” prefix).
- Fixed the sort order of gallery media to match the order in the note.
- While composing a note, a space is now automatically inserted after any mention of a user or note to ensure it’s formatted correctly.

## [0.1.5] - 2024-02-14Z

- Fixed an issue where tapping the Feed tab did not scroll to the top of the Feed.
- Fixed an issue where tapping the Profile tab did not scroll to the top of the Profile.
- Search now starts automatically after entering three characters instead of one.

## [0.1.4] - 2024-01-31Z

- Show a message when we’re not finding search results.
- Fixed an issue where bad data in the contact list could break the home feed.
- Fixed a bug where the margins of root notes appeared incorrectly on Mac and iPad.
- Fixed a date localization issue.
- Optimized loading of the Notifications tab
- Updated suggested users for discovery tab. 
- Show the profile view when a search matches a valid User ID (npub).
- Added tabs to Profiles to filter posts.
- Fixed a bug that could cause the out of network warning to be shown on reposts in the stories view.
- Fixed a bug that prevented notes that failed to be published to be re-published again.
- Added pagination to the home feed.
- Fixed a bug that prevented reposted notes from loading sometimes.
- Fixed a bug that prevented profile photos and names from being downloaded.

## [0.1.2 (153)] - 2024-01-11Z

- Fixed a crash that sometimes occured when opening the profile view.
- Fixed a crash that sometimes occured when viewing a note.
- Migrate to Apple-native string catalog and codegen LocalizedStringResources with xcstrings-tool-plugin.
- Discover screen can now search notes by id.
- Added pagination to Profile screens.

## [0.1.1 (144)] - 2023-12-21Z

- Fixed a crash when opening the note composer.
- Fix localization of warning message when a note has been reported. (thanks @L!)
- Fixed contact list hydration bug where unfollows are not removed when follow counts do not change.
- Erase old notifications from the databse to keep disk usage low.

## [0.1 (101)] - 2023-12-15Z

- Fixed a bug where reposts wouldn't be displayed in the stories.
- Fixed a bug where the reports for authors of replies weren't being considered. 
- Localized relative times on note cards. (thanks @tyiu!)
- Added a context menu for the stories in the Home Feed to open the Profile.
- Add repost button to stories (thanks @maddiefuzz!)

## [0.1 (100)] - 2023-12-09Z

- Fixed some cases where a note's contents would never load.
- Update the color palette.
- Fix crash on Mac when opening new note view.

## [0.1 (99)] - 2023-12-07Z

- Fix profile pictures not loading after creating a new account.

## [0.1 (98)] - 2023-12-04Z

- Fixed a bug where the app could become unresponsive.

## [0.1 (97)] - 2023-12-01Z

- Added the option to copy the NIP-05 identifier when browsing a profile.
- Tapping on a tab bar icon can let you scroll to top.
- Fix an issue where reposts were not displaying correctly.

## [0.1 (96)] - 2023-11-28Z

- Fixed some performance issues for users who follow a large number of accounts.

## [0.1 (95)] - 2023-11-27Z

- Fixed a bug where a root note could be rendered as a reply
- Added the option to copy the text content while browsing a note.
- Fixed UI bugs when displaying the root note of replies.
- Keep track of read stories.
- Fix an issue where reposts were not displaying correctly.

## [0.1 (94)] - 2023-11-17Z

- Removed trailing slash from truncated URLs.
- Add a loading indicator to search results.
- Change the "Followed by" label on the profile screen to "Followers you know"
- Fixed a hang on startup.
- Fixed an issue where links couldn't be opened from the Home tab.
- Change the "Followed by" label on the profile screen to "Followers you know"
- Fixed an issue where the Profile view would always show "Following 0" for people you didn't follow.
- Fix delay in results immediately after opening the discover tab.
- Fixed the 3d card effect on the Notifications tab.
- Updated layout for search results and mention autocomplete cards.

## [0.1 (93)] - 2023-11-10Z

- Added a confirmation before reposting a note.
- Added the ability to delete your reposts by tapping the repost button again.
- Fixed some cases where deleted notes were still being displayed.
- Fixed a bug where notes, reposts, and author profiles could fail to load.
- Show truncated URLs in notes instead of hiding them completely.

## [0.1 (92)] - 2023-11-02Z

- Show reposts in stories.

## [0.1 (91)] - 2023-11-01Z

- Fix a bug where linking a Universal Name would overwrite your existing NIP-05.
- Fixed incorrect ellipsis applied to long notes.
- Changed note rendering to retain more newlines. 
- Show reposts in stories.
- Fixed a bug where notes, reposts, and author profiles could fail to load.
- Show truncated URLs in notes instead of hiding them completely.
- Keep track of read stories.
- Fixed a bug with autocorrect on Mac

## [0.1 (90)] - 2023-10-31Z

- Fixed a bug where notes, reposts, and author profiles could fail to load.

## [0.1 (89)] - 2023-10-31Z

- Added relay.causes.com to the list of recommended relays.

## [0.1 (88)] - 2023-10-27Z

- Added a content warning when a user you follow has reported the content
- Added toggles to the settings screen to disable report-based and network-based content warnings

## [0.1 (86)] - 2023-10-25Z

- Updated link previews in feed to use the stories ui with fixed height and carousel gallery. 
- Updated UI around displaying nested threads and displaying more context of conversations. 
- Changed inline images so we don't display the domain / size / file type for images
- Changed copied links to notes and authors to open in njump.me.
- Added the ability to initiate USBC transactions and check your balance if you have linked a Universal Name to your profile with an attached USBC wallet.
- Add "1 year" as an option when posting a disappearing message

## [0.1 (85)] - 2023-10-23Z

- Fixed missing secrets

## [0.1 (84)] - 2023-10-20Z

- Add Stories view to the Home Feed
- Fixed an issue where the app could become slow after searching for a user.
- Updated search results to show mutual followers and sort by the most followers in common.
- Change links to notes so that they don't display the long note id and instead it's a pretty link. 
- Redesigned the Universal Names registration flow
- Added more relays to the recommended list
- Added an icon to indicate expiring notes, and the timestamp they display is the time until they expire.

## [0.1 (83)] - 2023-10-16Z

- Fixed crash on launch
- Added a URL scheme to open the note composer: nos://note/new?contents=theContentsOfTheNote

## [0.1 (82)] - 2023-10-13Z

- Fixed a bug where profile changes wouldn't be published in some cases
- Fix a bug where the "Post" button wouldn't be shown when composing a reply on macOS
- Fix a bug where the mute list could be overwritten when muting someone
- Fixed aspect ratio on some profile photos
- Added 3d effect to note cards
- Added a URL scheme to open the note composer: nos://note/new?contents=theContentsOfTheNote

## [0.1 (81)] - 2023-09-30Z

- Fixed secrets that weren't included in build 79 and 80

## [0.1 (80)] - 2023-09-30Z

- Updated the design of the edit profile screen
- Fixed a hang on the profile screen

## [0.1 (79)] - 2023-09-22Z

- Added the ability to search for Mastodon usernames on the Discover tab. 
- Long form content is now displayed in the discover tab.
- Fixed a hang on the thread view.

## [0.1 (77)] - 2023-09-15Z

- App performance improvements

## [0.1 (76)] - 2023-09-08Z

- Minor crash fixes and optimizations

## [0.1 (75)] - 2023-09-01Z

- Fix an issue with the database cleanup script that was causing performance issues.
- Optimize loading of profile pictures

## [0.1 (73)] - 2023-08-25Z

- Fixed potential crashes when using Universal Names API.
- Fixed bug that rendered the empty notes message for a profile above the header box.
- Fixed bug that could potentially crash the app sometimes

## [0.1 (72)] - 2023-08-21Z

- Added support for pasting profile and note references when composing notes
- Pop screens from the navigation stack when tapping twice on the tab bar.
- Fixed the launch screen layout on iPad
- Fixed a small issue when mentioning profiles in the reply text box.
- Fixed a crash during onboarding
- Fixed a crash when following or muting a user
- Fixed crash when parsing malformed events.
- Fixed crash when parsing malformed contact lists.
- Added integration with our self-hosted Sentry crash reporting tool (no data shared with third parties)

## [0.1 (66)] - 2023-08-18Z

- Fixed crash when parsing malformed events.
- Fixed crash when parsing malformed contact lists.
- Added support for pasting profile and note references when composing notes
- Pop screens from the navigation stack when tapping twice on the tab bar.
- Fixed the launch screen layout on iPad
- Fixed a small issue when mentioning profiles in the reply text box.

## [0.1 (65)] - 2023-08-04Z

- Add a loading placeholder for note contents.
- Added automatic file uploads to nostr.build.
- Add list of followers and relays in the Profile screen.

## [0.1 (60)] - 2023-08-01Z

- Updated content report style based on the latest NIPs and fixed some bugs with reporting.
- Add a loading placeholder for note contents.
- Fixed the launch screen layout on iPad
- Multiple consecutive newlines will be replaced by a single new line in note content.
- Removed the screen to fill out profile information from onboarding and replaced it with a call to action in the sidebar. 
- Leading and trailing whitespace will no longer be rendered in note content.
- Removed the screen to fill out profile information from onboarding and replaced it with a call to action in the sidebar. 

## [0.1 (59)] - 2023-07-21Z

- Add a loading placeholder for note contents.
- Fixed several crashes.
- Added Dutch, Japanese, and Persian translations. Thanks matata, yutaro, and eru-desu! 
- Added some visual artists to the list of featured users.

## [0.1 (58)] - 2023-07-17Z

- Added better previews for urls shared in notes.

## [0.1 (57)] - 2023-07-17Z

- Fixed an issue where Nos couldn't find the user's key on startup.
- Fixed an issue where you could have duplicate relays: one with a trailing slash and one without.

## [0.1 (56)] - 2023-07-13Z

- Fixed high cpu usage when the app is idle

## [0.1 (55)] - 2023-07-12Z

- Fixed several bugs around muting users
- Added the number of connected relays at the top right corner of the Home Feed.
- Fixed a bug where expired messages could be published to relays that doesn't support them
- Added support for push notifications.

## [0.1 (53)] - 2023-07-03Z

- Added beta integration with the Universal Name System. Edit your profile to link your Universal Name to your Nostr profile.
- Updated design of the relay selector

## [0.1 (52)] - 2023-07-03Z

- Prevent muted authors from appearing in the Discover screen
- Added a confirmation dialog when deleting a note.

## [0.1 (51)] - 2023-06-16Z

- Updated design of the relay selector
- Fixed an issue where the Discover tab wouldn't show new content for a while after upgrading from build 49.

## [0.1 (50)] - 2023-06-15Z

- Added code to show the Discover tab when we haven't downloaded the user's follow list yet (like on first login or app reinstall).
- Improved reliability of loading reposts, user photos, and names.
- Fixed a bug where tapping on a note would open the associated image instead of the thread view.
- Fixed a bug where profile pages would not load in some cases.
- Improved performance of the relay manager.

## [0.1 (49)] - 2023-06-12Z

- More small optimizations to relay traffic and event parsing.

## [0.1 (48)] - 2023-06-12Z

- Requesting fewer events on Home and Discover tab to reduce the load on the db.

## [0.1 (47)] - 2023-06-09Z

- Improved performance of the relay manager.

## [0.1 (46)] - 2023-06-06Z

- Add the ability to report notes and profiles using NIP-32 labels and NIP-69 classification.
- Fixed a crash which occurs on some versions of MacOS when attempting to mention other users during post creation.
- Add the ability to search for users by name from the Discover tab
- Fixed a bug where the note options menu wouldn't show up sometimes.
- Strip whitespace and newline characters when parsing search box input on discover screen as npub.

## [0.1 (44)] - 2023-05-31Z

- Fixed several causes of profile pictures and reposts showing infinite spinners.
- Links to notes or profiles are now tappable.
- Filter logged user from Discover screen.
- Improved performance of posting notes.

## [0.1 (43)] - 2023-05-23Z

- Added German translations (thanks Peter!).
- Updated support email to support@nos.social
- Improved recognition of mentions inside a post

## [0.1 (42)] - 2023-05-16Z

- Added support for mentioning other users when composing a note.
- Fixed a bug where expired messages could be redownloaded from relays that don't delete them.
- Fixed a bug where you couldn't view the parent note of a reply when it was displayed at the top of the Thread view.

## [0.1 (41)] - 2023-05-11Z

- Fix link color on macOS

## [0.1 (40)] - 2023-05-10Z

- Add support for expiration dates when composing notes (please note: messages are not guaranteed to be deleted by relays or other apps)
- Increased the contrast of text in light mode
- Open links in an in-app web browser instead of Safari
- Fixed link detection in notes for URLs without a scheme (i.e. "https://")
- Made the reply button on notes easier to tap, and it now presents the keyboard when tapped.
- Increased the tap size of the ellipsis button on note cards.
- Added Spanish translations (thanks Martin!)
- Updated app icon
- Nos now displays kind 30023 long-form blog posts in the home and profile feeds.

## [0.1 (39)] - 2023-05-02Z

- Improved performance of loading replies
- The notifications tab now request more events from relays

## [0.1 (38)] - 2023-04-28Z

- Made the routine to delete old events more efficient and prevent it from deleting our own events. 
- Fixed a bug where you could post the same reply multiple times.

## [0.1 (37)] - 2023-04-27Z

- Performance improvements
- Added support for reposting notes.
- Fixed a bug where you could post the same reply multiple times.
- Fixed a bug where the user's follow list could be erased on the first launch after importing a new key.

## [0.1 (36)] - 2023-04-25Z

- Added support for reposting notes.
- Added Brazilian Portuguese translations (thanks Andressa!).
- Fixed the French and Traditional Chinese translations.
- Fixed a bug where the user's follow list could be erased on the first launch after importing a new key.
- Fixed a bug where you could post the same reply multiple times.
- Fixed an issue where profile pictures could be rendered with the wrong aspect ratio.

## [0.1 (35)] - 2023-04-19Z

- Added French translations. Thank you p2x@p2xco.de!
- Added Chinese (Traditional) and updated Chinese (Simplified) translations. Thank you rasputin@getalby.com!
- Added a logout button in the Settings menu.
- Minor performance improvements on Thread and Discover views.
- Updated the default list of users shown on the Discover tab.
- Fixed a bug where muted authors would show up on the Discover tab.
- Added an initial loading indicator when you first open the Home or Discover tabs.
- Added a logout button in the Settings menu.
- Fixed a bug where notes would be truncated but the Read More button would not be shown.
- Scrolling performance improvements
- Fixed a bug where notes would be truncated but the Read More button would not be shown.

## [0.1 (33)] - 2023-04-17Z

- Added a button to share the application logs in the Settings menu
- Automatically attach debug logs to support emails

## [0.1 (32)] - 2023-04-14Z

- More performance improvements on the Home tab.

Note:
- In this build you have to pull-to-refresh if you want to see new notes after the initial load of the Home or Discover tabs. 

## [0.1 (31)] - 2023-04-13Z

- Added a button to view raw event JSON in the options menu on notes.
- Fixed notes saying "so-and-so posted" at the top when it should say "so-and-so replied".
- Added code to load the note being replied to if we don't have it. 
- Improved performance on the home feed

## [0.1 (30)] - 2023-04-10Z

- Fixed a bug where the Read More button would show on notes when it didn't need to.
- Added Chinese (Simplified) translations (thanks rasputin@getalby.com!)
- Nos now requests delete events from relays.

## [0.1 (28)] - 2023-04-07Z

- Made all the built-in text in the app translatable. If you would like to help translate Nos let us know by emailing support@nos.social.

## [0.1 (27)] - 2023-04-05Z

- Minor performance improvements
- Fixed an occasional hang when publishing

## [0.1 (26)] - 2023-04-03Z

- Minor performance improvements on the Feed and Discover tabs

## [0.1 (25)] - 2023-03-31Z

- Fixed a bug where reply counts were displaying translation keys instead of the count

## [0.1 (24)] - 2023-03-31Z

- Added Crowdin integration for translation services. If you would like to help us translate Nos drop us a line at 
support@nos.social.
- Fixed several crashes.
- Fixed issue where the like button didn't turn orange when pressed.
- Fixed an issue where likes to replies were counted towards the root note.
- Added more aggressive caching of images.
- Minor performance improvements - more to come!

## [0.1 (23)] - 2023-03-25Z
- Add the option to copy web links on profile pages and notes.

## [0.1 (22)] - 2023-03-23Z
- Fixed a bug in the list of people you are following, where tapping on any name would show your own profile.

## [0.1 (21)] - 2023-03-23Z
- Fixed a bug where the user's profile name was not set after onboarding.
- Added a demo of the Universal Namespace when setting up your profile. 

## [0.1 (20)] - 2023-03-22Z
- Fixed some bugs in Universal Name login flow (onboarding flow fixes forthcoming)

## [0.1 (19)] - 2023-03-22Z
- Added a link to nostr.build on the New Note screen
- Added a demo flow for setting up a Universal Name on the Edit Profile screen.

## [0.1 (18)] - 2023-03-20Z
- Show the number of likes on notes

## [0.1 (17)] - 2023-03-20Z
- Minor performance improvements

## [0.1 (16)] - 2023-03-19Z
- Hide the text in private key text fields
- Hide replies from muted users
- Fixed an issue where your own replies would be shown on the notificaitons tab
- Added a launch screen
- Various styling updates
- Added an About screen to the side menu
- Added a Share Nos button to the side menu 

## [0.1 (15)] - 2023-03-18Z
- Added the ability to browse all notes from a single relay on the Discover tab.
- Added the ability to post a note to a single relay from the New Note screen.
- Support likes as described in NIP-25, make sure reply and parent likes are correct
- Show "posted" and "replied" headers on NoteCards
- Navigate to replied to note when tapping on reply from outside thread view
- Search by name on Discover view
- Fixed cards on the Discover tab all being the same size.
- Fixed a crash when deleting your key in Settings

## [0.1 (14)] - 2023-03-16Z
- Nos now reads and writes your mutes the mute list shared with other Nostr apps.

## [0.1 (13)] - 2023-03-15Z
- Fix all thread replies showing as out of network on first launch after installation.

## [0.1 (12)] - 2023-03-15Z
- Added NIP-05 field to Edit Profile page, lookup users using NIP-05 names in discover tab, tapping the NIP-05 name opens the domain in a new window.
- Delete notes
- More performance improvements centered around our relay communication
- Fix invisible tab bar
- Made placeholder text color same for all fields in profile edit view
- Add basic image rendering in Note cards
- UNS Support on Profile page
- Fix onboarding taps at bottom of screen causing screen to switch

Known Issues:
- Deleting your key in Settings causes the app to crash. But you are correctly taken into onboarding after relaunch.

## [0.1 (11)] - 2023-03-14Z
- Fixed thread view saying every reply is out of network
- reduced the number of requests we send to relays
- improved app performance
- fixed showing empty displayNames when name is set

## [0.1 (10)] - 2023-03-14Z
- Display a user's NIP-05 identifier on the profile page after making a web request to verify that it is correct 
- Fix blank home feed during first launch

## [0.1 (9)] - 2023-03-14Z
- Fixed a crash on launch when relay model was outdated.
- Fix your own posts showing as outside your network on a fresh install. 
- Add self-hosted PostHog analytics
- Render mentions on notifications tab
- Copy note text

Known issues:
- You may have to force quit the app and restart it to see everyone you follow on the Home Feed.

## [0.1 (8)] - 2023-03-13Z
- Fix translucent tab bar in the simulator.
- Connect to more relays to get user relay list after importing a key during onboarding
- Fix some bugs in thread views
- Show placeholder cards for messages outside 2 hops and allow the user to reveal them
- Support deprecated reply #e tag format
- Fixed an issue where older contact list and metadata events could overwrite new ones
- Styled onboarding views

## [0.1 (7)] - 2023-03-10Z
- Use only relays added in RelayView for sending and receiving events
- Add PostHog analytics
- Render note mentions in NoteCard
- Open an email compose view controller for support@nos.social 
- Fix duplicate note on a new post
- Add mute functionality
- Publish relay changes
- Recommended / default relays
- Added colors and Clarity City font throughout the app
- Show Discover tab after onboarding
- Fix crash on Mac
- Improved profile photo loading and added a cache
- Added code to compute a sensible default number of columns on the Discover tab
- Replaced moved relays tab to side menu, added New Post and Profile tabs
- Make links on notes tappable
- Fix newlines not rendering on notes
- Added timestamp to notes
- Update Discover feed algorithm to include people 2 hops from you.
- Fix infinite spinners on some avatars
- Edit profile

## [0.1 (6)] - 2023-03-08Z

- Fixed follow / unfollow sync
- Reduced number of REQ sent to relays
- Request profile metadata for users displayed on the Discover tab
- Cleanup RelayService
- Render user avatar on Profile screen
- Added support for threads in reply views
- Retry failed Event sends every 2 minutes (max 5 retries)
- Add basic notifications tab
- Filter the Home Feed down to root posts
- The profile view requests the latest events and metadata for the given user from the relays
- Add the ellipsis button to NoteCard and allow the user to copy the NIP-19 note ID of a note.
- Enabled button to copy user ID on Profile View
- Fixed UI freezes when using many relays by moving event processing to a background thread.
- Add a search bar to the discover tab that users can use to look up other users.
- On relay remove, send CLOSE to all subs then disconnect and delete socket
- Render user mentions in NoteCard
- Replace the warning message to tell the user never to share their private key with anyone.

## [0.1 (5)] 2023-03-02

- Added a Discover tab that shows all events from all relays.
- Core Data will now be wiped whenever we change the data model, which is often. This speeds up our development process, but you will have to re-enter your relays when this happens.
- Change the home feed so that it shows the CurrentUser's notes always.
- Preload sample_data into core data for DEBUG builds
- Added a screen to show all the replies to a note.
- Fixed empty home feed message so it doesn't overlay other views
- Change settings and onboarding to accept nsec-format private key
- Fixed app crash when no user is passed to HomeFeedView initializer
- Added ability to post a reply in thread view.
- Fixed READ MORE Button
- In the Discover tab, display a feed of interesting people

## [0.1 (4)] - 2023-02-24

- Added ability to delete relays on the Relays screen.
- Fix events not being signed correctly with a key generated during onboarding.
- Verify signatures on events.
- Request only events from user's Follows
- Follow / unfollow functionality
- Calculate reply count and display in NoteCard

## [0.1 (3)] - 2023-02-20Z

- Sync authors in HomeFeedView
- Added AvatarView for rendering profile pictures on NoteCards

## [0.1 (2)]

- Added conversion of hex keys to npub
- Add a basic New Post screen
- Save private key to keychain
- Parse and store contact list
- Add onboarding flow
- Copied MessageCard and MessageButton SwiftUI view from Planetary renaming Message to Note
- Added a basic profile screen

## [0.1 (1)]

- Parse and display Nostr events
- Read events from relays
- Sign and publish events to relays
- Add Settings view where you can put in your private key
- Added tab bar component and side menu with profile<|MERGE_RESOLUTION|>--- conflicted
+++ resolved
@@ -15,12 +15,9 @@
 - Fixed a bug where the cursor could jump around when composing a note.
 - Fixed a bug where mentions could be duplicated when typing in the middle of one.
 - Re-enabled autocomplete when composing a note.
-<<<<<<< HEAD
-- Create Colors.xcassets and move all colors into it. Thanks @lingoslinger!
-=======
 - Added push notifications for zaps.
 - Added zaps to the Notifications view.
->>>>>>> dd94eea9
+- Created Colors.xcassets and move all colors into it. Thanks @lingoslinger!
 
 ## [0.1.23] - 2024-07-31Z
 
