# Changelog
All notable changes to this project will be documented in this file.

We define "Noteworthy changes" as 1) user-facing features or bugfixes 2) significant technical or architectural changes that contributors will notice. If your Pull Request does not contain any changes of this nature i.e. minor string/translation changes, patch releases of dependencies, refactoring, etc. then add the `Skip-Changelog` label. 

The format is based on [Keep a Changelog](https://keepachangelog.com/en/1.0.0/),
and this project adheres to [Semantic Versioning](https://semver.org/spec/v2.0.0.html).

## [Unreleased]
- Fixed follow / unfollow sync
- Reduced number of REQ sent to relays
- Cleanup RelayService

## [0.1 (5)] 2023-03-02 

- Added a Discover tab that shows all events from all relays.
- Core Data will now be wiped whenever we change the data model, which is often. This speeds up our development process, but you will have to re-enter your relays when this happens.
- Change the home feed so that it shows the CurrentUser's notes always.
- Preload sample_data into core data for DEBUG builds
- Added a screen to show all the replies to a note.
- Fixed empty home feed message so it doesn't overlay other views
- Change settings and onboarding to accept nsec-format private key
- Fixed app crash when no user is passed to HomeFeedView initializer
- Added ability to post a reply in thread view.
- Fixed READ MORE Button
<<<<<<< HEAD
- Filter the Home Feed down to root posts
=======
- In the Discover tab, display a feed of interesting people
>>>>>>> b8714cf0

## [0.1 (4)] - 2023-02-24

- Added ability to delete relays on the Relays screen.
- Fix events not being signed correctly with a key generated during onboarding.
- Verify signatures on events.
- Request only events from user's Follows
- Follow / unfollow functionality
- Calculate reply count and display in NoteCard

## [0.1 (3)] - 2023-02-20Z

- Sync authors in HomeFeedView
- Added AvatarView for rendering profile pictures on NoteCards

## [0.1 (2)]

- Added conversion of hex keys to npub
- Add a basic New Post screen
- Save private key to keychain
- Parse and store contact list
- Add onboarding flow
- Copied MessageCard and MessageButton SwiftUI view from Planetary renaming Message to Note
- Added a basic profile screen

## [0.1 (1)]

- Parse and display Nostr events
- Read events from relays
- Sign and publish events to relays
- Add Settings view where you can put in your private key
- Added tab bar component and side menu with profile<|MERGE_RESOLUTION|>--- conflicted
+++ resolved
@@ -23,11 +23,8 @@
 - Fixed app crash when no user is passed to HomeFeedView initializer
 - Added ability to post a reply in thread view.
 - Fixed READ MORE Button
-<<<<<<< HEAD
 - Filter the Home Feed down to root posts
-=======
 - In the Discover tab, display a feed of interesting people
->>>>>>> b8714cf0
 
 ## [0.1 (4)] - 2023-02-24
 
