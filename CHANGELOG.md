# Changelog
All notable changes to this project will be documented in this file.

We define "Noteworthy changes" as 1) user-facing features or bugfixes 2) significant technical or architectural changes that contributors will notice. If your Pull Request does not contain any changes of this nature i.e. minor string/translation changes, patch releases of dependencies, refactoring, etc. then add the `Skip-Changelog` label. 

The format is based on [Keep a Changelog](https://keepachangelog.com/en/1.0.0/),
and this project adheres to [Semantic Versioning](https://semver.org/spec/v2.0.0.html).

## [Unreleased]

<<<<<<< HEAD
- Add Stories to the Home Feed
=======
- Fixed an issue where the app could become slow after searching for a user.
>>>>>>> abcf33fc
- Updated search results to show mutual followers and sort by the most followers in common.
- Redesigned the Universal Names registration flow


## [0.1 (83)] - 2023-10-16Z

- Fixed crash on launch
- Added a URL scheme to open the note composer: nos://note/new?contents=theContentsOfTheNote

## [0.1 (82)] - 2023-10-13Z

- Fixed a bug where profile changes wouldn't be published in some cases
- Fix a bug where the "Post" button wouldn't be shown when composing a reply on macOS
- Fix a bug where the mute list could be overwritten when muting someone
- Fixed aspect ratio on some profile photos
- Added 3d effect to note cards
- Added a URL scheme to open the note composer: nos://note/new?contents=theContentsOfTheNote

## [0.1 (81)] - 2023-09-30Z

- Fixed secrets that weren't included in build 79 and 80

## [0.1 (80)] - 2023-09-30Z

- Updated the design of the edit profile screen
- Fixed a hang on the profile screen

## [0.1 (79)] - 2023-09-22Z

- Added the ability to search for Mastodon usernames on the Discover tab. 
- Long form content is now displayed in the discover tab.
- Fixed a hang on the thread view.

## [0.1 (77)] - 2023-09-15Z

- App performance improvements

## [0.1 (76)] - 2023-09-08Z

- Minor crash fixes and optimizations

## [0.1 (75)] - 2023-09-01Z

- Fix an issue with the database cleanup script that was causing performance issues.
- Optimize loading of profile pictures

## [0.1 (73)] - 2023-08-25Z

- Fixed potential crashes when using Universal Names API.
- Fixed bug that rendered the empty notes message for a profile above the header box.
- Fixed bug that could potentially crash the app sometimes

## [0.1 (72)] - 2023-08-21Z

- Added support for pasting profile and note references when composing notes
- Pop screens from the navigation stack when tapping twice on the tab bar.
- Fixed the launch screen layout on iPad
- Fixed a small issue when mentioning profiles in the reply text box.
- Fixed a crash during onboarding
- Fixed a crash when following or muting a user
- Fixed crash when parsing malformed events.
- Fixed crash when parsing malformed contact lists.
- Added integration with our self-hosted Sentry crash reporting tool (no data shared with third parties)

## [0.1 (66)] - 2023-08-18Z

- Fixed crash when parsing malformed events.
- Fixed crash when parsing malformed contact lists.
- Added support for pasting profile and note references when composing notes
- Pop screens from the navigation stack when tapping twice on the tab bar.
- Fixed the launch screen layout on iPad
- Fixed a small issue when mentioning profiles in the reply text box.

## [0.1 (65)] - 2023-08-04Z

- Add a loading placeholder for note contents.
- Added automatic file uploads to nostr.build.
- Add list of followers and relays in the Profile screen.

## [0.1 (60)] - 2023-08-01Z

- Updated content report style based on the latest NIPs and fixed some bugs with reporting.
- Add a loading placeholder for note contents.
- Fixed the launch screen layout on iPad
- Multiple consecutive newlines will be replaced by a single new line in note content.
- Removed the screen to fill out profile information from onboarding and replaced it with a call to action in the sidebar. 
- Leading and trailing whitespace will no longer be rendered in note content.
- Removed the screen to fill out profile information from onboarding and replaced it with a call to action in the sidebar. 

## [0.1 (59)] - 2023-07-21Z

- Add a loading placeholder for note contents.
- Fixed several crashes.
- Added Dutch, Japanese, and Persian translations. Thanks matata, yutaro, and eru-desu! 
- Added some visual artists to the list of featured users.

## [0.1 (58)] - 2023-07-17Z

- Added better previews for urls shared in notes.

## [0.1 (57)] - 2023-07-17Z

- Fixed an issue where Nos couldn't find the user's key on startup.
- Fixed an issue where you could have duplicate relays: one with a trailing slash and one without.

## [0.1 (56)] - 2023-07-13Z

- Fixed high cpu usage when the app is idle

## [0.1 (55)] - 2023-07-12Z

- Fixed several bugs around muting users
- Added the number of connected relays at the top right corner of the Home Feed.
- Fixed a bug where expired messages could be published to relays that doesn't support them
- Added support for push notifications.

## [0.1 (53)] - 2023-07-03Z

- Added beta integration with the Universal Name System. Edit your profile to link your Universal Name to your Nostr profile.
- Updated design of the relay selector

## [0.1 (52)] - 2023-07-03Z

- Prevent muted authors from appearing in the Discover screen
- Added a confirmation dialog when deleting a note.

## [0.1 (51)] - 2023-06-16Z

- Updated design of the relay selector
- Fixed an issue where the Discover tab wouldn't show new content for a while after upgrading from build 49.

## [0.1 (50)] - 2023-06-15Z

- Added code to show the Discover tab when we haven't downloaded the user's follow list yet (like on first login or app reinstall).
- Improved reliability of loading reposts, user photos, and names.
- Fixed a bug where tapping on a note would open the associated image instead of the thread view.
- Fixed a bug where profile pages would not load in some cases.
- Improved performance of the relay manager.

## [0.1 (49)] - 2023-06-12Z

- More small optimizations to relay traffic and event parsing.

## [0.1 (48)] - 2023-06-12Z

- Requesting fewer events on Home and Discover tab to reduce the load on the db.

## [0.1 (47)] - 2023-06-09Z

- Improved performance of the relay manager.

## [0.1 (46)] - 2023-06-06Z

- Add the ability to report notes and profiles using NIP-32 labels and NIP-69 classification.
- Fixed a crash which occurs on some versions of MacOS when attempting to mention other users during post creation.
- Add the ability to search for users by name from the Discover tab
- Fixed a bug where the note options menu wouldn't show up sometimes.
- Strip whitespace and newline characters when parsing search box input on discover screen as npub.

## [0.1 (44)] - 2023-05-31Z

- Fixed several causes of profile pictures and reposts showing infinite spinners.
- Links to notes or profiles are now tappable.
- Filter logged user from Discover screen.
- Improved performance of posting notes.

## [0.1 (43)] - 2023-05-23Z

- Added German translations (thanks Peter!).
- Updated support email to support@nos.social
- Improved recognition of mentions inside a post

## [0.1 (42)] - 2023-05-16Z

- Added support for mentioning other users when composing a note.
- Fixed a bug where expired messages could be redownloaded from relays that don't delete them.
- Fixed a bug where you couldn't view the parent note of a reply when it was displayed at the top of the Thread view.

## [0.1 (41)] - 2023-05-11Z

- Fix link color on macOS

## [0.1 (40)] - 2023-05-10Z

- Add support for expiration dates when composing notes (please note: messages are not guaranteed to be deleted by relays or other apps)
- Increased the contrast of text in light mode
- Open links in an in-app web browser instead of Safari
- Fixed link detection in notes for URLs without a scheme (i.e. "https://")
- Made the reply button on notes easier to tap, and it now presents the keyboard when tapped.
- Increased the tap size of the ellipsis button on note cards.
- Added Spanish translations (thanks Martin!)
- Updated app icon
- Nos now displays kind 30023 long-form blog posts in the home and profile feeds.

## [0.1 (39)] - 2023-05-02Z

- Improved performance of loading replies
- The notifications tab now request more events from relays

## [0.1 (38)] - 2023-04-28Z

- Made the routine to delete old events more efficient and prevent it from deleting our own events. 
- Fixed a bug where you could post the same reply multiple times.

## [0.1 (37)] - 2023-04-27Z

- Performance improvements
- Added support for reposting notes.
- Fixed a bug where you could post the same reply multiple times.
- Fixed a bug where the user's follow list could be erased on the first launch after importing a new key.

## [0.1 (36)] - 2023-04-25Z

- Added support for reposting notes.
- Added Brazilian Portuguese translations (thanks Andressa!).
- Fixed the French and Traditional Chinese translations.
- Fixed a bug where the user's follow list could be erased on the first launch after importing a new key.
- Fixed a bug where you could post the same reply multiple times.
- Fixed an issue where profile pictures could be rendered with the wrong aspect ratio.

## [0.1 (35)] - 2023-04-19Z

- Added French translations. Thank you p2x@p2xco.de!
- Added Chinese (Traditional) and updated Chinese (Simplified) translations. Thank you rasputin@getalby.com!
- Added a logout button in the Settings menu.
- Minor performance improvements on Thread and Discover views.
- Updated the default list of users shown on the Discover tab.
- Fixed a bug where muted authors would show up on the Discover tab.
- Added an initial loading indicator when you first open the Home or Discover tabs.
- Added a logout button in the Settings menu.
- Fixed a bug where notes would be truncated but the Read More button would not be shown.
- Scrolling performance improvements
- Fixed a bug where notes would be truncated but the Read More button would not be shown.

## [0.1 (33)] - 2023-04-17Z

- Added a button to share the application logs in the Settings menu
- Automatically attach debug logs to support emails

## [0.1 (32)] - 2023-04-14Z

- More performance improvements on the Home tab.

Note:
- In this build you have to pull-to-refresh if you want to see new notes after the initial load of the Home or Discover tabs. 

## [0.1 (31)] - 2023-04-13Z

- Added a button to view raw event JSON in the options menu on notes.
- Fixed notes saying "so-and-so posted" at the top when it should say "so-and-so replied".
- Added code to load the note being replied to if we don't have it. 
- Improved performance on the home feed

## [0.1 (30)] - 2023-04-10Z

- Fixed a bug where the Read More button would show on notes when it didn't need to.
- Added Chinese (Simplified) translations (thanks rasputin@getalby.com!)
- Nos now requests delete events from relays.

## [0.1 (28)] - 2023-04-07Z

- Made all the built-in text in the app translatable. If you would like to help translate Nos let us know by emailing support@nos.social.

## [0.1 (27)] - 2023-04-05Z

- Minor performance improvements
- Fixed an occasional hang when publishing

## [0.1 (26)] - 2023-04-03Z

- Minor performance improvements on the Feed and Discover tabs

## [0.1 (25)] - 2023-03-31Z

- Fixed a bug where reply counts were displaying translation keys instead of the count

## [0.1 (24)] - 2023-03-31Z

- Added Crowdin integration for translation services. If you would like to help us translate Nos drop us a line at 
support@nos.social.
- Fixed several crashes.
- Fixed issue where the like button didn't turn orange when pressed.
- Fixed an issue where likes to replies were counted towards the root note.
- Added more aggressive caching of images.
- Minor performance improvements - more to come!

## [0.1 (23)] - 2023-03-25Z
- Add the option to copy web links on profile pages and notes.

## [0.1 (22)] - 2023-03-23Z
- Fixed a bug in the list of people you are following, where tapping on any name would show your own profile.

## [0.1 (21)] - 2023-03-23Z
- Fixed a bug where the user's profile name was not set after onboarding.
- Added a demo of the Universal Namespace when setting up your profile. 

## [0.1 (20)] - 2023-03-22Z
- Fixed some bugs in Universal Name login flow (onboarding flow fixes forthcoming)

## [0.1 (19)] - 2023-03-22Z
- Added a link to nostr.build on the New Note screen
- Added a demo flow for setting up a Universal Name on the Edit Profile screen.

## [0.1 (18)] - 2023-03-20Z
- Show the number of likes on notes

## [0.1 (17)] - 2023-03-20Z
- Minor performance improvements

## [0.1 (16)] - 2023-03-19Z
- Hide the text in private key text fields
- Hide replies from muted users
- Fixed an issue where your own replies would be shown on the notificaitons tab
- Added a launch screen
- Various styling updates
- Added an About screen to the side menu
- Added a Share Nos button to the side menu 

## [0.1 (15)] - 2023-03-18Z
- Added the ability to browse all notes from a single relay on the Discover tab.
- Added the ability to post a note to a single relay from the New Note screen.
- Support likes as described in NIP-25, make sure reply and parent likes are correct
- Show "posted" and "replied" headers on NoteCards
- Navigate to replied to note when tapping on reply from outside thread view
- Search by name on Discover view
- Fixed cards on the Discover tab all being the same size.
- Fixed a crash when deleting your key in Settings

## [0.1 (14)] - 2023-03-16Z
- Nos now reads and writes your mutes the mute list shared with other Nostr apps.

## [0.1 (13)] - 2023-03-15Z
- Fix all thread replies showing as out of network on first launch after installation.

## [0.1 (12)] - 2023-03-15Z
- Added NIP-05 field to Edit Profile page, lookup users using NIP-05 names in discover tab, tapping the NIP-05 name opens the domain in a new window.
- Delete notes
- More performance improvements centered around our relay communication
- Fix invisible tab bar
- Made placeholder text color same for all fields in profile edit view
- Add basic image rendering in Note cards
- UNS Support on Profile page
- Fix onboarding taps at bottom of screen causing screen to switch

Known Issues:
- Deleting your key in Settings causes the app to crash. But you are correctly taken into onboarding after relaunch.

## [0.1 (11)] - 2023-03-14Z
- Fixed thread view saying every reply is out of network
- reduced the number of requests we send to relays
- improved app performance
- fixed showing empty displayNames when name is set

## [0.1 (10)] - 2023-03-14Z
- Display a user's NIP-05 identifier on the profile page after making a web request to verify that it is correct 
- Fix blank home feed during first launch

## [0.1 (9)] - 2023-03-14Z
- Fixed a crash on launch when relay model was outdated.
- Fix your own posts showing as outside your network on a fresh install. 
- Add self-hosted PostHog analytics
- Render mentions on notifications tab
- Copy note text

Known issues:
- You may have to force quit the app and restart it to see everyone you follow on the Home Feed.

## [0.1 (8)] - 2023-03-13Z
- Fix translucent tab bar in the simulator.
- Connect to more relays to get user relay list after importing a key during onboarding
- Fix some bugs in thread views
- Show placeholder cards for messages outside 2 hops and allow the user to reveal them
- Support deprecated reply #e tag format
- Fixed an issue where older contact list and metadata events could overwrite new ones
- Styled onboarding views

## [0.1 (7)] - 2023-03-10Z
- Use only relays added in RelayView for sending and receiving events
- Add PostHog analytics
- Render note mentions in NoteCard
- Open an email compose view controller for support@nos.social 
- Fix duplicate note on a new post
- Add mute functionality
- Publish relay changes
- Recommended / default relays
- Added colors and Clarity City font throughout the app
- Show Discover tab after onboarding
- Fix crash on Mac
- Improved profile photo loading and added a cache
- Added code to compute a sensible default number of columns on the Discover tab
- Replaced moved relays tab to side menu, added New Post and Profile tabs
- Make links on notes tappable
- Fix newlines not rendering on notes
- Added timestamp to notes
- Update Discover feed algorithm to include people 2 hops from you.
- Fix infinite spinners on some avatars
- Edit profile

## [0.1 (6)] - 2023-03-08Z

- Fixed follow / unfollow sync
- Reduced number of REQ sent to relays
- Request profile metadata for users displayed on the Discover tab
- Cleanup RelayService
- Render user avatar on Profile screen
- Added support for threads in reply views
- Retry failed Event sends every 2 minutes (max 5 retries)
- Add basic notifications tab
- Filter the Home Feed down to root posts
- The profile view requests the latest events and metadata for the given user from the relays
- Add the ellipsis button to NoteCard and allow the user to copy the NIP-19 note ID of a note.
- Enabled button to copy user ID on Profile View
- Fixed UI freezes when using many relays by moving event processing to a background thread.
- Add a search bar to the discover tab that users can use to look up other users.
- On relay remove, send CLOSE to all subs then disconnect and delete socket
- Render user mentions in NoteCard
- Replace the warning message to tell the user never to share their private key with anyone.

## [0.1 (5)] 2023-03-02

- Added a Discover tab that shows all events from all relays.
- Core Data will now be wiped whenever we change the data model, which is often. This speeds up our development process, but you will have to re-enter your relays when this happens.
- Change the home feed so that it shows the CurrentUser's notes always.
- Preload sample_data into core data for DEBUG builds
- Added a screen to show all the replies to a note.
- Fixed empty home feed message so it doesn't overlay other views
- Change settings and onboarding to accept nsec-format private key
- Fixed app crash when no user is passed to HomeFeedView initializer
- Added ability to post a reply in thread view.
- Fixed READ MORE Button
- In the Discover tab, display a feed of interesting people

## [0.1 (4)] - 2023-02-24

- Added ability to delete relays on the Relays screen.
- Fix events not being signed correctly with a key generated during onboarding.
- Verify signatures on events.
- Request only events from user's Follows
- Follow / unfollow functionality
- Calculate reply count and display in NoteCard

## [0.1 (3)] - 2023-02-20Z

- Sync authors in HomeFeedView
- Added AvatarView for rendering profile pictures on NoteCards

## [0.1 (2)]

- Added conversion of hex keys to npub
- Add a basic New Post screen
- Save private key to keychain
- Parse and store contact list
- Add onboarding flow
- Copied MessageCard and MessageButton SwiftUI view from Planetary renaming Message to Note
- Added a basic profile screen

## [0.1 (1)]

- Parse and display Nostr events
- Read events from relays
- Sign and publish events to relays
- Add Settings view where you can put in your private key
- Added tab bar component and side menu with profile<|MERGE_RESOLUTION|>--- conflicted
+++ resolved
@@ -8,14 +8,10 @@
 
 ## [Unreleased]
 
-<<<<<<< HEAD
-- Add Stories to the Home Feed
-=======
+- Add Stories view to the Home Feed
 - Fixed an issue where the app could become slow after searching for a user.
->>>>>>> abcf33fc
 - Updated search results to show mutual followers and sort by the most followers in common.
 - Redesigned the Universal Names registration flow
-
 
 ## [0.1 (83)] - 2023-10-16Z
 
