--- conflicted
+++ resolved
@@ -8,7 +8,8 @@
 
 ## [Unreleased]
 
-<<<<<<< HEAD
+- Fix a bug where linking a Universal Name would overwrite your existing NIP-05.
+
 ## [0.1 (90)] - 2023-10-31Z
 
 - Fixed a crash related to content reports.
@@ -21,9 +22,6 @@
 
 - Added a content warning when a user you follow has reported the content
 - Added toggles to the settings screen to disable report-based and network-based content warnings
-=======
-- Fix a bug where linking a Universal Name would overwrite your existing NIP-05.
->>>>>>> e0727e2e
 
 ## [0.1 (86)] - 2023-10-25Z
 
