# Changelog
All notable changes to this project will be documented in this file.

We define "Noteworthy changes" as 1) user-facing features or bugfixes 2) significant technical or architectural changes that contributors will notice. If your Pull Request does not contain any changes of this nature i.e. minor string/translation changes, patch releases of dependencies, refactoring, etc. then add the `Skip-Changelog` label.

The **Release Notes** section is for changes that the are relevant to users, and they should know about. The **Internal Changes** section is for other changes that are not visible to users since the changes may not be relevant to them, e.g technical improvements, but the developers should still be aware of.

The format is based on [Keep a Changelog](https://keepachangelog.com/en/1.0.0/),
and this project adheres to [Semantic Versioning](https://semver.org/spec/v2.0.0.html).

## [Unreleased]

### Release Notes
<<<<<<< HEAD

### Internal Changes
- Fixed: Contact Support event fires too often.
=======
- Performance improvements for RepliesLabel, AuthorLabel, NoteCardHeader, Date+Elapsed

### Internal Changes
>>>>>>> f377a48e

## [1.2.1] - 2025-02-19Z

### Release Notes

### Internal Changes
- Removed markdown links from TestFlight release notes.

## [1.2] - 2025-02-13Z

### Release Notes
- Fixed: adding/removing relays not reflected on feed filter. [#119](https://github.com/verse-pbc/issues/issues/119)
- Added Lists view and two ways to navigate to it. [#133](https://github.com/verse-pbc/issues/issues/133)
- Added view for editing a list's title and description. [#134](https://github.com/verse-pbc/issues/issues/134)
- Added List detail view. [#155](https://github.com/verse-pbc/issues/issues/155)
- Added view for managing users in a list. [#135](https://github.com/verse-pbc/issues/issues/135)
- Added ability to delete lists. [#136](https://github.com/verse-pbc/issues/issues/136)
- Added analytics for feed source selection and lists. [#129](https://github.com/verse-pbc/issues/issues/129)
- Fixed: while searching for users to add to a list, NIP-05 searches dismiss the view. [#165](https://github.com/verse-pbc/issues/issues/165)
- Fixed a crash when processing a malformed delete (kind 5) event. [#170](https://github.com/verse-pbc/issues/issues/170)
- Fixed: tapping a user on a list causes a crash. [#172](https://github.com/verse-pbc/issues/issues/172)
- Removed link to Listr.lol when list is empty. [#176](https://github.com/verse-pbc/issues/issues/176)
- Fixed: text fields sometimes don't work on onboarding screens. [#178](https://github.com/verse-pbc/issues/issues/178)
- Fixed: lists change positions randomly. [#183](https://github.com/verse-pbc/issues/issues/183)
- Fixed main action button is not visible on iPad on "Build Your Network" onboarding screen. [#184](https://github.com/verse-pbc/issues/issues/184)
- Fixed: on your lists view, the entire cell is not tappable. [#179](https://github.com/verse-pbc/issues/issues/179)
- Fixed: restarting app reverts to Following rather than selected list or relay. [#114](https://github.com/verse-pbc/issues/issues/114)

### Internal Changes
- Added function for creating a new list and a test verifying list editing. [#112](https://github.com/verse-pbc/issues/issues/112)
- Localized strings on the feed filter drop-down view.
- Disabled automatic tracking in Sentry. [#126](https://github.com/verse-pbc/issues/issues/126)
- Improved naming of a couple list-related classes.
- Track TestFlight vs AppStore installations in Posthog. [#130](https://github.com/verse-pbc/issues/issues/130)
- Track breadcrumbs in Sentry for all analytics events. [#125](https://github.com/verse-pbc/issues/issues/125)
- Refactored the way the ProfileView downloads data and logs analytics events. [#1748](https://github.com/planetary-social/nos/pull/1748)
- Refactored the way we close relay subscriptions. [#1754](https://github.com/planetary-social/nos/pull/1754)
- Audited codebase for strict access control and mutability annotations. [#185](https://github.com/verse-pbc/issues/issues/185)

## [1.1] - 2025-01-03Z

### Release Notes
- Fixed display of mastodon usernames so it shows @username@server.instance rather than username@instance-name.mostr.pub
- Nos now publishes the hashtags it finds in your note when you post. This means it works the way you’ve always expected it to work. [#44](https://github.com/verse-pbc/issues/issues/44)
- Fixed crash related to tracking delete events. [#96](https://github.com/verse-pbc/issues/issues/96)
- Updated the default relays that are added when you create an account. [#17](https://github.com/verse-pbc/issues/issues/17)
- Added feed picker view (UI only). [#103](https://github.com/verse-pbc/issues/issues/103)
- Added feed source customizer drop-down view. [#102](https://github.com/verse-pbc/issues/issues/102)
- Make feed source selector work.
- Add empty state for lists/relays drop-down.
- Added support for decrypting private tags in kind 30000 lists.
- Added pop-up tip for feed customization. [#101](https://github.com/verse-pbc/issues/issues/101)
- Added remembering which feed source is selected.
- Factored out the segmented picker on the ProfileHeader for reusability.
- Fixed a case where lists don't show up immediately after signing in.
- Fixed a minor cell layout issue on feed customizer drop-down view.
- Fixed issue where feed shows following content rather than selected list after app restart. [#114](https://github.com/verse-pbc/issues/issues/114)
- Update relays icon on the feed customizer view to match the one in side menu.

### Internal Changes
- Download and parse an author’s lists when viewing their profile. [#49](https://github.com/verse-pbc/issues/issues/49)
- Updated fastlane scripts to fix the TestFlight deployment pipeline. [#97](https://github.com/verse-pbc/issues/issues/97)
- Removed inactive accounts from Discover tab. [#94](https://github.com/verse-pbc/issues/issues/94)
- Added the Inject framework for hot reloading. [#1710](https://github.com/planetary-social/nos/pull/1710)

## [1.0.3] - 2024-12-04Z

### Release Notes
- Added support for user setting and displaying pronouns.
- Added display of website urls for user profiles.
- Updated note header UI to make it more readable. [#23](https://github.com/verse-pbc/issues/issues/23)
- Fixed galleries expanding past the width of the screen when there are lots of links or images. [#24](https://github.com/verse-pbc/issues/issues/24)
- Fix quoted note composer does not expand to fit mention. [#25](https://github.com/verse-pbc/issues/issues/25)

## [1.0.2] - 2024-11-26Z

### Release Notes
- Fix typo in minimum age warning
- Fix crash when tapping Post button on macOS. [#1687](https://github.com/planetary-social/nos/issues/1687)
- Fix tapping follower notification not opening follower profile. [#11](https://github.com/verse-pbc/issues/issues/11)

### Internal Changes
- minor strings simplifications

## [1.0.1] - 2024-10-28Z

### Release Notes
- This version is the same as 1.0.0, and was released only to TestFlight users because they missed 1.0.0.

## [1.0.0] - 2024-10-28Z

### Release Notes
- Added relay.mostr.pub to the default relay list. [#1592](https://github.com/planetary-social/nos/issues/1592)
- Fix two bugs that could result in muted users being unmuted. [#1674](https://github.com/planetary-social/nos/pull/1674)
- Added a tip to Discover to prompt first-time users to go to their Feed. [#1601](https://github.com/planetary-social/nos/issues/1601)
- Added a tip to the Feed to welcome first-time users and explain how the Feed works. [#1602](https://github.com/planetary-social/nos/issues/1602)
- Added a tag to published contact lists to help us detect the source of lost contact lists. [cleanstr#51](https://github.com/planetary-social/cleanstr/issues/51)
- Updated the onboarding screens with a new design.
- Removed integration with Universal Name Space [#1636](https://github.com/planetary-social/nos/issues/1636)
- Remove most usage of xcstringstool-generated strings to improve performance. [#1458](https://github.com/planetary-social/nos/issues/1458)
- Added new authors and categories to the Discover tab. [#1592](https://github.com/planetary-social/nos/issues/1592)
- Fix Search bar disappearing on Discover tab when scrolling. [#1679](https://github.com/planetary-social/nos/issues/1679)
- Nos now hides the notes from blocked users when viewing their profile page. [#1681](https://github.com/planetary-social/nos/pull/1681)

### Internal Changes
- Added code to hide users on the Discover tab with no profile metadata. [#1592](https://github.com/planetary-social/nos/issues/1592)
- Migrate ObservableObject to @Observable where possible [#1458](https://github.com/planetary-social/nos/issues/1458)
- Added the Create Account onboarding screen. Currently behind the “New Onboarding Flow” feature flag. [#1594](https://github.com/planetary-social/nos/issues/1594)
- Increase build settings timeout in fastlane. [#1662](https://github.com/planetary-social/nos/pull/1662)
- Removed new moderation feature flag. [#1646](https://github.com/planetary-social/nos/issues/1646)
- Added the Private Key onboarding screen. Currently behind the “New Onboarding Flow” feature flag. [#1595](https://github.com/planetary-social/nos/issues/1595)
- Added the Public Key onboarding screen. Currently behind the “New Onboarding Flow” feature flag. [#1596](https://github.com/planetary-social/nos/issues/1596)
- Added the Display Name onboarding screen. Currently behind the “New Onboarding Flow” feature flag. [#1597](https://github.com/planetary-social/nos/issues/1597)
- Added the Username onboarding screen. Currently behind the “New Onboarding Flow” feature flag. [#1598](https://github.com/planetary-social/nos/issues/1598)
- Added the Account Success onboarding screen. Currently behind the “New Onboarding Flow” feature flag. [#1599](https://github.com/planetary-social/nos/issues/1599)
- Updated the Age Verification onboarding screen. Currently behind the “New Onboarding Flow” feature flag. [#1651](https://github.com/planetary-social/nos/issues/1651)
- Track opening mentions with Posthog. [#1480](https://github.com/planetary-social/nos/issues/1480)
- More ObservableObject to @Observable migrations [#1458](https://github.com/planetary-social/nos/issues/1458)
- Avoid crash and print extra debugging details when a reposted note that has not finished loading is clicked. [#1669](https://github.com/planetary-social/nos/issues/1669)
- Changed the term "mute" to "block". [#1681](https://github.com/planetary-social/nos/pull/1681)

## [0.2.2] - 2024-10-11Z

### Release Notes
- Updated the media viewer that displays images, videos, and web pages inside of notes. [#1538](https://github.com/planetary-social/nos/issues/1538)
- Removed image and video link text from notes. Now only the images and videos will appear, without the link. [#1487](https://github.com/planetary-social/nos/issues/1487)
- Added a broken link icon that appears when an image fails to load. [#1583](https://github.com/planetary-social/nos/issues/1583)
- Added new translations for the app so you can use it in Korean, Chinese Simplified, Swedish, and more! Thanks to alternative, 안마리 (everyscreennetwork), Andypsl8, Dženan (Dzenan), ObjectifMoon, ra5pvt1n, and everyone else who contributed translations on Crowdin!
- Updated user mentions search functionality to also search relays in the user's relay list. [#1560](https://github.com/planetary-social/nos/issues/1560)
- Updated initial onboarding screen to include links to Terms of Service and Privacy Policy. [#1593](https://github.com/planetary-social/nos/issues/1593)
- Added Build Your Network screen to onboarding to explain how the feed works. [#1600](https://github.com/planetary-social/nos/issues/1600)
- Decreased the opacity on disabled buttons.
- Added a Delete Account button to the Settings screen. [#80](https://github.com/planetary-social/nos/issues/80)
- Added participants in a thread to the mentions lookup. [#1568](https://github.com/planetary-social/nos/issues/1568)

### Internal Changes
- Moved the database cleanup routine into a background execution task. [#1426](https://github.com/planetary-social/nos/issues/1426)
- Fix the Crowdin GitHub integration by using the official GitHub action. [#1520](https://github.com/planetary-social/nos/issues/1520)
- Update Xcode to version 15.4, adding compatibility for Xcode 16.
- Reduced spammy "Failed to parse Follow" log messages.
- Upgraded fastlane to version 2.223.1.
- Improved performance of NoteOptionsButton. [#1458](https://github.com/planetary-social/nos/issues/1458)

## [0.2.1] - 2024-10-01Z

### Release Notes
- Disable autocorrect on NoteComposer when running on macOS. [#1460](https://github.com/planetary-social/nos/issues/1460)
- Add @ button to the Note Composer. [#1561](https://github.com/planetary-social/nos/issues/1561)

### Internal Changes
- Show WebP images without link preview overlay. Currently behind the “Enable new media display” feature flag. [#1488](https://github.com/planetary-social/nos/issues/1488)
- Show GIF overlay for animated WebP images. Currently behind the “Enable new media display” feature flag. [#1488](https://github.com/planetary-social/nos/issues/1488)
- Temporarily remove Martin from the list of CODEOWNERS.

## [0.1.27] - 2024-09-25Z

### Release Notes
- Added the option to preview a note before posting it. [#1399](https://github.com/planetary-social/nos/issues/1399)
- Fixed side menu accessibility issues. [#1444](https://github.com/planetary-social/nos/issues/1444)
- Fixed a bug where content of a quoted note expanded out beyond width of viewport. Thanks, @tedbrosby! [#1463](https://github.com/planetary-social/nos/issues/1463)
- Fixed issue where relay metadata is never updated. [#1472](https://github.com/planetary-social/nos/issues/1472)
- Updated the copy on the 3 dots note menu. [#1028](https://github.com/planetary-social/nos/issues/1028)
- Added functionality to share notes link through the 3 dots note menu. [#1272](https://github.com/planetary-social/nos/issues/1272)
- Fixes and improvements related to Core Data usage. [#1443](https://github.com/planetary-social/nos/issues/1443)
- Fixed a bug where toggles in the settings screen were white instead of green when toggled on. [#1251](https://github.com/planetary-social/nos/issues/1251)
- Added routing to profile when tapping on follow notification. [#1447](https://github.com/planetary-social/nos/issues/1447)
- Localized follows notifications. [#1446](https://github.com/planetary-social/nos/issues/1446)
- Fixed alert when uploading big files suggesting users pay for nostr.build. [#1321](https://github.com/planetary-social/nos/issues/1321)
- Fixed issue where push notifications were not re-registered after account change. [#1501](https://github.com/planetary-social/nos/issues/1501)
- Added support for NIP-62 Request to Vanish events. [#80](https://github.com/planetary-social/nos/issues/80)
- Added Delete Account UI. [#80](https://github.com/planetary-social/nos/issues/80)
- Fixed issue where search results weren't sorted properly. [#1485](https://github.com/planetary-social/nos/issues/1485)
- Delete all user data when logging out. [#1534](https://github.com/planetary-social/nos/issues/1534)
- Publish empty metadata event and empty contact list on delete account. [#1530](https://github.com/planetary-social/nos/issues/1530)

### Internal Changes
- Use NIP-92 media metadata to display media in the proper orientation. Currently behind the “Enable new media display” feature flag. [#1172](https://github.com/planetary-social/nos/issues/1172)
- Added more instructions to the changelog file.
- Added some logging when a content warning is displayed. [cleanstr#53](https://github.com/planetary-social/cleanstr/issues/53)
- Minor refactor of Event+CoreDataClass. [#1443](https://github.com/planetary-social/nos/issues/1443)
- Refactored feature flag and added a feature flag toggle for “Enable new moderation flow” to Staging builds. [#1496](https://github.com/planetary-social/nos/issues/1496)
- Refactored list row gradient background.
- Added SwiftSoup to parse Open Graph metadata. [#1165](https://github.com/planetary-social/nos/issues/1165)
- Parse Open Graph metadata whenever an event contains a URL, doesn’t have `imeta` tags, and the URL points to an HTML document. [#1425](https://github.com/planetary-social/nos/issues/1425)
- Added a new flow to flag notes. Currently behind the “Enable new moderation flow” feature flag. [#1489](https://github.com/planetary-social/nos/issues/1489)
- Added a new flow to flag users. Currently behind the “Enable new moderation flow” feature flag. [#1493](https://github.com/planetary-social/nos/issues/1493)

## [0.1.26] - 2024-09-09Z

### Release Notes
- Fixed a crash that could occur while Nos was in the background.
- Fixed a bug where Nos sometimes wouldn't reconnect to relays.
- Added nos.lol to the default relay list for new accounts and removed relay.snort.social.
- Show quoted notes in note cards.
- Added quote-reposting.
- Added a new image viewer that appears when you tap an image.
- Removed the like and repost counts from the Main and Profile feeds.
- Removed wss:// from relay addresses in lists and removed the need to prepend relay addresses with wss://.
- Localized the quotation marks on the Notifications view.
- Fixed a bug where nostr entities in URLs were treated like quoted note links.
- Added in-app profile photo editing.
- Changed "Name" to "Display Name" on the Edit Profile View.

### Internal Changes
- Included the npub in the properties list sent to analytics.
- Replaced hard-coded color values.
- Added a feature flag toggle for “Enable new media display” to Staging builds.
- Added a new gallery view to display multiple links in a post. Currently behind the “Enable new media display” feature flag.
- Added an overlay to GIFs that plays the animation when tapped. Currently behind the “Enable new media display” feature flag.
- Show single images and gallery view in the proper orientation. Currently behind the “Enable new media display” feature flag.
- Fixed typos in release notes.
- Renamed and reorganized files.

## [0.1.25] - 2024-08-21Z

- Fixed an issue where the sheet asking users to set up a NIP-05 username would appear after reinstalling Nos, even if the profile already had a NIP-05 username.
- Fixed a bug where urls with periods after them would include the period.
- Fixed a bug where confirmation dialog buttons turn red while swiping across them.

## [0.1.24] - 2024-08-09Z

- Disabled automatically generated analytics events that were sent each time the user navigated to a new screen.
- Show “New notes available” notification on Feed when there are new notes to display.
- Disable the Post button while images are still uploading. Thanks @vien-eaker!
- Improved app performance on first login by requesting fewer events from relays.
- Fixed a bug where the cursor could jump around when composing a note.
- Fixed a bug where mentions could be duplicated when typing in the middle of one.
- Re-enabled autocomplete when composing a note.
- Added push notifications for zaps.
- Added zaps to the Notifications view.
- Created Colors.xcassets and move all colors into it. Thanks @lingoslinger!
- Fixed a bug where confirmation dialog buttons turn red while swiping across them.

## [0.1.23] - 2024-07-31Z

- Fixed a bug where the home feed would be empty on first launch.
- Fixed the issue where tapping outside the New Post view caused it to disappear and all its text to be lost.
- Updated the design of the cards in the Following list.
- Remove stories UI to improve performance.
- Report error to Sentry when parse queue contains over 1000 events.

## [0.1.22] - 2024-07-26Z

- Added a filter button to the Home tab that lets you browse all notes on a specific relay.
- Improved the search experience with fast local searches.
- Fixed the issue where tapping the Search button caused search results to disappear.
- Fixed an issue with naddr links.

## [0.1.21] - 2024-07-24Z

- Added support for paid/authenticated relays (NIP-42).
- Fixed a bug where publishing a note to one relay would publish to all relays.
- Fix a bug where multiple connections could be opened with the same relay.
- Fixed an issue where Profile views would sometimes not display any notes.
- Add impersonation flag category and better NIP-56 mapping.
- Add a Tap to Refresh button in empty profiles.
- Support nostr:naddr links to text and long-form content notes.
- Update the reply count shown below each note in a Feed.
- Removed follower count from profile screen.
- Fixed deep linking to profiles and notes.
- Fixed issue where some nostr:nprofile references did not appear as links.
- Decode nprofile, nevent, and naddr NIP-19 entities.
- Refactor away direct usages of Bech32 and TLV and replace with NostrIdentifier (which still uses both).
- Deleted unused code.

## [0.1.20] - 2024-07-10Z

- Discover tab now features new accounts in News, Music, Activists, and Art.
- Use NIP-05 for shared links to profile.

## [0.1.19] - 2024-07-01Z

- Fixed a crash on the notifications tab
- Fixed a performance issue after opening the Discover tab.
- Cache NIP-05 validations to save network usage.
- Set Xcode version to 15.2, where SwiftUI Previews work reliably.
- Add "Share database" button to Settings to help with debugging.

## [0.1.18] - 2024-06-24Z

- Updated the recommended relays list.
- Fixed a bug where @npubs could be displayed instead of names in note text.
- Fixed a bug when mentioning profiles with emojis in the name.
- Added a message to the top of the Relays screen explaining that Nos works best with 5 or fewer relays.
- Added "Send To Nos" private reporting for profiles.
- Added our third cohort of creators and journalists to the Discover tab.
- Fixed SwiftUI Previews in Xcode.
- Fixed a bug where the Flag User confirmation dialog wasn’t visible on iPad.
- Fixed a bug where taking a photo in the app didn’t work.
- Removed the Save button next to the private key in Settings.
- New accounts automatically follow the nos.social and Tagr-bot accounts.

## [0.1.17] - 2024-06-10Z

- Fixed a bug where infinite spinners would be shown on reposted notes.
- Added support for opening njump.me content in Nos.
- Fixed a crash on logout
- Fixed a bug where some profiles wouldn't load old notes.
- Fixed an issue where NIP-05 could appear as invalid.
- Implemented NIP-96 and NIP-98 for photo and video uploads.

## [0.1.16] - 2024-05-31Z

- Added feedback to the copy button in Settings.
- Fixed an issue where photos and videos could not be uploaded.
- Fixed a crash on logout.

## [0.1.15] - 2024-05-29Z

- Redesigned the Profile screen.
- Improved performance in various parts of the app for users with large follow lists.
- Fixed an issue where deleted notes still appeared in the Profile’s Notes view.
- Sorted the featured profiles in the Discover tab.
- Switched from Reportinator to Tagr bot for content labeling.
- Discover tab now features new accounts.

## [0.1.14] - 2024-05-22Z

- Added the author's name to profile cards on the Discover tab and search results.
- Added a delay when trying to reopen a websocket that had previously closed with an error.
- Updated the icon that appears when following a user.

## [0.1.13] - 2024-05-15Z

- On the Profile screen, open a sheet to display the full bio.
- Fixed an issue where "Share logs" wasn't working.
- Discover tab: Center the category buttons.
- Discover tab: Remove placeholder categories and people.

## [0.1.12] - 2024-05-07Z

- Open Profiles when tapping on a NIP-05 username reference in a note.
- Add special treatment for nostr.band when searching on the Discover tab. We are temporarily using nostr.band always and only for search, in addition to the user's normal relay list.
- Detect identifiers of the form @npub1... in notes and link them to the associated profiles.
- Detect NIP-05 identifiers inserted in notes and link them to njump.
- Fixed duplicate text in content warnings
- Added "Send To Nos" private reporting to protect user privacy
- Discover tab now features authors in a variety of categories.
- Fixed an issue on Mac where the Edit Profile screen did not appear in some cases.
- Fixed an issue where registering a NIP-05 username field could fail silently.
- Fixed an issue where users named with valid urls were unable to be mentioned correctly.
- Fixed an issue where pasting an npub while composing a note created an invalid mention.
- Changed "Report note" button to "Flag this content"
- Changed "Report user" button to "Flag this user"
- Updated options for "Flag this user"
- We are now publishing the relay list when registering a new NIP-05 username so
that other users can find you more easily.

## [0.1.11] - 2024-04-18Z

- Added support for uploading videos when composing a note.
- Fixed an issue where reports for notes were treated as reports for profiles.
- Updated the Discover tab navigation bar to match new design.
- Updated the design of profile cards in search results and mentions search.

## [0.1.10] - 2024-04-12Z

- Fixed the tint color on the Profile screen.
- Added option to connect your existing NIP-05 username.
- Fixed a crash that often occurred after opening the app.
- In an effort to prioritize critical functionality, we are dropping support for light mode in the near term. If you have concerns about the remaining theme please reach out to us at support@nos.social

## [0.1.8] - 2024-04-03Z

- Add PrivacyInfo file to the project to comply with Apple's new requirements.
- Updated dark theme colors for card backgrounds, primary text, and secondary text.
- Added a new UI for replying to messages that allows attaching images and setting an expiration date.
- Fixed an issue where Profile pages could display little or no content.

## [0.1.7] - 2024-03-21Z

- Fix issue in Profile title bar that displayed NIP-05 incorrectly.
- Update font styles on Thread, Edit Profile, and Settings screens.
- Fix issue with uploading photos on Mac.
- Re-design the confirmation dialog that appears when you delete your NIP-05.
- Fixed a bug where liking a note could cause other notes to appear liked.
- Added a new UI for replying to messages that allows attaching images and setting an expiration date.
- Fixed an issue where the "Read more" button could display on notes that didn't need it.

## [0.1.6] - 2024-03-07Z

- Parse links and mentions in Profile's about (or bios)
- Show “Post a reply” field at the proper height initially, and allow it to expand as more text is entered.
- Tap the Like button on a note you’ve already liked to remove the Like.
- Display NIP-05 identifier in the Profile screen title bar.
- Added option to register nos.social usernames.
- Fixed issue where search results sometimes don’t appear.
- Disabled link to nip-05 server / url on author cards.
- Fixed issue where paste menu did not appear when tapping in the Post Note view.
- Fixed intermittent crash when tapping Done after editing your profile.
- Fixed URL detection of raw domain names, such as “nos.social” (without the “http” prefix).
- Fixed the sort order of gallery media to match the order in the note.
- While composing a note, a space is now automatically inserted after any mention of a user or note to ensure it’s formatted correctly.

## [0.1.5] - 2024-02-14Z

- Fixed an issue where tapping the Feed tab did not scroll to the top of the Feed.
- Fixed an issue where tapping the Profile tab did not scroll to the top of the Profile.
- Search now starts automatically after entering three characters instead of one.

## [0.1.4] - 2024-01-31Z

- Show a message when we’re not finding search results.
- Fixed an issue where bad data in the contact list could break the home feed.
- Fixed a bug where the margins of root notes appeared incorrectly on Mac and iPad.
- Fixed a date localization issue.
- Optimized loading of the Notifications tab
- Updated suggested users for discovery tab.
- Show the profile view when a search matches a valid User ID (npub).
- Added tabs to Profiles to filter posts.
- Fixed a bug that could cause the out of network warning to be shown on reposts in the stories view.
- Fixed a bug that prevented notes that failed to be published to be re-published again.
- Added pagination to the home feed.
- Fixed a bug that prevented reposted notes from loading sometimes.
- Fixed a bug that prevented profile photos and names from being downloaded.

## [0.1.2 (153)] - 2024-01-11Z

- Fixed a crash that sometimes occurred when opening the profile view.
- Fixed a crash that sometimes occurred when viewing a note.
- Migrate to Apple-native string catalog and codegen LocalizedStringResources with xcstrings-tool-plugin.
- Discover screen can now search notes by id.
- Added pagination to Profile screens.

## [0.1.1 (144)] - 2023-12-21Z

- Fixed a crash when opening the note composer.
- Fix localization of warning message when a note has been reported. (thanks @L!)
- Fixed contact list hydration bug where unfollows are not removed when follow counts do not change.
- Erase old notifications from the databse to keep disk usage low.

## [0.1 (101)] - 2023-12-15Z

- Fixed a bug where reposts wouldn't be displayed in the stories.
- Fixed a bug where the reports for authors of replies weren't being considered.
- Localized relative times on note cards. (thanks @tyiu!)
- Added a context menu for the stories in the Home Feed to open the Profile.
- Add repost button to stories (thanks @maddiefuzz!)

## [0.1 (100)] - 2023-12-09Z

- Fixed some cases where a note's contents would never load.
- Update the color palette.
- Fix crash on Mac when opening new note view.

## [0.1 (99)] - 2023-12-07Z

- Fix profile pictures not loading after creating a new account.

## [0.1 (98)] - 2023-12-04Z

- Fixed a bug where the app could become unresponsive.

## [0.1 (97)] - 2023-12-01Z

- Added the option to copy the NIP-05 identifier when browsing a profile.
- Tapping on a tab bar icon can let you scroll to top.
- Fix an issue where reposts were not displaying correctly.

## [0.1 (96)] - 2023-11-28Z

- Fixed some performance issues for users who follow a large number of accounts.

## [0.1 (95)] - 2023-11-27Z

- Fixed a bug where a root note could be rendered as a reply
- Added the option to copy the text content while browsing a note.
- Fixed UI bugs when displaying the root note of replies.
- Keep track of read stories.
- Fix an issue where reposts were not displaying correctly.

## [0.1 (94)] - 2023-11-17Z

- Removed trailing slash from truncated URLs.
- Add a loading indicator to search results.
- Change the "Followed by" label on the profile screen to "Followers you know"
- Fixed a hang on startup.
- Fixed an issue where links couldn't be opened from the Home tab.
- Change the "Followed by" label on the profile screen to "Followers you know"
- Fixed an issue where the Profile view would always show "Following 0" for people you didn't follow.
- Fix delay in results immediately after opening the discover tab.
- Fixed the 3d card effect on the Notifications tab.
- Updated layout for search results and mention autocomplete cards.

## [0.1 (93)] - 2023-11-10Z

- Added a confirmation before reposting a note.
- Added the ability to delete your reposts by tapping the repost button again.
- Fixed some cases where deleted notes were still being displayed.
- Fixed a bug where notes, reposts, and author profiles could fail to load.
- Show truncated URLs in notes instead of hiding them completely.

## [0.1 (92)] - 2023-11-02Z

- Show reposts in stories.

## [0.1 (91)] - 2023-11-01Z

- Fix a bug where linking a Universal Name would overwrite your existing NIP-05.
- Fixed incorrect ellipsis applied to long notes.
- Changed note rendering to retain more newlines.
- Show reposts in stories.
- Fixed a bug where notes, reposts, and author profiles could fail to load.
- Show truncated URLs in notes instead of hiding them completely.
- Keep track of read stories.
- Fixed a bug with autocorrect on Mac

## [0.1 (90)] - 2023-10-31Z

- Fixed a bug where notes, reposts, and author profiles could fail to load.

## [0.1 (89)] - 2023-10-31Z

- Added relay.causes.com to the list of recommended relays.

## [0.1 (88)] - 2023-10-27Z

- Added a content warning when a user you follow has reported the content
- Added toggles to the settings screen to disable report-based and network-based content warnings

## [0.1 (86)] - 2023-10-25Z

- Updated link previews in feed to use the stories ui with fixed height and carousel gallery.
- Updated UI around displaying nested threads and displaying more context of conversations.
- Changed inline images so we don't display the domain / size / file type for images
- Changed copied links to notes and authors to open in njump.me.
- Added the ability to initiate USBC transactions and check your balance if you have linked a Universal Name to your profile with an attached USBC wallet.
- Add "1 year" as an option when posting a disappearing message

## [0.1 (85)] - 2023-10-23Z

- Fixed missing secrets

## [0.1 (84)] - 2023-10-20Z

- Add Stories view to the Home Feed
- Fixed an issue where the app could become slow after searching for a user.
- Updated search results to show mutual followers and sort by the most followers in common.
- Change links to notes so that they don't display the long note id and instead it's a pretty link.
- Redesigned the Universal Names registration flow
- Added more relays to the recommended list
- Added an icon to indicate expiring notes, and the timestamp they display is the time until they expire.

## [0.1 (83)] - 2023-10-16Z

- Fixed crash on launch
- Added a URL scheme to open the note composer: nos://note/new?contents=theContentsOfTheNote

## [0.1 (82)] - 2023-10-13Z

- Fixed a bug where profile changes wouldn't be published in some cases
- Fix a bug where the "Post" button wouldn't be shown when composing a reply on macOS
- Fix a bug where the mute list could be overwritten when muting someone
- Fixed aspect ratio on some profile photos
- Added 3d effect to note cards
- Added a URL scheme to open the note composer: nos://note/new?contents=theContentsOfTheNote

## [0.1 (81)] - 2023-09-30Z

- Fixed secrets that weren't included in build 79 and 80

## [0.1 (80)] - 2023-09-30Z

- Updated the design of the edit profile screen
- Fixed a hang on the profile screen

## [0.1 (79)] - 2023-09-22Z

- Added the ability to search for Mastodon usernames on the Discover tab.
- Long form content is now displayed in the discover tab.
- Fixed a hang on the thread view.

## [0.1 (77)] - 2023-09-15Z

- App performance improvements

## [0.1 (76)] - 2023-09-08Z

- Minor crash fixes and optimizations

## [0.1 (75)] - 2023-09-01Z

- Fix an issue with the database cleanup script that was causing performance issues.
- Optimize loading of profile pictures

## [0.1 (73)] - 2023-08-25Z

- Fixed potential crashes when using Universal Names API.
- Fixed bug that rendered the empty notes message for a profile above the header box.
- Fixed bug that could potentially crash the app sometimes

## [0.1 (72)] - 2023-08-21Z

- Added support for pasting profile and note references when composing notes
- Pop screens from the navigation stack when tapping twice on the tab bar.
- Fixed the launch screen layout on iPad
- Fixed a small issue when mentioning profiles in the reply text box.
- Fixed a crash during onboarding
- Fixed a crash when following or muting a user
- Fixed crash when parsing malformed events.
- Fixed crash when parsing malformed contact lists.
- Added integration with our self-hosted Sentry crash reporting tool (no data shared with third parties)

## [0.1 (66)] - 2023-08-18Z

- Fixed crash when parsing malformed events.
- Fixed crash when parsing malformed contact lists.
- Added support for pasting profile and note references when composing notes
- Pop screens from the navigation stack when tapping twice on the tab bar.
- Fixed the launch screen layout on iPad
- Fixed a small issue when mentioning profiles in the reply text box.

## [0.1 (65)] - 2023-08-04Z

- Add a loading placeholder for note contents.
- Added automatic file uploads to nostr.build.
- Add list of followers and relays in the Profile screen.

## [0.1 (60)] - 2023-08-01Z

- Updated content report style based on the latest NIPs and fixed some bugs with reporting.
- Add a loading placeholder for note contents.
- Fixed the launch screen layout on iPad
- Multiple consecutive newlines will be replaced by a single new line in note content.
- Removed the screen to fill out profile information from onboarding and replaced it with a call to action in the sidebar.
- Leading and trailing whitespace will no longer be rendered in note content.
- Removed the screen to fill out profile information from onboarding and replaced it with a call to action in the sidebar.

## [0.1 (59)] - 2023-07-21Z

- Add a loading placeholder for note contents.
- Fixed several crashes.
- Added Dutch, Japanese, and Persian translations. Thanks matata, yutaro, and eru-desu!
- Added some visual artists to the list of featured users.

## [0.1 (58)] - 2023-07-17Z

- Added better previews for urls shared in notes.

## [0.1 (57)] - 2023-07-17Z

- Fixed an issue where Nos couldn't find the user's key on startup.
- Fixed an issue where you could have duplicate relays: one with a trailing slash and one without.

## [0.1 (56)] - 2023-07-13Z

- Fixed high cpu usage when the app is idle

## [0.1 (55)] - 2023-07-12Z

- Fixed several bugs around muting users
- Added the number of connected relays at the top right corner of the Home Feed.
- Fixed a bug where expired messages could be published to relays that doesn't support them
- Added support for push notifications.

## [0.1 (53)] - 2023-07-03Z

- Added beta integration with the Universal Name System. Edit your profile to link your Universal Name to your Nostr profile.
- Updated design of the relay selector

## [0.1 (52)] - 2023-07-03Z

- Prevent muted authors from appearing in the Discover screen
- Added a confirmation dialog when deleting a note.

## [0.1 (51)] - 2023-06-16Z

- Updated design of the relay selector
- Fixed an issue where the Discover tab wouldn't show new content for a while after upgrading from build 49.

## [0.1 (50)] - 2023-06-15Z

- Added code to show the Discover tab when we haven't downloaded the user's follow list yet (like on first login or app reinstall).
- Improved reliability of loading reposts, user photos, and names.
- Fixed a bug where tapping on a note would open the associated image instead of the thread view.
- Fixed a bug where profile pages would not load in some cases.
- Improved performance of the relay manager.

## [0.1 (49)] - 2023-06-12Z

- More small optimizations to relay traffic and event parsing.

## [0.1 (48)] - 2023-06-12Z

- Requesting fewer events on Home and Discover tab to reduce the load on the db.

## [0.1 (47)] - 2023-06-09Z

- Improved performance of the relay manager.

## [0.1 (46)] - 2023-06-06Z

- Add the ability to report notes and profiles using NIP-32 labels and NIP-69 classification.
- Fixed a crash which occurs on some versions of MacOS when attempting to mention other users during post creation.
- Add the ability to search for users by name from the Discover tab
- Fixed a bug where the note options menu wouldn't show up sometimes.
- Strip whitespace and newline characters when parsing search box input on discover screen as npub.

## [0.1 (44)] - 2023-05-31Z

- Fixed several causes of profile pictures and reposts showing infinite spinners.
- Links to notes or profiles are now tappable.
- Filter logged user from Discover screen.
- Improved performance of posting notes.

## [0.1 (43)] - 2023-05-23Z

- Added German translations (thanks Peter!).
- Updated support email to support@nos.social
- Improved recognition of mentions inside a post

## [0.1 (42)] - 2023-05-16Z

- Added support for mentioning other users when composing a note.
- Fixed a bug where expired messages could be redownloaded from relays that don't delete them.
- Fixed a bug where you couldn't view the parent note of a reply when it was displayed at the top of the Thread view.

## [0.1 (41)] - 2023-05-11Z

- Fix link color on macOS

## [0.1 (40)] - 2023-05-10Z

- Add support for expiration dates when composing notes (please note: messages are not guaranteed to be deleted by relays or other apps)
- Increased the contrast of text in light mode
- Open links in an in-app web browser instead of Safari
- Fixed link detection in notes for URLs without a scheme (i.e. "https://")
- Made the reply button on notes easier to tap, and it now presents the keyboard when tapped.
- Increased the tap size of the ellipsis button on note cards.
- Added Spanish translations (thanks Martin!)
- Updated app icon
- Nos now displays kind 30023 long-form blog posts in the home and profile feeds.

## [0.1 (39)] - 2023-05-02Z

- Improved performance of loading replies
- The notifications tab now request more events from relays

## [0.1 (38)] - 2023-04-28Z

- Made the routine to delete old events more efficient and prevent it from deleting our own events.
- Fixed a bug where you could post the same reply multiple times.

## [0.1 (37)] - 2023-04-27Z

- Performance improvements
- Added support for reposting notes.
- Fixed a bug where you could post the same reply multiple times.
- Fixed a bug where the user's follow list could be erased on the first launch after importing a new key.

## [0.1 (36)] - 2023-04-25Z

- Added support for reposting notes.
- Added Brazilian Portuguese translations (thanks Andressa!).
- Fixed the French and Traditional Chinese translations.
- Fixed a bug where the user's follow list could be erased on the first launch after importing a new key.
- Fixed a bug where you could post the same reply multiple times.
- Fixed an issue where profile pictures could be rendered with the wrong aspect ratio.

## [0.1 (35)] - 2023-04-19Z

- Added French translations. Thank you p2x@p2xco.de!
- Added Chinese (Traditional) and updated Chinese (Simplified) translations. Thank you rasputin@getalby.com!
- Added a logout button in the Settings menu.
- Minor performance improvements on Thread and Discover views.
- Updated the default list of users shown on the Discover tab.
- Fixed a bug where muted authors would show up on the Discover tab.
- Added an initial loading indicator when you first open the Home or Discover tabs.
- Added a logout button in the Settings menu.
- Fixed a bug where notes would be truncated but the Read More button would not be shown.
- Scrolling performance improvements
- Fixed a bug where notes would be truncated but the Read More button would not be shown.

## [0.1 (33)] - 2023-04-17Z

- Added a button to share the application logs in the Settings menu
- Automatically attach debug logs to support emails

## [0.1 (32)] - 2023-04-14Z

- More performance improvements on the Home tab.

Note:
- In this build you have to pull-to-refresh if you want to see new notes after the initial load of the Home or Discover tabs.

## [0.1 (31)] - 2023-04-13Z

- Added a button to view raw event JSON in the options menu on notes.
- Fixed notes saying "so-and-so posted" at the top when it should say "so-and-so replied".
- Added code to load the note being replied to if we don't have it.
- Improved performance on the home feed

## [0.1 (30)] - 2023-04-10Z

- Fixed a bug where the Read More button would show on notes when it didn't need to.
- Added Chinese (Simplified) translations (thanks rasputin@getalby.com!)
- Nos now requests delete events from relays.

## [0.1 (28)] - 2023-04-07Z

- Made all the built-in text in the app translatable. If you would like to help translate Nos let us know by emailing support@nos.social.

## [0.1 (27)] - 2023-04-05Z

- Minor performance improvements
- Fixed an occasional hang when publishing

## [0.1 (26)] - 2023-04-03Z

- Minor performance improvements on the Feed and Discover tabs

## [0.1 (25)] - 2023-03-31Z

- Fixed a bug where reply counts were displaying translation keys instead of the count

## [0.1 (24)] - 2023-03-31Z

- Added Crowdin integration for translation services. If you would like to help us translate Nos drop us a line at
support@nos.social.
- Fixed several crashes.
- Fixed issue where the like button didn't turn orange when pressed.
- Fixed an issue where likes to replies were counted towards the root note.
- Added more aggressive caching of images.
- Minor performance improvements - more to come!

## [0.1 (23)] - 2023-03-25Z
- Add the option to copy web links on profile pages and notes.

## [0.1 (22)] - 2023-03-23Z
- Fixed a bug in the list of people you are following, where tapping on any name would show your own profile.

## [0.1 (21)] - 2023-03-23Z
- Fixed a bug where the user's profile name was not set after onboarding.
- Added a demo of the Universal Namespace when setting up your profile.

## [0.1 (20)] - 2023-03-22Z
- Fixed some bugs in Universal Name login flow (onboarding flow fixes forthcoming)

## [0.1 (19)] - 2023-03-22Z
- Added a link to nostr.build on the New Note screen
- Added a demo flow for setting up a Universal Name on the Edit Profile screen.

## [0.1 (18)] - 2023-03-20Z
- Show the number of likes on notes

## [0.1 (17)] - 2023-03-20Z
- Minor performance improvements

## [0.1 (16)] - 2023-03-19Z
- Hide the text in private key text fields
- Hide replies from muted users
- Fixed an issue where your own replies would be shown on the notificaitons tab
- Added a launch screen
- Various styling updates
- Added an About screen to the side menu
- Added a Share Nos button to the side menu

## [0.1 (15)] - 2023-03-18Z
- Added the ability to browse all notes from a single relay on the Discover tab.
- Added the ability to post a note to a single relay from the New Note screen.
- Support likes as described in NIP-25, make sure reply and parent likes are correct
- Show "posted" and "replied" headers on NoteCards
- Navigate to replied to note when tapping on reply from outside thread view
- Search by name on Discover view
- Fixed cards on the Discover tab all being the same size.
- Fixed a crash when deleting your key in Settings

## [0.1 (14)] - 2023-03-16Z
- Nos now reads and writes your mutes the mute list shared with other Nostr apps.

## [0.1 (13)] - 2023-03-15Z
- Fix all thread replies showing as out of network on first launch after installation.

## [0.1 (12)] - 2023-03-15Z
- Added NIP-05 field to Edit Profile page, lookup users using NIP-05 names in discover tab, tapping the NIP-05 name opens the domain in a new window.
- Delete notes
- More performance improvements centered around our relay communication
- Fix invisible tab bar
- Made placeholder text color same for all fields in profile edit view
- Add basic image rendering in Note cards
- UNS Support on Profile page
- Fix onboarding taps at bottom of screen causing screen to switch

Known Issues:
- Deleting your key in Settings causes the app to crash. But you are correctly taken into onboarding after relaunch.

## [0.1 (11)] - 2023-03-14Z
- Fixed thread view saying every reply is out of network
- reduced the number of requests we send to relays
- improved app performance
- fixed showing empty displayNames when name is set

## [0.1 (10)] - 2023-03-14Z
- Display a user's NIP-05 identifier on the profile page after making a web request to verify that it is correct
- Fix blank home feed during first launch

## [0.1 (9)] - 2023-03-14Z
- Fixed a crash on launch when relay model was outdated.
- Fix your own posts showing as outside your network on a fresh install.
- Add self-hosted PostHog analytics
- Render mentions on notifications tab
- Copy note text

Known issues:
- You may have to force quit the app and restart it to see everyone you follow on the Home Feed.

## [0.1 (8)] - 2023-03-13Z
- Fix translucent tab bar in the simulator.
- Connect to more relays to get user relay list after importing a key during onboarding
- Fix some bugs in thread views
- Show placeholder cards for messages outside 2 hops and allow the user to reveal them
- Support deprecated reply #e tag format
- Fixed an issue where older contact list and metadata events could overwrite new ones
- Styled onboarding views

## [0.1 (7)] - 2023-03-10Z
- Use only relays added in RelayView for sending and receiving events
- Add PostHog analytics
- Render note mentions in NoteCard
- Open an email compose view controller for support@nos.social
- Fix duplicate note on a new post
- Add mute functionality
- Publish relay changes
- Recommended / default relays
- Added colors and Clarity City font throughout the app
- Show Discover tab after onboarding
- Fix crash on Mac
- Improved profile photo loading and added a cache
- Added code to compute a sensible default number of columns on the Discover tab
- Replaced moved relays tab to side menu, added New Post and Profile tabs
- Make links on notes tappable
- Fix newlines not rendering on notes
- Added timestamp to notes
- Update Discover feed algorithm to include people 2 hops from you.
- Fix infinite spinners on some avatars
- Edit profile

## [0.1 (6)] - 2023-03-08Z

- Fixed follow / unfollow sync
- Reduced number of REQ sent to relays
- Request profile metadata for users displayed on the Discover tab
- Cleanup RelayService
- Render user avatar on Profile screen
- Added support for threads in reply views
- Retry failed Event sends every 2 minutes (max 5 retries)
- Add basic notifications tab
- Filter the Home Feed down to root posts
- The profile view requests the latest events and metadata for the given user from the relays
- Add the ellipsis button to NoteCard and allow the user to copy the NIP-19 note ID of a note.
- Enabled button to copy user ID on Profile View
- Fixed UI freezes when using many relays by moving event processing to a background thread.
- Add a search bar to the discover tab that users can use to look up other users.
- On relay remove, send CLOSE to all subs then disconnect and delete socket
- Render user mentions in NoteCard
- Replace the warning message to tell the user never to share their private key with anyone.

## [0.1 (5)] 2023-03-02

- Added a Discover tab that shows all events from all relays.
- Core Data will now be wiped whenever we change the data model, which is often. This speeds up our development process, but you will have to re-enter your relays when this happens.
- Change the home feed so that it shows the CurrentUser's notes always.
- Preload sample_data into core data for DEBUG builds
- Added a screen to show all the replies to a note.
- Fixed empty home feed message so it doesn't overlay other views
- Change settings and onboarding to accept nsec-format private key
- Fixed app crash when no user is passed to HomeFeedView initializer
- Added ability to post a reply in thread view.
- Fixed READ MORE Button
- In the Discover tab, display a feed of interesting people

## [0.1 (4)] - 2023-02-24

- Added ability to delete relays on the Relays screen.
- Fix events not being signed correctly with a key generated during onboarding.
- Verify signatures on events.
- Request only events from user's Follows
- Follow / unfollow functionality
- Calculate reply count and display in NoteCard

## [0.1 (3)] - 2023-02-20Z

- Sync authors in HomeFeedView
- Added AvatarView for rendering profile pictures on NoteCards

## [0.1 (2)]

- Added conversion of hex keys to npub
- Add a basic New Post screen
- Save private key to keychain
- Parse and store contact list
- Add onboarding flow
- Copied MessageCard and MessageButton SwiftUI view from Planetary renaming Message to Note
- Added a basic profile screen

## [0.1 (1)]

- Parse and display Nostr events
- Read events from relays
- Sign and publish events to relays
- Add Settings view where you can put in your private key
- Added tab bar component and side menu with profile<|MERGE_RESOLUTION|>--- conflicted
+++ resolved
@@ -11,15 +11,10 @@
 ## [Unreleased]
 
 ### Release Notes
-<<<<<<< HEAD
 
 ### Internal Changes
 - Fixed: Contact Support event fires too often.
-=======
 - Performance improvements for RepliesLabel, AuthorLabel, NoteCardHeader, Date+Elapsed
-
-### Internal Changes
->>>>>>> f377a48e
 
 ## [1.2.1] - 2025-02-19Z
 
