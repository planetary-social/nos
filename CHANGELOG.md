# Changelog
All notable changes to this project will be documented in this file.

We define "Noteworthy changes" as 1) user-facing features or bugfixes 2) significant technical or architectural changes that contributors will notice. If your Pull Request does not contain any changes of this nature i.e. minor string/translation changes, patch releases of dependencies, refactoring, etc. then add the `Skip-Changelog` label. 

The format is based on [Keep a Changelog](https://keepachangelog.com/en/1.0.0/),
and this project adheres to [Semantic Versioning](https://semver.org/spec/v2.0.0.html).

## [Unreleased]

<<<<<<< HEAD
- Added support for reposting notes.
- Fixed a bug where the user's follow list could be erased on the first launch after importing a new key.
- Fixed a bug where you could post the same reply multiple times.
=======
- Fixed the French and Traditional Chinese translations.
- Added Brazilian Portuguese translations (thanks Andressa!).
>>>>>>> 33754fef

## [0.1 (35)] - 2023-04-19Z

- Added French translations. Thank you p2x@p2xco.de!
- Added Chinese (Traditional) and updated Chinese (Simplified) translations. Thank you rasputin@getalby.com!
- Added a logout button in the Settings menu.
- Minor performance improvements on Thread and Discover views.
- Updated the default list of users shown on the Discover tab.
- Fixed a bug where muted authors would show up on the Discover tab.
- Added an initial loading indicator when you first open the Home or Discover tabs.
- Added a logout button in the Settings menu.
- Fixed a bug where notes would be truncated but the Read More button would not be shown.
- Scrolling performance improvements
- Fixed a bug where notes would be truncated but the Read More button would not be shown.

## [0.1 (33)] - 2023-04-17Z

- Added a button to share the application logs in the Settings menu
- Automatically attach debug logs to support emails

## [0.1 (32)] - 2023-04-14Z

- More performance improvements on the Home tab.

Note:
- In this build you have to pull-to-refresh if you want to see new notes after the initial load of the Home or Discover tabs. 

## [0.1 (31)] - 2023-04-13Z

- Added a button to view raw event JSON in the options menu on notes.
- Fixed notes saying "so-and-so posted" at the top when it should say "so-and-so replied".
- Added code to load the note being replied to if we don't have it. 
- Improved performance on the home feed

## [0.1 (30)] - 2023-04-10Z

- Fixed a bug where the Read More button would show on notes when it didn't need to.
- Added Chinese (Simplified) translations (thanks rasputin@getalby.com!)
- Nos now requests delete events from relays.

## [0.1 (28)] - 2023-04-07Z

- Made all the built-in text in the app translatable. If you would like to help translate Nos let us know by emailing support@planetary.social.

## [0.1 (27)] - 2023-04-05Z

- Minor performance improvements
- Fixed an occasional hang when publishing

## [0.1 (26)] - 2023-04-03Z

- Minor performance improvements on the Feed and Discover tabs

## [0.1 (25)] - 2023-03-31Z

- Fixed a bug where reply counts were displaying translation keys instead of the count

## [0.1 (24)] - 2023-03-31Z

- Added Crowdin integration for translation services. If you would like to help us translate Nos drop us a line at 
support@planetary.social.
- Fixed several crashes.
- Fixed issue where the like button didn't turn orange when pressed.
- Fixed an issue where likes to replies were counted towards the root note.
- Added more aggressive caching of images.
- Minor performance improvements - more to come!

## [0.1 (23)] - 2023-03-25Z
- Add the option to copy web links on profile pages and notes.

## [0.1 (22)] - 2023-03-23Z
- Fixed a bug in the list of people you are following, where tapping on any name would show your own profile.

## [0.1 (21)] - 2023-03-23Z
- Fixed a bug where the user's profile name was not set after onboarding.
- Added a demo of the Universal Namespace when setting up your profile. 

## [0.1 (20)] - 2023-03-22Z
- Fixed some bugs in Universal Name login flow (onboarding flow fixes forthcoming)

## [0.1 (19)] - 2023-03-22Z
- Added a link to nostr.build on the New Note screen
- Added a demo flow for setting up a Universal Name on the Edit Profile screen.

## [0.1 (18)] - 2023-03-20Z
- Show the number of likes on notes

## [0.1 (17)] - 2023-03-20Z
- Minor performance improvements

## [0.1 (16)] - 2023-03-19Z
- Hide the text in private key text fields
- Hide replies from muted users
- Fixed an issue where your own replies would be shown on the notificaitons tab
- Added a launch screen
- Various styling updates
- Added an About screen to the side menu
- Added a Share Nos button to the side menu 

## [0.1 (15)] - 2023-03-18Z
- Added the ability to browse all notes from a single relay on the Discover tab.
- Added the ability to post a note to a single relay from the New Note screen.
- Support likes as described in NIP-25, make sure reply and parent likes are correct
- Show "posted" and "replied" headers on NoteCards
- Navigate to replied to note when tapping on reply from outside thread view
- Search by name on Discover view
- Fixed cards on the Discover tab all being the same size.
- Fixed a crash when deleting your key in Settings

## [0.1 (14)] - 2023-03-16Z
- Nos now reads and writes your mutes the mute list shared with other Nostr apps.

## [0.1 (13)] - 2023-03-15Z
- Fix all thread replies showing as out of network on first launch after installation.

## [0.1 (12)] - 2023-03-15Z
- Added NIP-05 field to Edit Profile page, lookup users using NIP-05 names in discover tab, tapping the NIP-05 name opens the domain in a new window.
- Delete notes
- More performance improvements centered around our relay communication
- Fix invisible tab bar
- Made placeholder text color same for all fields in profile edit view
- Add basic image rendering in Note cards
- UNS Support on Profile page
- Fix onboarding taps at bottom of screen causing screen to switch

Known Issues:
- Deleting your key in Settings causes the app to crash. But you are correctly taken into onboarding after relaunch.

## [0.1 (11)] - 2023-03-14Z
- Fixed thread view saying every reply is out of network
- reduced the number of requests we send to relays
- improved app performance
- fixed showing empty displayNames when name is set

## [0.1 (10)] - 2023-03-14Z
- Display a user's NIP-05 identifier on the profile page after making a web request to verify that it is correct 
- Fix blank home feed during first launch

## [0.1 (9)] - 2023-03-14Z
- Fixed a crash on launch when relay model was outdated.
- Fix your own posts showing as outside your network on a fresh install. 
- Add self-hosted PostHog analytics
- Render mentions on notifications tab
- Copy note text

Known issues:
- You may have to force quit the app and restart it to see everyone you follow on the Home Feed.

## [0.1 (8)] - 2023-03-13Z
- Fix translucent tab bar in the simulator.
- Connect to more relays to get user relay list after importing a key during onboarding
- Fix some bugs in thread views
- Show placeholder cards for messages outside 2 hops and allow the user to reveal them
- Support deprecated reply #e tag format
- Fixed an issue where older contact list and metadata events could overwrite new ones
- Styled onboarding views

## [0.1 (7)] - 2023-03-10Z
- Use only relays added in RelayView for sending and receiving events
- Add PostHog analytics
- Render note mentions in NoteCard
- Open an email compose view controller for support@planetary.social 
- Fix duplicate note on a new post
- Add mute functionality
- Publish relay changes
- Recommended / default relays
- Added colors and Clarity City font throughout the app
- Show Discover tab after onboarding
- Fix crash on Mac
- Improved profile photo loading and added a cache
- Added code to compute a sensible default number of columns on the Discover tab
- Replaced moved relays tab to side menu, added New Post and Profile tabs
- Make links on notes tappable
- Fix newlines not rendering on notes
- Added timestamp to notes
- Update Discover feed algorithm to include people 2 hops from you.
- Fix infinite spinners on some avatars
- Edit profile

## [0.1 (6)] - 2023-03-08Z

- Fixed follow / unfollow sync
- Reduced number of REQ sent to relays
- Request profile metadata for users displayed on the Discover tab
- Cleanup RelayService
- Render user avatar on Profile screen
- Added support for threads in reply views
- Retry failed Event sends every 2 minutes (max 5 retries)
- Add basic notifications tab
- Filter the Home Feed down to root posts
- The profile view requests the latest events and metadata for the given user from the relays
- Add the ellipsis button to NoteCard and allow the user to copy the NIP-19 note ID of a note.
- Enabled button to copy user ID on Profile View
- Fixed UI freezes when using many relays by moving event processing to a background thread.
- Add a search bar to the discover tab that users can use to look up other users.
- On relay remove, send CLOSE to all subs then disconnect and delete socket
- Render user mentions in NoteCard
- Replace the warning message to tell the user never to share their private key with anyone.

## [0.1 (5)] 2023-03-02 

- Added a Discover tab that shows all events from all relays.
- Core Data will now be wiped whenever we change the data model, which is often. This speeds up our development process, but you will have to re-enter your relays when this happens.
- Change the home feed so that it shows the CurrentUser's notes always.
- Preload sample_data into core data for DEBUG builds
- Added a screen to show all the replies to a note.
- Fixed empty home feed message so it doesn't overlay other views
- Change settings and onboarding to accept nsec-format private key
- Fixed app crash when no user is passed to HomeFeedView initializer
- Added ability to post a reply in thread view.
- Fixed READ MORE Button
- In the Discover tab, display a feed of interesting people

## [0.1 (4)] - 2023-02-24

- Added ability to delete relays on the Relays screen.
- Fix events not being signed correctly with a key generated during onboarding.
- Verify signatures on events.
- Request only events from user's Follows
- Follow / unfollow functionality
- Calculate reply count and display in NoteCard

## [0.1 (3)] - 2023-02-20Z

- Sync authors in HomeFeedView
- Added AvatarView for rendering profile pictures on NoteCards

## [0.1 (2)]

- Added conversion of hex keys to npub
- Add a basic New Post screen
- Save private key to keychain
- Parse and store contact list
- Add onboarding flow
- Copied MessageCard and MessageButton SwiftUI view from Planetary renaming Message to Note
- Added a basic profile screen

## [0.1 (1)]

- Parse and display Nostr events
- Read events from relays
- Sign and publish events to relays
- Add Settings view where you can put in your private key
- Added tab bar component and side menu with profile<|MERGE_RESOLUTION|>--- conflicted
+++ resolved
@@ -8,14 +8,11 @@
 
 ## [Unreleased]
 
-<<<<<<< HEAD
 - Added support for reposting notes.
 - Fixed a bug where the user's follow list could be erased on the first launch after importing a new key.
 - Fixed a bug where you could post the same reply multiple times.
-=======
 - Fixed the French and Traditional Chinese translations.
 - Added Brazilian Portuguese translations (thanks Andressa!).
->>>>>>> 33754fef
 
 ## [0.1 (35)] - 2023-04-19Z
 
