--- conflicted
+++ resolved
@@ -11,17 +11,12 @@
 ## [Unreleased]
 
 ### Release Notes
-<<<<<<< HEAD
-
-### Internal Changes
-- minor strings simplifications
-=======
 - Fix typo in minimum age warning
 - Fix crash when tapping Post button on macOS. [#1687](https://github.com/planetary-social/nos/issues/1687)
 - Fix tapping follower notification not opening follower profile. [#11](https://github.com/verse-pbc/issues/issues/11)
 
 ### Internal Changes
->>>>>>> 6b502f1b
+- minor strings simplifications
 
 ## [1.0.1] - 2024-10-28Z
 
