--- conflicted
+++ resolved
@@ -15,6 +15,7 @@
 - Fixed side menu accessibility issues. [#1444](https://github.com/planetary-social/nos/issues/1444)
 - Fixed a bug where content of a quoted note expanded out beyond width of viewport. Thanks, @tedbrosby! [#1463](https://github.com/planetary-social/nos/issues/1463)
 - Fixed issue where relay metadata is never updated. [#1472](https://github.com/planetary-social/nos/issues/1472)
+- Updated the copy on the 3 dots note menu.
 
 ### Internal Changes
 - Use NIP-92 media metadata to display media in the proper orientation. Currently behind the “Enable new media display” feature flag. [#1172](https://github.com/planetary-social/nos/issues/1172)
@@ -36,13 +37,6 @@
 - Fixed a bug where nostr entities in URLs were treated like quoted note links.
 - Added in-app profile photo editing.
 - Changed "Name" to "Display Name" on the Edit Profile View.
-<<<<<<< HEAD
-=======
-- Fixed side menu accessibility issues. 
-- Fixed a bug where content of a quoted note expanded out beyond width of viewport. 
-- Fixed issue where relay metadata is never updated.
-- Updated the copy on the 3 dots note menu.
->>>>>>> edb764a7
 
 ### Internal Changes
 - Included the npub in the properties list sent to analytics.
