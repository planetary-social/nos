--- conflicted
+++ resolved
@@ -24,13 +24,10 @@
 - Replaced moved relays tab to side menu, added New Post and Profile tabs
 - Make links on notes tappable
 - Fix newlines not rendering on notes
-<<<<<<< HEAD
 - Added timestamp to notes
 - Update Discover feed algorithm to include people 2 hops from you.
-=======
 - Fix infinite spinners on some avatars
 - Edit profile
->>>>>>> 77f4eba0
 
 ## [0.1 (6)] - 2023-03-08Z
 
