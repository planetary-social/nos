# Changelog
All notable changes to this project will be documented in this file.

We define "Noteworthy changes" as 1) user-facing features or bugfixes 2) significant technical or architectural changes that contributors will notice. If your Pull Request does not contain any changes of this nature i.e. minor string/translation changes, patch releases of dependencies, refactoring, etc. then add the `Skip-Changelog` label. 

The format is based on [Keep a Changelog](https://keepachangelog.com/en/1.0.0/),
and this project adheres to [Semantic Versioning](https://semver.org/spec/v2.0.0.html).

## [Unreleased]

<<<<<<< HEAD
=======
## [0.1 (93)] - 2023-11-10Z

- Added a confirmation before reposting a note.
- Added the ability to delete your reposts by tapping the repost button again.
- Fixed some cases where deleted notes were still being displayed.
- Fixed a bug where notes, reposts, and author profiles could fail to load.
- Show truncated URLs in notes instead of hiding them completely.

>>>>>>> 4ebb5215
## [0.1 (92)] - 2023-11-02Z

- Show reposts in stories.

## [0.1 (91)] - 2023-11-01Z

- Fix a bug where linking a Universal Name would overwrite your existing NIP-05.
- Fixed incorrect ellipsis applied to long notes.
- Changed note rendering to retain more newlines. 
- Fixed a bug with autocorrect on Mac

## [0.1 (90)] - 2023-10-31Z

<<<<<<< HEAD
- Fixed a crash related to content reports.
=======
- Fixed a bug where notes, reposts, and author profiles could fail to load.
>>>>>>> 4ebb5215

## [0.1 (89)] - 2023-10-31Z

- Added relay.causes.com to the list of recommended relays.

## [0.1 (88)] - 2023-10-27Z

- Added a content warning when a user you follow has reported the content
- Added toggles to the settings screen to disable report-based and network-based content warnings

## [0.1 (86)] - 2023-10-25Z

- Updated link previews in feed to use the stories ui with fixed height and carousel gallery. 
- Updated UI around displaying nested threads and displaying more context of conversations. 
- Changed inline images so we don't display the domain / size / file type for images
- Changed copied links to notes and authors to open in njump.me.
- Added the ability to initiate USBC transactions and check your balance if you have linked a Universal Name to your profile with an attached USBC wallet.
- Add "1 year" as an option when posting a disappearing message

## [0.1 (85)] - 2023-10-23Z

- Fixed missing secrets

## [0.1 (84)] - 2023-10-20Z

- Add Stories view to the Home Feed
- Fixed an issue where the app could become slow after searching for a user.
- Updated search results to show mutual followers and sort by the most followers in common.
- Change links to notes so that they don't display the long note id and instead it's a pretty link. 
- Redesigned the Universal Names registration flow
- Added more relays to the recommended list
- Added an icon to indicate expiring notes, and the timestamp they display is the time until they expire.

## [0.1 (83)] - 2023-10-16Z

- Fixed crash on launch
- Added a URL scheme to open the note composer: nos://note/new?contents=theContentsOfTheNote

## [0.1 (82)] - 2023-10-13Z

- Fixed a bug where profile changes wouldn't be published in some cases
- Fix a bug where the "Post" button wouldn't be shown when composing a reply on macOS
- Fix a bug where the mute list could be overwritten when muting someone
- Fixed aspect ratio on some profile photos
- Added 3d effect to note cards
- Added a URL scheme to open the note composer: nos://note/new?contents=theContentsOfTheNote

## [0.1 (81)] - 2023-09-30Z

- Fixed secrets that weren't included in build 79 and 80

## [0.1 (80)] - 2023-09-30Z

- Updated the design of the edit profile screen
- Fixed a hang on the profile screen

## [0.1 (79)] - 2023-09-22Z

- Added the ability to search for Mastodon usernames on the Discover tab. 
- Long form content is now displayed in the discover tab.
- Fixed a hang on the thread view.

## [0.1 (77)] - 2023-09-15Z

- App performance improvements

## [0.1 (76)] - 2023-09-08Z

- Minor crash fixes and optimizations

## [0.1 (75)] - 2023-09-01Z

- Fix an issue with the database cleanup script that was causing performance issues.
- Optimize loading of profile pictures

## [0.1 (73)] - 2023-08-25Z

- Fixed potential crashes when using Universal Names API.
- Fixed bug that rendered the empty notes message for a profile above the header box.
- Fixed bug that could potentially crash the app sometimes

## [0.1 (72)] - 2023-08-21Z

- Added support for pasting profile and note references when composing notes
- Pop screens from the navigation stack when tapping twice on the tab bar.
- Fixed the launch screen layout on iPad
- Fixed a small issue when mentioning profiles in the reply text box.
- Fixed a crash during onboarding
- Fixed a crash when following or muting a user
- Fixed crash when parsing malformed events.
- Fixed crash when parsing malformed contact lists.
- Added integration with our self-hosted Sentry crash reporting tool (no data shared with third parties)

## [0.1 (66)] - 2023-08-18Z

- Fixed crash when parsing malformed events.
- Fixed crash when parsing malformed contact lists.
- Added support for pasting profile and note references when composing notes
- Pop screens from the navigation stack when tapping twice on the tab bar.
- Fixed the launch screen layout on iPad
- Fixed a small issue when mentioning profiles in the reply text box.

## [0.1 (65)] - 2023-08-04Z

- Add a loading placeholder for note contents.
- Added automatic file uploads to nostr.build.
- Add list of followers and relays in the Profile screen.

## [0.1 (60)] - 2023-08-01Z

- Updated content report style based on the latest NIPs and fixed some bugs with reporting.
- Add a loading placeholder for note contents.
- Fixed the launch screen layout on iPad
- Multiple consecutive newlines will be replaced by a single new line in note content.
- Removed the screen to fill out profile information from onboarding and replaced it with a call to action in the sidebar. 
- Leading and trailing whitespace will no longer be rendered in note content.
- Removed the screen to fill out profile information from onboarding and replaced it with a call to action in the sidebar. 

## [0.1 (59)] - 2023-07-21Z

- Add a loading placeholder for note contents.
- Fixed several crashes.
- Added Dutch, Japanese, and Persian translations. Thanks matata, yutaro, and eru-desu! 
- Added some visual artists to the list of featured users.

## [0.1 (58)] - 2023-07-17Z

- Added better previews for urls shared in notes.

## [0.1 (57)] - 2023-07-17Z

- Fixed an issue where Nos couldn't find the user's key on startup.
- Fixed an issue where you could have duplicate relays: one with a trailing slash and one without.

## [0.1 (56)] - 2023-07-13Z

- Fixed high cpu usage when the app is idle

## [0.1 (55)] - 2023-07-12Z

- Fixed several bugs around muting users
- Added the number of connected relays at the top right corner of the Home Feed.
- Fixed a bug where expired messages could be published to relays that doesn't support them
- Added support for push notifications.

## [0.1 (53)] - 2023-07-03Z

- Added beta integration with the Universal Name System. Edit your profile to link your Universal Name to your Nostr profile.
- Updated design of the relay selector

## [0.1 (52)] - 2023-07-03Z

- Prevent muted authors from appearing in the Discover screen
- Added a confirmation dialog when deleting a note.

## [0.1 (51)] - 2023-06-16Z

- Updated design of the relay selector
- Fixed an issue where the Discover tab wouldn't show new content for a while after upgrading from build 49.

## [0.1 (50)] - 2023-06-15Z

- Added code to show the Discover tab when we haven't downloaded the user's follow list yet (like on first login or app reinstall).
- Improved reliability of loading reposts, user photos, and names.
- Fixed a bug where tapping on a note would open the associated image instead of the thread view.
- Fixed a bug where profile pages would not load in some cases.
- Improved performance of the relay manager.

## [0.1 (49)] - 2023-06-12Z

- More small optimizations to relay traffic and event parsing.

## [0.1 (48)] - 2023-06-12Z

- Requesting fewer events on Home and Discover tab to reduce the load on the db.

## [0.1 (47)] - 2023-06-09Z

- Improved performance of the relay manager.

## [0.1 (46)] - 2023-06-06Z

- Add the ability to report notes and profiles using NIP-32 labels and NIP-69 classification.
- Fixed a crash which occurs on some versions of MacOS when attempting to mention other users during post creation.
- Add the ability to search for users by name from the Discover tab
- Fixed a bug where the note options menu wouldn't show up sometimes.
- Strip whitespace and newline characters when parsing search box input on discover screen as npub.

## [0.1 (44)] - 2023-05-31Z

- Fixed several causes of profile pictures and reposts showing infinite spinners.
- Links to notes or profiles are now tappable.
- Filter logged user from Discover screen.
- Improved performance of posting notes.

## [0.1 (43)] - 2023-05-23Z

- Added German translations (thanks Peter!).
- Updated support email to support@nos.social
- Improved recognition of mentions inside a post

## [0.1 (42)] - 2023-05-16Z

- Added support for mentioning other users when composing a note.
- Fixed a bug where expired messages could be redownloaded from relays that don't delete them.
- Fixed a bug where you couldn't view the parent note of a reply when it was displayed at the top of the Thread view.

## [0.1 (41)] - 2023-05-11Z

- Fix link color on macOS

## [0.1 (40)] - 2023-05-10Z

- Add support for expiration dates when composing notes (please note: messages are not guaranteed to be deleted by relays or other apps)
- Increased the contrast of text in light mode
- Open links in an in-app web browser instead of Safari
- Fixed link detection in notes for URLs without a scheme (i.e. "https://")
- Made the reply button on notes easier to tap, and it now presents the keyboard when tapped.
- Increased the tap size of the ellipsis button on note cards.
- Added Spanish translations (thanks Martin!)
- Updated app icon
- Nos now displays kind 30023 long-form blog posts in the home and profile feeds.

## [0.1 (39)] - 2023-05-02Z

- Improved performance of loading replies
- The notifications tab now request more events from relays

## [0.1 (38)] - 2023-04-28Z

- Made the routine to delete old events more efficient and prevent it from deleting our own events. 
- Fixed a bug where you could post the same reply multiple times.

## [0.1 (37)] - 2023-04-27Z

- Performance improvements
- Added support for reposting notes.
- Fixed a bug where you could post the same reply multiple times.
- Fixed a bug where the user's follow list could be erased on the first launch after importing a new key.

## [0.1 (36)] - 2023-04-25Z

- Added support for reposting notes.
- Added Brazilian Portuguese translations (thanks Andressa!).
- Fixed the French and Traditional Chinese translations.
- Fixed a bug where the user's follow list could be erased on the first launch after importing a new key.
- Fixed a bug where you could post the same reply multiple times.
- Fixed an issue where profile pictures could be rendered with the wrong aspect ratio.

## [0.1 (35)] - 2023-04-19Z

- Added French translations. Thank you p2x@p2xco.de!
- Added Chinese (Traditional) and updated Chinese (Simplified) translations. Thank you rasputin@getalby.com!
- Added a logout button in the Settings menu.
- Minor performance improvements on Thread and Discover views.
- Updated the default list of users shown on the Discover tab.
- Fixed a bug where muted authors would show up on the Discover tab.
- Added an initial loading indicator when you first open the Home or Discover tabs.
- Added a logout button in the Settings menu.
- Fixed a bug where notes would be truncated but the Read More button would not be shown.
- Scrolling performance improvements
- Fixed a bug where notes would be truncated but the Read More button would not be shown.

## [0.1 (33)] - 2023-04-17Z

- Added a button to share the application logs in the Settings menu
- Automatically attach debug logs to support emails

## [0.1 (32)] - 2023-04-14Z

- More performance improvements on the Home tab.

Note:
- In this build you have to pull-to-refresh if you want to see new notes after the initial load of the Home or Discover tabs. 

## [0.1 (31)] - 2023-04-13Z

- Added a button to view raw event JSON in the options menu on notes.
- Fixed notes saying "so-and-so posted" at the top when it should say "so-and-so replied".
- Added code to load the note being replied to if we don't have it. 
- Improved performance on the home feed

## [0.1 (30)] - 2023-04-10Z

- Fixed a bug where the Read More button would show on notes when it didn't need to.
- Added Chinese (Simplified) translations (thanks rasputin@getalby.com!)
- Nos now requests delete events from relays.

## [0.1 (28)] - 2023-04-07Z

- Made all the built-in text in the app translatable. If you would like to help translate Nos let us know by emailing support@nos.social.

## [0.1 (27)] - 2023-04-05Z

- Minor performance improvements
- Fixed an occasional hang when publishing

## [0.1 (26)] - 2023-04-03Z

- Minor performance improvements on the Feed and Discover tabs

## [0.1 (25)] - 2023-03-31Z

- Fixed a bug where reply counts were displaying translation keys instead of the count

## [0.1 (24)] - 2023-03-31Z

- Added Crowdin integration for translation services. If you would like to help us translate Nos drop us a line at 
support@nos.social.
- Fixed several crashes.
- Fixed issue where the like button didn't turn orange when pressed.
- Fixed an issue where likes to replies were counted towards the root note.
- Added more aggressive caching of images.
- Minor performance improvements - more to come!

## [0.1 (23)] - 2023-03-25Z
- Add the option to copy web links on profile pages and notes.

## [0.1 (22)] - 2023-03-23Z
- Fixed a bug in the list of people you are following, where tapping on any name would show your own profile.

## [0.1 (21)] - 2023-03-23Z
- Fixed a bug where the user's profile name was not set after onboarding.
- Added a demo of the Universal Namespace when setting up your profile. 

## [0.1 (20)] - 2023-03-22Z
- Fixed some bugs in Universal Name login flow (onboarding flow fixes forthcoming)

## [0.1 (19)] - 2023-03-22Z
- Added a link to nostr.build on the New Note screen
- Added a demo flow for setting up a Universal Name on the Edit Profile screen.

## [0.1 (18)] - 2023-03-20Z
- Show the number of likes on notes

## [0.1 (17)] - 2023-03-20Z
- Minor performance improvements

## [0.1 (16)] - 2023-03-19Z
- Hide the text in private key text fields
- Hide replies from muted users
- Fixed an issue where your own replies would be shown on the notificaitons tab
- Added a launch screen
- Various styling updates
- Added an About screen to the side menu
- Added a Share Nos button to the side menu 

## [0.1 (15)] - 2023-03-18Z
- Added the ability to browse all notes from a single relay on the Discover tab.
- Added the ability to post a note to a single relay from the New Note screen.
- Support likes as described in NIP-25, make sure reply and parent likes are correct
- Show "posted" and "replied" headers on NoteCards
- Navigate to replied to note when tapping on reply from outside thread view
- Search by name on Discover view
- Fixed cards on the Discover tab all being the same size.
- Fixed a crash when deleting your key in Settings

## [0.1 (14)] - 2023-03-16Z
- Nos now reads and writes your mutes the mute list shared with other Nostr apps.

## [0.1 (13)] - 2023-03-15Z
- Fix all thread replies showing as out of network on first launch after installation.

## [0.1 (12)] - 2023-03-15Z
- Added NIP-05 field to Edit Profile page, lookup users using NIP-05 names in discover tab, tapping the NIP-05 name opens the domain in a new window.
- Delete notes
- More performance improvements centered around our relay communication
- Fix invisible tab bar
- Made placeholder text color same for all fields in profile edit view
- Add basic image rendering in Note cards
- UNS Support on Profile page
- Fix onboarding taps at bottom of screen causing screen to switch

Known Issues:
- Deleting your key in Settings causes the app to crash. But you are correctly taken into onboarding after relaunch.

## [0.1 (11)] - 2023-03-14Z
- Fixed thread view saying every reply is out of network
- reduced the number of requests we send to relays
- improved app performance
- fixed showing empty displayNames when name is set

## [0.1 (10)] - 2023-03-14Z
- Display a user's NIP-05 identifier on the profile page after making a web request to verify that it is correct 
- Fix blank home feed during first launch

## [0.1 (9)] - 2023-03-14Z
- Fixed a crash on launch when relay model was outdated.
- Fix your own posts showing as outside your network on a fresh install. 
- Add self-hosted PostHog analytics
- Render mentions on notifications tab
- Copy note text

Known issues:
- You may have to force quit the app and restart it to see everyone you follow on the Home Feed.

## [0.1 (8)] - 2023-03-13Z
- Fix translucent tab bar in the simulator.
- Connect to more relays to get user relay list after importing a key during onboarding
- Fix some bugs in thread views
- Show placeholder cards for messages outside 2 hops and allow the user to reveal them
- Support deprecated reply #e tag format
- Fixed an issue where older contact list and metadata events could overwrite new ones
- Styled onboarding views

## [0.1 (7)] - 2023-03-10Z
- Use only relays added in RelayView for sending and receiving events
- Add PostHog analytics
- Render note mentions in NoteCard
- Open an email compose view controller for support@nos.social 
- Fix duplicate note on a new post
- Add mute functionality
- Publish relay changes
- Recommended / default relays
- Added colors and Clarity City font throughout the app
- Show Discover tab after onboarding
- Fix crash on Mac
- Improved profile photo loading and added a cache
- Added code to compute a sensible default number of columns on the Discover tab
- Replaced moved relays tab to side menu, added New Post and Profile tabs
- Make links on notes tappable
- Fix newlines not rendering on notes
- Added timestamp to notes
- Update Discover feed algorithm to include people 2 hops from you.
- Fix infinite spinners on some avatars
- Edit profile

## [0.1 (6)] - 2023-03-08Z

- Fixed follow / unfollow sync
- Reduced number of REQ sent to relays
- Request profile metadata for users displayed on the Discover tab
- Cleanup RelayService
- Render user avatar on Profile screen
- Added support for threads in reply views
- Retry failed Event sends every 2 minutes (max 5 retries)
- Add basic notifications tab
- Filter the Home Feed down to root posts
- The profile view requests the latest events and metadata for the given user from the relays
- Add the ellipsis button to NoteCard and allow the user to copy the NIP-19 note ID of a note.
- Enabled button to copy user ID on Profile View
- Fixed UI freezes when using many relays by moving event processing to a background thread.
- Add a search bar to the discover tab that users can use to look up other users.
- On relay remove, send CLOSE to all subs then disconnect and delete socket
- Render user mentions in NoteCard
- Replace the warning message to tell the user never to share their private key with anyone.

## [0.1 (5)] 2023-03-02

- Added a Discover tab that shows all events from all relays.
- Core Data will now be wiped whenever we change the data model, which is often. This speeds up our development process, but you will have to re-enter your relays when this happens.
- Change the home feed so that it shows the CurrentUser's notes always.
- Preload sample_data into core data for DEBUG builds
- Added a screen to show all the replies to a note.
- Fixed empty home feed message so it doesn't overlay other views
- Change settings and onboarding to accept nsec-format private key
- Fixed app crash when no user is passed to HomeFeedView initializer
- Added ability to post a reply in thread view.
- Fixed READ MORE Button
- In the Discover tab, display a feed of interesting people

## [0.1 (4)] - 2023-02-24

- Added ability to delete relays on the Relays screen.
- Fix events not being signed correctly with a key generated during onboarding.
- Verify signatures on events.
- Request only events from user's Follows
- Follow / unfollow functionality
- Calculate reply count and display in NoteCard

## [0.1 (3)] - 2023-02-20Z

- Sync authors in HomeFeedView
- Added AvatarView for rendering profile pictures on NoteCards

## [0.1 (2)]

- Added conversion of hex keys to npub
- Add a basic New Post screen
- Save private key to keychain
- Parse and store contact list
- Add onboarding flow
- Copied MessageCard and MessageButton SwiftUI view from Planetary renaming Message to Note
- Added a basic profile screen

## [0.1 (1)]

- Parse and display Nostr events
- Read events from relays
- Sign and publish events to relays
- Add Settings view where you can put in your private key
- Added tab bar component and side menu with profile<|MERGE_RESOLUTION|>--- conflicted
+++ resolved
@@ -8,8 +8,6 @@
 
 ## [Unreleased]
 
-<<<<<<< HEAD
-=======
 ## [0.1 (93)] - 2023-11-10Z
 
 - Added a confirmation before reposting a note.
@@ -18,7 +16,6 @@
 - Fixed a bug where notes, reposts, and author profiles could fail to load.
 - Show truncated URLs in notes instead of hiding them completely.
 
->>>>>>> 4ebb5215
 ## [0.1 (92)] - 2023-11-02Z
 
 - Show reposts in stories.
@@ -32,11 +29,7 @@
 
 ## [0.1 (90)] - 2023-10-31Z
 
-<<<<<<< HEAD
-- Fixed a crash related to content reports.
-=======
 - Fixed a bug where notes, reposts, and author profiles could fail to load.
->>>>>>> 4ebb5215
 
 ## [0.1 (89)] - 2023-10-31Z
 
