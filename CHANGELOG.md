--- conflicted
+++ resolved
@@ -8,14 +8,10 @@
 
 ## [Unreleased]
 
-<<<<<<< HEAD
-- Testing automatic deployment of release branches
-=======
 - Added pagination to the home feed.
 
 ## [0.1.2 (153)] - 2024-01-11Z
 
->>>>>>> 83a08849
 - Fixed a crash that sometimes occured when opening the profile view.
 - Fixed a crash that sometimes occured when viewing a note.
 - Migrate to Apple-native string catalog and codegen LocalizedStringResources with xcstrings-tool-plugin.
