--- conflicted
+++ resolved
@@ -7,12 +7,9 @@
 and this project adheres to [Semantic Versioning](https://semver.org/spec/v2.0.0.html).
 
 ## [Unreleased]
-<<<<<<< HEAD
-- Search by name on Discover view
-=======
 - Show "posted" and "replied" headers on NoteCards
 - Navigate to replied to note when tapping on reply from outside thread view
->>>>>>> e574440a
+- Search by name on Discover view
 
 ## [0.1 (14)] - 2023-03-16Z
 - Nos now reads and writes your mutes the mute list shared with other Nostr apps.
