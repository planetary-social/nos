# Changelog
All notable changes to this project will be documented in this file.

We define "Noteworthy changes" as 1) user-facing features or bugfixes 2) significant technical or architectural changes that contributors will notice. If your Pull Request does not contain any changes of this nature i.e. minor string/translation changes, patch releases of dependencies, refactoring, etc. then add the `Skip-Changelog` label. 

The format is based on [Keep a Changelog](https://keepachangelog.com/en/1.0.0/),
and this project adheres to [Semantic Versioning](https://semver.org/spec/v2.0.0.html).

## [Unreleased]

<<<<<<< HEAD
- Redesign the Profile screen.
=======
- Added the author's name to profile cards on the Discover tab and search results. 
>>>>>>> f265e3d4
- Added a delay when trying to reopen a websocket that had previously closed with an error.
- Updated the icon that appears when following a user.

## [0.1.13] - 2024-05-15Z

- On the Profile screen, open a sheet to display the full bio. 
- Fixed an issue where "Share logs" wasn't working.
- Discover tab: Center the category buttons.
- Discover tab: Remove placeholder categories and people.

## [0.1.12] - 2024-05-07Z

- Open Profiles when tapping on a NIP-05 username reference in a note.
- Add special treatment for nostr.band when searching on the Discover tab. We are temporarily using nostr.band always and only for search, in addition to the user's normal relay list.
- Detect identifiers of the form @npub1... in notes and link them to the associated profiles.
- Detect NIP-05 identifiers inserted in notes and link them to njump.
- Fixed duplicate text in content warnings
- Added "Send To Nos" private reporting to protect user privacy
- Discover tab now features authors in a variety of categories.
- Fixed an issue on Mac where the Edit Profile screen did not appear in some cases.
- Fixed an issue where registering a NIP-05 username field could fail silently.
- Fixed an issue where users named with valid urls were unable to be mentioned correctly.
- Fixed an issue where pasting an npub while composing a note created an invalid mention.
- Changed "Report note" button to "Flag this content"
- Changed "Report user" button to "Flag this user"
- Updated options for "Flag this user"
- We are now publishing the relay list when registering a new NIP-05 username so
that other users can find you more easily.

## [0.1.11] - 2024-04-18Z

- Added support for uploading videos when composing a note.
- Fixed an issue where reports for notes were treated as reports for profiles.
- Updated the Discover tab navigation bar to match new design.
- Updated the design of profile cards in search results and mentions search.

## [0.1.10] - 2024-04-12Z

- Fixed the tint color on the Profile screen.
- Added option to connect your existing NIP-05 username.
- Fixed a crash that often occurred after opening the app.
- In an effort to prioritize critical functionality, we are dropping support for light mode in the near term. If you have concerns about the remaining theme please reach out to us at support@nos.social

## [0.1.8] - 2024-04-03Z

- Add PrivacyInfo file to the project to comply with Apple's new requirements.
- Updated dark theme colors for card backgrounds, primary text, and secondary text.
- Added a new UI for replying to messages that allows attaching images and setting an expiration date.
- Fixed an issue where Profile pages could display little or no content.

## [0.1.7] - 2024-03-21Z

- Fix issue in Profile title bar that displayed NIP-05 incorrectly.
- Update font styles on Thread, Edit Profile, and Settings screens.
- Fix issue with uploading photos on Mac.
- Re-design the confirmation dialog that appears when you delete your NIP-05.
- Fixed a bug where liking a note could cause other notes to appear liked.
- Added a new UI for replying to messages that allows attaching images and setting an expiration date.
- Fixed an issue where the "Read more" button could display on notes that didn't need it.

## [0.1.6] - 2024-03-07Z

- Parse links and mentions in Profile's about (or bios)
- Show “Post a reply” field at the proper height initially, and allow it to expand as more text is entered.
- Tap the Like button on a note you’ve already liked to remove the Like.
- Display NIP-05 identifier in the Profile screen title bar.
- Added option to register nos.social usernames.
- Fixed issue where search results sometimes don’t appear.
- Disabled link to nip-05 server / url on author cards. 
- Fixed issue where paste menu did not appear when tapping in the Post Note view.
- Fixed intermittent crash when tapping Done after editing your profile.
- Fixed URL detection of raw domain names, such as “nos.social” (without the “http” prefix).
- Fixed the sort order of gallery media to match the order in the note.
- While composing a note, a space is now automatically inserted after any mention of a user or note to ensure it’s formatted correctly.

## [0.1.5] - 2024-02-14Z

- Fixed an issue where tapping the Feed tab did not scroll to the top of the Feed.
- Fixed an issue where tapping the Profile tab did not scroll to the top of the Profile.
- Search now starts automatically after entering three characters instead of one.

## [0.1.4] - 2024-01-31Z

- Show a message when we’re not finding search results.
- Fixed an issue where bad data in the contact list could break the home feed.
- Fixed a bug where the margins of root notes appeared incorrectly on Mac and iPad.
- Fixed a date localization issue.
- Optimized loading of the Notifications tab
- Updated suggested users for discovery tab. 
- Show the profile view when a search matches a valid User ID (npub).
- Added tabs to Profiles to filter posts.
- Fixed a bug that could cause the out of network warning to be shown on reposts in the stories view.
- Fixed a bug that prevented notes that failed to be published to be re-published again.
- Added pagination to the home feed.
- Fixed a bug that prevented reposted notes from loading sometimes.
- Fixed a bug that prevented profile photos and names from being downloaded.

## [0.1.2 (153)] - 2024-01-11Z

- Fixed a crash that sometimes occured when opening the profile view.
- Fixed a crash that sometimes occured when viewing a note.
- Migrate to Apple-native string catalog and codegen LocalizedStringResources with xcstrings-tool-plugin.
- Discover screen can now search notes by id.
- Added pagination to Profile screens.

## [0.1.1 (144)] - 2023-12-21Z

- Fixed a crash when opening the note composer.
- Fix localization of warning message when a note has been reported. (thanks @L!)
- Fixed contact list hydration bug where unfollows are not removed when follow counts do not change.
- Erase old notifications from the databse to keep disk usage low.

## [0.1 (101)] - 2023-12-15Z

- Fixed a bug where reposts wouldn't be displayed in the stories.
- Fixed a bug where the reports for authors of replies weren't being considered. 
- Localized relative times on note cards. (thanks @tyiu!)
- Added a context menu for the stories in the Home Feed to open the Profile.
- Add repost button to stories (thanks @maddiefuzz!)

## [0.1 (100)] - 2023-12-09Z

- Fixed some cases where a note's contents would never load.
- Update the color palette.
- Fix crash on Mac when opening new note view.

## [0.1 (99)] - 2023-12-07Z

- Fix profile pictures not loading after creating a new account.

## [0.1 (98)] - 2023-12-04Z

- Fixed a bug where the app could become unresponsive.

## [0.1 (97)] - 2023-12-01Z

- Added the option to copy the NIP-05 identifier when browsing a profile.
- Tapping on a tab bar icon can let you scroll to top.
- Fix an issue where reposts were not displaying correctly.

## [0.1 (96)] - 2023-11-28Z

- Fixed some performance issues for users who follow a large number of accounts.

## [0.1 (95)] - 2023-11-27Z

- Fixed a bug where a root note could be rendered as a reply
- Added the option to copy the text content while browsing a note.
- Fixed UI bugs when displaying the root note of replies.
- Keep track of read stories.
- Fix an issue where reposts were not displaying correctly.

## [0.1 (94)] - 2023-11-17Z

- Removed trailing slash from truncated URLs.
- Add a loading indicator to search results.
- Change the "Followed by" label on the profile screen to "Followers you know"
- Fixed a hang on startup.
- Fixed an issue where links couldn't be opened from the Home tab.
- Change the "Followed by" label on the profile screen to "Followers you know"
- Fixed an issue where the Profile view would always show "Following 0" for people you didn't follow.
- Fix delay in results immediately after opening the discover tab.
- Fixed the 3d card effect on the Notifications tab.
- Updated layout for search results and mention autocomplete cards.

## [0.1 (93)] - 2023-11-10Z

- Added a confirmation before reposting a note.
- Added the ability to delete your reposts by tapping the repost button again.
- Fixed some cases where deleted notes were still being displayed.
- Fixed a bug where notes, reposts, and author profiles could fail to load.
- Show truncated URLs in notes instead of hiding them completely.

## [0.1 (92)] - 2023-11-02Z

- Show reposts in stories.

## [0.1 (91)] - 2023-11-01Z

- Fix a bug where linking a Universal Name would overwrite your existing NIP-05.
- Fixed incorrect ellipsis applied to long notes.
- Changed note rendering to retain more newlines. 
- Show reposts in stories.
- Fixed a bug where notes, reposts, and author profiles could fail to load.
- Show truncated URLs in notes instead of hiding them completely.
- Keep track of read stories.
- Fixed a bug with autocorrect on Mac

## [0.1 (90)] - 2023-10-31Z

- Fixed a bug where notes, reposts, and author profiles could fail to load.

## [0.1 (89)] - 2023-10-31Z

- Added relay.causes.com to the list of recommended relays.

## [0.1 (88)] - 2023-10-27Z

- Added a content warning when a user you follow has reported the content
- Added toggles to the settings screen to disable report-based and network-based content warnings

## [0.1 (86)] - 2023-10-25Z

- Updated link previews in feed to use the stories ui with fixed height and carousel gallery. 
- Updated UI around displaying nested threads and displaying more context of conversations. 
- Changed inline images so we don't display the domain / size / file type for images
- Changed copied links to notes and authors to open in njump.me.
- Added the ability to initiate USBC transactions and check your balance if you have linked a Universal Name to your profile with an attached USBC wallet.
- Add "1 year" as an option when posting a disappearing message

## [0.1 (85)] - 2023-10-23Z

- Fixed missing secrets

## [0.1 (84)] - 2023-10-20Z

- Add Stories view to the Home Feed
- Fixed an issue where the app could become slow after searching for a user.
- Updated search results to show mutual followers and sort by the most followers in common.
- Change links to notes so that they don't display the long note id and instead it's a pretty link. 
- Redesigned the Universal Names registration flow
- Added more relays to the recommended list
- Added an icon to indicate expiring notes, and the timestamp they display is the time until they expire.

## [0.1 (83)] - 2023-10-16Z

- Fixed crash on launch
- Added a URL scheme to open the note composer: nos://note/new?contents=theContentsOfTheNote

## [0.1 (82)] - 2023-10-13Z

- Fixed a bug where profile changes wouldn't be published in some cases
- Fix a bug where the "Post" button wouldn't be shown when composing a reply on macOS
- Fix a bug where the mute list could be overwritten when muting someone
- Fixed aspect ratio on some profile photos
- Added 3d effect to note cards
- Added a URL scheme to open the note composer: nos://note/new?contents=theContentsOfTheNote

## [0.1 (81)] - 2023-09-30Z

- Fixed secrets that weren't included in build 79 and 80

## [0.1 (80)] - 2023-09-30Z

- Updated the design of the edit profile screen
- Fixed a hang on the profile screen

## [0.1 (79)] - 2023-09-22Z

- Added the ability to search for Mastodon usernames on the Discover tab. 
- Long form content is now displayed in the discover tab.
- Fixed a hang on the thread view.

## [0.1 (77)] - 2023-09-15Z

- App performance improvements

## [0.1 (76)] - 2023-09-08Z

- Minor crash fixes and optimizations

## [0.1 (75)] - 2023-09-01Z

- Fix an issue with the database cleanup script that was causing performance issues.
- Optimize loading of profile pictures

## [0.1 (73)] - 2023-08-25Z

- Fixed potential crashes when using Universal Names API.
- Fixed bug that rendered the empty notes message for a profile above the header box.
- Fixed bug that could potentially crash the app sometimes

## [0.1 (72)] - 2023-08-21Z

- Added support for pasting profile and note references when composing notes
- Pop screens from the navigation stack when tapping twice on the tab bar.
- Fixed the launch screen layout on iPad
- Fixed a small issue when mentioning profiles in the reply text box.
- Fixed a crash during onboarding
- Fixed a crash when following or muting a user
- Fixed crash when parsing malformed events.
- Fixed crash when parsing malformed contact lists.
- Added integration with our self-hosted Sentry crash reporting tool (no data shared with third parties)

## [0.1 (66)] - 2023-08-18Z

- Fixed crash when parsing malformed events.
- Fixed crash when parsing malformed contact lists.
- Added support for pasting profile and note references when composing notes
- Pop screens from the navigation stack when tapping twice on the tab bar.
- Fixed the launch screen layout on iPad
- Fixed a small issue when mentioning profiles in the reply text box.

## [0.1 (65)] - 2023-08-04Z

- Add a loading placeholder for note contents.
- Added automatic file uploads to nostr.build.
- Add list of followers and relays in the Profile screen.

## [0.1 (60)] - 2023-08-01Z

- Updated content report style based on the latest NIPs and fixed some bugs with reporting.
- Add a loading placeholder for note contents.
- Fixed the launch screen layout on iPad
- Multiple consecutive newlines will be replaced by a single new line in note content.
- Removed the screen to fill out profile information from onboarding and replaced it with a call to action in the sidebar. 
- Leading and trailing whitespace will no longer be rendered in note content.
- Removed the screen to fill out profile information from onboarding and replaced it with a call to action in the sidebar. 

## [0.1 (59)] - 2023-07-21Z

- Add a loading placeholder for note contents.
- Fixed several crashes.
- Added Dutch, Japanese, and Persian translations. Thanks matata, yutaro, and eru-desu! 
- Added some visual artists to the list of featured users.

## [0.1 (58)] - 2023-07-17Z

- Added better previews for urls shared in notes.

## [0.1 (57)] - 2023-07-17Z

- Fixed an issue where Nos couldn't find the user's key on startup.
- Fixed an issue where you could have duplicate relays: one with a trailing slash and one without.

## [0.1 (56)] - 2023-07-13Z

- Fixed high cpu usage when the app is idle

## [0.1 (55)] - 2023-07-12Z

- Fixed several bugs around muting users
- Added the number of connected relays at the top right corner of the Home Feed.
- Fixed a bug where expired messages could be published to relays that doesn't support them
- Added support for push notifications.

## [0.1 (53)] - 2023-07-03Z

- Added beta integration with the Universal Name System. Edit your profile to link your Universal Name to your Nostr profile.
- Updated design of the relay selector

## [0.1 (52)] - 2023-07-03Z

- Prevent muted authors from appearing in the Discover screen
- Added a confirmation dialog when deleting a note.

## [0.1 (51)] - 2023-06-16Z

- Updated design of the relay selector
- Fixed an issue where the Discover tab wouldn't show new content for a while after upgrading from build 49.

## [0.1 (50)] - 2023-06-15Z

- Added code to show the Discover tab when we haven't downloaded the user's follow list yet (like on first login or app reinstall).
- Improved reliability of loading reposts, user photos, and names.
- Fixed a bug where tapping on a note would open the associated image instead of the thread view.
- Fixed a bug where profile pages would not load in some cases.
- Improved performance of the relay manager.

## [0.1 (49)] - 2023-06-12Z

- More small optimizations to relay traffic and event parsing.

## [0.1 (48)] - 2023-06-12Z

- Requesting fewer events on Home and Discover tab to reduce the load on the db.

## [0.1 (47)] - 2023-06-09Z

- Improved performance of the relay manager.

## [0.1 (46)] - 2023-06-06Z

- Add the ability to report notes and profiles using NIP-32 labels and NIP-69 classification.
- Fixed a crash which occurs on some versions of MacOS when attempting to mention other users during post creation.
- Add the ability to search for users by name from the Discover tab
- Fixed a bug where the note options menu wouldn't show up sometimes.
- Strip whitespace and newline characters when parsing search box input on discover screen as npub.

## [0.1 (44)] - 2023-05-31Z

- Fixed several causes of profile pictures and reposts showing infinite spinners.
- Links to notes or profiles are now tappable.
- Filter logged user from Discover screen.
- Improved performance of posting notes.

## [0.1 (43)] - 2023-05-23Z

- Added German translations (thanks Peter!).
- Updated support email to support@nos.social
- Improved recognition of mentions inside a post

## [0.1 (42)] - 2023-05-16Z

- Added support for mentioning other users when composing a note.
- Fixed a bug where expired messages could be redownloaded from relays that don't delete them.
- Fixed a bug where you couldn't view the parent note of a reply when it was displayed at the top of the Thread view.

## [0.1 (41)] - 2023-05-11Z

- Fix link color on macOS

## [0.1 (40)] - 2023-05-10Z

- Add support for expiration dates when composing notes (please note: messages are not guaranteed to be deleted by relays or other apps)
- Increased the contrast of text in light mode
- Open links in an in-app web browser instead of Safari
- Fixed link detection in notes for URLs without a scheme (i.e. "https://")
- Made the reply button on notes easier to tap, and it now presents the keyboard when tapped.
- Increased the tap size of the ellipsis button on note cards.
- Added Spanish translations (thanks Martin!)
- Updated app icon
- Nos now displays kind 30023 long-form blog posts in the home and profile feeds.

## [0.1 (39)] - 2023-05-02Z

- Improved performance of loading replies
- The notifications tab now request more events from relays

## [0.1 (38)] - 2023-04-28Z

- Made the routine to delete old events more efficient and prevent it from deleting our own events. 
- Fixed a bug where you could post the same reply multiple times.

## [0.1 (37)] - 2023-04-27Z

- Performance improvements
- Added support for reposting notes.
- Fixed a bug where you could post the same reply multiple times.
- Fixed a bug where the user's follow list could be erased on the first launch after importing a new key.

## [0.1 (36)] - 2023-04-25Z

- Added support for reposting notes.
- Added Brazilian Portuguese translations (thanks Andressa!).
- Fixed the French and Traditional Chinese translations.
- Fixed a bug where the user's follow list could be erased on the first launch after importing a new key.
- Fixed a bug where you could post the same reply multiple times.
- Fixed an issue where profile pictures could be rendered with the wrong aspect ratio.

## [0.1 (35)] - 2023-04-19Z

- Added French translations. Thank you p2x@p2xco.de!
- Added Chinese (Traditional) and updated Chinese (Simplified) translations. Thank you rasputin@getalby.com!
- Added a logout button in the Settings menu.
- Minor performance improvements on Thread and Discover views.
- Updated the default list of users shown on the Discover tab.
- Fixed a bug where muted authors would show up on the Discover tab.
- Added an initial loading indicator when you first open the Home or Discover tabs.
- Added a logout button in the Settings menu.
- Fixed a bug where notes would be truncated but the Read More button would not be shown.
- Scrolling performance improvements
- Fixed a bug where notes would be truncated but the Read More button would not be shown.

## [0.1 (33)] - 2023-04-17Z

- Added a button to share the application logs in the Settings menu
- Automatically attach debug logs to support emails

## [0.1 (32)] - 2023-04-14Z

- More performance improvements on the Home tab.

Note:
- In this build you have to pull-to-refresh if you want to see new notes after the initial load of the Home or Discover tabs. 

## [0.1 (31)] - 2023-04-13Z

- Added a button to view raw event JSON in the options menu on notes.
- Fixed notes saying "so-and-so posted" at the top when it should say "so-and-so replied".
- Added code to load the note being replied to if we don't have it. 
- Improved performance on the home feed

## [0.1 (30)] - 2023-04-10Z

- Fixed a bug where the Read More button would show on notes when it didn't need to.
- Added Chinese (Simplified) translations (thanks rasputin@getalby.com!)
- Nos now requests delete events from relays.

## [0.1 (28)] - 2023-04-07Z

- Made all the built-in text in the app translatable. If you would like to help translate Nos let us know by emailing support@nos.social.

## [0.1 (27)] - 2023-04-05Z

- Minor performance improvements
- Fixed an occasional hang when publishing

## [0.1 (26)] - 2023-04-03Z

- Minor performance improvements on the Feed and Discover tabs

## [0.1 (25)] - 2023-03-31Z

- Fixed a bug where reply counts were displaying translation keys instead of the count

## [0.1 (24)] - 2023-03-31Z

- Added Crowdin integration for translation services. If you would like to help us translate Nos drop us a line at 
support@nos.social.
- Fixed several crashes.
- Fixed issue where the like button didn't turn orange when pressed.
- Fixed an issue where likes to replies were counted towards the root note.
- Added more aggressive caching of images.
- Minor performance improvements - more to come!

## [0.1 (23)] - 2023-03-25Z
- Add the option to copy web links on profile pages and notes.

## [0.1 (22)] - 2023-03-23Z
- Fixed a bug in the list of people you are following, where tapping on any name would show your own profile.

## [0.1 (21)] - 2023-03-23Z
- Fixed a bug where the user's profile name was not set after onboarding.
- Added a demo of the Universal Namespace when setting up your profile. 

## [0.1 (20)] - 2023-03-22Z
- Fixed some bugs in Universal Name login flow (onboarding flow fixes forthcoming)

## [0.1 (19)] - 2023-03-22Z
- Added a link to nostr.build on the New Note screen
- Added a demo flow for setting up a Universal Name on the Edit Profile screen.

## [0.1 (18)] - 2023-03-20Z
- Show the number of likes on notes

## [0.1 (17)] - 2023-03-20Z
- Minor performance improvements

## [0.1 (16)] - 2023-03-19Z
- Hide the text in private key text fields
- Hide replies from muted users
- Fixed an issue where your own replies would be shown on the notificaitons tab
- Added a launch screen
- Various styling updates
- Added an About screen to the side menu
- Added a Share Nos button to the side menu 

## [0.1 (15)] - 2023-03-18Z
- Added the ability to browse all notes from a single relay on the Discover tab.
- Added the ability to post a note to a single relay from the New Note screen.
- Support likes as described in NIP-25, make sure reply and parent likes are correct
- Show "posted" and "replied" headers on NoteCards
- Navigate to replied to note when tapping on reply from outside thread view
- Search by name on Discover view
- Fixed cards on the Discover tab all being the same size.
- Fixed a crash when deleting your key in Settings

## [0.1 (14)] - 2023-03-16Z
- Nos now reads and writes your mutes the mute list shared with other Nostr apps.

## [0.1 (13)] - 2023-03-15Z
- Fix all thread replies showing as out of network on first launch after installation.

## [0.1 (12)] - 2023-03-15Z
- Added NIP-05 field to Edit Profile page, lookup users using NIP-05 names in discover tab, tapping the NIP-05 name opens the domain in a new window.
- Delete notes
- More performance improvements centered around our relay communication
- Fix invisible tab bar
- Made placeholder text color same for all fields in profile edit view
- Add basic image rendering in Note cards
- UNS Support on Profile page
- Fix onboarding taps at bottom of screen causing screen to switch

Known Issues:
- Deleting your key in Settings causes the app to crash. But you are correctly taken into onboarding after relaunch.

## [0.1 (11)] - 2023-03-14Z
- Fixed thread view saying every reply is out of network
- reduced the number of requests we send to relays
- improved app performance
- fixed showing empty displayNames when name is set

## [0.1 (10)] - 2023-03-14Z
- Display a user's NIP-05 identifier on the profile page after making a web request to verify that it is correct 
- Fix blank home feed during first launch

## [0.1 (9)] - 2023-03-14Z
- Fixed a crash on launch when relay model was outdated.
- Fix your own posts showing as outside your network on a fresh install. 
- Add self-hosted PostHog analytics
- Render mentions on notifications tab
- Copy note text

Known issues:
- You may have to force quit the app and restart it to see everyone you follow on the Home Feed.

## [0.1 (8)] - 2023-03-13Z
- Fix translucent tab bar in the simulator.
- Connect to more relays to get user relay list after importing a key during onboarding
- Fix some bugs in thread views
- Show placeholder cards for messages outside 2 hops and allow the user to reveal them
- Support deprecated reply #e tag format
- Fixed an issue where older contact list and metadata events could overwrite new ones
- Styled onboarding views

## [0.1 (7)] - 2023-03-10Z
- Use only relays added in RelayView for sending and receiving events
- Add PostHog analytics
- Render note mentions in NoteCard
- Open an email compose view controller for support@nos.social 
- Fix duplicate note on a new post
- Add mute functionality
- Publish relay changes
- Recommended / default relays
- Added colors and Clarity City font throughout the app
- Show Discover tab after onboarding
- Fix crash on Mac
- Improved profile photo loading and added a cache
- Added code to compute a sensible default number of columns on the Discover tab
- Replaced moved relays tab to side menu, added New Post and Profile tabs
- Make links on notes tappable
- Fix newlines not rendering on notes
- Added timestamp to notes
- Update Discover feed algorithm to include people 2 hops from you.
- Fix infinite spinners on some avatars
- Edit profile

## [0.1 (6)] - 2023-03-08Z

- Fixed follow / unfollow sync
- Reduced number of REQ sent to relays
- Request profile metadata for users displayed on the Discover tab
- Cleanup RelayService
- Render user avatar on Profile screen
- Added support for threads in reply views
- Retry failed Event sends every 2 minutes (max 5 retries)
- Add basic notifications tab
- Filter the Home Feed down to root posts
- The profile view requests the latest events and metadata for the given user from the relays
- Add the ellipsis button to NoteCard and allow the user to copy the NIP-19 note ID of a note.
- Enabled button to copy user ID on Profile View
- Fixed UI freezes when using many relays by moving event processing to a background thread.
- Add a search bar to the discover tab that users can use to look up other users.
- On relay remove, send CLOSE to all subs then disconnect and delete socket
- Render user mentions in NoteCard
- Replace the warning message to tell the user never to share their private key with anyone.

## [0.1 (5)] 2023-03-02

- Added a Discover tab that shows all events from all relays.
- Core Data will now be wiped whenever we change the data model, which is often. This speeds up our development process, but you will have to re-enter your relays when this happens.
- Change the home feed so that it shows the CurrentUser's notes always.
- Preload sample_data into core data for DEBUG builds
- Added a screen to show all the replies to a note.
- Fixed empty home feed message so it doesn't overlay other views
- Change settings and onboarding to accept nsec-format private key
- Fixed app crash when no user is passed to HomeFeedView initializer
- Added ability to post a reply in thread view.
- Fixed READ MORE Button
- In the Discover tab, display a feed of interesting people

## [0.1 (4)] - 2023-02-24

- Added ability to delete relays on the Relays screen.
- Fix events not being signed correctly with a key generated during onboarding.
- Verify signatures on events.
- Request only events from user's Follows
- Follow / unfollow functionality
- Calculate reply count and display in NoteCard

## [0.1 (3)] - 2023-02-20Z

- Sync authors in HomeFeedView
- Added AvatarView for rendering profile pictures on NoteCards

## [0.1 (2)]

- Added conversion of hex keys to npub
- Add a basic New Post screen
- Save private key to keychain
- Parse and store contact list
- Add onboarding flow
- Copied MessageCard and MessageButton SwiftUI view from Planetary renaming Message to Note
- Added a basic profile screen

## [0.1 (1)]

- Parse and display Nostr events
- Read events from relays
- Sign and publish events to relays
- Add Settings view where you can put in your private key
- Added tab bar component and side menu with profile<|MERGE_RESOLUTION|>--- conflicted
+++ resolved
@@ -8,11 +8,8 @@
 
 ## [Unreleased]
 
-<<<<<<< HEAD
 - Redesign the Profile screen.
-=======
 - Added the author's name to profile cards on the Discover tab and search results. 
->>>>>>> f265e3d4
 - Added a delay when trying to reopen a websocket that had previously closed with an error.
 - Updated the icon that appears when following a user.
 
