# Changelog
All notable changes to this project will be documented in this file.

We define "Noteworthy changes" as 1) user-facing features or bugfixes 2) significant technical or architectural changes that contributors will notice. If your Pull Request does not contain any changes of this nature i.e. minor string/translation changes, patch releases of dependencies, refactoring, etc. then add the `Skip-Changelog` label. 

The format is based on [Keep a Changelog](https://keepachangelog.com/en/1.0.0/),
and this project adheres to [Semantic Versioning](https://semver.org/spec/v2.0.0.html).

## [Unreleased]

- Fixed a bug where @npubs could be displayed instead of names in note text.
- Fixed a bug when mentioning profiles with emojis in the name.
- Added a message to the top of the Relays screen explaining that Nos works best with 5 or fewer relays.
- Added "Send To Nos" private reporting for profiles.
- Added our third cohort of creators and journalists to the Discover tab.
- Fixed a bug where the Flag User confirmation dialog wasn’t visible on iPad.
- Fixed a bug where taking a photo in the app didn’t work.
<<<<<<< HEAD
- Removed the Save button next to the private key in Settings.
=======
- New accounts automatically follow the nos.social and Tagr-bot accounts.
>>>>>>> eac961d7

## [0.1.17] - 2024-06-10Z

- Added support for opening njump.me content in Nos.
- Fixed a crash on logout
- Fixed a bug where some profiles wouldn't load old notes.
- Fixed an issue where NIP-05 could appear as invalid.
- Implemented NIP-96 and NIP-98 for photo and video uploads.

## [0.1.16] - 2024-05-31Z

- Added feedback to the copy button in Settings.
- Fixed an issue where photos and videos could not be uploaded.
- Fixed a crash on logout.

## [0.1.15] - 2024-05-29Z

- Redesigned the Profile screen.
- Improved performance in various parts of the app for users with large follow lists.
- Fixed an issue where deleted notes still appeared in the Profile’s Notes view.
- Sorted the featured profiles in the Discover tab.
- Switched from Reportinator to Tagr bot for content labeling.
- Discover tab now features new accounts.

## [0.1.14] - 2024-05-22Z

- Added the author's name to profile cards on the Discover tab and search results. 
- Added a delay when trying to reopen a websocket that had previously closed with an error.
- Updated the icon that appears when following a user.

## [0.1.13] - 2024-05-15Z

- On the Profile screen, open a sheet to display the full bio. 
- Fixed an issue where "Share logs" wasn't working.
- Discover tab: Center the category buttons.
- Discover tab: Remove placeholder categories and people.

## [0.1.12] - 2024-05-07Z

- Open Profiles when tapping on a NIP-05 username reference in a note.
- Add special treatment for nostr.band when searching on the Discover tab. We are temporarily using nostr.band always and only for search, in addition to the user's normal relay list.
- Detect identifiers of the form @npub1... in notes and link them to the associated profiles.
- Detect NIP-05 identifiers inserted in notes and link them to njump.
- Fixed duplicate text in content warnings
- Added "Send To Nos" private reporting to protect user privacy
- Discover tab now features authors in a variety of categories.
- Fixed an issue on Mac where the Edit Profile screen did not appear in some cases.
- Fixed an issue where registering a NIP-05 username field could fail silently.
- Fixed an issue where users named with valid urls were unable to be mentioned correctly.
- Fixed an issue where pasting an npub while composing a note created an invalid mention.
- Changed "Report note" button to "Flag this content"
- Changed "Report user" button to "Flag this user"
- Updated options for "Flag this user"
- We are now publishing the relay list when registering a new NIP-05 username so
that other users can find you more easily.

## [0.1.11] - 2024-04-18Z

- Added support for uploading videos when composing a note.
- Fixed an issue where reports for notes were treated as reports for profiles.
- Updated the Discover tab navigation bar to match new design.
- Updated the design of profile cards in search results and mentions search.

## [0.1.10] - 2024-04-12Z

- Fixed the tint color on the Profile screen.
- Added option to connect your existing NIP-05 username.
- Fixed a crash that often occurred after opening the app.
- In an effort to prioritize critical functionality, we are dropping support for light mode in the near term. If you have concerns about the remaining theme please reach out to us at support@nos.social

## [0.1.8] - 2024-04-03Z

- Add PrivacyInfo file to the project to comply with Apple's new requirements.
- Updated dark theme colors for card backgrounds, primary text, and secondary text.
- Added a new UI for replying to messages that allows attaching images and setting an expiration date.
- Fixed an issue where Profile pages could display little or no content.

## [0.1.7] - 2024-03-21Z

- Fix issue in Profile title bar that displayed NIP-05 incorrectly.
- Update font styles on Thread, Edit Profile, and Settings screens.
- Fix issue with uploading photos on Mac.
- Re-design the confirmation dialog that appears when you delete your NIP-05.
- Fixed a bug where liking a note could cause other notes to appear liked.
- Added a new UI for replying to messages that allows attaching images and setting an expiration date.
- Fixed an issue where the "Read more" button could display on notes that didn't need it.

## [0.1.6] - 2024-03-07Z

- Parse links and mentions in Profile's about (or bios)
- Show “Post a reply” field at the proper height initially, and allow it to expand as more text is entered.
- Tap the Like button on a note you’ve already liked to remove the Like.
- Display NIP-05 identifier in the Profile screen title bar.
- Added option to register nos.social usernames.
- Fixed issue where search results sometimes don’t appear.
- Disabled link to nip-05 server / url on author cards. 
- Fixed issue where paste menu did not appear when tapping in the Post Note view.
- Fixed intermittent crash when tapping Done after editing your profile.
- Fixed URL detection of raw domain names, such as “nos.social” (without the “http” prefix).
- Fixed the sort order of gallery media to match the order in the note.
- While composing a note, a space is now automatically inserted after any mention of a user or note to ensure it’s formatted correctly.

## [0.1.5] - 2024-02-14Z

- Fixed an issue where tapping the Feed tab did not scroll to the top of the Feed.
- Fixed an issue where tapping the Profile tab did not scroll to the top of the Profile.
- Search now starts automatically after entering three characters instead of one.

## [0.1.4] - 2024-01-31Z

- Show a message when we’re not finding search results.
- Fixed an issue where bad data in the contact list could break the home feed.
- Fixed a bug where the margins of root notes appeared incorrectly on Mac and iPad.
- Fixed a date localization issue.
- Optimized loading of the Notifications tab
- Updated suggested users for discovery tab. 
- Show the profile view when a search matches a valid User ID (npub).
- Added tabs to Profiles to filter posts.
- Fixed a bug that could cause the out of network warning to be shown on reposts in the stories view.
- Fixed a bug that prevented notes that failed to be published to be re-published again.
- Added pagination to the home feed.
- Fixed a bug that prevented reposted notes from loading sometimes.
- Fixed a bug that prevented profile photos and names from being downloaded.

## [0.1.2 (153)] - 2024-01-11Z

- Fixed a crash that sometimes occured when opening the profile view.
- Fixed a crash that sometimes occured when viewing a note.
- Migrate to Apple-native string catalog and codegen LocalizedStringResources with xcstrings-tool-plugin.
- Discover screen can now search notes by id.
- Added pagination to Profile screens.

## [0.1.1 (144)] - 2023-12-21Z

- Fixed a crash when opening the note composer.
- Fix localization of warning message when a note has been reported. (thanks @L!)
- Fixed contact list hydration bug where unfollows are not removed when follow counts do not change.
- Erase old notifications from the databse to keep disk usage low.

## [0.1 (101)] - 2023-12-15Z

- Fixed a bug where reposts wouldn't be displayed in the stories.
- Fixed a bug where the reports for authors of replies weren't being considered. 
- Localized relative times on note cards. (thanks @tyiu!)
- Added a context menu for the stories in the Home Feed to open the Profile.
- Add repost button to stories (thanks @maddiefuzz!)

## [0.1 (100)] - 2023-12-09Z

- Fixed some cases where a note's contents would never load.
- Update the color palette.
- Fix crash on Mac when opening new note view.

## [0.1 (99)] - 2023-12-07Z

- Fix profile pictures not loading after creating a new account.

## [0.1 (98)] - 2023-12-04Z

- Fixed a bug where the app could become unresponsive.

## [0.1 (97)] - 2023-12-01Z

- Added the option to copy the NIP-05 identifier when browsing a profile.
- Tapping on a tab bar icon can let you scroll to top.
- Fix an issue where reposts were not displaying correctly.

## [0.1 (96)] - 2023-11-28Z

- Fixed some performance issues for users who follow a large number of accounts.

## [0.1 (95)] - 2023-11-27Z

- Fixed a bug where a root note could be rendered as a reply
- Added the option to copy the text content while browsing a note.
- Fixed UI bugs when displaying the root note of replies.
- Keep track of read stories.
- Fix an issue where reposts were not displaying correctly.

## [0.1 (94)] - 2023-11-17Z

- Removed trailing slash from truncated URLs.
- Add a loading indicator to search results.
- Change the "Followed by" label on the profile screen to "Followers you know"
- Fixed a hang on startup.
- Fixed an issue where links couldn't be opened from the Home tab.
- Change the "Followed by" label on the profile screen to "Followers you know"
- Fixed an issue where the Profile view would always show "Following 0" for people you didn't follow.
- Fix delay in results immediately after opening the discover tab.
- Fixed the 3d card effect on the Notifications tab.
- Updated layout for search results and mention autocomplete cards.

## [0.1 (93)] - 2023-11-10Z

- Added a confirmation before reposting a note.
- Added the ability to delete your reposts by tapping the repost button again.
- Fixed some cases where deleted notes were still being displayed.
- Fixed a bug where notes, reposts, and author profiles could fail to load.
- Show truncated URLs in notes instead of hiding them completely.

## [0.1 (92)] - 2023-11-02Z

- Show reposts in stories.

## [0.1 (91)] - 2023-11-01Z

- Fix a bug where linking a Universal Name would overwrite your existing NIP-05.
- Fixed incorrect ellipsis applied to long notes.
- Changed note rendering to retain more newlines. 
- Show reposts in stories.
- Fixed a bug where notes, reposts, and author profiles could fail to load.
- Show truncated URLs in notes instead of hiding them completely.
- Keep track of read stories.
- Fixed a bug with autocorrect on Mac

## [0.1 (90)] - 2023-10-31Z

- Fixed a bug where notes, reposts, and author profiles could fail to load.

## [0.1 (89)] - 2023-10-31Z

- Added relay.causes.com to the list of recommended relays.

## [0.1 (88)] - 2023-10-27Z

- Added a content warning when a user you follow has reported the content
- Added toggles to the settings screen to disable report-based and network-based content warnings

## [0.1 (86)] - 2023-10-25Z

- Updated link previews in feed to use the stories ui with fixed height and carousel gallery. 
- Updated UI around displaying nested threads and displaying more context of conversations. 
- Changed inline images so we don't display the domain / size / file type for images
- Changed copied links to notes and authors to open in njump.me.
- Added the ability to initiate USBC transactions and check your balance if you have linked a Universal Name to your profile with an attached USBC wallet.
- Add "1 year" as an option when posting a disappearing message

## [0.1 (85)] - 2023-10-23Z

- Fixed missing secrets

## [0.1 (84)] - 2023-10-20Z

- Add Stories view to the Home Feed
- Fixed an issue where the app could become slow after searching for a user.
- Updated search results to show mutual followers and sort by the most followers in common.
- Change links to notes so that they don't display the long note id and instead it's a pretty link. 
- Redesigned the Universal Names registration flow
- Added more relays to the recommended list
- Added an icon to indicate expiring notes, and the timestamp they display is the time until they expire.

## [0.1 (83)] - 2023-10-16Z

- Fixed crash on launch
- Added a URL scheme to open the note composer: nos://note/new?contents=theContentsOfTheNote

## [0.1 (82)] - 2023-10-13Z

- Fixed a bug where profile changes wouldn't be published in some cases
- Fix a bug where the "Post" button wouldn't be shown when composing a reply on macOS
- Fix a bug where the mute list could be overwritten when muting someone
- Fixed aspect ratio on some profile photos
- Added 3d effect to note cards
- Added a URL scheme to open the note composer: nos://note/new?contents=theContentsOfTheNote

## [0.1 (81)] - 2023-09-30Z

- Fixed secrets that weren't included in build 79 and 80

## [0.1 (80)] - 2023-09-30Z

- Updated the design of the edit profile screen
- Fixed a hang on the profile screen

## [0.1 (79)] - 2023-09-22Z

- Added the ability to search for Mastodon usernames on the Discover tab. 
- Long form content is now displayed in the discover tab.
- Fixed a hang on the thread view.

## [0.1 (77)] - 2023-09-15Z

- App performance improvements

## [0.1 (76)] - 2023-09-08Z

- Minor crash fixes and optimizations

## [0.1 (75)] - 2023-09-01Z

- Fix an issue with the database cleanup script that was causing performance issues.
- Optimize loading of profile pictures

## [0.1 (73)] - 2023-08-25Z

- Fixed potential crashes when using Universal Names API.
- Fixed bug that rendered the empty notes message for a profile above the header box.
- Fixed bug that could potentially crash the app sometimes

## [0.1 (72)] - 2023-08-21Z

- Added support for pasting profile and note references when composing notes
- Pop screens from the navigation stack when tapping twice on the tab bar.
- Fixed the launch screen layout on iPad
- Fixed a small issue when mentioning profiles in the reply text box.
- Fixed a crash during onboarding
- Fixed a crash when following or muting a user
- Fixed crash when parsing malformed events.
- Fixed crash when parsing malformed contact lists.
- Added integration with our self-hosted Sentry crash reporting tool (no data shared with third parties)

## [0.1 (66)] - 2023-08-18Z

- Fixed crash when parsing malformed events.
- Fixed crash when parsing malformed contact lists.
- Added support for pasting profile and note references when composing notes
- Pop screens from the navigation stack when tapping twice on the tab bar.
- Fixed the launch screen layout on iPad
- Fixed a small issue when mentioning profiles in the reply text box.

## [0.1 (65)] - 2023-08-04Z

- Add a loading placeholder for note contents.
- Added automatic file uploads to nostr.build.
- Add list of followers and relays in the Profile screen.

## [0.1 (60)] - 2023-08-01Z

- Updated content report style based on the latest NIPs and fixed some bugs with reporting.
- Add a loading placeholder for note contents.
- Fixed the launch screen layout on iPad
- Multiple consecutive newlines will be replaced by a single new line in note content.
- Removed the screen to fill out profile information from onboarding and replaced it with a call to action in the sidebar. 
- Leading and trailing whitespace will no longer be rendered in note content.
- Removed the screen to fill out profile information from onboarding and replaced it with a call to action in the sidebar. 

## [0.1 (59)] - 2023-07-21Z

- Add a loading placeholder for note contents.
- Fixed several crashes.
- Added Dutch, Japanese, and Persian translations. Thanks matata, yutaro, and eru-desu! 
- Added some visual artists to the list of featured users.

## [0.1 (58)] - 2023-07-17Z

- Added better previews for urls shared in notes.

## [0.1 (57)] - 2023-07-17Z

- Fixed an issue where Nos couldn't find the user's key on startup.
- Fixed an issue where you could have duplicate relays: one with a trailing slash and one without.

## [0.1 (56)] - 2023-07-13Z

- Fixed high cpu usage when the app is idle

## [0.1 (55)] - 2023-07-12Z

- Fixed several bugs around muting users
- Added the number of connected relays at the top right corner of the Home Feed.
- Fixed a bug where expired messages could be published to relays that doesn't support them
- Added support for push notifications.

## [0.1 (53)] - 2023-07-03Z

- Added beta integration with the Universal Name System. Edit your profile to link your Universal Name to your Nostr profile.
- Updated design of the relay selector

## [0.1 (52)] - 2023-07-03Z

- Prevent muted authors from appearing in the Discover screen
- Added a confirmation dialog when deleting a note.

## [0.1 (51)] - 2023-06-16Z

- Updated design of the relay selector
- Fixed an issue where the Discover tab wouldn't show new content for a while after upgrading from build 49.

## [0.1 (50)] - 2023-06-15Z

- Added code to show the Discover tab when we haven't downloaded the user's follow list yet (like on first login or app reinstall).
- Improved reliability of loading reposts, user photos, and names.
- Fixed a bug where tapping on a note would open the associated image instead of the thread view.
- Fixed a bug where profile pages would not load in some cases.
- Improved performance of the relay manager.

## [0.1 (49)] - 2023-06-12Z

- More small optimizations to relay traffic and event parsing.

## [0.1 (48)] - 2023-06-12Z

- Requesting fewer events on Home and Discover tab to reduce the load on the db.

## [0.1 (47)] - 2023-06-09Z

- Improved performance of the relay manager.

## [0.1 (46)] - 2023-06-06Z

- Add the ability to report notes and profiles using NIP-32 labels and NIP-69 classification.
- Fixed a crash which occurs on some versions of MacOS when attempting to mention other users during post creation.
- Add the ability to search for users by name from the Discover tab
- Fixed a bug where the note options menu wouldn't show up sometimes.
- Strip whitespace and newline characters when parsing search box input on discover screen as npub.

## [0.1 (44)] - 2023-05-31Z

- Fixed several causes of profile pictures and reposts showing infinite spinners.
- Links to notes or profiles are now tappable.
- Filter logged user from Discover screen.
- Improved performance of posting notes.

## [0.1 (43)] - 2023-05-23Z

- Added German translations (thanks Peter!).
- Updated support email to support@nos.social
- Improved recognition of mentions inside a post

## [0.1 (42)] - 2023-05-16Z

- Added support for mentioning other users when composing a note.
- Fixed a bug where expired messages could be redownloaded from relays that don't delete them.
- Fixed a bug where you couldn't view the parent note of a reply when it was displayed at the top of the Thread view.

## [0.1 (41)] - 2023-05-11Z

- Fix link color on macOS

## [0.1 (40)] - 2023-05-10Z

- Add support for expiration dates when composing notes (please note: messages are not guaranteed to be deleted by relays or other apps)
- Increased the contrast of text in light mode
- Open links in an in-app web browser instead of Safari
- Fixed link detection in notes for URLs without a scheme (i.e. "https://")
- Made the reply button on notes easier to tap, and it now presents the keyboard when tapped.
- Increased the tap size of the ellipsis button on note cards.
- Added Spanish translations (thanks Martin!)
- Updated app icon
- Nos now displays kind 30023 long-form blog posts in the home and profile feeds.

## [0.1 (39)] - 2023-05-02Z

- Improved performance of loading replies
- The notifications tab now request more events from relays

## [0.1 (38)] - 2023-04-28Z

- Made the routine to delete old events more efficient and prevent it from deleting our own events. 
- Fixed a bug where you could post the same reply multiple times.

## [0.1 (37)] - 2023-04-27Z

- Performance improvements
- Added support for reposting notes.
- Fixed a bug where you could post the same reply multiple times.
- Fixed a bug where the user's follow list could be erased on the first launch after importing a new key.

## [0.1 (36)] - 2023-04-25Z

- Added support for reposting notes.
- Added Brazilian Portuguese translations (thanks Andressa!).
- Fixed the French and Traditional Chinese translations.
- Fixed a bug where the user's follow list could be erased on the first launch after importing a new key.
- Fixed a bug where you could post the same reply multiple times.
- Fixed an issue where profile pictures could be rendered with the wrong aspect ratio.

## [0.1 (35)] - 2023-04-19Z

- Added French translations. Thank you p2x@p2xco.de!
- Added Chinese (Traditional) and updated Chinese (Simplified) translations. Thank you rasputin@getalby.com!
- Added a logout button in the Settings menu.
- Minor performance improvements on Thread and Discover views.
- Updated the default list of users shown on the Discover tab.
- Fixed a bug where muted authors would show up on the Discover tab.
- Added an initial loading indicator when you first open the Home or Discover tabs.
- Added a logout button in the Settings menu.
- Fixed a bug where notes would be truncated but the Read More button would not be shown.
- Scrolling performance improvements
- Fixed a bug where notes would be truncated but the Read More button would not be shown.

## [0.1 (33)] - 2023-04-17Z

- Added a button to share the application logs in the Settings menu
- Automatically attach debug logs to support emails

## [0.1 (32)] - 2023-04-14Z

- More performance improvements on the Home tab.

Note:
- In this build you have to pull-to-refresh if you want to see new notes after the initial load of the Home or Discover tabs. 

## [0.1 (31)] - 2023-04-13Z

- Added a button to view raw event JSON in the options menu on notes.
- Fixed notes saying "so-and-so posted" at the top when it should say "so-and-so replied".
- Added code to load the note being replied to if we don't have it. 
- Improved performance on the home feed

## [0.1 (30)] - 2023-04-10Z

- Fixed a bug where the Read More button would show on notes when it didn't need to.
- Added Chinese (Simplified) translations (thanks rasputin@getalby.com!)
- Nos now requests delete events from relays.

## [0.1 (28)] - 2023-04-07Z

- Made all the built-in text in the app translatable. If you would like to help translate Nos let us know by emailing support@nos.social.

## [0.1 (27)] - 2023-04-05Z

- Minor performance improvements
- Fixed an occasional hang when publishing

## [0.1 (26)] - 2023-04-03Z

- Minor performance improvements on the Feed and Discover tabs

## [0.1 (25)] - 2023-03-31Z

- Fixed a bug where reply counts were displaying translation keys instead of the count

## [0.1 (24)] - 2023-03-31Z

- Added Crowdin integration for translation services. If you would like to help us translate Nos drop us a line at 
support@nos.social.
- Fixed several crashes.
- Fixed issue where the like button didn't turn orange when pressed.
- Fixed an issue where likes to replies were counted towards the root note.
- Added more aggressive caching of images.
- Minor performance improvements - more to come!

## [0.1 (23)] - 2023-03-25Z
- Add the option to copy web links on profile pages and notes.

## [0.1 (22)] - 2023-03-23Z
- Fixed a bug in the list of people you are following, where tapping on any name would show your own profile.

## [0.1 (21)] - 2023-03-23Z
- Fixed a bug where the user's profile name was not set after onboarding.
- Added a demo of the Universal Namespace when setting up your profile. 

## [0.1 (20)] - 2023-03-22Z
- Fixed some bugs in Universal Name login flow (onboarding flow fixes forthcoming)

## [0.1 (19)] - 2023-03-22Z
- Added a link to nostr.build on the New Note screen
- Added a demo flow for setting up a Universal Name on the Edit Profile screen.

## [0.1 (18)] - 2023-03-20Z
- Show the number of likes on notes

## [0.1 (17)] - 2023-03-20Z
- Minor performance improvements

## [0.1 (16)] - 2023-03-19Z
- Hide the text in private key text fields
- Hide replies from muted users
- Fixed an issue where your own replies would be shown on the notificaitons tab
- Added a launch screen
- Various styling updates
- Added an About screen to the side menu
- Added a Share Nos button to the side menu 

## [0.1 (15)] - 2023-03-18Z
- Added the ability to browse all notes from a single relay on the Discover tab.
- Added the ability to post a note to a single relay from the New Note screen.
- Support likes as described in NIP-25, make sure reply and parent likes are correct
- Show "posted" and "replied" headers on NoteCards
- Navigate to replied to note when tapping on reply from outside thread view
- Search by name on Discover view
- Fixed cards on the Discover tab all being the same size.
- Fixed a crash when deleting your key in Settings

## [0.1 (14)] - 2023-03-16Z
- Nos now reads and writes your mutes the mute list shared with other Nostr apps.

## [0.1 (13)] - 2023-03-15Z
- Fix all thread replies showing as out of network on first launch after installation.

## [0.1 (12)] - 2023-03-15Z
- Added NIP-05 field to Edit Profile page, lookup users using NIP-05 names in discover tab, tapping the NIP-05 name opens the domain in a new window.
- Delete notes
- More performance improvements centered around our relay communication
- Fix invisible tab bar
- Made placeholder text color same for all fields in profile edit view
- Add basic image rendering in Note cards
- UNS Support on Profile page
- Fix onboarding taps at bottom of screen causing screen to switch

Known Issues:
- Deleting your key in Settings causes the app to crash. But you are correctly taken into onboarding after relaunch.

## [0.1 (11)] - 2023-03-14Z
- Fixed thread view saying every reply is out of network
- reduced the number of requests we send to relays
- improved app performance
- fixed showing empty displayNames when name is set

## [0.1 (10)] - 2023-03-14Z
- Display a user's NIP-05 identifier on the profile page after making a web request to verify that it is correct 
- Fix blank home feed during first launch

## [0.1 (9)] - 2023-03-14Z
- Fixed a crash on launch when relay model was outdated.
- Fix your own posts showing as outside your network on a fresh install. 
- Add self-hosted PostHog analytics
- Render mentions on notifications tab
- Copy note text

Known issues:
- You may have to force quit the app and restart it to see everyone you follow on the Home Feed.

## [0.1 (8)] - 2023-03-13Z
- Fix translucent tab bar in the simulator.
- Connect to more relays to get user relay list after importing a key during onboarding
- Fix some bugs in thread views
- Show placeholder cards for messages outside 2 hops and allow the user to reveal them
- Support deprecated reply #e tag format
- Fixed an issue where older contact list and metadata events could overwrite new ones
- Styled onboarding views

## [0.1 (7)] - 2023-03-10Z
- Use only relays added in RelayView for sending and receiving events
- Add PostHog analytics
- Render note mentions in NoteCard
- Open an email compose view controller for support@nos.social 
- Fix duplicate note on a new post
- Add mute functionality
- Publish relay changes
- Recommended / default relays
- Added colors and Clarity City font throughout the app
- Show Discover tab after onboarding
- Fix crash on Mac
- Improved profile photo loading and added a cache
- Added code to compute a sensible default number of columns on the Discover tab
- Replaced moved relays tab to side menu, added New Post and Profile tabs
- Make links on notes tappable
- Fix newlines not rendering on notes
- Added timestamp to notes
- Update Discover feed algorithm to include people 2 hops from you.
- Fix infinite spinners on some avatars
- Edit profile

## [0.1 (6)] - 2023-03-08Z

- Fixed follow / unfollow sync
- Reduced number of REQ sent to relays
- Request profile metadata for users displayed on the Discover tab
- Cleanup RelayService
- Render user avatar on Profile screen
- Added support for threads in reply views
- Retry failed Event sends every 2 minutes (max 5 retries)
- Add basic notifications tab
- Filter the Home Feed down to root posts
- The profile view requests the latest events and metadata for the given user from the relays
- Add the ellipsis button to NoteCard and allow the user to copy the NIP-19 note ID of a note.
- Enabled button to copy user ID on Profile View
- Fixed UI freezes when using many relays by moving event processing to a background thread.
- Add a search bar to the discover tab that users can use to look up other users.
- On relay remove, send CLOSE to all subs then disconnect and delete socket
- Render user mentions in NoteCard
- Replace the warning message to tell the user never to share their private key with anyone.

## [0.1 (5)] 2023-03-02

- Added a Discover tab that shows all events from all relays.
- Core Data will now be wiped whenever we change the data model, which is often. This speeds up our development process, but you will have to re-enter your relays when this happens.
- Change the home feed so that it shows the CurrentUser's notes always.
- Preload sample_data into core data for DEBUG builds
- Added a screen to show all the replies to a note.
- Fixed empty home feed message so it doesn't overlay other views
- Change settings and onboarding to accept nsec-format private key
- Fixed app crash when no user is passed to HomeFeedView initializer
- Added ability to post a reply in thread view.
- Fixed READ MORE Button
- In the Discover tab, display a feed of interesting people

## [0.1 (4)] - 2023-02-24

- Added ability to delete relays on the Relays screen.
- Fix events not being signed correctly with a key generated during onboarding.
- Verify signatures on events.
- Request only events from user's Follows
- Follow / unfollow functionality
- Calculate reply count and display in NoteCard

## [0.1 (3)] - 2023-02-20Z

- Sync authors in HomeFeedView
- Added AvatarView for rendering profile pictures on NoteCards

## [0.1 (2)]

- Added conversion of hex keys to npub
- Add a basic New Post screen
- Save private key to keychain
- Parse and store contact list
- Add onboarding flow
- Copied MessageCard and MessageButton SwiftUI view from Planetary renaming Message to Note
- Added a basic profile screen

## [0.1 (1)]

- Parse and display Nostr events
- Read events from relays
- Sign and publish events to relays
- Add Settings view where you can put in your private key
- Added tab bar component and side menu with profile<|MERGE_RESOLUTION|>--- conflicted
+++ resolved
@@ -15,11 +15,8 @@
 - Added our third cohort of creators and journalists to the Discover tab.
 - Fixed a bug where the Flag User confirmation dialog wasn’t visible on iPad.
 - Fixed a bug where taking a photo in the app didn’t work.
-<<<<<<< HEAD
 - Removed the Save button next to the private key in Settings.
-=======
 - New accounts automatically follow the nos.social and Tagr-bot accounts.
->>>>>>> eac961d7
 
 ## [0.1.17] - 2024-06-10Z
 
