# Changelog
All notable changes to this project will be documented in this file.

We define "Noteworthy changes" as 1) user-facing features or bugfixes 2) significant technical or architectural changes that contributors will notice. If your Pull Request does not contain any changes of this nature i.e. minor string/translation changes, patch releases of dependencies, refactoring, etc. then add the `Skip-Changelog` label. 

The format is based on [Keep a Changelog](https://keepachangelog.com/en/1.0.0/),
and this project adheres to [Semantic Versioning](https://semver.org/spec/v2.0.0.html).

## [Unreleased]

<<<<<<< HEAD
- Added a content warning when a user you follow has reported the content
- Added toggles to the settings screen to disable report-based and network-based content warnings
=======
- Fix a bug where linking a Universal Name would overwrite your existing NIP-05.
>>>>>>> 2518aa08
- Fixed incorrect ellipsis applied to long notes.
- Changed note rendering to retain more newlines. 
- Show reposts in stories.
- Fixed a bug where notes, reposts, and author profiles could fail to load.
- Show truncated URLs in notes instead of hiding them completely.

## [0.1 (86)] - 2023-10-25Z

- Updated link previews in feed to use the stories ui with fixed height and carousel gallery. 
- Updated UI around displaying nested threads and displaying more context of conversations. 
- Changed inline images so we don't display the domain / size / file type for images
- Changed copied links to notes and authors to open in njump.me.
- Added the ability to initiate USBC transactions and check your balance if you have linked a Universal Name to your profile with an attached USBC wallet.
- Add "1 year" as an option when posting a disappearing message

## [0.1 (85)] - 2023-10-23Z

- Fixed missing secrets

## [0.1 (84)] - 2023-10-20Z

- Add Stories view to the Home Feed
- Fixed an issue where the app could become slow after searching for a user.
- Updated search results to show mutual followers and sort by the most followers in common.
- Change links to notes so that they don't display the long note id and instead it's a pretty link. 
- Redesigned the Universal Names registration flow
- Added more relays to the recommended list
- Added an icon to indicate expiring notes, and the timestamp they display is the time until they expire.

## [0.1 (83)] - 2023-10-16Z

- Fixed crash on launch
- Added a URL scheme to open the note composer: nos://note/new?contents=theContentsOfTheNote

## [0.1 (82)] - 2023-10-13Z

- Fixed a bug where profile changes wouldn't be published in some cases
- Fix a bug where the "Post" button wouldn't be shown when composing a reply on macOS
- Fix a bug where the mute list could be overwritten when muting someone
- Fixed aspect ratio on some profile photos
- Added 3d effect to note cards
- Added a URL scheme to open the note composer: nos://note/new?contents=theContentsOfTheNote

## [0.1 (81)] - 2023-09-30Z

- Fixed secrets that weren't included in build 79 and 80

## [0.1 (80)] - 2023-09-30Z

- Updated the design of the edit profile screen
- Fixed a hang on the profile screen

## [0.1 (79)] - 2023-09-22Z

- Added the ability to search for Mastodon usernames on the Discover tab. 
- Long form content is now displayed in the discover tab.
- Fixed a hang on the thread view.

## [0.1 (77)] - 2023-09-15Z

- App performance improvements

## [0.1 (76)] - 2023-09-08Z

- Minor crash fixes and optimizations

## [0.1 (75)] - 2023-09-01Z

- Fix an issue with the database cleanup script that was causing performance issues.
- Optimize loading of profile pictures

## [0.1 (73)] - 2023-08-25Z

- Fixed potential crashes when using Universal Names API.
- Fixed bug that rendered the empty notes message for a profile above the header box.
- Fixed bug that could potentially crash the app sometimes

## [0.1 (72)] - 2023-08-21Z

- Added support for pasting profile and note references when composing notes
- Pop screens from the navigation stack when tapping twice on the tab bar.
- Fixed the launch screen layout on iPad
- Fixed a small issue when mentioning profiles in the reply text box.
- Fixed a crash during onboarding
- Fixed a crash when following or muting a user
- Fixed crash when parsing malformed events.
- Fixed crash when parsing malformed contact lists.
- Added integration with our self-hosted Sentry crash reporting tool (no data shared with third parties)

## [0.1 (66)] - 2023-08-18Z

- Fixed crash when parsing malformed events.
- Fixed crash when parsing malformed contact lists.
- Added support for pasting profile and note references when composing notes
- Pop screens from the navigation stack when tapping twice on the tab bar.
- Fixed the launch screen layout on iPad
- Fixed a small issue when mentioning profiles in the reply text box.

## [0.1 (65)] - 2023-08-04Z

- Add a loading placeholder for note contents.
- Added automatic file uploads to nostr.build.
- Add list of followers and relays in the Profile screen.

## [0.1 (60)] - 2023-08-01Z

- Updated content report style based on the latest NIPs and fixed some bugs with reporting.
- Add a loading placeholder for note contents.
- Fixed the launch screen layout on iPad
- Multiple consecutive newlines will be replaced by a single new line in note content.
- Removed the screen to fill out profile information from onboarding and replaced it with a call to action in the sidebar. 
- Leading and trailing whitespace will no longer be rendered in note content.
- Removed the screen to fill out profile information from onboarding and replaced it with a call to action in the sidebar. 

## [0.1 (59)] - 2023-07-21Z

- Add a loading placeholder for note contents.
- Fixed several crashes.
- Added Dutch, Japanese, and Persian translations. Thanks matata, yutaro, and eru-desu! 
- Added some visual artists to the list of featured users.

## [0.1 (58)] - 2023-07-17Z

- Added better previews for urls shared in notes.

## [0.1 (57)] - 2023-07-17Z

- Fixed an issue where Nos couldn't find the user's key on startup.
- Fixed an issue where you could have duplicate relays: one with a trailing slash and one without.

## [0.1 (56)] - 2023-07-13Z

- Fixed high cpu usage when the app is idle

## [0.1 (55)] - 2023-07-12Z

- Fixed several bugs around muting users
- Added the number of connected relays at the top right corner of the Home Feed.
- Fixed a bug where expired messages could be published to relays that doesn't support them
- Added support for push notifications.

## [0.1 (53)] - 2023-07-03Z

- Added beta integration with the Universal Name System. Edit your profile to link your Universal Name to your Nostr profile.
- Updated design of the relay selector

## [0.1 (52)] - 2023-07-03Z

- Prevent muted authors from appearing in the Discover screen
- Added a confirmation dialog when deleting a note.

## [0.1 (51)] - 2023-06-16Z

- Updated design of the relay selector
- Fixed an issue where the Discover tab wouldn't show new content for a while after upgrading from build 49.

## [0.1 (50)] - 2023-06-15Z

- Added code to show the Discover tab when we haven't downloaded the user's follow list yet (like on first login or app reinstall).
- Improved reliability of loading reposts, user photos, and names.
- Fixed a bug where tapping on a note would open the associated image instead of the thread view.
- Fixed a bug where profile pages would not load in some cases.
- Improved performance of the relay manager.

## [0.1 (49)] - 2023-06-12Z

- More small optimizations to relay traffic and event parsing.

## [0.1 (48)] - 2023-06-12Z

- Requesting fewer events on Home and Discover tab to reduce the load on the db.

## [0.1 (47)] - 2023-06-09Z

- Improved performance of the relay manager.

## [0.1 (46)] - 2023-06-06Z

- Add the ability to report notes and profiles using NIP-32 labels and NIP-69 classification.
- Fixed a crash which occurs on some versions of MacOS when attempting to mention other users during post creation.
- Add the ability to search for users by name from the Discover tab
- Fixed a bug where the note options menu wouldn't show up sometimes.
- Strip whitespace and newline characters when parsing search box input on discover screen as npub.

## [0.1 (44)] - 2023-05-31Z

- Fixed several causes of profile pictures and reposts showing infinite spinners.
- Links to notes or profiles are now tappable.
- Filter logged user from Discover screen.
- Improved performance of posting notes.

## [0.1 (43)] - 2023-05-23Z

- Added German translations (thanks Peter!).
- Updated support email to support@nos.social
- Improved recognition of mentions inside a post

## [0.1 (42)] - 2023-05-16Z

- Added support for mentioning other users when composing a note.
- Fixed a bug where expired messages could be redownloaded from relays that don't delete them.
- Fixed a bug where you couldn't view the parent note of a reply when it was displayed at the top of the Thread view.

## [0.1 (41)] - 2023-05-11Z

- Fix link color on macOS

## [0.1 (40)] - 2023-05-10Z

- Add support for expiration dates when composing notes (please note: messages are not guaranteed to be deleted by relays or other apps)
- Increased the contrast of text in light mode
- Open links in an in-app web browser instead of Safari
- Fixed link detection in notes for URLs without a scheme (i.e. "https://")
- Made the reply button on notes easier to tap, and it now presents the keyboard when tapped.
- Increased the tap size of the ellipsis button on note cards.
- Added Spanish translations (thanks Martin!)
- Updated app icon
- Nos now displays kind 30023 long-form blog posts in the home and profile feeds.

## [0.1 (39)] - 2023-05-02Z

- Improved performance of loading replies
- The notifications tab now request more events from relays

## [0.1 (38)] - 2023-04-28Z

- Made the routine to delete old events more efficient and prevent it from deleting our own events. 
- Fixed a bug where you could post the same reply multiple times.

## [0.1 (37)] - 2023-04-27Z

- Performance improvements
- Added support for reposting notes.
- Fixed a bug where you could post the same reply multiple times.
- Fixed a bug where the user's follow list could be erased on the first launch after importing a new key.

## [0.1 (36)] - 2023-04-25Z

- Added support for reposting notes.
- Added Brazilian Portuguese translations (thanks Andressa!).
- Fixed the French and Traditional Chinese translations.
- Fixed a bug where the user's follow list could be erased on the first launch after importing a new key.
- Fixed a bug where you could post the same reply multiple times.
- Fixed an issue where profile pictures could be rendered with the wrong aspect ratio.

## [0.1 (35)] - 2023-04-19Z

- Added French translations. Thank you p2x@p2xco.de!
- Added Chinese (Traditional) and updated Chinese (Simplified) translations. Thank you rasputin@getalby.com!
- Added a logout button in the Settings menu.
- Minor performance improvements on Thread and Discover views.
- Updated the default list of users shown on the Discover tab.
- Fixed a bug where muted authors would show up on the Discover tab.
- Added an initial loading indicator when you first open the Home or Discover tabs.
- Added a logout button in the Settings menu.
- Fixed a bug where notes would be truncated but the Read More button would not be shown.
- Scrolling performance improvements
- Fixed a bug where notes would be truncated but the Read More button would not be shown.

## [0.1 (33)] - 2023-04-17Z

- Added a button to share the application logs in the Settings menu
- Automatically attach debug logs to support emails

## [0.1 (32)] - 2023-04-14Z

- More performance improvements on the Home tab.

Note:
- In this build you have to pull-to-refresh if you want to see new notes after the initial load of the Home or Discover tabs. 

## [0.1 (31)] - 2023-04-13Z

- Added a button to view raw event JSON in the options menu on notes.
- Fixed notes saying "so-and-so posted" at the top when it should say "so-and-so replied".
- Added code to load the note being replied to if we don't have it. 
- Improved performance on the home feed

## [0.1 (30)] - 2023-04-10Z

- Fixed a bug where the Read More button would show on notes when it didn't need to.
- Added Chinese (Simplified) translations (thanks rasputin@getalby.com!)
- Nos now requests delete events from relays.

## [0.1 (28)] - 2023-04-07Z

- Made all the built-in text in the app translatable. If you would like to help translate Nos let us know by emailing support@nos.social.

## [0.1 (27)] - 2023-04-05Z

- Minor performance improvements
- Fixed an occasional hang when publishing

## [0.1 (26)] - 2023-04-03Z

- Minor performance improvements on the Feed and Discover tabs

## [0.1 (25)] - 2023-03-31Z

- Fixed a bug where reply counts were displaying translation keys instead of the count

## [0.1 (24)] - 2023-03-31Z

- Added Crowdin integration for translation services. If you would like to help us translate Nos drop us a line at 
support@nos.social.
- Fixed several crashes.
- Fixed issue where the like button didn't turn orange when pressed.
- Fixed an issue where likes to replies were counted towards the root note.
- Added more aggressive caching of images.
- Minor performance improvements - more to come!

## [0.1 (23)] - 2023-03-25Z
- Add the option to copy web links on profile pages and notes.

## [0.1 (22)] - 2023-03-23Z
- Fixed a bug in the list of people you are following, where tapping on any name would show your own profile.

## [0.1 (21)] - 2023-03-23Z
- Fixed a bug where the user's profile name was not set after onboarding.
- Added a demo of the Universal Namespace when setting up your profile. 

## [0.1 (20)] - 2023-03-22Z
- Fixed some bugs in Universal Name login flow (onboarding flow fixes forthcoming)

## [0.1 (19)] - 2023-03-22Z
- Added a link to nostr.build on the New Note screen
- Added a demo flow for setting up a Universal Name on the Edit Profile screen.

## [0.1 (18)] - 2023-03-20Z
- Show the number of likes on notes

## [0.1 (17)] - 2023-03-20Z
- Minor performance improvements

## [0.1 (16)] - 2023-03-19Z
- Hide the text in private key text fields
- Hide replies from muted users
- Fixed an issue where your own replies would be shown on the notificaitons tab
- Added a launch screen
- Various styling updates
- Added an About screen to the side menu
- Added a Share Nos button to the side menu 

## [0.1 (15)] - 2023-03-18Z
- Added the ability to browse all notes from a single relay on the Discover tab.
- Added the ability to post a note to a single relay from the New Note screen.
- Support likes as described in NIP-25, make sure reply and parent likes are correct
- Show "posted" and "replied" headers on NoteCards
- Navigate to replied to note when tapping on reply from outside thread view
- Search by name on Discover view
- Fixed cards on the Discover tab all being the same size.
- Fixed a crash when deleting your key in Settings

## [0.1 (14)] - 2023-03-16Z
- Nos now reads and writes your mutes the mute list shared with other Nostr apps.

## [0.1 (13)] - 2023-03-15Z
- Fix all thread replies showing as out of network on first launch after installation.

## [0.1 (12)] - 2023-03-15Z
- Added NIP-05 field to Edit Profile page, lookup users using NIP-05 names in discover tab, tapping the NIP-05 name opens the domain in a new window.
- Delete notes
- More performance improvements centered around our relay communication
- Fix invisible tab bar
- Made placeholder text color same for all fields in profile edit view
- Add basic image rendering in Note cards
- UNS Support on Profile page
- Fix onboarding taps at bottom of screen causing screen to switch

Known Issues:
- Deleting your key in Settings causes the app to crash. But you are correctly taken into onboarding after relaunch.

## [0.1 (11)] - 2023-03-14Z
- Fixed thread view saying every reply is out of network
- reduced the number of requests we send to relays
- improved app performance
- fixed showing empty displayNames when name is set

## [0.1 (10)] - 2023-03-14Z
- Display a user's NIP-05 identifier on the profile page after making a web request to verify that it is correct 
- Fix blank home feed during first launch

## [0.1 (9)] - 2023-03-14Z
- Fixed a crash on launch when relay model was outdated.
- Fix your own posts showing as outside your network on a fresh install. 
- Add self-hosted PostHog analytics
- Render mentions on notifications tab
- Copy note text

Known issues:
- You may have to force quit the app and restart it to see everyone you follow on the Home Feed.

## [0.1 (8)] - 2023-03-13Z
- Fix translucent tab bar in the simulator.
- Connect to more relays to get user relay list after importing a key during onboarding
- Fix some bugs in thread views
- Show placeholder cards for messages outside 2 hops and allow the user to reveal them
- Support deprecated reply #e tag format
- Fixed an issue where older contact list and metadata events could overwrite new ones
- Styled onboarding views

## [0.1 (7)] - 2023-03-10Z
- Use only relays added in RelayView for sending and receiving events
- Add PostHog analytics
- Render note mentions in NoteCard
- Open an email compose view controller for support@nos.social 
- Fix duplicate note on a new post
- Add mute functionality
- Publish relay changes
- Recommended / default relays
- Added colors and Clarity City font throughout the app
- Show Discover tab after onboarding
- Fix crash on Mac
- Improved profile photo loading and added a cache
- Added code to compute a sensible default number of columns on the Discover tab
- Replaced moved relays tab to side menu, added New Post and Profile tabs
- Make links on notes tappable
- Fix newlines not rendering on notes
- Added timestamp to notes
- Update Discover feed algorithm to include people 2 hops from you.
- Fix infinite spinners on some avatars
- Edit profile

## [0.1 (6)] - 2023-03-08Z

- Fixed follow / unfollow sync
- Reduced number of REQ sent to relays
- Request profile metadata for users displayed on the Discover tab
- Cleanup RelayService
- Render user avatar on Profile screen
- Added support for threads in reply views
- Retry failed Event sends every 2 minutes (max 5 retries)
- Add basic notifications tab
- Filter the Home Feed down to root posts
- The profile view requests the latest events and metadata for the given user from the relays
- Add the ellipsis button to NoteCard and allow the user to copy the NIP-19 note ID of a note.
- Enabled button to copy user ID on Profile View
- Fixed UI freezes when using many relays by moving event processing to a background thread.
- Add a search bar to the discover tab that users can use to look up other users.
- On relay remove, send CLOSE to all subs then disconnect and delete socket
- Render user mentions in NoteCard
- Replace the warning message to tell the user never to share their private key with anyone.

## [0.1 (5)] 2023-03-02

- Added a Discover tab that shows all events from all relays.
- Core Data will now be wiped whenever we change the data model, which is often. This speeds up our development process, but you will have to re-enter your relays when this happens.
- Change the home feed so that it shows the CurrentUser's notes always.
- Preload sample_data into core data for DEBUG builds
- Added a screen to show all the replies to a note.
- Fixed empty home feed message so it doesn't overlay other views
- Change settings and onboarding to accept nsec-format private key
- Fixed app crash when no user is passed to HomeFeedView initializer
- Added ability to post a reply in thread view.
- Fixed READ MORE Button
- In the Discover tab, display a feed of interesting people

## [0.1 (4)] - 2023-02-24

- Added ability to delete relays on the Relays screen.
- Fix events not being signed correctly with a key generated during onboarding.
- Verify signatures on events.
- Request only events from user's Follows
- Follow / unfollow functionality
- Calculate reply count and display in NoteCard

## [0.1 (3)] - 2023-02-20Z

- Sync authors in HomeFeedView
- Added AvatarView for rendering profile pictures on NoteCards

## [0.1 (2)]

- Added conversion of hex keys to npub
- Add a basic New Post screen
- Save private key to keychain
- Parse and store contact list
- Add onboarding flow
- Copied MessageCard and MessageButton SwiftUI view from Planetary renaming Message to Note
- Added a basic profile screen

## [0.1 (1)]

- Parse and display Nostr events
- Read events from relays
- Sign and publish events to relays
- Add Settings view where you can put in your private key
- Added tab bar component and side menu with profile<|MERGE_RESOLUTION|>--- conflicted
+++ resolved
@@ -8,12 +8,9 @@
 
 ## [Unreleased]
 
-<<<<<<< HEAD
 - Added a content warning when a user you follow has reported the content
+- Fix a bug where linking a Universal Name would overwrite your existing NIP-05.
 - Added toggles to the settings screen to disable report-based and network-based content warnings
-=======
-- Fix a bug where linking a Universal Name would overwrite your existing NIP-05.
->>>>>>> 2518aa08
 - Fixed incorrect ellipsis applied to long notes.
 - Changed note rendering to retain more newlines. 
 - Show reposts in stories.
