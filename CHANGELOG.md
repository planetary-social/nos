# Changelog
All notable changes to this project will be documented in this file.

We define "Noteworthy changes" as 1) user-facing features or bugfixes 2) significant technical or architectural changes that contributors will notice. If your Pull Request does not contain any changes of this nature i.e. minor string/translation changes, patch releases of dependencies, refactoring, etc. then add the `Skip-Changelog` label. 

The format is based on [Keep a Changelog](https://keepachangelog.com/en/1.0.0/),
and this project adheres to [Semantic Versioning](https://semver.org/spec/v2.0.0.html).

## [Unreleased]
<<<<<<< HEAD
- Added NIP-05 field to Edit Profile page, lookup users using NIP-05 names in discover tab, tapping the NIP-05 name opens the domain in a new window.
=======
- Delete notes
>>>>>>> 9a2b2e63

## [0.1 (10)] - 2023-03-14Z
- Display a user's NIP-05 identifier on the profile page after making a web request to verify that it is correct 
- Fix blank home feed during first launch

## [0.1 (9)] - 2023-03-14Z
- Fixed a crash on launch when relay model was outdated.
- Fix your own posts showing as outside your network on a fresh install. 
- Add self-hosted PostHog analytics
- Render mentions on notifications tab
- Copy note text

Known issues:
- You may have to force quit the app and restart it to see everyone you follow on the Home Feed.

## [0.1 (8)] - 2023-03-13Z
- Fix translucent tab bar in the simulator.
- Connect to more relays to get user relay list after importing a key during onboarding
- Fix some bugs in thread views
- Show placeholder cards for messages outside 2 hops and allow the user to reveal them
- Support deprecated reply #e tag format
- Fixed an issue where older contact list and metadata events could overwrite new ones
- Styled onboarding views

## [0.1 (7)] - 2023-03-10Z
- Use only relays added in RelayView for sending and receiving events
- Add PostHog analytics
- Render note mentions in NoteCard
- Open an email compose view controller for support@planetary.social 
- Fix duplicate note on a new post
- Add mute functionality
- Publish relay changes
- Recommended / default relays
- Added colors and Clarity City font throughout the app
- Show Discover tab after onboarding
- Fix crash on Mac
- Improved profile photo loading and added a cache
- Added code to compute a sensible default number of columns on the Discover tab
- Replaced moved relays tab to side menu, added New Post and Profile tabs
- Make links on notes tappable
- Fix newlines not rendering on notes
- Added timestamp to notes
- Update Discover feed algorithm to include people 2 hops from you.
- Fix infinite spinners on some avatars
- Edit profile

## [0.1 (6)] - 2023-03-08Z

- Fixed follow / unfollow sync
- Reduced number of REQ sent to relays
- Request profile metadata for users displayed on the Discover tab
- Cleanup RelayService
- Render user avatar on Profile screen
- Added support for threads in reply views
- Retry failed Event sends every 2 minutes (max 5 retries)
- Add basic notifications tab
- Filter the Home Feed down to root posts
- The profile view requests the latest events and metadata for the given user from the relays
- Add the ellipsis button to NoteCard and allow the user to copy the NIP-19 note ID of a note.
- Enabled button to copy user ID on Profile View
- Fixed UI freezes when using many relays by moving event processing to a background thread.
- Add a search bar to the discover tab that users can use to look up other users.
- On relay remove, send CLOSE to all subs then disconnect and delete socket
- Render user mentions in NoteCard
- Replace the warning message to tell the user never to share their private key with anyone.

## [0.1 (5)] 2023-03-02 

- Added a Discover tab that shows all events from all relays.
- Core Data will now be wiped whenever we change the data model, which is often. This speeds up our development process, but you will have to re-enter your relays when this happens.
- Change the home feed so that it shows the CurrentUser's notes always.
- Preload sample_data into core data for DEBUG builds
- Added a screen to show all the replies to a note.
- Fixed empty home feed message so it doesn't overlay other views
- Change settings and onboarding to accept nsec-format private key
- Fixed app crash when no user is passed to HomeFeedView initializer
- Added ability to post a reply in thread view.
- Fixed READ MORE Button
- In the Discover tab, display a feed of interesting people

## [0.1 (4)] - 2023-02-24

- Added ability to delete relays on the Relays screen.
- Fix events not being signed correctly with a key generated during onboarding.
- Verify signatures on events.
- Request only events from user's Follows
- Follow / unfollow functionality
- Calculate reply count and display in NoteCard

## [0.1 (3)] - 2023-02-20Z

- Sync authors in HomeFeedView
- Added AvatarView for rendering profile pictures on NoteCards

## [0.1 (2)]

- Added conversion of hex keys to npub
- Add a basic New Post screen
- Save private key to keychain
- Parse and store contact list
- Add onboarding flow
- Copied MessageCard and MessageButton SwiftUI view from Planetary renaming Message to Note
- Added a basic profile screen

## [0.1 (1)]

- Parse and display Nostr events
- Read events from relays
- Sign and publish events to relays
- Add Settings view where you can put in your private key
- Added tab bar component and side menu with profile<|MERGE_RESOLUTION|>--- conflicted
+++ resolved
@@ -7,11 +7,8 @@
 and this project adheres to [Semantic Versioning](https://semver.org/spec/v2.0.0.html).
 
 ## [Unreleased]
-<<<<<<< HEAD
 - Added NIP-05 field to Edit Profile page, lookup users using NIP-05 names in discover tab, tapping the NIP-05 name opens the domain in a new window.
-=======
 - Delete notes
->>>>>>> 9a2b2e63
 
 ## [0.1 (10)] - 2023-03-14Z
 - Display a user's NIP-05 identifier on the profile page after making a web request to verify that it is correct 
