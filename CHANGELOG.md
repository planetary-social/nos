# Changelog
All notable changes to this project will be documented in this file.

We define "Noteworthy changes" as 1) user-facing features or bugfixes 2) significant technical or architectural changes that contributors will notice. If your Pull Request does not contain any changes of this nature i.e. minor string/translation changes, patch releases of dependencies, refactoring, etc. then add the `Skip-Changelog` label. 

The format is based on [Keep a Changelog](https://keepachangelog.com/en/1.0.0/),
and this project adheres to [Semantic Versioning](https://semver.org/spec/v2.0.0.html).

## [Unreleased]

<<<<<<< HEAD
- Updated link previews in feed to use the stories ui with fixed height and carousel gallery. 
=======
## [0.1 (85)] - 2023-10-23Z

- Fixed missing secrets

## [0.1 (84)] - 2023-10-20Z

>>>>>>> ba976de6
- Add Stories view to the Home Feed
- Fixed an issue where the app could become slow after searching for a user.
- Updated search results to show mutual followers and sort by the most followers in common.
- Change links to notes so that they don't display the long note id and instead it's a pretty link. 
- Redesigned the Universal Names registration flow
- Added more relays to the recommended list
- Added an icon to indicate expiring notes, and the timestamp they display is the time until they expire.

## [0.1 (83)] - 2023-10-16Z

- Fixed crash on launch
- Added a URL scheme to open the note composer: nos://note/new?contents=theContentsOfTheNote

## [0.1 (82)] - 2023-10-13Z

- Fixed a bug where profile changes wouldn't be published in some cases
- Fix a bug where the "Post" button wouldn't be shown when composing a reply on macOS
- Fix a bug where the mute list could be overwritten when muting someone
- Fixed aspect ratio on some profile photos
- Added 3d effect to note cards
- Added a URL scheme to open the note composer: nos://note/new?contents=theContentsOfTheNote

## [0.1 (81)] - 2023-09-30Z

- Fixed secrets that weren't included in build 79 and 80

## [0.1 (80)] - 2023-09-30Z

- Updated the design of the edit profile screen
- Fixed a hang on the profile screen

## [0.1 (79)] - 2023-09-22Z

- Added the ability to search for Mastodon usernames on the Discover tab. 
- Long form content is now displayed in the discover tab.
- Fixed a hang on the thread view.

## [0.1 (77)] - 2023-09-15Z

- App performance improvements

## [0.1 (76)] - 2023-09-08Z

- Minor crash fixes and optimizations

## [0.1 (75)] - 2023-09-01Z

- Fix an issue with the database cleanup script that was causing performance issues.
- Optimize loading of profile pictures

## [0.1 (73)] - 2023-08-25Z

- Fixed potential crashes when using Universal Names API.
- Fixed bug that rendered the empty notes message for a profile above the header box.
- Fixed bug that could potentially crash the app sometimes

## [0.1 (72)] - 2023-08-21Z

- Added support for pasting profile and note references when composing notes
- Pop screens from the navigation stack when tapping twice on the tab bar.
- Fixed the launch screen layout on iPad
- Fixed a small issue when mentioning profiles in the reply text box.
- Fixed a crash during onboarding
- Fixed a crash when following or muting a user
- Fixed crash when parsing malformed events.
- Fixed crash when parsing malformed contact lists.
- Added integration with our self-hosted Sentry crash reporting tool (no data shared with third parties)

## [0.1 (66)] - 2023-08-18Z

- Fixed crash when parsing malformed events.
- Fixed crash when parsing malformed contact lists.
- Added support for pasting profile and note references when composing notes
- Pop screens from the navigation stack when tapping twice on the tab bar.
- Fixed the launch screen layout on iPad
- Fixed a small issue when mentioning profiles in the reply text box.

## [0.1 (65)] - 2023-08-04Z

- Add a loading placeholder for note contents.
- Added automatic file uploads to nostr.build.
- Add list of followers and relays in the Profile screen.

## [0.1 (60)] - 2023-08-01Z

- Updated content report style based on the latest NIPs and fixed some bugs with reporting.
- Add a loading placeholder for note contents.
- Fixed the launch screen layout on iPad
- Multiple consecutive newlines will be replaced by a single new line in note content.
- Removed the screen to fill out profile information from onboarding and replaced it with a call to action in the sidebar. 
- Leading and trailing whitespace will no longer be rendered in note content.
- Removed the screen to fill out profile information from onboarding and replaced it with a call to action in the sidebar. 

## [0.1 (59)] - 2023-07-21Z

- Add a loading placeholder for note contents.
- Fixed several crashes.
- Added Dutch, Japanese, and Persian translations. Thanks matata, yutaro, and eru-desu! 
- Added some visual artists to the list of featured users.

## [0.1 (58)] - 2023-07-17Z

- Added better previews for urls shared in notes.

## [0.1 (57)] - 2023-07-17Z

- Fixed an issue where Nos couldn't find the user's key on startup.
- Fixed an issue where you could have duplicate relays: one with a trailing slash and one without.

## [0.1 (56)] - 2023-07-13Z

- Fixed high cpu usage when the app is idle

## [0.1 (55)] - 2023-07-12Z

- Fixed several bugs around muting users
- Added the number of connected relays at the top right corner of the Home Feed.
- Fixed a bug where expired messages could be published to relays that doesn't support them
- Added support for push notifications.

## [0.1 (53)] - 2023-07-03Z

- Added beta integration with the Universal Name System. Edit your profile to link your Universal Name to your Nostr profile.
- Updated design of the relay selector

## [0.1 (52)] - 2023-07-03Z

- Prevent muted authors from appearing in the Discover screen
- Added a confirmation dialog when deleting a note.

## [0.1 (51)] - 2023-06-16Z

- Updated design of the relay selector
- Fixed an issue where the Discover tab wouldn't show new content for a while after upgrading from build 49.

## [0.1 (50)] - 2023-06-15Z

- Added code to show the Discover tab when we haven't downloaded the user's follow list yet (like on first login or app reinstall).
- Improved reliability of loading reposts, user photos, and names.
- Fixed a bug where tapping on a note would open the associated image instead of the thread view.
- Fixed a bug where profile pages would not load in some cases.
- Improved performance of the relay manager.

## [0.1 (49)] - 2023-06-12Z

- More small optimizations to relay traffic and event parsing.

## [0.1 (48)] - 2023-06-12Z

- Requesting fewer events on Home and Discover tab to reduce the load on the db.

## [0.1 (47)] - 2023-06-09Z

- Improved performance of the relay manager.

## [0.1 (46)] - 2023-06-06Z

- Add the ability to report notes and profiles using NIP-32 labels and NIP-69 classification.
- Fixed a crash which occurs on some versions of MacOS when attempting to mention other users during post creation.
- Add the ability to search for users by name from the Discover tab
- Fixed a bug where the note options menu wouldn't show up sometimes.
- Strip whitespace and newline characters when parsing search box input on discover screen as npub.

## [0.1 (44)] - 2023-05-31Z

- Fixed several causes of profile pictures and reposts showing infinite spinners.
- Links to notes or profiles are now tappable.
- Filter logged user from Discover screen.
- Improved performance of posting notes.

## [0.1 (43)] - 2023-05-23Z

- Added German translations (thanks Peter!).
- Updated support email to support@nos.social
- Improved recognition of mentions inside a post

## [0.1 (42)] - 2023-05-16Z

- Added support for mentioning other users when composing a note.
- Fixed a bug where expired messages could be redownloaded from relays that don't delete them.
- Fixed a bug where you couldn't view the parent note of a reply when it was displayed at the top of the Thread view.

## [0.1 (41)] - 2023-05-11Z

- Fix link color on macOS

## [0.1 (40)] - 2023-05-10Z

- Add support for expiration dates when composing notes (please note: messages are not guaranteed to be deleted by relays or other apps)
- Increased the contrast of text in light mode
- Open links in an in-app web browser instead of Safari
- Fixed link detection in notes for URLs without a scheme (i.e. "https://")
- Made the reply button on notes easier to tap, and it now presents the keyboard when tapped.
- Increased the tap size of the ellipsis button on note cards.
- Added Spanish translations (thanks Martin!)
- Updated app icon
- Nos now displays kind 30023 long-form blog posts in the home and profile feeds.

## [0.1 (39)] - 2023-05-02Z

- Improved performance of loading replies
- The notifications tab now request more events from relays

## [0.1 (38)] - 2023-04-28Z

- Made the routine to delete old events more efficient and prevent it from deleting our own events. 
- Fixed a bug where you could post the same reply multiple times.

## [0.1 (37)] - 2023-04-27Z

- Performance improvements
- Added support for reposting notes.
- Fixed a bug where you could post the same reply multiple times.
- Fixed a bug where the user's follow list could be erased on the first launch after importing a new key.

## [0.1 (36)] - 2023-04-25Z

- Added support for reposting notes.
- Added Brazilian Portuguese translations (thanks Andressa!).
- Fixed the French and Traditional Chinese translations.
- Fixed a bug where the user's follow list could be erased on the first launch after importing a new key.
- Fixed a bug where you could post the same reply multiple times.
- Fixed an issue where profile pictures could be rendered with the wrong aspect ratio.

## [0.1 (35)] - 2023-04-19Z

- Added French translations. Thank you p2x@p2xco.de!
- Added Chinese (Traditional) and updated Chinese (Simplified) translations. Thank you rasputin@getalby.com!
- Added a logout button in the Settings menu.
- Minor performance improvements on Thread and Discover views.
- Updated the default list of users shown on the Discover tab.
- Fixed a bug where muted authors would show up on the Discover tab.
- Added an initial loading indicator when you first open the Home or Discover tabs.
- Added a logout button in the Settings menu.
- Fixed a bug where notes would be truncated but the Read More button would not be shown.
- Scrolling performance improvements
- Fixed a bug where notes would be truncated but the Read More button would not be shown.

## [0.1 (33)] - 2023-04-17Z

- Added a button to share the application logs in the Settings menu
- Automatically attach debug logs to support emails

## [0.1 (32)] - 2023-04-14Z

- More performance improvements on the Home tab.

Note:
- In this build you have to pull-to-refresh if you want to see new notes after the initial load of the Home or Discover tabs. 

## [0.1 (31)] - 2023-04-13Z

- Added a button to view raw event JSON in the options menu on notes.
- Fixed notes saying "so-and-so posted" at the top when it should say "so-and-so replied".
- Added code to load the note being replied to if we don't have it. 
- Improved performance on the home feed

## [0.1 (30)] - 2023-04-10Z

- Fixed a bug where the Read More button would show on notes when it didn't need to.
- Added Chinese (Simplified) translations (thanks rasputin@getalby.com!)
- Nos now requests delete events from relays.

## [0.1 (28)] - 2023-04-07Z

- Made all the built-in text in the app translatable. If you would like to help translate Nos let us know by emailing support@nos.social.

## [0.1 (27)] - 2023-04-05Z

- Minor performance improvements
- Fixed an occasional hang when publishing

## [0.1 (26)] - 2023-04-03Z

- Minor performance improvements on the Feed and Discover tabs

## [0.1 (25)] - 2023-03-31Z

- Fixed a bug where reply counts were displaying translation keys instead of the count

## [0.1 (24)] - 2023-03-31Z

- Added Crowdin integration for translation services. If you would like to help us translate Nos drop us a line at 
support@nos.social.
- Fixed several crashes.
- Fixed issue where the like button didn't turn orange when pressed.
- Fixed an issue where likes to replies were counted towards the root note.
- Added more aggressive caching of images.
- Minor performance improvements - more to come!

## [0.1 (23)] - 2023-03-25Z
- Add the option to copy web links on profile pages and notes.

## [0.1 (22)] - 2023-03-23Z
- Fixed a bug in the list of people you are following, where tapping on any name would show your own profile.

## [0.1 (21)] - 2023-03-23Z
- Fixed a bug where the user's profile name was not set after onboarding.
- Added a demo of the Universal Namespace when setting up your profile. 

## [0.1 (20)] - 2023-03-22Z
- Fixed some bugs in Universal Name login flow (onboarding flow fixes forthcoming)

## [0.1 (19)] - 2023-03-22Z
- Added a link to nostr.build on the New Note screen
- Added a demo flow for setting up a Universal Name on the Edit Profile screen.

## [0.1 (18)] - 2023-03-20Z
- Show the number of likes on notes

## [0.1 (17)] - 2023-03-20Z
- Minor performance improvements

## [0.1 (16)] - 2023-03-19Z
- Hide the text in private key text fields
- Hide replies from muted users
- Fixed an issue where your own replies would be shown on the notificaitons tab
- Added a launch screen
- Various styling updates
- Added an About screen to the side menu
- Added a Share Nos button to the side menu 

## [0.1 (15)] - 2023-03-18Z
- Added the ability to browse all notes from a single relay on the Discover tab.
- Added the ability to post a note to a single relay from the New Note screen.
- Support likes as described in NIP-25, make sure reply and parent likes are correct
- Show "posted" and "replied" headers on NoteCards
- Navigate to replied to note when tapping on reply from outside thread view
- Search by name on Discover view
- Fixed cards on the Discover tab all being the same size.
- Fixed a crash when deleting your key in Settings

## [0.1 (14)] - 2023-03-16Z
- Nos now reads and writes your mutes the mute list shared with other Nostr apps.

## [0.1 (13)] - 2023-03-15Z
- Fix all thread replies showing as out of network on first launch after installation.

## [0.1 (12)] - 2023-03-15Z
- Added NIP-05 field to Edit Profile page, lookup users using NIP-05 names in discover tab, tapping the NIP-05 name opens the domain in a new window.
- Delete notes
- More performance improvements centered around our relay communication
- Fix invisible tab bar
- Made placeholder text color same for all fields in profile edit view
- Add basic image rendering in Note cards
- UNS Support on Profile page
- Fix onboarding taps at bottom of screen causing screen to switch

Known Issues:
- Deleting your key in Settings causes the app to crash. But you are correctly taken into onboarding after relaunch.

## [0.1 (11)] - 2023-03-14Z
- Fixed thread view saying every reply is out of network
- reduced the number of requests we send to relays
- improved app performance
- fixed showing empty displayNames when name is set

## [0.1 (10)] - 2023-03-14Z
- Display a user's NIP-05 identifier on the profile page after making a web request to verify that it is correct 
- Fix blank home feed during first launch

## [0.1 (9)] - 2023-03-14Z
- Fixed a crash on launch when relay model was outdated.
- Fix your own posts showing as outside your network on a fresh install. 
- Add self-hosted PostHog analytics
- Render mentions on notifications tab
- Copy note text

Known issues:
- You may have to force quit the app and restart it to see everyone you follow on the Home Feed.

## [0.1 (8)] - 2023-03-13Z
- Fix translucent tab bar in the simulator.
- Connect to more relays to get user relay list after importing a key during onboarding
- Fix some bugs in thread views
- Show placeholder cards for messages outside 2 hops and allow the user to reveal them
- Support deprecated reply #e tag format
- Fixed an issue where older contact list and metadata events could overwrite new ones
- Styled onboarding views

## [0.1 (7)] - 2023-03-10Z
- Use only relays added in RelayView for sending and receiving events
- Add PostHog analytics
- Render note mentions in NoteCard
- Open an email compose view controller for support@nos.social 
- Fix duplicate note on a new post
- Add mute functionality
- Publish relay changes
- Recommended / default relays
- Added colors and Clarity City font throughout the app
- Show Discover tab after onboarding
- Fix crash on Mac
- Improved profile photo loading and added a cache
- Added code to compute a sensible default number of columns on the Discover tab
- Replaced moved relays tab to side menu, added New Post and Profile tabs
- Make links on notes tappable
- Fix newlines not rendering on notes
- Added timestamp to notes
- Update Discover feed algorithm to include people 2 hops from you.
- Fix infinite spinners on some avatars
- Edit profile

## [0.1 (6)] - 2023-03-08Z

- Fixed follow / unfollow sync
- Reduced number of REQ sent to relays
- Request profile metadata for users displayed on the Discover tab
- Cleanup RelayService
- Render user avatar on Profile screen
- Added support for threads in reply views
- Retry failed Event sends every 2 minutes (max 5 retries)
- Add basic notifications tab
- Filter the Home Feed down to root posts
- The profile view requests the latest events and metadata for the given user from the relays
- Add the ellipsis button to NoteCard and allow the user to copy the NIP-19 note ID of a note.
- Enabled button to copy user ID on Profile View
- Fixed UI freezes when using many relays by moving event processing to a background thread.
- Add a search bar to the discover tab that users can use to look up other users.
- On relay remove, send CLOSE to all subs then disconnect and delete socket
- Render user mentions in NoteCard
- Replace the warning message to tell the user never to share their private key with anyone.

## [0.1 (5)] 2023-03-02

- Added a Discover tab that shows all events from all relays.
- Core Data will now be wiped whenever we change the data model, which is often. This speeds up our development process, but you will have to re-enter your relays when this happens.
- Change the home feed so that it shows the CurrentUser's notes always.
- Preload sample_data into core data for DEBUG builds
- Added a screen to show all the replies to a note.
- Fixed empty home feed message so it doesn't overlay other views
- Change settings and onboarding to accept nsec-format private key
- Fixed app crash when no user is passed to HomeFeedView initializer
- Added ability to post a reply in thread view.
- Fixed READ MORE Button
- In the Discover tab, display a feed of interesting people

## [0.1 (4)] - 2023-02-24

- Added ability to delete relays on the Relays screen.
- Fix events not being signed correctly with a key generated during onboarding.
- Verify signatures on events.
- Request only events from user's Follows
- Follow / unfollow functionality
- Calculate reply count and display in NoteCard

## [0.1 (3)] - 2023-02-20Z

- Sync authors in HomeFeedView
- Added AvatarView for rendering profile pictures on NoteCards

## [0.1 (2)]

- Added conversion of hex keys to npub
- Add a basic New Post screen
- Save private key to keychain
- Parse and store contact list
- Add onboarding flow
- Copied MessageCard and MessageButton SwiftUI view from Planetary renaming Message to Note
- Added a basic profile screen

## [0.1 (1)]

- Parse and display Nostr events
- Read events from relays
- Sign and publish events to relays
- Add Settings view where you can put in your private key
- Added tab bar component and side menu with profile<|MERGE_RESOLUTION|>--- conflicted
+++ resolved
@@ -8,16 +8,14 @@
 
 ## [Unreleased]
 
-<<<<<<< HEAD
 - Updated link previews in feed to use the stories ui with fixed height and carousel gallery. 
-=======
+
 ## [0.1 (85)] - 2023-10-23Z
 
 - Fixed missing secrets
 
 ## [0.1 (84)] - 2023-10-20Z
 
->>>>>>> ba976de6
 - Add Stories view to the Home Feed
 - Fixed an issue where the app could become slow after searching for a user.
 - Updated search results to show mutual followers and sort by the most followers in common.
