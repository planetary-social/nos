--- conflicted
+++ resolved
@@ -8,11 +8,8 @@
 
 ## [Unreleased]
 
-<<<<<<< HEAD
 - Update the reply count shown below each Note in a Feed.
-=======
 - Use NIP-05 for shared links to profile.
->>>>>>> 5c1fe85f
 
 ## [0.1.19] - 2024-07-01Z
 
