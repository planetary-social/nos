# Changelog
All notable changes to this project will be documented in this file.

We define "Noteworthy changes" as 1) user-facing features or bugfixes 2) significant technical or architectural changes that contributors will notice. If your Pull Request does not contain any changes of this nature i.e. minor string/translation changes, patch releases of dependencies, refactoring, etc. then add the `Skip-Changelog` label. 

The format is based on [Keep a Changelog](https://keepachangelog.com/en/1.0.0/),
and this project adheres to [Semantic Versioning](https://semver.org/spec/v2.0.0.html).

## [Unreleased]

- Show quoted notes in note cards.
- Added quote-reposting.
- Added a new image viewer that appears when you tap an image.
- Added a new gallery view that’s currently behind a feature flag.
- Removed the like and repost counts from the Main and Profile feeds.
- Removed wss:// from relay addresses in lists and removed the need to prepend relay addresses with wss://.
<<<<<<< HEAD
- Added in-app profile photo editing.
=======
- Localized the quotation marks on the Notifications view.
- Included the npub in the properties list sent to analytics. [skip-release-notes]
- Replaced hard-coded color values. [skip-release-notes]
- Added a feature flag toggle for “Enable new media display” to Staging builds. [skip-release-notes]
- Added a new gallery view to display multiple links in a post. Currently behind the “Enable new media display” feature flag. [skip-release-notes]
- Show single images and gallery view in the proper orientation. Currently behind the “Enable new media display” feature flag. [skip-release-notes]
- Fixed typos in release notes. [skip-release-notes]
>>>>>>> e48c2eee

## [0.1.25] - 2024-08-21Z

- Fixed an issue where the sheet asking users to set up a NIP-05 username would appear after reinstalling Nos, even if the profile already had a NIP-05 username.
- Fixed a bug where urls with periods after them would include the period.
- Fixed a bug where confirmation dialog buttons turn red while swiping across them.

## [0.1.24] - 2024-08-09Z

- Disabled automatically generated analytics events that were sent each time the user navigated to a new screen.
- Show “New notes available” notification on Feed when there are new notes to display.
- Disable the Post button while images are still uploading. Thanks @vien-eaker!
- Improved app performance on first login by requesting fewer events from relays.
- Fixed a bug where the cursor could jump around when composing a note.
- Fixed a bug where mentions could be duplicated when typing in the middle of one.
- Re-enabled autocomplete when composing a note.
- Added push notifications for zaps.
- Added zaps to the Notifications view.
- Created Colors.xcassets and move all colors into it. Thanks @lingoslinger!
- Fixed a bug where confirmation dialog buttons turn red while swiping across them.

## [0.1.23] - 2024-07-31Z

- Fixed a bug where the home feed would be empty on first launch.
- Fixed the issue where tapping outside the New Post view caused it to disappear and all its text to be lost.
- Updated the design of the cards in the Following list.
- Remove stories UI to improve performance.
- Report error to Sentry when parse queue contains over 1000 events.

## [0.1.22] - 2024-07-26Z

- Added a filter button to the Home tab that lets you browse all notes on a specific relay.
- Improved the search experience with fast local searches.
- Fixed the issue where tapping the Search button caused search results to disappear.
- Fixed an issue with naddr links.

## [0.1.21] - 2024-07-24Z

- Added support for paid/authenticated relays (NIP-42).
- Fixed a bug where publishing a note to one relay would publish to all relays.
- Fix a bug where multiple connections could be opened with the same relay.
- Fixed an issue where Profile views would sometimes not display any notes.
- Add impersonation flag category and better NIP-56 mapping.
- Add a Tap to Refresh button in empty profiles.
- Support nostr:naddr links to text and long-form content notes.
- Update the reply count shown below each note in a Feed.
- Removed follower count from profile screen.
- Fixed deep linking to profiles and notes.
- Fixed issue where some nostr:nprofile references did not appear as links.
- Decode nprofile, nevent, and naddr NIP-19 entities.
- Refactor away direct usages of Bech32 and TLV and replace with NostrIdentifier (which still uses both).
- Deleted unused code.

## [0.1.20] - 2024-07-10Z

- Discover tab now features new accounts in News, Music, Activists, and Art.
- Use NIP-05 for shared links to profile.

## [0.1.19] - 2024-07-01Z

- Fixed a crash on the notifications tab
- Fixed a performance issue after opening the Discover tab.
- Cache NIP-05 validations to save network usage.
- Set Xcode version to 15.2, where SwiftUI Previews work reliably.
- Add "Share database" button to Settings to help with debugging.

## [0.1.18] - 2024-06-24Z

- Updated the recommended relays list.
- Fixed a bug where @npubs could be displayed instead of names in note text.
- Fixed a bug when mentioning profiles with emojis in the name.
- Added a message to the top of the Relays screen explaining that Nos works best with 5 or fewer relays.
- Added "Send To Nos" private reporting for profiles.
- Added our third cohort of creators and journalists to the Discover tab.
- Fixed SwiftUI Previews in Xcode.
- Fixed a bug where the Flag User confirmation dialog wasn’t visible on iPad.
- Fixed a bug where taking a photo in the app didn’t work.
- Removed the Save button next to the private key in Settings.
- New accounts automatically follow the nos.social and Tagr-bot accounts.

## [0.1.17] - 2024-06-10Z

- Fixed a bug where infinite spinners would be shown on reposted notes.
- Added support for opening njump.me content in Nos.
- Fixed a crash on logout
- Fixed a bug where some profiles wouldn't load old notes.
- Fixed an issue where NIP-05 could appear as invalid.
- Implemented NIP-96 and NIP-98 for photo and video uploads.

## [0.1.16] - 2024-05-31Z

- Added feedback to the copy button in Settings.
- Fixed an issue where photos and videos could not be uploaded.
- Fixed a crash on logout.

## [0.1.15] - 2024-05-29Z

- Redesigned the Profile screen.
- Improved performance in various parts of the app for users with large follow lists.
- Fixed an issue where deleted notes still appeared in the Profile’s Notes view.
- Sorted the featured profiles in the Discover tab.
- Switched from Reportinator to Tagr bot for content labeling.
- Discover tab now features new accounts.

## [0.1.14] - 2024-05-22Z

- Added the author's name to profile cards on the Discover tab and search results. 
- Added a delay when trying to reopen a websocket that had previously closed with an error.
- Updated the icon that appears when following a user.

## [0.1.13] - 2024-05-15Z

- On the Profile screen, open a sheet to display the full bio. 
- Fixed an issue where "Share logs" wasn't working.
- Discover tab: Center the category buttons.
- Discover tab: Remove placeholder categories and people.

## [0.1.12] - 2024-05-07Z

- Open Profiles when tapping on a NIP-05 username reference in a note.
- Add special treatment for nostr.band when searching on the Discover tab. We are temporarily using nostr.band always and only for search, in addition to the user's normal relay list.
- Detect identifiers of the form @npub1... in notes and link them to the associated profiles.
- Detect NIP-05 identifiers inserted in notes and link them to njump.
- Fixed duplicate text in content warnings
- Added "Send To Nos" private reporting to protect user privacy
- Discover tab now features authors in a variety of categories.
- Fixed an issue on Mac where the Edit Profile screen did not appear in some cases.
- Fixed an issue where registering a NIP-05 username field could fail silently.
- Fixed an issue where users named with valid urls were unable to be mentioned correctly.
- Fixed an issue where pasting an npub while composing a note created an invalid mention.
- Changed "Report note" button to "Flag this content"
- Changed "Report user" button to "Flag this user"
- Updated options for "Flag this user"
- We are now publishing the relay list when registering a new NIP-05 username so
that other users can find you more easily.

## [0.1.11] - 2024-04-18Z

- Added support for uploading videos when composing a note.
- Fixed an issue where reports for notes were treated as reports for profiles.
- Updated the Discover tab navigation bar to match new design.
- Updated the design of profile cards in search results and mentions search.

## [0.1.10] - 2024-04-12Z

- Fixed the tint color on the Profile screen.
- Added option to connect your existing NIP-05 username.
- Fixed a crash that often occurred after opening the app.
- In an effort to prioritize critical functionality, we are dropping support for light mode in the near term. If you have concerns about the remaining theme please reach out to us at support@nos.social

## [0.1.8] - 2024-04-03Z

- Add PrivacyInfo file to the project to comply with Apple's new requirements.
- Updated dark theme colors for card backgrounds, primary text, and secondary text.
- Added a new UI for replying to messages that allows attaching images and setting an expiration date.
- Fixed an issue where Profile pages could display little or no content.

## [0.1.7] - 2024-03-21Z

- Fix issue in Profile title bar that displayed NIP-05 incorrectly.
- Update font styles on Thread, Edit Profile, and Settings screens.
- Fix issue with uploading photos on Mac.
- Re-design the confirmation dialog that appears when you delete your NIP-05.
- Fixed a bug where liking a note could cause other notes to appear liked.
- Added a new UI for replying to messages that allows attaching images and setting an expiration date.
- Fixed an issue where the "Read more" button could display on notes that didn't need it.

## [0.1.6] - 2024-03-07Z

- Parse links and mentions in Profile's about (or bios)
- Show “Post a reply” field at the proper height initially, and allow it to expand as more text is entered.
- Tap the Like button on a note you’ve already liked to remove the Like.
- Display NIP-05 identifier in the Profile screen title bar.
- Added option to register nos.social usernames.
- Fixed issue where search results sometimes don’t appear.
- Disabled link to nip-05 server / url on author cards. 
- Fixed issue where paste menu did not appear when tapping in the Post Note view.
- Fixed intermittent crash when tapping Done after editing your profile.
- Fixed URL detection of raw domain names, such as “nos.social” (without the “http” prefix).
- Fixed the sort order of gallery media to match the order in the note.
- While composing a note, a space is now automatically inserted after any mention of a user or note to ensure it’s formatted correctly.

## [0.1.5] - 2024-02-14Z

- Fixed an issue where tapping the Feed tab did not scroll to the top of the Feed.
- Fixed an issue where tapping the Profile tab did not scroll to the top of the Profile.
- Search now starts automatically after entering three characters instead of one.

## [0.1.4] - 2024-01-31Z

- Show a message when we’re not finding search results.
- Fixed an issue where bad data in the contact list could break the home feed.
- Fixed a bug where the margins of root notes appeared incorrectly on Mac and iPad.
- Fixed a date localization issue.
- Optimized loading of the Notifications tab
- Updated suggested users for discovery tab. 
- Show the profile view when a search matches a valid User ID (npub).
- Added tabs to Profiles to filter posts.
- Fixed a bug that could cause the out of network warning to be shown on reposts in the stories view.
- Fixed a bug that prevented notes that failed to be published to be re-published again.
- Added pagination to the home feed.
- Fixed a bug that prevented reposted notes from loading sometimes.
- Fixed a bug that prevented profile photos and names from being downloaded.

## [0.1.2 (153)] - 2024-01-11Z

- Fixed a crash that sometimes occurred when opening the profile view.
- Fixed a crash that sometimes occurred when viewing a note.
- Migrate to Apple-native string catalog and codegen LocalizedStringResources with xcstrings-tool-plugin.
- Discover screen can now search notes by id.
- Added pagination to Profile screens.

## [0.1.1 (144)] - 2023-12-21Z

- Fixed a crash when opening the note composer.
- Fix localization of warning message when a note has been reported. (thanks @L!)
- Fixed contact list hydration bug where unfollows are not removed when follow counts do not change.
- Erase old notifications from the databse to keep disk usage low.

## [0.1 (101)] - 2023-12-15Z

- Fixed a bug where reposts wouldn't be displayed in the stories.
- Fixed a bug where the reports for authors of replies weren't being considered. 
- Localized relative times on note cards. (thanks @tyiu!)
- Added a context menu for the stories in the Home Feed to open the Profile.
- Add repost button to stories (thanks @maddiefuzz!)

## [0.1 (100)] - 2023-12-09Z

- Fixed some cases where a note's contents would never load.
- Update the color palette.
- Fix crash on Mac when opening new note view.

## [0.1 (99)] - 2023-12-07Z

- Fix profile pictures not loading after creating a new account.

## [0.1 (98)] - 2023-12-04Z

- Fixed a bug where the app could become unresponsive.

## [0.1 (97)] - 2023-12-01Z

- Added the option to copy the NIP-05 identifier when browsing a profile.
- Tapping on a tab bar icon can let you scroll to top.
- Fix an issue where reposts were not displaying correctly.

## [0.1 (96)] - 2023-11-28Z

- Fixed some performance issues for users who follow a large number of accounts.

## [0.1 (95)] - 2023-11-27Z

- Fixed a bug where a root note could be rendered as a reply
- Added the option to copy the text content while browsing a note.
- Fixed UI bugs when displaying the root note of replies.
- Keep track of read stories.
- Fix an issue where reposts were not displaying correctly.

## [0.1 (94)] - 2023-11-17Z

- Removed trailing slash from truncated URLs.
- Add a loading indicator to search results.
- Change the "Followed by" label on the profile screen to "Followers you know"
- Fixed a hang on startup.
- Fixed an issue where links couldn't be opened from the Home tab.
- Change the "Followed by" label on the profile screen to "Followers you know"
- Fixed an issue where the Profile view would always show "Following 0" for people you didn't follow.
- Fix delay in results immediately after opening the discover tab.
- Fixed the 3d card effect on the Notifications tab.
- Updated layout for search results and mention autocomplete cards.

## [0.1 (93)] - 2023-11-10Z

- Added a confirmation before reposting a note.
- Added the ability to delete your reposts by tapping the repost button again.
- Fixed some cases where deleted notes were still being displayed.
- Fixed a bug where notes, reposts, and author profiles could fail to load.
- Show truncated URLs in notes instead of hiding them completely.

## [0.1 (92)] - 2023-11-02Z

- Show reposts in stories.

## [0.1 (91)] - 2023-11-01Z

- Fix a bug where linking a Universal Name would overwrite your existing NIP-05.
- Fixed incorrect ellipsis applied to long notes.
- Changed note rendering to retain more newlines. 
- Show reposts in stories.
- Fixed a bug where notes, reposts, and author profiles could fail to load.
- Show truncated URLs in notes instead of hiding them completely.
- Keep track of read stories.
- Fixed a bug with autocorrect on Mac

## [0.1 (90)] - 2023-10-31Z

- Fixed a bug where notes, reposts, and author profiles could fail to load.

## [0.1 (89)] - 2023-10-31Z

- Added relay.causes.com to the list of recommended relays.

## [0.1 (88)] - 2023-10-27Z

- Added a content warning when a user you follow has reported the content
- Added toggles to the settings screen to disable report-based and network-based content warnings

## [0.1 (86)] - 2023-10-25Z

- Updated link previews in feed to use the stories ui with fixed height and carousel gallery. 
- Updated UI around displaying nested threads and displaying more context of conversations. 
- Changed inline images so we don't display the domain / size / file type for images
- Changed copied links to notes and authors to open in njump.me.
- Added the ability to initiate USBC transactions and check your balance if you have linked a Universal Name to your profile with an attached USBC wallet.
- Add "1 year" as an option when posting a disappearing message

## [0.1 (85)] - 2023-10-23Z

- Fixed missing secrets

## [0.1 (84)] - 2023-10-20Z

- Add Stories view to the Home Feed
- Fixed an issue where the app could become slow after searching for a user.
- Updated search results to show mutual followers and sort by the most followers in common.
- Change links to notes so that they don't display the long note id and instead it's a pretty link. 
- Redesigned the Universal Names registration flow
- Added more relays to the recommended list
- Added an icon to indicate expiring notes, and the timestamp they display is the time until they expire.

## [0.1 (83)] - 2023-10-16Z

- Fixed crash on launch
- Added a URL scheme to open the note composer: nos://note/new?contents=theContentsOfTheNote

## [0.1 (82)] - 2023-10-13Z

- Fixed a bug where profile changes wouldn't be published in some cases
- Fix a bug where the "Post" button wouldn't be shown when composing a reply on macOS
- Fix a bug where the mute list could be overwritten when muting someone
- Fixed aspect ratio on some profile photos
- Added 3d effect to note cards
- Added a URL scheme to open the note composer: nos://note/new?contents=theContentsOfTheNote

## [0.1 (81)] - 2023-09-30Z

- Fixed secrets that weren't included in build 79 and 80

## [0.1 (80)] - 2023-09-30Z

- Updated the design of the edit profile screen
- Fixed a hang on the profile screen

## [0.1 (79)] - 2023-09-22Z

- Added the ability to search for Mastodon usernames on the Discover tab. 
- Long form content is now displayed in the discover tab.
- Fixed a hang on the thread view.

## [0.1 (77)] - 2023-09-15Z

- App performance improvements

## [0.1 (76)] - 2023-09-08Z

- Minor crash fixes and optimizations

## [0.1 (75)] - 2023-09-01Z

- Fix an issue with the database cleanup script that was causing performance issues.
- Optimize loading of profile pictures

## [0.1 (73)] - 2023-08-25Z

- Fixed potential crashes when using Universal Names API.
- Fixed bug that rendered the empty notes message for a profile above the header box.
- Fixed bug that could potentially crash the app sometimes

## [0.1 (72)] - 2023-08-21Z

- Added support for pasting profile and note references when composing notes
- Pop screens from the navigation stack when tapping twice on the tab bar.
- Fixed the launch screen layout on iPad
- Fixed a small issue when mentioning profiles in the reply text box.
- Fixed a crash during onboarding
- Fixed a crash when following or muting a user
- Fixed crash when parsing malformed events.
- Fixed crash when parsing malformed contact lists.
- Added integration with our self-hosted Sentry crash reporting tool (no data shared with third parties)

## [0.1 (66)] - 2023-08-18Z

- Fixed crash when parsing malformed events.
- Fixed crash when parsing malformed contact lists.
- Added support for pasting profile and note references when composing notes
- Pop screens from the navigation stack when tapping twice on the tab bar.
- Fixed the launch screen layout on iPad
- Fixed a small issue when mentioning profiles in the reply text box.

## [0.1 (65)] - 2023-08-04Z

- Add a loading placeholder for note contents.
- Added automatic file uploads to nostr.build.
- Add list of followers and relays in the Profile screen.

## [0.1 (60)] - 2023-08-01Z

- Updated content report style based on the latest NIPs and fixed some bugs with reporting.
- Add a loading placeholder for note contents.
- Fixed the launch screen layout on iPad
- Multiple consecutive newlines will be replaced by a single new line in note content.
- Removed the screen to fill out profile information from onboarding and replaced it with a call to action in the sidebar. 
- Leading and trailing whitespace will no longer be rendered in note content.
- Removed the screen to fill out profile information from onboarding and replaced it with a call to action in the sidebar. 

## [0.1 (59)] - 2023-07-21Z

- Add a loading placeholder for note contents.
- Fixed several crashes.
- Added Dutch, Japanese, and Persian translations. Thanks matata, yutaro, and eru-desu! 
- Added some visual artists to the list of featured users.

## [0.1 (58)] - 2023-07-17Z

- Added better previews for urls shared in notes.

## [0.1 (57)] - 2023-07-17Z

- Fixed an issue where Nos couldn't find the user's key on startup.
- Fixed an issue where you could have duplicate relays: one with a trailing slash and one without.

## [0.1 (56)] - 2023-07-13Z

- Fixed high cpu usage when the app is idle

## [0.1 (55)] - 2023-07-12Z

- Fixed several bugs around muting users
- Added the number of connected relays at the top right corner of the Home Feed.
- Fixed a bug where expired messages could be published to relays that doesn't support them
- Added support for push notifications.

## [0.1 (53)] - 2023-07-03Z

- Added beta integration with the Universal Name System. Edit your profile to link your Universal Name to your Nostr profile.
- Updated design of the relay selector

## [0.1 (52)] - 2023-07-03Z

- Prevent muted authors from appearing in the Discover screen
- Added a confirmation dialog when deleting a note.

## [0.1 (51)] - 2023-06-16Z

- Updated design of the relay selector
- Fixed an issue where the Discover tab wouldn't show new content for a while after upgrading from build 49.

## [0.1 (50)] - 2023-06-15Z

- Added code to show the Discover tab when we haven't downloaded the user's follow list yet (like on first login or app reinstall).
- Improved reliability of loading reposts, user photos, and names.
- Fixed a bug where tapping on a note would open the associated image instead of the thread view.
- Fixed a bug where profile pages would not load in some cases.
- Improved performance of the relay manager.

## [0.1 (49)] - 2023-06-12Z

- More small optimizations to relay traffic and event parsing.

## [0.1 (48)] - 2023-06-12Z

- Requesting fewer events on Home and Discover tab to reduce the load on the db.

## [0.1 (47)] - 2023-06-09Z

- Improved performance of the relay manager.

## [0.1 (46)] - 2023-06-06Z

- Add the ability to report notes and profiles using NIP-32 labels and NIP-69 classification.
- Fixed a crash which occurs on some versions of MacOS when attempting to mention other users during post creation.
- Add the ability to search for users by name from the Discover tab
- Fixed a bug where the note options menu wouldn't show up sometimes.
- Strip whitespace and newline characters when parsing search box input on discover screen as npub.

## [0.1 (44)] - 2023-05-31Z

- Fixed several causes of profile pictures and reposts showing infinite spinners.
- Links to notes or profiles are now tappable.
- Filter logged user from Discover screen.
- Improved performance of posting notes.

## [0.1 (43)] - 2023-05-23Z

- Added German translations (thanks Peter!).
- Updated support email to support@nos.social
- Improved recognition of mentions inside a post

## [0.1 (42)] - 2023-05-16Z

- Added support for mentioning other users when composing a note.
- Fixed a bug where expired messages could be redownloaded from relays that don't delete them.
- Fixed a bug where you couldn't view the parent note of a reply when it was displayed at the top of the Thread view.

## [0.1 (41)] - 2023-05-11Z

- Fix link color on macOS

## [0.1 (40)] - 2023-05-10Z

- Add support for expiration dates when composing notes (please note: messages are not guaranteed to be deleted by relays or other apps)
- Increased the contrast of text in light mode
- Open links in an in-app web browser instead of Safari
- Fixed link detection in notes for URLs without a scheme (i.e. "https://")
- Made the reply button on notes easier to tap, and it now presents the keyboard when tapped.
- Increased the tap size of the ellipsis button on note cards.
- Added Spanish translations (thanks Martin!)
- Updated app icon
- Nos now displays kind 30023 long-form blog posts in the home and profile feeds.

## [0.1 (39)] - 2023-05-02Z

- Improved performance of loading replies
- The notifications tab now request more events from relays

## [0.1 (38)] - 2023-04-28Z

- Made the routine to delete old events more efficient and prevent it from deleting our own events. 
- Fixed a bug where you could post the same reply multiple times.

## [0.1 (37)] - 2023-04-27Z

- Performance improvements
- Added support for reposting notes.
- Fixed a bug where you could post the same reply multiple times.
- Fixed a bug where the user's follow list could be erased on the first launch after importing a new key.

## [0.1 (36)] - 2023-04-25Z

- Added support for reposting notes.
- Added Brazilian Portuguese translations (thanks Andressa!).
- Fixed the French and Traditional Chinese translations.
- Fixed a bug where the user's follow list could be erased on the first launch after importing a new key.
- Fixed a bug where you could post the same reply multiple times.
- Fixed an issue where profile pictures could be rendered with the wrong aspect ratio.

## [0.1 (35)] - 2023-04-19Z

- Added French translations. Thank you p2x@p2xco.de!
- Added Chinese (Traditional) and updated Chinese (Simplified) translations. Thank you rasputin@getalby.com!
- Added a logout button in the Settings menu.
- Minor performance improvements on Thread and Discover views.
- Updated the default list of users shown on the Discover tab.
- Fixed a bug where muted authors would show up on the Discover tab.
- Added an initial loading indicator when you first open the Home or Discover tabs.
- Added a logout button in the Settings menu.
- Fixed a bug where notes would be truncated but the Read More button would not be shown.
- Scrolling performance improvements
- Fixed a bug where notes would be truncated but the Read More button would not be shown.

## [0.1 (33)] - 2023-04-17Z

- Added a button to share the application logs in the Settings menu
- Automatically attach debug logs to support emails

## [0.1 (32)] - 2023-04-14Z

- More performance improvements on the Home tab.

Note:
- In this build you have to pull-to-refresh if you want to see new notes after the initial load of the Home or Discover tabs. 

## [0.1 (31)] - 2023-04-13Z

- Added a button to view raw event JSON in the options menu on notes.
- Fixed notes saying "so-and-so posted" at the top when it should say "so-and-so replied".
- Added code to load the note being replied to if we don't have it. 
- Improved performance on the home feed

## [0.1 (30)] - 2023-04-10Z

- Fixed a bug where the Read More button would show on notes when it didn't need to.
- Added Chinese (Simplified) translations (thanks rasputin@getalby.com!)
- Nos now requests delete events from relays.

## [0.1 (28)] - 2023-04-07Z

- Made all the built-in text in the app translatable. If you would like to help translate Nos let us know by emailing support@nos.social.

## [0.1 (27)] - 2023-04-05Z

- Minor performance improvements
- Fixed an occasional hang when publishing

## [0.1 (26)] - 2023-04-03Z

- Minor performance improvements on the Feed and Discover tabs

## [0.1 (25)] - 2023-03-31Z

- Fixed a bug where reply counts were displaying translation keys instead of the count

## [0.1 (24)] - 2023-03-31Z

- Added Crowdin integration for translation services. If you would like to help us translate Nos drop us a line at 
support@nos.social.
- Fixed several crashes.
- Fixed issue where the like button didn't turn orange when pressed.
- Fixed an issue where likes to replies were counted towards the root note.
- Added more aggressive caching of images.
- Minor performance improvements - more to come!

## [0.1 (23)] - 2023-03-25Z
- Add the option to copy web links on profile pages and notes.

## [0.1 (22)] - 2023-03-23Z
- Fixed a bug in the list of people you are following, where tapping on any name would show your own profile.

## [0.1 (21)] - 2023-03-23Z
- Fixed a bug where the user's profile name was not set after onboarding.
- Added a demo of the Universal Namespace when setting up your profile. 

## [0.1 (20)] - 2023-03-22Z
- Fixed some bugs in Universal Name login flow (onboarding flow fixes forthcoming)

## [0.1 (19)] - 2023-03-22Z
- Added a link to nostr.build on the New Note screen
- Added a demo flow for setting up a Universal Name on the Edit Profile screen.

## [0.1 (18)] - 2023-03-20Z
- Show the number of likes on notes

## [0.1 (17)] - 2023-03-20Z
- Minor performance improvements

## [0.1 (16)] - 2023-03-19Z
- Hide the text in private key text fields
- Hide replies from muted users
- Fixed an issue where your own replies would be shown on the notificaitons tab
- Added a launch screen
- Various styling updates
- Added an About screen to the side menu
- Added a Share Nos button to the side menu 

## [0.1 (15)] - 2023-03-18Z
- Added the ability to browse all notes from a single relay on the Discover tab.
- Added the ability to post a note to a single relay from the New Note screen.
- Support likes as described in NIP-25, make sure reply and parent likes are correct
- Show "posted" and "replied" headers on NoteCards
- Navigate to replied to note when tapping on reply from outside thread view
- Search by name on Discover view
- Fixed cards on the Discover tab all being the same size.
- Fixed a crash when deleting your key in Settings

## [0.1 (14)] - 2023-03-16Z
- Nos now reads and writes your mutes the mute list shared with other Nostr apps.

## [0.1 (13)] - 2023-03-15Z
- Fix all thread replies showing as out of network on first launch after installation.

## [0.1 (12)] - 2023-03-15Z
- Added NIP-05 field to Edit Profile page, lookup users using NIP-05 names in discover tab, tapping the NIP-05 name opens the domain in a new window.
- Delete notes
- More performance improvements centered around our relay communication
- Fix invisible tab bar
- Made placeholder text color same for all fields in profile edit view
- Add basic image rendering in Note cards
- UNS Support on Profile page
- Fix onboarding taps at bottom of screen causing screen to switch

Known Issues:
- Deleting your key in Settings causes the app to crash. But you are correctly taken into onboarding after relaunch.

## [0.1 (11)] - 2023-03-14Z
- Fixed thread view saying every reply is out of network
- reduced the number of requests we send to relays
- improved app performance
- fixed showing empty displayNames when name is set

## [0.1 (10)] - 2023-03-14Z
- Display a user's NIP-05 identifier on the profile page after making a web request to verify that it is correct 
- Fix blank home feed during first launch

## [0.1 (9)] - 2023-03-14Z
- Fixed a crash on launch when relay model was outdated.
- Fix your own posts showing as outside your network on a fresh install. 
- Add self-hosted PostHog analytics
- Render mentions on notifications tab
- Copy note text

Known issues:
- You may have to force quit the app and restart it to see everyone you follow on the Home Feed.

## [0.1 (8)] - 2023-03-13Z
- Fix translucent tab bar in the simulator.
- Connect to more relays to get user relay list after importing a key during onboarding
- Fix some bugs in thread views
- Show placeholder cards for messages outside 2 hops and allow the user to reveal them
- Support deprecated reply #e tag format
- Fixed an issue where older contact list and metadata events could overwrite new ones
- Styled onboarding views

## [0.1 (7)] - 2023-03-10Z
- Use only relays added in RelayView for sending and receiving events
- Add PostHog analytics
- Render note mentions in NoteCard
- Open an email compose view controller for support@nos.social 
- Fix duplicate note on a new post
- Add mute functionality
- Publish relay changes
- Recommended / default relays
- Added colors and Clarity City font throughout the app
- Show Discover tab after onboarding
- Fix crash on Mac
- Improved profile photo loading and added a cache
- Added code to compute a sensible default number of columns on the Discover tab
- Replaced moved relays tab to side menu, added New Post and Profile tabs
- Make links on notes tappable
- Fix newlines not rendering on notes
- Added timestamp to notes
- Update Discover feed algorithm to include people 2 hops from you.
- Fix infinite spinners on some avatars
- Edit profile

## [0.1 (6)] - 2023-03-08Z

- Fixed follow / unfollow sync
- Reduced number of REQ sent to relays
- Request profile metadata for users displayed on the Discover tab
- Cleanup RelayService
- Render user avatar on Profile screen
- Added support for threads in reply views
- Retry failed Event sends every 2 minutes (max 5 retries)
- Add basic notifications tab
- Filter the Home Feed down to root posts
- The profile view requests the latest events and metadata for the given user from the relays
- Add the ellipsis button to NoteCard and allow the user to copy the NIP-19 note ID of a note.
- Enabled button to copy user ID on Profile View
- Fixed UI freezes when using many relays by moving event processing to a background thread.
- Add a search bar to the discover tab that users can use to look up other users.
- On relay remove, send CLOSE to all subs then disconnect and delete socket
- Render user mentions in NoteCard
- Replace the warning message to tell the user never to share their private key with anyone.

## [0.1 (5)] 2023-03-02

- Added a Discover tab that shows all events from all relays.
- Core Data will now be wiped whenever we change the data model, which is often. This speeds up our development process, but you will have to re-enter your relays when this happens.
- Change the home feed so that it shows the CurrentUser's notes always.
- Preload sample_data into core data for DEBUG builds
- Added a screen to show all the replies to a note.
- Fixed empty home feed message so it doesn't overlay other views
- Change settings and onboarding to accept nsec-format private key
- Fixed app crash when no user is passed to HomeFeedView initializer
- Added ability to post a reply in thread view.
- Fixed READ MORE Button
- In the Discover tab, display a feed of interesting people

## [0.1 (4)] - 2023-02-24

- Added ability to delete relays on the Relays screen.
- Fix events not being signed correctly with a key generated during onboarding.
- Verify signatures on events.
- Request only events from user's Follows
- Follow / unfollow functionality
- Calculate reply count and display in NoteCard

## [0.1 (3)] - 2023-02-20Z

- Sync authors in HomeFeedView
- Added AvatarView for rendering profile pictures on NoteCards

## [0.1 (2)]

- Added conversion of hex keys to npub
- Add a basic New Post screen
- Save private key to keychain
- Parse and store contact list
- Add onboarding flow
- Copied MessageCard and MessageButton SwiftUI view from Planetary renaming Message to Note
- Added a basic profile screen

## [0.1 (1)]

- Parse and display Nostr events
- Read events from relays
- Sign and publish events to relays
- Add Settings view where you can put in your private key
- Added tab bar component and side menu with profile<|MERGE_RESOLUTION|>--- conflicted
+++ resolved
@@ -14,9 +14,6 @@
 - Added a new gallery view that’s currently behind a feature flag.
 - Removed the like and repost counts from the Main and Profile feeds.
 - Removed wss:// from relay addresses in lists and removed the need to prepend relay addresses with wss://.
-<<<<<<< HEAD
-- Added in-app profile photo editing.
-=======
 - Localized the quotation marks on the Notifications view.
 - Included the npub in the properties list sent to analytics. [skip-release-notes]
 - Replaced hard-coded color values. [skip-release-notes]
@@ -24,7 +21,7 @@
 - Added a new gallery view to display multiple links in a post. Currently behind the “Enable new media display” feature flag. [skip-release-notes]
 - Show single images and gallery view in the proper orientation. Currently behind the “Enable new media display” feature flag. [skip-release-notes]
 - Fixed typos in release notes. [skip-release-notes]
->>>>>>> e48c2eee
+- Added in-app profile photo editing.
 
 ## [0.1.25] - 2024-08-21Z
 
