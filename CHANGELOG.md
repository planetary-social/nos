# Changelog
All notable changes to this project will be documented in this file.

We define "Noteworthy changes" as 1) user-facing features or bugfixes 2) significant technical or architectural changes that contributors will notice. If your Pull Request does not contain any changes of this nature i.e. minor string/translation changes, patch releases of dependencies, refactoring, etc. then add the `Skip-Changelog` label. 

The format is based on [Keep a Changelog](https://keepachangelog.com/en/1.0.0/),
and this project adheres to [Semantic Versioning](https://semver.org/spec/v2.0.0.html).

## [Unreleased]
- Fixed follow / unfollow sync
- Reduced number of REQ sent to relays
<<<<<<< HEAD
- Request profile metadata for users displayed on the Discover tab
=======
- Cleanup RelayService
>>>>>>> 4573a8ec

## [0.1 (5)] 2023-03-02 

- Added a Discover tab that shows all events from all relays.
- Core Data will now be wiped whenever we change the data model, which is often. This speeds up our development process, but you will have to re-enter your relays when this happens.
- Change the home feed so that it shows the CurrentUser's notes always.
- Preload sample_data into core data for DEBUG builds
- Added a screen to show all the replies to a note.
- Fixed empty home feed message so it doesn't overlay other views
- Change settings and onboarding to accept nsec-format private key
- Fixed app crash when no user is passed to HomeFeedView initializer
- Added ability to post a reply in thread view.
- Fixed READ MORE Button
- Filter the Home Feed down to root posts
- In the Discover tab, display a feed of interesting people

## [0.1 (4)] - 2023-02-24

- Added ability to delete relays on the Relays screen.
- Fix events not being signed correctly with a key generated during onboarding.
- Verify signatures on events.
- Request only events from user's Follows
- Follow / unfollow functionality
- Calculate reply count and display in NoteCard

## [0.1 (3)] - 2023-02-20Z

- Sync authors in HomeFeedView
- Added AvatarView for rendering profile pictures on NoteCards

## [0.1 (2)]

- Added conversion of hex keys to npub
- Add a basic New Post screen
- Save private key to keychain
- Parse and store contact list
- Add onboarding flow
- Copied MessageCard and MessageButton SwiftUI view from Planetary renaming Message to Note
- Added a basic profile screen

## [0.1 (1)]

- Parse and display Nostr events
- Read events from relays
- Sign and publish events to relays
- Add Settings view where you can put in your private key
- Added tab bar component and side menu with profile<|MERGE_RESOLUTION|>--- conflicted
+++ resolved
@@ -9,11 +9,8 @@
 ## [Unreleased]
 - Fixed follow / unfollow sync
 - Reduced number of REQ sent to relays
-<<<<<<< HEAD
 - Request profile metadata for users displayed on the Discover tab
-=======
 - Cleanup RelayService
->>>>>>> 4573a8ec
 
 ## [0.1 (5)] 2023-03-02 
 
