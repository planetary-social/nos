--- conflicted
+++ resolved
@@ -11,6 +11,7 @@
 ## [Unreleased]
 
 ### Release Notes
+- Disable autocorrect on NoteComposer when running on macOS. [#1460](https://github.com/planetary-social/nos/issues/1460)
 
 ### Internal Changes
 - Temporarily remove Martin from the list of CODEOWNERS.
@@ -34,11 +35,7 @@
 - Added Delete Account UI. [#80](https://github.com/planetary-social/nos/issues/80)
 - Fixed issue where search results weren't sorted properly. [#1485](https://github.com/planetary-social/nos/issues/1485)
 - Delete all user data when logging out. [#1534](https://github.com/planetary-social/nos/issues/1534)
-<<<<<<< HEAD
-- Disable autocorrect on NoteComposer when running on macOS. [#1460](https://github.com/planetary-social/nos/issues/1460)
-=======
 - Publish empty metadata event and empty contact list on delete account. [#1530](https://github.com/planetary-social/nos/issues/1530)
->>>>>>> f126402f
 
 ### Internal Changes
 - Use NIP-92 media metadata to display media in the proper orientation. Currently behind the “Enable new media display” feature flag. [#1172](https://github.com/planetary-social/nos/issues/1172)
