# Changelog
All notable changes to this project will be documented in this file.

We define "Noteworthy changes" as 1) user-facing features or bugfixes 2) significant technical or architectural changes that contributors will notice. If your Pull Request does not contain any changes of this nature i.e. minor string/translation changes, patch releases of dependencies, refactoring, etc. then add the `Skip-Changelog` label. 

The format is based on [Keep a Changelog](https://keepachangelog.com/en/1.0.0/),
and this project adheres to [Semantic Versioning](https://semver.org/spec/v2.0.0.html).

## [Unreleased]

<<<<<<< HEAD
- Add special treatment for nostr.band when searching on the Discover tab. We are temporarily using nostr.band always and only for search, in addition to the user's normal relay list.
=======
- Detect identifiers of the form @npub1... in notes and link them to the associated profiles.
- Detect NIP-05 identifiers inserted in notes and link them to njump.
- Added "Send To Nos" private reporting to protect user privacy
>>>>>>> 4a12876b
- Discover tab now features authors in a variety of categories.
- Fixed an issue on Mac where the Edit Profile screen did not appear in some cases.
- Fixed an issue where registering a NIP-05 username field could fail silently.
- Fixed an issue where users named with valid urls were unable to be mentioned correctly.
- Fixed an issue where pasting an npub while composing a note created an invalid mention.
- Changed "Report note" button to "Flag this content"
- Changed "Report user" button to "Flag this user"
- We are now publishing the relay list when registering a new NIP-05 username so
that other users can find you more easily.

## [0.1.11] - 2024-04-18Z

- Added support for uploading videos when composing a note.
- Fixed an issue where reports for notes were treated as reports for profiles.
- Updated the Discover tab navigation bar to match new design.
- Updated the design of profile cards in search results and mentions search.

## [0.1.10] - 2024-04-12Z

- Fixed the tint color on the Profile screen.
- Added option to connect your existing NIP-05 username.
- Fixed a crash that often occurred after opening the app.
- In an effort to prioritize critical functionality, we are dropping support for light mode in the near term. If you have concerns about the remaining theme please reach out to us at support@nos.social

## [0.1.8] - 2024-04-03Z

- Add PrivacyInfo file to the project to comply with Apple's new requirements.
- Updated dark theme colors for card backgrounds, primary text, and secondary text.
- Added a new UI for replying to messages that allows attaching images and setting an expiration date.
- Fixed an issue where Profile pages could display little or no content.

## [0.1.7] - 2024-03-21Z

- Fix issue in Profile title bar that displayed NIP-05 incorrectly.
- Update font styles on Thread, Edit Profile, and Settings screens.
- Fix issue with uploading photos on Mac.
- Re-design the confirmation dialog that appears when you delete your NIP-05.
- Fixed a bug where liking a note could cause other notes to appear liked.
- Added a new UI for replying to messages that allows attaching images and setting an expiration date.
- Fixed an issue where the "Read more" button could display on notes that didn't need it.

## [0.1.6] - 2024-03-07Z

- Parse links and mentions in Profile's about (or bios)
- Show “Post a reply” field at the proper height initially, and allow it to expand as more text is entered.
- Tap the Like button on a note you’ve already liked to remove the Like.
- Display NIP-05 identifier in the Profile screen title bar.
- Added option to register nos.social usernames.
- Fixed issue where search results sometimes don’t appear.
- Disabled link to nip-05 server / url on author cards. 
- Fixed issue where paste menu did not appear when tapping in the Post Note view.
- Fixed intermittent crash when tapping Done after editing your profile.
- Fixed URL detection of raw domain names, such as “nos.social” (without the “http” prefix).
- Fixed the sort order of gallery media to match the order in the note.
- While composing a note, a space is now automatically inserted after any mention of a user or note to ensure it’s formatted correctly.

## [0.1.5] - 2024-02-14Z

- Fixed an issue where tapping the Feed tab did not scroll to the top of the Feed.
- Fixed an issue where tapping the Profile tab did not scroll to the top of the Profile.
- Search now starts automatically after entering three characters instead of one.

## [0.1.4] - 2024-01-31Z

- Show a message when we’re not finding search results.
- Fixed an issue where bad data in the contact list could break the home feed.
- Fixed a bug where the margins of root notes appeared incorrectly on Mac and iPad.
- Fixed a date localization issue.
- Optimized loading of the Notifications tab
- Updated suggested users for discovery tab. 
- Show the profile view when a search matches a valid User ID (npub).
- Added tabs to Profiles to filter posts.
- Fixed a bug that could cause the out of network warning to be shown on reposts in the stories view.
- Fixed a bug that prevented notes that failed to be published to be re-published again.
- Added pagination to the home feed.
- Fixed a bug that prevented reposted notes from loading sometimes.
- Fixed a bug that prevented profile photos and names from being downloaded.

## [0.1.2 (153)] - 2024-01-11Z

- Fixed a crash that sometimes occured when opening the profile view.
- Fixed a crash that sometimes occured when viewing a note.
- Migrate to Apple-native string catalog and codegen LocalizedStringResources with xcstrings-tool-plugin.
- Discover screen can now search notes by id.
- Added pagination to Profile screens.

## [0.1.1 (144)] - 2023-12-21Z

- Fixed a crash when opening the note composer.
- Fix localization of warning message when a note has been reported. (thanks @L!)
- Fixed contact list hydration bug where unfollows are not removed when follow counts do not change.
- Erase old notifications from the databse to keep disk usage low.

## [0.1 (101)] - 2023-12-15Z

- Fixed a bug where reposts wouldn't be displayed in the stories.
- Fixed a bug where the reports for authors of replies weren't being considered. 
- Localized relative times on note cards. (thanks @tyiu!)
- Added a context menu for the stories in the Home Feed to open the Profile.
- Add repost button to stories (thanks @maddiefuzz!)

## [0.1 (100)] - 2023-12-09Z

- Fixed some cases where a note's contents would never load.
- Update the color palette.
- Fix crash on Mac when opening new note view.

## [0.1 (99)] - 2023-12-07Z

- Fix profile pictures not loading after creating a new account.

## [0.1 (98)] - 2023-12-04Z

- Fixed a bug where the app could become unresponsive.

## [0.1 (97)] - 2023-12-01Z

- Added the option to copy the NIP-05 identifier when browsing a profile.
- Tapping on a tab bar icon can let you scroll to top.
- Fix an issue where reposts were not displaying correctly.

## [0.1 (96)] - 2023-11-28Z

- Fixed some performance issues for users who follow a large number of accounts.

## [0.1 (95)] - 2023-11-27Z

- Fixed a bug where a root note could be rendered as a reply
- Added the option to copy the text content while browsing a note.
- Fixed UI bugs when displaying the root note of replies.
- Keep track of read stories.
- Fix an issue where reposts were not displaying correctly.

## [0.1 (94)] - 2023-11-17Z

- Removed trailing slash from truncated URLs.
- Add a loading indicator to search results.
- Change the "Followed by" label on the profile screen to "Followers you know"
- Fixed a hang on startup.
- Fixed an issue where links couldn't be opened from the Home tab.
- Change the "Followed by" label on the profile screen to "Followers you know"
- Fixed an issue where the Profile view would always show "Following 0" for people you didn't follow.
- Fix delay in results immediately after opening the discover tab.
- Fixed the 3d card effect on the Notifications tab.
- Updated layout for search results and mention autocomplete cards.

## [0.1 (93)] - 2023-11-10Z

- Added a confirmation before reposting a note.
- Added the ability to delete your reposts by tapping the repost button again.
- Fixed some cases where deleted notes were still being displayed.
- Fixed a bug where notes, reposts, and author profiles could fail to load.
- Show truncated URLs in notes instead of hiding them completely.

## [0.1 (92)] - 2023-11-02Z

- Show reposts in stories.

## [0.1 (91)] - 2023-11-01Z

- Fix a bug where linking a Universal Name would overwrite your existing NIP-05.
- Fixed incorrect ellipsis applied to long notes.
- Changed note rendering to retain more newlines. 
- Show reposts in stories.
- Fixed a bug where notes, reposts, and author profiles could fail to load.
- Show truncated URLs in notes instead of hiding them completely.
- Keep track of read stories.
- Fixed a bug with autocorrect on Mac

## [0.1 (90)] - 2023-10-31Z

- Fixed a bug where notes, reposts, and author profiles could fail to load.

## [0.1 (89)] - 2023-10-31Z

- Added relay.causes.com to the list of recommended relays.

## [0.1 (88)] - 2023-10-27Z

- Added a content warning when a user you follow has reported the content
- Added toggles to the settings screen to disable report-based and network-based content warnings

## [0.1 (86)] - 2023-10-25Z

- Updated link previews in feed to use the stories ui with fixed height and carousel gallery. 
- Updated UI around displaying nested threads and displaying more context of conversations. 
- Changed inline images so we don't display the domain / size / file type for images
- Changed copied links to notes and authors to open in njump.me.
- Added the ability to initiate USBC transactions and check your balance if you have linked a Universal Name to your profile with an attached USBC wallet.
- Add "1 year" as an option when posting a disappearing message

## [0.1 (85)] - 2023-10-23Z

- Fixed missing secrets

## [0.1 (84)] - 2023-10-20Z

- Add Stories view to the Home Feed
- Fixed an issue where the app could become slow after searching for a user.
- Updated search results to show mutual followers and sort by the most followers in common.
- Change links to notes so that they don't display the long note id and instead it's a pretty link. 
- Redesigned the Universal Names registration flow
- Added more relays to the recommended list
- Added an icon to indicate expiring notes, and the timestamp they display is the time until they expire.

## [0.1 (83)] - 2023-10-16Z

- Fixed crash on launch
- Added a URL scheme to open the note composer: nos://note/new?contents=theContentsOfTheNote

## [0.1 (82)] - 2023-10-13Z

- Fixed a bug where profile changes wouldn't be published in some cases
- Fix a bug where the "Post" button wouldn't be shown when composing a reply on macOS
- Fix a bug where the mute list could be overwritten when muting someone
- Fixed aspect ratio on some profile photos
- Added 3d effect to note cards
- Added a URL scheme to open the note composer: nos://note/new?contents=theContentsOfTheNote

## [0.1 (81)] - 2023-09-30Z

- Fixed secrets that weren't included in build 79 and 80

## [0.1 (80)] - 2023-09-30Z

- Updated the design of the edit profile screen
- Fixed a hang on the profile screen

## [0.1 (79)] - 2023-09-22Z

- Added the ability to search for Mastodon usernames on the Discover tab. 
- Long form content is now displayed in the discover tab.
- Fixed a hang on the thread view.

## [0.1 (77)] - 2023-09-15Z

- App performance improvements

## [0.1 (76)] - 2023-09-08Z

- Minor crash fixes and optimizations

## [0.1 (75)] - 2023-09-01Z

- Fix an issue with the database cleanup script that was causing performance issues.
- Optimize loading of profile pictures

## [0.1 (73)] - 2023-08-25Z

- Fixed potential crashes when using Universal Names API.
- Fixed bug that rendered the empty notes message for a profile above the header box.
- Fixed bug that could potentially crash the app sometimes

## [0.1 (72)] - 2023-08-21Z

- Added support for pasting profile and note references when composing notes
- Pop screens from the navigation stack when tapping twice on the tab bar.
- Fixed the launch screen layout on iPad
- Fixed a small issue when mentioning profiles in the reply text box.
- Fixed a crash during onboarding
- Fixed a crash when following or muting a user
- Fixed crash when parsing malformed events.
- Fixed crash when parsing malformed contact lists.
- Added integration with our self-hosted Sentry crash reporting tool (no data shared with third parties)

## [0.1 (66)] - 2023-08-18Z

- Fixed crash when parsing malformed events.
- Fixed crash when parsing malformed contact lists.
- Added support for pasting profile and note references when composing notes
- Pop screens from the navigation stack when tapping twice on the tab bar.
- Fixed the launch screen layout on iPad
- Fixed a small issue when mentioning profiles in the reply text box.

## [0.1 (65)] - 2023-08-04Z

- Add a loading placeholder for note contents.
- Added automatic file uploads to nostr.build.
- Add list of followers and relays in the Profile screen.

## [0.1 (60)] - 2023-08-01Z

- Updated content report style based on the latest NIPs and fixed some bugs with reporting.
- Add a loading placeholder for note contents.
- Fixed the launch screen layout on iPad
- Multiple consecutive newlines will be replaced by a single new line in note content.
- Removed the screen to fill out profile information from onboarding and replaced it with a call to action in the sidebar. 
- Leading and trailing whitespace will no longer be rendered in note content.
- Removed the screen to fill out profile information from onboarding and replaced it with a call to action in the sidebar. 

## [0.1 (59)] - 2023-07-21Z

- Add a loading placeholder for note contents.
- Fixed several crashes.
- Added Dutch, Japanese, and Persian translations. Thanks matata, yutaro, and eru-desu! 
- Added some visual artists to the list of featured users.

## [0.1 (58)] - 2023-07-17Z

- Added better previews for urls shared in notes.

## [0.1 (57)] - 2023-07-17Z

- Fixed an issue where Nos couldn't find the user's key on startup.
- Fixed an issue where you could have duplicate relays: one with a trailing slash and one without.

## [0.1 (56)] - 2023-07-13Z

- Fixed high cpu usage when the app is idle

## [0.1 (55)] - 2023-07-12Z

- Fixed several bugs around muting users
- Added the number of connected relays at the top right corner of the Home Feed.
- Fixed a bug where expired messages could be published to relays that doesn't support them
- Added support for push notifications.

## [0.1 (53)] - 2023-07-03Z

- Added beta integration with the Universal Name System. Edit your profile to link your Universal Name to your Nostr profile.
- Updated design of the relay selector

## [0.1 (52)] - 2023-07-03Z

- Prevent muted authors from appearing in the Discover screen
- Added a confirmation dialog when deleting a note.

## [0.1 (51)] - 2023-06-16Z

- Updated design of the relay selector
- Fixed an issue where the Discover tab wouldn't show new content for a while after upgrading from build 49.

## [0.1 (50)] - 2023-06-15Z

- Added code to show the Discover tab when we haven't downloaded the user's follow list yet (like on first login or app reinstall).
- Improved reliability of loading reposts, user photos, and names.
- Fixed a bug where tapping on a note would open the associated image instead of the thread view.
- Fixed a bug where profile pages would not load in some cases.
- Improved performance of the relay manager.

## [0.1 (49)] - 2023-06-12Z

- More small optimizations to relay traffic and event parsing.

## [0.1 (48)] - 2023-06-12Z

- Requesting fewer events on Home and Discover tab to reduce the load on the db.

## [0.1 (47)] - 2023-06-09Z

- Improved performance of the relay manager.

## [0.1 (46)] - 2023-06-06Z

- Add the ability to report notes and profiles using NIP-32 labels and NIP-69 classification.
- Fixed a crash which occurs on some versions of MacOS when attempting to mention other users during post creation.
- Add the ability to search for users by name from the Discover tab
- Fixed a bug where the note options menu wouldn't show up sometimes.
- Strip whitespace and newline characters when parsing search box input on discover screen as npub.

## [0.1 (44)] - 2023-05-31Z

- Fixed several causes of profile pictures and reposts showing infinite spinners.
- Links to notes or profiles are now tappable.
- Filter logged user from Discover screen.
- Improved performance of posting notes.

## [0.1 (43)] - 2023-05-23Z

- Added German translations (thanks Peter!).
- Updated support email to support@nos.social
- Improved recognition of mentions inside a post

## [0.1 (42)] - 2023-05-16Z

- Added support for mentioning other users when composing a note.
- Fixed a bug where expired messages could be redownloaded from relays that don't delete them.
- Fixed a bug where you couldn't view the parent note of a reply when it was displayed at the top of the Thread view.

## [0.1 (41)] - 2023-05-11Z

- Fix link color on macOS

## [0.1 (40)] - 2023-05-10Z

- Add support for expiration dates when composing notes (please note: messages are not guaranteed to be deleted by relays or other apps)
- Increased the contrast of text in light mode
- Open links in an in-app web browser instead of Safari
- Fixed link detection in notes for URLs without a scheme (i.e. "https://")
- Made the reply button on notes easier to tap, and it now presents the keyboard when tapped.
- Increased the tap size of the ellipsis button on note cards.
- Added Spanish translations (thanks Martin!)
- Updated app icon
- Nos now displays kind 30023 long-form blog posts in the home and profile feeds.

## [0.1 (39)] - 2023-05-02Z

- Improved performance of loading replies
- The notifications tab now request more events from relays

## [0.1 (38)] - 2023-04-28Z

- Made the routine to delete old events more efficient and prevent it from deleting our own events. 
- Fixed a bug where you could post the same reply multiple times.

## [0.1 (37)] - 2023-04-27Z

- Performance improvements
- Added support for reposting notes.
- Fixed a bug where you could post the same reply multiple times.
- Fixed a bug where the user's follow list could be erased on the first launch after importing a new key.

## [0.1 (36)] - 2023-04-25Z

- Added support for reposting notes.
- Added Brazilian Portuguese translations (thanks Andressa!).
- Fixed the French and Traditional Chinese translations.
- Fixed a bug where the user's follow list could be erased on the first launch after importing a new key.
- Fixed a bug where you could post the same reply multiple times.
- Fixed an issue where profile pictures could be rendered with the wrong aspect ratio.

## [0.1 (35)] - 2023-04-19Z

- Added French translations. Thank you p2x@p2xco.de!
- Added Chinese (Traditional) and updated Chinese (Simplified) translations. Thank you rasputin@getalby.com!
- Added a logout button in the Settings menu.
- Minor performance improvements on Thread and Discover views.
- Updated the default list of users shown on the Discover tab.
- Fixed a bug where muted authors would show up on the Discover tab.
- Added an initial loading indicator when you first open the Home or Discover tabs.
- Added a logout button in the Settings menu.
- Fixed a bug where notes would be truncated but the Read More button would not be shown.
- Scrolling performance improvements
- Fixed a bug where notes would be truncated but the Read More button would not be shown.

## [0.1 (33)] - 2023-04-17Z

- Added a button to share the application logs in the Settings menu
- Automatically attach debug logs to support emails

## [0.1 (32)] - 2023-04-14Z

- More performance improvements on the Home tab.

Note:
- In this build you have to pull-to-refresh if you want to see new notes after the initial load of the Home or Discover tabs. 

## [0.1 (31)] - 2023-04-13Z

- Added a button to view raw event JSON in the options menu on notes.
- Fixed notes saying "so-and-so posted" at the top when it should say "so-and-so replied".
- Added code to load the note being replied to if we don't have it. 
- Improved performance on the home feed

## [0.1 (30)] - 2023-04-10Z

- Fixed a bug where the Read More button would show on notes when it didn't need to.
- Added Chinese (Simplified) translations (thanks rasputin@getalby.com!)
- Nos now requests delete events from relays.

## [0.1 (28)] - 2023-04-07Z

- Made all the built-in text in the app translatable. If you would like to help translate Nos let us know by emailing support@nos.social.

## [0.1 (27)] - 2023-04-05Z

- Minor performance improvements
- Fixed an occasional hang when publishing

## [0.1 (26)] - 2023-04-03Z

- Minor performance improvements on the Feed and Discover tabs

## [0.1 (25)] - 2023-03-31Z

- Fixed a bug where reply counts were displaying translation keys instead of the count

## [0.1 (24)] - 2023-03-31Z

- Added Crowdin integration for translation services. If you would like to help us translate Nos drop us a line at 
support@nos.social.
- Fixed several crashes.
- Fixed issue where the like button didn't turn orange when pressed.
- Fixed an issue where likes to replies were counted towards the root note.
- Added more aggressive caching of images.
- Minor performance improvements - more to come!

## [0.1 (23)] - 2023-03-25Z
- Add the option to copy web links on profile pages and notes.

## [0.1 (22)] - 2023-03-23Z
- Fixed a bug in the list of people you are following, where tapping on any name would show your own profile.

## [0.1 (21)] - 2023-03-23Z
- Fixed a bug where the user's profile name was not set after onboarding.
- Added a demo of the Universal Namespace when setting up your profile. 

## [0.1 (20)] - 2023-03-22Z
- Fixed some bugs in Universal Name login flow (onboarding flow fixes forthcoming)

## [0.1 (19)] - 2023-03-22Z
- Added a link to nostr.build on the New Note screen
- Added a demo flow for setting up a Universal Name on the Edit Profile screen.

## [0.1 (18)] - 2023-03-20Z
- Show the number of likes on notes

## [0.1 (17)] - 2023-03-20Z
- Minor performance improvements

## [0.1 (16)] - 2023-03-19Z
- Hide the text in private key text fields
- Hide replies from muted users
- Fixed an issue where your own replies would be shown on the notificaitons tab
- Added a launch screen
- Various styling updates
- Added an About screen to the side menu
- Added a Share Nos button to the side menu 

## [0.1 (15)] - 2023-03-18Z
- Added the ability to browse all notes from a single relay on the Discover tab.
- Added the ability to post a note to a single relay from the New Note screen.
- Support likes as described in NIP-25, make sure reply and parent likes are correct
- Show "posted" and "replied" headers on NoteCards
- Navigate to replied to note when tapping on reply from outside thread view
- Search by name on Discover view
- Fixed cards on the Discover tab all being the same size.
- Fixed a crash when deleting your key in Settings

## [0.1 (14)] - 2023-03-16Z
- Nos now reads and writes your mutes the mute list shared with other Nostr apps.

## [0.1 (13)] - 2023-03-15Z
- Fix all thread replies showing as out of network on first launch after installation.

## [0.1 (12)] - 2023-03-15Z
- Added NIP-05 field to Edit Profile page, lookup users using NIP-05 names in discover tab, tapping the NIP-05 name opens the domain in a new window.
- Delete notes
- More performance improvements centered around our relay communication
- Fix invisible tab bar
- Made placeholder text color same for all fields in profile edit view
- Add basic image rendering in Note cards
- UNS Support on Profile page
- Fix onboarding taps at bottom of screen causing screen to switch

Known Issues:
- Deleting your key in Settings causes the app to crash. But you are correctly taken into onboarding after relaunch.

## [0.1 (11)] - 2023-03-14Z
- Fixed thread view saying every reply is out of network
- reduced the number of requests we send to relays
- improved app performance
- fixed showing empty displayNames when name is set

## [0.1 (10)] - 2023-03-14Z
- Display a user's NIP-05 identifier on the profile page after making a web request to verify that it is correct 
- Fix blank home feed during first launch

## [0.1 (9)] - 2023-03-14Z
- Fixed a crash on launch when relay model was outdated.
- Fix your own posts showing as outside your network on a fresh install. 
- Add self-hosted PostHog analytics
- Render mentions on notifications tab
- Copy note text

Known issues:
- You may have to force quit the app and restart it to see everyone you follow on the Home Feed.

## [0.1 (8)] - 2023-03-13Z
- Fix translucent tab bar in the simulator.
- Connect to more relays to get user relay list after importing a key during onboarding
- Fix some bugs in thread views
- Show placeholder cards for messages outside 2 hops and allow the user to reveal them
- Support deprecated reply #e tag format
- Fixed an issue where older contact list and metadata events could overwrite new ones
- Styled onboarding views

## [0.1 (7)] - 2023-03-10Z
- Use only relays added in RelayView for sending and receiving events
- Add PostHog analytics
- Render note mentions in NoteCard
- Open an email compose view controller for support@nos.social 
- Fix duplicate note on a new post
- Add mute functionality
- Publish relay changes
- Recommended / default relays
- Added colors and Clarity City font throughout the app
- Show Discover tab after onboarding
- Fix crash on Mac
- Improved profile photo loading and added a cache
- Added code to compute a sensible default number of columns on the Discover tab
- Replaced moved relays tab to side menu, added New Post and Profile tabs
- Make links on notes tappable
- Fix newlines not rendering on notes
- Added timestamp to notes
- Update Discover feed algorithm to include people 2 hops from you.
- Fix infinite spinners on some avatars
- Edit profile

## [0.1 (6)] - 2023-03-08Z

- Fixed follow / unfollow sync
- Reduced number of REQ sent to relays
- Request profile metadata for users displayed on the Discover tab
- Cleanup RelayService
- Render user avatar on Profile screen
- Added support for threads in reply views
- Retry failed Event sends every 2 minutes (max 5 retries)
- Add basic notifications tab
- Filter the Home Feed down to root posts
- The profile view requests the latest events and metadata for the given user from the relays
- Add the ellipsis button to NoteCard and allow the user to copy the NIP-19 note ID of a note.
- Enabled button to copy user ID on Profile View
- Fixed UI freezes when using many relays by moving event processing to a background thread.
- Add a search bar to the discover tab that users can use to look up other users.
- On relay remove, send CLOSE to all subs then disconnect and delete socket
- Render user mentions in NoteCard
- Replace the warning message to tell the user never to share their private key with anyone.

## [0.1 (5)] 2023-03-02

- Added a Discover tab that shows all events from all relays.
- Core Data will now be wiped whenever we change the data model, which is often. This speeds up our development process, but you will have to re-enter your relays when this happens.
- Change the home feed so that it shows the CurrentUser's notes always.
- Preload sample_data into core data for DEBUG builds
- Added a screen to show all the replies to a note.
- Fixed empty home feed message so it doesn't overlay other views
- Change settings and onboarding to accept nsec-format private key
- Fixed app crash when no user is passed to HomeFeedView initializer
- Added ability to post a reply in thread view.
- Fixed READ MORE Button
- In the Discover tab, display a feed of interesting people

## [0.1 (4)] - 2023-02-24

- Added ability to delete relays on the Relays screen.
- Fix events not being signed correctly with a key generated during onboarding.
- Verify signatures on events.
- Request only events from user's Follows
- Follow / unfollow functionality
- Calculate reply count and display in NoteCard

## [0.1 (3)] - 2023-02-20Z

- Sync authors in HomeFeedView
- Added AvatarView for rendering profile pictures on NoteCards

## [0.1 (2)]

- Added conversion of hex keys to npub
- Add a basic New Post screen
- Save private key to keychain
- Parse and store contact list
- Add onboarding flow
- Copied MessageCard and MessageButton SwiftUI view from Planetary renaming Message to Note
- Added a basic profile screen

## [0.1 (1)]

- Parse and display Nostr events
- Read events from relays
- Sign and publish events to relays
- Add Settings view where you can put in your private key
- Added tab bar component and side menu with profile<|MERGE_RESOLUTION|>--- conflicted
+++ resolved
@@ -8,13 +8,10 @@
 
 ## [Unreleased]
 
-<<<<<<< HEAD
 - Add special treatment for nostr.band when searching on the Discover tab. We are temporarily using nostr.band always and only for search, in addition to the user's normal relay list.
-=======
 - Detect identifiers of the form @npub1... in notes and link them to the associated profiles.
 - Detect NIP-05 identifiers inserted in notes and link them to njump.
 - Added "Send To Nos" private reporting to protect user privacy
->>>>>>> 4a12876b
 - Discover tab now features authors in a variety of categories.
 - Fixed an issue on Mac where the Edit Profile screen did not appear in some cases.
 - Fixed an issue where registering a NIP-05 username field could fail silently.
