--- conflicted
+++ resolved
@@ -8,11 +8,8 @@
 
 ## [Unreleased]
 
-<<<<<<< HEAD
 - Add a Tap to Refresh button in empty profiles.
-=======
 - Update the reply count shown below each Note in a Feed.
->>>>>>> b59cc3ac
 - Removed follower count from profile screen.
 - Fixed deep linking to profiles and notes.
 - Fixed issue where some nostr:nprofile references did not appear as links.
