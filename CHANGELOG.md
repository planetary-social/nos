# Changelog
All notable changes to this project will be documented in this file.

We define "Noteworthy changes" as 1) user-facing features or bugfixes 2) significant technical or architectural changes that contributors will notice. If your Pull Request does not contain any changes of this nature i.e. minor string/translation changes, patch releases of dependencies, refactoring, etc. then add the `Skip-Changelog` label. 

The format is based on [Keep a Changelog](https://keepachangelog.com/en/1.0.0/),
and this project adheres to [Semantic Versioning](https://semver.org/spec/v2.0.0.html).

## [Unreleased]

<<<<<<< HEAD
- Added support for opening njump.me content in Nos.
- Fixed a crash on logout
=======
- Fixed an issue where NIP-05 could appear as invalid.

## [0.1.16] - 2024-05-31Z

- Added feedback to the copy button in Settings.
- Fixed an issue where photos and videos could not be uploaded.
- Fixed a crash on logout.
>>>>>>> 23e330fc

## [0.1.15] - 2024-05-29Z

- Redesigned the Profile screen.
- Improved performance in various parts of the app for users with large follow lists.
- Fixed an issue where deleted notes still appeared in the Profile’s Notes view.
- Sorted the featured profiles in the Discover tab.
- Switched from Reportinator to Tagr bot for content labeling.
- Discover tab now features new accounts.

## [0.1.14] - 2024-05-22Z

- Added the author's name to profile cards on the Discover tab and search results. 
- Added a delay when trying to reopen a websocket that had previously closed with an error.
- Updated the icon that appears when following a user.

## [0.1.13] - 2024-05-15Z

- On the Profile screen, open a sheet to display the full bio. 
- Fixed an issue where "Share logs" wasn't working.
- Discover tab: Center the category buttons.
- Discover tab: Remove placeholder categories and people.

## [0.1.12] - 2024-05-07Z

- Open Profiles when tapping on a NIP-05 username reference in a note.
- Add special treatment for nostr.band when searching on the Discover tab. We are temporarily using nostr.band always and only for search, in addition to the user's normal relay list.
- Detect identifiers of the form @npub1... in notes and link them to the associated profiles.
- Detect NIP-05 identifiers inserted in notes and link them to njump.
- Fixed duplicate text in content warnings
- Added "Send To Nos" private reporting to protect user privacy
- Discover tab now features authors in a variety of categories.
- Fixed an issue on Mac where the Edit Profile screen did not appear in some cases.
- Fixed an issue where registering a NIP-05 username field could fail silently.
- Fixed an issue where users named with valid urls were unable to be mentioned correctly.
- Fixed an issue where pasting an npub while composing a note created an invalid mention.
- Changed "Report note" button to "Flag this content"
- Changed "Report user" button to "Flag this user"
- Updated options for "Flag this user"
- We are now publishing the relay list when registering a new NIP-05 username so
that other users can find you more easily.

## [0.1.11] - 2024-04-18Z

- Added support for uploading videos when composing a note.
- Fixed an issue where reports for notes were treated as reports for profiles.
- Updated the Discover tab navigation bar to match new design.
- Updated the design of profile cards in search results and mentions search.

## [0.1.10] - 2024-04-12Z

- Fixed the tint color on the Profile screen.
- Added option to connect your existing NIP-05 username.
- Fixed a crash that often occurred after opening the app.
- In an effort to prioritize critical functionality, we are dropping support for light mode in the near term. If you have concerns about the remaining theme please reach out to us at support@nos.social

## [0.1.8] - 2024-04-03Z

- Add PrivacyInfo file to the project to comply with Apple's new requirements.
- Updated dark theme colors for card backgrounds, primary text, and secondary text.
- Added a new UI for replying to messages that allows attaching images and setting an expiration date.
- Fixed an issue where Profile pages could display little or no content.

## [0.1.7] - 2024-03-21Z

- Fix issue in Profile title bar that displayed NIP-05 incorrectly.
- Update font styles on Thread, Edit Profile, and Settings screens.
- Fix issue with uploading photos on Mac.
- Re-design the confirmation dialog that appears when you delete your NIP-05.
- Fixed a bug where liking a note could cause other notes to appear liked.
- Added a new UI for replying to messages that allows attaching images and setting an expiration date.
- Fixed an issue where the "Read more" button could display on notes that didn't need it.

## [0.1.6] - 2024-03-07Z

- Parse links and mentions in Profile's about (or bios)
- Show “Post a reply” field at the proper height initially, and allow it to expand as more text is entered.
- Tap the Like button on a note you’ve already liked to remove the Like.
- Display NIP-05 identifier in the Profile screen title bar.
- Added option to register nos.social usernames.
- Fixed issue where search results sometimes don’t appear.
- Disabled link to nip-05 server / url on author cards. 
- Fixed issue where paste menu did not appear when tapping in the Post Note view.
- Fixed intermittent crash when tapping Done after editing your profile.
- Fixed URL detection of raw domain names, such as “nos.social” (without the “http” prefix).
- Fixed the sort order of gallery media to match the order in the note.
- While composing a note, a space is now automatically inserted after any mention of a user or note to ensure it’s formatted correctly.

## [0.1.5] - 2024-02-14Z

- Fixed an issue where tapping the Feed tab did not scroll to the top of the Feed.
- Fixed an issue where tapping the Profile tab did not scroll to the top of the Profile.
- Search now starts automatically after entering three characters instead of one.

## [0.1.4] - 2024-01-31Z

- Show a message when we’re not finding search results.
- Fixed an issue where bad data in the contact list could break the home feed.
- Fixed a bug where the margins of root notes appeared incorrectly on Mac and iPad.
- Fixed a date localization issue.
- Optimized loading of the Notifications tab
- Updated suggested users for discovery tab. 
- Show the profile view when a search matches a valid User ID (npub).
- Added tabs to Profiles to filter posts.
- Fixed a bug that could cause the out of network warning to be shown on reposts in the stories view.
- Fixed a bug that prevented notes that failed to be published to be re-published again.
- Added pagination to the home feed.
- Fixed a bug that prevented reposted notes from loading sometimes.
- Fixed a bug that prevented profile photos and names from being downloaded.

## [0.1.2 (153)] - 2024-01-11Z

- Fixed a crash that sometimes occured when opening the profile view.
- Fixed a crash that sometimes occured when viewing a note.
- Migrate to Apple-native string catalog and codegen LocalizedStringResources with xcstrings-tool-plugin.
- Discover screen can now search notes by id.
- Added pagination to Profile screens.

## [0.1.1 (144)] - 2023-12-21Z

- Fixed a crash when opening the note composer.
- Fix localization of warning message when a note has been reported. (thanks @L!)
- Fixed contact list hydration bug where unfollows are not removed when follow counts do not change.
- Erase old notifications from the databse to keep disk usage low.

## [0.1 (101)] - 2023-12-15Z

- Fixed a bug where reposts wouldn't be displayed in the stories.
- Fixed a bug where the reports for authors of replies weren't being considered. 
- Localized relative times on note cards. (thanks @tyiu!)
- Added a context menu for the stories in the Home Feed to open the Profile.
- Add repost button to stories (thanks @maddiefuzz!)

## [0.1 (100)] - 2023-12-09Z

- Fixed some cases where a note's contents would never load.
- Update the color palette.
- Fix crash on Mac when opening new note view.

## [0.1 (99)] - 2023-12-07Z

- Fix profile pictures not loading after creating a new account.

## [0.1 (98)] - 2023-12-04Z

- Fixed a bug where the app could become unresponsive.

## [0.1 (97)] - 2023-12-01Z

- Added the option to copy the NIP-05 identifier when browsing a profile.
- Tapping on a tab bar icon can let you scroll to top.
- Fix an issue where reposts were not displaying correctly.

## [0.1 (96)] - 2023-11-28Z

- Fixed some performance issues for users who follow a large number of accounts.

## [0.1 (95)] - 2023-11-27Z

- Fixed a bug where a root note could be rendered as a reply
- Added the option to copy the text content while browsing a note.
- Fixed UI bugs when displaying the root note of replies.
- Keep track of read stories.
- Fix an issue where reposts were not displaying correctly.

## [0.1 (94)] - 2023-11-17Z

- Removed trailing slash from truncated URLs.
- Add a loading indicator to search results.
- Change the "Followed by" label on the profile screen to "Followers you know"
- Fixed a hang on startup.
- Fixed an issue where links couldn't be opened from the Home tab.
- Change the "Followed by" label on the profile screen to "Followers you know"
- Fixed an issue where the Profile view would always show "Following 0" for people you didn't follow.
- Fix delay in results immediately after opening the discover tab.
- Fixed the 3d card effect on the Notifications tab.
- Updated layout for search results and mention autocomplete cards.

## [0.1 (93)] - 2023-11-10Z

- Added a confirmation before reposting a note.
- Added the ability to delete your reposts by tapping the repost button again.
- Fixed some cases where deleted notes were still being displayed.
- Fixed a bug where notes, reposts, and author profiles could fail to load.
- Show truncated URLs in notes instead of hiding them completely.

## [0.1 (92)] - 2023-11-02Z

- Show reposts in stories.

## [0.1 (91)] - 2023-11-01Z

- Fix a bug where linking a Universal Name would overwrite your existing NIP-05.
- Fixed incorrect ellipsis applied to long notes.
- Changed note rendering to retain more newlines. 
- Show reposts in stories.
- Fixed a bug where notes, reposts, and author profiles could fail to load.
- Show truncated URLs in notes instead of hiding them completely.
- Keep track of read stories.
- Fixed a bug with autocorrect on Mac

## [0.1 (90)] - 2023-10-31Z

- Fixed a bug where notes, reposts, and author profiles could fail to load.

## [0.1 (89)] - 2023-10-31Z

- Added relay.causes.com to the list of recommended relays.

## [0.1 (88)] - 2023-10-27Z

- Added a content warning when a user you follow has reported the content
- Added toggles to the settings screen to disable report-based and network-based content warnings

## [0.1 (86)] - 2023-10-25Z

- Updated link previews in feed to use the stories ui with fixed height and carousel gallery. 
- Updated UI around displaying nested threads and displaying more context of conversations. 
- Changed inline images so we don't display the domain / size / file type for images
- Changed copied links to notes and authors to open in njump.me.
- Added the ability to initiate USBC transactions and check your balance if you have linked a Universal Name to your profile with an attached USBC wallet.
- Add "1 year" as an option when posting a disappearing message

## [0.1 (85)] - 2023-10-23Z

- Fixed missing secrets

## [0.1 (84)] - 2023-10-20Z

- Add Stories view to the Home Feed
- Fixed an issue where the app could become slow after searching for a user.
- Updated search results to show mutual followers and sort by the most followers in common.
- Change links to notes so that they don't display the long note id and instead it's a pretty link. 
- Redesigned the Universal Names registration flow
- Added more relays to the recommended list
- Added an icon to indicate expiring notes, and the timestamp they display is the time until they expire.

## [0.1 (83)] - 2023-10-16Z

- Fixed crash on launch
- Added a URL scheme to open the note composer: nos://note/new?contents=theContentsOfTheNote

## [0.1 (82)] - 2023-10-13Z

- Fixed a bug where profile changes wouldn't be published in some cases
- Fix a bug where the "Post" button wouldn't be shown when composing a reply on macOS
- Fix a bug where the mute list could be overwritten when muting someone
- Fixed aspect ratio on some profile photos
- Added 3d effect to note cards
- Added a URL scheme to open the note composer: nos://note/new?contents=theContentsOfTheNote

## [0.1 (81)] - 2023-09-30Z

- Fixed secrets that weren't included in build 79 and 80

## [0.1 (80)] - 2023-09-30Z

- Updated the design of the edit profile screen
- Fixed a hang on the profile screen

## [0.1 (79)] - 2023-09-22Z

- Added the ability to search for Mastodon usernames on the Discover tab. 
- Long form content is now displayed in the discover tab.
- Fixed a hang on the thread view.

## [0.1 (77)] - 2023-09-15Z

- App performance improvements

## [0.1 (76)] - 2023-09-08Z

- Minor crash fixes and optimizations

## [0.1 (75)] - 2023-09-01Z

- Fix an issue with the database cleanup script that was causing performance issues.
- Optimize loading of profile pictures

## [0.1 (73)] - 2023-08-25Z

- Fixed potential crashes when using Universal Names API.
- Fixed bug that rendered the empty notes message for a profile above the header box.
- Fixed bug that could potentially crash the app sometimes

## [0.1 (72)] - 2023-08-21Z

- Added support for pasting profile and note references when composing notes
- Pop screens from the navigation stack when tapping twice on the tab bar.
- Fixed the launch screen layout on iPad
- Fixed a small issue when mentioning profiles in the reply text box.
- Fixed a crash during onboarding
- Fixed a crash when following or muting a user
- Fixed crash when parsing malformed events.
- Fixed crash when parsing malformed contact lists.
- Added integration with our self-hosted Sentry crash reporting tool (no data shared with third parties)

## [0.1 (66)] - 2023-08-18Z

- Fixed crash when parsing malformed events.
- Fixed crash when parsing malformed contact lists.
- Added support for pasting profile and note references when composing notes
- Pop screens from the navigation stack when tapping twice on the tab bar.
- Fixed the launch screen layout on iPad
- Fixed a small issue when mentioning profiles in the reply text box.

## [0.1 (65)] - 2023-08-04Z

- Add a loading placeholder for note contents.
- Added automatic file uploads to nostr.build.
- Add list of followers and relays in the Profile screen.

## [0.1 (60)] - 2023-08-01Z

- Updated content report style based on the latest NIPs and fixed some bugs with reporting.
- Add a loading placeholder for note contents.
- Fixed the launch screen layout on iPad
- Multiple consecutive newlines will be replaced by a single new line in note content.
- Removed the screen to fill out profile information from onboarding and replaced it with a call to action in the sidebar. 
- Leading and trailing whitespace will no longer be rendered in note content.
- Removed the screen to fill out profile information from onboarding and replaced it with a call to action in the sidebar. 

## [0.1 (59)] - 2023-07-21Z

- Add a loading placeholder for note contents.
- Fixed several crashes.
- Added Dutch, Japanese, and Persian translations. Thanks matata, yutaro, and eru-desu! 
- Added some visual artists to the list of featured users.

## [0.1 (58)] - 2023-07-17Z

- Added better previews for urls shared in notes.

## [0.1 (57)] - 2023-07-17Z

- Fixed an issue where Nos couldn't find the user's key on startup.
- Fixed an issue where you could have duplicate relays: one with a trailing slash and one without.

## [0.1 (56)] - 2023-07-13Z

- Fixed high cpu usage when the app is idle

## [0.1 (55)] - 2023-07-12Z

- Fixed several bugs around muting users
- Added the number of connected relays at the top right corner of the Home Feed.
- Fixed a bug where expired messages could be published to relays that doesn't support them
- Added support for push notifications.

## [0.1 (53)] - 2023-07-03Z

- Added beta integration with the Universal Name System. Edit your profile to link your Universal Name to your Nostr profile.
- Updated design of the relay selector

## [0.1 (52)] - 2023-07-03Z

- Prevent muted authors from appearing in the Discover screen
- Added a confirmation dialog when deleting a note.

## [0.1 (51)] - 2023-06-16Z

- Updated design of the relay selector
- Fixed an issue where the Discover tab wouldn't show new content for a while after upgrading from build 49.

## [0.1 (50)] - 2023-06-15Z

- Added code to show the Discover tab when we haven't downloaded the user's follow list yet (like on first login or app reinstall).
- Improved reliability of loading reposts, user photos, and names.
- Fixed a bug where tapping on a note would open the associated image instead of the thread view.
- Fixed a bug where profile pages would not load in some cases.
- Improved performance of the relay manager.

## [0.1 (49)] - 2023-06-12Z

- More small optimizations to relay traffic and event parsing.

## [0.1 (48)] - 2023-06-12Z

- Requesting fewer events on Home and Discover tab to reduce the load on the db.

## [0.1 (47)] - 2023-06-09Z

- Improved performance of the relay manager.

## [0.1 (46)] - 2023-06-06Z

- Add the ability to report notes and profiles using NIP-32 labels and NIP-69 classification.
- Fixed a crash which occurs on some versions of MacOS when attempting to mention other users during post creation.
- Add the ability to search for users by name from the Discover tab
- Fixed a bug where the note options menu wouldn't show up sometimes.
- Strip whitespace and newline characters when parsing search box input on discover screen as npub.

## [0.1 (44)] - 2023-05-31Z

- Fixed several causes of profile pictures and reposts showing infinite spinners.
- Links to notes or profiles are now tappable.
- Filter logged user from Discover screen.
- Improved performance of posting notes.

## [0.1 (43)] - 2023-05-23Z

- Added German translations (thanks Peter!).
- Updated support email to support@nos.social
- Improved recognition of mentions inside a post

## [0.1 (42)] - 2023-05-16Z

- Added support for mentioning other users when composing a note.
- Fixed a bug where expired messages could be redownloaded from relays that don't delete them.
- Fixed a bug where you couldn't view the parent note of a reply when it was displayed at the top of the Thread view.

## [0.1 (41)] - 2023-05-11Z

- Fix link color on macOS

## [0.1 (40)] - 2023-05-10Z

- Add support for expiration dates when composing notes (please note: messages are not guaranteed to be deleted by relays or other apps)
- Increased the contrast of text in light mode
- Open links in an in-app web browser instead of Safari
- Fixed link detection in notes for URLs without a scheme (i.e. "https://")
- Made the reply button on notes easier to tap, and it now presents the keyboard when tapped.
- Increased the tap size of the ellipsis button on note cards.
- Added Spanish translations (thanks Martin!)
- Updated app icon
- Nos now displays kind 30023 long-form blog posts in the home and profile feeds.

## [0.1 (39)] - 2023-05-02Z

- Improved performance of loading replies
- The notifications tab now request more events from relays

## [0.1 (38)] - 2023-04-28Z

- Made the routine to delete old events more efficient and prevent it from deleting our own events. 
- Fixed a bug where you could post the same reply multiple times.

## [0.1 (37)] - 2023-04-27Z

- Performance improvements
- Added support for reposting notes.
- Fixed a bug where you could post the same reply multiple times.
- Fixed a bug where the user's follow list could be erased on the first launch after importing a new key.

## [0.1 (36)] - 2023-04-25Z

- Added support for reposting notes.
- Added Brazilian Portuguese translations (thanks Andressa!).
- Fixed the French and Traditional Chinese translations.
- Fixed a bug where the user's follow list could be erased on the first launch after importing a new key.
- Fixed a bug where you could post the same reply multiple times.
- Fixed an issue where profile pictures could be rendered with the wrong aspect ratio.

## [0.1 (35)] - 2023-04-19Z

- Added French translations. Thank you p2x@p2xco.de!
- Added Chinese (Traditional) and updated Chinese (Simplified) translations. Thank you rasputin@getalby.com!
- Added a logout button in the Settings menu.
- Minor performance improvements on Thread and Discover views.
- Updated the default list of users shown on the Discover tab.
- Fixed a bug where muted authors would show up on the Discover tab.
- Added an initial loading indicator when you first open the Home or Discover tabs.
- Added a logout button in the Settings menu.
- Fixed a bug where notes would be truncated but the Read More button would not be shown.
- Scrolling performance improvements
- Fixed a bug where notes would be truncated but the Read More button would not be shown.

## [0.1 (33)] - 2023-04-17Z

- Added a button to share the application logs in the Settings menu
- Automatically attach debug logs to support emails

## [0.1 (32)] - 2023-04-14Z

- More performance improvements on the Home tab.

Note:
- In this build you have to pull-to-refresh if you want to see new notes after the initial load of the Home or Discover tabs. 

## [0.1 (31)] - 2023-04-13Z

- Added a button to view raw event JSON in the options menu on notes.
- Fixed notes saying "so-and-so posted" at the top when it should say "so-and-so replied".
- Added code to load the note being replied to if we don't have it. 
- Improved performance on the home feed

## [0.1 (30)] - 2023-04-10Z

- Fixed a bug where the Read More button would show on notes when it didn't need to.
- Added Chinese (Simplified) translations (thanks rasputin@getalby.com!)
- Nos now requests delete events from relays.

## [0.1 (28)] - 2023-04-07Z

- Made all the built-in text in the app translatable. If you would like to help translate Nos let us know by emailing support@nos.social.

## [0.1 (27)] - 2023-04-05Z

- Minor performance improvements
- Fixed an occasional hang when publishing

## [0.1 (26)] - 2023-04-03Z

- Minor performance improvements on the Feed and Discover tabs

## [0.1 (25)] - 2023-03-31Z

- Fixed a bug where reply counts were displaying translation keys instead of the count

## [0.1 (24)] - 2023-03-31Z

- Added Crowdin integration for translation services. If you would like to help us translate Nos drop us a line at 
support@nos.social.
- Fixed several crashes.
- Fixed issue where the like button didn't turn orange when pressed.
- Fixed an issue where likes to replies were counted towards the root note.
- Added more aggressive caching of images.
- Minor performance improvements - more to come!

## [0.1 (23)] - 2023-03-25Z
- Add the option to copy web links on profile pages and notes.

## [0.1 (22)] - 2023-03-23Z
- Fixed a bug in the list of people you are following, where tapping on any name would show your own profile.

## [0.1 (21)] - 2023-03-23Z
- Fixed a bug where the user's profile name was not set after onboarding.
- Added a demo of the Universal Namespace when setting up your profile. 

## [0.1 (20)] - 2023-03-22Z
- Fixed some bugs in Universal Name login flow (onboarding flow fixes forthcoming)

## [0.1 (19)] - 2023-03-22Z
- Added a link to nostr.build on the New Note screen
- Added a demo flow for setting up a Universal Name on the Edit Profile screen.

## [0.1 (18)] - 2023-03-20Z
- Show the number of likes on notes

## [0.1 (17)] - 2023-03-20Z
- Minor performance improvements

## [0.1 (16)] - 2023-03-19Z
- Hide the text in private key text fields
- Hide replies from muted users
- Fixed an issue where your own replies would be shown on the notificaitons tab
- Added a launch screen
- Various styling updates
- Added an About screen to the side menu
- Added a Share Nos button to the side menu 

## [0.1 (15)] - 2023-03-18Z
- Added the ability to browse all notes from a single relay on the Discover tab.
- Added the ability to post a note to a single relay from the New Note screen.
- Support likes as described in NIP-25, make sure reply and parent likes are correct
- Show "posted" and "replied" headers on NoteCards
- Navigate to replied to note when tapping on reply from outside thread view
- Search by name on Discover view
- Fixed cards on the Discover tab all being the same size.
- Fixed a crash when deleting your key in Settings

## [0.1 (14)] - 2023-03-16Z
- Nos now reads and writes your mutes the mute list shared with other Nostr apps.

## [0.1 (13)] - 2023-03-15Z
- Fix all thread replies showing as out of network on first launch after installation.

## [0.1 (12)] - 2023-03-15Z
- Added NIP-05 field to Edit Profile page, lookup users using NIP-05 names in discover tab, tapping the NIP-05 name opens the domain in a new window.
- Delete notes
- More performance improvements centered around our relay communication
- Fix invisible tab bar
- Made placeholder text color same for all fields in profile edit view
- Add basic image rendering in Note cards
- UNS Support on Profile page
- Fix onboarding taps at bottom of screen causing screen to switch

Known Issues:
- Deleting your key in Settings causes the app to crash. But you are correctly taken into onboarding after relaunch.

## [0.1 (11)] - 2023-03-14Z
- Fixed thread view saying every reply is out of network
- reduced the number of requests we send to relays
- improved app performance
- fixed showing empty displayNames when name is set

## [0.1 (10)] - 2023-03-14Z
- Display a user's NIP-05 identifier on the profile page after making a web request to verify that it is correct 
- Fix blank home feed during first launch

## [0.1 (9)] - 2023-03-14Z
- Fixed a crash on launch when relay model was outdated.
- Fix your own posts showing as outside your network on a fresh install. 
- Add self-hosted PostHog analytics
- Render mentions on notifications tab
- Copy note text

Known issues:
- You may have to force quit the app and restart it to see everyone you follow on the Home Feed.

## [0.1 (8)] - 2023-03-13Z
- Fix translucent tab bar in the simulator.
- Connect to more relays to get user relay list after importing a key during onboarding
- Fix some bugs in thread views
- Show placeholder cards for messages outside 2 hops and allow the user to reveal them
- Support deprecated reply #e tag format
- Fixed an issue where older contact list and metadata events could overwrite new ones
- Styled onboarding views

## [0.1 (7)] - 2023-03-10Z
- Use only relays added in RelayView for sending and receiving events
- Add PostHog analytics
- Render note mentions in NoteCard
- Open an email compose view controller for support@nos.social 
- Fix duplicate note on a new post
- Add mute functionality
- Publish relay changes
- Recommended / default relays
- Added colors and Clarity City font throughout the app
- Show Discover tab after onboarding
- Fix crash on Mac
- Improved profile photo loading and added a cache
- Added code to compute a sensible default number of columns on the Discover tab
- Replaced moved relays tab to side menu, added New Post and Profile tabs
- Make links on notes tappable
- Fix newlines not rendering on notes
- Added timestamp to notes
- Update Discover feed algorithm to include people 2 hops from you.
- Fix infinite spinners on some avatars
- Edit profile

## [0.1 (6)] - 2023-03-08Z

- Fixed follow / unfollow sync
- Reduced number of REQ sent to relays
- Request profile metadata for users displayed on the Discover tab
- Cleanup RelayService
- Render user avatar on Profile screen
- Added support for threads in reply views
- Retry failed Event sends every 2 minutes (max 5 retries)
- Add basic notifications tab
- Filter the Home Feed down to root posts
- The profile view requests the latest events and metadata for the given user from the relays
- Add the ellipsis button to NoteCard and allow the user to copy the NIP-19 note ID of a note.
- Enabled button to copy user ID on Profile View
- Fixed UI freezes when using many relays by moving event processing to a background thread.
- Add a search bar to the discover tab that users can use to look up other users.
- On relay remove, send CLOSE to all subs then disconnect and delete socket
- Render user mentions in NoteCard
- Replace the warning message to tell the user never to share their private key with anyone.

## [0.1 (5)] 2023-03-02

- Added a Discover tab that shows all events from all relays.
- Core Data will now be wiped whenever we change the data model, which is often. This speeds up our development process, but you will have to re-enter your relays when this happens.
- Change the home feed so that it shows the CurrentUser's notes always.
- Preload sample_data into core data for DEBUG builds
- Added a screen to show all the replies to a note.
- Fixed empty home feed message so it doesn't overlay other views
- Change settings and onboarding to accept nsec-format private key
- Fixed app crash when no user is passed to HomeFeedView initializer
- Added ability to post a reply in thread view.
- Fixed READ MORE Button
- In the Discover tab, display a feed of interesting people

## [0.1 (4)] - 2023-02-24

- Added ability to delete relays on the Relays screen.
- Fix events not being signed correctly with a key generated during onboarding.
- Verify signatures on events.
- Request only events from user's Follows
- Follow / unfollow functionality
- Calculate reply count and display in NoteCard

## [0.1 (3)] - 2023-02-20Z

- Sync authors in HomeFeedView
- Added AvatarView for rendering profile pictures on NoteCards

## [0.1 (2)]

- Added conversion of hex keys to npub
- Add a basic New Post screen
- Save private key to keychain
- Parse and store contact list
- Add onboarding flow
- Copied MessageCard and MessageButton SwiftUI view from Planetary renaming Message to Note
- Added a basic profile screen

## [0.1 (1)]

- Parse and display Nostr events
- Read events from relays
- Sign and publish events to relays
- Add Settings view where you can put in your private key
- Added tab bar component and side menu with profile<|MERGE_RESOLUTION|>--- conflicted
+++ resolved
@@ -8,10 +8,8 @@
 
 ## [Unreleased]
 
-<<<<<<< HEAD
 - Added support for opening njump.me content in Nos.
 - Fixed a crash on logout
-=======
 - Fixed an issue where NIP-05 could appear as invalid.
 
 ## [0.1.16] - 2024-05-31Z
@@ -19,7 +17,6 @@
 - Added feedback to the copy button in Settings.
 - Fixed an issue where photos and videos could not be uploaded.
 - Fixed a crash on logout.
->>>>>>> 23e330fc
 
 ## [0.1.15] - 2024-05-29Z
 
