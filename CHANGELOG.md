# Changelog
All notable changes to this project will be documented in this file.

We define "Noteworthy changes" as 1) user-facing features or bugfixes 2) significant technical or architectural changes that contributors will notice. If your Pull Request does not contain any changes of this nature i.e. minor string/translation changes, patch releases of dependencies, refactoring, etc. then add the `Skip-Changelog` label. 

The format is based on [Keep a Changelog](https://keepachangelog.com/en/1.0.0/),
and this project adheres to [Semantic Versioning](https://semver.org/spec/v2.0.0.html).

## [Unreleased]

- Added a new UI for replying to messages that allows attaching images and setting an expiration date.

## [0.1.7] - 2024-03-21Z

- Fix issue in Profile title bar that displayed NIP-05 incorrectly.
- Update font styles on Thread, Edit Profile, and Settings screens.
- Fix issue with uploading photos on Mac.
- Re-design the confirmation dialog that appears when you delete your NIP-05.
- Fixed a bug where liking a note could cause other notes to appear liked.
<<<<<<< HEAD
- Added a new UI for replying to messages that allows attaching images and setting an expiration date.
- Fixed an issue where the "Read more" button could display on notes that didn't need it.
=======
>>>>>>> a0bbc2f1

## [0.1.6] - 2024-03-07Z

- Parse links and mentions in Profile's about (or bios)
- Show “Post a reply” field at the proper height initially, and allow it to expand as more text is entered.
- Tap the Like button on a note you’ve already liked to remove the Like.
- Display NIP-05 identifier in the Profile screen title bar.
- Added option to register nos.social usernames.
- Fixed issue where search results sometimes don’t appear.
- Disabled link to nip-05 server / url on author cards. 
- Fixed issue where paste menu did not appear when tapping in the Post Note view.
- Fixed intermittent crash when tapping Done after editing your profile.
- Fixed URL detection of raw domain names, such as “nos.social” (without the “http” prefix).
- Fixed the sort order of gallery media to match the order in the note.
- While composing a note, a space is now automatically inserted after any mention of a user or note to ensure it’s formatted correctly.

## [0.1.5] - 2024-02-14Z

- Fixed an issue where tapping the Feed tab did not scroll to the top of the Feed.
- Fixed an issue where tapping the Profile tab did not scroll to the top of the Profile.
- Search now starts automatically after entering three characters instead of one.

## [0.1.4] - 2024-01-31Z

- Show a message when we’re not finding search results.
- Fixed an issue where bad data in the contact list could break the home feed.
- Fixed a bug where the margins of root notes appeared incorrectly on Mac and iPad.
- Fixed a date localization issue.
- Optimized loading of the Notifications tab
- Updated suggested users for discovery tab. 
- Show the profile view when a search matches a valid User ID (npub).
- Added tabs to Profiles to filter posts.
- Fixed a bug that could cause the out of network warning to be shown on reposts in the stories view.
- Fixed a bug that prevented notes that failed to be published to be re-published again.
- Added pagination to the home feed.
- Fixed a bug that prevented reposted notes from loading sometimes.
- Fixed a bug that prevented profile photos and names from being downloaded.

## [0.1.2 (153)] - 2024-01-11Z

- Fixed a crash that sometimes occured when opening the profile view.
- Fixed a crash that sometimes occured when viewing a note.
- Migrate to Apple-native string catalog and codegen LocalizedStringResources with xcstrings-tool-plugin.
- Discover screen can now search notes by id.
- Added pagination to Profile screens.

## [0.1.1 (144)] - 2023-12-21Z

- Fixed a crash when opening the note composer.
- Fix localization of warning message when a note has been reported. (thanks @L!)
- Fixed contact list hydration bug where unfollows are not removed when follow counts do not change.
- Erase old notifications from the databse to keep disk usage low.

## [0.1 (101)] - 2023-12-15Z

- Fixed a bug where reposts wouldn't be displayed in the stories.
- Fixed a bug where the reports for authors of replies weren't being considered. 
- Localized relative times on note cards. (thanks @tyiu!)
- Added a context menu for the stories in the Home Feed to open the Profile.
- Add repost button to stories (thanks @maddiefuzz!)

## [0.1 (100)] - 2023-12-09Z

- Fixed some cases where a note's contents would never load.
- Update the color palette.
- Fix crash on Mac when opening new note view.

## [0.1 (99)] - 2023-12-07Z

- Fix profile pictures not loading after creating a new account.

## [0.1 (98)] - 2023-12-04Z

- Fixed a bug where the app could become unresponsive.

## [0.1 (97)] - 2023-12-01Z

- Added the option to copy the NIP-05 identifier when browsing a profile.
- Tapping on a tab bar icon can let you scroll to top.
- Fix an issue where reposts were not displaying correctly.

## [0.1 (96)] - 2023-11-28Z

- Fixed some performance issues for users who follow a large number of accounts.

## [0.1 (95)] - 2023-11-27Z

- Fixed a bug where a root note could be rendered as a reply
- Added the option to copy the text content while browsing a note.
- Fixed UI bugs when displaying the root note of replies.
- Keep track of read stories.
- Fix an issue where reposts were not displaying correctly.

## [0.1 (94)] - 2023-11-17Z

- Removed trailing slash from truncated URLs.
- Add a loading indicator to search results.
- Change the "Followed by" label on the profile screen to "Followers you know"
- Fixed a hang on startup.
- Fixed an issue where links couldn't be opened from the Home tab.
- Change the "Followed by" label on the profile screen to "Followers you know"
- Fixed an issue where the Profile view would always show "Following 0" for people you didn't follow.
- Fix delay in results immediately after opening the discover tab.
- Fixed the 3d card effect on the Notifications tab.
- Updated layout for search results and mention autocomplete cards.

## [0.1 (93)] - 2023-11-10Z

- Added a confirmation before reposting a note.
- Added the ability to delete your reposts by tapping the repost button again.
- Fixed some cases where deleted notes were still being displayed.
- Fixed a bug where notes, reposts, and author profiles could fail to load.
- Show truncated URLs in notes instead of hiding them completely.

## [0.1 (92)] - 2023-11-02Z

- Show reposts in stories.

## [0.1 (91)] - 2023-11-01Z

- Fix a bug where linking a Universal Name would overwrite your existing NIP-05.
- Fixed incorrect ellipsis applied to long notes.
- Changed note rendering to retain more newlines. 
- Show reposts in stories.
- Fixed a bug where notes, reposts, and author profiles could fail to load.
- Show truncated URLs in notes instead of hiding them completely.
- Keep track of read stories.
- Fixed a bug with autocorrect on Mac

## [0.1 (90)] - 2023-10-31Z

- Fixed a bug where notes, reposts, and author profiles could fail to load.

## [0.1 (89)] - 2023-10-31Z

- Added relay.causes.com to the list of recommended relays.

## [0.1 (88)] - 2023-10-27Z

- Added a content warning when a user you follow has reported the content
- Added toggles to the settings screen to disable report-based and network-based content warnings

## [0.1 (86)] - 2023-10-25Z

- Updated link previews in feed to use the stories ui with fixed height and carousel gallery. 
- Updated UI around displaying nested threads and displaying more context of conversations. 
- Changed inline images so we don't display the domain / size / file type for images
- Changed copied links to notes and authors to open in njump.me.
- Added the ability to initiate USBC transactions and check your balance if you have linked a Universal Name to your profile with an attached USBC wallet.
- Add "1 year" as an option when posting a disappearing message

## [0.1 (85)] - 2023-10-23Z

- Fixed missing secrets

## [0.1 (84)] - 2023-10-20Z

- Add Stories view to the Home Feed
- Fixed an issue where the app could become slow after searching for a user.
- Updated search results to show mutual followers and sort by the most followers in common.
- Change links to notes so that they don't display the long note id and instead it's a pretty link. 
- Redesigned the Universal Names registration flow
- Added more relays to the recommended list
- Added an icon to indicate expiring notes, and the timestamp they display is the time until they expire.

## [0.1 (83)] - 2023-10-16Z

- Fixed crash on launch
- Added a URL scheme to open the note composer: nos://note/new?contents=theContentsOfTheNote

## [0.1 (82)] - 2023-10-13Z

- Fixed a bug where profile changes wouldn't be published in some cases
- Fix a bug where the "Post" button wouldn't be shown when composing a reply on macOS
- Fix a bug where the mute list could be overwritten when muting someone
- Fixed aspect ratio on some profile photos
- Added 3d effect to note cards
- Added a URL scheme to open the note composer: nos://note/new?contents=theContentsOfTheNote

## [0.1 (81)] - 2023-09-30Z

- Fixed secrets that weren't included in build 79 and 80

## [0.1 (80)] - 2023-09-30Z

- Updated the design of the edit profile screen
- Fixed a hang on the profile screen

## [0.1 (79)] - 2023-09-22Z

- Added the ability to search for Mastodon usernames on the Discover tab. 
- Long form content is now displayed in the discover tab.
- Fixed a hang on the thread view.

## [0.1 (77)] - 2023-09-15Z

- App performance improvements

## [0.1 (76)] - 2023-09-08Z

- Minor crash fixes and optimizations

## [0.1 (75)] - 2023-09-01Z

- Fix an issue with the database cleanup script that was causing performance issues.
- Optimize loading of profile pictures

## [0.1 (73)] - 2023-08-25Z

- Fixed potential crashes when using Universal Names API.
- Fixed bug that rendered the empty notes message for a profile above the header box.
- Fixed bug that could potentially crash the app sometimes

## [0.1 (72)] - 2023-08-21Z

- Added support for pasting profile and note references when composing notes
- Pop screens from the navigation stack when tapping twice on the tab bar.
- Fixed the launch screen layout on iPad
- Fixed a small issue when mentioning profiles in the reply text box.
- Fixed a crash during onboarding
- Fixed a crash when following or muting a user
- Fixed crash when parsing malformed events.
- Fixed crash when parsing malformed contact lists.
- Added integration with our self-hosted Sentry crash reporting tool (no data shared with third parties)

## [0.1 (66)] - 2023-08-18Z

- Fixed crash when parsing malformed events.
- Fixed crash when parsing malformed contact lists.
- Added support for pasting profile and note references when composing notes
- Pop screens from the navigation stack when tapping twice on the tab bar.
- Fixed the launch screen layout on iPad
- Fixed a small issue when mentioning profiles in the reply text box.

## [0.1 (65)] - 2023-08-04Z

- Add a loading placeholder for note contents.
- Added automatic file uploads to nostr.build.
- Add list of followers and relays in the Profile screen.

## [0.1 (60)] - 2023-08-01Z

- Updated content report style based on the latest NIPs and fixed some bugs with reporting.
- Add a loading placeholder for note contents.
- Fixed the launch screen layout on iPad
- Multiple consecutive newlines will be replaced by a single new line in note content.
- Removed the screen to fill out profile information from onboarding and replaced it with a call to action in the sidebar. 
- Leading and trailing whitespace will no longer be rendered in note content.
- Removed the screen to fill out profile information from onboarding and replaced it with a call to action in the sidebar. 

## [0.1 (59)] - 2023-07-21Z

- Add a loading placeholder for note contents.
- Fixed several crashes.
- Added Dutch, Japanese, and Persian translations. Thanks matata, yutaro, and eru-desu! 
- Added some visual artists to the list of featured users.

## [0.1 (58)] - 2023-07-17Z

- Added better previews for urls shared in notes.

## [0.1 (57)] - 2023-07-17Z

- Fixed an issue where Nos couldn't find the user's key on startup.
- Fixed an issue where you could have duplicate relays: one with a trailing slash and one without.

## [0.1 (56)] - 2023-07-13Z

- Fixed high cpu usage when the app is idle

## [0.1 (55)] - 2023-07-12Z

- Fixed several bugs around muting users
- Added the number of connected relays at the top right corner of the Home Feed.
- Fixed a bug where expired messages could be published to relays that doesn't support them
- Added support for push notifications.

## [0.1 (53)] - 2023-07-03Z

- Added beta integration with the Universal Name System. Edit your profile to link your Universal Name to your Nostr profile.
- Updated design of the relay selector

## [0.1 (52)] - 2023-07-03Z

- Prevent muted authors from appearing in the Discover screen
- Added a confirmation dialog when deleting a note.

## [0.1 (51)] - 2023-06-16Z

- Updated design of the relay selector
- Fixed an issue where the Discover tab wouldn't show new content for a while after upgrading from build 49.

## [0.1 (50)] - 2023-06-15Z

- Added code to show the Discover tab when we haven't downloaded the user's follow list yet (like on first login or app reinstall).
- Improved reliability of loading reposts, user photos, and names.
- Fixed a bug where tapping on a note would open the associated image instead of the thread view.
- Fixed a bug where profile pages would not load in some cases.
- Improved performance of the relay manager.

## [0.1 (49)] - 2023-06-12Z

- More small optimizations to relay traffic and event parsing.

## [0.1 (48)] - 2023-06-12Z

- Requesting fewer events on Home and Discover tab to reduce the load on the db.

## [0.1 (47)] - 2023-06-09Z

- Improved performance of the relay manager.

## [0.1 (46)] - 2023-06-06Z

- Add the ability to report notes and profiles using NIP-32 labels and NIP-69 classification.
- Fixed a crash which occurs on some versions of MacOS when attempting to mention other users during post creation.
- Add the ability to search for users by name from the Discover tab
- Fixed a bug where the note options menu wouldn't show up sometimes.
- Strip whitespace and newline characters when parsing search box input on discover screen as npub.

## [0.1 (44)] - 2023-05-31Z

- Fixed several causes of profile pictures and reposts showing infinite spinners.
- Links to notes or profiles are now tappable.
- Filter logged user from Discover screen.
- Improved performance of posting notes.

## [0.1 (43)] - 2023-05-23Z

- Added German translations (thanks Peter!).
- Updated support email to support@nos.social
- Improved recognition of mentions inside a post

## [0.1 (42)] - 2023-05-16Z

- Added support for mentioning other users when composing a note.
- Fixed a bug where expired messages could be redownloaded from relays that don't delete them.
- Fixed a bug where you couldn't view the parent note of a reply when it was displayed at the top of the Thread view.

## [0.1 (41)] - 2023-05-11Z

- Fix link color on macOS

## [0.1 (40)] - 2023-05-10Z

- Add support for expiration dates when composing notes (please note: messages are not guaranteed to be deleted by relays or other apps)
- Increased the contrast of text in light mode
- Open links in an in-app web browser instead of Safari
- Fixed link detection in notes for URLs without a scheme (i.e. "https://")
- Made the reply button on notes easier to tap, and it now presents the keyboard when tapped.
- Increased the tap size of the ellipsis button on note cards.
- Added Spanish translations (thanks Martin!)
- Updated app icon
- Nos now displays kind 30023 long-form blog posts in the home and profile feeds.

## [0.1 (39)] - 2023-05-02Z

- Improved performance of loading replies
- The notifications tab now request more events from relays

## [0.1 (38)] - 2023-04-28Z

- Made the routine to delete old events more efficient and prevent it from deleting our own events. 
- Fixed a bug where you could post the same reply multiple times.

## [0.1 (37)] - 2023-04-27Z

- Performance improvements
- Added support for reposting notes.
- Fixed a bug where you could post the same reply multiple times.
- Fixed a bug where the user's follow list could be erased on the first launch after importing a new key.

## [0.1 (36)] - 2023-04-25Z

- Added support for reposting notes.
- Added Brazilian Portuguese translations (thanks Andressa!).
- Fixed the French and Traditional Chinese translations.
- Fixed a bug where the user's follow list could be erased on the first launch after importing a new key.
- Fixed a bug where you could post the same reply multiple times.
- Fixed an issue where profile pictures could be rendered with the wrong aspect ratio.

## [0.1 (35)] - 2023-04-19Z

- Added French translations. Thank you p2x@p2xco.de!
- Added Chinese (Traditional) and updated Chinese (Simplified) translations. Thank you rasputin@getalby.com!
- Added a logout button in the Settings menu.
- Minor performance improvements on Thread and Discover views.
- Updated the default list of users shown on the Discover tab.
- Fixed a bug where muted authors would show up on the Discover tab.
- Added an initial loading indicator when you first open the Home or Discover tabs.
- Added a logout button in the Settings menu.
- Fixed a bug where notes would be truncated but the Read More button would not be shown.
- Scrolling performance improvements
- Fixed a bug where notes would be truncated but the Read More button would not be shown.

## [0.1 (33)] - 2023-04-17Z

- Added a button to share the application logs in the Settings menu
- Automatically attach debug logs to support emails

## [0.1 (32)] - 2023-04-14Z

- More performance improvements on the Home tab.

Note:
- In this build you have to pull-to-refresh if you want to see new notes after the initial load of the Home or Discover tabs. 

## [0.1 (31)] - 2023-04-13Z

- Added a button to view raw event JSON in the options menu on notes.
- Fixed notes saying "so-and-so posted" at the top when it should say "so-and-so replied".
- Added code to load the note being replied to if we don't have it. 
- Improved performance on the home feed

## [0.1 (30)] - 2023-04-10Z

- Fixed a bug where the Read More button would show on notes when it didn't need to.
- Added Chinese (Simplified) translations (thanks rasputin@getalby.com!)
- Nos now requests delete events from relays.

## [0.1 (28)] - 2023-04-07Z

- Made all the built-in text in the app translatable. If you would like to help translate Nos let us know by emailing support@nos.social.

## [0.1 (27)] - 2023-04-05Z

- Minor performance improvements
- Fixed an occasional hang when publishing

## [0.1 (26)] - 2023-04-03Z

- Minor performance improvements on the Feed and Discover tabs

## [0.1 (25)] - 2023-03-31Z

- Fixed a bug where reply counts were displaying translation keys instead of the count

## [0.1 (24)] - 2023-03-31Z

- Added Crowdin integration for translation services. If you would like to help us translate Nos drop us a line at 
support@nos.social.
- Fixed several crashes.
- Fixed issue where the like button didn't turn orange when pressed.
- Fixed an issue where likes to replies were counted towards the root note.
- Added more aggressive caching of images.
- Minor performance improvements - more to come!

## [0.1 (23)] - 2023-03-25Z
- Add the option to copy web links on profile pages and notes.

## [0.1 (22)] - 2023-03-23Z
- Fixed a bug in the list of people you are following, where tapping on any name would show your own profile.

## [0.1 (21)] - 2023-03-23Z
- Fixed a bug where the user's profile name was not set after onboarding.
- Added a demo of the Universal Namespace when setting up your profile. 

## [0.1 (20)] - 2023-03-22Z
- Fixed some bugs in Universal Name login flow (onboarding flow fixes forthcoming)

## [0.1 (19)] - 2023-03-22Z
- Added a link to nostr.build on the New Note screen
- Added a demo flow for setting up a Universal Name on the Edit Profile screen.

## [0.1 (18)] - 2023-03-20Z
- Show the number of likes on notes

## [0.1 (17)] - 2023-03-20Z
- Minor performance improvements

## [0.1 (16)] - 2023-03-19Z
- Hide the text in private key text fields
- Hide replies from muted users
- Fixed an issue where your own replies would be shown on the notificaitons tab
- Added a launch screen
- Various styling updates
- Added an About screen to the side menu
- Added a Share Nos button to the side menu 

## [0.1 (15)] - 2023-03-18Z
- Added the ability to browse all notes from a single relay on the Discover tab.
- Added the ability to post a note to a single relay from the New Note screen.
- Support likes as described in NIP-25, make sure reply and parent likes are correct
- Show "posted" and "replied" headers on NoteCards
- Navigate to replied to note when tapping on reply from outside thread view
- Search by name on Discover view
- Fixed cards on the Discover tab all being the same size.
- Fixed a crash when deleting your key in Settings

## [0.1 (14)] - 2023-03-16Z
- Nos now reads and writes your mutes the mute list shared with other Nostr apps.

## [0.1 (13)] - 2023-03-15Z
- Fix all thread replies showing as out of network on first launch after installation.

## [0.1 (12)] - 2023-03-15Z
- Added NIP-05 field to Edit Profile page, lookup users using NIP-05 names in discover tab, tapping the NIP-05 name opens the domain in a new window.
- Delete notes
- More performance improvements centered around our relay communication
- Fix invisible tab bar
- Made placeholder text color same for all fields in profile edit view
- Add basic image rendering in Note cards
- UNS Support on Profile page
- Fix onboarding taps at bottom of screen causing screen to switch

Known Issues:
- Deleting your key in Settings causes the app to crash. But you are correctly taken into onboarding after relaunch.

## [0.1 (11)] - 2023-03-14Z
- Fixed thread view saying every reply is out of network
- reduced the number of requests we send to relays
- improved app performance
- fixed showing empty displayNames when name is set

## [0.1 (10)] - 2023-03-14Z
- Display a user's NIP-05 identifier on the profile page after making a web request to verify that it is correct 
- Fix blank home feed during first launch

## [0.1 (9)] - 2023-03-14Z
- Fixed a crash on launch when relay model was outdated.
- Fix your own posts showing as outside your network on a fresh install. 
- Add self-hosted PostHog analytics
- Render mentions on notifications tab
- Copy note text

Known issues:
- You may have to force quit the app and restart it to see everyone you follow on the Home Feed.

## [0.1 (8)] - 2023-03-13Z
- Fix translucent tab bar in the simulator.
- Connect to more relays to get user relay list after importing a key during onboarding
- Fix some bugs in thread views
- Show placeholder cards for messages outside 2 hops and allow the user to reveal them
- Support deprecated reply #e tag format
- Fixed an issue where older contact list and metadata events could overwrite new ones
- Styled onboarding views

## [0.1 (7)] - 2023-03-10Z
- Use only relays added in RelayView for sending and receiving events
- Add PostHog analytics
- Render note mentions in NoteCard
- Open an email compose view controller for support@nos.social 
- Fix duplicate note on a new post
- Add mute functionality
- Publish relay changes
- Recommended / default relays
- Added colors and Clarity City font throughout the app
- Show Discover tab after onboarding
- Fix crash on Mac
- Improved profile photo loading and added a cache
- Added code to compute a sensible default number of columns on the Discover tab
- Replaced moved relays tab to side menu, added New Post and Profile tabs
- Make links on notes tappable
- Fix newlines not rendering on notes
- Added timestamp to notes
- Update Discover feed algorithm to include people 2 hops from you.
- Fix infinite spinners on some avatars
- Edit profile

## [0.1 (6)] - 2023-03-08Z

- Fixed follow / unfollow sync
- Reduced number of REQ sent to relays
- Request profile metadata for users displayed on the Discover tab
- Cleanup RelayService
- Render user avatar on Profile screen
- Added support for threads in reply views
- Retry failed Event sends every 2 minutes (max 5 retries)
- Add basic notifications tab
- Filter the Home Feed down to root posts
- The profile view requests the latest events and metadata for the given user from the relays
- Add the ellipsis button to NoteCard and allow the user to copy the NIP-19 note ID of a note.
- Enabled button to copy user ID on Profile View
- Fixed UI freezes when using many relays by moving event processing to a background thread.
- Add a search bar to the discover tab that users can use to look up other users.
- On relay remove, send CLOSE to all subs then disconnect and delete socket
- Render user mentions in NoteCard
- Replace the warning message to tell the user never to share their private key with anyone.

## [0.1 (5)] 2023-03-02

- Added a Discover tab that shows all events from all relays.
- Core Data will now be wiped whenever we change the data model, which is often. This speeds up our development process, but you will have to re-enter your relays when this happens.
- Change the home feed so that it shows the CurrentUser's notes always.
- Preload sample_data into core data for DEBUG builds
- Added a screen to show all the replies to a note.
- Fixed empty home feed message so it doesn't overlay other views
- Change settings and onboarding to accept nsec-format private key
- Fixed app crash when no user is passed to HomeFeedView initializer
- Added ability to post a reply in thread view.
- Fixed READ MORE Button
- In the Discover tab, display a feed of interesting people

## [0.1 (4)] - 2023-02-24

- Added ability to delete relays on the Relays screen.
- Fix events not being signed correctly with a key generated during onboarding.
- Verify signatures on events.
- Request only events from user's Follows
- Follow / unfollow functionality
- Calculate reply count and display in NoteCard

## [0.1 (3)] - 2023-02-20Z

- Sync authors in HomeFeedView
- Added AvatarView for rendering profile pictures on NoteCards

## [0.1 (2)]

- Added conversion of hex keys to npub
- Add a basic New Post screen
- Save private key to keychain
- Parse and store contact list
- Add onboarding flow
- Copied MessageCard and MessageButton SwiftUI view from Planetary renaming Message to Note
- Added a basic profile screen

## [0.1 (1)]

- Parse and display Nostr events
- Read events from relays
- Sign and publish events to relays
- Add Settings view where you can put in your private key
- Added tab bar component and side menu with profile<|MERGE_RESOLUTION|>--- conflicted
+++ resolved
@@ -17,11 +17,8 @@
 - Fix issue with uploading photos on Mac.
 - Re-design the confirmation dialog that appears when you delete your NIP-05.
 - Fixed a bug where liking a note could cause other notes to appear liked.
-<<<<<<< HEAD
 - Added a new UI for replying to messages that allows attaching images and setting an expiration date.
 - Fixed an issue where the "Read more" button could display on notes that didn't need it.
-=======
->>>>>>> a0bbc2f1
 
 ## [0.1.6] - 2024-03-07Z
 
