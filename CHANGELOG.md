# Changelog
All notable changes to this project will be documented in this file.

We define "Noteworthy changes" as 1) user-facing features or bugfixes 2) significant technical or architectural changes that contributors will notice. If your Pull Request does not contain any changes of this nature i.e. minor string/translation changes, patch releases of dependencies, refactoring, etc. then add the `Skip-Changelog` label. 

The format is based on [Keep a Changelog](https://keepachangelog.com/en/1.0.0/),
and this project adheres to [Semantic Versioning](https://semver.org/spec/v2.0.0.html).

## [Unreleased]
- Added NIP-05 field to Edit Profile page, lookup users using NIP-05 names in discover tab, tapping the NIP-05 name opens the domain in a new window.
- Delete notes
<<<<<<< HEAD
- More performance improvements centered around our relay communication

Known Issues:
- Deleting your key in Settings causes the app to crash. But you are correctly taken into onboarding after relaunch.

## [0.1 (11)] - 2023-03-14Z
- Fixed thread view saying every reply is out of network
- reduced the number of requests we send to relays
- improved app performance
- fixed showing empty displayNames when name is set

=======
- Fix invisible tab bar
>>>>>>> 6cbb623e

## [0.1 (10)] - 2023-03-14Z
- Display a user's NIP-05 identifier on the profile page after making a web request to verify that it is correct 
- Fix blank home feed during first launch

## [0.1 (9)] - 2023-03-14Z
- Fixed a crash on launch when relay model was outdated.
- Fix your own posts showing as outside your network on a fresh install. 
- Add self-hosted PostHog analytics
- Render mentions on notifications tab
- Copy note text

Known issues:
- You may have to force quit the app and restart it to see everyone you follow on the Home Feed.

## [0.1 (8)] - 2023-03-13Z
- Fix translucent tab bar in the simulator.
- Connect to more relays to get user relay list after importing a key during onboarding
- Fix some bugs in thread views
- Show placeholder cards for messages outside 2 hops and allow the user to reveal them
- Support deprecated reply #e tag format
- Fixed an issue where older contact list and metadata events could overwrite new ones
- Styled onboarding views

## [0.1 (7)] - 2023-03-10Z
- Use only relays added in RelayView for sending and receiving events
- Add PostHog analytics
- Render note mentions in NoteCard
- Open an email compose view controller for support@planetary.social 
- Fix duplicate note on a new post
- Add mute functionality
- Publish relay changes
- Recommended / default relays
- Added colors and Clarity City font throughout the app
- Show Discover tab after onboarding
- Fix crash on Mac
- Improved profile photo loading and added a cache
- Added code to compute a sensible default number of columns on the Discover tab
- Replaced moved relays tab to side menu, added New Post and Profile tabs
- Make links on notes tappable
- Fix newlines not rendering on notes
- Added timestamp to notes
- Update Discover feed algorithm to include people 2 hops from you.
- Fix infinite spinners on some avatars
- Edit profile

## [0.1 (6)] - 2023-03-08Z

- Fixed follow / unfollow sync
- Reduced number of REQ sent to relays
- Request profile metadata for users displayed on the Discover tab
- Cleanup RelayService
- Render user avatar on Profile screen
- Added support for threads in reply views
- Retry failed Event sends every 2 minutes (max 5 retries)
- Add basic notifications tab
- Filter the Home Feed down to root posts
- The profile view requests the latest events and metadata for the given user from the relays
- Add the ellipsis button to NoteCard and allow the user to copy the NIP-19 note ID of a note.
- Enabled button to copy user ID on Profile View
- Fixed UI freezes when using many relays by moving event processing to a background thread.
- Add a search bar to the discover tab that users can use to look up other users.
- On relay remove, send CLOSE to all subs then disconnect and delete socket
- Render user mentions in NoteCard
- Replace the warning message to tell the user never to share their private key with anyone.

## [0.1 (5)] 2023-03-02 

- Added a Discover tab that shows all events from all relays.
- Core Data will now be wiped whenever we change the data model, which is often. This speeds up our development process, but you will have to re-enter your relays when this happens.
- Change the home feed so that it shows the CurrentUser's notes always.
- Preload sample_data into core data for DEBUG builds
- Added a screen to show all the replies to a note.
- Fixed empty home feed message so it doesn't overlay other views
- Change settings and onboarding to accept nsec-format private key
- Fixed app crash when no user is passed to HomeFeedView initializer
- Added ability to post a reply in thread view.
- Fixed READ MORE Button
- In the Discover tab, display a feed of interesting people

## [0.1 (4)] - 2023-02-24

- Added ability to delete relays on the Relays screen.
- Fix events not being signed correctly with a key generated during onboarding.
- Verify signatures on events.
- Request only events from user's Follows
- Follow / unfollow functionality
- Calculate reply count and display in NoteCard

## [0.1 (3)] - 2023-02-20Z

- Sync authors in HomeFeedView
- Added AvatarView for rendering profile pictures on NoteCards

## [0.1 (2)]

- Added conversion of hex keys to npub
- Add a basic New Post screen
- Save private key to keychain
- Parse and store contact list
- Add onboarding flow
- Copied MessageCard and MessageButton SwiftUI view from Planetary renaming Message to Note
- Added a basic profile screen

## [0.1 (1)]

- Parse and display Nostr events
- Read events from relays
- Sign and publish events to relays
- Add Settings view where you can put in your private key
- Added tab bar component and side menu with profile<|MERGE_RESOLUTION|>--- conflicted
+++ resolved
@@ -9,8 +9,8 @@
 ## [Unreleased]
 - Added NIP-05 field to Edit Profile page, lookup users using NIP-05 names in discover tab, tapping the NIP-05 name opens the domain in a new window.
 - Delete notes
-<<<<<<< HEAD
 - More performance improvements centered around our relay communication
+- Fix invisible tab bar
 
 Known Issues:
 - Deleting your key in Settings causes the app to crash. But you are correctly taken into onboarding after relaunch.
@@ -20,10 +20,6 @@
 - reduced the number of requests we send to relays
 - improved app performance
 - fixed showing empty displayNames when name is set
-
-=======
-- Fix invisible tab bar
->>>>>>> 6cbb623e
 
 ## [0.1 (10)] - 2023-03-14Z
 - Display a user's NIP-05 identifier on the profile page after making a web request to verify that it is correct 
