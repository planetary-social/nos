--- conflicted
+++ resolved
@@ -8,8 +8,8 @@
 
 ## [Unreleased]
 
-<<<<<<< HEAD
 - Added support for mentioning other users when composing a note.
+- Fixed a bug where expired messages could be redownloaded from relays that don't delete them.
 
 ## [0.1 (41)] - 2023-05-11Z
 
@@ -17,9 +17,6 @@
 
 ## [0.1 (40)] - 2023-05-10Z
 
-=======
-- Fixed a bug where expired messages could be redownloaded from relays that don't delete them.
->>>>>>> 38c79314
 - Add support for expiration dates when composing notes (please note: messages are not guaranteed to be deleted by relays or other apps)
 - Increased the contrast of text in light mode
 - Open links in an in-app web browser instead of Safari
