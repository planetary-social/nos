--- conflicted
+++ resolved
@@ -7,19 +7,12 @@
 and this project adheres to [Semantic Versioning](https://semver.org/spec/v2.0.0.html).
 
 ## [Unreleased]
+
 - Updated search results to show mutual followers and sort by the most followers in common.
 
-<<<<<<< HEAD
-- Fix a bug where the mute list could be overwritten when muting someone
-- Fixed a bug where profile changes wouldn't be published in some cases
-- Fixed aspect ratio on some profile photos
-- Added 3d effect to note cards
-- Fix a bug where the "Post" button wouldn't be shown when composing a reply on macOS
-=======
 ## [0.1 (83)] - 2023-10-16Z
 
 - Fixed crash on launch
->>>>>>> 8c55f5ff
 - Added a URL scheme to open the note composer: nos://note/new?contents=theContentsOfTheNote
 
 ## [0.1 (82)] - 2023-10-13Z
