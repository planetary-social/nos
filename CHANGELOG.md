# Changelog
All notable changes to this project will be documented in this file.

We define "Noteworthy changes" as 1) user-facing features or bugfixes 2) significant technical or architectural changes that contributors will notice. If your Pull Request does not contain any changes of this nature i.e. minor string/translation changes, patch releases of dependencies, refactoring, etc. then add the `Skip-Changelog` label. 

The format is based on [Keep a Changelog](https://keepachangelog.com/en/1.0.0/),
and this project adheres to [Semantic Versioning](https://semver.org/spec/v2.0.0.html).

## [Unreleased]

<<<<<<< HEAD
- Added support for opening njump.me content in Nos.
- Fixed a crash on logout
=======
- Fixed a bug where some profiles wouldn't load old notes.
>>>>>>> b8722c97
- Fixed an issue where NIP-05 could appear as invalid.

## [0.1.16] - 2024-05-31Z

- Added feedback to the copy button in Settings.
- Fixed an issue where photos and videos could not be uploaded.
- Fixed a crash on logout.

## [0.1.15] - 2024-05-29Z

- Redesigned the Profile screen.
- Improved performance in various parts of the app for users with large follow lists.
- Fixed an issue where deleted notes still appeared in the Profile’s Notes view.
- Sorted the featured profiles in the Discover tab.
- Switched from Reportinator to Tagr bot for content labeling.
- Discover tab now features new accounts.

## [0.1.14] - 2024-05-22Z

- Added the author's name to profile cards on the Discover tab and search results. 
- Added a delay when trying to reopen a websocket that had previously closed with an error.
- Updated the icon that appears when following a user.

## [0.1.13] - 2024-05-15Z

- On the Profile screen, open a sheet to display the full bio. 
- Fixed an issue where "Share logs" wasn't working.
- Discover tab: Center the category buttons.
- Discover tab: Remove placeholder categories and people.

## [0.1.12] - 2024-05-07Z

- Open Profiles when tapping on a NIP-05 username reference in a note.
- Add special treatment for nostr.band when searching on the Discover tab. We are temporarily using nostr.band always and only for search, in addition to the user's normal relay list.
- Detect identifiers of the form @npub1... in notes and link them to the associated profiles.
- Detect NIP-05 identifiers inserted in notes and link them to njump.
- Fixed duplicate text in content warnings
- Added "Send To Nos" private reporting to protect user privacy
- Discover tab now features authors in a variety of categories.
- Fixed an issue on Mac where the Edit Profile screen did not appear in some cases.
- Fixed an issue where registering a NIP-05 username field could fail silently.
- Fixed an issue where users named with valid urls were unable to be mentioned correctly.
- Fixed an issue where pasting an npub while composing a note created an invalid mention.
- Changed "Report note" button to "Flag this content"
- Changed "Report user" button to "Flag this user"
- Updated options for "Flag this user"
- We are now publishing the relay list when registering a new NIP-05 username so
that other users can find you more easily.

## [0.1.11] - 2024-04-18Z

- Added support for uploading videos when composing a note.
- Fixed an issue where reports for notes were treated as reports for profiles.
- Updated the Discover tab navigation bar to match new design.
- Updated the design of profile cards in search results and mentions search.

## [0.1.10] - 2024-04-12Z

- Fixed the tint color on the Profile screen.
- Added option to connect your existing NIP-05 username.
- Fixed a crash that often occurred after opening the app.
- In an effort to prioritize critical functionality, we are dropping support for light mode in the near term. If you have concerns about the remaining theme please reach out to us at support@nos.social

## [0.1.8] - 2024-04-03Z

- Add PrivacyInfo file to the project to comply with Apple's new requirements.
- Updated dark theme colors for card backgrounds, primary text, and secondary text.
- Added a new UI for replying to messages that allows attaching images and setting an expiration date.
- Fixed an issue where Profile pages could display little or no content.

## [0.1.7] - 2024-03-21Z

- Fix issue in Profile title bar that displayed NIP-05 incorrectly.
- Update font styles on Thread, Edit Profile, and Settings screens.
- Fix issue with uploading photos on Mac.
- Re-design the confirmation dialog that appears when you delete your NIP-05.
- Fixed a bug where liking a note could cause other notes to appear liked.
- Added a new UI for replying to messages that allows attaching images and setting an expiration date.
- Fixed an issue where the "Read more" button could display on notes that didn't need it.

## [0.1.6] - 2024-03-07Z

- Parse links and mentions in Profile's about (or bios)
- Show “Post a reply” field at the proper height initially, and allow it to expand as more text is entered.
- Tap the Like button on a note you’ve already liked to remove the Like.
- Display NIP-05 identifier in the Profile screen title bar.
- Added option to register nos.social usernames.
- Fixed issue where search results sometimes don’t appear.
- Disabled link to nip-05 server / url on author cards. 
- Fixed issue where paste menu did not appear when tapping in the Post Note view.
- Fixed intermittent crash when tapping Done after editing your profile.
- Fixed URL detection of raw domain names, such as “nos.social” (without the “http” prefix).
- Fixed the sort order of gallery media to match the order in the note.
- While composing a note, a space is now automatically inserted after any mention of a user or note to ensure it’s formatted correctly.

## [0.1.5] - 2024-02-14Z

- Fixed an issue where tapping the Feed tab did not scroll to the top of the Feed.
- Fixed an issue where tapping the Profile tab did not scroll to the top of the Profile.
- Search now starts automatically after entering three characters instead of one.

## [0.1.4] - 2024-01-31Z

- Show a message when we’re not finding search results.
- Fixed an issue where bad data in the contact list could break the home feed.
- Fixed a bug where the margins of root notes appeared incorrectly on Mac and iPad.
- Fixed a date localization issue.
- Optimized loading of the Notifications tab
- Updated suggested users for discovery tab. 
- Show the profile view when a search matches a valid User ID (npub).
- Added tabs to Profiles to filter posts.
- Fixed a bug that could cause the out of network warning to be shown on reposts in the stories view.
- Fixed a bug that prevented notes that failed to be published to be re-published again.
- Added pagination to the home feed.
- Fixed a bug that prevented reposted notes from loading sometimes.
- Fixed a bug that prevented profile photos and names from being downloaded.

## [0.1.2 (153)] - 2024-01-11Z

- Fixed a crash that sometimes occured when opening the profile view.
- Fixed a crash that sometimes occured when viewing a note.
- Migrate to Apple-native string catalog and codegen LocalizedStringResources with xcstrings-tool-plugin.
- Discover screen can now search notes by id.
- Added pagination to Profile screens.

## [0.1.1 (144)] - 2023-12-21Z

- Fixed a crash when opening the note composer.
- Fix localization of warning message when a note has been reported. (thanks @L!)
- Fixed contact list hydration bug where unfollows are not removed when follow counts do not change.
- Erase old notifications from the databse to keep disk usage low.

## [0.1 (101)] - 2023-12-15Z

- Fixed a bug where reposts wouldn't be displayed in the stories.
- Fixed a bug where the reports for authors of replies weren't being considered. 
- Localized relative times on note cards. (thanks @tyiu!)
- Added a context menu for the stories in the Home Feed to open the Profile.
- Add repost button to stories (thanks @maddiefuzz!)

## [0.1 (100)] - 2023-12-09Z

- Fixed some cases where a note's contents would never load.
- Update the color palette.
- Fix crash on Mac when opening new note view.

## [0.1 (99)] - 2023-12-07Z

- Fix profile pictures not loading after creating a new account.

## [0.1 (98)] - 2023-12-04Z

- Fixed a bug where the app could become unresponsive.

## [0.1 (97)] - 2023-12-01Z

- Added the option to copy the NIP-05 identifier when browsing a profile.
- Tapping on a tab bar icon can let you scroll to top.
- Fix an issue where reposts were not displaying correctly.

## [0.1 (96)] - 2023-11-28Z

- Fixed some performance issues for users who follow a large number of accounts.

## [0.1 (95)] - 2023-11-27Z

- Fixed a bug where a root note could be rendered as a reply
- Added the option to copy the text content while browsing a note.
- Fixed UI bugs when displaying the root note of replies.
- Keep track of read stories.
- Fix an issue where reposts were not displaying correctly.

## [0.1 (94)] - 2023-11-17Z

- Removed trailing slash from truncated URLs.
- Add a loading indicator to search results.
- Change the "Followed by" label on the profile screen to "Followers you know"
- Fixed a hang on startup.
- Fixed an issue where links couldn't be opened from the Home tab.
- Change the "Followed by" label on the profile screen to "Followers you know"
- Fixed an issue where the Profile view would always show "Following 0" for people you didn't follow.
- Fix delay in results immediately after opening the discover tab.
- Fixed the 3d card effect on the Notifications tab.
- Updated layout for search results and mention autocomplete cards.

## [0.1 (93)] - 2023-11-10Z

- Added a confirmation before reposting a note.
- Added the ability to delete your reposts by tapping the repost button again.
- Fixed some cases where deleted notes were still being displayed.
- Fixed a bug where notes, reposts, and author profiles could fail to load.
- Show truncated URLs in notes instead of hiding them completely.

## [0.1 (92)] - 2023-11-02Z

- Show reposts in stories.

## [0.1 (91)] - 2023-11-01Z

- Fix a bug where linking a Universal Name would overwrite your existing NIP-05.
- Fixed incorrect ellipsis applied to long notes.
- Changed note rendering to retain more newlines. 
- Show reposts in stories.
- Fixed a bug where notes, reposts, and author profiles could fail to load.
- Show truncated URLs in notes instead of hiding them completely.
- Keep track of read stories.
- Fixed a bug with autocorrect on Mac

## [0.1 (90)] - 2023-10-31Z

- Fixed a bug where notes, reposts, and author profiles could fail to load.

## [0.1 (89)] - 2023-10-31Z

- Added relay.causes.com to the list of recommended relays.

## [0.1 (88)] - 2023-10-27Z

- Added a content warning when a user you follow has reported the content
- Added toggles to the settings screen to disable report-based and network-based content warnings

## [0.1 (86)] - 2023-10-25Z

- Updated link previews in feed to use the stories ui with fixed height and carousel gallery. 
- Updated UI around displaying nested threads and displaying more context of conversations. 
- Changed inline images so we don't display the domain / size / file type for images
- Changed copied links to notes and authors to open in njump.me.
- Added the ability to initiate USBC transactions and check your balance if you have linked a Universal Name to your profile with an attached USBC wallet.
- Add "1 year" as an option when posting a disappearing message

## [0.1 (85)] - 2023-10-23Z

- Fixed missing secrets

## [0.1 (84)] - 2023-10-20Z

- Add Stories view to the Home Feed
- Fixed an issue where the app could become slow after searching for a user.
- Updated search results to show mutual followers and sort by the most followers in common.
- Change links to notes so that they don't display the long note id and instead it's a pretty link. 
- Redesigned the Universal Names registration flow
- Added more relays to the recommended list
- Added an icon to indicate expiring notes, and the timestamp they display is the time until they expire.

## [0.1 (83)] - 2023-10-16Z

- Fixed crash on launch
- Added a URL scheme to open the note composer: nos://note/new?contents=theContentsOfTheNote

## [0.1 (82)] - 2023-10-13Z

- Fixed a bug where profile changes wouldn't be published in some cases
- Fix a bug where the "Post" button wouldn't be shown when composing a reply on macOS
- Fix a bug where the mute list could be overwritten when muting someone
- Fixed aspect ratio on some profile photos
- Added 3d effect to note cards
- Added a URL scheme to open the note composer: nos://note/new?contents=theContentsOfTheNote

## [0.1 (81)] - 2023-09-30Z

- Fixed secrets that weren't included in build 79 and 80

## [0.1 (80)] - 2023-09-30Z

- Updated the design of the edit profile screen
- Fixed a hang on the profile screen

## [0.1 (79)] - 2023-09-22Z

- Added the ability to search for Mastodon usernames on the Discover tab. 
- Long form content is now displayed in the discover tab.
- Fixed a hang on the thread view.

## [0.1 (77)] - 2023-09-15Z

- App performance improvements

## [0.1 (76)] - 2023-09-08Z

- Minor crash fixes and optimizations

## [0.1 (75)] - 2023-09-01Z

- Fix an issue with the database cleanup script that was causing performance issues.
- Optimize loading of profile pictures

## [0.1 (73)] - 2023-08-25Z

- Fixed potential crashes when using Universal Names API.
- Fixed bug that rendered the empty notes message for a profile above the header box.
- Fixed bug that could potentially crash the app sometimes

## [0.1 (72)] - 2023-08-21Z

- Added support for pasting profile and note references when composing notes
- Pop screens from the navigation stack when tapping twice on the tab bar.
- Fixed the launch screen layout on iPad
- Fixed a small issue when mentioning profiles in the reply text box.
- Fixed a crash during onboarding
- Fixed a crash when following or muting a user
- Fixed crash when parsing malformed events.
- Fixed crash when parsing malformed contact lists.
- Added integration with our self-hosted Sentry crash reporting tool (no data shared with third parties)

## [0.1 (66)] - 2023-08-18Z

- Fixed crash when parsing malformed events.
- Fixed crash when parsing malformed contact lists.
- Added support for pasting profile and note references when composing notes
- Pop screens from the navigation stack when tapping twice on the tab bar.
- Fixed the launch screen layout on iPad
- Fixed a small issue when mentioning profiles in the reply text box.

## [0.1 (65)] - 2023-08-04Z

- Add a loading placeholder for note contents.
- Added automatic file uploads to nostr.build.
- Add list of followers and relays in the Profile screen.

## [0.1 (60)] - 2023-08-01Z

- Updated content report style based on the latest NIPs and fixed some bugs with reporting.
- Add a loading placeholder for note contents.
- Fixed the launch screen layout on iPad
- Multiple consecutive newlines will be replaced by a single new line in note content.
- Removed the screen to fill out profile information from onboarding and replaced it with a call to action in the sidebar. 
- Leading and trailing whitespace will no longer be rendered in note content.
- Removed the screen to fill out profile information from onboarding and replaced it with a call to action in the sidebar. 

## [0.1 (59)] - 2023-07-21Z

- Add a loading placeholder for note contents.
- Fixed several crashes.
- Added Dutch, Japanese, and Persian translations. Thanks matata, yutaro, and eru-desu! 
- Added some visual artists to the list of featured users.

## [0.1 (58)] - 2023-07-17Z

- Added better previews for urls shared in notes.

## [0.1 (57)] - 2023-07-17Z

- Fixed an issue where Nos couldn't find the user's key on startup.
- Fixed an issue where you could have duplicate relays: one with a trailing slash and one without.

## [0.1 (56)] - 2023-07-13Z

- Fixed high cpu usage when the app is idle

## [0.1 (55)] - 2023-07-12Z

- Fixed several bugs around muting users
- Added the number of connected relays at the top right corner of the Home Feed.
- Fixed a bug where expired messages could be published to relays that doesn't support them
- Added support for push notifications.

## [0.1 (53)] - 2023-07-03Z

- Added beta integration with the Universal Name System. Edit your profile to link your Universal Name to your Nostr profile.
- Updated design of the relay selector

## [0.1 (52)] - 2023-07-03Z

- Prevent muted authors from appearing in the Discover screen
- Added a confirmation dialog when deleting a note.

## [0.1 (51)] - 2023-06-16Z

- Updated design of the relay selector
- Fixed an issue where the Discover tab wouldn't show new content for a while after upgrading from build 49.

## [0.1 (50)] - 2023-06-15Z

- Added code to show the Discover tab when we haven't downloaded the user's follow list yet (like on first login or app reinstall).
- Improved reliability of loading reposts, user photos, and names.
- Fixed a bug where tapping on a note would open the associated image instead of the thread view.
- Fixed a bug where profile pages would not load in some cases.
- Improved performance of the relay manager.

## [0.1 (49)] - 2023-06-12Z

- More small optimizations to relay traffic and event parsing.

## [0.1 (48)] - 2023-06-12Z

- Requesting fewer events on Home and Discover tab to reduce the load on the db.

## [0.1 (47)] - 2023-06-09Z

- Improved performance of the relay manager.

## [0.1 (46)] - 2023-06-06Z

- Add the ability to report notes and profiles using NIP-32 labels and NIP-69 classification.
- Fixed a crash which occurs on some versions of MacOS when attempting to mention other users during post creation.
- Add the ability to search for users by name from the Discover tab
- Fixed a bug where the note options menu wouldn't show up sometimes.
- Strip whitespace and newline characters when parsing search box input on discover screen as npub.

## [0.1 (44)] - 2023-05-31Z

- Fixed several causes of profile pictures and reposts showing infinite spinners.
- Links to notes or profiles are now tappable.
- Filter logged user from Discover screen.
- Improved performance of posting notes.

## [0.1 (43)] - 2023-05-23Z

- Added German translations (thanks Peter!).
- Updated support email to support@nos.social
- Improved recognition of mentions inside a post

## [0.1 (42)] - 2023-05-16Z

- Added support for mentioning other users when composing a note.
- Fixed a bug where expired messages could be redownloaded from relays that don't delete them.
- Fixed a bug where you couldn't view the parent note of a reply when it was displayed at the top of the Thread view.

## [0.1 (41)] - 2023-05-11Z

- Fix link color on macOS

## [0.1 (40)] - 2023-05-10Z

- Add support for expiration dates when composing notes (please note: messages are not guaranteed to be deleted by relays or other apps)
- Increased the contrast of text in light mode
- Open links in an in-app web browser instead of Safari
- Fixed link detection in notes for URLs without a scheme (i.e. "https://")
- Made the reply button on notes easier to tap, and it now presents the keyboard when tapped.
- Increased the tap size of the ellipsis button on note cards.
- Added Spanish translations (thanks Martin!)
- Updated app icon
- Nos now displays kind 30023 long-form blog posts in the home and profile feeds.

## [0.1 (39)] - 2023-05-02Z

- Improved performance of loading replies
- The notifications tab now request more events from relays

## [0.1 (38)] - 2023-04-28Z

- Made the routine to delete old events more efficient and prevent it from deleting our own events. 
- Fixed a bug where you could post the same reply multiple times.

## [0.1 (37)] - 2023-04-27Z

- Performance improvements
- Added support for reposting notes.
- Fixed a bug where you could post the same reply multiple times.
- Fixed a bug where the user's follow list could be erased on the first launch after importing a new key.

## [0.1 (36)] - 2023-04-25Z

- Added support for reposting notes.
- Added Brazilian Portuguese translations (thanks Andressa!).
- Fixed the French and Traditional Chinese translations.
- Fixed a bug where the user's follow list could be erased on the first launch after importing a new key.
- Fixed a bug where you could post the same reply multiple times.
- Fixed an issue where profile pictures could be rendered with the wrong aspect ratio.

## [0.1 (35)] - 2023-04-19Z

- Added French translations. Thank you p2x@p2xco.de!
- Added Chinese (Traditional) and updated Chinese (Simplified) translations. Thank you rasputin@getalby.com!
- Added a logout button in the Settings menu.
- Minor performance improvements on Thread and Discover views.
- Updated the default list of users shown on the Discover tab.
- Fixed a bug where muted authors would show up on the Discover tab.
- Added an initial loading indicator when you first open the Home or Discover tabs.
- Added a logout button in the Settings menu.
- Fixed a bug where notes would be truncated but the Read More button would not be shown.
- Scrolling performance improvements
- Fixed a bug where notes would be truncated but the Read More button would not be shown.

## [0.1 (33)] - 2023-04-17Z

- Added a button to share the application logs in the Settings menu
- Automatically attach debug logs to support emails

## [0.1 (32)] - 2023-04-14Z

- More performance improvements on the Home tab.

Note:
- In this build you have to pull-to-refresh if you want to see new notes after the initial load of the Home or Discover tabs. 

## [0.1 (31)] - 2023-04-13Z

- Added a button to view raw event JSON in the options menu on notes.
- Fixed notes saying "so-and-so posted" at the top when it should say "so-and-so replied".
- Added code to load the note being replied to if we don't have it. 
- Improved performance on the home feed

## [0.1 (30)] - 2023-04-10Z

- Fixed a bug where the Read More button would show on notes when it didn't need to.
- Added Chinese (Simplified) translations (thanks rasputin@getalby.com!)
- Nos now requests delete events from relays.

## [0.1 (28)] - 2023-04-07Z

- Made all the built-in text in the app translatable. If you would like to help translate Nos let us know by emailing support@nos.social.

## [0.1 (27)] - 2023-04-05Z

- Minor performance improvements
- Fixed an occasional hang when publishing

## [0.1 (26)] - 2023-04-03Z

- Minor performance improvements on the Feed and Discover tabs

## [0.1 (25)] - 2023-03-31Z

- Fixed a bug where reply counts were displaying translation keys instead of the count

## [0.1 (24)] - 2023-03-31Z

- Added Crowdin integration for translation services. If you would like to help us translate Nos drop us a line at 
support@nos.social.
- Fixed several crashes.
- Fixed issue where the like button didn't turn orange when pressed.
- Fixed an issue where likes to replies were counted towards the root note.
- Added more aggressive caching of images.
- Minor performance improvements - more to come!

## [0.1 (23)] - 2023-03-25Z
- Add the option to copy web links on profile pages and notes.

## [0.1 (22)] - 2023-03-23Z
- Fixed a bug in the list of people you are following, where tapping on any name would show your own profile.

## [0.1 (21)] - 2023-03-23Z
- Fixed a bug where the user's profile name was not set after onboarding.
- Added a demo of the Universal Namespace when setting up your profile. 

## [0.1 (20)] - 2023-03-22Z
- Fixed some bugs in Universal Name login flow (onboarding flow fixes forthcoming)

## [0.1 (19)] - 2023-03-22Z
- Added a link to nostr.build on the New Note screen
- Added a demo flow for setting up a Universal Name on the Edit Profile screen.

## [0.1 (18)] - 2023-03-20Z
- Show the number of likes on notes

## [0.1 (17)] - 2023-03-20Z
- Minor performance improvements

## [0.1 (16)] - 2023-03-19Z
- Hide the text in private key text fields
- Hide replies from muted users
- Fixed an issue where your own replies would be shown on the notificaitons tab
- Added a launch screen
- Various styling updates
- Added an About screen to the side menu
- Added a Share Nos button to the side menu 

## [0.1 (15)] - 2023-03-18Z
- Added the ability to browse all notes from a single relay on the Discover tab.
- Added the ability to post a note to a single relay from the New Note screen.
- Support likes as described in NIP-25, make sure reply and parent likes are correct
- Show "posted" and "replied" headers on NoteCards
- Navigate to replied to note when tapping on reply from outside thread view
- Search by name on Discover view
- Fixed cards on the Discover tab all being the same size.
- Fixed a crash when deleting your key in Settings

## [0.1 (14)] - 2023-03-16Z
- Nos now reads and writes your mutes the mute list shared with other Nostr apps.

## [0.1 (13)] - 2023-03-15Z
- Fix all thread replies showing as out of network on first launch after installation.

## [0.1 (12)] - 2023-03-15Z
- Added NIP-05 field to Edit Profile page, lookup users using NIP-05 names in discover tab, tapping the NIP-05 name opens the domain in a new window.
- Delete notes
- More performance improvements centered around our relay communication
- Fix invisible tab bar
- Made placeholder text color same for all fields in profile edit view
- Add basic image rendering in Note cards
- UNS Support on Profile page
- Fix onboarding taps at bottom of screen causing screen to switch

Known Issues:
- Deleting your key in Settings causes the app to crash. But you are correctly taken into onboarding after relaunch.

## [0.1 (11)] - 2023-03-14Z
- Fixed thread view saying every reply is out of network
- reduced the number of requests we send to relays
- improved app performance
- fixed showing empty displayNames when name is set

## [0.1 (10)] - 2023-03-14Z
- Display a user's NIP-05 identifier on the profile page after making a web request to verify that it is correct 
- Fix blank home feed during first launch

## [0.1 (9)] - 2023-03-14Z
- Fixed a crash on launch when relay model was outdated.
- Fix your own posts showing as outside your network on a fresh install. 
- Add self-hosted PostHog analytics
- Render mentions on notifications tab
- Copy note text

Known issues:
- You may have to force quit the app and restart it to see everyone you follow on the Home Feed.

## [0.1 (8)] - 2023-03-13Z
- Fix translucent tab bar in the simulator.
- Connect to more relays to get user relay list after importing a key during onboarding
- Fix some bugs in thread views
- Show placeholder cards for messages outside 2 hops and allow the user to reveal them
- Support deprecated reply #e tag format
- Fixed an issue where older contact list and metadata events could overwrite new ones
- Styled onboarding views

## [0.1 (7)] - 2023-03-10Z
- Use only relays added in RelayView for sending and receiving events
- Add PostHog analytics
- Render note mentions in NoteCard
- Open an email compose view controller for support@nos.social 
- Fix duplicate note on a new post
- Add mute functionality
- Publish relay changes
- Recommended / default relays
- Added colors and Clarity City font throughout the app
- Show Discover tab after onboarding
- Fix crash on Mac
- Improved profile photo loading and added a cache
- Added code to compute a sensible default number of columns on the Discover tab
- Replaced moved relays tab to side menu, added New Post and Profile tabs
- Make links on notes tappable
- Fix newlines not rendering on notes
- Added timestamp to notes
- Update Discover feed algorithm to include people 2 hops from you.
- Fix infinite spinners on some avatars
- Edit profile

## [0.1 (6)] - 2023-03-08Z

- Fixed follow / unfollow sync
- Reduced number of REQ sent to relays
- Request profile metadata for users displayed on the Discover tab
- Cleanup RelayService
- Render user avatar on Profile screen
- Added support for threads in reply views
- Retry failed Event sends every 2 minutes (max 5 retries)
- Add basic notifications tab
- Filter the Home Feed down to root posts
- The profile view requests the latest events and metadata for the given user from the relays
- Add the ellipsis button to NoteCard and allow the user to copy the NIP-19 note ID of a note.
- Enabled button to copy user ID on Profile View
- Fixed UI freezes when using many relays by moving event processing to a background thread.
- Add a search bar to the discover tab that users can use to look up other users.
- On relay remove, send CLOSE to all subs then disconnect and delete socket
- Render user mentions in NoteCard
- Replace the warning message to tell the user never to share their private key with anyone.

## [0.1 (5)] 2023-03-02

- Added a Discover tab that shows all events from all relays.
- Core Data will now be wiped whenever we change the data model, which is often. This speeds up our development process, but you will have to re-enter your relays when this happens.
- Change the home feed so that it shows the CurrentUser's notes always.
- Preload sample_data into core data for DEBUG builds
- Added a screen to show all the replies to a note.
- Fixed empty home feed message so it doesn't overlay other views
- Change settings and onboarding to accept nsec-format private key
- Fixed app crash when no user is passed to HomeFeedView initializer
- Added ability to post a reply in thread view.
- Fixed READ MORE Button
- In the Discover tab, display a feed of interesting people

## [0.1 (4)] - 2023-02-24

- Added ability to delete relays on the Relays screen.
- Fix events not being signed correctly with a key generated during onboarding.
- Verify signatures on events.
- Request only events from user's Follows
- Follow / unfollow functionality
- Calculate reply count and display in NoteCard

## [0.1 (3)] - 2023-02-20Z

- Sync authors in HomeFeedView
- Added AvatarView for rendering profile pictures on NoteCards

## [0.1 (2)]

- Added conversion of hex keys to npub
- Add a basic New Post screen
- Save private key to keychain
- Parse and store contact list
- Add onboarding flow
- Copied MessageCard and MessageButton SwiftUI view from Planetary renaming Message to Note
- Added a basic profile screen

## [0.1 (1)]

- Parse and display Nostr events
- Read events from relays
- Sign and publish events to relays
- Add Settings view where you can put in your private key
- Added tab bar component and side menu with profile<|MERGE_RESOLUTION|>--- conflicted
+++ resolved
@@ -8,12 +8,9 @@
 
 ## [Unreleased]
 
-<<<<<<< HEAD
 - Added support for opening njump.me content in Nos.
 - Fixed a crash on logout
-=======
 - Fixed a bug where some profiles wouldn't load old notes.
->>>>>>> b8722c97
 - Fixed an issue where NIP-05 could appear as invalid.
 
 ## [0.1.16] - 2024-05-31Z
