# Changelog
All notable changes to this project will be documented in this file.

We define "Noteworthy changes" as 1) user-facing features or bugfixes 2) significant technical or architectural changes that contributors will notice. If your Pull Request does not contain any changes of this nature i.e. minor string/translation changes, patch releases of dependencies, refactoring, etc. then add the `Skip-Changelog` label. 

The format is based on [Keep a Changelog](https://keepachangelog.com/en/1.0.0/),
and this project adheres to [Semantic Versioning](https://semver.org/spec/v2.0.0.html).

## [Unreleased]

<<<<<<< HEAD
- Add a loading indicator to search results.
- Fix delay in results immediately after opening the discover tab.
=======
- Fixed the 3d card effect on the Notifications tab.
>>>>>>> 5768ea9e

## [0.1 (93)] - 2023-11-10Z

- Added a confirmation before reposting a note.
- Added the ability to delete your reposts by tapping the repost button again.
- Fixed some cases where deleted notes were still being displayed.
- Fixed a bug where notes, reposts, and author profiles could fail to load.
- Show truncated URLs in notes instead of hiding them completely.

## [0.1 (92)] - 2023-11-02Z

- Show reposts in stories.

## [0.1 (91)] - 2023-11-01Z

- Fix a bug where linking a Universal Name would overwrite your existing NIP-05.
- Fixed incorrect ellipsis applied to long notes.
- Changed note rendering to retain more newlines. 
- Fixed a bug with autocorrect on Mac

## [0.1 (90)] - 2023-10-31Z

- Fixed a bug where notes, reposts, and author profiles could fail to load.

## [0.1 (89)] - 2023-10-31Z

- Added relay.causes.com to the list of recommended relays.

## [0.1 (88)] - 2023-10-27Z

- Added a content warning when a user you follow has reported the content
- Added toggles to the settings screen to disable report-based and network-based content warnings

## [0.1 (86)] - 2023-10-25Z

- Updated link previews in feed to use the stories ui with fixed height and carousel gallery. 
- Updated UI around displaying nested threads and displaying more context of conversations. 
- Changed inline images so we don't display the domain / size / file type for images
- Changed copied links to notes and authors to open in njump.me.
- Added the ability to initiate USBC transactions and check your balance if you have linked a Universal Name to your profile with an attached USBC wallet.
- Add "1 year" as an option when posting a disappearing message

## [0.1 (85)] - 2023-10-23Z

- Fixed missing secrets

## [0.1 (84)] - 2023-10-20Z

- Add Stories view to the Home Feed
- Fixed an issue where the app could become slow after searching for a user.
- Updated search results to show mutual followers and sort by the most followers in common.
- Change links to notes so that they don't display the long note id and instead it's a pretty link. 
- Redesigned the Universal Names registration flow
- Added more relays to the recommended list
- Added an icon to indicate expiring notes, and the timestamp they display is the time until they expire.

## [0.1 (83)] - 2023-10-16Z

- Fixed crash on launch
- Added a URL scheme to open the note composer: nos://note/new?contents=theContentsOfTheNote

## [0.1 (82)] - 2023-10-13Z

- Fixed a bug where profile changes wouldn't be published in some cases
- Fix a bug where the "Post" button wouldn't be shown when composing a reply on macOS
- Fix a bug where the mute list could be overwritten when muting someone
- Fixed aspect ratio on some profile photos
- Added 3d effect to note cards
- Added a URL scheme to open the note composer: nos://note/new?contents=theContentsOfTheNote

## [0.1 (81)] - 2023-09-30Z

- Fixed secrets that weren't included in build 79 and 80

## [0.1 (80)] - 2023-09-30Z

- Updated the design of the edit profile screen
- Fixed a hang on the profile screen

## [0.1 (79)] - 2023-09-22Z

- Added the ability to search for Mastodon usernames on the Discover tab. 
- Long form content is now displayed in the discover tab.
- Fixed a hang on the thread view.

## [0.1 (77)] - 2023-09-15Z

- App performance improvements

## [0.1 (76)] - 2023-09-08Z

- Minor crash fixes and optimizations

## [0.1 (75)] - 2023-09-01Z

- Fix an issue with the database cleanup script that was causing performance issues.
- Optimize loading of profile pictures

## [0.1 (73)] - 2023-08-25Z

- Fixed potential crashes when using Universal Names API.
- Fixed bug that rendered the empty notes message for a profile above the header box.
- Fixed bug that could potentially crash the app sometimes

## [0.1 (72)] - 2023-08-21Z

- Added support for pasting profile and note references when composing notes
- Pop screens from the navigation stack when tapping twice on the tab bar.
- Fixed the launch screen layout on iPad
- Fixed a small issue when mentioning profiles in the reply text box.
- Fixed a crash during onboarding
- Fixed a crash when following or muting a user
- Fixed crash when parsing malformed events.
- Fixed crash when parsing malformed contact lists.
- Added integration with our self-hosted Sentry crash reporting tool (no data shared with third parties)

## [0.1 (66)] - 2023-08-18Z

- Fixed crash when parsing malformed events.
- Fixed crash when parsing malformed contact lists.
- Added support for pasting profile and note references when composing notes
- Pop screens from the navigation stack when tapping twice on the tab bar.
- Fixed the launch screen layout on iPad
- Fixed a small issue when mentioning profiles in the reply text box.

## [0.1 (65)] - 2023-08-04Z

- Add a loading placeholder for note contents.
- Added automatic file uploads to nostr.build.
- Add list of followers and relays in the Profile screen.

## [0.1 (60)] - 2023-08-01Z

- Updated content report style based on the latest NIPs and fixed some bugs with reporting.
- Add a loading placeholder for note contents.
- Fixed the launch screen layout on iPad
- Multiple consecutive newlines will be replaced by a single new line in note content.
- Removed the screen to fill out profile information from onboarding and replaced it with a call to action in the sidebar. 
- Leading and trailing whitespace will no longer be rendered in note content.
- Removed the screen to fill out profile information from onboarding and replaced it with a call to action in the sidebar. 

## [0.1 (59)] - 2023-07-21Z

- Add a loading placeholder for note contents.
- Fixed several crashes.
- Added Dutch, Japanese, and Persian translations. Thanks matata, yutaro, and eru-desu! 
- Added some visual artists to the list of featured users.

## [0.1 (58)] - 2023-07-17Z

- Added better previews for urls shared in notes.

## [0.1 (57)] - 2023-07-17Z

- Fixed an issue where Nos couldn't find the user's key on startup.
- Fixed an issue where you could have duplicate relays: one with a trailing slash and one without.

## [0.1 (56)] - 2023-07-13Z

- Fixed high cpu usage when the app is idle

## [0.1 (55)] - 2023-07-12Z

- Fixed several bugs around muting users
- Added the number of connected relays at the top right corner of the Home Feed.
- Fixed a bug where expired messages could be published to relays that doesn't support them
- Added support for push notifications.

## [0.1 (53)] - 2023-07-03Z

- Added beta integration with the Universal Name System. Edit your profile to link your Universal Name to your Nostr profile.
- Updated design of the relay selector

## [0.1 (52)] - 2023-07-03Z

- Prevent muted authors from appearing in the Discover screen
- Added a confirmation dialog when deleting a note.

## [0.1 (51)] - 2023-06-16Z

- Updated design of the relay selector
- Fixed an issue where the Discover tab wouldn't show new content for a while after upgrading from build 49.

## [0.1 (50)] - 2023-06-15Z

- Added code to show the Discover tab when we haven't downloaded the user's follow list yet (like on first login or app reinstall).
- Improved reliability of loading reposts, user photos, and names.
- Fixed a bug where tapping on a note would open the associated image instead of the thread view.
- Fixed a bug where profile pages would not load in some cases.
- Improved performance of the relay manager.

## [0.1 (49)] - 2023-06-12Z

- More small optimizations to relay traffic and event parsing.

## [0.1 (48)] - 2023-06-12Z

- Requesting fewer events on Home and Discover tab to reduce the load on the db.

## [0.1 (47)] - 2023-06-09Z

- Improved performance of the relay manager.

## [0.1 (46)] - 2023-06-06Z

- Add the ability to report notes and profiles using NIP-32 labels and NIP-69 classification.
- Fixed a crash which occurs on some versions of MacOS when attempting to mention other users during post creation.
- Add the ability to search for users by name from the Discover tab
- Fixed a bug where the note options menu wouldn't show up sometimes.
- Strip whitespace and newline characters when parsing search box input on discover screen as npub.

## [0.1 (44)] - 2023-05-31Z

- Fixed several causes of profile pictures and reposts showing infinite spinners.
- Links to notes or profiles are now tappable.
- Filter logged user from Discover screen.
- Improved performance of posting notes.

## [0.1 (43)] - 2023-05-23Z

- Added German translations (thanks Peter!).
- Updated support email to support@nos.social
- Improved recognition of mentions inside a post

## [0.1 (42)] - 2023-05-16Z

- Added support for mentioning other users when composing a note.
- Fixed a bug where expired messages could be redownloaded from relays that don't delete them.
- Fixed a bug where you couldn't view the parent note of a reply when it was displayed at the top of the Thread view.

## [0.1 (41)] - 2023-05-11Z

- Fix link color on macOS

## [0.1 (40)] - 2023-05-10Z

- Add support for expiration dates when composing notes (please note: messages are not guaranteed to be deleted by relays or other apps)
- Increased the contrast of text in light mode
- Open links in an in-app web browser instead of Safari
- Fixed link detection in notes for URLs without a scheme (i.e. "https://")
- Made the reply button on notes easier to tap, and it now presents the keyboard when tapped.
- Increased the tap size of the ellipsis button on note cards.
- Added Spanish translations (thanks Martin!)
- Updated app icon
- Nos now displays kind 30023 long-form blog posts in the home and profile feeds.

## [0.1 (39)] - 2023-05-02Z

- Improved performance of loading replies
- The notifications tab now request more events from relays

## [0.1 (38)] - 2023-04-28Z

- Made the routine to delete old events more efficient and prevent it from deleting our own events. 
- Fixed a bug where you could post the same reply multiple times.

## [0.1 (37)] - 2023-04-27Z

- Performance improvements
- Added support for reposting notes.
- Fixed a bug where you could post the same reply multiple times.
- Fixed a bug where the user's follow list could be erased on the first launch after importing a new key.

## [0.1 (36)] - 2023-04-25Z

- Added support for reposting notes.
- Added Brazilian Portuguese translations (thanks Andressa!).
- Fixed the French and Traditional Chinese translations.
- Fixed a bug where the user's follow list could be erased on the first launch after importing a new key.
- Fixed a bug where you could post the same reply multiple times.
- Fixed an issue where profile pictures could be rendered with the wrong aspect ratio.

## [0.1 (35)] - 2023-04-19Z

- Added French translations. Thank you p2x@p2xco.de!
- Added Chinese (Traditional) and updated Chinese (Simplified) translations. Thank you rasputin@getalby.com!
- Added a logout button in the Settings menu.
- Minor performance improvements on Thread and Discover views.
- Updated the default list of users shown on the Discover tab.
- Fixed a bug where muted authors would show up on the Discover tab.
- Added an initial loading indicator when you first open the Home or Discover tabs.
- Added a logout button in the Settings menu.
- Fixed a bug where notes would be truncated but the Read More button would not be shown.
- Scrolling performance improvements
- Fixed a bug where notes would be truncated but the Read More button would not be shown.

## [0.1 (33)] - 2023-04-17Z

- Added a button to share the application logs in the Settings menu
- Automatically attach debug logs to support emails

## [0.1 (32)] - 2023-04-14Z

- More performance improvements on the Home tab.

Note:
- In this build you have to pull-to-refresh if you want to see new notes after the initial load of the Home or Discover tabs. 

## [0.1 (31)] - 2023-04-13Z

- Added a button to view raw event JSON in the options menu on notes.
- Fixed notes saying "so-and-so posted" at the top when it should say "so-and-so replied".
- Added code to load the note being replied to if we don't have it. 
- Improved performance on the home feed

## [0.1 (30)] - 2023-04-10Z

- Fixed a bug where the Read More button would show on notes when it didn't need to.
- Added Chinese (Simplified) translations (thanks rasputin@getalby.com!)
- Nos now requests delete events from relays.

## [0.1 (28)] - 2023-04-07Z

- Made all the built-in text in the app translatable. If you would like to help translate Nos let us know by emailing support@nos.social.

## [0.1 (27)] - 2023-04-05Z

- Minor performance improvements
- Fixed an occasional hang when publishing

## [0.1 (26)] - 2023-04-03Z

- Minor performance improvements on the Feed and Discover tabs

## [0.1 (25)] - 2023-03-31Z

- Fixed a bug where reply counts were displaying translation keys instead of the count

## [0.1 (24)] - 2023-03-31Z

- Added Crowdin integration for translation services. If you would like to help us translate Nos drop us a line at 
support@nos.social.
- Fixed several crashes.
- Fixed issue where the like button didn't turn orange when pressed.
- Fixed an issue where likes to replies were counted towards the root note.
- Added more aggressive caching of images.
- Minor performance improvements - more to come!

## [0.1 (23)] - 2023-03-25Z
- Add the option to copy web links on profile pages and notes.

## [0.1 (22)] - 2023-03-23Z
- Fixed a bug in the list of people you are following, where tapping on any name would show your own profile.

## [0.1 (21)] - 2023-03-23Z
- Fixed a bug where the user's profile name was not set after onboarding.
- Added a demo of the Universal Namespace when setting up your profile. 

## [0.1 (20)] - 2023-03-22Z
- Fixed some bugs in Universal Name login flow (onboarding flow fixes forthcoming)

## [0.1 (19)] - 2023-03-22Z
- Added a link to nostr.build on the New Note screen
- Added a demo flow for setting up a Universal Name on the Edit Profile screen.

## [0.1 (18)] - 2023-03-20Z
- Show the number of likes on notes

## [0.1 (17)] - 2023-03-20Z
- Minor performance improvements

## [0.1 (16)] - 2023-03-19Z
- Hide the text in private key text fields
- Hide replies from muted users
- Fixed an issue where your own replies would be shown on the notificaitons tab
- Added a launch screen
- Various styling updates
- Added an About screen to the side menu
- Added a Share Nos button to the side menu 

## [0.1 (15)] - 2023-03-18Z
- Added the ability to browse all notes from a single relay on the Discover tab.
- Added the ability to post a note to a single relay from the New Note screen.
- Support likes as described in NIP-25, make sure reply and parent likes are correct
- Show "posted" and "replied" headers on NoteCards
- Navigate to replied to note when tapping on reply from outside thread view
- Search by name on Discover view
- Fixed cards on the Discover tab all being the same size.
- Fixed a crash when deleting your key in Settings

## [0.1 (14)] - 2023-03-16Z
- Nos now reads and writes your mutes the mute list shared with other Nostr apps.

## [0.1 (13)] - 2023-03-15Z
- Fix all thread replies showing as out of network on first launch after installation.

## [0.1 (12)] - 2023-03-15Z
- Added NIP-05 field to Edit Profile page, lookup users using NIP-05 names in discover tab, tapping the NIP-05 name opens the domain in a new window.
- Delete notes
- More performance improvements centered around our relay communication
- Fix invisible tab bar
- Made placeholder text color same for all fields in profile edit view
- Add basic image rendering in Note cards
- UNS Support on Profile page
- Fix onboarding taps at bottom of screen causing screen to switch

Known Issues:
- Deleting your key in Settings causes the app to crash. But you are correctly taken into onboarding after relaunch.

## [0.1 (11)] - 2023-03-14Z
- Fixed thread view saying every reply is out of network
- reduced the number of requests we send to relays
- improved app performance
- fixed showing empty displayNames when name is set

## [0.1 (10)] - 2023-03-14Z
- Display a user's NIP-05 identifier on the profile page after making a web request to verify that it is correct 
- Fix blank home feed during first launch

## [0.1 (9)] - 2023-03-14Z
- Fixed a crash on launch when relay model was outdated.
- Fix your own posts showing as outside your network on a fresh install. 
- Add self-hosted PostHog analytics
- Render mentions on notifications tab
- Copy note text

Known issues:
- You may have to force quit the app and restart it to see everyone you follow on the Home Feed.

## [0.1 (8)] - 2023-03-13Z
- Fix translucent tab bar in the simulator.
- Connect to more relays to get user relay list after importing a key during onboarding
- Fix some bugs in thread views
- Show placeholder cards for messages outside 2 hops and allow the user to reveal them
- Support deprecated reply #e tag format
- Fixed an issue where older contact list and metadata events could overwrite new ones
- Styled onboarding views

## [0.1 (7)] - 2023-03-10Z
- Use only relays added in RelayView for sending and receiving events
- Add PostHog analytics
- Render note mentions in NoteCard
- Open an email compose view controller for support@nos.social 
- Fix duplicate note on a new post
- Add mute functionality
- Publish relay changes
- Recommended / default relays
- Added colors and Clarity City font throughout the app
- Show Discover tab after onboarding
- Fix crash on Mac
- Improved profile photo loading and added a cache
- Added code to compute a sensible default number of columns on the Discover tab
- Replaced moved relays tab to side menu, added New Post and Profile tabs
- Make links on notes tappable
- Fix newlines not rendering on notes
- Added timestamp to notes
- Update Discover feed algorithm to include people 2 hops from you.
- Fix infinite spinners on some avatars
- Edit profile

## [0.1 (6)] - 2023-03-08Z

- Fixed follow / unfollow sync
- Reduced number of REQ sent to relays
- Request profile metadata for users displayed on the Discover tab
- Cleanup RelayService
- Render user avatar on Profile screen
- Added support for threads in reply views
- Retry failed Event sends every 2 minutes (max 5 retries)
- Add basic notifications tab
- Filter the Home Feed down to root posts
- The profile view requests the latest events and metadata for the given user from the relays
- Add the ellipsis button to NoteCard and allow the user to copy the NIP-19 note ID of a note.
- Enabled button to copy user ID on Profile View
- Fixed UI freezes when using many relays by moving event processing to a background thread.
- Add a search bar to the discover tab that users can use to look up other users.
- On relay remove, send CLOSE to all subs then disconnect and delete socket
- Render user mentions in NoteCard
- Replace the warning message to tell the user never to share their private key with anyone.

## [0.1 (5)] 2023-03-02

- Added a Discover tab that shows all events from all relays.
- Core Data will now be wiped whenever we change the data model, which is often. This speeds up our development process, but you will have to re-enter your relays when this happens.
- Change the home feed so that it shows the CurrentUser's notes always.
- Preload sample_data into core data for DEBUG builds
- Added a screen to show all the replies to a note.
- Fixed empty home feed message so it doesn't overlay other views
- Change settings and onboarding to accept nsec-format private key
- Fixed app crash when no user is passed to HomeFeedView initializer
- Added ability to post a reply in thread view.
- Fixed READ MORE Button
- In the Discover tab, display a feed of interesting people

## [0.1 (4)] - 2023-02-24

- Added ability to delete relays on the Relays screen.
- Fix events not being signed correctly with a key generated during onboarding.
- Verify signatures on events.
- Request only events from user's Follows
- Follow / unfollow functionality
- Calculate reply count and display in NoteCard

## [0.1 (3)] - 2023-02-20Z

- Sync authors in HomeFeedView
- Added AvatarView for rendering profile pictures on NoteCards

## [0.1 (2)]

- Added conversion of hex keys to npub
- Add a basic New Post screen
- Save private key to keychain
- Parse and store contact list
- Add onboarding flow
- Copied MessageCard and MessageButton SwiftUI view from Planetary renaming Message to Note
- Added a basic profile screen

## [0.1 (1)]

- Parse and display Nostr events
- Read events from relays
- Sign and publish events to relays
- Add Settings view where you can put in your private key
- Added tab bar component and side menu with profile<|MERGE_RESOLUTION|>--- conflicted
+++ resolved
@@ -8,12 +8,9 @@
 
 ## [Unreleased]
 
-<<<<<<< HEAD
 - Add a loading indicator to search results.
 - Fix delay in results immediately after opening the discover tab.
-=======
 - Fixed the 3d card effect on the Notifications tab.
->>>>>>> 5768ea9e
 
 ## [0.1 (93)] - 2023-11-10Z
 
