# Changelog
All notable changes to this project will be documented in this file.

We define "Noteworthy changes" as 1) user-facing features or bugfixes 2) significant technical or architectural changes that contributors will notice. If your Pull Request does not contain any changes of this nature i.e. minor string/translation changes, patch releases of dependencies, refactoring, etc. then add the `Skip-Changelog` label. 

The format is based on [Keep a Changelog](https://keepachangelog.com/en/1.0.0/),
and this project adheres to [Semantic Versioning](https://semver.org/spec/v2.0.0.html).

## [Unreleased]

<<<<<<< HEAD
- Add the ability to search for users by name from the Discover tab
=======
- Add the ability to report notes and profiles using NIP-32 labels and NIP-69 classification.
>>>>>>> 9ed7b456
- Fixed a crash which occurs on some versions of MacOS when attempting to mention other users during post creation.
- Fixed a bug where the note options menu wouldn't show up sometimes.
- Strip whitespace and newline characters when parsing search box input on discover screen as npub.

## [0.1 (44)] - 2023-05-31Z

- Fixed several causes of profile pictures and reposts showing infinite spinners.
- Links to notes or profiles are now tappable.
- Filter logged user from Discover screen.
- Improved performance of posting notes.

## [0.1 (43)] - 2023-05-23Z

- Added German translations (thanks Peter!).
- Updated support email to support@nos.social
- Improved recognition of mentions inside a post

## [0.1 (42)] - 2023-05-16Z

- Added support for mentioning other users when composing a note.
- Fixed a bug where expired messages could be redownloaded from relays that don't delete them.
- Fixed a bug where you couldn't view the parent note of a reply when it was displayed at the top of the Thread view.

## [0.1 (41)] - 2023-05-11Z

- Fix link color on macOS

## [0.1 (40)] - 2023-05-10Z

- Add support for expiration dates when composing notes (please note: messages are not guaranteed to be deleted by relays or other apps)
- Increased the contrast of text in light mode
- Open links in an in-app web browser instead of Safari
- Fixed link detection in notes for URLs without a scheme (i.e. "https://")
- Made the reply button on notes easier to tap, and it now presents the keyboard when tapped.
- Increased the tap size of the ellipsis button on note cards.
- Added Spanish translations (thanks Martin!)
- Updated app icon
- Nos now displays kind 30023 long-form blog posts in the home and profile feeds.

## [0.1 (39)] - 2023-05-02Z

- Improved performance of loading replies
- The notifications tab now request more events from relays

## [0.1 (38)] - 2023-04-28Z

- Made the routine to delete old events more efficient and prevent it from deleting our own events. 
- Fixed a bug where you could post the same reply multiple times.

## [0.1 (37)] - 2023-04-27Z

- Performance improvements
- Added support for reposting notes.
- Fixed a bug where you could post the same reply multiple times.
- Fixed a bug where the user's follow list could be erased on the first launch after importing a new key.

## [0.1 (36)] - 2023-04-25Z

- Added support for reposting notes.
- Added Brazilian Portuguese translations (thanks Andressa!).
- Fixed the French and Traditional Chinese translations.
- Fixed a bug where the user's follow list could be erased on the first launch after importing a new key.
- Fixed a bug where you could post the same reply multiple times.
- Fixed an issue where profile pictures could be rendered with the wrong aspect ratio.

## [0.1 (35)] - 2023-04-19Z

- Added French translations. Thank you p2x@p2xco.de!
- Added Chinese (Traditional) and updated Chinese (Simplified) translations. Thank you rasputin@getalby.com!
- Added a logout button in the Settings menu.
- Minor performance improvements on Thread and Discover views.
- Updated the default list of users shown on the Discover tab.
- Fixed a bug where muted authors would show up on the Discover tab.
- Added an initial loading indicator when you first open the Home or Discover tabs.
- Added a logout button in the Settings menu.
- Fixed a bug where notes would be truncated but the Read More button would not be shown.
- Scrolling performance improvements
- Fixed a bug where notes would be truncated but the Read More button would not be shown.

## [0.1 (33)] - 2023-04-17Z

- Added a button to share the application logs in the Settings menu
- Automatically attach debug logs to support emails

## [0.1 (32)] - 2023-04-14Z

- More performance improvements on the Home tab.

Note:
- In this build you have to pull-to-refresh if you want to see new notes after the initial load of the Home or Discover tabs. 

## [0.1 (31)] - 2023-04-13Z

- Added a button to view raw event JSON in the options menu on notes.
- Fixed notes saying "so-and-so posted" at the top when it should say "so-and-so replied".
- Added code to load the note being replied to if we don't have it. 
- Improved performance on the home feed

## [0.1 (30)] - 2023-04-10Z

- Fixed a bug where the Read More button would show on notes when it didn't need to.
- Added Chinese (Simplified) translations (thanks rasputin@getalby.com!)
- Nos now requests delete events from relays.

## [0.1 (28)] - 2023-04-07Z

- Made all the built-in text in the app translatable. If you would like to help translate Nos let us know by emailing support@nos.social.

## [0.1 (27)] - 2023-04-05Z

- Minor performance improvements
- Fixed an occasional hang when publishing

## [0.1 (26)] - 2023-04-03Z

- Minor performance improvements on the Feed and Discover tabs

## [0.1 (25)] - 2023-03-31Z

- Fixed a bug where reply counts were displaying translation keys instead of the count

## [0.1 (24)] - 2023-03-31Z

- Added Crowdin integration for translation services. If you would like to help us translate Nos drop us a line at 
support@nos.social.
- Fixed several crashes.
- Fixed issue where the like button didn't turn orange when pressed.
- Fixed an issue where likes to replies were counted towards the root note.
- Added more aggressive caching of images.
- Minor performance improvements - more to come!

## [0.1 (23)] - 2023-03-25Z
- Add the option to copy web links on profile pages and notes.

## [0.1 (22)] - 2023-03-23Z
- Fixed a bug in the list of people you are following, where tapping on any name would show your own profile.

## [0.1 (21)] - 2023-03-23Z
- Fixed a bug where the user's profile name was not set after onboarding.
- Added a demo of the Universal Namespace when setting up your profile. 

## [0.1 (20)] - 2023-03-22Z
- Fixed some bugs in Universal Name login flow (onboarding flow fixes forthcoming)

## [0.1 (19)] - 2023-03-22Z
- Added a link to nostr.build on the New Note screen
- Added a demo flow for setting up a Universal Name on the Edit Profile screen.

## [0.1 (18)] - 2023-03-20Z
- Show the number of likes on notes

## [0.1 (17)] - 2023-03-20Z
- Minor performance improvements

## [0.1 (16)] - 2023-03-19Z
- Hide the text in private key text fields
- Hide replies from muted users
- Fixed an issue where your own replies would be shown on the notificaitons tab
- Added a launch screen
- Various styling updates
- Added an About screen to the side menu
- Added a Share Nos button to the side menu 

## [0.1 (15)] - 2023-03-18Z
- Added the ability to browse all notes from a single relay on the Discover tab.
- Added the ability to post a note to a single relay from the New Note screen.
- Support likes as described in NIP-25, make sure reply and parent likes are correct
- Show "posted" and "replied" headers on NoteCards
- Navigate to replied to note when tapping on reply from outside thread view
- Search by name on Discover view
- Fixed cards on the Discover tab all being the same size.
- Fixed a crash when deleting your key in Settings

## [0.1 (14)] - 2023-03-16Z
- Nos now reads and writes your mutes the mute list shared with other Nostr apps.

## [0.1 (13)] - 2023-03-15Z
- Fix all thread replies showing as out of network on first launch after installation.

## [0.1 (12)] - 2023-03-15Z
- Added NIP-05 field to Edit Profile page, lookup users using NIP-05 names in discover tab, tapping the NIP-05 name opens the domain in a new window.
- Delete notes
- More performance improvements centered around our relay communication
- Fix invisible tab bar
- Made placeholder text color same for all fields in profile edit view
- Add basic image rendering in Note cards
- UNS Support on Profile page
- Fix onboarding taps at bottom of screen causing screen to switch

Known Issues:
- Deleting your key in Settings causes the app to crash. But you are correctly taken into onboarding after relaunch.

## [0.1 (11)] - 2023-03-14Z
- Fixed thread view saying every reply is out of network
- reduced the number of requests we send to relays
- improved app performance
- fixed showing empty displayNames when name is set

## [0.1 (10)] - 2023-03-14Z
- Display a user's NIP-05 identifier on the profile page after making a web request to verify that it is correct 
- Fix blank home feed during first launch

## [0.1 (9)] - 2023-03-14Z
- Fixed a crash on launch when relay model was outdated.
- Fix your own posts showing as outside your network on a fresh install. 
- Add self-hosted PostHog analytics
- Render mentions on notifications tab
- Copy note text

Known issues:
- You may have to force quit the app and restart it to see everyone you follow on the Home Feed.

## [0.1 (8)] - 2023-03-13Z
- Fix translucent tab bar in the simulator.
- Connect to more relays to get user relay list after importing a key during onboarding
- Fix some bugs in thread views
- Show placeholder cards for messages outside 2 hops and allow the user to reveal them
- Support deprecated reply #e tag format
- Fixed an issue where older contact list and metadata events could overwrite new ones
- Styled onboarding views

## [0.1 (7)] - 2023-03-10Z
- Use only relays added in RelayView for sending and receiving events
- Add PostHog analytics
- Render note mentions in NoteCard
- Open an email compose view controller for support@nos.social 
- Fix duplicate note on a new post
- Add mute functionality
- Publish relay changes
- Recommended / default relays
- Added colors and Clarity City font throughout the app
- Show Discover tab after onboarding
- Fix crash on Mac
- Improved profile photo loading and added a cache
- Added code to compute a sensible default number of columns on the Discover tab
- Replaced moved relays tab to side menu, added New Post and Profile tabs
- Make links on notes tappable
- Fix newlines not rendering on notes
- Added timestamp to notes
- Update Discover feed algorithm to include people 2 hops from you.
- Fix infinite spinners on some avatars
- Edit profile

## [0.1 (6)] - 2023-03-08Z

- Fixed follow / unfollow sync
- Reduced number of REQ sent to relays
- Request profile metadata for users displayed on the Discover tab
- Cleanup RelayService
- Render user avatar on Profile screen
- Added support for threads in reply views
- Retry failed Event sends every 2 minutes (max 5 retries)
- Add basic notifications tab
- Filter the Home Feed down to root posts
- The profile view requests the latest events and metadata for the given user from the relays
- Add the ellipsis button to NoteCard and allow the user to copy the NIP-19 note ID of a note.
- Enabled button to copy user ID on Profile View
- Fixed UI freezes when using many relays by moving event processing to a background thread.
- Add a search bar to the discover tab that users can use to look up other users.
- On relay remove, send CLOSE to all subs then disconnect and delete socket
- Render user mentions in NoteCard
- Replace the warning message to tell the user never to share their private key with anyone.

## [0.1 (5)] 2023-03-02 

- Added a Discover tab that shows all events from all relays.
- Core Data will now be wiped whenever we change the data model, which is often. This speeds up our development process, but you will have to re-enter your relays when this happens.
- Change the home feed so that it shows the CurrentUser's notes always.
- Preload sample_data into core data for DEBUG builds
- Added a screen to show all the replies to a note.
- Fixed empty home feed message so it doesn't overlay other views
- Change settings and onboarding to accept nsec-format private key
- Fixed app crash when no user is passed to HomeFeedView initializer
- Added ability to post a reply in thread view.
- Fixed READ MORE Button
- In the Discover tab, display a feed of interesting people

## [0.1 (4)] - 2023-02-24

- Added ability to delete relays on the Relays screen.
- Fix events not being signed correctly with a key generated during onboarding.
- Verify signatures on events.
- Request only events from user's Follows
- Follow / unfollow functionality
- Calculate reply count and display in NoteCard

## [0.1 (3)] - 2023-02-20Z

- Sync authors in HomeFeedView
- Added AvatarView for rendering profile pictures on NoteCards

## [0.1 (2)]

- Added conversion of hex keys to npub
- Add a basic New Post screen
- Save private key to keychain
- Parse and store contact list
- Add onboarding flow
- Copied MessageCard and MessageButton SwiftUI view from Planetary renaming Message to Note
- Added a basic profile screen

## [0.1 (1)]

- Parse and display Nostr events
- Read events from relays
- Sign and publish events to relays
- Add Settings view where you can put in your private key
- Added tab bar component and side menu with profile<|MERGE_RESOLUTION|>--- conflicted
+++ resolved
@@ -8,11 +8,8 @@
 
 ## [Unreleased]
 
-<<<<<<< HEAD
 - Add the ability to search for users by name from the Discover tab
-=======
 - Add the ability to report notes and profiles using NIP-32 labels and NIP-69 classification.
->>>>>>> 9ed7b456
 - Fixed a crash which occurs on some versions of MacOS when attempting to mention other users during post creation.
 - Fixed a bug where the note options menu wouldn't show up sometimes.
 - Strip whitespace and newline characters when parsing search box input on discover screen as npub.
