# Changelog
All notable changes to this project will be documented in this file.

We define "Noteworthy changes" as 1) user-facing features or bugfixes 2) significant technical or architectural changes that contributors will notice. If your Pull Request does not contain any changes of this nature i.e. minor string/translation changes, patch releases of dependencies, refactoring, etc. then add the `Skip-Changelog` label. 

The format is based on [Keep a Changelog](https://keepachangelog.com/en/1.0.0/),
and this project adheres to [Semantic Versioning](https://semver.org/spec/v2.0.0.html).

## [Unreleased]

<<<<<<< HEAD
- Add the ability to search for users by name from the Discover tab
=======
- Fixed a crash which occurs on some versions of MacOS when attempting to mention other users during post creation.
- Fixed a bug where the note options menu wouldn't show up sometimes.

## [0.1 (44)] - 2023-05-31Z

- Fixed several causes of profile pictures and reposts showing infinite spinners.
- Links to notes or profiles are now tappable.
>>>>>>> dc688b21
- Filter logged user from Discover screen.
- Improved performance of posting notes.

## [0.1 (43)] - 2023-05-23Z

- Added German translations (thanks Peter!).
- Updated support email to support@nos.social
- Improved recognition of mentions inside a post

## [0.1 (42)] - 2023-05-16Z

- Added support for mentioning other users when composing a note.
- Fixed a bug where expired messages could be redownloaded from relays that don't delete them.
- Fixed a bug where you couldn't view the parent note of a reply when it was displayed at the top of the Thread view.

## [0.1 (41)] - 2023-05-11Z

- Fix link color on macOS

## [0.1 (40)] - 2023-05-10Z

- Add support for expiration dates when composing notes (please note: messages are not guaranteed to be deleted by relays or other apps)
- Increased the contrast of text in light mode
- Open links in an in-app web browser instead of Safari
- Fixed link detection in notes for URLs without a scheme (i.e. "https://")
- Made the reply button on notes easier to tap, and it now presents the keyboard when tapped.
- Increased the tap size of the ellipsis button on note cards.
- Added Spanish translations (thanks Martin!)
- Updated app icon
- Nos now displays kind 30023 long-form blog posts in the home and profile feeds.

## [0.1 (39)] - 2023-05-02Z

- Improved performance of loading replies
- The notifications tab now request more events from relays

## [0.1 (38)] - 2023-04-28Z

- Made the routine to delete old events more efficient and prevent it from deleting our own events. 
- Fixed a bug where you could post the same reply multiple times.

## [0.1 (37)] - 2023-04-27Z

- Performance improvements
- Added support for reposting notes.
- Fixed a bug where you could post the same reply multiple times.
- Fixed a bug where the user's follow list could be erased on the first launch after importing a new key.

## [0.1 (36)] - 2023-04-25Z

- Added support for reposting notes.
- Added Brazilian Portuguese translations (thanks Andressa!).
- Fixed the French and Traditional Chinese translations.
- Fixed a bug where the user's follow list could be erased on the first launch after importing a new key.
- Fixed a bug where you could post the same reply multiple times.
- Fixed an issue where profile pictures could be rendered with the wrong aspect ratio.

## [0.1 (35)] - 2023-04-19Z

- Added French translations. Thank you p2x@p2xco.de!
- Added Chinese (Traditional) and updated Chinese (Simplified) translations. Thank you rasputin@getalby.com!
- Added a logout button in the Settings menu.
- Minor performance improvements on Thread and Discover views.
- Updated the default list of users shown on the Discover tab.
- Fixed a bug where muted authors would show up on the Discover tab.
- Added an initial loading indicator when you first open the Home or Discover tabs.
- Added a logout button in the Settings menu.
- Fixed a bug where notes would be truncated but the Read More button would not be shown.
- Scrolling performance improvements
- Fixed a bug where notes would be truncated but the Read More button would not be shown.

## [0.1 (33)] - 2023-04-17Z

- Added a button to share the application logs in the Settings menu
- Automatically attach debug logs to support emails

## [0.1 (32)] - 2023-04-14Z

- More performance improvements on the Home tab.

Note:
- In this build you have to pull-to-refresh if you want to see new notes after the initial load of the Home or Discover tabs. 

## [0.1 (31)] - 2023-04-13Z

- Added a button to view raw event JSON in the options menu on notes.
- Fixed notes saying "so-and-so posted" at the top when it should say "so-and-so replied".
- Added code to load the note being replied to if we don't have it. 
- Improved performance on the home feed

## [0.1 (30)] - 2023-04-10Z

- Fixed a bug where the Read More button would show on notes when it didn't need to.
- Added Chinese (Simplified) translations (thanks rasputin@getalby.com!)
- Nos now requests delete events from relays.

## [0.1 (28)] - 2023-04-07Z

- Made all the built-in text in the app translatable. If you would like to help translate Nos let us know by emailing support@nos.social.

## [0.1 (27)] - 2023-04-05Z

- Minor performance improvements
- Fixed an occasional hang when publishing

## [0.1 (26)] - 2023-04-03Z

- Minor performance improvements on the Feed and Discover tabs

## [0.1 (25)] - 2023-03-31Z

- Fixed a bug where reply counts were displaying translation keys instead of the count

## [0.1 (24)] - 2023-03-31Z

- Added Crowdin integration for translation services. If you would like to help us translate Nos drop us a line at 
support@nos.social.
- Fixed several crashes.
- Fixed issue where the like button didn't turn orange when pressed.
- Fixed an issue where likes to replies were counted towards the root note.
- Added more aggressive caching of images.
- Minor performance improvements - more to come!

## [0.1 (23)] - 2023-03-25Z
- Add the option to copy web links on profile pages and notes.

## [0.1 (22)] - 2023-03-23Z
- Fixed a bug in the list of people you are following, where tapping on any name would show your own profile.

## [0.1 (21)] - 2023-03-23Z
- Fixed a bug where the user's profile name was not set after onboarding.
- Added a demo of the Universal Namespace when setting up your profile. 

## [0.1 (20)] - 2023-03-22Z
- Fixed some bugs in Universal Name login flow (onboarding flow fixes forthcoming)

## [0.1 (19)] - 2023-03-22Z
- Added a link to nostr.build on the New Note screen
- Added a demo flow for setting up a Universal Name on the Edit Profile screen.

## [0.1 (18)] - 2023-03-20Z
- Show the number of likes on notes

## [0.1 (17)] - 2023-03-20Z
- Minor performance improvements

## [0.1 (16)] - 2023-03-19Z
- Hide the text in private key text fields
- Hide replies from muted users
- Fixed an issue where your own replies would be shown on the notificaitons tab
- Added a launch screen
- Various styling updates
- Added an About screen to the side menu
- Added a Share Nos button to the side menu 

## [0.1 (15)] - 2023-03-18Z
- Added the ability to browse all notes from a single relay on the Discover tab.
- Added the ability to post a note to a single relay from the New Note screen.
- Support likes as described in NIP-25, make sure reply and parent likes are correct
- Show "posted" and "replied" headers on NoteCards
- Navigate to replied to note when tapping on reply from outside thread view
- Search by name on Discover view
- Fixed cards on the Discover tab all being the same size.
- Fixed a crash when deleting your key in Settings

## [0.1 (14)] - 2023-03-16Z
- Nos now reads and writes your mutes the mute list shared with other Nostr apps.

## [0.1 (13)] - 2023-03-15Z
- Fix all thread replies showing as out of network on first launch after installation.

## [0.1 (12)] - 2023-03-15Z
- Added NIP-05 field to Edit Profile page, lookup users using NIP-05 names in discover tab, tapping the NIP-05 name opens the domain in a new window.
- Delete notes
- More performance improvements centered around our relay communication
- Fix invisible tab bar
- Made placeholder text color same for all fields in profile edit view
- Add basic image rendering in Note cards
- UNS Support on Profile page
- Fix onboarding taps at bottom of screen causing screen to switch

Known Issues:
- Deleting your key in Settings causes the app to crash. But you are correctly taken into onboarding after relaunch.

## [0.1 (11)] - 2023-03-14Z
- Fixed thread view saying every reply is out of network
- reduced the number of requests we send to relays
- improved app performance
- fixed showing empty displayNames when name is set

## [0.1 (10)] - 2023-03-14Z
- Display a user's NIP-05 identifier on the profile page after making a web request to verify that it is correct 
- Fix blank home feed during first launch

## [0.1 (9)] - 2023-03-14Z
- Fixed a crash on launch when relay model was outdated.
- Fix your own posts showing as outside your network on a fresh install. 
- Add self-hosted PostHog analytics
- Render mentions on notifications tab
- Copy note text

Known issues:
- You may have to force quit the app and restart it to see everyone you follow on the Home Feed.

## [0.1 (8)] - 2023-03-13Z
- Fix translucent tab bar in the simulator.
- Connect to more relays to get user relay list after importing a key during onboarding
- Fix some bugs in thread views
- Show placeholder cards for messages outside 2 hops and allow the user to reveal them
- Support deprecated reply #e tag format
- Fixed an issue where older contact list and metadata events could overwrite new ones
- Styled onboarding views

## [0.1 (7)] - 2023-03-10Z
- Use only relays added in RelayView for sending and receiving events
- Add PostHog analytics
- Render note mentions in NoteCard
- Open an email compose view controller for support@nos.social 
- Fix duplicate note on a new post
- Add mute functionality
- Publish relay changes
- Recommended / default relays
- Added colors and Clarity City font throughout the app
- Show Discover tab after onboarding
- Fix crash on Mac
- Improved profile photo loading and added a cache
- Added code to compute a sensible default number of columns on the Discover tab
- Replaced moved relays tab to side menu, added New Post and Profile tabs
- Make links on notes tappable
- Fix newlines not rendering on notes
- Added timestamp to notes
- Update Discover feed algorithm to include people 2 hops from you.
- Fix infinite spinners on some avatars
- Edit profile

## [0.1 (6)] - 2023-03-08Z

- Fixed follow / unfollow sync
- Reduced number of REQ sent to relays
- Request profile metadata for users displayed on the Discover tab
- Cleanup RelayService
- Render user avatar on Profile screen
- Added support for threads in reply views
- Retry failed Event sends every 2 minutes (max 5 retries)
- Add basic notifications tab
- Filter the Home Feed down to root posts
- The profile view requests the latest events and metadata for the given user from the relays
- Add the ellipsis button to NoteCard and allow the user to copy the NIP-19 note ID of a note.
- Enabled button to copy user ID on Profile View
- Fixed UI freezes when using many relays by moving event processing to a background thread.
- Add a search bar to the discover tab that users can use to look up other users.
- On relay remove, send CLOSE to all subs then disconnect and delete socket
- Render user mentions in NoteCard
- Replace the warning message to tell the user never to share their private key with anyone.

## [0.1 (5)] 2023-03-02 

- Added a Discover tab that shows all events from all relays.
- Core Data will now be wiped whenever we change the data model, which is often. This speeds up our development process, but you will have to re-enter your relays when this happens.
- Change the home feed so that it shows the CurrentUser's notes always.
- Preload sample_data into core data for DEBUG builds
- Added a screen to show all the replies to a note.
- Fixed empty home feed message so it doesn't overlay other views
- Change settings and onboarding to accept nsec-format private key
- Fixed app crash when no user is passed to HomeFeedView initializer
- Added ability to post a reply in thread view.
- Fixed READ MORE Button
- In the Discover tab, display a feed of interesting people

## [0.1 (4)] - 2023-02-24

- Added ability to delete relays on the Relays screen.
- Fix events not being signed correctly with a key generated during onboarding.
- Verify signatures on events.
- Request only events from user's Follows
- Follow / unfollow functionality
- Calculate reply count and display in NoteCard

## [0.1 (3)] - 2023-02-20Z

- Sync authors in HomeFeedView
- Added AvatarView for rendering profile pictures on NoteCards

## [0.1 (2)]

- Added conversion of hex keys to npub
- Add a basic New Post screen
- Save private key to keychain
- Parse and store contact list
- Add onboarding flow
- Copied MessageCard and MessageButton SwiftUI view from Planetary renaming Message to Note
- Added a basic profile screen

## [0.1 (1)]

- Parse and display Nostr events
- Read events from relays
- Sign and publish events to relays
- Add Settings view where you can put in your private key
- Added tab bar component and side menu with profile<|MERGE_RESOLUTION|>--- conflicted
+++ resolved
@@ -8,9 +8,7 @@
 
 ## [Unreleased]
 
-<<<<<<< HEAD
 - Add the ability to search for users by name from the Discover tab
-=======
 - Fixed a crash which occurs on some versions of MacOS when attempting to mention other users during post creation.
 - Fixed a bug where the note options menu wouldn't show up sometimes.
 
@@ -18,7 +16,6 @@
 
 - Fixed several causes of profile pictures and reposts showing infinite spinners.
 - Links to notes or profiles are now tappable.
->>>>>>> dc688b21
 - Filter logged user from Discover screen.
 - Improved performance of posting notes.
 
