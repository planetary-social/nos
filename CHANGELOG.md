# Changelog
All notable changes to this project will be documented in this file.

We define "Noteworthy changes" as 1) user-facing features or bugfixes 2) significant technical or architectural changes that contributors will notice. If your Pull Request does not contain any changes of this nature i.e. minor string/translation changes, patch releases of dependencies, refactoring, etc. then add the `Skip-Changelog` label. 

The format is based on [Keep a Changelog](https://keepachangelog.com/en/1.0.0/),
and this project adheres to [Semantic Versioning](https://semver.org/spec/v2.0.0.html).

## [Unreleased]

- Removed follower count from profile screen.
<<<<<<< HEAD
=======
- Fixed deep linking to profiles and notes.
- Fixed issue where some nostr:nprofile references did not appear as links.
- Decode nprofile, nevent, and naddr NIP-19 entities.
>>>>>>> 6fd24cab

## [0.1.20] - 2024-07-10Z

- Discover tab now features new accounts in News, Music, Activists, and Art.
- Use NIP-05 for shared links to profile.

## [0.1.19] - 2024-07-01Z

- Fixed a crash on the notifications tab
- Fixed a performance issue after opening the Discover tab.
- Cache NIP-05 validations to save network usage.
- Set Xcode version to 15.2, where SwiftUI Previews work reliably.
- Add "Share database" button to Settings to help with debugging.

## [0.1.18] - 2024-06-24Z

- Updated the recommended relays list.
- Fixed a bug where @npubs could be displayed instead of names in note text.
- Fixed a bug when mentioning profiles with emojis in the name.
- Added a message to the top of the Relays screen explaining that Nos works best with 5 or fewer relays.
- Added "Send To Nos" private reporting for profiles.
- Added our third cohort of creators and journalists to the Discover tab.
- Fixed SwiftUI Previews in Xcode.
- Fixed a bug where the Flag User confirmation dialog wasn’t visible on iPad.
- Fixed a bug where taking a photo in the app didn’t work.
- Removed the Save button next to the private key in Settings.
- New accounts automatically follow the nos.social and Tagr-bot accounts.

## [0.1.17] - 2024-06-10Z

- Fixed a bug where infinite spinners would be shown on reposted notes.
- Added support for opening njump.me content in Nos.
- Fixed a crash on logout
- Fixed a bug where some profiles wouldn't load old notes.
- Fixed an issue where NIP-05 could appear as invalid.
- Implemented NIP-96 and NIP-98 for photo and video uploads.

## [0.1.16] - 2024-05-31Z

- Added feedback to the copy button in Settings.
- Fixed an issue where photos and videos could not be uploaded.
- Fixed a crash on logout.

## [0.1.15] - 2024-05-29Z

- Redesigned the Profile screen.
- Improved performance in various parts of the app for users with large follow lists.
- Fixed an issue where deleted notes still appeared in the Profile’s Notes view.
- Sorted the featured profiles in the Discover tab.
- Switched from Reportinator to Tagr bot for content labeling.
- Discover tab now features new accounts.

## [0.1.14] - 2024-05-22Z

- Added the author's name to profile cards on the Discover tab and search results. 
- Added a delay when trying to reopen a websocket that had previously closed with an error.
- Updated the icon that appears when following a user.

## [0.1.13] - 2024-05-15Z

- On the Profile screen, open a sheet to display the full bio. 
- Fixed an issue where "Share logs" wasn't working.
- Discover tab: Center the category buttons.
- Discover tab: Remove placeholder categories and people.

## [0.1.12] - 2024-05-07Z

- Open Profiles when tapping on a NIP-05 username reference in a note.
- Add special treatment for nostr.band when searching on the Discover tab. We are temporarily using nostr.band always and only for search, in addition to the user's normal relay list.
- Detect identifiers of the form @npub1... in notes and link them to the associated profiles.
- Detect NIP-05 identifiers inserted in notes and link them to njump.
- Fixed duplicate text in content warnings
- Added "Send To Nos" private reporting to protect user privacy
- Discover tab now features authors in a variety of categories.
- Fixed an issue on Mac where the Edit Profile screen did not appear in some cases.
- Fixed an issue where registering a NIP-05 username field could fail silently.
- Fixed an issue where users named with valid urls were unable to be mentioned correctly.
- Fixed an issue where pasting an npub while composing a note created an invalid mention.
- Changed "Report note" button to "Flag this content"
- Changed "Report user" button to "Flag this user"
- Updated options for "Flag this user"
- We are now publishing the relay list when registering a new NIP-05 username so
that other users can find you more easily.

## [0.1.11] - 2024-04-18Z

- Added support for uploading videos when composing a note.
- Fixed an issue where reports for notes were treated as reports for profiles.
- Updated the Discover tab navigation bar to match new design.
- Updated the design of profile cards in search results and mentions search.

## [0.1.10] - 2024-04-12Z

- Fixed the tint color on the Profile screen.
- Added option to connect your existing NIP-05 username.
- Fixed a crash that often occurred after opening the app.
- In an effort to prioritize critical functionality, we are dropping support for light mode in the near term. If you have concerns about the remaining theme please reach out to us at support@nos.social

## [0.1.8] - 2024-04-03Z

- Add PrivacyInfo file to the project to comply with Apple's new requirements.
- Updated dark theme colors for card backgrounds, primary text, and secondary text.
- Added a new UI for replying to messages that allows attaching images and setting an expiration date.
- Fixed an issue where Profile pages could display little or no content.

## [0.1.7] - 2024-03-21Z

- Fix issue in Profile title bar that displayed NIP-05 incorrectly.
- Update font styles on Thread, Edit Profile, and Settings screens.
- Fix issue with uploading photos on Mac.
- Re-design the confirmation dialog that appears when you delete your NIP-05.
- Fixed a bug where liking a note could cause other notes to appear liked.
- Added a new UI for replying to messages that allows attaching images and setting an expiration date.
- Fixed an issue where the "Read more" button could display on notes that didn't need it.

## [0.1.6] - 2024-03-07Z

- Parse links and mentions in Profile's about (or bios)
- Show “Post a reply” field at the proper height initially, and allow it to expand as more text is entered.
- Tap the Like button on a note you’ve already liked to remove the Like.
- Display NIP-05 identifier in the Profile screen title bar.
- Added option to register nos.social usernames.
- Fixed issue where search results sometimes don’t appear.
- Disabled link to nip-05 server / url on author cards. 
- Fixed issue where paste menu did not appear when tapping in the Post Note view.
- Fixed intermittent crash when tapping Done after editing your profile.
- Fixed URL detection of raw domain names, such as “nos.social” (without the “http” prefix).
- Fixed the sort order of gallery media to match the order in the note.
- While composing a note, a space is now automatically inserted after any mention of a user or note to ensure it’s formatted correctly.

## [0.1.5] - 2024-02-14Z

- Fixed an issue where tapping the Feed tab did not scroll to the top of the Feed.
- Fixed an issue where tapping the Profile tab did not scroll to the top of the Profile.
- Search now starts automatically after entering three characters instead of one.

## [0.1.4] - 2024-01-31Z

- Show a message when we’re not finding search results.
- Fixed an issue where bad data in the contact list could break the home feed.
- Fixed a bug where the margins of root notes appeared incorrectly on Mac and iPad.
- Fixed a date localization issue.
- Optimized loading of the Notifications tab
- Updated suggested users for discovery tab. 
- Show the profile view when a search matches a valid User ID (npub).
- Added tabs to Profiles to filter posts.
- Fixed a bug that could cause the out of network warning to be shown on reposts in the stories view.
- Fixed a bug that prevented notes that failed to be published to be re-published again.
- Added pagination to the home feed.
- Fixed a bug that prevented reposted notes from loading sometimes.
- Fixed a bug that prevented profile photos and names from being downloaded.

## [0.1.2 (153)] - 2024-01-11Z

- Fixed a crash that sometimes occured when opening the profile view.
- Fixed a crash that sometimes occured when viewing a note.
- Migrate to Apple-native string catalog and codegen LocalizedStringResources with xcstrings-tool-plugin.
- Discover screen can now search notes by id.
- Added pagination to Profile screens.

## [0.1.1 (144)] - 2023-12-21Z

- Fixed a crash when opening the note composer.
- Fix localization of warning message when a note has been reported. (thanks @L!)
- Fixed contact list hydration bug where unfollows are not removed when follow counts do not change.
- Erase old notifications from the databse to keep disk usage low.

## [0.1 (101)] - 2023-12-15Z

- Fixed a bug where reposts wouldn't be displayed in the stories.
- Fixed a bug where the reports for authors of replies weren't being considered. 
- Localized relative times on note cards. (thanks @tyiu!)
- Added a context menu for the stories in the Home Feed to open the Profile.
- Add repost button to stories (thanks @maddiefuzz!)

## [0.1 (100)] - 2023-12-09Z

- Fixed some cases where a note's contents would never load.
- Update the color palette.
- Fix crash on Mac when opening new note view.

## [0.1 (99)] - 2023-12-07Z

- Fix profile pictures not loading after creating a new account.

## [0.1 (98)] - 2023-12-04Z

- Fixed a bug where the app could become unresponsive.

## [0.1 (97)] - 2023-12-01Z

- Added the option to copy the NIP-05 identifier when browsing a profile.
- Tapping on a tab bar icon can let you scroll to top.
- Fix an issue where reposts were not displaying correctly.

## [0.1 (96)] - 2023-11-28Z

- Fixed some performance issues for users who follow a large number of accounts.

## [0.1 (95)] - 2023-11-27Z

- Fixed a bug where a root note could be rendered as a reply
- Added the option to copy the text content while browsing a note.
- Fixed UI bugs when displaying the root note of replies.
- Keep track of read stories.
- Fix an issue where reposts were not displaying correctly.

## [0.1 (94)] - 2023-11-17Z

- Removed trailing slash from truncated URLs.
- Add a loading indicator to search results.
- Change the "Followed by" label on the profile screen to "Followers you know"
- Fixed a hang on startup.
- Fixed an issue where links couldn't be opened from the Home tab.
- Change the "Followed by" label on the profile screen to "Followers you know"
- Fixed an issue where the Profile view would always show "Following 0" for people you didn't follow.
- Fix delay in results immediately after opening the discover tab.
- Fixed the 3d card effect on the Notifications tab.
- Updated layout for search results and mention autocomplete cards.

## [0.1 (93)] - 2023-11-10Z

- Added a confirmation before reposting a note.
- Added the ability to delete your reposts by tapping the repost button again.
- Fixed some cases where deleted notes were still being displayed.
- Fixed a bug where notes, reposts, and author profiles could fail to load.
- Show truncated URLs in notes instead of hiding them completely.

## [0.1 (92)] - 2023-11-02Z

- Show reposts in stories.

## [0.1 (91)] - 2023-11-01Z

- Fix a bug where linking a Universal Name would overwrite your existing NIP-05.
- Fixed incorrect ellipsis applied to long notes.
- Changed note rendering to retain more newlines. 
- Show reposts in stories.
- Fixed a bug where notes, reposts, and author profiles could fail to load.
- Show truncated URLs in notes instead of hiding them completely.
- Keep track of read stories.
- Fixed a bug with autocorrect on Mac

## [0.1 (90)] - 2023-10-31Z

- Fixed a bug where notes, reposts, and author profiles could fail to load.

## [0.1 (89)] - 2023-10-31Z

- Added relay.causes.com to the list of recommended relays.

## [0.1 (88)] - 2023-10-27Z

- Added a content warning when a user you follow has reported the content
- Added toggles to the settings screen to disable report-based and network-based content warnings

## [0.1 (86)] - 2023-10-25Z

- Updated link previews in feed to use the stories ui with fixed height and carousel gallery. 
- Updated UI around displaying nested threads and displaying more context of conversations. 
- Changed inline images so we don't display the domain / size / file type for images
- Changed copied links to notes and authors to open in njump.me.
- Added the ability to initiate USBC transactions and check your balance if you have linked a Universal Name to your profile with an attached USBC wallet.
- Add "1 year" as an option when posting a disappearing message

## [0.1 (85)] - 2023-10-23Z

- Fixed missing secrets

## [0.1 (84)] - 2023-10-20Z

- Add Stories view to the Home Feed
- Fixed an issue where the app could become slow after searching for a user.
- Updated search results to show mutual followers and sort by the most followers in common.
- Change links to notes so that they don't display the long note id and instead it's a pretty link. 
- Redesigned the Universal Names registration flow
- Added more relays to the recommended list
- Added an icon to indicate expiring notes, and the timestamp they display is the time until they expire.

## [0.1 (83)] - 2023-10-16Z

- Fixed crash on launch
- Added a URL scheme to open the note composer: nos://note/new?contents=theContentsOfTheNote

## [0.1 (82)] - 2023-10-13Z

- Fixed a bug where profile changes wouldn't be published in some cases
- Fix a bug where the "Post" button wouldn't be shown when composing a reply on macOS
- Fix a bug where the mute list could be overwritten when muting someone
- Fixed aspect ratio on some profile photos
- Added 3d effect to note cards
- Added a URL scheme to open the note composer: nos://note/new?contents=theContentsOfTheNote

## [0.1 (81)] - 2023-09-30Z

- Fixed secrets that weren't included in build 79 and 80

## [0.1 (80)] - 2023-09-30Z

- Updated the design of the edit profile screen
- Fixed a hang on the profile screen

## [0.1 (79)] - 2023-09-22Z

- Added the ability to search for Mastodon usernames on the Discover tab. 
- Long form content is now displayed in the discover tab.
- Fixed a hang on the thread view.

## [0.1 (77)] - 2023-09-15Z

- App performance improvements

## [0.1 (76)] - 2023-09-08Z

- Minor crash fixes and optimizations

## [0.1 (75)] - 2023-09-01Z

- Fix an issue with the database cleanup script that was causing performance issues.
- Optimize loading of profile pictures

## [0.1 (73)] - 2023-08-25Z

- Fixed potential crashes when using Universal Names API.
- Fixed bug that rendered the empty notes message for a profile above the header box.
- Fixed bug that could potentially crash the app sometimes

## [0.1 (72)] - 2023-08-21Z

- Added support for pasting profile and note references when composing notes
- Pop screens from the navigation stack when tapping twice on the tab bar.
- Fixed the launch screen layout on iPad
- Fixed a small issue when mentioning profiles in the reply text box.
- Fixed a crash during onboarding
- Fixed a crash when following or muting a user
- Fixed crash when parsing malformed events.
- Fixed crash when parsing malformed contact lists.
- Added integration with our self-hosted Sentry crash reporting tool (no data shared with third parties)

## [0.1 (66)] - 2023-08-18Z

- Fixed crash when parsing malformed events.
- Fixed crash when parsing malformed contact lists.
- Added support for pasting profile and note references when composing notes
- Pop screens from the navigation stack when tapping twice on the tab bar.
- Fixed the launch screen layout on iPad
- Fixed a small issue when mentioning profiles in the reply text box.

## [0.1 (65)] - 2023-08-04Z

- Add a loading placeholder for note contents.
- Added automatic file uploads to nostr.build.
- Add list of followers and relays in the Profile screen.

## [0.1 (60)] - 2023-08-01Z

- Updated content report style based on the latest NIPs and fixed some bugs with reporting.
- Add a loading placeholder for note contents.
- Fixed the launch screen layout on iPad
- Multiple consecutive newlines will be replaced by a single new line in note content.
- Removed the screen to fill out profile information from onboarding and replaced it with a call to action in the sidebar. 
- Leading and trailing whitespace will no longer be rendered in note content.
- Removed the screen to fill out profile information from onboarding and replaced it with a call to action in the sidebar. 

## [0.1 (59)] - 2023-07-21Z

- Add a loading placeholder for note contents.
- Fixed several crashes.
- Added Dutch, Japanese, and Persian translations. Thanks matata, yutaro, and eru-desu! 
- Added some visual artists to the list of featured users.

## [0.1 (58)] - 2023-07-17Z

- Added better previews for urls shared in notes.

## [0.1 (57)] - 2023-07-17Z

- Fixed an issue where Nos couldn't find the user's key on startup.
- Fixed an issue where you could have duplicate relays: one with a trailing slash and one without.

## [0.1 (56)] - 2023-07-13Z

- Fixed high cpu usage when the app is idle

## [0.1 (55)] - 2023-07-12Z

- Fixed several bugs around muting users
- Added the number of connected relays at the top right corner of the Home Feed.
- Fixed a bug where expired messages could be published to relays that doesn't support them
- Added support for push notifications.

## [0.1 (53)] - 2023-07-03Z

- Added beta integration with the Universal Name System. Edit your profile to link your Universal Name to your Nostr profile.
- Updated design of the relay selector

## [0.1 (52)] - 2023-07-03Z

- Prevent muted authors from appearing in the Discover screen
- Added a confirmation dialog when deleting a note.

## [0.1 (51)] - 2023-06-16Z

- Updated design of the relay selector
- Fixed an issue where the Discover tab wouldn't show new content for a while after upgrading from build 49.

## [0.1 (50)] - 2023-06-15Z

- Added code to show the Discover tab when we haven't downloaded the user's follow list yet (like on first login or app reinstall).
- Improved reliability of loading reposts, user photos, and names.
- Fixed a bug where tapping on a note would open the associated image instead of the thread view.
- Fixed a bug where profile pages would not load in some cases.
- Improved performance of the relay manager.

## [0.1 (49)] - 2023-06-12Z

- More small optimizations to relay traffic and event parsing.

## [0.1 (48)] - 2023-06-12Z

- Requesting fewer events on Home and Discover tab to reduce the load on the db.

## [0.1 (47)] - 2023-06-09Z

- Improved performance of the relay manager.

## [0.1 (46)] - 2023-06-06Z

- Add the ability to report notes and profiles using NIP-32 labels and NIP-69 classification.
- Fixed a crash which occurs on some versions of MacOS when attempting to mention other users during post creation.
- Add the ability to search for users by name from the Discover tab
- Fixed a bug where the note options menu wouldn't show up sometimes.
- Strip whitespace and newline characters when parsing search box input on discover screen as npub.

## [0.1 (44)] - 2023-05-31Z

- Fixed several causes of profile pictures and reposts showing infinite spinners.
- Links to notes or profiles are now tappable.
- Filter logged user from Discover screen.
- Improved performance of posting notes.

## [0.1 (43)] - 2023-05-23Z

- Added German translations (thanks Peter!).
- Updated support email to support@nos.social
- Improved recognition of mentions inside a post

## [0.1 (42)] - 2023-05-16Z

- Added support for mentioning other users when composing a note.
- Fixed a bug where expired messages could be redownloaded from relays that don't delete them.
- Fixed a bug where you couldn't view the parent note of a reply when it was displayed at the top of the Thread view.

## [0.1 (41)] - 2023-05-11Z

- Fix link color on macOS

## [0.1 (40)] - 2023-05-10Z

- Add support for expiration dates when composing notes (please note: messages are not guaranteed to be deleted by relays or other apps)
- Increased the contrast of text in light mode
- Open links in an in-app web browser instead of Safari
- Fixed link detection in notes for URLs without a scheme (i.e. "https://")
- Made the reply button on notes easier to tap, and it now presents the keyboard when tapped.
- Increased the tap size of the ellipsis button on note cards.
- Added Spanish translations (thanks Martin!)
- Updated app icon
- Nos now displays kind 30023 long-form blog posts in the home and profile feeds.

## [0.1 (39)] - 2023-05-02Z

- Improved performance of loading replies
- The notifications tab now request more events from relays

## [0.1 (38)] - 2023-04-28Z

- Made the routine to delete old events more efficient and prevent it from deleting our own events. 
- Fixed a bug where you could post the same reply multiple times.

## [0.1 (37)] - 2023-04-27Z

- Performance improvements
- Added support for reposting notes.
- Fixed a bug where you could post the same reply multiple times.
- Fixed a bug where the user's follow list could be erased on the first launch after importing a new key.

## [0.1 (36)] - 2023-04-25Z

- Added support for reposting notes.
- Added Brazilian Portuguese translations (thanks Andressa!).
- Fixed the French and Traditional Chinese translations.
- Fixed a bug where the user's follow list could be erased on the first launch after importing a new key.
- Fixed a bug where you could post the same reply multiple times.
- Fixed an issue where profile pictures could be rendered with the wrong aspect ratio.

## [0.1 (35)] - 2023-04-19Z

- Added French translations. Thank you p2x@p2xco.de!
- Added Chinese (Traditional) and updated Chinese (Simplified) translations. Thank you rasputin@getalby.com!
- Added a logout button in the Settings menu.
- Minor performance improvements on Thread and Discover views.
- Updated the default list of users shown on the Discover tab.
- Fixed a bug where muted authors would show up on the Discover tab.
- Added an initial loading indicator when you first open the Home or Discover tabs.
- Added a logout button in the Settings menu.
- Fixed a bug where notes would be truncated but the Read More button would not be shown.
- Scrolling performance improvements
- Fixed a bug where notes would be truncated but the Read More button would not be shown.

## [0.1 (33)] - 2023-04-17Z

- Added a button to share the application logs in the Settings menu
- Automatically attach debug logs to support emails

## [0.1 (32)] - 2023-04-14Z

- More performance improvements on the Home tab.

Note:
- In this build you have to pull-to-refresh if you want to see new notes after the initial load of the Home or Discover tabs. 

## [0.1 (31)] - 2023-04-13Z

- Added a button to view raw event JSON in the options menu on notes.
- Fixed notes saying "so-and-so posted" at the top when it should say "so-and-so replied".
- Added code to load the note being replied to if we don't have it. 
- Improved performance on the home feed

## [0.1 (30)] - 2023-04-10Z

- Fixed a bug where the Read More button would show on notes when it didn't need to.
- Added Chinese (Simplified) translations (thanks rasputin@getalby.com!)
- Nos now requests delete events from relays.

## [0.1 (28)] - 2023-04-07Z

- Made all the built-in text in the app translatable. If you would like to help translate Nos let us know by emailing support@nos.social.

## [0.1 (27)] - 2023-04-05Z

- Minor performance improvements
- Fixed an occasional hang when publishing

## [0.1 (26)] - 2023-04-03Z

- Minor performance improvements on the Feed and Discover tabs

## [0.1 (25)] - 2023-03-31Z

- Fixed a bug where reply counts were displaying translation keys instead of the count

## [0.1 (24)] - 2023-03-31Z

- Added Crowdin integration for translation services. If you would like to help us translate Nos drop us a line at 
support@nos.social.
- Fixed several crashes.
- Fixed issue where the like button didn't turn orange when pressed.
- Fixed an issue where likes to replies were counted towards the root note.
- Added more aggressive caching of images.
- Minor performance improvements - more to come!

## [0.1 (23)] - 2023-03-25Z
- Add the option to copy web links on profile pages and notes.

## [0.1 (22)] - 2023-03-23Z
- Fixed a bug in the list of people you are following, where tapping on any name would show your own profile.

## [0.1 (21)] - 2023-03-23Z
- Fixed a bug where the user's profile name was not set after onboarding.
- Added a demo of the Universal Namespace when setting up your profile. 

## [0.1 (20)] - 2023-03-22Z
- Fixed some bugs in Universal Name login flow (onboarding flow fixes forthcoming)

## [0.1 (19)] - 2023-03-22Z
- Added a link to nostr.build on the New Note screen
- Added a demo flow for setting up a Universal Name on the Edit Profile screen.

## [0.1 (18)] - 2023-03-20Z
- Show the number of likes on notes

## [0.1 (17)] - 2023-03-20Z
- Minor performance improvements

## [0.1 (16)] - 2023-03-19Z
- Hide the text in private key text fields
- Hide replies from muted users
- Fixed an issue where your own replies would be shown on the notificaitons tab
- Added a launch screen
- Various styling updates
- Added an About screen to the side menu
- Added a Share Nos button to the side menu 

## [0.1 (15)] - 2023-03-18Z
- Added the ability to browse all notes from a single relay on the Discover tab.
- Added the ability to post a note to a single relay from the New Note screen.
- Support likes as described in NIP-25, make sure reply and parent likes are correct
- Show "posted" and "replied" headers on NoteCards
- Navigate to replied to note when tapping on reply from outside thread view
- Search by name on Discover view
- Fixed cards on the Discover tab all being the same size.
- Fixed a crash when deleting your key in Settings

## [0.1 (14)] - 2023-03-16Z
- Nos now reads and writes your mutes the mute list shared with other Nostr apps.

## [0.1 (13)] - 2023-03-15Z
- Fix all thread replies showing as out of network on first launch after installation.

## [0.1 (12)] - 2023-03-15Z
- Added NIP-05 field to Edit Profile page, lookup users using NIP-05 names in discover tab, tapping the NIP-05 name opens the domain in a new window.
- Delete notes
- More performance improvements centered around our relay communication
- Fix invisible tab bar
- Made placeholder text color same for all fields in profile edit view
- Add basic image rendering in Note cards
- UNS Support on Profile page
- Fix onboarding taps at bottom of screen causing screen to switch

Known Issues:
- Deleting your key in Settings causes the app to crash. But you are correctly taken into onboarding after relaunch.

## [0.1 (11)] - 2023-03-14Z
- Fixed thread view saying every reply is out of network
- reduced the number of requests we send to relays
- improved app performance
- fixed showing empty displayNames when name is set

## [0.1 (10)] - 2023-03-14Z
- Display a user's NIP-05 identifier on the profile page after making a web request to verify that it is correct 
- Fix blank home feed during first launch

## [0.1 (9)] - 2023-03-14Z
- Fixed a crash on launch when relay model was outdated.
- Fix your own posts showing as outside your network on a fresh install. 
- Add self-hosted PostHog analytics
- Render mentions on notifications tab
- Copy note text

Known issues:
- You may have to force quit the app and restart it to see everyone you follow on the Home Feed.

## [0.1 (8)] - 2023-03-13Z
- Fix translucent tab bar in the simulator.
- Connect to more relays to get user relay list after importing a key during onboarding
- Fix some bugs in thread views
- Show placeholder cards for messages outside 2 hops and allow the user to reveal them
- Support deprecated reply #e tag format
- Fixed an issue where older contact list and metadata events could overwrite new ones
- Styled onboarding views

## [0.1 (7)] - 2023-03-10Z
- Use only relays added in RelayView for sending and receiving events
- Add PostHog analytics
- Render note mentions in NoteCard
- Open an email compose view controller for support@nos.social 
- Fix duplicate note on a new post
- Add mute functionality
- Publish relay changes
- Recommended / default relays
- Added colors and Clarity City font throughout the app
- Show Discover tab after onboarding
- Fix crash on Mac
- Improved profile photo loading and added a cache
- Added code to compute a sensible default number of columns on the Discover tab
- Replaced moved relays tab to side menu, added New Post and Profile tabs
- Make links on notes tappable
- Fix newlines not rendering on notes
- Added timestamp to notes
- Update Discover feed algorithm to include people 2 hops from you.
- Fix infinite spinners on some avatars
- Edit profile

## [0.1 (6)] - 2023-03-08Z

- Fixed follow / unfollow sync
- Reduced number of REQ sent to relays
- Request profile metadata for users displayed on the Discover tab
- Cleanup RelayService
- Render user avatar on Profile screen
- Added support for threads in reply views
- Retry failed Event sends every 2 minutes (max 5 retries)
- Add basic notifications tab
- Filter the Home Feed down to root posts
- The profile view requests the latest events and metadata for the given user from the relays
- Add the ellipsis button to NoteCard and allow the user to copy the NIP-19 note ID of a note.
- Enabled button to copy user ID on Profile View
- Fixed UI freezes when using many relays by moving event processing to a background thread.
- Add a search bar to the discover tab that users can use to look up other users.
- On relay remove, send CLOSE to all subs then disconnect and delete socket
- Render user mentions in NoteCard
- Replace the warning message to tell the user never to share their private key with anyone.

## [0.1 (5)] 2023-03-02

- Added a Discover tab that shows all events from all relays.
- Core Data will now be wiped whenever we change the data model, which is often. This speeds up our development process, but you will have to re-enter your relays when this happens.
- Change the home feed so that it shows the CurrentUser's notes always.
- Preload sample_data into core data for DEBUG builds
- Added a screen to show all the replies to a note.
- Fixed empty home feed message so it doesn't overlay other views
- Change settings and onboarding to accept nsec-format private key
- Fixed app crash when no user is passed to HomeFeedView initializer
- Added ability to post a reply in thread view.
- Fixed READ MORE Button
- In the Discover tab, display a feed of interesting people

## [0.1 (4)] - 2023-02-24

- Added ability to delete relays on the Relays screen.
- Fix events not being signed correctly with a key generated during onboarding.
- Verify signatures on events.
- Request only events from user's Follows
- Follow / unfollow functionality
- Calculate reply count and display in NoteCard

## [0.1 (3)] - 2023-02-20Z

- Sync authors in HomeFeedView
- Added AvatarView for rendering profile pictures on NoteCards

## [0.1 (2)]

- Added conversion of hex keys to npub
- Add a basic New Post screen
- Save private key to keychain
- Parse and store contact list
- Add onboarding flow
- Copied MessageCard and MessageButton SwiftUI view from Planetary renaming Message to Note
- Added a basic profile screen

## [0.1 (1)]

- Parse and display Nostr events
- Read events from relays
- Sign and publish events to relays
- Add Settings view where you can put in your private key
- Added tab bar component and side menu with profile<|MERGE_RESOLUTION|>--- conflicted
+++ resolved
@@ -9,12 +9,9 @@
 ## [Unreleased]
 
 - Removed follower count from profile screen.
-<<<<<<< HEAD
-=======
 - Fixed deep linking to profiles and notes.
 - Fixed issue where some nostr:nprofile references did not appear as links.
 - Decode nprofile, nevent, and naddr NIP-19 entities.
->>>>>>> 6fd24cab
 
 ## [0.1.20] - 2024-07-10Z
 
