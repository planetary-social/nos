# Changelog
All notable changes to this project will be documented in this file.

We define "Noteworthy changes" as 1) user-facing features or bugfixes 2) significant technical or architectural changes that contributors will notice. If your Pull Request does not contain any changes of this nature i.e. minor string/translation changes, patch releases of dependencies, refactoring, etc. then add the `Skip-Changelog` label. 

The format is based on [Keep a Changelog](https://keepachangelog.com/en/1.0.0/),
and this project adheres to [Semantic Versioning](https://semver.org/spec/v2.0.0.html).

## [Unreleased] 

- Added a Discover tab that shows all events from all relays.
- Core Data will now be wiped whenever we change the data model, which is often. This speeds up our development process, but you will have to re-enter your relays when this happens.
<<<<<<< HEAD
- Change the home feed so that it shows the CurrentUser's notes always.
=======
- Preload sample_data into core data for DEBUG builds
- Shows all the replies to an event in NoteCards below the root note on this screen.
>>>>>>> 0c1a97be

## [0.1 (4)] - 2023-02-24

- Added ability to delete relays on the Relays screen.
- Fix events not being signed correctly with a key generated during onboarding.
- Verify signatures on events.
- Request only events from user's Follows
- Follow / unfollow functionality
- Calculate reply count and display in NoteCard

## [0.1 (3)] - 2023-02-20Z

- Sync authors in HomeFeedView
- Added AvatarView for rendering profile pictures on NoteCards

## [0.1 (2)]

- Added conversion of hex keys to npub
- Add a basic New Post screen
- Save private key to keychain
- Parse and store contact list
- Add onboarding flow
- Copied MessageCard and MessageButton SwiftUI view from Planetary renaming Message to Note
- Added a basic profile screen

## [0.1 (1)]

- Parse and display Nostr events
- Read events from relays
- Sign and publish events to relays
- Add Settings view where you can put in your private key
- Added tab bar component and side menu with profile<|MERGE_RESOLUTION|>--- conflicted
+++ resolved
@@ -10,12 +10,9 @@
 
 - Added a Discover tab that shows all events from all relays.
 - Core Data will now be wiped whenever we change the data model, which is often. This speeds up our development process, but you will have to re-enter your relays when this happens.
-<<<<<<< HEAD
 - Change the home feed so that it shows the CurrentUser's notes always.
-=======
 - Preload sample_data into core data for DEBUG builds
 - Shows all the replies to an event in NoteCards below the root note on this screen.
->>>>>>> 0c1a97be
 
 ## [0.1 (4)] - 2023-02-24
 
