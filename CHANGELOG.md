--- conflicted
+++ resolved
@@ -7,6 +7,8 @@
 and this project adheres to [Semantic Versioning](https://semver.org/spec/v2.0.0.html).
 
 ## [Unreleased]
+
+- Added automatic file uploads to nostr.build.
 
 ## [0.1 (60)] - 2023-08-01Z
 
@@ -14,11 +16,8 @@
 - Fixed the launch screen layout on iPad
 - Multiple consecutive newlines will be replaced by a single new line in note content.
 - Removed the screen to fill out profile information from onboarding and replaced it with a call to action in the sidebar. 
-<<<<<<< HEAD
-- Added automatic file uploads to nostr.build.
-=======
 - Leading and trailing whitespace will no longer be rendered in note content.
->>>>>>> 3f19f965
+- Removed the screen to fill out profile information from onboarding and replaced it with a call to action in the sidebar. 
 
 ## [0.1 (59)] - 2023-07-21Z
 
