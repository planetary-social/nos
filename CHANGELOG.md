# Changelog
All notable changes to this project will be documented in this file.

We define "Noteworthy changes" as 1) user-facing features or bugfixes 2) significant technical or architectural changes that contributors will notice. If your Pull Request does not contain any changes of this nature i.e. minor string/translation changes, patch releases of dependencies, refactoring, etc. then add the `Skip-Changelog` label. 

The format is based on [Keep a Changelog](https://keepachangelog.com/en/1.0.0/),
and this project adheres to [Semantic Versioning](https://semver.org/spec/v2.0.0.html).

## [Unreleased]

## [0.1 (93)] - 2023-11-10Z

- Added a confirmation before reposting a note.
- Added the ability to delete your reposts by tapping the repost button again.
- Fixed some cases where deleted notes were still being displayed.
- Fixed a bug where notes, reposts, and author profiles could fail to load.
- Show truncated URLs in notes instead of hiding them completely.

## [0.1 (92)] - 2023-11-02Z

- Show reposts in stories.

## [0.1 (91)] - 2023-11-01Z

- Fix a bug where linking a Universal Name would overwrite your existing NIP-05.
- Fixed incorrect ellipsis applied to long notes.
- Changed note rendering to retain more newlines. 
<<<<<<< HEAD
- Show reposts in stories.
- Fixed a bug where notes, reposts, and author profiles could fail to load.
- Show truncated URLs in notes instead of hiding them completely.
- Keep track of read stories.
=======
- Fixed a bug with autocorrect on Mac

## [0.1 (90)] - 2023-10-31Z

- Fixed a bug where notes, reposts, and author profiles could fail to load.

## [0.1 (89)] - 2023-10-31Z

- Added relay.causes.com to the list of recommended relays.

## [0.1 (88)] - 2023-10-27Z

- Added a content warning when a user you follow has reported the content
- Added toggles to the settings screen to disable report-based and network-based content warnings
>>>>>>> 4ebb5215

## [0.1 (86)] - 2023-10-25Z

- Updated link previews in feed to use the stories ui with fixed height and carousel gallery. 
- Updated UI around displaying nested threads and displaying more context of conversations. 
- Changed inline images so we don't display the domain / size / file type for images
- Changed copied links to notes and authors to open in njump.me.
- Added the ability to initiate USBC transactions and check your balance if you have linked a Universal Name to your profile with an attached USBC wallet.
- Add "1 year" as an option when posting a disappearing message

## [0.1 (85)] - 2023-10-23Z

- Fixed missing secrets

## [0.1 (84)] - 2023-10-20Z

- Add Stories view to the Home Feed
- Fixed an issue where the app could become slow after searching for a user.
- Updated search results to show mutual followers and sort by the most followers in common.
- Change links to notes so that they don't display the long note id and instead it's a pretty link. 
- Redesigned the Universal Names registration flow
- Added more relays to the recommended list
- Added an icon to indicate expiring notes, and the timestamp they display is the time until they expire.

## [0.1 (83)] - 2023-10-16Z

- Fixed crash on launch
- Added a URL scheme to open the note composer: nos://note/new?contents=theContentsOfTheNote

## [0.1 (82)] - 2023-10-13Z

- Fixed a bug where profile changes wouldn't be published in some cases
- Fix a bug where the "Post" button wouldn't be shown when composing a reply on macOS
- Fix a bug where the mute list could be overwritten when muting someone
- Fixed aspect ratio on some profile photos
- Added 3d effect to note cards
- Added a URL scheme to open the note composer: nos://note/new?contents=theContentsOfTheNote

## [0.1 (81)] - 2023-09-30Z

- Fixed secrets that weren't included in build 79 and 80

## [0.1 (80)] - 2023-09-30Z

- Updated the design of the edit profile screen
- Fixed a hang on the profile screen

## [0.1 (79)] - 2023-09-22Z

- Added the ability to search for Mastodon usernames on the Discover tab. 
- Long form content is now displayed in the discover tab.
- Fixed a hang on the thread view.

## [0.1 (77)] - 2023-09-15Z

- App performance improvements

## [0.1 (76)] - 2023-09-08Z

- Minor crash fixes and optimizations

## [0.1 (75)] - 2023-09-01Z

- Fix an issue with the database cleanup script that was causing performance issues.
- Optimize loading of profile pictures

## [0.1 (73)] - 2023-08-25Z

- Fixed potential crashes when using Universal Names API.
- Fixed bug that rendered the empty notes message for a profile above the header box.
- Fixed bug that could potentially crash the app sometimes

## [0.1 (72)] - 2023-08-21Z

- Added support for pasting profile and note references when composing notes
- Pop screens from the navigation stack when tapping twice on the tab bar.
- Fixed the launch screen layout on iPad
- Fixed a small issue when mentioning profiles in the reply text box.
- Fixed a crash during onboarding
- Fixed a crash when following or muting a user
- Fixed crash when parsing malformed events.
- Fixed crash when parsing malformed contact lists.
- Added integration with our self-hosted Sentry crash reporting tool (no data shared with third parties)

## [0.1 (66)] - 2023-08-18Z

- Fixed crash when parsing malformed events.
- Fixed crash when parsing malformed contact lists.
- Added support for pasting profile and note references when composing notes
- Pop screens from the navigation stack when tapping twice on the tab bar.
- Fixed the launch screen layout on iPad
- Fixed a small issue when mentioning profiles in the reply text box.

## [0.1 (65)] - 2023-08-04Z

- Add a loading placeholder for note contents.
- Added automatic file uploads to nostr.build.
- Add list of followers and relays in the Profile screen.

## [0.1 (60)] - 2023-08-01Z

- Updated content report style based on the latest NIPs and fixed some bugs with reporting.
- Add a loading placeholder for note contents.
- Fixed the launch screen layout on iPad
- Multiple consecutive newlines will be replaced by a single new line in note content.
- Removed the screen to fill out profile information from onboarding and replaced it with a call to action in the sidebar. 
- Leading and trailing whitespace will no longer be rendered in note content.
- Removed the screen to fill out profile information from onboarding and replaced it with a call to action in the sidebar. 

## [0.1 (59)] - 2023-07-21Z

- Add a loading placeholder for note contents.
- Fixed several crashes.
- Added Dutch, Japanese, and Persian translations. Thanks matata, yutaro, and eru-desu! 
- Added some visual artists to the list of featured users.

## [0.1 (58)] - 2023-07-17Z

- Added better previews for urls shared in notes.

## [0.1 (57)] - 2023-07-17Z

- Fixed an issue where Nos couldn't find the user's key on startup.
- Fixed an issue where you could have duplicate relays: one with a trailing slash and one without.

## [0.1 (56)] - 2023-07-13Z

- Fixed high cpu usage when the app is idle

## [0.1 (55)] - 2023-07-12Z

- Fixed several bugs around muting users
- Added the number of connected relays at the top right corner of the Home Feed.
- Fixed a bug where expired messages could be published to relays that doesn't support them
- Added support for push notifications.

## [0.1 (53)] - 2023-07-03Z

- Added beta integration with the Universal Name System. Edit your profile to link your Universal Name to your Nostr profile.
- Updated design of the relay selector

## [0.1 (52)] - 2023-07-03Z

- Prevent muted authors from appearing in the Discover screen
- Added a confirmation dialog when deleting a note.

## [0.1 (51)] - 2023-06-16Z

- Updated design of the relay selector
- Fixed an issue where the Discover tab wouldn't show new content for a while after upgrading from build 49.

## [0.1 (50)] - 2023-06-15Z

- Added code to show the Discover tab when we haven't downloaded the user's follow list yet (like on first login or app reinstall).
- Improved reliability of loading reposts, user photos, and names.
- Fixed a bug where tapping on a note would open the associated image instead of the thread view.
- Fixed a bug where profile pages would not load in some cases.
- Improved performance of the relay manager.

## [0.1 (49)] - 2023-06-12Z

- More small optimizations to relay traffic and event parsing.

## [0.1 (48)] - 2023-06-12Z

- Requesting fewer events on Home and Discover tab to reduce the load on the db.

## [0.1 (47)] - 2023-06-09Z

- Improved performance of the relay manager.

## [0.1 (46)] - 2023-06-06Z

- Add the ability to report notes and profiles using NIP-32 labels and NIP-69 classification.
- Fixed a crash which occurs on some versions of MacOS when attempting to mention other users during post creation.
- Add the ability to search for users by name from the Discover tab
- Fixed a bug where the note options menu wouldn't show up sometimes.
- Strip whitespace and newline characters when parsing search box input on discover screen as npub.

## [0.1 (44)] - 2023-05-31Z

- Fixed several causes of profile pictures and reposts showing infinite spinners.
- Links to notes or profiles are now tappable.
- Filter logged user from Discover screen.
- Improved performance of posting notes.

## [0.1 (43)] - 2023-05-23Z

- Added German translations (thanks Peter!).
- Updated support email to support@nos.social
- Improved recognition of mentions inside a post

## [0.1 (42)] - 2023-05-16Z

- Added support for mentioning other users when composing a note.
- Fixed a bug where expired messages could be redownloaded from relays that don't delete them.
- Fixed a bug where you couldn't view the parent note of a reply when it was displayed at the top of the Thread view.

## [0.1 (41)] - 2023-05-11Z

- Fix link color on macOS

## [0.1 (40)] - 2023-05-10Z

- Add support for expiration dates when composing notes (please note: messages are not guaranteed to be deleted by relays or other apps)
- Increased the contrast of text in light mode
- Open links in an in-app web browser instead of Safari
- Fixed link detection in notes for URLs without a scheme (i.e. "https://")
- Made the reply button on notes easier to tap, and it now presents the keyboard when tapped.
- Increased the tap size of the ellipsis button on note cards.
- Added Spanish translations (thanks Martin!)
- Updated app icon
- Nos now displays kind 30023 long-form blog posts in the home and profile feeds.

## [0.1 (39)] - 2023-05-02Z

- Improved performance of loading replies
- The notifications tab now request more events from relays

## [0.1 (38)] - 2023-04-28Z

- Made the routine to delete old events more efficient and prevent it from deleting our own events. 
- Fixed a bug where you could post the same reply multiple times.

## [0.1 (37)] - 2023-04-27Z

- Performance improvements
- Added support for reposting notes.
- Fixed a bug where you could post the same reply multiple times.
- Fixed a bug where the user's follow list could be erased on the first launch after importing a new key.

## [0.1 (36)] - 2023-04-25Z

- Added support for reposting notes.
- Added Brazilian Portuguese translations (thanks Andressa!).
- Fixed the French and Traditional Chinese translations.
- Fixed a bug where the user's follow list could be erased on the first launch after importing a new key.
- Fixed a bug where you could post the same reply multiple times.
- Fixed an issue where profile pictures could be rendered with the wrong aspect ratio.

## [0.1 (35)] - 2023-04-19Z

- Added French translations. Thank you p2x@p2xco.de!
- Added Chinese (Traditional) and updated Chinese (Simplified) translations. Thank you rasputin@getalby.com!
- Added a logout button in the Settings menu.
- Minor performance improvements on Thread and Discover views.
- Updated the default list of users shown on the Discover tab.
- Fixed a bug where muted authors would show up on the Discover tab.
- Added an initial loading indicator when you first open the Home or Discover tabs.
- Added a logout button in the Settings menu.
- Fixed a bug where notes would be truncated but the Read More button would not be shown.
- Scrolling performance improvements
- Fixed a bug where notes would be truncated but the Read More button would not be shown.

## [0.1 (33)] - 2023-04-17Z

- Added a button to share the application logs in the Settings menu
- Automatically attach debug logs to support emails

## [0.1 (32)] - 2023-04-14Z

- More performance improvements on the Home tab.

Note:
- In this build you have to pull-to-refresh if you want to see new notes after the initial load of the Home or Discover tabs. 

## [0.1 (31)] - 2023-04-13Z

- Added a button to view raw event JSON in the options menu on notes.
- Fixed notes saying "so-and-so posted" at the top when it should say "so-and-so replied".
- Added code to load the note being replied to if we don't have it. 
- Improved performance on the home feed

## [0.1 (30)] - 2023-04-10Z

- Fixed a bug where the Read More button would show on notes when it didn't need to.
- Added Chinese (Simplified) translations (thanks rasputin@getalby.com!)
- Nos now requests delete events from relays.

## [0.1 (28)] - 2023-04-07Z

- Made all the built-in text in the app translatable. If you would like to help translate Nos let us know by emailing support@nos.social.

## [0.1 (27)] - 2023-04-05Z

- Minor performance improvements
- Fixed an occasional hang when publishing

## [0.1 (26)] - 2023-04-03Z

- Minor performance improvements on the Feed and Discover tabs

## [0.1 (25)] - 2023-03-31Z

- Fixed a bug where reply counts were displaying translation keys instead of the count

## [0.1 (24)] - 2023-03-31Z

- Added Crowdin integration for translation services. If you would like to help us translate Nos drop us a line at 
support@nos.social.
- Fixed several crashes.
- Fixed issue where the like button didn't turn orange when pressed.
- Fixed an issue where likes to replies were counted towards the root note.
- Added more aggressive caching of images.
- Minor performance improvements - more to come!

## [0.1 (23)] - 2023-03-25Z
- Add the option to copy web links on profile pages and notes.

## [0.1 (22)] - 2023-03-23Z
- Fixed a bug in the list of people you are following, where tapping on any name would show your own profile.

## [0.1 (21)] - 2023-03-23Z
- Fixed a bug where the user's profile name was not set after onboarding.
- Added a demo of the Universal Namespace when setting up your profile. 

## [0.1 (20)] - 2023-03-22Z
- Fixed some bugs in Universal Name login flow (onboarding flow fixes forthcoming)

## [0.1 (19)] - 2023-03-22Z
- Added a link to nostr.build on the New Note screen
- Added a demo flow for setting up a Universal Name on the Edit Profile screen.

## [0.1 (18)] - 2023-03-20Z
- Show the number of likes on notes

## [0.1 (17)] - 2023-03-20Z
- Minor performance improvements

## [0.1 (16)] - 2023-03-19Z
- Hide the text in private key text fields
- Hide replies from muted users
- Fixed an issue where your own replies would be shown on the notificaitons tab
- Added a launch screen
- Various styling updates
- Added an About screen to the side menu
- Added a Share Nos button to the side menu 

## [0.1 (15)] - 2023-03-18Z
- Added the ability to browse all notes from a single relay on the Discover tab.
- Added the ability to post a note to a single relay from the New Note screen.
- Support likes as described in NIP-25, make sure reply and parent likes are correct
- Show "posted" and "replied" headers on NoteCards
- Navigate to replied to note when tapping on reply from outside thread view
- Search by name on Discover view
- Fixed cards on the Discover tab all being the same size.
- Fixed a crash when deleting your key in Settings

## [0.1 (14)] - 2023-03-16Z
- Nos now reads and writes your mutes the mute list shared with other Nostr apps.

## [0.1 (13)] - 2023-03-15Z
- Fix all thread replies showing as out of network on first launch after installation.

## [0.1 (12)] - 2023-03-15Z
- Added NIP-05 field to Edit Profile page, lookup users using NIP-05 names in discover tab, tapping the NIP-05 name opens the domain in a new window.
- Delete notes
- More performance improvements centered around our relay communication
- Fix invisible tab bar
- Made placeholder text color same for all fields in profile edit view
- Add basic image rendering in Note cards
- UNS Support on Profile page
- Fix onboarding taps at bottom of screen causing screen to switch

Known Issues:
- Deleting your key in Settings causes the app to crash. But you are correctly taken into onboarding after relaunch.

## [0.1 (11)] - 2023-03-14Z
- Fixed thread view saying every reply is out of network
- reduced the number of requests we send to relays
- improved app performance
- fixed showing empty displayNames when name is set

## [0.1 (10)] - 2023-03-14Z
- Display a user's NIP-05 identifier on the profile page after making a web request to verify that it is correct 
- Fix blank home feed during first launch

## [0.1 (9)] - 2023-03-14Z
- Fixed a crash on launch when relay model was outdated.
- Fix your own posts showing as outside your network on a fresh install. 
- Add self-hosted PostHog analytics
- Render mentions on notifications tab
- Copy note text

Known issues:
- You may have to force quit the app and restart it to see everyone you follow on the Home Feed.

## [0.1 (8)] - 2023-03-13Z
- Fix translucent tab bar in the simulator.
- Connect to more relays to get user relay list after importing a key during onboarding
- Fix some bugs in thread views
- Show placeholder cards for messages outside 2 hops and allow the user to reveal them
- Support deprecated reply #e tag format
- Fixed an issue where older contact list and metadata events could overwrite new ones
- Styled onboarding views

## [0.1 (7)] - 2023-03-10Z
- Use only relays added in RelayView for sending and receiving events
- Add PostHog analytics
- Render note mentions in NoteCard
- Open an email compose view controller for support@nos.social 
- Fix duplicate note on a new post
- Add mute functionality
- Publish relay changes
- Recommended / default relays
- Added colors and Clarity City font throughout the app
- Show Discover tab after onboarding
- Fix crash on Mac
- Improved profile photo loading and added a cache
- Added code to compute a sensible default number of columns on the Discover tab
- Replaced moved relays tab to side menu, added New Post and Profile tabs
- Make links on notes tappable
- Fix newlines not rendering on notes
- Added timestamp to notes
- Update Discover feed algorithm to include people 2 hops from you.
- Fix infinite spinners on some avatars
- Edit profile

## [0.1 (6)] - 2023-03-08Z

- Fixed follow / unfollow sync
- Reduced number of REQ sent to relays
- Request profile metadata for users displayed on the Discover tab
- Cleanup RelayService
- Render user avatar on Profile screen
- Added support for threads in reply views
- Retry failed Event sends every 2 minutes (max 5 retries)
- Add basic notifications tab
- Filter the Home Feed down to root posts
- The profile view requests the latest events and metadata for the given user from the relays
- Add the ellipsis button to NoteCard and allow the user to copy the NIP-19 note ID of a note.
- Enabled button to copy user ID on Profile View
- Fixed UI freezes when using many relays by moving event processing to a background thread.
- Add a search bar to the discover tab that users can use to look up other users.
- On relay remove, send CLOSE to all subs then disconnect and delete socket
- Render user mentions in NoteCard
- Replace the warning message to tell the user never to share their private key with anyone.

## [0.1 (5)] 2023-03-02

- Added a Discover tab that shows all events from all relays.
- Core Data will now be wiped whenever we change the data model, which is often. This speeds up our development process, but you will have to re-enter your relays when this happens.
- Change the home feed so that it shows the CurrentUser's notes always.
- Preload sample_data into core data for DEBUG builds
- Added a screen to show all the replies to a note.
- Fixed empty home feed message so it doesn't overlay other views
- Change settings and onboarding to accept nsec-format private key
- Fixed app crash when no user is passed to HomeFeedView initializer
- Added ability to post a reply in thread view.
- Fixed READ MORE Button
- In the Discover tab, display a feed of interesting people

## [0.1 (4)] - 2023-02-24

- Added ability to delete relays on the Relays screen.
- Fix events not being signed correctly with a key generated during onboarding.
- Verify signatures on events.
- Request only events from user's Follows
- Follow / unfollow functionality
- Calculate reply count and display in NoteCard

## [0.1 (3)] - 2023-02-20Z

- Sync authors in HomeFeedView
- Added AvatarView for rendering profile pictures on NoteCards

## [0.1 (2)]

- Added conversion of hex keys to npub
- Add a basic New Post screen
- Save private key to keychain
- Parse and store contact list
- Add onboarding flow
- Copied MessageCard and MessageButton SwiftUI view from Planetary renaming Message to Note
- Added a basic profile screen

## [0.1 (1)]

- Parse and display Nostr events
- Read events from relays
- Sign and publish events to relays
- Add Settings view where you can put in your private key
- Added tab bar component and side menu with profile<|MERGE_RESOLUTION|>--- conflicted
+++ resolved
@@ -7,6 +7,8 @@
 and this project adheres to [Semantic Versioning](https://semver.org/spec/v2.0.0.html).
 
 ## [Unreleased]
+
+- Keep track of read stories.
 
 ## [0.1 (93)] - 2023-11-10Z
 
@@ -25,12 +27,6 @@
 - Fix a bug where linking a Universal Name would overwrite your existing NIP-05.
 - Fixed incorrect ellipsis applied to long notes.
 - Changed note rendering to retain more newlines. 
-<<<<<<< HEAD
-- Show reposts in stories.
-- Fixed a bug where notes, reposts, and author profiles could fail to load.
-- Show truncated URLs in notes instead of hiding them completely.
-- Keep track of read stories.
-=======
 - Fixed a bug with autocorrect on Mac
 
 ## [0.1 (90)] - 2023-10-31Z
@@ -45,7 +41,6 @@
 
 - Added a content warning when a user you follow has reported the content
 - Added toggles to the settings screen to disable report-based and network-based content warnings
->>>>>>> 4ebb5215
 
 ## [0.1 (86)] - 2023-10-25Z
 
