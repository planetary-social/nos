--- conflicted
+++ resolved
@@ -8,12 +8,9 @@
 
 ## [Unreleased]
 
-<<<<<<< HEAD
 - Add a loading placeholder for note contents.
-=======
 - Added Dutch, Japanese, and Persian translations. Thanks matata, yutaro, and eru-desu! 
 - Added some visual artists to the list of featured users.
->>>>>>> 04694e76
 
 ## [0.1 (58)] - 2023-07-17Z
 
