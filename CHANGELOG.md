# Changelog
All notable changes to this project will be documented in this file.

We define "Noteworthy changes" as 1) user-facing features or bugfixes 2) significant technical or architectural changes that contributors will notice. If your Pull Request does not contain any changes of this nature i.e. minor string/translation changes, patch releases of dependencies, refactoring, etc. then add the `Skip-Changelog` label. 

The format is based on [Keep a Changelog](https://keepachangelog.com/en/1.0.0/),
and this project adheres to [Semantic Versioning](https://semver.org/spec/v2.0.0.html).

## [Unreleased]

<<<<<<< HEAD
- Made the routine to delete old events more efficient and prevent it from deleting our own events. 

## [0.1 (37)] - 2023-04-27Z

- Performance improvements
=======
- The notifications tab now request more events from relays
>>>>>>> 3bfc79d3
- Added support for reposting notes.
- Fixed a bug where you could post the same reply multiple times.
- Fixed a bug where the user's follow list could be erased on the first launch after importing a new key.

## [0.1 (36)] - 2023-04-25Z

- Added support for reposting notes.
- Added Brazilian Portuguese translations (thanks Andressa!).
- Fixed the French and Traditional Chinese translations.
- Fixed a bug where the user's follow list could be erased on the first launch after importing a new key.
- Fixed a bug where you could post the same reply multiple times.
- Fixed an issue where profile pictures could be rendered with the wrong aspect ratio.

## [0.1 (35)] - 2023-04-19Z

- Added French translations. Thank you p2x@p2xco.de!
- Added Chinese (Traditional) and updated Chinese (Simplified) translations. Thank you rasputin@getalby.com!
- Added a logout button in the Settings menu.
- Minor performance improvements on Thread and Discover views.
- Updated the default list of users shown on the Discover tab.
- Fixed a bug where muted authors would show up on the Discover tab.
- Added an initial loading indicator when you first open the Home or Discover tabs.
- Added a logout button in the Settings menu.
- Fixed a bug where notes would be truncated but the Read More button would not be shown.
- Scrolling performance improvements
- Fixed a bug where notes would be truncated but the Read More button would not be shown.

## [0.1 (33)] - 2023-04-17Z

- Added a button to share the application logs in the Settings menu
- Automatically attach debug logs to support emails

## [0.1 (32)] - 2023-04-14Z

- More performance improvements on the Home tab.

Note:
- In this build you have to pull-to-refresh if you want to see new notes after the initial load of the Home or Discover tabs. 

## [0.1 (31)] - 2023-04-13Z

- Added a button to view raw event JSON in the options menu on notes.
- Fixed notes saying "so-and-so posted" at the top when it should say "so-and-so replied".
- Added code to load the note being replied to if we don't have it. 
- Improved performance on the home feed

## [0.1 (30)] - 2023-04-10Z

- Fixed a bug where the Read More button would show on notes when it didn't need to.
- Added Chinese (Simplified) translations (thanks rasputin@getalby.com!)
- Nos now requests delete events from relays.

## [0.1 (28)] - 2023-04-07Z

- Made all the built-in text in the app translatable. If you would like to help translate Nos let us know by emailing support@planetary.social.

## [0.1 (27)] - 2023-04-05Z

- Minor performance improvements
- Fixed an occasional hang when publishing

## [0.1 (26)] - 2023-04-03Z

- Minor performance improvements on the Feed and Discover tabs

## [0.1 (25)] - 2023-03-31Z

- Fixed a bug where reply counts were displaying translation keys instead of the count

## [0.1 (24)] - 2023-03-31Z

- Added Crowdin integration for translation services. If you would like to help us translate Nos drop us a line at 
support@planetary.social.
- Fixed several crashes.
- Fixed issue where the like button didn't turn orange when pressed.
- Fixed an issue where likes to replies were counted towards the root note.
- Added more aggressive caching of images.
- Minor performance improvements - more to come!

## [0.1 (23)] - 2023-03-25Z
- Add the option to copy web links on profile pages and notes.

## [0.1 (22)] - 2023-03-23Z
- Fixed a bug in the list of people you are following, where tapping on any name would show your own profile.

## [0.1 (21)] - 2023-03-23Z
- Fixed a bug where the user's profile name was not set after onboarding.
- Added a demo of the Universal Namespace when setting up your profile. 

## [0.1 (20)] - 2023-03-22Z
- Fixed some bugs in Universal Name login flow (onboarding flow fixes forthcoming)

## [0.1 (19)] - 2023-03-22Z
- Added a link to nostr.build on the New Note screen
- Added a demo flow for setting up a Universal Name on the Edit Profile screen.

## [0.1 (18)] - 2023-03-20Z
- Show the number of likes on notes

## [0.1 (17)] - 2023-03-20Z
- Minor performance improvements

## [0.1 (16)] - 2023-03-19Z
- Hide the text in private key text fields
- Hide replies from muted users
- Fixed an issue where your own replies would be shown on the notificaitons tab
- Added a launch screen
- Various styling updates
- Added an About screen to the side menu
- Added a Share Nos button to the side menu 

## [0.1 (15)] - 2023-03-18Z
- Added the ability to browse all notes from a single relay on the Discover tab.
- Added the ability to post a note to a single relay from the New Note screen.
- Support likes as described in NIP-25, make sure reply and parent likes are correct
- Show "posted" and "replied" headers on NoteCards
- Navigate to replied to note when tapping on reply from outside thread view
- Search by name on Discover view
- Fixed cards on the Discover tab all being the same size.
- Fixed a crash when deleting your key in Settings

## [0.1 (14)] - 2023-03-16Z
- Nos now reads and writes your mutes the mute list shared with other Nostr apps.

## [0.1 (13)] - 2023-03-15Z
- Fix all thread replies showing as out of network on first launch after installation.

## [0.1 (12)] - 2023-03-15Z
- Added NIP-05 field to Edit Profile page, lookup users using NIP-05 names in discover tab, tapping the NIP-05 name opens the domain in a new window.
- Delete notes
- More performance improvements centered around our relay communication
- Fix invisible tab bar
- Made placeholder text color same for all fields in profile edit view
- Add basic image rendering in Note cards
- UNS Support on Profile page
- Fix onboarding taps at bottom of screen causing screen to switch

Known Issues:
- Deleting your key in Settings causes the app to crash. But you are correctly taken into onboarding after relaunch.

## [0.1 (11)] - 2023-03-14Z
- Fixed thread view saying every reply is out of network
- reduced the number of requests we send to relays
- improved app performance
- fixed showing empty displayNames when name is set

## [0.1 (10)] - 2023-03-14Z
- Display a user's NIP-05 identifier on the profile page after making a web request to verify that it is correct 
- Fix blank home feed during first launch

## [0.1 (9)] - 2023-03-14Z
- Fixed a crash on launch when relay model was outdated.
- Fix your own posts showing as outside your network on a fresh install. 
- Add self-hosted PostHog analytics
- Render mentions on notifications tab
- Copy note text

Known issues:
- You may have to force quit the app and restart it to see everyone you follow on the Home Feed.

## [0.1 (8)] - 2023-03-13Z
- Fix translucent tab bar in the simulator.
- Connect to more relays to get user relay list after importing a key during onboarding
- Fix some bugs in thread views
- Show placeholder cards for messages outside 2 hops and allow the user to reveal them
- Support deprecated reply #e tag format
- Fixed an issue where older contact list and metadata events could overwrite new ones
- Styled onboarding views

## [0.1 (7)] - 2023-03-10Z
- Use only relays added in RelayView for sending and receiving events
- Add PostHog analytics
- Render note mentions in NoteCard
- Open an email compose view controller for support@planetary.social 
- Fix duplicate note on a new post
- Add mute functionality
- Publish relay changes
- Recommended / default relays
- Added colors and Clarity City font throughout the app
- Show Discover tab after onboarding
- Fix crash on Mac
- Improved profile photo loading and added a cache
- Added code to compute a sensible default number of columns on the Discover tab
- Replaced moved relays tab to side menu, added New Post and Profile tabs
- Make links on notes tappable
- Fix newlines not rendering on notes
- Added timestamp to notes
- Update Discover feed algorithm to include people 2 hops from you.
- Fix infinite spinners on some avatars
- Edit profile

## [0.1 (6)] - 2023-03-08Z

- Fixed follow / unfollow sync
- Reduced number of REQ sent to relays
- Request profile metadata for users displayed on the Discover tab
- Cleanup RelayService
- Render user avatar on Profile screen
- Added support for threads in reply views
- Retry failed Event sends every 2 minutes (max 5 retries)
- Add basic notifications tab
- Filter the Home Feed down to root posts
- The profile view requests the latest events and metadata for the given user from the relays
- Add the ellipsis button to NoteCard and allow the user to copy the NIP-19 note ID of a note.
- Enabled button to copy user ID on Profile View
- Fixed UI freezes when using many relays by moving event processing to a background thread.
- Add a search bar to the discover tab that users can use to look up other users.
- On relay remove, send CLOSE to all subs then disconnect and delete socket
- Render user mentions in NoteCard
- Replace the warning message to tell the user never to share their private key with anyone.

## [0.1 (5)] 2023-03-02 

- Added a Discover tab that shows all events from all relays.
- Core Data will now be wiped whenever we change the data model, which is often. This speeds up our development process, but you will have to re-enter your relays when this happens.
- Change the home feed so that it shows the CurrentUser's notes always.
- Preload sample_data into core data for DEBUG builds
- Added a screen to show all the replies to a note.
- Fixed empty home feed message so it doesn't overlay other views
- Change settings and onboarding to accept nsec-format private key
- Fixed app crash when no user is passed to HomeFeedView initializer
- Added ability to post a reply in thread view.
- Fixed READ MORE Button
- In the Discover tab, display a feed of interesting people

## [0.1 (4)] - 2023-02-24

- Added ability to delete relays on the Relays screen.
- Fix events not being signed correctly with a key generated during onboarding.
- Verify signatures on events.
- Request only events from user's Follows
- Follow / unfollow functionality
- Calculate reply count and display in NoteCard

## [0.1 (3)] - 2023-02-20Z

- Sync authors in HomeFeedView
- Added AvatarView for rendering profile pictures on NoteCards

## [0.1 (2)]

- Added conversion of hex keys to npub
- Add a basic New Post screen
- Save private key to keychain
- Parse and store contact list
- Add onboarding flow
- Copied MessageCard and MessageButton SwiftUI view from Planetary renaming Message to Note
- Added a basic profile screen

## [0.1 (1)]

- Parse and display Nostr events
- Read events from relays
- Sign and publish events to relays
- Add Settings view where you can put in your private key
- Added tab bar component and side menu with profile<|MERGE_RESOLUTION|>--- conflicted
+++ resolved
@@ -8,15 +8,12 @@
 
 ## [Unreleased]
 
-<<<<<<< HEAD
 - Made the routine to delete old events more efficient and prevent it from deleting our own events. 
+- The notifications tab now request more events from relays
 
 ## [0.1 (37)] - 2023-04-27Z
 
 - Performance improvements
-=======
-- The notifications tab now request more events from relays
->>>>>>> 3bfc79d3
 - Added support for reposting notes.
 - Fixed a bug where you could post the same reply multiple times.
 - Fixed a bug where the user's follow list could be erased on the first launch after importing a new key.
