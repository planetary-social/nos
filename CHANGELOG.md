# Changelog
All notable changes to this project will be documented in this file.

We define "Noteworthy changes" as 1) user-facing features or bugfixes 2) significant technical or architectural changes that contributors will notice. If your Pull Request does not contain any changes of this nature i.e. minor string/translation changes, patch releases of dependencies, refactoring, etc. then add the `Skip-Changelog` label. 

The format is based on [Keep a Changelog](https://keepachangelog.com/en/1.0.0/),
and this project adheres to [Semantic Versioning](https://semver.org/spec/v2.0.0.html).

## [Unreleased]

<<<<<<< HEAD
- Fixed a bug where @npubs were displayed instead of names in note text.
=======
## [0.1.17] - 2024-06-10Z

>>>>>>> 4d55e01a
- Added support for opening njump.me content in Nos.
- Fixed a crash on logout
- Fixed a bug where some profiles wouldn't load old notes.
- Fixed an issue where NIP-05 could appear as invalid.
- Implemented NIP-96 and NIP-98 for photo and video uploads.

## [0.1.16] - 2024-05-31Z

- Added feedback to the copy button in Settings.
- Fixed an issue where photos and videos could not be uploaded.
- Fixed a crash on logout.

## [0.1.15] - 2024-05-29Z

- Redesigned the Profile screen.
- Improved performance in various parts of the app for users with large follow lists.
- Fixed an issue where deleted notes still appeared in the Profile’s Notes view.
- Sorted the featured profiles in the Discover tab.
- Switched from Reportinator to Tagr bot for content labeling.
- Discover tab now features new accounts.

## [0.1.14] - 2024-05-22Z

- Added the author's name to profile cards on the Discover tab and search results. 
- Added a delay when trying to reopen a websocket that had previously closed with an error.
- Updated the icon that appears when following a user.

## [0.1.13] - 2024-05-15Z

- On the Profile screen, open a sheet to display the full bio. 
- Fixed an issue where "Share logs" wasn't working.
- Discover tab: Center the category buttons.
- Discover tab: Remove placeholder categories and people.

## [0.1.12] - 2024-05-07Z

- Open Profiles when tapping on a NIP-05 username reference in a note.
- Add special treatment for nostr.band when searching on the Discover tab. We are temporarily using nostr.band always and only for search, in addition to the user's normal relay list.
- Detect identifiers of the form @npub1... in notes and link them to the associated profiles.
- Detect NIP-05 identifiers inserted in notes and link them to njump.
- Fixed duplicate text in content warnings
- Added "Send To Nos" private reporting to protect user privacy
- Discover tab now features authors in a variety of categories.
- Fixed an issue on Mac where the Edit Profile screen did not appear in some cases.
- Fixed an issue where registering a NIP-05 username field could fail silently.
- Fixed an issue where users named with valid urls were unable to be mentioned correctly.
- Fixed an issue where pasting an npub while composing a note created an invalid mention.
- Changed "Report note" button to "Flag this content"
- Changed "Report user" button to "Flag this user"
- Updated options for "Flag this user"
- We are now publishing the relay list when registering a new NIP-05 username so
that other users can find you more easily.

## [0.1.11] - 2024-04-18Z

- Added support for uploading videos when composing a note.
- Fixed an issue where reports for notes were treated as reports for profiles.
- Updated the Discover tab navigation bar to match new design.
- Updated the design of profile cards in search results and mentions search.

## [0.1.10] - 2024-04-12Z

- Fixed the tint color on the Profile screen.
- Added option to connect your existing NIP-05 username.
- Fixed a crash that often occurred after opening the app.
- In an effort to prioritize critical functionality, we are dropping support for light mode in the near term. If you have concerns about the remaining theme please reach out to us at support@nos.social

## [0.1.8] - 2024-04-03Z

- Add PrivacyInfo file to the project to comply with Apple's new requirements.
- Updated dark theme colors for card backgrounds, primary text, and secondary text.
- Added a new UI for replying to messages that allows attaching images and setting an expiration date.
- Fixed an issue where Profile pages could display little or no content.

## [0.1.7] - 2024-03-21Z

- Fix issue in Profile title bar that displayed NIP-05 incorrectly.
- Update font styles on Thread, Edit Profile, and Settings screens.
- Fix issue with uploading photos on Mac.
- Re-design the confirmation dialog that appears when you delete your NIP-05.
- Fixed a bug where liking a note could cause other notes to appear liked.
- Added a new UI for replying to messages that allows attaching images and setting an expiration date.
- Fixed an issue where the "Read more" button could display on notes that didn't need it.

## [0.1.6] - 2024-03-07Z

- Parse links and mentions in Profile's about (or bios)
- Show “Post a reply” field at the proper height initially, and allow it to expand as more text is entered.
- Tap the Like button on a note you’ve already liked to remove the Like.
- Display NIP-05 identifier in the Profile screen title bar.
- Added option to register nos.social usernames.
- Fixed issue where search results sometimes don’t appear.
- Disabled link to nip-05 server / url on author cards. 
- Fixed issue where paste menu did not appear when tapping in the Post Note view.
- Fixed intermittent crash when tapping Done after editing your profile.
- Fixed URL detection of raw domain names, such as “nos.social” (without the “http” prefix).
- Fixed the sort order of gallery media to match the order in the note.
- While composing a note, a space is now automatically inserted after any mention of a user or note to ensure it’s formatted correctly.

## [0.1.5] - 2024-02-14Z

- Fixed an issue where tapping the Feed tab did not scroll to the top of the Feed.
- Fixed an issue where tapping the Profile tab did not scroll to the top of the Profile.
- Search now starts automatically after entering three characters instead of one.

## [0.1.4] - 2024-01-31Z

- Show a message when we’re not finding search results.
- Fixed an issue where bad data in the contact list could break the home feed.
- Fixed a bug where the margins of root notes appeared incorrectly on Mac and iPad.
- Fixed a date localization issue.
- Optimized loading of the Notifications tab
- Updated suggested users for discovery tab. 
- Show the profile view when a search matches a valid User ID (npub).
- Added tabs to Profiles to filter posts.
- Fixed a bug that could cause the out of network warning to be shown on reposts in the stories view.
- Fixed a bug that prevented notes that failed to be published to be re-published again.
- Added pagination to the home feed.
- Fixed a bug that prevented reposted notes from loading sometimes.
- Fixed a bug that prevented profile photos and names from being downloaded.

## [0.1.2 (153)] - 2024-01-11Z

- Fixed a crash that sometimes occured when opening the profile view.
- Fixed a crash that sometimes occured when viewing a note.
- Migrate to Apple-native string catalog and codegen LocalizedStringResources with xcstrings-tool-plugin.
- Discover screen can now search notes by id.
- Added pagination to Profile screens.

## [0.1.1 (144)] - 2023-12-21Z

- Fixed a crash when opening the note composer.
- Fix localization of warning message when a note has been reported. (thanks @L!)
- Fixed contact list hydration bug where unfollows are not removed when follow counts do not change.
- Erase old notifications from the databse to keep disk usage low.

## [0.1 (101)] - 2023-12-15Z

- Fixed a bug where reposts wouldn't be displayed in the stories.
- Fixed a bug where the reports for authors of replies weren't being considered. 
- Localized relative times on note cards. (thanks @tyiu!)
- Added a context menu for the stories in the Home Feed to open the Profile.
- Add repost button to stories (thanks @maddiefuzz!)

## [0.1 (100)] - 2023-12-09Z

- Fixed some cases where a note's contents would never load.
- Update the color palette.
- Fix crash on Mac when opening new note view.

## [0.1 (99)] - 2023-12-07Z

- Fix profile pictures not loading after creating a new account.

## [0.1 (98)] - 2023-12-04Z

- Fixed a bug where the app could become unresponsive.

## [0.1 (97)] - 2023-12-01Z

- Added the option to copy the NIP-05 identifier when browsing a profile.
- Tapping on a tab bar icon can let you scroll to top.
- Fix an issue where reposts were not displaying correctly.

## [0.1 (96)] - 2023-11-28Z

- Fixed some performance issues for users who follow a large number of accounts.

## [0.1 (95)] - 2023-11-27Z

- Fixed a bug where a root note could be rendered as a reply
- Added the option to copy the text content while browsing a note.
- Fixed UI bugs when displaying the root note of replies.
- Keep track of read stories.
- Fix an issue where reposts were not displaying correctly.

## [0.1 (94)] - 2023-11-17Z

- Removed trailing slash from truncated URLs.
- Add a loading indicator to search results.
- Change the "Followed by" label on the profile screen to "Followers you know"
- Fixed a hang on startup.
- Fixed an issue where links couldn't be opened from the Home tab.
- Change the "Followed by" label on the profile screen to "Followers you know"
- Fixed an issue where the Profile view would always show "Following 0" for people you didn't follow.
- Fix delay in results immediately after opening the discover tab.
- Fixed the 3d card effect on the Notifications tab.
- Updated layout for search results and mention autocomplete cards.

## [0.1 (93)] - 2023-11-10Z

- Added a confirmation before reposting a note.
- Added the ability to delete your reposts by tapping the repost button again.
- Fixed some cases where deleted notes were still being displayed.
- Fixed a bug where notes, reposts, and author profiles could fail to load.
- Show truncated URLs in notes instead of hiding them completely.

## [0.1 (92)] - 2023-11-02Z

- Show reposts in stories.

## [0.1 (91)] - 2023-11-01Z

- Fix a bug where linking a Universal Name would overwrite your existing NIP-05.
- Fixed incorrect ellipsis applied to long notes.
- Changed note rendering to retain more newlines. 
- Show reposts in stories.
- Fixed a bug where notes, reposts, and author profiles could fail to load.
- Show truncated URLs in notes instead of hiding them completely.
- Keep track of read stories.
- Fixed a bug with autocorrect on Mac

## [0.1 (90)] - 2023-10-31Z

- Fixed a bug where notes, reposts, and author profiles could fail to load.

## [0.1 (89)] - 2023-10-31Z

- Added relay.causes.com to the list of recommended relays.

## [0.1 (88)] - 2023-10-27Z

- Added a content warning when a user you follow has reported the content
- Added toggles to the settings screen to disable report-based and network-based content warnings

## [0.1 (86)] - 2023-10-25Z

- Updated link previews in feed to use the stories ui with fixed height and carousel gallery. 
- Updated UI around displaying nested threads and displaying more context of conversations. 
- Changed inline images so we don't display the domain / size / file type for images
- Changed copied links to notes and authors to open in njump.me.
- Added the ability to initiate USBC transactions and check your balance if you have linked a Universal Name to your profile with an attached USBC wallet.
- Add "1 year" as an option when posting a disappearing message

## [0.1 (85)] - 2023-10-23Z

- Fixed missing secrets

## [0.1 (84)] - 2023-10-20Z

- Add Stories view to the Home Feed
- Fixed an issue where the app could become slow after searching for a user.
- Updated search results to show mutual followers and sort by the most followers in common.
- Change links to notes so that they don't display the long note id and instead it's a pretty link. 
- Redesigned the Universal Names registration flow
- Added more relays to the recommended list
- Added an icon to indicate expiring notes, and the timestamp they display is the time until they expire.

## [0.1 (83)] - 2023-10-16Z

- Fixed crash on launch
- Added a URL scheme to open the note composer: nos://note/new?contents=theContentsOfTheNote

## [0.1 (82)] - 2023-10-13Z

- Fixed a bug where profile changes wouldn't be published in some cases
- Fix a bug where the "Post" button wouldn't be shown when composing a reply on macOS
- Fix a bug where the mute list could be overwritten when muting someone
- Fixed aspect ratio on some profile photos
- Added 3d effect to note cards
- Added a URL scheme to open the note composer: nos://note/new?contents=theContentsOfTheNote

## [0.1 (81)] - 2023-09-30Z

- Fixed secrets that weren't included in build 79 and 80

## [0.1 (80)] - 2023-09-30Z

- Updated the design of the edit profile screen
- Fixed a hang on the profile screen

## [0.1 (79)] - 2023-09-22Z

- Added the ability to search for Mastodon usernames on the Discover tab. 
- Long form content is now displayed in the discover tab.
- Fixed a hang on the thread view.

## [0.1 (77)] - 2023-09-15Z

- App performance improvements

## [0.1 (76)] - 2023-09-08Z

- Minor crash fixes and optimizations

## [0.1 (75)] - 2023-09-01Z

- Fix an issue with the database cleanup script that was causing performance issues.
- Optimize loading of profile pictures

## [0.1 (73)] - 2023-08-25Z

- Fixed potential crashes when using Universal Names API.
- Fixed bug that rendered the empty notes message for a profile above the header box.
- Fixed bug that could potentially crash the app sometimes

## [0.1 (72)] - 2023-08-21Z

- Added support for pasting profile and note references when composing notes
- Pop screens from the navigation stack when tapping twice on the tab bar.
- Fixed the launch screen layout on iPad
- Fixed a small issue when mentioning profiles in the reply text box.
- Fixed a crash during onboarding
- Fixed a crash when following or muting a user
- Fixed crash when parsing malformed events.
- Fixed crash when parsing malformed contact lists.
- Added integration with our self-hosted Sentry crash reporting tool (no data shared with third parties)

## [0.1 (66)] - 2023-08-18Z

- Fixed crash when parsing malformed events.
- Fixed crash when parsing malformed contact lists.
- Added support for pasting profile and note references when composing notes
- Pop screens from the navigation stack when tapping twice on the tab bar.
- Fixed the launch screen layout on iPad
- Fixed a small issue when mentioning profiles in the reply text box.

## [0.1 (65)] - 2023-08-04Z

- Add a loading placeholder for note contents.
- Added automatic file uploads to nostr.build.
- Add list of followers and relays in the Profile screen.

## [0.1 (60)] - 2023-08-01Z

- Updated content report style based on the latest NIPs and fixed some bugs with reporting.
- Add a loading placeholder for note contents.
- Fixed the launch screen layout on iPad
- Multiple consecutive newlines will be replaced by a single new line in note content.
- Removed the screen to fill out profile information from onboarding and replaced it with a call to action in the sidebar. 
- Leading and trailing whitespace will no longer be rendered in note content.
- Removed the screen to fill out profile information from onboarding and replaced it with a call to action in the sidebar. 

## [0.1 (59)] - 2023-07-21Z

- Add a loading placeholder for note contents.
- Fixed several crashes.
- Added Dutch, Japanese, and Persian translations. Thanks matata, yutaro, and eru-desu! 
- Added some visual artists to the list of featured users.

## [0.1 (58)] - 2023-07-17Z

- Added better previews for urls shared in notes.

## [0.1 (57)] - 2023-07-17Z

- Fixed an issue where Nos couldn't find the user's key on startup.
- Fixed an issue where you could have duplicate relays: one with a trailing slash and one without.

## [0.1 (56)] - 2023-07-13Z

- Fixed high cpu usage when the app is idle

## [0.1 (55)] - 2023-07-12Z

- Fixed several bugs around muting users
- Added the number of connected relays at the top right corner of the Home Feed.
- Fixed a bug where expired messages could be published to relays that doesn't support them
- Added support for push notifications.

## [0.1 (53)] - 2023-07-03Z

- Added beta integration with the Universal Name System. Edit your profile to link your Universal Name to your Nostr profile.
- Updated design of the relay selector

## [0.1 (52)] - 2023-07-03Z

- Prevent muted authors from appearing in the Discover screen
- Added a confirmation dialog when deleting a note.

## [0.1 (51)] - 2023-06-16Z

- Updated design of the relay selector
- Fixed an issue where the Discover tab wouldn't show new content for a while after upgrading from build 49.

## [0.1 (50)] - 2023-06-15Z

- Added code to show the Discover tab when we haven't downloaded the user's follow list yet (like on first login or app reinstall).
- Improved reliability of loading reposts, user photos, and names.
- Fixed a bug where tapping on a note would open the associated image instead of the thread view.
- Fixed a bug where profile pages would not load in some cases.
- Improved performance of the relay manager.

## [0.1 (49)] - 2023-06-12Z

- More small optimizations to relay traffic and event parsing.

## [0.1 (48)] - 2023-06-12Z

- Requesting fewer events on Home and Discover tab to reduce the load on the db.

## [0.1 (47)] - 2023-06-09Z

- Improved performance of the relay manager.

## [0.1 (46)] - 2023-06-06Z

- Add the ability to report notes and profiles using NIP-32 labels and NIP-69 classification.
- Fixed a crash which occurs on some versions of MacOS when attempting to mention other users during post creation.
- Add the ability to search for users by name from the Discover tab
- Fixed a bug where the note options menu wouldn't show up sometimes.
- Strip whitespace and newline characters when parsing search box input on discover screen as npub.

## [0.1 (44)] - 2023-05-31Z

- Fixed several causes of profile pictures and reposts showing infinite spinners.
- Links to notes or profiles are now tappable.
- Filter logged user from Discover screen.
- Improved performance of posting notes.

## [0.1 (43)] - 2023-05-23Z

- Added German translations (thanks Peter!).
- Updated support email to support@nos.social
- Improved recognition of mentions inside a post

## [0.1 (42)] - 2023-05-16Z

- Added support for mentioning other users when composing a note.
- Fixed a bug where expired messages could be redownloaded from relays that don't delete them.
- Fixed a bug where you couldn't view the parent note of a reply when it was displayed at the top of the Thread view.

## [0.1 (41)] - 2023-05-11Z

- Fix link color on macOS

## [0.1 (40)] - 2023-05-10Z

- Add support for expiration dates when composing notes (please note: messages are not guaranteed to be deleted by relays or other apps)
- Increased the contrast of text in light mode
- Open links in an in-app web browser instead of Safari
- Fixed link detection in notes for URLs without a scheme (i.e. "https://")
- Made the reply button on notes easier to tap, and it now presents the keyboard when tapped.
- Increased the tap size of the ellipsis button on note cards.
- Added Spanish translations (thanks Martin!)
- Updated app icon
- Nos now displays kind 30023 long-form blog posts in the home and profile feeds.

## [0.1 (39)] - 2023-05-02Z

- Improved performance of loading replies
- The notifications tab now request more events from relays

## [0.1 (38)] - 2023-04-28Z

- Made the routine to delete old events more efficient and prevent it from deleting our own events. 
- Fixed a bug where you could post the same reply multiple times.

## [0.1 (37)] - 2023-04-27Z

- Performance improvements
- Added support for reposting notes.
- Fixed a bug where you could post the same reply multiple times.
- Fixed a bug where the user's follow list could be erased on the first launch after importing a new key.

## [0.1 (36)] - 2023-04-25Z

- Added support for reposting notes.
- Added Brazilian Portuguese translations (thanks Andressa!).
- Fixed the French and Traditional Chinese translations.
- Fixed a bug where the user's follow list could be erased on the first launch after importing a new key.
- Fixed a bug where you could post the same reply multiple times.
- Fixed an issue where profile pictures could be rendered with the wrong aspect ratio.

## [0.1 (35)] - 2023-04-19Z

- Added French translations. Thank you p2x@p2xco.de!
- Added Chinese (Traditional) and updated Chinese (Simplified) translations. Thank you rasputin@getalby.com!
- Added a logout button in the Settings menu.
- Minor performance improvements on Thread and Discover views.
- Updated the default list of users shown on the Discover tab.
- Fixed a bug where muted authors would show up on the Discover tab.
- Added an initial loading indicator when you first open the Home or Discover tabs.
- Added a logout button in the Settings menu.
- Fixed a bug where notes would be truncated but the Read More button would not be shown.
- Scrolling performance improvements
- Fixed a bug where notes would be truncated but the Read More button would not be shown.

## [0.1 (33)] - 2023-04-17Z

- Added a button to share the application logs in the Settings menu
- Automatically attach debug logs to support emails

## [0.1 (32)] - 2023-04-14Z

- More performance improvements on the Home tab.

Note:
- In this build you have to pull-to-refresh if you want to see new notes after the initial load of the Home or Discover tabs. 

## [0.1 (31)] - 2023-04-13Z

- Added a button to view raw event JSON in the options menu on notes.
- Fixed notes saying "so-and-so posted" at the top when it should say "so-and-so replied".
- Added code to load the note being replied to if we don't have it. 
- Improved performance on the home feed

## [0.1 (30)] - 2023-04-10Z

- Fixed a bug where the Read More button would show on notes when it didn't need to.
- Added Chinese (Simplified) translations (thanks rasputin@getalby.com!)
- Nos now requests delete events from relays.

## [0.1 (28)] - 2023-04-07Z

- Made all the built-in text in the app translatable. If you would like to help translate Nos let us know by emailing support@nos.social.

## [0.1 (27)] - 2023-04-05Z

- Minor performance improvements
- Fixed an occasional hang when publishing

## [0.1 (26)] - 2023-04-03Z

- Minor performance improvements on the Feed and Discover tabs

## [0.1 (25)] - 2023-03-31Z

- Fixed a bug where reply counts were displaying translation keys instead of the count

## [0.1 (24)] - 2023-03-31Z

- Added Crowdin integration for translation services. If you would like to help us translate Nos drop us a line at 
support@nos.social.
- Fixed several crashes.
- Fixed issue where the like button didn't turn orange when pressed.
- Fixed an issue where likes to replies were counted towards the root note.
- Added more aggressive caching of images.
- Minor performance improvements - more to come!

## [0.1 (23)] - 2023-03-25Z
- Add the option to copy web links on profile pages and notes.

## [0.1 (22)] - 2023-03-23Z
- Fixed a bug in the list of people you are following, where tapping on any name would show your own profile.

## [0.1 (21)] - 2023-03-23Z
- Fixed a bug where the user's profile name was not set after onboarding.
- Added a demo of the Universal Namespace when setting up your profile. 

## [0.1 (20)] - 2023-03-22Z
- Fixed some bugs in Universal Name login flow (onboarding flow fixes forthcoming)

## [0.1 (19)] - 2023-03-22Z
- Added a link to nostr.build on the New Note screen
- Added a demo flow for setting up a Universal Name on the Edit Profile screen.

## [0.1 (18)] - 2023-03-20Z
- Show the number of likes on notes

## [0.1 (17)] - 2023-03-20Z
- Minor performance improvements

## [0.1 (16)] - 2023-03-19Z
- Hide the text in private key text fields
- Hide replies from muted users
- Fixed an issue where your own replies would be shown on the notificaitons tab
- Added a launch screen
- Various styling updates
- Added an About screen to the side menu
- Added a Share Nos button to the side menu 

## [0.1 (15)] - 2023-03-18Z
- Added the ability to browse all notes from a single relay on the Discover tab.
- Added the ability to post a note to a single relay from the New Note screen.
- Support likes as described in NIP-25, make sure reply and parent likes are correct
- Show "posted" and "replied" headers on NoteCards
- Navigate to replied to note when tapping on reply from outside thread view
- Search by name on Discover view
- Fixed cards on the Discover tab all being the same size.
- Fixed a crash when deleting your key in Settings

## [0.1 (14)] - 2023-03-16Z
- Nos now reads and writes your mutes the mute list shared with other Nostr apps.

## [0.1 (13)] - 2023-03-15Z
- Fix all thread replies showing as out of network on first launch after installation.

## [0.1 (12)] - 2023-03-15Z
- Added NIP-05 field to Edit Profile page, lookup users using NIP-05 names in discover tab, tapping the NIP-05 name opens the domain in a new window.
- Delete notes
- More performance improvements centered around our relay communication
- Fix invisible tab bar
- Made placeholder text color same for all fields in profile edit view
- Add basic image rendering in Note cards
- UNS Support on Profile page
- Fix onboarding taps at bottom of screen causing screen to switch

Known Issues:
- Deleting your key in Settings causes the app to crash. But you are correctly taken into onboarding after relaunch.

## [0.1 (11)] - 2023-03-14Z
- Fixed thread view saying every reply is out of network
- reduced the number of requests we send to relays
- improved app performance
- fixed showing empty displayNames when name is set

## [0.1 (10)] - 2023-03-14Z
- Display a user's NIP-05 identifier on the profile page after making a web request to verify that it is correct 
- Fix blank home feed during first launch

## [0.1 (9)] - 2023-03-14Z
- Fixed a crash on launch when relay model was outdated.
- Fix your own posts showing as outside your network on a fresh install. 
- Add self-hosted PostHog analytics
- Render mentions on notifications tab
- Copy note text

Known issues:
- You may have to force quit the app and restart it to see everyone you follow on the Home Feed.

## [0.1 (8)] - 2023-03-13Z
- Fix translucent tab bar in the simulator.
- Connect to more relays to get user relay list after importing a key during onboarding
- Fix some bugs in thread views
- Show placeholder cards for messages outside 2 hops and allow the user to reveal them
- Support deprecated reply #e tag format
- Fixed an issue where older contact list and metadata events could overwrite new ones
- Styled onboarding views

## [0.1 (7)] - 2023-03-10Z
- Use only relays added in RelayView for sending and receiving events
- Add PostHog analytics
- Render note mentions in NoteCard
- Open an email compose view controller for support@nos.social 
- Fix duplicate note on a new post
- Add mute functionality
- Publish relay changes
- Recommended / default relays
- Added colors and Clarity City font throughout the app
- Show Discover tab after onboarding
- Fix crash on Mac
- Improved profile photo loading and added a cache
- Added code to compute a sensible default number of columns on the Discover tab
- Replaced moved relays tab to side menu, added New Post and Profile tabs
- Make links on notes tappable
- Fix newlines not rendering on notes
- Added timestamp to notes
- Update Discover feed algorithm to include people 2 hops from you.
- Fix infinite spinners on some avatars
- Edit profile

## [0.1 (6)] - 2023-03-08Z

- Fixed follow / unfollow sync
- Reduced number of REQ sent to relays
- Request profile metadata for users displayed on the Discover tab
- Cleanup RelayService
- Render user avatar on Profile screen
- Added support for threads in reply views
- Retry failed Event sends every 2 minutes (max 5 retries)
- Add basic notifications tab
- Filter the Home Feed down to root posts
- The profile view requests the latest events and metadata for the given user from the relays
- Add the ellipsis button to NoteCard and allow the user to copy the NIP-19 note ID of a note.
- Enabled button to copy user ID on Profile View
- Fixed UI freezes when using many relays by moving event processing to a background thread.
- Add a search bar to the discover tab that users can use to look up other users.
- On relay remove, send CLOSE to all subs then disconnect and delete socket
- Render user mentions in NoteCard
- Replace the warning message to tell the user never to share their private key with anyone.

## [0.1 (5)] 2023-03-02

- Added a Discover tab that shows all events from all relays.
- Core Data will now be wiped whenever we change the data model, which is often. This speeds up our development process, but you will have to re-enter your relays when this happens.
- Change the home feed so that it shows the CurrentUser's notes always.
- Preload sample_data into core data for DEBUG builds
- Added a screen to show all the replies to a note.
- Fixed empty home feed message so it doesn't overlay other views
- Change settings and onboarding to accept nsec-format private key
- Fixed app crash when no user is passed to HomeFeedView initializer
- Added ability to post a reply in thread view.
- Fixed READ MORE Button
- In the Discover tab, display a feed of interesting people

## [0.1 (4)] - 2023-02-24

- Added ability to delete relays on the Relays screen.
- Fix events not being signed correctly with a key generated during onboarding.
- Verify signatures on events.
- Request only events from user's Follows
- Follow / unfollow functionality
- Calculate reply count and display in NoteCard

## [0.1 (3)] - 2023-02-20Z

- Sync authors in HomeFeedView
- Added AvatarView for rendering profile pictures on NoteCards

## [0.1 (2)]

- Added conversion of hex keys to npub
- Add a basic New Post screen
- Save private key to keychain
- Parse and store contact list
- Add onboarding flow
- Copied MessageCard and MessageButton SwiftUI view from Planetary renaming Message to Note
- Added a basic profile screen

## [0.1 (1)]

- Parse and display Nostr events
- Read events from relays
- Sign and publish events to relays
- Add Settings view where you can put in your private key
- Added tab bar component and side menu with profile<|MERGE_RESOLUTION|>--- conflicted
+++ resolved
@@ -8,12 +8,10 @@
 
 ## [Unreleased]
 
-<<<<<<< HEAD
 - Fixed a bug where @npubs were displayed instead of names in note text.
-=======
+
 ## [0.1.17] - 2024-06-10Z
 
->>>>>>> 4d55e01a
 - Added support for opening njump.me content in Nos.
 - Fixed a crash on logout
 - Fixed a bug where some profiles wouldn't load old notes.
