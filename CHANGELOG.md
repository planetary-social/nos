--- conflicted
+++ resolved
@@ -8,10 +8,8 @@
 
 ## [Unreleased]
 
-<<<<<<< HEAD
 - Discover screen can now search notes by id.
 - Localized relative times on note cards.
-=======
 - Fixed contact list hydration bug where unfollows are not removed when follow counts do not change.
 
 ## [0.1 (101)] - 2023-12-15Z
@@ -19,7 +17,6 @@
 - Fixed a bug where reposts wouldn't be displayed in the stories.
 - Fixed a bug where the reports for authors of replies weren't being considered. 
 - Localized relative times on note cards. (thanks @tyiu!)
->>>>>>> 99f91c67
 - Added a context menu for the stories in the Home Feed to open the Profile.
 - Add repost button to stories (thanks @maddiefuzz!)
 
