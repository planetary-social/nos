--- conflicted
+++ resolved
@@ -9,11 +9,8 @@
 ## [Unreleased]
 
 ### Release Notes
-<<<<<<< HEAD
 - Fixed a crash that could occur while Nos was in the background.
-=======
 - Fixed a bug where Nos sometimes wouldn't reconnect to relays.
->>>>>>> 720c5a7e
 - Added nos.lol to the default relay list for new accounts and removed relay.snort.social.
 - Show quoted notes in note cards.
 - Added quote-reposting.
