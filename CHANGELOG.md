--- conflicted
+++ resolved
@@ -19,11 +19,8 @@
 - The profile view requests the latest events and metadata for the given user from the relays
 - Add the ellipsis button to NoteCard and allow the user to copy the NIP-19 note ID of a note.
 - Enabled button to copy user ID on Profile View
-<<<<<<< HEAD
+- Fixed UI freezes when using many relays by moving event processing to a background thread.
 - On relay remove, send CLOSE to all subs then disconnect and delete socket
-=======
-- Fixed UI freezes when using many relays by moving event processing to a background thread.
->>>>>>> 3f676f6f
 
 ## [0.1 (5)] 2023-03-02 
 
