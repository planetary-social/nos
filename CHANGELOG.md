--- conflicted
+++ resolved
@@ -8,11 +8,8 @@
 
 ## [Unreleased]
 
-<<<<<<< HEAD
 - Show the profile view when a search matches a valid User ID (npub).
-=======
 - Fixed a bug that could cause the out of network warning to be shown on reposts in the stories view.
->>>>>>> 85ae958f
 - Fixed a bug that prevented notes that failed to be published to be re-published again.
 - Added pagination to the home feed.
 - Fixed a bug that prevented reposted notes from loading sometimes.
