# Changelog
All notable changes to this project will be documented in this file.

We define "Noteworthy changes" as 1) user-facing features or bugfixes 2) significant technical or architectural changes that contributors will notice. If your Pull Request does not contain any changes of this nature i.e. minor string/translation changes, patch releases of dependencies, refactoring, etc. then add the `Skip-Changelog` label. 

The format is based on [Keep a Changelog](https://keepachangelog.com/en/1.0.0/),
and this project adheres to [Semantic Versioning](https://semver.org/spec/v2.0.0.html).

## [Unreleased]

<<<<<<< HEAD
- Updated the default list of users shown on the Discover tab.
=======
- More performance improvements on the Home tab.
- Added a logout button in the Settings menu.

Note:
- In this build you have to pull-to-refresh if you want to see new notes after the initial load of the Home or Discover tabs. 

## [0.1 (31)] - 2023-04-13Z

>>>>>>> 19a67aaf
- Added a button to view raw event JSON in the options menu on notes.
- Fixed notes saying "so-and-so posted" at the top when it should say "so-and-so replied".
- Added code to load the note being replied to if we don't have it. 
- Added a button to share the application logs in the Settings menu
- Automatically attach debug logs to support emails

## [0.1 (30)] - 2023-04-10Z

- Fixed a bug where the Read More button would show on notes when it didn't need to.
- Added Chinese (Simplified) translations (thanks rasputin@getalby.com!)
- Nos now requests delete events from relays.

## [0.1 (28)] - 2023-04-07Z

- Made all the built-in text in the app translatable. If you would like to help translate Nos let us know by emailing support@planetary.social.

## [0.1 (27)] - 2023-04-05Z

- Minor performance improvements
- Fixed an occasional hang when publishing

## [0.1 (26)] - 2023-04-03Z

- Minor performance improvements on the Feed and Discover tabs

## [0.1 (25)] - 2023-03-31Z

- Fixed a bug where reply counts were displaying translation keys instead of the count

## [0.1 (24)] - 2023-03-31Z

- Added Crowdin integration for translation services. If you would like to help us translate Nos drop us a line at 
support@planetary.social.
- Fixed several crashes.
- Fixed issue where the like button didn't turn orange when pressed.
- Fixed an issue where likes to replies were counted towards the root note.
- Added more aggressive caching of images.
- Minor performance improvements - more to come!

## [0.1 (23)] - 2023-03-25Z
- Add the option to copy web links on profile pages and notes.

## [0.1 (22)] - 2023-03-23Z
- Fixed a bug in the list of people you are following, where tapping on any name would show your own profile.

## [0.1 (21)] - 2023-03-23Z
- Fixed a bug where the user's profile name was not set after onboarding.
- Added a demo of the Universal Namespace when setting up your profile. 

## [0.1 (20)] - 2023-03-22Z
- Fixed some bugs in Universal Name login flow (onboarding flow fixes forthcoming)

## [0.1 (19)] - 2023-03-22Z
- Added a link to nostr.build on the New Note screen
- Added a demo flow for setting up a Universal Name on the Edit Profile screen.

## [0.1 (18)] - 2023-03-20Z
- Show the number of likes on notes

## [0.1 (17)] - 2023-03-20Z
- Minor performance improvements

## [0.1 (16)] - 2023-03-19Z
- Hide the text in private key text fields
- Hide replies from muted users
- Fixed an issue where your own replies would be shown on the notificaitons tab
- Added a launch screen
- Various styling updates
- Added an About screen to the side menu
- Added a Share Nos button to the side menu 

## [0.1 (15)] - 2023-03-18Z
- Added the ability to browse all notes from a single relay on the Discover tab.
- Added the ability to post a note to a single relay from the New Note screen.
- Support likes as described in NIP-25, make sure reply and parent likes are correct
- Show "posted" and "replied" headers on NoteCards
- Navigate to replied to note when tapping on reply from outside thread view
- Search by name on Discover view
- Fixed cards on the Discover tab all being the same size.
- Fixed a crash when deleting your key in Settings

## [0.1 (14)] - 2023-03-16Z
- Nos now reads and writes your mutes the mute list shared with other Nostr apps.

## [0.1 (13)] - 2023-03-15Z
- Fix all thread replies showing as out of network on first launch after installation.

## [0.1 (12)] - 2023-03-15Z
- Added NIP-05 field to Edit Profile page, lookup users using NIP-05 names in discover tab, tapping the NIP-05 name opens the domain in a new window.
- Delete notes
- More performance improvements centered around our relay communication
- Fix invisible tab bar
- Made placeholder text color same for all fields in profile edit view
- Add basic image rendering in Note cards
- UNS Support on Profile page
- Fix onboarding taps at bottom of screen causing screen to switch

Known Issues:
- Deleting your key in Settings causes the app to crash. But you are correctly taken into onboarding after relaunch.

## [0.1 (11)] - 2023-03-14Z
- Fixed thread view saying every reply is out of network
- reduced the number of requests we send to relays
- improved app performance
- fixed showing empty displayNames when name is set

## [0.1 (10)] - 2023-03-14Z
- Display a user's NIP-05 identifier on the profile page after making a web request to verify that it is correct 
- Fix blank home feed during first launch

## [0.1 (9)] - 2023-03-14Z
- Fixed a crash on launch when relay model was outdated.
- Fix your own posts showing as outside your network on a fresh install. 
- Add self-hosted PostHog analytics
- Render mentions on notifications tab
- Copy note text

Known issues:
- You may have to force quit the app and restart it to see everyone you follow on the Home Feed.

## [0.1 (8)] - 2023-03-13Z
- Fix translucent tab bar in the simulator.
- Connect to more relays to get user relay list after importing a key during onboarding
- Fix some bugs in thread views
- Show placeholder cards for messages outside 2 hops and allow the user to reveal them
- Support deprecated reply #e tag format
- Fixed an issue where older contact list and metadata events could overwrite new ones
- Styled onboarding views

## [0.1 (7)] - 2023-03-10Z
- Use only relays added in RelayView for sending and receiving events
- Add PostHog analytics
- Render note mentions in NoteCard
- Open an email compose view controller for support@planetary.social 
- Fix duplicate note on a new post
- Add mute functionality
- Publish relay changes
- Recommended / default relays
- Added colors and Clarity City font throughout the app
- Show Discover tab after onboarding
- Fix crash on Mac
- Improved profile photo loading and added a cache
- Added code to compute a sensible default number of columns on the Discover tab
- Replaced moved relays tab to side menu, added New Post and Profile tabs
- Make links on notes tappable
- Fix newlines not rendering on notes
- Added timestamp to notes
- Update Discover feed algorithm to include people 2 hops from you.
- Fix infinite spinners on some avatars
- Edit profile

## [0.1 (6)] - 2023-03-08Z

- Fixed follow / unfollow sync
- Reduced number of REQ sent to relays
- Request profile metadata for users displayed on the Discover tab
- Cleanup RelayService
- Render user avatar on Profile screen
- Added support for threads in reply views
- Retry failed Event sends every 2 minutes (max 5 retries)
- Add basic notifications tab
- Filter the Home Feed down to root posts
- The profile view requests the latest events and metadata for the given user from the relays
- Add the ellipsis button to NoteCard and allow the user to copy the NIP-19 note ID of a note.
- Enabled button to copy user ID on Profile View
- Fixed UI freezes when using many relays by moving event processing to a background thread.
- Add a search bar to the discover tab that users can use to look up other users.
- On relay remove, send CLOSE to all subs then disconnect and delete socket
- Render user mentions in NoteCard
- Replace the warning message to tell the user never to share their private key with anyone.

## [0.1 (5)] 2023-03-02 

- Added a Discover tab that shows all events from all relays.
- Core Data will now be wiped whenever we change the data model, which is often. This speeds up our development process, but you will have to re-enter your relays when this happens.
- Change the home feed so that it shows the CurrentUser's notes always.
- Preload sample_data into core data for DEBUG builds
- Added a screen to show all the replies to a note.
- Fixed empty home feed message so it doesn't overlay other views
- Change settings and onboarding to accept nsec-format private key
- Fixed app crash when no user is passed to HomeFeedView initializer
- Added ability to post a reply in thread view.
- Fixed READ MORE Button
- In the Discover tab, display a feed of interesting people

## [0.1 (4)] - 2023-02-24

- Added ability to delete relays on the Relays screen.
- Fix events not being signed correctly with a key generated during onboarding.
- Verify signatures on events.
- Request only events from user's Follows
- Follow / unfollow functionality
- Calculate reply count and display in NoteCard

## [0.1 (3)] - 2023-02-20Z

- Sync authors in HomeFeedView
- Added AvatarView for rendering profile pictures on NoteCards

## [0.1 (2)]

- Added conversion of hex keys to npub
- Add a basic New Post screen
- Save private key to keychain
- Parse and store contact list
- Add onboarding flow
- Copied MessageCard and MessageButton SwiftUI view from Planetary renaming Message to Note
- Added a basic profile screen

## [0.1 (1)]

- Parse and display Nostr events
- Read events from relays
- Sign and publish events to relays
- Add Settings view where you can put in your private key
- Added tab bar component and side menu with profile<|MERGE_RESOLUTION|>--- conflicted
+++ resolved
@@ -8,18 +8,15 @@
 
 ## [Unreleased]
 
-<<<<<<< HEAD
-- Updated the default list of users shown on the Discover tab.
-=======
 - More performance improvements on the Home tab.
 - Added a logout button in the Settings menu.
+- Updated the default list of users shown on the Discover tab.
 
 Note:
 - In this build you have to pull-to-refresh if you want to see new notes after the initial load of the Home or Discover tabs. 
 
 ## [0.1 (31)] - 2023-04-13Z
 
->>>>>>> 19a67aaf
 - Added a button to view raw event JSON in the options menu on notes.
 - Fixed notes saying "so-and-so posted" at the top when it should say "so-and-so replied".
 - Added code to load the note being replied to if we don't have it. 
