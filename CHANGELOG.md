# Changelog
All notable changes to this project will be documented in this file.

We define "Noteworthy changes" as 1) user-facing features or bugfixes 2) significant technical or architectural changes that contributors will notice. If your Pull Request does not contain any changes of this nature i.e. minor string/translation changes, patch releases of dependencies, refactoring, etc. then add the `Skip-Changelog` label. 

The format is based on [Keep a Changelog](https://keepachangelog.com/en/1.0.0/),
and this project adheres to [Semantic Versioning](https://semver.org/spec/v2.0.0.html).

## [Unreleased]

- Fix a bug where linking a Universal Name would overwrite your existing NIP-05.
- Fixed incorrect ellipsis applied to long notes.
- Changed note rendering to retain more newlines. 
- Show reposts in stories.
<<<<<<< HEAD
- Fixed a bug where notes, reposts, and author profiles could fail to load.
=======
- Show truncated URLs in notes instead of hiding them completely.
>>>>>>> 2d9e846f

## [0.1 (86)] - 2023-10-25Z

- Updated link previews in feed to use the stories ui with fixed height and carousel gallery. 
- Updated UI around displaying nested threads and displaying more context of conversations. 
- Changed inline images so we don't display the domain / size / file type for images
- Changed copied links to notes and authors to open in njump.me.
- Added the ability to initiate USBC transactions and check your balance if you have linked a Universal Name to your profile with an attached USBC wallet.
- Add "1 year" as an option when posting a disappearing message

## [0.1 (85)] - 2023-10-23Z

- Fixed missing secrets

## [0.1 (84)] - 2023-10-20Z

- Add Stories view to the Home Feed
- Fixed an issue where the app could become slow after searching for a user.
- Updated search results to show mutual followers and sort by the most followers in common.
- Change links to notes so that they don't display the long note id and instead it's a pretty link. 
- Redesigned the Universal Names registration flow
- Added more relays to the recommended list
- Added an icon to indicate expiring notes, and the timestamp they display is the time until they expire.

## [0.1 (83)] - 2023-10-16Z

- Fixed crash on launch
- Added a URL scheme to open the note composer: nos://note/new?contents=theContentsOfTheNote

## [0.1 (82)] - 2023-10-13Z

- Fixed a bug where profile changes wouldn't be published in some cases
- Fix a bug where the "Post" button wouldn't be shown when composing a reply on macOS
- Fix a bug where the mute list could be overwritten when muting someone
- Fixed aspect ratio on some profile photos
- Added 3d effect to note cards
- Added a URL scheme to open the note composer: nos://note/new?contents=theContentsOfTheNote

## [0.1 (81)] - 2023-09-30Z

- Fixed secrets that weren't included in build 79 and 80

## [0.1 (80)] - 2023-09-30Z

- Updated the design of the edit profile screen
- Fixed a hang on the profile screen

## [0.1 (79)] - 2023-09-22Z

- Added the ability to search for Mastodon usernames on the Discover tab. 
- Long form content is now displayed in the discover tab.
- Fixed a hang on the thread view.

## [0.1 (77)] - 2023-09-15Z

- App performance improvements

## [0.1 (76)] - 2023-09-08Z

- Minor crash fixes and optimizations

## [0.1 (75)] - 2023-09-01Z

- Fix an issue with the database cleanup script that was causing performance issues.
- Optimize loading of profile pictures

## [0.1 (73)] - 2023-08-25Z

- Fixed potential crashes when using Universal Names API.
- Fixed bug that rendered the empty notes message for a profile above the header box.
- Fixed bug that could potentially crash the app sometimes

## [0.1 (72)] - 2023-08-21Z

- Added support for pasting profile and note references when composing notes
- Pop screens from the navigation stack when tapping twice on the tab bar.
- Fixed the launch screen layout on iPad
- Fixed a small issue when mentioning profiles in the reply text box.
- Fixed a crash during onboarding
- Fixed a crash when following or muting a user
- Fixed crash when parsing malformed events.
- Fixed crash when parsing malformed contact lists.
- Added integration with our self-hosted Sentry crash reporting tool (no data shared with third parties)

## [0.1 (66)] - 2023-08-18Z

- Fixed crash when parsing malformed events.
- Fixed crash when parsing malformed contact lists.
- Added support for pasting profile and note references when composing notes
- Pop screens from the navigation stack when tapping twice on the tab bar.
- Fixed the launch screen layout on iPad
- Fixed a small issue when mentioning profiles in the reply text box.

## [0.1 (65)] - 2023-08-04Z

- Add a loading placeholder for note contents.
- Added automatic file uploads to nostr.build.
- Add list of followers and relays in the Profile screen.

## [0.1 (60)] - 2023-08-01Z

- Updated content report style based on the latest NIPs and fixed some bugs with reporting.
- Add a loading placeholder for note contents.
- Fixed the launch screen layout on iPad
- Multiple consecutive newlines will be replaced by a single new line in note content.
- Removed the screen to fill out profile information from onboarding and replaced it with a call to action in the sidebar. 
- Leading and trailing whitespace will no longer be rendered in note content.
- Removed the screen to fill out profile information from onboarding and replaced it with a call to action in the sidebar. 

## [0.1 (59)] - 2023-07-21Z

- Add a loading placeholder for note contents.
- Fixed several crashes.
- Added Dutch, Japanese, and Persian translations. Thanks matata, yutaro, and eru-desu! 
- Added some visual artists to the list of featured users.

## [0.1 (58)] - 2023-07-17Z

- Added better previews for urls shared in notes.

## [0.1 (57)] - 2023-07-17Z

- Fixed an issue where Nos couldn't find the user's key on startup.
- Fixed an issue where you could have duplicate relays: one with a trailing slash and one without.

## [0.1 (56)] - 2023-07-13Z

- Fixed high cpu usage when the app is idle

## [0.1 (55)] - 2023-07-12Z

- Fixed several bugs around muting users
- Added the number of connected relays at the top right corner of the Home Feed.
- Fixed a bug where expired messages could be published to relays that doesn't support them
- Added support for push notifications.

## [0.1 (53)] - 2023-07-03Z

- Added beta integration with the Universal Name System. Edit your profile to link your Universal Name to your Nostr profile.
- Updated design of the relay selector

## [0.1 (52)] - 2023-07-03Z

- Prevent muted authors from appearing in the Discover screen
- Added a confirmation dialog when deleting a note.

## [0.1 (51)] - 2023-06-16Z

- Updated design of the relay selector
- Fixed an issue where the Discover tab wouldn't show new content for a while after upgrading from build 49.

## [0.1 (50)] - 2023-06-15Z

- Added code to show the Discover tab when we haven't downloaded the user's follow list yet (like on first login or app reinstall).
- Improved reliability of loading reposts, user photos, and names.
- Fixed a bug where tapping on a note would open the associated image instead of the thread view.
- Fixed a bug where profile pages would not load in some cases.
- Improved performance of the relay manager.

## [0.1 (49)] - 2023-06-12Z

- More small optimizations to relay traffic and event parsing.

## [0.1 (48)] - 2023-06-12Z

- Requesting fewer events on Home and Discover tab to reduce the load on the db.

## [0.1 (47)] - 2023-06-09Z

- Improved performance of the relay manager.

## [0.1 (46)] - 2023-06-06Z

- Add the ability to report notes and profiles using NIP-32 labels and NIP-69 classification.
- Fixed a crash which occurs on some versions of MacOS when attempting to mention other users during post creation.
- Add the ability to search for users by name from the Discover tab
- Fixed a bug where the note options menu wouldn't show up sometimes.
- Strip whitespace and newline characters when parsing search box input on discover screen as npub.

## [0.1 (44)] - 2023-05-31Z

- Fixed several causes of profile pictures and reposts showing infinite spinners.
- Links to notes or profiles are now tappable.
- Filter logged user from Discover screen.
- Improved performance of posting notes.

## [0.1 (43)] - 2023-05-23Z

- Added German translations (thanks Peter!).
- Updated support email to support@nos.social
- Improved recognition of mentions inside a post

## [0.1 (42)] - 2023-05-16Z

- Added support for mentioning other users when composing a note.
- Fixed a bug where expired messages could be redownloaded from relays that don't delete them.
- Fixed a bug where you couldn't view the parent note of a reply when it was displayed at the top of the Thread view.

## [0.1 (41)] - 2023-05-11Z

- Fix link color on macOS

## [0.1 (40)] - 2023-05-10Z

- Add support for expiration dates when composing notes (please note: messages are not guaranteed to be deleted by relays or other apps)
- Increased the contrast of text in light mode
- Open links in an in-app web browser instead of Safari
- Fixed link detection in notes for URLs without a scheme (i.e. "https://")
- Made the reply button on notes easier to tap, and it now presents the keyboard when tapped.
- Increased the tap size of the ellipsis button on note cards.
- Added Spanish translations (thanks Martin!)
- Updated app icon
- Nos now displays kind 30023 long-form blog posts in the home and profile feeds.

## [0.1 (39)] - 2023-05-02Z

- Improved performance of loading replies
- The notifications tab now request more events from relays

## [0.1 (38)] - 2023-04-28Z

- Made the routine to delete old events more efficient and prevent it from deleting our own events. 
- Fixed a bug where you could post the same reply multiple times.

## [0.1 (37)] - 2023-04-27Z

- Performance improvements
- Added support for reposting notes.
- Fixed a bug where you could post the same reply multiple times.
- Fixed a bug where the user's follow list could be erased on the first launch after importing a new key.

## [0.1 (36)] - 2023-04-25Z

- Added support for reposting notes.
- Added Brazilian Portuguese translations (thanks Andressa!).
- Fixed the French and Traditional Chinese translations.
- Fixed a bug where the user's follow list could be erased on the first launch after importing a new key.
- Fixed a bug where you could post the same reply multiple times.
- Fixed an issue where profile pictures could be rendered with the wrong aspect ratio.

## [0.1 (35)] - 2023-04-19Z

- Added French translations. Thank you p2x@p2xco.de!
- Added Chinese (Traditional) and updated Chinese (Simplified) translations. Thank you rasputin@getalby.com!
- Added a logout button in the Settings menu.
- Minor performance improvements on Thread and Discover views.
- Updated the default list of users shown on the Discover tab.
- Fixed a bug where muted authors would show up on the Discover tab.
- Added an initial loading indicator when you first open the Home or Discover tabs.
- Added a logout button in the Settings menu.
- Fixed a bug where notes would be truncated but the Read More button would not be shown.
- Scrolling performance improvements
- Fixed a bug where notes would be truncated but the Read More button would not be shown.

## [0.1 (33)] - 2023-04-17Z

- Added a button to share the application logs in the Settings menu
- Automatically attach debug logs to support emails

## [0.1 (32)] - 2023-04-14Z

- More performance improvements on the Home tab.

Note:
- In this build you have to pull-to-refresh if you want to see new notes after the initial load of the Home or Discover tabs. 

## [0.1 (31)] - 2023-04-13Z

- Added a button to view raw event JSON in the options menu on notes.
- Fixed notes saying "so-and-so posted" at the top when it should say "so-and-so replied".
- Added code to load the note being replied to if we don't have it. 
- Improved performance on the home feed

## [0.1 (30)] - 2023-04-10Z

- Fixed a bug where the Read More button would show on notes when it didn't need to.
- Added Chinese (Simplified) translations (thanks rasputin@getalby.com!)
- Nos now requests delete events from relays.

## [0.1 (28)] - 2023-04-07Z

- Made all the built-in text in the app translatable. If you would like to help translate Nos let us know by emailing support@nos.social.

## [0.1 (27)] - 2023-04-05Z

- Minor performance improvements
- Fixed an occasional hang when publishing

## [0.1 (26)] - 2023-04-03Z

- Minor performance improvements on the Feed and Discover tabs

## [0.1 (25)] - 2023-03-31Z

- Fixed a bug where reply counts were displaying translation keys instead of the count

## [0.1 (24)] - 2023-03-31Z

- Added Crowdin integration for translation services. If you would like to help us translate Nos drop us a line at 
support@nos.social.
- Fixed several crashes.
- Fixed issue where the like button didn't turn orange when pressed.
- Fixed an issue where likes to replies were counted towards the root note.
- Added more aggressive caching of images.
- Minor performance improvements - more to come!

## [0.1 (23)] - 2023-03-25Z
- Add the option to copy web links on profile pages and notes.

## [0.1 (22)] - 2023-03-23Z
- Fixed a bug in the list of people you are following, where tapping on any name would show your own profile.

## [0.1 (21)] - 2023-03-23Z
- Fixed a bug where the user's profile name was not set after onboarding.
- Added a demo of the Universal Namespace when setting up your profile. 

## [0.1 (20)] - 2023-03-22Z
- Fixed some bugs in Universal Name login flow (onboarding flow fixes forthcoming)

## [0.1 (19)] - 2023-03-22Z
- Added a link to nostr.build on the New Note screen
- Added a demo flow for setting up a Universal Name on the Edit Profile screen.

## [0.1 (18)] - 2023-03-20Z
- Show the number of likes on notes

## [0.1 (17)] - 2023-03-20Z
- Minor performance improvements

## [0.1 (16)] - 2023-03-19Z
- Hide the text in private key text fields
- Hide replies from muted users
- Fixed an issue where your own replies would be shown on the notificaitons tab
- Added a launch screen
- Various styling updates
- Added an About screen to the side menu
- Added a Share Nos button to the side menu 

## [0.1 (15)] - 2023-03-18Z
- Added the ability to browse all notes from a single relay on the Discover tab.
- Added the ability to post a note to a single relay from the New Note screen.
- Support likes as described in NIP-25, make sure reply and parent likes are correct
- Show "posted" and "replied" headers on NoteCards
- Navigate to replied to note when tapping on reply from outside thread view
- Search by name on Discover view
- Fixed cards on the Discover tab all being the same size.
- Fixed a crash when deleting your key in Settings

## [0.1 (14)] - 2023-03-16Z
- Nos now reads and writes your mutes the mute list shared with other Nostr apps.

## [0.1 (13)] - 2023-03-15Z
- Fix all thread replies showing as out of network on first launch after installation.

## [0.1 (12)] - 2023-03-15Z
- Added NIP-05 field to Edit Profile page, lookup users using NIP-05 names in discover tab, tapping the NIP-05 name opens the domain in a new window.
- Delete notes
- More performance improvements centered around our relay communication
- Fix invisible tab bar
- Made placeholder text color same for all fields in profile edit view
- Add basic image rendering in Note cards
- UNS Support on Profile page
- Fix onboarding taps at bottom of screen causing screen to switch

Known Issues:
- Deleting your key in Settings causes the app to crash. But you are correctly taken into onboarding after relaunch.

## [0.1 (11)] - 2023-03-14Z
- Fixed thread view saying every reply is out of network
- reduced the number of requests we send to relays
- improved app performance
- fixed showing empty displayNames when name is set

## [0.1 (10)] - 2023-03-14Z
- Display a user's NIP-05 identifier on the profile page after making a web request to verify that it is correct 
- Fix blank home feed during first launch

## [0.1 (9)] - 2023-03-14Z
- Fixed a crash on launch when relay model was outdated.
- Fix your own posts showing as outside your network on a fresh install. 
- Add self-hosted PostHog analytics
- Render mentions on notifications tab
- Copy note text

Known issues:
- You may have to force quit the app and restart it to see everyone you follow on the Home Feed.

## [0.1 (8)] - 2023-03-13Z
- Fix translucent tab bar in the simulator.
- Connect to more relays to get user relay list after importing a key during onboarding
- Fix some bugs in thread views
- Show placeholder cards for messages outside 2 hops and allow the user to reveal them
- Support deprecated reply #e tag format
- Fixed an issue where older contact list and metadata events could overwrite new ones
- Styled onboarding views

## [0.1 (7)] - 2023-03-10Z
- Use only relays added in RelayView for sending and receiving events
- Add PostHog analytics
- Render note mentions in NoteCard
- Open an email compose view controller for support@nos.social 
- Fix duplicate note on a new post
- Add mute functionality
- Publish relay changes
- Recommended / default relays
- Added colors and Clarity City font throughout the app
- Show Discover tab after onboarding
- Fix crash on Mac
- Improved profile photo loading and added a cache
- Added code to compute a sensible default number of columns on the Discover tab
- Replaced moved relays tab to side menu, added New Post and Profile tabs
- Make links on notes tappable
- Fix newlines not rendering on notes
- Added timestamp to notes
- Update Discover feed algorithm to include people 2 hops from you.
- Fix infinite spinners on some avatars
- Edit profile

## [0.1 (6)] - 2023-03-08Z

- Fixed follow / unfollow sync
- Reduced number of REQ sent to relays
- Request profile metadata for users displayed on the Discover tab
- Cleanup RelayService
- Render user avatar on Profile screen
- Added support for threads in reply views
- Retry failed Event sends every 2 minutes (max 5 retries)
- Add basic notifications tab
- Filter the Home Feed down to root posts
- The profile view requests the latest events and metadata for the given user from the relays
- Add the ellipsis button to NoteCard and allow the user to copy the NIP-19 note ID of a note.
- Enabled button to copy user ID on Profile View
- Fixed UI freezes when using many relays by moving event processing to a background thread.
- Add a search bar to the discover tab that users can use to look up other users.
- On relay remove, send CLOSE to all subs then disconnect and delete socket
- Render user mentions in NoteCard
- Replace the warning message to tell the user never to share their private key with anyone.

## [0.1 (5)] 2023-03-02

- Added a Discover tab that shows all events from all relays.
- Core Data will now be wiped whenever we change the data model, which is often. This speeds up our development process, but you will have to re-enter your relays when this happens.
- Change the home feed so that it shows the CurrentUser's notes always.
- Preload sample_data into core data for DEBUG builds
- Added a screen to show all the replies to a note.
- Fixed empty home feed message so it doesn't overlay other views
- Change settings and onboarding to accept nsec-format private key
- Fixed app crash when no user is passed to HomeFeedView initializer
- Added ability to post a reply in thread view.
- Fixed READ MORE Button
- In the Discover tab, display a feed of interesting people

## [0.1 (4)] - 2023-02-24

- Added ability to delete relays on the Relays screen.
- Fix events not being signed correctly with a key generated during onboarding.
- Verify signatures on events.
- Request only events from user's Follows
- Follow / unfollow functionality
- Calculate reply count and display in NoteCard

## [0.1 (3)] - 2023-02-20Z

- Sync authors in HomeFeedView
- Added AvatarView for rendering profile pictures on NoteCards

## [0.1 (2)]

- Added conversion of hex keys to npub
- Add a basic New Post screen
- Save private key to keychain
- Parse and store contact list
- Add onboarding flow
- Copied MessageCard and MessageButton SwiftUI view from Planetary renaming Message to Note
- Added a basic profile screen

## [0.1 (1)]

- Parse and display Nostr events
- Read events from relays
- Sign and publish events to relays
- Add Settings view where you can put in your private key
- Added tab bar component and side menu with profile<|MERGE_RESOLUTION|>--- conflicted
+++ resolved
@@ -12,11 +12,8 @@
 - Fixed incorrect ellipsis applied to long notes.
 - Changed note rendering to retain more newlines. 
 - Show reposts in stories.
-<<<<<<< HEAD
 - Fixed a bug where notes, reposts, and author profiles could fail to load.
-=======
 - Show truncated URLs in notes instead of hiding them completely.
->>>>>>> 2d9e846f
 
 ## [0.1 (86)] - 2023-10-25Z
 
