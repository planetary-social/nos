--- conflicted
+++ resolved
@@ -8,12 +8,10 @@
 
 ## [Unreleased]
 
-<<<<<<< HEAD
 - Added pagination to the home feed.
-=======
-## [0.1.2 (144)] - 2024-01-11Z
-
->>>>>>> 25bf5d07
+
+## [0.1.2 (153)] - 2024-01-11Z
+
 - Fixed a crash that sometimes occured when opening the profile view.
 - Fixed a crash that sometimes occured when viewing a note.
 - Migrate to Apple-native string catalog and codegen LocalizedStringResources with xcstrings-tool-plugin.
