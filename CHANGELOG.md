--- conflicted
+++ resolved
@@ -8,7 +8,9 @@
 
 ## [Unreleased]
 
-<<<<<<< HEAD
+- Prevent muted authors from appearing in the Discover screen
+- Added a confirmation dialog when deleting a note.
+
 ## [0.1 (51)] - 2023-06-16Z
 
 - Updated design of the relay selector
@@ -36,11 +38,6 @@
 
 ## [0.1 (46)] - 2023-06-06Z
 
-=======
-- Prevent muted authors from appearing in the Discover screen
-- Added a confirmation dialog when deleting a note.
-- Improved performance of the relay manager
->>>>>>> 0341bf0a
 - Add the ability to report notes and profiles using NIP-32 labels and NIP-69 classification.
 - Fixed a crash which occurs on some versions of MacOS when attempting to mention other users during post creation.
 - Add the ability to search for users by name from the Discover tab
