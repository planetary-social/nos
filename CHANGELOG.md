# Changelog
All notable changes to this project will be documented in this file.

We define "Noteworthy changes" as 1) user-facing features or bugfixes 2) significant technical or architectural changes that contributors will notice. If your Pull Request does not contain any changes of this nature i.e. minor string/translation changes, patch releases of dependencies, refactoring, etc. then add the `Skip-Changelog` label. 

The format is based on [Keep a Changelog](https://keepachangelog.com/en/1.0.0/),
and this project adheres to [Semantic Versioning](https://semver.org/spec/v2.0.0.html).

## [Unreleased]

- Updated content report style based on the latest NIPs and fixed some bugs with reporting.
- Fixed the launch screen layout on iPad
<<<<<<< HEAD
- Removed the screen to fill out profile information from onboarding and replaced it with a call to action in the sidebar. 
=======
- Multiple consecutive newlines will be replaced by a single new line in note content.
- Leading and trailing whitespace will no longer be rendered in note content.
>>>>>>> 0143a586

## [0.1 (59)] - 2023-07-21Z

- Add a loading placeholder for note contents.
- Fixed several crashes.
- Added Dutch, Japanese, and Persian translations. Thanks matata, yutaro, and eru-desu! 
- Added some visual artists to the list of featured users.

## [0.1 (58)] - 2023-07-17Z

- Added better previews for urls shared in notes.

## [0.1 (57)] - 2023-07-17Z

- Fixed an issue where Nos couldn't find the user's key on startup.
- Fixed an issue where you could have duplicate relays: one with a trailing slash and one without.

## [0.1 (56)] - 2023-07-13Z

- Fixed high cpu usage when the app is idle

## [0.1 (55)] - 2023-07-12Z

- Fixed several bugs around muting users
- Added the number of connected relays at the top right corner of the Home Feed.
- Fixed a bug where expired messages could be published to relays that doesn't support them
- Added support for push notifications.

## [0.1 (53)] - 2023-07-03Z

- Added beta integration with the Universal Name System. Edit your profile to link your Universal Name to your Nostr profile.
- Updated design of the relay selector

## [0.1 (52)] - 2023-07-03Z

- Prevent muted authors from appearing in the Discover screen
- Added a confirmation dialog when deleting a note.

## [0.1 (51)] - 2023-06-16Z

- Updated design of the relay selector
- Fixed an issue where the Discover tab wouldn't show new content for a while after upgrading from build 49.

## [0.1 (50)] - 2023-06-15Z

- Added code to show the Discover tab when we haven't downloaded the user's follow list yet (like on first login or app reinstall).
- Improved reliability of loading reposts, user photos, and names.
- Fixed a bug where tapping on a note would open the associated image instead of the thread view.
- Fixed a bug where profile pages would not load in some cases.
- Improved performance of the relay manager.

## [0.1 (49)] - 2023-06-12Z

- More small optimizations to relay traffic and event parsing.

## [0.1 (48)] - 2023-06-12Z

- Requesting fewer events on Home and Discover tab to reduce the load on the db.

## [0.1 (47)] - 2023-06-09Z

- Improved performance of the relay manager.

## [0.1 (46)] - 2023-06-06Z

- Add the ability to report notes and profiles using NIP-32 labels and NIP-69 classification.
- Fixed a crash which occurs on some versions of MacOS when attempting to mention other users during post creation.
- Add the ability to search for users by name from the Discover tab
- Fixed a bug where the note options menu wouldn't show up sometimes.
- Strip whitespace and newline characters when parsing search box input on discover screen as npub.

## [0.1 (44)] - 2023-05-31Z

- Fixed several causes of profile pictures and reposts showing infinite spinners.
- Links to notes or profiles are now tappable.
- Filter logged user from Discover screen.
- Improved performance of posting notes.

## [0.1 (43)] - 2023-05-23Z

- Added German translations (thanks Peter!).
- Updated support email to support@nos.social
- Improved recognition of mentions inside a post

## [0.1 (42)] - 2023-05-16Z

- Added support for mentioning other users when composing a note.
- Fixed a bug where expired messages could be redownloaded from relays that don't delete them.
- Fixed a bug where you couldn't view the parent note of a reply when it was displayed at the top of the Thread view.

## [0.1 (41)] - 2023-05-11Z

- Fix link color on macOS

## [0.1 (40)] - 2023-05-10Z

- Add support for expiration dates when composing notes (please note: messages are not guaranteed to be deleted by relays or other apps)
- Increased the contrast of text in light mode
- Open links in an in-app web browser instead of Safari
- Fixed link detection in notes for URLs without a scheme (i.e. "https://")
- Made the reply button on notes easier to tap, and it now presents the keyboard when tapped.
- Increased the tap size of the ellipsis button on note cards.
- Added Spanish translations (thanks Martin!)
- Updated app icon
- Nos now displays kind 30023 long-form blog posts in the home and profile feeds.

## [0.1 (39)] - 2023-05-02Z

- Improved performance of loading replies
- The notifications tab now request more events from relays

## [0.1 (38)] - 2023-04-28Z

- Made the routine to delete old events more efficient and prevent it from deleting our own events. 
- Fixed a bug where you could post the same reply multiple times.

## [0.1 (37)] - 2023-04-27Z

- Performance improvements
- Added support for reposting notes.
- Fixed a bug where you could post the same reply multiple times.
- Fixed a bug where the user's follow list could be erased on the first launch after importing a new key.

## [0.1 (36)] - 2023-04-25Z

- Added support for reposting notes.
- Added Brazilian Portuguese translations (thanks Andressa!).
- Fixed the French and Traditional Chinese translations.
- Fixed a bug where the user's follow list could be erased on the first launch after importing a new key.
- Fixed a bug where you could post the same reply multiple times.
- Fixed an issue where profile pictures could be rendered with the wrong aspect ratio.

## [0.1 (35)] - 2023-04-19Z

- Added French translations. Thank you p2x@p2xco.de!
- Added Chinese (Traditional) and updated Chinese (Simplified) translations. Thank you rasputin@getalby.com!
- Added a logout button in the Settings menu.
- Minor performance improvements on Thread and Discover views.
- Updated the default list of users shown on the Discover tab.
- Fixed a bug where muted authors would show up on the Discover tab.
- Added an initial loading indicator when you first open the Home or Discover tabs.
- Added a logout button in the Settings menu.
- Fixed a bug where notes would be truncated but the Read More button would not be shown.
- Scrolling performance improvements
- Fixed a bug where notes would be truncated but the Read More button would not be shown.

## [0.1 (33)] - 2023-04-17Z

- Added a button to share the application logs in the Settings menu
- Automatically attach debug logs to support emails

## [0.1 (32)] - 2023-04-14Z

- More performance improvements on the Home tab.

Note:
- In this build you have to pull-to-refresh if you want to see new notes after the initial load of the Home or Discover tabs. 

## [0.1 (31)] - 2023-04-13Z

- Added a button to view raw event JSON in the options menu on notes.
- Fixed notes saying "so-and-so posted" at the top when it should say "so-and-so replied".
- Added code to load the note being replied to if we don't have it. 
- Improved performance on the home feed

## [0.1 (30)] - 2023-04-10Z

- Fixed a bug where the Read More button would show on notes when it didn't need to.
- Added Chinese (Simplified) translations (thanks rasputin@getalby.com!)
- Nos now requests delete events from relays.

## [0.1 (28)] - 2023-04-07Z

- Made all the built-in text in the app translatable. If you would like to help translate Nos let us know by emailing support@nos.social.

## [0.1 (27)] - 2023-04-05Z

- Minor performance improvements
- Fixed an occasional hang when publishing

## [0.1 (26)] - 2023-04-03Z

- Minor performance improvements on the Feed and Discover tabs

## [0.1 (25)] - 2023-03-31Z

- Fixed a bug where reply counts were displaying translation keys instead of the count

## [0.1 (24)] - 2023-03-31Z

- Added Crowdin integration for translation services. If you would like to help us translate Nos drop us a line at 
support@nos.social.
- Fixed several crashes.
- Fixed issue where the like button didn't turn orange when pressed.
- Fixed an issue where likes to replies were counted towards the root note.
- Added more aggressive caching of images.
- Minor performance improvements - more to come!

## [0.1 (23)] - 2023-03-25Z
- Add the option to copy web links on profile pages and notes.

## [0.1 (22)] - 2023-03-23Z
- Fixed a bug in the list of people you are following, where tapping on any name would show your own profile.

## [0.1 (21)] - 2023-03-23Z
- Fixed a bug where the user's profile name was not set after onboarding.
- Added a demo of the Universal Namespace when setting up your profile. 

## [0.1 (20)] - 2023-03-22Z
- Fixed some bugs in Universal Name login flow (onboarding flow fixes forthcoming)

## [0.1 (19)] - 2023-03-22Z
- Added a link to nostr.build on the New Note screen
- Added a demo flow for setting up a Universal Name on the Edit Profile screen.

## [0.1 (18)] - 2023-03-20Z
- Show the number of likes on notes

## [0.1 (17)] - 2023-03-20Z
- Minor performance improvements

## [0.1 (16)] - 2023-03-19Z
- Hide the text in private key text fields
- Hide replies from muted users
- Fixed an issue where your own replies would be shown on the notificaitons tab
- Added a launch screen
- Various styling updates
- Added an About screen to the side menu
- Added a Share Nos button to the side menu 

## [0.1 (15)] - 2023-03-18Z
- Added the ability to browse all notes from a single relay on the Discover tab.
- Added the ability to post a note to a single relay from the New Note screen.
- Support likes as described in NIP-25, make sure reply and parent likes are correct
- Show "posted" and "replied" headers on NoteCards
- Navigate to replied to note when tapping on reply from outside thread view
- Search by name on Discover view
- Fixed cards on the Discover tab all being the same size.
- Fixed a crash when deleting your key in Settings

## [0.1 (14)] - 2023-03-16Z
- Nos now reads and writes your mutes the mute list shared with other Nostr apps.

## [0.1 (13)] - 2023-03-15Z
- Fix all thread replies showing as out of network on first launch after installation.

## [0.1 (12)] - 2023-03-15Z
- Added NIP-05 field to Edit Profile page, lookup users using NIP-05 names in discover tab, tapping the NIP-05 name opens the domain in a new window.
- Delete notes
- More performance improvements centered around our relay communication
- Fix invisible tab bar
- Made placeholder text color same for all fields in profile edit view
- Add basic image rendering in Note cards
- UNS Support on Profile page
- Fix onboarding taps at bottom of screen causing screen to switch

Known Issues:
- Deleting your key in Settings causes the app to crash. But you are correctly taken into onboarding after relaunch.

## [0.1 (11)] - 2023-03-14Z
- Fixed thread view saying every reply is out of network
- reduced the number of requests we send to relays
- improved app performance
- fixed showing empty displayNames when name is set

## [0.1 (10)] - 2023-03-14Z
- Display a user's NIP-05 identifier on the profile page after making a web request to verify that it is correct 
- Fix blank home feed during first launch

## [0.1 (9)] - 2023-03-14Z
- Fixed a crash on launch when relay model was outdated.
- Fix your own posts showing as outside your network on a fresh install. 
- Add self-hosted PostHog analytics
- Render mentions on notifications tab
- Copy note text

Known issues:
- You may have to force quit the app and restart it to see everyone you follow on the Home Feed.

## [0.1 (8)] - 2023-03-13Z
- Fix translucent tab bar in the simulator.
- Connect to more relays to get user relay list after importing a key during onboarding
- Fix some bugs in thread views
- Show placeholder cards for messages outside 2 hops and allow the user to reveal them
- Support deprecated reply #e tag format
- Fixed an issue where older contact list and metadata events could overwrite new ones
- Styled onboarding views

## [0.1 (7)] - 2023-03-10Z
- Use only relays added in RelayView for sending and receiving events
- Add PostHog analytics
- Render note mentions in NoteCard
- Open an email compose view controller for support@nos.social 
- Fix duplicate note on a new post
- Add mute functionality
- Publish relay changes
- Recommended / default relays
- Added colors and Clarity City font throughout the app
- Show Discover tab after onboarding
- Fix crash on Mac
- Improved profile photo loading and added a cache
- Added code to compute a sensible default number of columns on the Discover tab
- Replaced moved relays tab to side menu, added New Post and Profile tabs
- Make links on notes tappable
- Fix newlines not rendering on notes
- Added timestamp to notes
- Update Discover feed algorithm to include people 2 hops from you.
- Fix infinite spinners on some avatars
- Edit profile

## [0.1 (6)] - 2023-03-08Z

- Fixed follow / unfollow sync
- Reduced number of REQ sent to relays
- Request profile metadata for users displayed on the Discover tab
- Cleanup RelayService
- Render user avatar on Profile screen
- Added support for threads in reply views
- Retry failed Event sends every 2 minutes (max 5 retries)
- Add basic notifications tab
- Filter the Home Feed down to root posts
- The profile view requests the latest events and metadata for the given user from the relays
- Add the ellipsis button to NoteCard and allow the user to copy the NIP-19 note ID of a note.
- Enabled button to copy user ID on Profile View
- Fixed UI freezes when using many relays by moving event processing to a background thread.
- Add a search bar to the discover tab that users can use to look up other users.
- On relay remove, send CLOSE to all subs then disconnect and delete socket
- Render user mentions in NoteCard
- Replace the warning message to tell the user never to share their private key with anyone.

## [0.1 (5)] 2023-03-02

- Added a Discover tab that shows all events from all relays.
- Core Data will now be wiped whenever we change the data model, which is often. This speeds up our development process, but you will have to re-enter your relays when this happens.
- Change the home feed so that it shows the CurrentUser's notes always.
- Preload sample_data into core data for DEBUG builds
- Added a screen to show all the replies to a note.
- Fixed empty home feed message so it doesn't overlay other views
- Change settings and onboarding to accept nsec-format private key
- Fixed app crash when no user is passed to HomeFeedView initializer
- Added ability to post a reply in thread view.
- Fixed READ MORE Button
- In the Discover tab, display a feed of interesting people

## [0.1 (4)] - 2023-02-24

- Added ability to delete relays on the Relays screen.
- Fix events not being signed correctly with a key generated during onboarding.
- Verify signatures on events.
- Request only events from user's Follows
- Follow / unfollow functionality
- Calculate reply count and display in NoteCard

## [0.1 (3)] - 2023-02-20Z

- Sync authors in HomeFeedView
- Added AvatarView for rendering profile pictures on NoteCards

## [0.1 (2)]

- Added conversion of hex keys to npub
- Add a basic New Post screen
- Save private key to keychain
- Parse and store contact list
- Add onboarding flow
- Copied MessageCard and MessageButton SwiftUI view from Planetary renaming Message to Note
- Added a basic profile screen

## [0.1 (1)]

- Parse and display Nostr events
- Read events from relays
- Sign and publish events to relays
- Add Settings view where you can put in your private key
- Added tab bar component and side menu with profile<|MERGE_RESOLUTION|>--- conflicted
+++ resolved
@@ -10,12 +10,9 @@
 
 - Updated content report style based on the latest NIPs and fixed some bugs with reporting.
 - Fixed the launch screen layout on iPad
-<<<<<<< HEAD
+- Multiple consecutive newlines will be replaced by a single new line in note content.
 - Removed the screen to fill out profile information from onboarding and replaced it with a call to action in the sidebar. 
-=======
-- Multiple consecutive newlines will be replaced by a single new line in note content.
 - Leading and trailing whitespace will no longer be rendered in note content.
->>>>>>> 0143a586
 
 ## [0.1 (59)] - 2023-07-21Z
 
