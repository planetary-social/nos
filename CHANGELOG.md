--- conflicted
+++ resolved
@@ -8,11 +8,8 @@
 
 ## [Unreleased]
 
-<<<<<<< HEAD
 - Show “New notes available” notification on Feed when there are new notes to display.
-=======
 - Disable the Post button while images are still uploading. Thanks @vien-eaker!
->>>>>>> 45aba40d
 - Improved app performance on first login by requesting fewer events from relays.
 
 ## [0.1.23] - 2024-07-31Z
