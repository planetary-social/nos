# Changelog
All notable changes to this project will be documented in this file.

We define "Noteworthy changes" as 1) user-facing features or bugfixes 2) significant technical or architectural changes that contributors will notice. If your Pull Request does not contain any changes of this nature i.e. minor string/translation changes, patch releases of dependencies, refactoring, etc. then add the `Skip-Changelog` label. 

The format is based on [Keep a Changelog](https://keepachangelog.com/en/1.0.0/),
and this project adheres to [Semantic Versioning](https://semver.org/spec/v2.0.0.html).

## [Unreleased]

<<<<<<< HEAD
- Improved performance in various parts of the app for users with large follow lists.
=======
- Fixed an issue where following and mute lists could be replaced with older versions.
>>>>>>> 8dc5831c

## [0.1.14] - 2024-05-22Z

- Added the author's name to profile cards on the Discover tab and search results. 
- Added a delay when trying to reopen a websocket that had previously closed with an error.
- Updated the icon that appears when following a user.

## [0.1.13] - 2024-05-15Z

- On the Profile screen, open a sheet to display the full bio. 
- Fixed an issue where "Share logs" wasn't working.
- Discover tab: Center the category buttons.
- Discover tab: Remove placeholder categories and people.

## [0.1.12] - 2024-05-07Z

- Open Profiles when tapping on a NIP-05 username reference in a note.
- Add special treatment for nostr.band when searching on the Discover tab. We are temporarily using nostr.band always and only for search, in addition to the user's normal relay list.
- Detect identifiers of the form @npub1... in notes and link them to the associated profiles.
- Detect NIP-05 identifiers inserted in notes and link them to njump.
- Fixed duplicate text in content warnings
- Added "Send To Nos" private reporting to protect user privacy
- Discover tab now features authors in a variety of categories.
- Fixed an issue on Mac where the Edit Profile screen did not appear in some cases.
- Fixed an issue where registering a NIP-05 username field could fail silently.
- Fixed an issue where users named with valid urls were unable to be mentioned correctly.
- Fixed an issue where pasting an npub while composing a note created an invalid mention.
- Changed "Report note" button to "Flag this content"
- Changed "Report user" button to "Flag this user"
- Updated options for "Flag this user"
- We are now publishing the relay list when registering a new NIP-05 username so
that other users can find you more easily.

## [0.1.11] - 2024-04-18Z

- Added support for uploading videos when composing a note.
- Fixed an issue where reports for notes were treated as reports for profiles.
- Updated the Discover tab navigation bar to match new design.
- Updated the design of profile cards in search results and mentions search.

## [0.1.10] - 2024-04-12Z

- Fixed the tint color on the Profile screen.
- Added option to connect your existing NIP-05 username.
- Fixed a crash that often occurred after opening the app.
- In an effort to prioritize critical functionality, we are dropping support for light mode in the near term. If you have concerns about the remaining theme please reach out to us at support@nos.social

## [0.1.8] - 2024-04-03Z

- Add PrivacyInfo file to the project to comply with Apple's new requirements.
- Updated dark theme colors for card backgrounds, primary text, and secondary text.
- Added a new UI for replying to messages that allows attaching images and setting an expiration date.
- Fixed an issue where Profile pages could display little or no content.

## [0.1.7] - 2024-03-21Z

- Fix issue in Profile title bar that displayed NIP-05 incorrectly.
- Update font styles on Thread, Edit Profile, and Settings screens.
- Fix issue with uploading photos on Mac.
- Re-design the confirmation dialog that appears when you delete your NIP-05.
- Fixed a bug where liking a note could cause other notes to appear liked.
- Added a new UI for replying to messages that allows attaching images and setting an expiration date.
- Fixed an issue where the "Read more" button could display on notes that didn't need it.

## [0.1.6] - 2024-03-07Z

- Parse links and mentions in Profile's about (or bios)
- Show “Post a reply” field at the proper height initially, and allow it to expand as more text is entered.
- Tap the Like button on a note you’ve already liked to remove the Like.
- Display NIP-05 identifier in the Profile screen title bar.
- Added option to register nos.social usernames.
- Fixed issue where search results sometimes don’t appear.
- Disabled link to nip-05 server / url on author cards. 
- Fixed issue where paste menu did not appear when tapping in the Post Note view.
- Fixed intermittent crash when tapping Done after editing your profile.
- Fixed URL detection of raw domain names, such as “nos.social” (without the “http” prefix).
- Fixed the sort order of gallery media to match the order in the note.
- While composing a note, a space is now automatically inserted after any mention of a user or note to ensure it’s formatted correctly.

## [0.1.5] - 2024-02-14Z

- Fixed an issue where tapping the Feed tab did not scroll to the top of the Feed.
- Fixed an issue where tapping the Profile tab did not scroll to the top of the Profile.
- Search now starts automatically after entering three characters instead of one.

## [0.1.4] - 2024-01-31Z

- Show a message when we’re not finding search results.
- Fixed an issue where bad data in the contact list could break the home feed.
- Fixed a bug where the margins of root notes appeared incorrectly on Mac and iPad.
- Fixed a date localization issue.
- Optimized loading of the Notifications tab
- Updated suggested users for discovery tab. 
- Show the profile view when a search matches a valid User ID (npub).
- Added tabs to Profiles to filter posts.
- Fixed a bug that could cause the out of network warning to be shown on reposts in the stories view.
- Fixed a bug that prevented notes that failed to be published to be re-published again.
- Added pagination to the home feed.
- Fixed a bug that prevented reposted notes from loading sometimes.
- Fixed a bug that prevented profile photos and names from being downloaded.

## [0.1.2 (153)] - 2024-01-11Z

- Fixed a crash that sometimes occured when opening the profile view.
- Fixed a crash that sometimes occured when viewing a note.
- Migrate to Apple-native string catalog and codegen LocalizedStringResources with xcstrings-tool-plugin.
- Discover screen can now search notes by id.
- Added pagination to Profile screens.

## [0.1.1 (144)] - 2023-12-21Z

- Fixed a crash when opening the note composer.
- Fix localization of warning message when a note has been reported. (thanks @L!)
- Fixed contact list hydration bug where unfollows are not removed when follow counts do not change.
- Erase old notifications from the databse to keep disk usage low.

## [0.1 (101)] - 2023-12-15Z

- Fixed a bug where reposts wouldn't be displayed in the stories.
- Fixed a bug where the reports for authors of replies weren't being considered. 
- Localized relative times on note cards. (thanks @tyiu!)
- Added a context menu for the stories in the Home Feed to open the Profile.
- Add repost button to stories (thanks @maddiefuzz!)

## [0.1 (100)] - 2023-12-09Z

- Fixed some cases where a note's contents would never load.
- Update the color palette.
- Fix crash on Mac when opening new note view.

## [0.1 (99)] - 2023-12-07Z

- Fix profile pictures not loading after creating a new account.

## [0.1 (98)] - 2023-12-04Z

- Fixed a bug where the app could become unresponsive.

## [0.1 (97)] - 2023-12-01Z

- Added the option to copy the NIP-05 identifier when browsing a profile.
- Tapping on a tab bar icon can let you scroll to top.
- Fix an issue where reposts were not displaying correctly.

## [0.1 (96)] - 2023-11-28Z

- Fixed some performance issues for users who follow a large number of accounts.

## [0.1 (95)] - 2023-11-27Z

- Fixed a bug where a root note could be rendered as a reply
- Added the option to copy the text content while browsing a note.
- Fixed UI bugs when displaying the root note of replies.
- Keep track of read stories.
- Fix an issue where reposts were not displaying correctly.

## [0.1 (94)] - 2023-11-17Z

- Removed trailing slash from truncated URLs.
- Add a loading indicator to search results.
- Change the "Followed by" label on the profile screen to "Followers you know"
- Fixed a hang on startup.
- Fixed an issue where links couldn't be opened from the Home tab.
- Change the "Followed by" label on the profile screen to "Followers you know"
- Fixed an issue where the Profile view would always show "Following 0" for people you didn't follow.
- Fix delay in results immediately after opening the discover tab.
- Fixed the 3d card effect on the Notifications tab.
- Updated layout for search results and mention autocomplete cards.

## [0.1 (93)] - 2023-11-10Z

- Added a confirmation before reposting a note.
- Added the ability to delete your reposts by tapping the repost button again.
- Fixed some cases where deleted notes were still being displayed.
- Fixed a bug where notes, reposts, and author profiles could fail to load.
- Show truncated URLs in notes instead of hiding them completely.

## [0.1 (92)] - 2023-11-02Z

- Show reposts in stories.

## [0.1 (91)] - 2023-11-01Z

- Fix a bug where linking a Universal Name would overwrite your existing NIP-05.
- Fixed incorrect ellipsis applied to long notes.
- Changed note rendering to retain more newlines. 
- Show reposts in stories.
- Fixed a bug where notes, reposts, and author profiles could fail to load.
- Show truncated URLs in notes instead of hiding them completely.
- Keep track of read stories.
- Fixed a bug with autocorrect on Mac

## [0.1 (90)] - 2023-10-31Z

- Fixed a bug where notes, reposts, and author profiles could fail to load.

## [0.1 (89)] - 2023-10-31Z

- Added relay.causes.com to the list of recommended relays.

## [0.1 (88)] - 2023-10-27Z

- Added a content warning when a user you follow has reported the content
- Added toggles to the settings screen to disable report-based and network-based content warnings

## [0.1 (86)] - 2023-10-25Z

- Updated link previews in feed to use the stories ui with fixed height and carousel gallery. 
- Updated UI around displaying nested threads and displaying more context of conversations. 
- Changed inline images so we don't display the domain / size / file type for images
- Changed copied links to notes and authors to open in njump.me.
- Added the ability to initiate USBC transactions and check your balance if you have linked a Universal Name to your profile with an attached USBC wallet.
- Add "1 year" as an option when posting a disappearing message

## [0.1 (85)] - 2023-10-23Z

- Fixed missing secrets

## [0.1 (84)] - 2023-10-20Z

- Add Stories view to the Home Feed
- Fixed an issue where the app could become slow after searching for a user.
- Updated search results to show mutual followers and sort by the most followers in common.
- Change links to notes so that they don't display the long note id and instead it's a pretty link. 
- Redesigned the Universal Names registration flow
- Added more relays to the recommended list
- Added an icon to indicate expiring notes, and the timestamp they display is the time until they expire.

## [0.1 (83)] - 2023-10-16Z

- Fixed crash on launch
- Added a URL scheme to open the note composer: nos://note/new?contents=theContentsOfTheNote

## [0.1 (82)] - 2023-10-13Z

- Fixed a bug where profile changes wouldn't be published in some cases
- Fix a bug where the "Post" button wouldn't be shown when composing a reply on macOS
- Fix a bug where the mute list could be overwritten when muting someone
- Fixed aspect ratio on some profile photos
- Added 3d effect to note cards
- Added a URL scheme to open the note composer: nos://note/new?contents=theContentsOfTheNote

## [0.1 (81)] - 2023-09-30Z

- Fixed secrets that weren't included in build 79 and 80

## [0.1 (80)] - 2023-09-30Z

- Updated the design of the edit profile screen
- Fixed a hang on the profile screen

## [0.1 (79)] - 2023-09-22Z

- Added the ability to search for Mastodon usernames on the Discover tab. 
- Long form content is now displayed in the discover tab.
- Fixed a hang on the thread view.

## [0.1 (77)] - 2023-09-15Z

- App performance improvements

## [0.1 (76)] - 2023-09-08Z

- Minor crash fixes and optimizations

## [0.1 (75)] - 2023-09-01Z

- Fix an issue with the database cleanup script that was causing performance issues.
- Optimize loading of profile pictures

## [0.1 (73)] - 2023-08-25Z

- Fixed potential crashes when using Universal Names API.
- Fixed bug that rendered the empty notes message for a profile above the header box.
- Fixed bug that could potentially crash the app sometimes

## [0.1 (72)] - 2023-08-21Z

- Added support for pasting profile and note references when composing notes
- Pop screens from the navigation stack when tapping twice on the tab bar.
- Fixed the launch screen layout on iPad
- Fixed a small issue when mentioning profiles in the reply text box.
- Fixed a crash during onboarding
- Fixed a crash when following or muting a user
- Fixed crash when parsing malformed events.
- Fixed crash when parsing malformed contact lists.
- Added integration with our self-hosted Sentry crash reporting tool (no data shared with third parties)

## [0.1 (66)] - 2023-08-18Z

- Fixed crash when parsing malformed events.
- Fixed crash when parsing malformed contact lists.
- Added support for pasting profile and note references when composing notes
- Pop screens from the navigation stack when tapping twice on the tab bar.
- Fixed the launch screen layout on iPad
- Fixed a small issue when mentioning profiles in the reply text box.

## [0.1 (65)] - 2023-08-04Z

- Add a loading placeholder for note contents.
- Added automatic file uploads to nostr.build.
- Add list of followers and relays in the Profile screen.

## [0.1 (60)] - 2023-08-01Z

- Updated content report style based on the latest NIPs and fixed some bugs with reporting.
- Add a loading placeholder for note contents.
- Fixed the launch screen layout on iPad
- Multiple consecutive newlines will be replaced by a single new line in note content.
- Removed the screen to fill out profile information from onboarding and replaced it with a call to action in the sidebar. 
- Leading and trailing whitespace will no longer be rendered in note content.
- Removed the screen to fill out profile information from onboarding and replaced it with a call to action in the sidebar. 

## [0.1 (59)] - 2023-07-21Z

- Add a loading placeholder for note contents.
- Fixed several crashes.
- Added Dutch, Japanese, and Persian translations. Thanks matata, yutaro, and eru-desu! 
- Added some visual artists to the list of featured users.

## [0.1 (58)] - 2023-07-17Z

- Added better previews for urls shared in notes.

## [0.1 (57)] - 2023-07-17Z

- Fixed an issue where Nos couldn't find the user's key on startup.
- Fixed an issue where you could have duplicate relays: one with a trailing slash and one without.

## [0.1 (56)] - 2023-07-13Z

- Fixed high cpu usage when the app is idle

## [0.1 (55)] - 2023-07-12Z

- Fixed several bugs around muting users
- Added the number of connected relays at the top right corner of the Home Feed.
- Fixed a bug where expired messages could be published to relays that doesn't support them
- Added support for push notifications.

## [0.1 (53)] - 2023-07-03Z

- Added beta integration with the Universal Name System. Edit your profile to link your Universal Name to your Nostr profile.
- Updated design of the relay selector

## [0.1 (52)] - 2023-07-03Z

- Prevent muted authors from appearing in the Discover screen
- Added a confirmation dialog when deleting a note.

## [0.1 (51)] - 2023-06-16Z

- Updated design of the relay selector
- Fixed an issue where the Discover tab wouldn't show new content for a while after upgrading from build 49.

## [0.1 (50)] - 2023-06-15Z

- Added code to show the Discover tab when we haven't downloaded the user's follow list yet (like on first login or app reinstall).
- Improved reliability of loading reposts, user photos, and names.
- Fixed a bug where tapping on a note would open the associated image instead of the thread view.
- Fixed a bug where profile pages would not load in some cases.
- Improved performance of the relay manager.

## [0.1 (49)] - 2023-06-12Z

- More small optimizations to relay traffic and event parsing.

## [0.1 (48)] - 2023-06-12Z

- Requesting fewer events on Home and Discover tab to reduce the load on the db.

## [0.1 (47)] - 2023-06-09Z

- Improved performance of the relay manager.

## [0.1 (46)] - 2023-06-06Z

- Add the ability to report notes and profiles using NIP-32 labels and NIP-69 classification.
- Fixed a crash which occurs on some versions of MacOS when attempting to mention other users during post creation.
- Add the ability to search for users by name from the Discover tab
- Fixed a bug where the note options menu wouldn't show up sometimes.
- Strip whitespace and newline characters when parsing search box input on discover screen as npub.

## [0.1 (44)] - 2023-05-31Z

- Fixed several causes of profile pictures and reposts showing infinite spinners.
- Links to notes or profiles are now tappable.
- Filter logged user from Discover screen.
- Improved performance of posting notes.

## [0.1 (43)] - 2023-05-23Z

- Added German translations (thanks Peter!).
- Updated support email to support@nos.social
- Improved recognition of mentions inside a post

## [0.1 (42)] - 2023-05-16Z

- Added support for mentioning other users when composing a note.
- Fixed a bug where expired messages could be redownloaded from relays that don't delete them.
- Fixed a bug where you couldn't view the parent note of a reply when it was displayed at the top of the Thread view.

## [0.1 (41)] - 2023-05-11Z

- Fix link color on macOS

## [0.1 (40)] - 2023-05-10Z

- Add support for expiration dates when composing notes (please note: messages are not guaranteed to be deleted by relays or other apps)
- Increased the contrast of text in light mode
- Open links in an in-app web browser instead of Safari
- Fixed link detection in notes for URLs without a scheme (i.e. "https://")
- Made the reply button on notes easier to tap, and it now presents the keyboard when tapped.
- Increased the tap size of the ellipsis button on note cards.
- Added Spanish translations (thanks Martin!)
- Updated app icon
- Nos now displays kind 30023 long-form blog posts in the home and profile feeds.

## [0.1 (39)] - 2023-05-02Z

- Improved performance of loading replies
- The notifications tab now request more events from relays

## [0.1 (38)] - 2023-04-28Z

- Made the routine to delete old events more efficient and prevent it from deleting our own events. 
- Fixed a bug where you could post the same reply multiple times.

## [0.1 (37)] - 2023-04-27Z

- Performance improvements
- Added support for reposting notes.
- Fixed a bug where you could post the same reply multiple times.
- Fixed a bug where the user's follow list could be erased on the first launch after importing a new key.

## [0.1 (36)] - 2023-04-25Z

- Added support for reposting notes.
- Added Brazilian Portuguese translations (thanks Andressa!).
- Fixed the French and Traditional Chinese translations.
- Fixed a bug where the user's follow list could be erased on the first launch after importing a new key.
- Fixed a bug where you could post the same reply multiple times.
- Fixed an issue where profile pictures could be rendered with the wrong aspect ratio.

## [0.1 (35)] - 2023-04-19Z

- Added French translations. Thank you p2x@p2xco.de!
- Added Chinese (Traditional) and updated Chinese (Simplified) translations. Thank you rasputin@getalby.com!
- Added a logout button in the Settings menu.
- Minor performance improvements on Thread and Discover views.
- Updated the default list of users shown on the Discover tab.
- Fixed a bug where muted authors would show up on the Discover tab.
- Added an initial loading indicator when you first open the Home or Discover tabs.
- Added a logout button in the Settings menu.
- Fixed a bug where notes would be truncated but the Read More button would not be shown.
- Scrolling performance improvements
- Fixed a bug where notes would be truncated but the Read More button would not be shown.

## [0.1 (33)] - 2023-04-17Z

- Added a button to share the application logs in the Settings menu
- Automatically attach debug logs to support emails

## [0.1 (32)] - 2023-04-14Z

- More performance improvements on the Home tab.

Note:
- In this build you have to pull-to-refresh if you want to see new notes after the initial load of the Home or Discover tabs. 

## [0.1 (31)] - 2023-04-13Z

- Added a button to view raw event JSON in the options menu on notes.
- Fixed notes saying "so-and-so posted" at the top when it should say "so-and-so replied".
- Added code to load the note being replied to if we don't have it. 
- Improved performance on the home feed

## [0.1 (30)] - 2023-04-10Z

- Fixed a bug where the Read More button would show on notes when it didn't need to.
- Added Chinese (Simplified) translations (thanks rasputin@getalby.com!)
- Nos now requests delete events from relays.

## [0.1 (28)] - 2023-04-07Z

- Made all the built-in text in the app translatable. If you would like to help translate Nos let us know by emailing support@nos.social.

## [0.1 (27)] - 2023-04-05Z

- Minor performance improvements
- Fixed an occasional hang when publishing

## [0.1 (26)] - 2023-04-03Z

- Minor performance improvements on the Feed and Discover tabs

## [0.1 (25)] - 2023-03-31Z

- Fixed a bug where reply counts were displaying translation keys instead of the count

## [0.1 (24)] - 2023-03-31Z

- Added Crowdin integration for translation services. If you would like to help us translate Nos drop us a line at 
support@nos.social.
- Fixed several crashes.
- Fixed issue where the like button didn't turn orange when pressed.
- Fixed an issue where likes to replies were counted towards the root note.
- Added more aggressive caching of images.
- Minor performance improvements - more to come!

## [0.1 (23)] - 2023-03-25Z
- Add the option to copy web links on profile pages and notes.

## [0.1 (22)] - 2023-03-23Z
- Fixed a bug in the list of people you are following, where tapping on any name would show your own profile.

## [0.1 (21)] - 2023-03-23Z
- Fixed a bug where the user's profile name was not set after onboarding.
- Added a demo of the Universal Namespace when setting up your profile. 

## [0.1 (20)] - 2023-03-22Z
- Fixed some bugs in Universal Name login flow (onboarding flow fixes forthcoming)

## [0.1 (19)] - 2023-03-22Z
- Added a link to nostr.build on the New Note screen
- Added a demo flow for setting up a Universal Name on the Edit Profile screen.

## [0.1 (18)] - 2023-03-20Z
- Show the number of likes on notes

## [0.1 (17)] - 2023-03-20Z
- Minor performance improvements

## [0.1 (16)] - 2023-03-19Z
- Hide the text in private key text fields
- Hide replies from muted users
- Fixed an issue where your own replies would be shown on the notificaitons tab
- Added a launch screen
- Various styling updates
- Added an About screen to the side menu
- Added a Share Nos button to the side menu 

## [0.1 (15)] - 2023-03-18Z
- Added the ability to browse all notes from a single relay on the Discover tab.
- Added the ability to post a note to a single relay from the New Note screen.
- Support likes as described in NIP-25, make sure reply and parent likes are correct
- Show "posted" and "replied" headers on NoteCards
- Navigate to replied to note when tapping on reply from outside thread view
- Search by name on Discover view
- Fixed cards on the Discover tab all being the same size.
- Fixed a crash when deleting your key in Settings

## [0.1 (14)] - 2023-03-16Z
- Nos now reads and writes your mutes the mute list shared with other Nostr apps.

## [0.1 (13)] - 2023-03-15Z
- Fix all thread replies showing as out of network on first launch after installation.

## [0.1 (12)] - 2023-03-15Z
- Added NIP-05 field to Edit Profile page, lookup users using NIP-05 names in discover tab, tapping the NIP-05 name opens the domain in a new window.
- Delete notes
- More performance improvements centered around our relay communication
- Fix invisible tab bar
- Made placeholder text color same for all fields in profile edit view
- Add basic image rendering in Note cards
- UNS Support on Profile page
- Fix onboarding taps at bottom of screen causing screen to switch

Known Issues:
- Deleting your key in Settings causes the app to crash. But you are correctly taken into onboarding after relaunch.

## [0.1 (11)] - 2023-03-14Z
- Fixed thread view saying every reply is out of network
- reduced the number of requests we send to relays
- improved app performance
- fixed showing empty displayNames when name is set

## [0.1 (10)] - 2023-03-14Z
- Display a user's NIP-05 identifier on the profile page after making a web request to verify that it is correct 
- Fix blank home feed during first launch

## [0.1 (9)] - 2023-03-14Z
- Fixed a crash on launch when relay model was outdated.
- Fix your own posts showing as outside your network on a fresh install. 
- Add self-hosted PostHog analytics
- Render mentions on notifications tab
- Copy note text

Known issues:
- You may have to force quit the app and restart it to see everyone you follow on the Home Feed.

## [0.1 (8)] - 2023-03-13Z
- Fix translucent tab bar in the simulator.
- Connect to more relays to get user relay list after importing a key during onboarding
- Fix some bugs in thread views
- Show placeholder cards for messages outside 2 hops and allow the user to reveal them
- Support deprecated reply #e tag format
- Fixed an issue where older contact list and metadata events could overwrite new ones
- Styled onboarding views

## [0.1 (7)] - 2023-03-10Z
- Use only relays added in RelayView for sending and receiving events
- Add PostHog analytics
- Render note mentions in NoteCard
- Open an email compose view controller for support@nos.social 
- Fix duplicate note on a new post
- Add mute functionality
- Publish relay changes
- Recommended / default relays
- Added colors and Clarity City font throughout the app
- Show Discover tab after onboarding
- Fix crash on Mac
- Improved profile photo loading and added a cache
- Added code to compute a sensible default number of columns on the Discover tab
- Replaced moved relays tab to side menu, added New Post and Profile tabs
- Make links on notes tappable
- Fix newlines not rendering on notes
- Added timestamp to notes
- Update Discover feed algorithm to include people 2 hops from you.
- Fix infinite spinners on some avatars
- Edit profile

## [0.1 (6)] - 2023-03-08Z

- Fixed follow / unfollow sync
- Reduced number of REQ sent to relays
- Request profile metadata for users displayed on the Discover tab
- Cleanup RelayService
- Render user avatar on Profile screen
- Added support for threads in reply views
- Retry failed Event sends every 2 minutes (max 5 retries)
- Add basic notifications tab
- Filter the Home Feed down to root posts
- The profile view requests the latest events and metadata for the given user from the relays
- Add the ellipsis button to NoteCard and allow the user to copy the NIP-19 note ID of a note.
- Enabled button to copy user ID on Profile View
- Fixed UI freezes when using many relays by moving event processing to a background thread.
- Add a search bar to the discover tab that users can use to look up other users.
- On relay remove, send CLOSE to all subs then disconnect and delete socket
- Render user mentions in NoteCard
- Replace the warning message to tell the user never to share their private key with anyone.

## [0.1 (5)] 2023-03-02

- Added a Discover tab that shows all events from all relays.
- Core Data will now be wiped whenever we change the data model, which is often. This speeds up our development process, but you will have to re-enter your relays when this happens.
- Change the home feed so that it shows the CurrentUser's notes always.
- Preload sample_data into core data for DEBUG builds
- Added a screen to show all the replies to a note.
- Fixed empty home feed message so it doesn't overlay other views
- Change settings and onboarding to accept nsec-format private key
- Fixed app crash when no user is passed to HomeFeedView initializer
- Added ability to post a reply in thread view.
- Fixed READ MORE Button
- In the Discover tab, display a feed of interesting people

## [0.1 (4)] - 2023-02-24

- Added ability to delete relays on the Relays screen.
- Fix events not being signed correctly with a key generated during onboarding.
- Verify signatures on events.
- Request only events from user's Follows
- Follow / unfollow functionality
- Calculate reply count and display in NoteCard

## [0.1 (3)] - 2023-02-20Z

- Sync authors in HomeFeedView
- Added AvatarView for rendering profile pictures on NoteCards

## [0.1 (2)]

- Added conversion of hex keys to npub
- Add a basic New Post screen
- Save private key to keychain
- Parse and store contact list
- Add onboarding flow
- Copied MessageCard and MessageButton SwiftUI view from Planetary renaming Message to Note
- Added a basic profile screen

## [0.1 (1)]

- Parse and display Nostr events
- Read events from relays
- Sign and publish events to relays
- Add Settings view where you can put in your private key
- Added tab bar component and side menu with profile<|MERGE_RESOLUTION|>--- conflicted
+++ resolved
@@ -8,11 +8,8 @@
 
 ## [Unreleased]
 
-<<<<<<< HEAD
 - Improved performance in various parts of the app for users with large follow lists.
-=======
 - Fixed an issue where following and mute lists could be replaced with older versions.
->>>>>>> 8dc5831c
 
 ## [0.1.14] - 2024-05-22Z
 
