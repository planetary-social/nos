--- conflicted
+++ resolved
@@ -9,6 +9,7 @@
 ## [Unreleased]
 - Fixed follow / unfollow sync
 - Reduced number of REQ sent to relays
+- Added support for threads in reply views
 
 ## [0.1 (5)] 2023-03-02 
 
@@ -21,11 +22,7 @@
 - Change settings and onboarding to accept nsec-format private key
 - Fixed app crash when no user is passed to HomeFeedView initializer
 - Added ability to post a reply in thread view.
-<<<<<<< HEAD
-- Only show direct replies in ThreadView
-=======
 - Fixed READ MORE Button
->>>>>>> 66677a4b
 
 ## [0.1 (4)] - 2023-02-24
 
