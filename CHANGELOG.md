# Changelog
All notable changes to this project will be documented in this file.

We define "Noteworthy changes" as 1) user-facing features or bugfixes 2) significant technical or architectural changes that contributors will notice. If your Pull Request does not contain any changes of this nature i.e. minor string/translation changes, patch releases of dependencies, refactoring, etc. then add the `Skip-Changelog` label. 

The format is based on [Keep a Changelog](https://keepachangelog.com/en/1.0.0/),
and this project adheres to [Semantic Versioning](https://semver.org/spec/v2.0.0.html).

## [Unreleased]

<<<<<<< HEAD
- Show the profile view when a search matches a valid User ID (npub).
=======
- Added tabs to Profiles to filter posts.
>>>>>>> cc1f638a
- Fixed a bug that could cause the out of network warning to be shown on reposts in the stories view.
- Fixed a bug that prevented notes that failed to be published to be re-published again.
- Added pagination to the home feed.
- Fixed a bug that prevented reposted notes from loading sometimes.
- Fixed a bug that prevented profile photoes and names from being downloaded.

## [0.1.2 (153)] - 2024-01-11Z

- Fixed a crash that sometimes occured when opening the profile view.
- Fixed a crash that sometimes occured when viewing a note.
- Migrate to Apple-native string catalog and codegen LocalizedStringResources with xcstrings-tool-plugin.
- Discover screen can now search notes by id.
- Added pagination to Profile screens.

## [0.1.1 (144)] - 2023-12-21Z

- Fixed a crash when opening the note composer.
- Fix localization of warning message when a note has been reported. (thanks @L!)
- Fixed contact list hydration bug where unfollows are not removed when follow counts do not change.
- Erase old notifications from the databse to keep disk usage low.

## [0.1 (101)] - 2023-12-15Z

- Fixed a bug where reposts wouldn't be displayed in the stories.
- Fixed a bug where the reports for authors of replies weren't being considered. 
- Localized relative times on note cards. (thanks @tyiu!)
- Added a context menu for the stories in the Home Feed to open the Profile.
- Add repost button to stories (thanks @maddiefuzz!)

## [0.1 (100)] - 2023-12-09Z

- Fixed some cases where a note's contents would never load.
- Update the color palette.
- Fix crash on Mac when opening new note view.

## [0.1 (99)] - 2023-12-07Z

- Fix profile pictures not loading after creating a new account.

## [0.1 (98)] - 2023-12-04Z

- Fixed a bug where the app could become unresponsive.

## [0.1 (97)] - 2023-12-01Z

- Added the option to copy the NIP-05 identifier when browsing a profile.
- Tapping on a tab bar icon can let you scroll to top.
- Fix an issue where reposts were not displaying correctly.

## [0.1 (96)] - 2023-11-28Z

- Fixed some performance issues for users who follow a large number of accounts.

## [0.1 (95)] - 2023-11-27Z

- Fixed a bug where a root note could be rendered as a reply
- Added the option to copy the text content while browsing a note.
- Fixed UI bugs when displaying the root note of replies.
- Keep track of read stories.
- Fix an issue where reposts were not displaying correctly.

## [0.1 (94)] - 2023-11-17Z

- Removed trailing slash from truncated URLs.
- Add a loading indicator to search results.
- Change the "Followed by" label on the profile screen to "Followers you know"
- Fixed a hang on startup.
- Fixed an issue where links couldn't be opened from the Home tab.
- Change the "Followed by" label on the profile screen to "Followers you know"
- Fixed an issue where the Profile view would always show "Following 0" for people you didn't follow.
- Fix delay in results immediately after opening the discover tab.
- Fixed the 3d card effect on the Notifications tab.
- Updated layout for search results and mention autocomplete cards.

## [0.1 (93)] - 2023-11-10Z

- Added a confirmation before reposting a note.
- Added the ability to delete your reposts by tapping the repost button again.
- Fixed some cases where deleted notes were still being displayed.
- Fixed a bug where notes, reposts, and author profiles could fail to load.
- Show truncated URLs in notes instead of hiding them completely.

## [0.1 (92)] - 2023-11-02Z

- Show reposts in stories.

## [0.1 (91)] - 2023-11-01Z

- Fix a bug where linking a Universal Name would overwrite your existing NIP-05.
- Fixed incorrect ellipsis applied to long notes.
- Changed note rendering to retain more newlines. 
- Show reposts in stories.
- Fixed a bug where notes, reposts, and author profiles could fail to load.
- Show truncated URLs in notes instead of hiding them completely.
- Keep track of read stories.
- Fixed a bug with autocorrect on Mac

## [0.1 (90)] - 2023-10-31Z

- Fixed a bug where notes, reposts, and author profiles could fail to load.

## [0.1 (89)] - 2023-10-31Z

- Added relay.causes.com to the list of recommended relays.

## [0.1 (88)] - 2023-10-27Z

- Added a content warning when a user you follow has reported the content
- Added toggles to the settings screen to disable report-based and network-based content warnings

## [0.1 (86)] - 2023-10-25Z

- Updated link previews in feed to use the stories ui with fixed height and carousel gallery. 
- Updated UI around displaying nested threads and displaying more context of conversations. 
- Changed inline images so we don't display the domain / size / file type for images
- Changed copied links to notes and authors to open in njump.me.
- Added the ability to initiate USBC transactions and check your balance if you have linked a Universal Name to your profile with an attached USBC wallet.
- Add "1 year" as an option when posting a disappearing message

## [0.1 (85)] - 2023-10-23Z

- Fixed missing secrets

## [0.1 (84)] - 2023-10-20Z

- Add Stories view to the Home Feed
- Fixed an issue where the app could become slow after searching for a user.
- Updated search results to show mutual followers and sort by the most followers in common.
- Change links to notes so that they don't display the long note id and instead it's a pretty link. 
- Redesigned the Universal Names registration flow
- Added more relays to the recommended list
- Added an icon to indicate expiring notes, and the timestamp they display is the time until they expire.

## [0.1 (83)] - 2023-10-16Z

- Fixed crash on launch
- Added a URL scheme to open the note composer: nos://note/new?contents=theContentsOfTheNote

## [0.1 (82)] - 2023-10-13Z

- Fixed a bug where profile changes wouldn't be published in some cases
- Fix a bug where the "Post" button wouldn't be shown when composing a reply on macOS
- Fix a bug where the mute list could be overwritten when muting someone
- Fixed aspect ratio on some profile photos
- Added 3d effect to note cards
- Added a URL scheme to open the note composer: nos://note/new?contents=theContentsOfTheNote

## [0.1 (81)] - 2023-09-30Z

- Fixed secrets that weren't included in build 79 and 80

## [0.1 (80)] - 2023-09-30Z

- Updated the design of the edit profile screen
- Fixed a hang on the profile screen

## [0.1 (79)] - 2023-09-22Z

- Added the ability to search for Mastodon usernames on the Discover tab. 
- Long form content is now displayed in the discover tab.
- Fixed a hang on the thread view.

## [0.1 (77)] - 2023-09-15Z

- App performance improvements

## [0.1 (76)] - 2023-09-08Z

- Minor crash fixes and optimizations

## [0.1 (75)] - 2023-09-01Z

- Fix an issue with the database cleanup script that was causing performance issues.
- Optimize loading of profile pictures

## [0.1 (73)] - 2023-08-25Z

- Fixed potential crashes when using Universal Names API.
- Fixed bug that rendered the empty notes message for a profile above the header box.
- Fixed bug that could potentially crash the app sometimes

## [0.1 (72)] - 2023-08-21Z

- Added support for pasting profile and note references when composing notes
- Pop screens from the navigation stack when tapping twice on the tab bar.
- Fixed the launch screen layout on iPad
- Fixed a small issue when mentioning profiles in the reply text box.
- Fixed a crash during onboarding
- Fixed a crash when following or muting a user
- Fixed crash when parsing malformed events.
- Fixed crash when parsing malformed contact lists.
- Added integration with our self-hosted Sentry crash reporting tool (no data shared with third parties)

## [0.1 (66)] - 2023-08-18Z

- Fixed crash when parsing malformed events.
- Fixed crash when parsing malformed contact lists.
- Added support for pasting profile and note references when composing notes
- Pop screens from the navigation stack when tapping twice on the tab bar.
- Fixed the launch screen layout on iPad
- Fixed a small issue when mentioning profiles in the reply text box.

## [0.1 (65)] - 2023-08-04Z

- Add a loading placeholder for note contents.
- Added automatic file uploads to nostr.build.
- Add list of followers and relays in the Profile screen.

## [0.1 (60)] - 2023-08-01Z

- Updated content report style based on the latest NIPs and fixed some bugs with reporting.
- Add a loading placeholder for note contents.
- Fixed the launch screen layout on iPad
- Multiple consecutive newlines will be replaced by a single new line in note content.
- Removed the screen to fill out profile information from onboarding and replaced it with a call to action in the sidebar. 
- Leading and trailing whitespace will no longer be rendered in note content.
- Removed the screen to fill out profile information from onboarding and replaced it with a call to action in the sidebar. 

## [0.1 (59)] - 2023-07-21Z

- Add a loading placeholder for note contents.
- Fixed several crashes.
- Added Dutch, Japanese, and Persian translations. Thanks matata, yutaro, and eru-desu! 
- Added some visual artists to the list of featured users.

## [0.1 (58)] - 2023-07-17Z

- Added better previews for urls shared in notes.

## [0.1 (57)] - 2023-07-17Z

- Fixed an issue where Nos couldn't find the user's key on startup.
- Fixed an issue where you could have duplicate relays: one with a trailing slash and one without.

## [0.1 (56)] - 2023-07-13Z

- Fixed high cpu usage when the app is idle

## [0.1 (55)] - 2023-07-12Z

- Fixed several bugs around muting users
- Added the number of connected relays at the top right corner of the Home Feed.
- Fixed a bug where expired messages could be published to relays that doesn't support them
- Added support for push notifications.

## [0.1 (53)] - 2023-07-03Z

- Added beta integration with the Universal Name System. Edit your profile to link your Universal Name to your Nostr profile.
- Updated design of the relay selector

## [0.1 (52)] - 2023-07-03Z

- Prevent muted authors from appearing in the Discover screen
- Added a confirmation dialog when deleting a note.

## [0.1 (51)] - 2023-06-16Z

- Updated design of the relay selector
- Fixed an issue where the Discover tab wouldn't show new content for a while after upgrading from build 49.

## [0.1 (50)] - 2023-06-15Z

- Added code to show the Discover tab when we haven't downloaded the user's follow list yet (like on first login or app reinstall).
- Improved reliability of loading reposts, user photos, and names.
- Fixed a bug where tapping on a note would open the associated image instead of the thread view.
- Fixed a bug where profile pages would not load in some cases.
- Improved performance of the relay manager.

## [0.1 (49)] - 2023-06-12Z

- More small optimizations to relay traffic and event parsing.

## [0.1 (48)] - 2023-06-12Z

- Requesting fewer events on Home and Discover tab to reduce the load on the db.

## [0.1 (47)] - 2023-06-09Z

- Improved performance of the relay manager.

## [0.1 (46)] - 2023-06-06Z

- Add the ability to report notes and profiles using NIP-32 labels and NIP-69 classification.
- Fixed a crash which occurs on some versions of MacOS when attempting to mention other users during post creation.
- Add the ability to search for users by name from the Discover tab
- Fixed a bug where the note options menu wouldn't show up sometimes.
- Strip whitespace and newline characters when parsing search box input on discover screen as npub.

## [0.1 (44)] - 2023-05-31Z

- Fixed several causes of profile pictures and reposts showing infinite spinners.
- Links to notes or profiles are now tappable.
- Filter logged user from Discover screen.
- Improved performance of posting notes.

## [0.1 (43)] - 2023-05-23Z

- Added German translations (thanks Peter!).
- Updated support email to support@nos.social
- Improved recognition of mentions inside a post

## [0.1 (42)] - 2023-05-16Z

- Added support for mentioning other users when composing a note.
- Fixed a bug where expired messages could be redownloaded from relays that don't delete them.
- Fixed a bug where you couldn't view the parent note of a reply when it was displayed at the top of the Thread view.

## [0.1 (41)] - 2023-05-11Z

- Fix link color on macOS

## [0.1 (40)] - 2023-05-10Z

- Add support for expiration dates when composing notes (please note: messages are not guaranteed to be deleted by relays or other apps)
- Increased the contrast of text in light mode
- Open links in an in-app web browser instead of Safari
- Fixed link detection in notes for URLs without a scheme (i.e. "https://")
- Made the reply button on notes easier to tap, and it now presents the keyboard when tapped.
- Increased the tap size of the ellipsis button on note cards.
- Added Spanish translations (thanks Martin!)
- Updated app icon
- Nos now displays kind 30023 long-form blog posts in the home and profile feeds.

## [0.1 (39)] - 2023-05-02Z

- Improved performance of loading replies
- The notifications tab now request more events from relays

## [0.1 (38)] - 2023-04-28Z

- Made the routine to delete old events more efficient and prevent it from deleting our own events. 
- Fixed a bug where you could post the same reply multiple times.

## [0.1 (37)] - 2023-04-27Z

- Performance improvements
- Added support for reposting notes.
- Fixed a bug where you could post the same reply multiple times.
- Fixed a bug where the user's follow list could be erased on the first launch after importing a new key.

## [0.1 (36)] - 2023-04-25Z

- Added support for reposting notes.
- Added Brazilian Portuguese translations (thanks Andressa!).
- Fixed the French and Traditional Chinese translations.
- Fixed a bug where the user's follow list could be erased on the first launch after importing a new key.
- Fixed a bug where you could post the same reply multiple times.
- Fixed an issue where profile pictures could be rendered with the wrong aspect ratio.

## [0.1 (35)] - 2023-04-19Z

- Added French translations. Thank you p2x@p2xco.de!
- Added Chinese (Traditional) and updated Chinese (Simplified) translations. Thank you rasputin@getalby.com!
- Added a logout button in the Settings menu.
- Minor performance improvements on Thread and Discover views.
- Updated the default list of users shown on the Discover tab.
- Fixed a bug where muted authors would show up on the Discover tab.
- Added an initial loading indicator when you first open the Home or Discover tabs.
- Added a logout button in the Settings menu.
- Fixed a bug where notes would be truncated but the Read More button would not be shown.
- Scrolling performance improvements
- Fixed a bug where notes would be truncated but the Read More button would not be shown.

## [0.1 (33)] - 2023-04-17Z

- Added a button to share the application logs in the Settings menu
- Automatically attach debug logs to support emails

## [0.1 (32)] - 2023-04-14Z

- More performance improvements on the Home tab.

Note:
- In this build you have to pull-to-refresh if you want to see new notes after the initial load of the Home or Discover tabs. 

## [0.1 (31)] - 2023-04-13Z

- Added a button to view raw event JSON in the options menu on notes.
- Fixed notes saying "so-and-so posted" at the top when it should say "so-and-so replied".
- Added code to load the note being replied to if we don't have it. 
- Improved performance on the home feed

## [0.1 (30)] - 2023-04-10Z

- Fixed a bug where the Read More button would show on notes when it didn't need to.
- Added Chinese (Simplified) translations (thanks rasputin@getalby.com!)
- Nos now requests delete events from relays.

## [0.1 (28)] - 2023-04-07Z

- Made all the built-in text in the app translatable. If you would like to help translate Nos let us know by emailing support@nos.social.

## [0.1 (27)] - 2023-04-05Z

- Minor performance improvements
- Fixed an occasional hang when publishing

## [0.1 (26)] - 2023-04-03Z

- Minor performance improvements on the Feed and Discover tabs

## [0.1 (25)] - 2023-03-31Z

- Fixed a bug where reply counts were displaying translation keys instead of the count

## [0.1 (24)] - 2023-03-31Z

- Added Crowdin integration for translation services. If you would like to help us translate Nos drop us a line at 
support@nos.social.
- Fixed several crashes.
- Fixed issue where the like button didn't turn orange when pressed.
- Fixed an issue where likes to replies were counted towards the root note.
- Added more aggressive caching of images.
- Minor performance improvements - more to come!

## [0.1 (23)] - 2023-03-25Z
- Add the option to copy web links on profile pages and notes.

## [0.1 (22)] - 2023-03-23Z
- Fixed a bug in the list of people you are following, where tapping on any name would show your own profile.

## [0.1 (21)] - 2023-03-23Z
- Fixed a bug where the user's profile name was not set after onboarding.
- Added a demo of the Universal Namespace when setting up your profile. 

## [0.1 (20)] - 2023-03-22Z
- Fixed some bugs in Universal Name login flow (onboarding flow fixes forthcoming)

## [0.1 (19)] - 2023-03-22Z
- Added a link to nostr.build on the New Note screen
- Added a demo flow for setting up a Universal Name on the Edit Profile screen.

## [0.1 (18)] - 2023-03-20Z
- Show the number of likes on notes

## [0.1 (17)] - 2023-03-20Z
- Minor performance improvements

## [0.1 (16)] - 2023-03-19Z
- Hide the text in private key text fields
- Hide replies from muted users
- Fixed an issue where your own replies would be shown on the notificaitons tab
- Added a launch screen
- Various styling updates
- Added an About screen to the side menu
- Added a Share Nos button to the side menu 

## [0.1 (15)] - 2023-03-18Z
- Added the ability to browse all notes from a single relay on the Discover tab.
- Added the ability to post a note to a single relay from the New Note screen.
- Support likes as described in NIP-25, make sure reply and parent likes are correct
- Show "posted" and "replied" headers on NoteCards
- Navigate to replied to note when tapping on reply from outside thread view
- Search by name on Discover view
- Fixed cards on the Discover tab all being the same size.
- Fixed a crash when deleting your key in Settings

## [0.1 (14)] - 2023-03-16Z
- Nos now reads and writes your mutes the mute list shared with other Nostr apps.

## [0.1 (13)] - 2023-03-15Z
- Fix all thread replies showing as out of network on first launch after installation.

## [0.1 (12)] - 2023-03-15Z
- Added NIP-05 field to Edit Profile page, lookup users using NIP-05 names in discover tab, tapping the NIP-05 name opens the domain in a new window.
- Delete notes
- More performance improvements centered around our relay communication
- Fix invisible tab bar
- Made placeholder text color same for all fields in profile edit view
- Add basic image rendering in Note cards
- UNS Support on Profile page
- Fix onboarding taps at bottom of screen causing screen to switch

Known Issues:
- Deleting your key in Settings causes the app to crash. But you are correctly taken into onboarding after relaunch.

## [0.1 (11)] - 2023-03-14Z
- Fixed thread view saying every reply is out of network
- reduced the number of requests we send to relays
- improved app performance
- fixed showing empty displayNames when name is set

## [0.1 (10)] - 2023-03-14Z
- Display a user's NIP-05 identifier on the profile page after making a web request to verify that it is correct 
- Fix blank home feed during first launch

## [0.1 (9)] - 2023-03-14Z
- Fixed a crash on launch when relay model was outdated.
- Fix your own posts showing as outside your network on a fresh install. 
- Add self-hosted PostHog analytics
- Render mentions on notifications tab
- Copy note text

Known issues:
- You may have to force quit the app and restart it to see everyone you follow on the Home Feed.

## [0.1 (8)] - 2023-03-13Z
- Fix translucent tab bar in the simulator.
- Connect to more relays to get user relay list after importing a key during onboarding
- Fix some bugs in thread views
- Show placeholder cards for messages outside 2 hops and allow the user to reveal them
- Support deprecated reply #e tag format
- Fixed an issue where older contact list and metadata events could overwrite new ones
- Styled onboarding views

## [0.1 (7)] - 2023-03-10Z
- Use only relays added in RelayView for sending and receiving events
- Add PostHog analytics
- Render note mentions in NoteCard
- Open an email compose view controller for support@nos.social 
- Fix duplicate note on a new post
- Add mute functionality
- Publish relay changes
- Recommended / default relays
- Added colors and Clarity City font throughout the app
- Show Discover tab after onboarding
- Fix crash on Mac
- Improved profile photo loading and added a cache
- Added code to compute a sensible default number of columns on the Discover tab
- Replaced moved relays tab to side menu, added New Post and Profile tabs
- Make links on notes tappable
- Fix newlines not rendering on notes
- Added timestamp to notes
- Update Discover feed algorithm to include people 2 hops from you.
- Fix infinite spinners on some avatars
- Edit profile

## [0.1 (6)] - 2023-03-08Z

- Fixed follow / unfollow sync
- Reduced number of REQ sent to relays
- Request profile metadata for users displayed on the Discover tab
- Cleanup RelayService
- Render user avatar on Profile screen
- Added support for threads in reply views
- Retry failed Event sends every 2 minutes (max 5 retries)
- Add basic notifications tab
- Filter the Home Feed down to root posts
- The profile view requests the latest events and metadata for the given user from the relays
- Add the ellipsis button to NoteCard and allow the user to copy the NIP-19 note ID of a note.
- Enabled button to copy user ID on Profile View
- Fixed UI freezes when using many relays by moving event processing to a background thread.
- Add a search bar to the discover tab that users can use to look up other users.
- On relay remove, send CLOSE to all subs then disconnect and delete socket
- Render user mentions in NoteCard
- Replace the warning message to tell the user never to share their private key with anyone.

## [0.1 (5)] 2023-03-02

- Added a Discover tab that shows all events from all relays.
- Core Data will now be wiped whenever we change the data model, which is often. This speeds up our development process, but you will have to re-enter your relays when this happens.
- Change the home feed so that it shows the CurrentUser's notes always.
- Preload sample_data into core data for DEBUG builds
- Added a screen to show all the replies to a note.
- Fixed empty home feed message so it doesn't overlay other views
- Change settings and onboarding to accept nsec-format private key
- Fixed app crash when no user is passed to HomeFeedView initializer
- Added ability to post a reply in thread view.
- Fixed READ MORE Button
- In the Discover tab, display a feed of interesting people

## [0.1 (4)] - 2023-02-24

- Added ability to delete relays on the Relays screen.
- Fix events not being signed correctly with a key generated during onboarding.
- Verify signatures on events.
- Request only events from user's Follows
- Follow / unfollow functionality
- Calculate reply count and display in NoteCard

## [0.1 (3)] - 2023-02-20Z

- Sync authors in HomeFeedView
- Added AvatarView for rendering profile pictures on NoteCards

## [0.1 (2)]

- Added conversion of hex keys to npub
- Add a basic New Post screen
- Save private key to keychain
- Parse and store contact list
- Add onboarding flow
- Copied MessageCard and MessageButton SwiftUI view from Planetary renaming Message to Note
- Added a basic profile screen

## [0.1 (1)]

- Parse and display Nostr events
- Read events from relays
- Sign and publish events to relays
- Add Settings view where you can put in your private key
- Added tab bar component and side menu with profile<|MERGE_RESOLUTION|>--- conflicted
+++ resolved
@@ -8,11 +8,8 @@
 
 ## [Unreleased]
 
-<<<<<<< HEAD
 - Show the profile view when a search matches a valid User ID (npub).
-=======
 - Added tabs to Profiles to filter posts.
->>>>>>> cc1f638a
 - Fixed a bug that could cause the out of network warning to be shown on reposts in the stories view.
 - Fixed a bug that prevented notes that failed to be published to be re-published again.
 - Added pagination to the home feed.
