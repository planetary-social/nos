--- conflicted
+++ resolved
@@ -8,11 +8,8 @@
 
 ## [Unreleased]
 
-<<<<<<< HEAD
 - Fixed several bugs around muting users
-=======
 - Added the number of connected relays at the top right corner of the Home Feed.
->>>>>>> ad8a3e26
 - Fixed a bug where expired messages could be published to relays that doesn't support them
 
 ## [0.1 (53)] - 2023-07-03Z
