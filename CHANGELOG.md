--- conflicted
+++ resolved
@@ -8,11 +8,8 @@
 
 ## [Unreleased]
 
-<<<<<<< HEAD
 - Fixed a bug where some profiles wouldn't load old notes.
-=======
 - Fixed an issue where NIP-05 could appear as invalid.
->>>>>>> 23e330fc
 
 ## [0.1.16] - 2024-05-31Z
 
