# Changelog
All notable changes to this project will be documented in this file.

We define "Noteworthy changes" as 1) user-facing features or bugfixes 2) significant technical or architectural changes that contributors will notice. If your Pull Request does not contain any changes of this nature i.e. minor string/translation changes, patch releases of dependencies, refactoring, etc. then add the `Skip-Changelog` label. 

The format is based on [Keep a Changelog](https://keepachangelog.com/en/1.0.0/),
and this project adheres to [Semantic Versioning](https://semver.org/spec/v2.0.0.html).

## [Unreleased]

<<<<<<< HEAD
- Added "Send To Nos" private reporting for profiles.
=======
- Added our third cohort of creators and journalists to the Discover tab.
- Fixed a bug where taking a photo in the app didn’t work.
>>>>>>> 915db179

## [0.1.17] - 2024-06-10Z

- Added support for opening njump.me content in Nos.
- Fixed a crash on logout
- Fixed a bug where some profiles wouldn't load old notes.
- Fixed an issue where NIP-05 could appear as invalid.
- Implemented NIP-96 and NIP-98 for photo and video uploads.

## [0.1.16] - 2024-05-31Z

- Added feedback to the copy button in Settings.
- Fixed an issue where photos and videos could not be uploaded.
- Fixed a crash on logout.

## [0.1.15] - 2024-05-29Z

- Redesigned the Profile screen.
- Improved performance in various parts of the app for users with large follow lists.
- Fixed an issue where deleted notes still appeared in the Profile’s Notes view.
- Sorted the featured profiles in the Discover tab.
- Switched from Reportinator to Tagr bot for content labeling.
- Discover tab now features new accounts.

## [0.1.14] - 2024-05-22Z

- Added the author's name to profile cards on the Discover tab and search results. 
- Added a delay when trying to reopen a websocket that had previously closed with an error.
- Updated the icon that appears when following a user.

## [0.1.13] - 2024-05-15Z

- On the Profile screen, open a sheet to display the full bio. 
- Fixed an issue where "Share logs" wasn't working.
- Discover tab: Center the category buttons.
- Discover tab: Remove placeholder categories and people.

## [0.1.12] - 2024-05-07Z

- Open Profiles when tapping on a NIP-05 username reference in a note.
- Add special treatment for nostr.band when searching on the Discover tab. We are temporarily using nostr.band always and only for search, in addition to the user's normal relay list.
- Detect identifiers of the form @npub1... in notes and link them to the associated profiles.
- Detect NIP-05 identifiers inserted in notes and link them to njump.
- Fixed duplicate text in content warnings
- Added "Send To Nos" private reporting to protect user privacy
- Discover tab now features authors in a variety of categories.
- Fixed an issue on Mac where the Edit Profile screen did not appear in some cases.
- Fixed an issue where registering a NIP-05 username field could fail silently.
- Fixed an issue where users named with valid urls were unable to be mentioned correctly.
- Fixed an issue where pasting an npub while composing a note created an invalid mention.
- Changed "Report note" button to "Flag this content"
- Changed "Report user" button to "Flag this user"
- Updated options for "Flag this user"
- We are now publishing the relay list when registering a new NIP-05 username so
that other users can find you more easily.

## [0.1.11] - 2024-04-18Z

- Added support for uploading videos when composing a note.
- Fixed an issue where reports for notes were treated as reports for profiles.
- Updated the Discover tab navigation bar to match new design.
- Updated the design of profile cards in search results and mentions search.

## [0.1.10] - 2024-04-12Z

- Fixed the tint color on the Profile screen.
- Added option to connect your existing NIP-05 username.
- Fixed a crash that often occurred after opening the app.
- In an effort to prioritize critical functionality, we are dropping support for light mode in the near term. If you have concerns about the remaining theme please reach out to us at support@nos.social

## [0.1.8] - 2024-04-03Z

- Add PrivacyInfo file to the project to comply with Apple's new requirements.
- Updated dark theme colors for card backgrounds, primary text, and secondary text.
- Added a new UI for replying to messages that allows attaching images and setting an expiration date.
- Fixed an issue where Profile pages could display little or no content.

## [0.1.7] - 2024-03-21Z

- Fix issue in Profile title bar that displayed NIP-05 incorrectly.
- Update font styles on Thread, Edit Profile, and Settings screens.
- Fix issue with uploading photos on Mac.
- Re-design the confirmation dialog that appears when you delete your NIP-05.
- Fixed a bug where liking a note could cause other notes to appear liked.
- Added a new UI for replying to messages that allows attaching images and setting an expiration date.
- Fixed an issue where the "Read more" button could display on notes that didn't need it.

## [0.1.6] - 2024-03-07Z

- Parse links and mentions in Profile's about (or bios)
- Show “Post a reply” field at the proper height initially, and allow it to expand as more text is entered.
- Tap the Like button on a note you’ve already liked to remove the Like.
- Display NIP-05 identifier in the Profile screen title bar.
- Added option to register nos.social usernames.
- Fixed issue where search results sometimes don’t appear.
- Disabled link to nip-05 server / url on author cards. 
- Fixed issue where paste menu did not appear when tapping in the Post Note view.
- Fixed intermittent crash when tapping Done after editing your profile.
- Fixed URL detection of raw domain names, such as “nos.social” (without the “http” prefix).
- Fixed the sort order of gallery media to match the order in the note.
- While composing a note, a space is now automatically inserted after any mention of a user or note to ensure it’s formatted correctly.

## [0.1.5] - 2024-02-14Z

- Fixed an issue where tapping the Feed tab did not scroll to the top of the Feed.
- Fixed an issue where tapping the Profile tab did not scroll to the top of the Profile.
- Search now starts automatically after entering three characters instead of one.

## [0.1.4] - 2024-01-31Z

- Show a message when we’re not finding search results.
- Fixed an issue where bad data in the contact list could break the home feed.
- Fixed a bug where the margins of root notes appeared incorrectly on Mac and iPad.
- Fixed a date localization issue.
- Optimized loading of the Notifications tab
- Updated suggested users for discovery tab. 
- Show the profile view when a search matches a valid User ID (npub).
- Added tabs to Profiles to filter posts.
- Fixed a bug that could cause the out of network warning to be shown on reposts in the stories view.
- Fixed a bug that prevented notes that failed to be published to be re-published again.
- Added pagination to the home feed.
- Fixed a bug that prevented reposted notes from loading sometimes.
- Fixed a bug that prevented profile photos and names from being downloaded.

## [0.1.2 (153)] - 2024-01-11Z

- Fixed a crash that sometimes occured when opening the profile view.
- Fixed a crash that sometimes occured when viewing a note.
- Migrate to Apple-native string catalog and codegen LocalizedStringResources with xcstrings-tool-plugin.
- Discover screen can now search notes by id.
- Added pagination to Profile screens.

## [0.1.1 (144)] - 2023-12-21Z

- Fixed a crash when opening the note composer.
- Fix localization of warning message when a note has been reported. (thanks @L!)
- Fixed contact list hydration bug where unfollows are not removed when follow counts do not change.
- Erase old notifications from the databse to keep disk usage low.

## [0.1 (101)] - 2023-12-15Z

- Fixed a bug where reposts wouldn't be displayed in the stories.
- Fixed a bug where the reports for authors of replies weren't being considered. 
- Localized relative times on note cards. (thanks @tyiu!)
- Added a context menu for the stories in the Home Feed to open the Profile.
- Add repost button to stories (thanks @maddiefuzz!)

## [0.1 (100)] - 2023-12-09Z

- Fixed some cases where a note's contents would never load.
- Update the color palette.
- Fix crash on Mac when opening new note view.

## [0.1 (99)] - 2023-12-07Z

- Fix profile pictures not loading after creating a new account.

## [0.1 (98)] - 2023-12-04Z

- Fixed a bug where the app could become unresponsive.

## [0.1 (97)] - 2023-12-01Z

- Added the option to copy the NIP-05 identifier when browsing a profile.
- Tapping on a tab bar icon can let you scroll to top.
- Fix an issue where reposts were not displaying correctly.

## [0.1 (96)] - 2023-11-28Z

- Fixed some performance issues for users who follow a large number of accounts.

## [0.1 (95)] - 2023-11-27Z

- Fixed a bug where a root note could be rendered as a reply
- Added the option to copy the text content while browsing a note.
- Fixed UI bugs when displaying the root note of replies.
- Keep track of read stories.
- Fix an issue where reposts were not displaying correctly.

## [0.1 (94)] - 2023-11-17Z

- Removed trailing slash from truncated URLs.
- Add a loading indicator to search results.
- Change the "Followed by" label on the profile screen to "Followers you know"
- Fixed a hang on startup.
- Fixed an issue where links couldn't be opened from the Home tab.
- Change the "Followed by" label on the profile screen to "Followers you know"
- Fixed an issue where the Profile view would always show "Following 0" for people you didn't follow.
- Fix delay in results immediately after opening the discover tab.
- Fixed the 3d card effect on the Notifications tab.
- Updated layout for search results and mention autocomplete cards.

## [0.1 (93)] - 2023-11-10Z

- Added a confirmation before reposting a note.
- Added the ability to delete your reposts by tapping the repost button again.
- Fixed some cases where deleted notes were still being displayed.
- Fixed a bug where notes, reposts, and author profiles could fail to load.
- Show truncated URLs in notes instead of hiding them completely.

## [0.1 (92)] - 2023-11-02Z

- Show reposts in stories.

## [0.1 (91)] - 2023-11-01Z

- Fix a bug where linking a Universal Name would overwrite your existing NIP-05.
- Fixed incorrect ellipsis applied to long notes.
- Changed note rendering to retain more newlines. 
- Show reposts in stories.
- Fixed a bug where notes, reposts, and author profiles could fail to load.
- Show truncated URLs in notes instead of hiding them completely.
- Keep track of read stories.
- Fixed a bug with autocorrect on Mac

## [0.1 (90)] - 2023-10-31Z

- Fixed a bug where notes, reposts, and author profiles could fail to load.

## [0.1 (89)] - 2023-10-31Z

- Added relay.causes.com to the list of recommended relays.

## [0.1 (88)] - 2023-10-27Z

- Added a content warning when a user you follow has reported the content
- Added toggles to the settings screen to disable report-based and network-based content warnings

## [0.1 (86)] - 2023-10-25Z

- Updated link previews in feed to use the stories ui with fixed height and carousel gallery. 
- Updated UI around displaying nested threads and displaying more context of conversations. 
- Changed inline images so we don't display the domain / size / file type for images
- Changed copied links to notes and authors to open in njump.me.
- Added the ability to initiate USBC transactions and check your balance if you have linked a Universal Name to your profile with an attached USBC wallet.
- Add "1 year" as an option when posting a disappearing message

## [0.1 (85)] - 2023-10-23Z

- Fixed missing secrets

## [0.1 (84)] - 2023-10-20Z

- Add Stories view to the Home Feed
- Fixed an issue where the app could become slow after searching for a user.
- Updated search results to show mutual followers and sort by the most followers in common.
- Change links to notes so that they don't display the long note id and instead it's a pretty link. 
- Redesigned the Universal Names registration flow
- Added more relays to the recommended list
- Added an icon to indicate expiring notes, and the timestamp they display is the time until they expire.

## [0.1 (83)] - 2023-10-16Z

- Fixed crash on launch
- Added a URL scheme to open the note composer: nos://note/new?contents=theContentsOfTheNote

## [0.1 (82)] - 2023-10-13Z

- Fixed a bug where profile changes wouldn't be published in some cases
- Fix a bug where the "Post" button wouldn't be shown when composing a reply on macOS
- Fix a bug where the mute list could be overwritten when muting someone
- Fixed aspect ratio on some profile photos
- Added 3d effect to note cards
- Added a URL scheme to open the note composer: nos://note/new?contents=theContentsOfTheNote

## [0.1 (81)] - 2023-09-30Z

- Fixed secrets that weren't included in build 79 and 80

## [0.1 (80)] - 2023-09-30Z

- Updated the design of the edit profile screen
- Fixed a hang on the profile screen

## [0.1 (79)] - 2023-09-22Z

- Added the ability to search for Mastodon usernames on the Discover tab. 
- Long form content is now displayed in the discover tab.
- Fixed a hang on the thread view.

## [0.1 (77)] - 2023-09-15Z

- App performance improvements

## [0.1 (76)] - 2023-09-08Z

- Minor crash fixes and optimizations

## [0.1 (75)] - 2023-09-01Z

- Fix an issue with the database cleanup script that was causing performance issues.
- Optimize loading of profile pictures

## [0.1 (73)] - 2023-08-25Z

- Fixed potential crashes when using Universal Names API.
- Fixed bug that rendered the empty notes message for a profile above the header box.
- Fixed bug that could potentially crash the app sometimes

## [0.1 (72)] - 2023-08-21Z

- Added support for pasting profile and note references when composing notes
- Pop screens from the navigation stack when tapping twice on the tab bar.
- Fixed the launch screen layout on iPad
- Fixed a small issue when mentioning profiles in the reply text box.
- Fixed a crash during onboarding
- Fixed a crash when following or muting a user
- Fixed crash when parsing malformed events.
- Fixed crash when parsing malformed contact lists.
- Added integration with our self-hosted Sentry crash reporting tool (no data shared with third parties)

## [0.1 (66)] - 2023-08-18Z

- Fixed crash when parsing malformed events.
- Fixed crash when parsing malformed contact lists.
- Added support for pasting profile and note references when composing notes
- Pop screens from the navigation stack when tapping twice on the tab bar.
- Fixed the launch screen layout on iPad
- Fixed a small issue when mentioning profiles in the reply text box.

## [0.1 (65)] - 2023-08-04Z

- Add a loading placeholder for note contents.
- Added automatic file uploads to nostr.build.
- Add list of followers and relays in the Profile screen.

## [0.1 (60)] - 2023-08-01Z

- Updated content report style based on the latest NIPs and fixed some bugs with reporting.
- Add a loading placeholder for note contents.
- Fixed the launch screen layout on iPad
- Multiple consecutive newlines will be replaced by a single new line in note content.
- Removed the screen to fill out profile information from onboarding and replaced it with a call to action in the sidebar. 
- Leading and trailing whitespace will no longer be rendered in note content.
- Removed the screen to fill out profile information from onboarding and replaced it with a call to action in the sidebar. 

## [0.1 (59)] - 2023-07-21Z

- Add a loading placeholder for note contents.
- Fixed several crashes.
- Added Dutch, Japanese, and Persian translations. Thanks matata, yutaro, and eru-desu! 
- Added some visual artists to the list of featured users.

## [0.1 (58)] - 2023-07-17Z

- Added better previews for urls shared in notes.

## [0.1 (57)] - 2023-07-17Z

- Fixed an issue where Nos couldn't find the user's key on startup.
- Fixed an issue where you could have duplicate relays: one with a trailing slash and one without.

## [0.1 (56)] - 2023-07-13Z

- Fixed high cpu usage when the app is idle

## [0.1 (55)] - 2023-07-12Z

- Fixed several bugs around muting users
- Added the number of connected relays at the top right corner of the Home Feed.
- Fixed a bug where expired messages could be published to relays that doesn't support them
- Added support for push notifications.

## [0.1 (53)] - 2023-07-03Z

- Added beta integration with the Universal Name System. Edit your profile to link your Universal Name to your Nostr profile.
- Updated design of the relay selector

## [0.1 (52)] - 2023-07-03Z

- Prevent muted authors from appearing in the Discover screen
- Added a confirmation dialog when deleting a note.

## [0.1 (51)] - 2023-06-16Z

- Updated design of the relay selector
- Fixed an issue where the Discover tab wouldn't show new content for a while after upgrading from build 49.

## [0.1 (50)] - 2023-06-15Z

- Added code to show the Discover tab when we haven't downloaded the user's follow list yet (like on first login or app reinstall).
- Improved reliability of loading reposts, user photos, and names.
- Fixed a bug where tapping on a note would open the associated image instead of the thread view.
- Fixed a bug where profile pages would not load in some cases.
- Improved performance of the relay manager.

## [0.1 (49)] - 2023-06-12Z

- More small optimizations to relay traffic and event parsing.

## [0.1 (48)] - 2023-06-12Z

- Requesting fewer events on Home and Discover tab to reduce the load on the db.

## [0.1 (47)] - 2023-06-09Z

- Improved performance of the relay manager.

## [0.1 (46)] - 2023-06-06Z

- Add the ability to report notes and profiles using NIP-32 labels and NIP-69 classification.
- Fixed a crash which occurs on some versions of MacOS when attempting to mention other users during post creation.
- Add the ability to search for users by name from the Discover tab
- Fixed a bug where the note options menu wouldn't show up sometimes.
- Strip whitespace and newline characters when parsing search box input on discover screen as npub.

## [0.1 (44)] - 2023-05-31Z

- Fixed several causes of profile pictures and reposts showing infinite spinners.
- Links to notes or profiles are now tappable.
- Filter logged user from Discover screen.
- Improved performance of posting notes.

## [0.1 (43)] - 2023-05-23Z

- Added German translations (thanks Peter!).
- Updated support email to support@nos.social
- Improved recognition of mentions inside a post

## [0.1 (42)] - 2023-05-16Z

- Added support for mentioning other users when composing a note.
- Fixed a bug where expired messages could be redownloaded from relays that don't delete them.
- Fixed a bug where you couldn't view the parent note of a reply when it was displayed at the top of the Thread view.

## [0.1 (41)] - 2023-05-11Z

- Fix link color on macOS

## [0.1 (40)] - 2023-05-10Z

- Add support for expiration dates when composing notes (please note: messages are not guaranteed to be deleted by relays or other apps)
- Increased the contrast of text in light mode
- Open links in an in-app web browser instead of Safari
- Fixed link detection in notes for URLs without a scheme (i.e. "https://")
- Made the reply button on notes easier to tap, and it now presents the keyboard when tapped.
- Increased the tap size of the ellipsis button on note cards.
- Added Spanish translations (thanks Martin!)
- Updated app icon
- Nos now displays kind 30023 long-form blog posts in the home and profile feeds.

## [0.1 (39)] - 2023-05-02Z

- Improved performance of loading replies
- The notifications tab now request more events from relays

## [0.1 (38)] - 2023-04-28Z

- Made the routine to delete old events more efficient and prevent it from deleting our own events. 
- Fixed a bug where you could post the same reply multiple times.

## [0.1 (37)] - 2023-04-27Z

- Performance improvements
- Added support for reposting notes.
- Fixed a bug where you could post the same reply multiple times.
- Fixed a bug where the user's follow list could be erased on the first launch after importing a new key.

## [0.1 (36)] - 2023-04-25Z

- Added support for reposting notes.
- Added Brazilian Portuguese translations (thanks Andressa!).
- Fixed the French and Traditional Chinese translations.
- Fixed a bug where the user's follow list could be erased on the first launch after importing a new key.
- Fixed a bug where you could post the same reply multiple times.
- Fixed an issue where profile pictures could be rendered with the wrong aspect ratio.

## [0.1 (35)] - 2023-04-19Z

- Added French translations. Thank you p2x@p2xco.de!
- Added Chinese (Traditional) and updated Chinese (Simplified) translations. Thank you rasputin@getalby.com!
- Added a logout button in the Settings menu.
- Minor performance improvements on Thread and Discover views.
- Updated the default list of users shown on the Discover tab.
- Fixed a bug where muted authors would show up on the Discover tab.
- Added an initial loading indicator when you first open the Home or Discover tabs.
- Added a logout button in the Settings menu.
- Fixed a bug where notes would be truncated but the Read More button would not be shown.
- Scrolling performance improvements
- Fixed a bug where notes would be truncated but the Read More button would not be shown.

## [0.1 (33)] - 2023-04-17Z

- Added a button to share the application logs in the Settings menu
- Automatically attach debug logs to support emails

## [0.1 (32)] - 2023-04-14Z

- More performance improvements on the Home tab.

Note:
- In this build you have to pull-to-refresh if you want to see new notes after the initial load of the Home or Discover tabs. 

## [0.1 (31)] - 2023-04-13Z

- Added a button to view raw event JSON in the options menu on notes.
- Fixed notes saying "so-and-so posted" at the top when it should say "so-and-so replied".
- Added code to load the note being replied to if we don't have it. 
- Improved performance on the home feed

## [0.1 (30)] - 2023-04-10Z

- Fixed a bug where the Read More button would show on notes when it didn't need to.
- Added Chinese (Simplified) translations (thanks rasputin@getalby.com!)
- Nos now requests delete events from relays.

## [0.1 (28)] - 2023-04-07Z

- Made all the built-in text in the app translatable. If you would like to help translate Nos let us know by emailing support@nos.social.

## [0.1 (27)] - 2023-04-05Z

- Minor performance improvements
- Fixed an occasional hang when publishing

## [0.1 (26)] - 2023-04-03Z

- Minor performance improvements on the Feed and Discover tabs

## [0.1 (25)] - 2023-03-31Z

- Fixed a bug where reply counts were displaying translation keys instead of the count

## [0.1 (24)] - 2023-03-31Z

- Added Crowdin integration for translation services. If you would like to help us translate Nos drop us a line at 
support@nos.social.
- Fixed several crashes.
- Fixed issue where the like button didn't turn orange when pressed.
- Fixed an issue where likes to replies were counted towards the root note.
- Added more aggressive caching of images.
- Minor performance improvements - more to come!

## [0.1 (23)] - 2023-03-25Z
- Add the option to copy web links on profile pages and notes.

## [0.1 (22)] - 2023-03-23Z
- Fixed a bug in the list of people you are following, where tapping on any name would show your own profile.

## [0.1 (21)] - 2023-03-23Z
- Fixed a bug where the user's profile name was not set after onboarding.
- Added a demo of the Universal Namespace when setting up your profile. 

## [0.1 (20)] - 2023-03-22Z
- Fixed some bugs in Universal Name login flow (onboarding flow fixes forthcoming)

## [0.1 (19)] - 2023-03-22Z
- Added a link to nostr.build on the New Note screen
- Added a demo flow for setting up a Universal Name on the Edit Profile screen.

## [0.1 (18)] - 2023-03-20Z
- Show the number of likes on notes

## [0.1 (17)] - 2023-03-20Z
- Minor performance improvements

## [0.1 (16)] - 2023-03-19Z
- Hide the text in private key text fields
- Hide replies from muted users
- Fixed an issue where your own replies would be shown on the notificaitons tab
- Added a launch screen
- Various styling updates
- Added an About screen to the side menu
- Added a Share Nos button to the side menu 

## [0.1 (15)] - 2023-03-18Z
- Added the ability to browse all notes from a single relay on the Discover tab.
- Added the ability to post a note to a single relay from the New Note screen.
- Support likes as described in NIP-25, make sure reply and parent likes are correct
- Show "posted" and "replied" headers on NoteCards
- Navigate to replied to note when tapping on reply from outside thread view
- Search by name on Discover view
- Fixed cards on the Discover tab all being the same size.
- Fixed a crash when deleting your key in Settings

## [0.1 (14)] - 2023-03-16Z
- Nos now reads and writes your mutes the mute list shared with other Nostr apps.

## [0.1 (13)] - 2023-03-15Z
- Fix all thread replies showing as out of network on first launch after installation.

## [0.1 (12)] - 2023-03-15Z
- Added NIP-05 field to Edit Profile page, lookup users using NIP-05 names in discover tab, tapping the NIP-05 name opens the domain in a new window.
- Delete notes
- More performance improvements centered around our relay communication
- Fix invisible tab bar
- Made placeholder text color same for all fields in profile edit view
- Add basic image rendering in Note cards
- UNS Support on Profile page
- Fix onboarding taps at bottom of screen causing screen to switch

Known Issues:
- Deleting your key in Settings causes the app to crash. But you are correctly taken into onboarding after relaunch.

## [0.1 (11)] - 2023-03-14Z
- Fixed thread view saying every reply is out of network
- reduced the number of requests we send to relays
- improved app performance
- fixed showing empty displayNames when name is set

## [0.1 (10)] - 2023-03-14Z
- Display a user's NIP-05 identifier on the profile page after making a web request to verify that it is correct 
- Fix blank home feed during first launch

## [0.1 (9)] - 2023-03-14Z
- Fixed a crash on launch when relay model was outdated.
- Fix your own posts showing as outside your network on a fresh install. 
- Add self-hosted PostHog analytics
- Render mentions on notifications tab
- Copy note text

Known issues:
- You may have to force quit the app and restart it to see everyone you follow on the Home Feed.

## [0.1 (8)] - 2023-03-13Z
- Fix translucent tab bar in the simulator.
- Connect to more relays to get user relay list after importing a key during onboarding
- Fix some bugs in thread views
- Show placeholder cards for messages outside 2 hops and allow the user to reveal them
- Support deprecated reply #e tag format
- Fixed an issue where older contact list and metadata events could overwrite new ones
- Styled onboarding views

## [0.1 (7)] - 2023-03-10Z
- Use only relays added in RelayView for sending and receiving events
- Add PostHog analytics
- Render note mentions in NoteCard
- Open an email compose view controller for support@nos.social 
- Fix duplicate note on a new post
- Add mute functionality
- Publish relay changes
- Recommended / default relays
- Added colors and Clarity City font throughout the app
- Show Discover tab after onboarding
- Fix crash on Mac
- Improved profile photo loading and added a cache
- Added code to compute a sensible default number of columns on the Discover tab
- Replaced moved relays tab to side menu, added New Post and Profile tabs
- Make links on notes tappable
- Fix newlines not rendering on notes
- Added timestamp to notes
- Update Discover feed algorithm to include people 2 hops from you.
- Fix infinite spinners on some avatars
- Edit profile

## [0.1 (6)] - 2023-03-08Z

- Fixed follow / unfollow sync
- Reduced number of REQ sent to relays
- Request profile metadata for users displayed on the Discover tab
- Cleanup RelayService
- Render user avatar on Profile screen
- Added support for threads in reply views
- Retry failed Event sends every 2 minutes (max 5 retries)
- Add basic notifications tab
- Filter the Home Feed down to root posts
- The profile view requests the latest events and metadata for the given user from the relays
- Add the ellipsis button to NoteCard and allow the user to copy the NIP-19 note ID of a note.
- Enabled button to copy user ID on Profile View
- Fixed UI freezes when using many relays by moving event processing to a background thread.
- Add a search bar to the discover tab that users can use to look up other users.
- On relay remove, send CLOSE to all subs then disconnect and delete socket
- Render user mentions in NoteCard
- Replace the warning message to tell the user never to share their private key with anyone.

## [0.1 (5)] 2023-03-02

- Added a Discover tab that shows all events from all relays.
- Core Data will now be wiped whenever we change the data model, which is often. This speeds up our development process, but you will have to re-enter your relays when this happens.
- Change the home feed so that it shows the CurrentUser's notes always.
- Preload sample_data into core data for DEBUG builds
- Added a screen to show all the replies to a note.
- Fixed empty home feed message so it doesn't overlay other views
- Change settings and onboarding to accept nsec-format private key
- Fixed app crash when no user is passed to HomeFeedView initializer
- Added ability to post a reply in thread view.
- Fixed READ MORE Button
- In the Discover tab, display a feed of interesting people

## [0.1 (4)] - 2023-02-24

- Added ability to delete relays on the Relays screen.
- Fix events not being signed correctly with a key generated during onboarding.
- Verify signatures on events.
- Request only events from user's Follows
- Follow / unfollow functionality
- Calculate reply count and display in NoteCard

## [0.1 (3)] - 2023-02-20Z

- Sync authors in HomeFeedView
- Added AvatarView for rendering profile pictures on NoteCards

## [0.1 (2)]

- Added conversion of hex keys to npub
- Add a basic New Post screen
- Save private key to keychain
- Parse and store contact list
- Add onboarding flow
- Copied MessageCard and MessageButton SwiftUI view from Planetary renaming Message to Note
- Added a basic profile screen

## [0.1 (1)]

- Parse and display Nostr events
- Read events from relays
- Sign and publish events to relays
- Add Settings view where you can put in your private key
- Added tab bar component and side menu with profile<|MERGE_RESOLUTION|>--- conflicted
+++ resolved
@@ -8,12 +8,9 @@
 
 ## [Unreleased]
 
-<<<<<<< HEAD
 - Added "Send To Nos" private reporting for profiles.
-=======
 - Added our third cohort of creators and journalists to the Discover tab.
 - Fixed a bug where taking a photo in the app didn’t work.
->>>>>>> 915db179
 
 ## [0.1.17] - 2024-06-10Z
 
