# Changelog
All notable changes to this project will be documented in this file.

We define "Noteworthy changes" as 1) user-facing features or bugfixes 2) significant technical or architectural changes that contributors will notice. If your Pull Request does not contain any changes of this nature i.e. minor string/translation changes, patch releases of dependencies, refactoring, etc. then add the `Skip-Changelog` label. 

The format is based on [Keep a Changelog](https://keepachangelog.com/en/1.0.0/),
and this project adheres to [Semantic Versioning](https://semver.org/spec/v2.0.0.html).

## [Unreleased]

<<<<<<< HEAD
## [0.1 (65)] - 2023-08-04Z

=======
- Add list of followers and relays in the Profile screen.
- Add a loading placeholder for note contents.
>>>>>>> 33111c17
- Added automatic file uploads to nostr.build.
- Add list of followers and relays in the Profile screen.

## [0.1 (60)] - 2023-08-01Z

- Updated content report style based on the latest NIPs and fixed some bugs with reporting.
- Add a loading placeholder for note contents.
- Fixed the launch screen layout on iPad
- Multiple consecutive newlines will be replaced by a single new line in note content.
- Removed the screen to fill out profile information from onboarding and replaced it with a call to action in the sidebar. 
- Leading and trailing whitespace will no longer be rendered in note content.
- Removed the screen to fill out profile information from onboarding and replaced it with a call to action in the sidebar. 

## [0.1 (59)] - 2023-07-21Z

- Add a loading placeholder for note contents.
- Fixed several crashes.
- Added Dutch, Japanese, and Persian translations. Thanks matata, yutaro, and eru-desu! 
- Added some visual artists to the list of featured users.

## [0.1 (58)] - 2023-07-17Z

- Added better previews for urls shared in notes.

## [0.1 (57)] - 2023-07-17Z

- Fixed an issue where Nos couldn't find the user's key on startup.
- Fixed an issue where you could have duplicate relays: one with a trailing slash and one without.

## [0.1 (56)] - 2023-07-13Z

- Fixed high cpu usage when the app is idle

## [0.1 (55)] - 2023-07-12Z

- Fixed several bugs around muting users
- Added the number of connected relays at the top right corner of the Home Feed.
- Fixed a bug where expired messages could be published to relays that doesn't support them
- Added support for push notifications.

## [0.1 (53)] - 2023-07-03Z

- Added beta integration with the Universal Name System. Edit your profile to link your Universal Name to your Nostr profile.
- Updated design of the relay selector

## [0.1 (52)] - 2023-07-03Z

- Prevent muted authors from appearing in the Discover screen
- Added a confirmation dialog when deleting a note.

## [0.1 (51)] - 2023-06-16Z

- Updated design of the relay selector
- Fixed an issue where the Discover tab wouldn't show new content for a while after upgrading from build 49.

## [0.1 (50)] - 2023-06-15Z

- Added code to show the Discover tab when we haven't downloaded the user's follow list yet (like on first login or app reinstall).
- Improved reliability of loading reposts, user photos, and names.
- Fixed a bug where tapping on a note would open the associated image instead of the thread view.
- Fixed a bug where profile pages would not load in some cases.
- Improved performance of the relay manager.

## [0.1 (49)] - 2023-06-12Z

- More small optimizations to relay traffic and event parsing.

## [0.1 (48)] - 2023-06-12Z

- Requesting fewer events on Home and Discover tab to reduce the load on the db.

## [0.1 (47)] - 2023-06-09Z

- Improved performance of the relay manager.

## [0.1 (46)] - 2023-06-06Z

- Add the ability to report notes and profiles using NIP-32 labels and NIP-69 classification.
- Fixed a crash which occurs on some versions of MacOS when attempting to mention other users during post creation.
- Add the ability to search for users by name from the Discover tab
- Fixed a bug where the note options menu wouldn't show up sometimes.
- Strip whitespace and newline characters when parsing search box input on discover screen as npub.

## [0.1 (44)] - 2023-05-31Z

- Fixed several causes of profile pictures and reposts showing infinite spinners.
- Links to notes or profiles are now tappable.
- Filter logged user from Discover screen.
- Improved performance of posting notes.

## [0.1 (43)] - 2023-05-23Z

- Added German translations (thanks Peter!).
- Updated support email to support@nos.social
- Improved recognition of mentions inside a post

## [0.1 (42)] - 2023-05-16Z

- Added support for mentioning other users when composing a note.
- Fixed a bug where expired messages could be redownloaded from relays that don't delete them.
- Fixed a bug where you couldn't view the parent note of a reply when it was displayed at the top of the Thread view.

## [0.1 (41)] - 2023-05-11Z

- Fix link color on macOS

## [0.1 (40)] - 2023-05-10Z

- Add support for expiration dates when composing notes (please note: messages are not guaranteed to be deleted by relays or other apps)
- Increased the contrast of text in light mode
- Open links in an in-app web browser instead of Safari
- Fixed link detection in notes for URLs without a scheme (i.e. "https://")
- Made the reply button on notes easier to tap, and it now presents the keyboard when tapped.
- Increased the tap size of the ellipsis button on note cards.
- Added Spanish translations (thanks Martin!)
- Updated app icon
- Nos now displays kind 30023 long-form blog posts in the home and profile feeds.

## [0.1 (39)] - 2023-05-02Z

- Improved performance of loading replies
- The notifications tab now request more events from relays

## [0.1 (38)] - 2023-04-28Z

- Made the routine to delete old events more efficient and prevent it from deleting our own events. 
- Fixed a bug where you could post the same reply multiple times.

## [0.1 (37)] - 2023-04-27Z

- Performance improvements
- Added support for reposting notes.
- Fixed a bug where you could post the same reply multiple times.
- Fixed a bug where the user's follow list could be erased on the first launch after importing a new key.

## [0.1 (36)] - 2023-04-25Z

- Added support for reposting notes.
- Added Brazilian Portuguese translations (thanks Andressa!).
- Fixed the French and Traditional Chinese translations.
- Fixed a bug where the user's follow list could be erased on the first launch after importing a new key.
- Fixed a bug where you could post the same reply multiple times.
- Fixed an issue where profile pictures could be rendered with the wrong aspect ratio.

## [0.1 (35)] - 2023-04-19Z

- Added French translations. Thank you p2x@p2xco.de!
- Added Chinese (Traditional) and updated Chinese (Simplified) translations. Thank you rasputin@getalby.com!
- Added a logout button in the Settings menu.
- Minor performance improvements on Thread and Discover views.
- Updated the default list of users shown on the Discover tab.
- Fixed a bug where muted authors would show up on the Discover tab.
- Added an initial loading indicator when you first open the Home or Discover tabs.
- Added a logout button in the Settings menu.
- Fixed a bug where notes would be truncated but the Read More button would not be shown.
- Scrolling performance improvements
- Fixed a bug where notes would be truncated but the Read More button would not be shown.

## [0.1 (33)] - 2023-04-17Z

- Added a button to share the application logs in the Settings menu
- Automatically attach debug logs to support emails

## [0.1 (32)] - 2023-04-14Z

- More performance improvements on the Home tab.

Note:
- In this build you have to pull-to-refresh if you want to see new notes after the initial load of the Home or Discover tabs. 

## [0.1 (31)] - 2023-04-13Z

- Added a button to view raw event JSON in the options menu on notes.
- Fixed notes saying "so-and-so posted" at the top when it should say "so-and-so replied".
- Added code to load the note being replied to if we don't have it. 
- Improved performance on the home feed

## [0.1 (30)] - 2023-04-10Z

- Fixed a bug where the Read More button would show on notes when it didn't need to.
- Added Chinese (Simplified) translations (thanks rasputin@getalby.com!)
- Nos now requests delete events from relays.

## [0.1 (28)] - 2023-04-07Z

- Made all the built-in text in the app translatable. If you would like to help translate Nos let us know by emailing support@nos.social.

## [0.1 (27)] - 2023-04-05Z

- Minor performance improvements
- Fixed an occasional hang when publishing

## [0.1 (26)] - 2023-04-03Z

- Minor performance improvements on the Feed and Discover tabs

## [0.1 (25)] - 2023-03-31Z

- Fixed a bug where reply counts were displaying translation keys instead of the count

## [0.1 (24)] - 2023-03-31Z

- Added Crowdin integration for translation services. If you would like to help us translate Nos drop us a line at 
support@nos.social.
- Fixed several crashes.
- Fixed issue where the like button didn't turn orange when pressed.
- Fixed an issue where likes to replies were counted towards the root note.
- Added more aggressive caching of images.
- Minor performance improvements - more to come!

## [0.1 (23)] - 2023-03-25Z
- Add the option to copy web links on profile pages and notes.

## [0.1 (22)] - 2023-03-23Z
- Fixed a bug in the list of people you are following, where tapping on any name would show your own profile.

## [0.1 (21)] - 2023-03-23Z
- Fixed a bug where the user's profile name was not set after onboarding.
- Added a demo of the Universal Namespace when setting up your profile. 

## [0.1 (20)] - 2023-03-22Z
- Fixed some bugs in Universal Name login flow (onboarding flow fixes forthcoming)

## [0.1 (19)] - 2023-03-22Z
- Added a link to nostr.build on the New Note screen
- Added a demo flow for setting up a Universal Name on the Edit Profile screen.

## [0.1 (18)] - 2023-03-20Z
- Show the number of likes on notes

## [0.1 (17)] - 2023-03-20Z
- Minor performance improvements

## [0.1 (16)] - 2023-03-19Z
- Hide the text in private key text fields
- Hide replies from muted users
- Fixed an issue where your own replies would be shown on the notificaitons tab
- Added a launch screen
- Various styling updates
- Added an About screen to the side menu
- Added a Share Nos button to the side menu 

## [0.1 (15)] - 2023-03-18Z
- Added the ability to browse all notes from a single relay on the Discover tab.
- Added the ability to post a note to a single relay from the New Note screen.
- Support likes as described in NIP-25, make sure reply and parent likes are correct
- Show "posted" and "replied" headers on NoteCards
- Navigate to replied to note when tapping on reply from outside thread view
- Search by name on Discover view
- Fixed cards on the Discover tab all being the same size.
- Fixed a crash when deleting your key in Settings

## [0.1 (14)] - 2023-03-16Z
- Nos now reads and writes your mutes the mute list shared with other Nostr apps.

## [0.1 (13)] - 2023-03-15Z
- Fix all thread replies showing as out of network on first launch after installation.

## [0.1 (12)] - 2023-03-15Z
- Added NIP-05 field to Edit Profile page, lookup users using NIP-05 names in discover tab, tapping the NIP-05 name opens the domain in a new window.
- Delete notes
- More performance improvements centered around our relay communication
- Fix invisible tab bar
- Made placeholder text color same for all fields in profile edit view
- Add basic image rendering in Note cards
- UNS Support on Profile page
- Fix onboarding taps at bottom of screen causing screen to switch

Known Issues:
- Deleting your key in Settings causes the app to crash. But you are correctly taken into onboarding after relaunch.

## [0.1 (11)] - 2023-03-14Z
- Fixed thread view saying every reply is out of network
- reduced the number of requests we send to relays
- improved app performance
- fixed showing empty displayNames when name is set

## [0.1 (10)] - 2023-03-14Z
- Display a user's NIP-05 identifier on the profile page after making a web request to verify that it is correct 
- Fix blank home feed during first launch

## [0.1 (9)] - 2023-03-14Z
- Fixed a crash on launch when relay model was outdated.
- Fix your own posts showing as outside your network on a fresh install. 
- Add self-hosted PostHog analytics
- Render mentions on notifications tab
- Copy note text

Known issues:
- You may have to force quit the app and restart it to see everyone you follow on the Home Feed.

## [0.1 (8)] - 2023-03-13Z
- Fix translucent tab bar in the simulator.
- Connect to more relays to get user relay list after importing a key during onboarding
- Fix some bugs in thread views
- Show placeholder cards for messages outside 2 hops and allow the user to reveal them
- Support deprecated reply #e tag format
- Fixed an issue where older contact list and metadata events could overwrite new ones
- Styled onboarding views

## [0.1 (7)] - 2023-03-10Z
- Use only relays added in RelayView for sending and receiving events
- Add PostHog analytics
- Render note mentions in NoteCard
- Open an email compose view controller for support@nos.social 
- Fix duplicate note on a new post
- Add mute functionality
- Publish relay changes
- Recommended / default relays
- Added colors and Clarity City font throughout the app
- Show Discover tab after onboarding
- Fix crash on Mac
- Improved profile photo loading and added a cache
- Added code to compute a sensible default number of columns on the Discover tab
- Replaced moved relays tab to side menu, added New Post and Profile tabs
- Make links on notes tappable
- Fix newlines not rendering on notes
- Added timestamp to notes
- Update Discover feed algorithm to include people 2 hops from you.
- Fix infinite spinners on some avatars
- Edit profile

## [0.1 (6)] - 2023-03-08Z

- Fixed follow / unfollow sync
- Reduced number of REQ sent to relays
- Request profile metadata for users displayed on the Discover tab
- Cleanup RelayService
- Render user avatar on Profile screen
- Added support for threads in reply views
- Retry failed Event sends every 2 minutes (max 5 retries)
- Add basic notifications tab
- Filter the Home Feed down to root posts
- The profile view requests the latest events and metadata for the given user from the relays
- Add the ellipsis button to NoteCard and allow the user to copy the NIP-19 note ID of a note.
- Enabled button to copy user ID on Profile View
- Fixed UI freezes when using many relays by moving event processing to a background thread.
- Add a search bar to the discover tab that users can use to look up other users.
- On relay remove, send CLOSE to all subs then disconnect and delete socket
- Render user mentions in NoteCard
- Replace the warning message to tell the user never to share their private key with anyone.

## [0.1 (5)] 2023-03-02

- Added a Discover tab that shows all events from all relays.
- Core Data will now be wiped whenever we change the data model, which is often. This speeds up our development process, but you will have to re-enter your relays when this happens.
- Change the home feed so that it shows the CurrentUser's notes always.
- Preload sample_data into core data for DEBUG builds
- Added a screen to show all the replies to a note.
- Fixed empty home feed message so it doesn't overlay other views
- Change settings and onboarding to accept nsec-format private key
- Fixed app crash when no user is passed to HomeFeedView initializer
- Added ability to post a reply in thread view.
- Fixed READ MORE Button
- In the Discover tab, display a feed of interesting people

## [0.1 (4)] - 2023-02-24

- Added ability to delete relays on the Relays screen.
- Fix events not being signed correctly with a key generated during onboarding.
- Verify signatures on events.
- Request only events from user's Follows
- Follow / unfollow functionality
- Calculate reply count and display in NoteCard

## [0.1 (3)] - 2023-02-20Z

- Sync authors in HomeFeedView
- Added AvatarView for rendering profile pictures on NoteCards

## [0.1 (2)]

- Added conversion of hex keys to npub
- Add a basic New Post screen
- Save private key to keychain
- Parse and store contact list
- Add onboarding flow
- Copied MessageCard and MessageButton SwiftUI view from Planetary renaming Message to Note
- Added a basic profile screen

## [0.1 (1)]

- Parse and display Nostr events
- Read events from relays
- Sign and publish events to relays
- Add Settings view where you can put in your private key
- Added tab bar component and side menu with profile<|MERGE_RESOLUTION|>--- conflicted
+++ resolved
@@ -8,13 +8,9 @@
 
 ## [Unreleased]
 
-<<<<<<< HEAD
 ## [0.1 (65)] - 2023-08-04Z
 
-=======
-- Add list of followers and relays in the Profile screen.
 - Add a loading placeholder for note contents.
->>>>>>> 33111c17
 - Added automatic file uploads to nostr.build.
 - Add list of followers and relays in the Profile screen.
 
