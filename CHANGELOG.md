# Changelog
All notable changes to this project will be documented in this file.

We define "Noteworthy changes" as 1) user-facing features or bugfixes 2) significant technical or architectural changes that contributors will notice. If your Pull Request does not contain any changes of this nature i.e. minor string/translation changes, patch releases of dependencies, refactoring, etc. then add the `Skip-Changelog` label. 

The format is based on [Keep a Changelog](https://keepachangelog.com/en/1.0.0/),
and this project adheres to [Semantic Versioning](https://semver.org/spec/v2.0.0.html).

## [Unreleased]

<<<<<<< HEAD
- Removed trailing slash from truncated URLs.
- Add a loading indicator to search results.
- Fixed a hang on startup.
- Fixed an issue where links couldn't be opened from the Home tab.
- Fix delay in results immediately after opening the discover tab.
- Fixed the 3d card effect on the Notifications tab.
- Updated layout for search results and mention autocomplete cards.
=======
- Change the "Followed by" label on the profile screen to "Followers you know"
- Fixed an issue where the Profile view would always show "Following 0" for people you didn't follow.
>>>>>>> 1ae83563

## [0.1 (93)] - 2023-11-10Z

- Added a confirmation before reposting a note.
- Added the ability to delete your reposts by tapping the repost button again.
- Fixed some cases where deleted notes were still being displayed.
- Fixed a bug where notes, reposts, and author profiles could fail to load.
- Show truncated URLs in notes instead of hiding them completely.

## [0.1 (92)] - 2023-11-02Z

- Show reposts in stories.

## [0.1 (91)] - 2023-11-01Z

- Fix a bug where linking a Universal Name would overwrite your existing NIP-05.
- Fixed incorrect ellipsis applied to long notes.
- Changed note rendering to retain more newlines. 
- Fixed a bug with autocorrect on Mac

## [0.1 (90)] - 2023-10-31Z

- Fixed a bug where notes, reposts, and author profiles could fail to load.

## [0.1 (89)] - 2023-10-31Z

- Added relay.causes.com to the list of recommended relays.

## [0.1 (88)] - 2023-10-27Z

- Added a content warning when a user you follow has reported the content
- Added toggles to the settings screen to disable report-based and network-based content warnings

## [0.1 (86)] - 2023-10-25Z

- Updated link previews in feed to use the stories ui with fixed height and carousel gallery. 
- Updated UI around displaying nested threads and displaying more context of conversations. 
- Changed inline images so we don't display the domain / size / file type for images
- Changed copied links to notes and authors to open in njump.me.
- Added the ability to initiate USBC transactions and check your balance if you have linked a Universal Name to your profile with an attached USBC wallet.
- Add "1 year" as an option when posting a disappearing message

## [0.1 (85)] - 2023-10-23Z

- Fixed missing secrets

## [0.1 (84)] - 2023-10-20Z

- Add Stories view to the Home Feed
- Fixed an issue where the app could become slow after searching for a user.
- Updated search results to show mutual followers and sort by the most followers in common.
- Change links to notes so that they don't display the long note id and instead it's a pretty link. 
- Redesigned the Universal Names registration flow
- Added more relays to the recommended list
- Added an icon to indicate expiring notes, and the timestamp they display is the time until they expire.

## [0.1 (83)] - 2023-10-16Z

- Fixed crash on launch
- Added a URL scheme to open the note composer: nos://note/new?contents=theContentsOfTheNote

## [0.1 (82)] - 2023-10-13Z

- Fixed a bug where profile changes wouldn't be published in some cases
- Fix a bug where the "Post" button wouldn't be shown when composing a reply on macOS
- Fix a bug where the mute list could be overwritten when muting someone
- Fixed aspect ratio on some profile photos
- Added 3d effect to note cards
- Added a URL scheme to open the note composer: nos://note/new?contents=theContentsOfTheNote

## [0.1 (81)] - 2023-09-30Z

- Fixed secrets that weren't included in build 79 and 80

## [0.1 (80)] - 2023-09-30Z

- Updated the design of the edit profile screen
- Fixed a hang on the profile screen

## [0.1 (79)] - 2023-09-22Z

- Added the ability to search for Mastodon usernames on the Discover tab. 
- Long form content is now displayed in the discover tab.
- Fixed a hang on the thread view.

## [0.1 (77)] - 2023-09-15Z

- App performance improvements

## [0.1 (76)] - 2023-09-08Z

- Minor crash fixes and optimizations

## [0.1 (75)] - 2023-09-01Z

- Fix an issue with the database cleanup script that was causing performance issues.
- Optimize loading of profile pictures

## [0.1 (73)] - 2023-08-25Z

- Fixed potential crashes when using Universal Names API.
- Fixed bug that rendered the empty notes message for a profile above the header box.
- Fixed bug that could potentially crash the app sometimes

## [0.1 (72)] - 2023-08-21Z

- Added support for pasting profile and note references when composing notes
- Pop screens from the navigation stack when tapping twice on the tab bar.
- Fixed the launch screen layout on iPad
- Fixed a small issue when mentioning profiles in the reply text box.
- Fixed a crash during onboarding
- Fixed a crash when following or muting a user
- Fixed crash when parsing malformed events.
- Fixed crash when parsing malformed contact lists.
- Added integration with our self-hosted Sentry crash reporting tool (no data shared with third parties)

## [0.1 (66)] - 2023-08-18Z

- Fixed crash when parsing malformed events.
- Fixed crash when parsing malformed contact lists.
- Added support for pasting profile and note references when composing notes
- Pop screens from the navigation stack when tapping twice on the tab bar.
- Fixed the launch screen layout on iPad
- Fixed a small issue when mentioning profiles in the reply text box.

## [0.1 (65)] - 2023-08-04Z

- Add a loading placeholder for note contents.
- Added automatic file uploads to nostr.build.
- Add list of followers and relays in the Profile screen.

## [0.1 (60)] - 2023-08-01Z

- Updated content report style based on the latest NIPs and fixed some bugs with reporting.
- Add a loading placeholder for note contents.
- Fixed the launch screen layout on iPad
- Multiple consecutive newlines will be replaced by a single new line in note content.
- Removed the screen to fill out profile information from onboarding and replaced it with a call to action in the sidebar. 
- Leading and trailing whitespace will no longer be rendered in note content.
- Removed the screen to fill out profile information from onboarding and replaced it with a call to action in the sidebar. 

## [0.1 (59)] - 2023-07-21Z

- Add a loading placeholder for note contents.
- Fixed several crashes.
- Added Dutch, Japanese, and Persian translations. Thanks matata, yutaro, and eru-desu! 
- Added some visual artists to the list of featured users.

## [0.1 (58)] - 2023-07-17Z

- Added better previews for urls shared in notes.

## [0.1 (57)] - 2023-07-17Z

- Fixed an issue where Nos couldn't find the user's key on startup.
- Fixed an issue where you could have duplicate relays: one with a trailing slash and one without.

## [0.1 (56)] - 2023-07-13Z

- Fixed high cpu usage when the app is idle

## [0.1 (55)] - 2023-07-12Z

- Fixed several bugs around muting users
- Added the number of connected relays at the top right corner of the Home Feed.
- Fixed a bug where expired messages could be published to relays that doesn't support them
- Added support for push notifications.

## [0.1 (53)] - 2023-07-03Z

- Added beta integration with the Universal Name System. Edit your profile to link your Universal Name to your Nostr profile.
- Updated design of the relay selector

## [0.1 (52)] - 2023-07-03Z

- Prevent muted authors from appearing in the Discover screen
- Added a confirmation dialog when deleting a note.

## [0.1 (51)] - 2023-06-16Z

- Updated design of the relay selector
- Fixed an issue where the Discover tab wouldn't show new content for a while after upgrading from build 49.

## [0.1 (50)] - 2023-06-15Z

- Added code to show the Discover tab when we haven't downloaded the user's follow list yet (like on first login or app reinstall).
- Improved reliability of loading reposts, user photos, and names.
- Fixed a bug where tapping on a note would open the associated image instead of the thread view.
- Fixed a bug where profile pages would not load in some cases.
- Improved performance of the relay manager.

## [0.1 (49)] - 2023-06-12Z

- More small optimizations to relay traffic and event parsing.

## [0.1 (48)] - 2023-06-12Z

- Requesting fewer events on Home and Discover tab to reduce the load on the db.

## [0.1 (47)] - 2023-06-09Z

- Improved performance of the relay manager.

## [0.1 (46)] - 2023-06-06Z

- Add the ability to report notes and profiles using NIP-32 labels and NIP-69 classification.
- Fixed a crash which occurs on some versions of MacOS when attempting to mention other users during post creation.
- Add the ability to search for users by name from the Discover tab
- Fixed a bug where the note options menu wouldn't show up sometimes.
- Strip whitespace and newline characters when parsing search box input on discover screen as npub.

## [0.1 (44)] - 2023-05-31Z

- Fixed several causes of profile pictures and reposts showing infinite spinners.
- Links to notes or profiles are now tappable.
- Filter logged user from Discover screen.
- Improved performance of posting notes.

## [0.1 (43)] - 2023-05-23Z

- Added German translations (thanks Peter!).
- Updated support email to support@nos.social
- Improved recognition of mentions inside a post

## [0.1 (42)] - 2023-05-16Z

- Added support for mentioning other users when composing a note.
- Fixed a bug where expired messages could be redownloaded from relays that don't delete them.
- Fixed a bug where you couldn't view the parent note of a reply when it was displayed at the top of the Thread view.

## [0.1 (41)] - 2023-05-11Z

- Fix link color on macOS

## [0.1 (40)] - 2023-05-10Z

- Add support for expiration dates when composing notes (please note: messages are not guaranteed to be deleted by relays or other apps)
- Increased the contrast of text in light mode
- Open links in an in-app web browser instead of Safari
- Fixed link detection in notes for URLs without a scheme (i.e. "https://")
- Made the reply button on notes easier to tap, and it now presents the keyboard when tapped.
- Increased the tap size of the ellipsis button on note cards.
- Added Spanish translations (thanks Martin!)
- Updated app icon
- Nos now displays kind 30023 long-form blog posts in the home and profile feeds.

## [0.1 (39)] - 2023-05-02Z

- Improved performance of loading replies
- The notifications tab now request more events from relays

## [0.1 (38)] - 2023-04-28Z

- Made the routine to delete old events more efficient and prevent it from deleting our own events. 
- Fixed a bug where you could post the same reply multiple times.

## [0.1 (37)] - 2023-04-27Z

- Performance improvements
- Added support for reposting notes.
- Fixed a bug where you could post the same reply multiple times.
- Fixed a bug where the user's follow list could be erased on the first launch after importing a new key.

## [0.1 (36)] - 2023-04-25Z

- Added support for reposting notes.
- Added Brazilian Portuguese translations (thanks Andressa!).
- Fixed the French and Traditional Chinese translations.
- Fixed a bug where the user's follow list could be erased on the first launch after importing a new key.
- Fixed a bug where you could post the same reply multiple times.
- Fixed an issue where profile pictures could be rendered with the wrong aspect ratio.

## [0.1 (35)] - 2023-04-19Z

- Added French translations. Thank you p2x@p2xco.de!
- Added Chinese (Traditional) and updated Chinese (Simplified) translations. Thank you rasputin@getalby.com!
- Added a logout button in the Settings menu.
- Minor performance improvements on Thread and Discover views.
- Updated the default list of users shown on the Discover tab.
- Fixed a bug where muted authors would show up on the Discover tab.
- Added an initial loading indicator when you first open the Home or Discover tabs.
- Added a logout button in the Settings menu.
- Fixed a bug where notes would be truncated but the Read More button would not be shown.
- Scrolling performance improvements
- Fixed a bug where notes would be truncated but the Read More button would not be shown.

## [0.1 (33)] - 2023-04-17Z

- Added a button to share the application logs in the Settings menu
- Automatically attach debug logs to support emails

## [0.1 (32)] - 2023-04-14Z

- More performance improvements on the Home tab.

Note:
- In this build you have to pull-to-refresh if you want to see new notes after the initial load of the Home or Discover tabs. 

## [0.1 (31)] - 2023-04-13Z

- Added a button to view raw event JSON in the options menu on notes.
- Fixed notes saying "so-and-so posted" at the top when it should say "so-and-so replied".
- Added code to load the note being replied to if we don't have it. 
- Improved performance on the home feed

## [0.1 (30)] - 2023-04-10Z

- Fixed a bug where the Read More button would show on notes when it didn't need to.
- Added Chinese (Simplified) translations (thanks rasputin@getalby.com!)
- Nos now requests delete events from relays.

## [0.1 (28)] - 2023-04-07Z

- Made all the built-in text in the app translatable. If you would like to help translate Nos let us know by emailing support@nos.social.

## [0.1 (27)] - 2023-04-05Z

- Minor performance improvements
- Fixed an occasional hang when publishing

## [0.1 (26)] - 2023-04-03Z

- Minor performance improvements on the Feed and Discover tabs

## [0.1 (25)] - 2023-03-31Z

- Fixed a bug where reply counts were displaying translation keys instead of the count

## [0.1 (24)] - 2023-03-31Z

- Added Crowdin integration for translation services. If you would like to help us translate Nos drop us a line at 
support@nos.social.
- Fixed several crashes.
- Fixed issue where the like button didn't turn orange when pressed.
- Fixed an issue where likes to replies were counted towards the root note.
- Added more aggressive caching of images.
- Minor performance improvements - more to come!

## [0.1 (23)] - 2023-03-25Z
- Add the option to copy web links on profile pages and notes.

## [0.1 (22)] - 2023-03-23Z
- Fixed a bug in the list of people you are following, where tapping on any name would show your own profile.

## [0.1 (21)] - 2023-03-23Z
- Fixed a bug where the user's profile name was not set after onboarding.
- Added a demo of the Universal Namespace when setting up your profile. 

## [0.1 (20)] - 2023-03-22Z
- Fixed some bugs in Universal Name login flow (onboarding flow fixes forthcoming)

## [0.1 (19)] - 2023-03-22Z
- Added a link to nostr.build on the New Note screen
- Added a demo flow for setting up a Universal Name on the Edit Profile screen.

## [0.1 (18)] - 2023-03-20Z
- Show the number of likes on notes

## [0.1 (17)] - 2023-03-20Z
- Minor performance improvements

## [0.1 (16)] - 2023-03-19Z
- Hide the text in private key text fields
- Hide replies from muted users
- Fixed an issue where your own replies would be shown on the notificaitons tab
- Added a launch screen
- Various styling updates
- Added an About screen to the side menu
- Added a Share Nos button to the side menu 

## [0.1 (15)] - 2023-03-18Z
- Added the ability to browse all notes from a single relay on the Discover tab.
- Added the ability to post a note to a single relay from the New Note screen.
- Support likes as described in NIP-25, make sure reply and parent likes are correct
- Show "posted" and "replied" headers on NoteCards
- Navigate to replied to note when tapping on reply from outside thread view
- Search by name on Discover view
- Fixed cards on the Discover tab all being the same size.
- Fixed a crash when deleting your key in Settings

## [0.1 (14)] - 2023-03-16Z
- Nos now reads and writes your mutes the mute list shared with other Nostr apps.

## [0.1 (13)] - 2023-03-15Z
- Fix all thread replies showing as out of network on first launch after installation.

## [0.1 (12)] - 2023-03-15Z
- Added NIP-05 field to Edit Profile page, lookup users using NIP-05 names in discover tab, tapping the NIP-05 name opens the domain in a new window.
- Delete notes
- More performance improvements centered around our relay communication
- Fix invisible tab bar
- Made placeholder text color same for all fields in profile edit view
- Add basic image rendering in Note cards
- UNS Support on Profile page
- Fix onboarding taps at bottom of screen causing screen to switch

Known Issues:
- Deleting your key in Settings causes the app to crash. But you are correctly taken into onboarding after relaunch.

## [0.1 (11)] - 2023-03-14Z
- Fixed thread view saying every reply is out of network
- reduced the number of requests we send to relays
- improved app performance
- fixed showing empty displayNames when name is set

## [0.1 (10)] - 2023-03-14Z
- Display a user's NIP-05 identifier on the profile page after making a web request to verify that it is correct 
- Fix blank home feed during first launch

## [0.1 (9)] - 2023-03-14Z
- Fixed a crash on launch when relay model was outdated.
- Fix your own posts showing as outside your network on a fresh install. 
- Add self-hosted PostHog analytics
- Render mentions on notifications tab
- Copy note text

Known issues:
- You may have to force quit the app and restart it to see everyone you follow on the Home Feed.

## [0.1 (8)] - 2023-03-13Z
- Fix translucent tab bar in the simulator.
- Connect to more relays to get user relay list after importing a key during onboarding
- Fix some bugs in thread views
- Show placeholder cards for messages outside 2 hops and allow the user to reveal them
- Support deprecated reply #e tag format
- Fixed an issue where older contact list and metadata events could overwrite new ones
- Styled onboarding views

## [0.1 (7)] - 2023-03-10Z
- Use only relays added in RelayView for sending and receiving events
- Add PostHog analytics
- Render note mentions in NoteCard
- Open an email compose view controller for support@nos.social 
- Fix duplicate note on a new post
- Add mute functionality
- Publish relay changes
- Recommended / default relays
- Added colors and Clarity City font throughout the app
- Show Discover tab after onboarding
- Fix crash on Mac
- Improved profile photo loading and added a cache
- Added code to compute a sensible default number of columns on the Discover tab
- Replaced moved relays tab to side menu, added New Post and Profile tabs
- Make links on notes tappable
- Fix newlines not rendering on notes
- Added timestamp to notes
- Update Discover feed algorithm to include people 2 hops from you.
- Fix infinite spinners on some avatars
- Edit profile

## [0.1 (6)] - 2023-03-08Z

- Fixed follow / unfollow sync
- Reduced number of REQ sent to relays
- Request profile metadata for users displayed on the Discover tab
- Cleanup RelayService
- Render user avatar on Profile screen
- Added support for threads in reply views
- Retry failed Event sends every 2 minutes (max 5 retries)
- Add basic notifications tab
- Filter the Home Feed down to root posts
- The profile view requests the latest events and metadata for the given user from the relays
- Add the ellipsis button to NoteCard and allow the user to copy the NIP-19 note ID of a note.
- Enabled button to copy user ID on Profile View
- Fixed UI freezes when using many relays by moving event processing to a background thread.
- Add a search bar to the discover tab that users can use to look up other users.
- On relay remove, send CLOSE to all subs then disconnect and delete socket
- Render user mentions in NoteCard
- Replace the warning message to tell the user never to share their private key with anyone.

## [0.1 (5)] 2023-03-02

- Added a Discover tab that shows all events from all relays.
- Core Data will now be wiped whenever we change the data model, which is often. This speeds up our development process, but you will have to re-enter your relays when this happens.
- Change the home feed so that it shows the CurrentUser's notes always.
- Preload sample_data into core data for DEBUG builds
- Added a screen to show all the replies to a note.
- Fixed empty home feed message so it doesn't overlay other views
- Change settings and onboarding to accept nsec-format private key
- Fixed app crash when no user is passed to HomeFeedView initializer
- Added ability to post a reply in thread view.
- Fixed READ MORE Button
- In the Discover tab, display a feed of interesting people

## [0.1 (4)] - 2023-02-24

- Added ability to delete relays on the Relays screen.
- Fix events not being signed correctly with a key generated during onboarding.
- Verify signatures on events.
- Request only events from user's Follows
- Follow / unfollow functionality
- Calculate reply count and display in NoteCard

## [0.1 (3)] - 2023-02-20Z

- Sync authors in HomeFeedView
- Added AvatarView for rendering profile pictures on NoteCards

## [0.1 (2)]

- Added conversion of hex keys to npub
- Add a basic New Post screen
- Save private key to keychain
- Parse and store contact list
- Add onboarding flow
- Copied MessageCard and MessageButton SwiftUI view from Planetary renaming Message to Note
- Added a basic profile screen

## [0.1 (1)]

- Parse and display Nostr events
- Read events from relays
- Sign and publish events to relays
- Add Settings view where you can put in your private key
- Added tab bar component and side menu with profile<|MERGE_RESOLUTION|>--- conflicted
+++ resolved
@@ -8,18 +8,15 @@
 
 ## [Unreleased]
 
-<<<<<<< HEAD
 - Removed trailing slash from truncated URLs.
 - Add a loading indicator to search results.
+- Change the "Followed by" label on the profile screen to "Followers you know"
 - Fixed a hang on startup.
 - Fixed an issue where links couldn't be opened from the Home tab.
+- Fixed an issue where the Profile view would always show "Following 0" for people you didn't follow.
 - Fix delay in results immediately after opening the discover tab.
 - Fixed the 3d card effect on the Notifications tab.
 - Updated layout for search results and mention autocomplete cards.
-=======
-- Change the "Followed by" label on the profile screen to "Followers you know"
-- Fixed an issue where the Profile view would always show "Following 0" for people you didn't follow.
->>>>>>> 1ae83563
 
 ## [0.1 (93)] - 2023-11-10Z
 
