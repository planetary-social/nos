# Changelog
All notable changes to this project will be documented in this file.

We define "Noteworthy changes" as 1) user-facing features or bugfixes 2) significant technical or architectural changes that contributors will notice. If your Pull Request does not contain any changes of this nature i.e. minor string/translation changes, patch releases of dependencies, refactoring, etc. then add the `Skip-Changelog` label. 

The format is based on [Keep a Changelog](https://keepachangelog.com/en/1.0.0/),
and this project adheres to [Semantic Versioning](https://semver.org/spec/v2.0.0.html).

## [Unreleased]

<<<<<<< HEAD
- Fixed a bug that could cause the out of network warning to be shown on reposts in the stories view.
=======
- Fixed a bug that prevented notes that failed to be published to be re-published again.
>>>>>>> 0cb222ca
- Added pagination to the home feed.
- Fixed a bug that prevented reposted notes from loading sometimes.
- Fixed a bug that prevented profile photoes and names from being downloaded.

## [0.1.2 (153)] - 2024-01-11Z

- Fixed a crash that sometimes occured when opening the profile view.
- Fixed a crash that sometimes occured when viewing a note.
- Migrate to Apple-native string catalog and codegen LocalizedStringResources with xcstrings-tool-plugin.
- Discover screen can now search notes by id.
- Added pagination to Profile screens.

## [0.1.1 (144)] - 2023-12-21Z

- Fixed a crash when opening the note composer.
- Fix localization of warning message when a note has been reported. (thanks @L!)
- Fixed contact list hydration bug where unfollows are not removed when follow counts do not change.
- Erase old notifications from the databse to keep disk usage low.

## [0.1 (101)] - 2023-12-15Z

- Fixed a bug where reposts wouldn't be displayed in the stories.
- Fixed a bug where the reports for authors of replies weren't being considered. 
- Localized relative times on note cards. (thanks @tyiu!)
- Added a context menu for the stories in the Home Feed to open the Profile.
- Add repost button to stories (thanks @maddiefuzz!)

## [0.1 (100)] - 2023-12-09Z

- Fixed some cases where a note's contents would never load.
- Update the color palette.
- Fix crash on Mac when opening new note view.

## [0.1 (99)] - 2023-12-07Z

- Fix profile pictures not loading after creating a new account.

## [0.1 (98)] - 2023-12-04Z

- Fixed a bug where the app could become unresponsive.

## [0.1 (97)] - 2023-12-01Z

- Added the option to copy the NIP-05 identifier when browsing a profile.
- Tapping on a tab bar icon can let you scroll to top.
- Fix an issue where reposts were not displaying correctly.

## [0.1 (96)] - 2023-11-28Z

- Fixed some performance issues for users who follow a large number of accounts.

## [0.1 (95)] - 2023-11-27Z

- Fixed a bug where a root note could be rendered as a reply
- Added the option to copy the text content while browsing a note.
- Fixed UI bugs when displaying the root note of replies.
- Keep track of read stories.
- Fix an issue where reposts were not displaying correctly.

## [0.1 (94)] - 2023-11-17Z

- Removed trailing slash from truncated URLs.
- Add a loading indicator to search results.
- Change the "Followed by" label on the profile screen to "Followers you know"
- Fixed a hang on startup.
- Fixed an issue where links couldn't be opened from the Home tab.
- Change the "Followed by" label on the profile screen to "Followers you know"
- Fixed an issue where the Profile view would always show "Following 0" for people you didn't follow.
- Fix delay in results immediately after opening the discover tab.
- Fixed the 3d card effect on the Notifications tab.
- Updated layout for search results and mention autocomplete cards.

## [0.1 (93)] - 2023-11-10Z

- Added a confirmation before reposting a note.
- Added the ability to delete your reposts by tapping the repost button again.
- Fixed some cases where deleted notes were still being displayed.
- Fixed a bug where notes, reposts, and author profiles could fail to load.
- Show truncated URLs in notes instead of hiding them completely.

## [0.1 (92)] - 2023-11-02Z

- Show reposts in stories.

## [0.1 (91)] - 2023-11-01Z

- Fix a bug where linking a Universal Name would overwrite your existing NIP-05.
- Fixed incorrect ellipsis applied to long notes.
- Changed note rendering to retain more newlines. 
- Show reposts in stories.
- Fixed a bug where notes, reposts, and author profiles could fail to load.
- Show truncated URLs in notes instead of hiding them completely.
- Keep track of read stories.
- Fixed a bug with autocorrect on Mac

## [0.1 (90)] - 2023-10-31Z

- Fixed a bug where notes, reposts, and author profiles could fail to load.

## [0.1 (89)] - 2023-10-31Z

- Added relay.causes.com to the list of recommended relays.

## [0.1 (88)] - 2023-10-27Z

- Added a content warning when a user you follow has reported the content
- Added toggles to the settings screen to disable report-based and network-based content warnings

## [0.1 (86)] - 2023-10-25Z

- Updated link previews in feed to use the stories ui with fixed height and carousel gallery. 
- Updated UI around displaying nested threads and displaying more context of conversations. 
- Changed inline images so we don't display the domain / size / file type for images
- Changed copied links to notes and authors to open in njump.me.
- Added the ability to initiate USBC transactions and check your balance if you have linked a Universal Name to your profile with an attached USBC wallet.
- Add "1 year" as an option when posting a disappearing message

## [0.1 (85)] - 2023-10-23Z

- Fixed missing secrets

## [0.1 (84)] - 2023-10-20Z

- Add Stories view to the Home Feed
- Fixed an issue where the app could become slow after searching for a user.
- Updated search results to show mutual followers and sort by the most followers in common.
- Change links to notes so that they don't display the long note id and instead it's a pretty link. 
- Redesigned the Universal Names registration flow
- Added more relays to the recommended list
- Added an icon to indicate expiring notes, and the timestamp they display is the time until they expire.

## [0.1 (83)] - 2023-10-16Z

- Fixed crash on launch
- Added a URL scheme to open the note composer: nos://note/new?contents=theContentsOfTheNote

## [0.1 (82)] - 2023-10-13Z

- Fixed a bug where profile changes wouldn't be published in some cases
- Fix a bug where the "Post" button wouldn't be shown when composing a reply on macOS
- Fix a bug where the mute list could be overwritten when muting someone
- Fixed aspect ratio on some profile photos
- Added 3d effect to note cards
- Added a URL scheme to open the note composer: nos://note/new?contents=theContentsOfTheNote

## [0.1 (81)] - 2023-09-30Z

- Fixed secrets that weren't included in build 79 and 80

## [0.1 (80)] - 2023-09-30Z

- Updated the design of the edit profile screen
- Fixed a hang on the profile screen

## [0.1 (79)] - 2023-09-22Z

- Added the ability to search for Mastodon usernames on the Discover tab. 
- Long form content is now displayed in the discover tab.
- Fixed a hang on the thread view.

## [0.1 (77)] - 2023-09-15Z

- App performance improvements

## [0.1 (76)] - 2023-09-08Z

- Minor crash fixes and optimizations

## [0.1 (75)] - 2023-09-01Z

- Fix an issue with the database cleanup script that was causing performance issues.
- Optimize loading of profile pictures

## [0.1 (73)] - 2023-08-25Z

- Fixed potential crashes when using Universal Names API.
- Fixed bug that rendered the empty notes message for a profile above the header box.
- Fixed bug that could potentially crash the app sometimes

## [0.1 (72)] - 2023-08-21Z

- Added support for pasting profile and note references when composing notes
- Pop screens from the navigation stack when tapping twice on the tab bar.
- Fixed the launch screen layout on iPad
- Fixed a small issue when mentioning profiles in the reply text box.
- Fixed a crash during onboarding
- Fixed a crash when following or muting a user
- Fixed crash when parsing malformed events.
- Fixed crash when parsing malformed contact lists.
- Added integration with our self-hosted Sentry crash reporting tool (no data shared with third parties)

## [0.1 (66)] - 2023-08-18Z

- Fixed crash when parsing malformed events.
- Fixed crash when parsing malformed contact lists.
- Added support for pasting profile and note references when composing notes
- Pop screens from the navigation stack when tapping twice on the tab bar.
- Fixed the launch screen layout on iPad
- Fixed a small issue when mentioning profiles in the reply text box.

## [0.1 (65)] - 2023-08-04Z

- Add a loading placeholder for note contents.
- Added automatic file uploads to nostr.build.
- Add list of followers and relays in the Profile screen.

## [0.1 (60)] - 2023-08-01Z

- Updated content report style based on the latest NIPs and fixed some bugs with reporting.
- Add a loading placeholder for note contents.
- Fixed the launch screen layout on iPad
- Multiple consecutive newlines will be replaced by a single new line in note content.
- Removed the screen to fill out profile information from onboarding and replaced it with a call to action in the sidebar. 
- Leading and trailing whitespace will no longer be rendered in note content.
- Removed the screen to fill out profile information from onboarding and replaced it with a call to action in the sidebar. 

## [0.1 (59)] - 2023-07-21Z

- Add a loading placeholder for note contents.
- Fixed several crashes.
- Added Dutch, Japanese, and Persian translations. Thanks matata, yutaro, and eru-desu! 
- Added some visual artists to the list of featured users.

## [0.1 (58)] - 2023-07-17Z

- Added better previews for urls shared in notes.

## [0.1 (57)] - 2023-07-17Z

- Fixed an issue where Nos couldn't find the user's key on startup.
- Fixed an issue where you could have duplicate relays: one with a trailing slash and one without.

## [0.1 (56)] - 2023-07-13Z

- Fixed high cpu usage when the app is idle

## [0.1 (55)] - 2023-07-12Z

- Fixed several bugs around muting users
- Added the number of connected relays at the top right corner of the Home Feed.
- Fixed a bug where expired messages could be published to relays that doesn't support them
- Added support for push notifications.

## [0.1 (53)] - 2023-07-03Z

- Added beta integration with the Universal Name System. Edit your profile to link your Universal Name to your Nostr profile.
- Updated design of the relay selector

## [0.1 (52)] - 2023-07-03Z

- Prevent muted authors from appearing in the Discover screen
- Added a confirmation dialog when deleting a note.

## [0.1 (51)] - 2023-06-16Z

- Updated design of the relay selector
- Fixed an issue where the Discover tab wouldn't show new content for a while after upgrading from build 49.

## [0.1 (50)] - 2023-06-15Z

- Added code to show the Discover tab when we haven't downloaded the user's follow list yet (like on first login or app reinstall).
- Improved reliability of loading reposts, user photos, and names.
- Fixed a bug where tapping on a note would open the associated image instead of the thread view.
- Fixed a bug where profile pages would not load in some cases.
- Improved performance of the relay manager.

## [0.1 (49)] - 2023-06-12Z

- More small optimizations to relay traffic and event parsing.

## [0.1 (48)] - 2023-06-12Z

- Requesting fewer events on Home and Discover tab to reduce the load on the db.

## [0.1 (47)] - 2023-06-09Z

- Improved performance of the relay manager.

## [0.1 (46)] - 2023-06-06Z

- Add the ability to report notes and profiles using NIP-32 labels and NIP-69 classification.
- Fixed a crash which occurs on some versions of MacOS when attempting to mention other users during post creation.
- Add the ability to search for users by name from the Discover tab
- Fixed a bug where the note options menu wouldn't show up sometimes.
- Strip whitespace and newline characters when parsing search box input on discover screen as npub.

## [0.1 (44)] - 2023-05-31Z

- Fixed several causes of profile pictures and reposts showing infinite spinners.
- Links to notes or profiles are now tappable.
- Filter logged user from Discover screen.
- Improved performance of posting notes.

## [0.1 (43)] - 2023-05-23Z

- Added German translations (thanks Peter!).
- Updated support email to support@nos.social
- Improved recognition of mentions inside a post

## [0.1 (42)] - 2023-05-16Z

- Added support for mentioning other users when composing a note.
- Fixed a bug where expired messages could be redownloaded from relays that don't delete them.
- Fixed a bug where you couldn't view the parent note of a reply when it was displayed at the top of the Thread view.

## [0.1 (41)] - 2023-05-11Z

- Fix link color on macOS

## [0.1 (40)] - 2023-05-10Z

- Add support for expiration dates when composing notes (please note: messages are not guaranteed to be deleted by relays or other apps)
- Increased the contrast of text in light mode
- Open links in an in-app web browser instead of Safari
- Fixed link detection in notes for URLs without a scheme (i.e. "https://")
- Made the reply button on notes easier to tap, and it now presents the keyboard when tapped.
- Increased the tap size of the ellipsis button on note cards.
- Added Spanish translations (thanks Martin!)
- Updated app icon
- Nos now displays kind 30023 long-form blog posts in the home and profile feeds.

## [0.1 (39)] - 2023-05-02Z

- Improved performance of loading replies
- The notifications tab now request more events from relays

## [0.1 (38)] - 2023-04-28Z

- Made the routine to delete old events more efficient and prevent it from deleting our own events. 
- Fixed a bug where you could post the same reply multiple times.

## [0.1 (37)] - 2023-04-27Z

- Performance improvements
- Added support for reposting notes.
- Fixed a bug where you could post the same reply multiple times.
- Fixed a bug where the user's follow list could be erased on the first launch after importing a new key.

## [0.1 (36)] - 2023-04-25Z

- Added support for reposting notes.
- Added Brazilian Portuguese translations (thanks Andressa!).
- Fixed the French and Traditional Chinese translations.
- Fixed a bug where the user's follow list could be erased on the first launch after importing a new key.
- Fixed a bug where you could post the same reply multiple times.
- Fixed an issue where profile pictures could be rendered with the wrong aspect ratio.

## [0.1 (35)] - 2023-04-19Z

- Added French translations. Thank you p2x@p2xco.de!
- Added Chinese (Traditional) and updated Chinese (Simplified) translations. Thank you rasputin@getalby.com!
- Added a logout button in the Settings menu.
- Minor performance improvements on Thread and Discover views.
- Updated the default list of users shown on the Discover tab.
- Fixed a bug where muted authors would show up on the Discover tab.
- Added an initial loading indicator when you first open the Home or Discover tabs.
- Added a logout button in the Settings menu.
- Fixed a bug where notes would be truncated but the Read More button would not be shown.
- Scrolling performance improvements
- Fixed a bug where notes would be truncated but the Read More button would not be shown.

## [0.1 (33)] - 2023-04-17Z

- Added a button to share the application logs in the Settings menu
- Automatically attach debug logs to support emails

## [0.1 (32)] - 2023-04-14Z

- More performance improvements on the Home tab.

Note:
- In this build you have to pull-to-refresh if you want to see new notes after the initial load of the Home or Discover tabs. 

## [0.1 (31)] - 2023-04-13Z

- Added a button to view raw event JSON in the options menu on notes.
- Fixed notes saying "so-and-so posted" at the top when it should say "so-and-so replied".
- Added code to load the note being replied to if we don't have it. 
- Improved performance on the home feed

## [0.1 (30)] - 2023-04-10Z

- Fixed a bug where the Read More button would show on notes when it didn't need to.
- Added Chinese (Simplified) translations (thanks rasputin@getalby.com!)
- Nos now requests delete events from relays.

## [0.1 (28)] - 2023-04-07Z

- Made all the built-in text in the app translatable. If you would like to help translate Nos let us know by emailing support@nos.social.

## [0.1 (27)] - 2023-04-05Z

- Minor performance improvements
- Fixed an occasional hang when publishing

## [0.1 (26)] - 2023-04-03Z

- Minor performance improvements on the Feed and Discover tabs

## [0.1 (25)] - 2023-03-31Z

- Fixed a bug where reply counts were displaying translation keys instead of the count

## [0.1 (24)] - 2023-03-31Z

- Added Crowdin integration for translation services. If you would like to help us translate Nos drop us a line at 
support@nos.social.
- Fixed several crashes.
- Fixed issue where the like button didn't turn orange when pressed.
- Fixed an issue where likes to replies were counted towards the root note.
- Added more aggressive caching of images.
- Minor performance improvements - more to come!

## [0.1 (23)] - 2023-03-25Z
- Add the option to copy web links on profile pages and notes.

## [0.1 (22)] - 2023-03-23Z
- Fixed a bug in the list of people you are following, where tapping on any name would show your own profile.

## [0.1 (21)] - 2023-03-23Z
- Fixed a bug where the user's profile name was not set after onboarding.
- Added a demo of the Universal Namespace when setting up your profile. 

## [0.1 (20)] - 2023-03-22Z
- Fixed some bugs in Universal Name login flow (onboarding flow fixes forthcoming)

## [0.1 (19)] - 2023-03-22Z
- Added a link to nostr.build on the New Note screen
- Added a demo flow for setting up a Universal Name on the Edit Profile screen.

## [0.1 (18)] - 2023-03-20Z
- Show the number of likes on notes

## [0.1 (17)] - 2023-03-20Z
- Minor performance improvements

## [0.1 (16)] - 2023-03-19Z
- Hide the text in private key text fields
- Hide replies from muted users
- Fixed an issue where your own replies would be shown on the notificaitons tab
- Added a launch screen
- Various styling updates
- Added an About screen to the side menu
- Added a Share Nos button to the side menu 

## [0.1 (15)] - 2023-03-18Z
- Added the ability to browse all notes from a single relay on the Discover tab.
- Added the ability to post a note to a single relay from the New Note screen.
- Support likes as described in NIP-25, make sure reply and parent likes are correct
- Show "posted" and "replied" headers on NoteCards
- Navigate to replied to note when tapping on reply from outside thread view
- Search by name on Discover view
- Fixed cards on the Discover tab all being the same size.
- Fixed a crash when deleting your key in Settings

## [0.1 (14)] - 2023-03-16Z
- Nos now reads and writes your mutes the mute list shared with other Nostr apps.

## [0.1 (13)] - 2023-03-15Z
- Fix all thread replies showing as out of network on first launch after installation.

## [0.1 (12)] - 2023-03-15Z
- Added NIP-05 field to Edit Profile page, lookup users using NIP-05 names in discover tab, tapping the NIP-05 name opens the domain in a new window.
- Delete notes
- More performance improvements centered around our relay communication
- Fix invisible tab bar
- Made placeholder text color same for all fields in profile edit view
- Add basic image rendering in Note cards
- UNS Support on Profile page
- Fix onboarding taps at bottom of screen causing screen to switch

Known Issues:
- Deleting your key in Settings causes the app to crash. But you are correctly taken into onboarding after relaunch.

## [0.1 (11)] - 2023-03-14Z
- Fixed thread view saying every reply is out of network
- reduced the number of requests we send to relays
- improved app performance
- fixed showing empty displayNames when name is set

## [0.1 (10)] - 2023-03-14Z
- Display a user's NIP-05 identifier on the profile page after making a web request to verify that it is correct 
- Fix blank home feed during first launch

## [0.1 (9)] - 2023-03-14Z
- Fixed a crash on launch when relay model was outdated.
- Fix your own posts showing as outside your network on a fresh install. 
- Add self-hosted PostHog analytics
- Render mentions on notifications tab
- Copy note text

Known issues:
- You may have to force quit the app and restart it to see everyone you follow on the Home Feed.

## [0.1 (8)] - 2023-03-13Z
- Fix translucent tab bar in the simulator.
- Connect to more relays to get user relay list after importing a key during onboarding
- Fix some bugs in thread views
- Show placeholder cards for messages outside 2 hops and allow the user to reveal them
- Support deprecated reply #e tag format
- Fixed an issue where older contact list and metadata events could overwrite new ones
- Styled onboarding views

## [0.1 (7)] - 2023-03-10Z
- Use only relays added in RelayView for sending and receiving events
- Add PostHog analytics
- Render note mentions in NoteCard
- Open an email compose view controller for support@nos.social 
- Fix duplicate note on a new post
- Add mute functionality
- Publish relay changes
- Recommended / default relays
- Added colors and Clarity City font throughout the app
- Show Discover tab after onboarding
- Fix crash on Mac
- Improved profile photo loading and added a cache
- Added code to compute a sensible default number of columns on the Discover tab
- Replaced moved relays tab to side menu, added New Post and Profile tabs
- Make links on notes tappable
- Fix newlines not rendering on notes
- Added timestamp to notes
- Update Discover feed algorithm to include people 2 hops from you.
- Fix infinite spinners on some avatars
- Edit profile

## [0.1 (6)] - 2023-03-08Z

- Fixed follow / unfollow sync
- Reduced number of REQ sent to relays
- Request profile metadata for users displayed on the Discover tab
- Cleanup RelayService
- Render user avatar on Profile screen
- Added support for threads in reply views
- Retry failed Event sends every 2 minutes (max 5 retries)
- Add basic notifications tab
- Filter the Home Feed down to root posts
- The profile view requests the latest events and metadata for the given user from the relays
- Add the ellipsis button to NoteCard and allow the user to copy the NIP-19 note ID of a note.
- Enabled button to copy user ID on Profile View
- Fixed UI freezes when using many relays by moving event processing to a background thread.
- Add a search bar to the discover tab that users can use to look up other users.
- On relay remove, send CLOSE to all subs then disconnect and delete socket
- Render user mentions in NoteCard
- Replace the warning message to tell the user never to share their private key with anyone.

## [0.1 (5)] 2023-03-02

- Added a Discover tab that shows all events from all relays.
- Core Data will now be wiped whenever we change the data model, which is often. This speeds up our development process, but you will have to re-enter your relays when this happens.
- Change the home feed so that it shows the CurrentUser's notes always.
- Preload sample_data into core data for DEBUG builds
- Added a screen to show all the replies to a note.
- Fixed empty home feed message so it doesn't overlay other views
- Change settings and onboarding to accept nsec-format private key
- Fixed app crash when no user is passed to HomeFeedView initializer
- Added ability to post a reply in thread view.
- Fixed READ MORE Button
- In the Discover tab, display a feed of interesting people

## [0.1 (4)] - 2023-02-24

- Added ability to delete relays on the Relays screen.
- Fix events not being signed correctly with a key generated during onboarding.
- Verify signatures on events.
- Request only events from user's Follows
- Follow / unfollow functionality
- Calculate reply count and display in NoteCard

## [0.1 (3)] - 2023-02-20Z

- Sync authors in HomeFeedView
- Added AvatarView for rendering profile pictures on NoteCards

## [0.1 (2)]

- Added conversion of hex keys to npub
- Add a basic New Post screen
- Save private key to keychain
- Parse and store contact list
- Add onboarding flow
- Copied MessageCard and MessageButton SwiftUI view from Planetary renaming Message to Note
- Added a basic profile screen

## [0.1 (1)]

- Parse and display Nostr events
- Read events from relays
- Sign and publish events to relays
- Add Settings view where you can put in your private key
- Added tab bar component and side menu with profile<|MERGE_RESOLUTION|>--- conflicted
+++ resolved
@@ -8,11 +8,8 @@
 
 ## [Unreleased]
 
-<<<<<<< HEAD
 - Fixed a bug that could cause the out of network warning to be shown on reposts in the stories view.
-=======
 - Fixed a bug that prevented notes that failed to be published to be re-published again.
->>>>>>> 0cb222ca
 - Added pagination to the home feed.
 - Fixed a bug that prevented reposted notes from loading sometimes.
 - Fixed a bug that prevented profile photoes and names from being downloaded.
