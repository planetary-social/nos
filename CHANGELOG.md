# Changelog
All notable changes to this project will be documented in this file.

We define "Noteworthy changes" as 1) user-facing features or bugfixes 2) significant technical or architectural changes that contributors will notice. If your Pull Request does not contain any changes of this nature i.e. minor string/translation changes, patch releases of dependencies, refactoring, etc. then add the `Skip-Changelog` label. 

The format is based on [Keep a Changelog](https://keepachangelog.com/en/1.0.0/),
and this project adheres to [Semantic Versioning](https://semver.org/spec/v2.0.0.html).

## [Unreleased]

<<<<<<< HEAD
- Fixed an issue where users named with valid urls were unable to be mentioned correctly.
- Fixed an issue where pasting an npub while composing a note created an invalid mention.
=======
- Fixed an issue where reports for notes were treated as reports for profiles.

## [0.1.10] - 2024-04-12Z

>>>>>>> ee96246c
- Fixed the tint color on the Profile screen.
- Added option to connect your existing NIP-05 username.
- Fixed a crash that often occurred after opening the app.
- In an effort to prioritize critical functionality, we are dropping support for light mode in the near term. If you have concerns about the remaining theme please reach out to us at support@nos.social

## [0.1.8] - 2024-04-03Z

- Add PrivacyInfo file to the project to comply with Apple's new requirements.
- Updated dark theme colors for card backgrounds, primary text, and secondary text.
- Added a new UI for replying to messages that allows attaching images and setting an expiration date.
- Fixed an issue where Profile pages could display little or no content.
- Added support for uploading videos when composing a note.

## [0.1.7] - 2024-03-21Z

- Fix issue in Profile title bar that displayed NIP-05 incorrectly.
- Update font styles on Thread, Edit Profile, and Settings screens.
- Fix issue with uploading photos on Mac.
- Re-design the confirmation dialog that appears when you delete your NIP-05.
- Fixed a bug where liking a note could cause other notes to appear liked.
- Added a new UI for replying to messages that allows attaching images and setting an expiration date.
- Fixed an issue where the "Read more" button could display on notes that didn't need it.

## [0.1.6] - 2024-03-07Z

- Parse links and mentions in Profile's about (or bios)
- Show “Post a reply” field at the proper height initially, and allow it to expand as more text is entered.
- Tap the Like button on a note you’ve already liked to remove the Like.
- Display NIP-05 identifier in the Profile screen title bar.
- Added option to register nos.social usernames.
- Fixed issue where search results sometimes don’t appear.
- Disabled link to nip-05 server / url on author cards. 
- Fixed issue where paste menu did not appear when tapping in the Post Note view.
- Fixed intermittent crash when tapping Done after editing your profile.
- Fixed URL detection of raw domain names, such as “nos.social” (without the “http” prefix).
- Fixed the sort order of gallery media to match the order in the note.
- While composing a note, a space is now automatically inserted after any mention of a user or note to ensure it’s formatted correctly.

## [0.1.5] - 2024-02-14Z

- Fixed an issue where tapping the Feed tab did not scroll to the top of the Feed.
- Fixed an issue where tapping the Profile tab did not scroll to the top of the Profile.
- Search now starts automatically after entering three characters instead of one.

## [0.1.4] - 2024-01-31Z

- Show a message when we’re not finding search results.
- Fixed an issue where bad data in the contact list could break the home feed.
- Fixed a bug where the margins of root notes appeared incorrectly on Mac and iPad.
- Fixed a date localization issue.
- Optimized loading of the Notifications tab
- Updated suggested users for discovery tab. 
- Show the profile view when a search matches a valid User ID (npub).
- Added tabs to Profiles to filter posts.
- Fixed a bug that could cause the out of network warning to be shown on reposts in the stories view.
- Fixed a bug that prevented notes that failed to be published to be re-published again.
- Added pagination to the home feed.
- Fixed a bug that prevented reposted notes from loading sometimes.
- Fixed a bug that prevented profile photos and names from being downloaded.

## [0.1.2 (153)] - 2024-01-11Z

- Fixed a crash that sometimes occured when opening the profile view.
- Fixed a crash that sometimes occured when viewing a note.
- Migrate to Apple-native string catalog and codegen LocalizedStringResources with xcstrings-tool-plugin.
- Discover screen can now search notes by id.
- Added pagination to Profile screens.

## [0.1.1 (144)] - 2023-12-21Z

- Fixed a crash when opening the note composer.
- Fix localization of warning message when a note has been reported. (thanks @L!)
- Fixed contact list hydration bug where unfollows are not removed when follow counts do not change.
- Erase old notifications from the databse to keep disk usage low.

## [0.1 (101)] - 2023-12-15Z

- Fixed a bug where reposts wouldn't be displayed in the stories.
- Fixed a bug where the reports for authors of replies weren't being considered. 
- Localized relative times on note cards. (thanks @tyiu!)
- Added a context menu for the stories in the Home Feed to open the Profile.
- Add repost button to stories (thanks @maddiefuzz!)

## [0.1 (100)] - 2023-12-09Z

- Fixed some cases where a note's contents would never load.
- Update the color palette.
- Fix crash on Mac when opening new note view.

## [0.1 (99)] - 2023-12-07Z

- Fix profile pictures not loading after creating a new account.

## [0.1 (98)] - 2023-12-04Z

- Fixed a bug where the app could become unresponsive.

## [0.1 (97)] - 2023-12-01Z

- Added the option to copy the NIP-05 identifier when browsing a profile.
- Tapping on a tab bar icon can let you scroll to top.
- Fix an issue where reposts were not displaying correctly.

## [0.1 (96)] - 2023-11-28Z

- Fixed some performance issues for users who follow a large number of accounts.

## [0.1 (95)] - 2023-11-27Z

- Fixed a bug where a root note could be rendered as a reply
- Added the option to copy the text content while browsing a note.
- Fixed UI bugs when displaying the root note of replies.
- Keep track of read stories.
- Fix an issue where reposts were not displaying correctly.

## [0.1 (94)] - 2023-11-17Z

- Removed trailing slash from truncated URLs.
- Add a loading indicator to search results.
- Change the "Followed by" label on the profile screen to "Followers you know"
- Fixed a hang on startup.
- Fixed an issue where links couldn't be opened from the Home tab.
- Change the "Followed by" label on the profile screen to "Followers you know"
- Fixed an issue where the Profile view would always show "Following 0" for people you didn't follow.
- Fix delay in results immediately after opening the discover tab.
- Fixed the 3d card effect on the Notifications tab.
- Updated layout for search results and mention autocomplete cards.

## [0.1 (93)] - 2023-11-10Z

- Added a confirmation before reposting a note.
- Added the ability to delete your reposts by tapping the repost button again.
- Fixed some cases where deleted notes were still being displayed.
- Fixed a bug where notes, reposts, and author profiles could fail to load.
- Show truncated URLs in notes instead of hiding them completely.

## [0.1 (92)] - 2023-11-02Z

- Show reposts in stories.

## [0.1 (91)] - 2023-11-01Z

- Fix a bug where linking a Universal Name would overwrite your existing NIP-05.
- Fixed incorrect ellipsis applied to long notes.
- Changed note rendering to retain more newlines. 
- Show reposts in stories.
- Fixed a bug where notes, reposts, and author profiles could fail to load.
- Show truncated URLs in notes instead of hiding them completely.
- Keep track of read stories.
- Fixed a bug with autocorrect on Mac

## [0.1 (90)] - 2023-10-31Z

- Fixed a bug where notes, reposts, and author profiles could fail to load.

## [0.1 (89)] - 2023-10-31Z

- Added relay.causes.com to the list of recommended relays.

## [0.1 (88)] - 2023-10-27Z

- Added a content warning when a user you follow has reported the content
- Added toggles to the settings screen to disable report-based and network-based content warnings

## [0.1 (86)] - 2023-10-25Z

- Updated link previews in feed to use the stories ui with fixed height and carousel gallery. 
- Updated UI around displaying nested threads and displaying more context of conversations. 
- Changed inline images so we don't display the domain / size / file type for images
- Changed copied links to notes and authors to open in njump.me.
- Added the ability to initiate USBC transactions and check your balance if you have linked a Universal Name to your profile with an attached USBC wallet.
- Add "1 year" as an option when posting a disappearing message

## [0.1 (85)] - 2023-10-23Z

- Fixed missing secrets

## [0.1 (84)] - 2023-10-20Z

- Add Stories view to the Home Feed
- Fixed an issue where the app could become slow after searching for a user.
- Updated search results to show mutual followers and sort by the most followers in common.
- Change links to notes so that they don't display the long note id and instead it's a pretty link. 
- Redesigned the Universal Names registration flow
- Added more relays to the recommended list
- Added an icon to indicate expiring notes, and the timestamp they display is the time until they expire.

## [0.1 (83)] - 2023-10-16Z

- Fixed crash on launch
- Added a URL scheme to open the note composer: nos://note/new?contents=theContentsOfTheNote

## [0.1 (82)] - 2023-10-13Z

- Fixed a bug where profile changes wouldn't be published in some cases
- Fix a bug where the "Post" button wouldn't be shown when composing a reply on macOS
- Fix a bug where the mute list could be overwritten when muting someone
- Fixed aspect ratio on some profile photos
- Added 3d effect to note cards
- Added a URL scheme to open the note composer: nos://note/new?contents=theContentsOfTheNote

## [0.1 (81)] - 2023-09-30Z

- Fixed secrets that weren't included in build 79 and 80

## [0.1 (80)] - 2023-09-30Z

- Updated the design of the edit profile screen
- Fixed a hang on the profile screen

## [0.1 (79)] - 2023-09-22Z

- Added the ability to search for Mastodon usernames on the Discover tab. 
- Long form content is now displayed in the discover tab.
- Fixed a hang on the thread view.

## [0.1 (77)] - 2023-09-15Z

- App performance improvements

## [0.1 (76)] - 2023-09-08Z

- Minor crash fixes and optimizations

## [0.1 (75)] - 2023-09-01Z

- Fix an issue with the database cleanup script that was causing performance issues.
- Optimize loading of profile pictures

## [0.1 (73)] - 2023-08-25Z

- Fixed potential crashes when using Universal Names API.
- Fixed bug that rendered the empty notes message for a profile above the header box.
- Fixed bug that could potentially crash the app sometimes

## [0.1 (72)] - 2023-08-21Z

- Added support for pasting profile and note references when composing notes
- Pop screens from the navigation stack when tapping twice on the tab bar.
- Fixed the launch screen layout on iPad
- Fixed a small issue when mentioning profiles in the reply text box.
- Fixed a crash during onboarding
- Fixed a crash when following or muting a user
- Fixed crash when parsing malformed events.
- Fixed crash when parsing malformed contact lists.
- Added integration with our self-hosted Sentry crash reporting tool (no data shared with third parties)

## [0.1 (66)] - 2023-08-18Z

- Fixed crash when parsing malformed events.
- Fixed crash when parsing malformed contact lists.
- Added support for pasting profile and note references when composing notes
- Pop screens from the navigation stack when tapping twice on the tab bar.
- Fixed the launch screen layout on iPad
- Fixed a small issue when mentioning profiles in the reply text box.

## [0.1 (65)] - 2023-08-04Z

- Add a loading placeholder for note contents.
- Added automatic file uploads to nostr.build.
- Add list of followers and relays in the Profile screen.

## [0.1 (60)] - 2023-08-01Z

- Updated content report style based on the latest NIPs and fixed some bugs with reporting.
- Add a loading placeholder for note contents.
- Fixed the launch screen layout on iPad
- Multiple consecutive newlines will be replaced by a single new line in note content.
- Removed the screen to fill out profile information from onboarding and replaced it with a call to action in the sidebar. 
- Leading and trailing whitespace will no longer be rendered in note content.
- Removed the screen to fill out profile information from onboarding and replaced it with a call to action in the sidebar. 

## [0.1 (59)] - 2023-07-21Z

- Add a loading placeholder for note contents.
- Fixed several crashes.
- Added Dutch, Japanese, and Persian translations. Thanks matata, yutaro, and eru-desu! 
- Added some visual artists to the list of featured users.

## [0.1 (58)] - 2023-07-17Z

- Added better previews for urls shared in notes.

## [0.1 (57)] - 2023-07-17Z

- Fixed an issue where Nos couldn't find the user's key on startup.
- Fixed an issue where you could have duplicate relays: one with a trailing slash and one without.

## [0.1 (56)] - 2023-07-13Z

- Fixed high cpu usage when the app is idle

## [0.1 (55)] - 2023-07-12Z

- Fixed several bugs around muting users
- Added the number of connected relays at the top right corner of the Home Feed.
- Fixed a bug where expired messages could be published to relays that doesn't support them
- Added support for push notifications.

## [0.1 (53)] - 2023-07-03Z

- Added beta integration with the Universal Name System. Edit your profile to link your Universal Name to your Nostr profile.
- Updated design of the relay selector

## [0.1 (52)] - 2023-07-03Z

- Prevent muted authors from appearing in the Discover screen
- Added a confirmation dialog when deleting a note.

## [0.1 (51)] - 2023-06-16Z

- Updated design of the relay selector
- Fixed an issue where the Discover tab wouldn't show new content for a while after upgrading from build 49.

## [0.1 (50)] - 2023-06-15Z

- Added code to show the Discover tab when we haven't downloaded the user's follow list yet (like on first login or app reinstall).
- Improved reliability of loading reposts, user photos, and names.
- Fixed a bug where tapping on a note would open the associated image instead of the thread view.
- Fixed a bug where profile pages would not load in some cases.
- Improved performance of the relay manager.

## [0.1 (49)] - 2023-06-12Z

- More small optimizations to relay traffic and event parsing.

## [0.1 (48)] - 2023-06-12Z

- Requesting fewer events on Home and Discover tab to reduce the load on the db.

## [0.1 (47)] - 2023-06-09Z

- Improved performance of the relay manager.

## [0.1 (46)] - 2023-06-06Z

- Add the ability to report notes and profiles using NIP-32 labels and NIP-69 classification.
- Fixed a crash which occurs on some versions of MacOS when attempting to mention other users during post creation.
- Add the ability to search for users by name from the Discover tab
- Fixed a bug where the note options menu wouldn't show up sometimes.
- Strip whitespace and newline characters when parsing search box input on discover screen as npub.

## [0.1 (44)] - 2023-05-31Z

- Fixed several causes of profile pictures and reposts showing infinite spinners.
- Links to notes or profiles are now tappable.
- Filter logged user from Discover screen.
- Improved performance of posting notes.

## [0.1 (43)] - 2023-05-23Z

- Added German translations (thanks Peter!).
- Updated support email to support@nos.social
- Improved recognition of mentions inside a post

## [0.1 (42)] - 2023-05-16Z

- Added support for mentioning other users when composing a note.
- Fixed a bug where expired messages could be redownloaded from relays that don't delete them.
- Fixed a bug where you couldn't view the parent note of a reply when it was displayed at the top of the Thread view.

## [0.1 (41)] - 2023-05-11Z

- Fix link color on macOS

## [0.1 (40)] - 2023-05-10Z

- Add support for expiration dates when composing notes (please note: messages are not guaranteed to be deleted by relays or other apps)
- Increased the contrast of text in light mode
- Open links in an in-app web browser instead of Safari
- Fixed link detection in notes for URLs without a scheme (i.e. "https://")
- Made the reply button on notes easier to tap, and it now presents the keyboard when tapped.
- Increased the tap size of the ellipsis button on note cards.
- Added Spanish translations (thanks Martin!)
- Updated app icon
- Nos now displays kind 30023 long-form blog posts in the home and profile feeds.

## [0.1 (39)] - 2023-05-02Z

- Improved performance of loading replies
- The notifications tab now request more events from relays

## [0.1 (38)] - 2023-04-28Z

- Made the routine to delete old events more efficient and prevent it from deleting our own events. 
- Fixed a bug where you could post the same reply multiple times.

## [0.1 (37)] - 2023-04-27Z

- Performance improvements
- Added support for reposting notes.
- Fixed a bug where you could post the same reply multiple times.
- Fixed a bug where the user's follow list could be erased on the first launch after importing a new key.

## [0.1 (36)] - 2023-04-25Z

- Added support for reposting notes.
- Added Brazilian Portuguese translations (thanks Andressa!).
- Fixed the French and Traditional Chinese translations.
- Fixed a bug where the user's follow list could be erased on the first launch after importing a new key.
- Fixed a bug where you could post the same reply multiple times.
- Fixed an issue where profile pictures could be rendered with the wrong aspect ratio.

## [0.1 (35)] - 2023-04-19Z

- Added French translations. Thank you p2x@p2xco.de!
- Added Chinese (Traditional) and updated Chinese (Simplified) translations. Thank you rasputin@getalby.com!
- Added a logout button in the Settings menu.
- Minor performance improvements on Thread and Discover views.
- Updated the default list of users shown on the Discover tab.
- Fixed a bug where muted authors would show up on the Discover tab.
- Added an initial loading indicator when you first open the Home or Discover tabs.
- Added a logout button in the Settings menu.
- Fixed a bug where notes would be truncated but the Read More button would not be shown.
- Scrolling performance improvements
- Fixed a bug where notes would be truncated but the Read More button would not be shown.

## [0.1 (33)] - 2023-04-17Z

- Added a button to share the application logs in the Settings menu
- Automatically attach debug logs to support emails

## [0.1 (32)] - 2023-04-14Z

- More performance improvements on the Home tab.

Note:
- In this build you have to pull-to-refresh if you want to see new notes after the initial load of the Home or Discover tabs. 

## [0.1 (31)] - 2023-04-13Z

- Added a button to view raw event JSON in the options menu on notes.
- Fixed notes saying "so-and-so posted" at the top when it should say "so-and-so replied".
- Added code to load the note being replied to if we don't have it. 
- Improved performance on the home feed

## [0.1 (30)] - 2023-04-10Z

- Fixed a bug where the Read More button would show on notes when it didn't need to.
- Added Chinese (Simplified) translations (thanks rasputin@getalby.com!)
- Nos now requests delete events from relays.

## [0.1 (28)] - 2023-04-07Z

- Made all the built-in text in the app translatable. If you would like to help translate Nos let us know by emailing support@nos.social.

## [0.1 (27)] - 2023-04-05Z

- Minor performance improvements
- Fixed an occasional hang when publishing

## [0.1 (26)] - 2023-04-03Z

- Minor performance improvements on the Feed and Discover tabs

## [0.1 (25)] - 2023-03-31Z

- Fixed a bug where reply counts were displaying translation keys instead of the count

## [0.1 (24)] - 2023-03-31Z

- Added Crowdin integration for translation services. If you would like to help us translate Nos drop us a line at 
support@nos.social.
- Fixed several crashes.
- Fixed issue where the like button didn't turn orange when pressed.
- Fixed an issue where likes to replies were counted towards the root note.
- Added more aggressive caching of images.
- Minor performance improvements - more to come!

## [0.1 (23)] - 2023-03-25Z
- Add the option to copy web links on profile pages and notes.

## [0.1 (22)] - 2023-03-23Z
- Fixed a bug in the list of people you are following, where tapping on any name would show your own profile.

## [0.1 (21)] - 2023-03-23Z
- Fixed a bug where the user's profile name was not set after onboarding.
- Added a demo of the Universal Namespace when setting up your profile. 

## [0.1 (20)] - 2023-03-22Z
- Fixed some bugs in Universal Name login flow (onboarding flow fixes forthcoming)

## [0.1 (19)] - 2023-03-22Z
- Added a link to nostr.build on the New Note screen
- Added a demo flow for setting up a Universal Name on the Edit Profile screen.

## [0.1 (18)] - 2023-03-20Z
- Show the number of likes on notes

## [0.1 (17)] - 2023-03-20Z
- Minor performance improvements

## [0.1 (16)] - 2023-03-19Z
- Hide the text in private key text fields
- Hide replies from muted users
- Fixed an issue where your own replies would be shown on the notificaitons tab
- Added a launch screen
- Various styling updates
- Added an About screen to the side menu
- Added a Share Nos button to the side menu 

## [0.1 (15)] - 2023-03-18Z
- Added the ability to browse all notes from a single relay on the Discover tab.
- Added the ability to post a note to a single relay from the New Note screen.
- Support likes as described in NIP-25, make sure reply and parent likes are correct
- Show "posted" and "replied" headers on NoteCards
- Navigate to replied to note when tapping on reply from outside thread view
- Search by name on Discover view
- Fixed cards on the Discover tab all being the same size.
- Fixed a crash when deleting your key in Settings

## [0.1 (14)] - 2023-03-16Z
- Nos now reads and writes your mutes the mute list shared with other Nostr apps.

## [0.1 (13)] - 2023-03-15Z
- Fix all thread replies showing as out of network on first launch after installation.

## [0.1 (12)] - 2023-03-15Z
- Added NIP-05 field to Edit Profile page, lookup users using NIP-05 names in discover tab, tapping the NIP-05 name opens the domain in a new window.
- Delete notes
- More performance improvements centered around our relay communication
- Fix invisible tab bar
- Made placeholder text color same for all fields in profile edit view
- Add basic image rendering in Note cards
- UNS Support on Profile page
- Fix onboarding taps at bottom of screen causing screen to switch

Known Issues:
- Deleting your key in Settings causes the app to crash. But you are correctly taken into onboarding after relaunch.

## [0.1 (11)] - 2023-03-14Z
- Fixed thread view saying every reply is out of network
- reduced the number of requests we send to relays
- improved app performance
- fixed showing empty displayNames when name is set

## [0.1 (10)] - 2023-03-14Z
- Display a user's NIP-05 identifier on the profile page after making a web request to verify that it is correct 
- Fix blank home feed during first launch

## [0.1 (9)] - 2023-03-14Z
- Fixed a crash on launch when relay model was outdated.
- Fix your own posts showing as outside your network on a fresh install. 
- Add self-hosted PostHog analytics
- Render mentions on notifications tab
- Copy note text

Known issues:
- You may have to force quit the app and restart it to see everyone you follow on the Home Feed.

## [0.1 (8)] - 2023-03-13Z
- Fix translucent tab bar in the simulator.
- Connect to more relays to get user relay list after importing a key during onboarding
- Fix some bugs in thread views
- Show placeholder cards for messages outside 2 hops and allow the user to reveal them
- Support deprecated reply #e tag format
- Fixed an issue where older contact list and metadata events could overwrite new ones
- Styled onboarding views

## [0.1 (7)] - 2023-03-10Z
- Use only relays added in RelayView for sending and receiving events
- Add PostHog analytics
- Render note mentions in NoteCard
- Open an email compose view controller for support@nos.social 
- Fix duplicate note on a new post
- Add mute functionality
- Publish relay changes
- Recommended / default relays
- Added colors and Clarity City font throughout the app
- Show Discover tab after onboarding
- Fix crash on Mac
- Improved profile photo loading and added a cache
- Added code to compute a sensible default number of columns on the Discover tab
- Replaced moved relays tab to side menu, added New Post and Profile tabs
- Make links on notes tappable
- Fix newlines not rendering on notes
- Added timestamp to notes
- Update Discover feed algorithm to include people 2 hops from you.
- Fix infinite spinners on some avatars
- Edit profile

## [0.1 (6)] - 2023-03-08Z

- Fixed follow / unfollow sync
- Reduced number of REQ sent to relays
- Request profile metadata for users displayed on the Discover tab
- Cleanup RelayService
- Render user avatar on Profile screen
- Added support for threads in reply views
- Retry failed Event sends every 2 minutes (max 5 retries)
- Add basic notifications tab
- Filter the Home Feed down to root posts
- The profile view requests the latest events and metadata for the given user from the relays
- Add the ellipsis button to NoteCard and allow the user to copy the NIP-19 note ID of a note.
- Enabled button to copy user ID on Profile View
- Fixed UI freezes when using many relays by moving event processing to a background thread.
- Add a search bar to the discover tab that users can use to look up other users.
- On relay remove, send CLOSE to all subs then disconnect and delete socket
- Render user mentions in NoteCard
- Replace the warning message to tell the user never to share their private key with anyone.

## [0.1 (5)] 2023-03-02

- Added a Discover tab that shows all events from all relays.
- Core Data will now be wiped whenever we change the data model, which is often. This speeds up our development process, but you will have to re-enter your relays when this happens.
- Change the home feed so that it shows the CurrentUser's notes always.
- Preload sample_data into core data for DEBUG builds
- Added a screen to show all the replies to a note.
- Fixed empty home feed message so it doesn't overlay other views
- Change settings and onboarding to accept nsec-format private key
- Fixed app crash when no user is passed to HomeFeedView initializer
- Added ability to post a reply in thread view.
- Fixed READ MORE Button
- In the Discover tab, display a feed of interesting people

## [0.1 (4)] - 2023-02-24

- Added ability to delete relays on the Relays screen.
- Fix events not being signed correctly with a key generated during onboarding.
- Verify signatures on events.
- Request only events from user's Follows
- Follow / unfollow functionality
- Calculate reply count and display in NoteCard

## [0.1 (3)] - 2023-02-20Z

- Sync authors in HomeFeedView
- Added AvatarView for rendering profile pictures on NoteCards

## [0.1 (2)]

- Added conversion of hex keys to npub
- Add a basic New Post screen
- Save private key to keychain
- Parse and store contact list
- Add onboarding flow
- Copied MessageCard and MessageButton SwiftUI view from Planetary renaming Message to Note
- Added a basic profile screen

## [0.1 (1)]

- Parse and display Nostr events
- Read events from relays
- Sign and publish events to relays
- Add Settings view where you can put in your private key
- Added tab bar component and side menu with profile<|MERGE_RESOLUTION|>--- conflicted
+++ resolved
@@ -8,15 +8,12 @@
 
 ## [Unreleased]
 
-<<<<<<< HEAD
 - Fixed an issue where users named with valid urls were unable to be mentioned correctly.
 - Fixed an issue where pasting an npub while composing a note created an invalid mention.
-=======
 - Fixed an issue where reports for notes were treated as reports for profiles.
 
 ## [0.1.10] - 2024-04-12Z
 
->>>>>>> ee96246c
 - Fixed the tint color on the Profile screen.
 - Added option to connect your existing NIP-05 username.
 - Fixed a crash that often occurred after opening the app.
