--- conflicted
+++ resolved
@@ -8,11 +8,8 @@
 
 ## [Unreleased]
 
-<<<<<<< HEAD
 - Fixed an issue where the app could become slow after searching for a user.
-=======
 - Updated search results to show mutual followers and sort by the most followers in common.
->>>>>>> e4387f9c
 
 ## [0.1 (83)] - 2023-10-16Z
 
