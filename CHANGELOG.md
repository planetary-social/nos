# Changelog
All notable changes to this project will be documented in this file.

We define "Noteworthy changes" as 1) user-facing features or bugfixes 2) significant technical or architectural changes that contributors will notice. If your Pull Request does not contain any changes of this nature i.e. minor string/translation changes, patch releases of dependencies, refactoring, etc. then add the `Skip-Changelog` label.

The **Release Notes** section is for changes that the are relevant to users, and they should know about. The **Internal Changes** section is for other changes that are not visible to users since the changes may not be relevant to them, e.g technical improvements, but the developers should still be aware of.

The format is based on [Keep a Changelog](https://keepachangelog.com/en/1.0.0/),
and this project adheres to [Semantic Versioning](https://semver.org/spec/v2.0.0.html).

## [Unreleased]

### Release Notes
- Fixed: adding/removing relays not reflected on feed filter. [#119](https://github.com/verse-pbc/issues/issues/119)

### Internal Changes
- Added function for creating a new list and a test verifying list editing. [#112](https://github.com/verse-pbc/issues/issues/112)
- Localized strings on the feed filter drop-down view.
<<<<<<< HEAD
- Added functionality to get follows notifications in the Notifications tab. [#127](https://github.com/verse-pbc/issues/issues/127)
=======
- Disabled automatic tracking in Sentry. [#126](https://github.com/verse-pbc/issues/issues/126)
>>>>>>> 15b461de

## [1.1] - 2025-01-03Z

### Release Notes
- Fixed display of mastodon usernames so it shows @username@server.instance rather than username@instance-name.mostr.pub
- Nos now publishes the hashtags it finds in your note when you post. This means it works the way you’ve always expected it to work. [#44](https://github.com/verse-pbc/issues/issues/44)
- Fixed crash related to tracking delete events. [#96](https://github.com/verse-pbc/issues/issues/96)
- Updated the default relays that are added when you create an account. [#17](https://github.com/verse-pbc/issues/issues/17)
- Added feed picker view (UI only). [#103](https://github.com/verse-pbc/issues/issues/103)
- Added feed source customizer drop-down view. [#102](https://github.com/verse-pbc/issues/issues/102)
- Make feed source selector work.
- Add empty state for lists/relays drop-down.
- Added support for decrypting private tags in kind 30000 lists.
- Added pop-up tip for feed customization. [#101](https://github.com/verse-pbc/issues/issues/101)
- Added remembering which feed source is selected.
- Factored out the segmented picker on the ProfileHeader for reusability.
- Fixed a case where lists don't show up immediately after signing in.
- Fixed a minor cell layout issue on feed customizer drop-down view.
- Fixed issue where feed shows following content rather than selected list after app restart. [#114](https://github.com/verse-pbc/issues/issues/114)
- Update relays icon on the feed customizer view to match the one in side menu.

### Internal Changes
- Download and parse an author’s lists when viewing their profile. [#49](https://github.com/verse-pbc/issues/issues/49)
- Updated fastlane scripts to fix the TestFlight deployment pipeline. [#97](https://github.com/verse-pbc/issues/issues/97)
- Removed inactive accounts from Discover tab. [#94](https://github.com/verse-pbc/issues/issues/94)
- Added the Inject framework for hot reloading. [#1710](https://github.com/planetary-social/nos/pull/1710)

## [1.0.3] - 2024-12-04Z

### Release Notes
- Added support for user setting and displaying pronouns.
- Added display of website urls for user profiles.
- Updated note header UI to make it more readable. [#23](https://github.com/verse-pbc/issues/issues/23)
- Fixed galleries expanding past the width of the screen when there are lots of links or images. [#24](https://github.com/verse-pbc/issues/issues/24)
- Fix quoted note composer does not expand to fit mention. [#25](https://github.com/verse-pbc/issues/issues/25)

## [1.0.2] - 2024-11-26Z

### Release Notes
- Fix typo in minimum age warning
- Fix crash when tapping Post button on macOS. [#1687](https://github.com/planetary-social/nos/issues/1687)
- Fix tapping follower notification not opening follower profile. [#11](https://github.com/verse-pbc/issues/issues/11)

### Internal Changes
- minor strings simplifications

## [1.0.1] - 2024-10-28Z

### Release Notes
- This version is the same as 1.0.0, and was released only to TestFlight users because they missed 1.0.0.

## [1.0.0] - 2024-10-28Z

### Release Notes
- Added relay.mostr.pub to the default relay list. [#1592](https://github.com/planetary-social/nos/issues/1592)
- Fix two bugs that could result in muted users being unmuted. [#1674](https://github.com/planetary-social/nos/pull/1674)
- Added a tip to Discover to prompt first-time users to go to their Feed. [#1601](https://github.com/planetary-social/nos/issues/1601)
- Added a tip to the Feed to welcome first-time users and explain how the Feed works. [#1602](https://github.com/planetary-social/nos/issues/1602)
- Added a tag to published contact lists to help us detect the source of lost contact lists. [cleanstr#51](https://github.com/planetary-social/cleanstr/issues/51)
- Updated the onboarding screens with a new design.
- Removed integration with Universal Name Space [#1636](https://github.com/planetary-social/nos/issues/1636)
- Remove most usage of xcstringstool-generated strings to improve performance. [#1458](https://github.com/planetary-social/nos/issues/1458)
- Added new authors and categories to the Discover tab. [#1592](https://github.com/planetary-social/nos/issues/1592)
- Fix Search bar disappearing on Discover tab when scrolling. [#1679](https://github.com/planetary-social/nos/issues/1679)
- Nos now hides the notes from blocked users when viewing their profile page. [#1681](https://github.com/planetary-social/nos/pull/1681)

### Internal Changes
- Added code to hide users on the Discover tab with no profile metadata. [#1592](https://github.com/planetary-social/nos/issues/1592)
- Migrate ObservableObject to @Observable where possible [#1458](https://github.com/planetary-social/nos/issues/1458)
- Added the Create Account onboarding screen. Currently behind the “New Onboarding Flow” feature flag. [#1594](https://github.com/planetary-social/nos/issues/1594)
- Increase build settings timeout in fastlane. [#1662](https://github.com/planetary-social/nos/pull/1662)
- Removed new moderation feature flag. [#1646](https://github.com/planetary-social/nos/issues/1646)
- Added the Private Key onboarding screen. Currently behind the “New Onboarding Flow” feature flag. [#1595](https://github.com/planetary-social/nos/issues/1595)
- Added the Public Key onboarding screen. Currently behind the “New Onboarding Flow” feature flag. [#1596](https://github.com/planetary-social/nos/issues/1596)
- Added the Display Name onboarding screen. Currently behind the “New Onboarding Flow” feature flag. [#1597](https://github.com/planetary-social/nos/issues/1597)
- Added the Username onboarding screen. Currently behind the “New Onboarding Flow” feature flag. [#1598](https://github.com/planetary-social/nos/issues/1598)
- Added the Account Success onboarding screen. Currently behind the “New Onboarding Flow” feature flag. [#1599](https://github.com/planetary-social/nos/issues/1599)
- Updated the Age Verification onboarding screen. Currently behind the “New Onboarding Flow” feature flag. [#1651](https://github.com/planetary-social/nos/issues/1651)
- Track opening mentions with Posthog. [#1480](https://github.com/planetary-social/nos/issues/1480)
- More ObservableObject to @Observable migrations [#1458](https://github.com/planetary-social/nos/issues/1458)
- Avoid crash and print extra debugging details when a reposted note that has not finished loading is clicked. [#1669](https://github.com/planetary-social/nos/issues/1669)
- Changed the term "mute" to "block". [#1681](https://github.com/planetary-social/nos/pull/1681)

## [0.2.2] - 2024-10-11Z

### Release Notes
- Updated the media viewer that displays images, videos, and web pages inside of notes. [#1538](https://github.com/planetary-social/nos/issues/1538)
- Removed image and video link text from notes. Now only the images and videos will appear, without the link. [#1487](https://github.com/planetary-social/nos/issues/1487)
- Added a broken link icon that appears when an image fails to load. [#1583](https://github.com/planetary-social/nos/issues/1583)
- Added new translations for the app so you can use it in Korean, Chinese Simplified, Swedish, and more! Thanks to alternative, 안마리 (everyscreennetwork), Andypsl8, Dženan (Dzenan), ObjectifMoon, ra5pvt1n, and everyone else who contributed translations on Crowdin!
- Updated user mentions search functionality to also search relays in the user's relay list. [#1560](https://github.com/planetary-social/nos/issues/1560)
- Updated initial onboarding screen to include links to Terms of Service and Privacy Policy. [#1593](https://github.com/planetary-social/nos/issues/1593)
- Added Build Your Network screen to onboarding to explain how the feed works. [#1600](https://github.com/planetary-social/nos/issues/1600)
- Decreased the opacity on disabled buttons.
- Added a Delete Account button to the Settings screen. [#80](https://github.com/planetary-social/nos/issues/80)
- Added participants in a thread to the mentions lookup. [#1568](https://github.com/planetary-social/nos/issues/1568)

### Internal Changes
- Moved the database cleanup routine into a background execution task. [#1426](https://github.com/planetary-social/nos/issues/1426)
- Fix the Crowdin GitHub integration by using the official GitHub action. [#1520](https://github.com/planetary-social/nos/issues/1520)
- Update Xcode to version 15.4, adding compatibility for Xcode 16.
- Reduced spammy "Failed to parse Follow" log messages.
- Upgraded fastlane to version 2.223.1.
- Improved performance of NoteOptionsButton. [#1458](https://github.com/planetary-social/nos/issues/1458)

## [0.2.1] - 2024-10-01Z

### Release Notes
- Disable autocorrect on NoteComposer when running on macOS. [#1460](https://github.com/planetary-social/nos/issues/1460)
- Add @ button to the Note Composer. [#1561](https://github.com/planetary-social/nos/issues/1561)

### Internal Changes
- Show WebP images without link preview overlay. Currently behind the “Enable new media display” feature flag. [#1488](https://github.com/planetary-social/nos/issues/1488)
- Show GIF overlay for animated WebP images. Currently behind the “Enable new media display” feature flag. [#1488](https://github.com/planetary-social/nos/issues/1488)
- Temporarily remove Martin from the list of CODEOWNERS.

## [0.1.27] - 2024-09-25Z

### Release Notes
- Added the option to preview a note before posting it. [#1399](https://github.com/planetary-social/nos/issues/1399)
- Fixed side menu accessibility issues. [#1444](https://github.com/planetary-social/nos/issues/1444)
- Fixed a bug where content of a quoted note expanded out beyond width of viewport. Thanks, @tedbrosby! [#1463](https://github.com/planetary-social/nos/issues/1463)
- Fixed issue where relay metadata is never updated. [#1472](https://github.com/planetary-social/nos/issues/1472)
- Updated the copy on the 3 dots note menu. [#1028](https://github.com/planetary-social/nos/issues/1028)
- Added functionality to share notes link through the 3 dots note menu. [#1272](https://github.com/planetary-social/nos/issues/1272)
- Fixes and improvements related to Core Data usage. [#1443](https://github.com/planetary-social/nos/issues/1443)
- Fixed a bug where toggles in the settings screen were white instead of green when toggled on. [#1251](https://github.com/planetary-social/nos/issues/1251)
- Added routing to profile when tapping on follow notification. [#1447](https://github.com/planetary-social/nos/issues/1447)
- Localized follows notifications. [#1446](https://github.com/planetary-social/nos/issues/1446)
- Fixed alert when uploading big files suggesting users pay for nostr.build. [#1321](https://github.com/planetary-social/nos/issues/1321)
- Fixed issue where push notifications were not re-registered after account change. [#1501](https://github.com/planetary-social/nos/issues/1501)
- Added support for NIP-62 Request to Vanish events. [#80](https://github.com/planetary-social/nos/issues/80)
- Added Delete Account UI. [#80](https://github.com/planetary-social/nos/issues/80)
- Fixed issue where search results weren't sorted properly. [#1485](https://github.com/planetary-social/nos/issues/1485)
- Delete all user data when logging out. [#1534](https://github.com/planetary-social/nos/issues/1534)
- Publish empty metadata event and empty contact list on delete account. [#1530](https://github.com/planetary-social/nos/issues/1530)

### Internal Changes
- Use NIP-92 media metadata to display media in the proper orientation. Currently behind the “Enable new media display” feature flag. [#1172](https://github.com/planetary-social/nos/issues/1172)
- Added more instructions to the changelog file.
- Added some logging when a content warning is displayed. [cleanstr#53](https://github.com/planetary-social/cleanstr/issues/53)
- Minor refactor of Event+CoreDataClass. [#1443](https://github.com/planetary-social/nos/issues/1443)
- Refactored feature flag and added a feature flag toggle for “Enable new moderation flow” to Staging builds. [#1496](https://github.com/planetary-social/nos/issues/1496)
- Refactored list row gradient background.
- Added SwiftSoup to parse Open Graph metadata. [#1165](https://github.com/planetary-social/nos/issues/1165)
- Parse Open Graph metadata whenever an event contains a URL, doesn’t have `imeta` tags, and the URL points to an HTML document. [#1425](https://github.com/planetary-social/nos/issues/1425)
- Added a new flow to flag notes. Currently behind the “Enable new moderation flow” feature flag. [#1489](https://github.com/planetary-social/nos/issues/1489)
- Added a new flow to flag users. Currently behind the “Enable new moderation flow” feature flag. [#1493](https://github.com/planetary-social/nos/issues/1493)

## [0.1.26] - 2024-09-09Z

### Release Notes
- Fixed a crash that could occur while Nos was in the background.
- Fixed a bug where Nos sometimes wouldn't reconnect to relays.
- Added nos.lol to the default relay list for new accounts and removed relay.snort.social.
- Show quoted notes in note cards.
- Added quote-reposting.
- Added a new image viewer that appears when you tap an image.
- Removed the like and repost counts from the Main and Profile feeds.
- Removed wss:// from relay addresses in lists and removed the need to prepend relay addresses with wss://.
- Localized the quotation marks on the Notifications view.
- Fixed a bug where nostr entities in URLs were treated like quoted note links.
- Added in-app profile photo editing.
- Changed "Name" to "Display Name" on the Edit Profile View.

### Internal Changes
- Included the npub in the properties list sent to analytics.
- Replaced hard-coded color values.
- Added a feature flag toggle for “Enable new media display” to Staging builds.
- Added a new gallery view to display multiple links in a post. Currently behind the “Enable new media display” feature flag.
- Added an overlay to GIFs that plays the animation when tapped. Currently behind the “Enable new media display” feature flag.
- Show single images and gallery view in the proper orientation. Currently behind the “Enable new media display” feature flag.
- Fixed typos in release notes.
- Renamed and reorganized files.

## [0.1.25] - 2024-08-21Z

- Fixed an issue where the sheet asking users to set up a NIP-05 username would appear after reinstalling Nos, even if the profile already had a NIP-05 username.
- Fixed a bug where urls with periods after them would include the period.
- Fixed a bug where confirmation dialog buttons turn red while swiping across them.

## [0.1.24] - 2024-08-09Z

- Disabled automatically generated analytics events that were sent each time the user navigated to a new screen.
- Show “New notes available” notification on Feed when there are new notes to display.
- Disable the Post button while images are still uploading. Thanks @vien-eaker!
- Improved app performance on first login by requesting fewer events from relays.
- Fixed a bug where the cursor could jump around when composing a note.
- Fixed a bug where mentions could be duplicated when typing in the middle of one.
- Re-enabled autocomplete when composing a note.
- Added push notifications for zaps.
- Added zaps to the Notifications view.
- Created Colors.xcassets and move all colors into it. Thanks @lingoslinger!
- Fixed a bug where confirmation dialog buttons turn red while swiping across them.

## [0.1.23] - 2024-07-31Z

- Fixed a bug where the home feed would be empty on first launch.
- Fixed the issue where tapping outside the New Post view caused it to disappear and all its text to be lost.
- Updated the design of the cards in the Following list.
- Remove stories UI to improve performance.
- Report error to Sentry when parse queue contains over 1000 events.

## [0.1.22] - 2024-07-26Z

- Added a filter button to the Home tab that lets you browse all notes on a specific relay.
- Improved the search experience with fast local searches.
- Fixed the issue where tapping the Search button caused search results to disappear.
- Fixed an issue with naddr links.

## [0.1.21] - 2024-07-24Z

- Added support for paid/authenticated relays (NIP-42).
- Fixed a bug where publishing a note to one relay would publish to all relays.
- Fix a bug where multiple connections could be opened with the same relay.
- Fixed an issue where Profile views would sometimes not display any notes.
- Add impersonation flag category and better NIP-56 mapping.
- Add a Tap to Refresh button in empty profiles.
- Support nostr:naddr links to text and long-form content notes.
- Update the reply count shown below each note in a Feed.
- Removed follower count from profile screen.
- Fixed deep linking to profiles and notes.
- Fixed issue where some nostr:nprofile references did not appear as links.
- Decode nprofile, nevent, and naddr NIP-19 entities.
- Refactor away direct usages of Bech32 and TLV and replace with NostrIdentifier (which still uses both).
- Deleted unused code.

## [0.1.20] - 2024-07-10Z

- Discover tab now features new accounts in News, Music, Activists, and Art.
- Use NIP-05 for shared links to profile.

## [0.1.19] - 2024-07-01Z

- Fixed a crash on the notifications tab
- Fixed a performance issue after opening the Discover tab.
- Cache NIP-05 validations to save network usage.
- Set Xcode version to 15.2, where SwiftUI Previews work reliably.
- Add "Share database" button to Settings to help with debugging.

## [0.1.18] - 2024-06-24Z

- Updated the recommended relays list.
- Fixed a bug where @npubs could be displayed instead of names in note text.
- Fixed a bug when mentioning profiles with emojis in the name.
- Added a message to the top of the Relays screen explaining that Nos works best with 5 or fewer relays.
- Added "Send To Nos" private reporting for profiles.
- Added our third cohort of creators and journalists to the Discover tab.
- Fixed SwiftUI Previews in Xcode.
- Fixed a bug where the Flag User confirmation dialog wasn’t visible on iPad.
- Fixed a bug where taking a photo in the app didn’t work.
- Removed the Save button next to the private key in Settings.
- New accounts automatically follow the nos.social and Tagr-bot accounts.

## [0.1.17] - 2024-06-10Z

- Fixed a bug where infinite spinners would be shown on reposted notes.
- Added support for opening njump.me content in Nos.
- Fixed a crash on logout
- Fixed a bug where some profiles wouldn't load old notes.
- Fixed an issue where NIP-05 could appear as invalid.
- Implemented NIP-96 and NIP-98 for photo and video uploads.

## [0.1.16] - 2024-05-31Z

- Added feedback to the copy button in Settings.
- Fixed an issue where photos and videos could not be uploaded.
- Fixed a crash on logout.

## [0.1.15] - 2024-05-29Z

- Redesigned the Profile screen.
- Improved performance in various parts of the app for users with large follow lists.
- Fixed an issue where deleted notes still appeared in the Profile’s Notes view.
- Sorted the featured profiles in the Discover tab.
- Switched from Reportinator to Tagr bot for content labeling.
- Discover tab now features new accounts.

## [0.1.14] - 2024-05-22Z

- Added the author's name to profile cards on the Discover tab and search results.
- Added a delay when trying to reopen a websocket that had previously closed with an error.
- Updated the icon that appears when following a user.

## [0.1.13] - 2024-05-15Z

- On the Profile screen, open a sheet to display the full bio.
- Fixed an issue where "Share logs" wasn't working.
- Discover tab: Center the category buttons.
- Discover tab: Remove placeholder categories and people.

## [0.1.12] - 2024-05-07Z

- Open Profiles when tapping on a NIP-05 username reference in a note.
- Add special treatment for nostr.band when searching on the Discover tab. We are temporarily using nostr.band always and only for search, in addition to the user's normal relay list.
- Detect identifiers of the form @npub1... in notes and link them to the associated profiles.
- Detect NIP-05 identifiers inserted in notes and link them to njump.
- Fixed duplicate text in content warnings
- Added "Send To Nos" private reporting to protect user privacy
- Discover tab now features authors in a variety of categories.
- Fixed an issue on Mac where the Edit Profile screen did not appear in some cases.
- Fixed an issue where registering a NIP-05 username field could fail silently.
- Fixed an issue where users named with valid urls were unable to be mentioned correctly.
- Fixed an issue where pasting an npub while composing a note created an invalid mention.
- Changed "Report note" button to "Flag this content"
- Changed "Report user" button to "Flag this user"
- Updated options for "Flag this user"
- We are now publishing the relay list when registering a new NIP-05 username so
that other users can find you more easily.

## [0.1.11] - 2024-04-18Z

- Added support for uploading videos when composing a note.
- Fixed an issue where reports for notes were treated as reports for profiles.
- Updated the Discover tab navigation bar to match new design.
- Updated the design of profile cards in search results and mentions search.

## [0.1.10] - 2024-04-12Z

- Fixed the tint color on the Profile screen.
- Added option to connect your existing NIP-05 username.
- Fixed a crash that often occurred after opening the app.
- In an effort to prioritize critical functionality, we are dropping support for light mode in the near term. If you have concerns about the remaining theme please reach out to us at support@nos.social

## [0.1.8] - 2024-04-03Z

- Add PrivacyInfo file to the project to comply with Apple's new requirements.
- Updated dark theme colors for card backgrounds, primary text, and secondary text.
- Added a new UI for replying to messages that allows attaching images and setting an expiration date.
- Fixed an issue where Profile pages could display little or no content.

## [0.1.7] - 2024-03-21Z

- Fix issue in Profile title bar that displayed NIP-05 incorrectly.
- Update font styles on Thread, Edit Profile, and Settings screens.
- Fix issue with uploading photos on Mac.
- Re-design the confirmation dialog that appears when you delete your NIP-05.
- Fixed a bug where liking a note could cause other notes to appear liked.
- Added a new UI for replying to messages that allows attaching images and setting an expiration date.
- Fixed an issue where the "Read more" button could display on notes that didn't need it.

## [0.1.6] - 2024-03-07Z

- Parse links and mentions in Profile's about (or bios)
- Show “Post a reply” field at the proper height initially, and allow it to expand as more text is entered.
- Tap the Like button on a note you’ve already liked to remove the Like.
- Display NIP-05 identifier in the Profile screen title bar.
- Added option to register nos.social usernames.
- Fixed issue where search results sometimes don’t appear.
- Disabled link to nip-05 server / url on author cards.
- Fixed issue where paste menu did not appear when tapping in the Post Note view.
- Fixed intermittent crash when tapping Done after editing your profile.
- Fixed URL detection of raw domain names, such as “nos.social” (without the “http” prefix).
- Fixed the sort order of gallery media to match the order in the note.
- While composing a note, a space is now automatically inserted after any mention of a user or note to ensure it’s formatted correctly.

## [0.1.5] - 2024-02-14Z

- Fixed an issue where tapping the Feed tab did not scroll to the top of the Feed.
- Fixed an issue where tapping the Profile tab did not scroll to the top of the Profile.
- Search now starts automatically after entering three characters instead of one.

## [0.1.4] - 2024-01-31Z

- Show a message when we’re not finding search results.
- Fixed an issue where bad data in the contact list could break the home feed.
- Fixed a bug where the margins of root notes appeared incorrectly on Mac and iPad.
- Fixed a date localization issue.
- Optimized loading of the Notifications tab
- Updated suggested users for discovery tab.
- Show the profile view when a search matches a valid User ID (npub).
- Added tabs to Profiles to filter posts.
- Fixed a bug that could cause the out of network warning to be shown on reposts in the stories view.
- Fixed a bug that prevented notes that failed to be published to be re-published again.
- Added pagination to the home feed.
- Fixed a bug that prevented reposted notes from loading sometimes.
- Fixed a bug that prevented profile photos and names from being downloaded.

## [0.1.2 (153)] - 2024-01-11Z

- Fixed a crash that sometimes occurred when opening the profile view.
- Fixed a crash that sometimes occurred when viewing a note.
- Migrate to Apple-native string catalog and codegen LocalizedStringResources with xcstrings-tool-plugin.
- Discover screen can now search notes by id.
- Added pagination to Profile screens.

## [0.1.1 (144)] - 2023-12-21Z

- Fixed a crash when opening the note composer.
- Fix localization of warning message when a note has been reported. (thanks @L!)
- Fixed contact list hydration bug where unfollows are not removed when follow counts do not change.
- Erase old notifications from the databse to keep disk usage low.

## [0.1 (101)] - 2023-12-15Z

- Fixed a bug where reposts wouldn't be displayed in the stories.
- Fixed a bug where the reports for authors of replies weren't being considered.
- Localized relative times on note cards. (thanks @tyiu!)
- Added a context menu for the stories in the Home Feed to open the Profile.
- Add repost button to stories (thanks @maddiefuzz!)

## [0.1 (100)] - 2023-12-09Z

- Fixed some cases where a note's contents would never load.
- Update the color palette.
- Fix crash on Mac when opening new note view.

## [0.1 (99)] - 2023-12-07Z

- Fix profile pictures not loading after creating a new account.

## [0.1 (98)] - 2023-12-04Z

- Fixed a bug where the app could become unresponsive.

## [0.1 (97)] - 2023-12-01Z

- Added the option to copy the NIP-05 identifier when browsing a profile.
- Tapping on a tab bar icon can let you scroll to top.
- Fix an issue where reposts were not displaying correctly.

## [0.1 (96)] - 2023-11-28Z

- Fixed some performance issues for users who follow a large number of accounts.

## [0.1 (95)] - 2023-11-27Z

- Fixed a bug where a root note could be rendered as a reply
- Added the option to copy the text content while browsing a note.
- Fixed UI bugs when displaying the root note of replies.
- Keep track of read stories.
- Fix an issue where reposts were not displaying correctly.

## [0.1 (94)] - 2023-11-17Z

- Removed trailing slash from truncated URLs.
- Add a loading indicator to search results.
- Change the "Followed by" label on the profile screen to "Followers you know"
- Fixed a hang on startup.
- Fixed an issue where links couldn't be opened from the Home tab.
- Change the "Followed by" label on the profile screen to "Followers you know"
- Fixed an issue where the Profile view would always show "Following 0" for people you didn't follow.
- Fix delay in results immediately after opening the discover tab.
- Fixed the 3d card effect on the Notifications tab.
- Updated layout for search results and mention autocomplete cards.

## [0.1 (93)] - 2023-11-10Z

- Added a confirmation before reposting a note.
- Added the ability to delete your reposts by tapping the repost button again.
- Fixed some cases where deleted notes were still being displayed.
- Fixed a bug where notes, reposts, and author profiles could fail to load.
- Show truncated URLs in notes instead of hiding them completely.

## [0.1 (92)] - 2023-11-02Z

- Show reposts in stories.

## [0.1 (91)] - 2023-11-01Z

- Fix a bug where linking a Universal Name would overwrite your existing NIP-05.
- Fixed incorrect ellipsis applied to long notes.
- Changed note rendering to retain more newlines.
- Show reposts in stories.
- Fixed a bug where notes, reposts, and author profiles could fail to load.
- Show truncated URLs in notes instead of hiding them completely.
- Keep track of read stories.
- Fixed a bug with autocorrect on Mac

## [0.1 (90)] - 2023-10-31Z

- Fixed a bug where notes, reposts, and author profiles could fail to load.

## [0.1 (89)] - 2023-10-31Z

- Added relay.causes.com to the list of recommended relays.

## [0.1 (88)] - 2023-10-27Z

- Added a content warning when a user you follow has reported the content
- Added toggles to the settings screen to disable report-based and network-based content warnings

## [0.1 (86)] - 2023-10-25Z

- Updated link previews in feed to use the stories ui with fixed height and carousel gallery.
- Updated UI around displaying nested threads and displaying more context of conversations.
- Changed inline images so we don't display the domain / size / file type for images
- Changed copied links to notes and authors to open in njump.me.
- Added the ability to initiate USBC transactions and check your balance if you have linked a Universal Name to your profile with an attached USBC wallet.
- Add "1 year" as an option when posting a disappearing message

## [0.1 (85)] - 2023-10-23Z

- Fixed missing secrets

## [0.1 (84)] - 2023-10-20Z

- Add Stories view to the Home Feed
- Fixed an issue where the app could become slow after searching for a user.
- Updated search results to show mutual followers and sort by the most followers in common.
- Change links to notes so that they don't display the long note id and instead it's a pretty link.
- Redesigned the Universal Names registration flow
- Added more relays to the recommended list
- Added an icon to indicate expiring notes, and the timestamp they display is the time until they expire.

## [0.1 (83)] - 2023-10-16Z

- Fixed crash on launch
- Added a URL scheme to open the note composer: nos://note/new?contents=theContentsOfTheNote

## [0.1 (82)] - 2023-10-13Z

- Fixed a bug where profile changes wouldn't be published in some cases
- Fix a bug where the "Post" button wouldn't be shown when composing a reply on macOS
- Fix a bug where the mute list could be overwritten when muting someone
- Fixed aspect ratio on some profile photos
- Added 3d effect to note cards
- Added a URL scheme to open the note composer: nos://note/new?contents=theContentsOfTheNote

## [0.1 (81)] - 2023-09-30Z

- Fixed secrets that weren't included in build 79 and 80

## [0.1 (80)] - 2023-09-30Z

- Updated the design of the edit profile screen
- Fixed a hang on the profile screen

## [0.1 (79)] - 2023-09-22Z

- Added the ability to search for Mastodon usernames on the Discover tab.
- Long form content is now displayed in the discover tab.
- Fixed a hang on the thread view.

## [0.1 (77)] - 2023-09-15Z

- App performance improvements

## [0.1 (76)] - 2023-09-08Z

- Minor crash fixes and optimizations

## [0.1 (75)] - 2023-09-01Z

- Fix an issue with the database cleanup script that was causing performance issues.
- Optimize loading of profile pictures

## [0.1 (73)] - 2023-08-25Z

- Fixed potential crashes when using Universal Names API.
- Fixed bug that rendered the empty notes message for a profile above the header box.
- Fixed bug that could potentially crash the app sometimes

## [0.1 (72)] - 2023-08-21Z

- Added support for pasting profile and note references when composing notes
- Pop screens from the navigation stack when tapping twice on the tab bar.
- Fixed the launch screen layout on iPad
- Fixed a small issue when mentioning profiles in the reply text box.
- Fixed a crash during onboarding
- Fixed a crash when following or muting a user
- Fixed crash when parsing malformed events.
- Fixed crash when parsing malformed contact lists.
- Added integration with our self-hosted Sentry crash reporting tool (no data shared with third parties)

## [0.1 (66)] - 2023-08-18Z

- Fixed crash when parsing malformed events.
- Fixed crash when parsing malformed contact lists.
- Added support for pasting profile and note references when composing notes
- Pop screens from the navigation stack when tapping twice on the tab bar.
- Fixed the launch screen layout on iPad
- Fixed a small issue when mentioning profiles in the reply text box.

## [0.1 (65)] - 2023-08-04Z

- Add a loading placeholder for note contents.
- Added automatic file uploads to nostr.build.
- Add list of followers and relays in the Profile screen.

## [0.1 (60)] - 2023-08-01Z

- Updated content report style based on the latest NIPs and fixed some bugs with reporting.
- Add a loading placeholder for note contents.
- Fixed the launch screen layout on iPad
- Multiple consecutive newlines will be replaced by a single new line in note content.
- Removed the screen to fill out profile information from onboarding and replaced it with a call to action in the sidebar.
- Leading and trailing whitespace will no longer be rendered in note content.
- Removed the screen to fill out profile information from onboarding and replaced it with a call to action in the sidebar.

## [0.1 (59)] - 2023-07-21Z

- Add a loading placeholder for note contents.
- Fixed several crashes.
- Added Dutch, Japanese, and Persian translations. Thanks matata, yutaro, and eru-desu!
- Added some visual artists to the list of featured users.

## [0.1 (58)] - 2023-07-17Z

- Added better previews for urls shared in notes.

## [0.1 (57)] - 2023-07-17Z

- Fixed an issue where Nos couldn't find the user's key on startup.
- Fixed an issue where you could have duplicate relays: one with a trailing slash and one without.

## [0.1 (56)] - 2023-07-13Z

- Fixed high cpu usage when the app is idle

## [0.1 (55)] - 2023-07-12Z

- Fixed several bugs around muting users
- Added the number of connected relays at the top right corner of the Home Feed.
- Fixed a bug where expired messages could be published to relays that doesn't support them
- Added support for push notifications.

## [0.1 (53)] - 2023-07-03Z

- Added beta integration with the Universal Name System. Edit your profile to link your Universal Name to your Nostr profile.
- Updated design of the relay selector

## [0.1 (52)] - 2023-07-03Z

- Prevent muted authors from appearing in the Discover screen
- Added a confirmation dialog when deleting a note.

## [0.1 (51)] - 2023-06-16Z

- Updated design of the relay selector
- Fixed an issue where the Discover tab wouldn't show new content for a while after upgrading from build 49.

## [0.1 (50)] - 2023-06-15Z

- Added code to show the Discover tab when we haven't downloaded the user's follow list yet (like on first login or app reinstall).
- Improved reliability of loading reposts, user photos, and names.
- Fixed a bug where tapping on a note would open the associated image instead of the thread view.
- Fixed a bug where profile pages would not load in some cases.
- Improved performance of the relay manager.

## [0.1 (49)] - 2023-06-12Z

- More small optimizations to relay traffic and event parsing.

## [0.1 (48)] - 2023-06-12Z

- Requesting fewer events on Home and Discover tab to reduce the load on the db.

## [0.1 (47)] - 2023-06-09Z

- Improved performance of the relay manager.

## [0.1 (46)] - 2023-06-06Z

- Add the ability to report notes and profiles using NIP-32 labels and NIP-69 classification.
- Fixed a crash which occurs on some versions of MacOS when attempting to mention other users during post creation.
- Add the ability to search for users by name from the Discover tab
- Fixed a bug where the note options menu wouldn't show up sometimes.
- Strip whitespace and newline characters when parsing search box input on discover screen as npub.

## [0.1 (44)] - 2023-05-31Z

- Fixed several causes of profile pictures and reposts showing infinite spinners.
- Links to notes or profiles are now tappable.
- Filter logged user from Discover screen.
- Improved performance of posting notes.

## [0.1 (43)] - 2023-05-23Z

- Added German translations (thanks Peter!).
- Updated support email to support@nos.social
- Improved recognition of mentions inside a post

## [0.1 (42)] - 2023-05-16Z

- Added support for mentioning other users when composing a note.
- Fixed a bug where expired messages could be redownloaded from relays that don't delete them.
- Fixed a bug where you couldn't view the parent note of a reply when it was displayed at the top of the Thread view.

## [0.1 (41)] - 2023-05-11Z

- Fix link color on macOS

## [0.1 (40)] - 2023-05-10Z

- Add support for expiration dates when composing notes (please note: messages are not guaranteed to be deleted by relays or other apps)
- Increased the contrast of text in light mode
- Open links in an in-app web browser instead of Safari
- Fixed link detection in notes for URLs without a scheme (i.e. "https://")
- Made the reply button on notes easier to tap, and it now presents the keyboard when tapped.
- Increased the tap size of the ellipsis button on note cards.
- Added Spanish translations (thanks Martin!)
- Updated app icon
- Nos now displays kind 30023 long-form blog posts in the home and profile feeds.

## [0.1 (39)] - 2023-05-02Z

- Improved performance of loading replies
- The notifications tab now request more events from relays

## [0.1 (38)] - 2023-04-28Z

- Made the routine to delete old events more efficient and prevent it from deleting our own events.
- Fixed a bug where you could post the same reply multiple times.

## [0.1 (37)] - 2023-04-27Z

- Performance improvements
- Added support for reposting notes.
- Fixed a bug where you could post the same reply multiple times.
- Fixed a bug where the user's follow list could be erased on the first launch after importing a new key.

## [0.1 (36)] - 2023-04-25Z

- Added support for reposting notes.
- Added Brazilian Portuguese translations (thanks Andressa!).
- Fixed the French and Traditional Chinese translations.
- Fixed a bug where the user's follow list could be erased on the first launch after importing a new key.
- Fixed a bug where you could post the same reply multiple times.
- Fixed an issue where profile pictures could be rendered with the wrong aspect ratio.

## [0.1 (35)] - 2023-04-19Z

- Added French translations. Thank you p2x@p2xco.de!
- Added Chinese (Traditional) and updated Chinese (Simplified) translations. Thank you rasputin@getalby.com!
- Added a logout button in the Settings menu.
- Minor performance improvements on Thread and Discover views.
- Updated the default list of users shown on the Discover tab.
- Fixed a bug where muted authors would show up on the Discover tab.
- Added an initial loading indicator when you first open the Home or Discover tabs.
- Added a logout button in the Settings menu.
- Fixed a bug where notes would be truncated but the Read More button would not be shown.
- Scrolling performance improvements
- Fixed a bug where notes would be truncated but the Read More button would not be shown.

## [0.1 (33)] - 2023-04-17Z

- Added a button to share the application logs in the Settings menu
- Automatically attach debug logs to support emails

## [0.1 (32)] - 2023-04-14Z

- More performance improvements on the Home tab.

Note:
- In this build you have to pull-to-refresh if you want to see new notes after the initial load of the Home or Discover tabs.

## [0.1 (31)] - 2023-04-13Z

- Added a button to view raw event JSON in the options menu on notes.
- Fixed notes saying "so-and-so posted" at the top when it should say "so-and-so replied".
- Added code to load the note being replied to if we don't have it.
- Improved performance on the home feed

## [0.1 (30)] - 2023-04-10Z

- Fixed a bug where the Read More button would show on notes when it didn't need to.
- Added Chinese (Simplified) translations (thanks rasputin@getalby.com!)
- Nos now requests delete events from relays.

## [0.1 (28)] - 2023-04-07Z

- Made all the built-in text in the app translatable. If you would like to help translate Nos let us know by emailing support@nos.social.

## [0.1 (27)] - 2023-04-05Z

- Minor performance improvements
- Fixed an occasional hang when publishing

## [0.1 (26)] - 2023-04-03Z

- Minor performance improvements on the Feed and Discover tabs

## [0.1 (25)] - 2023-03-31Z

- Fixed a bug where reply counts were displaying translation keys instead of the count

## [0.1 (24)] - 2023-03-31Z

- Added Crowdin integration for translation services. If you would like to help us translate Nos drop us a line at
support@nos.social.
- Fixed several crashes.
- Fixed issue where the like button didn't turn orange when pressed.
- Fixed an issue where likes to replies were counted towards the root note.
- Added more aggressive caching of images.
- Minor performance improvements - more to come!

## [0.1 (23)] - 2023-03-25Z
- Add the option to copy web links on profile pages and notes.

## [0.1 (22)] - 2023-03-23Z
- Fixed a bug in the list of people you are following, where tapping on any name would show your own profile.

## [0.1 (21)] - 2023-03-23Z
- Fixed a bug where the user's profile name was not set after onboarding.
- Added a demo of the Universal Namespace when setting up your profile.

## [0.1 (20)] - 2023-03-22Z
- Fixed some bugs in Universal Name login flow (onboarding flow fixes forthcoming)

## [0.1 (19)] - 2023-03-22Z
- Added a link to nostr.build on the New Note screen
- Added a demo flow for setting up a Universal Name on the Edit Profile screen.

## [0.1 (18)] - 2023-03-20Z
- Show the number of likes on notes

## [0.1 (17)] - 2023-03-20Z
- Minor performance improvements

## [0.1 (16)] - 2023-03-19Z
- Hide the text in private key text fields
- Hide replies from muted users
- Fixed an issue where your own replies would be shown on the notificaitons tab
- Added a launch screen
- Various styling updates
- Added an About screen to the side menu
- Added a Share Nos button to the side menu

## [0.1 (15)] - 2023-03-18Z
- Added the ability to browse all notes from a single relay on the Discover tab.
- Added the ability to post a note to a single relay from the New Note screen.
- Support likes as described in NIP-25, make sure reply and parent likes are correct
- Show "posted" and "replied" headers on NoteCards
- Navigate to replied to note when tapping on reply from outside thread view
- Search by name on Discover view
- Fixed cards on the Discover tab all being the same size.
- Fixed a crash when deleting your key in Settings

## [0.1 (14)] - 2023-03-16Z
- Nos now reads and writes your mutes the mute list shared with other Nostr apps.

## [0.1 (13)] - 2023-03-15Z
- Fix all thread replies showing as out of network on first launch after installation.

## [0.1 (12)] - 2023-03-15Z
- Added NIP-05 field to Edit Profile page, lookup users using NIP-05 names in discover tab, tapping the NIP-05 name opens the domain in a new window.
- Delete notes
- More performance improvements centered around our relay communication
- Fix invisible tab bar
- Made placeholder text color same for all fields in profile edit view
- Add basic image rendering in Note cards
- UNS Support on Profile page
- Fix onboarding taps at bottom of screen causing screen to switch

Known Issues:
- Deleting your key in Settings causes the app to crash. But you are correctly taken into onboarding after relaunch.

## [0.1 (11)] - 2023-03-14Z
- Fixed thread view saying every reply is out of network
- reduced the number of requests we send to relays
- improved app performance
- fixed showing empty displayNames when name is set

## [0.1 (10)] - 2023-03-14Z
- Display a user's NIP-05 identifier on the profile page after making a web request to verify that it is correct
- Fix blank home feed during first launch

## [0.1 (9)] - 2023-03-14Z
- Fixed a crash on launch when relay model was outdated.
- Fix your own posts showing as outside your network on a fresh install.
- Add self-hosted PostHog analytics
- Render mentions on notifications tab
- Copy note text

Known issues:
- You may have to force quit the app and restart it to see everyone you follow on the Home Feed.

## [0.1 (8)] - 2023-03-13Z
- Fix translucent tab bar in the simulator.
- Connect to more relays to get user relay list after importing a key during onboarding
- Fix some bugs in thread views
- Show placeholder cards for messages outside 2 hops and allow the user to reveal them
- Support deprecated reply #e tag format
- Fixed an issue where older contact list and metadata events could overwrite new ones
- Styled onboarding views

## [0.1 (7)] - 2023-03-10Z
- Use only relays added in RelayView for sending and receiving events
- Add PostHog analytics
- Render note mentions in NoteCard
- Open an email compose view controller for support@nos.social
- Fix duplicate note on a new post
- Add mute functionality
- Publish relay changes
- Recommended / default relays
- Added colors and Clarity City font throughout the app
- Show Discover tab after onboarding
- Fix crash on Mac
- Improved profile photo loading and added a cache
- Added code to compute a sensible default number of columns on the Discover tab
- Replaced moved relays tab to side menu, added New Post and Profile tabs
- Make links on notes tappable
- Fix newlines not rendering on notes
- Added timestamp to notes
- Update Discover feed algorithm to include people 2 hops from you.
- Fix infinite spinners on some avatars
- Edit profile

## [0.1 (6)] - 2023-03-08Z

- Fixed follow / unfollow sync
- Reduced number of REQ sent to relays
- Request profile metadata for users displayed on the Discover tab
- Cleanup RelayService
- Render user avatar on Profile screen
- Added support for threads in reply views
- Retry failed Event sends every 2 minutes (max 5 retries)
- Add basic notifications tab
- Filter the Home Feed down to root posts
- The profile view requests the latest events and metadata for the given user from the relays
- Add the ellipsis button to NoteCard and allow the user to copy the NIP-19 note ID of a note.
- Enabled button to copy user ID on Profile View
- Fixed UI freezes when using many relays by moving event processing to a background thread.
- Add a search bar to the discover tab that users can use to look up other users.
- On relay remove, send CLOSE to all subs then disconnect and delete socket
- Render user mentions in NoteCard
- Replace the warning message to tell the user never to share their private key with anyone.

## [0.1 (5)] 2023-03-02

- Added a Discover tab that shows all events from all relays.
- Core Data will now be wiped whenever we change the data model, which is often. This speeds up our development process, but you will have to re-enter your relays when this happens.
- Change the home feed so that it shows the CurrentUser's notes always.
- Preload sample_data into core data for DEBUG builds
- Added a screen to show all the replies to a note.
- Fixed empty home feed message so it doesn't overlay other views
- Change settings and onboarding to accept nsec-format private key
- Fixed app crash when no user is passed to HomeFeedView initializer
- Added ability to post a reply in thread view.
- Fixed READ MORE Button
- In the Discover tab, display a feed of interesting people

## [0.1 (4)] - 2023-02-24

- Added ability to delete relays on the Relays screen.
- Fix events not being signed correctly with a key generated during onboarding.
- Verify signatures on events.
- Request only events from user's Follows
- Follow / unfollow functionality
- Calculate reply count and display in NoteCard

## [0.1 (3)] - 2023-02-20Z

- Sync authors in HomeFeedView
- Added AvatarView for rendering profile pictures on NoteCards

## [0.1 (2)]

- Added conversion of hex keys to npub
- Add a basic New Post screen
- Save private key to keychain
- Parse and store contact list
- Add onboarding flow
- Copied MessageCard and MessageButton SwiftUI view from Planetary renaming Message to Note
- Added a basic profile screen

## [0.1 (1)]

- Parse and display Nostr events
- Read events from relays
- Sign and publish events to relays
- Add Settings view where you can put in your private key
- Added tab bar component and side menu with profile<|MERGE_RESOLUTION|>--- conflicted
+++ resolved
@@ -16,11 +16,8 @@
 ### Internal Changes
 - Added function for creating a new list and a test verifying list editing. [#112](https://github.com/verse-pbc/issues/issues/112)
 - Localized strings on the feed filter drop-down view.
-<<<<<<< HEAD
+- Disabled automatic tracking in Sentry. [#126](https://github.com/verse-pbc/issues/issues/126)
 - Added functionality to get follows notifications in the Notifications tab. [#127](https://github.com/verse-pbc/issues/issues/127)
-=======
-- Disabled automatic tracking in Sentry. [#126](https://github.com/verse-pbc/issues/issues/126)
->>>>>>> 15b461de
 
 ## [1.1] - 2025-01-03Z
 
