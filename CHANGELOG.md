--- conflicted
+++ resolved
@@ -10,6 +10,7 @@
 
 - Added ability to delete relays on the Relays screen.
 - Fix events not being signed correctly with a key generated during onboarding.
+- Verify signatures on events.
 
 ## [0.1 (3)] - 2023-02-20Z
 
@@ -25,11 +26,6 @@
 - Add onboarding flow
 - Copied MessageCard and MessageButton SwiftUI view from Planetary renaming Message to Note
 - Added a basic profile screen
-<<<<<<< HEAD
-- Added AvatarView for rendering profile pictures on NoteCards
-- Verify signatures on events
-=======
->>>>>>> 2bc1c834
 
 ## [0.1 (1)]
 
