# Changelog
All notable changes to this project will be documented in this file.

We define "Noteworthy changes" as 1) user-facing features or bugfixes 2) significant technical or architectural changes that contributors will notice. If your Pull Request does not contain any changes of this nature i.e. minor string/translation changes, patch releases of dependencies, refactoring, etc. then add the `Skip-Changelog` label. 

The format is based on [Keep a Changelog](https://keepachangelog.com/en/1.0.0/),
and this project adheres to [Semantic Versioning](https://semver.org/spec/v2.0.0.html).

## [Unreleased]

<<<<<<< HEAD
- Add a loading placeholder for note contents.
=======
- Fixed the launch screen layout on iPad
>>>>>>> 5b0aa1a7
- Added Dutch, Japanese, and Persian translations. Thanks matata, yutaro, and eru-desu! 
- Added some visual artists to the list of featured users.

## [0.1 (58)] - 2023-07-17Z

- Added better previews for urls shared in notes.

## [0.1 (57)] - 2023-07-17Z

- Fixed an issue where Nos couldn't find the user's key on startup.
- Fixed an issue where you could have duplicate relays: one with a trailing slash and one without.

## [0.1 (56)] - 2023-07-13Z

- Fixed high cpu usage when the app is idle

## [0.1 (55)] - 2023-07-12Z

- Fixed several bugs around muting users
- Added the number of connected relays at the top right corner of the Home Feed.
- Fixed a bug where expired messages could be published to relays that doesn't support them
- Added support for push notifications.

## [0.1 (53)] - 2023-07-03Z

- Added beta integration with the Universal Name System. Edit your profile to link your Universal Name to your Nostr profile.
- Updated design of the relay selector

## [0.1 (52)] - 2023-07-03Z

- Prevent muted authors from appearing in the Discover screen
- Added a confirmation dialog when deleting a note.

## [0.1 (51)] - 2023-06-16Z

- Updated design of the relay selector
- Fixed an issue where the Discover tab wouldn't show new content for a while after upgrading from build 49.

## [0.1 (50)] - 2023-06-15Z

- Added code to show the Discover tab when we haven't downloaded the user's follow list yet (like on first login or app reinstall).
- Improved reliability of loading reposts, user photos, and names.
- Fixed a bug where tapping on a note would open the associated image instead of the thread view.
- Fixed a bug where profile pages would not load in some cases.
- Improved performance of the relay manager.

## [0.1 (49)] - 2023-06-12Z

- More small optimizations to relay traffic and event parsing.

## [0.1 (48)] - 2023-06-12Z

- Requesting fewer events on Home and Discover tab to reduce the load on the db.

## [0.1 (47)] - 2023-06-09Z

- Improved performance of the relay manager.

## [0.1 (46)] - 2023-06-06Z

- Add the ability to report notes and profiles using NIP-32 labels and NIP-69 classification.
- Fixed a crash which occurs on some versions of MacOS when attempting to mention other users during post creation.
- Add the ability to search for users by name from the Discover tab
- Fixed a bug where the note options menu wouldn't show up sometimes.
- Strip whitespace and newline characters when parsing search box input on discover screen as npub.

## [0.1 (44)] - 2023-05-31Z

- Fixed several causes of profile pictures and reposts showing infinite spinners.
- Links to notes or profiles are now tappable.
- Filter logged user from Discover screen.
- Improved performance of posting notes.

## [0.1 (43)] - 2023-05-23Z

- Added German translations (thanks Peter!).
- Updated support email to support@nos.social
- Improved recognition of mentions inside a post

## [0.1 (42)] - 2023-05-16Z

- Added support for mentioning other users when composing a note.
- Fixed a bug where expired messages could be redownloaded from relays that don't delete them.
- Fixed a bug where you couldn't view the parent note of a reply when it was displayed at the top of the Thread view.

## [0.1 (41)] - 2023-05-11Z

- Fix link color on macOS

## [0.1 (40)] - 2023-05-10Z

- Add support for expiration dates when composing notes (please note: messages are not guaranteed to be deleted by relays or other apps)
- Increased the contrast of text in light mode
- Open links in an in-app web browser instead of Safari
- Fixed link detection in notes for URLs without a scheme (i.e. "https://")
- Made the reply button on notes easier to tap, and it now presents the keyboard when tapped.
- Increased the tap size of the ellipsis button on note cards.
- Added Spanish translations (thanks Martin!)
- Updated app icon
- Nos now displays kind 30023 long-form blog posts in the home and profile feeds.

## [0.1 (39)] - 2023-05-02Z

- Improved performance of loading replies
- The notifications tab now request more events from relays

## [0.1 (38)] - 2023-04-28Z

- Made the routine to delete old events more efficient and prevent it from deleting our own events. 
- Fixed a bug where you could post the same reply multiple times.

## [0.1 (37)] - 2023-04-27Z

- Performance improvements
- Added support for reposting notes.
- Fixed a bug where you could post the same reply multiple times.
- Fixed a bug where the user's follow list could be erased on the first launch after importing a new key.

## [0.1 (36)] - 2023-04-25Z

- Added support for reposting notes.
- Added Brazilian Portuguese translations (thanks Andressa!).
- Fixed the French and Traditional Chinese translations.
- Fixed a bug where the user's follow list could be erased on the first launch after importing a new key.
- Fixed a bug where you could post the same reply multiple times.
- Fixed an issue where profile pictures could be rendered with the wrong aspect ratio.

## [0.1 (35)] - 2023-04-19Z

- Added French translations. Thank you p2x@p2xco.de!
- Added Chinese (Traditional) and updated Chinese (Simplified) translations. Thank you rasputin@getalby.com!
- Added a logout button in the Settings menu.
- Minor performance improvements on Thread and Discover views.
- Updated the default list of users shown on the Discover tab.
- Fixed a bug where muted authors would show up on the Discover tab.
- Added an initial loading indicator when you first open the Home or Discover tabs.
- Added a logout button in the Settings menu.
- Fixed a bug where notes would be truncated but the Read More button would not be shown.
- Scrolling performance improvements
- Fixed a bug where notes would be truncated but the Read More button would not be shown.

## [0.1 (33)] - 2023-04-17Z

- Added a button to share the application logs in the Settings menu
- Automatically attach debug logs to support emails

## [0.1 (32)] - 2023-04-14Z

- More performance improvements on the Home tab.

Note:
- In this build you have to pull-to-refresh if you want to see new notes after the initial load of the Home or Discover tabs. 

## [0.1 (31)] - 2023-04-13Z

- Added a button to view raw event JSON in the options menu on notes.
- Fixed notes saying "so-and-so posted" at the top when it should say "so-and-so replied".
- Added code to load the note being replied to if we don't have it. 
- Improved performance on the home feed

## [0.1 (30)] - 2023-04-10Z

- Fixed a bug where the Read More button would show on notes when it didn't need to.
- Added Chinese (Simplified) translations (thanks rasputin@getalby.com!)
- Nos now requests delete events from relays.

## [0.1 (28)] - 2023-04-07Z

- Made all the built-in text in the app translatable. If you would like to help translate Nos let us know by emailing support@nos.social.

## [0.1 (27)] - 2023-04-05Z

- Minor performance improvements
- Fixed an occasional hang when publishing

## [0.1 (26)] - 2023-04-03Z

- Minor performance improvements on the Feed and Discover tabs

## [0.1 (25)] - 2023-03-31Z

- Fixed a bug where reply counts were displaying translation keys instead of the count

## [0.1 (24)] - 2023-03-31Z

- Added Crowdin integration for translation services. If you would like to help us translate Nos drop us a line at 
support@nos.social.
- Fixed several crashes.
- Fixed issue where the like button didn't turn orange when pressed.
- Fixed an issue where likes to replies were counted towards the root note.
- Added more aggressive caching of images.
- Minor performance improvements - more to come!

## [0.1 (23)] - 2023-03-25Z
- Add the option to copy web links on profile pages and notes.

## [0.1 (22)] - 2023-03-23Z
- Fixed a bug in the list of people you are following, where tapping on any name would show your own profile.

## [0.1 (21)] - 2023-03-23Z
- Fixed a bug where the user's profile name was not set after onboarding.
- Added a demo of the Universal Namespace when setting up your profile. 

## [0.1 (20)] - 2023-03-22Z
- Fixed some bugs in Universal Name login flow (onboarding flow fixes forthcoming)

## [0.1 (19)] - 2023-03-22Z
- Added a link to nostr.build on the New Note screen
- Added a demo flow for setting up a Universal Name on the Edit Profile screen.

## [0.1 (18)] - 2023-03-20Z
- Show the number of likes on notes

## [0.1 (17)] - 2023-03-20Z
- Minor performance improvements

## [0.1 (16)] - 2023-03-19Z
- Hide the text in private key text fields
- Hide replies from muted users
- Fixed an issue where your own replies would be shown on the notificaitons tab
- Added a launch screen
- Various styling updates
- Added an About screen to the side menu
- Added a Share Nos button to the side menu 

## [0.1 (15)] - 2023-03-18Z
- Added the ability to browse all notes from a single relay on the Discover tab.
- Added the ability to post a note to a single relay from the New Note screen.
- Support likes as described in NIP-25, make sure reply and parent likes are correct
- Show "posted" and "replied" headers on NoteCards
- Navigate to replied to note when tapping on reply from outside thread view
- Search by name on Discover view
- Fixed cards on the Discover tab all being the same size.
- Fixed a crash when deleting your key in Settings

## [0.1 (14)] - 2023-03-16Z
- Nos now reads and writes your mutes the mute list shared with other Nostr apps.

## [0.1 (13)] - 2023-03-15Z
- Fix all thread replies showing as out of network on first launch after installation.

## [0.1 (12)] - 2023-03-15Z
- Added NIP-05 field to Edit Profile page, lookup users using NIP-05 names in discover tab, tapping the NIP-05 name opens the domain in a new window.
- Delete notes
- More performance improvements centered around our relay communication
- Fix invisible tab bar
- Made placeholder text color same for all fields in profile edit view
- Add basic image rendering in Note cards
- UNS Support on Profile page
- Fix onboarding taps at bottom of screen causing screen to switch

Known Issues:
- Deleting your key in Settings causes the app to crash. But you are correctly taken into onboarding after relaunch.

## [0.1 (11)] - 2023-03-14Z
- Fixed thread view saying every reply is out of network
- reduced the number of requests we send to relays
- improved app performance
- fixed showing empty displayNames when name is set

## [0.1 (10)] - 2023-03-14Z
- Display a user's NIP-05 identifier on the profile page after making a web request to verify that it is correct 
- Fix blank home feed during first launch

## [0.1 (9)] - 2023-03-14Z
- Fixed a crash on launch when relay model was outdated.
- Fix your own posts showing as outside your network on a fresh install. 
- Add self-hosted PostHog analytics
- Render mentions on notifications tab
- Copy note text

Known issues:
- You may have to force quit the app and restart it to see everyone you follow on the Home Feed.

## [0.1 (8)] - 2023-03-13Z
- Fix translucent tab bar in the simulator.
- Connect to more relays to get user relay list after importing a key during onboarding
- Fix some bugs in thread views
- Show placeholder cards for messages outside 2 hops and allow the user to reveal them
- Support deprecated reply #e tag format
- Fixed an issue where older contact list and metadata events could overwrite new ones
- Styled onboarding views

## [0.1 (7)] - 2023-03-10Z
- Use only relays added in RelayView for sending and receiving events
- Add PostHog analytics
- Render note mentions in NoteCard
- Open an email compose view controller for support@nos.social 
- Fix duplicate note on a new post
- Add mute functionality
- Publish relay changes
- Recommended / default relays
- Added colors and Clarity City font throughout the app
- Show Discover tab after onboarding
- Fix crash on Mac
- Improved profile photo loading and added a cache
- Added code to compute a sensible default number of columns on the Discover tab
- Replaced moved relays tab to side menu, added New Post and Profile tabs
- Make links on notes tappable
- Fix newlines not rendering on notes
- Added timestamp to notes
- Update Discover feed algorithm to include people 2 hops from you.
- Fix infinite spinners on some avatars
- Edit profile

## [0.1 (6)] - 2023-03-08Z

- Fixed follow / unfollow sync
- Reduced number of REQ sent to relays
- Request profile metadata for users displayed on the Discover tab
- Cleanup RelayService
- Render user avatar on Profile screen
- Added support for threads in reply views
- Retry failed Event sends every 2 minutes (max 5 retries)
- Add basic notifications tab
- Filter the Home Feed down to root posts
- The profile view requests the latest events and metadata for the given user from the relays
- Add the ellipsis button to NoteCard and allow the user to copy the NIP-19 note ID of a note.
- Enabled button to copy user ID on Profile View
- Fixed UI freezes when using many relays by moving event processing to a background thread.
- Add a search bar to the discover tab that users can use to look up other users.
- On relay remove, send CLOSE to all subs then disconnect and delete socket
- Render user mentions in NoteCard
- Replace the warning message to tell the user never to share their private key with anyone.

## [0.1 (5)] 2023-03-02

- Added a Discover tab that shows all events from all relays.
- Core Data will now be wiped whenever we change the data model, which is often. This speeds up our development process, but you will have to re-enter your relays when this happens.
- Change the home feed so that it shows the CurrentUser's notes always.
- Preload sample_data into core data for DEBUG builds
- Added a screen to show all the replies to a note.
- Fixed empty home feed message so it doesn't overlay other views
- Change settings and onboarding to accept nsec-format private key
- Fixed app crash when no user is passed to HomeFeedView initializer
- Added ability to post a reply in thread view.
- Fixed READ MORE Button
- In the Discover tab, display a feed of interesting people

## [0.1 (4)] - 2023-02-24

- Added ability to delete relays on the Relays screen.
- Fix events not being signed correctly with a key generated during onboarding.
- Verify signatures on events.
- Request only events from user's Follows
- Follow / unfollow functionality
- Calculate reply count and display in NoteCard

## [0.1 (3)] - 2023-02-20Z

- Sync authors in HomeFeedView
- Added AvatarView for rendering profile pictures on NoteCards

## [0.1 (2)]

- Added conversion of hex keys to npub
- Add a basic New Post screen
- Save private key to keychain
- Parse and store contact list
- Add onboarding flow
- Copied MessageCard and MessageButton SwiftUI view from Planetary renaming Message to Note
- Added a basic profile screen

## [0.1 (1)]

- Parse and display Nostr events
- Read events from relays
- Sign and publish events to relays
- Add Settings view where you can put in your private key
- Added tab bar component and side menu with profile<|MERGE_RESOLUTION|>--- conflicted
+++ resolved
@@ -8,11 +8,8 @@
 
 ## [Unreleased]
 
-<<<<<<< HEAD
 - Add a loading placeholder for note contents.
-=======
 - Fixed the launch screen layout on iPad
->>>>>>> 5b0aa1a7
 - Added Dutch, Japanese, and Persian translations. Thanks matata, yutaro, and eru-desu! 
 - Added some visual artists to the list of featured users.
 
