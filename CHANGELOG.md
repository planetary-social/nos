# Changelog
All notable changes to this project will be documented in this file.

We define "Noteworthy changes" as 1) user-facing features or bugfixes 2) significant technical or architectural changes that contributors will notice. If your Pull Request does not contain any changes of this nature i.e. minor string/translation changes, patch releases of dependencies, refactoring, etc. then add the `Skip-Changelog` label. 

The format is based on [Keep a Changelog](https://keepachangelog.com/en/1.0.0/),
and this project adheres to [Semantic Versioning](https://semver.org/spec/v2.0.0.html).

## [Unreleased]
- Fixed follow / unfollow sync
- Reduced number of REQ sent to relays
- Request profile metadata for users displayed on the Discover tab
- Cleanup RelayService
- Render user avatar on Profile screen
- Added support for threads in reply views
- Retry failed Event sends every 2 minutes (max 5 retries)
- Add basic notifications tab
<<<<<<< HEAD
- Fixed UI freezes when using many relays by moving event processing to a background thread.
=======
- Filter the Home Feed down to root posts
- The profile view requests the latest events and metadata for the given user from the relays
- Add the ellipsis button to NoteCard and allow the user to copy the NIP-19 note ID of a note.
- Enabled button to copy user ID on Profile View
>>>>>>> e87e2e55

## [0.1 (5)] 2023-03-02 

- Added a Discover tab that shows all events from all relays.
- Core Data will now be wiped whenever we change the data model, which is often. This speeds up our development process, but you will have to re-enter your relays when this happens.
- Change the home feed so that it shows the CurrentUser's notes always.
- Preload sample_data into core data for DEBUG builds
- Added a screen to show all the replies to a note.
- Fixed empty home feed message so it doesn't overlay other views
- Change settings and onboarding to accept nsec-format private key
- Fixed app crash when no user is passed to HomeFeedView initializer
- Added ability to post a reply in thread view.
- Fixed READ MORE Button
- In the Discover tab, display a feed of interesting people

## [0.1 (4)] - 2023-02-24

- Added ability to delete relays on the Relays screen.
- Fix events not being signed correctly with a key generated during onboarding.
- Verify signatures on events.
- Request only events from user's Follows
- Follow / unfollow functionality
- Calculate reply count and display in NoteCard

## [0.1 (3)] - 2023-02-20Z

- Sync authors in HomeFeedView
- Added AvatarView for rendering profile pictures on NoteCards

## [0.1 (2)]

- Added conversion of hex keys to npub
- Add a basic New Post screen
- Save private key to keychain
- Parse and store contact list
- Add onboarding flow
- Copied MessageCard and MessageButton SwiftUI view from Planetary renaming Message to Note
- Added a basic profile screen

## [0.1 (1)]

- Parse and display Nostr events
- Read events from relays
- Sign and publish events to relays
- Add Settings view where you can put in your private key
- Added tab bar component and side menu with profile<|MERGE_RESOLUTION|>--- conflicted
+++ resolved
@@ -15,14 +15,11 @@
 - Added support for threads in reply views
 - Retry failed Event sends every 2 minutes (max 5 retries)
 - Add basic notifications tab
-<<<<<<< HEAD
-- Fixed UI freezes when using many relays by moving event processing to a background thread.
-=======
 - Filter the Home Feed down to root posts
 - The profile view requests the latest events and metadata for the given user from the relays
 - Add the ellipsis button to NoteCard and allow the user to copy the NIP-19 note ID of a note.
 - Enabled button to copy user ID on Profile View
->>>>>>> e87e2e55
+- Fixed UI freezes when using many relays by moving event processing to a background thread.
 
 ## [0.1 (5)] 2023-03-02 
 
