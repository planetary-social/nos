# Changelog
All notable changes to this project will be documented in this file.

We define "Noteworthy changes" as 1) user-facing features or bugfixes 2) significant technical or architectural changes that contributors will notice. If your Pull Request does not contain any changes of this nature i.e. minor string/translation changes, patch releases of dependencies, refactoring, etc. then add the `Skip-Changelog` label. 

The format is based on [Keep a Changelog](https://keepachangelog.com/en/1.0.0/),
and this project adheres to [Semantic Versioning](https://semver.org/spec/v2.0.0.html).

## [Unreleased]

<<<<<<< HEAD
- Fixed several causes of profile pictures and reposts showing infinite spinners.
- Links to notes or profiles are now tappable.

## [0.1 (43)] - 2023-05-23Z

=======
- Improved performance of posting notes.
>>>>>>> 12c21bbc
- Added German translations (thanks Peter!).
- Updated support email to support@nos.social
- Improved recognition of mentions inside a post
- 
## [0.1 (42)] - 2023-05-16Z

- Added support for mentioning other users when composing a note.
- Fixed a bug where expired messages could be redownloaded from relays that don't delete them.
- Fixed a bug where you couldn't view the parent note of a reply when it was displayed at the top of the Thread view.

## [0.1 (41)] - 2023-05-11Z

- Fix link color on macOS

## [0.1 (40)] - 2023-05-10Z

- Add support for expiration dates when composing notes (please note: messages are not guaranteed to be deleted by relays or other apps)
- Increased the contrast of text in light mode
- Open links in an in-app web browser instead of Safari
- Fixed link detection in notes for URLs without a scheme (i.e. "https://")
- Made the reply button on notes easier to tap, and it now presents the keyboard when tapped.
- Increased the tap size of the ellipsis button on note cards.
- Added Spanish translations (thanks Martin!)
- Updated app icon
- Nos now displays kind 30023 long-form blog posts in the home and profile feeds.

## [0.1 (39)] - 2023-05-02Z

- Improved performance of loading replies
- The notifications tab now request more events from relays

## [0.1 (38)] - 2023-04-28Z

- Made the routine to delete old events more efficient and prevent it from deleting our own events. 
- Fixed a bug where you could post the same reply multiple times.

## [0.1 (37)] - 2023-04-27Z

- Performance improvements
- Added support for reposting notes.
- Fixed a bug where you could post the same reply multiple times.
- Fixed a bug where the user's follow list could be erased on the first launch after importing a new key.

## [0.1 (36)] - 2023-04-25Z

- Added support for reposting notes.
- Added Brazilian Portuguese translations (thanks Andressa!).
- Fixed the French and Traditional Chinese translations.
- Fixed a bug where the user's follow list could be erased on the first launch after importing a new key.
- Fixed a bug where you could post the same reply multiple times.
- Fixed an issue where profile pictures could be rendered with the wrong aspect ratio.

## [0.1 (35)] - 2023-04-19Z

- Added French translations. Thank you p2x@p2xco.de!
- Added Chinese (Traditional) and updated Chinese (Simplified) translations. Thank you rasputin@getalby.com!
- Added a logout button in the Settings menu.
- Minor performance improvements on Thread and Discover views.
- Updated the default list of users shown on the Discover tab.
- Fixed a bug where muted authors would show up on the Discover tab.
- Added an initial loading indicator when you first open the Home or Discover tabs.
- Added a logout button in the Settings menu.
- Fixed a bug where notes would be truncated but the Read More button would not be shown.
- Scrolling performance improvements
- Fixed a bug where notes would be truncated but the Read More button would not be shown.

## [0.1 (33)] - 2023-04-17Z

- Added a button to share the application logs in the Settings menu
- Automatically attach debug logs to support emails

## [0.1 (32)] - 2023-04-14Z

- More performance improvements on the Home tab.

Note:
- In this build you have to pull-to-refresh if you want to see new notes after the initial load of the Home or Discover tabs. 

## [0.1 (31)] - 2023-04-13Z

- Added a button to view raw event JSON in the options menu on notes.
- Fixed notes saying "so-and-so posted" at the top when it should say "so-and-so replied".
- Added code to load the note being replied to if we don't have it. 
- Improved performance on the home feed

## [0.1 (30)] - 2023-04-10Z

- Fixed a bug where the Read More button would show on notes when it didn't need to.
- Added Chinese (Simplified) translations (thanks rasputin@getalby.com!)
- Nos now requests delete events from relays.

## [0.1 (28)] - 2023-04-07Z

- Made all the built-in text in the app translatable. If you would like to help translate Nos let us know by emailing support@nos.social.

## [0.1 (27)] - 2023-04-05Z

- Minor performance improvements
- Fixed an occasional hang when publishing

## [0.1 (26)] - 2023-04-03Z

- Minor performance improvements on the Feed and Discover tabs

## [0.1 (25)] - 2023-03-31Z

- Fixed a bug where reply counts were displaying translation keys instead of the count

## [0.1 (24)] - 2023-03-31Z

- Added Crowdin integration for translation services. If you would like to help us translate Nos drop us a line at 
support@nos.social.
- Fixed several crashes.
- Fixed issue where the like button didn't turn orange when pressed.
- Fixed an issue where likes to replies were counted towards the root note.
- Added more aggressive caching of images.
- Minor performance improvements - more to come!

## [0.1 (23)] - 2023-03-25Z
- Add the option to copy web links on profile pages and notes.

## [0.1 (22)] - 2023-03-23Z
- Fixed a bug in the list of people you are following, where tapping on any name would show your own profile.

## [0.1 (21)] - 2023-03-23Z
- Fixed a bug where the user's profile name was not set after onboarding.
- Added a demo of the Universal Namespace when setting up your profile. 

## [0.1 (20)] - 2023-03-22Z
- Fixed some bugs in Universal Name login flow (onboarding flow fixes forthcoming)

## [0.1 (19)] - 2023-03-22Z
- Added a link to nostr.build on the New Note screen
- Added a demo flow for setting up a Universal Name on the Edit Profile screen.

## [0.1 (18)] - 2023-03-20Z
- Show the number of likes on notes

## [0.1 (17)] - 2023-03-20Z
- Minor performance improvements

## [0.1 (16)] - 2023-03-19Z
- Hide the text in private key text fields
- Hide replies from muted users
- Fixed an issue where your own replies would be shown on the notificaitons tab
- Added a launch screen
- Various styling updates
- Added an About screen to the side menu
- Added a Share Nos button to the side menu 

## [0.1 (15)] - 2023-03-18Z
- Added the ability to browse all notes from a single relay on the Discover tab.
- Added the ability to post a note to a single relay from the New Note screen.
- Support likes as described in NIP-25, make sure reply and parent likes are correct
- Show "posted" and "replied" headers on NoteCards
- Navigate to replied to note when tapping on reply from outside thread view
- Search by name on Discover view
- Fixed cards on the Discover tab all being the same size.
- Fixed a crash when deleting your key in Settings

## [0.1 (14)] - 2023-03-16Z
- Nos now reads and writes your mutes the mute list shared with other Nostr apps.

## [0.1 (13)] - 2023-03-15Z
- Fix all thread replies showing as out of network on first launch after installation.

## [0.1 (12)] - 2023-03-15Z
- Added NIP-05 field to Edit Profile page, lookup users using NIP-05 names in discover tab, tapping the NIP-05 name opens the domain in a new window.
- Delete notes
- More performance improvements centered around our relay communication
- Fix invisible tab bar
- Made placeholder text color same for all fields in profile edit view
- Add basic image rendering in Note cards
- UNS Support on Profile page
- Fix onboarding taps at bottom of screen causing screen to switch

Known Issues:
- Deleting your key in Settings causes the app to crash. But you are correctly taken into onboarding after relaunch.

## [0.1 (11)] - 2023-03-14Z
- Fixed thread view saying every reply is out of network
- reduced the number of requests we send to relays
- improved app performance
- fixed showing empty displayNames when name is set

## [0.1 (10)] - 2023-03-14Z
- Display a user's NIP-05 identifier on the profile page after making a web request to verify that it is correct 
- Fix blank home feed during first launch

## [0.1 (9)] - 2023-03-14Z
- Fixed a crash on launch when relay model was outdated.
- Fix your own posts showing as outside your network on a fresh install. 
- Add self-hosted PostHog analytics
- Render mentions on notifications tab
- Copy note text

Known issues:
- You may have to force quit the app and restart it to see everyone you follow on the Home Feed.

## [0.1 (8)] - 2023-03-13Z
- Fix translucent tab bar in the simulator.
- Connect to more relays to get user relay list after importing a key during onboarding
- Fix some bugs in thread views
- Show placeholder cards for messages outside 2 hops and allow the user to reveal them
- Support deprecated reply #e tag format
- Fixed an issue where older contact list and metadata events could overwrite new ones
- Styled onboarding views

## [0.1 (7)] - 2023-03-10Z
- Use only relays added in RelayView for sending and receiving events
- Add PostHog analytics
- Render note mentions in NoteCard
- Open an email compose view controller for support@nos.social 
- Fix duplicate note on a new post
- Add mute functionality
- Publish relay changes
- Recommended / default relays
- Added colors and Clarity City font throughout the app
- Show Discover tab after onboarding
- Fix crash on Mac
- Improved profile photo loading and added a cache
- Added code to compute a sensible default number of columns on the Discover tab
- Replaced moved relays tab to side menu, added New Post and Profile tabs
- Make links on notes tappable
- Fix newlines not rendering on notes
- Added timestamp to notes
- Update Discover feed algorithm to include people 2 hops from you.
- Fix infinite spinners on some avatars
- Edit profile

## [0.1 (6)] - 2023-03-08Z

- Fixed follow / unfollow sync
- Reduced number of REQ sent to relays
- Request profile metadata for users displayed on the Discover tab
- Cleanup RelayService
- Render user avatar on Profile screen
- Added support for threads in reply views
- Retry failed Event sends every 2 minutes (max 5 retries)
- Add basic notifications tab
- Filter the Home Feed down to root posts
- The profile view requests the latest events and metadata for the given user from the relays
- Add the ellipsis button to NoteCard and allow the user to copy the NIP-19 note ID of a note.
- Enabled button to copy user ID on Profile View
- Fixed UI freezes when using many relays by moving event processing to a background thread.
- Add a search bar to the discover tab that users can use to look up other users.
- On relay remove, send CLOSE to all subs then disconnect and delete socket
- Render user mentions in NoteCard
- Replace the warning message to tell the user never to share their private key with anyone.

## [0.1 (5)] 2023-03-02 

- Added a Discover tab that shows all events from all relays.
- Core Data will now be wiped whenever we change the data model, which is often. This speeds up our development process, but you will have to re-enter your relays when this happens.
- Change the home feed so that it shows the CurrentUser's notes always.
- Preload sample_data into core data for DEBUG builds
- Added a screen to show all the replies to a note.
- Fixed empty home feed message so it doesn't overlay other views
- Change settings and onboarding to accept nsec-format private key
- Fixed app crash when no user is passed to HomeFeedView initializer
- Added ability to post a reply in thread view.
- Fixed READ MORE Button
- In the Discover tab, display a feed of interesting people

## [0.1 (4)] - 2023-02-24

- Added ability to delete relays on the Relays screen.
- Fix events not being signed correctly with a key generated during onboarding.
- Verify signatures on events.
- Request only events from user's Follows
- Follow / unfollow functionality
- Calculate reply count and display in NoteCard

## [0.1 (3)] - 2023-02-20Z

- Sync authors in HomeFeedView
- Added AvatarView for rendering profile pictures on NoteCards

## [0.1 (2)]

- Added conversion of hex keys to npub
- Add a basic New Post screen
- Save private key to keychain
- Parse and store contact list
- Add onboarding flow
- Copied MessageCard and MessageButton SwiftUI view from Planetary renaming Message to Note
- Added a basic profile screen

## [0.1 (1)]

- Parse and display Nostr events
- Read events from relays
- Sign and publish events to relays
- Add Settings view where you can put in your private key
- Added tab bar component and side menu with profile<|MERGE_RESOLUTION|>--- conflicted
+++ resolved
@@ -8,15 +8,12 @@
 
 ## [Unreleased]
 
-<<<<<<< HEAD
 - Fixed several causes of profile pictures and reposts showing infinite spinners.
 - Links to notes or profiles are now tappable.
+- Improved performance of posting notes.
 
 ## [0.1 (43)] - 2023-05-23Z
 
-=======
-- Improved performance of posting notes.
->>>>>>> 12c21bbc
 - Added German translations (thanks Peter!).
 - Updated support email to support@nos.social
 - Improved recognition of mentions inside a post
