--- conflicted
+++ resolved
@@ -11,12 +11,9 @@
 ## [Unreleased]
 
 ### Release Notes
-<<<<<<< HEAD
-- Fix galleries expand past the width of the screen when the links are many. [#24](https://github.com/verse-pbc/issues/issues/24)
-=======
-- Added support for user setting and displaying pronouns. 
-- Added display of website urls for user profiles. 
->>>>>>> 36a61e92
+- Fixed galleries expanding past the width of the screen when there are lots of links or images. [#24](https://github.com/verse-pbc/issues/issues/24)
+- Added support for user setting and displaying pronouns.
+- Added display of website urls for user profiles.
 
 ## [1.0.2] - 2024-11-26Z
 
