# Changelog
All notable changes to this project will be documented in this file.

We define "Noteworthy changes" as 1) user-facing features or bugfixes 2) significant technical or architectural changes that contributors will notice. If your Pull Request does not contain any changes of this nature i.e. minor string/translation changes, patch releases of dependencies, refactoring, etc. then add the `Skip-Changelog` label. 

The format is based on [Keep a Changelog](https://keepachangelog.com/en/1.0.0/),
and this project adheres to [Semantic Versioning](https://semver.org/spec/v2.0.0.html).

## [Unreleased]
<<<<<<< HEAD
- Fixed cards on the Discover tab all being the same size.
=======
- Publish mute list
>>>>>>> 51ba10f1

## [0.1 (13)] - 2023-03-15Z
- Fix all thread replies showing as out of network on first launch after installation.

## [0.1 (12)] - 2023-03-15Z
- Added NIP-05 field to Edit Profile page, lookup users using NIP-05 names in discover tab, tapping the NIP-05 name opens the domain in a new window.
- Delete notes
- More performance improvements centered around our relay communication
- Fix invisible tab bar
- Made placeholder text color same for all fields in profile edit view
- Add basic image rendering in Note cards
- UNS Support on Profile page

Known Issues:
- Deleting your key in Settings causes the app to crash. But you are correctly taken into onboarding after relaunch.

## [0.1 (11)] - 2023-03-14Z
- Fixed thread view saying every reply is out of network
- reduced the number of requests we send to relays
- improved app performance
- fixed showing empty displayNames when name is set

## [0.1 (10)] - 2023-03-14Z
- Display a user's NIP-05 identifier on the profile page after making a web request to verify that it is correct 
- Fix blank home feed during first launch

## [0.1 (9)] - 2023-03-14Z
- Fixed a crash on launch when relay model was outdated.
- Fix your own posts showing as outside your network on a fresh install. 
- Add self-hosted PostHog analytics
- Render mentions on notifications tab
- Copy note text

Known issues:
- You may have to force quit the app and restart it to see everyone you follow on the Home Feed.

## [0.1 (8)] - 2023-03-13Z
- Fix translucent tab bar in the simulator.
- Connect to more relays to get user relay list after importing a key during onboarding
- Fix some bugs in thread views
- Show placeholder cards for messages outside 2 hops and allow the user to reveal them
- Support deprecated reply #e tag format
- Fixed an issue where older contact list and metadata events could overwrite new ones
- Styled onboarding views

## [0.1 (7)] - 2023-03-10Z
- Use only relays added in RelayView for sending and receiving events
- Add PostHog analytics
- Render note mentions in NoteCard
- Open an email compose view controller for support@planetary.social 
- Fix duplicate note on a new post
- Add mute functionality
- Publish relay changes
- Recommended / default relays
- Added colors and Clarity City font throughout the app
- Show Discover tab after onboarding
- Fix crash on Mac
- Improved profile photo loading and added a cache
- Added code to compute a sensible default number of columns on the Discover tab
- Replaced moved relays tab to side menu, added New Post and Profile tabs
- Make links on notes tappable
- Fix newlines not rendering on notes
- Added timestamp to notes
- Update Discover feed algorithm to include people 2 hops from you.
- Fix infinite spinners on some avatars
- Edit profile

## [0.1 (6)] - 2023-03-08Z

- Fixed follow / unfollow sync
- Reduced number of REQ sent to relays
- Request profile metadata for users displayed on the Discover tab
- Cleanup RelayService
- Render user avatar on Profile screen
- Added support for threads in reply views
- Retry failed Event sends every 2 minutes (max 5 retries)
- Add basic notifications tab
- Filter the Home Feed down to root posts
- The profile view requests the latest events and metadata for the given user from the relays
- Add the ellipsis button to NoteCard and allow the user to copy the NIP-19 note ID of a note.
- Enabled button to copy user ID on Profile View
- Fixed UI freezes when using many relays by moving event processing to a background thread.
- Add a search bar to the discover tab that users can use to look up other users.
- On relay remove, send CLOSE to all subs then disconnect and delete socket
- Render user mentions in NoteCard
- Replace the warning message to tell the user never to share their private key with anyone.

## [0.1 (5)] 2023-03-02 

- Added a Discover tab that shows all events from all relays.
- Core Data will now be wiped whenever we change the data model, which is often. This speeds up our development process, but you will have to re-enter your relays when this happens.
- Change the home feed so that it shows the CurrentUser's notes always.
- Preload sample_data into core data for DEBUG builds
- Added a screen to show all the replies to a note.
- Fixed empty home feed message so it doesn't overlay other views
- Change settings and onboarding to accept nsec-format private key
- Fixed app crash when no user is passed to HomeFeedView initializer
- Added ability to post a reply in thread view.
- Fixed READ MORE Button
- In the Discover tab, display a feed of interesting people

## [0.1 (4)] - 2023-02-24

- Added ability to delete relays on the Relays screen.
- Fix events not being signed correctly with a key generated during onboarding.
- Verify signatures on events.
- Request only events from user's Follows
- Follow / unfollow functionality
- Calculate reply count and display in NoteCard

## [0.1 (3)] - 2023-02-20Z

- Sync authors in HomeFeedView
- Added AvatarView for rendering profile pictures on NoteCards

## [0.1 (2)]

- Added conversion of hex keys to npub
- Add a basic New Post screen
- Save private key to keychain
- Parse and store contact list
- Add onboarding flow
- Copied MessageCard and MessageButton SwiftUI view from Planetary renaming Message to Note
- Added a basic profile screen

## [0.1 (1)]

- Parse and display Nostr events
- Read events from relays
- Sign and publish events to relays
- Add Settings view where you can put in your private key
- Added tab bar component and side menu with profile<|MERGE_RESOLUTION|>--- conflicted
+++ resolved
@@ -7,11 +7,10 @@
 and this project adheres to [Semantic Versioning](https://semver.org/spec/v2.0.0.html).
 
 ## [Unreleased]
-<<<<<<< HEAD
+- Publish mute list
 - Fixed cards on the Discover tab all being the same size.
-=======
-- Publish mute list
->>>>>>> 51ba10f1
+- Added the ability to browse all notes from a single relay on the Discover tab.
+- Added the ability to post a note to a single relay from the New Note screen.
 
 ## [0.1 (13)] - 2023-03-15Z
 - Fix all thread replies showing as out of network on first launch after installation.
