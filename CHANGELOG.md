# Changelog
All notable changes to this project will be documented in this file.

We define "Noteworthy changes" as 1) user-facing features or bugfixes 2) significant technical or architectural changes that contributors will notice. If your Pull Request does not contain any changes of this nature i.e. minor string/translation changes, patch releases of dependencies, refactoring, etc. then add the `Skip-Changelog` label. 

The format is based on [Keep a Changelog](https://keepachangelog.com/en/1.0.0/),
and this project adheres to [Semantic Versioning](https://semver.org/spec/v2.0.0.html).

## [Unreleased]
- Use only relays added in RelayView for sending and receiving events
- Add PostHog analytics
- Render note mentions in NoteCard
- Add PostHog analytics
- Open an email compose view controller for support@planetary.social 
- Fix duplicate note on a new post
- Add mute functionality
- Publish relay changes
- Recommended / default relays
<<<<<<< HEAD
- Edit profile
=======
- Added colors and Clarity City font throughout the app
- Show Discover tab after onboarding
- Fix crash on Mac
- Improved profile photo loading and added a cache
- Added code to compute a sensible default number of columns on the Discover tab
- Replaced moved relays tab to side menu, added New Post and Profile tabs
- Make links on notes tappable
- Fix newlines not rendering on notes
>>>>>>> e44c99a1

## [0.1 (6)] - 2023-03-08Z

- Fixed follow / unfollow sync
- Reduced number of REQ sent to relays
- Request profile metadata for users displayed on the Discover tab
- Cleanup RelayService
- Render user avatar on Profile screen
- Added support for threads in reply views
- Retry failed Event sends every 2 minutes (max 5 retries)
- Add basic notifications tab
- Filter the Home Feed down to root posts
- The profile view requests the latest events and metadata for the given user from the relays
- Add the ellipsis button to NoteCard and allow the user to copy the NIP-19 note ID of a note.
- Enabled button to copy user ID on Profile View
- Fixed UI freezes when using many relays by moving event processing to a background thread.
- Add a search bar to the discover tab that users can use to look up other users.
- On relay remove, send CLOSE to all subs then disconnect and delete socket
- Render user mentions in NoteCard
- Replace the warning message to tell the user never to share their private key with anyone.

## [0.1 (5)] 2023-03-02 

- Added a Discover tab that shows all events from all relays.
- Core Data will now be wiped whenever we change the data model, which is often. This speeds up our development process, but you will have to re-enter your relays when this happens.
- Change the home feed so that it shows the CurrentUser's notes always.
- Preload sample_data into core data for DEBUG builds
- Added a screen to show all the replies to a note.
- Fixed empty home feed message so it doesn't overlay other views
- Change settings and onboarding to accept nsec-format private key
- Fixed app crash when no user is passed to HomeFeedView initializer
- Added ability to post a reply in thread view.
- Fixed READ MORE Button
- In the Discover tab, display a feed of interesting people

## [0.1 (4)] - 2023-02-24

- Added ability to delete relays on the Relays screen.
- Fix events not being signed correctly with a key generated during onboarding.
- Verify signatures on events.
- Request only events from user's Follows
- Follow / unfollow functionality
- Calculate reply count and display in NoteCard

## [0.1 (3)] - 2023-02-20Z

- Sync authors in HomeFeedView
- Added AvatarView for rendering profile pictures on NoteCards

## [0.1 (2)]

- Added conversion of hex keys to npub
- Add a basic New Post screen
- Save private key to keychain
- Parse and store contact list
- Add onboarding flow
- Copied MessageCard and MessageButton SwiftUI view from Planetary renaming Message to Note
- Added a basic profile screen

## [0.1 (1)]

- Parse and display Nostr events
- Read events from relays
- Sign and publish events to relays
- Add Settings view where you can put in your private key
- Added tab bar component and side menu with profile<|MERGE_RESOLUTION|>--- conflicted
+++ resolved
@@ -16,9 +16,6 @@
 - Add mute functionality
 - Publish relay changes
 - Recommended / default relays
-<<<<<<< HEAD
-- Edit profile
-=======
 - Added colors and Clarity City font throughout the app
 - Show Discover tab after onboarding
 - Fix crash on Mac
@@ -27,7 +24,7 @@
 - Replaced moved relays tab to side menu, added New Post and Profile tabs
 - Make links on notes tappable
 - Fix newlines not rendering on notes
->>>>>>> e44c99a1
+- Edit profile
 
 ## [0.1 (6)] - 2023-03-08Z
 
