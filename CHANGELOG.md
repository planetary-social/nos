--- conflicted
+++ resolved
@@ -17,11 +17,8 @@
 - Added function for creating a new list and a test verifying list editing. [#112](https://github.com/verse-pbc/issues/issues/112)
 - Localized strings on the feed filter drop-down view.
 - Disabled automatic tracking in Sentry. [#126](https://github.com/verse-pbc/issues/issues/126)
-<<<<<<< HEAD
+- Track TestFlight vs AppStore installations in Posthog. [#130](https://github.com/verse-pbc/issues/issues/130)
 - Added functionality to get follows notifications in the Notifications tab. [#127](https://github.com/verse-pbc/issues/issues/127)
-=======
-- Track TestFlight vs AppStore installations in Posthog. [#130](https://github.com/verse-pbc/issues/issues/130)
->>>>>>> 2103c57a
 
 ## [1.1] - 2025-01-03Z
 
