--- conflicted
+++ resolved
@@ -8,41 +8,10 @@
 
 ## [Unreleased]
 
-<<<<<<< HEAD
 ## [0.1 (35)] - 2023-04-19Z
-
-- Scrolling performance improvements
-- Fixed a bug where notes would be truncated but the Read More button would not be shown.
-
-## [0.1 (4)] - 2023-04-18Z
 
 - Added French translations. Thank you p2x@p2xco.de!
 - Added Chinese (Traditional) and updated Chinese (Simplified) translations. Thank you rasputin@getalby.com!
-- Added a logout button in the Settings menu.
-- Minor performance improvements on Thread and Discover views.
-- Fixed a bug where muted authors would show up on the Discover tab.
-- Added an initial loading indicator when you first open the Home or Discover tabs.
-
-## [0.1 (33)] - 2023-04-17Z
-
-- Added a button to share the application logs in the Settings menu
-- Automatically attach debug logs to support emails
-
-## [0.1 (32)] - 2023-04-14Z
-
-- More performance improvements on the Home tab.
-
-Note:
-- In this build you have to pull-to-refresh if you want to see new notes after the initial load of the Home or Discover tabs. 
-
-## [0.1 (31)] - 2023-04-13Z
-
-- Added a button to view raw event JSON in the options menu on notes.
-- Fixed notes saying "so-and-so posted" at the top when it should say "so-and-so replied".
-- Added code to load the note being replied to if we don't have it. 
-- Improved performance on the home feed
-=======
-- More performance improvements on the Home tab.
 - Added a logout button in the Settings menu.
 - Minor performance improvements on Thread and Discover views.
 - Updated the default list of users shown on the Discover tab.
@@ -50,6 +19,17 @@
 - Added an initial loading indicator when you first open the Home or Discover tabs.
 - Added a logout button in the Settings menu.
 - Fixed a bug where notes would be truncated but the Read More button would not be shown.
+- Scrolling performance improvements
+- Fixed a bug where notes would be truncated but the Read More button would not be shown.
+
+## [0.1 (33)] - 2023-04-17Z
+
+- Added a button to share the application logs in the Settings menu
+- Automatically attach debug logs to support emails
+
+## [0.1 (32)] - 2023-04-14Z
+
+- More performance improvements on the Home tab.
 
 Note:
 - In this build you have to pull-to-refresh if you want to see new notes after the initial load of the Home or Discover tabs. 
@@ -59,9 +39,7 @@
 - Added a button to view raw event JSON in the options menu on notes.
 - Fixed notes saying "so-and-so posted" at the top when it should say "so-and-so replied".
 - Added code to load the note being replied to if we don't have it. 
-- Added a button to share the application logs in the Settings menu
-- Automatically attach debug logs to support emails
->>>>>>> d372f5b5
+- Improved performance on the home feed
 
 ## [0.1 (30)] - 2023-04-10Z
 
