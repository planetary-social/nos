--- conflicted
+++ resolved
@@ -7,11 +7,8 @@
 and this project adheres to [Semantic Versioning](https://semver.org/spec/v2.0.0.html).
 
 ## [Unreleased]
-<<<<<<< HEAD
 - Add self-hosted PostHog analytics
-=======
 - Render mentions on notifications tab
->>>>>>> db9959e6
 
 ## [0.1 (8)] - 2023-03-13Z
 - Fix translucent tab bar in the simulator.
