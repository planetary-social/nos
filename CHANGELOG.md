--- conflicted
+++ resolved
@@ -13,17 +13,13 @@
 - Included the npub in the properties list sent to analytics.
 - Removed the like and repost counts from the Main and Profile feeds.
 - Replaced hard-coded color values.
+- Show quoted notes in note cards.
 
 ## [0.1.25] - 2024-08-21Z
 
 - Fixed an issue where the sheet asking users to set up a NIP-05 username would appear after reinstalling Nos, even if the profile already had a NIP-05 username.
 - Fixed a bug where urls with periods after them would include the period.
-<<<<<<< HEAD
-- Replaced hard-coded color values.
-- Show quoted notes in note cards.
-=======
 - Fixed a bug where confirmation dialog buttons turn red while swiping across them.
->>>>>>> 074f0e0e
 
 ## [0.1.24] - 2024-08-09Z
 
