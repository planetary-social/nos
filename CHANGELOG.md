--- conflicted
+++ resolved
@@ -8,15 +8,11 @@
 
 ## [Unreleased]
 - Use only relays added in RelayView for sending and receiving events
-<<<<<<< HEAD
 - Add PostHog analytics
-- Add mute functionality
-=======
 - Render note mentions in NoteCard
-
 - Add PostHog analytics
 - Open an email compose view controller for support@planetary.social 
->>>>>>> f396b483
+- Add mute functionality
 
 ## [0.1 (6)] - 2023-03-08Z
 
