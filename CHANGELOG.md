--- conflicted
+++ resolved
@@ -8,11 +8,8 @@
 
 ## [Unreleased]
 
-<<<<<<< HEAD
 - Added support for reposting notes.
-=======
 - Fixed a bug where you could post the same reply multiple times.
->>>>>>> 8598fad7
 - Fixed a bug where the user's follow list could be erased on the first launch after importing a new key.
 - Added Brazilian Portuguese translations (thanks Andressa!)
 
