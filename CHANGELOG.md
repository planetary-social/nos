# Changelog
All notable changes to this project will be documented in this file.

We define "Noteworthy changes" as 1) user-facing features or bugfixes 2) significant technical or architectural changes that contributors will notice. If your Pull Request does not contain any changes of this nature i.e. minor string/translation changes, patch releases of dependencies, refactoring, etc. then add the `Skip-Changelog` label. 

The format is based on [Keep a Changelog](https://keepachangelog.com/en/1.0.0/),
and this project adheres to [Semantic Versioning](https://semver.org/spec/v2.0.0.html).

## [Unreleased]

<<<<<<< HEAD
- Detect identifiers of the form @npub1... in notes and link them to the associated profiles.
- Detect NIP-05 identifiers inserted in notes and link them to njump.
=======
- Discover tab now features authors in a variety of categories.
>>>>>>> 20d95bab
- Fixed an issue where registering a NIP-05 username field could fail silently.
- Fixed an issue where users named with valid urls were unable to be mentioned correctly.
- Fixed an issue where pasting an npub while composing a note created an invalid mention.
- Changed "Report note" button to "Flag this content"
- We are now publishing the relay list when registering a new NIP-05 username so
that other users can find you more easily.

## [0.1.11] - 2024-04-18Z

- Added support for uploading videos when composing a note.
- Fixed an issue where reports for notes were treated as reports for profiles.
- Updated the Discover tab navigation bar to match new design.
- Updated the design of profile cards in search results and mentions search.

## [0.1.10] - 2024-04-12Z

- Fixed the tint color on the Profile screen.
- Added option to connect your existing NIP-05 username.
- Fixed a crash that often occurred after opening the app.
- In an effort to prioritize critical functionality, we are dropping support for light mode in the near term. If you have concerns about the remaining theme please reach out to us at support@nos.social

## [0.1.8] - 2024-04-03Z

- Add PrivacyInfo file to the project to comply with Apple's new requirements.
- Updated dark theme colors for card backgrounds, primary text, and secondary text.
- Added a new UI for replying to messages that allows attaching images and setting an expiration date.
- Fixed an issue where Profile pages could display little or no content.

## [0.1.7] - 2024-03-21Z

- Fix issue in Profile title bar that displayed NIP-05 incorrectly.
- Update font styles on Thread, Edit Profile, and Settings screens.
- Fix issue with uploading photos on Mac.
- Re-design the confirmation dialog that appears when you delete your NIP-05.
- Fixed a bug where liking a note could cause other notes to appear liked.
- Added a new UI for replying to messages that allows attaching images and setting an expiration date.
- Fixed an issue where the "Read more" button could display on notes that didn't need it.

## [0.1.6] - 2024-03-07Z

- Parse links and mentions in Profile's about (or bios)
- Show “Post a reply” field at the proper height initially, and allow it to expand as more text is entered.
- Tap the Like button on a note you’ve already liked to remove the Like.
- Display NIP-05 identifier in the Profile screen title bar.
- Added option to register nos.social usernames.
- Fixed issue where search results sometimes don’t appear.
- Disabled link to nip-05 server / url on author cards. 
- Fixed issue where paste menu did not appear when tapping in the Post Note view.
- Fixed intermittent crash when tapping Done after editing your profile.
- Fixed URL detection of raw domain names, such as “nos.social” (without the “http” prefix).
- Fixed the sort order of gallery media to match the order in the note.
- While composing a note, a space is now automatically inserted after any mention of a user or note to ensure it’s formatted correctly.

## [0.1.5] - 2024-02-14Z

- Fixed an issue where tapping the Feed tab did not scroll to the top of the Feed.
- Fixed an issue where tapping the Profile tab did not scroll to the top of the Profile.
- Search now starts automatically after entering three characters instead of one.

## [0.1.4] - 2024-01-31Z

- Show a message when we’re not finding search results.
- Fixed an issue where bad data in the contact list could break the home feed.
- Fixed a bug where the margins of root notes appeared incorrectly on Mac and iPad.
- Fixed a date localization issue.
- Optimized loading of the Notifications tab
- Updated suggested users for discovery tab. 
- Show the profile view when a search matches a valid User ID (npub).
- Added tabs to Profiles to filter posts.
- Fixed a bug that could cause the out of network warning to be shown on reposts in the stories view.
- Fixed a bug that prevented notes that failed to be published to be re-published again.
- Added pagination to the home feed.
- Fixed a bug that prevented reposted notes from loading sometimes.
- Fixed a bug that prevented profile photos and names from being downloaded.

## [0.1.2 (153)] - 2024-01-11Z

- Fixed a crash that sometimes occured when opening the profile view.
- Fixed a crash that sometimes occured when viewing a note.
- Migrate to Apple-native string catalog and codegen LocalizedStringResources with xcstrings-tool-plugin.
- Discover screen can now search notes by id.
- Added pagination to Profile screens.

## [0.1.1 (144)] - 2023-12-21Z

- Fixed a crash when opening the note composer.
- Fix localization of warning message when a note has been reported. (thanks @L!)
- Fixed contact list hydration bug where unfollows are not removed when follow counts do not change.
- Erase old notifications from the databse to keep disk usage low.

## [0.1 (101)] - 2023-12-15Z

- Fixed a bug where reposts wouldn't be displayed in the stories.
- Fixed a bug where the reports for authors of replies weren't being considered. 
- Localized relative times on note cards. (thanks @tyiu!)
- Added a context menu for the stories in the Home Feed to open the Profile.
- Add repost button to stories (thanks @maddiefuzz!)

## [0.1 (100)] - 2023-12-09Z

- Fixed some cases where a note's contents would never load.
- Update the color palette.
- Fix crash on Mac when opening new note view.

## [0.1 (99)] - 2023-12-07Z

- Fix profile pictures not loading after creating a new account.

## [0.1 (98)] - 2023-12-04Z

- Fixed a bug where the app could become unresponsive.

## [0.1 (97)] - 2023-12-01Z

- Added the option to copy the NIP-05 identifier when browsing a profile.
- Tapping on a tab bar icon can let you scroll to top.
- Fix an issue where reposts were not displaying correctly.

## [0.1 (96)] - 2023-11-28Z

- Fixed some performance issues for users who follow a large number of accounts.

## [0.1 (95)] - 2023-11-27Z

- Fixed a bug where a root note could be rendered as a reply
- Added the option to copy the text content while browsing a note.
- Fixed UI bugs when displaying the root note of replies.
- Keep track of read stories.
- Fix an issue where reposts were not displaying correctly.

## [0.1 (94)] - 2023-11-17Z

- Removed trailing slash from truncated URLs.
- Add a loading indicator to search results.
- Change the "Followed by" label on the profile screen to "Followers you know"
- Fixed a hang on startup.
- Fixed an issue where links couldn't be opened from the Home tab.
- Change the "Followed by" label on the profile screen to "Followers you know"
- Fixed an issue where the Profile view would always show "Following 0" for people you didn't follow.
- Fix delay in results immediately after opening the discover tab.
- Fixed the 3d card effect on the Notifications tab.
- Updated layout for search results and mention autocomplete cards.

## [0.1 (93)] - 2023-11-10Z

- Added a confirmation before reposting a note.
- Added the ability to delete your reposts by tapping the repost button again.
- Fixed some cases where deleted notes were still being displayed.
- Fixed a bug where notes, reposts, and author profiles could fail to load.
- Show truncated URLs in notes instead of hiding them completely.

## [0.1 (92)] - 2023-11-02Z

- Show reposts in stories.

## [0.1 (91)] - 2023-11-01Z

- Fix a bug where linking a Universal Name would overwrite your existing NIP-05.
- Fixed incorrect ellipsis applied to long notes.
- Changed note rendering to retain more newlines. 
- Show reposts in stories.
- Fixed a bug where notes, reposts, and author profiles could fail to load.
- Show truncated URLs in notes instead of hiding them completely.
- Keep track of read stories.
- Fixed a bug with autocorrect on Mac

## [0.1 (90)] - 2023-10-31Z

- Fixed a bug where notes, reposts, and author profiles could fail to load.

## [0.1 (89)] - 2023-10-31Z

- Added relay.causes.com to the list of recommended relays.

## [0.1 (88)] - 2023-10-27Z

- Added a content warning when a user you follow has reported the content
- Added toggles to the settings screen to disable report-based and network-based content warnings

## [0.1 (86)] - 2023-10-25Z

- Updated link previews in feed to use the stories ui with fixed height and carousel gallery. 
- Updated UI around displaying nested threads and displaying more context of conversations. 
- Changed inline images so we don't display the domain / size / file type for images
- Changed copied links to notes and authors to open in njump.me.
- Added the ability to initiate USBC transactions and check your balance if you have linked a Universal Name to your profile with an attached USBC wallet.
- Add "1 year" as an option when posting a disappearing message

## [0.1 (85)] - 2023-10-23Z

- Fixed missing secrets

## [0.1 (84)] - 2023-10-20Z

- Add Stories view to the Home Feed
- Fixed an issue where the app could become slow after searching for a user.
- Updated search results to show mutual followers and sort by the most followers in common.
- Change links to notes so that they don't display the long note id and instead it's a pretty link. 
- Redesigned the Universal Names registration flow
- Added more relays to the recommended list
- Added an icon to indicate expiring notes, and the timestamp they display is the time until they expire.

## [0.1 (83)] - 2023-10-16Z

- Fixed crash on launch
- Added a URL scheme to open the note composer: nos://note/new?contents=theContentsOfTheNote

## [0.1 (82)] - 2023-10-13Z

- Fixed a bug where profile changes wouldn't be published in some cases
- Fix a bug where the "Post" button wouldn't be shown when composing a reply on macOS
- Fix a bug where the mute list could be overwritten when muting someone
- Fixed aspect ratio on some profile photos
- Added 3d effect to note cards
- Added a URL scheme to open the note composer: nos://note/new?contents=theContentsOfTheNote

## [0.1 (81)] - 2023-09-30Z

- Fixed secrets that weren't included in build 79 and 80

## [0.1 (80)] - 2023-09-30Z

- Updated the design of the edit profile screen
- Fixed a hang on the profile screen

## [0.1 (79)] - 2023-09-22Z

- Added the ability to search for Mastodon usernames on the Discover tab. 
- Long form content is now displayed in the discover tab.
- Fixed a hang on the thread view.

## [0.1 (77)] - 2023-09-15Z

- App performance improvements

## [0.1 (76)] - 2023-09-08Z

- Minor crash fixes and optimizations

## [0.1 (75)] - 2023-09-01Z

- Fix an issue with the database cleanup script that was causing performance issues.
- Optimize loading of profile pictures

## [0.1 (73)] - 2023-08-25Z

- Fixed potential crashes when using Universal Names API.
- Fixed bug that rendered the empty notes message for a profile above the header box.
- Fixed bug that could potentially crash the app sometimes

## [0.1 (72)] - 2023-08-21Z

- Added support for pasting profile and note references when composing notes
- Pop screens from the navigation stack when tapping twice on the tab bar.
- Fixed the launch screen layout on iPad
- Fixed a small issue when mentioning profiles in the reply text box.
- Fixed a crash during onboarding
- Fixed a crash when following or muting a user
- Fixed crash when parsing malformed events.
- Fixed crash when parsing malformed contact lists.
- Added integration with our self-hosted Sentry crash reporting tool (no data shared with third parties)

## [0.1 (66)] - 2023-08-18Z

- Fixed crash when parsing malformed events.
- Fixed crash when parsing malformed contact lists.
- Added support for pasting profile and note references when composing notes
- Pop screens from the navigation stack when tapping twice on the tab bar.
- Fixed the launch screen layout on iPad
- Fixed a small issue when mentioning profiles in the reply text box.

## [0.1 (65)] - 2023-08-04Z

- Add a loading placeholder for note contents.
- Added automatic file uploads to nostr.build.
- Add list of followers and relays in the Profile screen.

## [0.1 (60)] - 2023-08-01Z

- Updated content report style based on the latest NIPs and fixed some bugs with reporting.
- Add a loading placeholder for note contents.
- Fixed the launch screen layout on iPad
- Multiple consecutive newlines will be replaced by a single new line in note content.
- Removed the screen to fill out profile information from onboarding and replaced it with a call to action in the sidebar. 
- Leading and trailing whitespace will no longer be rendered in note content.
- Removed the screen to fill out profile information from onboarding and replaced it with a call to action in the sidebar. 

## [0.1 (59)] - 2023-07-21Z

- Add a loading placeholder for note contents.
- Fixed several crashes.
- Added Dutch, Japanese, and Persian translations. Thanks matata, yutaro, and eru-desu! 
- Added some visual artists to the list of featured users.

## [0.1 (58)] - 2023-07-17Z

- Added better previews for urls shared in notes.

## [0.1 (57)] - 2023-07-17Z

- Fixed an issue where Nos couldn't find the user's key on startup.
- Fixed an issue where you could have duplicate relays: one with a trailing slash and one without.

## [0.1 (56)] - 2023-07-13Z

- Fixed high cpu usage when the app is idle

## [0.1 (55)] - 2023-07-12Z

- Fixed several bugs around muting users
- Added the number of connected relays at the top right corner of the Home Feed.
- Fixed a bug where expired messages could be published to relays that doesn't support them
- Added support for push notifications.

## [0.1 (53)] - 2023-07-03Z

- Added beta integration with the Universal Name System. Edit your profile to link your Universal Name to your Nostr profile.
- Updated design of the relay selector

## [0.1 (52)] - 2023-07-03Z

- Prevent muted authors from appearing in the Discover screen
- Added a confirmation dialog when deleting a note.

## [0.1 (51)] - 2023-06-16Z

- Updated design of the relay selector
- Fixed an issue where the Discover tab wouldn't show new content for a while after upgrading from build 49.

## [0.1 (50)] - 2023-06-15Z

- Added code to show the Discover tab when we haven't downloaded the user's follow list yet (like on first login or app reinstall).
- Improved reliability of loading reposts, user photos, and names.
- Fixed a bug where tapping on a note would open the associated image instead of the thread view.
- Fixed a bug where profile pages would not load in some cases.
- Improved performance of the relay manager.

## [0.1 (49)] - 2023-06-12Z

- More small optimizations to relay traffic and event parsing.

## [0.1 (48)] - 2023-06-12Z

- Requesting fewer events on Home and Discover tab to reduce the load on the db.

## [0.1 (47)] - 2023-06-09Z

- Improved performance of the relay manager.

## [0.1 (46)] - 2023-06-06Z

- Add the ability to report notes and profiles using NIP-32 labels and NIP-69 classification.
- Fixed a crash which occurs on some versions of MacOS when attempting to mention other users during post creation.
- Add the ability to search for users by name from the Discover tab
- Fixed a bug where the note options menu wouldn't show up sometimes.
- Strip whitespace and newline characters when parsing search box input on discover screen as npub.

## [0.1 (44)] - 2023-05-31Z

- Fixed several causes of profile pictures and reposts showing infinite spinners.
- Links to notes or profiles are now tappable.
- Filter logged user from Discover screen.
- Improved performance of posting notes.

## [0.1 (43)] - 2023-05-23Z

- Added German translations (thanks Peter!).
- Updated support email to support@nos.social
- Improved recognition of mentions inside a post

## [0.1 (42)] - 2023-05-16Z

- Added support for mentioning other users when composing a note.
- Fixed a bug where expired messages could be redownloaded from relays that don't delete them.
- Fixed a bug where you couldn't view the parent note of a reply when it was displayed at the top of the Thread view.

## [0.1 (41)] - 2023-05-11Z

- Fix link color on macOS

## [0.1 (40)] - 2023-05-10Z

- Add support for expiration dates when composing notes (please note: messages are not guaranteed to be deleted by relays or other apps)
- Increased the contrast of text in light mode
- Open links in an in-app web browser instead of Safari
- Fixed link detection in notes for URLs without a scheme (i.e. "https://")
- Made the reply button on notes easier to tap, and it now presents the keyboard when tapped.
- Increased the tap size of the ellipsis button on note cards.
- Added Spanish translations (thanks Martin!)
- Updated app icon
- Nos now displays kind 30023 long-form blog posts in the home and profile feeds.

## [0.1 (39)] - 2023-05-02Z

- Improved performance of loading replies
- The notifications tab now request more events from relays

## [0.1 (38)] - 2023-04-28Z

- Made the routine to delete old events more efficient and prevent it from deleting our own events. 
- Fixed a bug where you could post the same reply multiple times.

## [0.1 (37)] - 2023-04-27Z

- Performance improvements
- Added support for reposting notes.
- Fixed a bug where you could post the same reply multiple times.
- Fixed a bug where the user's follow list could be erased on the first launch after importing a new key.

## [0.1 (36)] - 2023-04-25Z

- Added support for reposting notes.
- Added Brazilian Portuguese translations (thanks Andressa!).
- Fixed the French and Traditional Chinese translations.
- Fixed a bug where the user's follow list could be erased on the first launch after importing a new key.
- Fixed a bug where you could post the same reply multiple times.
- Fixed an issue where profile pictures could be rendered with the wrong aspect ratio.

## [0.1 (35)] - 2023-04-19Z

- Added French translations. Thank you p2x@p2xco.de!
- Added Chinese (Traditional) and updated Chinese (Simplified) translations. Thank you rasputin@getalby.com!
- Added a logout button in the Settings menu.
- Minor performance improvements on Thread and Discover views.
- Updated the default list of users shown on the Discover tab.
- Fixed a bug where muted authors would show up on the Discover tab.
- Added an initial loading indicator when you first open the Home or Discover tabs.
- Added a logout button in the Settings menu.
- Fixed a bug where notes would be truncated but the Read More button would not be shown.
- Scrolling performance improvements
- Fixed a bug where notes would be truncated but the Read More button would not be shown.

## [0.1 (33)] - 2023-04-17Z

- Added a button to share the application logs in the Settings menu
- Automatically attach debug logs to support emails

## [0.1 (32)] - 2023-04-14Z

- More performance improvements on the Home tab.

Note:
- In this build you have to pull-to-refresh if you want to see new notes after the initial load of the Home or Discover tabs. 

## [0.1 (31)] - 2023-04-13Z

- Added a button to view raw event JSON in the options menu on notes.
- Fixed notes saying "so-and-so posted" at the top when it should say "so-and-so replied".
- Added code to load the note being replied to if we don't have it. 
- Improved performance on the home feed

## [0.1 (30)] - 2023-04-10Z

- Fixed a bug where the Read More button would show on notes when it didn't need to.
- Added Chinese (Simplified) translations (thanks rasputin@getalby.com!)
- Nos now requests delete events from relays.

## [0.1 (28)] - 2023-04-07Z

- Made all the built-in text in the app translatable. If you would like to help translate Nos let us know by emailing support@nos.social.

## [0.1 (27)] - 2023-04-05Z

- Minor performance improvements
- Fixed an occasional hang when publishing

## [0.1 (26)] - 2023-04-03Z

- Minor performance improvements on the Feed and Discover tabs

## [0.1 (25)] - 2023-03-31Z

- Fixed a bug where reply counts were displaying translation keys instead of the count

## [0.1 (24)] - 2023-03-31Z

- Added Crowdin integration for translation services. If you would like to help us translate Nos drop us a line at 
support@nos.social.
- Fixed several crashes.
- Fixed issue where the like button didn't turn orange when pressed.
- Fixed an issue where likes to replies were counted towards the root note.
- Added more aggressive caching of images.
- Minor performance improvements - more to come!

## [0.1 (23)] - 2023-03-25Z
- Add the option to copy web links on profile pages and notes.

## [0.1 (22)] - 2023-03-23Z
- Fixed a bug in the list of people you are following, where tapping on any name would show your own profile.

## [0.1 (21)] - 2023-03-23Z
- Fixed a bug where the user's profile name was not set after onboarding.
- Added a demo of the Universal Namespace when setting up your profile. 

## [0.1 (20)] - 2023-03-22Z
- Fixed some bugs in Universal Name login flow (onboarding flow fixes forthcoming)

## [0.1 (19)] - 2023-03-22Z
- Added a link to nostr.build on the New Note screen
- Added a demo flow for setting up a Universal Name on the Edit Profile screen.

## [0.1 (18)] - 2023-03-20Z
- Show the number of likes on notes

## [0.1 (17)] - 2023-03-20Z
- Minor performance improvements

## [0.1 (16)] - 2023-03-19Z
- Hide the text in private key text fields
- Hide replies from muted users
- Fixed an issue where your own replies would be shown on the notificaitons tab
- Added a launch screen
- Various styling updates
- Added an About screen to the side menu
- Added a Share Nos button to the side menu 

## [0.1 (15)] - 2023-03-18Z
- Added the ability to browse all notes from a single relay on the Discover tab.
- Added the ability to post a note to a single relay from the New Note screen.
- Support likes as described in NIP-25, make sure reply and parent likes are correct
- Show "posted" and "replied" headers on NoteCards
- Navigate to replied to note when tapping on reply from outside thread view
- Search by name on Discover view
- Fixed cards on the Discover tab all being the same size.
- Fixed a crash when deleting your key in Settings

## [0.1 (14)] - 2023-03-16Z
- Nos now reads and writes your mutes the mute list shared with other Nostr apps.

## [0.1 (13)] - 2023-03-15Z
- Fix all thread replies showing as out of network on first launch after installation.

## [0.1 (12)] - 2023-03-15Z
- Added NIP-05 field to Edit Profile page, lookup users using NIP-05 names in discover tab, tapping the NIP-05 name opens the domain in a new window.
- Delete notes
- More performance improvements centered around our relay communication
- Fix invisible tab bar
- Made placeholder text color same for all fields in profile edit view
- Add basic image rendering in Note cards
- UNS Support on Profile page
- Fix onboarding taps at bottom of screen causing screen to switch

Known Issues:
- Deleting your key in Settings causes the app to crash. But you are correctly taken into onboarding after relaunch.

## [0.1 (11)] - 2023-03-14Z
- Fixed thread view saying every reply is out of network
- reduced the number of requests we send to relays
- improved app performance
- fixed showing empty displayNames when name is set

## [0.1 (10)] - 2023-03-14Z
- Display a user's NIP-05 identifier on the profile page after making a web request to verify that it is correct 
- Fix blank home feed during first launch

## [0.1 (9)] - 2023-03-14Z
- Fixed a crash on launch when relay model was outdated.
- Fix your own posts showing as outside your network on a fresh install. 
- Add self-hosted PostHog analytics
- Render mentions on notifications tab
- Copy note text

Known issues:
- You may have to force quit the app and restart it to see everyone you follow on the Home Feed.

## [0.1 (8)] - 2023-03-13Z
- Fix translucent tab bar in the simulator.
- Connect to more relays to get user relay list after importing a key during onboarding
- Fix some bugs in thread views
- Show placeholder cards for messages outside 2 hops and allow the user to reveal them
- Support deprecated reply #e tag format
- Fixed an issue where older contact list and metadata events could overwrite new ones
- Styled onboarding views

## [0.1 (7)] - 2023-03-10Z
- Use only relays added in RelayView for sending and receiving events
- Add PostHog analytics
- Render note mentions in NoteCard
- Open an email compose view controller for support@nos.social 
- Fix duplicate note on a new post
- Add mute functionality
- Publish relay changes
- Recommended / default relays
- Added colors and Clarity City font throughout the app
- Show Discover tab after onboarding
- Fix crash on Mac
- Improved profile photo loading and added a cache
- Added code to compute a sensible default number of columns on the Discover tab
- Replaced moved relays tab to side menu, added New Post and Profile tabs
- Make links on notes tappable
- Fix newlines not rendering on notes
- Added timestamp to notes
- Update Discover feed algorithm to include people 2 hops from you.
- Fix infinite spinners on some avatars
- Edit profile

## [0.1 (6)] - 2023-03-08Z

- Fixed follow / unfollow sync
- Reduced number of REQ sent to relays
- Request profile metadata for users displayed on the Discover tab
- Cleanup RelayService
- Render user avatar on Profile screen
- Added support for threads in reply views
- Retry failed Event sends every 2 minutes (max 5 retries)
- Add basic notifications tab
- Filter the Home Feed down to root posts
- The profile view requests the latest events and metadata for the given user from the relays
- Add the ellipsis button to NoteCard and allow the user to copy the NIP-19 note ID of a note.
- Enabled button to copy user ID on Profile View
- Fixed UI freezes when using many relays by moving event processing to a background thread.
- Add a search bar to the discover tab that users can use to look up other users.
- On relay remove, send CLOSE to all subs then disconnect and delete socket
- Render user mentions in NoteCard
- Replace the warning message to tell the user never to share their private key with anyone.

## [0.1 (5)] 2023-03-02

- Added a Discover tab that shows all events from all relays.
- Core Data will now be wiped whenever we change the data model, which is often. This speeds up our development process, but you will have to re-enter your relays when this happens.
- Change the home feed so that it shows the CurrentUser's notes always.
- Preload sample_data into core data for DEBUG builds
- Added a screen to show all the replies to a note.
- Fixed empty home feed message so it doesn't overlay other views
- Change settings and onboarding to accept nsec-format private key
- Fixed app crash when no user is passed to HomeFeedView initializer
- Added ability to post a reply in thread view.
- Fixed READ MORE Button
- In the Discover tab, display a feed of interesting people

## [0.1 (4)] - 2023-02-24

- Added ability to delete relays on the Relays screen.
- Fix events not being signed correctly with a key generated during onboarding.
- Verify signatures on events.
- Request only events from user's Follows
- Follow / unfollow functionality
- Calculate reply count and display in NoteCard

## [0.1 (3)] - 2023-02-20Z

- Sync authors in HomeFeedView
- Added AvatarView for rendering profile pictures on NoteCards

## [0.1 (2)]

- Added conversion of hex keys to npub
- Add a basic New Post screen
- Save private key to keychain
- Parse and store contact list
- Add onboarding flow
- Copied MessageCard and MessageButton SwiftUI view from Planetary renaming Message to Note
- Added a basic profile screen

## [0.1 (1)]

- Parse and display Nostr events
- Read events from relays
- Sign and publish events to relays
- Add Settings view where you can put in your private key
- Added tab bar component and side menu with profile<|MERGE_RESOLUTION|>--- conflicted
+++ resolved
@@ -8,12 +8,9 @@
 
 ## [Unreleased]
 
-<<<<<<< HEAD
 - Detect identifiers of the form @npub1... in notes and link them to the associated profiles.
 - Detect NIP-05 identifiers inserted in notes and link them to njump.
-=======
 - Discover tab now features authors in a variety of categories.
->>>>>>> 20d95bab
 - Fixed an issue where registering a NIP-05 username field could fail silently.
 - Fixed an issue where users named with valid urls were unable to be mentioned correctly.
 - Fixed an issue where pasting an npub while composing a note created an invalid mention.
