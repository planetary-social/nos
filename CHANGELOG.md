# Changelog
All notable changes to this project will be documented in this file.

We define "Noteworthy changes" as 1) user-facing features or bugfixes 2) significant technical or architectural changes that contributors will notice. If your Pull Request does not contain any changes of this nature i.e. minor string/translation changes, patch releases of dependencies, refactoring, etc. then add the `Skip-Changelog` label. 

The format is based on [Keep a Changelog](https://keepachangelog.com/en/1.0.0/),
and this project adheres to [Semantic Versioning](https://semver.org/spec/v2.0.0.html).

## [Unreleased]

<<<<<<< HEAD
- Added the number of connected relays at the top right corner of the Home Feed.
=======
## [0.1 (53)] - 2023-07-03Z

>>>>>>> a0a263c7
- Added beta integration with the Universal Name System. Edit your profile to link your Universal Name to your Nostr profile.
- Updated design of the relay selector

## [0.1 (52)] - 2023-07-03Z

- Prevent muted authors from appearing in the Discover screen
- Added a confirmation dialog when deleting a note.

## [0.1 (51)] - 2023-06-16Z

- Updated design of the relay selector
- Fixed an issue where the Discover tab wouldn't show new content for a while after upgrading from build 49.

## [0.1 (50)] - 2023-06-15Z

- Added code to show the Discover tab when we haven't downloaded the user's follow list yet (like on first login or app reinstall).
- Improved reliability of loading reposts, user photos, and names.
- Fixed a bug where tapping on a note would open the associated image instead of the thread view.
- Fixed a bug where profile pages would not load in some cases.
- Improved performance of the relay manager.

## [0.1 (49)] - 2023-06-12Z

- More small optimizations to relay traffic and event parsing.

## [0.1 (48)] - 2023-06-12Z

- Requesting fewer events on Home and Discover tab to reduce the load on the db.

## [0.1 (47)] - 2023-06-09Z

- Improved performance of the relay manager.

## [0.1 (46)] - 2023-06-06Z

- Add the ability to report notes and profiles using NIP-32 labels and NIP-69 classification.
- Fixed a crash which occurs on some versions of MacOS when attempting to mention other users during post creation.
- Add the ability to search for users by name from the Discover tab
- Fixed a bug where the note options menu wouldn't show up sometimes.
- Strip whitespace and newline characters when parsing search box input on discover screen as npub.

## [0.1 (44)] - 2023-05-31Z

- Fixed several causes of profile pictures and reposts showing infinite spinners.
- Links to notes or profiles are now tappable.
- Filter logged user from Discover screen.
- Improved performance of posting notes.

## [0.1 (43)] - 2023-05-23Z

- Added German translations (thanks Peter!).
- Updated support email to support@nos.social
- Improved recognition of mentions inside a post

## [0.1 (42)] - 2023-05-16Z

- Added support for mentioning other users when composing a note.
- Fixed a bug where expired messages could be redownloaded from relays that don't delete them.
- Fixed a bug where you couldn't view the parent note of a reply when it was displayed at the top of the Thread view.

## [0.1 (41)] - 2023-05-11Z

- Fix link color on macOS

## [0.1 (40)] - 2023-05-10Z

- Add support for expiration dates when composing notes (please note: messages are not guaranteed to be deleted by relays or other apps)
- Increased the contrast of text in light mode
- Open links in an in-app web browser instead of Safari
- Fixed link detection in notes for URLs without a scheme (i.e. "https://")
- Made the reply button on notes easier to tap, and it now presents the keyboard when tapped.
- Increased the tap size of the ellipsis button on note cards.
- Added Spanish translations (thanks Martin!)
- Updated app icon
- Nos now displays kind 30023 long-form blog posts in the home and profile feeds.

## [0.1 (39)] - 2023-05-02Z

- Improved performance of loading replies
- The notifications tab now request more events from relays

## [0.1 (38)] - 2023-04-28Z

- Made the routine to delete old events more efficient and prevent it from deleting our own events. 
- Fixed a bug where you could post the same reply multiple times.

## [0.1 (37)] - 2023-04-27Z

- Performance improvements
- Added support for reposting notes.
- Fixed a bug where you could post the same reply multiple times.
- Fixed a bug where the user's follow list could be erased on the first launch after importing a new key.

## [0.1 (36)] - 2023-04-25Z

- Added support for reposting notes.
- Added Brazilian Portuguese translations (thanks Andressa!).
- Fixed the French and Traditional Chinese translations.
- Fixed a bug where the user's follow list could be erased on the first launch after importing a new key.
- Fixed a bug where you could post the same reply multiple times.
- Fixed an issue where profile pictures could be rendered with the wrong aspect ratio.

## [0.1 (35)] - 2023-04-19Z

- Added French translations. Thank you p2x@p2xco.de!
- Added Chinese (Traditional) and updated Chinese (Simplified) translations. Thank you rasputin@getalby.com!
- Added a logout button in the Settings menu.
- Minor performance improvements on Thread and Discover views.
- Updated the default list of users shown on the Discover tab.
- Fixed a bug where muted authors would show up on the Discover tab.
- Added an initial loading indicator when you first open the Home or Discover tabs.
- Added a logout button in the Settings menu.
- Fixed a bug where notes would be truncated but the Read More button would not be shown.
- Scrolling performance improvements
- Fixed a bug where notes would be truncated but the Read More button would not be shown.

## [0.1 (33)] - 2023-04-17Z

- Added a button to share the application logs in the Settings menu
- Automatically attach debug logs to support emails

## [0.1 (32)] - 2023-04-14Z

- More performance improvements on the Home tab.

Note:
- In this build you have to pull-to-refresh if you want to see new notes after the initial load of the Home or Discover tabs. 

## [0.1 (31)] - 2023-04-13Z

- Added a button to view raw event JSON in the options menu on notes.
- Fixed notes saying "so-and-so posted" at the top when it should say "so-and-so replied".
- Added code to load the note being replied to if we don't have it. 
- Improved performance on the home feed

## [0.1 (30)] - 2023-04-10Z

- Fixed a bug where the Read More button would show on notes when it didn't need to.
- Added Chinese (Simplified) translations (thanks rasputin@getalby.com!)
- Nos now requests delete events from relays.

## [0.1 (28)] - 2023-04-07Z

- Made all the built-in text in the app translatable. If you would like to help translate Nos let us know by emailing support@nos.social.

## [0.1 (27)] - 2023-04-05Z

- Minor performance improvements
- Fixed an occasional hang when publishing

## [0.1 (26)] - 2023-04-03Z

- Minor performance improvements on the Feed and Discover tabs

## [0.1 (25)] - 2023-03-31Z

- Fixed a bug where reply counts were displaying translation keys instead of the count

## [0.1 (24)] - 2023-03-31Z

- Added Crowdin integration for translation services. If you would like to help us translate Nos drop us a line at 
support@nos.social.
- Fixed several crashes.
- Fixed issue where the like button didn't turn orange when pressed.
- Fixed an issue where likes to replies were counted towards the root note.
- Added more aggressive caching of images.
- Minor performance improvements - more to come!

## [0.1 (23)] - 2023-03-25Z
- Add the option to copy web links on profile pages and notes.

## [0.1 (22)] - 2023-03-23Z
- Fixed a bug in the list of people you are following, where tapping on any name would show your own profile.

## [0.1 (21)] - 2023-03-23Z
- Fixed a bug where the user's profile name was not set after onboarding.
- Added a demo of the Universal Namespace when setting up your profile. 

## [0.1 (20)] - 2023-03-22Z
- Fixed some bugs in Universal Name login flow (onboarding flow fixes forthcoming)

## [0.1 (19)] - 2023-03-22Z
- Added a link to nostr.build on the New Note screen
- Added a demo flow for setting up a Universal Name on the Edit Profile screen.

## [0.1 (18)] - 2023-03-20Z
- Show the number of likes on notes

## [0.1 (17)] - 2023-03-20Z
- Minor performance improvements

## [0.1 (16)] - 2023-03-19Z
- Hide the text in private key text fields
- Hide replies from muted users
- Fixed an issue where your own replies would be shown on the notificaitons tab
- Added a launch screen
- Various styling updates
- Added an About screen to the side menu
- Added a Share Nos button to the side menu 

## [0.1 (15)] - 2023-03-18Z
- Added the ability to browse all notes from a single relay on the Discover tab.
- Added the ability to post a note to a single relay from the New Note screen.
- Support likes as described in NIP-25, make sure reply and parent likes are correct
- Show "posted" and "replied" headers on NoteCards
- Navigate to replied to note when tapping on reply from outside thread view
- Search by name on Discover view
- Fixed cards on the Discover tab all being the same size.
- Fixed a crash when deleting your key in Settings

## [0.1 (14)] - 2023-03-16Z
- Nos now reads and writes your mutes the mute list shared with other Nostr apps.

## [0.1 (13)] - 2023-03-15Z
- Fix all thread replies showing as out of network on first launch after installation.

## [0.1 (12)] - 2023-03-15Z
- Added NIP-05 field to Edit Profile page, lookup users using NIP-05 names in discover tab, tapping the NIP-05 name opens the domain in a new window.
- Delete notes
- More performance improvements centered around our relay communication
- Fix invisible tab bar
- Made placeholder text color same for all fields in profile edit view
- Add basic image rendering in Note cards
- UNS Support on Profile page
- Fix onboarding taps at bottom of screen causing screen to switch

Known Issues:
- Deleting your key in Settings causes the app to crash. But you are correctly taken into onboarding after relaunch.

## [0.1 (11)] - 2023-03-14Z
- Fixed thread view saying every reply is out of network
- reduced the number of requests we send to relays
- improved app performance
- fixed showing empty displayNames when name is set

## [0.1 (10)] - 2023-03-14Z
- Display a user's NIP-05 identifier on the profile page after making a web request to verify that it is correct 
- Fix blank home feed during first launch

## [0.1 (9)] - 2023-03-14Z
- Fixed a crash on launch when relay model was outdated.
- Fix your own posts showing as outside your network on a fresh install. 
- Add self-hosted PostHog analytics
- Render mentions on notifications tab
- Copy note text

Known issues:
- You may have to force quit the app and restart it to see everyone you follow on the Home Feed.

## [0.1 (8)] - 2023-03-13Z
- Fix translucent tab bar in the simulator.
- Connect to more relays to get user relay list after importing a key during onboarding
- Fix some bugs in thread views
- Show placeholder cards for messages outside 2 hops and allow the user to reveal them
- Support deprecated reply #e tag format
- Fixed an issue where older contact list and metadata events could overwrite new ones
- Styled onboarding views

## [0.1 (7)] - 2023-03-10Z
- Use only relays added in RelayView for sending and receiving events
- Add PostHog analytics
- Render note mentions in NoteCard
- Open an email compose view controller for support@nos.social 
- Fix duplicate note on a new post
- Add mute functionality
- Publish relay changes
- Recommended / default relays
- Added colors and Clarity City font throughout the app
- Show Discover tab after onboarding
- Fix crash on Mac
- Improved profile photo loading and added a cache
- Added code to compute a sensible default number of columns on the Discover tab
- Replaced moved relays tab to side menu, added New Post and Profile tabs
- Make links on notes tappable
- Fix newlines not rendering on notes
- Added timestamp to notes
- Update Discover feed algorithm to include people 2 hops from you.
- Fix infinite spinners on some avatars
- Edit profile

## [0.1 (6)] - 2023-03-08Z

- Fixed follow / unfollow sync
- Reduced number of REQ sent to relays
- Request profile metadata for users displayed on the Discover tab
- Cleanup RelayService
- Render user avatar on Profile screen
- Added support for threads in reply views
- Retry failed Event sends every 2 minutes (max 5 retries)
- Add basic notifications tab
- Filter the Home Feed down to root posts
- The profile view requests the latest events and metadata for the given user from the relays
- Add the ellipsis button to NoteCard and allow the user to copy the NIP-19 note ID of a note.
- Enabled button to copy user ID on Profile View
- Fixed UI freezes when using many relays by moving event processing to a background thread.
- Add a search bar to the discover tab that users can use to look up other users.
- On relay remove, send CLOSE to all subs then disconnect and delete socket
- Render user mentions in NoteCard
- Replace the warning message to tell the user never to share their private key with anyone.

## [0.1 (5)] 2023-03-02 

- Added a Discover tab that shows all events from all relays.
- Core Data will now be wiped whenever we change the data model, which is often. This speeds up our development process, but you will have to re-enter your relays when this happens.
- Change the home feed so that it shows the CurrentUser's notes always.
- Preload sample_data into core data for DEBUG builds
- Added a screen to show all the replies to a note.
- Fixed empty home feed message so it doesn't overlay other views
- Change settings and onboarding to accept nsec-format private key
- Fixed app crash when no user is passed to HomeFeedView initializer
- Added ability to post a reply in thread view.
- Fixed READ MORE Button
- In the Discover tab, display a feed of interesting people

## [0.1 (4)] - 2023-02-24

- Added ability to delete relays on the Relays screen.
- Fix events not being signed correctly with a key generated during onboarding.
- Verify signatures on events.
- Request only events from user's Follows
- Follow / unfollow functionality
- Calculate reply count and display in NoteCard

## [0.1 (3)] - 2023-02-20Z

- Sync authors in HomeFeedView
- Added AvatarView for rendering profile pictures on NoteCards

## [0.1 (2)]

- Added conversion of hex keys to npub
- Add a basic New Post screen
- Save private key to keychain
- Parse and store contact list
- Add onboarding flow
- Copied MessageCard and MessageButton SwiftUI view from Planetary renaming Message to Note
- Added a basic profile screen

## [0.1 (1)]

- Parse and display Nostr events
- Read events from relays
- Sign and publish events to relays
- Add Settings view where you can put in your private key
- Added tab bar component and side menu with profile<|MERGE_RESOLUTION|>--- conflicted
+++ resolved
@@ -8,12 +8,10 @@
 
 ## [Unreleased]
 
-<<<<<<< HEAD
 - Added the number of connected relays at the top right corner of the Home Feed.
-=======
+
 ## [0.1 (53)] - 2023-07-03Z
 
->>>>>>> a0a263c7
 - Added beta integration with the Universal Name System. Edit your profile to link your Universal Name to your Nostr profile.
 - Updated design of the relay selector
 
