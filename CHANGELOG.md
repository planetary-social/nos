# Changelog
All notable changes to this project will be documented in this file.

We define "Noteworthy changes" as 1) user-facing features or bugfixes 2) significant technical or architectural changes that contributors will notice. If your Pull Request does not contain any changes of this nature i.e. minor string/translation changes, patch releases of dependencies, refactoring, etc. then add the `Skip-Changelog` label. 

The format is based on [Keep a Changelog](https://keepachangelog.com/en/1.0.0/),
and this project adheres to [Semantic Versioning](https://semver.org/spec/v2.0.0.html).

## [Unreleased]

<<<<<<< HEAD
- Discover tab now features authors in a variety of categories.
=======
- Fixed an issue where registering a NIP-05 username field could fail silently.
>>>>>>> 0d2ffffe
- Fixed an issue where users named with valid urls were unable to be mentioned correctly.
- Fixed an issue where pasting an npub while composing a note created an invalid mention.
- Changed "Report note" button to "Flag this content"
- We are now publishing the relay list when registering a new NIP-05 username so
that other users can find you more easily.

## [0.1.11] - 2024-04-18Z

- Added support for uploading videos when composing a note.
- Fixed an issue where reports for notes were treated as reports for profiles.
- Updated the Discover tab navigation bar to match new design.
- Updated the design of profile cards in search results and mentions search.

## [0.1.10] - 2024-04-12Z

- Fixed the tint color on the Profile screen.
- Added option to connect your existing NIP-05 username.
- Fixed a crash that often occurred after opening the app.
- In an effort to prioritize critical functionality, we are dropping support for light mode in the near term. If you have concerns about the remaining theme please reach out to us at support@nos.social

## [0.1.8] - 2024-04-03Z

- Add PrivacyInfo file to the project to comply with Apple's new requirements.
- Updated dark theme colors for card backgrounds, primary text, and secondary text.
- Added a new UI for replying to messages that allows attaching images and setting an expiration date.
- Fixed an issue where Profile pages could display little or no content.

## [0.1.7] - 2024-03-21Z

- Fix issue in Profile title bar that displayed NIP-05 incorrectly.
- Update font styles on Thread, Edit Profile, and Settings screens.
- Fix issue with uploading photos on Mac.
- Re-design the confirmation dialog that appears when you delete your NIP-05.
- Fixed a bug where liking a note could cause other notes to appear liked.
- Added a new UI for replying to messages that allows attaching images and setting an expiration date.
- Fixed an issue where the "Read more" button could display on notes that didn't need it.

## [0.1.6] - 2024-03-07Z

- Parse links and mentions in Profile's about (or bios)
- Show “Post a reply” field at the proper height initially, and allow it to expand as more text is entered.
- Tap the Like button on a note you’ve already liked to remove the Like.
- Display NIP-05 identifier in the Profile screen title bar.
- Added option to register nos.social usernames.
- Fixed issue where search results sometimes don’t appear.
- Disabled link to nip-05 server / url on author cards. 
- Fixed issue where paste menu did not appear when tapping in the Post Note view.
- Fixed intermittent crash when tapping Done after editing your profile.
- Fixed URL detection of raw domain names, such as “nos.social” (without the “http” prefix).
- Fixed the sort order of gallery media to match the order in the note.
- While composing a note, a space is now automatically inserted after any mention of a user or note to ensure it’s formatted correctly.

## [0.1.5] - 2024-02-14Z

- Fixed an issue where tapping the Feed tab did not scroll to the top of the Feed.
- Fixed an issue where tapping the Profile tab did not scroll to the top of the Profile.
- Search now starts automatically after entering three characters instead of one.

## [0.1.4] - 2024-01-31Z

- Show a message when we’re not finding search results.
- Fixed an issue where bad data in the contact list could break the home feed.
- Fixed a bug where the margins of root notes appeared incorrectly on Mac and iPad.
- Fixed a date localization issue.
- Optimized loading of the Notifications tab
- Updated suggested users for discovery tab. 
- Show the profile view when a search matches a valid User ID (npub).
- Added tabs to Profiles to filter posts.
- Fixed a bug that could cause the out of network warning to be shown on reposts in the stories view.
- Fixed a bug that prevented notes that failed to be published to be re-published again.
- Added pagination to the home feed.
- Fixed a bug that prevented reposted notes from loading sometimes.
- Fixed a bug that prevented profile photos and names from being downloaded.

## [0.1.2 (153)] - 2024-01-11Z

- Fixed a crash that sometimes occured when opening the profile view.
- Fixed a crash that sometimes occured when viewing a note.
- Migrate to Apple-native string catalog and codegen LocalizedStringResources with xcstrings-tool-plugin.
- Discover screen can now search notes by id.
- Added pagination to Profile screens.

## [0.1.1 (144)] - 2023-12-21Z

- Fixed a crash when opening the note composer.
- Fix localization of warning message when a note has been reported. (thanks @L!)
- Fixed contact list hydration bug where unfollows are not removed when follow counts do not change.
- Erase old notifications from the databse to keep disk usage low.

## [0.1 (101)] - 2023-12-15Z

- Fixed a bug where reposts wouldn't be displayed in the stories.
- Fixed a bug where the reports for authors of replies weren't being considered. 
- Localized relative times on note cards. (thanks @tyiu!)
- Added a context menu for the stories in the Home Feed to open the Profile.
- Add repost button to stories (thanks @maddiefuzz!)

## [0.1 (100)] - 2023-12-09Z

- Fixed some cases where a note's contents would never load.
- Update the color palette.
- Fix crash on Mac when opening new note view.

## [0.1 (99)] - 2023-12-07Z

- Fix profile pictures not loading after creating a new account.

## [0.1 (98)] - 2023-12-04Z

- Fixed a bug where the app could become unresponsive.

## [0.1 (97)] - 2023-12-01Z

- Added the option to copy the NIP-05 identifier when browsing a profile.
- Tapping on a tab bar icon can let you scroll to top.
- Fix an issue where reposts were not displaying correctly.

## [0.1 (96)] - 2023-11-28Z

- Fixed some performance issues for users who follow a large number of accounts.

## [0.1 (95)] - 2023-11-27Z

- Fixed a bug where a root note could be rendered as a reply
- Added the option to copy the text content while browsing a note.
- Fixed UI bugs when displaying the root note of replies.
- Keep track of read stories.
- Fix an issue where reposts were not displaying correctly.

## [0.1 (94)] - 2023-11-17Z

- Removed trailing slash from truncated URLs.
- Add a loading indicator to search results.
- Change the "Followed by" label on the profile screen to "Followers you know"
- Fixed a hang on startup.
- Fixed an issue where links couldn't be opened from the Home tab.
- Change the "Followed by" label on the profile screen to "Followers you know"
- Fixed an issue where the Profile view would always show "Following 0" for people you didn't follow.
- Fix delay in results immediately after opening the discover tab.
- Fixed the 3d card effect on the Notifications tab.
- Updated layout for search results and mention autocomplete cards.

## [0.1 (93)] - 2023-11-10Z

- Added a confirmation before reposting a note.
- Added the ability to delete your reposts by tapping the repost button again.
- Fixed some cases where deleted notes were still being displayed.
- Fixed a bug where notes, reposts, and author profiles could fail to load.
- Show truncated URLs in notes instead of hiding them completely.

## [0.1 (92)] - 2023-11-02Z

- Show reposts in stories.

## [0.1 (91)] - 2023-11-01Z

- Fix a bug where linking a Universal Name would overwrite your existing NIP-05.
- Fixed incorrect ellipsis applied to long notes.
- Changed note rendering to retain more newlines. 
- Show reposts in stories.
- Fixed a bug where notes, reposts, and author profiles could fail to load.
- Show truncated URLs in notes instead of hiding them completely.
- Keep track of read stories.
- Fixed a bug with autocorrect on Mac

## [0.1 (90)] - 2023-10-31Z

- Fixed a bug where notes, reposts, and author profiles could fail to load.

## [0.1 (89)] - 2023-10-31Z

- Added relay.causes.com to the list of recommended relays.

## [0.1 (88)] - 2023-10-27Z

- Added a content warning when a user you follow has reported the content
- Added toggles to the settings screen to disable report-based and network-based content warnings

## [0.1 (86)] - 2023-10-25Z

- Updated link previews in feed to use the stories ui with fixed height and carousel gallery. 
- Updated UI around displaying nested threads and displaying more context of conversations. 
- Changed inline images so we don't display the domain / size / file type for images
- Changed copied links to notes and authors to open in njump.me.
- Added the ability to initiate USBC transactions and check your balance if you have linked a Universal Name to your profile with an attached USBC wallet.
- Add "1 year" as an option when posting a disappearing message

## [0.1 (85)] - 2023-10-23Z

- Fixed missing secrets

## [0.1 (84)] - 2023-10-20Z

- Add Stories view to the Home Feed
- Fixed an issue where the app could become slow after searching for a user.
- Updated search results to show mutual followers and sort by the most followers in common.
- Change links to notes so that they don't display the long note id and instead it's a pretty link. 
- Redesigned the Universal Names registration flow
- Added more relays to the recommended list
- Added an icon to indicate expiring notes, and the timestamp they display is the time until they expire.

## [0.1 (83)] - 2023-10-16Z

- Fixed crash on launch
- Added a URL scheme to open the note composer: nos://note/new?contents=theContentsOfTheNote

## [0.1 (82)] - 2023-10-13Z

- Fixed a bug where profile changes wouldn't be published in some cases
- Fix a bug where the "Post" button wouldn't be shown when composing a reply on macOS
- Fix a bug where the mute list could be overwritten when muting someone
- Fixed aspect ratio on some profile photos
- Added 3d effect to note cards
- Added a URL scheme to open the note composer: nos://note/new?contents=theContentsOfTheNote

## [0.1 (81)] - 2023-09-30Z

- Fixed secrets that weren't included in build 79 and 80

## [0.1 (80)] - 2023-09-30Z

- Updated the design of the edit profile screen
- Fixed a hang on the profile screen

## [0.1 (79)] - 2023-09-22Z

- Added the ability to search for Mastodon usernames on the Discover tab. 
- Long form content is now displayed in the discover tab.
- Fixed a hang on the thread view.

## [0.1 (77)] - 2023-09-15Z

- App performance improvements

## [0.1 (76)] - 2023-09-08Z

- Minor crash fixes and optimizations

## [0.1 (75)] - 2023-09-01Z

- Fix an issue with the database cleanup script that was causing performance issues.
- Optimize loading of profile pictures

## [0.1 (73)] - 2023-08-25Z

- Fixed potential crashes when using Universal Names API.
- Fixed bug that rendered the empty notes message for a profile above the header box.
- Fixed bug that could potentially crash the app sometimes

## [0.1 (72)] - 2023-08-21Z

- Added support for pasting profile and note references when composing notes
- Pop screens from the navigation stack when tapping twice on the tab bar.
- Fixed the launch screen layout on iPad
- Fixed a small issue when mentioning profiles in the reply text box.
- Fixed a crash during onboarding
- Fixed a crash when following or muting a user
- Fixed crash when parsing malformed events.
- Fixed crash when parsing malformed contact lists.
- Added integration with our self-hosted Sentry crash reporting tool (no data shared with third parties)

## [0.1 (66)] - 2023-08-18Z

- Fixed crash when parsing malformed events.
- Fixed crash when parsing malformed contact lists.
- Added support for pasting profile and note references when composing notes
- Pop screens from the navigation stack when tapping twice on the tab bar.
- Fixed the launch screen layout on iPad
- Fixed a small issue when mentioning profiles in the reply text box.

## [0.1 (65)] - 2023-08-04Z

- Add a loading placeholder for note contents.
- Added automatic file uploads to nostr.build.
- Add list of followers and relays in the Profile screen.

## [0.1 (60)] - 2023-08-01Z

- Updated content report style based on the latest NIPs and fixed some bugs with reporting.
- Add a loading placeholder for note contents.
- Fixed the launch screen layout on iPad
- Multiple consecutive newlines will be replaced by a single new line in note content.
- Removed the screen to fill out profile information from onboarding and replaced it with a call to action in the sidebar. 
- Leading and trailing whitespace will no longer be rendered in note content.
- Removed the screen to fill out profile information from onboarding and replaced it with a call to action in the sidebar. 

## [0.1 (59)] - 2023-07-21Z

- Add a loading placeholder for note contents.
- Fixed several crashes.
- Added Dutch, Japanese, and Persian translations. Thanks matata, yutaro, and eru-desu! 
- Added some visual artists to the list of featured users.

## [0.1 (58)] - 2023-07-17Z

- Added better previews for urls shared in notes.

## [0.1 (57)] - 2023-07-17Z

- Fixed an issue where Nos couldn't find the user's key on startup.
- Fixed an issue where you could have duplicate relays: one with a trailing slash and one without.

## [0.1 (56)] - 2023-07-13Z

- Fixed high cpu usage when the app is idle

## [0.1 (55)] - 2023-07-12Z

- Fixed several bugs around muting users
- Added the number of connected relays at the top right corner of the Home Feed.
- Fixed a bug where expired messages could be published to relays that doesn't support them
- Added support for push notifications.

## [0.1 (53)] - 2023-07-03Z

- Added beta integration with the Universal Name System. Edit your profile to link your Universal Name to your Nostr profile.
- Updated design of the relay selector

## [0.1 (52)] - 2023-07-03Z

- Prevent muted authors from appearing in the Discover screen
- Added a confirmation dialog when deleting a note.

## [0.1 (51)] - 2023-06-16Z

- Updated design of the relay selector
- Fixed an issue where the Discover tab wouldn't show new content for a while after upgrading from build 49.

## [0.1 (50)] - 2023-06-15Z

- Added code to show the Discover tab when we haven't downloaded the user's follow list yet (like on first login or app reinstall).
- Improved reliability of loading reposts, user photos, and names.
- Fixed a bug where tapping on a note would open the associated image instead of the thread view.
- Fixed a bug where profile pages would not load in some cases.
- Improved performance of the relay manager.

## [0.1 (49)] - 2023-06-12Z

- More small optimizations to relay traffic and event parsing.

## [0.1 (48)] - 2023-06-12Z

- Requesting fewer events on Home and Discover tab to reduce the load on the db.

## [0.1 (47)] - 2023-06-09Z

- Improved performance of the relay manager.

## [0.1 (46)] - 2023-06-06Z

- Add the ability to report notes and profiles using NIP-32 labels and NIP-69 classification.
- Fixed a crash which occurs on some versions of MacOS when attempting to mention other users during post creation.
- Add the ability to search for users by name from the Discover tab
- Fixed a bug where the note options menu wouldn't show up sometimes.
- Strip whitespace and newline characters when parsing search box input on discover screen as npub.

## [0.1 (44)] - 2023-05-31Z

- Fixed several causes of profile pictures and reposts showing infinite spinners.
- Links to notes or profiles are now tappable.
- Filter logged user from Discover screen.
- Improved performance of posting notes.

## [0.1 (43)] - 2023-05-23Z

- Added German translations (thanks Peter!).
- Updated support email to support@nos.social
- Improved recognition of mentions inside a post

## [0.1 (42)] - 2023-05-16Z

- Added support for mentioning other users when composing a note.
- Fixed a bug where expired messages could be redownloaded from relays that don't delete them.
- Fixed a bug where you couldn't view the parent note of a reply when it was displayed at the top of the Thread view.

## [0.1 (41)] - 2023-05-11Z

- Fix link color on macOS

## [0.1 (40)] - 2023-05-10Z

- Add support for expiration dates when composing notes (please note: messages are not guaranteed to be deleted by relays or other apps)
- Increased the contrast of text in light mode
- Open links in an in-app web browser instead of Safari
- Fixed link detection in notes for URLs without a scheme (i.e. "https://")
- Made the reply button on notes easier to tap, and it now presents the keyboard when tapped.
- Increased the tap size of the ellipsis button on note cards.
- Added Spanish translations (thanks Martin!)
- Updated app icon
- Nos now displays kind 30023 long-form blog posts in the home and profile feeds.

## [0.1 (39)] - 2023-05-02Z

- Improved performance of loading replies
- The notifications tab now request more events from relays

## [0.1 (38)] - 2023-04-28Z

- Made the routine to delete old events more efficient and prevent it from deleting our own events. 
- Fixed a bug where you could post the same reply multiple times.

## [0.1 (37)] - 2023-04-27Z

- Performance improvements
- Added support for reposting notes.
- Fixed a bug where you could post the same reply multiple times.
- Fixed a bug where the user's follow list could be erased on the first launch after importing a new key.

## [0.1 (36)] - 2023-04-25Z

- Added support for reposting notes.
- Added Brazilian Portuguese translations (thanks Andressa!).
- Fixed the French and Traditional Chinese translations.
- Fixed a bug where the user's follow list could be erased on the first launch after importing a new key.
- Fixed a bug where you could post the same reply multiple times.
- Fixed an issue where profile pictures could be rendered with the wrong aspect ratio.

## [0.1 (35)] - 2023-04-19Z

- Added French translations. Thank you p2x@p2xco.de!
- Added Chinese (Traditional) and updated Chinese (Simplified) translations. Thank you rasputin@getalby.com!
- Added a logout button in the Settings menu.
- Minor performance improvements on Thread and Discover views.
- Updated the default list of users shown on the Discover tab.
- Fixed a bug where muted authors would show up on the Discover tab.
- Added an initial loading indicator when you first open the Home or Discover tabs.
- Added a logout button in the Settings menu.
- Fixed a bug where notes would be truncated but the Read More button would not be shown.
- Scrolling performance improvements
- Fixed a bug where notes would be truncated but the Read More button would not be shown.

## [0.1 (33)] - 2023-04-17Z

- Added a button to share the application logs in the Settings menu
- Automatically attach debug logs to support emails

## [0.1 (32)] - 2023-04-14Z

- More performance improvements on the Home tab.

Note:
- In this build you have to pull-to-refresh if you want to see new notes after the initial load of the Home or Discover tabs. 

## [0.1 (31)] - 2023-04-13Z

- Added a button to view raw event JSON in the options menu on notes.
- Fixed notes saying "so-and-so posted" at the top when it should say "so-and-so replied".
- Added code to load the note being replied to if we don't have it. 
- Improved performance on the home feed

## [0.1 (30)] - 2023-04-10Z

- Fixed a bug where the Read More button would show on notes when it didn't need to.
- Added Chinese (Simplified) translations (thanks rasputin@getalby.com!)
- Nos now requests delete events from relays.

## [0.1 (28)] - 2023-04-07Z

- Made all the built-in text in the app translatable. If you would like to help translate Nos let us know by emailing support@nos.social.

## [0.1 (27)] - 2023-04-05Z

- Minor performance improvements
- Fixed an occasional hang when publishing

## [0.1 (26)] - 2023-04-03Z

- Minor performance improvements on the Feed and Discover tabs

## [0.1 (25)] - 2023-03-31Z

- Fixed a bug where reply counts were displaying translation keys instead of the count

## [0.1 (24)] - 2023-03-31Z

- Added Crowdin integration for translation services. If you would like to help us translate Nos drop us a line at 
support@nos.social.
- Fixed several crashes.
- Fixed issue where the like button didn't turn orange when pressed.
- Fixed an issue where likes to replies were counted towards the root note.
- Added more aggressive caching of images.
- Minor performance improvements - more to come!

## [0.1 (23)] - 2023-03-25Z
- Add the option to copy web links on profile pages and notes.

## [0.1 (22)] - 2023-03-23Z
- Fixed a bug in the list of people you are following, where tapping on any name would show your own profile.

## [0.1 (21)] - 2023-03-23Z
- Fixed a bug where the user's profile name was not set after onboarding.
- Added a demo of the Universal Namespace when setting up your profile. 

## [0.1 (20)] - 2023-03-22Z
- Fixed some bugs in Universal Name login flow (onboarding flow fixes forthcoming)

## [0.1 (19)] - 2023-03-22Z
- Added a link to nostr.build on the New Note screen
- Added a demo flow for setting up a Universal Name on the Edit Profile screen.

## [0.1 (18)] - 2023-03-20Z
- Show the number of likes on notes

## [0.1 (17)] - 2023-03-20Z
- Minor performance improvements

## [0.1 (16)] - 2023-03-19Z
- Hide the text in private key text fields
- Hide replies from muted users
- Fixed an issue where your own replies would be shown on the notificaitons tab
- Added a launch screen
- Various styling updates
- Added an About screen to the side menu
- Added a Share Nos button to the side menu 

## [0.1 (15)] - 2023-03-18Z
- Added the ability to browse all notes from a single relay on the Discover tab.
- Added the ability to post a note to a single relay from the New Note screen.
- Support likes as described in NIP-25, make sure reply and parent likes are correct
- Show "posted" and "replied" headers on NoteCards
- Navigate to replied to note when tapping on reply from outside thread view
- Search by name on Discover view
- Fixed cards on the Discover tab all being the same size.
- Fixed a crash when deleting your key in Settings

## [0.1 (14)] - 2023-03-16Z
- Nos now reads and writes your mutes the mute list shared with other Nostr apps.

## [0.1 (13)] - 2023-03-15Z
- Fix all thread replies showing as out of network on first launch after installation.

## [0.1 (12)] - 2023-03-15Z
- Added NIP-05 field to Edit Profile page, lookup users using NIP-05 names in discover tab, tapping the NIP-05 name opens the domain in a new window.
- Delete notes
- More performance improvements centered around our relay communication
- Fix invisible tab bar
- Made placeholder text color same for all fields in profile edit view
- Add basic image rendering in Note cards
- UNS Support on Profile page
- Fix onboarding taps at bottom of screen causing screen to switch

Known Issues:
- Deleting your key in Settings causes the app to crash. But you are correctly taken into onboarding after relaunch.

## [0.1 (11)] - 2023-03-14Z
- Fixed thread view saying every reply is out of network
- reduced the number of requests we send to relays
- improved app performance
- fixed showing empty displayNames when name is set

## [0.1 (10)] - 2023-03-14Z
- Display a user's NIP-05 identifier on the profile page after making a web request to verify that it is correct 
- Fix blank home feed during first launch

## [0.1 (9)] - 2023-03-14Z
- Fixed a crash on launch when relay model was outdated.
- Fix your own posts showing as outside your network on a fresh install. 
- Add self-hosted PostHog analytics
- Render mentions on notifications tab
- Copy note text

Known issues:
- You may have to force quit the app and restart it to see everyone you follow on the Home Feed.

## [0.1 (8)] - 2023-03-13Z
- Fix translucent tab bar in the simulator.
- Connect to more relays to get user relay list after importing a key during onboarding
- Fix some bugs in thread views
- Show placeholder cards for messages outside 2 hops and allow the user to reveal them
- Support deprecated reply #e tag format
- Fixed an issue where older contact list and metadata events could overwrite new ones
- Styled onboarding views

## [0.1 (7)] - 2023-03-10Z
- Use only relays added in RelayView for sending and receiving events
- Add PostHog analytics
- Render note mentions in NoteCard
- Open an email compose view controller for support@nos.social 
- Fix duplicate note on a new post
- Add mute functionality
- Publish relay changes
- Recommended / default relays
- Added colors and Clarity City font throughout the app
- Show Discover tab after onboarding
- Fix crash on Mac
- Improved profile photo loading and added a cache
- Added code to compute a sensible default number of columns on the Discover tab
- Replaced moved relays tab to side menu, added New Post and Profile tabs
- Make links on notes tappable
- Fix newlines not rendering on notes
- Added timestamp to notes
- Update Discover feed algorithm to include people 2 hops from you.
- Fix infinite spinners on some avatars
- Edit profile

## [0.1 (6)] - 2023-03-08Z

- Fixed follow / unfollow sync
- Reduced number of REQ sent to relays
- Request profile metadata for users displayed on the Discover tab
- Cleanup RelayService
- Render user avatar on Profile screen
- Added support for threads in reply views
- Retry failed Event sends every 2 minutes (max 5 retries)
- Add basic notifications tab
- Filter the Home Feed down to root posts
- The profile view requests the latest events and metadata for the given user from the relays
- Add the ellipsis button to NoteCard and allow the user to copy the NIP-19 note ID of a note.
- Enabled button to copy user ID on Profile View
- Fixed UI freezes when using many relays by moving event processing to a background thread.
- Add a search bar to the discover tab that users can use to look up other users.
- On relay remove, send CLOSE to all subs then disconnect and delete socket
- Render user mentions in NoteCard
- Replace the warning message to tell the user never to share their private key with anyone.

## [0.1 (5)] 2023-03-02

- Added a Discover tab that shows all events from all relays.
- Core Data will now be wiped whenever we change the data model, which is often. This speeds up our development process, but you will have to re-enter your relays when this happens.
- Change the home feed so that it shows the CurrentUser's notes always.
- Preload sample_data into core data for DEBUG builds
- Added a screen to show all the replies to a note.
- Fixed empty home feed message so it doesn't overlay other views
- Change settings and onboarding to accept nsec-format private key
- Fixed app crash when no user is passed to HomeFeedView initializer
- Added ability to post a reply in thread view.
- Fixed READ MORE Button
- In the Discover tab, display a feed of interesting people

## [0.1 (4)] - 2023-02-24

- Added ability to delete relays on the Relays screen.
- Fix events not being signed correctly with a key generated during onboarding.
- Verify signatures on events.
- Request only events from user's Follows
- Follow / unfollow functionality
- Calculate reply count and display in NoteCard

## [0.1 (3)] - 2023-02-20Z

- Sync authors in HomeFeedView
- Added AvatarView for rendering profile pictures on NoteCards

## [0.1 (2)]

- Added conversion of hex keys to npub
- Add a basic New Post screen
- Save private key to keychain
- Parse and store contact list
- Add onboarding flow
- Copied MessageCard and MessageButton SwiftUI view from Planetary renaming Message to Note
- Added a basic profile screen

## [0.1 (1)]

- Parse and display Nostr events
- Read events from relays
- Sign and publish events to relays
- Add Settings view where you can put in your private key
- Added tab bar component and side menu with profile<|MERGE_RESOLUTION|>--- conflicted
+++ resolved
@@ -8,11 +8,8 @@
 
 ## [Unreleased]
 
-<<<<<<< HEAD
 - Discover tab now features authors in a variety of categories.
-=======
 - Fixed an issue where registering a NIP-05 username field could fail silently.
->>>>>>> 0d2ffffe
 - Fixed an issue where users named with valid urls were unable to be mentioned correctly.
 - Fixed an issue where pasting an npub while composing a note created an invalid mention.
 - Changed "Report note" button to "Flag this content"
