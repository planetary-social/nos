# Changelog
All notable changes to this project will be documented in this file.

We define "Noteworthy changes" as 1) user-facing features or bugfixes 2) significant technical or architectural changes that contributors will notice. If your Pull Request does not contain any changes of this nature i.e. minor string/translation changes, patch releases of dependencies, refactoring, etc. then add the `Skip-Changelog` label. 

The format is based on [Keep a Changelog](https://keepachangelog.com/en/1.0.0/),
and this project adheres to [Semantic Versioning](https://semver.org/spec/v2.0.0.html).

## [Unreleased]

<<<<<<< HEAD
- Added code to show the Discover tab when we haven't downloaded the user's follow list yet (like on first login or app reinstall).
- Improved reliability of loading reposts, user photos, and names.
- Fixed a bug where tapping on a note would open the associated image instead of the thread view.
- Fixed a bug where profile pages would not load in some cases.
- Improved performance of the relay manager.
=======
- Added beta integration with the Universal Name System. Edit your profile to link your Universal Name to your Nostr profile.
- Updated design of the relay selector
- Prevent muted authors from appearing in the Discover screen
- Added a confirmation dialog when deleting a note.
- Improved performance of the relay manager
>>>>>>> a24938e7
- Add the ability to report notes and profiles using NIP-32 labels and NIP-69 classification.
- Fixed a crash which occurs on some versions of MacOS when attempting to mention other users during post creation.
- Fixed a bug where the note options menu wouldn't show up sometimes.
- Strip whitespace and newline characters when parsing search box input on discover screen as npub.

## [0.1 (44)] - 2023-05-31Z

- Fixed several causes of profile pictures and reposts showing infinite spinners.
- Links to notes or profiles are now tappable.
- Filter logged user from Discover screen.
- Improved performance of posting notes.

## [0.1 (43)] - 2023-05-23Z

- Added German translations (thanks Peter!).
- Updated support email to support@nos.social
- Improved recognition of mentions inside a post

## [0.1 (42)] - 2023-05-16Z

- Added support for mentioning other users when composing a note.
- Fixed a bug where expired messages could be redownloaded from relays that don't delete them.
- Fixed a bug where you couldn't view the parent note of a reply when it was displayed at the top of the Thread view.

## [0.1 (41)] - 2023-05-11Z

- Fix link color on macOS

## [0.1 (40)] - 2023-05-10Z

- Add support for expiration dates when composing notes (please note: messages are not guaranteed to be deleted by relays or other apps)
- Increased the contrast of text in light mode
- Open links in an in-app web browser instead of Safari
- Fixed link detection in notes for URLs without a scheme (i.e. "https://")
- Made the reply button on notes easier to tap, and it now presents the keyboard when tapped.
- Increased the tap size of the ellipsis button on note cards.
- Added Spanish translations (thanks Martin!)
- Updated app icon
- Nos now displays kind 30023 long-form blog posts in the home and profile feeds.

## [0.1 (39)] - 2023-05-02Z

- Improved performance of loading replies
- The notifications tab now request more events from relays

## [0.1 (38)] - 2023-04-28Z

- Made the routine to delete old events more efficient and prevent it from deleting our own events. 
- Fixed a bug where you could post the same reply multiple times.

## [0.1 (37)] - 2023-04-27Z

- Performance improvements
- Added support for reposting notes.
- Fixed a bug where you could post the same reply multiple times.
- Fixed a bug where the user's follow list could be erased on the first launch after importing a new key.

## [0.1 (36)] - 2023-04-25Z

- Added support for reposting notes.
- Added Brazilian Portuguese translations (thanks Andressa!).
- Fixed the French and Traditional Chinese translations.
- Fixed a bug where the user's follow list could be erased on the first launch after importing a new key.
- Fixed a bug where you could post the same reply multiple times.
- Fixed an issue where profile pictures could be rendered with the wrong aspect ratio.

## [0.1 (35)] - 2023-04-19Z

- Added French translations. Thank you p2x@p2xco.de!
- Added Chinese (Traditional) and updated Chinese (Simplified) translations. Thank you rasputin@getalby.com!
- Added a logout button in the Settings menu.
- Minor performance improvements on Thread and Discover views.
- Updated the default list of users shown on the Discover tab.
- Fixed a bug where muted authors would show up on the Discover tab.
- Added an initial loading indicator when you first open the Home or Discover tabs.
- Added a logout button in the Settings menu.
- Fixed a bug where notes would be truncated but the Read More button would not be shown.
- Scrolling performance improvements
- Fixed a bug where notes would be truncated but the Read More button would not be shown.

## [0.1 (33)] - 2023-04-17Z

- Added a button to share the application logs in the Settings menu
- Automatically attach debug logs to support emails

## [0.1 (32)] - 2023-04-14Z

- More performance improvements on the Home tab.

Note:
- In this build you have to pull-to-refresh if you want to see new notes after the initial load of the Home or Discover tabs. 

## [0.1 (31)] - 2023-04-13Z

- Added a button to view raw event JSON in the options menu on notes.
- Fixed notes saying "so-and-so posted" at the top when it should say "so-and-so replied".
- Added code to load the note being replied to if we don't have it. 
- Improved performance on the home feed

## [0.1 (30)] - 2023-04-10Z

- Fixed a bug where the Read More button would show on notes when it didn't need to.
- Added Chinese (Simplified) translations (thanks rasputin@getalby.com!)
- Nos now requests delete events from relays.

## [0.1 (28)] - 2023-04-07Z

- Made all the built-in text in the app translatable. If you would like to help translate Nos let us know by emailing support@nos.social.

## [0.1 (27)] - 2023-04-05Z

- Minor performance improvements
- Fixed an occasional hang when publishing

## [0.1 (26)] - 2023-04-03Z

- Minor performance improvements on the Feed and Discover tabs

## [0.1 (25)] - 2023-03-31Z

- Fixed a bug where reply counts were displaying translation keys instead of the count

## [0.1 (24)] - 2023-03-31Z

- Added Crowdin integration for translation services. If you would like to help us translate Nos drop us a line at 
support@nos.social.
- Fixed several crashes.
- Fixed issue where the like button didn't turn orange when pressed.
- Fixed an issue where likes to replies were counted towards the root note.
- Added more aggressive caching of images.
- Minor performance improvements - more to come!

## [0.1 (23)] - 2023-03-25Z
- Add the option to copy web links on profile pages and notes.

## [0.1 (22)] - 2023-03-23Z
- Fixed a bug in the list of people you are following, where tapping on any name would show your own profile.

## [0.1 (21)] - 2023-03-23Z
- Fixed a bug where the user's profile name was not set after onboarding.
- Added a demo of the Universal Namespace when setting up your profile. 

## [0.1 (20)] - 2023-03-22Z
- Fixed some bugs in Universal Name login flow (onboarding flow fixes forthcoming)

## [0.1 (19)] - 2023-03-22Z
- Added a link to nostr.build on the New Note screen
- Added a demo flow for setting up a Universal Name on the Edit Profile screen.

## [0.1 (18)] - 2023-03-20Z
- Show the number of likes on notes

## [0.1 (17)] - 2023-03-20Z
- Minor performance improvements

## [0.1 (16)] - 2023-03-19Z
- Hide the text in private key text fields
- Hide replies from muted users
- Fixed an issue where your own replies would be shown on the notificaitons tab
- Added a launch screen
- Various styling updates
- Added an About screen to the side menu
- Added a Share Nos button to the side menu 

## [0.1 (15)] - 2023-03-18Z
- Added the ability to browse all notes from a single relay on the Discover tab.
- Added the ability to post a note to a single relay from the New Note screen.
- Support likes as described in NIP-25, make sure reply and parent likes are correct
- Show "posted" and "replied" headers on NoteCards
- Navigate to replied to note when tapping on reply from outside thread view
- Search by name on Discover view
- Fixed cards on the Discover tab all being the same size.
- Fixed a crash when deleting your key in Settings

## [0.1 (14)] - 2023-03-16Z
- Nos now reads and writes your mutes the mute list shared with other Nostr apps.

## [0.1 (13)] - 2023-03-15Z
- Fix all thread replies showing as out of network on first launch after installation.

## [0.1 (12)] - 2023-03-15Z
- Added NIP-05 field to Edit Profile page, lookup users using NIP-05 names in discover tab, tapping the NIP-05 name opens the domain in a new window.
- Delete notes
- More performance improvements centered around our relay communication
- Fix invisible tab bar
- Made placeholder text color same for all fields in profile edit view
- Add basic image rendering in Note cards
- UNS Support on Profile page
- Fix onboarding taps at bottom of screen causing screen to switch

Known Issues:
- Deleting your key in Settings causes the app to crash. But you are correctly taken into onboarding after relaunch.

## [0.1 (11)] - 2023-03-14Z
- Fixed thread view saying every reply is out of network
- reduced the number of requests we send to relays
- improved app performance
- fixed showing empty displayNames when name is set

## [0.1 (10)] - 2023-03-14Z
- Display a user's NIP-05 identifier on the profile page after making a web request to verify that it is correct 
- Fix blank home feed during first launch

## [0.1 (9)] - 2023-03-14Z
- Fixed a crash on launch when relay model was outdated.
- Fix your own posts showing as outside your network on a fresh install. 
- Add self-hosted PostHog analytics
- Render mentions on notifications tab
- Copy note text

Known issues:
- You may have to force quit the app and restart it to see everyone you follow on the Home Feed.

## [0.1 (8)] - 2023-03-13Z
- Fix translucent tab bar in the simulator.
- Connect to more relays to get user relay list after importing a key during onboarding
- Fix some bugs in thread views
- Show placeholder cards for messages outside 2 hops and allow the user to reveal them
- Support deprecated reply #e tag format
- Fixed an issue where older contact list and metadata events could overwrite new ones
- Styled onboarding views

## [0.1 (7)] - 2023-03-10Z
- Use only relays added in RelayView for sending and receiving events
- Add PostHog analytics
- Render note mentions in NoteCard
- Open an email compose view controller for support@nos.social 
- Fix duplicate note on a new post
- Add mute functionality
- Publish relay changes
- Recommended / default relays
- Added colors and Clarity City font throughout the app
- Show Discover tab after onboarding
- Fix crash on Mac
- Improved profile photo loading and added a cache
- Added code to compute a sensible default number of columns on the Discover tab
- Replaced moved relays tab to side menu, added New Post and Profile tabs
- Make links on notes tappable
- Fix newlines not rendering on notes
- Added timestamp to notes
- Update Discover feed algorithm to include people 2 hops from you.
- Fix infinite spinners on some avatars
- Edit profile

## [0.1 (6)] - 2023-03-08Z

- Fixed follow / unfollow sync
- Reduced number of REQ sent to relays
- Request profile metadata for users displayed on the Discover tab
- Cleanup RelayService
- Render user avatar on Profile screen
- Added support for threads in reply views
- Retry failed Event sends every 2 minutes (max 5 retries)
- Add basic notifications tab
- Filter the Home Feed down to root posts
- The profile view requests the latest events and metadata for the given user from the relays
- Add the ellipsis button to NoteCard and allow the user to copy the NIP-19 note ID of a note.
- Enabled button to copy user ID on Profile View
- Fixed UI freezes when using many relays by moving event processing to a background thread.
- Add a search bar to the discover tab that users can use to look up other users.
- On relay remove, send CLOSE to all subs then disconnect and delete socket
- Render user mentions in NoteCard
- Replace the warning message to tell the user never to share their private key with anyone.

## [0.1 (5)] 2023-03-02 

- Added a Discover tab that shows all events from all relays.
- Core Data will now be wiped whenever we change the data model, which is often. This speeds up our development process, but you will have to re-enter your relays when this happens.
- Change the home feed so that it shows the CurrentUser's notes always.
- Preload sample_data into core data for DEBUG builds
- Added a screen to show all the replies to a note.
- Fixed empty home feed message so it doesn't overlay other views
- Change settings and onboarding to accept nsec-format private key
- Fixed app crash when no user is passed to HomeFeedView initializer
- Added ability to post a reply in thread view.
- Fixed READ MORE Button
- In the Discover tab, display a feed of interesting people

## [0.1 (4)] - 2023-02-24

- Added ability to delete relays on the Relays screen.
- Fix events not being signed correctly with a key generated during onboarding.
- Verify signatures on events.
- Request only events from user's Follows
- Follow / unfollow functionality
- Calculate reply count and display in NoteCard

## [0.1 (3)] - 2023-02-20Z

- Sync authors in HomeFeedView
- Added AvatarView for rendering profile pictures on NoteCards

## [0.1 (2)]

- Added conversion of hex keys to npub
- Add a basic New Post screen
- Save private key to keychain
- Parse and store contact list
- Add onboarding flow
- Copied MessageCard and MessageButton SwiftUI view from Planetary renaming Message to Note
- Added a basic profile screen

## [0.1 (1)]

- Parse and display Nostr events
- Read events from relays
- Sign and publish events to relays
- Add Settings view where you can put in your private key
- Added tab bar component and side menu with profile<|MERGE_RESOLUTION|>--- conflicted
+++ resolved
@@ -8,19 +8,16 @@
 
 ## [Unreleased]
 
-<<<<<<< HEAD
 - Added code to show the Discover tab when we haven't downloaded the user's follow list yet (like on first login or app reinstall).
 - Improved reliability of loading reposts, user photos, and names.
 - Fixed a bug where tapping on a note would open the associated image instead of the thread view.
 - Fixed a bug where profile pages would not load in some cases.
 - Improved performance of the relay manager.
-=======
 - Added beta integration with the Universal Name System. Edit your profile to link your Universal Name to your Nostr profile.
 - Updated design of the relay selector
 - Prevent muted authors from appearing in the Discover screen
 - Added a confirmation dialog when deleting a note.
 - Improved performance of the relay manager
->>>>>>> a24938e7
 - Add the ability to report notes and profiles using NIP-32 labels and NIP-69 classification.
 - Fixed a crash which occurs on some versions of MacOS when attempting to mention other users during post creation.
 - Fixed a bug where the note options menu wouldn't show up sometimes.
