--- conflicted
+++ resolved
@@ -7,16 +7,12 @@
 and this project adheres to [Semantic Versioning](https://semver.org/spec/v2.0.0.html).
 
 ## [Unreleased]
-<<<<<<< HEAD
-- Publish mute list
 - Fixed cards on the Discover tab all being the same size.
 - Added the ability to browse all notes from a single relay on the Discover tab.
 - Added the ability to post a note to a single relay from the New Note screen.
-=======
 
 ## [0.1 (14)] - 2023-03-16Z
 - Nos now reads and writes your mutes the mute list shared with other Nostr apps.
->>>>>>> 4bcade98
 
 ## [0.1 (13)] - 2023-03-15Z
 - Fix all thread replies showing as out of network on first launch after installation.
