# Changelog
All notable changes to this project will be documented in this file.

We define "Noteworthy changes" as 1) user-facing features or bugfixes 2) significant technical or architectural changes that contributors will notice. If your Pull Request does not contain any changes of this nature i.e. minor string/translation changes, patch releases of dependencies, refactoring, etc. then add the `Skip-Changelog` label.

The **Release Notes** section is for changes that the are relevant to users, and they should know about. The **Internal Changes** section is for other changes that are not visible to users since the changes may not be relevant to them, e.g technical improvements, but the developers should still be aware of.

The format is based on [Keep a Changelog](https://keepachangelog.com/en/1.0.0/),
and this project adheres to [Semantic Versioning](https://semver.org/spec/v2.0.0.html).

## [Unreleased]

### Release Notes
- Fixed: adding/removing relays not reflected on feed filter. [#119](https://github.com/verse-pbc/issues/issues/119)
- Added Lists view and two ways to navigate to it. [#133](https://github.com/verse-pbc/issues/issues/133)
- Added view for editing a list's title and description. [#134](https://github.com/verse-pbc/issues/issues/134)
- Added List detail view. [#155](https://github.com/verse-pbc/issues/issues/155)
- Added view for managing users in a list. [#135](https://github.com/verse-pbc/issues/issues/135)
- Added ability to delete lists. [#136](https://github.com/verse-pbc/issues/issues/136)
- Added analytics for feed source selection and lists. [#129](https://github.com/verse-pbc/issues/issues/129)

### Internal Changes
- Added function for creating a new list and a test verifying list editing. [#112](https://github.com/verse-pbc/issues/issues/112)
- Localized strings on the feed filter drop-down view.
<<<<<<< HEAD
- Disabled automatic tracking in Sentry. [#126](https://github.com/verse-pbc/issues/issues/126)
- Track TestFlight vs AppStore installations in Posthog. [#130](https://github.com/verse-pbc/issues/issues/130)
- Track breadcrumbs in Sentry for all analytics events. [#125](https://github.com/verse-pbc/issues/issues/125)
=======
- Improved naming of a couple list-related classes.
>>>>>>> 99f4b489

## [1.1] - 2025-01-03Z

### Release Notes
- Fixed display of mastodon usernames so it shows @username@server.instance rather than username@instance-name.mostr.pub
- Nos now publishes the hashtags it finds in your note when you post. This means it works the way you’ve always expected it to work. [#44](https://github.com/verse-pbc/issues/issues/44)
- Fixed crash related to tracking delete events. [#96](https://github.com/verse-pbc/issues/issues/96)
- Updated the default relays that are added when you create an account. [#17](https://github.com/verse-pbc/issues/issues/17)
- Added feed picker view (UI only). [#103](https://github.com/verse-pbc/issues/issues/103)
- Added feed source customizer drop-down view. [#102](https://github.com/verse-pbc/issues/issues/102)
- Make feed source selector work.
- Add empty state for lists/relays drop-down.
- Added support for decrypting private tags in kind 30000 lists.
- Added pop-up tip for feed customization. [#101](https://github.com/verse-pbc/issues/issues/101)
- Added remembering which feed source is selected.
- Factored out the segmented picker on the ProfileHeader for reusability.
- Fixed a case where lists don't show up immediately after signing in.
- Fixed a minor cell layout issue on feed customizer drop-down view.
- Fixed issue where feed shows following content rather than selected list after app restart. [#114](https://github.com/verse-pbc/issues/issues/114)
- Update relays icon on the feed customizer view to match the one in side menu.

### Internal Changes
- Download and parse an author’s lists when viewing their profile. [#49](https://github.com/verse-pbc/issues/issues/49)
- Updated fastlane scripts to fix the TestFlight deployment pipeline. [#97](https://github.com/verse-pbc/issues/issues/97)
- Removed inactive accounts from Discover tab. [#94](https://github.com/verse-pbc/issues/issues/94)
- Added the Inject framework for hot reloading. [#1710](https://github.com/planetary-social/nos/pull/1710)

## [1.0.3] - 2024-12-04Z

### Release Notes
- Added support for user setting and displaying pronouns.
- Added display of website urls for user profiles.
- Updated note header UI to make it more readable. [#23](https://github.com/verse-pbc/issues/issues/23)
- Fixed galleries expanding past the width of the screen when there are lots of links or images. [#24](https://github.com/verse-pbc/issues/issues/24)
- Fix quoted note composer does not expand to fit mention. [#25](https://github.com/verse-pbc/issues/issues/25)

## [1.0.2] - 2024-11-26Z

### Release Notes
- Fix typo in minimum age warning
- Fix crash when tapping Post button on macOS. [#1687](https://github.com/planetary-social/nos/issues/1687)
- Fix tapping follower notification not opening follower profile. [#11](https://github.com/verse-pbc/issues/issues/11)

### Internal Changes
- minor strings simplifications

## [1.0.1] - 2024-10-28Z

### Release Notes
- This version is the same as 1.0.0, and was released only to TestFlight users because they missed 1.0.0.

## [1.0.0] - 2024-10-28Z

### Release Notes
- Added relay.mostr.pub to the default relay list. [#1592](https://github.com/planetary-social/nos/issues/1592)
- Fix two bugs that could result in muted users being unmuted. [#1674](https://github.com/planetary-social/nos/pull/1674)
- Added a tip to Discover to prompt first-time users to go to their Feed. [#1601](https://github.com/planetary-social/nos/issues/1601)
- Added a tip to the Feed to welcome first-time users and explain how the Feed works. [#1602](https://github.com/planetary-social/nos/issues/1602)
- Added a tag to published contact lists to help us detect the source of lost contact lists. [cleanstr#51](https://github.com/planetary-social/cleanstr/issues/51)
- Updated the onboarding screens with a new design.
- Removed integration with Universal Name Space [#1636](https://github.com/planetary-social/nos/issues/1636)
- Remove most usage of xcstringstool-generated strings to improve performance. [#1458](https://github.com/planetary-social/nos/issues/1458)
- Added new authors and categories to the Discover tab. [#1592](https://github.com/planetary-social/nos/issues/1592)
- Fix Search bar disappearing on Discover tab when scrolling. [#1679](https://github.com/planetary-social/nos/issues/1679)
- Nos now hides the notes from blocked users when viewing their profile page. [#1681](https://github.com/planetary-social/nos/pull/1681)

### Internal Changes
- Added code to hide users on the Discover tab with no profile metadata. [#1592](https://github.com/planetary-social/nos/issues/1592)
- Migrate ObservableObject to @Observable where possible [#1458](https://github.com/planetary-social/nos/issues/1458)
- Added the Create Account onboarding screen. Currently behind the “New Onboarding Flow” feature flag. [#1594](https://github.com/planetary-social/nos/issues/1594)
- Increase build settings timeout in fastlane. [#1662](https://github.com/planetary-social/nos/pull/1662)
- Removed new moderation feature flag. [#1646](https://github.com/planetary-social/nos/issues/1646)
- Added the Private Key onboarding screen. Currently behind the “New Onboarding Flow” feature flag. [#1595](https://github.com/planetary-social/nos/issues/1595)
- Added the Public Key onboarding screen. Currently behind the “New Onboarding Flow” feature flag. [#1596](https://github.com/planetary-social/nos/issues/1596)
- Added the Display Name onboarding screen. Currently behind the “New Onboarding Flow” feature flag. [#1597](https://github.com/planetary-social/nos/issues/1597)
- Added the Username onboarding screen. Currently behind the “New Onboarding Flow” feature flag. [#1598](https://github.com/planetary-social/nos/issues/1598)
- Added the Account Success onboarding screen. Currently behind the “New Onboarding Flow” feature flag. [#1599](https://github.com/planetary-social/nos/issues/1599)
- Updated the Age Verification onboarding screen. Currently behind the “New Onboarding Flow” feature flag. [#1651](https://github.com/planetary-social/nos/issues/1651)
- Track opening mentions with Posthog. [#1480](https://github.com/planetary-social/nos/issues/1480)
- More ObservableObject to @Observable migrations [#1458](https://github.com/planetary-social/nos/issues/1458)
- Avoid crash and print extra debugging details when a reposted note that has not finished loading is clicked. [#1669](https://github.com/planetary-social/nos/issues/1669)
- Changed the term "mute" to "block". [#1681](https://github.com/planetary-social/nos/pull/1681)

## [0.2.2] - 2024-10-11Z

### Release Notes
- Updated the media viewer that displays images, videos, and web pages inside of notes. [#1538](https://github.com/planetary-social/nos/issues/1538)
- Removed image and video link text from notes. Now only the images and videos will appear, without the link. [#1487](https://github.com/planetary-social/nos/issues/1487)
- Added a broken link icon that appears when an image fails to load. [#1583](https://github.com/planetary-social/nos/issues/1583)
- Added new translations for the app so you can use it in Korean, Chinese Simplified, Swedish, and more! Thanks to alternative, 안마리 (everyscreennetwork), Andypsl8, Dženan (Dzenan), ObjectifMoon, ra5pvt1n, and everyone else who contributed translations on Crowdin!
- Updated user mentions search functionality to also search relays in the user's relay list. [#1560](https://github.com/planetary-social/nos/issues/1560)
- Updated initial onboarding screen to include links to Terms of Service and Privacy Policy. [#1593](https://github.com/planetary-social/nos/issues/1593)
- Added Build Your Network screen to onboarding to explain how the feed works. [#1600](https://github.com/planetary-social/nos/issues/1600)
- Decreased the opacity on disabled buttons.
- Added a Delete Account button to the Settings screen. [#80](https://github.com/planetary-social/nos/issues/80)
- Added participants in a thread to the mentions lookup. [#1568](https://github.com/planetary-social/nos/issues/1568)

### Internal Changes
- Moved the database cleanup routine into a background execution task. [#1426](https://github.com/planetary-social/nos/issues/1426)
- Fix the Crowdin GitHub integration by using the official GitHub action. [#1520](https://github.com/planetary-social/nos/issues/1520)
- Update Xcode to version 15.4, adding compatibility for Xcode 16.
- Reduced spammy "Failed to parse Follow" log messages.
- Upgraded fastlane to version 2.223.1.
- Improved performance of NoteOptionsButton. [#1458](https://github.com/planetary-social/nos/issues/1458)

## [0.2.1] - 2024-10-01Z

### Release Notes
- Disable autocorrect on NoteComposer when running on macOS. [#1460](https://github.com/planetary-social/nos/issues/1460)
- Add @ button to the Note Composer. [#1561](https://github.com/planetary-social/nos/issues/1561)

### Internal Changes
- Show WebP images without link preview overlay. Currently behind the “Enable new media display” feature flag. [#1488](https://github.com/planetary-social/nos/issues/1488)
- Show GIF overlay for animated WebP images. Currently behind the “Enable new media display” feature flag. [#1488](https://github.com/planetary-social/nos/issues/1488)
- Temporarily remove Martin from the list of CODEOWNERS.

## [0.1.27] - 2024-09-25Z

### Release Notes
- Added the option to preview a note before posting it. [#1399](https://github.com/planetary-social/nos/issues/1399)
- Fixed side menu accessibility issues. [#1444](https://github.com/planetary-social/nos/issues/1444)
- Fixed a bug where content of a quoted note expanded out beyond width of viewport. Thanks, @tedbrosby! [#1463](https://github.com/planetary-social/nos/issues/1463)
- Fixed issue where relay metadata is never updated. [#1472](https://github.com/planetary-social/nos/issues/1472)
- Updated the copy on the 3 dots note menu. [#1028](https://github.com/planetary-social/nos/issues/1028)
- Added functionality to share notes link through the 3 dots note menu. [#1272](https://github.com/planetary-social/nos/issues/1272)
- Fixes and improvements related to Core Data usage. [#1443](https://github.com/planetary-social/nos/issues/1443)
- Fixed a bug where toggles in the settings screen were white instead of green when toggled on. [#1251](https://github.com/planetary-social/nos/issues/1251)
- Added routing to profile when tapping on follow notification. [#1447](https://github.com/planetary-social/nos/issues/1447)
- Localized follows notifications. [#1446](https://github.com/planetary-social/nos/issues/1446)
- Fixed alert when uploading big files suggesting users pay for nostr.build. [#1321](https://github.com/planetary-social/nos/issues/1321)
- Fixed issue where push notifications were not re-registered after account change. [#1501](https://github.com/planetary-social/nos/issues/1501)
- Added support for NIP-62 Request to Vanish events. [#80](https://github.com/planetary-social/nos/issues/80)
- Added Delete Account UI. [#80](https://github.com/planetary-social/nos/issues/80)
- Fixed issue where search results weren't sorted properly. [#1485](https://github.com/planetary-social/nos/issues/1485)
- Delete all user data when logging out. [#1534](https://github.com/planetary-social/nos/issues/1534)
- Publish empty metadata event and empty contact list on delete account. [#1530](https://github.com/planetary-social/nos/issues/1530)

### Internal Changes
- Use NIP-92 media metadata to display media in the proper orientation. Currently behind the “Enable new media display” feature flag. [#1172](https://github.com/planetary-social/nos/issues/1172)
- Added more instructions to the changelog file.
- Added some logging when a content warning is displayed. [cleanstr#53](https://github.com/planetary-social/cleanstr/issues/53)
- Minor refactor of Event+CoreDataClass. [#1443](https://github.com/planetary-social/nos/issues/1443)
- Refactored feature flag and added a feature flag toggle for “Enable new moderation flow” to Staging builds. [#1496](https://github.com/planetary-social/nos/issues/1496)
- Refactored list row gradient background.
- Added SwiftSoup to parse Open Graph metadata. [#1165](https://github.com/planetary-social/nos/issues/1165)
- Parse Open Graph metadata whenever an event contains a URL, doesn’t have `imeta` tags, and the URL points to an HTML document. [#1425](https://github.com/planetary-social/nos/issues/1425)
- Added a new flow to flag notes. Currently behind the “Enable new moderation flow” feature flag. [#1489](https://github.com/planetary-social/nos/issues/1489)
- Added a new flow to flag users. Currently behind the “Enable new moderation flow” feature flag. [#1493](https://github.com/planetary-social/nos/issues/1493)

## [0.1.26] - 2024-09-09Z

### Release Notes
- Fixed a crash that could occur while Nos was in the background.
- Fixed a bug where Nos sometimes wouldn't reconnect to relays.
- Added nos.lol to the default relay list for new accounts and removed relay.snort.social.
- Show quoted notes in note cards.
- Added quote-reposting.
- Added a new image viewer that appears when you tap an image.
- Removed the like and repost counts from the Main and Profile feeds.
- Removed wss:// from relay addresses in lists and removed the need to prepend relay addresses with wss://.
- Localized the quotation marks on the Notifications view.
- Fixed a bug where nostr entities in URLs were treated like quoted note links.
- Added in-app profile photo editing.
- Changed "Name" to "Display Name" on the Edit Profile View.

### Internal Changes
- Included the npub in the properties list sent to analytics.
- Replaced hard-coded color values.
- Added a feature flag toggle for “Enable new media display” to Staging builds.
- Added a new gallery view to display multiple links in a post. Currently behind the “Enable new media display” feature flag.
- Added an overlay to GIFs that plays the animation when tapped. Currently behind the “Enable new media display” feature flag.
- Show single images and gallery view in the proper orientation. Currently behind the “Enable new media display” feature flag.
- Fixed typos in release notes.
- Renamed and reorganized files.

## [0.1.25] - 2024-08-21Z

- Fixed an issue where the sheet asking users to set up a NIP-05 username would appear after reinstalling Nos, even if the profile already had a NIP-05 username.
- Fixed a bug where urls with periods after them would include the period.
- Fixed a bug where confirmation dialog buttons turn red while swiping across them.

## [0.1.24] - 2024-08-09Z

- Disabled automatically generated analytics events that were sent each time the user navigated to a new screen.
- Show “New notes available” notification on Feed when there are new notes to display.
- Disable the Post button while images are still uploading. Thanks @vien-eaker!
- Improved app performance on first login by requesting fewer events from relays.
- Fixed a bug where the cursor could jump around when composing a note.
- Fixed a bug where mentions could be duplicated when typing in the middle of one.
- Re-enabled autocomplete when composing a note.
- Added push notifications for zaps.
- Added zaps to the Notifications view.
- Created Colors.xcassets and move all colors into it. Thanks @lingoslinger!
- Fixed a bug where confirmation dialog buttons turn red while swiping across them.

## [0.1.23] - 2024-07-31Z

- Fixed a bug where the home feed would be empty on first launch.
- Fixed the issue where tapping outside the New Post view caused it to disappear and all its text to be lost.
- Updated the design of the cards in the Following list.
- Remove stories UI to improve performance.
- Report error to Sentry when parse queue contains over 1000 events.

## [0.1.22] - 2024-07-26Z

- Added a filter button to the Home tab that lets you browse all notes on a specific relay.
- Improved the search experience with fast local searches.
- Fixed the issue where tapping the Search button caused search results to disappear.
- Fixed an issue with naddr links.

## [0.1.21] - 2024-07-24Z

- Added support for paid/authenticated relays (NIP-42).
- Fixed a bug where publishing a note to one relay would publish to all relays.
- Fix a bug where multiple connections could be opened with the same relay.
- Fixed an issue where Profile views would sometimes not display any notes.
- Add impersonation flag category and better NIP-56 mapping.
- Add a Tap to Refresh button in empty profiles.
- Support nostr:naddr links to text and long-form content notes.
- Update the reply count shown below each note in a Feed.
- Removed follower count from profile screen.
- Fixed deep linking to profiles and notes.
- Fixed issue where some nostr:nprofile references did not appear as links.
- Decode nprofile, nevent, and naddr NIP-19 entities.
- Refactor away direct usages of Bech32 and TLV and replace with NostrIdentifier (which still uses both).
- Deleted unused code.

## [0.1.20] - 2024-07-10Z

- Discover tab now features new accounts in News, Music, Activists, and Art.
- Use NIP-05 for shared links to profile.

## [0.1.19] - 2024-07-01Z

- Fixed a crash on the notifications tab
- Fixed a performance issue after opening the Discover tab.
- Cache NIP-05 validations to save network usage.
- Set Xcode version to 15.2, where SwiftUI Previews work reliably.
- Add "Share database" button to Settings to help with debugging.

## [0.1.18] - 2024-06-24Z

- Updated the recommended relays list.
- Fixed a bug where @npubs could be displayed instead of names in note text.
- Fixed a bug when mentioning profiles with emojis in the name.
- Added a message to the top of the Relays screen explaining that Nos works best with 5 or fewer relays.
- Added "Send To Nos" private reporting for profiles.
- Added our third cohort of creators and journalists to the Discover tab.
- Fixed SwiftUI Previews in Xcode.
- Fixed a bug where the Flag User confirmation dialog wasn’t visible on iPad.
- Fixed a bug where taking a photo in the app didn’t work.
- Removed the Save button next to the private key in Settings.
- New accounts automatically follow the nos.social and Tagr-bot accounts.

## [0.1.17] - 2024-06-10Z

- Fixed a bug where infinite spinners would be shown on reposted notes.
- Added support for opening njump.me content in Nos.
- Fixed a crash on logout
- Fixed a bug where some profiles wouldn't load old notes.
- Fixed an issue where NIP-05 could appear as invalid.
- Implemented NIP-96 and NIP-98 for photo and video uploads.

## [0.1.16] - 2024-05-31Z

- Added feedback to the copy button in Settings.
- Fixed an issue where photos and videos could not be uploaded.
- Fixed a crash on logout.

## [0.1.15] - 2024-05-29Z

- Redesigned the Profile screen.
- Improved performance in various parts of the app for users with large follow lists.
- Fixed an issue where deleted notes still appeared in the Profile’s Notes view.
- Sorted the featured profiles in the Discover tab.
- Switched from Reportinator to Tagr bot for content labeling.
- Discover tab now features new accounts.

## [0.1.14] - 2024-05-22Z

- Added the author's name to profile cards on the Discover tab and search results.
- Added a delay when trying to reopen a websocket that had previously closed with an error.
- Updated the icon that appears when following a user.

## [0.1.13] - 2024-05-15Z

- On the Profile screen, open a sheet to display the full bio.
- Fixed an issue where "Share logs" wasn't working.
- Discover tab: Center the category buttons.
- Discover tab: Remove placeholder categories and people.

## [0.1.12] - 2024-05-07Z

- Open Profiles when tapping on a NIP-05 username reference in a note.
- Add special treatment for nostr.band when searching on the Discover tab. We are temporarily using nostr.band always and only for search, in addition to the user's normal relay list.
- Detect identifiers of the form @npub1... in notes and link them to the associated profiles.
- Detect NIP-05 identifiers inserted in notes and link them to njump.
- Fixed duplicate text in content warnings
- Added "Send To Nos" private reporting to protect user privacy
- Discover tab now features authors in a variety of categories.
- Fixed an issue on Mac where the Edit Profile screen did not appear in some cases.
- Fixed an issue where registering a NIP-05 username field could fail silently.
- Fixed an issue where users named with valid urls were unable to be mentioned correctly.
- Fixed an issue where pasting an npub while composing a note created an invalid mention.
- Changed "Report note" button to "Flag this content"
- Changed "Report user" button to "Flag this user"
- Updated options for "Flag this user"
- We are now publishing the relay list when registering a new NIP-05 username so
that other users can find you more easily.

## [0.1.11] - 2024-04-18Z

- Added support for uploading videos when composing a note.
- Fixed an issue where reports for notes were treated as reports for profiles.
- Updated the Discover tab navigation bar to match new design.
- Updated the design of profile cards in search results and mentions search.

## [0.1.10] - 2024-04-12Z

- Fixed the tint color on the Profile screen.
- Added option to connect your existing NIP-05 username.
- Fixed a crash that often occurred after opening the app.
- In an effort to prioritize critical functionality, we are dropping support for light mode in the near term. If you have concerns about the remaining theme please reach out to us at support@nos.social

## [0.1.8] - 2024-04-03Z

- Add PrivacyInfo file to the project to comply with Apple's new requirements.
- Updated dark theme colors for card backgrounds, primary text, and secondary text.
- Added a new UI for replying to messages that allows attaching images and setting an expiration date.
- Fixed an issue where Profile pages could display little or no content.

## [0.1.7] - 2024-03-21Z

- Fix issue in Profile title bar that displayed NIP-05 incorrectly.
- Update font styles on Thread, Edit Profile, and Settings screens.
- Fix issue with uploading photos on Mac.
- Re-design the confirmation dialog that appears when you delete your NIP-05.
- Fixed a bug where liking a note could cause other notes to appear liked.
- Added a new UI for replying to messages that allows attaching images and setting an expiration date.
- Fixed an issue where the "Read more" button could display on notes that didn't need it.

## [0.1.6] - 2024-03-07Z

- Parse links and mentions in Profile's about (or bios)
- Show “Post a reply” field at the proper height initially, and allow it to expand as more text is entered.
- Tap the Like button on a note you’ve already liked to remove the Like.
- Display NIP-05 identifier in the Profile screen title bar.
- Added option to register nos.social usernames.
- Fixed issue where search results sometimes don’t appear.
- Disabled link to nip-05 server / url on author cards.
- Fixed issue where paste menu did not appear when tapping in the Post Note view.
- Fixed intermittent crash when tapping Done after editing your profile.
- Fixed URL detection of raw domain names, such as “nos.social” (without the “http” prefix).
- Fixed the sort order of gallery media to match the order in the note.
- While composing a note, a space is now automatically inserted after any mention of a user or note to ensure it’s formatted correctly.

## [0.1.5] - 2024-02-14Z

- Fixed an issue where tapping the Feed tab did not scroll to the top of the Feed.
- Fixed an issue where tapping the Profile tab did not scroll to the top of the Profile.
- Search now starts automatically after entering three characters instead of one.

## [0.1.4] - 2024-01-31Z

- Show a message when we’re not finding search results.
- Fixed an issue where bad data in the contact list could break the home feed.
- Fixed a bug where the margins of root notes appeared incorrectly on Mac and iPad.
- Fixed a date localization issue.
- Optimized loading of the Notifications tab
- Updated suggested users for discovery tab.
- Show the profile view when a search matches a valid User ID (npub).
- Added tabs to Profiles to filter posts.
- Fixed a bug that could cause the out of network warning to be shown on reposts in the stories view.
- Fixed a bug that prevented notes that failed to be published to be re-published again.
- Added pagination to the home feed.
- Fixed a bug that prevented reposted notes from loading sometimes.
- Fixed a bug that prevented profile photos and names from being downloaded.

## [0.1.2 (153)] - 2024-01-11Z

- Fixed a crash that sometimes occurred when opening the profile view.
- Fixed a crash that sometimes occurred when viewing a note.
- Migrate to Apple-native string catalog and codegen LocalizedStringResources with xcstrings-tool-plugin.
- Discover screen can now search notes by id.
- Added pagination to Profile screens.

## [0.1.1 (144)] - 2023-12-21Z

- Fixed a crash when opening the note composer.
- Fix localization of warning message when a note has been reported. (thanks @L!)
- Fixed contact list hydration bug where unfollows are not removed when follow counts do not change.
- Erase old notifications from the databse to keep disk usage low.

## [0.1 (101)] - 2023-12-15Z

- Fixed a bug where reposts wouldn't be displayed in the stories.
- Fixed a bug where the reports for authors of replies weren't being considered.
- Localized relative times on note cards. (thanks @tyiu!)
- Added a context menu for the stories in the Home Feed to open the Profile.
- Add repost button to stories (thanks @maddiefuzz!)

## [0.1 (100)] - 2023-12-09Z

- Fixed some cases where a note's contents would never load.
- Update the color palette.
- Fix crash on Mac when opening new note view.

## [0.1 (99)] - 2023-12-07Z

- Fix profile pictures not loading after creating a new account.

## [0.1 (98)] - 2023-12-04Z

- Fixed a bug where the app could become unresponsive.

## [0.1 (97)] - 2023-12-01Z

- Added the option to copy the NIP-05 identifier when browsing a profile.
- Tapping on a tab bar icon can let you scroll to top.
- Fix an issue where reposts were not displaying correctly.

## [0.1 (96)] - 2023-11-28Z

- Fixed some performance issues for users who follow a large number of accounts.

## [0.1 (95)] - 2023-11-27Z

- Fixed a bug where a root note could be rendered as a reply
- Added the option to copy the text content while browsing a note.
- Fixed UI bugs when displaying the root note of replies.
- Keep track of read stories.
- Fix an issue where reposts were not displaying correctly.

## [0.1 (94)] - 2023-11-17Z

- Removed trailing slash from truncated URLs.
- Add a loading indicator to search results.
- Change the "Followed by" label on the profile screen to "Followers you know"
- Fixed a hang on startup.
- Fixed an issue where links couldn't be opened from the Home tab.
- Change the "Followed by" label on the profile screen to "Followers you know"
- Fixed an issue where the Profile view would always show "Following 0" for people you didn't follow.
- Fix delay in results immediately after opening the discover tab.
- Fixed the 3d card effect on the Notifications tab.
- Updated layout for search results and mention autocomplete cards.

## [0.1 (93)] - 2023-11-10Z

- Added a confirmation before reposting a note.
- Added the ability to delete your reposts by tapping the repost button again.
- Fixed some cases where deleted notes were still being displayed.
- Fixed a bug where notes, reposts, and author profiles could fail to load.
- Show truncated URLs in notes instead of hiding them completely.

## [0.1 (92)] - 2023-11-02Z

- Show reposts in stories.

## [0.1 (91)] - 2023-11-01Z

- Fix a bug where linking a Universal Name would overwrite your existing NIP-05.
- Fixed incorrect ellipsis applied to long notes.
- Changed note rendering to retain more newlines.
- Show reposts in stories.
- Fixed a bug where notes, reposts, and author profiles could fail to load.
- Show truncated URLs in notes instead of hiding them completely.
- Keep track of read stories.
- Fixed a bug with autocorrect on Mac

## [0.1 (90)] - 2023-10-31Z

- Fixed a bug where notes, reposts, and author profiles could fail to load.

## [0.1 (89)] - 2023-10-31Z

- Added relay.causes.com to the list of recommended relays.

## [0.1 (88)] - 2023-10-27Z

- Added a content warning when a user you follow has reported the content
- Added toggles to the settings screen to disable report-based and network-based content warnings

## [0.1 (86)] - 2023-10-25Z

- Updated link previews in feed to use the stories ui with fixed height and carousel gallery.
- Updated UI around displaying nested threads and displaying more context of conversations.
- Changed inline images so we don't display the domain / size / file type for images
- Changed copied links to notes and authors to open in njump.me.
- Added the ability to initiate USBC transactions and check your balance if you have linked a Universal Name to your profile with an attached USBC wallet.
- Add "1 year" as an option when posting a disappearing message

## [0.1 (85)] - 2023-10-23Z

- Fixed missing secrets

## [0.1 (84)] - 2023-10-20Z

- Add Stories view to the Home Feed
- Fixed an issue where the app could become slow after searching for a user.
- Updated search results to show mutual followers and sort by the most followers in common.
- Change links to notes so that they don't display the long note id and instead it's a pretty link.
- Redesigned the Universal Names registration flow
- Added more relays to the recommended list
- Added an icon to indicate expiring notes, and the timestamp they display is the time until they expire.

## [0.1 (83)] - 2023-10-16Z

- Fixed crash on launch
- Added a URL scheme to open the note composer: nos://note/new?contents=theContentsOfTheNote

## [0.1 (82)] - 2023-10-13Z

- Fixed a bug where profile changes wouldn't be published in some cases
- Fix a bug where the "Post" button wouldn't be shown when composing a reply on macOS
- Fix a bug where the mute list could be overwritten when muting someone
- Fixed aspect ratio on some profile photos
- Added 3d effect to note cards
- Added a URL scheme to open the note composer: nos://note/new?contents=theContentsOfTheNote

## [0.1 (81)] - 2023-09-30Z

- Fixed secrets that weren't included in build 79 and 80

## [0.1 (80)] - 2023-09-30Z

- Updated the design of the edit profile screen
- Fixed a hang on the profile screen

## [0.1 (79)] - 2023-09-22Z

- Added the ability to search for Mastodon usernames on the Discover tab.
- Long form content is now displayed in the discover tab.
- Fixed a hang on the thread view.

## [0.1 (77)] - 2023-09-15Z

- App performance improvements

## [0.1 (76)] - 2023-09-08Z

- Minor crash fixes and optimizations

## [0.1 (75)] - 2023-09-01Z

- Fix an issue with the database cleanup script that was causing performance issues.
- Optimize loading of profile pictures

## [0.1 (73)] - 2023-08-25Z

- Fixed potential crashes when using Universal Names API.
- Fixed bug that rendered the empty notes message for a profile above the header box.
- Fixed bug that could potentially crash the app sometimes

## [0.1 (72)] - 2023-08-21Z

- Added support for pasting profile and note references when composing notes
- Pop screens from the navigation stack when tapping twice on the tab bar.
- Fixed the launch screen layout on iPad
- Fixed a small issue when mentioning profiles in the reply text box.
- Fixed a crash during onboarding
- Fixed a crash when following or muting a user
- Fixed crash when parsing malformed events.
- Fixed crash when parsing malformed contact lists.
- Added integration with our self-hosted Sentry crash reporting tool (no data shared with third parties)

## [0.1 (66)] - 2023-08-18Z

- Fixed crash when parsing malformed events.
- Fixed crash when parsing malformed contact lists.
- Added support for pasting profile and note references when composing notes
- Pop screens from the navigation stack when tapping twice on the tab bar.
- Fixed the launch screen layout on iPad
- Fixed a small issue when mentioning profiles in the reply text box.

## [0.1 (65)] - 2023-08-04Z

- Add a loading placeholder for note contents.
- Added automatic file uploads to nostr.build.
- Add list of followers and relays in the Profile screen.

## [0.1 (60)] - 2023-08-01Z

- Updated content report style based on the latest NIPs and fixed some bugs with reporting.
- Add a loading placeholder for note contents.
- Fixed the launch screen layout on iPad
- Multiple consecutive newlines will be replaced by a single new line in note content.
- Removed the screen to fill out profile information from onboarding and replaced it with a call to action in the sidebar.
- Leading and trailing whitespace will no longer be rendered in note content.
- Removed the screen to fill out profile information from onboarding and replaced it with a call to action in the sidebar.

## [0.1 (59)] - 2023-07-21Z

- Add a loading placeholder for note contents.
- Fixed several crashes.
- Added Dutch, Japanese, and Persian translations. Thanks matata, yutaro, and eru-desu!
- Added some visual artists to the list of featured users.

## [0.1 (58)] - 2023-07-17Z

- Added better previews for urls shared in notes.

## [0.1 (57)] - 2023-07-17Z

- Fixed an issue where Nos couldn't find the user's key on startup.
- Fixed an issue where you could have duplicate relays: one with a trailing slash and one without.

## [0.1 (56)] - 2023-07-13Z

- Fixed high cpu usage when the app is idle

## [0.1 (55)] - 2023-07-12Z

- Fixed several bugs around muting users
- Added the number of connected relays at the top right corner of the Home Feed.
- Fixed a bug where expired messages could be published to relays that doesn't support them
- Added support for push notifications.

## [0.1 (53)] - 2023-07-03Z

- Added beta integration with the Universal Name System. Edit your profile to link your Universal Name to your Nostr profile.
- Updated design of the relay selector

## [0.1 (52)] - 2023-07-03Z

- Prevent muted authors from appearing in the Discover screen
- Added a confirmation dialog when deleting a note.

## [0.1 (51)] - 2023-06-16Z

- Updated design of the relay selector
- Fixed an issue where the Discover tab wouldn't show new content for a while after upgrading from build 49.

## [0.1 (50)] - 2023-06-15Z

- Added code to show the Discover tab when we haven't downloaded the user's follow list yet (like on first login or app reinstall).
- Improved reliability of loading reposts, user photos, and names.
- Fixed a bug where tapping on a note would open the associated image instead of the thread view.
- Fixed a bug where profile pages would not load in some cases.
- Improved performance of the relay manager.

## [0.1 (49)] - 2023-06-12Z

- More small optimizations to relay traffic and event parsing.

## [0.1 (48)] - 2023-06-12Z

- Requesting fewer events on Home and Discover tab to reduce the load on the db.

## [0.1 (47)] - 2023-06-09Z

- Improved performance of the relay manager.

## [0.1 (46)] - 2023-06-06Z

- Add the ability to report notes and profiles using NIP-32 labels and NIP-69 classification.
- Fixed a crash which occurs on some versions of MacOS when attempting to mention other users during post creation.
- Add the ability to search for users by name from the Discover tab
- Fixed a bug where the note options menu wouldn't show up sometimes.
- Strip whitespace and newline characters when parsing search box input on discover screen as npub.

## [0.1 (44)] - 2023-05-31Z

- Fixed several causes of profile pictures and reposts showing infinite spinners.
- Links to notes or profiles are now tappable.
- Filter logged user from Discover screen.
- Improved performance of posting notes.

## [0.1 (43)] - 2023-05-23Z

- Added German translations (thanks Peter!).
- Updated support email to support@nos.social
- Improved recognition of mentions inside a post

## [0.1 (42)] - 2023-05-16Z

- Added support for mentioning other users when composing a note.
- Fixed a bug where expired messages could be redownloaded from relays that don't delete them.
- Fixed a bug where you couldn't view the parent note of a reply when it was displayed at the top of the Thread view.

## [0.1 (41)] - 2023-05-11Z

- Fix link color on macOS

## [0.1 (40)] - 2023-05-10Z

- Add support for expiration dates when composing notes (please note: messages are not guaranteed to be deleted by relays or other apps)
- Increased the contrast of text in light mode
- Open links in an in-app web browser instead of Safari
- Fixed link detection in notes for URLs without a scheme (i.e. "https://")
- Made the reply button on notes easier to tap, and it now presents the keyboard when tapped.
- Increased the tap size of the ellipsis button on note cards.
- Added Spanish translations (thanks Martin!)
- Updated app icon
- Nos now displays kind 30023 long-form blog posts in the home and profile feeds.

## [0.1 (39)] - 2023-05-02Z

- Improved performance of loading replies
- The notifications tab now request more events from relays

## [0.1 (38)] - 2023-04-28Z

- Made the routine to delete old events more efficient and prevent it from deleting our own events.
- Fixed a bug where you could post the same reply multiple times.

## [0.1 (37)] - 2023-04-27Z

- Performance improvements
- Added support for reposting notes.
- Fixed a bug where you could post the same reply multiple times.
- Fixed a bug where the user's follow list could be erased on the first launch after importing a new key.

## [0.1 (36)] - 2023-04-25Z

- Added support for reposting notes.
- Added Brazilian Portuguese translations (thanks Andressa!).
- Fixed the French and Traditional Chinese translations.
- Fixed a bug where the user's follow list could be erased on the first launch after importing a new key.
- Fixed a bug where you could post the same reply multiple times.
- Fixed an issue where profile pictures could be rendered with the wrong aspect ratio.

## [0.1 (35)] - 2023-04-19Z

- Added French translations. Thank you p2x@p2xco.de!
- Added Chinese (Traditional) and updated Chinese (Simplified) translations. Thank you rasputin@getalby.com!
- Added a logout button in the Settings menu.
- Minor performance improvements on Thread and Discover views.
- Updated the default list of users shown on the Discover tab.
- Fixed a bug where muted authors would show up on the Discover tab.
- Added an initial loading indicator when you first open the Home or Discover tabs.
- Added a logout button in the Settings menu.
- Fixed a bug where notes would be truncated but the Read More button would not be shown.
- Scrolling performance improvements
- Fixed a bug where notes would be truncated but the Read More button would not be shown.

## [0.1 (33)] - 2023-04-17Z

- Added a button to share the application logs in the Settings menu
- Automatically attach debug logs to support emails

## [0.1 (32)] - 2023-04-14Z

- More performance improvements on the Home tab.

Note:
- In this build you have to pull-to-refresh if you want to see new notes after the initial load of the Home or Discover tabs.

## [0.1 (31)] - 2023-04-13Z

- Added a button to view raw event JSON in the options menu on notes.
- Fixed notes saying "so-and-so posted" at the top when it should say "so-and-so replied".
- Added code to load the note being replied to if we don't have it.
- Improved performance on the home feed

## [0.1 (30)] - 2023-04-10Z

- Fixed a bug where the Read More button would show on notes when it didn't need to.
- Added Chinese (Simplified) translations (thanks rasputin@getalby.com!)
- Nos now requests delete events from relays.

## [0.1 (28)] - 2023-04-07Z

- Made all the built-in text in the app translatable. If you would like to help translate Nos let us know by emailing support@nos.social.

## [0.1 (27)] - 2023-04-05Z

- Minor performance improvements
- Fixed an occasional hang when publishing

## [0.1 (26)] - 2023-04-03Z

- Minor performance improvements on the Feed and Discover tabs

## [0.1 (25)] - 2023-03-31Z

- Fixed a bug where reply counts were displaying translation keys instead of the count

## [0.1 (24)] - 2023-03-31Z

- Added Crowdin integration for translation services. If you would like to help us translate Nos drop us a line at
support@nos.social.
- Fixed several crashes.
- Fixed issue where the like button didn't turn orange when pressed.
- Fixed an issue where likes to replies were counted towards the root note.
- Added more aggressive caching of images.
- Minor performance improvements - more to come!

## [0.1 (23)] - 2023-03-25Z
- Add the option to copy web links on profile pages and notes.

## [0.1 (22)] - 2023-03-23Z
- Fixed a bug in the list of people you are following, where tapping on any name would show your own profile.

## [0.1 (21)] - 2023-03-23Z
- Fixed a bug where the user's profile name was not set after onboarding.
- Added a demo of the Universal Namespace when setting up your profile.

## [0.1 (20)] - 2023-03-22Z
- Fixed some bugs in Universal Name login flow (onboarding flow fixes forthcoming)

## [0.1 (19)] - 2023-03-22Z
- Added a link to nostr.build on the New Note screen
- Added a demo flow for setting up a Universal Name on the Edit Profile screen.

## [0.1 (18)] - 2023-03-20Z
- Show the number of likes on notes

## [0.1 (17)] - 2023-03-20Z
- Minor performance improvements

## [0.1 (16)] - 2023-03-19Z
- Hide the text in private key text fields
- Hide replies from muted users
- Fixed an issue where your own replies would be shown on the notificaitons tab
- Added a launch screen
- Various styling updates
- Added an About screen to the side menu
- Added a Share Nos button to the side menu

## [0.1 (15)] - 2023-03-18Z
- Added the ability to browse all notes from a single relay on the Discover tab.
- Added the ability to post a note to a single relay from the New Note screen.
- Support likes as described in NIP-25, make sure reply and parent likes are correct
- Show "posted" and "replied" headers on NoteCards
- Navigate to replied to note when tapping on reply from outside thread view
- Search by name on Discover view
- Fixed cards on the Discover tab all being the same size.
- Fixed a crash when deleting your key in Settings

## [0.1 (14)] - 2023-03-16Z
- Nos now reads and writes your mutes the mute list shared with other Nostr apps.

## [0.1 (13)] - 2023-03-15Z
- Fix all thread replies showing as out of network on first launch after installation.

## [0.1 (12)] - 2023-03-15Z
- Added NIP-05 field to Edit Profile page, lookup users using NIP-05 names in discover tab, tapping the NIP-05 name opens the domain in a new window.
- Delete notes
- More performance improvements centered around our relay communication
- Fix invisible tab bar
- Made placeholder text color same for all fields in profile edit view
- Add basic image rendering in Note cards
- UNS Support on Profile page
- Fix onboarding taps at bottom of screen causing screen to switch

Known Issues:
- Deleting your key in Settings causes the app to crash. But you are correctly taken into onboarding after relaunch.

## [0.1 (11)] - 2023-03-14Z
- Fixed thread view saying every reply is out of network
- reduced the number of requests we send to relays
- improved app performance
- fixed showing empty displayNames when name is set

## [0.1 (10)] - 2023-03-14Z
- Display a user's NIP-05 identifier on the profile page after making a web request to verify that it is correct
- Fix blank home feed during first launch

## [0.1 (9)] - 2023-03-14Z
- Fixed a crash on launch when relay model was outdated.
- Fix your own posts showing as outside your network on a fresh install.
- Add self-hosted PostHog analytics
- Render mentions on notifications tab
- Copy note text

Known issues:
- You may have to force quit the app and restart it to see everyone you follow on the Home Feed.

## [0.1 (8)] - 2023-03-13Z
- Fix translucent tab bar in the simulator.
- Connect to more relays to get user relay list after importing a key during onboarding
- Fix some bugs in thread views
- Show placeholder cards for messages outside 2 hops and allow the user to reveal them
- Support deprecated reply #e tag format
- Fixed an issue where older contact list and metadata events could overwrite new ones
- Styled onboarding views

## [0.1 (7)] - 2023-03-10Z
- Use only relays added in RelayView for sending and receiving events
- Add PostHog analytics
- Render note mentions in NoteCard
- Open an email compose view controller for support@nos.social
- Fix duplicate note on a new post
- Add mute functionality
- Publish relay changes
- Recommended / default relays
- Added colors and Clarity City font throughout the app
- Show Discover tab after onboarding
- Fix crash on Mac
- Improved profile photo loading and added a cache
- Added code to compute a sensible default number of columns on the Discover tab
- Replaced moved relays tab to side menu, added New Post and Profile tabs
- Make links on notes tappable
- Fix newlines not rendering on notes
- Added timestamp to notes
- Update Discover feed algorithm to include people 2 hops from you.
- Fix infinite spinners on some avatars
- Edit profile

## [0.1 (6)] - 2023-03-08Z

- Fixed follow / unfollow sync
- Reduced number of REQ sent to relays
- Request profile metadata for users displayed on the Discover tab
- Cleanup RelayService
- Render user avatar on Profile screen
- Added support for threads in reply views
- Retry failed Event sends every 2 minutes (max 5 retries)
- Add basic notifications tab
- Filter the Home Feed down to root posts
- The profile view requests the latest events and metadata for the given user from the relays
- Add the ellipsis button to NoteCard and allow the user to copy the NIP-19 note ID of a note.
- Enabled button to copy user ID on Profile View
- Fixed UI freezes when using many relays by moving event processing to a background thread.
- Add a search bar to the discover tab that users can use to look up other users.
- On relay remove, send CLOSE to all subs then disconnect and delete socket
- Render user mentions in NoteCard
- Replace the warning message to tell the user never to share their private key with anyone.

## [0.1 (5)] 2023-03-02

- Added a Discover tab that shows all events from all relays.
- Core Data will now be wiped whenever we change the data model, which is often. This speeds up our development process, but you will have to re-enter your relays when this happens.
- Change the home feed so that it shows the CurrentUser's notes always.
- Preload sample_data into core data for DEBUG builds
- Added a screen to show all the replies to a note.
- Fixed empty home feed message so it doesn't overlay other views
- Change settings and onboarding to accept nsec-format private key
- Fixed app crash when no user is passed to HomeFeedView initializer
- Added ability to post a reply in thread view.
- Fixed READ MORE Button
- In the Discover tab, display a feed of interesting people

## [0.1 (4)] - 2023-02-24

- Added ability to delete relays on the Relays screen.
- Fix events not being signed correctly with a key generated during onboarding.
- Verify signatures on events.
- Request only events from user's Follows
- Follow / unfollow functionality
- Calculate reply count and display in NoteCard

## [0.1 (3)] - 2023-02-20Z

- Sync authors in HomeFeedView
- Added AvatarView for rendering profile pictures on NoteCards

## [0.1 (2)]

- Added conversion of hex keys to npub
- Add a basic New Post screen
- Save private key to keychain
- Parse and store contact list
- Add onboarding flow
- Copied MessageCard and MessageButton SwiftUI view from Planetary renaming Message to Note
- Added a basic profile screen

## [0.1 (1)]

- Parse and display Nostr events
- Read events from relays
- Sign and publish events to relays
- Add Settings view where you can put in your private key
- Added tab bar component and side menu with profile<|MERGE_RESOLUTION|>--- conflicted
+++ resolved
@@ -22,13 +22,10 @@
 ### Internal Changes
 - Added function for creating a new list and a test verifying list editing. [#112](https://github.com/verse-pbc/issues/issues/112)
 - Localized strings on the feed filter drop-down view.
-<<<<<<< HEAD
 - Disabled automatic tracking in Sentry. [#126](https://github.com/verse-pbc/issues/issues/126)
+- Improved naming of a couple list-related classes.
 - Track TestFlight vs AppStore installations in Posthog. [#130](https://github.com/verse-pbc/issues/issues/130)
 - Track breadcrumbs in Sentry for all analytics events. [#125](https://github.com/verse-pbc/issues/issues/125)
-=======
-- Improved naming of a couple list-related classes.
->>>>>>> 99f4b489
 
 ## [1.1] - 2025-01-03Z
 
