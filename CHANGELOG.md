--- conflicted
+++ resolved
@@ -8,12 +8,9 @@
 
 ## [Unreleased]
 
-<<<<<<< HEAD
+- Added feedback to the copy button in Settings.
 - Fixed an issue where photos and videos could not be uploaded.
-=======
-- Added feedback to the copy button in Settings
-- Fixed a crash on logout
->>>>>>> 3ccf8d92
+- Fixed a crash on logout.
 
 ## [0.1.15] - 2024-05-29Z
 
