--- conflicted
+++ resolved
@@ -11,12 +11,9 @@
 - Reduced number of REQ sent to relays
 - Request profile metadata for users displayed on the Discover tab
 - Cleanup RelayService
-<<<<<<< HEAD
-- Retry failed Event sends every 2 minutes (max 5 retries)
-=======
 - Render user avatar on Profile screen
 - Added support for threads in reply views
->>>>>>> 83686d92
+- Retry failed Event sends every 2 minutes (max 5 retries)
 
 ## [0.1 (5)] 2023-03-02 
 
