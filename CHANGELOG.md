--- conflicted
+++ resolved
@@ -16,6 +16,7 @@
 - Fixed a bug where content of a quoted note expanded out beyond width of viewport. Thanks, @tedbrosby! [#1463](https://github.com/planetary-social/nos/issues/1463)
 - Fixed issue where relay metadata is never updated. [#1472](https://github.com/planetary-social/nos/issues/1472)
 - Updated the copy on the 3 dots note menu. [#1028](https://github.com/planetary-social/nos/issues/1028)
+- Added functionality to share notes link through the 3 dots note menu.
 
 ### Internal Changes
 - Use NIP-92 media metadata to display media in the proper orientation. Currently behind the “Enable new media display” feature flag. [#1172](https://github.com/planetary-social/nos/issues/1172)
@@ -37,14 +38,6 @@
 - Fixed a bug where nostr entities in URLs were treated like quoted note links.
 - Added in-app profile photo editing.
 - Changed "Name" to "Display Name" on the Edit Profile View.
-<<<<<<< HEAD
-=======
-- Fixed side menu accessibility issues. 
-- Fixed a bug where content of a quoted note expanded out beyond width of viewport. 
-- Fixed issue where relay metadata is never updated.
-- Updated the copy on the 3 dots note menu.
-- Added functionality to share notes link through the 3 dots note menu.
->>>>>>> a25c74c4
 
 ### Internal Changes
 - Included the npub in the properties list sent to analytics.
