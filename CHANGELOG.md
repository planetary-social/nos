--- conflicted
+++ resolved
@@ -8,11 +8,8 @@
 
 ## [Unreleased]
 
-<<<<<<< HEAD
 - On the Profile screen, open a sheet to display the full bio. 
-=======
 - Fixed an issue where "Share logs" wasn't working.
->>>>>>> 2cb49fc0
 - On the Discover tab, center the category buttons.
 
 ## [0.1.12] - 2024-05-07Z
