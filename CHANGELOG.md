--- conflicted
+++ resolved
@@ -8,12 +8,10 @@
 
 ## [Unreleased]
 
-<<<<<<< HEAD
+- Fixed a bug where the app could become unresponsive.
+
 ## [0.1 (97)] - 2023-12-01Z
 
-=======
-- Fixed a bug where the app could become unresponsive.
->>>>>>> 3dd9f7fb
 - Added the option to copy the NIP-05 identifier when browsing a profile.
 - Tapping on a tab bar icon can let you scroll to top.
 - Fix an issue where reposts were not displaying correctly.
