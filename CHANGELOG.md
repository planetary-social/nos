# Changelog
All notable changes to this project will be documented in this file.

We define "Noteworthy changes" as 1) user-facing features or bugfixes 2) significant technical or architectural changes that contributors will notice. If your Pull Request does not contain any changes of this nature i.e. minor string/translation changes, patch releases of dependencies, refactoring, etc. then add the `Skip-Changelog` label. 

The format is based on [Keep a Changelog](https://keepachangelog.com/en/1.0.0/),
and this project adheres to [Semantic Versioning](https://semver.org/spec/v2.0.0.html).

## [Unreleased]

<<<<<<< HEAD
- Add list of followers and relays in the Profile screen.
=======
- Add a loading placeholder for note contents.
- Fixed the launch screen layout on iPad
- Added Dutch, Japanese, and Persian translations. Thanks matata, yutaro, and eru-desu! 
- Added some visual artists to the list of featured users.

## [0.1 (58)] - 2023-07-17Z

- Added better previews for urls shared in notes.

## [0.1 (57)] - 2023-07-17Z

- Fixed an issue where Nos couldn't find the user's key on startup.
>>>>>>> 2cee0bc8
- Fixed an issue where you could have duplicate relays: one with a trailing slash and one without.

## [0.1 (56)] - 2023-07-13Z

- Fixed high cpu usage when the app is idle

## [0.1 (55)] - 2023-07-12Z

- Fixed several bugs around muting users
- Added the number of connected relays at the top right corner of the Home Feed.
- Fixed a bug where expired messages could be published to relays that doesn't support them
- Added support for push notifications.

## [0.1 (53)] - 2023-07-03Z

- Added beta integration with the Universal Name System. Edit your profile to link your Universal Name to your Nostr profile.
- Updated design of the relay selector

## [0.1 (52)] - 2023-07-03Z

- Prevent muted authors from appearing in the Discover screen
- Added a confirmation dialog when deleting a note.

## [0.1 (51)] - 2023-06-16Z

- Updated design of the relay selector
- Fixed an issue where the Discover tab wouldn't show new content for a while after upgrading from build 49.

## [0.1 (50)] - 2023-06-15Z

- Added code to show the Discover tab when we haven't downloaded the user's follow list yet (like on first login or app reinstall).
- Improved reliability of loading reposts, user photos, and names.
- Fixed a bug where tapping on a note would open the associated image instead of the thread view.
- Fixed a bug where profile pages would not load in some cases.
- Improved performance of the relay manager.

## [0.1 (49)] - 2023-06-12Z

- More small optimizations to relay traffic and event parsing.

## [0.1 (48)] - 2023-06-12Z

- Requesting fewer events on Home and Discover tab to reduce the load on the db.

## [0.1 (47)] - 2023-06-09Z

- Improved performance of the relay manager.

## [0.1 (46)] - 2023-06-06Z

- Add the ability to report notes and profiles using NIP-32 labels and NIP-69 classification.
- Fixed a crash which occurs on some versions of MacOS when attempting to mention other users during post creation.
- Add the ability to search for users by name from the Discover tab
- Fixed a bug where the note options menu wouldn't show up sometimes.
- Strip whitespace and newline characters when parsing search box input on discover screen as npub.

## [0.1 (44)] - 2023-05-31Z

- Fixed several causes of profile pictures and reposts showing infinite spinners.
- Links to notes or profiles are now tappable.
- Filter logged user from Discover screen.
- Improved performance of posting notes.

## [0.1 (43)] - 2023-05-23Z

- Added German translations (thanks Peter!).
- Updated support email to support@nos.social
- Improved recognition of mentions inside a post

## [0.1 (42)] - 2023-05-16Z

- Added support for mentioning other users when composing a note.
- Fixed a bug where expired messages could be redownloaded from relays that don't delete them.
- Fixed a bug where you couldn't view the parent note of a reply when it was displayed at the top of the Thread view.

## [0.1 (41)] - 2023-05-11Z

- Fix link color on macOS

## [0.1 (40)] - 2023-05-10Z

- Add support for expiration dates when composing notes (please note: messages are not guaranteed to be deleted by relays or other apps)
- Increased the contrast of text in light mode
- Open links in an in-app web browser instead of Safari
- Fixed link detection in notes for URLs without a scheme (i.e. "https://")
- Made the reply button on notes easier to tap, and it now presents the keyboard when tapped.
- Increased the tap size of the ellipsis button on note cards.
- Added Spanish translations (thanks Martin!)
- Updated app icon
- Nos now displays kind 30023 long-form blog posts in the home and profile feeds.

## [0.1 (39)] - 2023-05-02Z

- Improved performance of loading replies
- The notifications tab now request more events from relays

## [0.1 (38)] - 2023-04-28Z

- Made the routine to delete old events more efficient and prevent it from deleting our own events. 
- Fixed a bug where you could post the same reply multiple times.

## [0.1 (37)] - 2023-04-27Z

- Performance improvements
- Added support for reposting notes.
- Fixed a bug where you could post the same reply multiple times.
- Fixed a bug where the user's follow list could be erased on the first launch after importing a new key.

## [0.1 (36)] - 2023-04-25Z

- Added support for reposting notes.
- Added Brazilian Portuguese translations (thanks Andressa!).
- Fixed the French and Traditional Chinese translations.
- Fixed a bug where the user's follow list could be erased on the first launch after importing a new key.
- Fixed a bug where you could post the same reply multiple times.
- Fixed an issue where profile pictures could be rendered with the wrong aspect ratio.

## [0.1 (35)] - 2023-04-19Z

- Added French translations. Thank you p2x@p2xco.de!
- Added Chinese (Traditional) and updated Chinese (Simplified) translations. Thank you rasputin@getalby.com!
- Added a logout button in the Settings menu.
- Minor performance improvements on Thread and Discover views.
- Updated the default list of users shown on the Discover tab.
- Fixed a bug where muted authors would show up on the Discover tab.
- Added an initial loading indicator when you first open the Home or Discover tabs.
- Added a logout button in the Settings menu.
- Fixed a bug where notes would be truncated but the Read More button would not be shown.
- Scrolling performance improvements
- Fixed a bug where notes would be truncated but the Read More button would not be shown.

## [0.1 (33)] - 2023-04-17Z

- Added a button to share the application logs in the Settings menu
- Automatically attach debug logs to support emails

## [0.1 (32)] - 2023-04-14Z

- More performance improvements on the Home tab.

Note:
- In this build you have to pull-to-refresh if you want to see new notes after the initial load of the Home or Discover tabs. 

## [0.1 (31)] - 2023-04-13Z

- Added a button to view raw event JSON in the options menu on notes.
- Fixed notes saying "so-and-so posted" at the top when it should say "so-and-so replied".
- Added code to load the note being replied to if we don't have it. 
- Improved performance on the home feed

## [0.1 (30)] - 2023-04-10Z

- Fixed a bug where the Read More button would show on notes when it didn't need to.
- Added Chinese (Simplified) translations (thanks rasputin@getalby.com!)
- Nos now requests delete events from relays.

## [0.1 (28)] - 2023-04-07Z

- Made all the built-in text in the app translatable. If you would like to help translate Nos let us know by emailing support@nos.social.

## [0.1 (27)] - 2023-04-05Z

- Minor performance improvements
- Fixed an occasional hang when publishing

## [0.1 (26)] - 2023-04-03Z

- Minor performance improvements on the Feed and Discover tabs

## [0.1 (25)] - 2023-03-31Z

- Fixed a bug where reply counts were displaying translation keys instead of the count

## [0.1 (24)] - 2023-03-31Z

- Added Crowdin integration for translation services. If you would like to help us translate Nos drop us a line at 
support@nos.social.
- Fixed several crashes.
- Fixed issue where the like button didn't turn orange when pressed.
- Fixed an issue where likes to replies were counted towards the root note.
- Added more aggressive caching of images.
- Minor performance improvements - more to come!

## [0.1 (23)] - 2023-03-25Z
- Add the option to copy web links on profile pages and notes.

## [0.1 (22)] - 2023-03-23Z
- Fixed a bug in the list of people you are following, where tapping on any name would show your own profile.

## [0.1 (21)] - 2023-03-23Z
- Fixed a bug where the user's profile name was not set after onboarding.
- Added a demo of the Universal Namespace when setting up your profile. 

## [0.1 (20)] - 2023-03-22Z
- Fixed some bugs in Universal Name login flow (onboarding flow fixes forthcoming)

## [0.1 (19)] - 2023-03-22Z
- Added a link to nostr.build on the New Note screen
- Added a demo flow for setting up a Universal Name on the Edit Profile screen.

## [0.1 (18)] - 2023-03-20Z
- Show the number of likes on notes

## [0.1 (17)] - 2023-03-20Z
- Minor performance improvements

## [0.1 (16)] - 2023-03-19Z
- Hide the text in private key text fields
- Hide replies from muted users
- Fixed an issue where your own replies would be shown on the notificaitons tab
- Added a launch screen
- Various styling updates
- Added an About screen to the side menu
- Added a Share Nos button to the side menu 

## [0.1 (15)] - 2023-03-18Z
- Added the ability to browse all notes from a single relay on the Discover tab.
- Added the ability to post a note to a single relay from the New Note screen.
- Support likes as described in NIP-25, make sure reply and parent likes are correct
- Show "posted" and "replied" headers on NoteCards
- Navigate to replied to note when tapping on reply from outside thread view
- Search by name on Discover view
- Fixed cards on the Discover tab all being the same size.
- Fixed a crash when deleting your key in Settings

## [0.1 (14)] - 2023-03-16Z
- Nos now reads and writes your mutes the mute list shared with other Nostr apps.

## [0.1 (13)] - 2023-03-15Z
- Fix all thread replies showing as out of network on first launch after installation.

## [0.1 (12)] - 2023-03-15Z
- Added NIP-05 field to Edit Profile page, lookup users using NIP-05 names in discover tab, tapping the NIP-05 name opens the domain in a new window.
- Delete notes
- More performance improvements centered around our relay communication
- Fix invisible tab bar
- Made placeholder text color same for all fields in profile edit view
- Add basic image rendering in Note cards
- UNS Support on Profile page
- Fix onboarding taps at bottom of screen causing screen to switch

Known Issues:
- Deleting your key in Settings causes the app to crash. But you are correctly taken into onboarding after relaunch.

## [0.1 (11)] - 2023-03-14Z
- Fixed thread view saying every reply is out of network
- reduced the number of requests we send to relays
- improved app performance
- fixed showing empty displayNames when name is set

## [0.1 (10)] - 2023-03-14Z
- Display a user's NIP-05 identifier on the profile page after making a web request to verify that it is correct 
- Fix blank home feed during first launch

## [0.1 (9)] - 2023-03-14Z
- Fixed a crash on launch when relay model was outdated.
- Fix your own posts showing as outside your network on a fresh install. 
- Add self-hosted PostHog analytics
- Render mentions on notifications tab
- Copy note text

Known issues:
- You may have to force quit the app and restart it to see everyone you follow on the Home Feed.

## [0.1 (8)] - 2023-03-13Z
- Fix translucent tab bar in the simulator.
- Connect to more relays to get user relay list after importing a key during onboarding
- Fix some bugs in thread views
- Show placeholder cards for messages outside 2 hops and allow the user to reveal them
- Support deprecated reply #e tag format
- Fixed an issue where older contact list and metadata events could overwrite new ones
- Styled onboarding views

## [0.1 (7)] - 2023-03-10Z
- Use only relays added in RelayView for sending and receiving events
- Add PostHog analytics
- Render note mentions in NoteCard
- Open an email compose view controller for support@nos.social 
- Fix duplicate note on a new post
- Add mute functionality
- Publish relay changes
- Recommended / default relays
- Added colors and Clarity City font throughout the app
- Show Discover tab after onboarding
- Fix crash on Mac
- Improved profile photo loading and added a cache
- Added code to compute a sensible default number of columns on the Discover tab
- Replaced moved relays tab to side menu, added New Post and Profile tabs
- Make links on notes tappable
- Fix newlines not rendering on notes
- Added timestamp to notes
- Update Discover feed algorithm to include people 2 hops from you.
- Fix infinite spinners on some avatars
- Edit profile

## [0.1 (6)] - 2023-03-08Z

- Fixed follow / unfollow sync
- Reduced number of REQ sent to relays
- Request profile metadata for users displayed on the Discover tab
- Cleanup RelayService
- Render user avatar on Profile screen
- Added support for threads in reply views
- Retry failed Event sends every 2 minutes (max 5 retries)
- Add basic notifications tab
- Filter the Home Feed down to root posts
- The profile view requests the latest events and metadata for the given user from the relays
- Add the ellipsis button to NoteCard and allow the user to copy the NIP-19 note ID of a note.
- Enabled button to copy user ID on Profile View
- Fixed UI freezes when using many relays by moving event processing to a background thread.
- Add a search bar to the discover tab that users can use to look up other users.
- On relay remove, send CLOSE to all subs then disconnect and delete socket
- Render user mentions in NoteCard
- Replace the warning message to tell the user never to share their private key with anyone.

## [0.1 (5)] 2023-03-02

- Added a Discover tab that shows all events from all relays.
- Core Data will now be wiped whenever we change the data model, which is often. This speeds up our development process, but you will have to re-enter your relays when this happens.
- Change the home feed so that it shows the CurrentUser's notes always.
- Preload sample_data into core data for DEBUG builds
- Added a screen to show all the replies to a note.
- Fixed empty home feed message so it doesn't overlay other views
- Change settings and onboarding to accept nsec-format private key
- Fixed app crash when no user is passed to HomeFeedView initializer
- Added ability to post a reply in thread view.
- Fixed READ MORE Button
- In the Discover tab, display a feed of interesting people

## [0.1 (4)] - 2023-02-24

- Added ability to delete relays on the Relays screen.
- Fix events not being signed correctly with a key generated during onboarding.
- Verify signatures on events.
- Request only events from user's Follows
- Follow / unfollow functionality
- Calculate reply count and display in NoteCard

## [0.1 (3)] - 2023-02-20Z

- Sync authors in HomeFeedView
- Added AvatarView for rendering profile pictures on NoteCards

## [0.1 (2)]

- Added conversion of hex keys to npub
- Add a basic New Post screen
- Save private key to keychain
- Parse and store contact list
- Add onboarding flow
- Copied MessageCard and MessageButton SwiftUI view from Planetary renaming Message to Note
- Added a basic profile screen

## [0.1 (1)]

- Parse and display Nostr events
- Read events from relays
- Sign and publish events to relays
- Add Settings view where you can put in your private key
- Added tab bar component and side menu with profile<|MERGE_RESOLUTION|>--- conflicted
+++ resolved
@@ -8,9 +8,7 @@
 
 ## [Unreleased]
 
-<<<<<<< HEAD
 - Add list of followers and relays in the Profile screen.
-=======
 - Add a loading placeholder for note contents.
 - Fixed the launch screen layout on iPad
 - Added Dutch, Japanese, and Persian translations. Thanks matata, yutaro, and eru-desu! 
@@ -23,7 +21,6 @@
 ## [0.1 (57)] - 2023-07-17Z
 
 - Fixed an issue where Nos couldn't find the user's key on startup.
->>>>>>> 2cee0bc8
 - Fixed an issue where you could have duplicate relays: one with a trailing slash and one without.
 
 ## [0.1 (56)] - 2023-07-13Z
