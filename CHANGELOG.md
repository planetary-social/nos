--- conflicted
+++ resolved
@@ -8,12 +8,10 @@
 
 ## [Unreleased]
 
-<<<<<<< HEAD
+
 - Improved the search experience with fast local searches.
 - Fixed the issue where tapping the Search button caused search results to disappear.
-=======
 - Fixed an issue with naddr links.
->>>>>>> 2a0aec07
 
 ## [0.1.21] - 2024-07-24Z
 
