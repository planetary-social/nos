--- conflicted
+++ resolved
@@ -17,11 +17,8 @@
 - Fixed issue where relay metadata is never updated. [#1472](https://github.com/planetary-social/nos/issues/1472)
 - Updated the copy on the 3 dots note menu. [#1028](https://github.com/planetary-social/nos/issues/1028)
 - Added functionality to share notes link through the 3 dots note menu. [#1272](https://github.com/planetary-social/nos/issues/1272)
-<<<<<<< HEAD
+- Fixes and improvements related to Core Data usage. [#1443](https://github.com/planetary-social/nos/issues/1443)
 - Fixed a bug where toggles in the settings screen were white instead of green when toggled on. [#1251](https://github.com/planetary-social/nos/issues/1251)
-=======
-- Fixes and improvements related to Core Data usage. [#1443](https://github.com/planetary-social/nos/issues/1443)
->>>>>>> 045b186e
 
 ### Internal Changes
 - Use NIP-92 media metadata to display media in the proper orientation. Currently behind the “Enable new media display” feature flag. [#1172](https://github.com/planetary-social/nos/issues/1172)
