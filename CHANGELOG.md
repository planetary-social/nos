# Changelog
All notable changes to this project will be documented in this file.

We define "Noteworthy changes" as 1) user-facing features or bugfixes 2) significant technical or architectural changes that contributors will notice. If your Pull Request does not contain any changes of this nature i.e. minor string/translation changes, patch releases of dependencies, refactoring, etc. then add the `Skip-Changelog` label. 

The format is based on [Keep a Changelog](https://keepachangelog.com/en/1.0.0/),
and this project adheres to [Semantic Versioning](https://semver.org/spec/v2.0.0.html).

## [Unreleased]

<<<<<<< HEAD
- Added German translations (thanks Peter!).
- Updated support email to support@nos.social
- Improved recognition of mentions inside a post
=======
## [0.1 (42)] - 2023-05-16Z

- Added support for mentioning other users when composing a note.
>>>>>>> 698a7794
- Fixed a bug where expired messages could be redownloaded from relays that don't delete them.
- Fixed a bug where you couldn't view the parent note of a reply when it was displayed at the top of the Thread view.

## [0.1 (41)] - 2023-05-11Z

- Fix link color on macOS

## [0.1 (40)] - 2023-05-10Z

- Add support for expiration dates when composing notes (please note: messages are not guaranteed to be deleted by relays or other apps)
- Increased the contrast of text in light mode
- Open links in an in-app web browser instead of Safari
- Fixed link detection in notes for URLs without a scheme (i.e. "https://")
- Made the reply button on notes easier to tap, and it now presents the keyboard when tapped.
- Increased the tap size of the ellipsis button on note cards.
- Added Spanish translations (thanks Martin!)
- Updated app icon
- Nos now displays kind 30023 long-form blog posts in the home and profile feeds.

## [0.1 (39)] - 2023-05-02Z

- Improved performance of loading replies
- The notifications tab now request more events from relays

## [0.1 (38)] - 2023-04-28Z

- Made the routine to delete old events more efficient and prevent it from deleting our own events. 
- Fixed a bug where you could post the same reply multiple times.

## [0.1 (37)] - 2023-04-27Z

- Performance improvements
- Added support for reposting notes.
- Fixed a bug where you could post the same reply multiple times.
- Fixed a bug where the user's follow list could be erased on the first launch after importing a new key.

## [0.1 (36)] - 2023-04-25Z

- Added support for reposting notes.
- Added Brazilian Portuguese translations (thanks Andressa!).
- Fixed the French and Traditional Chinese translations.
- Fixed a bug where the user's follow list could be erased on the first launch after importing a new key.
- Fixed a bug where you could post the same reply multiple times.
- Fixed an issue where profile pictures could be rendered with the wrong aspect ratio.

## [0.1 (35)] - 2023-04-19Z

- Added French translations. Thank you p2x@p2xco.de!
- Added Chinese (Traditional) and updated Chinese (Simplified) translations. Thank you rasputin@getalby.com!
- Added a logout button in the Settings menu.
- Minor performance improvements on Thread and Discover views.
- Updated the default list of users shown on the Discover tab.
- Fixed a bug where muted authors would show up on the Discover tab.
- Added an initial loading indicator when you first open the Home or Discover tabs.
- Added a logout button in the Settings menu.
- Fixed a bug where notes would be truncated but the Read More button would not be shown.
- Scrolling performance improvements
- Fixed a bug where notes would be truncated but the Read More button would not be shown.

## [0.1 (33)] - 2023-04-17Z

- Added a button to share the application logs in the Settings menu
- Automatically attach debug logs to support emails

## [0.1 (32)] - 2023-04-14Z

- More performance improvements on the Home tab.

Note:
- In this build you have to pull-to-refresh if you want to see new notes after the initial load of the Home or Discover tabs. 

## [0.1 (31)] - 2023-04-13Z

- Added a button to view raw event JSON in the options menu on notes.
- Fixed notes saying "so-and-so posted" at the top when it should say "so-and-so replied".
- Added code to load the note being replied to if we don't have it. 
- Improved performance on the home feed

## [0.1 (30)] - 2023-04-10Z

- Fixed a bug where the Read More button would show on notes when it didn't need to.
- Added Chinese (Simplified) translations (thanks rasputin@getalby.com!)
- Nos now requests delete events from relays.

## [0.1 (28)] - 2023-04-07Z

- Made all the built-in text in the app translatable. If you would like to help translate Nos let us know by emailing support@nos.social.

## [0.1 (27)] - 2023-04-05Z

- Minor performance improvements
- Fixed an occasional hang when publishing

## [0.1 (26)] - 2023-04-03Z

- Minor performance improvements on the Feed and Discover tabs

## [0.1 (25)] - 2023-03-31Z

- Fixed a bug where reply counts were displaying translation keys instead of the count

## [0.1 (24)] - 2023-03-31Z

- Added Crowdin integration for translation services. If you would like to help us translate Nos drop us a line at 
support@nos.social.
- Fixed several crashes.
- Fixed issue where the like button didn't turn orange when pressed.
- Fixed an issue where likes to replies were counted towards the root note.
- Added more aggressive caching of images.
- Minor performance improvements - more to come!

## [0.1 (23)] - 2023-03-25Z
- Add the option to copy web links on profile pages and notes.

## [0.1 (22)] - 2023-03-23Z
- Fixed a bug in the list of people you are following, where tapping on any name would show your own profile.

## [0.1 (21)] - 2023-03-23Z
- Fixed a bug where the user's profile name was not set after onboarding.
- Added a demo of the Universal Namespace when setting up your profile. 

## [0.1 (20)] - 2023-03-22Z
- Fixed some bugs in Universal Name login flow (onboarding flow fixes forthcoming)

## [0.1 (19)] - 2023-03-22Z
- Added a link to nostr.build on the New Note screen
- Added a demo flow for setting up a Universal Name on the Edit Profile screen.

## [0.1 (18)] - 2023-03-20Z
- Show the number of likes on notes

## [0.1 (17)] - 2023-03-20Z
- Minor performance improvements

## [0.1 (16)] - 2023-03-19Z
- Hide the text in private key text fields
- Hide replies from muted users
- Fixed an issue where your own replies would be shown on the notificaitons tab
- Added a launch screen
- Various styling updates
- Added an About screen to the side menu
- Added a Share Nos button to the side menu 

## [0.1 (15)] - 2023-03-18Z
- Added the ability to browse all notes from a single relay on the Discover tab.
- Added the ability to post a note to a single relay from the New Note screen.
- Support likes as described in NIP-25, make sure reply and parent likes are correct
- Show "posted" and "replied" headers on NoteCards
- Navigate to replied to note when tapping on reply from outside thread view
- Search by name on Discover view
- Fixed cards on the Discover tab all being the same size.
- Fixed a crash when deleting your key in Settings

## [0.1 (14)] - 2023-03-16Z
- Nos now reads and writes your mutes the mute list shared with other Nostr apps.

## [0.1 (13)] - 2023-03-15Z
- Fix all thread replies showing as out of network on first launch after installation.

## [0.1 (12)] - 2023-03-15Z
- Added NIP-05 field to Edit Profile page, lookup users using NIP-05 names in discover tab, tapping the NIP-05 name opens the domain in a new window.
- Delete notes
- More performance improvements centered around our relay communication
- Fix invisible tab bar
- Made placeholder text color same for all fields in profile edit view
- Add basic image rendering in Note cards
- UNS Support on Profile page
- Fix onboarding taps at bottom of screen causing screen to switch

Known Issues:
- Deleting your key in Settings causes the app to crash. But you are correctly taken into onboarding after relaunch.

## [0.1 (11)] - 2023-03-14Z
- Fixed thread view saying every reply is out of network
- reduced the number of requests we send to relays
- improved app performance
- fixed showing empty displayNames when name is set

## [0.1 (10)] - 2023-03-14Z
- Display a user's NIP-05 identifier on the profile page after making a web request to verify that it is correct 
- Fix blank home feed during first launch

## [0.1 (9)] - 2023-03-14Z
- Fixed a crash on launch when relay model was outdated.
- Fix your own posts showing as outside your network on a fresh install. 
- Add self-hosted PostHog analytics
- Render mentions on notifications tab
- Copy note text

Known issues:
- You may have to force quit the app and restart it to see everyone you follow on the Home Feed.

## [0.1 (8)] - 2023-03-13Z
- Fix translucent tab bar in the simulator.
- Connect to more relays to get user relay list after importing a key during onboarding
- Fix some bugs in thread views
- Show placeholder cards for messages outside 2 hops and allow the user to reveal them
- Support deprecated reply #e tag format
- Fixed an issue where older contact list and metadata events could overwrite new ones
- Styled onboarding views

## [0.1 (7)] - 2023-03-10Z
- Use only relays added in RelayView for sending and receiving events
- Add PostHog analytics
- Render note mentions in NoteCard
- Open an email compose view controller for support@nos.social 
- Fix duplicate note on a new post
- Add mute functionality
- Publish relay changes
- Recommended / default relays
- Added colors and Clarity City font throughout the app
- Show Discover tab after onboarding
- Fix crash on Mac
- Improved profile photo loading and added a cache
- Added code to compute a sensible default number of columns on the Discover tab
- Replaced moved relays tab to side menu, added New Post and Profile tabs
- Make links on notes tappable
- Fix newlines not rendering on notes
- Added timestamp to notes
- Update Discover feed algorithm to include people 2 hops from you.
- Fix infinite spinners on some avatars
- Edit profile

## [0.1 (6)] - 2023-03-08Z

- Fixed follow / unfollow sync
- Reduced number of REQ sent to relays
- Request profile metadata for users displayed on the Discover tab
- Cleanup RelayService
- Render user avatar on Profile screen
- Added support for threads in reply views
- Retry failed Event sends every 2 minutes (max 5 retries)
- Add basic notifications tab
- Filter the Home Feed down to root posts
- The profile view requests the latest events and metadata for the given user from the relays
- Add the ellipsis button to NoteCard and allow the user to copy the NIP-19 note ID of a note.
- Enabled button to copy user ID on Profile View
- Fixed UI freezes when using many relays by moving event processing to a background thread.
- Add a search bar to the discover tab that users can use to look up other users.
- On relay remove, send CLOSE to all subs then disconnect and delete socket
- Render user mentions in NoteCard
- Replace the warning message to tell the user never to share their private key with anyone.

## [0.1 (5)] 2023-03-02 

- Added a Discover tab that shows all events from all relays.
- Core Data will now be wiped whenever we change the data model, which is often. This speeds up our development process, but you will have to re-enter your relays when this happens.
- Change the home feed so that it shows the CurrentUser's notes always.
- Preload sample_data into core data for DEBUG builds
- Added a screen to show all the replies to a note.
- Fixed empty home feed message so it doesn't overlay other views
- Change settings and onboarding to accept nsec-format private key
- Fixed app crash when no user is passed to HomeFeedView initializer
- Added ability to post a reply in thread view.
- Fixed READ MORE Button
- In the Discover tab, display a feed of interesting people

## [0.1 (4)] - 2023-02-24

- Added ability to delete relays on the Relays screen.
- Fix events not being signed correctly with a key generated during onboarding.
- Verify signatures on events.
- Request only events from user's Follows
- Follow / unfollow functionality
- Calculate reply count and display in NoteCard

## [0.1 (3)] - 2023-02-20Z

- Sync authors in HomeFeedView
- Added AvatarView for rendering profile pictures on NoteCards

## [0.1 (2)]

- Added conversion of hex keys to npub
- Add a basic New Post screen
- Save private key to keychain
- Parse and store contact list
- Add onboarding flow
- Copied MessageCard and MessageButton SwiftUI view from Planetary renaming Message to Note
- Added a basic profile screen

## [0.1 (1)]

- Parse and display Nostr events
- Read events from relays
- Sign and publish events to relays
- Add Settings view where you can put in your private key
- Added tab bar component and side menu with profile<|MERGE_RESOLUTION|>--- conflicted
+++ resolved
@@ -8,15 +8,13 @@
 
 ## [Unreleased]
 
-<<<<<<< HEAD
 - Added German translations (thanks Peter!).
 - Updated support email to support@nos.social
 - Improved recognition of mentions inside a post
-=======
+- 
 ## [0.1 (42)] - 2023-05-16Z
 
 - Added support for mentioning other users when composing a note.
->>>>>>> 698a7794
 - Fixed a bug where expired messages could be redownloaded from relays that don't delete them.
 - Fixed a bug where you couldn't view the parent note of a reply when it was displayed at the top of the Thread view.
 
