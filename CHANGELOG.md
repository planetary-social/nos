# Changelog
All notable changes to this project will be documented in this file.

We define "Noteworthy changes" as 1) user-facing features or bugfixes 2) significant technical or architectural changes that contributors will notice. If your Pull Request does not contain any changes of this nature i.e. minor string/translation changes, patch releases of dependencies, refactoring, etc. then add the `Skip-Changelog` label. 

The format is based on [Keep a Changelog](https://keepachangelog.com/en/1.0.0/),
and this project adheres to [Semantic Versioning](https://semver.org/spec/v2.0.0.html).

## [Unreleased]

<<<<<<< HEAD
- Redesign the Profile screen.
=======


## [0.1.14] - 2024-05-22Z

>>>>>>> fda005b2
- Added the author's name to profile cards on the Discover tab and search results. 
- Added a delay when trying to reopen a websocket that had previously closed with an error.
- Updated the icon that appears when following a user.

## [0.1.13] - 2024-05-15Z

- On the Profile screen, open a sheet to display the full bio. 
- Fixed an issue where "Share logs" wasn't working.
- Discover tab: Center the category buttons.
- Discover tab: Remove placeholder categories and people.

## [0.1.12] - 2024-05-07Z

- Open Profiles when tapping on a NIP-05 username reference in a note.
- Add special treatment for nostr.band when searching on the Discover tab. We are temporarily using nostr.band always and only for search, in addition to the user's normal relay list.
- Detect identifiers of the form @npub1... in notes and link them to the associated profiles.
- Detect NIP-05 identifiers inserted in notes and link them to njump.
- Fixed duplicate text in content warnings
- Added "Send To Nos" private reporting to protect user privacy
- Discover tab now features authors in a variety of categories.
- Fixed an issue on Mac where the Edit Profile screen did not appear in some cases.
- Fixed an issue where registering a NIP-05 username field could fail silently.
- Fixed an issue where users named with valid urls were unable to be mentioned correctly.
- Fixed an issue where pasting an npub while composing a note created an invalid mention.
- Changed "Report note" button to "Flag this content"
- Changed "Report user" button to "Flag this user"
- Updated options for "Flag this user"
- We are now publishing the relay list when registering a new NIP-05 username so
that other users can find you more easily.

## [0.1.11] - 2024-04-18Z

- Added support for uploading videos when composing a note.
- Fixed an issue where reports for notes were treated as reports for profiles.
- Updated the Discover tab navigation bar to match new design.
- Updated the design of profile cards in search results and mentions search.

## [0.1.10] - 2024-04-12Z

- Fixed the tint color on the Profile screen.
- Added option to connect your existing NIP-05 username.
- Fixed a crash that often occurred after opening the app.
- In an effort to prioritize critical functionality, we are dropping support for light mode in the near term. If you have concerns about the remaining theme please reach out to us at support@nos.social

## [0.1.8] - 2024-04-03Z

- Add PrivacyInfo file to the project to comply with Apple's new requirements.
- Updated dark theme colors for card backgrounds, primary text, and secondary text.
- Added a new UI for replying to messages that allows attaching images and setting an expiration date.
- Fixed an issue where Profile pages could display little or no content.

## [0.1.7] - 2024-03-21Z

- Fix issue in Profile title bar that displayed NIP-05 incorrectly.
- Update font styles on Thread, Edit Profile, and Settings screens.
- Fix issue with uploading photos on Mac.
- Re-design the confirmation dialog that appears when you delete your NIP-05.
- Fixed a bug where liking a note could cause other notes to appear liked.
- Added a new UI for replying to messages that allows attaching images and setting an expiration date.
- Fixed an issue where the "Read more" button could display on notes that didn't need it.

## [0.1.6] - 2024-03-07Z

- Parse links and mentions in Profile's about (or bios)
- Show “Post a reply” field at the proper height initially, and allow it to expand as more text is entered.
- Tap the Like button on a note you’ve already liked to remove the Like.
- Display NIP-05 identifier in the Profile screen title bar.
- Added option to register nos.social usernames.
- Fixed issue where search results sometimes don’t appear.
- Disabled link to nip-05 server / url on author cards. 
- Fixed issue where paste menu did not appear when tapping in the Post Note view.
- Fixed intermittent crash when tapping Done after editing your profile.
- Fixed URL detection of raw domain names, such as “nos.social” (without the “http” prefix).
- Fixed the sort order of gallery media to match the order in the note.
- While composing a note, a space is now automatically inserted after any mention of a user or note to ensure it’s formatted correctly.

## [0.1.5] - 2024-02-14Z

- Fixed an issue where tapping the Feed tab did not scroll to the top of the Feed.
- Fixed an issue where tapping the Profile tab did not scroll to the top of the Profile.
- Search now starts automatically after entering three characters instead of one.

## [0.1.4] - 2024-01-31Z

- Show a message when we’re not finding search results.
- Fixed an issue where bad data in the contact list could break the home feed.
- Fixed a bug where the margins of root notes appeared incorrectly on Mac and iPad.
- Fixed a date localization issue.
- Optimized loading of the Notifications tab
- Updated suggested users for discovery tab. 
- Show the profile view when a search matches a valid User ID (npub).
- Added tabs to Profiles to filter posts.
- Fixed a bug that could cause the out of network warning to be shown on reposts in the stories view.
- Fixed a bug that prevented notes that failed to be published to be re-published again.
- Added pagination to the home feed.
- Fixed a bug that prevented reposted notes from loading sometimes.
- Fixed a bug that prevented profile photos and names from being downloaded.

## [0.1.2 (153)] - 2024-01-11Z

- Fixed a crash that sometimes occured when opening the profile view.
- Fixed a crash that sometimes occured when viewing a note.
- Migrate to Apple-native string catalog and codegen LocalizedStringResources with xcstrings-tool-plugin.
- Discover screen can now search notes by id.
- Added pagination to Profile screens.

## [0.1.1 (144)] - 2023-12-21Z

- Fixed a crash when opening the note composer.
- Fix localization of warning message when a note has been reported. (thanks @L!)
- Fixed contact list hydration bug where unfollows are not removed when follow counts do not change.
- Erase old notifications from the databse to keep disk usage low.

## [0.1 (101)] - 2023-12-15Z

- Fixed a bug where reposts wouldn't be displayed in the stories.
- Fixed a bug where the reports for authors of replies weren't being considered. 
- Localized relative times on note cards. (thanks @tyiu!)
- Added a context menu for the stories in the Home Feed to open the Profile.
- Add repost button to stories (thanks @maddiefuzz!)

## [0.1 (100)] - 2023-12-09Z

- Fixed some cases where a note's contents would never load.
- Update the color palette.
- Fix crash on Mac when opening new note view.

## [0.1 (99)] - 2023-12-07Z

- Fix profile pictures not loading after creating a new account.

## [0.1 (98)] - 2023-12-04Z

- Fixed a bug where the app could become unresponsive.

## [0.1 (97)] - 2023-12-01Z

- Added the option to copy the NIP-05 identifier when browsing a profile.
- Tapping on a tab bar icon can let you scroll to top.
- Fix an issue where reposts were not displaying correctly.

## [0.1 (96)] - 2023-11-28Z

- Fixed some performance issues for users who follow a large number of accounts.

## [0.1 (95)] - 2023-11-27Z

- Fixed a bug where a root note could be rendered as a reply
- Added the option to copy the text content while browsing a note.
- Fixed UI bugs when displaying the root note of replies.
- Keep track of read stories.
- Fix an issue where reposts were not displaying correctly.

## [0.1 (94)] - 2023-11-17Z

- Removed trailing slash from truncated URLs.
- Add a loading indicator to search results.
- Change the "Followed by" label on the profile screen to "Followers you know"
- Fixed a hang on startup.
- Fixed an issue where links couldn't be opened from the Home tab.
- Change the "Followed by" label on the profile screen to "Followers you know"
- Fixed an issue where the Profile view would always show "Following 0" for people you didn't follow.
- Fix delay in results immediately after opening the discover tab.
- Fixed the 3d card effect on the Notifications tab.
- Updated layout for search results and mention autocomplete cards.

## [0.1 (93)] - 2023-11-10Z

- Added a confirmation before reposting a note.
- Added the ability to delete your reposts by tapping the repost button again.
- Fixed some cases where deleted notes were still being displayed.
- Fixed a bug where notes, reposts, and author profiles could fail to load.
- Show truncated URLs in notes instead of hiding them completely.

## [0.1 (92)] - 2023-11-02Z

- Show reposts in stories.

## [0.1 (91)] - 2023-11-01Z

- Fix a bug where linking a Universal Name would overwrite your existing NIP-05.
- Fixed incorrect ellipsis applied to long notes.
- Changed note rendering to retain more newlines. 
- Show reposts in stories.
- Fixed a bug where notes, reposts, and author profiles could fail to load.
- Show truncated URLs in notes instead of hiding them completely.
- Keep track of read stories.
- Fixed a bug with autocorrect on Mac

## [0.1 (90)] - 2023-10-31Z

- Fixed a bug where notes, reposts, and author profiles could fail to load.

## [0.1 (89)] - 2023-10-31Z

- Added relay.causes.com to the list of recommended relays.

## [0.1 (88)] - 2023-10-27Z

- Added a content warning when a user you follow has reported the content
- Added toggles to the settings screen to disable report-based and network-based content warnings

## [0.1 (86)] - 2023-10-25Z

- Updated link previews in feed to use the stories ui with fixed height and carousel gallery. 
- Updated UI around displaying nested threads and displaying more context of conversations. 
- Changed inline images so we don't display the domain / size / file type for images
- Changed copied links to notes and authors to open in njump.me.
- Added the ability to initiate USBC transactions and check your balance if you have linked a Universal Name to your profile with an attached USBC wallet.
- Add "1 year" as an option when posting a disappearing message

## [0.1 (85)] - 2023-10-23Z

- Fixed missing secrets

## [0.1 (84)] - 2023-10-20Z

- Add Stories view to the Home Feed
- Fixed an issue where the app could become slow after searching for a user.
- Updated search results to show mutual followers and sort by the most followers in common.
- Change links to notes so that they don't display the long note id and instead it's a pretty link. 
- Redesigned the Universal Names registration flow
- Added more relays to the recommended list
- Added an icon to indicate expiring notes, and the timestamp they display is the time until they expire.

## [0.1 (83)] - 2023-10-16Z

- Fixed crash on launch
- Added a URL scheme to open the note composer: nos://note/new?contents=theContentsOfTheNote

## [0.1 (82)] - 2023-10-13Z

- Fixed a bug where profile changes wouldn't be published in some cases
- Fix a bug where the "Post" button wouldn't be shown when composing a reply on macOS
- Fix a bug where the mute list could be overwritten when muting someone
- Fixed aspect ratio on some profile photos
- Added 3d effect to note cards
- Added a URL scheme to open the note composer: nos://note/new?contents=theContentsOfTheNote

## [0.1 (81)] - 2023-09-30Z

- Fixed secrets that weren't included in build 79 and 80

## [0.1 (80)] - 2023-09-30Z

- Updated the design of the edit profile screen
- Fixed a hang on the profile screen

## [0.1 (79)] - 2023-09-22Z

- Added the ability to search for Mastodon usernames on the Discover tab. 
- Long form content is now displayed in the discover tab.
- Fixed a hang on the thread view.

## [0.1 (77)] - 2023-09-15Z

- App performance improvements

## [0.1 (76)] - 2023-09-08Z

- Minor crash fixes and optimizations

## [0.1 (75)] - 2023-09-01Z

- Fix an issue with the database cleanup script that was causing performance issues.
- Optimize loading of profile pictures

## [0.1 (73)] - 2023-08-25Z

- Fixed potential crashes when using Universal Names API.
- Fixed bug that rendered the empty notes message for a profile above the header box.
- Fixed bug that could potentially crash the app sometimes

## [0.1 (72)] - 2023-08-21Z

- Added support for pasting profile and note references when composing notes
- Pop screens from the navigation stack when tapping twice on the tab bar.
- Fixed the launch screen layout on iPad
- Fixed a small issue when mentioning profiles in the reply text box.
- Fixed a crash during onboarding
- Fixed a crash when following or muting a user
- Fixed crash when parsing malformed events.
- Fixed crash when parsing malformed contact lists.
- Added integration with our self-hosted Sentry crash reporting tool (no data shared with third parties)

## [0.1 (66)] - 2023-08-18Z

- Fixed crash when parsing malformed events.
- Fixed crash when parsing malformed contact lists.
- Added support for pasting profile and note references when composing notes
- Pop screens from the navigation stack when tapping twice on the tab bar.
- Fixed the launch screen layout on iPad
- Fixed a small issue when mentioning profiles in the reply text box.

## [0.1 (65)] - 2023-08-04Z

- Add a loading placeholder for note contents.
- Added automatic file uploads to nostr.build.
- Add list of followers and relays in the Profile screen.

## [0.1 (60)] - 2023-08-01Z

- Updated content report style based on the latest NIPs and fixed some bugs with reporting.
- Add a loading placeholder for note contents.
- Fixed the launch screen layout on iPad
- Multiple consecutive newlines will be replaced by a single new line in note content.
- Removed the screen to fill out profile information from onboarding and replaced it with a call to action in the sidebar. 
- Leading and trailing whitespace will no longer be rendered in note content.
- Removed the screen to fill out profile information from onboarding and replaced it with a call to action in the sidebar. 

## [0.1 (59)] - 2023-07-21Z

- Add a loading placeholder for note contents.
- Fixed several crashes.
- Added Dutch, Japanese, and Persian translations. Thanks matata, yutaro, and eru-desu! 
- Added some visual artists to the list of featured users.

## [0.1 (58)] - 2023-07-17Z

- Added better previews for urls shared in notes.

## [0.1 (57)] - 2023-07-17Z

- Fixed an issue where Nos couldn't find the user's key on startup.
- Fixed an issue where you could have duplicate relays: one with a trailing slash and one without.

## [0.1 (56)] - 2023-07-13Z

- Fixed high cpu usage when the app is idle

## [0.1 (55)] - 2023-07-12Z

- Fixed several bugs around muting users
- Added the number of connected relays at the top right corner of the Home Feed.
- Fixed a bug where expired messages could be published to relays that doesn't support them
- Added support for push notifications.

## [0.1 (53)] - 2023-07-03Z

- Added beta integration with the Universal Name System. Edit your profile to link your Universal Name to your Nostr profile.
- Updated design of the relay selector

## [0.1 (52)] - 2023-07-03Z

- Prevent muted authors from appearing in the Discover screen
- Added a confirmation dialog when deleting a note.

## [0.1 (51)] - 2023-06-16Z

- Updated design of the relay selector
- Fixed an issue where the Discover tab wouldn't show new content for a while after upgrading from build 49.

## [0.1 (50)] - 2023-06-15Z

- Added code to show the Discover tab when we haven't downloaded the user's follow list yet (like on first login or app reinstall).
- Improved reliability of loading reposts, user photos, and names.
- Fixed a bug where tapping on a note would open the associated image instead of the thread view.
- Fixed a bug where profile pages would not load in some cases.
- Improved performance of the relay manager.

## [0.1 (49)] - 2023-06-12Z

- More small optimizations to relay traffic and event parsing.

## [0.1 (48)] - 2023-06-12Z

- Requesting fewer events on Home and Discover tab to reduce the load on the db.

## [0.1 (47)] - 2023-06-09Z

- Improved performance of the relay manager.

## [0.1 (46)] - 2023-06-06Z

- Add the ability to report notes and profiles using NIP-32 labels and NIP-69 classification.
- Fixed a crash which occurs on some versions of MacOS when attempting to mention other users during post creation.
- Add the ability to search for users by name from the Discover tab
- Fixed a bug where the note options menu wouldn't show up sometimes.
- Strip whitespace and newline characters when parsing search box input on discover screen as npub.

## [0.1 (44)] - 2023-05-31Z

- Fixed several causes of profile pictures and reposts showing infinite spinners.
- Links to notes or profiles are now tappable.
- Filter logged user from Discover screen.
- Improved performance of posting notes.

## [0.1 (43)] - 2023-05-23Z

- Added German translations (thanks Peter!).
- Updated support email to support@nos.social
- Improved recognition of mentions inside a post

## [0.1 (42)] - 2023-05-16Z

- Added support for mentioning other users when composing a note.
- Fixed a bug where expired messages could be redownloaded from relays that don't delete them.
- Fixed a bug where you couldn't view the parent note of a reply when it was displayed at the top of the Thread view.

## [0.1 (41)] - 2023-05-11Z

- Fix link color on macOS

## [0.1 (40)] - 2023-05-10Z

- Add support for expiration dates when composing notes (please note: messages are not guaranteed to be deleted by relays or other apps)
- Increased the contrast of text in light mode
- Open links in an in-app web browser instead of Safari
- Fixed link detection in notes for URLs without a scheme (i.e. "https://")
- Made the reply button on notes easier to tap, and it now presents the keyboard when tapped.
- Increased the tap size of the ellipsis button on note cards.
- Added Spanish translations (thanks Martin!)
- Updated app icon
- Nos now displays kind 30023 long-form blog posts in the home and profile feeds.

## [0.1 (39)] - 2023-05-02Z

- Improved performance of loading replies
- The notifications tab now request more events from relays

## [0.1 (38)] - 2023-04-28Z

- Made the routine to delete old events more efficient and prevent it from deleting our own events. 
- Fixed a bug where you could post the same reply multiple times.

## [0.1 (37)] - 2023-04-27Z

- Performance improvements
- Added support for reposting notes.
- Fixed a bug where you could post the same reply multiple times.
- Fixed a bug where the user's follow list could be erased on the first launch after importing a new key.

## [0.1 (36)] - 2023-04-25Z

- Added support for reposting notes.
- Added Brazilian Portuguese translations (thanks Andressa!).
- Fixed the French and Traditional Chinese translations.
- Fixed a bug where the user's follow list could be erased on the first launch after importing a new key.
- Fixed a bug where you could post the same reply multiple times.
- Fixed an issue where profile pictures could be rendered with the wrong aspect ratio.

## [0.1 (35)] - 2023-04-19Z

- Added French translations. Thank you p2x@p2xco.de!
- Added Chinese (Traditional) and updated Chinese (Simplified) translations. Thank you rasputin@getalby.com!
- Added a logout button in the Settings menu.
- Minor performance improvements on Thread and Discover views.
- Updated the default list of users shown on the Discover tab.
- Fixed a bug where muted authors would show up on the Discover tab.
- Added an initial loading indicator when you first open the Home or Discover tabs.
- Added a logout button in the Settings menu.
- Fixed a bug where notes would be truncated but the Read More button would not be shown.
- Scrolling performance improvements
- Fixed a bug where notes would be truncated but the Read More button would not be shown.

## [0.1 (33)] - 2023-04-17Z

- Added a button to share the application logs in the Settings menu
- Automatically attach debug logs to support emails

## [0.1 (32)] - 2023-04-14Z

- More performance improvements on the Home tab.

Note:
- In this build you have to pull-to-refresh if you want to see new notes after the initial load of the Home or Discover tabs. 

## [0.1 (31)] - 2023-04-13Z

- Added a button to view raw event JSON in the options menu on notes.
- Fixed notes saying "so-and-so posted" at the top when it should say "so-and-so replied".
- Added code to load the note being replied to if we don't have it. 
- Improved performance on the home feed

## [0.1 (30)] - 2023-04-10Z

- Fixed a bug where the Read More button would show on notes when it didn't need to.
- Added Chinese (Simplified) translations (thanks rasputin@getalby.com!)
- Nos now requests delete events from relays.

## [0.1 (28)] - 2023-04-07Z

- Made all the built-in text in the app translatable. If you would like to help translate Nos let us know by emailing support@nos.social.

## [0.1 (27)] - 2023-04-05Z

- Minor performance improvements
- Fixed an occasional hang when publishing

## [0.1 (26)] - 2023-04-03Z

- Minor performance improvements on the Feed and Discover tabs

## [0.1 (25)] - 2023-03-31Z

- Fixed a bug where reply counts were displaying translation keys instead of the count

## [0.1 (24)] - 2023-03-31Z

- Added Crowdin integration for translation services. If you would like to help us translate Nos drop us a line at 
support@nos.social.
- Fixed several crashes.
- Fixed issue where the like button didn't turn orange when pressed.
- Fixed an issue where likes to replies were counted towards the root note.
- Added more aggressive caching of images.
- Minor performance improvements - more to come!

## [0.1 (23)] - 2023-03-25Z
- Add the option to copy web links on profile pages and notes.

## [0.1 (22)] - 2023-03-23Z
- Fixed a bug in the list of people you are following, where tapping on any name would show your own profile.

## [0.1 (21)] - 2023-03-23Z
- Fixed a bug where the user's profile name was not set after onboarding.
- Added a demo of the Universal Namespace when setting up your profile. 

## [0.1 (20)] - 2023-03-22Z
- Fixed some bugs in Universal Name login flow (onboarding flow fixes forthcoming)

## [0.1 (19)] - 2023-03-22Z
- Added a link to nostr.build on the New Note screen
- Added a demo flow for setting up a Universal Name on the Edit Profile screen.

## [0.1 (18)] - 2023-03-20Z
- Show the number of likes on notes

## [0.1 (17)] - 2023-03-20Z
- Minor performance improvements

## [0.1 (16)] - 2023-03-19Z
- Hide the text in private key text fields
- Hide replies from muted users
- Fixed an issue where your own replies would be shown on the notificaitons tab
- Added a launch screen
- Various styling updates
- Added an About screen to the side menu
- Added a Share Nos button to the side menu 

## [0.1 (15)] - 2023-03-18Z
- Added the ability to browse all notes from a single relay on the Discover tab.
- Added the ability to post a note to a single relay from the New Note screen.
- Support likes as described in NIP-25, make sure reply and parent likes are correct
- Show "posted" and "replied" headers on NoteCards
- Navigate to replied to note when tapping on reply from outside thread view
- Search by name on Discover view
- Fixed cards on the Discover tab all being the same size.
- Fixed a crash when deleting your key in Settings

## [0.1 (14)] - 2023-03-16Z
- Nos now reads and writes your mutes the mute list shared with other Nostr apps.

## [0.1 (13)] - 2023-03-15Z
- Fix all thread replies showing as out of network on first launch after installation.

## [0.1 (12)] - 2023-03-15Z
- Added NIP-05 field to Edit Profile page, lookup users using NIP-05 names in discover tab, tapping the NIP-05 name opens the domain in a new window.
- Delete notes
- More performance improvements centered around our relay communication
- Fix invisible tab bar
- Made placeholder text color same for all fields in profile edit view
- Add basic image rendering in Note cards
- UNS Support on Profile page
- Fix onboarding taps at bottom of screen causing screen to switch

Known Issues:
- Deleting your key in Settings causes the app to crash. But you are correctly taken into onboarding after relaunch.

## [0.1 (11)] - 2023-03-14Z
- Fixed thread view saying every reply is out of network
- reduced the number of requests we send to relays
- improved app performance
- fixed showing empty displayNames when name is set

## [0.1 (10)] - 2023-03-14Z
- Display a user's NIP-05 identifier on the profile page after making a web request to verify that it is correct 
- Fix blank home feed during first launch

## [0.1 (9)] - 2023-03-14Z
- Fixed a crash on launch when relay model was outdated.
- Fix your own posts showing as outside your network on a fresh install. 
- Add self-hosted PostHog analytics
- Render mentions on notifications tab
- Copy note text

Known issues:
- You may have to force quit the app and restart it to see everyone you follow on the Home Feed.

## [0.1 (8)] - 2023-03-13Z
- Fix translucent tab bar in the simulator.
- Connect to more relays to get user relay list after importing a key during onboarding
- Fix some bugs in thread views
- Show placeholder cards for messages outside 2 hops and allow the user to reveal them
- Support deprecated reply #e tag format
- Fixed an issue where older contact list and metadata events could overwrite new ones
- Styled onboarding views

## [0.1 (7)] - 2023-03-10Z
- Use only relays added in RelayView for sending and receiving events
- Add PostHog analytics
- Render note mentions in NoteCard
- Open an email compose view controller for support@nos.social 
- Fix duplicate note on a new post
- Add mute functionality
- Publish relay changes
- Recommended / default relays
- Added colors and Clarity City font throughout the app
- Show Discover tab after onboarding
- Fix crash on Mac
- Improved profile photo loading and added a cache
- Added code to compute a sensible default number of columns on the Discover tab
- Replaced moved relays tab to side menu, added New Post and Profile tabs
- Make links on notes tappable
- Fix newlines not rendering on notes
- Added timestamp to notes
- Update Discover feed algorithm to include people 2 hops from you.
- Fix infinite spinners on some avatars
- Edit profile

## [0.1 (6)] - 2023-03-08Z

- Fixed follow / unfollow sync
- Reduced number of REQ sent to relays
- Request profile metadata for users displayed on the Discover tab
- Cleanup RelayService
- Render user avatar on Profile screen
- Added support for threads in reply views
- Retry failed Event sends every 2 minutes (max 5 retries)
- Add basic notifications tab
- Filter the Home Feed down to root posts
- The profile view requests the latest events and metadata for the given user from the relays
- Add the ellipsis button to NoteCard and allow the user to copy the NIP-19 note ID of a note.
- Enabled button to copy user ID on Profile View
- Fixed UI freezes when using many relays by moving event processing to a background thread.
- Add a search bar to the discover tab that users can use to look up other users.
- On relay remove, send CLOSE to all subs then disconnect and delete socket
- Render user mentions in NoteCard
- Replace the warning message to tell the user never to share their private key with anyone.

## [0.1 (5)] 2023-03-02

- Added a Discover tab that shows all events from all relays.
- Core Data will now be wiped whenever we change the data model, which is often. This speeds up our development process, but you will have to re-enter your relays when this happens.
- Change the home feed so that it shows the CurrentUser's notes always.
- Preload sample_data into core data for DEBUG builds
- Added a screen to show all the replies to a note.
- Fixed empty home feed message so it doesn't overlay other views
- Change settings and onboarding to accept nsec-format private key
- Fixed app crash when no user is passed to HomeFeedView initializer
- Added ability to post a reply in thread view.
- Fixed READ MORE Button
- In the Discover tab, display a feed of interesting people

## [0.1 (4)] - 2023-02-24

- Added ability to delete relays on the Relays screen.
- Fix events not being signed correctly with a key generated during onboarding.
- Verify signatures on events.
- Request only events from user's Follows
- Follow / unfollow functionality
- Calculate reply count and display in NoteCard

## [0.1 (3)] - 2023-02-20Z

- Sync authors in HomeFeedView
- Added AvatarView for rendering profile pictures on NoteCards

## [0.1 (2)]

- Added conversion of hex keys to npub
- Add a basic New Post screen
- Save private key to keychain
- Parse and store contact list
- Add onboarding flow
- Copied MessageCard and MessageButton SwiftUI view from Planetary renaming Message to Note
- Added a basic profile screen

## [0.1 (1)]

- Parse and display Nostr events
- Read events from relays
- Sign and publish events to relays
- Add Settings view where you can put in your private key
- Added tab bar component and side menu with profile<|MERGE_RESOLUTION|>--- conflicted
+++ resolved
@@ -8,14 +8,10 @@
 
 ## [Unreleased]
 
-<<<<<<< HEAD
 - Redesign the Profile screen.
-=======
-
 
 ## [0.1.14] - 2024-05-22Z
 
->>>>>>> fda005b2
 - Added the author's name to profile cards on the Discover tab and search results. 
 - Added a delay when trying to reopen a websocket that had previously closed with an error.
 - Updated the icon that appears when following a user.
