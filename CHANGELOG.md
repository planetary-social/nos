--- conflicted
+++ resolved
@@ -8,11 +8,8 @@
 
 ## [Unreleased]
 
-<<<<<<< HEAD
 - Fix issue in Profile title bar that displayed NIP-05 incorrectly.
-=======
 - Update font styles on Edit Profile and Settings screens.
->>>>>>> 9c2d6a9a
 - Fix issue with uploading photos on Mac.
 - Re-design the confirmation dialog that appears when you delete your NIP-05.
 
