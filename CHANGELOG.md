--- conflicted
+++ resolved
@@ -8,15 +8,11 @@
 
 ## [Unreleased]
 
-<<<<<<< HEAD
+- Tapping on a tab bar icon can let you scroll to top.
+
 ## [0.1 (96)] - 2023-11-28Z
 
-- Tapping on a tab bar icon can let you scroll to top.
 - Fixed some performance issues for users who follow a large number of accounts.
-=======
-- Fixed some performance issues for users who follow a large number of accounts.
-- Tapping on a tab bar icon can let you scroll to top.
->>>>>>> de81435e
 
 ## [0.1 (95)] - 2023-11-27Z
 
