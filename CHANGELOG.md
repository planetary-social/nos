--- conflicted
+++ resolved
@@ -19,11 +19,8 @@
 - Fix invisible tab bar
 - Made placeholder text color same for all fields in profile edit view
 - Add basic image rendering in Note cards
-<<<<<<< HEAD
+- UNS Support on Profile page
 - Fix onboarding taps at bottom of screen causing screen to switch
-=======
-- UNS Support on Profile page
->>>>>>> 51ba10f1
 
 Known Issues:
 - Deleting your key in Settings causes the app to crash. But you are correctly taken into onboarding after relaunch.
