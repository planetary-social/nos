# Changelog
All notable changes to this project will be documented in this file.

We define "Noteworthy changes" as 1) user-facing features or bugfixes 2) significant technical or architectural changes that contributors will notice. If your Pull Request does not contain any changes of this nature i.e. minor string/translation changes, patch releases of dependencies, refactoring, etc. then add the `Skip-Changelog` label. 

The format is based on [Keep a Changelog](https://keepachangelog.com/en/1.0.0/),
and this project adheres to [Semantic Versioning](https://semver.org/spec/v2.0.0.html).

## [Unreleased]

<<<<<<< HEAD
- Parse links and mentions in Profile's about (or bios)
=======
- Show “Post a reply” field at the proper height initially, and allow it to expand as more text is entered.
>>>>>>> 06d8c42d
- Tap the Like button on a note you’ve already liked to remove the Like.
- Display NIP-05 identifier in the Profile screen title bar.
- Added option to register nos.social usernames.
- Fixed issue where search results sometimes don’t appear.
- Disabled link to nip-05 server / url on author cards. 
- Fixed issue where paste menu did not appear when tapping in the Post Note view.
- Fixed intermittent crash when tapping Done after editing your profile.
- Fixed URL detection of raw domain names, such as “nos.social” (without the “http” prefix).
- Fixed the sort order of gallery media to match the order in the note.
- While composing a note, a space is now automatically inserted after any mention of a user or note to ensure it’s formatted correctly.

## [0.1.5] - 2024-02-14Z

- Fixed an issue where tapping the Feed tab did not scroll to the top of the Feed.
- Fixed an issue where tapping the Profile tab did not scroll to the top of the Profile.
- Search now starts automatically after entering three characters instead of one.

## [0.1.4] - 2024-01-31Z

- Show a message when we’re not finding search results.
- Fixed an issue where bad data in the contact list could break the home feed.
- Fixed a bug where the margins of root notes appeared incorrectly on Mac and iPad.
- Fixed a date localization issue.
- Optimized loading of the Notifications tab
- Updated suggested users for discovery tab. 
- Show the profile view when a search matches a valid User ID (npub).
- Added tabs to Profiles to filter posts.
- Fixed a bug that could cause the out of network warning to be shown on reposts in the stories view.
- Fixed a bug that prevented notes that failed to be published to be re-published again.
- Added pagination to the home feed.
- Fixed a bug that prevented reposted notes from loading sometimes.
- Fixed a bug that prevented profile photos and names from being downloaded.

## [0.1.2 (153)] - 2024-01-11Z

- Fixed a crash that sometimes occured when opening the profile view.
- Fixed a crash that sometimes occured when viewing a note.
- Migrate to Apple-native string catalog and codegen LocalizedStringResources with xcstrings-tool-plugin.
- Discover screen can now search notes by id.
- Added pagination to Profile screens.

## [0.1.1 (144)] - 2023-12-21Z

- Fixed a crash when opening the note composer.
- Fix localization of warning message when a note has been reported. (thanks @L!)
- Fixed contact list hydration bug where unfollows are not removed when follow counts do not change.
- Erase old notifications from the databse to keep disk usage low.

## [0.1 (101)] - 2023-12-15Z

- Fixed a bug where reposts wouldn't be displayed in the stories.
- Fixed a bug where the reports for authors of replies weren't being considered. 
- Localized relative times on note cards. (thanks @tyiu!)
- Added a context menu for the stories in the Home Feed to open the Profile.
- Add repost button to stories (thanks @maddiefuzz!)

## [0.1 (100)] - 2023-12-09Z

- Fixed some cases where a note's contents would never load.
- Update the color palette.
- Fix crash on Mac when opening new note view.

## [0.1 (99)] - 2023-12-07Z

- Fix profile pictures not loading after creating a new account.

## [0.1 (98)] - 2023-12-04Z

- Fixed a bug where the app could become unresponsive.

## [0.1 (97)] - 2023-12-01Z

- Added the option to copy the NIP-05 identifier when browsing a profile.
- Tapping on a tab bar icon can let you scroll to top.
- Fix an issue where reposts were not displaying correctly.

## [0.1 (96)] - 2023-11-28Z

- Fixed some performance issues for users who follow a large number of accounts.

## [0.1 (95)] - 2023-11-27Z

- Fixed a bug where a root note could be rendered as a reply
- Added the option to copy the text content while browsing a note.
- Fixed UI bugs when displaying the root note of replies.
- Keep track of read stories.
- Fix an issue where reposts were not displaying correctly.

## [0.1 (94)] - 2023-11-17Z

- Removed trailing slash from truncated URLs.
- Add a loading indicator to search results.
- Change the "Followed by" label on the profile screen to "Followers you know"
- Fixed a hang on startup.
- Fixed an issue where links couldn't be opened from the Home tab.
- Change the "Followed by" label on the profile screen to "Followers you know"
- Fixed an issue where the Profile view would always show "Following 0" for people you didn't follow.
- Fix delay in results immediately after opening the discover tab.
- Fixed the 3d card effect on the Notifications tab.
- Updated layout for search results and mention autocomplete cards.

## [0.1 (93)] - 2023-11-10Z

- Added a confirmation before reposting a note.
- Added the ability to delete your reposts by tapping the repost button again.
- Fixed some cases where deleted notes were still being displayed.
- Fixed a bug where notes, reposts, and author profiles could fail to load.
- Show truncated URLs in notes instead of hiding them completely.

## [0.1 (92)] - 2023-11-02Z

- Show reposts in stories.

## [0.1 (91)] - 2023-11-01Z

- Fix a bug where linking a Universal Name would overwrite your existing NIP-05.
- Fixed incorrect ellipsis applied to long notes.
- Changed note rendering to retain more newlines. 
- Show reposts in stories.
- Fixed a bug where notes, reposts, and author profiles could fail to load.
- Show truncated URLs in notes instead of hiding them completely.
- Keep track of read stories.
- Fixed a bug with autocorrect on Mac

## [0.1 (90)] - 2023-10-31Z

- Fixed a bug where notes, reposts, and author profiles could fail to load.

## [0.1 (89)] - 2023-10-31Z

- Added relay.causes.com to the list of recommended relays.

## [0.1 (88)] - 2023-10-27Z

- Added a content warning when a user you follow has reported the content
- Added toggles to the settings screen to disable report-based and network-based content warnings

## [0.1 (86)] - 2023-10-25Z

- Updated link previews in feed to use the stories ui with fixed height and carousel gallery. 
- Updated UI around displaying nested threads and displaying more context of conversations. 
- Changed inline images so we don't display the domain / size / file type for images
- Changed copied links to notes and authors to open in njump.me.
- Added the ability to initiate USBC transactions and check your balance if you have linked a Universal Name to your profile with an attached USBC wallet.
- Add "1 year" as an option when posting a disappearing message

## [0.1 (85)] - 2023-10-23Z

- Fixed missing secrets

## [0.1 (84)] - 2023-10-20Z

- Add Stories view to the Home Feed
- Fixed an issue where the app could become slow after searching for a user.
- Updated search results to show mutual followers and sort by the most followers in common.
- Change links to notes so that they don't display the long note id and instead it's a pretty link. 
- Redesigned the Universal Names registration flow
- Added more relays to the recommended list
- Added an icon to indicate expiring notes, and the timestamp they display is the time until they expire.

## [0.1 (83)] - 2023-10-16Z

- Fixed crash on launch
- Added a URL scheme to open the note composer: nos://note/new?contents=theContentsOfTheNote

## [0.1 (82)] - 2023-10-13Z

- Fixed a bug where profile changes wouldn't be published in some cases
- Fix a bug where the "Post" button wouldn't be shown when composing a reply on macOS
- Fix a bug where the mute list could be overwritten when muting someone
- Fixed aspect ratio on some profile photos
- Added 3d effect to note cards
- Added a URL scheme to open the note composer: nos://note/new?contents=theContentsOfTheNote

## [0.1 (81)] - 2023-09-30Z

- Fixed secrets that weren't included in build 79 and 80

## [0.1 (80)] - 2023-09-30Z

- Updated the design of the edit profile screen
- Fixed a hang on the profile screen

## [0.1 (79)] - 2023-09-22Z

- Added the ability to search for Mastodon usernames on the Discover tab. 
- Long form content is now displayed in the discover tab.
- Fixed a hang on the thread view.

## [0.1 (77)] - 2023-09-15Z

- App performance improvements

## [0.1 (76)] - 2023-09-08Z

- Minor crash fixes and optimizations

## [0.1 (75)] - 2023-09-01Z

- Fix an issue with the database cleanup script that was causing performance issues.
- Optimize loading of profile pictures

## [0.1 (73)] - 2023-08-25Z

- Fixed potential crashes when using Universal Names API.
- Fixed bug that rendered the empty notes message for a profile above the header box.
- Fixed bug that could potentially crash the app sometimes

## [0.1 (72)] - 2023-08-21Z

- Added support for pasting profile and note references when composing notes
- Pop screens from the navigation stack when tapping twice on the tab bar.
- Fixed the launch screen layout on iPad
- Fixed a small issue when mentioning profiles in the reply text box.
- Fixed a crash during onboarding
- Fixed a crash when following or muting a user
- Fixed crash when parsing malformed events.
- Fixed crash when parsing malformed contact lists.
- Added integration with our self-hosted Sentry crash reporting tool (no data shared with third parties)

## [0.1 (66)] - 2023-08-18Z

- Fixed crash when parsing malformed events.
- Fixed crash when parsing malformed contact lists.
- Added support for pasting profile and note references when composing notes
- Pop screens from the navigation stack when tapping twice on the tab bar.
- Fixed the launch screen layout on iPad
- Fixed a small issue when mentioning profiles in the reply text box.

## [0.1 (65)] - 2023-08-04Z

- Add a loading placeholder for note contents.
- Added automatic file uploads to nostr.build.
- Add list of followers and relays in the Profile screen.

## [0.1 (60)] - 2023-08-01Z

- Updated content report style based on the latest NIPs and fixed some bugs with reporting.
- Add a loading placeholder for note contents.
- Fixed the launch screen layout on iPad
- Multiple consecutive newlines will be replaced by a single new line in note content.
- Removed the screen to fill out profile information from onboarding and replaced it with a call to action in the sidebar. 
- Leading and trailing whitespace will no longer be rendered in note content.
- Removed the screen to fill out profile information from onboarding and replaced it with a call to action in the sidebar. 

## [0.1 (59)] - 2023-07-21Z

- Add a loading placeholder for note contents.
- Fixed several crashes.
- Added Dutch, Japanese, and Persian translations. Thanks matata, yutaro, and eru-desu! 
- Added some visual artists to the list of featured users.

## [0.1 (58)] - 2023-07-17Z

- Added better previews for urls shared in notes.

## [0.1 (57)] - 2023-07-17Z

- Fixed an issue where Nos couldn't find the user's key on startup.
- Fixed an issue where you could have duplicate relays: one with a trailing slash and one without.

## [0.1 (56)] - 2023-07-13Z

- Fixed high cpu usage when the app is idle

## [0.1 (55)] - 2023-07-12Z

- Fixed several bugs around muting users
- Added the number of connected relays at the top right corner of the Home Feed.
- Fixed a bug where expired messages could be published to relays that doesn't support them
- Added support for push notifications.

## [0.1 (53)] - 2023-07-03Z

- Added beta integration with the Universal Name System. Edit your profile to link your Universal Name to your Nostr profile.
- Updated design of the relay selector

## [0.1 (52)] - 2023-07-03Z

- Prevent muted authors from appearing in the Discover screen
- Added a confirmation dialog when deleting a note.

## [0.1 (51)] - 2023-06-16Z

- Updated design of the relay selector
- Fixed an issue where the Discover tab wouldn't show new content for a while after upgrading from build 49.

## [0.1 (50)] - 2023-06-15Z

- Added code to show the Discover tab when we haven't downloaded the user's follow list yet (like on first login or app reinstall).
- Improved reliability of loading reposts, user photos, and names.
- Fixed a bug where tapping on a note would open the associated image instead of the thread view.
- Fixed a bug where profile pages would not load in some cases.
- Improved performance of the relay manager.

## [0.1 (49)] - 2023-06-12Z

- More small optimizations to relay traffic and event parsing.

## [0.1 (48)] - 2023-06-12Z

- Requesting fewer events on Home and Discover tab to reduce the load on the db.

## [0.1 (47)] - 2023-06-09Z

- Improved performance of the relay manager.

## [0.1 (46)] - 2023-06-06Z

- Add the ability to report notes and profiles using NIP-32 labels and NIP-69 classification.
- Fixed a crash which occurs on some versions of MacOS when attempting to mention other users during post creation.
- Add the ability to search for users by name from the Discover tab
- Fixed a bug where the note options menu wouldn't show up sometimes.
- Strip whitespace and newline characters when parsing search box input on discover screen as npub.

## [0.1 (44)] - 2023-05-31Z

- Fixed several causes of profile pictures and reposts showing infinite spinners.
- Links to notes or profiles are now tappable.
- Filter logged user from Discover screen.
- Improved performance of posting notes.

## [0.1 (43)] - 2023-05-23Z

- Added German translations (thanks Peter!).
- Updated support email to support@nos.social
- Improved recognition of mentions inside a post

## [0.1 (42)] - 2023-05-16Z

- Added support for mentioning other users when composing a note.
- Fixed a bug where expired messages could be redownloaded from relays that don't delete them.
- Fixed a bug where you couldn't view the parent note of a reply when it was displayed at the top of the Thread view.

## [0.1 (41)] - 2023-05-11Z

- Fix link color on macOS

## [0.1 (40)] - 2023-05-10Z

- Add support for expiration dates when composing notes (please note: messages are not guaranteed to be deleted by relays or other apps)
- Increased the contrast of text in light mode
- Open links in an in-app web browser instead of Safari
- Fixed link detection in notes for URLs without a scheme (i.e. "https://")
- Made the reply button on notes easier to tap, and it now presents the keyboard when tapped.
- Increased the tap size of the ellipsis button on note cards.
- Added Spanish translations (thanks Martin!)
- Updated app icon
- Nos now displays kind 30023 long-form blog posts in the home and profile feeds.

## [0.1 (39)] - 2023-05-02Z

- Improved performance of loading replies
- The notifications tab now request more events from relays

## [0.1 (38)] - 2023-04-28Z

- Made the routine to delete old events more efficient and prevent it from deleting our own events. 
- Fixed a bug where you could post the same reply multiple times.

## [0.1 (37)] - 2023-04-27Z

- Performance improvements
- Added support for reposting notes.
- Fixed a bug where you could post the same reply multiple times.
- Fixed a bug where the user's follow list could be erased on the first launch after importing a new key.

## [0.1 (36)] - 2023-04-25Z

- Added support for reposting notes.
- Added Brazilian Portuguese translations (thanks Andressa!).
- Fixed the French and Traditional Chinese translations.
- Fixed a bug where the user's follow list could be erased on the first launch after importing a new key.
- Fixed a bug where you could post the same reply multiple times.
- Fixed an issue where profile pictures could be rendered with the wrong aspect ratio.

## [0.1 (35)] - 2023-04-19Z

- Added French translations. Thank you p2x@p2xco.de!
- Added Chinese (Traditional) and updated Chinese (Simplified) translations. Thank you rasputin@getalby.com!
- Added a logout button in the Settings menu.
- Minor performance improvements on Thread and Discover views.
- Updated the default list of users shown on the Discover tab.
- Fixed a bug where muted authors would show up on the Discover tab.
- Added an initial loading indicator when you first open the Home or Discover tabs.
- Added a logout button in the Settings menu.
- Fixed a bug where notes would be truncated but the Read More button would not be shown.
- Scrolling performance improvements
- Fixed a bug where notes would be truncated but the Read More button would not be shown.

## [0.1 (33)] - 2023-04-17Z

- Added a button to share the application logs in the Settings menu
- Automatically attach debug logs to support emails

## [0.1 (32)] - 2023-04-14Z

- More performance improvements on the Home tab.

Note:
- In this build you have to pull-to-refresh if you want to see new notes after the initial load of the Home or Discover tabs. 

## [0.1 (31)] - 2023-04-13Z

- Added a button to view raw event JSON in the options menu on notes.
- Fixed notes saying "so-and-so posted" at the top when it should say "so-and-so replied".
- Added code to load the note being replied to if we don't have it. 
- Improved performance on the home feed

## [0.1 (30)] - 2023-04-10Z

- Fixed a bug where the Read More button would show on notes when it didn't need to.
- Added Chinese (Simplified) translations (thanks rasputin@getalby.com!)
- Nos now requests delete events from relays.

## [0.1 (28)] - 2023-04-07Z

- Made all the built-in text in the app translatable. If you would like to help translate Nos let us know by emailing support@nos.social.

## [0.1 (27)] - 2023-04-05Z

- Minor performance improvements
- Fixed an occasional hang when publishing

## [0.1 (26)] - 2023-04-03Z

- Minor performance improvements on the Feed and Discover tabs

## [0.1 (25)] - 2023-03-31Z

- Fixed a bug where reply counts were displaying translation keys instead of the count

## [0.1 (24)] - 2023-03-31Z

- Added Crowdin integration for translation services. If you would like to help us translate Nos drop us a line at 
support@nos.social.
- Fixed several crashes.
- Fixed issue where the like button didn't turn orange when pressed.
- Fixed an issue where likes to replies were counted towards the root note.
- Added more aggressive caching of images.
- Minor performance improvements - more to come!

## [0.1 (23)] - 2023-03-25Z
- Add the option to copy web links on profile pages and notes.

## [0.1 (22)] - 2023-03-23Z
- Fixed a bug in the list of people you are following, where tapping on any name would show your own profile.

## [0.1 (21)] - 2023-03-23Z
- Fixed a bug where the user's profile name was not set after onboarding.
- Added a demo of the Universal Namespace when setting up your profile. 

## [0.1 (20)] - 2023-03-22Z
- Fixed some bugs in Universal Name login flow (onboarding flow fixes forthcoming)

## [0.1 (19)] - 2023-03-22Z
- Added a link to nostr.build on the New Note screen
- Added a demo flow for setting up a Universal Name on the Edit Profile screen.

## [0.1 (18)] - 2023-03-20Z
- Show the number of likes on notes

## [0.1 (17)] - 2023-03-20Z
- Minor performance improvements

## [0.1 (16)] - 2023-03-19Z
- Hide the text in private key text fields
- Hide replies from muted users
- Fixed an issue where your own replies would be shown on the notificaitons tab
- Added a launch screen
- Various styling updates
- Added an About screen to the side menu
- Added a Share Nos button to the side menu 

## [0.1 (15)] - 2023-03-18Z
- Added the ability to browse all notes from a single relay on the Discover tab.
- Added the ability to post a note to a single relay from the New Note screen.
- Support likes as described in NIP-25, make sure reply and parent likes are correct
- Show "posted" and "replied" headers on NoteCards
- Navigate to replied to note when tapping on reply from outside thread view
- Search by name on Discover view
- Fixed cards on the Discover tab all being the same size.
- Fixed a crash when deleting your key in Settings

## [0.1 (14)] - 2023-03-16Z
- Nos now reads and writes your mutes the mute list shared with other Nostr apps.

## [0.1 (13)] - 2023-03-15Z
- Fix all thread replies showing as out of network on first launch after installation.

## [0.1 (12)] - 2023-03-15Z
- Added NIP-05 field to Edit Profile page, lookup users using NIP-05 names in discover tab, tapping the NIP-05 name opens the domain in a new window.
- Delete notes
- More performance improvements centered around our relay communication
- Fix invisible tab bar
- Made placeholder text color same for all fields in profile edit view
- Add basic image rendering in Note cards
- UNS Support on Profile page
- Fix onboarding taps at bottom of screen causing screen to switch

Known Issues:
- Deleting your key in Settings causes the app to crash. But you are correctly taken into onboarding after relaunch.

## [0.1 (11)] - 2023-03-14Z
- Fixed thread view saying every reply is out of network
- reduced the number of requests we send to relays
- improved app performance
- fixed showing empty displayNames when name is set

## [0.1 (10)] - 2023-03-14Z
- Display a user's NIP-05 identifier on the profile page after making a web request to verify that it is correct 
- Fix blank home feed during first launch

## [0.1 (9)] - 2023-03-14Z
- Fixed a crash on launch when relay model was outdated.
- Fix your own posts showing as outside your network on a fresh install. 
- Add self-hosted PostHog analytics
- Render mentions on notifications tab
- Copy note text

Known issues:
- You may have to force quit the app and restart it to see everyone you follow on the Home Feed.

## [0.1 (8)] - 2023-03-13Z
- Fix translucent tab bar in the simulator.
- Connect to more relays to get user relay list after importing a key during onboarding
- Fix some bugs in thread views
- Show placeholder cards for messages outside 2 hops and allow the user to reveal them
- Support deprecated reply #e tag format
- Fixed an issue where older contact list and metadata events could overwrite new ones
- Styled onboarding views

## [0.1 (7)] - 2023-03-10Z
- Use only relays added in RelayView for sending and receiving events
- Add PostHog analytics
- Render note mentions in NoteCard
- Open an email compose view controller for support@nos.social 
- Fix duplicate note on a new post
- Add mute functionality
- Publish relay changes
- Recommended / default relays
- Added colors and Clarity City font throughout the app
- Show Discover tab after onboarding
- Fix crash on Mac
- Improved profile photo loading and added a cache
- Added code to compute a sensible default number of columns on the Discover tab
- Replaced moved relays tab to side menu, added New Post and Profile tabs
- Make links on notes tappable
- Fix newlines not rendering on notes
- Added timestamp to notes
- Update Discover feed algorithm to include people 2 hops from you.
- Fix infinite spinners on some avatars
- Edit profile

## [0.1 (6)] - 2023-03-08Z

- Fixed follow / unfollow sync
- Reduced number of REQ sent to relays
- Request profile metadata for users displayed on the Discover tab
- Cleanup RelayService
- Render user avatar on Profile screen
- Added support for threads in reply views
- Retry failed Event sends every 2 minutes (max 5 retries)
- Add basic notifications tab
- Filter the Home Feed down to root posts
- The profile view requests the latest events and metadata for the given user from the relays
- Add the ellipsis button to NoteCard and allow the user to copy the NIP-19 note ID of a note.
- Enabled button to copy user ID on Profile View
- Fixed UI freezes when using many relays by moving event processing to a background thread.
- Add a search bar to the discover tab that users can use to look up other users.
- On relay remove, send CLOSE to all subs then disconnect and delete socket
- Render user mentions in NoteCard
- Replace the warning message to tell the user never to share their private key with anyone.

## [0.1 (5)] 2023-03-02

- Added a Discover tab that shows all events from all relays.
- Core Data will now be wiped whenever we change the data model, which is often. This speeds up our development process, but you will have to re-enter your relays when this happens.
- Change the home feed so that it shows the CurrentUser's notes always.
- Preload sample_data into core data for DEBUG builds
- Added a screen to show all the replies to a note.
- Fixed empty home feed message so it doesn't overlay other views
- Change settings and onboarding to accept nsec-format private key
- Fixed app crash when no user is passed to HomeFeedView initializer
- Added ability to post a reply in thread view.
- Fixed READ MORE Button
- In the Discover tab, display a feed of interesting people

## [0.1 (4)] - 2023-02-24

- Added ability to delete relays on the Relays screen.
- Fix events not being signed correctly with a key generated during onboarding.
- Verify signatures on events.
- Request only events from user's Follows
- Follow / unfollow functionality
- Calculate reply count and display in NoteCard

## [0.1 (3)] - 2023-02-20Z

- Sync authors in HomeFeedView
- Added AvatarView for rendering profile pictures on NoteCards

## [0.1 (2)]

- Added conversion of hex keys to npub
- Add a basic New Post screen
- Save private key to keychain
- Parse and store contact list
- Add onboarding flow
- Copied MessageCard and MessageButton SwiftUI view from Planetary renaming Message to Note
- Added a basic profile screen

## [0.1 (1)]

- Parse and display Nostr events
- Read events from relays
- Sign and publish events to relays
- Add Settings view where you can put in your private key
- Added tab bar component and side menu with profile<|MERGE_RESOLUTION|>--- conflicted
+++ resolved
@@ -8,11 +8,8 @@
 
 ## [Unreleased]
 
-<<<<<<< HEAD
 - Parse links and mentions in Profile's about (or bios)
-=======
 - Show “Post a reply” field at the proper height initially, and allow it to expand as more text is entered.
->>>>>>> 06d8c42d
 - Tap the Like button on a note you’ve already liked to remove the Like.
 - Display NIP-05 identifier in the Profile screen title bar.
 - Added option to register nos.social usernames.
