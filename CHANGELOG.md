# Changelog
All notable changes to this project will be documented in this file.

We define "Noteworthy changes" as 1) user-facing features or bugfixes 2) significant technical or architectural changes that contributors will notice. If your Pull Request does not contain any changes of this nature i.e. minor string/translation changes, patch releases of dependencies, refactoring, etc. then add the `Skip-Changelog` label. 

The format is based on [Keep a Changelog](https://keepachangelog.com/en/1.0.0/),
and this project adheres to [Semantic Versioning](https://semver.org/spec/v2.0.0.html).

## [Unreleased]

<<<<<<< HEAD
- Fixed a bug where @npubs were displayed instead of names in note text.
=======
- Added "Send To Nos" private reporting for profiles.
- Added our third cohort of creators and journalists to the Discover tab.
- Fixed a bug where taking a photo in the app didn’t work.
>>>>>>> b095a828

## [0.1.17] - 2024-06-10Z

- Added support for opening njump.me content in Nos.
- Fixed a crash on logout
- Fixed a bug where some profiles wouldn't load old notes.
- Fixed an issue where NIP-05 could appear as invalid.
- Implemented NIP-96 and NIP-98 for photo and video uploads.

## [0.1.16] - 2024-05-31Z

- Added feedback to the copy button in Settings.
- Fixed an issue where photos and videos could not be uploaded.
- Fixed a crash on logout.

## [0.1.15] - 2024-05-29Z

- Redesigned the Profile screen.
- Improved performance in various parts of the app for users with large follow lists.
- Fixed an issue where deleted notes still appeared in the Profile’s Notes view.
- Sorted the featured profiles in the Discover tab.
- Switched from Reportinator to Tagr bot for content labeling.
- Discover tab now features new accounts.

## [0.1.14] - 2024-05-22Z

- Added the author's name to profile cards on the Discover tab and search results. 
- Added a delay when trying to reopen a websocket that had previously closed with an error.
- Updated the icon that appears when following a user.

## [0.1.13] - 2024-05-15Z

- On the Profile screen, open a sheet to display the full bio. 
- Fixed an issue where "Share logs" wasn't working.
- Discover tab: Center the category buttons.
- Discover tab: Remove placeholder categories and people.

## [0.1.12] - 2024-05-07Z

- Open Profiles when tapping on a NIP-05 username reference in a note.
- Add special treatment for nostr.band when searching on the Discover tab. We are temporarily using nostr.band always and only for search, in addition to the user's normal relay list.
- Detect identifiers of the form @npub1... in notes and link them to the associated profiles.
- Detect NIP-05 identifiers inserted in notes and link them to njump.
- Fixed duplicate text in content warnings
- Added "Send To Nos" private reporting to protect user privacy
- Discover tab now features authors in a variety of categories.
- Fixed an issue on Mac where the Edit Profile screen did not appear in some cases.
- Fixed an issue where registering a NIP-05 username field could fail silently.
- Fixed an issue where users named with valid urls were unable to be mentioned correctly.
- Fixed an issue where pasting an npub while composing a note created an invalid mention.
- Changed "Report note" button to "Flag this content"
- Changed "Report user" button to "Flag this user"
- Updated options for "Flag this user"
- We are now publishing the relay list when registering a new NIP-05 username so
that other users can find you more easily.

## [0.1.11] - 2024-04-18Z

- Added support for uploading videos when composing a note.
- Fixed an issue where reports for notes were treated as reports for profiles.
- Updated the Discover tab navigation bar to match new design.
- Updated the design of profile cards in search results and mentions search.

## [0.1.10] - 2024-04-12Z

- Fixed the tint color on the Profile screen.
- Added option to connect your existing NIP-05 username.
- Fixed a crash that often occurred after opening the app.
- In an effort to prioritize critical functionality, we are dropping support for light mode in the near term. If you have concerns about the remaining theme please reach out to us at support@nos.social

## [0.1.8] - 2024-04-03Z

- Add PrivacyInfo file to the project to comply with Apple's new requirements.
- Updated dark theme colors for card backgrounds, primary text, and secondary text.
- Added a new UI for replying to messages that allows attaching images and setting an expiration date.
- Fixed an issue where Profile pages could display little or no content.

## [0.1.7] - 2024-03-21Z

- Fix issue in Profile title bar that displayed NIP-05 incorrectly.
- Update font styles on Thread, Edit Profile, and Settings screens.
- Fix issue with uploading photos on Mac.
- Re-design the confirmation dialog that appears when you delete your NIP-05.
- Fixed a bug where liking a note could cause other notes to appear liked.
- Added a new UI for replying to messages that allows attaching images and setting an expiration date.
- Fixed an issue where the "Read more" button could display on notes that didn't need it.

## [0.1.6] - 2024-03-07Z

- Parse links and mentions in Profile's about (or bios)
- Show “Post a reply” field at the proper height initially, and allow it to expand as more text is entered.
- Tap the Like button on a note you’ve already liked to remove the Like.
- Display NIP-05 identifier in the Profile screen title bar.
- Added option to register nos.social usernames.
- Fixed issue where search results sometimes don’t appear.
- Disabled link to nip-05 server / url on author cards. 
- Fixed issue where paste menu did not appear when tapping in the Post Note view.
- Fixed intermittent crash when tapping Done after editing your profile.
- Fixed URL detection of raw domain names, such as “nos.social” (without the “http” prefix).
- Fixed the sort order of gallery media to match the order in the note.
- While composing a note, a space is now automatically inserted after any mention of a user or note to ensure it’s formatted correctly.

## [0.1.5] - 2024-02-14Z

- Fixed an issue where tapping the Feed tab did not scroll to the top of the Feed.
- Fixed an issue where tapping the Profile tab did not scroll to the top of the Profile.
- Search now starts automatically after entering three characters instead of one.

## [0.1.4] - 2024-01-31Z

- Show a message when we’re not finding search results.
- Fixed an issue where bad data in the contact list could break the home feed.
- Fixed a bug where the margins of root notes appeared incorrectly on Mac and iPad.
- Fixed a date localization issue.
- Optimized loading of the Notifications tab
- Updated suggested users for discovery tab. 
- Show the profile view when a search matches a valid User ID (npub).
- Added tabs to Profiles to filter posts.
- Fixed a bug that could cause the out of network warning to be shown on reposts in the stories view.
- Fixed a bug that prevented notes that failed to be published to be re-published again.
- Added pagination to the home feed.
- Fixed a bug that prevented reposted notes from loading sometimes.
- Fixed a bug that prevented profile photos and names from being downloaded.

## [0.1.2 (153)] - 2024-01-11Z

- Fixed a crash that sometimes occured when opening the profile view.
- Fixed a crash that sometimes occured when viewing a note.
- Migrate to Apple-native string catalog and codegen LocalizedStringResources with xcstrings-tool-plugin.
- Discover screen can now search notes by id.
- Added pagination to Profile screens.

## [0.1.1 (144)] - 2023-12-21Z

- Fixed a crash when opening the note composer.
- Fix localization of warning message when a note has been reported. (thanks @L!)
- Fixed contact list hydration bug where unfollows are not removed when follow counts do not change.
- Erase old notifications from the databse to keep disk usage low.

## [0.1 (101)] - 2023-12-15Z

- Fixed a bug where reposts wouldn't be displayed in the stories.
- Fixed a bug where the reports for authors of replies weren't being considered. 
- Localized relative times on note cards. (thanks @tyiu!)
- Added a context menu for the stories in the Home Feed to open the Profile.
- Add repost button to stories (thanks @maddiefuzz!)

## [0.1 (100)] - 2023-12-09Z

- Fixed some cases where a note's contents would never load.
- Update the color palette.
- Fix crash on Mac when opening new note view.

## [0.1 (99)] - 2023-12-07Z

- Fix profile pictures not loading after creating a new account.

## [0.1 (98)] - 2023-12-04Z

- Fixed a bug where the app could become unresponsive.

## [0.1 (97)] - 2023-12-01Z

- Added the option to copy the NIP-05 identifier when browsing a profile.
- Tapping on a tab bar icon can let you scroll to top.
- Fix an issue where reposts were not displaying correctly.

## [0.1 (96)] - 2023-11-28Z

- Fixed some performance issues for users who follow a large number of accounts.

## [0.1 (95)] - 2023-11-27Z

- Fixed a bug where a root note could be rendered as a reply
- Added the option to copy the text content while browsing a note.
- Fixed UI bugs when displaying the root note of replies.
- Keep track of read stories.
- Fix an issue where reposts were not displaying correctly.

## [0.1 (94)] - 2023-11-17Z

- Removed trailing slash from truncated URLs.
- Add a loading indicator to search results.
- Change the "Followed by" label on the profile screen to "Followers you know"
- Fixed a hang on startup.
- Fixed an issue where links couldn't be opened from the Home tab.
- Change the "Followed by" label on the profile screen to "Followers you know"
- Fixed an issue where the Profile view would always show "Following 0" for people you didn't follow.
- Fix delay in results immediately after opening the discover tab.
- Fixed the 3d card effect on the Notifications tab.
- Updated layout for search results and mention autocomplete cards.

## [0.1 (93)] - 2023-11-10Z

- Added a confirmation before reposting a note.
- Added the ability to delete your reposts by tapping the repost button again.
- Fixed some cases where deleted notes were still being displayed.
- Fixed a bug where notes, reposts, and author profiles could fail to load.
- Show truncated URLs in notes instead of hiding them completely.

## [0.1 (92)] - 2023-11-02Z

- Show reposts in stories.

## [0.1 (91)] - 2023-11-01Z

- Fix a bug where linking a Universal Name would overwrite your existing NIP-05.
- Fixed incorrect ellipsis applied to long notes.
- Changed note rendering to retain more newlines. 
- Show reposts in stories.
- Fixed a bug where notes, reposts, and author profiles could fail to load.
- Show truncated URLs in notes instead of hiding them completely.
- Keep track of read stories.
- Fixed a bug with autocorrect on Mac

## [0.1 (90)] - 2023-10-31Z

- Fixed a bug where notes, reposts, and author profiles could fail to load.

## [0.1 (89)] - 2023-10-31Z

- Added relay.causes.com to the list of recommended relays.

## [0.1 (88)] - 2023-10-27Z

- Added a content warning when a user you follow has reported the content
- Added toggles to the settings screen to disable report-based and network-based content warnings

## [0.1 (86)] - 2023-10-25Z

- Updated link previews in feed to use the stories ui with fixed height and carousel gallery. 
- Updated UI around displaying nested threads and displaying more context of conversations. 
- Changed inline images so we don't display the domain / size / file type for images
- Changed copied links to notes and authors to open in njump.me.
- Added the ability to initiate USBC transactions and check your balance if you have linked a Universal Name to your profile with an attached USBC wallet.
- Add "1 year" as an option when posting a disappearing message

## [0.1 (85)] - 2023-10-23Z

- Fixed missing secrets

## [0.1 (84)] - 2023-10-20Z

- Add Stories view to the Home Feed
- Fixed an issue where the app could become slow after searching for a user.
- Updated search results to show mutual followers and sort by the most followers in common.
- Change links to notes so that they don't display the long note id and instead it's a pretty link. 
- Redesigned the Universal Names registration flow
- Added more relays to the recommended list
- Added an icon to indicate expiring notes, and the timestamp they display is the time until they expire.

## [0.1 (83)] - 2023-10-16Z

- Fixed crash on launch
- Added a URL scheme to open the note composer: nos://note/new?contents=theContentsOfTheNote

## [0.1 (82)] - 2023-10-13Z

- Fixed a bug where profile changes wouldn't be published in some cases
- Fix a bug where the "Post" button wouldn't be shown when composing a reply on macOS
- Fix a bug where the mute list could be overwritten when muting someone
- Fixed aspect ratio on some profile photos
- Added 3d effect to note cards
- Added a URL scheme to open the note composer: nos://note/new?contents=theContentsOfTheNote

## [0.1 (81)] - 2023-09-30Z

- Fixed secrets that weren't included in build 79 and 80

## [0.1 (80)] - 2023-09-30Z

- Updated the design of the edit profile screen
- Fixed a hang on the profile screen

## [0.1 (79)] - 2023-09-22Z

- Added the ability to search for Mastodon usernames on the Discover tab. 
- Long form content is now displayed in the discover tab.
- Fixed a hang on the thread view.

## [0.1 (77)] - 2023-09-15Z

- App performance improvements

## [0.1 (76)] - 2023-09-08Z

- Minor crash fixes and optimizations

## [0.1 (75)] - 2023-09-01Z

- Fix an issue with the database cleanup script that was causing performance issues.
- Optimize loading of profile pictures

## [0.1 (73)] - 2023-08-25Z

- Fixed potential crashes when using Universal Names API.
- Fixed bug that rendered the empty notes message for a profile above the header box.
- Fixed bug that could potentially crash the app sometimes

## [0.1 (72)] - 2023-08-21Z

- Added support for pasting profile and note references when composing notes
- Pop screens from the navigation stack when tapping twice on the tab bar.
- Fixed the launch screen layout on iPad
- Fixed a small issue when mentioning profiles in the reply text box.
- Fixed a crash during onboarding
- Fixed a crash when following or muting a user
- Fixed crash when parsing malformed events.
- Fixed crash when parsing malformed contact lists.
- Added integration with our self-hosted Sentry crash reporting tool (no data shared with third parties)

## [0.1 (66)] - 2023-08-18Z

- Fixed crash when parsing malformed events.
- Fixed crash when parsing malformed contact lists.
- Added support for pasting profile and note references when composing notes
- Pop screens from the navigation stack when tapping twice on the tab bar.
- Fixed the launch screen layout on iPad
- Fixed a small issue when mentioning profiles in the reply text box.

## [0.1 (65)] - 2023-08-04Z

- Add a loading placeholder for note contents.
- Added automatic file uploads to nostr.build.
- Add list of followers and relays in the Profile screen.

## [0.1 (60)] - 2023-08-01Z

- Updated content report style based on the latest NIPs and fixed some bugs with reporting.
- Add a loading placeholder for note contents.
- Fixed the launch screen layout on iPad
- Multiple consecutive newlines will be replaced by a single new line in note content.
- Removed the screen to fill out profile information from onboarding and replaced it with a call to action in the sidebar. 
- Leading and trailing whitespace will no longer be rendered in note content.
- Removed the screen to fill out profile information from onboarding and replaced it with a call to action in the sidebar. 

## [0.1 (59)] - 2023-07-21Z

- Add a loading placeholder for note contents.
- Fixed several crashes.
- Added Dutch, Japanese, and Persian translations. Thanks matata, yutaro, and eru-desu! 
- Added some visual artists to the list of featured users.

## [0.1 (58)] - 2023-07-17Z

- Added better previews for urls shared in notes.

## [0.1 (57)] - 2023-07-17Z

- Fixed an issue where Nos couldn't find the user's key on startup.
- Fixed an issue where you could have duplicate relays: one with a trailing slash and one without.

## [0.1 (56)] - 2023-07-13Z

- Fixed high cpu usage when the app is idle

## [0.1 (55)] - 2023-07-12Z

- Fixed several bugs around muting users
- Added the number of connected relays at the top right corner of the Home Feed.
- Fixed a bug where expired messages could be published to relays that doesn't support them
- Added support for push notifications.

## [0.1 (53)] - 2023-07-03Z

- Added beta integration with the Universal Name System. Edit your profile to link your Universal Name to your Nostr profile.
- Updated design of the relay selector

## [0.1 (52)] - 2023-07-03Z

- Prevent muted authors from appearing in the Discover screen
- Added a confirmation dialog when deleting a note.

## [0.1 (51)] - 2023-06-16Z

- Updated design of the relay selector
- Fixed an issue where the Discover tab wouldn't show new content for a while after upgrading from build 49.

## [0.1 (50)] - 2023-06-15Z

- Added code to show the Discover tab when we haven't downloaded the user's follow list yet (like on first login or app reinstall).
- Improved reliability of loading reposts, user photos, and names.
- Fixed a bug where tapping on a note would open the associated image instead of the thread view.
- Fixed a bug where profile pages would not load in some cases.
- Improved performance of the relay manager.

## [0.1 (49)] - 2023-06-12Z

- More small optimizations to relay traffic and event parsing.

## [0.1 (48)] - 2023-06-12Z

- Requesting fewer events on Home and Discover tab to reduce the load on the db.

## [0.1 (47)] - 2023-06-09Z

- Improved performance of the relay manager.

## [0.1 (46)] - 2023-06-06Z

- Add the ability to report notes and profiles using NIP-32 labels and NIP-69 classification.
- Fixed a crash which occurs on some versions of MacOS when attempting to mention other users during post creation.
- Add the ability to search for users by name from the Discover tab
- Fixed a bug where the note options menu wouldn't show up sometimes.
- Strip whitespace and newline characters when parsing search box input on discover screen as npub.

## [0.1 (44)] - 2023-05-31Z

- Fixed several causes of profile pictures and reposts showing infinite spinners.
- Links to notes or profiles are now tappable.
- Filter logged user from Discover screen.
- Improved performance of posting notes.

## [0.1 (43)] - 2023-05-23Z

- Added German translations (thanks Peter!).
- Updated support email to support@nos.social
- Improved recognition of mentions inside a post

## [0.1 (42)] - 2023-05-16Z

- Added support for mentioning other users when composing a note.
- Fixed a bug where expired messages could be redownloaded from relays that don't delete them.
- Fixed a bug where you couldn't view the parent note of a reply when it was displayed at the top of the Thread view.

## [0.1 (41)] - 2023-05-11Z

- Fix link color on macOS

## [0.1 (40)] - 2023-05-10Z

- Add support for expiration dates when composing notes (please note: messages are not guaranteed to be deleted by relays or other apps)
- Increased the contrast of text in light mode
- Open links in an in-app web browser instead of Safari
- Fixed link detection in notes for URLs without a scheme (i.e. "https://")
- Made the reply button on notes easier to tap, and it now presents the keyboard when tapped.
- Increased the tap size of the ellipsis button on note cards.
- Added Spanish translations (thanks Martin!)
- Updated app icon
- Nos now displays kind 30023 long-form blog posts in the home and profile feeds.

## [0.1 (39)] - 2023-05-02Z

- Improved performance of loading replies
- The notifications tab now request more events from relays

## [0.1 (38)] - 2023-04-28Z

- Made the routine to delete old events more efficient and prevent it from deleting our own events. 
- Fixed a bug where you could post the same reply multiple times.

## [0.1 (37)] - 2023-04-27Z

- Performance improvements
- Added support for reposting notes.
- Fixed a bug where you could post the same reply multiple times.
- Fixed a bug where the user's follow list could be erased on the first launch after importing a new key.

## [0.1 (36)] - 2023-04-25Z

- Added support for reposting notes.
- Added Brazilian Portuguese translations (thanks Andressa!).
- Fixed the French and Traditional Chinese translations.
- Fixed a bug where the user's follow list could be erased on the first launch after importing a new key.
- Fixed a bug where you could post the same reply multiple times.
- Fixed an issue where profile pictures could be rendered with the wrong aspect ratio.

## [0.1 (35)] - 2023-04-19Z

- Added French translations. Thank you p2x@p2xco.de!
- Added Chinese (Traditional) and updated Chinese (Simplified) translations. Thank you rasputin@getalby.com!
- Added a logout button in the Settings menu.
- Minor performance improvements on Thread and Discover views.
- Updated the default list of users shown on the Discover tab.
- Fixed a bug where muted authors would show up on the Discover tab.
- Added an initial loading indicator when you first open the Home or Discover tabs.
- Added a logout button in the Settings menu.
- Fixed a bug where notes would be truncated but the Read More button would not be shown.
- Scrolling performance improvements
- Fixed a bug where notes would be truncated but the Read More button would not be shown.

## [0.1 (33)] - 2023-04-17Z

- Added a button to share the application logs in the Settings menu
- Automatically attach debug logs to support emails

## [0.1 (32)] - 2023-04-14Z

- More performance improvements on the Home tab.

Note:
- In this build you have to pull-to-refresh if you want to see new notes after the initial load of the Home or Discover tabs. 

## [0.1 (31)] - 2023-04-13Z

- Added a button to view raw event JSON in the options menu on notes.
- Fixed notes saying "so-and-so posted" at the top when it should say "so-and-so replied".
- Added code to load the note being replied to if we don't have it. 
- Improved performance on the home feed

## [0.1 (30)] - 2023-04-10Z

- Fixed a bug where the Read More button would show on notes when it didn't need to.
- Added Chinese (Simplified) translations (thanks rasputin@getalby.com!)
- Nos now requests delete events from relays.

## [0.1 (28)] - 2023-04-07Z

- Made all the built-in text in the app translatable. If you would like to help translate Nos let us know by emailing support@nos.social.

## [0.1 (27)] - 2023-04-05Z

- Minor performance improvements
- Fixed an occasional hang when publishing

## [0.1 (26)] - 2023-04-03Z

- Minor performance improvements on the Feed and Discover tabs

## [0.1 (25)] - 2023-03-31Z

- Fixed a bug where reply counts were displaying translation keys instead of the count

## [0.1 (24)] - 2023-03-31Z

- Added Crowdin integration for translation services. If you would like to help us translate Nos drop us a line at 
support@nos.social.
- Fixed several crashes.
- Fixed issue where the like button didn't turn orange when pressed.
- Fixed an issue where likes to replies were counted towards the root note.
- Added more aggressive caching of images.
- Minor performance improvements - more to come!

## [0.1 (23)] - 2023-03-25Z
- Add the option to copy web links on profile pages and notes.

## [0.1 (22)] - 2023-03-23Z
- Fixed a bug in the list of people you are following, where tapping on any name would show your own profile.

## [0.1 (21)] - 2023-03-23Z
- Fixed a bug where the user's profile name was not set after onboarding.
- Added a demo of the Universal Namespace when setting up your profile. 

## [0.1 (20)] - 2023-03-22Z
- Fixed some bugs in Universal Name login flow (onboarding flow fixes forthcoming)

## [0.1 (19)] - 2023-03-22Z
- Added a link to nostr.build on the New Note screen
- Added a demo flow for setting up a Universal Name on the Edit Profile screen.

## [0.1 (18)] - 2023-03-20Z
- Show the number of likes on notes

## [0.1 (17)] - 2023-03-20Z
- Minor performance improvements

## [0.1 (16)] - 2023-03-19Z
- Hide the text in private key text fields
- Hide replies from muted users
- Fixed an issue where your own replies would be shown on the notificaitons tab
- Added a launch screen
- Various styling updates
- Added an About screen to the side menu
- Added a Share Nos button to the side menu 

## [0.1 (15)] - 2023-03-18Z
- Added the ability to browse all notes from a single relay on the Discover tab.
- Added the ability to post a note to a single relay from the New Note screen.
- Support likes as described in NIP-25, make sure reply and parent likes are correct
- Show "posted" and "replied" headers on NoteCards
- Navigate to replied to note when tapping on reply from outside thread view
- Search by name on Discover view
- Fixed cards on the Discover tab all being the same size.
- Fixed a crash when deleting your key in Settings

## [0.1 (14)] - 2023-03-16Z
- Nos now reads and writes your mutes the mute list shared with other Nostr apps.

## [0.1 (13)] - 2023-03-15Z
- Fix all thread replies showing as out of network on first launch after installation.

## [0.1 (12)] - 2023-03-15Z
- Added NIP-05 field to Edit Profile page, lookup users using NIP-05 names in discover tab, tapping the NIP-05 name opens the domain in a new window.
- Delete notes
- More performance improvements centered around our relay communication
- Fix invisible tab bar
- Made placeholder text color same for all fields in profile edit view
- Add basic image rendering in Note cards
- UNS Support on Profile page
- Fix onboarding taps at bottom of screen causing screen to switch

Known Issues:
- Deleting your key in Settings causes the app to crash. But you are correctly taken into onboarding after relaunch.

## [0.1 (11)] - 2023-03-14Z
- Fixed thread view saying every reply is out of network
- reduced the number of requests we send to relays
- improved app performance
- fixed showing empty displayNames when name is set

## [0.1 (10)] - 2023-03-14Z
- Display a user's NIP-05 identifier on the profile page after making a web request to verify that it is correct 
- Fix blank home feed during first launch

## [0.1 (9)] - 2023-03-14Z
- Fixed a crash on launch when relay model was outdated.
- Fix your own posts showing as outside your network on a fresh install. 
- Add self-hosted PostHog analytics
- Render mentions on notifications tab
- Copy note text

Known issues:
- You may have to force quit the app and restart it to see everyone you follow on the Home Feed.

## [0.1 (8)] - 2023-03-13Z
- Fix translucent tab bar in the simulator.
- Connect to more relays to get user relay list after importing a key during onboarding
- Fix some bugs in thread views
- Show placeholder cards for messages outside 2 hops and allow the user to reveal them
- Support deprecated reply #e tag format
- Fixed an issue where older contact list and metadata events could overwrite new ones
- Styled onboarding views

## [0.1 (7)] - 2023-03-10Z
- Use only relays added in RelayView for sending and receiving events
- Add PostHog analytics
- Render note mentions in NoteCard
- Open an email compose view controller for support@nos.social 
- Fix duplicate note on a new post
- Add mute functionality
- Publish relay changes
- Recommended / default relays
- Added colors and Clarity City font throughout the app
- Show Discover tab after onboarding
- Fix crash on Mac
- Improved profile photo loading and added a cache
- Added code to compute a sensible default number of columns on the Discover tab
- Replaced moved relays tab to side menu, added New Post and Profile tabs
- Make links on notes tappable
- Fix newlines not rendering on notes
- Added timestamp to notes
- Update Discover feed algorithm to include people 2 hops from you.
- Fix infinite spinners on some avatars
- Edit profile

## [0.1 (6)] - 2023-03-08Z

- Fixed follow / unfollow sync
- Reduced number of REQ sent to relays
- Request profile metadata for users displayed on the Discover tab
- Cleanup RelayService
- Render user avatar on Profile screen
- Added support for threads in reply views
- Retry failed Event sends every 2 minutes (max 5 retries)
- Add basic notifications tab
- Filter the Home Feed down to root posts
- The profile view requests the latest events and metadata for the given user from the relays
- Add the ellipsis button to NoteCard and allow the user to copy the NIP-19 note ID of a note.
- Enabled button to copy user ID on Profile View
- Fixed UI freezes when using many relays by moving event processing to a background thread.
- Add a search bar to the discover tab that users can use to look up other users.
- On relay remove, send CLOSE to all subs then disconnect and delete socket
- Render user mentions in NoteCard
- Replace the warning message to tell the user never to share their private key with anyone.

## [0.1 (5)] 2023-03-02

- Added a Discover tab that shows all events from all relays.
- Core Data will now be wiped whenever we change the data model, which is often. This speeds up our development process, but you will have to re-enter your relays when this happens.
- Change the home feed so that it shows the CurrentUser's notes always.
- Preload sample_data into core data for DEBUG builds
- Added a screen to show all the replies to a note.
- Fixed empty home feed message so it doesn't overlay other views
- Change settings and onboarding to accept nsec-format private key
- Fixed app crash when no user is passed to HomeFeedView initializer
- Added ability to post a reply in thread view.
- Fixed READ MORE Button
- In the Discover tab, display a feed of interesting people

## [0.1 (4)] - 2023-02-24

- Added ability to delete relays on the Relays screen.
- Fix events not being signed correctly with a key generated during onboarding.
- Verify signatures on events.
- Request only events from user's Follows
- Follow / unfollow functionality
- Calculate reply count and display in NoteCard

## [0.1 (3)] - 2023-02-20Z

- Sync authors in HomeFeedView
- Added AvatarView for rendering profile pictures on NoteCards

## [0.1 (2)]

- Added conversion of hex keys to npub
- Add a basic New Post screen
- Save private key to keychain
- Parse and store contact list
- Add onboarding flow
- Copied MessageCard and MessageButton SwiftUI view from Planetary renaming Message to Note
- Added a basic profile screen

## [0.1 (1)]

- Parse and display Nostr events
- Read events from relays
- Sign and publish events to relays
- Add Settings view where you can put in your private key
- Added tab bar component and side menu with profile<|MERGE_RESOLUTION|>--- conflicted
+++ resolved
@@ -8,13 +8,10 @@
 
 ## [Unreleased]
 
-<<<<<<< HEAD
-- Fixed a bug where @npubs were displayed instead of names in note text.
-=======
+- Fixed a bug where @npubs could be displayed instead of names in note text.
 - Added "Send To Nos" private reporting for profiles.
 - Added our third cohort of creators and journalists to the Discover tab.
 - Fixed a bug where taking a photo in the app didn’t work.
->>>>>>> b095a828
 
 ## [0.1.17] - 2024-06-10Z
 
