# Changelog
All notable changes to this project will be documented in this file.

We define "Noteworthy changes" as 1) user-facing features or bugfixes 2) significant technical or architectural changes that contributors will notice. If your Pull Request does not contain any changes of this nature i.e. minor string/translation changes, patch releases of dependencies, refactoring, etc. then add the `Skip-Changelog` label. 

The format is based on [Keep a Changelog](https://keepachangelog.com/en/1.0.0/),
and this project adheres to [Semantic Versioning](https://semver.org/spec/v2.0.0.html).

## [Unreleased]

<<<<<<< HEAD
- Link to njump-me when tapping on the Profile title bar.
=======
- Fix issue with uploading photos on Mac.
>>>>>>> ac1ffc9f
- Re-design the confirmation dialog that appears when you delete your NIP-05.

## [0.1.6] - 2024-03-07Z

- Parse links and mentions in Profile's about (or bios)
- Show “Post a reply” field at the proper height initially, and allow it to expand as more text is entered.
- Tap the Like button on a note you’ve already liked to remove the Like.
- Display NIP-05 identifier in the Profile screen title bar.
- Added option to register nos.social usernames.
- Fixed issue where search results sometimes don’t appear.
- Disabled link to nip-05 server / url on author cards. 
- Fixed issue where paste menu did not appear when tapping in the Post Note view.
- Fixed intermittent crash when tapping Done after editing your profile.
- Fixed URL detection of raw domain names, such as “nos.social” (without the “http” prefix).
- Fixed the sort order of gallery media to match the order in the note.
- While composing a note, a space is now automatically inserted after any mention of a user or note to ensure it’s formatted correctly.

## [0.1.5] - 2024-02-14Z

- Fixed an issue where tapping the Feed tab did not scroll to the top of the Feed.
- Fixed an issue where tapping the Profile tab did not scroll to the top of the Profile.
- Search now starts automatically after entering three characters instead of one.

## [0.1.4] - 2024-01-31Z

- Show a message when we’re not finding search results.
- Fixed an issue where bad data in the contact list could break the home feed.
- Fixed a bug where the margins of root notes appeared incorrectly on Mac and iPad.
- Fixed a date localization issue.
- Optimized loading of the Notifications tab
- Updated suggested users for discovery tab. 
- Show the profile view when a search matches a valid User ID (npub).
- Added tabs to Profiles to filter posts.
- Fixed a bug that could cause the out of network warning to be shown on reposts in the stories view.
- Fixed a bug that prevented notes that failed to be published to be re-published again.
- Added pagination to the home feed.
- Fixed a bug that prevented reposted notes from loading sometimes.
- Fixed a bug that prevented profile photos and names from being downloaded.

## [0.1.2 (153)] - 2024-01-11Z

- Fixed a crash that sometimes occured when opening the profile view.
- Fixed a crash that sometimes occured when viewing a note.
- Migrate to Apple-native string catalog and codegen LocalizedStringResources with xcstrings-tool-plugin.
- Discover screen can now search notes by id.
- Added pagination to Profile screens.

## [0.1.1 (144)] - 2023-12-21Z

- Fixed a crash when opening the note composer.
- Fix localization of warning message when a note has been reported. (thanks @L!)
- Fixed contact list hydration bug where unfollows are not removed when follow counts do not change.
- Erase old notifications from the databse to keep disk usage low.

## [0.1 (101)] - 2023-12-15Z

- Fixed a bug where reposts wouldn't be displayed in the stories.
- Fixed a bug where the reports for authors of replies weren't being considered. 
- Localized relative times on note cards. (thanks @tyiu!)
- Added a context menu for the stories in the Home Feed to open the Profile.
- Add repost button to stories (thanks @maddiefuzz!)

## [0.1 (100)] - 2023-12-09Z

- Fixed some cases where a note's contents would never load.
- Update the color palette.
- Fix crash on Mac when opening new note view.

## [0.1 (99)] - 2023-12-07Z

- Fix profile pictures not loading after creating a new account.

## [0.1 (98)] - 2023-12-04Z

- Fixed a bug where the app could become unresponsive.

## [0.1 (97)] - 2023-12-01Z

- Added the option to copy the NIP-05 identifier when browsing a profile.
- Tapping on a tab bar icon can let you scroll to top.
- Fix an issue where reposts were not displaying correctly.

## [0.1 (96)] - 2023-11-28Z

- Fixed some performance issues for users who follow a large number of accounts.

## [0.1 (95)] - 2023-11-27Z

- Fixed a bug where a root note could be rendered as a reply
- Added the option to copy the text content while browsing a note.
- Fixed UI bugs when displaying the root note of replies.
- Keep track of read stories.
- Fix an issue where reposts were not displaying correctly.

## [0.1 (94)] - 2023-11-17Z

- Removed trailing slash from truncated URLs.
- Add a loading indicator to search results.
- Change the "Followed by" label on the profile screen to "Followers you know"
- Fixed a hang on startup.
- Fixed an issue where links couldn't be opened from the Home tab.
- Change the "Followed by" label on the profile screen to "Followers you know"
- Fixed an issue where the Profile view would always show "Following 0" for people you didn't follow.
- Fix delay in results immediately after opening the discover tab.
- Fixed the 3d card effect on the Notifications tab.
- Updated layout for search results and mention autocomplete cards.

## [0.1 (93)] - 2023-11-10Z

- Added a confirmation before reposting a note.
- Added the ability to delete your reposts by tapping the repost button again.
- Fixed some cases where deleted notes were still being displayed.
- Fixed a bug where notes, reposts, and author profiles could fail to load.
- Show truncated URLs in notes instead of hiding them completely.

## [0.1 (92)] - 2023-11-02Z

- Show reposts in stories.

## [0.1 (91)] - 2023-11-01Z

- Fix a bug where linking a Universal Name would overwrite your existing NIP-05.
- Fixed incorrect ellipsis applied to long notes.
- Changed note rendering to retain more newlines. 
- Show reposts in stories.
- Fixed a bug where notes, reposts, and author profiles could fail to load.
- Show truncated URLs in notes instead of hiding them completely.
- Keep track of read stories.
- Fixed a bug with autocorrect on Mac

## [0.1 (90)] - 2023-10-31Z

- Fixed a bug where notes, reposts, and author profiles could fail to load.

## [0.1 (89)] - 2023-10-31Z

- Added relay.causes.com to the list of recommended relays.

## [0.1 (88)] - 2023-10-27Z

- Added a content warning when a user you follow has reported the content
- Added toggles to the settings screen to disable report-based and network-based content warnings

## [0.1 (86)] - 2023-10-25Z

- Updated link previews in feed to use the stories ui with fixed height and carousel gallery. 
- Updated UI around displaying nested threads and displaying more context of conversations. 
- Changed inline images so we don't display the domain / size / file type for images
- Changed copied links to notes and authors to open in njump.me.
- Added the ability to initiate USBC transactions and check your balance if you have linked a Universal Name to your profile with an attached USBC wallet.
- Add "1 year" as an option when posting a disappearing message

## [0.1 (85)] - 2023-10-23Z

- Fixed missing secrets

## [0.1 (84)] - 2023-10-20Z

- Add Stories view to the Home Feed
- Fixed an issue where the app could become slow after searching for a user.
- Updated search results to show mutual followers and sort by the most followers in common.
- Change links to notes so that they don't display the long note id and instead it's a pretty link. 
- Redesigned the Universal Names registration flow
- Added more relays to the recommended list
- Added an icon to indicate expiring notes, and the timestamp they display is the time until they expire.

## [0.1 (83)] - 2023-10-16Z

- Fixed crash on launch
- Added a URL scheme to open the note composer: nos://note/new?contents=theContentsOfTheNote

## [0.1 (82)] - 2023-10-13Z

- Fixed a bug where profile changes wouldn't be published in some cases
- Fix a bug where the "Post" button wouldn't be shown when composing a reply on macOS
- Fix a bug where the mute list could be overwritten when muting someone
- Fixed aspect ratio on some profile photos
- Added 3d effect to note cards
- Added a URL scheme to open the note composer: nos://note/new?contents=theContentsOfTheNote

## [0.1 (81)] - 2023-09-30Z

- Fixed secrets that weren't included in build 79 and 80

## [0.1 (80)] - 2023-09-30Z

- Updated the design of the edit profile screen
- Fixed a hang on the profile screen

## [0.1 (79)] - 2023-09-22Z

- Added the ability to search for Mastodon usernames on the Discover tab. 
- Long form content is now displayed in the discover tab.
- Fixed a hang on the thread view.

## [0.1 (77)] - 2023-09-15Z

- App performance improvements

## [0.1 (76)] - 2023-09-08Z

- Minor crash fixes and optimizations

## [0.1 (75)] - 2023-09-01Z

- Fix an issue with the database cleanup script that was causing performance issues.
- Optimize loading of profile pictures

## [0.1 (73)] - 2023-08-25Z

- Fixed potential crashes when using Universal Names API.
- Fixed bug that rendered the empty notes message for a profile above the header box.
- Fixed bug that could potentially crash the app sometimes

## [0.1 (72)] - 2023-08-21Z

- Added support for pasting profile and note references when composing notes
- Pop screens from the navigation stack when tapping twice on the tab bar.
- Fixed the launch screen layout on iPad
- Fixed a small issue when mentioning profiles in the reply text box.
- Fixed a crash during onboarding
- Fixed a crash when following or muting a user
- Fixed crash when parsing malformed events.
- Fixed crash when parsing malformed contact lists.
- Added integration with our self-hosted Sentry crash reporting tool (no data shared with third parties)

## [0.1 (66)] - 2023-08-18Z

- Fixed crash when parsing malformed events.
- Fixed crash when parsing malformed contact lists.
- Added support for pasting profile and note references when composing notes
- Pop screens from the navigation stack when tapping twice on the tab bar.
- Fixed the launch screen layout on iPad
- Fixed a small issue when mentioning profiles in the reply text box.

## [0.1 (65)] - 2023-08-04Z

- Add a loading placeholder for note contents.
- Added automatic file uploads to nostr.build.
- Add list of followers and relays in the Profile screen.

## [0.1 (60)] - 2023-08-01Z

- Updated content report style based on the latest NIPs and fixed some bugs with reporting.
- Add a loading placeholder for note contents.
- Fixed the launch screen layout on iPad
- Multiple consecutive newlines will be replaced by a single new line in note content.
- Removed the screen to fill out profile information from onboarding and replaced it with a call to action in the sidebar. 
- Leading and trailing whitespace will no longer be rendered in note content.
- Removed the screen to fill out profile information from onboarding and replaced it with a call to action in the sidebar. 

## [0.1 (59)] - 2023-07-21Z

- Add a loading placeholder for note contents.
- Fixed several crashes.
- Added Dutch, Japanese, and Persian translations. Thanks matata, yutaro, and eru-desu! 
- Added some visual artists to the list of featured users.

## [0.1 (58)] - 2023-07-17Z

- Added better previews for urls shared in notes.

## [0.1 (57)] - 2023-07-17Z

- Fixed an issue where Nos couldn't find the user's key on startup.
- Fixed an issue where you could have duplicate relays: one with a trailing slash and one without.

## [0.1 (56)] - 2023-07-13Z

- Fixed high cpu usage when the app is idle

## [0.1 (55)] - 2023-07-12Z

- Fixed several bugs around muting users
- Added the number of connected relays at the top right corner of the Home Feed.
- Fixed a bug where expired messages could be published to relays that doesn't support them
- Added support for push notifications.

## [0.1 (53)] - 2023-07-03Z

- Added beta integration with the Universal Name System. Edit your profile to link your Universal Name to your Nostr profile.
- Updated design of the relay selector

## [0.1 (52)] - 2023-07-03Z

- Prevent muted authors from appearing in the Discover screen
- Added a confirmation dialog when deleting a note.

## [0.1 (51)] - 2023-06-16Z

- Updated design of the relay selector
- Fixed an issue where the Discover tab wouldn't show new content for a while after upgrading from build 49.

## [0.1 (50)] - 2023-06-15Z

- Added code to show the Discover tab when we haven't downloaded the user's follow list yet (like on first login or app reinstall).
- Improved reliability of loading reposts, user photos, and names.
- Fixed a bug where tapping on a note would open the associated image instead of the thread view.
- Fixed a bug where profile pages would not load in some cases.
- Improved performance of the relay manager.

## [0.1 (49)] - 2023-06-12Z

- More small optimizations to relay traffic and event parsing.

## [0.1 (48)] - 2023-06-12Z

- Requesting fewer events on Home and Discover tab to reduce the load on the db.

## [0.1 (47)] - 2023-06-09Z

- Improved performance of the relay manager.

## [0.1 (46)] - 2023-06-06Z

- Add the ability to report notes and profiles using NIP-32 labels and NIP-69 classification.
- Fixed a crash which occurs on some versions of MacOS when attempting to mention other users during post creation.
- Add the ability to search for users by name from the Discover tab
- Fixed a bug where the note options menu wouldn't show up sometimes.
- Strip whitespace and newline characters when parsing search box input on discover screen as npub.

## [0.1 (44)] - 2023-05-31Z

- Fixed several causes of profile pictures and reposts showing infinite spinners.
- Links to notes or profiles are now tappable.
- Filter logged user from Discover screen.
- Improved performance of posting notes.

## [0.1 (43)] - 2023-05-23Z

- Added German translations (thanks Peter!).
- Updated support email to support@nos.social
- Improved recognition of mentions inside a post

## [0.1 (42)] - 2023-05-16Z

- Added support for mentioning other users when composing a note.
- Fixed a bug where expired messages could be redownloaded from relays that don't delete them.
- Fixed a bug where you couldn't view the parent note of a reply when it was displayed at the top of the Thread view.

## [0.1 (41)] - 2023-05-11Z

- Fix link color on macOS

## [0.1 (40)] - 2023-05-10Z

- Add support for expiration dates when composing notes (please note: messages are not guaranteed to be deleted by relays or other apps)
- Increased the contrast of text in light mode
- Open links in an in-app web browser instead of Safari
- Fixed link detection in notes for URLs without a scheme (i.e. "https://")
- Made the reply button on notes easier to tap, and it now presents the keyboard when tapped.
- Increased the tap size of the ellipsis button on note cards.
- Added Spanish translations (thanks Martin!)
- Updated app icon
- Nos now displays kind 30023 long-form blog posts in the home and profile feeds.

## [0.1 (39)] - 2023-05-02Z

- Improved performance of loading replies
- The notifications tab now request more events from relays

## [0.1 (38)] - 2023-04-28Z

- Made the routine to delete old events more efficient and prevent it from deleting our own events. 
- Fixed a bug where you could post the same reply multiple times.

## [0.1 (37)] - 2023-04-27Z

- Performance improvements
- Added support for reposting notes.
- Fixed a bug where you could post the same reply multiple times.
- Fixed a bug where the user's follow list could be erased on the first launch after importing a new key.

## [0.1 (36)] - 2023-04-25Z

- Added support for reposting notes.
- Added Brazilian Portuguese translations (thanks Andressa!).
- Fixed the French and Traditional Chinese translations.
- Fixed a bug where the user's follow list could be erased on the first launch after importing a new key.
- Fixed a bug where you could post the same reply multiple times.
- Fixed an issue where profile pictures could be rendered with the wrong aspect ratio.

## [0.1 (35)] - 2023-04-19Z

- Added French translations. Thank you p2x@p2xco.de!
- Added Chinese (Traditional) and updated Chinese (Simplified) translations. Thank you rasputin@getalby.com!
- Added a logout button in the Settings menu.
- Minor performance improvements on Thread and Discover views.
- Updated the default list of users shown on the Discover tab.
- Fixed a bug where muted authors would show up on the Discover tab.
- Added an initial loading indicator when you first open the Home or Discover tabs.
- Added a logout button in the Settings menu.
- Fixed a bug where notes would be truncated but the Read More button would not be shown.
- Scrolling performance improvements
- Fixed a bug where notes would be truncated but the Read More button would not be shown.

## [0.1 (33)] - 2023-04-17Z

- Added a button to share the application logs in the Settings menu
- Automatically attach debug logs to support emails

## [0.1 (32)] - 2023-04-14Z

- More performance improvements on the Home tab.

Note:
- In this build you have to pull-to-refresh if you want to see new notes after the initial load of the Home or Discover tabs. 

## [0.1 (31)] - 2023-04-13Z

- Added a button to view raw event JSON in the options menu on notes.
- Fixed notes saying "so-and-so posted" at the top when it should say "so-and-so replied".
- Added code to load the note being replied to if we don't have it. 
- Improved performance on the home feed

## [0.1 (30)] - 2023-04-10Z

- Fixed a bug where the Read More button would show on notes when it didn't need to.
- Added Chinese (Simplified) translations (thanks rasputin@getalby.com!)
- Nos now requests delete events from relays.

## [0.1 (28)] - 2023-04-07Z

- Made all the built-in text in the app translatable. If you would like to help translate Nos let us know by emailing support@nos.social.

## [0.1 (27)] - 2023-04-05Z

- Minor performance improvements
- Fixed an occasional hang when publishing

## [0.1 (26)] - 2023-04-03Z

- Minor performance improvements on the Feed and Discover tabs

## [0.1 (25)] - 2023-03-31Z

- Fixed a bug where reply counts were displaying translation keys instead of the count

## [0.1 (24)] - 2023-03-31Z

- Added Crowdin integration for translation services. If you would like to help us translate Nos drop us a line at 
support@nos.social.
- Fixed several crashes.
- Fixed issue where the like button didn't turn orange when pressed.
- Fixed an issue where likes to replies were counted towards the root note.
- Added more aggressive caching of images.
- Minor performance improvements - more to come!

## [0.1 (23)] - 2023-03-25Z
- Add the option to copy web links on profile pages and notes.

## [0.1 (22)] - 2023-03-23Z
- Fixed a bug in the list of people you are following, where tapping on any name would show your own profile.

## [0.1 (21)] - 2023-03-23Z
- Fixed a bug where the user's profile name was not set after onboarding.
- Added a demo of the Universal Namespace when setting up your profile. 

## [0.1 (20)] - 2023-03-22Z
- Fixed some bugs in Universal Name login flow (onboarding flow fixes forthcoming)

## [0.1 (19)] - 2023-03-22Z
- Added a link to nostr.build on the New Note screen
- Added a demo flow for setting up a Universal Name on the Edit Profile screen.

## [0.1 (18)] - 2023-03-20Z
- Show the number of likes on notes

## [0.1 (17)] - 2023-03-20Z
- Minor performance improvements

## [0.1 (16)] - 2023-03-19Z
- Hide the text in private key text fields
- Hide replies from muted users
- Fixed an issue where your own replies would be shown on the notificaitons tab
- Added a launch screen
- Various styling updates
- Added an About screen to the side menu
- Added a Share Nos button to the side menu 

## [0.1 (15)] - 2023-03-18Z
- Added the ability to browse all notes from a single relay on the Discover tab.
- Added the ability to post a note to a single relay from the New Note screen.
- Support likes as described in NIP-25, make sure reply and parent likes are correct
- Show "posted" and "replied" headers on NoteCards
- Navigate to replied to note when tapping on reply from outside thread view
- Search by name on Discover view
- Fixed cards on the Discover tab all being the same size.
- Fixed a crash when deleting your key in Settings

## [0.1 (14)] - 2023-03-16Z
- Nos now reads and writes your mutes the mute list shared with other Nostr apps.

## [0.1 (13)] - 2023-03-15Z
- Fix all thread replies showing as out of network on first launch after installation.

## [0.1 (12)] - 2023-03-15Z
- Added NIP-05 field to Edit Profile page, lookup users using NIP-05 names in discover tab, tapping the NIP-05 name opens the domain in a new window.
- Delete notes
- More performance improvements centered around our relay communication
- Fix invisible tab bar
- Made placeholder text color same for all fields in profile edit view
- Add basic image rendering in Note cards
- UNS Support on Profile page
- Fix onboarding taps at bottom of screen causing screen to switch

Known Issues:
- Deleting your key in Settings causes the app to crash. But you are correctly taken into onboarding after relaunch.

## [0.1 (11)] - 2023-03-14Z
- Fixed thread view saying every reply is out of network
- reduced the number of requests we send to relays
- improved app performance
- fixed showing empty displayNames when name is set

## [0.1 (10)] - 2023-03-14Z
- Display a user's NIP-05 identifier on the profile page after making a web request to verify that it is correct 
- Fix blank home feed during first launch

## [0.1 (9)] - 2023-03-14Z
- Fixed a crash on launch when relay model was outdated.
- Fix your own posts showing as outside your network on a fresh install. 
- Add self-hosted PostHog analytics
- Render mentions on notifications tab
- Copy note text

Known issues:
- You may have to force quit the app and restart it to see everyone you follow on the Home Feed.

## [0.1 (8)] - 2023-03-13Z
- Fix translucent tab bar in the simulator.
- Connect to more relays to get user relay list after importing a key during onboarding
- Fix some bugs in thread views
- Show placeholder cards for messages outside 2 hops and allow the user to reveal them
- Support deprecated reply #e tag format
- Fixed an issue where older contact list and metadata events could overwrite new ones
- Styled onboarding views

## [0.1 (7)] - 2023-03-10Z
- Use only relays added in RelayView for sending and receiving events
- Add PostHog analytics
- Render note mentions in NoteCard
- Open an email compose view controller for support@nos.social 
- Fix duplicate note on a new post
- Add mute functionality
- Publish relay changes
- Recommended / default relays
- Added colors and Clarity City font throughout the app
- Show Discover tab after onboarding
- Fix crash on Mac
- Improved profile photo loading and added a cache
- Added code to compute a sensible default number of columns on the Discover tab
- Replaced moved relays tab to side menu, added New Post and Profile tabs
- Make links on notes tappable
- Fix newlines not rendering on notes
- Added timestamp to notes
- Update Discover feed algorithm to include people 2 hops from you.
- Fix infinite spinners on some avatars
- Edit profile

## [0.1 (6)] - 2023-03-08Z

- Fixed follow / unfollow sync
- Reduced number of REQ sent to relays
- Request profile metadata for users displayed on the Discover tab
- Cleanup RelayService
- Render user avatar on Profile screen
- Added support for threads in reply views
- Retry failed Event sends every 2 minutes (max 5 retries)
- Add basic notifications tab
- Filter the Home Feed down to root posts
- The profile view requests the latest events and metadata for the given user from the relays
- Add the ellipsis button to NoteCard and allow the user to copy the NIP-19 note ID of a note.
- Enabled button to copy user ID on Profile View
- Fixed UI freezes when using many relays by moving event processing to a background thread.
- Add a search bar to the discover tab that users can use to look up other users.
- On relay remove, send CLOSE to all subs then disconnect and delete socket
- Render user mentions in NoteCard
- Replace the warning message to tell the user never to share their private key with anyone.

## [0.1 (5)] 2023-03-02

- Added a Discover tab that shows all events from all relays.
- Core Data will now be wiped whenever we change the data model, which is often. This speeds up our development process, but you will have to re-enter your relays when this happens.
- Change the home feed so that it shows the CurrentUser's notes always.
- Preload sample_data into core data for DEBUG builds
- Added a screen to show all the replies to a note.
- Fixed empty home feed message so it doesn't overlay other views
- Change settings and onboarding to accept nsec-format private key
- Fixed app crash when no user is passed to HomeFeedView initializer
- Added ability to post a reply in thread view.
- Fixed READ MORE Button
- In the Discover tab, display a feed of interesting people

## [0.1 (4)] - 2023-02-24

- Added ability to delete relays on the Relays screen.
- Fix events not being signed correctly with a key generated during onboarding.
- Verify signatures on events.
- Request only events from user's Follows
- Follow / unfollow functionality
- Calculate reply count and display in NoteCard

## [0.1 (3)] - 2023-02-20Z

- Sync authors in HomeFeedView
- Added AvatarView for rendering profile pictures on NoteCards

## [0.1 (2)]

- Added conversion of hex keys to npub
- Add a basic New Post screen
- Save private key to keychain
- Parse and store contact list
- Add onboarding flow
- Copied MessageCard and MessageButton SwiftUI view from Planetary renaming Message to Note
- Added a basic profile screen

## [0.1 (1)]

- Parse and display Nostr events
- Read events from relays
- Sign and publish events to relays
- Add Settings view where you can put in your private key
- Added tab bar component and side menu with profile<|MERGE_RESOLUTION|>--- conflicted
+++ resolved
@@ -8,11 +8,8 @@
 
 ## [Unreleased]
 
-<<<<<<< HEAD
-- Link to njump-me when tapping on the Profile title bar.
-=======
+- Fix issue in Profile title bar that displayed NIP-05 incorrectly.
 - Fix issue with uploading photos on Mac.
->>>>>>> ac1ffc9f
 - Re-design the confirmation dialog that appears when you delete your NIP-05.
 
 ## [0.1.6] - 2024-03-07Z
