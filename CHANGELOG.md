--- conflicted
+++ resolved
@@ -8,17 +8,13 @@
 
 ## [Unreleased]
 
+- Fixed the launch screen layout on iPad
+
 ## [0.1 (59)] - 2023-07-21Z
 
 - Add a loading placeholder for note contents.
-<<<<<<< HEAD
-- Fixed the launch screen layout on iPad
-- Added Dutch, Japanese, and Persian translations. Thanks matata, yutaro, and eru-desu! 
-- Added some visual artists to the list of featured users.
-=======
 - Fixed several crashes.
 - Added Dutch, Japanese, and Persian translations. Thanks matata, yutaro, and eru-desu! 
->>>>>>> 0cb131af
 
 ## [0.1 (58)] - 2023-07-17Z
 
