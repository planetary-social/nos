# Changelog
All notable changes to this project will be documented in this file.

We define "Noteworthy changes" as 1) user-facing features or bugfixes 2) significant technical or architectural changes that contributors will notice. If your Pull Request does not contain any changes of this nature i.e. minor string/translation changes, patch releases of dependencies, refactoring, etc. then add the `Skip-Changelog` label. 

The format is based on [Keep a Changelog](https://keepachangelog.com/en/1.0.0/),
and this project adheres to [Semantic Versioning](https://semver.org/spec/v2.0.0.html).

## [Unreleased]

<<<<<<< HEAD
- Added a context menu for the stories in the Home Feed to open the Profile.
=======
- Update the color palette.
- Fixed a bug where the app could become unresponsive.
- Fixed some performance issues for users who follow a large number of accounts.
- Added the option to copy the NIP-05 identifier when browsing a profile.
- Tapping on a tab bar icon can let you scroll to top.

## [0.1 (95)] - 2023-11-27Z

- Fixed a bug where a root note could be rendered as a reply
- Added the option to copy the text content while browsing a note.
- Fixed UI bugs when displaying the root note of replies.
- Keep track of read stories.
- Fix an issue where reposts were not displaying correctly.

## [0.1 (94)] - 2023-11-17Z

- Removed trailing slash from truncated URLs.
- Add a loading indicator to search results.
- Change the "Followed by" label on the profile screen to "Followers you know"
- Fixed a hang on startup.
- Fixed an issue where links couldn't be opened from the Home tab.
- Change the "Followed by" label on the profile screen to "Followers you know"
- Fixed an issue where the Profile view would always show "Following 0" for people you didn't follow.
- Fix delay in results immediately after opening the discover tab.
- Fixed the 3d card effect on the Notifications tab.
- Updated layout for search results and mention autocomplete cards.
>>>>>>> 945e10e9

## [0.1 (93)] - 2023-11-10Z

- Added a confirmation before reposting a note.
- Added the ability to delete your reposts by tapping the repost button again.
- Fixed some cases where deleted notes were still being displayed.
- Fixed a bug where notes, reposts, and author profiles could fail to load.
- Show truncated URLs in notes instead of hiding them completely.

## [0.1 (92)] - 2023-11-02Z

- Show reposts in stories.

## [0.1 (91)] - 2023-11-01Z

- Fix a bug where linking a Universal Name would overwrite your existing NIP-05.
- Fixed incorrect ellipsis applied to long notes.
- Changed note rendering to retain more newlines. 
- Show reposts in stories.
- Fixed a bug where notes, reposts, and author profiles could fail to load.
- Show truncated URLs in notes instead of hiding them completely.
- Keep track of read stories.
- Fixed a bug with autocorrect on Mac

## [0.1 (90)] - 2023-10-31Z

- Fixed a bug where notes, reposts, and author profiles could fail to load.

## [0.1 (89)] - 2023-10-31Z

- Added relay.causes.com to the list of recommended relays.

## [0.1 (88)] - 2023-10-27Z

- Added a content warning when a user you follow has reported the content
- Added toggles to the settings screen to disable report-based and network-based content warnings

## [0.1 (86)] - 2023-10-25Z

- Updated link previews in feed to use the stories ui with fixed height and carousel gallery. 
- Updated UI around displaying nested threads and displaying more context of conversations. 
- Changed inline images so we don't display the domain / size / file type for images
- Changed copied links to notes and authors to open in njump.me.
- Added the ability to initiate USBC transactions and check your balance if you have linked a Universal Name to your profile with an attached USBC wallet.
- Add "1 year" as an option when posting a disappearing message

## [0.1 (85)] - 2023-10-23Z

- Fixed missing secrets

## [0.1 (84)] - 2023-10-20Z

- Add Stories view to the Home Feed
- Fixed an issue where the app could become slow after searching for a user.
- Updated search results to show mutual followers and sort by the most followers in common.
- Change links to notes so that they don't display the long note id and instead it's a pretty link. 
- Redesigned the Universal Names registration flow
- Added more relays to the recommended list
- Added an icon to indicate expiring notes, and the timestamp they display is the time until they expire.

## [0.1 (83)] - 2023-10-16Z

- Fixed crash on launch
- Added a URL scheme to open the note composer: nos://note/new?contents=theContentsOfTheNote

## [0.1 (82)] - 2023-10-13Z

- Fixed a bug where profile changes wouldn't be published in some cases
- Fix a bug where the "Post" button wouldn't be shown when composing a reply on macOS
- Fix a bug where the mute list could be overwritten when muting someone
- Fixed aspect ratio on some profile photos
- Added 3d effect to note cards
- Added a URL scheme to open the note composer: nos://note/new?contents=theContentsOfTheNote

## [0.1 (81)] - 2023-09-30Z

- Fixed secrets that weren't included in build 79 and 80

## [0.1 (80)] - 2023-09-30Z

- Updated the design of the edit profile screen
- Fixed a hang on the profile screen

## [0.1 (79)] - 2023-09-22Z

- Added the ability to search for Mastodon usernames on the Discover tab. 
- Long form content is now displayed in the discover tab.
- Fixed a hang on the thread view.

## [0.1 (77)] - 2023-09-15Z

- App performance improvements

## [0.1 (76)] - 2023-09-08Z

- Minor crash fixes and optimizations

## [0.1 (75)] - 2023-09-01Z

- Fix an issue with the database cleanup script that was causing performance issues.
- Optimize loading of profile pictures

## [0.1 (73)] - 2023-08-25Z

- Fixed potential crashes when using Universal Names API.
- Fixed bug that rendered the empty notes message for a profile above the header box.
- Fixed bug that could potentially crash the app sometimes

## [0.1 (72)] - 2023-08-21Z

- Added support for pasting profile and note references when composing notes
- Pop screens from the navigation stack when tapping twice on the tab bar.
- Fixed the launch screen layout on iPad
- Fixed a small issue when mentioning profiles in the reply text box.
- Fixed a crash during onboarding
- Fixed a crash when following or muting a user
- Fixed crash when parsing malformed events.
- Fixed crash when parsing malformed contact lists.
- Added integration with our self-hosted Sentry crash reporting tool (no data shared with third parties)

## [0.1 (66)] - 2023-08-18Z

- Fixed crash when parsing malformed events.
- Fixed crash when parsing malformed contact lists.
- Added support for pasting profile and note references when composing notes
- Pop screens from the navigation stack when tapping twice on the tab bar.
- Fixed the launch screen layout on iPad
- Fixed a small issue when mentioning profiles in the reply text box.

## [0.1 (65)] - 2023-08-04Z

- Add a loading placeholder for note contents.
- Added automatic file uploads to nostr.build.
- Add list of followers and relays in the Profile screen.

## [0.1 (60)] - 2023-08-01Z

- Updated content report style based on the latest NIPs and fixed some bugs with reporting.
- Add a loading placeholder for note contents.
- Fixed the launch screen layout on iPad
- Multiple consecutive newlines will be replaced by a single new line in note content.
- Removed the screen to fill out profile information from onboarding and replaced it with a call to action in the sidebar. 
- Leading and trailing whitespace will no longer be rendered in note content.
- Removed the screen to fill out profile information from onboarding and replaced it with a call to action in the sidebar. 

## [0.1 (59)] - 2023-07-21Z

- Add a loading placeholder for note contents.
- Fixed several crashes.
- Added Dutch, Japanese, and Persian translations. Thanks matata, yutaro, and eru-desu! 
- Added some visual artists to the list of featured users.

## [0.1 (58)] - 2023-07-17Z

- Added better previews for urls shared in notes.

## [0.1 (57)] - 2023-07-17Z

- Fixed an issue where Nos couldn't find the user's key on startup.
- Fixed an issue where you could have duplicate relays: one with a trailing slash and one without.

## [0.1 (56)] - 2023-07-13Z

- Fixed high cpu usage when the app is idle

## [0.1 (55)] - 2023-07-12Z

- Fixed several bugs around muting users
- Added the number of connected relays at the top right corner of the Home Feed.
- Fixed a bug where expired messages could be published to relays that doesn't support them
- Added support for push notifications.

## [0.1 (53)] - 2023-07-03Z

- Added beta integration with the Universal Name System. Edit your profile to link your Universal Name to your Nostr profile.
- Updated design of the relay selector

## [0.1 (52)] - 2023-07-03Z

- Prevent muted authors from appearing in the Discover screen
- Added a confirmation dialog when deleting a note.

## [0.1 (51)] - 2023-06-16Z

- Updated design of the relay selector
- Fixed an issue where the Discover tab wouldn't show new content for a while after upgrading from build 49.

## [0.1 (50)] - 2023-06-15Z

- Added code to show the Discover tab when we haven't downloaded the user's follow list yet (like on first login or app reinstall).
- Improved reliability of loading reposts, user photos, and names.
- Fixed a bug where tapping on a note would open the associated image instead of the thread view.
- Fixed a bug where profile pages would not load in some cases.
- Improved performance of the relay manager.

## [0.1 (49)] - 2023-06-12Z

- More small optimizations to relay traffic and event parsing.

## [0.1 (48)] - 2023-06-12Z

- Requesting fewer events on Home and Discover tab to reduce the load on the db.

## [0.1 (47)] - 2023-06-09Z

- Improved performance of the relay manager.

## [0.1 (46)] - 2023-06-06Z

- Add the ability to report notes and profiles using NIP-32 labels and NIP-69 classification.
- Fixed a crash which occurs on some versions of MacOS when attempting to mention other users during post creation.
- Add the ability to search for users by name from the Discover tab
- Fixed a bug where the note options menu wouldn't show up sometimes.
- Strip whitespace and newline characters when parsing search box input on discover screen as npub.

## [0.1 (44)] - 2023-05-31Z

- Fixed several causes of profile pictures and reposts showing infinite spinners.
- Links to notes or profiles are now tappable.
- Filter logged user from Discover screen.
- Improved performance of posting notes.

## [0.1 (43)] - 2023-05-23Z

- Added German translations (thanks Peter!).
- Updated support email to support@nos.social
- Improved recognition of mentions inside a post

## [0.1 (42)] - 2023-05-16Z

- Added support for mentioning other users when composing a note.
- Fixed a bug where expired messages could be redownloaded from relays that don't delete them.
- Fixed a bug where you couldn't view the parent note of a reply when it was displayed at the top of the Thread view.

## [0.1 (41)] - 2023-05-11Z

- Fix link color on macOS

## [0.1 (40)] - 2023-05-10Z

- Add support for expiration dates when composing notes (please note: messages are not guaranteed to be deleted by relays or other apps)
- Increased the contrast of text in light mode
- Open links in an in-app web browser instead of Safari
- Fixed link detection in notes for URLs without a scheme (i.e. "https://")
- Made the reply button on notes easier to tap, and it now presents the keyboard when tapped.
- Increased the tap size of the ellipsis button on note cards.
- Added Spanish translations (thanks Martin!)
- Updated app icon
- Nos now displays kind 30023 long-form blog posts in the home and profile feeds.

## [0.1 (39)] - 2023-05-02Z

- Improved performance of loading replies
- The notifications tab now request more events from relays

## [0.1 (38)] - 2023-04-28Z

- Made the routine to delete old events more efficient and prevent it from deleting our own events. 
- Fixed a bug where you could post the same reply multiple times.

## [0.1 (37)] - 2023-04-27Z

- Performance improvements
- Added support for reposting notes.
- Fixed a bug where you could post the same reply multiple times.
- Fixed a bug where the user's follow list could be erased on the first launch after importing a new key.

## [0.1 (36)] - 2023-04-25Z

- Added support for reposting notes.
- Added Brazilian Portuguese translations (thanks Andressa!).
- Fixed the French and Traditional Chinese translations.
- Fixed a bug where the user's follow list could be erased on the first launch after importing a new key.
- Fixed a bug where you could post the same reply multiple times.
- Fixed an issue where profile pictures could be rendered with the wrong aspect ratio.

## [0.1 (35)] - 2023-04-19Z

- Added French translations. Thank you p2x@p2xco.de!
- Added Chinese (Traditional) and updated Chinese (Simplified) translations. Thank you rasputin@getalby.com!
- Added a logout button in the Settings menu.
- Minor performance improvements on Thread and Discover views.
- Updated the default list of users shown on the Discover tab.
- Fixed a bug where muted authors would show up on the Discover tab.
- Added an initial loading indicator when you first open the Home or Discover tabs.
- Added a logout button in the Settings menu.
- Fixed a bug where notes would be truncated but the Read More button would not be shown.
- Scrolling performance improvements
- Fixed a bug where notes would be truncated but the Read More button would not be shown.

## [0.1 (33)] - 2023-04-17Z

- Added a button to share the application logs in the Settings menu
- Automatically attach debug logs to support emails

## [0.1 (32)] - 2023-04-14Z

- More performance improvements on the Home tab.

Note:
- In this build you have to pull-to-refresh if you want to see new notes after the initial load of the Home or Discover tabs. 

## [0.1 (31)] - 2023-04-13Z

- Added a button to view raw event JSON in the options menu on notes.
- Fixed notes saying "so-and-so posted" at the top when it should say "so-and-so replied".
- Added code to load the note being replied to if we don't have it. 
- Improved performance on the home feed

## [0.1 (30)] - 2023-04-10Z

- Fixed a bug where the Read More button would show on notes when it didn't need to.
- Added Chinese (Simplified) translations (thanks rasputin@getalby.com!)
- Nos now requests delete events from relays.

## [0.1 (28)] - 2023-04-07Z

- Made all the built-in text in the app translatable. If you would like to help translate Nos let us know by emailing support@nos.social.

## [0.1 (27)] - 2023-04-05Z

- Minor performance improvements
- Fixed an occasional hang when publishing

## [0.1 (26)] - 2023-04-03Z

- Minor performance improvements on the Feed and Discover tabs

## [0.1 (25)] - 2023-03-31Z

- Fixed a bug where reply counts were displaying translation keys instead of the count

## [0.1 (24)] - 2023-03-31Z

- Added Crowdin integration for translation services. If you would like to help us translate Nos drop us a line at 
support@nos.social.
- Fixed several crashes.
- Fixed issue where the like button didn't turn orange when pressed.
- Fixed an issue where likes to replies were counted towards the root note.
- Added more aggressive caching of images.
- Minor performance improvements - more to come!

## [0.1 (23)] - 2023-03-25Z
- Add the option to copy web links on profile pages and notes.

## [0.1 (22)] - 2023-03-23Z
- Fixed a bug in the list of people you are following, where tapping on any name would show your own profile.

## [0.1 (21)] - 2023-03-23Z
- Fixed a bug where the user's profile name was not set after onboarding.
- Added a demo of the Universal Namespace when setting up your profile. 

## [0.1 (20)] - 2023-03-22Z
- Fixed some bugs in Universal Name login flow (onboarding flow fixes forthcoming)

## [0.1 (19)] - 2023-03-22Z
- Added a link to nostr.build on the New Note screen
- Added a demo flow for setting up a Universal Name on the Edit Profile screen.

## [0.1 (18)] - 2023-03-20Z
- Show the number of likes on notes

## [0.1 (17)] - 2023-03-20Z
- Minor performance improvements

## [0.1 (16)] - 2023-03-19Z
- Hide the text in private key text fields
- Hide replies from muted users
- Fixed an issue where your own replies would be shown on the notificaitons tab
- Added a launch screen
- Various styling updates
- Added an About screen to the side menu
- Added a Share Nos button to the side menu 

## [0.1 (15)] - 2023-03-18Z
- Added the ability to browse all notes from a single relay on the Discover tab.
- Added the ability to post a note to a single relay from the New Note screen.
- Support likes as described in NIP-25, make sure reply and parent likes are correct
- Show "posted" and "replied" headers on NoteCards
- Navigate to replied to note when tapping on reply from outside thread view
- Search by name on Discover view
- Fixed cards on the Discover tab all being the same size.
- Fixed a crash when deleting your key in Settings

## [0.1 (14)] - 2023-03-16Z
- Nos now reads and writes your mutes the mute list shared with other Nostr apps.

## [0.1 (13)] - 2023-03-15Z
- Fix all thread replies showing as out of network on first launch after installation.

## [0.1 (12)] - 2023-03-15Z
- Added NIP-05 field to Edit Profile page, lookup users using NIP-05 names in discover tab, tapping the NIP-05 name opens the domain in a new window.
- Delete notes
- More performance improvements centered around our relay communication
- Fix invisible tab bar
- Made placeholder text color same for all fields in profile edit view
- Add basic image rendering in Note cards
- UNS Support on Profile page
- Fix onboarding taps at bottom of screen causing screen to switch

Known Issues:
- Deleting your key in Settings causes the app to crash. But you are correctly taken into onboarding after relaunch.

## [0.1 (11)] - 2023-03-14Z
- Fixed thread view saying every reply is out of network
- reduced the number of requests we send to relays
- improved app performance
- fixed showing empty displayNames when name is set

## [0.1 (10)] - 2023-03-14Z
- Display a user's NIP-05 identifier on the profile page after making a web request to verify that it is correct 
- Fix blank home feed during first launch

## [0.1 (9)] - 2023-03-14Z
- Fixed a crash on launch when relay model was outdated.
- Fix your own posts showing as outside your network on a fresh install. 
- Add self-hosted PostHog analytics
- Render mentions on notifications tab
- Copy note text

Known issues:
- You may have to force quit the app and restart it to see everyone you follow on the Home Feed.

## [0.1 (8)] - 2023-03-13Z
- Fix translucent tab bar in the simulator.
- Connect to more relays to get user relay list after importing a key during onboarding
- Fix some bugs in thread views
- Show placeholder cards for messages outside 2 hops and allow the user to reveal them
- Support deprecated reply #e tag format
- Fixed an issue where older contact list and metadata events could overwrite new ones
- Styled onboarding views

## [0.1 (7)] - 2023-03-10Z
- Use only relays added in RelayView for sending and receiving events
- Add PostHog analytics
- Render note mentions in NoteCard
- Open an email compose view controller for support@nos.social 
- Fix duplicate note on a new post
- Add mute functionality
- Publish relay changes
- Recommended / default relays
- Added colors and Clarity City font throughout the app
- Show Discover tab after onboarding
- Fix crash on Mac
- Improved profile photo loading and added a cache
- Added code to compute a sensible default number of columns on the Discover tab
- Replaced moved relays tab to side menu, added New Post and Profile tabs
- Make links on notes tappable
- Fix newlines not rendering on notes
- Added timestamp to notes
- Update Discover feed algorithm to include people 2 hops from you.
- Fix infinite spinners on some avatars
- Edit profile

## [0.1 (6)] - 2023-03-08Z

- Fixed follow / unfollow sync
- Reduced number of REQ sent to relays
- Request profile metadata for users displayed on the Discover tab
- Cleanup RelayService
- Render user avatar on Profile screen
- Added support for threads in reply views
- Retry failed Event sends every 2 minutes (max 5 retries)
- Add basic notifications tab
- Filter the Home Feed down to root posts
- The profile view requests the latest events and metadata for the given user from the relays
- Add the ellipsis button to NoteCard and allow the user to copy the NIP-19 note ID of a note.
- Enabled button to copy user ID on Profile View
- Fixed UI freezes when using many relays by moving event processing to a background thread.
- Add a search bar to the discover tab that users can use to look up other users.
- On relay remove, send CLOSE to all subs then disconnect and delete socket
- Render user mentions in NoteCard
- Replace the warning message to tell the user never to share their private key with anyone.

## [0.1 (5)] 2023-03-02

- Added a Discover tab that shows all events from all relays.
- Core Data will now be wiped whenever we change the data model, which is often. This speeds up our development process, but you will have to re-enter your relays when this happens.
- Change the home feed so that it shows the CurrentUser's notes always.
- Preload sample_data into core data for DEBUG builds
- Added a screen to show all the replies to a note.
- Fixed empty home feed message so it doesn't overlay other views
- Change settings and onboarding to accept nsec-format private key
- Fixed app crash when no user is passed to HomeFeedView initializer
- Added ability to post a reply in thread view.
- Fixed READ MORE Button
- In the Discover tab, display a feed of interesting people

## [0.1 (4)] - 2023-02-24

- Added ability to delete relays on the Relays screen.
- Fix events not being signed correctly with a key generated during onboarding.
- Verify signatures on events.
- Request only events from user's Follows
- Follow / unfollow functionality
- Calculate reply count and display in NoteCard

## [0.1 (3)] - 2023-02-20Z

- Sync authors in HomeFeedView
- Added AvatarView for rendering profile pictures on NoteCards

## [0.1 (2)]

- Added conversion of hex keys to npub
- Add a basic New Post screen
- Save private key to keychain
- Parse and store contact list
- Add onboarding flow
- Copied MessageCard and MessageButton SwiftUI view from Planetary renaming Message to Note
- Added a basic profile screen

## [0.1 (1)]

- Parse and display Nostr events
- Read events from relays
- Sign and publish events to relays
- Add Settings view where you can put in your private key
- Added tab bar component and side menu with profile<|MERGE_RESOLUTION|>--- conflicted
+++ resolved
@@ -8,9 +8,7 @@
 
 ## [Unreleased]
 
-<<<<<<< HEAD
 - Added a context menu for the stories in the Home Feed to open the Profile.
-=======
 - Update the color palette.
 - Fixed a bug where the app could become unresponsive.
 - Fixed some performance issues for users who follow a large number of accounts.
@@ -37,7 +35,6 @@
 - Fix delay in results immediately after opening the discover tab.
 - Fixed the 3d card effect on the Notifications tab.
 - Updated layout for search results and mention autocomplete cards.
->>>>>>> 945e10e9
 
 ## [0.1 (93)] - 2023-11-10Z
 
