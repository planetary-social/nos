# Changelog
All notable changes to this project will be documented in this file.

We define "Noteworthy changes" as 1) user-facing features or bugfixes 2) significant technical or architectural changes that contributors will notice. If your Pull Request does not contain any changes of this nature i.e. minor string/translation changes, patch releases of dependencies, refactoring, etc. then add the `Skip-Changelog` label. 

The format is based on [Keep a Changelog](https://keepachangelog.com/en/1.0.0/),
and this project adheres to [Semantic Versioning](https://semver.org/spec/v2.0.0.html).

## [Unreleased]

<<<<<<< HEAD
- Changed "Report note" button to "Flag this content"
=======
- We are now publishing the relay list when registering a new NIP-05 username so
that other users can find you more easily.
>>>>>>> 47143b6d

## [0.1.11] - 2024-04-18Z

- Added support for uploading videos when composing a note.
- Fixed an issue where reports for notes were treated as reports for profiles.
- Updated the Discover tab navigation bar to match new design.

## [0.1.10] - 2024-04-12Z

- Fixed the tint color on the Profile screen.
- Added option to connect your existing NIP-05 username.
- Fixed a crash that often occurred after opening the app.
- In an effort to prioritize critical functionality, we are dropping support for light mode in the near term. If you have concerns about the remaining theme please reach out to us at support@nos.social

## [0.1.8] - 2024-04-03Z

- Add PrivacyInfo file to the project to comply with Apple's new requirements.
- Updated dark theme colors for card backgrounds, primary text, and secondary text.
- Added a new UI for replying to messages that allows attaching images and setting an expiration date.
- Fixed an issue where Profile pages could display little or no content.

## [0.1.7] - 2024-03-21Z

- Fix issue in Profile title bar that displayed NIP-05 incorrectly.
- Update font styles on Thread, Edit Profile, and Settings screens.
- Fix issue with uploading photos on Mac.
- Re-design the confirmation dialog that appears when you delete your NIP-05.
- Fixed a bug where liking a note could cause other notes to appear liked.
- Added a new UI for replying to messages that allows attaching images and setting an expiration date.
- Fixed an issue where the "Read more" button could display on notes that didn't need it.

## [0.1.6] - 2024-03-07Z

- Parse links and mentions in Profile's about (or bios)
- Show “Post a reply” field at the proper height initially, and allow it to expand as more text is entered.
- Tap the Like button on a note you’ve already liked to remove the Like.
- Display NIP-05 identifier in the Profile screen title bar.
- Added option to register nos.social usernames.
- Fixed issue where search results sometimes don’t appear.
- Disabled link to nip-05 server / url on author cards. 
- Fixed issue where paste menu did not appear when tapping in the Post Note view.
- Fixed intermittent crash when tapping Done after editing your profile.
- Fixed URL detection of raw domain names, such as “nos.social” (without the “http” prefix).
- Fixed the sort order of gallery media to match the order in the note.
- While composing a note, a space is now automatically inserted after any mention of a user or note to ensure it’s formatted correctly.

## [0.1.5] - 2024-02-14Z

- Fixed an issue where tapping the Feed tab did not scroll to the top of the Feed.
- Fixed an issue where tapping the Profile tab did not scroll to the top of the Profile.
- Search now starts automatically after entering three characters instead of one.

## [0.1.4] - 2024-01-31Z

- Show a message when we’re not finding search results.
- Fixed an issue where bad data in the contact list could break the home feed.
- Fixed a bug where the margins of root notes appeared incorrectly on Mac and iPad.
- Fixed a date localization issue.
- Optimized loading of the Notifications tab
- Updated suggested users for discovery tab. 
- Show the profile view when a search matches a valid User ID (npub).
- Added tabs to Profiles to filter posts.
- Fixed a bug that could cause the out of network warning to be shown on reposts in the stories view.
- Fixed a bug that prevented notes that failed to be published to be re-published again.
- Added pagination to the home feed.
- Fixed a bug that prevented reposted notes from loading sometimes.
- Fixed a bug that prevented profile photos and names from being downloaded.

## [0.1.2 (153)] - 2024-01-11Z

- Fixed a crash that sometimes occured when opening the profile view.
- Fixed a crash that sometimes occured when viewing a note.
- Migrate to Apple-native string catalog and codegen LocalizedStringResources with xcstrings-tool-plugin.
- Discover screen can now search notes by id.
- Added pagination to Profile screens.

## [0.1.1 (144)] - 2023-12-21Z

- Fixed a crash when opening the note composer.
- Fix localization of warning message when a note has been reported. (thanks @L!)
- Fixed contact list hydration bug where unfollows are not removed when follow counts do not change.
- Erase old notifications from the databse to keep disk usage low.

## [0.1 (101)] - 2023-12-15Z

- Fixed a bug where reposts wouldn't be displayed in the stories.
- Fixed a bug where the reports for authors of replies weren't being considered. 
- Localized relative times on note cards. (thanks @tyiu!)
- Added a context menu for the stories in the Home Feed to open the Profile.
- Add repost button to stories (thanks @maddiefuzz!)

## [0.1 (100)] - 2023-12-09Z

- Fixed some cases where a note's contents would never load.
- Update the color palette.
- Fix crash on Mac when opening new note view.

## [0.1 (99)] - 2023-12-07Z

- Fix profile pictures not loading after creating a new account.

## [0.1 (98)] - 2023-12-04Z

- Fixed a bug where the app could become unresponsive.

## [0.1 (97)] - 2023-12-01Z

- Added the option to copy the NIP-05 identifier when browsing a profile.
- Tapping on a tab bar icon can let you scroll to top.
- Fix an issue where reposts were not displaying correctly.

## [0.1 (96)] - 2023-11-28Z

- Fixed some performance issues for users who follow a large number of accounts.

## [0.1 (95)] - 2023-11-27Z

- Fixed a bug where a root note could be rendered as a reply
- Added the option to copy the text content while browsing a note.
- Fixed UI bugs when displaying the root note of replies.
- Keep track of read stories.
- Fix an issue where reposts were not displaying correctly.

## [0.1 (94)] - 2023-11-17Z

- Removed trailing slash from truncated URLs.
- Add a loading indicator to search results.
- Change the "Followed by" label on the profile screen to "Followers you know"
- Fixed a hang on startup.
- Fixed an issue where links couldn't be opened from the Home tab.
- Change the "Followed by" label on the profile screen to "Followers you know"
- Fixed an issue where the Profile view would always show "Following 0" for people you didn't follow.
- Fix delay in results immediately after opening the discover tab.
- Fixed the 3d card effect on the Notifications tab.
- Updated layout for search results and mention autocomplete cards.

## [0.1 (93)] - 2023-11-10Z

- Added a confirmation before reposting a note.
- Added the ability to delete your reposts by tapping the repost button again.
- Fixed some cases where deleted notes were still being displayed.
- Fixed a bug where notes, reposts, and author profiles could fail to load.
- Show truncated URLs in notes instead of hiding them completely.

## [0.1 (92)] - 2023-11-02Z

- Show reposts in stories.

## [0.1 (91)] - 2023-11-01Z

- Fix a bug where linking a Universal Name would overwrite your existing NIP-05.
- Fixed incorrect ellipsis applied to long notes.
- Changed note rendering to retain more newlines. 
- Show reposts in stories.
- Fixed a bug where notes, reposts, and author profiles could fail to load.
- Show truncated URLs in notes instead of hiding them completely.
- Keep track of read stories.
- Fixed a bug with autocorrect on Mac

## [0.1 (90)] - 2023-10-31Z

- Fixed a bug where notes, reposts, and author profiles could fail to load.

## [0.1 (89)] - 2023-10-31Z

- Added relay.causes.com to the list of recommended relays.

## [0.1 (88)] - 2023-10-27Z

- Added a content warning when a user you follow has reported the content
- Added toggles to the settings screen to disable report-based and network-based content warnings

## [0.1 (86)] - 2023-10-25Z

- Updated link previews in feed to use the stories ui with fixed height and carousel gallery. 
- Updated UI around displaying nested threads and displaying more context of conversations. 
- Changed inline images so we don't display the domain / size / file type for images
- Changed copied links to notes and authors to open in njump.me.
- Added the ability to initiate USBC transactions and check your balance if you have linked a Universal Name to your profile with an attached USBC wallet.
- Add "1 year" as an option when posting a disappearing message

## [0.1 (85)] - 2023-10-23Z

- Fixed missing secrets

## [0.1 (84)] - 2023-10-20Z

- Add Stories view to the Home Feed
- Fixed an issue where the app could become slow after searching for a user.
- Updated search results to show mutual followers and sort by the most followers in common.
- Change links to notes so that they don't display the long note id and instead it's a pretty link. 
- Redesigned the Universal Names registration flow
- Added more relays to the recommended list
- Added an icon to indicate expiring notes, and the timestamp they display is the time until they expire.

## [0.1 (83)] - 2023-10-16Z

- Fixed crash on launch
- Added a URL scheme to open the note composer: nos://note/new?contents=theContentsOfTheNote

## [0.1 (82)] - 2023-10-13Z

- Fixed a bug where profile changes wouldn't be published in some cases
- Fix a bug where the "Post" button wouldn't be shown when composing a reply on macOS
- Fix a bug where the mute list could be overwritten when muting someone
- Fixed aspect ratio on some profile photos
- Added 3d effect to note cards
- Added a URL scheme to open the note composer: nos://note/new?contents=theContentsOfTheNote

## [0.1 (81)] - 2023-09-30Z

- Fixed secrets that weren't included in build 79 and 80

## [0.1 (80)] - 2023-09-30Z

- Updated the design of the edit profile screen
- Fixed a hang on the profile screen

## [0.1 (79)] - 2023-09-22Z

- Added the ability to search for Mastodon usernames on the Discover tab. 
- Long form content is now displayed in the discover tab.
- Fixed a hang on the thread view.

## [0.1 (77)] - 2023-09-15Z

- App performance improvements

## [0.1 (76)] - 2023-09-08Z

- Minor crash fixes and optimizations

## [0.1 (75)] - 2023-09-01Z

- Fix an issue with the database cleanup script that was causing performance issues.
- Optimize loading of profile pictures

## [0.1 (73)] - 2023-08-25Z

- Fixed potential crashes when using Universal Names API.
- Fixed bug that rendered the empty notes message for a profile above the header box.
- Fixed bug that could potentially crash the app sometimes

## [0.1 (72)] - 2023-08-21Z

- Added support for pasting profile and note references when composing notes
- Pop screens from the navigation stack when tapping twice on the tab bar.
- Fixed the launch screen layout on iPad
- Fixed a small issue when mentioning profiles in the reply text box.
- Fixed a crash during onboarding
- Fixed a crash when following or muting a user
- Fixed crash when parsing malformed events.
- Fixed crash when parsing malformed contact lists.
- Added integration with our self-hosted Sentry crash reporting tool (no data shared with third parties)

## [0.1 (66)] - 2023-08-18Z

- Fixed crash when parsing malformed events.
- Fixed crash when parsing malformed contact lists.
- Added support for pasting profile and note references when composing notes
- Pop screens from the navigation stack when tapping twice on the tab bar.
- Fixed the launch screen layout on iPad
- Fixed a small issue when mentioning profiles in the reply text box.

## [0.1 (65)] - 2023-08-04Z

- Add a loading placeholder for note contents.
- Added automatic file uploads to nostr.build.
- Add list of followers and relays in the Profile screen.

## [0.1 (60)] - 2023-08-01Z

- Updated content report style based on the latest NIPs and fixed some bugs with reporting.
- Add a loading placeholder for note contents.
- Fixed the launch screen layout on iPad
- Multiple consecutive newlines will be replaced by a single new line in note content.
- Removed the screen to fill out profile information from onboarding and replaced it with a call to action in the sidebar. 
- Leading and trailing whitespace will no longer be rendered in note content.
- Removed the screen to fill out profile information from onboarding and replaced it with a call to action in the sidebar. 

## [0.1 (59)] - 2023-07-21Z

- Add a loading placeholder for note contents.
- Fixed several crashes.
- Added Dutch, Japanese, and Persian translations. Thanks matata, yutaro, and eru-desu! 
- Added some visual artists to the list of featured users.

## [0.1 (58)] - 2023-07-17Z

- Added better previews for urls shared in notes.

## [0.1 (57)] - 2023-07-17Z

- Fixed an issue where Nos couldn't find the user's key on startup.
- Fixed an issue where you could have duplicate relays: one with a trailing slash and one without.

## [0.1 (56)] - 2023-07-13Z

- Fixed high cpu usage when the app is idle

## [0.1 (55)] - 2023-07-12Z

- Fixed several bugs around muting users
- Added the number of connected relays at the top right corner of the Home Feed.
- Fixed a bug where expired messages could be published to relays that doesn't support them
- Added support for push notifications.

## [0.1 (53)] - 2023-07-03Z

- Added beta integration with the Universal Name System. Edit your profile to link your Universal Name to your Nostr profile.
- Updated design of the relay selector

## [0.1 (52)] - 2023-07-03Z

- Prevent muted authors from appearing in the Discover screen
- Added a confirmation dialog when deleting a note.

## [0.1 (51)] - 2023-06-16Z

- Updated design of the relay selector
- Fixed an issue where the Discover tab wouldn't show new content for a while after upgrading from build 49.

## [0.1 (50)] - 2023-06-15Z

- Added code to show the Discover tab when we haven't downloaded the user's follow list yet (like on first login or app reinstall).
- Improved reliability of loading reposts, user photos, and names.
- Fixed a bug where tapping on a note would open the associated image instead of the thread view.
- Fixed a bug where profile pages would not load in some cases.
- Improved performance of the relay manager.

## [0.1 (49)] - 2023-06-12Z

- More small optimizations to relay traffic and event parsing.

## [0.1 (48)] - 2023-06-12Z

- Requesting fewer events on Home and Discover tab to reduce the load on the db.

## [0.1 (47)] - 2023-06-09Z

- Improved performance of the relay manager.

## [0.1 (46)] - 2023-06-06Z

- Add the ability to report notes and profiles using NIP-32 labels and NIP-69 classification.
- Fixed a crash which occurs on some versions of MacOS when attempting to mention other users during post creation.
- Add the ability to search for users by name from the Discover tab
- Fixed a bug where the note options menu wouldn't show up sometimes.
- Strip whitespace and newline characters when parsing search box input on discover screen as npub.

## [0.1 (44)] - 2023-05-31Z

- Fixed several causes of profile pictures and reposts showing infinite spinners.
- Links to notes or profiles are now tappable.
- Filter logged user from Discover screen.
- Improved performance of posting notes.

## [0.1 (43)] - 2023-05-23Z

- Added German translations (thanks Peter!).
- Updated support email to support@nos.social
- Improved recognition of mentions inside a post

## [0.1 (42)] - 2023-05-16Z

- Added support for mentioning other users when composing a note.
- Fixed a bug where expired messages could be redownloaded from relays that don't delete them.
- Fixed a bug where you couldn't view the parent note of a reply when it was displayed at the top of the Thread view.

## [0.1 (41)] - 2023-05-11Z

- Fix link color on macOS

## [0.1 (40)] - 2023-05-10Z

- Add support for expiration dates when composing notes (please note: messages are not guaranteed to be deleted by relays or other apps)
- Increased the contrast of text in light mode
- Open links in an in-app web browser instead of Safari
- Fixed link detection in notes for URLs without a scheme (i.e. "https://")
- Made the reply button on notes easier to tap, and it now presents the keyboard when tapped.
- Increased the tap size of the ellipsis button on note cards.
- Added Spanish translations (thanks Martin!)
- Updated app icon
- Nos now displays kind 30023 long-form blog posts in the home and profile feeds.

## [0.1 (39)] - 2023-05-02Z

- Improved performance of loading replies
- The notifications tab now request more events from relays

## [0.1 (38)] - 2023-04-28Z

- Made the routine to delete old events more efficient and prevent it from deleting our own events. 
- Fixed a bug where you could post the same reply multiple times.

## [0.1 (37)] - 2023-04-27Z

- Performance improvements
- Added support for reposting notes.
- Fixed a bug where you could post the same reply multiple times.
- Fixed a bug where the user's follow list could be erased on the first launch after importing a new key.

## [0.1 (36)] - 2023-04-25Z

- Added support for reposting notes.
- Added Brazilian Portuguese translations (thanks Andressa!).
- Fixed the French and Traditional Chinese translations.
- Fixed a bug where the user's follow list could be erased on the first launch after importing a new key.
- Fixed a bug where you could post the same reply multiple times.
- Fixed an issue where profile pictures could be rendered with the wrong aspect ratio.

## [0.1 (35)] - 2023-04-19Z

- Added French translations. Thank you p2x@p2xco.de!
- Added Chinese (Traditional) and updated Chinese (Simplified) translations. Thank you rasputin@getalby.com!
- Added a logout button in the Settings menu.
- Minor performance improvements on Thread and Discover views.
- Updated the default list of users shown on the Discover tab.
- Fixed a bug where muted authors would show up on the Discover tab.
- Added an initial loading indicator when you first open the Home or Discover tabs.
- Added a logout button in the Settings menu.
- Fixed a bug where notes would be truncated but the Read More button would not be shown.
- Scrolling performance improvements
- Fixed a bug where notes would be truncated but the Read More button would not be shown.

## [0.1 (33)] - 2023-04-17Z

- Added a button to share the application logs in the Settings menu
- Automatically attach debug logs to support emails

## [0.1 (32)] - 2023-04-14Z

- More performance improvements on the Home tab.

Note:
- In this build you have to pull-to-refresh if you want to see new notes after the initial load of the Home or Discover tabs. 

## [0.1 (31)] - 2023-04-13Z

- Added a button to view raw event JSON in the options menu on notes.
- Fixed notes saying "so-and-so posted" at the top when it should say "so-and-so replied".
- Added code to load the note being replied to if we don't have it. 
- Improved performance on the home feed

## [0.1 (30)] - 2023-04-10Z

- Fixed a bug where the Read More button would show on notes when it didn't need to.
- Added Chinese (Simplified) translations (thanks rasputin@getalby.com!)
- Nos now requests delete events from relays.

## [0.1 (28)] - 2023-04-07Z

- Made all the built-in text in the app translatable. If you would like to help translate Nos let us know by emailing support@nos.social.

## [0.1 (27)] - 2023-04-05Z

- Minor performance improvements
- Fixed an occasional hang when publishing

## [0.1 (26)] - 2023-04-03Z

- Minor performance improvements on the Feed and Discover tabs

## [0.1 (25)] - 2023-03-31Z

- Fixed a bug where reply counts were displaying translation keys instead of the count

## [0.1 (24)] - 2023-03-31Z

- Added Crowdin integration for translation services. If you would like to help us translate Nos drop us a line at 
support@nos.social.
- Fixed several crashes.
- Fixed issue where the like button didn't turn orange when pressed.
- Fixed an issue where likes to replies were counted towards the root note.
- Added more aggressive caching of images.
- Minor performance improvements - more to come!

## [0.1 (23)] - 2023-03-25Z
- Add the option to copy web links on profile pages and notes.

## [0.1 (22)] - 2023-03-23Z
- Fixed a bug in the list of people you are following, where tapping on any name would show your own profile.

## [0.1 (21)] - 2023-03-23Z
- Fixed a bug where the user's profile name was not set after onboarding.
- Added a demo of the Universal Namespace when setting up your profile. 

## [0.1 (20)] - 2023-03-22Z
- Fixed some bugs in Universal Name login flow (onboarding flow fixes forthcoming)

## [0.1 (19)] - 2023-03-22Z
- Added a link to nostr.build on the New Note screen
- Added a demo flow for setting up a Universal Name on the Edit Profile screen.

## [0.1 (18)] - 2023-03-20Z
- Show the number of likes on notes

## [0.1 (17)] - 2023-03-20Z
- Minor performance improvements

## [0.1 (16)] - 2023-03-19Z
- Hide the text in private key text fields
- Hide replies from muted users
- Fixed an issue where your own replies would be shown on the notificaitons tab
- Added a launch screen
- Various styling updates
- Added an About screen to the side menu
- Added a Share Nos button to the side menu 

## [0.1 (15)] - 2023-03-18Z
- Added the ability to browse all notes from a single relay on the Discover tab.
- Added the ability to post a note to a single relay from the New Note screen.
- Support likes as described in NIP-25, make sure reply and parent likes are correct
- Show "posted" and "replied" headers on NoteCards
- Navigate to replied to note when tapping on reply from outside thread view
- Search by name on Discover view
- Fixed cards on the Discover tab all being the same size.
- Fixed a crash when deleting your key in Settings

## [0.1 (14)] - 2023-03-16Z
- Nos now reads and writes your mutes the mute list shared with other Nostr apps.

## [0.1 (13)] - 2023-03-15Z
- Fix all thread replies showing as out of network on first launch after installation.

## [0.1 (12)] - 2023-03-15Z
- Added NIP-05 field to Edit Profile page, lookup users using NIP-05 names in discover tab, tapping the NIP-05 name opens the domain in a new window.
- Delete notes
- More performance improvements centered around our relay communication
- Fix invisible tab bar
- Made placeholder text color same for all fields in profile edit view
- Add basic image rendering in Note cards
- UNS Support on Profile page
- Fix onboarding taps at bottom of screen causing screen to switch

Known Issues:
- Deleting your key in Settings causes the app to crash. But you are correctly taken into onboarding after relaunch.

## [0.1 (11)] - 2023-03-14Z
- Fixed thread view saying every reply is out of network
- reduced the number of requests we send to relays
- improved app performance
- fixed showing empty displayNames when name is set

## [0.1 (10)] - 2023-03-14Z
- Display a user's NIP-05 identifier on the profile page after making a web request to verify that it is correct 
- Fix blank home feed during first launch

## [0.1 (9)] - 2023-03-14Z
- Fixed a crash on launch when relay model was outdated.
- Fix your own posts showing as outside your network on a fresh install. 
- Add self-hosted PostHog analytics
- Render mentions on notifications tab
- Copy note text

Known issues:
- You may have to force quit the app and restart it to see everyone you follow on the Home Feed.

## [0.1 (8)] - 2023-03-13Z
- Fix translucent tab bar in the simulator.
- Connect to more relays to get user relay list after importing a key during onboarding
- Fix some bugs in thread views
- Show placeholder cards for messages outside 2 hops and allow the user to reveal them
- Support deprecated reply #e tag format
- Fixed an issue where older contact list and metadata events could overwrite new ones
- Styled onboarding views

## [0.1 (7)] - 2023-03-10Z
- Use only relays added in RelayView for sending and receiving events
- Add PostHog analytics
- Render note mentions in NoteCard
- Open an email compose view controller for support@nos.social 
- Fix duplicate note on a new post
- Add mute functionality
- Publish relay changes
- Recommended / default relays
- Added colors and Clarity City font throughout the app
- Show Discover tab after onboarding
- Fix crash on Mac
- Improved profile photo loading and added a cache
- Added code to compute a sensible default number of columns on the Discover tab
- Replaced moved relays tab to side menu, added New Post and Profile tabs
- Make links on notes tappable
- Fix newlines not rendering on notes
- Added timestamp to notes
- Update Discover feed algorithm to include people 2 hops from you.
- Fix infinite spinners on some avatars
- Edit profile

## [0.1 (6)] - 2023-03-08Z

- Fixed follow / unfollow sync
- Reduced number of REQ sent to relays
- Request profile metadata for users displayed on the Discover tab
- Cleanup RelayService
- Render user avatar on Profile screen
- Added support for threads in reply views
- Retry failed Event sends every 2 minutes (max 5 retries)
- Add basic notifications tab
- Filter the Home Feed down to root posts
- The profile view requests the latest events and metadata for the given user from the relays
- Add the ellipsis button to NoteCard and allow the user to copy the NIP-19 note ID of a note.
- Enabled button to copy user ID on Profile View
- Fixed UI freezes when using many relays by moving event processing to a background thread.
- Add a search bar to the discover tab that users can use to look up other users.
- On relay remove, send CLOSE to all subs then disconnect and delete socket
- Render user mentions in NoteCard
- Replace the warning message to tell the user never to share their private key with anyone.

## [0.1 (5)] 2023-03-02

- Added a Discover tab that shows all events from all relays.
- Core Data will now be wiped whenever we change the data model, which is often. This speeds up our development process, but you will have to re-enter your relays when this happens.
- Change the home feed so that it shows the CurrentUser's notes always.
- Preload sample_data into core data for DEBUG builds
- Added a screen to show all the replies to a note.
- Fixed empty home feed message so it doesn't overlay other views
- Change settings and onboarding to accept nsec-format private key
- Fixed app crash when no user is passed to HomeFeedView initializer
- Added ability to post a reply in thread view.
- Fixed READ MORE Button
- In the Discover tab, display a feed of interesting people

## [0.1 (4)] - 2023-02-24

- Added ability to delete relays on the Relays screen.
- Fix events not being signed correctly with a key generated during onboarding.
- Verify signatures on events.
- Request only events from user's Follows
- Follow / unfollow functionality
- Calculate reply count and display in NoteCard

## [0.1 (3)] - 2023-02-20Z

- Sync authors in HomeFeedView
- Added AvatarView for rendering profile pictures on NoteCards

## [0.1 (2)]

- Added conversion of hex keys to npub
- Add a basic New Post screen
- Save private key to keychain
- Parse and store contact list
- Add onboarding flow
- Copied MessageCard and MessageButton SwiftUI view from Planetary renaming Message to Note
- Added a basic profile screen

## [0.1 (1)]

- Parse and display Nostr events
- Read events from relays
- Sign and publish events to relays
- Add Settings view where you can put in your private key
- Added tab bar component and side menu with profile<|MERGE_RESOLUTION|>--- conflicted
+++ resolved
@@ -8,12 +8,9 @@
 
 ## [Unreleased]
 
-<<<<<<< HEAD
 - Changed "Report note" button to "Flag this content"
-=======
 - We are now publishing the relay list when registering a new NIP-05 username so
 that other users can find you more easily.
->>>>>>> 47143b6d
 
 ## [0.1.11] - 2024-04-18Z
 
