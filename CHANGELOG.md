# Changelog
All notable changes to this project will be documented in this file.

We define "Noteworthy changes" as 1) user-facing features or bugfixes 2) significant technical or architectural changes that contributors will notice. If your Pull Request does not contain any changes of this nature i.e. minor string/translation changes, patch releases of dependencies, refactoring, etc. then add the `Skip-Changelog` label. 

The format is based on [Keep a Changelog](https://keepachangelog.com/en/1.0.0/),
and this project adheres to [Semantic Versioning](https://semver.org/spec/v2.0.0.html).

## [Unreleased]
<<<<<<< HEAD
- Onboarding sync existing user with many relays
=======
- Fix translucent tab bar in the simulator.
>>>>>>> 0dee348a

## [0.1 (7)] - 2023-03-10Z
- Use only relays added in RelayView for sending and receiving events
- Add PostHog analytics
- Render note mentions in NoteCard
- Add PostHog analytics
- Open an email compose view controller for support@planetary.social 
- Fix duplicate note on a new post
- Add mute functionality
- Publish relay changes
- Recommended / default relays
- Added colors and Clarity City font throughout the app
- Show Discover tab after onboarding
- Fix crash on Mac
- Improved profile photo loading and added a cache
- Added code to compute a sensible default number of columns on the Discover tab
- Replaced moved relays tab to side menu, added New Post and Profile tabs
- Make links on notes tappable
- Fix newlines not rendering on notes
- Added timestamp to notes
- Update Discover feed algorithm to include people 2 hops from you.
- Fix infinite spinners on some avatars
- Edit profile
- Fix some bugs in thread views
- Show placeholder cards for messages outside 2 hops and allow the user to reveal them
- Support deprecated reply #e tag format
- Fixed an issue where older contact list and metadata events could overwrite new ones

## [0.1 (6)] - 2023-03-08Z

- Fixed follow / unfollow sync
- Reduced number of REQ sent to relays
- Request profile metadata for users displayed on the Discover tab
- Cleanup RelayService
- Render user avatar on Profile screen
- Added support for threads in reply views
- Retry failed Event sends every 2 minutes (max 5 retries)
- Add basic notifications tab
- Filter the Home Feed down to root posts
- The profile view requests the latest events and metadata for the given user from the relays
- Add the ellipsis button to NoteCard and allow the user to copy the NIP-19 note ID of a note.
- Enabled button to copy user ID on Profile View
- Fixed UI freezes when using many relays by moving event processing to a background thread.
- Add a search bar to the discover tab that users can use to look up other users.
- On relay remove, send CLOSE to all subs then disconnect and delete socket
- Render user mentions in NoteCard
- Replace the warning message to tell the user never to share their private key with anyone.

## [0.1 (5)] 2023-03-02 

- Added a Discover tab that shows all events from all relays.
- Core Data will now be wiped whenever we change the data model, which is often. This speeds up our development process, but you will have to re-enter your relays when this happens.
- Change the home feed so that it shows the CurrentUser's notes always.
- Preload sample_data into core data for DEBUG builds
- Added a screen to show all the replies to a note.
- Fixed empty home feed message so it doesn't overlay other views
- Change settings and onboarding to accept nsec-format private key
- Fixed app crash when no user is passed to HomeFeedView initializer
- Added ability to post a reply in thread view.
- Fixed READ MORE Button
- In the Discover tab, display a feed of interesting people

## [0.1 (4)] - 2023-02-24

- Added ability to delete relays on the Relays screen.
- Fix events not being signed correctly with a key generated during onboarding.
- Verify signatures on events.
- Request only events from user's Follows
- Follow / unfollow functionality
- Calculate reply count and display in NoteCard

## [0.1 (3)] - 2023-02-20Z

- Sync authors in HomeFeedView
- Added AvatarView for rendering profile pictures on NoteCards

## [0.1 (2)]

- Added conversion of hex keys to npub
- Add a basic New Post screen
- Save private key to keychain
- Parse and store contact list
- Add onboarding flow
- Copied MessageCard and MessageButton SwiftUI view from Planetary renaming Message to Note
- Added a basic profile screen

## [0.1 (1)]

- Parse and display Nostr events
- Read events from relays
- Sign and publish events to relays
- Add Settings view where you can put in your private key
- Added tab bar component and side menu with profile<|MERGE_RESOLUTION|>--- conflicted
+++ resolved
@@ -7,11 +7,8 @@
 and this project adheres to [Semantic Versioning](https://semver.org/spec/v2.0.0.html).
 
 ## [Unreleased]
-<<<<<<< HEAD
+- Fix translucent tab bar in the simulator.
 - Onboarding sync existing user with many relays
-=======
-- Fix translucent tab bar in the simulator.
->>>>>>> 0dee348a
 
 ## [0.1 (7)] - 2023-03-10Z
 - Use only relays added in RelayView for sending and receiving events
