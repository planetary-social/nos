# Changelog
All notable changes to this project will be documented in this file.

We define "Noteworthy changes" as 1) user-facing features or bugfixes 2) significant technical or architectural changes that contributors will notice. If your Pull Request does not contain any changes of this nature i.e. minor string/translation changes, patch releases of dependencies, refactoring, etc. then add the `Skip-Changelog` label. 

The format is based on [Keep a Changelog](https://keepachangelog.com/en/1.0.0/),
and this project adheres to [Semantic Versioning](https://semver.org/spec/v2.0.0.html).

## [Unreleased]

<<<<<<< HEAD
- Added a message to the top of the Relays screen explaining that Nos works best with 5 or fewer relays.
=======
- Fixed a bug where @npubs could be displayed instead of names in note text.
- Fixed a bug when mentioning profiles with emojis in the name.
- Added "Send To Nos" private reporting for profiles.
>>>>>>> f596fcc1
- Added our third cohort of creators and journalists to the Discover tab.
- Fixed a bug where taking a photo in the app didn’t work.

## [0.1.17] - 2024-06-10Z

- Added support for opening njump.me content in Nos.
- Fixed a crash on logout
- Fixed a bug where some profiles wouldn't load old notes.
- Fixed an issue where NIP-05 could appear as invalid.
- Implemented NIP-96 and NIP-98 for photo and video uploads.

## [0.1.16] - 2024-05-31Z

- Added feedback to the copy button in Settings.
- Fixed an issue where photos and videos could not be uploaded.
- Fixed a crash on logout.

## [0.1.15] - 2024-05-29Z

- Redesigned the Profile screen.
- Improved performance in various parts of the app for users with large follow lists.
- Fixed an issue where deleted notes still appeared in the Profile’s Notes view.
- Sorted the featured profiles in the Discover tab.
- Switched from Reportinator to Tagr bot for content labeling.
- Discover tab now features new accounts.

## [0.1.14] - 2024-05-22Z

- Added the author's name to profile cards on the Discover tab and search results. 
- Added a delay when trying to reopen a websocket that had previously closed with an error.
- Updated the icon that appears when following a user.

## [0.1.13] - 2024-05-15Z

- On the Profile screen, open a sheet to display the full bio. 
- Fixed an issue where "Share logs" wasn't working.
- Discover tab: Center the category buttons.
- Discover tab: Remove placeholder categories and people.

## [0.1.12] - 2024-05-07Z

- Open Profiles when tapping on a NIP-05 username reference in a note.
- Add special treatment for nostr.band when searching on the Discover tab. We are temporarily using nostr.band always and only for search, in addition to the user's normal relay list.
- Detect identifiers of the form @npub1... in notes and link them to the associated profiles.
- Detect NIP-05 identifiers inserted in notes and link them to njump.
- Fixed duplicate text in content warnings
- Added "Send To Nos" private reporting to protect user privacy
- Discover tab now features authors in a variety of categories.
- Fixed an issue on Mac where the Edit Profile screen did not appear in some cases.
- Fixed an issue where registering a NIP-05 username field could fail silently.
- Fixed an issue where users named with valid urls were unable to be mentioned correctly.
- Fixed an issue where pasting an npub while composing a note created an invalid mention.
- Changed "Report note" button to "Flag this content"
- Changed "Report user" button to "Flag this user"
- Updated options for "Flag this user"
- We are now publishing the relay list when registering a new NIP-05 username so
that other users can find you more easily.

## [0.1.11] - 2024-04-18Z

- Added support for uploading videos when composing a note.
- Fixed an issue where reports for notes were treated as reports for profiles.
- Updated the Discover tab navigation bar to match new design.
- Updated the design of profile cards in search results and mentions search.

## [0.1.10] - 2024-04-12Z

- Fixed the tint color on the Profile screen.
- Added option to connect your existing NIP-05 username.
- Fixed a crash that often occurred after opening the app.
- In an effort to prioritize critical functionality, we are dropping support for light mode in the near term. If you have concerns about the remaining theme please reach out to us at support@nos.social

## [0.1.8] - 2024-04-03Z

- Add PrivacyInfo file to the project to comply with Apple's new requirements.
- Updated dark theme colors for card backgrounds, primary text, and secondary text.
- Added a new UI for replying to messages that allows attaching images and setting an expiration date.
- Fixed an issue where Profile pages could display little or no content.

## [0.1.7] - 2024-03-21Z

- Fix issue in Profile title bar that displayed NIP-05 incorrectly.
- Update font styles on Thread, Edit Profile, and Settings screens.
- Fix issue with uploading photos on Mac.
- Re-design the confirmation dialog that appears when you delete your NIP-05.
- Fixed a bug where liking a note could cause other notes to appear liked.
- Added a new UI for replying to messages that allows attaching images and setting an expiration date.
- Fixed an issue where the "Read more" button could display on notes that didn't need it.

## [0.1.6] - 2024-03-07Z

- Parse links and mentions in Profile's about (or bios)
- Show “Post a reply” field at the proper height initially, and allow it to expand as more text is entered.
- Tap the Like button on a note you’ve already liked to remove the Like.
- Display NIP-05 identifier in the Profile screen title bar.
- Added option to register nos.social usernames.
- Fixed issue where search results sometimes don’t appear.
- Disabled link to nip-05 server / url on author cards. 
- Fixed issue where paste menu did not appear when tapping in the Post Note view.
- Fixed intermittent crash when tapping Done after editing your profile.
- Fixed URL detection of raw domain names, such as “nos.social” (without the “http” prefix).
- Fixed the sort order of gallery media to match the order in the note.
- While composing a note, a space is now automatically inserted after any mention of a user or note to ensure it’s formatted correctly.

## [0.1.5] - 2024-02-14Z

- Fixed an issue where tapping the Feed tab did not scroll to the top of the Feed.
- Fixed an issue where tapping the Profile tab did not scroll to the top of the Profile.
- Search now starts automatically after entering three characters instead of one.

## [0.1.4] - 2024-01-31Z

- Show a message when we’re not finding search results.
- Fixed an issue where bad data in the contact list could break the home feed.
- Fixed a bug where the margins of root notes appeared incorrectly on Mac and iPad.
- Fixed a date localization issue.
- Optimized loading of the Notifications tab
- Updated suggested users for discovery tab. 
- Show the profile view when a search matches a valid User ID (npub).
- Added tabs to Profiles to filter posts.
- Fixed a bug that could cause the out of network warning to be shown on reposts in the stories view.
- Fixed a bug that prevented notes that failed to be published to be re-published again.
- Added pagination to the home feed.
- Fixed a bug that prevented reposted notes from loading sometimes.
- Fixed a bug that prevented profile photos and names from being downloaded.

## [0.1.2 (153)] - 2024-01-11Z

- Fixed a crash that sometimes occured when opening the profile view.
- Fixed a crash that sometimes occured when viewing a note.
- Migrate to Apple-native string catalog and codegen LocalizedStringResources with xcstrings-tool-plugin.
- Discover screen can now search notes by id.
- Added pagination to Profile screens.

## [0.1.1 (144)] - 2023-12-21Z

- Fixed a crash when opening the note composer.
- Fix localization of warning message when a note has been reported. (thanks @L!)
- Fixed contact list hydration bug where unfollows are not removed when follow counts do not change.
- Erase old notifications from the databse to keep disk usage low.

## [0.1 (101)] - 2023-12-15Z

- Fixed a bug where reposts wouldn't be displayed in the stories.
- Fixed a bug where the reports for authors of replies weren't being considered. 
- Localized relative times on note cards. (thanks @tyiu!)
- Added a context menu for the stories in the Home Feed to open the Profile.
- Add repost button to stories (thanks @maddiefuzz!)

## [0.1 (100)] - 2023-12-09Z

- Fixed some cases where a note's contents would never load.
- Update the color palette.
- Fix crash on Mac when opening new note view.

## [0.1 (99)] - 2023-12-07Z

- Fix profile pictures not loading after creating a new account.

## [0.1 (98)] - 2023-12-04Z

- Fixed a bug where the app could become unresponsive.

## [0.1 (97)] - 2023-12-01Z

- Added the option to copy the NIP-05 identifier when browsing a profile.
- Tapping on a tab bar icon can let you scroll to top.
- Fix an issue where reposts were not displaying correctly.

## [0.1 (96)] - 2023-11-28Z

- Fixed some performance issues for users who follow a large number of accounts.

## [0.1 (95)] - 2023-11-27Z

- Fixed a bug where a root note could be rendered as a reply
- Added the option to copy the text content while browsing a note.
- Fixed UI bugs when displaying the root note of replies.
- Keep track of read stories.
- Fix an issue where reposts were not displaying correctly.

## [0.1 (94)] - 2023-11-17Z

- Removed trailing slash from truncated URLs.
- Add a loading indicator to search results.
- Change the "Followed by" label on the profile screen to "Followers you know"
- Fixed a hang on startup.
- Fixed an issue where links couldn't be opened from the Home tab.
- Change the "Followed by" label on the profile screen to "Followers you know"
- Fixed an issue where the Profile view would always show "Following 0" for people you didn't follow.
- Fix delay in results immediately after opening the discover tab.
- Fixed the 3d card effect on the Notifications tab.
- Updated layout for search results and mention autocomplete cards.

## [0.1 (93)] - 2023-11-10Z

- Added a confirmation before reposting a note.
- Added the ability to delete your reposts by tapping the repost button again.
- Fixed some cases where deleted notes were still being displayed.
- Fixed a bug where notes, reposts, and author profiles could fail to load.
- Show truncated URLs in notes instead of hiding them completely.

## [0.1 (92)] - 2023-11-02Z

- Show reposts in stories.

## [0.1 (91)] - 2023-11-01Z

- Fix a bug where linking a Universal Name would overwrite your existing NIP-05.
- Fixed incorrect ellipsis applied to long notes.
- Changed note rendering to retain more newlines. 
- Show reposts in stories.
- Fixed a bug where notes, reposts, and author profiles could fail to load.
- Show truncated URLs in notes instead of hiding them completely.
- Keep track of read stories.
- Fixed a bug with autocorrect on Mac

## [0.1 (90)] - 2023-10-31Z

- Fixed a bug where notes, reposts, and author profiles could fail to load.

## [0.1 (89)] - 2023-10-31Z

- Added relay.causes.com to the list of recommended relays.

## [0.1 (88)] - 2023-10-27Z

- Added a content warning when a user you follow has reported the content
- Added toggles to the settings screen to disable report-based and network-based content warnings

## [0.1 (86)] - 2023-10-25Z

- Updated link previews in feed to use the stories ui with fixed height and carousel gallery. 
- Updated UI around displaying nested threads and displaying more context of conversations. 
- Changed inline images so we don't display the domain / size / file type for images
- Changed copied links to notes and authors to open in njump.me.
- Added the ability to initiate USBC transactions and check your balance if you have linked a Universal Name to your profile with an attached USBC wallet.
- Add "1 year" as an option when posting a disappearing message

## [0.1 (85)] - 2023-10-23Z

- Fixed missing secrets

## [0.1 (84)] - 2023-10-20Z

- Add Stories view to the Home Feed
- Fixed an issue where the app could become slow after searching for a user.
- Updated search results to show mutual followers and sort by the most followers in common.
- Change links to notes so that they don't display the long note id and instead it's a pretty link. 
- Redesigned the Universal Names registration flow
- Added more relays to the recommended list
- Added an icon to indicate expiring notes, and the timestamp they display is the time until they expire.

## [0.1 (83)] - 2023-10-16Z

- Fixed crash on launch
- Added a URL scheme to open the note composer: nos://note/new?contents=theContentsOfTheNote

## [0.1 (82)] - 2023-10-13Z

- Fixed a bug where profile changes wouldn't be published in some cases
- Fix a bug where the "Post" button wouldn't be shown when composing a reply on macOS
- Fix a bug where the mute list could be overwritten when muting someone
- Fixed aspect ratio on some profile photos
- Added 3d effect to note cards
- Added a URL scheme to open the note composer: nos://note/new?contents=theContentsOfTheNote

## [0.1 (81)] - 2023-09-30Z

- Fixed secrets that weren't included in build 79 and 80

## [0.1 (80)] - 2023-09-30Z

- Updated the design of the edit profile screen
- Fixed a hang on the profile screen

## [0.1 (79)] - 2023-09-22Z

- Added the ability to search for Mastodon usernames on the Discover tab. 
- Long form content is now displayed in the discover tab.
- Fixed a hang on the thread view.

## [0.1 (77)] - 2023-09-15Z

- App performance improvements

## [0.1 (76)] - 2023-09-08Z

- Minor crash fixes and optimizations

## [0.1 (75)] - 2023-09-01Z

- Fix an issue with the database cleanup script that was causing performance issues.
- Optimize loading of profile pictures

## [0.1 (73)] - 2023-08-25Z

- Fixed potential crashes when using Universal Names API.
- Fixed bug that rendered the empty notes message for a profile above the header box.
- Fixed bug that could potentially crash the app sometimes

## [0.1 (72)] - 2023-08-21Z

- Added support for pasting profile and note references when composing notes
- Pop screens from the navigation stack when tapping twice on the tab bar.
- Fixed the launch screen layout on iPad
- Fixed a small issue when mentioning profiles in the reply text box.
- Fixed a crash during onboarding
- Fixed a crash when following or muting a user
- Fixed crash when parsing malformed events.
- Fixed crash when parsing malformed contact lists.
- Added integration with our self-hosted Sentry crash reporting tool (no data shared with third parties)

## [0.1 (66)] - 2023-08-18Z

- Fixed crash when parsing malformed events.
- Fixed crash when parsing malformed contact lists.
- Added support for pasting profile and note references when composing notes
- Pop screens from the navigation stack when tapping twice on the tab bar.
- Fixed the launch screen layout on iPad
- Fixed a small issue when mentioning profiles in the reply text box.

## [0.1 (65)] - 2023-08-04Z

- Add a loading placeholder for note contents.
- Added automatic file uploads to nostr.build.
- Add list of followers and relays in the Profile screen.

## [0.1 (60)] - 2023-08-01Z

- Updated content report style based on the latest NIPs and fixed some bugs with reporting.
- Add a loading placeholder for note contents.
- Fixed the launch screen layout on iPad
- Multiple consecutive newlines will be replaced by a single new line in note content.
- Removed the screen to fill out profile information from onboarding and replaced it with a call to action in the sidebar. 
- Leading and trailing whitespace will no longer be rendered in note content.
- Removed the screen to fill out profile information from onboarding and replaced it with a call to action in the sidebar. 

## [0.1 (59)] - 2023-07-21Z

- Add a loading placeholder for note contents.
- Fixed several crashes.
- Added Dutch, Japanese, and Persian translations. Thanks matata, yutaro, and eru-desu! 
- Added some visual artists to the list of featured users.

## [0.1 (58)] - 2023-07-17Z

- Added better previews for urls shared in notes.

## [0.1 (57)] - 2023-07-17Z

- Fixed an issue where Nos couldn't find the user's key on startup.
- Fixed an issue where you could have duplicate relays: one with a trailing slash and one without.

## [0.1 (56)] - 2023-07-13Z

- Fixed high cpu usage when the app is idle

## [0.1 (55)] - 2023-07-12Z

- Fixed several bugs around muting users
- Added the number of connected relays at the top right corner of the Home Feed.
- Fixed a bug where expired messages could be published to relays that doesn't support them
- Added support for push notifications.

## [0.1 (53)] - 2023-07-03Z

- Added beta integration with the Universal Name System. Edit your profile to link your Universal Name to your Nostr profile.
- Updated design of the relay selector

## [0.1 (52)] - 2023-07-03Z

- Prevent muted authors from appearing in the Discover screen
- Added a confirmation dialog when deleting a note.

## [0.1 (51)] - 2023-06-16Z

- Updated design of the relay selector
- Fixed an issue where the Discover tab wouldn't show new content for a while after upgrading from build 49.

## [0.1 (50)] - 2023-06-15Z

- Added code to show the Discover tab when we haven't downloaded the user's follow list yet (like on first login or app reinstall).
- Improved reliability of loading reposts, user photos, and names.
- Fixed a bug where tapping on a note would open the associated image instead of the thread view.
- Fixed a bug where profile pages would not load in some cases.
- Improved performance of the relay manager.

## [0.1 (49)] - 2023-06-12Z

- More small optimizations to relay traffic and event parsing.

## [0.1 (48)] - 2023-06-12Z

- Requesting fewer events on Home and Discover tab to reduce the load on the db.

## [0.1 (47)] - 2023-06-09Z

- Improved performance of the relay manager.

## [0.1 (46)] - 2023-06-06Z

- Add the ability to report notes and profiles using NIP-32 labels and NIP-69 classification.
- Fixed a crash which occurs on some versions of MacOS when attempting to mention other users during post creation.
- Add the ability to search for users by name from the Discover tab
- Fixed a bug where the note options menu wouldn't show up sometimes.
- Strip whitespace and newline characters when parsing search box input on discover screen as npub.

## [0.1 (44)] - 2023-05-31Z

- Fixed several causes of profile pictures and reposts showing infinite spinners.
- Links to notes or profiles are now tappable.
- Filter logged user from Discover screen.
- Improved performance of posting notes.

## [0.1 (43)] - 2023-05-23Z

- Added German translations (thanks Peter!).
- Updated support email to support@nos.social
- Improved recognition of mentions inside a post

## [0.1 (42)] - 2023-05-16Z

- Added support for mentioning other users when composing a note.
- Fixed a bug where expired messages could be redownloaded from relays that don't delete them.
- Fixed a bug where you couldn't view the parent note of a reply when it was displayed at the top of the Thread view.

## [0.1 (41)] - 2023-05-11Z

- Fix link color on macOS

## [0.1 (40)] - 2023-05-10Z

- Add support for expiration dates when composing notes (please note: messages are not guaranteed to be deleted by relays or other apps)
- Increased the contrast of text in light mode
- Open links in an in-app web browser instead of Safari
- Fixed link detection in notes for URLs without a scheme (i.e. "https://")
- Made the reply button on notes easier to tap, and it now presents the keyboard when tapped.
- Increased the tap size of the ellipsis button on note cards.
- Added Spanish translations (thanks Martin!)
- Updated app icon
- Nos now displays kind 30023 long-form blog posts in the home and profile feeds.

## [0.1 (39)] - 2023-05-02Z

- Improved performance of loading replies
- The notifications tab now request more events from relays

## [0.1 (38)] - 2023-04-28Z

- Made the routine to delete old events more efficient and prevent it from deleting our own events. 
- Fixed a bug where you could post the same reply multiple times.

## [0.1 (37)] - 2023-04-27Z

- Performance improvements
- Added support for reposting notes.
- Fixed a bug where you could post the same reply multiple times.
- Fixed a bug where the user's follow list could be erased on the first launch after importing a new key.

## [0.1 (36)] - 2023-04-25Z

- Added support for reposting notes.
- Added Brazilian Portuguese translations (thanks Andressa!).
- Fixed the French and Traditional Chinese translations.
- Fixed a bug where the user's follow list could be erased on the first launch after importing a new key.
- Fixed a bug where you could post the same reply multiple times.
- Fixed an issue where profile pictures could be rendered with the wrong aspect ratio.

## [0.1 (35)] - 2023-04-19Z

- Added French translations. Thank you p2x@p2xco.de!
- Added Chinese (Traditional) and updated Chinese (Simplified) translations. Thank you rasputin@getalby.com!
- Added a logout button in the Settings menu.
- Minor performance improvements on Thread and Discover views.
- Updated the default list of users shown on the Discover tab.
- Fixed a bug where muted authors would show up on the Discover tab.
- Added an initial loading indicator when you first open the Home or Discover tabs.
- Added a logout button in the Settings menu.
- Fixed a bug where notes would be truncated but the Read More button would not be shown.
- Scrolling performance improvements
- Fixed a bug where notes would be truncated but the Read More button would not be shown.

## [0.1 (33)] - 2023-04-17Z

- Added a button to share the application logs in the Settings menu
- Automatically attach debug logs to support emails

## [0.1 (32)] - 2023-04-14Z

- More performance improvements on the Home tab.

Note:
- In this build you have to pull-to-refresh if you want to see new notes after the initial load of the Home or Discover tabs. 

## [0.1 (31)] - 2023-04-13Z

- Added a button to view raw event JSON in the options menu on notes.
- Fixed notes saying "so-and-so posted" at the top when it should say "so-and-so replied".
- Added code to load the note being replied to if we don't have it. 
- Improved performance on the home feed

## [0.1 (30)] - 2023-04-10Z

- Fixed a bug where the Read More button would show on notes when it didn't need to.
- Added Chinese (Simplified) translations (thanks rasputin@getalby.com!)
- Nos now requests delete events from relays.

## [0.1 (28)] - 2023-04-07Z

- Made all the built-in text in the app translatable. If you would like to help translate Nos let us know by emailing support@nos.social.

## [0.1 (27)] - 2023-04-05Z

- Minor performance improvements
- Fixed an occasional hang when publishing

## [0.1 (26)] - 2023-04-03Z

- Minor performance improvements on the Feed and Discover tabs

## [0.1 (25)] - 2023-03-31Z

- Fixed a bug where reply counts were displaying translation keys instead of the count

## [0.1 (24)] - 2023-03-31Z

- Added Crowdin integration for translation services. If you would like to help us translate Nos drop us a line at 
support@nos.social.
- Fixed several crashes.
- Fixed issue where the like button didn't turn orange when pressed.
- Fixed an issue where likes to replies were counted towards the root note.
- Added more aggressive caching of images.
- Minor performance improvements - more to come!

## [0.1 (23)] - 2023-03-25Z
- Add the option to copy web links on profile pages and notes.

## [0.1 (22)] - 2023-03-23Z
- Fixed a bug in the list of people you are following, where tapping on any name would show your own profile.

## [0.1 (21)] - 2023-03-23Z
- Fixed a bug where the user's profile name was not set after onboarding.
- Added a demo of the Universal Namespace when setting up your profile. 

## [0.1 (20)] - 2023-03-22Z
- Fixed some bugs in Universal Name login flow (onboarding flow fixes forthcoming)

## [0.1 (19)] - 2023-03-22Z
- Added a link to nostr.build on the New Note screen
- Added a demo flow for setting up a Universal Name on the Edit Profile screen.

## [0.1 (18)] - 2023-03-20Z
- Show the number of likes on notes

## [0.1 (17)] - 2023-03-20Z
- Minor performance improvements

## [0.1 (16)] - 2023-03-19Z
- Hide the text in private key text fields
- Hide replies from muted users
- Fixed an issue where your own replies would be shown on the notificaitons tab
- Added a launch screen
- Various styling updates
- Added an About screen to the side menu
- Added a Share Nos button to the side menu 

## [0.1 (15)] - 2023-03-18Z
- Added the ability to browse all notes from a single relay on the Discover tab.
- Added the ability to post a note to a single relay from the New Note screen.
- Support likes as described in NIP-25, make sure reply and parent likes are correct
- Show "posted" and "replied" headers on NoteCards
- Navigate to replied to note when tapping on reply from outside thread view
- Search by name on Discover view
- Fixed cards on the Discover tab all being the same size.
- Fixed a crash when deleting your key in Settings

## [0.1 (14)] - 2023-03-16Z
- Nos now reads and writes your mutes the mute list shared with other Nostr apps.

## [0.1 (13)] - 2023-03-15Z
- Fix all thread replies showing as out of network on first launch after installation.

## [0.1 (12)] - 2023-03-15Z
- Added NIP-05 field to Edit Profile page, lookup users using NIP-05 names in discover tab, tapping the NIP-05 name opens the domain in a new window.
- Delete notes
- More performance improvements centered around our relay communication
- Fix invisible tab bar
- Made placeholder text color same for all fields in profile edit view
- Add basic image rendering in Note cards
- UNS Support on Profile page
- Fix onboarding taps at bottom of screen causing screen to switch

Known Issues:
- Deleting your key in Settings causes the app to crash. But you are correctly taken into onboarding after relaunch.

## [0.1 (11)] - 2023-03-14Z
- Fixed thread view saying every reply is out of network
- reduced the number of requests we send to relays
- improved app performance
- fixed showing empty displayNames when name is set

## [0.1 (10)] - 2023-03-14Z
- Display a user's NIP-05 identifier on the profile page after making a web request to verify that it is correct 
- Fix blank home feed during first launch

## [0.1 (9)] - 2023-03-14Z
- Fixed a crash on launch when relay model was outdated.
- Fix your own posts showing as outside your network on a fresh install. 
- Add self-hosted PostHog analytics
- Render mentions on notifications tab
- Copy note text

Known issues:
- You may have to force quit the app and restart it to see everyone you follow on the Home Feed.

## [0.1 (8)] - 2023-03-13Z
- Fix translucent tab bar in the simulator.
- Connect to more relays to get user relay list after importing a key during onboarding
- Fix some bugs in thread views
- Show placeholder cards for messages outside 2 hops and allow the user to reveal them
- Support deprecated reply #e tag format
- Fixed an issue where older contact list and metadata events could overwrite new ones
- Styled onboarding views

## [0.1 (7)] - 2023-03-10Z
- Use only relays added in RelayView for sending and receiving events
- Add PostHog analytics
- Render note mentions in NoteCard
- Open an email compose view controller for support@nos.social 
- Fix duplicate note on a new post
- Add mute functionality
- Publish relay changes
- Recommended / default relays
- Added colors and Clarity City font throughout the app
- Show Discover tab after onboarding
- Fix crash on Mac
- Improved profile photo loading and added a cache
- Added code to compute a sensible default number of columns on the Discover tab
- Replaced moved relays tab to side menu, added New Post and Profile tabs
- Make links on notes tappable
- Fix newlines not rendering on notes
- Added timestamp to notes
- Update Discover feed algorithm to include people 2 hops from you.
- Fix infinite spinners on some avatars
- Edit profile

## [0.1 (6)] - 2023-03-08Z

- Fixed follow / unfollow sync
- Reduced number of REQ sent to relays
- Request profile metadata for users displayed on the Discover tab
- Cleanup RelayService
- Render user avatar on Profile screen
- Added support for threads in reply views
- Retry failed Event sends every 2 minutes (max 5 retries)
- Add basic notifications tab
- Filter the Home Feed down to root posts
- The profile view requests the latest events and metadata for the given user from the relays
- Add the ellipsis button to NoteCard and allow the user to copy the NIP-19 note ID of a note.
- Enabled button to copy user ID on Profile View
- Fixed UI freezes when using many relays by moving event processing to a background thread.
- Add a search bar to the discover tab that users can use to look up other users.
- On relay remove, send CLOSE to all subs then disconnect and delete socket
- Render user mentions in NoteCard
- Replace the warning message to tell the user never to share their private key with anyone.

## [0.1 (5)] 2023-03-02

- Added a Discover tab that shows all events from all relays.
- Core Data will now be wiped whenever we change the data model, which is often. This speeds up our development process, but you will have to re-enter your relays when this happens.
- Change the home feed so that it shows the CurrentUser's notes always.
- Preload sample_data into core data for DEBUG builds
- Added a screen to show all the replies to a note.
- Fixed empty home feed message so it doesn't overlay other views
- Change settings and onboarding to accept nsec-format private key
- Fixed app crash when no user is passed to HomeFeedView initializer
- Added ability to post a reply in thread view.
- Fixed READ MORE Button
- In the Discover tab, display a feed of interesting people

## [0.1 (4)] - 2023-02-24

- Added ability to delete relays on the Relays screen.
- Fix events not being signed correctly with a key generated during onboarding.
- Verify signatures on events.
- Request only events from user's Follows
- Follow / unfollow functionality
- Calculate reply count and display in NoteCard

## [0.1 (3)] - 2023-02-20Z

- Sync authors in HomeFeedView
- Added AvatarView for rendering profile pictures on NoteCards

## [0.1 (2)]

- Added conversion of hex keys to npub
- Add a basic New Post screen
- Save private key to keychain
- Parse and store contact list
- Add onboarding flow
- Copied MessageCard and MessageButton SwiftUI view from Planetary renaming Message to Note
- Added a basic profile screen

## [0.1 (1)]

- Parse and display Nostr events
- Read events from relays
- Sign and publish events to relays
- Add Settings view where you can put in your private key
- Added tab bar component and side menu with profile<|MERGE_RESOLUTION|>--- conflicted
+++ resolved
@@ -8,13 +8,10 @@
 
 ## [Unreleased]
 
-<<<<<<< HEAD
-- Added a message to the top of the Relays screen explaining that Nos works best with 5 or fewer relays.
-=======
 - Fixed a bug where @npubs could be displayed instead of names in note text.
 - Fixed a bug when mentioning profiles with emojis in the name.
+- Added a message to the top of the Relays screen explaining that Nos works best with 5 or fewer relays.
 - Added "Send To Nos" private reporting for profiles.
->>>>>>> f596fcc1
 - Added our third cohort of creators and journalists to the Discover tab.
 - Fixed a bug where taking a photo in the app didn’t work.
 
