--- conflicted
+++ resolved
@@ -46,10 +46,7 @@
 - Added Build Your Network screen to onboarding to explain how the feed works. [#1600](https://github.com/planetary-social/nos/issues/1600)
 - Decreased the opacity on disabled buttons.
 - Added a Delete Account button to the Settings screen. [#80](https://github.com/planetary-social/nos/issues/80)
-<<<<<<< HEAD
-=======
 - Added participants in a thread to the mentions lookup. [#1568](https://github.com/planetary-social/nos/issues/1568)
->>>>>>> 0e7cdc44
 
 ### Internal Changes
 - Moved the database cleanup routine into a background execution task. [#1426](https://github.com/planetary-social/nos/issues/1426)
