# Changelog
All notable changes to this project will be documented in this file.

We define "Noteworthy changes" as 1) user-facing features or bugfixes 2) significant technical or architectural changes that contributors will notice. If your Pull Request does not contain any changes of this nature i.e. minor string/translation changes, patch releases of dependencies, refactoring, etc. then add the `Skip-Changelog` label. 

The format is based on [Keep a Changelog](https://keepachangelog.com/en/1.0.0/),
and this project adheres to [Semantic Versioning](https://semver.org/spec/v2.0.0.html).

## [Unreleased]

- Fixed the launch screen layout on iPad

## [0.1 (59)] - 2023-07-21Z

- Add a loading placeholder for note contents.
- Fixed several crashes.
- Added Dutch, Japanese, and Persian translations. Thanks matata, yutaro, and eru-desu! 
<<<<<<< HEAD
- Added some visual artists to the list of featured users.
- Multiple consecutive newlines will be replaced by a single new line in note content.
- Leading and trailing whitespace will no longer be rendered in note content.
=======
>>>>>>> 242f8bbd

## [0.1 (58)] - 2023-07-17Z

- Added better previews for urls shared in notes.

## [0.1 (57)] - 2023-07-17Z

- Fixed an issue where Nos couldn't find the user's key on startup.
- Fixed an issue where you could have duplicate relays: one with a trailing slash and one without.

## [0.1 (56)] - 2023-07-13Z

- Fixed high cpu usage when the app is idle

## [0.1 (55)] - 2023-07-12Z

- Fixed several bugs around muting users
- Added the number of connected relays at the top right corner of the Home Feed.
- Fixed a bug where expired messages could be published to relays that doesn't support them
- Added support for push notifications.

## [0.1 (53)] - 2023-07-03Z

- Added beta integration with the Universal Name System. Edit your profile to link your Universal Name to your Nostr profile.
- Updated design of the relay selector

## [0.1 (52)] - 2023-07-03Z

- Prevent muted authors from appearing in the Discover screen
- Added a confirmation dialog when deleting a note.

## [0.1 (51)] - 2023-06-16Z

- Updated design of the relay selector
- Fixed an issue where the Discover tab wouldn't show new content for a while after upgrading from build 49.

## [0.1 (50)] - 2023-06-15Z

- Added code to show the Discover tab when we haven't downloaded the user's follow list yet (like on first login or app reinstall).
- Improved reliability of loading reposts, user photos, and names.
- Fixed a bug where tapping on a note would open the associated image instead of the thread view.
- Fixed a bug where profile pages would not load in some cases.
- Improved performance of the relay manager.

## [0.1 (49)] - 2023-06-12Z

- More small optimizations to relay traffic and event parsing.

## [0.1 (48)] - 2023-06-12Z

- Requesting fewer events on Home and Discover tab to reduce the load on the db.

## [0.1 (47)] - 2023-06-09Z

- Improved performance of the relay manager.

## [0.1 (46)] - 2023-06-06Z

- Add the ability to report notes and profiles using NIP-32 labels and NIP-69 classification.
- Fixed a crash which occurs on some versions of MacOS when attempting to mention other users during post creation.
- Add the ability to search for users by name from the Discover tab
- Fixed a bug where the note options menu wouldn't show up sometimes.
- Strip whitespace and newline characters when parsing search box input on discover screen as npub.

## [0.1 (44)] - 2023-05-31Z

- Fixed several causes of profile pictures and reposts showing infinite spinners.
- Links to notes or profiles are now tappable.
- Filter logged user from Discover screen.
- Improved performance of posting notes.

## [0.1 (43)] - 2023-05-23Z

- Added German translations (thanks Peter!).
- Updated support email to support@nos.social
- Improved recognition of mentions inside a post

## [0.1 (42)] - 2023-05-16Z

- Added support for mentioning other users when composing a note.
- Fixed a bug where expired messages could be redownloaded from relays that don't delete them.
- Fixed a bug where you couldn't view the parent note of a reply when it was displayed at the top of the Thread view.

## [0.1 (41)] - 2023-05-11Z

- Fix link color on macOS

## [0.1 (40)] - 2023-05-10Z

- Add support for expiration dates when composing notes (please note: messages are not guaranteed to be deleted by relays or other apps)
- Increased the contrast of text in light mode
- Open links in an in-app web browser instead of Safari
- Fixed link detection in notes for URLs without a scheme (i.e. "https://")
- Made the reply button on notes easier to tap, and it now presents the keyboard when tapped.
- Increased the tap size of the ellipsis button on note cards.
- Added Spanish translations (thanks Martin!)
- Updated app icon
- Nos now displays kind 30023 long-form blog posts in the home and profile feeds.

## [0.1 (39)] - 2023-05-02Z

- Improved performance of loading replies
- The notifications tab now request more events from relays

## [0.1 (38)] - 2023-04-28Z

- Made the routine to delete old events more efficient and prevent it from deleting our own events. 
- Fixed a bug where you could post the same reply multiple times.

## [0.1 (37)] - 2023-04-27Z

- Performance improvements
- Added support for reposting notes.
- Fixed a bug where you could post the same reply multiple times.
- Fixed a bug where the user's follow list could be erased on the first launch after importing a new key.

## [0.1 (36)] - 2023-04-25Z

- Added support for reposting notes.
- Added Brazilian Portuguese translations (thanks Andressa!).
- Fixed the French and Traditional Chinese translations.
- Fixed a bug where the user's follow list could be erased on the first launch after importing a new key.
- Fixed a bug where you could post the same reply multiple times.
- Fixed an issue where profile pictures could be rendered with the wrong aspect ratio.

## [0.1 (35)] - 2023-04-19Z

- Added French translations. Thank you p2x@p2xco.de!
- Added Chinese (Traditional) and updated Chinese (Simplified) translations. Thank you rasputin@getalby.com!
- Added a logout button in the Settings menu.
- Minor performance improvements on Thread and Discover views.
- Updated the default list of users shown on the Discover tab.
- Fixed a bug where muted authors would show up on the Discover tab.
- Added an initial loading indicator when you first open the Home or Discover tabs.
- Added a logout button in the Settings menu.
- Fixed a bug where notes would be truncated but the Read More button would not be shown.
- Scrolling performance improvements
- Fixed a bug where notes would be truncated but the Read More button would not be shown.

## [0.1 (33)] - 2023-04-17Z

- Added a button to share the application logs in the Settings menu
- Automatically attach debug logs to support emails

## [0.1 (32)] - 2023-04-14Z

- More performance improvements on the Home tab.

Note:
- In this build you have to pull-to-refresh if you want to see new notes after the initial load of the Home or Discover tabs. 

## [0.1 (31)] - 2023-04-13Z

- Added a button to view raw event JSON in the options menu on notes.
- Fixed notes saying "so-and-so posted" at the top when it should say "so-and-so replied".
- Added code to load the note being replied to if we don't have it. 
- Improved performance on the home feed

## [0.1 (30)] - 2023-04-10Z

- Fixed a bug where the Read More button would show on notes when it didn't need to.
- Added Chinese (Simplified) translations (thanks rasputin@getalby.com!)
- Nos now requests delete events from relays.

## [0.1 (28)] - 2023-04-07Z

- Made all the built-in text in the app translatable. If you would like to help translate Nos let us know by emailing support@nos.social.

## [0.1 (27)] - 2023-04-05Z

- Minor performance improvements
- Fixed an occasional hang when publishing

## [0.1 (26)] - 2023-04-03Z

- Minor performance improvements on the Feed and Discover tabs

## [0.1 (25)] - 2023-03-31Z

- Fixed a bug where reply counts were displaying translation keys instead of the count

## [0.1 (24)] - 2023-03-31Z

- Added Crowdin integration for translation services. If you would like to help us translate Nos drop us a line at 
support@nos.social.
- Fixed several crashes.
- Fixed issue where the like button didn't turn orange when pressed.
- Fixed an issue where likes to replies were counted towards the root note.
- Added more aggressive caching of images.
- Minor performance improvements - more to come!

## [0.1 (23)] - 2023-03-25Z
- Add the option to copy web links on profile pages and notes.

## [0.1 (22)] - 2023-03-23Z
- Fixed a bug in the list of people you are following, where tapping on any name would show your own profile.

## [0.1 (21)] - 2023-03-23Z
- Fixed a bug where the user's profile name was not set after onboarding.
- Added a demo of the Universal Namespace when setting up your profile. 

## [0.1 (20)] - 2023-03-22Z
- Fixed some bugs in Universal Name login flow (onboarding flow fixes forthcoming)

## [0.1 (19)] - 2023-03-22Z
- Added a link to nostr.build on the New Note screen
- Added a demo flow for setting up a Universal Name on the Edit Profile screen.

## [0.1 (18)] - 2023-03-20Z
- Show the number of likes on notes

## [0.1 (17)] - 2023-03-20Z
- Minor performance improvements

## [0.1 (16)] - 2023-03-19Z
- Hide the text in private key text fields
- Hide replies from muted users
- Fixed an issue where your own replies would be shown on the notificaitons tab
- Added a launch screen
- Various styling updates
- Added an About screen to the side menu
- Added a Share Nos button to the side menu 

## [0.1 (15)] - 2023-03-18Z
- Added the ability to browse all notes from a single relay on the Discover tab.
- Added the ability to post a note to a single relay from the New Note screen.
- Support likes as described in NIP-25, make sure reply and parent likes are correct
- Show "posted" and "replied" headers on NoteCards
- Navigate to replied to note when tapping on reply from outside thread view
- Search by name on Discover view
- Fixed cards on the Discover tab all being the same size.
- Fixed a crash when deleting your key in Settings

## [0.1 (14)] - 2023-03-16Z
- Nos now reads and writes your mutes the mute list shared with other Nostr apps.

## [0.1 (13)] - 2023-03-15Z
- Fix all thread replies showing as out of network on first launch after installation.

## [0.1 (12)] - 2023-03-15Z
- Added NIP-05 field to Edit Profile page, lookup users using NIP-05 names in discover tab, tapping the NIP-05 name opens the domain in a new window.
- Delete notes
- More performance improvements centered around our relay communication
- Fix invisible tab bar
- Made placeholder text color same for all fields in profile edit view
- Add basic image rendering in Note cards
- UNS Support on Profile page
- Fix onboarding taps at bottom of screen causing screen to switch

Known Issues:
- Deleting your key in Settings causes the app to crash. But you are correctly taken into onboarding after relaunch.

## [0.1 (11)] - 2023-03-14Z
- Fixed thread view saying every reply is out of network
- reduced the number of requests we send to relays
- improved app performance
- fixed showing empty displayNames when name is set

## [0.1 (10)] - 2023-03-14Z
- Display a user's NIP-05 identifier on the profile page after making a web request to verify that it is correct 
- Fix blank home feed during first launch

## [0.1 (9)] - 2023-03-14Z
- Fixed a crash on launch when relay model was outdated.
- Fix your own posts showing as outside your network on a fresh install. 
- Add self-hosted PostHog analytics
- Render mentions on notifications tab
- Copy note text

Known issues:
- You may have to force quit the app and restart it to see everyone you follow on the Home Feed.

## [0.1 (8)] - 2023-03-13Z
- Fix translucent tab bar in the simulator.
- Connect to more relays to get user relay list after importing a key during onboarding
- Fix some bugs in thread views
- Show placeholder cards for messages outside 2 hops and allow the user to reveal them
- Support deprecated reply #e tag format
- Fixed an issue where older contact list and metadata events could overwrite new ones
- Styled onboarding views

## [0.1 (7)] - 2023-03-10Z
- Use only relays added in RelayView for sending and receiving events
- Add PostHog analytics
- Render note mentions in NoteCard
- Open an email compose view controller for support@nos.social 
- Fix duplicate note on a new post
- Add mute functionality
- Publish relay changes
- Recommended / default relays
- Added colors and Clarity City font throughout the app
- Show Discover tab after onboarding
- Fix crash on Mac
- Improved profile photo loading and added a cache
- Added code to compute a sensible default number of columns on the Discover tab
- Replaced moved relays tab to side menu, added New Post and Profile tabs
- Make links on notes tappable
- Fix newlines not rendering on notes
- Added timestamp to notes
- Update Discover feed algorithm to include people 2 hops from you.
- Fix infinite spinners on some avatars
- Edit profile

## [0.1 (6)] - 2023-03-08Z

- Fixed follow / unfollow sync
- Reduced number of REQ sent to relays
- Request profile metadata for users displayed on the Discover tab
- Cleanup RelayService
- Render user avatar on Profile screen
- Added support for threads in reply views
- Retry failed Event sends every 2 minutes (max 5 retries)
- Add basic notifications tab
- Filter the Home Feed down to root posts
- The profile view requests the latest events and metadata for the given user from the relays
- Add the ellipsis button to NoteCard and allow the user to copy the NIP-19 note ID of a note.
- Enabled button to copy user ID on Profile View
- Fixed UI freezes when using many relays by moving event processing to a background thread.
- Add a search bar to the discover tab that users can use to look up other users.
- On relay remove, send CLOSE to all subs then disconnect and delete socket
- Render user mentions in NoteCard
- Replace the warning message to tell the user never to share their private key with anyone.

## [0.1 (5)] 2023-03-02

- Added a Discover tab that shows all events from all relays.
- Core Data will now be wiped whenever we change the data model, which is often. This speeds up our development process, but you will have to re-enter your relays when this happens.
- Change the home feed so that it shows the CurrentUser's notes always.
- Preload sample_data into core data for DEBUG builds
- Added a screen to show all the replies to a note.
- Fixed empty home feed message so it doesn't overlay other views
- Change settings and onboarding to accept nsec-format private key
- Fixed app crash when no user is passed to HomeFeedView initializer
- Added ability to post a reply in thread view.
- Fixed READ MORE Button
- In the Discover tab, display a feed of interesting people

## [0.1 (4)] - 2023-02-24

- Added ability to delete relays on the Relays screen.
- Fix events not being signed correctly with a key generated during onboarding.
- Verify signatures on events.
- Request only events from user's Follows
- Follow / unfollow functionality
- Calculate reply count and display in NoteCard

## [0.1 (3)] - 2023-02-20Z

- Sync authors in HomeFeedView
- Added AvatarView for rendering profile pictures on NoteCards

## [0.1 (2)]

- Added conversion of hex keys to npub
- Add a basic New Post screen
- Save private key to keychain
- Parse and store contact list
- Add onboarding flow
- Copied MessageCard and MessageButton SwiftUI view from Planetary renaming Message to Note
- Added a basic profile screen

## [0.1 (1)]

- Parse and display Nostr events
- Read events from relays
- Sign and publish events to relays
- Add Settings view where you can put in your private key
- Added tab bar component and side menu with profile<|MERGE_RESOLUTION|>--- conflicted
+++ resolved
@@ -9,18 +9,15 @@
 ## [Unreleased]
 
 - Fixed the launch screen layout on iPad
+- Multiple consecutive newlines will be replaced by a single new line in note content.
+- Leading and trailing whitespace will no longer be rendered in note content.
 
 ## [0.1 (59)] - 2023-07-21Z
 
 - Add a loading placeholder for note contents.
 - Fixed several crashes.
 - Added Dutch, Japanese, and Persian translations. Thanks matata, yutaro, and eru-desu! 
-<<<<<<< HEAD
 - Added some visual artists to the list of featured users.
-- Multiple consecutive newlines will be replaced by a single new line in note content.
-- Leading and trailing whitespace will no longer be rendered in note content.
-=======
->>>>>>> 242f8bbd
 
 ## [0.1 (58)] - 2023-07-17Z
 
