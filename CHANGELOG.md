--- conflicted
+++ resolved
@@ -14,11 +14,8 @@
 - Fix events not being signed correctly with a key generated during onboarding.
 - Verify signatures on events.
 - Request only events from user's Follows
-<<<<<<< HEAD
+- Follow / unfollow functionality
 - Calculate reply count and display in NoteCard
-=======
-- Follow / unfollow functionality
->>>>>>> 4f9f2b55
 
 ## [0.1 (3)] - 2023-02-20Z
 
