--- conflicted
+++ resolved
@@ -8,11 +8,8 @@
 
 ## [Unreleased]
 
-<<<<<<< HEAD
 - Added integration with the Universal Name System. Edit your profile to link your Universal Name to your Nostr profile.
-=======
 - Improved performance of the relay manager
->>>>>>> c5e418db
 - Add the ability to report notes and profiles using NIP-32 labels and NIP-69 classification.
 - Fixed a crash which occurs on some versions of MacOS when attempting to mention other users during post creation.
 - Fixed a bug where the note options menu wouldn't show up sometimes.
