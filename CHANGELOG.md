# Changelog
All notable changes to this project will be documented in this file.

We define "Noteworthy changes" as 1) user-facing features or bugfixes 2) significant technical or architectural changes that contributors will notice. If your Pull Request does not contain any changes of this nature i.e. minor string/translation changes, patch releases of dependencies, refactoring, etc. then add the `Skip-Changelog` label. 

The format is based on [Keep a Changelog](https://keepachangelog.com/en/1.0.0/),
and this project adheres to [Semantic Versioning](https://semver.org/spec/v2.0.0.html).

## [Unreleased]

<<<<<<< HEAD
- Updated the recommended relays list.
=======
- Fixed a bug where @npubs could be displayed instead of names in note text.
>>>>>>> 9d075dd3
- Fixed a bug when mentioning profiles with emojis in the name.
- Added a message to the top of the Relays screen explaining that Nos works best with 5 or fewer relays.
- Added "Send To Nos" private reporting for profiles.
- Added our third cohort of creators and journalists to the Discover tab.
- Fixed a bug where the Flag User confirmation dialog wasn’t visible on iPad.
- Fixed a bug where taking a photo in the app didn’t work.

## [0.1.17] - 2024-06-10Z

- Added support for opening njump.me content in Nos.
- Fixed a crash on logout
- Fixed a bug where some profiles wouldn't load old notes.
- Fixed an issue where NIP-05 could appear as invalid.
- Implemented NIP-96 and NIP-98 for photo and video uploads.

## [0.1.16] - 2024-05-31Z

- Added feedback to the copy button in Settings.
- Fixed an issue where photos and videos could not be uploaded.
- Fixed a crash on logout.

## [0.1.15] - 2024-05-29Z

- Redesigned the Profile screen.
- Improved performance in various parts of the app for users with large follow lists.
- Fixed an issue where deleted notes still appeared in the Profile’s Notes view.
- Sorted the featured profiles in the Discover tab.
- Switched from Reportinator to Tagr bot for content labeling.
- Discover tab now features new accounts.

## [0.1.14] - 2024-05-22Z

- Added the author's name to profile cards on the Discover tab and search results. 
- Added a delay when trying to reopen a websocket that had previously closed with an error.
- Updated the icon that appears when following a user.

## [0.1.13] - 2024-05-15Z

- On the Profile screen, open a sheet to display the full bio. 
- Fixed an issue where "Share logs" wasn't working.
- Discover tab: Center the category buttons.
- Discover tab: Remove placeholder categories and people.

## [0.1.12] - 2024-05-07Z

- Open Profiles when tapping on a NIP-05 username reference in a note.
- Add special treatment for nostr.band when searching on the Discover tab. We are temporarily using nostr.band always and only for search, in addition to the user's normal relay list.
- Detect identifiers of the form @npub1... in notes and link them to the associated profiles.
- Detect NIP-05 identifiers inserted in notes and link them to njump.
- Fixed duplicate text in content warnings
- Added "Send To Nos" private reporting to protect user privacy
- Discover tab now features authors in a variety of categories.
- Fixed an issue on Mac where the Edit Profile screen did not appear in some cases.
- Fixed an issue where registering a NIP-05 username field could fail silently.
- Fixed an issue where users named with valid urls were unable to be mentioned correctly.
- Fixed an issue where pasting an npub while composing a note created an invalid mention.
- Changed "Report note" button to "Flag this content"
- Changed "Report user" button to "Flag this user"
- Updated options for "Flag this user"
- We are now publishing the relay list when registering a new NIP-05 username so
that other users can find you more easily.

## [0.1.11] - 2024-04-18Z

- Added support for uploading videos when composing a note.
- Fixed an issue where reports for notes were treated as reports for profiles.
- Updated the Discover tab navigation bar to match new design.
- Updated the design of profile cards in search results and mentions search.

## [0.1.10] - 2024-04-12Z

- Fixed the tint color on the Profile screen.
- Added option to connect your existing NIP-05 username.
- Fixed a crash that often occurred after opening the app.
- In an effort to prioritize critical functionality, we are dropping support for light mode in the near term. If you have concerns about the remaining theme please reach out to us at support@nos.social

## [0.1.8] - 2024-04-03Z

- Add PrivacyInfo file to the project to comply with Apple's new requirements.
- Updated dark theme colors for card backgrounds, primary text, and secondary text.
- Added a new UI for replying to messages that allows attaching images and setting an expiration date.
- Fixed an issue where Profile pages could display little or no content.

## [0.1.7] - 2024-03-21Z

- Fix issue in Profile title bar that displayed NIP-05 incorrectly.
- Update font styles on Thread, Edit Profile, and Settings screens.
- Fix issue with uploading photos on Mac.
- Re-design the confirmation dialog that appears when you delete your NIP-05.
- Fixed a bug where liking a note could cause other notes to appear liked.
- Added a new UI for replying to messages that allows attaching images and setting an expiration date.
- Fixed an issue where the "Read more" button could display on notes that didn't need it.

## [0.1.6] - 2024-03-07Z

- Parse links and mentions in Profile's about (or bios)
- Show “Post a reply” field at the proper height initially, and allow it to expand as more text is entered.
- Tap the Like button on a note you’ve already liked to remove the Like.
- Display NIP-05 identifier in the Profile screen title bar.
- Added option to register nos.social usernames.
- Fixed issue where search results sometimes don’t appear.
- Disabled link to nip-05 server / url on author cards. 
- Fixed issue where paste menu did not appear when tapping in the Post Note view.
- Fixed intermittent crash when tapping Done after editing your profile.
- Fixed URL detection of raw domain names, such as “nos.social” (without the “http” prefix).
- Fixed the sort order of gallery media to match the order in the note.
- While composing a note, a space is now automatically inserted after any mention of a user or note to ensure it’s formatted correctly.

## [0.1.5] - 2024-02-14Z

- Fixed an issue where tapping the Feed tab did not scroll to the top of the Feed.
- Fixed an issue where tapping the Profile tab did not scroll to the top of the Profile.
- Search now starts automatically after entering three characters instead of one.

## [0.1.4] - 2024-01-31Z

- Show a message when we’re not finding search results.
- Fixed an issue where bad data in the contact list could break the home feed.
- Fixed a bug where the margins of root notes appeared incorrectly on Mac and iPad.
- Fixed a date localization issue.
- Optimized loading of the Notifications tab
- Updated suggested users for discovery tab. 
- Show the profile view when a search matches a valid User ID (npub).
- Added tabs to Profiles to filter posts.
- Fixed a bug that could cause the out of network warning to be shown on reposts in the stories view.
- Fixed a bug that prevented notes that failed to be published to be re-published again.
- Added pagination to the home feed.
- Fixed a bug that prevented reposted notes from loading sometimes.
- Fixed a bug that prevented profile photos and names from being downloaded.

## [0.1.2 (153)] - 2024-01-11Z

- Fixed a crash that sometimes occured when opening the profile view.
- Fixed a crash that sometimes occured when viewing a note.
- Migrate to Apple-native string catalog and codegen LocalizedStringResources with xcstrings-tool-plugin.
- Discover screen can now search notes by id.
- Added pagination to Profile screens.

## [0.1.1 (144)] - 2023-12-21Z

- Fixed a crash when opening the note composer.
- Fix localization of warning message when a note has been reported. (thanks @L!)
- Fixed contact list hydration bug where unfollows are not removed when follow counts do not change.
- Erase old notifications from the databse to keep disk usage low.

## [0.1 (101)] - 2023-12-15Z

- Fixed a bug where reposts wouldn't be displayed in the stories.
- Fixed a bug where the reports for authors of replies weren't being considered. 
- Localized relative times on note cards. (thanks @tyiu!)
- Added a context menu for the stories in the Home Feed to open the Profile.
- Add repost button to stories (thanks @maddiefuzz!)

## [0.1 (100)] - 2023-12-09Z

- Fixed some cases where a note's contents would never load.
- Update the color palette.
- Fix crash on Mac when opening new note view.

## [0.1 (99)] - 2023-12-07Z

- Fix profile pictures not loading after creating a new account.

## [0.1 (98)] - 2023-12-04Z

- Fixed a bug where the app could become unresponsive.

## [0.1 (97)] - 2023-12-01Z

- Added the option to copy the NIP-05 identifier when browsing a profile.
- Tapping on a tab bar icon can let you scroll to top.
- Fix an issue where reposts were not displaying correctly.

## [0.1 (96)] - 2023-11-28Z

- Fixed some performance issues for users who follow a large number of accounts.

## [0.1 (95)] - 2023-11-27Z

- Fixed a bug where a root note could be rendered as a reply
- Added the option to copy the text content while browsing a note.
- Fixed UI bugs when displaying the root note of replies.
- Keep track of read stories.
- Fix an issue where reposts were not displaying correctly.

## [0.1 (94)] - 2023-11-17Z

- Removed trailing slash from truncated URLs.
- Add a loading indicator to search results.
- Change the "Followed by" label on the profile screen to "Followers you know"
- Fixed a hang on startup.
- Fixed an issue where links couldn't be opened from the Home tab.
- Change the "Followed by" label on the profile screen to "Followers you know"
- Fixed an issue where the Profile view would always show "Following 0" for people you didn't follow.
- Fix delay in results immediately after opening the discover tab.
- Fixed the 3d card effect on the Notifications tab.
- Updated layout for search results and mention autocomplete cards.

## [0.1 (93)] - 2023-11-10Z

- Added a confirmation before reposting a note.
- Added the ability to delete your reposts by tapping the repost button again.
- Fixed some cases where deleted notes were still being displayed.
- Fixed a bug where notes, reposts, and author profiles could fail to load.
- Show truncated URLs in notes instead of hiding them completely.

## [0.1 (92)] - 2023-11-02Z

- Show reposts in stories.

## [0.1 (91)] - 2023-11-01Z

- Fix a bug where linking a Universal Name would overwrite your existing NIP-05.
- Fixed incorrect ellipsis applied to long notes.
- Changed note rendering to retain more newlines. 
- Show reposts in stories.
- Fixed a bug where notes, reposts, and author profiles could fail to load.
- Show truncated URLs in notes instead of hiding them completely.
- Keep track of read stories.
- Fixed a bug with autocorrect on Mac

## [0.1 (90)] - 2023-10-31Z

- Fixed a bug where notes, reposts, and author profiles could fail to load.

## [0.1 (89)] - 2023-10-31Z

- Added relay.causes.com to the list of recommended relays.

## [0.1 (88)] - 2023-10-27Z

- Added a content warning when a user you follow has reported the content
- Added toggles to the settings screen to disable report-based and network-based content warnings

## [0.1 (86)] - 2023-10-25Z

- Updated link previews in feed to use the stories ui with fixed height and carousel gallery. 
- Updated UI around displaying nested threads and displaying more context of conversations. 
- Changed inline images so we don't display the domain / size / file type for images
- Changed copied links to notes and authors to open in njump.me.
- Added the ability to initiate USBC transactions and check your balance if you have linked a Universal Name to your profile with an attached USBC wallet.
- Add "1 year" as an option when posting a disappearing message

## [0.1 (85)] - 2023-10-23Z

- Fixed missing secrets

## [0.1 (84)] - 2023-10-20Z

- Add Stories view to the Home Feed
- Fixed an issue where the app could become slow after searching for a user.
- Updated search results to show mutual followers and sort by the most followers in common.
- Change links to notes so that they don't display the long note id and instead it's a pretty link. 
- Redesigned the Universal Names registration flow
- Added more relays to the recommended list
- Added an icon to indicate expiring notes, and the timestamp they display is the time until they expire.

## [0.1 (83)] - 2023-10-16Z

- Fixed crash on launch
- Added a URL scheme to open the note composer: nos://note/new?contents=theContentsOfTheNote

## [0.1 (82)] - 2023-10-13Z

- Fixed a bug where profile changes wouldn't be published in some cases
- Fix a bug where the "Post" button wouldn't be shown when composing a reply on macOS
- Fix a bug where the mute list could be overwritten when muting someone
- Fixed aspect ratio on some profile photos
- Added 3d effect to note cards
- Added a URL scheme to open the note composer: nos://note/new?contents=theContentsOfTheNote

## [0.1 (81)] - 2023-09-30Z

- Fixed secrets that weren't included in build 79 and 80

## [0.1 (80)] - 2023-09-30Z

- Updated the design of the edit profile screen
- Fixed a hang on the profile screen

## [0.1 (79)] - 2023-09-22Z

- Added the ability to search for Mastodon usernames on the Discover tab. 
- Long form content is now displayed in the discover tab.
- Fixed a hang on the thread view.

## [0.1 (77)] - 2023-09-15Z

- App performance improvements

## [0.1 (76)] - 2023-09-08Z

- Minor crash fixes and optimizations

## [0.1 (75)] - 2023-09-01Z

- Fix an issue with the database cleanup script that was causing performance issues.
- Optimize loading of profile pictures

## [0.1 (73)] - 2023-08-25Z

- Fixed potential crashes when using Universal Names API.
- Fixed bug that rendered the empty notes message for a profile above the header box.
- Fixed bug that could potentially crash the app sometimes

## [0.1 (72)] - 2023-08-21Z

- Added support for pasting profile and note references when composing notes
- Pop screens from the navigation stack when tapping twice on the tab bar.
- Fixed the launch screen layout on iPad
- Fixed a small issue when mentioning profiles in the reply text box.
- Fixed a crash during onboarding
- Fixed a crash when following or muting a user
- Fixed crash when parsing malformed events.
- Fixed crash when parsing malformed contact lists.
- Added integration with our self-hosted Sentry crash reporting tool (no data shared with third parties)

## [0.1 (66)] - 2023-08-18Z

- Fixed crash when parsing malformed events.
- Fixed crash when parsing malformed contact lists.
- Added support for pasting profile and note references when composing notes
- Pop screens from the navigation stack when tapping twice on the tab bar.
- Fixed the launch screen layout on iPad
- Fixed a small issue when mentioning profiles in the reply text box.

## [0.1 (65)] - 2023-08-04Z

- Add a loading placeholder for note contents.
- Added automatic file uploads to nostr.build.
- Add list of followers and relays in the Profile screen.

## [0.1 (60)] - 2023-08-01Z

- Updated content report style based on the latest NIPs and fixed some bugs with reporting.
- Add a loading placeholder for note contents.
- Fixed the launch screen layout on iPad
- Multiple consecutive newlines will be replaced by a single new line in note content.
- Removed the screen to fill out profile information from onboarding and replaced it with a call to action in the sidebar. 
- Leading and trailing whitespace will no longer be rendered in note content.
- Removed the screen to fill out profile information from onboarding and replaced it with a call to action in the sidebar. 

## [0.1 (59)] - 2023-07-21Z

- Add a loading placeholder for note contents.
- Fixed several crashes.
- Added Dutch, Japanese, and Persian translations. Thanks matata, yutaro, and eru-desu! 
- Added some visual artists to the list of featured users.

## [0.1 (58)] - 2023-07-17Z

- Added better previews for urls shared in notes.

## [0.1 (57)] - 2023-07-17Z

- Fixed an issue where Nos couldn't find the user's key on startup.
- Fixed an issue where you could have duplicate relays: one with a trailing slash and one without.

## [0.1 (56)] - 2023-07-13Z

- Fixed high cpu usage when the app is idle

## [0.1 (55)] - 2023-07-12Z

- Fixed several bugs around muting users
- Added the number of connected relays at the top right corner of the Home Feed.
- Fixed a bug where expired messages could be published to relays that doesn't support them
- Added support for push notifications.

## [0.1 (53)] - 2023-07-03Z

- Added beta integration with the Universal Name System. Edit your profile to link your Universal Name to your Nostr profile.
- Updated design of the relay selector

## [0.1 (52)] - 2023-07-03Z

- Prevent muted authors from appearing in the Discover screen
- Added a confirmation dialog when deleting a note.

## [0.1 (51)] - 2023-06-16Z

- Updated design of the relay selector
- Fixed an issue where the Discover tab wouldn't show new content for a while after upgrading from build 49.

## [0.1 (50)] - 2023-06-15Z

- Added code to show the Discover tab when we haven't downloaded the user's follow list yet (like on first login or app reinstall).
- Improved reliability of loading reposts, user photos, and names.
- Fixed a bug where tapping on a note would open the associated image instead of the thread view.
- Fixed a bug where profile pages would not load in some cases.
- Improved performance of the relay manager.

## [0.1 (49)] - 2023-06-12Z

- More small optimizations to relay traffic and event parsing.

## [0.1 (48)] - 2023-06-12Z

- Requesting fewer events on Home and Discover tab to reduce the load on the db.

## [0.1 (47)] - 2023-06-09Z

- Improved performance of the relay manager.

## [0.1 (46)] - 2023-06-06Z

- Add the ability to report notes and profiles using NIP-32 labels and NIP-69 classification.
- Fixed a crash which occurs on some versions of MacOS when attempting to mention other users during post creation.
- Add the ability to search for users by name from the Discover tab
- Fixed a bug where the note options menu wouldn't show up sometimes.
- Strip whitespace and newline characters when parsing search box input on discover screen as npub.

## [0.1 (44)] - 2023-05-31Z

- Fixed several causes of profile pictures and reposts showing infinite spinners.
- Links to notes or profiles are now tappable.
- Filter logged user from Discover screen.
- Improved performance of posting notes.

## [0.1 (43)] - 2023-05-23Z

- Added German translations (thanks Peter!).
- Updated support email to support@nos.social
- Improved recognition of mentions inside a post

## [0.1 (42)] - 2023-05-16Z

- Added support for mentioning other users when composing a note.
- Fixed a bug where expired messages could be redownloaded from relays that don't delete them.
- Fixed a bug where you couldn't view the parent note of a reply when it was displayed at the top of the Thread view.

## [0.1 (41)] - 2023-05-11Z

- Fix link color on macOS

## [0.1 (40)] - 2023-05-10Z

- Add support for expiration dates when composing notes (please note: messages are not guaranteed to be deleted by relays or other apps)
- Increased the contrast of text in light mode
- Open links in an in-app web browser instead of Safari
- Fixed link detection in notes for URLs without a scheme (i.e. "https://")
- Made the reply button on notes easier to tap, and it now presents the keyboard when tapped.
- Increased the tap size of the ellipsis button on note cards.
- Added Spanish translations (thanks Martin!)
- Updated app icon
- Nos now displays kind 30023 long-form blog posts in the home and profile feeds.

## [0.1 (39)] - 2023-05-02Z

- Improved performance of loading replies
- The notifications tab now request more events from relays

## [0.1 (38)] - 2023-04-28Z

- Made the routine to delete old events more efficient and prevent it from deleting our own events. 
- Fixed a bug where you could post the same reply multiple times.

## [0.1 (37)] - 2023-04-27Z

- Performance improvements
- Added support for reposting notes.
- Fixed a bug where you could post the same reply multiple times.
- Fixed a bug where the user's follow list could be erased on the first launch after importing a new key.

## [0.1 (36)] - 2023-04-25Z

- Added support for reposting notes.
- Added Brazilian Portuguese translations (thanks Andressa!).
- Fixed the French and Traditional Chinese translations.
- Fixed a bug where the user's follow list could be erased on the first launch after importing a new key.
- Fixed a bug where you could post the same reply multiple times.
- Fixed an issue where profile pictures could be rendered with the wrong aspect ratio.

## [0.1 (35)] - 2023-04-19Z

- Added French translations. Thank you p2x@p2xco.de!
- Added Chinese (Traditional) and updated Chinese (Simplified) translations. Thank you rasputin@getalby.com!
- Added a logout button in the Settings menu.
- Minor performance improvements on Thread and Discover views.
- Updated the default list of users shown on the Discover tab.
- Fixed a bug where muted authors would show up on the Discover tab.
- Added an initial loading indicator when you first open the Home or Discover tabs.
- Added a logout button in the Settings menu.
- Fixed a bug where notes would be truncated but the Read More button would not be shown.
- Scrolling performance improvements
- Fixed a bug where notes would be truncated but the Read More button would not be shown.

## [0.1 (33)] - 2023-04-17Z

- Added a button to share the application logs in the Settings menu
- Automatically attach debug logs to support emails

## [0.1 (32)] - 2023-04-14Z

- More performance improvements on the Home tab.

Note:
- In this build you have to pull-to-refresh if you want to see new notes after the initial load of the Home or Discover tabs. 

## [0.1 (31)] - 2023-04-13Z

- Added a button to view raw event JSON in the options menu on notes.
- Fixed notes saying "so-and-so posted" at the top when it should say "so-and-so replied".
- Added code to load the note being replied to if we don't have it. 
- Improved performance on the home feed

## [0.1 (30)] - 2023-04-10Z

- Fixed a bug where the Read More button would show on notes when it didn't need to.
- Added Chinese (Simplified) translations (thanks rasputin@getalby.com!)
- Nos now requests delete events from relays.

## [0.1 (28)] - 2023-04-07Z

- Made all the built-in text in the app translatable. If you would like to help translate Nos let us know by emailing support@nos.social.

## [0.1 (27)] - 2023-04-05Z

- Minor performance improvements
- Fixed an occasional hang when publishing

## [0.1 (26)] - 2023-04-03Z

- Minor performance improvements on the Feed and Discover tabs

## [0.1 (25)] - 2023-03-31Z

- Fixed a bug where reply counts were displaying translation keys instead of the count

## [0.1 (24)] - 2023-03-31Z

- Added Crowdin integration for translation services. If you would like to help us translate Nos drop us a line at 
support@nos.social.
- Fixed several crashes.
- Fixed issue where the like button didn't turn orange when pressed.
- Fixed an issue where likes to replies were counted towards the root note.
- Added more aggressive caching of images.
- Minor performance improvements - more to come!

## [0.1 (23)] - 2023-03-25Z
- Add the option to copy web links on profile pages and notes.

## [0.1 (22)] - 2023-03-23Z
- Fixed a bug in the list of people you are following, where tapping on any name would show your own profile.

## [0.1 (21)] - 2023-03-23Z
- Fixed a bug where the user's profile name was not set after onboarding.
- Added a demo of the Universal Namespace when setting up your profile. 

## [0.1 (20)] - 2023-03-22Z
- Fixed some bugs in Universal Name login flow (onboarding flow fixes forthcoming)

## [0.1 (19)] - 2023-03-22Z
- Added a link to nostr.build on the New Note screen
- Added a demo flow for setting up a Universal Name on the Edit Profile screen.

## [0.1 (18)] - 2023-03-20Z
- Show the number of likes on notes

## [0.1 (17)] - 2023-03-20Z
- Minor performance improvements

## [0.1 (16)] - 2023-03-19Z
- Hide the text in private key text fields
- Hide replies from muted users
- Fixed an issue where your own replies would be shown on the notificaitons tab
- Added a launch screen
- Various styling updates
- Added an About screen to the side menu
- Added a Share Nos button to the side menu 

## [0.1 (15)] - 2023-03-18Z
- Added the ability to browse all notes from a single relay on the Discover tab.
- Added the ability to post a note to a single relay from the New Note screen.
- Support likes as described in NIP-25, make sure reply and parent likes are correct
- Show "posted" and "replied" headers on NoteCards
- Navigate to replied to note when tapping on reply from outside thread view
- Search by name on Discover view
- Fixed cards on the Discover tab all being the same size.
- Fixed a crash when deleting your key in Settings

## [0.1 (14)] - 2023-03-16Z
- Nos now reads and writes your mutes the mute list shared with other Nostr apps.

## [0.1 (13)] - 2023-03-15Z
- Fix all thread replies showing as out of network on first launch after installation.

## [0.1 (12)] - 2023-03-15Z
- Added NIP-05 field to Edit Profile page, lookup users using NIP-05 names in discover tab, tapping the NIP-05 name opens the domain in a new window.
- Delete notes
- More performance improvements centered around our relay communication
- Fix invisible tab bar
- Made placeholder text color same for all fields in profile edit view
- Add basic image rendering in Note cards
- UNS Support on Profile page
- Fix onboarding taps at bottom of screen causing screen to switch

Known Issues:
- Deleting your key in Settings causes the app to crash. But you are correctly taken into onboarding after relaunch.

## [0.1 (11)] - 2023-03-14Z
- Fixed thread view saying every reply is out of network
- reduced the number of requests we send to relays
- improved app performance
- fixed showing empty displayNames when name is set

## [0.1 (10)] - 2023-03-14Z
- Display a user's NIP-05 identifier on the profile page after making a web request to verify that it is correct 
- Fix blank home feed during first launch

## [0.1 (9)] - 2023-03-14Z
- Fixed a crash on launch when relay model was outdated.
- Fix your own posts showing as outside your network on a fresh install. 
- Add self-hosted PostHog analytics
- Render mentions on notifications tab
- Copy note text

Known issues:
- You may have to force quit the app and restart it to see everyone you follow on the Home Feed.

## [0.1 (8)] - 2023-03-13Z
- Fix translucent tab bar in the simulator.
- Connect to more relays to get user relay list after importing a key during onboarding
- Fix some bugs in thread views
- Show placeholder cards for messages outside 2 hops and allow the user to reveal them
- Support deprecated reply #e tag format
- Fixed an issue where older contact list and metadata events could overwrite new ones
- Styled onboarding views

## [0.1 (7)] - 2023-03-10Z
- Use only relays added in RelayView for sending and receiving events
- Add PostHog analytics
- Render note mentions in NoteCard
- Open an email compose view controller for support@nos.social 
- Fix duplicate note on a new post
- Add mute functionality
- Publish relay changes
- Recommended / default relays
- Added colors and Clarity City font throughout the app
- Show Discover tab after onboarding
- Fix crash on Mac
- Improved profile photo loading and added a cache
- Added code to compute a sensible default number of columns on the Discover tab
- Replaced moved relays tab to side menu, added New Post and Profile tabs
- Make links on notes tappable
- Fix newlines not rendering on notes
- Added timestamp to notes
- Update Discover feed algorithm to include people 2 hops from you.
- Fix infinite spinners on some avatars
- Edit profile

## [0.1 (6)] - 2023-03-08Z

- Fixed follow / unfollow sync
- Reduced number of REQ sent to relays
- Request profile metadata for users displayed on the Discover tab
- Cleanup RelayService
- Render user avatar on Profile screen
- Added support for threads in reply views
- Retry failed Event sends every 2 minutes (max 5 retries)
- Add basic notifications tab
- Filter the Home Feed down to root posts
- The profile view requests the latest events and metadata for the given user from the relays
- Add the ellipsis button to NoteCard and allow the user to copy the NIP-19 note ID of a note.
- Enabled button to copy user ID on Profile View
- Fixed UI freezes when using many relays by moving event processing to a background thread.
- Add a search bar to the discover tab that users can use to look up other users.
- On relay remove, send CLOSE to all subs then disconnect and delete socket
- Render user mentions in NoteCard
- Replace the warning message to tell the user never to share their private key with anyone.

## [0.1 (5)] 2023-03-02

- Added a Discover tab that shows all events from all relays.
- Core Data will now be wiped whenever we change the data model, which is often. This speeds up our development process, but you will have to re-enter your relays when this happens.
- Change the home feed so that it shows the CurrentUser's notes always.
- Preload sample_data into core data for DEBUG builds
- Added a screen to show all the replies to a note.
- Fixed empty home feed message so it doesn't overlay other views
- Change settings and onboarding to accept nsec-format private key
- Fixed app crash when no user is passed to HomeFeedView initializer
- Added ability to post a reply in thread view.
- Fixed READ MORE Button
- In the Discover tab, display a feed of interesting people

## [0.1 (4)] - 2023-02-24

- Added ability to delete relays on the Relays screen.
- Fix events not being signed correctly with a key generated during onboarding.
- Verify signatures on events.
- Request only events from user's Follows
- Follow / unfollow functionality
- Calculate reply count and display in NoteCard

## [0.1 (3)] - 2023-02-20Z

- Sync authors in HomeFeedView
- Added AvatarView for rendering profile pictures on NoteCards

## [0.1 (2)]

- Added conversion of hex keys to npub
- Add a basic New Post screen
- Save private key to keychain
- Parse and store contact list
- Add onboarding flow
- Copied MessageCard and MessageButton SwiftUI view from Planetary renaming Message to Note
- Added a basic profile screen

## [0.1 (1)]

- Parse and display Nostr events
- Read events from relays
- Sign and publish events to relays
- Add Settings view where you can put in your private key
- Added tab bar component and side menu with profile<|MERGE_RESOLUTION|>--- conflicted
+++ resolved
@@ -8,11 +8,8 @@
 
 ## [Unreleased]
 
-<<<<<<< HEAD
 - Updated the recommended relays list.
-=======
 - Fixed a bug where @npubs could be displayed instead of names in note text.
->>>>>>> 9d075dd3
 - Fixed a bug when mentioning profiles with emojis in the name.
 - Added a message to the top of the Relays screen explaining that Nos works best with 5 or fewer relays.
 - Added "Send To Nos" private reporting for profiles.
