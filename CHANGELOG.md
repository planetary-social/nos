--- conflicted
+++ resolved
@@ -9,6 +9,8 @@
 ## [Unreleased]
 
 - Updated search results to show mutual followers and sort by the most followers in common.
+- Redesigned the Universal Names registration flow
+
 
 ## [0.1 (83)] - 2023-10-16Z
 
@@ -22,12 +24,7 @@
 - Fix a bug where the mute list could be overwritten when muting someone
 - Fixed aspect ratio on some profile photos
 - Added 3d effect to note cards
-<<<<<<< HEAD
-- Fix a bug where the "Post" button wouldn't be shown when composing a reply on macOS
 - Added a URL scheme to open the note composer: nos://note/new?contents=theContentsOfTheNote
-- Redesigned the Universal Names registration flow
-=======
->>>>>>> e4387f9c
 
 ## [0.1 (81)] - 2023-09-30Z
 
