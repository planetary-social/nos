# Changelog
All notable changes to this project will be documented in this file.

We define "Noteworthy changes" as 1) user-facing features or bugfixes 2) significant technical or architectural changes that contributors will notice. If your Pull Request does not contain any changes of this nature i.e. minor string/translation changes, patch releases of dependencies, refactoring, etc. then add the `Skip-Changelog` label.

The **Release Notes** section is for changes that the are relevant to users, and they should know about. The **Internal Changes** section is for other changes that are not visible to users since the changes may not be relevant to them, e.g technical improvements, but the developers should still be aware of.

The format is based on [Keep a Changelog](https://keepachangelog.com/en/1.0.0/),
and this project adheres to [Semantic Versioning](https://semver.org/spec/v2.0.0.html).

## [Unreleased]

### Release Notes
- Added a tip to the Feed to welcome first-time users and explain how the Feed works. [#1602](https://github.com/planetary-social/nos/issues/1602)
<<<<<<< HEAD
- Added a tag to published contact lists to help us detect the source of lost contact lists. [cleanstr#51](https://github.com/planetary-social/cleanstr/issues/51)

### Internal Changes
=======
=======
- Removed integration with Universal Name Space [#1636](https://github.com/planetary-social/nos/issues/1636)

### Internal Changes
>>>>>>> d9fc40c0

## [0.2.2] - 2024-10-11Z

### Release Notes
- Updated the media viewer that displays images, videos, and web pages inside of notes. [#1538](https://github.com/planetary-social/nos/issues/1538)
- Removed image and video link text from notes. Now only the images and videos will appear, without the link. [#1487](https://github.com/planetary-social/nos/issues/1487)
- Added a broken link icon that appears when an image fails to load. [#1583](https://github.com/planetary-social/nos/issues/1583)
- Added new translations for the app so you can use it in Korean, Chinese Simplified, Swedish, and more! Thanks to alternative, 안마리 (everyscreennetwork), Andypsl8, Dženan (Dzenan), ObjectifMoon, ra5pvt1n, and everyone else who contributed translations on Crowdin!
- Updated user mentions search functionality to also search relays in the user's relay list. [#1560](https://github.com/planetary-social/nos/issues/1560)
- Updated initial onboarding screen to include links to Terms of Service and Privacy Policy. [#1593](https://github.com/planetary-social/nos/issues/1593)
- Added Build Your Network screen to onboarding to explain how the feed works. [#1600](https://github.com/planetary-social/nos/issues/1600)
- Decreased the opacity on disabled buttons.
- Added a Delete Account button to the Settings screen. [#80](https://github.com/planetary-social/nos/issues/80)

### Internal Changes
- Moved the database cleanup routine into a background execution task. [#1426](https://github.com/planetary-social/nos/issues/1426)
- Fix the Crowdin GitHub integration by using the official GitHub action. [#1520](https://github.com/planetary-social/nos/issues/1520)
- Update Xcode to version 15.4, adding compatibility for Xcode 16.
- Reduced spammy "Failed to parse Follow" log messages.
- Upgraded fastlane to version 2.223.1.
- Improved performance of NoteOptionsButton. [#1458](https://github.com/planetary-social/nos/issues/1458)

## [0.2.1] - 2024-10-01Z

### Release Notes
- Disable autocorrect on NoteComposer when running on macOS. [#1460](https://github.com/planetary-social/nos/issues/1460)
- Add @ button to the Note Composer. [#1561](https://github.com/planetary-social/nos/issues/1561)

### Internal Changes
- Show WebP images without link preview overlay. Currently behind the “Enable new media display” feature flag. [#1488](https://github.com/planetary-social/nos/issues/1488)
- Show GIF overlay for animated WebP images. Currently behind the “Enable new media display” feature flag. [#1488](https://github.com/planetary-social/nos/issues/1488)
- Temporarily remove Martin from the list of CODEOWNERS.

## [0.1.27] - 2024-09-25Z

### Release Notes
- Added the option to preview a note before posting it. [#1399](https://github.com/planetary-social/nos/issues/1399)
- Fixed side menu accessibility issues. [#1444](https://github.com/planetary-social/nos/issues/1444)
- Fixed a bug where content of a quoted note expanded out beyond width of viewport. Thanks, @tedbrosby! [#1463](https://github.com/planetary-social/nos/issues/1463)
- Fixed issue where relay metadata is never updated. [#1472](https://github.com/planetary-social/nos/issues/1472)
- Updated the copy on the 3 dots note menu. [#1028](https://github.com/planetary-social/nos/issues/1028)
- Added functionality to share notes link through the 3 dots note menu. [#1272](https://github.com/planetary-social/nos/issues/1272)
- Fixes and improvements related to Core Data usage. [#1443](https://github.com/planetary-social/nos/issues/1443)
- Fixed a bug where toggles in the settings screen were white instead of green when toggled on. [#1251](https://github.com/planetary-social/nos/issues/1251)
- Added routing to profile when tapping on follow notification. [#1447](https://github.com/planetary-social/nos/issues/1447)
- Localized follows notifications. [#1446](https://github.com/planetary-social/nos/issues/1446)
- Fixed alert when uploading big files suggesting users pay for nostr.build. [#1321](https://github.com/planetary-social/nos/issues/1321)
- Fixed issue where push notifications were not re-registered after account change. [#1501](https://github.com/planetary-social/nos/issues/1501)
- Added support for NIP-62 Request to Vanish events. [#80](https://github.com/planetary-social/nos/issues/80)
- Added Delete Account UI. [#80](https://github.com/planetary-social/nos/issues/80)
- Fixed issue where search results weren't sorted properly. [#1485](https://github.com/planetary-social/nos/issues/1485)
- Delete all user data when logging out. [#1534](https://github.com/planetary-social/nos/issues/1534)
- Publish empty metadata event and empty contact list on delete account. [#1530](https://github.com/planetary-social/nos/issues/1530)

### Internal Changes
- Use NIP-92 media metadata to display media in the proper orientation. Currently behind the “Enable new media display” feature flag. [#1172](https://github.com/planetary-social/nos/issues/1172)
- Added more instructions to the changelog file.
- Added some logging when a content warning is displayed. [cleanstr#53](https://github.com/planetary-social/cleanstr/issues/53)
- Minor refactor of Event+CoreDataClass. [#1443](https://github.com/planetary-social/nos/issues/1443)
- Refactored feature flag and added a feature flag toggle for “Enable new moderation flow” to Staging builds. [#1496](https://github.com/planetary-social/nos/issues/1496)
- Refactored list row gradient background.
- Added SwiftSoup to parse Open Graph metadata. [#1165](https://github.com/planetary-social/nos/issues/1165)
- Parse Open Graph metadata whenever an event contains a URL, doesn’t have `imeta` tags, and the URL points to an HTML document. [#1425](https://github.com/planetary-social/nos/issues/1425)
- Added a new flow to flag notes. Currently behind the “Enable new moderation flow” feature flag. [#1489](https://github.com/planetary-social/nos/issues/1489)
- Added a new flow to flag users. Currently behind the “Enable new moderation flow” feature flag. [#1493](https://github.com/planetary-social/nos/issues/1493)

## [0.1.26] - 2024-09-09Z

### Release Notes
- Fixed a crash that could occur while Nos was in the background.
- Fixed a bug where Nos sometimes wouldn't reconnect to relays.
- Added nos.lol to the default relay list for new accounts and removed relay.snort.social.
- Show quoted notes in note cards.
- Added quote-reposting.
- Added a new image viewer that appears when you tap an image.
- Removed the like and repost counts from the Main and Profile feeds.
- Removed wss:// from relay addresses in lists and removed the need to prepend relay addresses with wss://.
- Localized the quotation marks on the Notifications view.
- Fixed a bug where nostr entities in URLs were treated like quoted note links.
- Added in-app profile photo editing.
- Changed "Name" to "Display Name" on the Edit Profile View.

### Internal Changes
- Included the npub in the properties list sent to analytics.
- Replaced hard-coded color values.
- Added a feature flag toggle for “Enable new media display” to Staging builds.
- Added a new gallery view to display multiple links in a post. Currently behind the “Enable new media display” feature flag.
- Added an overlay to GIFs that plays the animation when tapped. Currently behind the “Enable new media display” feature flag.
- Show single images and gallery view in the proper orientation. Currently behind the “Enable new media display” feature flag.
- Fixed typos in release notes.
- Renamed and reorganized files.

## [0.1.25] - 2024-08-21Z

- Fixed an issue where the sheet asking users to set up a NIP-05 username would appear after reinstalling Nos, even if the profile already had a NIP-05 username.
- Fixed a bug where urls with periods after them would include the period.
- Fixed a bug where confirmation dialog buttons turn red while swiping across them.

## [0.1.24] - 2024-08-09Z

- Disabled automatically generated analytics events that were sent each time the user navigated to a new screen.
- Show “New notes available” notification on Feed when there are new notes to display.
- Disable the Post button while images are still uploading. Thanks @vien-eaker!
- Improved app performance on first login by requesting fewer events from relays.
- Fixed a bug where the cursor could jump around when composing a note.
- Fixed a bug where mentions could be duplicated when typing in the middle of one.
- Re-enabled autocomplete when composing a note.
- Added push notifications for zaps.
- Added zaps to the Notifications view.
- Created Colors.xcassets and move all colors into it. Thanks @lingoslinger!
- Fixed a bug where confirmation dialog buttons turn red while swiping across them.

## [0.1.23] - 2024-07-31Z

- Fixed a bug where the home feed would be empty on first launch.
- Fixed the issue where tapping outside the New Post view caused it to disappear and all its text to be lost.
- Updated the design of the cards in the Following list.
- Remove stories UI to improve performance.
- Report error to Sentry when parse queue contains over 1000 events.

## [0.1.22] - 2024-07-26Z

- Added a filter button to the Home tab that lets you browse all notes on a specific relay.
- Improved the search experience with fast local searches.
- Fixed the issue where tapping the Search button caused search results to disappear.
- Fixed an issue with naddr links.

## [0.1.21] - 2024-07-24Z

- Added support for paid/authenticated relays (NIP-42).
- Fixed a bug where publishing a note to one relay would publish to all relays.
- Fix a bug where multiple connections could be opened with the same relay.
- Fixed an issue where Profile views would sometimes not display any notes.
- Add impersonation flag category and better NIP-56 mapping.
- Add a Tap to Refresh button in empty profiles.
- Support nostr:naddr links to text and long-form content notes.
- Update the reply count shown below each note in a Feed.
- Removed follower count from profile screen.
- Fixed deep linking to profiles and notes.
- Fixed issue where some nostr:nprofile references did not appear as links.
- Decode nprofile, nevent, and naddr NIP-19 entities.
- Refactor away direct usages of Bech32 and TLV and replace with NostrIdentifier (which still uses both).
- Deleted unused code.

## [0.1.20] - 2024-07-10Z

- Discover tab now features new accounts in News, Music, Activists, and Art.
- Use NIP-05 for shared links to profile.

## [0.1.19] - 2024-07-01Z

- Fixed a crash on the notifications tab
- Fixed a performance issue after opening the Discover tab.
- Cache NIP-05 validations to save network usage.
- Set Xcode version to 15.2, where SwiftUI Previews work reliably.
- Add "Share database" button to Settings to help with debugging.

## [0.1.18] - 2024-06-24Z

- Updated the recommended relays list.
- Fixed a bug where @npubs could be displayed instead of names in note text.
- Fixed a bug when mentioning profiles with emojis in the name.
- Added a message to the top of the Relays screen explaining that Nos works best with 5 or fewer relays.
- Added "Send To Nos" private reporting for profiles.
- Added our third cohort of creators and journalists to the Discover tab.
- Fixed SwiftUI Previews in Xcode.
- Fixed a bug where the Flag User confirmation dialog wasn’t visible on iPad.
- Fixed a bug where taking a photo in the app didn’t work.
- Removed the Save button next to the private key in Settings.
- New accounts automatically follow the nos.social and Tagr-bot accounts.

## [0.1.17] - 2024-06-10Z

- Fixed a bug where infinite spinners would be shown on reposted notes.
- Added support for opening njump.me content in Nos.
- Fixed a crash on logout
- Fixed a bug where some profiles wouldn't load old notes.
- Fixed an issue where NIP-05 could appear as invalid.
- Implemented NIP-96 and NIP-98 for photo and video uploads.

## [0.1.16] - 2024-05-31Z

- Added feedback to the copy button in Settings.
- Fixed an issue where photos and videos could not be uploaded.
- Fixed a crash on logout.

## [0.1.15] - 2024-05-29Z

- Redesigned the Profile screen.
- Improved performance in various parts of the app for users with large follow lists.
- Fixed an issue where deleted notes still appeared in the Profile’s Notes view.
- Sorted the featured profiles in the Discover tab.
- Switched from Reportinator to Tagr bot for content labeling.
- Discover tab now features new accounts.

## [0.1.14] - 2024-05-22Z

- Added the author's name to profile cards on the Discover tab and search results.
- Added a delay when trying to reopen a websocket that had previously closed with an error.
- Updated the icon that appears when following a user.

## [0.1.13] - 2024-05-15Z

- On the Profile screen, open a sheet to display the full bio.
- Fixed an issue where "Share logs" wasn't working.
- Discover tab: Center the category buttons.
- Discover tab: Remove placeholder categories and people.

## [0.1.12] - 2024-05-07Z

- Open Profiles when tapping on a NIP-05 username reference in a note.
- Add special treatment for nostr.band when searching on the Discover tab. We are temporarily using nostr.band always and only for search, in addition to the user's normal relay list.
- Detect identifiers of the form @npub1... in notes and link them to the associated profiles.
- Detect NIP-05 identifiers inserted in notes and link them to njump.
- Fixed duplicate text in content warnings
- Added "Send To Nos" private reporting to protect user privacy
- Discover tab now features authors in a variety of categories.
- Fixed an issue on Mac where the Edit Profile screen did not appear in some cases.
- Fixed an issue where registering a NIP-05 username field could fail silently.
- Fixed an issue where users named with valid urls were unable to be mentioned correctly.
- Fixed an issue where pasting an npub while composing a note created an invalid mention.
- Changed "Report note" button to "Flag this content"
- Changed "Report user" button to "Flag this user"
- Updated options for "Flag this user"
- We are now publishing the relay list when registering a new NIP-05 username so
that other users can find you more easily.

## [0.1.11] - 2024-04-18Z

- Added support for uploading videos when composing a note.
- Fixed an issue where reports for notes were treated as reports for profiles.
- Updated the Discover tab navigation bar to match new design.
- Updated the design of profile cards in search results and mentions search.

## [0.1.10] - 2024-04-12Z

- Fixed the tint color on the Profile screen.
- Added option to connect your existing NIP-05 username.
- Fixed a crash that often occurred after opening the app.
- In an effort to prioritize critical functionality, we are dropping support for light mode in the near term. If you have concerns about the remaining theme please reach out to us at support@nos.social

## [0.1.8] - 2024-04-03Z

- Add PrivacyInfo file to the project to comply with Apple's new requirements.
- Updated dark theme colors for card backgrounds, primary text, and secondary text.
- Added a new UI for replying to messages that allows attaching images and setting an expiration date.
- Fixed an issue where Profile pages could display little or no content.

## [0.1.7] - 2024-03-21Z

- Fix issue in Profile title bar that displayed NIP-05 incorrectly.
- Update font styles on Thread, Edit Profile, and Settings screens.
- Fix issue with uploading photos on Mac.
- Re-design the confirmation dialog that appears when you delete your NIP-05.
- Fixed a bug where liking a note could cause other notes to appear liked.
- Added a new UI for replying to messages that allows attaching images and setting an expiration date.
- Fixed an issue where the "Read more" button could display on notes that didn't need it.

## [0.1.6] - 2024-03-07Z

- Parse links and mentions in Profile's about (or bios)
- Show “Post a reply” field at the proper height initially, and allow it to expand as more text is entered.
- Tap the Like button on a note you’ve already liked to remove the Like.
- Display NIP-05 identifier in the Profile screen title bar.
- Added option to register nos.social usernames.
- Fixed issue where search results sometimes don’t appear.
- Disabled link to nip-05 server / url on author cards.
- Fixed issue where paste menu did not appear when tapping in the Post Note view.
- Fixed intermittent crash when tapping Done after editing your profile.
- Fixed URL detection of raw domain names, such as “nos.social” (without the “http” prefix).
- Fixed the sort order of gallery media to match the order in the note.
- While composing a note, a space is now automatically inserted after any mention of a user or note to ensure it’s formatted correctly.

## [0.1.5] - 2024-02-14Z

- Fixed an issue where tapping the Feed tab did not scroll to the top of the Feed.
- Fixed an issue where tapping the Profile tab did not scroll to the top of the Profile.
- Search now starts automatically after entering three characters instead of one.

## [0.1.4] - 2024-01-31Z

- Show a message when we’re not finding search results.
- Fixed an issue where bad data in the contact list could break the home feed.
- Fixed a bug where the margins of root notes appeared incorrectly on Mac and iPad.
- Fixed a date localization issue.
- Optimized loading of the Notifications tab
- Updated suggested users for discovery tab.
- Show the profile view when a search matches a valid User ID (npub).
- Added tabs to Profiles to filter posts.
- Fixed a bug that could cause the out of network warning to be shown on reposts in the stories view.
- Fixed a bug that prevented notes that failed to be published to be re-published again.
- Added pagination to the home feed.
- Fixed a bug that prevented reposted notes from loading sometimes.
- Fixed a bug that prevented profile photos and names from being downloaded.

## [0.1.2 (153)] - 2024-01-11Z

- Fixed a crash that sometimes occurred when opening the profile view.
- Fixed a crash that sometimes occurred when viewing a note.
- Migrate to Apple-native string catalog and codegen LocalizedStringResources with xcstrings-tool-plugin.
- Discover screen can now search notes by id.
- Added pagination to Profile screens.

## [0.1.1 (144)] - 2023-12-21Z

- Fixed a crash when opening the note composer.
- Fix localization of warning message when a note has been reported. (thanks @L!)
- Fixed contact list hydration bug where unfollows are not removed when follow counts do not change.
- Erase old notifications from the databse to keep disk usage low.

## [0.1 (101)] - 2023-12-15Z

- Fixed a bug where reposts wouldn't be displayed in the stories.
- Fixed a bug where the reports for authors of replies weren't being considered.
- Localized relative times on note cards. (thanks @tyiu!)
- Added a context menu for the stories in the Home Feed to open the Profile.
- Add repost button to stories (thanks @maddiefuzz!)

## [0.1 (100)] - 2023-12-09Z

- Fixed some cases where a note's contents would never load.
- Update the color palette.
- Fix crash on Mac when opening new note view.

## [0.1 (99)] - 2023-12-07Z

- Fix profile pictures not loading after creating a new account.

## [0.1 (98)] - 2023-12-04Z

- Fixed a bug where the app could become unresponsive.

## [0.1 (97)] - 2023-12-01Z

- Added the option to copy the NIP-05 identifier when browsing a profile.
- Tapping on a tab bar icon can let you scroll to top.
- Fix an issue where reposts were not displaying correctly.

## [0.1 (96)] - 2023-11-28Z

- Fixed some performance issues for users who follow a large number of accounts.

## [0.1 (95)] - 2023-11-27Z

- Fixed a bug where a root note could be rendered as a reply
- Added the option to copy the text content while browsing a note.
- Fixed UI bugs when displaying the root note of replies.
- Keep track of read stories.
- Fix an issue where reposts were not displaying correctly.

## [0.1 (94)] - 2023-11-17Z

- Removed trailing slash from truncated URLs.
- Add a loading indicator to search results.
- Change the "Followed by" label on the profile screen to "Followers you know"
- Fixed a hang on startup.
- Fixed an issue where links couldn't be opened from the Home tab.
- Change the "Followed by" label on the profile screen to "Followers you know"
- Fixed an issue where the Profile view would always show "Following 0" for people you didn't follow.
- Fix delay in results immediately after opening the discover tab.
- Fixed the 3d card effect on the Notifications tab.
- Updated layout for search results and mention autocomplete cards.

## [0.1 (93)] - 2023-11-10Z

- Added a confirmation before reposting a note.
- Added the ability to delete your reposts by tapping the repost button again.
- Fixed some cases where deleted notes were still being displayed.
- Fixed a bug where notes, reposts, and author profiles could fail to load.
- Show truncated URLs in notes instead of hiding them completely.

## [0.1 (92)] - 2023-11-02Z

- Show reposts in stories.

## [0.1 (91)] - 2023-11-01Z

- Fix a bug where linking a Universal Name would overwrite your existing NIP-05.
- Fixed incorrect ellipsis applied to long notes.
- Changed note rendering to retain more newlines.
- Show reposts in stories.
- Fixed a bug where notes, reposts, and author profiles could fail to load.
- Show truncated URLs in notes instead of hiding them completely.
- Keep track of read stories.
- Fixed a bug with autocorrect on Mac

## [0.1 (90)] - 2023-10-31Z

- Fixed a bug where notes, reposts, and author profiles could fail to load.

## [0.1 (89)] - 2023-10-31Z

- Added relay.causes.com to the list of recommended relays.

## [0.1 (88)] - 2023-10-27Z

- Added a content warning when a user you follow has reported the content
- Added toggles to the settings screen to disable report-based and network-based content warnings

## [0.1 (86)] - 2023-10-25Z

- Updated link previews in feed to use the stories ui with fixed height and carousel gallery.
- Updated UI around displaying nested threads and displaying more context of conversations.
- Changed inline images so we don't display the domain / size / file type for images
- Changed copied links to notes and authors to open in njump.me.
- Added the ability to initiate USBC transactions and check your balance if you have linked a Universal Name to your profile with an attached USBC wallet.
- Add "1 year" as an option when posting a disappearing message

## [0.1 (85)] - 2023-10-23Z

- Fixed missing secrets

## [0.1 (84)] - 2023-10-20Z

- Add Stories view to the Home Feed
- Fixed an issue where the app could become slow after searching for a user.
- Updated search results to show mutual followers and sort by the most followers in common.
- Change links to notes so that they don't display the long note id and instead it's a pretty link.
- Redesigned the Universal Names registration flow
- Added more relays to the recommended list
- Added an icon to indicate expiring notes, and the timestamp they display is the time until they expire.

## [0.1 (83)] - 2023-10-16Z

- Fixed crash on launch
- Added a URL scheme to open the note composer: nos://note/new?contents=theContentsOfTheNote

## [0.1 (82)] - 2023-10-13Z

- Fixed a bug where profile changes wouldn't be published in some cases
- Fix a bug where the "Post" button wouldn't be shown when composing a reply on macOS
- Fix a bug where the mute list could be overwritten when muting someone
- Fixed aspect ratio on some profile photos
- Added 3d effect to note cards
- Added a URL scheme to open the note composer: nos://note/new?contents=theContentsOfTheNote

## [0.1 (81)] - 2023-09-30Z

- Fixed secrets that weren't included in build 79 and 80

## [0.1 (80)] - 2023-09-30Z

- Updated the design of the edit profile screen
- Fixed a hang on the profile screen

## [0.1 (79)] - 2023-09-22Z

- Added the ability to search for Mastodon usernames on the Discover tab.
- Long form content is now displayed in the discover tab.
- Fixed a hang on the thread view.

## [0.1 (77)] - 2023-09-15Z

- App performance improvements

## [0.1 (76)] - 2023-09-08Z

- Minor crash fixes and optimizations

## [0.1 (75)] - 2023-09-01Z

- Fix an issue with the database cleanup script that was causing performance issues.
- Optimize loading of profile pictures

## [0.1 (73)] - 2023-08-25Z

- Fixed potential crashes when using Universal Names API.
- Fixed bug that rendered the empty notes message for a profile above the header box.
- Fixed bug that could potentially crash the app sometimes

## [0.1 (72)] - 2023-08-21Z

- Added support for pasting profile and note references when composing notes
- Pop screens from the navigation stack when tapping twice on the tab bar.
- Fixed the launch screen layout on iPad
- Fixed a small issue when mentioning profiles in the reply text box.
- Fixed a crash during onboarding
- Fixed a crash when following or muting a user
- Fixed crash when parsing malformed events.
- Fixed crash when parsing malformed contact lists.
- Added integration with our self-hosted Sentry crash reporting tool (no data shared with third parties)

## [0.1 (66)] - 2023-08-18Z

- Fixed crash when parsing malformed events.
- Fixed crash when parsing malformed contact lists.
- Added support for pasting profile and note references when composing notes
- Pop screens from the navigation stack when tapping twice on the tab bar.
- Fixed the launch screen layout on iPad
- Fixed a small issue when mentioning profiles in the reply text box.

## [0.1 (65)] - 2023-08-04Z

- Add a loading placeholder for note contents.
- Added automatic file uploads to nostr.build.
- Add list of followers and relays in the Profile screen.

## [0.1 (60)] - 2023-08-01Z

- Updated content report style based on the latest NIPs and fixed some bugs with reporting.
- Add a loading placeholder for note contents.
- Fixed the launch screen layout on iPad
- Multiple consecutive newlines will be replaced by a single new line in note content.
- Removed the screen to fill out profile information from onboarding and replaced it with a call to action in the sidebar.
- Leading and trailing whitespace will no longer be rendered in note content.
- Removed the screen to fill out profile information from onboarding and replaced it with a call to action in the sidebar.

## [0.1 (59)] - 2023-07-21Z

- Add a loading placeholder for note contents.
- Fixed several crashes.
- Added Dutch, Japanese, and Persian translations. Thanks matata, yutaro, and eru-desu!
- Added some visual artists to the list of featured users.

## [0.1 (58)] - 2023-07-17Z

- Added better previews for urls shared in notes.

## [0.1 (57)] - 2023-07-17Z

- Fixed an issue where Nos couldn't find the user's key on startup.
- Fixed an issue where you could have duplicate relays: one with a trailing slash and one without.

## [0.1 (56)] - 2023-07-13Z

- Fixed high cpu usage when the app is idle

## [0.1 (55)] - 2023-07-12Z

- Fixed several bugs around muting users
- Added the number of connected relays at the top right corner of the Home Feed.
- Fixed a bug where expired messages could be published to relays that doesn't support them
- Added support for push notifications.

## [0.1 (53)] - 2023-07-03Z

- Added beta integration with the Universal Name System. Edit your profile to link your Universal Name to your Nostr profile.
- Updated design of the relay selector

## [0.1 (52)] - 2023-07-03Z

- Prevent muted authors from appearing in the Discover screen
- Added a confirmation dialog when deleting a note.

## [0.1 (51)] - 2023-06-16Z

- Updated design of the relay selector
- Fixed an issue where the Discover tab wouldn't show new content for a while after upgrading from build 49.

## [0.1 (50)] - 2023-06-15Z

- Added code to show the Discover tab when we haven't downloaded the user's follow list yet (like on first login or app reinstall).
- Improved reliability of loading reposts, user photos, and names.
- Fixed a bug where tapping on a note would open the associated image instead of the thread view.
- Fixed a bug where profile pages would not load in some cases.
- Improved performance of the relay manager.

## [0.1 (49)] - 2023-06-12Z

- More small optimizations to relay traffic and event parsing.

## [0.1 (48)] - 2023-06-12Z

- Requesting fewer events on Home and Discover tab to reduce the load on the db.

## [0.1 (47)] - 2023-06-09Z

- Improved performance of the relay manager.

## [0.1 (46)] - 2023-06-06Z

- Add the ability to report notes and profiles using NIP-32 labels and NIP-69 classification.
- Fixed a crash which occurs on some versions of MacOS when attempting to mention other users during post creation.
- Add the ability to search for users by name from the Discover tab
- Fixed a bug where the note options menu wouldn't show up sometimes.
- Strip whitespace and newline characters when parsing search box input on discover screen as npub.

## [0.1 (44)] - 2023-05-31Z

- Fixed several causes of profile pictures and reposts showing infinite spinners.
- Links to notes or profiles are now tappable.
- Filter logged user from Discover screen.
- Improved performance of posting notes.

## [0.1 (43)] - 2023-05-23Z

- Added German translations (thanks Peter!).
- Updated support email to support@nos.social
- Improved recognition of mentions inside a post

## [0.1 (42)] - 2023-05-16Z

- Added support for mentioning other users when composing a note.
- Fixed a bug where expired messages could be redownloaded from relays that don't delete them.
- Fixed a bug where you couldn't view the parent note of a reply when it was displayed at the top of the Thread view.

## [0.1 (41)] - 2023-05-11Z

- Fix link color on macOS

## [0.1 (40)] - 2023-05-10Z

- Add support for expiration dates when composing notes (please note: messages are not guaranteed to be deleted by relays or other apps)
- Increased the contrast of text in light mode
- Open links in an in-app web browser instead of Safari
- Fixed link detection in notes for URLs without a scheme (i.e. "https://")
- Made the reply button on notes easier to tap, and it now presents the keyboard when tapped.
- Increased the tap size of the ellipsis button on note cards.
- Added Spanish translations (thanks Martin!)
- Updated app icon
- Nos now displays kind 30023 long-form blog posts in the home and profile feeds.

## [0.1 (39)] - 2023-05-02Z

- Improved performance of loading replies
- The notifications tab now request more events from relays

## [0.1 (38)] - 2023-04-28Z

- Made the routine to delete old events more efficient and prevent it from deleting our own events.
- Fixed a bug where you could post the same reply multiple times.

## [0.1 (37)] - 2023-04-27Z

- Performance improvements
- Added support for reposting notes.
- Fixed a bug where you could post the same reply multiple times.
- Fixed a bug where the user's follow list could be erased on the first launch after importing a new key.

## [0.1 (36)] - 2023-04-25Z

- Added support for reposting notes.
- Added Brazilian Portuguese translations (thanks Andressa!).
- Fixed the French and Traditional Chinese translations.
- Fixed a bug where the user's follow list could be erased on the first launch after importing a new key.
- Fixed a bug where you could post the same reply multiple times.
- Fixed an issue where profile pictures could be rendered with the wrong aspect ratio.

## [0.1 (35)] - 2023-04-19Z

- Added French translations. Thank you p2x@p2xco.de!
- Added Chinese (Traditional) and updated Chinese (Simplified) translations. Thank you rasputin@getalby.com!
- Added a logout button in the Settings menu.
- Minor performance improvements on Thread and Discover views.
- Updated the default list of users shown on the Discover tab.
- Fixed a bug where muted authors would show up on the Discover tab.
- Added an initial loading indicator when you first open the Home or Discover tabs.
- Added a logout button in the Settings menu.
- Fixed a bug where notes would be truncated but the Read More button would not be shown.
- Scrolling performance improvements
- Fixed a bug where notes would be truncated but the Read More button would not be shown.

## [0.1 (33)] - 2023-04-17Z

- Added a button to share the application logs in the Settings menu
- Automatically attach debug logs to support emails

## [0.1 (32)] - 2023-04-14Z

- More performance improvements on the Home tab.

Note:
- In this build you have to pull-to-refresh if you want to see new notes after the initial load of the Home or Discover tabs.

## [0.1 (31)] - 2023-04-13Z

- Added a button to view raw event JSON in the options menu on notes.
- Fixed notes saying "so-and-so posted" at the top when it should say "so-and-so replied".
- Added code to load the note being replied to if we don't have it.
- Improved performance on the home feed

## [0.1 (30)] - 2023-04-10Z

- Fixed a bug where the Read More button would show on notes when it didn't need to.
- Added Chinese (Simplified) translations (thanks rasputin@getalby.com!)
- Nos now requests delete events from relays.

## [0.1 (28)] - 2023-04-07Z

- Made all the built-in text in the app translatable. If you would like to help translate Nos let us know by emailing support@nos.social.

## [0.1 (27)] - 2023-04-05Z

- Minor performance improvements
- Fixed an occasional hang when publishing

## [0.1 (26)] - 2023-04-03Z

- Minor performance improvements on the Feed and Discover tabs

## [0.1 (25)] - 2023-03-31Z

- Fixed a bug where reply counts were displaying translation keys instead of the count

## [0.1 (24)] - 2023-03-31Z

- Added Crowdin integration for translation services. If you would like to help us translate Nos drop us a line at
support@nos.social.
- Fixed several crashes.
- Fixed issue where the like button didn't turn orange when pressed.
- Fixed an issue where likes to replies were counted towards the root note.
- Added more aggressive caching of images.
- Minor performance improvements - more to come!

## [0.1 (23)] - 2023-03-25Z
- Add the option to copy web links on profile pages and notes.

## [0.1 (22)] - 2023-03-23Z
- Fixed a bug in the list of people you are following, where tapping on any name would show your own profile.

## [0.1 (21)] - 2023-03-23Z
- Fixed a bug where the user's profile name was not set after onboarding.
- Added a demo of the Universal Namespace when setting up your profile.

## [0.1 (20)] - 2023-03-22Z
- Fixed some bugs in Universal Name login flow (onboarding flow fixes forthcoming)

## [0.1 (19)] - 2023-03-22Z
- Added a link to nostr.build on the New Note screen
- Added a demo flow for setting up a Universal Name on the Edit Profile screen.

## [0.1 (18)] - 2023-03-20Z
- Show the number of likes on notes

## [0.1 (17)] - 2023-03-20Z
- Minor performance improvements

## [0.1 (16)] - 2023-03-19Z
- Hide the text in private key text fields
- Hide replies from muted users
- Fixed an issue where your own replies would be shown on the notificaitons tab
- Added a launch screen
- Various styling updates
- Added an About screen to the side menu
- Added a Share Nos button to the side menu

## [0.1 (15)] - 2023-03-18Z
- Added the ability to browse all notes from a single relay on the Discover tab.
- Added the ability to post a note to a single relay from the New Note screen.
- Support likes as described in NIP-25, make sure reply and parent likes are correct
- Show "posted" and "replied" headers on NoteCards
- Navigate to replied to note when tapping on reply from outside thread view
- Search by name on Discover view
- Fixed cards on the Discover tab all being the same size.
- Fixed a crash when deleting your key in Settings

## [0.1 (14)] - 2023-03-16Z
- Nos now reads and writes your mutes the mute list shared with other Nostr apps.

## [0.1 (13)] - 2023-03-15Z
- Fix all thread replies showing as out of network on first launch after installation.

## [0.1 (12)] - 2023-03-15Z
- Added NIP-05 field to Edit Profile page, lookup users using NIP-05 names in discover tab, tapping the NIP-05 name opens the domain in a new window.
- Delete notes
- More performance improvements centered around our relay communication
- Fix invisible tab bar
- Made placeholder text color same for all fields in profile edit view
- Add basic image rendering in Note cards
- UNS Support on Profile page
- Fix onboarding taps at bottom of screen causing screen to switch

Known Issues:
- Deleting your key in Settings causes the app to crash. But you are correctly taken into onboarding after relaunch.

## [0.1 (11)] - 2023-03-14Z
- Fixed thread view saying every reply is out of network
- reduced the number of requests we send to relays
- improved app performance
- fixed showing empty displayNames when name is set

## [0.1 (10)] - 2023-03-14Z
- Display a user's NIP-05 identifier on the profile page after making a web request to verify that it is correct
- Fix blank home feed during first launch

## [0.1 (9)] - 2023-03-14Z
- Fixed a crash on launch when relay model was outdated.
- Fix your own posts showing as outside your network on a fresh install.
- Add self-hosted PostHog analytics
- Render mentions on notifications tab
- Copy note text

Known issues:
- You may have to force quit the app and restart it to see everyone you follow on the Home Feed.

## [0.1 (8)] - 2023-03-13Z
- Fix translucent tab bar in the simulator.
- Connect to more relays to get user relay list after importing a key during onboarding
- Fix some bugs in thread views
- Show placeholder cards for messages outside 2 hops and allow the user to reveal them
- Support deprecated reply #e tag format
- Fixed an issue where older contact list and metadata events could overwrite new ones
- Styled onboarding views

## [0.1 (7)] - 2023-03-10Z
- Use only relays added in RelayView for sending and receiving events
- Add PostHog analytics
- Render note mentions in NoteCard
- Open an email compose view controller for support@nos.social
- Fix duplicate note on a new post
- Add mute functionality
- Publish relay changes
- Recommended / default relays
- Added colors and Clarity City font throughout the app
- Show Discover tab after onboarding
- Fix crash on Mac
- Improved profile photo loading and added a cache
- Added code to compute a sensible default number of columns on the Discover tab
- Replaced moved relays tab to side menu, added New Post and Profile tabs
- Make links on notes tappable
- Fix newlines not rendering on notes
- Added timestamp to notes
- Update Discover feed algorithm to include people 2 hops from you.
- Fix infinite spinners on some avatars
- Edit profile

## [0.1 (6)] - 2023-03-08Z

- Fixed follow / unfollow sync
- Reduced number of REQ sent to relays
- Request profile metadata for users displayed on the Discover tab
- Cleanup RelayService
- Render user avatar on Profile screen
- Added support for threads in reply views
- Retry failed Event sends every 2 minutes (max 5 retries)
- Add basic notifications tab
- Filter the Home Feed down to root posts
- The profile view requests the latest events and metadata for the given user from the relays
- Add the ellipsis button to NoteCard and allow the user to copy the NIP-19 note ID of a note.
- Enabled button to copy user ID on Profile View
- Fixed UI freezes when using many relays by moving event processing to a background thread.
- Add a search bar to the discover tab that users can use to look up other users.
- On relay remove, send CLOSE to all subs then disconnect and delete socket
- Render user mentions in NoteCard
- Replace the warning message to tell the user never to share their private key with anyone.

## [0.1 (5)] 2023-03-02

- Added a Discover tab that shows all events from all relays.
- Core Data will now be wiped whenever we change the data model, which is often. This speeds up our development process, but you will have to re-enter your relays when this happens.
- Change the home feed so that it shows the CurrentUser's notes always.
- Preload sample_data into core data for DEBUG builds
- Added a screen to show all the replies to a note.
- Fixed empty home feed message so it doesn't overlay other views
- Change settings and onboarding to accept nsec-format private key
- Fixed app crash when no user is passed to HomeFeedView initializer
- Added ability to post a reply in thread view.
- Fixed READ MORE Button
- In the Discover tab, display a feed of interesting people

## [0.1 (4)] - 2023-02-24

- Added ability to delete relays on the Relays screen.
- Fix events not being signed correctly with a key generated during onboarding.
- Verify signatures on events.
- Request only events from user's Follows
- Follow / unfollow functionality
- Calculate reply count and display in NoteCard

## [0.1 (3)] - 2023-02-20Z

- Sync authors in HomeFeedView
- Added AvatarView for rendering profile pictures on NoteCards

## [0.1 (2)]

- Added conversion of hex keys to npub
- Add a basic New Post screen
- Save private key to keychain
- Parse and store contact list
- Add onboarding flow
- Copied MessageCard and MessageButton SwiftUI view from Planetary renaming Message to Note
- Added a basic profile screen

## [0.1 (1)]

- Parse and display Nostr events
- Read events from relays
- Sign and publish events to relays
- Add Settings view where you can put in your private key
- Added tab bar component and side menu with profile<|MERGE_RESOLUTION|>--- conflicted
+++ resolved
@@ -12,16 +12,10 @@
 
 ### Release Notes
 - Added a tip to the Feed to welcome first-time users and explain how the Feed works. [#1602](https://github.com/planetary-social/nos/issues/1602)
-<<<<<<< HEAD
 - Added a tag to published contact lists to help us detect the source of lost contact lists. [cleanstr#51](https://github.com/planetary-social/cleanstr/issues/51)
+- Removed integration with Universal Name Space [#1636](https://github.com/planetary-social/nos/issues/1636)
 
 ### Internal Changes
-=======
-=======
-- Removed integration with Universal Name Space [#1636](https://github.com/planetary-social/nos/issues/1636)
-
-### Internal Changes
->>>>>>> d9fc40c0
 
 ## [0.2.2] - 2024-10-11Z
 
