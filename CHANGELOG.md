--- conflicted
+++ resolved
@@ -8,16 +8,12 @@
 
 ## [Unreleased]
 
-<<<<<<< HEAD
-- On the Profile screen, open a sheet to display the full bio.
-- Add the author's name to profile cards on the Discover tab and search results. 
-=======
+- Added the author's name to profile cards on the Discover tab and search results. 
 - Added a delay when trying to reopen a websocket that had previously closed with an error.
 
 ## [0.1.13] - 2024-05-15Z
 
 - On the Profile screen, open a sheet to display the full bio. 
->>>>>>> 4dd99980
 - Fixed an issue where "Share logs" wasn't working.
 - Discover tab: Center the category buttons.
 - Discover tab: Remove placeholder categories and people.
