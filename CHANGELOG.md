# Changelog
All notable changes to this project will be documented in this file.

We define "Noteworthy changes" as 1) user-facing features or bugfixes 2) significant technical or architectural changes that contributors will notice. If your Pull Request does not contain any changes of this nature i.e. minor string/translation changes, patch releases of dependencies, refactoring, etc. then add the `Skip-Changelog` label. 

The format is based on [Keep a Changelog](https://keepachangelog.com/en/1.0.0/),
and this project adheres to [Semantic Versioning](https://semver.org/spec/v2.0.0.html).

## [Unreleased]

<<<<<<< HEAD
- Updated support email to support@nos.social
=======
- Improved recognition of mentions inside a post
>>>>>>> 41576b36
- Fixed a bug where expired messages could be redownloaded from relays that don't delete them.
- Increased the tap size of the ellipsis button on note cards.
- Add support for expiration dates when composing notes (please note: messages are not guaranteed to be deleted by relays or other apps)
- Increased the contrast of text in light mode
- Open links in an in-app web browser instead of Safari
- Fixed link detection in notes for URLs without a scheme (i.e. "https://")
- Made the reply button on notes easier to tap, and it now presents the keyboard when tapped.
- Improved performance of loading replies
- Added Spanish translations (thanks Martin!)
- Updated app icon
- Nos now displays kind 30023 long-form blog posts in the home and profile feeds.

## [0.1 (38)] - 2023-04-28Z

- Made the routine to delete old events more efficient and prevent it from deleting our own events. 
- The notifications tab now request more events from relays

## [0.1 (37)] - 2023-04-27Z

- Performance improvements
- Added support for reposting notes.
- Fixed a bug where you could post the same reply multiple times.
- Fixed a bug where the user's follow list could be erased on the first launch after importing a new key.

## [0.1 (36)] - 2023-04-25Z

- Added support for reposting notes.
- Added Brazilian Portuguese translations (thanks Andressa!).
- Fixed the French and Traditional Chinese translations.
- Fixed a bug where the user's follow list could be erased on the first launch after importing a new key.
- Fixed a bug where you could post the same reply multiple times.
- Fixed an issue where profile pictures could be rendered with the wrong aspect ratio.
- Added Brazilian Portuguese translations (thanks Andressa!).
- Added support for mentioning other users when composing a note.

## [0.1 (35)] - 2023-04-19Z

- Added French translations. Thank you p2x@p2xco.de!
- Added Chinese (Traditional) and updated Chinese (Simplified) translations. Thank you rasputin@getalby.com!
- Added a logout button in the Settings menu.
- Minor performance improvements on Thread and Discover views.
- Updated the default list of users shown on the Discover tab.
- Fixed a bug where muted authors would show up on the Discover tab.
- Added an initial loading indicator when you first open the Home or Discover tabs.
- Added a logout button in the Settings menu.
- Fixed a bug where notes would be truncated but the Read More button would not be shown.
- Scrolling performance improvements
- Fixed a bug where notes would be truncated but the Read More button would not be shown.

## [0.1 (33)] - 2023-04-17Z

- Added a button to share the application logs in the Settings menu
- Automatically attach debug logs to support emails

## [0.1 (32)] - 2023-04-14Z

- More performance improvements on the Home tab.

Note:
- In this build you have to pull-to-refresh if you want to see new notes after the initial load of the Home or Discover tabs. 

## [0.1 (31)] - 2023-04-13Z

- Added a button to view raw event JSON in the options menu on notes.
- Fixed notes saying "so-and-so posted" at the top when it should say "so-and-so replied".
- Added code to load the note being replied to if we don't have it. 
- Improved performance on the home feed

## [0.1 (30)] - 2023-04-10Z

- Fixed a bug where the Read More button would show on notes when it didn't need to.
- Added Chinese (Simplified) translations (thanks rasputin@getalby.com!)
- Nos now requests delete events from relays.

## [0.1 (28)] - 2023-04-07Z

- Made all the built-in text in the app translatable. If you would like to help translate Nos let us know by emailing support@nos.social.

## [0.1 (27)] - 2023-04-05Z

- Minor performance improvements
- Fixed an occasional hang when publishing

## [0.1 (26)] - 2023-04-03Z

- Minor performance improvements on the Feed and Discover tabs

## [0.1 (25)] - 2023-03-31Z

- Fixed a bug where reply counts were displaying translation keys instead of the count

## [0.1 (24)] - 2023-03-31Z

- Added Crowdin integration for translation services. If you would like to help us translate Nos drop us a line at 
support@nos.social.
- Fixed several crashes.
- Fixed issue where the like button didn't turn orange when pressed.
- Fixed an issue where likes to replies were counted towards the root note.
- Added more aggressive caching of images.
- Minor performance improvements - more to come!

## [0.1 (23)] - 2023-03-25Z
- Add the option to copy web links on profile pages and notes.

## [0.1 (22)] - 2023-03-23Z
- Fixed a bug in the list of people you are following, where tapping on any name would show your own profile.

## [0.1 (21)] - 2023-03-23Z
- Fixed a bug where the user's profile name was not set after onboarding.
- Added a demo of the Universal Namespace when setting up your profile. 

## [0.1 (20)] - 2023-03-22Z
- Fixed some bugs in Universal Name login flow (onboarding flow fixes forthcoming)

## [0.1 (19)] - 2023-03-22Z
- Added a link to nostr.build on the New Note screen
- Added a demo flow for setting up a Universal Name on the Edit Profile screen.

## [0.1 (18)] - 2023-03-20Z
- Show the number of likes on notes

## [0.1 (17)] - 2023-03-20Z
- Minor performance improvements

## [0.1 (16)] - 2023-03-19Z
- Hide the text in private key text fields
- Hide replies from muted users
- Fixed an issue where your own replies would be shown on the notificaitons tab
- Added a launch screen
- Various styling updates
- Added an About screen to the side menu
- Added a Share Nos button to the side menu 

## [0.1 (15)] - 2023-03-18Z
- Added the ability to browse all notes from a single relay on the Discover tab.
- Added the ability to post a note to a single relay from the New Note screen.
- Support likes as described in NIP-25, make sure reply and parent likes are correct
- Show "posted" and "replied" headers on NoteCards
- Navigate to replied to note when tapping on reply from outside thread view
- Search by name on Discover view
- Fixed cards on the Discover tab all being the same size.
- Fixed a crash when deleting your key in Settings

## [0.1 (14)] - 2023-03-16Z
- Nos now reads and writes your mutes the mute list shared with other Nostr apps.

## [0.1 (13)] - 2023-03-15Z
- Fix all thread replies showing as out of network on first launch after installation.

## [0.1 (12)] - 2023-03-15Z
- Added NIP-05 field to Edit Profile page, lookup users using NIP-05 names in discover tab, tapping the NIP-05 name opens the domain in a new window.
- Delete notes
- More performance improvements centered around our relay communication
- Fix invisible tab bar
- Made placeholder text color same for all fields in profile edit view
- Add basic image rendering in Note cards
- UNS Support on Profile page
- Fix onboarding taps at bottom of screen causing screen to switch

Known Issues:
- Deleting your key in Settings causes the app to crash. But you are correctly taken into onboarding after relaunch.

## [0.1 (11)] - 2023-03-14Z
- Fixed thread view saying every reply is out of network
- reduced the number of requests we send to relays
- improved app performance
- fixed showing empty displayNames when name is set

## [0.1 (10)] - 2023-03-14Z
- Display a user's NIP-05 identifier on the profile page after making a web request to verify that it is correct 
- Fix blank home feed during first launch

## [0.1 (9)] - 2023-03-14Z
- Fixed a crash on launch when relay model was outdated.
- Fix your own posts showing as outside your network on a fresh install. 
- Add self-hosted PostHog analytics
- Render mentions on notifications tab
- Copy note text

Known issues:
- You may have to force quit the app and restart it to see everyone you follow on the Home Feed.

## [0.1 (8)] - 2023-03-13Z
- Fix translucent tab bar in the simulator.
- Connect to more relays to get user relay list after importing a key during onboarding
- Fix some bugs in thread views
- Show placeholder cards for messages outside 2 hops and allow the user to reveal them
- Support deprecated reply #e tag format
- Fixed an issue where older contact list and metadata events could overwrite new ones
- Styled onboarding views

## [0.1 (7)] - 2023-03-10Z
- Use only relays added in RelayView for sending and receiving events
- Add PostHog analytics
- Render note mentions in NoteCard
- Open an email compose view controller for support@nos.social 
- Fix duplicate note on a new post
- Add mute functionality
- Publish relay changes
- Recommended / default relays
- Added colors and Clarity City font throughout the app
- Show Discover tab after onboarding
- Fix crash on Mac
- Improved profile photo loading and added a cache
- Added code to compute a sensible default number of columns on the Discover tab
- Replaced moved relays tab to side menu, added New Post and Profile tabs
- Make links on notes tappable
- Fix newlines not rendering on notes
- Added timestamp to notes
- Update Discover feed algorithm to include people 2 hops from you.
- Fix infinite spinners on some avatars
- Edit profile

## [0.1 (6)] - 2023-03-08Z

- Fixed follow / unfollow sync
- Reduced number of REQ sent to relays
- Request profile metadata for users displayed on the Discover tab
- Cleanup RelayService
- Render user avatar on Profile screen
- Added support for threads in reply views
- Retry failed Event sends every 2 minutes (max 5 retries)
- Add basic notifications tab
- Filter the Home Feed down to root posts
- The profile view requests the latest events and metadata for the given user from the relays
- Add the ellipsis button to NoteCard and allow the user to copy the NIP-19 note ID of a note.
- Enabled button to copy user ID on Profile View
- Fixed UI freezes when using many relays by moving event processing to a background thread.
- Add a search bar to the discover tab that users can use to look up other users.
- On relay remove, send CLOSE to all subs then disconnect and delete socket
- Render user mentions in NoteCard
- Replace the warning message to tell the user never to share their private key with anyone.

## [0.1 (5)] 2023-03-02 

- Added a Discover tab that shows all events from all relays.
- Core Data will now be wiped whenever we change the data model, which is often. This speeds up our development process, but you will have to re-enter your relays when this happens.
- Change the home feed so that it shows the CurrentUser's notes always.
- Preload sample_data into core data for DEBUG builds
- Added a screen to show all the replies to a note.
- Fixed empty home feed message so it doesn't overlay other views
- Change settings and onboarding to accept nsec-format private key
- Fixed app crash when no user is passed to HomeFeedView initializer
- Added ability to post a reply in thread view.
- Fixed READ MORE Button
- In the Discover tab, display a feed of interesting people

## [0.1 (4)] - 2023-02-24

- Added ability to delete relays on the Relays screen.
- Fix events not being signed correctly with a key generated during onboarding.
- Verify signatures on events.
- Request only events from user's Follows
- Follow / unfollow functionality
- Calculate reply count and display in NoteCard

## [0.1 (3)] - 2023-02-20Z

- Sync authors in HomeFeedView
- Added AvatarView for rendering profile pictures on NoteCards

## [0.1 (2)]

- Added conversion of hex keys to npub
- Add a basic New Post screen
- Save private key to keychain
- Parse and store contact list
- Add onboarding flow
- Copied MessageCard and MessageButton SwiftUI view from Planetary renaming Message to Note
- Added a basic profile screen

## [0.1 (1)]

- Parse and display Nostr events
- Read events from relays
- Sign and publish events to relays
- Add Settings view where you can put in your private key
- Added tab bar component and side menu with profile<|MERGE_RESOLUTION|>--- conflicted
+++ resolved
@@ -8,11 +8,8 @@
 
 ## [Unreleased]
 
-<<<<<<< HEAD
 - Updated support email to support@nos.social
-=======
 - Improved recognition of mentions inside a post
->>>>>>> 41576b36
 - Fixed a bug where expired messages could be redownloaded from relays that don't delete them.
 - Increased the tap size of the ellipsis button on note cards.
 - Add support for expiration dates when composing notes (please note: messages are not guaranteed to be deleted by relays or other apps)
