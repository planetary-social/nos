--- conflicted
+++ resolved
@@ -8,16 +8,13 @@
 
 ## [Unreleased]
 
-<<<<<<< HEAD
 - Added automatic file uploads to nostr.build.
+- Add list of followers and relays in the Profile screen.
 
 ## [0.1 (60)] - 2023-08-01Z
 
 - Updated content report style based on the latest NIPs and fixed some bugs with reporting.
-=======
-- Add list of followers and relays in the Profile screen.
 - Add a loading placeholder for note contents.
->>>>>>> 4c13235d
 - Fixed the launch screen layout on iPad
 - Multiple consecutive newlines will be replaced by a single new line in note content.
 - Removed the screen to fill out profile information from onboarding and replaced it with a call to action in the sidebar. 
