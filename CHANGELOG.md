--- conflicted
+++ resolved
@@ -8,12 +8,9 @@
 
 ## [Unreleased]
 
-<<<<<<< HEAD
 - Tap the Like button on a note you’ve already liked to remove the Like.
-=======
 - Display NIP-05 identifier in the Profile screen title bar.
 - Added option to register nos.social usernames.
->>>>>>> 8b7d7008
 - Fixed issue where search results sometimes don’t appear.
 - Disabled link to nip-05 server / url on author cards. 
 - Fixed issue where paste menu did not appear when tapping in the Post Note view.
