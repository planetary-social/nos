# Changelog
All notable changes to this project will be documented in this file.

We define "Noteworthy changes" as 1) user-facing features or bugfixes 2) significant technical or architectural changes that contributors will notice. If your Pull Request does not contain any changes of this nature i.e. minor string/translation changes, patch releases of dependencies, refactoring, etc. then add the `Skip-Changelog` label. 

The format is based on [Keep a Changelog](https://keepachangelog.com/en/1.0.0/),
and this project adheres to [Semantic Versioning](https://semver.org/spec/v2.0.0.html).

## [Unreleased]

### Release Notes
- Show quoted notes in note cards.
- Added quote-reposting.
- Added a new image viewer that appears when you tap an image.
- Added a new gallery view that’s currently behind a feature flag.
- Removed the like and repost counts from the Main and Profile feeds.
- Removed wss:// from relay addresses in lists and removed the need to prepend relay addresses with wss://.
- Localized the quotation marks on the Notifications view.
<<<<<<< HEAD

### Internal Changes
- Included the npub in the properties list sent to analytics.
- Replaced hard-coded color values.
- Added a feature flag toggle for “Enable new media display” to Staging builds. 
- Added a new gallery view to display multiple links in a post. Currently behind the “Enable new media display” feature flag.
- Show single images and gallery view in the proper orientation. Currently behind the “Enable new media display” feature flag.
- Fixed typos in release notes.
=======
- Included the npub in the properties list sent to analytics. [skip-release-notes]
- Replaced hard-coded color values. [skip-release-notes]
- Added a feature flag toggle for “Enable new media display” to Staging builds. [skip-release-notes]
- Added a new gallery view to display multiple links in a post. Currently behind the “Enable new media display” feature flag. [skip-release-notes]
- Show single images and gallery view in the proper orientation. Currently behind the “Enable new media display” feature flag. [skip-release-notes]
- Added an overlay to GIFs that plays the animation when tapped. Currently behind the “Enable new media display” feature flag. [skip-release-notes]
- Fixed typos in release notes. [skip-release-notes]
>>>>>>> 15f99717

## [0.1.25] - 2024-08-21Z

- Fixed an issue where the sheet asking users to set up a NIP-05 username would appear after reinstalling Nos, even if the profile already had a NIP-05 username.
- Fixed a bug where urls with periods after them would include the period.
- Fixed a bug where confirmation dialog buttons turn red while swiping across them.

## [0.1.24] - 2024-08-09Z

- Disabled automatically generated analytics events that were sent each time the user navigated to a new screen.
- Show “New notes available” notification on Feed when there are new notes to display.
- Disable the Post button while images are still uploading. Thanks @vien-eaker!
- Improved app performance on first login by requesting fewer events from relays.
- Fixed a bug where the cursor could jump around when composing a note.
- Fixed a bug where mentions could be duplicated when typing in the middle of one.
- Re-enabled autocomplete when composing a note.
- Added push notifications for zaps.
- Added zaps to the Notifications view.
- Created Colors.xcassets and move all colors into it. Thanks @lingoslinger!
- Fixed a bug where confirmation dialog buttons turn red while swiping across them.

## [0.1.23] - 2024-07-31Z

- Fixed a bug where the home feed would be empty on first launch.
- Fixed the issue where tapping outside the New Post view caused it to disappear and all its text to be lost.
- Updated the design of the cards in the Following list.
- Remove stories UI to improve performance.
- Report error to Sentry when parse queue contains over 1000 events.

## [0.1.22] - 2024-07-26Z

- Added a filter button to the Home tab that lets you browse all notes on a specific relay.
- Improved the search experience with fast local searches.
- Fixed the issue where tapping the Search button caused search results to disappear.
- Fixed an issue with naddr links.

## [0.1.21] - 2024-07-24Z

- Added support for paid/authenticated relays (NIP-42).
- Fixed a bug where publishing a note to one relay would publish to all relays.
- Fix a bug where multiple connections could be opened with the same relay.
- Fixed an issue where Profile views would sometimes not display any notes.
- Add impersonation flag category and better NIP-56 mapping.
- Add a Tap to Refresh button in empty profiles.
- Support nostr:naddr links to text and long-form content notes.
- Update the reply count shown below each note in a Feed.
- Removed follower count from profile screen.
- Fixed deep linking to profiles and notes.
- Fixed issue where some nostr:nprofile references did not appear as links.
- Decode nprofile, nevent, and naddr NIP-19 entities.
- Refactor away direct usages of Bech32 and TLV and replace with NostrIdentifier (which still uses both).
- Deleted unused code.

## [0.1.20] - 2024-07-10Z

- Discover tab now features new accounts in News, Music, Activists, and Art.
- Use NIP-05 for shared links to profile.

## [0.1.19] - 2024-07-01Z

- Fixed a crash on the notifications tab
- Fixed a performance issue after opening the Discover tab.
- Cache NIP-05 validations to save network usage.
- Set Xcode version to 15.2, where SwiftUI Previews work reliably.
- Add "Share database" button to Settings to help with debugging.

## [0.1.18] - 2024-06-24Z

- Updated the recommended relays list.
- Fixed a bug where @npubs could be displayed instead of names in note text.
- Fixed a bug when mentioning profiles with emojis in the name.
- Added a message to the top of the Relays screen explaining that Nos works best with 5 or fewer relays.
- Added "Send To Nos" private reporting for profiles.
- Added our third cohort of creators and journalists to the Discover tab.
- Fixed SwiftUI Previews in Xcode.
- Fixed a bug where the Flag User confirmation dialog wasn’t visible on iPad.
- Fixed a bug where taking a photo in the app didn’t work.
- Removed the Save button next to the private key in Settings.
- New accounts automatically follow the nos.social and Tagr-bot accounts.

## [0.1.17] - 2024-06-10Z

- Fixed a bug where infinite spinners would be shown on reposted notes.
- Added support for opening njump.me content in Nos.
- Fixed a crash on logout
- Fixed a bug where some profiles wouldn't load old notes.
- Fixed an issue where NIP-05 could appear as invalid.
- Implemented NIP-96 and NIP-98 for photo and video uploads.

## [0.1.16] - 2024-05-31Z

- Added feedback to the copy button in Settings.
- Fixed an issue where photos and videos could not be uploaded.
- Fixed a crash on logout.

## [0.1.15] - 2024-05-29Z

- Redesigned the Profile screen.
- Improved performance in various parts of the app for users with large follow lists.
- Fixed an issue where deleted notes still appeared in the Profile’s Notes view.
- Sorted the featured profiles in the Discover tab.
- Switched from Reportinator to Tagr bot for content labeling.
- Discover tab now features new accounts.

## [0.1.14] - 2024-05-22Z

- Added the author's name to profile cards on the Discover tab and search results. 
- Added a delay when trying to reopen a websocket that had previously closed with an error.
- Updated the icon that appears when following a user.

## [0.1.13] - 2024-05-15Z

- On the Profile screen, open a sheet to display the full bio. 
- Fixed an issue where "Share logs" wasn't working.
- Discover tab: Center the category buttons.
- Discover tab: Remove placeholder categories and people.

## [0.1.12] - 2024-05-07Z

- Open Profiles when tapping on a NIP-05 username reference in a note.
- Add special treatment for nostr.band when searching on the Discover tab. We are temporarily using nostr.band always and only for search, in addition to the user's normal relay list.
- Detect identifiers of the form @npub1... in notes and link them to the associated profiles.
- Detect NIP-05 identifiers inserted in notes and link them to njump.
- Fixed duplicate text in content warnings
- Added "Send To Nos" private reporting to protect user privacy
- Discover tab now features authors in a variety of categories.
- Fixed an issue on Mac where the Edit Profile screen did not appear in some cases.
- Fixed an issue where registering a NIP-05 username field could fail silently.
- Fixed an issue where users named with valid urls were unable to be mentioned correctly.
- Fixed an issue where pasting an npub while composing a note created an invalid mention.
- Changed "Report note" button to "Flag this content"
- Changed "Report user" button to "Flag this user"
- Updated options for "Flag this user"
- We are now publishing the relay list when registering a new NIP-05 username so
that other users can find you more easily.

## [0.1.11] - 2024-04-18Z

- Added support for uploading videos when composing a note.
- Fixed an issue where reports for notes were treated as reports for profiles.
- Updated the Discover tab navigation bar to match new design.
- Updated the design of profile cards in search results and mentions search.

## [0.1.10] - 2024-04-12Z

- Fixed the tint color on the Profile screen.
- Added option to connect your existing NIP-05 username.
- Fixed a crash that often occurred after opening the app.
- In an effort to prioritize critical functionality, we are dropping support for light mode in the near term. If you have concerns about the remaining theme please reach out to us at support@nos.social

## [0.1.8] - 2024-04-03Z

- Add PrivacyInfo file to the project to comply with Apple's new requirements.
- Updated dark theme colors for card backgrounds, primary text, and secondary text.
- Added a new UI for replying to messages that allows attaching images and setting an expiration date.
- Fixed an issue where Profile pages could display little or no content.

## [0.1.7] - 2024-03-21Z

- Fix issue in Profile title bar that displayed NIP-05 incorrectly.
- Update font styles on Thread, Edit Profile, and Settings screens.
- Fix issue with uploading photos on Mac.
- Re-design the confirmation dialog that appears when you delete your NIP-05.
- Fixed a bug where liking a note could cause other notes to appear liked.
- Added a new UI for replying to messages that allows attaching images and setting an expiration date.
- Fixed an issue where the "Read more" button could display on notes that didn't need it.

## [0.1.6] - 2024-03-07Z

- Parse links and mentions in Profile's about (or bios)
- Show “Post a reply” field at the proper height initially, and allow it to expand as more text is entered.
- Tap the Like button on a note you’ve already liked to remove the Like.
- Display NIP-05 identifier in the Profile screen title bar.
- Added option to register nos.social usernames.
- Fixed issue where search results sometimes don’t appear.
- Disabled link to nip-05 server / url on author cards. 
- Fixed issue where paste menu did not appear when tapping in the Post Note view.
- Fixed intermittent crash when tapping Done after editing your profile.
- Fixed URL detection of raw domain names, such as “nos.social” (without the “http” prefix).
- Fixed the sort order of gallery media to match the order in the note.
- While composing a note, a space is now automatically inserted after any mention of a user or note to ensure it’s formatted correctly.

## [0.1.5] - 2024-02-14Z

- Fixed an issue where tapping the Feed tab did not scroll to the top of the Feed.
- Fixed an issue where tapping the Profile tab did not scroll to the top of the Profile.
- Search now starts automatically after entering three characters instead of one.

## [0.1.4] - 2024-01-31Z

- Show a message when we’re not finding search results.
- Fixed an issue where bad data in the contact list could break the home feed.
- Fixed a bug where the margins of root notes appeared incorrectly on Mac and iPad.
- Fixed a date localization issue.
- Optimized loading of the Notifications tab
- Updated suggested users for discovery tab. 
- Show the profile view when a search matches a valid User ID (npub).
- Added tabs to Profiles to filter posts.
- Fixed a bug that could cause the out of network warning to be shown on reposts in the stories view.
- Fixed a bug that prevented notes that failed to be published to be re-published again.
- Added pagination to the home feed.
- Fixed a bug that prevented reposted notes from loading sometimes.
- Fixed a bug that prevented profile photos and names from being downloaded.

## [0.1.2 (153)] - 2024-01-11Z

- Fixed a crash that sometimes occurred when opening the profile view.
- Fixed a crash that sometimes occurred when viewing a note.
- Migrate to Apple-native string catalog and codegen LocalizedStringResources with xcstrings-tool-plugin.
- Discover screen can now search notes by id.
- Added pagination to Profile screens.

## [0.1.1 (144)] - 2023-12-21Z

- Fixed a crash when opening the note composer.
- Fix localization of warning message when a note has been reported. (thanks @L!)
- Fixed contact list hydration bug where unfollows are not removed when follow counts do not change.
- Erase old notifications from the databse to keep disk usage low.

## [0.1 (101)] - 2023-12-15Z

- Fixed a bug where reposts wouldn't be displayed in the stories.
- Fixed a bug where the reports for authors of replies weren't being considered. 
- Localized relative times on note cards. (thanks @tyiu!)
- Added a context menu for the stories in the Home Feed to open the Profile.
- Add repost button to stories (thanks @maddiefuzz!)

## [0.1 (100)] - 2023-12-09Z

- Fixed some cases where a note's contents would never load.
- Update the color palette.
- Fix crash on Mac when opening new note view.

## [0.1 (99)] - 2023-12-07Z

- Fix profile pictures not loading after creating a new account.

## [0.1 (98)] - 2023-12-04Z

- Fixed a bug where the app could become unresponsive.

## [0.1 (97)] - 2023-12-01Z

- Added the option to copy the NIP-05 identifier when browsing a profile.
- Tapping on a tab bar icon can let you scroll to top.
- Fix an issue where reposts were not displaying correctly.

## [0.1 (96)] - 2023-11-28Z

- Fixed some performance issues for users who follow a large number of accounts.

## [0.1 (95)] - 2023-11-27Z

- Fixed a bug where a root note could be rendered as a reply
- Added the option to copy the text content while browsing a note.
- Fixed UI bugs when displaying the root note of replies.
- Keep track of read stories.
- Fix an issue where reposts were not displaying correctly.

## [0.1 (94)] - 2023-11-17Z

- Removed trailing slash from truncated URLs.
- Add a loading indicator to search results.
- Change the "Followed by" label on the profile screen to "Followers you know"
- Fixed a hang on startup.
- Fixed an issue where links couldn't be opened from the Home tab.
- Change the "Followed by" label on the profile screen to "Followers you know"
- Fixed an issue where the Profile view would always show "Following 0" for people you didn't follow.
- Fix delay in results immediately after opening the discover tab.
- Fixed the 3d card effect on the Notifications tab.
- Updated layout for search results and mention autocomplete cards.

## [0.1 (93)] - 2023-11-10Z

- Added a confirmation before reposting a note.
- Added the ability to delete your reposts by tapping the repost button again.
- Fixed some cases where deleted notes were still being displayed.
- Fixed a bug where notes, reposts, and author profiles could fail to load.
- Show truncated URLs in notes instead of hiding them completely.

## [0.1 (92)] - 2023-11-02Z

- Show reposts in stories.

## [0.1 (91)] - 2023-11-01Z

- Fix a bug where linking a Universal Name would overwrite your existing NIP-05.
- Fixed incorrect ellipsis applied to long notes.
- Changed note rendering to retain more newlines. 
- Show reposts in stories.
- Fixed a bug where notes, reposts, and author profiles could fail to load.
- Show truncated URLs in notes instead of hiding them completely.
- Keep track of read stories.
- Fixed a bug with autocorrect on Mac

## [0.1 (90)] - 2023-10-31Z

- Fixed a bug where notes, reposts, and author profiles could fail to load.

## [0.1 (89)] - 2023-10-31Z

- Added relay.causes.com to the list of recommended relays.

## [0.1 (88)] - 2023-10-27Z

- Added a content warning when a user you follow has reported the content
- Added toggles to the settings screen to disable report-based and network-based content warnings

## [0.1 (86)] - 2023-10-25Z

- Updated link previews in feed to use the stories ui with fixed height and carousel gallery. 
- Updated UI around displaying nested threads and displaying more context of conversations. 
- Changed inline images so we don't display the domain / size / file type for images
- Changed copied links to notes and authors to open in njump.me.
- Added the ability to initiate USBC transactions and check your balance if you have linked a Universal Name to your profile with an attached USBC wallet.
- Add "1 year" as an option when posting a disappearing message

## [0.1 (85)] - 2023-10-23Z

- Fixed missing secrets

## [0.1 (84)] - 2023-10-20Z

- Add Stories view to the Home Feed
- Fixed an issue where the app could become slow after searching for a user.
- Updated search results to show mutual followers and sort by the most followers in common.
- Change links to notes so that they don't display the long note id and instead it's a pretty link. 
- Redesigned the Universal Names registration flow
- Added more relays to the recommended list
- Added an icon to indicate expiring notes, and the timestamp they display is the time until they expire.

## [0.1 (83)] - 2023-10-16Z

- Fixed crash on launch
- Added a URL scheme to open the note composer: nos://note/new?contents=theContentsOfTheNote

## [0.1 (82)] - 2023-10-13Z

- Fixed a bug where profile changes wouldn't be published in some cases
- Fix a bug where the "Post" button wouldn't be shown when composing a reply on macOS
- Fix a bug where the mute list could be overwritten when muting someone
- Fixed aspect ratio on some profile photos
- Added 3d effect to note cards
- Added a URL scheme to open the note composer: nos://note/new?contents=theContentsOfTheNote

## [0.1 (81)] - 2023-09-30Z

- Fixed secrets that weren't included in build 79 and 80

## [0.1 (80)] - 2023-09-30Z

- Updated the design of the edit profile screen
- Fixed a hang on the profile screen

## [0.1 (79)] - 2023-09-22Z

- Added the ability to search for Mastodon usernames on the Discover tab. 
- Long form content is now displayed in the discover tab.
- Fixed a hang on the thread view.

## [0.1 (77)] - 2023-09-15Z

- App performance improvements

## [0.1 (76)] - 2023-09-08Z

- Minor crash fixes and optimizations

## [0.1 (75)] - 2023-09-01Z

- Fix an issue with the database cleanup script that was causing performance issues.
- Optimize loading of profile pictures

## [0.1 (73)] - 2023-08-25Z

- Fixed potential crashes when using Universal Names API.
- Fixed bug that rendered the empty notes message for a profile above the header box.
- Fixed bug that could potentially crash the app sometimes

## [0.1 (72)] - 2023-08-21Z

- Added support for pasting profile and note references when composing notes
- Pop screens from the navigation stack when tapping twice on the tab bar.
- Fixed the launch screen layout on iPad
- Fixed a small issue when mentioning profiles in the reply text box.
- Fixed a crash during onboarding
- Fixed a crash when following or muting a user
- Fixed crash when parsing malformed events.
- Fixed crash when parsing malformed contact lists.
- Added integration with our self-hosted Sentry crash reporting tool (no data shared with third parties)

## [0.1 (66)] - 2023-08-18Z

- Fixed crash when parsing malformed events.
- Fixed crash when parsing malformed contact lists.
- Added support for pasting profile and note references when composing notes
- Pop screens from the navigation stack when tapping twice on the tab bar.
- Fixed the launch screen layout on iPad
- Fixed a small issue when mentioning profiles in the reply text box.

## [0.1 (65)] - 2023-08-04Z

- Add a loading placeholder for note contents.
- Added automatic file uploads to nostr.build.
- Add list of followers and relays in the Profile screen.

## [0.1 (60)] - 2023-08-01Z

- Updated content report style based on the latest NIPs and fixed some bugs with reporting.
- Add a loading placeholder for note contents.
- Fixed the launch screen layout on iPad
- Multiple consecutive newlines will be replaced by a single new line in note content.
- Removed the screen to fill out profile information from onboarding and replaced it with a call to action in the sidebar. 
- Leading and trailing whitespace will no longer be rendered in note content.
- Removed the screen to fill out profile information from onboarding and replaced it with a call to action in the sidebar. 

## [0.1 (59)] - 2023-07-21Z

- Add a loading placeholder for note contents.
- Fixed several crashes.
- Added Dutch, Japanese, and Persian translations. Thanks matata, yutaro, and eru-desu! 
- Added some visual artists to the list of featured users.

## [0.1 (58)] - 2023-07-17Z

- Added better previews for urls shared in notes.

## [0.1 (57)] - 2023-07-17Z

- Fixed an issue where Nos couldn't find the user's key on startup.
- Fixed an issue where you could have duplicate relays: one with a trailing slash and one without.

## [0.1 (56)] - 2023-07-13Z

- Fixed high cpu usage when the app is idle

## [0.1 (55)] - 2023-07-12Z

- Fixed several bugs around muting users
- Added the number of connected relays at the top right corner of the Home Feed.
- Fixed a bug where expired messages could be published to relays that doesn't support them
- Added support for push notifications.

## [0.1 (53)] - 2023-07-03Z

- Added beta integration with the Universal Name System. Edit your profile to link your Universal Name to your Nostr profile.
- Updated design of the relay selector

## [0.1 (52)] - 2023-07-03Z

- Prevent muted authors from appearing in the Discover screen
- Added a confirmation dialog when deleting a note.

## [0.1 (51)] - 2023-06-16Z

- Updated design of the relay selector
- Fixed an issue where the Discover tab wouldn't show new content for a while after upgrading from build 49.

## [0.1 (50)] - 2023-06-15Z

- Added code to show the Discover tab when we haven't downloaded the user's follow list yet (like on first login or app reinstall).
- Improved reliability of loading reposts, user photos, and names.
- Fixed a bug where tapping on a note would open the associated image instead of the thread view.
- Fixed a bug where profile pages would not load in some cases.
- Improved performance of the relay manager.

## [0.1 (49)] - 2023-06-12Z

- More small optimizations to relay traffic and event parsing.

## [0.1 (48)] - 2023-06-12Z

- Requesting fewer events on Home and Discover tab to reduce the load on the db.

## [0.1 (47)] - 2023-06-09Z

- Improved performance of the relay manager.

## [0.1 (46)] - 2023-06-06Z

- Add the ability to report notes and profiles using NIP-32 labels and NIP-69 classification.
- Fixed a crash which occurs on some versions of MacOS when attempting to mention other users during post creation.
- Add the ability to search for users by name from the Discover tab
- Fixed a bug where the note options menu wouldn't show up sometimes.
- Strip whitespace and newline characters when parsing search box input on discover screen as npub.

## [0.1 (44)] - 2023-05-31Z

- Fixed several causes of profile pictures and reposts showing infinite spinners.
- Links to notes or profiles are now tappable.
- Filter logged user from Discover screen.
- Improved performance of posting notes.

## [0.1 (43)] - 2023-05-23Z

- Added German translations (thanks Peter!).
- Updated support email to support@nos.social
- Improved recognition of mentions inside a post

## [0.1 (42)] - 2023-05-16Z

- Added support for mentioning other users when composing a note.
- Fixed a bug where expired messages could be redownloaded from relays that don't delete them.
- Fixed a bug where you couldn't view the parent note of a reply when it was displayed at the top of the Thread view.

## [0.1 (41)] - 2023-05-11Z

- Fix link color on macOS

## [0.1 (40)] - 2023-05-10Z

- Add support for expiration dates when composing notes (please note: messages are not guaranteed to be deleted by relays or other apps)
- Increased the contrast of text in light mode
- Open links in an in-app web browser instead of Safari
- Fixed link detection in notes for URLs without a scheme (i.e. "https://")
- Made the reply button on notes easier to tap, and it now presents the keyboard when tapped.
- Increased the tap size of the ellipsis button on note cards.
- Added Spanish translations (thanks Martin!)
- Updated app icon
- Nos now displays kind 30023 long-form blog posts in the home and profile feeds.

## [0.1 (39)] - 2023-05-02Z

- Improved performance of loading replies
- The notifications tab now request more events from relays

## [0.1 (38)] - 2023-04-28Z

- Made the routine to delete old events more efficient and prevent it from deleting our own events. 
- Fixed a bug where you could post the same reply multiple times.

## [0.1 (37)] - 2023-04-27Z

- Performance improvements
- Added support for reposting notes.
- Fixed a bug where you could post the same reply multiple times.
- Fixed a bug where the user's follow list could be erased on the first launch after importing a new key.

## [0.1 (36)] - 2023-04-25Z

- Added support for reposting notes.
- Added Brazilian Portuguese translations (thanks Andressa!).
- Fixed the French and Traditional Chinese translations.
- Fixed a bug where the user's follow list could be erased on the first launch after importing a new key.
- Fixed a bug where you could post the same reply multiple times.
- Fixed an issue where profile pictures could be rendered with the wrong aspect ratio.

## [0.1 (35)] - 2023-04-19Z

- Added French translations. Thank you p2x@p2xco.de!
- Added Chinese (Traditional) and updated Chinese (Simplified) translations. Thank you rasputin@getalby.com!
- Added a logout button in the Settings menu.
- Minor performance improvements on Thread and Discover views.
- Updated the default list of users shown on the Discover tab.
- Fixed a bug where muted authors would show up on the Discover tab.
- Added an initial loading indicator when you first open the Home or Discover tabs.
- Added a logout button in the Settings menu.
- Fixed a bug where notes would be truncated but the Read More button would not be shown.
- Scrolling performance improvements
- Fixed a bug where notes would be truncated but the Read More button would not be shown.

## [0.1 (33)] - 2023-04-17Z

- Added a button to share the application logs in the Settings menu
- Automatically attach debug logs to support emails

## [0.1 (32)] - 2023-04-14Z

- More performance improvements on the Home tab.

Note:
- In this build you have to pull-to-refresh if you want to see new notes after the initial load of the Home or Discover tabs. 

## [0.1 (31)] - 2023-04-13Z

- Added a button to view raw event JSON in the options menu on notes.
- Fixed notes saying "so-and-so posted" at the top when it should say "so-and-so replied".
- Added code to load the note being replied to if we don't have it. 
- Improved performance on the home feed

## [0.1 (30)] - 2023-04-10Z

- Fixed a bug where the Read More button would show on notes when it didn't need to.
- Added Chinese (Simplified) translations (thanks rasputin@getalby.com!)
- Nos now requests delete events from relays.

## [0.1 (28)] - 2023-04-07Z

- Made all the built-in text in the app translatable. If you would like to help translate Nos let us know by emailing support@nos.social.

## [0.1 (27)] - 2023-04-05Z

- Minor performance improvements
- Fixed an occasional hang when publishing

## [0.1 (26)] - 2023-04-03Z

- Minor performance improvements on the Feed and Discover tabs

## [0.1 (25)] - 2023-03-31Z

- Fixed a bug where reply counts were displaying translation keys instead of the count

## [0.1 (24)] - 2023-03-31Z

- Added Crowdin integration for translation services. If you would like to help us translate Nos drop us a line at 
support@nos.social.
- Fixed several crashes.
- Fixed issue where the like button didn't turn orange when pressed.
- Fixed an issue where likes to replies were counted towards the root note.
- Added more aggressive caching of images.
- Minor performance improvements - more to come!

## [0.1 (23)] - 2023-03-25Z
- Add the option to copy web links on profile pages and notes.

## [0.1 (22)] - 2023-03-23Z
- Fixed a bug in the list of people you are following, where tapping on any name would show your own profile.

## [0.1 (21)] - 2023-03-23Z
- Fixed a bug where the user's profile name was not set after onboarding.
- Added a demo of the Universal Namespace when setting up your profile. 

## [0.1 (20)] - 2023-03-22Z
- Fixed some bugs in Universal Name login flow (onboarding flow fixes forthcoming)

## [0.1 (19)] - 2023-03-22Z
- Added a link to nostr.build on the New Note screen
- Added a demo flow for setting up a Universal Name on the Edit Profile screen.

## [0.1 (18)] - 2023-03-20Z
- Show the number of likes on notes

## [0.1 (17)] - 2023-03-20Z
- Minor performance improvements

## [0.1 (16)] - 2023-03-19Z
- Hide the text in private key text fields
- Hide replies from muted users
- Fixed an issue where your own replies would be shown on the notificaitons tab
- Added a launch screen
- Various styling updates
- Added an About screen to the side menu
- Added a Share Nos button to the side menu 

## [0.1 (15)] - 2023-03-18Z
- Added the ability to browse all notes from a single relay on the Discover tab.
- Added the ability to post a note to a single relay from the New Note screen.
- Support likes as described in NIP-25, make sure reply and parent likes are correct
- Show "posted" and "replied" headers on NoteCards
- Navigate to replied to note when tapping on reply from outside thread view
- Search by name on Discover view
- Fixed cards on the Discover tab all being the same size.
- Fixed a crash when deleting your key in Settings

## [0.1 (14)] - 2023-03-16Z
- Nos now reads and writes your mutes the mute list shared with other Nostr apps.

## [0.1 (13)] - 2023-03-15Z
- Fix all thread replies showing as out of network on first launch after installation.

## [0.1 (12)] - 2023-03-15Z
- Added NIP-05 field to Edit Profile page, lookup users using NIP-05 names in discover tab, tapping the NIP-05 name opens the domain in a new window.
- Delete notes
- More performance improvements centered around our relay communication
- Fix invisible tab bar
- Made placeholder text color same for all fields in profile edit view
- Add basic image rendering in Note cards
- UNS Support on Profile page
- Fix onboarding taps at bottom of screen causing screen to switch

Known Issues:
- Deleting your key in Settings causes the app to crash. But you are correctly taken into onboarding after relaunch.

## [0.1 (11)] - 2023-03-14Z
- Fixed thread view saying every reply is out of network
- reduced the number of requests we send to relays
- improved app performance
- fixed showing empty displayNames when name is set

## [0.1 (10)] - 2023-03-14Z
- Display a user's NIP-05 identifier on the profile page after making a web request to verify that it is correct 
- Fix blank home feed during first launch

## [0.1 (9)] - 2023-03-14Z
- Fixed a crash on launch when relay model was outdated.
- Fix your own posts showing as outside your network on a fresh install. 
- Add self-hosted PostHog analytics
- Render mentions on notifications tab
- Copy note text

Known issues:
- You may have to force quit the app and restart it to see everyone you follow on the Home Feed.

## [0.1 (8)] - 2023-03-13Z
- Fix translucent tab bar in the simulator.
- Connect to more relays to get user relay list after importing a key during onboarding
- Fix some bugs in thread views
- Show placeholder cards for messages outside 2 hops and allow the user to reveal them
- Support deprecated reply #e tag format
- Fixed an issue where older contact list and metadata events could overwrite new ones
- Styled onboarding views

## [0.1 (7)] - 2023-03-10Z
- Use only relays added in RelayView for sending and receiving events
- Add PostHog analytics
- Render note mentions in NoteCard
- Open an email compose view controller for support@nos.social 
- Fix duplicate note on a new post
- Add mute functionality
- Publish relay changes
- Recommended / default relays
- Added colors and Clarity City font throughout the app
- Show Discover tab after onboarding
- Fix crash on Mac
- Improved profile photo loading and added a cache
- Added code to compute a sensible default number of columns on the Discover tab
- Replaced moved relays tab to side menu, added New Post and Profile tabs
- Make links on notes tappable
- Fix newlines not rendering on notes
- Added timestamp to notes
- Update Discover feed algorithm to include people 2 hops from you.
- Fix infinite spinners on some avatars
- Edit profile

## [0.1 (6)] - 2023-03-08Z

- Fixed follow / unfollow sync
- Reduced number of REQ sent to relays
- Request profile metadata for users displayed on the Discover tab
- Cleanup RelayService
- Render user avatar on Profile screen
- Added support for threads in reply views
- Retry failed Event sends every 2 minutes (max 5 retries)
- Add basic notifications tab
- Filter the Home Feed down to root posts
- The profile view requests the latest events and metadata for the given user from the relays
- Add the ellipsis button to NoteCard and allow the user to copy the NIP-19 note ID of a note.
- Enabled button to copy user ID on Profile View
- Fixed UI freezes when using many relays by moving event processing to a background thread.
- Add a search bar to the discover tab that users can use to look up other users.
- On relay remove, send CLOSE to all subs then disconnect and delete socket
- Render user mentions in NoteCard
- Replace the warning message to tell the user never to share their private key with anyone.

## [0.1 (5)] 2023-03-02

- Added a Discover tab that shows all events from all relays.
- Core Data will now be wiped whenever we change the data model, which is often. This speeds up our development process, but you will have to re-enter your relays when this happens.
- Change the home feed so that it shows the CurrentUser's notes always.
- Preload sample_data into core data for DEBUG builds
- Added a screen to show all the replies to a note.
- Fixed empty home feed message so it doesn't overlay other views
- Change settings and onboarding to accept nsec-format private key
- Fixed app crash when no user is passed to HomeFeedView initializer
- Added ability to post a reply in thread view.
- Fixed READ MORE Button
- In the Discover tab, display a feed of interesting people

## [0.1 (4)] - 2023-02-24

- Added ability to delete relays on the Relays screen.
- Fix events not being signed correctly with a key generated during onboarding.
- Verify signatures on events.
- Request only events from user's Follows
- Follow / unfollow functionality
- Calculate reply count and display in NoteCard

## [0.1 (3)] - 2023-02-20Z

- Sync authors in HomeFeedView
- Added AvatarView for rendering profile pictures on NoteCards

## [0.1 (2)]

- Added conversion of hex keys to npub
- Add a basic New Post screen
- Save private key to keychain
- Parse and store contact list
- Add onboarding flow
- Copied MessageCard and MessageButton SwiftUI view from Planetary renaming Message to Note
- Added a basic profile screen

## [0.1 (1)]

- Parse and display Nostr events
- Read events from relays
- Sign and publish events to relays
- Add Settings view where you can put in your private key
- Added tab bar component and side menu with profile<|MERGE_RESOLUTION|>--- conflicted
+++ resolved
@@ -16,24 +16,15 @@
 - Removed the like and repost counts from the Main and Profile feeds.
 - Removed wss:// from relay addresses in lists and removed the need to prepend relay addresses with wss://.
 - Localized the quotation marks on the Notifications view.
-<<<<<<< HEAD
 
 ### Internal Changes
 - Included the npub in the properties list sent to analytics.
 - Replaced hard-coded color values.
 - Added a feature flag toggle for “Enable new media display” to Staging builds. 
 - Added a new gallery view to display multiple links in a post. Currently behind the “Enable new media display” feature flag.
+- Added an overlay to GIFs that plays the animation when tapped. Currently behind the “Enable new media display” feature flag.
 - Show single images and gallery view in the proper orientation. Currently behind the “Enable new media display” feature flag.
 - Fixed typos in release notes.
-=======
-- Included the npub in the properties list sent to analytics. [skip-release-notes]
-- Replaced hard-coded color values. [skip-release-notes]
-- Added a feature flag toggle for “Enable new media display” to Staging builds. [skip-release-notes]
-- Added a new gallery view to display multiple links in a post. Currently behind the “Enable new media display” feature flag. [skip-release-notes]
-- Show single images and gallery view in the proper orientation. Currently behind the “Enable new media display” feature flag. [skip-release-notes]
-- Added an overlay to GIFs that plays the animation when tapped. Currently behind the “Enable new media display” feature flag. [skip-release-notes]
-- Fixed typos in release notes. [skip-release-notes]
->>>>>>> 15f99717
 
 ## [0.1.25] - 2024-08-21Z
 
