# Changelog
All notable changes to this project will be documented in this file.

We define "Noteworthy changes" as 1) user-facing features or bugfixes 2) significant technical or architectural changes that contributors will notice. If your Pull Request does not contain any changes of this nature i.e. minor string/translation changes, patch releases of dependencies, refactoring, etc. then add the `Skip-Changelog` label. 

The format is based on [Keep a Changelog](https://keepachangelog.com/en/1.0.0/),
and this project adheres to [Semantic Versioning](https://semver.org/spec/v2.0.0.html).

## [Unreleased]

<<<<<<< HEAD
- Switched from Reportinator to Tagr bot for content labeling.
=======
- Fixed an issue where deleted notes still appeared in the Profile’s Notes view.
>>>>>>> b5d5ef95

## [0.1.14] - 2024-05-22Z

- Added the author's name to profile cards on the Discover tab and search results. 
- Added a delay when trying to reopen a websocket that had previously closed with an error.
- Updated the icon that appears when following a user.

## [0.1.13] - 2024-05-15Z

- On the Profile screen, open a sheet to display the full bio. 
- Fixed an issue where "Share logs" wasn't working.
- Discover tab: Center the category buttons.
- Discover tab: Remove placeholder categories and people.

## [0.1.12] - 2024-05-07Z

- Open Profiles when tapping on a NIP-05 username reference in a note.
- Add special treatment for nostr.band when searching on the Discover tab. We are temporarily using nostr.band always and only for search, in addition to the user's normal relay list.
- Detect identifiers of the form @npub1... in notes and link them to the associated profiles.
- Detect NIP-05 identifiers inserted in notes and link them to njump.
- Fixed duplicate text in content warnings
- Added "Send To Nos" private reporting to protect user privacy
- Discover tab now features authors in a variety of categories.
- Fixed an issue on Mac where the Edit Profile screen did not appear in some cases.
- Fixed an issue where registering a NIP-05 username field could fail silently.
- Fixed an issue where users named with valid urls were unable to be mentioned correctly.
- Fixed an issue where pasting an npub while composing a note created an invalid mention.
- Changed "Report note" button to "Flag this content"
- Changed "Report user" button to "Flag this user"
- Updated options for "Flag this user"
- We are now publishing the relay list when registering a new NIP-05 username so
that other users can find you more easily.

## [0.1.11] - 2024-04-18Z

- Added support for uploading videos when composing a note.
- Fixed an issue where reports for notes were treated as reports for profiles.
- Updated the Discover tab navigation bar to match new design.
- Updated the design of profile cards in search results and mentions search.

## [0.1.10] - 2024-04-12Z

- Fixed the tint color on the Profile screen.
- Added option to connect your existing NIP-05 username.
- Fixed a crash that often occurred after opening the app.
- In an effort to prioritize critical functionality, we are dropping support for light mode in the near term. If you have concerns about the remaining theme please reach out to us at support@nos.social

## [0.1.8] - 2024-04-03Z

- Add PrivacyInfo file to the project to comply with Apple's new requirements.
- Updated dark theme colors for card backgrounds, primary text, and secondary text.
- Added a new UI for replying to messages that allows attaching images and setting an expiration date.
- Fixed an issue where Profile pages could display little or no content.

## [0.1.7] - 2024-03-21Z

- Fix issue in Profile title bar that displayed NIP-05 incorrectly.
- Update font styles on Thread, Edit Profile, and Settings screens.
- Fix issue with uploading photos on Mac.
- Re-design the confirmation dialog that appears when you delete your NIP-05.
- Fixed a bug where liking a note could cause other notes to appear liked.
- Added a new UI for replying to messages that allows attaching images and setting an expiration date.
- Fixed an issue where the "Read more" button could display on notes that didn't need it.

## [0.1.6] - 2024-03-07Z

- Parse links and mentions in Profile's about (or bios)
- Show “Post a reply” field at the proper height initially, and allow it to expand as more text is entered.
- Tap the Like button on a note you’ve already liked to remove the Like.
- Display NIP-05 identifier in the Profile screen title bar.
- Added option to register nos.social usernames.
- Fixed issue where search results sometimes don’t appear.
- Disabled link to nip-05 server / url on author cards. 
- Fixed issue where paste menu did not appear when tapping in the Post Note view.
- Fixed intermittent crash when tapping Done after editing your profile.
- Fixed URL detection of raw domain names, such as “nos.social” (without the “http” prefix).
- Fixed the sort order of gallery media to match the order in the note.
- While composing a note, a space is now automatically inserted after any mention of a user or note to ensure it’s formatted correctly.

## [0.1.5] - 2024-02-14Z

- Fixed an issue where tapping the Feed tab did not scroll to the top of the Feed.
- Fixed an issue where tapping the Profile tab did not scroll to the top of the Profile.
- Search now starts automatically after entering three characters instead of one.

## [0.1.4] - 2024-01-31Z

- Show a message when we’re not finding search results.
- Fixed an issue where bad data in the contact list could break the home feed.
- Fixed a bug where the margins of root notes appeared incorrectly on Mac and iPad.
- Fixed a date localization issue.
- Optimized loading of the Notifications tab
- Updated suggested users for discovery tab. 
- Show the profile view when a search matches a valid User ID (npub).
- Added tabs to Profiles to filter posts.
- Fixed a bug that could cause the out of network warning to be shown on reposts in the stories view.
- Fixed a bug that prevented notes that failed to be published to be re-published again.
- Added pagination to the home feed.
- Fixed a bug that prevented reposted notes from loading sometimes.
- Fixed a bug that prevented profile photos and names from being downloaded.

## [0.1.2 (153)] - 2024-01-11Z

- Fixed a crash that sometimes occured when opening the profile view.
- Fixed a crash that sometimes occured when viewing a note.
- Migrate to Apple-native string catalog and codegen LocalizedStringResources with xcstrings-tool-plugin.
- Discover screen can now search notes by id.
- Added pagination to Profile screens.

## [0.1.1 (144)] - 2023-12-21Z

- Fixed a crash when opening the note composer.
- Fix localization of warning message when a note has been reported. (thanks @L!)
- Fixed contact list hydration bug where unfollows are not removed when follow counts do not change.
- Erase old notifications from the databse to keep disk usage low.

## [0.1 (101)] - 2023-12-15Z

- Fixed a bug where reposts wouldn't be displayed in the stories.
- Fixed a bug where the reports for authors of replies weren't being considered. 
- Localized relative times on note cards. (thanks @tyiu!)
- Added a context menu for the stories in the Home Feed to open the Profile.
- Add repost button to stories (thanks @maddiefuzz!)

## [0.1 (100)] - 2023-12-09Z

- Fixed some cases where a note's contents would never load.
- Update the color palette.
- Fix crash on Mac when opening new note view.

## [0.1 (99)] - 2023-12-07Z

- Fix profile pictures not loading after creating a new account.

## [0.1 (98)] - 2023-12-04Z

- Fixed a bug where the app could become unresponsive.

## [0.1 (97)] - 2023-12-01Z

- Added the option to copy the NIP-05 identifier when browsing a profile.
- Tapping on a tab bar icon can let you scroll to top.
- Fix an issue where reposts were not displaying correctly.

## [0.1 (96)] - 2023-11-28Z

- Fixed some performance issues for users who follow a large number of accounts.

## [0.1 (95)] - 2023-11-27Z

- Fixed a bug where a root note could be rendered as a reply
- Added the option to copy the text content while browsing a note.
- Fixed UI bugs when displaying the root note of replies.
- Keep track of read stories.
- Fix an issue where reposts were not displaying correctly.

## [0.1 (94)] - 2023-11-17Z

- Removed trailing slash from truncated URLs.
- Add a loading indicator to search results.
- Change the "Followed by" label on the profile screen to "Followers you know"
- Fixed a hang on startup.
- Fixed an issue where links couldn't be opened from the Home tab.
- Change the "Followed by" label on the profile screen to "Followers you know"
- Fixed an issue where the Profile view would always show "Following 0" for people you didn't follow.
- Fix delay in results immediately after opening the discover tab.
- Fixed the 3d card effect on the Notifications tab.
- Updated layout for search results and mention autocomplete cards.

## [0.1 (93)] - 2023-11-10Z

- Added a confirmation before reposting a note.
- Added the ability to delete your reposts by tapping the repost button again.
- Fixed some cases where deleted notes were still being displayed.
- Fixed a bug where notes, reposts, and author profiles could fail to load.
- Show truncated URLs in notes instead of hiding them completely.

## [0.1 (92)] - 2023-11-02Z

- Show reposts in stories.

## [0.1 (91)] - 2023-11-01Z

- Fix a bug where linking a Universal Name would overwrite your existing NIP-05.
- Fixed incorrect ellipsis applied to long notes.
- Changed note rendering to retain more newlines. 
- Show reposts in stories.
- Fixed a bug where notes, reposts, and author profiles could fail to load.
- Show truncated URLs in notes instead of hiding them completely.
- Keep track of read stories.
- Fixed a bug with autocorrect on Mac

## [0.1 (90)] - 2023-10-31Z

- Fixed a bug where notes, reposts, and author profiles could fail to load.

## [0.1 (89)] - 2023-10-31Z

- Added relay.causes.com to the list of recommended relays.

## [0.1 (88)] - 2023-10-27Z

- Added a content warning when a user you follow has reported the content
- Added toggles to the settings screen to disable report-based and network-based content warnings

## [0.1 (86)] - 2023-10-25Z

- Updated link previews in feed to use the stories ui with fixed height and carousel gallery. 
- Updated UI around displaying nested threads and displaying more context of conversations. 
- Changed inline images so we don't display the domain / size / file type for images
- Changed copied links to notes and authors to open in njump.me.
- Added the ability to initiate USBC transactions and check your balance if you have linked a Universal Name to your profile with an attached USBC wallet.
- Add "1 year" as an option when posting a disappearing message

## [0.1 (85)] - 2023-10-23Z

- Fixed missing secrets

## [0.1 (84)] - 2023-10-20Z

- Add Stories view to the Home Feed
- Fixed an issue where the app could become slow after searching for a user.
- Updated search results to show mutual followers and sort by the most followers in common.
- Change links to notes so that they don't display the long note id and instead it's a pretty link. 
- Redesigned the Universal Names registration flow
- Added more relays to the recommended list
- Added an icon to indicate expiring notes, and the timestamp they display is the time until they expire.

## [0.1 (83)] - 2023-10-16Z

- Fixed crash on launch
- Added a URL scheme to open the note composer: nos://note/new?contents=theContentsOfTheNote

## [0.1 (82)] - 2023-10-13Z

- Fixed a bug where profile changes wouldn't be published in some cases
- Fix a bug where the "Post" button wouldn't be shown when composing a reply on macOS
- Fix a bug where the mute list could be overwritten when muting someone
- Fixed aspect ratio on some profile photos
- Added 3d effect to note cards
- Added a URL scheme to open the note composer: nos://note/new?contents=theContentsOfTheNote

## [0.1 (81)] - 2023-09-30Z

- Fixed secrets that weren't included in build 79 and 80

## [0.1 (80)] - 2023-09-30Z

- Updated the design of the edit profile screen
- Fixed a hang on the profile screen

## [0.1 (79)] - 2023-09-22Z

- Added the ability to search for Mastodon usernames on the Discover tab. 
- Long form content is now displayed in the discover tab.
- Fixed a hang on the thread view.

## [0.1 (77)] - 2023-09-15Z

- App performance improvements

## [0.1 (76)] - 2023-09-08Z

- Minor crash fixes and optimizations

## [0.1 (75)] - 2023-09-01Z

- Fix an issue with the database cleanup script that was causing performance issues.
- Optimize loading of profile pictures

## [0.1 (73)] - 2023-08-25Z

- Fixed potential crashes when using Universal Names API.
- Fixed bug that rendered the empty notes message for a profile above the header box.
- Fixed bug that could potentially crash the app sometimes

## [0.1 (72)] - 2023-08-21Z

- Added support for pasting profile and note references when composing notes
- Pop screens from the navigation stack when tapping twice on the tab bar.
- Fixed the launch screen layout on iPad
- Fixed a small issue when mentioning profiles in the reply text box.
- Fixed a crash during onboarding
- Fixed a crash when following or muting a user
- Fixed crash when parsing malformed events.
- Fixed crash when parsing malformed contact lists.
- Added integration with our self-hosted Sentry crash reporting tool (no data shared with third parties)

## [0.1 (66)] - 2023-08-18Z

- Fixed crash when parsing malformed events.
- Fixed crash when parsing malformed contact lists.
- Added support for pasting profile and note references when composing notes
- Pop screens from the navigation stack when tapping twice on the tab bar.
- Fixed the launch screen layout on iPad
- Fixed a small issue when mentioning profiles in the reply text box.

## [0.1 (65)] - 2023-08-04Z

- Add a loading placeholder for note contents.
- Added automatic file uploads to nostr.build.
- Add list of followers and relays in the Profile screen.

## [0.1 (60)] - 2023-08-01Z

- Updated content report style based on the latest NIPs and fixed some bugs with reporting.
- Add a loading placeholder for note contents.
- Fixed the launch screen layout on iPad
- Multiple consecutive newlines will be replaced by a single new line in note content.
- Removed the screen to fill out profile information from onboarding and replaced it with a call to action in the sidebar. 
- Leading and trailing whitespace will no longer be rendered in note content.
- Removed the screen to fill out profile information from onboarding and replaced it with a call to action in the sidebar. 

## [0.1 (59)] - 2023-07-21Z

- Add a loading placeholder for note contents.
- Fixed several crashes.
- Added Dutch, Japanese, and Persian translations. Thanks matata, yutaro, and eru-desu! 
- Added some visual artists to the list of featured users.

## [0.1 (58)] - 2023-07-17Z

- Added better previews for urls shared in notes.

## [0.1 (57)] - 2023-07-17Z

- Fixed an issue where Nos couldn't find the user's key on startup.
- Fixed an issue where you could have duplicate relays: one with a trailing slash and one without.

## [0.1 (56)] - 2023-07-13Z

- Fixed high cpu usage when the app is idle

## [0.1 (55)] - 2023-07-12Z

- Fixed several bugs around muting users
- Added the number of connected relays at the top right corner of the Home Feed.
- Fixed a bug where expired messages could be published to relays that doesn't support them
- Added support for push notifications.

## [0.1 (53)] - 2023-07-03Z

- Added beta integration with the Universal Name System. Edit your profile to link your Universal Name to your Nostr profile.
- Updated design of the relay selector

## [0.1 (52)] - 2023-07-03Z

- Prevent muted authors from appearing in the Discover screen
- Added a confirmation dialog when deleting a note.

## [0.1 (51)] - 2023-06-16Z

- Updated design of the relay selector
- Fixed an issue where the Discover tab wouldn't show new content for a while after upgrading from build 49.

## [0.1 (50)] - 2023-06-15Z

- Added code to show the Discover tab when we haven't downloaded the user's follow list yet (like on first login or app reinstall).
- Improved reliability of loading reposts, user photos, and names.
- Fixed a bug where tapping on a note would open the associated image instead of the thread view.
- Fixed a bug where profile pages would not load in some cases.
- Improved performance of the relay manager.

## [0.1 (49)] - 2023-06-12Z

- More small optimizations to relay traffic and event parsing.

## [0.1 (48)] - 2023-06-12Z

- Requesting fewer events on Home and Discover tab to reduce the load on the db.

## [0.1 (47)] - 2023-06-09Z

- Improved performance of the relay manager.

## [0.1 (46)] - 2023-06-06Z

- Add the ability to report notes and profiles using NIP-32 labels and NIP-69 classification.
- Fixed a crash which occurs on some versions of MacOS when attempting to mention other users during post creation.
- Add the ability to search for users by name from the Discover tab
- Fixed a bug where the note options menu wouldn't show up sometimes.
- Strip whitespace and newline characters when parsing search box input on discover screen as npub.

## [0.1 (44)] - 2023-05-31Z

- Fixed several causes of profile pictures and reposts showing infinite spinners.
- Links to notes or profiles are now tappable.
- Filter logged user from Discover screen.
- Improved performance of posting notes.

## [0.1 (43)] - 2023-05-23Z

- Added German translations (thanks Peter!).
- Updated support email to support@nos.social
- Improved recognition of mentions inside a post

## [0.1 (42)] - 2023-05-16Z

- Added support for mentioning other users when composing a note.
- Fixed a bug where expired messages could be redownloaded from relays that don't delete them.
- Fixed a bug where you couldn't view the parent note of a reply when it was displayed at the top of the Thread view.

## [0.1 (41)] - 2023-05-11Z

- Fix link color on macOS

## [0.1 (40)] - 2023-05-10Z

- Add support for expiration dates when composing notes (please note: messages are not guaranteed to be deleted by relays or other apps)
- Increased the contrast of text in light mode
- Open links in an in-app web browser instead of Safari
- Fixed link detection in notes for URLs without a scheme (i.e. "https://")
- Made the reply button on notes easier to tap, and it now presents the keyboard when tapped.
- Increased the tap size of the ellipsis button on note cards.
- Added Spanish translations (thanks Martin!)
- Updated app icon
- Nos now displays kind 30023 long-form blog posts in the home and profile feeds.

## [0.1 (39)] - 2023-05-02Z

- Improved performance of loading replies
- The notifications tab now request more events from relays

## [0.1 (38)] - 2023-04-28Z

- Made the routine to delete old events more efficient and prevent it from deleting our own events. 
- Fixed a bug where you could post the same reply multiple times.

## [0.1 (37)] - 2023-04-27Z

- Performance improvements
- Added support for reposting notes.
- Fixed a bug where you could post the same reply multiple times.
- Fixed a bug where the user's follow list could be erased on the first launch after importing a new key.

## [0.1 (36)] - 2023-04-25Z

- Added support for reposting notes.
- Added Brazilian Portuguese translations (thanks Andressa!).
- Fixed the French and Traditional Chinese translations.
- Fixed a bug where the user's follow list could be erased on the first launch after importing a new key.
- Fixed a bug where you could post the same reply multiple times.
- Fixed an issue where profile pictures could be rendered with the wrong aspect ratio.

## [0.1 (35)] - 2023-04-19Z

- Added French translations. Thank you p2x@p2xco.de!
- Added Chinese (Traditional) and updated Chinese (Simplified) translations. Thank you rasputin@getalby.com!
- Added a logout button in the Settings menu.
- Minor performance improvements on Thread and Discover views.
- Updated the default list of users shown on the Discover tab.
- Fixed a bug where muted authors would show up on the Discover tab.
- Added an initial loading indicator when you first open the Home or Discover tabs.
- Added a logout button in the Settings menu.
- Fixed a bug where notes would be truncated but the Read More button would not be shown.
- Scrolling performance improvements
- Fixed a bug where notes would be truncated but the Read More button would not be shown.

## [0.1 (33)] - 2023-04-17Z

- Added a button to share the application logs in the Settings menu
- Automatically attach debug logs to support emails

## [0.1 (32)] - 2023-04-14Z

- More performance improvements on the Home tab.

Note:
- In this build you have to pull-to-refresh if you want to see new notes after the initial load of the Home or Discover tabs. 

## [0.1 (31)] - 2023-04-13Z

- Added a button to view raw event JSON in the options menu on notes.
- Fixed notes saying "so-and-so posted" at the top when it should say "so-and-so replied".
- Added code to load the note being replied to if we don't have it. 
- Improved performance on the home feed

## [0.1 (30)] - 2023-04-10Z

- Fixed a bug where the Read More button would show on notes when it didn't need to.
- Added Chinese (Simplified) translations (thanks rasputin@getalby.com!)
- Nos now requests delete events from relays.

## [0.1 (28)] - 2023-04-07Z

- Made all the built-in text in the app translatable. If you would like to help translate Nos let us know by emailing support@nos.social.

## [0.1 (27)] - 2023-04-05Z

- Minor performance improvements
- Fixed an occasional hang when publishing

## [0.1 (26)] - 2023-04-03Z

- Minor performance improvements on the Feed and Discover tabs

## [0.1 (25)] - 2023-03-31Z

- Fixed a bug where reply counts were displaying translation keys instead of the count

## [0.1 (24)] - 2023-03-31Z

- Added Crowdin integration for translation services. If you would like to help us translate Nos drop us a line at 
support@nos.social.
- Fixed several crashes.
- Fixed issue where the like button didn't turn orange when pressed.
- Fixed an issue where likes to replies were counted towards the root note.
- Added more aggressive caching of images.
- Minor performance improvements - more to come!

## [0.1 (23)] - 2023-03-25Z
- Add the option to copy web links on profile pages and notes.

## [0.1 (22)] - 2023-03-23Z
- Fixed a bug in the list of people you are following, where tapping on any name would show your own profile.

## [0.1 (21)] - 2023-03-23Z
- Fixed a bug where the user's profile name was not set after onboarding.
- Added a demo of the Universal Namespace when setting up your profile. 

## [0.1 (20)] - 2023-03-22Z
- Fixed some bugs in Universal Name login flow (onboarding flow fixes forthcoming)

## [0.1 (19)] - 2023-03-22Z
- Added a link to nostr.build on the New Note screen
- Added a demo flow for setting up a Universal Name on the Edit Profile screen.

## [0.1 (18)] - 2023-03-20Z
- Show the number of likes on notes

## [0.1 (17)] - 2023-03-20Z
- Minor performance improvements

## [0.1 (16)] - 2023-03-19Z
- Hide the text in private key text fields
- Hide replies from muted users
- Fixed an issue where your own replies would be shown on the notificaitons tab
- Added a launch screen
- Various styling updates
- Added an About screen to the side menu
- Added a Share Nos button to the side menu 

## [0.1 (15)] - 2023-03-18Z
- Added the ability to browse all notes from a single relay on the Discover tab.
- Added the ability to post a note to a single relay from the New Note screen.
- Support likes as described in NIP-25, make sure reply and parent likes are correct
- Show "posted" and "replied" headers on NoteCards
- Navigate to replied to note when tapping on reply from outside thread view
- Search by name on Discover view
- Fixed cards on the Discover tab all being the same size.
- Fixed a crash when deleting your key in Settings

## [0.1 (14)] - 2023-03-16Z
- Nos now reads and writes your mutes the mute list shared with other Nostr apps.

## [0.1 (13)] - 2023-03-15Z
- Fix all thread replies showing as out of network on first launch after installation.

## [0.1 (12)] - 2023-03-15Z
- Added NIP-05 field to Edit Profile page, lookup users using NIP-05 names in discover tab, tapping the NIP-05 name opens the domain in a new window.
- Delete notes
- More performance improvements centered around our relay communication
- Fix invisible tab bar
- Made placeholder text color same for all fields in profile edit view
- Add basic image rendering in Note cards
- UNS Support on Profile page
- Fix onboarding taps at bottom of screen causing screen to switch

Known Issues:
- Deleting your key in Settings causes the app to crash. But you are correctly taken into onboarding after relaunch.

## [0.1 (11)] - 2023-03-14Z
- Fixed thread view saying every reply is out of network
- reduced the number of requests we send to relays
- improved app performance
- fixed showing empty displayNames when name is set

## [0.1 (10)] - 2023-03-14Z
- Display a user's NIP-05 identifier on the profile page after making a web request to verify that it is correct 
- Fix blank home feed during first launch

## [0.1 (9)] - 2023-03-14Z
- Fixed a crash on launch when relay model was outdated.
- Fix your own posts showing as outside your network on a fresh install. 
- Add self-hosted PostHog analytics
- Render mentions on notifications tab
- Copy note text

Known issues:
- You may have to force quit the app and restart it to see everyone you follow on the Home Feed.

## [0.1 (8)] - 2023-03-13Z
- Fix translucent tab bar in the simulator.
- Connect to more relays to get user relay list after importing a key during onboarding
- Fix some bugs in thread views
- Show placeholder cards for messages outside 2 hops and allow the user to reveal them
- Support deprecated reply #e tag format
- Fixed an issue where older contact list and metadata events could overwrite new ones
- Styled onboarding views

## [0.1 (7)] - 2023-03-10Z
- Use only relays added in RelayView for sending and receiving events
- Add PostHog analytics
- Render note mentions in NoteCard
- Open an email compose view controller for support@nos.social 
- Fix duplicate note on a new post
- Add mute functionality
- Publish relay changes
- Recommended / default relays
- Added colors and Clarity City font throughout the app
- Show Discover tab after onboarding
- Fix crash on Mac
- Improved profile photo loading and added a cache
- Added code to compute a sensible default number of columns on the Discover tab
- Replaced moved relays tab to side menu, added New Post and Profile tabs
- Make links on notes tappable
- Fix newlines not rendering on notes
- Added timestamp to notes
- Update Discover feed algorithm to include people 2 hops from you.
- Fix infinite spinners on some avatars
- Edit profile

## [0.1 (6)] - 2023-03-08Z

- Fixed follow / unfollow sync
- Reduced number of REQ sent to relays
- Request profile metadata for users displayed on the Discover tab
- Cleanup RelayService
- Render user avatar on Profile screen
- Added support for threads in reply views
- Retry failed Event sends every 2 minutes (max 5 retries)
- Add basic notifications tab
- Filter the Home Feed down to root posts
- The profile view requests the latest events and metadata for the given user from the relays
- Add the ellipsis button to NoteCard and allow the user to copy the NIP-19 note ID of a note.
- Enabled button to copy user ID on Profile View
- Fixed UI freezes when using many relays by moving event processing to a background thread.
- Add a search bar to the discover tab that users can use to look up other users.
- On relay remove, send CLOSE to all subs then disconnect and delete socket
- Render user mentions in NoteCard
- Replace the warning message to tell the user never to share their private key with anyone.

## [0.1 (5)] 2023-03-02

- Added a Discover tab that shows all events from all relays.
- Core Data will now be wiped whenever we change the data model, which is often. This speeds up our development process, but you will have to re-enter your relays when this happens.
- Change the home feed so that it shows the CurrentUser's notes always.
- Preload sample_data into core data for DEBUG builds
- Added a screen to show all the replies to a note.
- Fixed empty home feed message so it doesn't overlay other views
- Change settings and onboarding to accept nsec-format private key
- Fixed app crash when no user is passed to HomeFeedView initializer
- Added ability to post a reply in thread view.
- Fixed READ MORE Button
- In the Discover tab, display a feed of interesting people

## [0.1 (4)] - 2023-02-24

- Added ability to delete relays on the Relays screen.
- Fix events not being signed correctly with a key generated during onboarding.
- Verify signatures on events.
- Request only events from user's Follows
- Follow / unfollow functionality
- Calculate reply count and display in NoteCard

## [0.1 (3)] - 2023-02-20Z

- Sync authors in HomeFeedView
- Added AvatarView for rendering profile pictures on NoteCards

## [0.1 (2)]

- Added conversion of hex keys to npub
- Add a basic New Post screen
- Save private key to keychain
- Parse and store contact list
- Add onboarding flow
- Copied MessageCard and MessageButton SwiftUI view from Planetary renaming Message to Note
- Added a basic profile screen

## [0.1 (1)]

- Parse and display Nostr events
- Read events from relays
- Sign and publish events to relays
- Add Settings view where you can put in your private key
- Added tab bar component and side menu with profile<|MERGE_RESOLUTION|>--- conflicted
+++ resolved
@@ -8,11 +8,8 @@
 
 ## [Unreleased]
 
-<<<<<<< HEAD
+- Fixed an issue where deleted notes still appeared in the Profile’s Notes view.
 - Switched from Reportinator to Tagr bot for content labeling.
-=======
-- Fixed an issue where deleted notes still appeared in the Profile’s Notes view.
->>>>>>> b5d5ef95
 
 ## [0.1.14] - 2024-05-22Z
 
