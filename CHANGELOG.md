--- conflicted
+++ resolved
@@ -12,13 +12,10 @@
 - Added a logout button in the Settings menu.
 - Minor performance improvements on Thread and Discover views.
 - Updated the default list of users shown on the Discover tab.
-<<<<<<< HEAD
 - Fixed a bug where muted authors would show up on the Discover tab.
 - Added an initial loading indicator when you first open the Home or Discover tabs.
-=======
 - Added a logout button in the Settings menu.
 - Fixed a bug where notes would be truncated but the Read More button would not be shown.
->>>>>>> 7e907a1a
 
 Note:
 - In this build you have to pull-to-refresh if you want to see new notes after the initial load of the Home or Discover tabs. 
