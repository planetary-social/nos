--- conflicted
+++ resolved
@@ -8,9 +8,9 @@
 
 ## [Unreleased]
 
-<<<<<<< HEAD
 - Added support for mentioning other users when composing a note.
 - Fixed a bug where expired messages could be redownloaded from relays that don't delete them.
+- Fixed a bug where you couldn't view the parent note of a reply when it was displayed at the top of the Thread view.
 
 ## [0.1 (41)] - 2023-05-11Z
 
@@ -19,9 +19,6 @@
 ## [0.1 (40)] - 2023-05-10Z
 
 - Add support for expiration dates when composing notes (please note: messages are not guaranteed to be deleted by relays or other apps)
-=======
-- Fixed a bug where you couldn't view the parent note of a reply when it was displayed at the top of the Thread view.
->>>>>>> b7cf7f59
 - Increased the contrast of text in light mode
 - Open links in an in-app web browser instead of Safari
 - Fixed link detection in notes for URLs without a scheme (i.e. "https://")
