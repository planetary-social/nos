--- conflicted
+++ resolved
@@ -8,11 +8,8 @@
 
 ## [Unreleased]
 
-<<<<<<< HEAD
 - Long form content is now displayed in the discover tab
-=======
 - Added the ability to search for Mastodon usernames on the Discover tab. 
->>>>>>> 9076e43d
 
 ## [0.1 (76)] - 2023-09-08Z
 
