# Changelog
All notable changes to this project will be documented in this file.

We define "Noteworthy changes" as 1) user-facing features or bugfixes 2) significant technical or architectural changes that contributors will notice. If your Pull Request does not contain any changes of this nature i.e. minor string/translation changes, patch releases of dependencies, refactoring, etc. then add the `Skip-Changelog` label. 

The format is based on [Keep a Changelog](https://keepachangelog.com/en/1.0.0/),
and this project adheres to [Semantic Versioning](https://semver.org/spec/v2.0.0.html).

## [Unreleased]

<<<<<<< HEAD
- The notifications tab now request more events from relays

## [0.1 (38)] - 2023-04-28Z

- Made the routine to delete old events more efficient and prevent it from deleting our own events. 
=======
- Made the reply button on notes easier to tap, and it now presents the keyboard when tapped.
- Added support for reposting notes.
>>>>>>> 60863b8f
- Fixed a bug where you could post the same reply multiple times.

## [0.1 (37)] - 2023-04-27Z

- Performance improvements
- Fixed a bug where the user's follow list could be erased on the first launch after importing a new key.

## [0.1 (36)] - 2023-04-25Z

- Added support for reposting notes.
- Added Brazilian Portuguese translations (thanks Andressa!).
- Fixed the French and Traditional Chinese translations.
- Fixed a bug where the user's follow list could be erased on the first launch after importing a new key.
- Fixed a bug where you could post the same reply multiple times.
- Fixed an issue where profile pictures could be rendered with the wrong aspect ratio.

## [0.1 (35)] - 2023-04-19Z

- Added French translations. Thank you p2x@p2xco.de!
- Added Chinese (Traditional) and updated Chinese (Simplified) translations. Thank you rasputin@getalby.com!
- Added a logout button in the Settings menu.
- Minor performance improvements on Thread and Discover views.
- Updated the default list of users shown on the Discover tab.
- Fixed a bug where muted authors would show up on the Discover tab.
- Added an initial loading indicator when you first open the Home or Discover tabs.
- Added a logout button in the Settings menu.
- Fixed a bug where notes would be truncated but the Read More button would not be shown.
- Scrolling performance improvements
- Fixed a bug where notes would be truncated but the Read More button would not be shown.

## [0.1 (33)] - 2023-04-17Z

- Added a button to share the application logs in the Settings menu
- Automatically attach debug logs to support emails

## [0.1 (32)] - 2023-04-14Z

- More performance improvements on the Home tab.

Note:
- In this build you have to pull-to-refresh if you want to see new notes after the initial load of the Home or Discover tabs. 

## [0.1 (31)] - 2023-04-13Z

- Added a button to view raw event JSON in the options menu on notes.
- Fixed notes saying "so-and-so posted" at the top when it should say "so-and-so replied".
- Added code to load the note being replied to if we don't have it. 
- Improved performance on the home feed

## [0.1 (30)] - 2023-04-10Z

- Fixed a bug where the Read More button would show on notes when it didn't need to.
- Added Chinese (Simplified) translations (thanks rasputin@getalby.com!)
- Nos now requests delete events from relays.

## [0.1 (28)] - 2023-04-07Z

- Made all the built-in text in the app translatable. If you would like to help translate Nos let us know by emailing support@planetary.social.

## [0.1 (27)] - 2023-04-05Z

- Minor performance improvements
- Fixed an occasional hang when publishing

## [0.1 (26)] - 2023-04-03Z

- Minor performance improvements on the Feed and Discover tabs

## [0.1 (25)] - 2023-03-31Z

- Fixed a bug where reply counts were displaying translation keys instead of the count

## [0.1 (24)] - 2023-03-31Z

- Added Crowdin integration for translation services. If you would like to help us translate Nos drop us a line at 
support@planetary.social.
- Fixed several crashes.
- Fixed issue where the like button didn't turn orange when pressed.
- Fixed an issue where likes to replies were counted towards the root note.
- Added more aggressive caching of images.
- Minor performance improvements - more to come!

## [0.1 (23)] - 2023-03-25Z
- Add the option to copy web links on profile pages and notes.

## [0.1 (22)] - 2023-03-23Z
- Fixed a bug in the list of people you are following, where tapping on any name would show your own profile.

## [0.1 (21)] - 2023-03-23Z
- Fixed a bug where the user's profile name was not set after onboarding.
- Added a demo of the Universal Namespace when setting up your profile. 

## [0.1 (20)] - 2023-03-22Z
- Fixed some bugs in Universal Name login flow (onboarding flow fixes forthcoming)

## [0.1 (19)] - 2023-03-22Z
- Added a link to nostr.build on the New Note screen
- Added a demo flow for setting up a Universal Name on the Edit Profile screen.

## [0.1 (18)] - 2023-03-20Z
- Show the number of likes on notes

## [0.1 (17)] - 2023-03-20Z
- Minor performance improvements

## [0.1 (16)] - 2023-03-19Z
- Hide the text in private key text fields
- Hide replies from muted users
- Fixed an issue where your own replies would be shown on the notificaitons tab
- Added a launch screen
- Various styling updates
- Added an About screen to the side menu
- Added a Share Nos button to the side menu 

## [0.1 (15)] - 2023-03-18Z
- Added the ability to browse all notes from a single relay on the Discover tab.
- Added the ability to post a note to a single relay from the New Note screen.
- Support likes as described in NIP-25, make sure reply and parent likes are correct
- Show "posted" and "replied" headers on NoteCards
- Navigate to replied to note when tapping on reply from outside thread view
- Search by name on Discover view
- Fixed cards on the Discover tab all being the same size.
- Fixed a crash when deleting your key in Settings

## [0.1 (14)] - 2023-03-16Z
- Nos now reads and writes your mutes the mute list shared with other Nostr apps.

## [0.1 (13)] - 2023-03-15Z
- Fix all thread replies showing as out of network on first launch after installation.

## [0.1 (12)] - 2023-03-15Z
- Added NIP-05 field to Edit Profile page, lookup users using NIP-05 names in discover tab, tapping the NIP-05 name opens the domain in a new window.
- Delete notes
- More performance improvements centered around our relay communication
- Fix invisible tab bar
- Made placeholder text color same for all fields in profile edit view
- Add basic image rendering in Note cards
- UNS Support on Profile page
- Fix onboarding taps at bottom of screen causing screen to switch

Known Issues:
- Deleting your key in Settings causes the app to crash. But you are correctly taken into onboarding after relaunch.

## [0.1 (11)] - 2023-03-14Z
- Fixed thread view saying every reply is out of network
- reduced the number of requests we send to relays
- improved app performance
- fixed showing empty displayNames when name is set

## [0.1 (10)] - 2023-03-14Z
- Display a user's NIP-05 identifier on the profile page after making a web request to verify that it is correct 
- Fix blank home feed during first launch

## [0.1 (9)] - 2023-03-14Z
- Fixed a crash on launch when relay model was outdated.
- Fix your own posts showing as outside your network on a fresh install. 
- Add self-hosted PostHog analytics
- Render mentions on notifications tab
- Copy note text

Known issues:
- You may have to force quit the app and restart it to see everyone you follow on the Home Feed.

## [0.1 (8)] - 2023-03-13Z
- Fix translucent tab bar in the simulator.
- Connect to more relays to get user relay list after importing a key during onboarding
- Fix some bugs in thread views
- Show placeholder cards for messages outside 2 hops and allow the user to reveal them
- Support deprecated reply #e tag format
- Fixed an issue where older contact list and metadata events could overwrite new ones
- Styled onboarding views

## [0.1 (7)] - 2023-03-10Z
- Use only relays added in RelayView for sending and receiving events
- Add PostHog analytics
- Render note mentions in NoteCard
- Open an email compose view controller for support@planetary.social 
- Fix duplicate note on a new post
- Add mute functionality
- Publish relay changes
- Recommended / default relays
- Added colors and Clarity City font throughout the app
- Show Discover tab after onboarding
- Fix crash on Mac
- Improved profile photo loading and added a cache
- Added code to compute a sensible default number of columns on the Discover tab
- Replaced moved relays tab to side menu, added New Post and Profile tabs
- Make links on notes tappable
- Fix newlines not rendering on notes
- Added timestamp to notes
- Update Discover feed algorithm to include people 2 hops from you.
- Fix infinite spinners on some avatars
- Edit profile

## [0.1 (6)] - 2023-03-08Z

- Fixed follow / unfollow sync
- Reduced number of REQ sent to relays
- Request profile metadata for users displayed on the Discover tab
- Cleanup RelayService
- Render user avatar on Profile screen
- Added support for threads in reply views
- Retry failed Event sends every 2 minutes (max 5 retries)
- Add basic notifications tab
- Filter the Home Feed down to root posts
- The profile view requests the latest events and metadata for the given user from the relays
- Add the ellipsis button to NoteCard and allow the user to copy the NIP-19 note ID of a note.
- Enabled button to copy user ID on Profile View
- Fixed UI freezes when using many relays by moving event processing to a background thread.
- Add a search bar to the discover tab that users can use to look up other users.
- On relay remove, send CLOSE to all subs then disconnect and delete socket
- Render user mentions in NoteCard
- Replace the warning message to tell the user never to share their private key with anyone.

## [0.1 (5)] 2023-03-02 

- Added a Discover tab that shows all events from all relays.
- Core Data will now be wiped whenever we change the data model, which is often. This speeds up our development process, but you will have to re-enter your relays when this happens.
- Change the home feed so that it shows the CurrentUser's notes always.
- Preload sample_data into core data for DEBUG builds
- Added a screen to show all the replies to a note.
- Fixed empty home feed message so it doesn't overlay other views
- Change settings and onboarding to accept nsec-format private key
- Fixed app crash when no user is passed to HomeFeedView initializer
- Added ability to post a reply in thread view.
- Fixed READ MORE Button
- In the Discover tab, display a feed of interesting people

## [0.1 (4)] - 2023-02-24

- Added ability to delete relays on the Relays screen.
- Fix events not being signed correctly with a key generated during onboarding.
- Verify signatures on events.
- Request only events from user's Follows
- Follow / unfollow functionality
- Calculate reply count and display in NoteCard

## [0.1 (3)] - 2023-02-20Z

- Sync authors in HomeFeedView
- Added AvatarView for rendering profile pictures on NoteCards

## [0.1 (2)]

- Added conversion of hex keys to npub
- Add a basic New Post screen
- Save private key to keychain
- Parse and store contact list
- Add onboarding flow
- Copied MessageCard and MessageButton SwiftUI view from Planetary renaming Message to Note
- Added a basic profile screen

## [0.1 (1)]

- Parse and display Nostr events
- Read events from relays
- Sign and publish events to relays
- Add Settings view where you can put in your private key
- Added tab bar component and side menu with profile<|MERGE_RESOLUTION|>--- conflicted
+++ resolved
@@ -8,16 +8,12 @@
 
 ## [Unreleased]
 
-<<<<<<< HEAD
 - The notifications tab now request more events from relays
+- Made the reply button on notes easier to tap, and it now presents the keyboard when tapped.
 
 ## [0.1 (38)] - 2023-04-28Z
 
 - Made the routine to delete old events more efficient and prevent it from deleting our own events. 
-=======
-- Made the reply button on notes easier to tap, and it now presents the keyboard when tapped.
-- Added support for reposting notes.
->>>>>>> 60863b8f
 - Fixed a bug where you could post the same reply multiple times.
 
 ## [0.1 (37)] - 2023-04-27Z
