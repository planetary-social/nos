--- conflicted
+++ resolved
@@ -8,11 +8,8 @@
 
 ## [Unreleased]
 
-<<<<<<< HEAD
 - Added the option to preview the note before posting it.
-=======
 - Show quoted notes in note cards.
->>>>>>> 2a570544
 - Added a new image viewer that appears when you tap an image.
 - Added a new gallery view that’s currently behind a feature flag.
 - Removed the like and repost counts from the Main and Profile feeds.
