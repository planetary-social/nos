# Changelog
All notable changes to this project will be documented in this file.

We define "Noteworthy changes" as 1) user-facing features or bugfixes 2) significant technical or architectural changes that contributors will notice. If your Pull Request does not contain any changes of this nature i.e. minor string/translation changes, patch releases of dependencies, refactoring, etc. then add the `Skip-Changelog` label. 

The format is based on [Keep a Changelog](https://keepachangelog.com/en/1.0.0/),
and this project adheres to [Semantic Versioning](https://semver.org/spec/v2.0.0.html).

## [Unreleased]

<<<<<<< HEAD
- Made the routine to delete old events more efficient and prevent it from deleting our own events. 

## [0.1 (37)] - 2023-04-27Z

- Performance improvements
- Fixed a bug where the user's follow list could be erased on the first launch after importing a new key.

## [0.1 (36)] - 2023-04-25Z

- Added support for reposting notes.
- Added Brazilian Portuguese translations (thanks Andressa!).
- Fixed the French and Traditional Chinese translations.
- Fixed a bug where the user's follow list could be erased on the first launch after importing a new key.
- Fixed a bug where you could post the same reply multiple times.
- Fixed an issue where profile pictures could be rendered with the wrong aspect ratio.
=======
- Performance improvements
- Added support for reposting notes.
- Fixed a bug where you could post the same reply multiple times.
- Fixed a bug where the user's follow list could be erased on the first launch after importing a new key.
- Fixed the French and Traditional Chinese translations.
- Fixed an issue where profile pictures could be rendered with the wrong aspect ratio.
- Added Brazilian Portuguese translations (thanks Andressa!).
>>>>>>> e7441a6e

## [0.1 (35)] - 2023-04-19Z

- Added French translations. Thank you p2x@p2xco.de!
- Added Chinese (Traditional) and updated Chinese (Simplified) translations. Thank you rasputin@getalby.com!
- Added a logout button in the Settings menu.
- Minor performance improvements on Thread and Discover views.
- Updated the default list of users shown on the Discover tab.
- Fixed a bug where muted authors would show up on the Discover tab.
- Added an initial loading indicator when you first open the Home or Discover tabs.
- Added a logout button in the Settings menu.
- Fixed a bug where notes would be truncated but the Read More button would not be shown.
- Scrolling performance improvements
- Fixed a bug where notes would be truncated but the Read More button would not be shown.

## [0.1 (33)] - 2023-04-17Z

- Added a button to share the application logs in the Settings menu
- Automatically attach debug logs to support emails

## [0.1 (32)] - 2023-04-14Z

- More performance improvements on the Home tab.

Note:
- In this build you have to pull-to-refresh if you want to see new notes after the initial load of the Home or Discover tabs. 

## [0.1 (31)] - 2023-04-13Z

- Added a button to view raw event JSON in the options menu on notes.
- Fixed notes saying "so-and-so posted" at the top when it should say "so-and-so replied".
- Added code to load the note being replied to if we don't have it. 
- Improved performance on the home feed

## [0.1 (30)] - 2023-04-10Z

- Fixed a bug where the Read More button would show on notes when it didn't need to.
- Added Chinese (Simplified) translations (thanks rasputin@getalby.com!)
- Nos now requests delete events from relays.

## [0.1 (28)] - 2023-04-07Z

- Made all the built-in text in the app translatable. If you would like to help translate Nos let us know by emailing support@planetary.social.

## [0.1 (27)] - 2023-04-05Z

- Minor performance improvements
- Fixed an occasional hang when publishing

## [0.1 (26)] - 2023-04-03Z

- Minor performance improvements on the Feed and Discover tabs

## [0.1 (25)] - 2023-03-31Z

- Fixed a bug where reply counts were displaying translation keys instead of the count

## [0.1 (24)] - 2023-03-31Z

- Added Crowdin integration for translation services. If you would like to help us translate Nos drop us a line at 
support@planetary.social.
- Fixed several crashes.
- Fixed issue where the like button didn't turn orange when pressed.
- Fixed an issue where likes to replies were counted towards the root note.
- Added more aggressive caching of images.
- Minor performance improvements - more to come!

## [0.1 (23)] - 2023-03-25Z
- Add the option to copy web links on profile pages and notes.

## [0.1 (22)] - 2023-03-23Z
- Fixed a bug in the list of people you are following, where tapping on any name would show your own profile.

## [0.1 (21)] - 2023-03-23Z
- Fixed a bug where the user's profile name was not set after onboarding.
- Added a demo of the Universal Namespace when setting up your profile. 

## [0.1 (20)] - 2023-03-22Z
- Fixed some bugs in Universal Name login flow (onboarding flow fixes forthcoming)

## [0.1 (19)] - 2023-03-22Z
- Added a link to nostr.build on the New Note screen
- Added a demo flow for setting up a Universal Name on the Edit Profile screen.

## [0.1 (18)] - 2023-03-20Z
- Show the number of likes on notes

## [0.1 (17)] - 2023-03-20Z
- Minor performance improvements

## [0.1 (16)] - 2023-03-19Z
- Hide the text in private key text fields
- Hide replies from muted users
- Fixed an issue where your own replies would be shown on the notificaitons tab
- Added a launch screen
- Various styling updates
- Added an About screen to the side menu
- Added a Share Nos button to the side menu 

## [0.1 (15)] - 2023-03-18Z
- Added the ability to browse all notes from a single relay on the Discover tab.
- Added the ability to post a note to a single relay from the New Note screen.
- Support likes as described in NIP-25, make sure reply and parent likes are correct
- Show "posted" and "replied" headers on NoteCards
- Navigate to replied to note when tapping on reply from outside thread view
- Search by name on Discover view
- Fixed cards on the Discover tab all being the same size.
- Fixed a crash when deleting your key in Settings

## [0.1 (14)] - 2023-03-16Z
- Nos now reads and writes your mutes the mute list shared with other Nostr apps.

## [0.1 (13)] - 2023-03-15Z
- Fix all thread replies showing as out of network on first launch after installation.

## [0.1 (12)] - 2023-03-15Z
- Added NIP-05 field to Edit Profile page, lookup users using NIP-05 names in discover tab, tapping the NIP-05 name opens the domain in a new window.
- Delete notes
- More performance improvements centered around our relay communication
- Fix invisible tab bar
- Made placeholder text color same for all fields in profile edit view
- Add basic image rendering in Note cards
- UNS Support on Profile page
- Fix onboarding taps at bottom of screen causing screen to switch

Known Issues:
- Deleting your key in Settings causes the app to crash. But you are correctly taken into onboarding after relaunch.

## [0.1 (11)] - 2023-03-14Z
- Fixed thread view saying every reply is out of network
- reduced the number of requests we send to relays
- improved app performance
- fixed showing empty displayNames when name is set

## [0.1 (10)] - 2023-03-14Z
- Display a user's NIP-05 identifier on the profile page after making a web request to verify that it is correct 
- Fix blank home feed during first launch

## [0.1 (9)] - 2023-03-14Z
- Fixed a crash on launch when relay model was outdated.
- Fix your own posts showing as outside your network on a fresh install. 
- Add self-hosted PostHog analytics
- Render mentions on notifications tab
- Copy note text

Known issues:
- You may have to force quit the app and restart it to see everyone you follow on the Home Feed.

## [0.1 (8)] - 2023-03-13Z
- Fix translucent tab bar in the simulator.
- Connect to more relays to get user relay list after importing a key during onboarding
- Fix some bugs in thread views
- Show placeholder cards for messages outside 2 hops and allow the user to reveal them
- Support deprecated reply #e tag format
- Fixed an issue where older contact list and metadata events could overwrite new ones
- Styled onboarding views

## [0.1 (7)] - 2023-03-10Z
- Use only relays added in RelayView for sending and receiving events
- Add PostHog analytics
- Render note mentions in NoteCard
- Open an email compose view controller for support@planetary.social 
- Fix duplicate note on a new post
- Add mute functionality
- Publish relay changes
- Recommended / default relays
- Added colors and Clarity City font throughout the app
- Show Discover tab after onboarding
- Fix crash on Mac
- Improved profile photo loading and added a cache
- Added code to compute a sensible default number of columns on the Discover tab
- Replaced moved relays tab to side menu, added New Post and Profile tabs
- Make links on notes tappable
- Fix newlines not rendering on notes
- Added timestamp to notes
- Update Discover feed algorithm to include people 2 hops from you.
- Fix infinite spinners on some avatars
- Edit profile

## [0.1 (6)] - 2023-03-08Z

- Fixed follow / unfollow sync
- Reduced number of REQ sent to relays
- Request profile metadata for users displayed on the Discover tab
- Cleanup RelayService
- Render user avatar on Profile screen
- Added support for threads in reply views
- Retry failed Event sends every 2 minutes (max 5 retries)
- Add basic notifications tab
- Filter the Home Feed down to root posts
- The profile view requests the latest events and metadata for the given user from the relays
- Add the ellipsis button to NoteCard and allow the user to copy the NIP-19 note ID of a note.
- Enabled button to copy user ID on Profile View
- Fixed UI freezes when using many relays by moving event processing to a background thread.
- Add a search bar to the discover tab that users can use to look up other users.
- On relay remove, send CLOSE to all subs then disconnect and delete socket
- Render user mentions in NoteCard
- Replace the warning message to tell the user never to share their private key with anyone.

## [0.1 (5)] 2023-03-02 

- Added a Discover tab that shows all events from all relays.
- Core Data will now be wiped whenever we change the data model, which is often. This speeds up our development process, but you will have to re-enter your relays when this happens.
- Change the home feed so that it shows the CurrentUser's notes always.
- Preload sample_data into core data for DEBUG builds
- Added a screen to show all the replies to a note.
- Fixed empty home feed message so it doesn't overlay other views
- Change settings and onboarding to accept nsec-format private key
- Fixed app crash when no user is passed to HomeFeedView initializer
- Added ability to post a reply in thread view.
- Fixed READ MORE Button
- In the Discover tab, display a feed of interesting people

## [0.1 (4)] - 2023-02-24

- Added ability to delete relays on the Relays screen.
- Fix events not being signed correctly with a key generated during onboarding.
- Verify signatures on events.
- Request only events from user's Follows
- Follow / unfollow functionality
- Calculate reply count and display in NoteCard

## [0.1 (3)] - 2023-02-20Z

- Sync authors in HomeFeedView
- Added AvatarView for rendering profile pictures on NoteCards

## [0.1 (2)]

- Added conversion of hex keys to npub
- Add a basic New Post screen
- Save private key to keychain
- Parse and store contact list
- Add onboarding flow
- Copied MessageCard and MessageButton SwiftUI view from Planetary renaming Message to Note
- Added a basic profile screen

## [0.1 (1)]

- Parse and display Nostr events
- Read events from relays
- Sign and publish events to relays
- Add Settings view where you can put in your private key
- Added tab bar component and side menu with profile<|MERGE_RESOLUTION|>--- conflicted
+++ resolved
@@ -8,12 +8,13 @@
 
 ## [Unreleased]
 
-<<<<<<< HEAD
 - Made the routine to delete old events more efficient and prevent it from deleting our own events. 
 
 ## [0.1 (37)] - 2023-04-27Z
 
 - Performance improvements
+- Added support for reposting notes.
+- Fixed a bug where you could post the same reply multiple times.
 - Fixed a bug where the user's follow list could be erased on the first launch after importing a new key.
 
 ## [0.1 (36)] - 2023-04-25Z
@@ -24,15 +25,6 @@
 - Fixed a bug where the user's follow list could be erased on the first launch after importing a new key.
 - Fixed a bug where you could post the same reply multiple times.
 - Fixed an issue where profile pictures could be rendered with the wrong aspect ratio.
-=======
-- Performance improvements
-- Added support for reposting notes.
-- Fixed a bug where you could post the same reply multiple times.
-- Fixed a bug where the user's follow list could be erased on the first launch after importing a new key.
-- Fixed the French and Traditional Chinese translations.
-- Fixed an issue where profile pictures could be rendered with the wrong aspect ratio.
-- Added Brazilian Portuguese translations (thanks Andressa!).
->>>>>>> e7441a6e
 
 ## [0.1 (35)] - 2023-04-19Z
 
