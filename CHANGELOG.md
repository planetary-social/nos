# Changelog
All notable changes to this project will be documented in this file.

We define "Noteworthy changes" as 1) user-facing features or bugfixes 2) significant technical or architectural changes that contributors will notice. If your Pull Request does not contain any changes of this nature i.e. minor string/translation changes, patch releases of dependencies, refactoring, etc. then add the `Skip-Changelog` label. 

The format is based on [Keep a Changelog](https://keepachangelog.com/en/1.0.0/),
and this project adheres to [Semantic Versioning](https://semver.org/spec/v2.0.0.html).

## [Unreleased]

<<<<<<< HEAD
- Fixed a bug where reposts wouldn't be displayed in the stories.
=======
- Fixed a bug where the reports for authors of replies weren't being considered. 
>>>>>>> f492edd6
- Localized relative times on note cards.
- Added a context menu for the stories in the Home Feed to open the Profile.
- Update the color palette.

## [0.1 (99)] - 2023-12-07Z

- Fix profile pictures not loading after creating a new account.

## [0.1 (98)] - 2023-12-04Z

- Fixed a bug where the app could become unresponsive.

## [0.1 (97)] - 2023-12-01Z

- Added the option to copy the NIP-05 identifier when browsing a profile.
- Tapping on a tab bar icon can let you scroll to top.
- Fix an issue where reposts were not displaying correctly.

## [0.1 (96)] - 2023-11-28Z

- Fixed some performance issues for users who follow a large number of accounts.

## [0.1 (95)] - 2023-11-27Z

- Fixed a bug where a root note could be rendered as a reply
- Added the option to copy the text content while browsing a note.
- Fixed UI bugs when displaying the root note of replies.
- Keep track of read stories.
- Fix an issue where reposts were not displaying correctly.

## [0.1 (94)] - 2023-11-17Z

- Removed trailing slash from truncated URLs.
- Add a loading indicator to search results.
- Change the "Followed by" label on the profile screen to "Followers you know"
- Fixed a hang on startup.
- Fixed an issue where links couldn't be opened from the Home tab.
- Change the "Followed by" label on the profile screen to "Followers you know"
- Fixed an issue where the Profile view would always show "Following 0" for people you didn't follow.
- Fix delay in results immediately after opening the discover tab.
- Fixed the 3d card effect on the Notifications tab.
- Updated layout for search results and mention autocomplete cards.

## [0.1 (93)] - 2023-11-10Z

- Added a confirmation before reposting a note.
- Added the ability to delete your reposts by tapping the repost button again.
- Fixed some cases where deleted notes were still being displayed.
- Fixed a bug where notes, reposts, and author profiles could fail to load.
- Show truncated URLs in notes instead of hiding them completely.

## [0.1 (92)] - 2023-11-02Z

- Show reposts in stories.

## [0.1 (91)] - 2023-11-01Z

- Fix a bug where linking a Universal Name would overwrite your existing NIP-05.
- Fixed incorrect ellipsis applied to long notes.
- Changed note rendering to retain more newlines. 
- Show reposts in stories.
- Fixed a bug where notes, reposts, and author profiles could fail to load.
- Show truncated URLs in notes instead of hiding them completely.
- Keep track of read stories.
- Fixed a bug with autocorrect on Mac

## [0.1 (90)] - 2023-10-31Z

- Fixed a bug where notes, reposts, and author profiles could fail to load.

## [0.1 (89)] - 2023-10-31Z

- Added relay.causes.com to the list of recommended relays.

## [0.1 (88)] - 2023-10-27Z

- Added a content warning when a user you follow has reported the content
- Added toggles to the settings screen to disable report-based and network-based content warnings

## [0.1 (86)] - 2023-10-25Z

- Updated link previews in feed to use the stories ui with fixed height and carousel gallery. 
- Updated UI around displaying nested threads and displaying more context of conversations. 
- Changed inline images so we don't display the domain / size / file type for images
- Changed copied links to notes and authors to open in njump.me.
- Added the ability to initiate USBC transactions and check your balance if you have linked a Universal Name to your profile with an attached USBC wallet.
- Add "1 year" as an option when posting a disappearing message

## [0.1 (85)] - 2023-10-23Z

- Fixed missing secrets

## [0.1 (84)] - 2023-10-20Z

- Add Stories view to the Home Feed
- Fixed an issue where the app could become slow after searching for a user.
- Updated search results to show mutual followers and sort by the most followers in common.
- Change links to notes so that they don't display the long note id and instead it's a pretty link. 
- Redesigned the Universal Names registration flow
- Added more relays to the recommended list
- Added an icon to indicate expiring notes, and the timestamp they display is the time until they expire.

## [0.1 (83)] - 2023-10-16Z

- Fixed crash on launch
- Added a URL scheme to open the note composer: nos://note/new?contents=theContentsOfTheNote

## [0.1 (82)] - 2023-10-13Z

- Fixed a bug where profile changes wouldn't be published in some cases
- Fix a bug where the "Post" button wouldn't be shown when composing a reply on macOS
- Fix a bug where the mute list could be overwritten when muting someone
- Fixed aspect ratio on some profile photos
- Added 3d effect to note cards
- Added a URL scheme to open the note composer: nos://note/new?contents=theContentsOfTheNote

## [0.1 (81)] - 2023-09-30Z

- Fixed secrets that weren't included in build 79 and 80

## [0.1 (80)] - 2023-09-30Z

- Updated the design of the edit profile screen
- Fixed a hang on the profile screen

## [0.1 (79)] - 2023-09-22Z

- Added the ability to search for Mastodon usernames on the Discover tab. 
- Long form content is now displayed in the discover tab.
- Fixed a hang on the thread view.

## [0.1 (77)] - 2023-09-15Z

- App performance improvements

## [0.1 (76)] - 2023-09-08Z

- Minor crash fixes and optimizations

## [0.1 (75)] - 2023-09-01Z

- Fix an issue with the database cleanup script that was causing performance issues.
- Optimize loading of profile pictures

## [0.1 (73)] - 2023-08-25Z

- Fixed potential crashes when using Universal Names API.
- Fixed bug that rendered the empty notes message for a profile above the header box.
- Fixed bug that could potentially crash the app sometimes

## [0.1 (72)] - 2023-08-21Z

- Added support for pasting profile and note references when composing notes
- Pop screens from the navigation stack when tapping twice on the tab bar.
- Fixed the launch screen layout on iPad
- Fixed a small issue when mentioning profiles in the reply text box.
- Fixed a crash during onboarding
- Fixed a crash when following or muting a user
- Fixed crash when parsing malformed events.
- Fixed crash when parsing malformed contact lists.
- Added integration with our self-hosted Sentry crash reporting tool (no data shared with third parties)

## [0.1 (66)] - 2023-08-18Z

- Fixed crash when parsing malformed events.
- Fixed crash when parsing malformed contact lists.
- Added support for pasting profile and note references when composing notes
- Pop screens from the navigation stack when tapping twice on the tab bar.
- Fixed the launch screen layout on iPad
- Fixed a small issue when mentioning profiles in the reply text box.

## [0.1 (65)] - 2023-08-04Z

- Add a loading placeholder for note contents.
- Added automatic file uploads to nostr.build.
- Add list of followers and relays in the Profile screen.

## [0.1 (60)] - 2023-08-01Z

- Updated content report style based on the latest NIPs and fixed some bugs with reporting.
- Add a loading placeholder for note contents.
- Fixed the launch screen layout on iPad
- Multiple consecutive newlines will be replaced by a single new line in note content.
- Removed the screen to fill out profile information from onboarding and replaced it with a call to action in the sidebar. 
- Leading and trailing whitespace will no longer be rendered in note content.
- Removed the screen to fill out profile information from onboarding and replaced it with a call to action in the sidebar. 

## [0.1 (59)] - 2023-07-21Z

- Add a loading placeholder for note contents.
- Fixed several crashes.
- Added Dutch, Japanese, and Persian translations. Thanks matata, yutaro, and eru-desu! 
- Added some visual artists to the list of featured users.

## [0.1 (58)] - 2023-07-17Z

- Added better previews for urls shared in notes.

## [0.1 (57)] - 2023-07-17Z

- Fixed an issue where Nos couldn't find the user's key on startup.
- Fixed an issue where you could have duplicate relays: one with a trailing slash and one without.

## [0.1 (56)] - 2023-07-13Z

- Fixed high cpu usage when the app is idle

## [0.1 (55)] - 2023-07-12Z

- Fixed several bugs around muting users
- Added the number of connected relays at the top right corner of the Home Feed.
- Fixed a bug where expired messages could be published to relays that doesn't support them
- Added support for push notifications.

## [0.1 (53)] - 2023-07-03Z

- Added beta integration with the Universal Name System. Edit your profile to link your Universal Name to your Nostr profile.
- Updated design of the relay selector

## [0.1 (52)] - 2023-07-03Z

- Prevent muted authors from appearing in the Discover screen
- Added a confirmation dialog when deleting a note.

## [0.1 (51)] - 2023-06-16Z

- Updated design of the relay selector
- Fixed an issue where the Discover tab wouldn't show new content for a while after upgrading from build 49.

## [0.1 (50)] - 2023-06-15Z

- Added code to show the Discover tab when we haven't downloaded the user's follow list yet (like on first login or app reinstall).
- Improved reliability of loading reposts, user photos, and names.
- Fixed a bug where tapping on a note would open the associated image instead of the thread view.
- Fixed a bug where profile pages would not load in some cases.
- Improved performance of the relay manager.

## [0.1 (49)] - 2023-06-12Z

- More small optimizations to relay traffic and event parsing.

## [0.1 (48)] - 2023-06-12Z

- Requesting fewer events on Home and Discover tab to reduce the load on the db.

## [0.1 (47)] - 2023-06-09Z

- Improved performance of the relay manager.

## [0.1 (46)] - 2023-06-06Z

- Add the ability to report notes and profiles using NIP-32 labels and NIP-69 classification.
- Fixed a crash which occurs on some versions of MacOS when attempting to mention other users during post creation.
- Add the ability to search for users by name from the Discover tab
- Fixed a bug where the note options menu wouldn't show up sometimes.
- Strip whitespace and newline characters when parsing search box input on discover screen as npub.

## [0.1 (44)] - 2023-05-31Z

- Fixed several causes of profile pictures and reposts showing infinite spinners.
- Links to notes or profiles are now tappable.
- Filter logged user from Discover screen.
- Improved performance of posting notes.

## [0.1 (43)] - 2023-05-23Z

- Added German translations (thanks Peter!).
- Updated support email to support@nos.social
- Improved recognition of mentions inside a post

## [0.1 (42)] - 2023-05-16Z

- Added support for mentioning other users when composing a note.
- Fixed a bug where expired messages could be redownloaded from relays that don't delete them.
- Fixed a bug where you couldn't view the parent note of a reply when it was displayed at the top of the Thread view.

## [0.1 (41)] - 2023-05-11Z

- Fix link color on macOS

## [0.1 (40)] - 2023-05-10Z

- Add support for expiration dates when composing notes (please note: messages are not guaranteed to be deleted by relays or other apps)
- Increased the contrast of text in light mode
- Open links in an in-app web browser instead of Safari
- Fixed link detection in notes for URLs without a scheme (i.e. "https://")
- Made the reply button on notes easier to tap, and it now presents the keyboard when tapped.
- Increased the tap size of the ellipsis button on note cards.
- Added Spanish translations (thanks Martin!)
- Updated app icon
- Nos now displays kind 30023 long-form blog posts in the home and profile feeds.

## [0.1 (39)] - 2023-05-02Z

- Improved performance of loading replies
- The notifications tab now request more events from relays

## [0.1 (38)] - 2023-04-28Z

- Made the routine to delete old events more efficient and prevent it from deleting our own events. 
- Fixed a bug where you could post the same reply multiple times.

## [0.1 (37)] - 2023-04-27Z

- Performance improvements
- Added support for reposting notes.
- Fixed a bug where you could post the same reply multiple times.
- Fixed a bug where the user's follow list could be erased on the first launch after importing a new key.

## [0.1 (36)] - 2023-04-25Z

- Added support for reposting notes.
- Added Brazilian Portuguese translations (thanks Andressa!).
- Fixed the French and Traditional Chinese translations.
- Fixed a bug where the user's follow list could be erased on the first launch after importing a new key.
- Fixed a bug where you could post the same reply multiple times.
- Fixed an issue where profile pictures could be rendered with the wrong aspect ratio.

## [0.1 (35)] - 2023-04-19Z

- Added French translations. Thank you p2x@p2xco.de!
- Added Chinese (Traditional) and updated Chinese (Simplified) translations. Thank you rasputin@getalby.com!
- Added a logout button in the Settings menu.
- Minor performance improvements on Thread and Discover views.
- Updated the default list of users shown on the Discover tab.
- Fixed a bug where muted authors would show up on the Discover tab.
- Added an initial loading indicator when you first open the Home or Discover tabs.
- Added a logout button in the Settings menu.
- Fixed a bug where notes would be truncated but the Read More button would not be shown.
- Scrolling performance improvements
- Fixed a bug where notes would be truncated but the Read More button would not be shown.

## [0.1 (33)] - 2023-04-17Z

- Added a button to share the application logs in the Settings menu
- Automatically attach debug logs to support emails

## [0.1 (32)] - 2023-04-14Z

- More performance improvements on the Home tab.

Note:
- In this build you have to pull-to-refresh if you want to see new notes after the initial load of the Home or Discover tabs. 

## [0.1 (31)] - 2023-04-13Z

- Added a button to view raw event JSON in the options menu on notes.
- Fixed notes saying "so-and-so posted" at the top when it should say "so-and-so replied".
- Added code to load the note being replied to if we don't have it. 
- Improved performance on the home feed

## [0.1 (30)] - 2023-04-10Z

- Fixed a bug where the Read More button would show on notes when it didn't need to.
- Added Chinese (Simplified) translations (thanks rasputin@getalby.com!)
- Nos now requests delete events from relays.

## [0.1 (28)] - 2023-04-07Z

- Made all the built-in text in the app translatable. If you would like to help translate Nos let us know by emailing support@nos.social.

## [0.1 (27)] - 2023-04-05Z

- Minor performance improvements
- Fixed an occasional hang when publishing

## [0.1 (26)] - 2023-04-03Z

- Minor performance improvements on the Feed and Discover tabs

## [0.1 (25)] - 2023-03-31Z

- Fixed a bug where reply counts were displaying translation keys instead of the count

## [0.1 (24)] - 2023-03-31Z

- Added Crowdin integration for translation services. If you would like to help us translate Nos drop us a line at 
support@nos.social.
- Fixed several crashes.
- Fixed issue where the like button didn't turn orange when pressed.
- Fixed an issue where likes to replies were counted towards the root note.
- Added more aggressive caching of images.
- Minor performance improvements - more to come!

## [0.1 (23)] - 2023-03-25Z
- Add the option to copy web links on profile pages and notes.

## [0.1 (22)] - 2023-03-23Z
- Fixed a bug in the list of people you are following, where tapping on any name would show your own profile.

## [0.1 (21)] - 2023-03-23Z
- Fixed a bug where the user's profile name was not set after onboarding.
- Added a demo of the Universal Namespace when setting up your profile. 

## [0.1 (20)] - 2023-03-22Z
- Fixed some bugs in Universal Name login flow (onboarding flow fixes forthcoming)

## [0.1 (19)] - 2023-03-22Z
- Added a link to nostr.build on the New Note screen
- Added a demo flow for setting up a Universal Name on the Edit Profile screen.

## [0.1 (18)] - 2023-03-20Z
- Show the number of likes on notes

## [0.1 (17)] - 2023-03-20Z
- Minor performance improvements

## [0.1 (16)] - 2023-03-19Z
- Hide the text in private key text fields
- Hide replies from muted users
- Fixed an issue where your own replies would be shown on the notificaitons tab
- Added a launch screen
- Various styling updates
- Added an About screen to the side menu
- Added a Share Nos button to the side menu 

## [0.1 (15)] - 2023-03-18Z
- Added the ability to browse all notes from a single relay on the Discover tab.
- Added the ability to post a note to a single relay from the New Note screen.
- Support likes as described in NIP-25, make sure reply and parent likes are correct
- Show "posted" and "replied" headers on NoteCards
- Navigate to replied to note when tapping on reply from outside thread view
- Search by name on Discover view
- Fixed cards on the Discover tab all being the same size.
- Fixed a crash when deleting your key in Settings

## [0.1 (14)] - 2023-03-16Z
- Nos now reads and writes your mutes the mute list shared with other Nostr apps.

## [0.1 (13)] - 2023-03-15Z
- Fix all thread replies showing as out of network on first launch after installation.

## [0.1 (12)] - 2023-03-15Z
- Added NIP-05 field to Edit Profile page, lookup users using NIP-05 names in discover tab, tapping the NIP-05 name opens the domain in a new window.
- Delete notes
- More performance improvements centered around our relay communication
- Fix invisible tab bar
- Made placeholder text color same for all fields in profile edit view
- Add basic image rendering in Note cards
- UNS Support on Profile page
- Fix onboarding taps at bottom of screen causing screen to switch

Known Issues:
- Deleting your key in Settings causes the app to crash. But you are correctly taken into onboarding after relaunch.

## [0.1 (11)] - 2023-03-14Z
- Fixed thread view saying every reply is out of network
- reduced the number of requests we send to relays
- improved app performance
- fixed showing empty displayNames when name is set

## [0.1 (10)] - 2023-03-14Z
- Display a user's NIP-05 identifier on the profile page after making a web request to verify that it is correct 
- Fix blank home feed during first launch

## [0.1 (9)] - 2023-03-14Z
- Fixed a crash on launch when relay model was outdated.
- Fix your own posts showing as outside your network on a fresh install. 
- Add self-hosted PostHog analytics
- Render mentions on notifications tab
- Copy note text

Known issues:
- You may have to force quit the app and restart it to see everyone you follow on the Home Feed.

## [0.1 (8)] - 2023-03-13Z
- Fix translucent tab bar in the simulator.
- Connect to more relays to get user relay list after importing a key during onboarding
- Fix some bugs in thread views
- Show placeholder cards for messages outside 2 hops and allow the user to reveal them
- Support deprecated reply #e tag format
- Fixed an issue where older contact list and metadata events could overwrite new ones
- Styled onboarding views

## [0.1 (7)] - 2023-03-10Z
- Use only relays added in RelayView for sending and receiving events
- Add PostHog analytics
- Render note mentions in NoteCard
- Open an email compose view controller for support@nos.social 
- Fix duplicate note on a new post
- Add mute functionality
- Publish relay changes
- Recommended / default relays
- Added colors and Clarity City font throughout the app
- Show Discover tab after onboarding
- Fix crash on Mac
- Improved profile photo loading and added a cache
- Added code to compute a sensible default number of columns on the Discover tab
- Replaced moved relays tab to side menu, added New Post and Profile tabs
- Make links on notes tappable
- Fix newlines not rendering on notes
- Added timestamp to notes
- Update Discover feed algorithm to include people 2 hops from you.
- Fix infinite spinners on some avatars
- Edit profile

## [0.1 (6)] - 2023-03-08Z

- Fixed follow / unfollow sync
- Reduced number of REQ sent to relays
- Request profile metadata for users displayed on the Discover tab
- Cleanup RelayService
- Render user avatar on Profile screen
- Added support for threads in reply views
- Retry failed Event sends every 2 minutes (max 5 retries)
- Add basic notifications tab
- Filter the Home Feed down to root posts
- The profile view requests the latest events and metadata for the given user from the relays
- Add the ellipsis button to NoteCard and allow the user to copy the NIP-19 note ID of a note.
- Enabled button to copy user ID on Profile View
- Fixed UI freezes when using many relays by moving event processing to a background thread.
- Add a search bar to the discover tab that users can use to look up other users.
- On relay remove, send CLOSE to all subs then disconnect and delete socket
- Render user mentions in NoteCard
- Replace the warning message to tell the user never to share their private key with anyone.

## [0.1 (5)] 2023-03-02

- Added a Discover tab that shows all events from all relays.
- Core Data will now be wiped whenever we change the data model, which is often. This speeds up our development process, but you will have to re-enter your relays when this happens.
- Change the home feed so that it shows the CurrentUser's notes always.
- Preload sample_data into core data for DEBUG builds
- Added a screen to show all the replies to a note.
- Fixed empty home feed message so it doesn't overlay other views
- Change settings and onboarding to accept nsec-format private key
- Fixed app crash when no user is passed to HomeFeedView initializer
- Added ability to post a reply in thread view.
- Fixed READ MORE Button
- In the Discover tab, display a feed of interesting people

## [0.1 (4)] - 2023-02-24

- Added ability to delete relays on the Relays screen.
- Fix events not being signed correctly with a key generated during onboarding.
- Verify signatures on events.
- Request only events from user's Follows
- Follow / unfollow functionality
- Calculate reply count and display in NoteCard

## [0.1 (3)] - 2023-02-20Z

- Sync authors in HomeFeedView
- Added AvatarView for rendering profile pictures on NoteCards

## [0.1 (2)]

- Added conversion of hex keys to npub
- Add a basic New Post screen
- Save private key to keychain
- Parse and store contact list
- Add onboarding flow
- Copied MessageCard and MessageButton SwiftUI view from Planetary renaming Message to Note
- Added a basic profile screen

## [0.1 (1)]

- Parse and display Nostr events
- Read events from relays
- Sign and publish events to relays
- Add Settings view where you can put in your private key
- Added tab bar component and side menu with profile<|MERGE_RESOLUTION|>--- conflicted
+++ resolved
@@ -8,11 +8,8 @@
 
 ## [Unreleased]
 
-<<<<<<< HEAD
 - Fixed a bug where reposts wouldn't be displayed in the stories.
-=======
 - Fixed a bug where the reports for authors of replies weren't being considered. 
->>>>>>> f492edd6
 - Localized relative times on note cards.
 - Added a context menu for the stories in the Home Feed to open the Profile.
 - Update the color palette.
