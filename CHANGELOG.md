--- conflicted
+++ resolved
@@ -8,12 +8,8 @@
 
 ## [Unreleased]
 
-<<<<<<< HEAD
 - Add list of followers and relays in the Profile screen.
 - Add a loading placeholder for note contents.
-=======
->>>>>>> 242f8bbd
-- Fixed the launch screen layout on iPad
 
 ## [0.1 (59)] - 2023-07-21Z
 
