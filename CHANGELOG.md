--- conflicted
+++ resolved
@@ -8,12 +8,8 @@
 
 ## [Unreleased]
 
-<<<<<<< HEAD
-- Fixed high cpu usage when the app is idle
+- Fixed several crashes.
 - Added Dutch, Japanese, and Persian translations. Thanks matata, yutaro, and eru-desu! 
-=======
-- Fixed several crashes.
->>>>>>> 362f4715
 
 ## [0.1 (58)] - 2023-07-17Z
 
