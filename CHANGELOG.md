--- conflicted
+++ resolved
@@ -8,9 +8,8 @@
 
 ## [Unreleased]
 
-<<<<<<< HEAD
 - Updated UI around displaying nested threads and displaying more context of conversations. 
-=======
+
 ## [0.1 (85)] - 2023-10-23Z
 
 - Fixed missing secrets
@@ -19,7 +18,6 @@
 
 - Add Stories view to the Home Feed
 - Fixed an issue where the app could become slow after searching for a user.
->>>>>>> ba976de6
 - Updated search results to show mutual followers and sort by the most followers in common.
 - Change links to notes so that they don't display the long note id and instead it's a pretty link. 
 - Redesigned the Universal Names registration flow
