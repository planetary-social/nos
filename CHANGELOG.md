--- conflicted
+++ resolved
@@ -8,11 +8,8 @@
 
 ## [Unreleased]
 
-<<<<<<< HEAD
 - Fixed a bug where the home feed would be empty on first launch.
-=======
 - Remove stories UI to improve performance.
->>>>>>> d41f5d41
 
 ## [0.1.22] - 2024-07-26Z
 
