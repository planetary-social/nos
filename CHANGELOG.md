--- conflicted
+++ resolved
@@ -20,11 +20,8 @@
 - Add the ellipsis button to NoteCard and allow the user to copy the NIP-19 note ID of a note.
 - Enabled button to copy user ID on Profile View
 - Fixed UI freezes when using many relays by moving event processing to a background thread.
-<<<<<<< HEAD
 - Add a search bar to the discover tab that users can use to look up other users.
-=======
 - On relay remove, send CLOSE to all subs then disconnect and delete socket
->>>>>>> 9384bf49
 
 ## [0.1 (5)] 2023-03-02 
 
