# Changelog
All notable changes to this project will be documented in this file.

We define "Noteworthy changes" as 1) user-facing features or bugfixes 2) significant technical or architectural changes that contributors will notice. If your Pull Request does not contain any changes of this nature i.e. minor string/translation changes, patch releases of dependencies, refactoring, etc. then add the `Skip-Changelog` label. 

The format is based on [Keep a Changelog](https://keepachangelog.com/en/1.0.0/),
and this project adheres to [Semantic Versioning](https://semver.org/spec/v2.0.0.html).

## [Unreleased]

<<<<<<< HEAD
- Fixed a bug where the reports for authors of replies weren't being considered. 
=======
- Added a context menu for the stories in the Home Feed to open the Profile.
>>>>>>> 05f76ad3
- Update the color palette.
- Fixed a bug where the app could become unresponsive.
- Fixed some performance issues for users who follow a large number of accounts.
- Added the option to copy the NIP-05 identifier when browsing a profile.
- Tapping on a tab bar icon can let you scroll to top.

## [0.1 (95)] - 2023-11-27Z

- Fixed a bug where a root note could be rendered as a reply
- Added the option to copy the text content while browsing a note.
- Fixed UI bugs when displaying the root note of replies.
- Keep track of read stories.
- Fix an issue where reposts were not displaying correctly.

## [0.1 (94)] - 2023-11-17Z

- Removed trailing slash from truncated URLs.
- Add a loading indicator to search results.
- Change the "Followed by" label on the profile screen to "Followers you know"
- Fixed a hang on startup.
- Fixed an issue where links couldn't be opened from the Home tab.
- Change the "Followed by" label on the profile screen to "Followers you know"
- Fixed an issue where the Profile view would always show "Following 0" for people you didn't follow.
- Fix delay in results immediately after opening the discover tab.
- Fixed the 3d card effect on the Notifications tab.
- Updated layout for search results and mention autocomplete cards.

## [0.1 (93)] - 2023-11-10Z

- Added a confirmation before reposting a note.
- Added the ability to delete your reposts by tapping the repost button again.
- Fixed some cases where deleted notes were still being displayed.
- Fixed a bug where notes, reposts, and author profiles could fail to load.
- Show truncated URLs in notes instead of hiding them completely.

## [0.1 (92)] - 2023-11-02Z

- Show reposts in stories.

## [0.1 (91)] - 2023-11-01Z

- Fix a bug where linking a Universal Name would overwrite your existing NIP-05.
- Fixed incorrect ellipsis applied to long notes.
- Changed note rendering to retain more newlines. 
- Show reposts in stories.
- Fixed a bug where notes, reposts, and author profiles could fail to load.
- Show truncated URLs in notes instead of hiding them completely.
- Keep track of read stories.
- Fixed a bug with autocorrect on Mac

## [0.1 (90)] - 2023-10-31Z

- Fixed a bug where notes, reposts, and author profiles could fail to load.

## [0.1 (89)] - 2023-10-31Z

- Added relay.causes.com to the list of recommended relays.

## [0.1 (88)] - 2023-10-27Z

- Added a content warning when a user you follow has reported the content
- Added toggles to the settings screen to disable report-based and network-based content warnings

## [0.1 (86)] - 2023-10-25Z

- Updated link previews in feed to use the stories ui with fixed height and carousel gallery. 
- Updated UI around displaying nested threads and displaying more context of conversations. 
- Changed inline images so we don't display the domain / size / file type for images
- Changed copied links to notes and authors to open in njump.me.
- Added the ability to initiate USBC transactions and check your balance if you have linked a Universal Name to your profile with an attached USBC wallet.
- Add "1 year" as an option when posting a disappearing message

## [0.1 (85)] - 2023-10-23Z

- Fixed missing secrets

## [0.1 (84)] - 2023-10-20Z

- Add Stories view to the Home Feed
- Fixed an issue where the app could become slow after searching for a user.
- Updated search results to show mutual followers and sort by the most followers in common.
- Change links to notes so that they don't display the long note id and instead it's a pretty link. 
- Redesigned the Universal Names registration flow
- Added more relays to the recommended list
- Added an icon to indicate expiring notes, and the timestamp they display is the time until they expire.

## [0.1 (83)] - 2023-10-16Z

- Fixed crash on launch
- Added a URL scheme to open the note composer: nos://note/new?contents=theContentsOfTheNote

## [0.1 (82)] - 2023-10-13Z

- Fixed a bug where profile changes wouldn't be published in some cases
- Fix a bug where the "Post" button wouldn't be shown when composing a reply on macOS
- Fix a bug where the mute list could be overwritten when muting someone
- Fixed aspect ratio on some profile photos
- Added 3d effect to note cards
- Added a URL scheme to open the note composer: nos://note/new?contents=theContentsOfTheNote

## [0.1 (81)] - 2023-09-30Z

- Fixed secrets that weren't included in build 79 and 80

## [0.1 (80)] - 2023-09-30Z

- Updated the design of the edit profile screen
- Fixed a hang on the profile screen

## [0.1 (79)] - 2023-09-22Z

- Added the ability to search for Mastodon usernames on the Discover tab. 
- Long form content is now displayed in the discover tab.
- Fixed a hang on the thread view.

## [0.1 (77)] - 2023-09-15Z

- App performance improvements

## [0.1 (76)] - 2023-09-08Z

- Minor crash fixes and optimizations

## [0.1 (75)] - 2023-09-01Z

- Fix an issue with the database cleanup script that was causing performance issues.
- Optimize loading of profile pictures

## [0.1 (73)] - 2023-08-25Z

- Fixed potential crashes when using Universal Names API.
- Fixed bug that rendered the empty notes message for a profile above the header box.
- Fixed bug that could potentially crash the app sometimes

## [0.1 (72)] - 2023-08-21Z

- Added support for pasting profile and note references when composing notes
- Pop screens from the navigation stack when tapping twice on the tab bar.
- Fixed the launch screen layout on iPad
- Fixed a small issue when mentioning profiles in the reply text box.
- Fixed a crash during onboarding
- Fixed a crash when following or muting a user
- Fixed crash when parsing malformed events.
- Fixed crash when parsing malformed contact lists.
- Added integration with our self-hosted Sentry crash reporting tool (no data shared with third parties)

## [0.1 (66)] - 2023-08-18Z

- Fixed crash when parsing malformed events.
- Fixed crash when parsing malformed contact lists.
- Added support for pasting profile and note references when composing notes
- Pop screens from the navigation stack when tapping twice on the tab bar.
- Fixed the launch screen layout on iPad
- Fixed a small issue when mentioning profiles in the reply text box.

## [0.1 (65)] - 2023-08-04Z

- Add a loading placeholder for note contents.
- Added automatic file uploads to nostr.build.
- Add list of followers and relays in the Profile screen.

## [0.1 (60)] - 2023-08-01Z

- Updated content report style based on the latest NIPs and fixed some bugs with reporting.
- Add a loading placeholder for note contents.
- Fixed the launch screen layout on iPad
- Multiple consecutive newlines will be replaced by a single new line in note content.
- Removed the screen to fill out profile information from onboarding and replaced it with a call to action in the sidebar. 
- Leading and trailing whitespace will no longer be rendered in note content.
- Removed the screen to fill out profile information from onboarding and replaced it with a call to action in the sidebar. 

## [0.1 (59)] - 2023-07-21Z

- Add a loading placeholder for note contents.
- Fixed several crashes.
- Added Dutch, Japanese, and Persian translations. Thanks matata, yutaro, and eru-desu! 
- Added some visual artists to the list of featured users.

## [0.1 (58)] - 2023-07-17Z

- Added better previews for urls shared in notes.

## [0.1 (57)] - 2023-07-17Z

- Fixed an issue where Nos couldn't find the user's key on startup.
- Fixed an issue where you could have duplicate relays: one with a trailing slash and one without.

## [0.1 (56)] - 2023-07-13Z

- Fixed high cpu usage when the app is idle

## [0.1 (55)] - 2023-07-12Z

- Fixed several bugs around muting users
- Added the number of connected relays at the top right corner of the Home Feed.
- Fixed a bug where expired messages could be published to relays that doesn't support them
- Added support for push notifications.

## [0.1 (53)] - 2023-07-03Z

- Added beta integration with the Universal Name System. Edit your profile to link your Universal Name to your Nostr profile.
- Updated design of the relay selector

## [0.1 (52)] - 2023-07-03Z

- Prevent muted authors from appearing in the Discover screen
- Added a confirmation dialog when deleting a note.

## [0.1 (51)] - 2023-06-16Z

- Updated design of the relay selector
- Fixed an issue where the Discover tab wouldn't show new content for a while after upgrading from build 49.

## [0.1 (50)] - 2023-06-15Z

- Added code to show the Discover tab when we haven't downloaded the user's follow list yet (like on first login or app reinstall).
- Improved reliability of loading reposts, user photos, and names.
- Fixed a bug where tapping on a note would open the associated image instead of the thread view.
- Fixed a bug where profile pages would not load in some cases.
- Improved performance of the relay manager.

## [0.1 (49)] - 2023-06-12Z

- More small optimizations to relay traffic and event parsing.

## [0.1 (48)] - 2023-06-12Z

- Requesting fewer events on Home and Discover tab to reduce the load on the db.

## [0.1 (47)] - 2023-06-09Z

- Improved performance of the relay manager.

## [0.1 (46)] - 2023-06-06Z

- Add the ability to report notes and profiles using NIP-32 labels and NIP-69 classification.
- Fixed a crash which occurs on some versions of MacOS when attempting to mention other users during post creation.
- Add the ability to search for users by name from the Discover tab
- Fixed a bug where the note options menu wouldn't show up sometimes.
- Strip whitespace and newline characters when parsing search box input on discover screen as npub.

## [0.1 (44)] - 2023-05-31Z

- Fixed several causes of profile pictures and reposts showing infinite spinners.
- Links to notes or profiles are now tappable.
- Filter logged user from Discover screen.
- Improved performance of posting notes.

## [0.1 (43)] - 2023-05-23Z

- Added German translations (thanks Peter!).
- Updated support email to support@nos.social
- Improved recognition of mentions inside a post

## [0.1 (42)] - 2023-05-16Z

- Added support for mentioning other users when composing a note.
- Fixed a bug where expired messages could be redownloaded from relays that don't delete them.
- Fixed a bug where you couldn't view the parent note of a reply when it was displayed at the top of the Thread view.

## [0.1 (41)] - 2023-05-11Z

- Fix link color on macOS

## [0.1 (40)] - 2023-05-10Z

- Add support for expiration dates when composing notes (please note: messages are not guaranteed to be deleted by relays or other apps)
- Increased the contrast of text in light mode
- Open links in an in-app web browser instead of Safari
- Fixed link detection in notes for URLs without a scheme (i.e. "https://")
- Made the reply button on notes easier to tap, and it now presents the keyboard when tapped.
- Increased the tap size of the ellipsis button on note cards.
- Added Spanish translations (thanks Martin!)
- Updated app icon
- Nos now displays kind 30023 long-form blog posts in the home and profile feeds.

## [0.1 (39)] - 2023-05-02Z

- Improved performance of loading replies
- The notifications tab now request more events from relays

## [0.1 (38)] - 2023-04-28Z

- Made the routine to delete old events more efficient and prevent it from deleting our own events. 
- Fixed a bug where you could post the same reply multiple times.

## [0.1 (37)] - 2023-04-27Z

- Performance improvements
- Added support for reposting notes.
- Fixed a bug where you could post the same reply multiple times.
- Fixed a bug where the user's follow list could be erased on the first launch after importing a new key.

## [0.1 (36)] - 2023-04-25Z

- Added support for reposting notes.
- Added Brazilian Portuguese translations (thanks Andressa!).
- Fixed the French and Traditional Chinese translations.
- Fixed a bug where the user's follow list could be erased on the first launch after importing a new key.
- Fixed a bug where you could post the same reply multiple times.
- Fixed an issue where profile pictures could be rendered with the wrong aspect ratio.

## [0.1 (35)] - 2023-04-19Z

- Added French translations. Thank you p2x@p2xco.de!
- Added Chinese (Traditional) and updated Chinese (Simplified) translations. Thank you rasputin@getalby.com!
- Added a logout button in the Settings menu.
- Minor performance improvements on Thread and Discover views.
- Updated the default list of users shown on the Discover tab.
- Fixed a bug where muted authors would show up on the Discover tab.
- Added an initial loading indicator when you first open the Home or Discover tabs.
- Added a logout button in the Settings menu.
- Fixed a bug where notes would be truncated but the Read More button would not be shown.
- Scrolling performance improvements
- Fixed a bug where notes would be truncated but the Read More button would not be shown.

## [0.1 (33)] - 2023-04-17Z

- Added a button to share the application logs in the Settings menu
- Automatically attach debug logs to support emails

## [0.1 (32)] - 2023-04-14Z

- More performance improvements on the Home tab.

Note:
- In this build you have to pull-to-refresh if you want to see new notes after the initial load of the Home or Discover tabs. 

## [0.1 (31)] - 2023-04-13Z

- Added a button to view raw event JSON in the options menu on notes.
- Fixed notes saying "so-and-so posted" at the top when it should say "so-and-so replied".
- Added code to load the note being replied to if we don't have it. 
- Improved performance on the home feed

## [0.1 (30)] - 2023-04-10Z

- Fixed a bug where the Read More button would show on notes when it didn't need to.
- Added Chinese (Simplified) translations (thanks rasputin@getalby.com!)
- Nos now requests delete events from relays.

## [0.1 (28)] - 2023-04-07Z

- Made all the built-in text in the app translatable. If you would like to help translate Nos let us know by emailing support@nos.social.

## [0.1 (27)] - 2023-04-05Z

- Minor performance improvements
- Fixed an occasional hang when publishing

## [0.1 (26)] - 2023-04-03Z

- Minor performance improvements on the Feed and Discover tabs

## [0.1 (25)] - 2023-03-31Z

- Fixed a bug where reply counts were displaying translation keys instead of the count

## [0.1 (24)] - 2023-03-31Z

- Added Crowdin integration for translation services. If you would like to help us translate Nos drop us a line at 
support@nos.social.
- Fixed several crashes.
- Fixed issue where the like button didn't turn orange when pressed.
- Fixed an issue where likes to replies were counted towards the root note.
- Added more aggressive caching of images.
- Minor performance improvements - more to come!

## [0.1 (23)] - 2023-03-25Z
- Add the option to copy web links on profile pages and notes.

## [0.1 (22)] - 2023-03-23Z
- Fixed a bug in the list of people you are following, where tapping on any name would show your own profile.

## [0.1 (21)] - 2023-03-23Z
- Fixed a bug where the user's profile name was not set after onboarding.
- Added a demo of the Universal Namespace when setting up your profile. 

## [0.1 (20)] - 2023-03-22Z
- Fixed some bugs in Universal Name login flow (onboarding flow fixes forthcoming)

## [0.1 (19)] - 2023-03-22Z
- Added a link to nostr.build on the New Note screen
- Added a demo flow for setting up a Universal Name on the Edit Profile screen.

## [0.1 (18)] - 2023-03-20Z
- Show the number of likes on notes

## [0.1 (17)] - 2023-03-20Z
- Minor performance improvements

## [0.1 (16)] - 2023-03-19Z
- Hide the text in private key text fields
- Hide replies from muted users
- Fixed an issue where your own replies would be shown on the notificaitons tab
- Added a launch screen
- Various styling updates
- Added an About screen to the side menu
- Added a Share Nos button to the side menu 

## [0.1 (15)] - 2023-03-18Z
- Added the ability to browse all notes from a single relay on the Discover tab.
- Added the ability to post a note to a single relay from the New Note screen.
- Support likes as described in NIP-25, make sure reply and parent likes are correct
- Show "posted" and "replied" headers on NoteCards
- Navigate to replied to note when tapping on reply from outside thread view
- Search by name on Discover view
- Fixed cards on the Discover tab all being the same size.
- Fixed a crash when deleting your key in Settings

## [0.1 (14)] - 2023-03-16Z
- Nos now reads and writes your mutes the mute list shared with other Nostr apps.

## [0.1 (13)] - 2023-03-15Z
- Fix all thread replies showing as out of network on first launch after installation.

## [0.1 (12)] - 2023-03-15Z
- Added NIP-05 field to Edit Profile page, lookup users using NIP-05 names in discover tab, tapping the NIP-05 name opens the domain in a new window.
- Delete notes
- More performance improvements centered around our relay communication
- Fix invisible tab bar
- Made placeholder text color same for all fields in profile edit view
- Add basic image rendering in Note cards
- UNS Support on Profile page
- Fix onboarding taps at bottom of screen causing screen to switch

Known Issues:
- Deleting your key in Settings causes the app to crash. But you are correctly taken into onboarding after relaunch.

## [0.1 (11)] - 2023-03-14Z
- Fixed thread view saying every reply is out of network
- reduced the number of requests we send to relays
- improved app performance
- fixed showing empty displayNames when name is set

## [0.1 (10)] - 2023-03-14Z
- Display a user's NIP-05 identifier on the profile page after making a web request to verify that it is correct 
- Fix blank home feed during first launch

## [0.1 (9)] - 2023-03-14Z
- Fixed a crash on launch when relay model was outdated.
- Fix your own posts showing as outside your network on a fresh install. 
- Add self-hosted PostHog analytics
- Render mentions on notifications tab
- Copy note text

Known issues:
- You may have to force quit the app and restart it to see everyone you follow on the Home Feed.

## [0.1 (8)] - 2023-03-13Z
- Fix translucent tab bar in the simulator.
- Connect to more relays to get user relay list after importing a key during onboarding
- Fix some bugs in thread views
- Show placeholder cards for messages outside 2 hops and allow the user to reveal them
- Support deprecated reply #e tag format
- Fixed an issue where older contact list and metadata events could overwrite new ones
- Styled onboarding views

## [0.1 (7)] - 2023-03-10Z
- Use only relays added in RelayView for sending and receiving events
- Add PostHog analytics
- Render note mentions in NoteCard
- Open an email compose view controller for support@nos.social 
- Fix duplicate note on a new post
- Add mute functionality
- Publish relay changes
- Recommended / default relays
- Added colors and Clarity City font throughout the app
- Show Discover tab after onboarding
- Fix crash on Mac
- Improved profile photo loading and added a cache
- Added code to compute a sensible default number of columns on the Discover tab
- Replaced moved relays tab to side menu, added New Post and Profile tabs
- Make links on notes tappable
- Fix newlines not rendering on notes
- Added timestamp to notes
- Update Discover feed algorithm to include people 2 hops from you.
- Fix infinite spinners on some avatars
- Edit profile

## [0.1 (6)] - 2023-03-08Z

- Fixed follow / unfollow sync
- Reduced number of REQ sent to relays
- Request profile metadata for users displayed on the Discover tab
- Cleanup RelayService
- Render user avatar on Profile screen
- Added support for threads in reply views
- Retry failed Event sends every 2 minutes (max 5 retries)
- Add basic notifications tab
- Filter the Home Feed down to root posts
- The profile view requests the latest events and metadata for the given user from the relays
- Add the ellipsis button to NoteCard and allow the user to copy the NIP-19 note ID of a note.
- Enabled button to copy user ID on Profile View
- Fixed UI freezes when using many relays by moving event processing to a background thread.
- Add a search bar to the discover tab that users can use to look up other users.
- On relay remove, send CLOSE to all subs then disconnect and delete socket
- Render user mentions in NoteCard
- Replace the warning message to tell the user never to share their private key with anyone.

## [0.1 (5)] 2023-03-02

- Added a Discover tab that shows all events from all relays.
- Core Data will now be wiped whenever we change the data model, which is often. This speeds up our development process, but you will have to re-enter your relays when this happens.
- Change the home feed so that it shows the CurrentUser's notes always.
- Preload sample_data into core data for DEBUG builds
- Added a screen to show all the replies to a note.
- Fixed empty home feed message so it doesn't overlay other views
- Change settings and onboarding to accept nsec-format private key
- Fixed app crash when no user is passed to HomeFeedView initializer
- Added ability to post a reply in thread view.
- Fixed READ MORE Button
- In the Discover tab, display a feed of interesting people

## [0.1 (4)] - 2023-02-24

- Added ability to delete relays on the Relays screen.
- Fix events not being signed correctly with a key generated during onboarding.
- Verify signatures on events.
- Request only events from user's Follows
- Follow / unfollow functionality
- Calculate reply count and display in NoteCard

## [0.1 (3)] - 2023-02-20Z

- Sync authors in HomeFeedView
- Added AvatarView for rendering profile pictures on NoteCards

## [0.1 (2)]

- Added conversion of hex keys to npub
- Add a basic New Post screen
- Save private key to keychain
- Parse and store contact list
- Add onboarding flow
- Copied MessageCard and MessageButton SwiftUI view from Planetary renaming Message to Note
- Added a basic profile screen

## [0.1 (1)]

- Parse and display Nostr events
- Read events from relays
- Sign and publish events to relays
- Add Settings view where you can put in your private key
- Added tab bar component and side menu with profile<|MERGE_RESOLUTION|>--- conflicted
+++ resolved
@@ -8,11 +8,8 @@
 
 ## [Unreleased]
 
-<<<<<<< HEAD
 - Fixed a bug where the reports for authors of replies weren't being considered. 
-=======
 - Added a context menu for the stories in the Home Feed to open the Profile.
->>>>>>> 05f76ad3
 - Update the color palette.
 - Fixed a bug where the app could become unresponsive.
 - Fixed some performance issues for users who follow a large number of accounts.
