--- conflicted
+++ resolved
@@ -12,6 +12,7 @@
 - Added the ability to delete your reposts by tapping the repost button again.
 - Fixed some cases where deleted notes were still being displayed.
 - Fixed a bug where notes, reposts, and author profiles could fail to load.
+- Show truncated URLs in notes instead of hiding them completely.
 
 ## [0.1 (92)] - 2023-11-02Z
 
@@ -22,7 +23,6 @@
 - Fix a bug where linking a Universal Name would overwrite your existing NIP-05.
 - Fixed incorrect ellipsis applied to long notes.
 - Changed note rendering to retain more newlines. 
-<<<<<<< HEAD
 - Fixed a bug with autocorrect on Mac
 
 ## [0.1 (90)] - 2023-10-31Z
@@ -37,10 +37,6 @@
 
 - Added a content warning when a user you follow has reported the content
 - Added toggles to the settings screen to disable report-based and network-based content warnings
-=======
-- Show reposts in stories.
-- Show truncated URLs in notes instead of hiding them completely.
->>>>>>> 5a79ba63
 
 ## [0.1 (86)] - 2023-10-25Z
 
