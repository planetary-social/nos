# Changelog
All notable changes to this project will be documented in this file.

We define "Noteworthy changes" as 1) user-facing features or bugfixes 2) significant technical or architectural changes that contributors will notice. If your Pull Request does not contain any changes of this nature i.e. minor string/translation changes, patch releases of dependencies, refactoring, etc. then add the `Skip-Changelog` label. 

The format is based on [Keep a Changelog](https://keepachangelog.com/en/1.0.0/),
and this project adheres to [Semantic Versioning](https://semver.org/spec/v2.0.0.html).

## [Unreleased]

<<<<<<< HEAD
- Added a filter button to the Home tab that let's you browse all notes on a specific relay.
=======
- Add a Tap to Refresh button in empty profiles.
- Update the reply count shown below each Note in a Feed.
>>>>>>> f5333a0b
- Removed follower count from profile screen.
- Fixed deep linking to profiles and notes.
- Fixed issue where some nostr:nprofile references did not appear as links.
- Decode nprofile, nevent, and naddr NIP-19 entities.

## [0.1.20] - 2024-07-10Z

- Discover tab now features new accounts in News, Music, Activists, and Art.
- Use NIP-05 for shared links to profile.

## [0.1.19] - 2024-07-01Z

- Fixed a crash on the notifications tab
- Fixed a performance issue after opening the Discover tab.
- Cache NIP-05 validations to save network usage.
- Set Xcode version to 15.2, where SwiftUI Previews work reliably.
- Add "Share database" button to Settings to help with debugging.

## [0.1.18] - 2024-06-24Z

- Updated the recommended relays list.
- Fixed a bug where @npubs could be displayed instead of names in note text.
- Fixed a bug when mentioning profiles with emojis in the name.
- Added a message to the top of the Relays screen explaining that Nos works best with 5 or fewer relays.
- Added "Send To Nos" private reporting for profiles.
- Added our third cohort of creators and journalists to the Discover tab.
- Fixed SwiftUI Previews in Xcode.
- Fixed a bug where the Flag User confirmation dialog wasn’t visible on iPad.
- Fixed a bug where taking a photo in the app didn’t work.
- Removed the Save button next to the private key in Settings.
- New accounts automatically follow the nos.social and Tagr-bot accounts.

## [0.1.17] - 2024-06-10Z

- Fixed a bug where infinite spinners would be shown on reposted notes.
- Added support for opening njump.me content in Nos.
- Fixed a crash on logout
- Fixed a bug where some profiles wouldn't load old notes.
- Fixed an issue where NIP-05 could appear as invalid.
- Implemented NIP-96 and NIP-98 for photo and video uploads.

## [0.1.16] - 2024-05-31Z

- Added feedback to the copy button in Settings.
- Fixed an issue where photos and videos could not be uploaded.
- Fixed a crash on logout.

## [0.1.15] - 2024-05-29Z

- Redesigned the Profile screen.
- Improved performance in various parts of the app for users with large follow lists.
- Fixed an issue where deleted notes still appeared in the Profile’s Notes view.
- Sorted the featured profiles in the Discover tab.
- Switched from Reportinator to Tagr bot for content labeling.
- Discover tab now features new accounts.

## [0.1.14] - 2024-05-22Z

- Added the author's name to profile cards on the Discover tab and search results. 
- Added a delay when trying to reopen a websocket that had previously closed with an error.
- Updated the icon that appears when following a user.

## [0.1.13] - 2024-05-15Z

- On the Profile screen, open a sheet to display the full bio. 
- Fixed an issue where "Share logs" wasn't working.
- Discover tab: Center the category buttons.
- Discover tab: Remove placeholder categories and people.

## [0.1.12] - 2024-05-07Z

- Open Profiles when tapping on a NIP-05 username reference in a note.
- Add special treatment for nostr.band when searching on the Discover tab. We are temporarily using nostr.band always and only for search, in addition to the user's normal relay list.
- Detect identifiers of the form @npub1... in notes and link them to the associated profiles.
- Detect NIP-05 identifiers inserted in notes and link them to njump.
- Fixed duplicate text in content warnings
- Added "Send To Nos" private reporting to protect user privacy
- Discover tab now features authors in a variety of categories.
- Fixed an issue on Mac where the Edit Profile screen did not appear in some cases.
- Fixed an issue where registering a NIP-05 username field could fail silently.
- Fixed an issue where users named with valid urls were unable to be mentioned correctly.
- Fixed an issue where pasting an npub while composing a note created an invalid mention.
- Changed "Report note" button to "Flag this content"
- Changed "Report user" button to "Flag this user"
- Updated options for "Flag this user"
- We are now publishing the relay list when registering a new NIP-05 username so
that other users can find you more easily.

## [0.1.11] - 2024-04-18Z

- Added support for uploading videos when composing a note.
- Fixed an issue where reports for notes were treated as reports for profiles.
- Updated the Discover tab navigation bar to match new design.
- Updated the design of profile cards in search results and mentions search.

## [0.1.10] - 2024-04-12Z

- Fixed the tint color on the Profile screen.
- Added option to connect your existing NIP-05 username.
- Fixed a crash that often occurred after opening the app.
- In an effort to prioritize critical functionality, we are dropping support for light mode in the near term. If you have concerns about the remaining theme please reach out to us at support@nos.social

## [0.1.8] - 2024-04-03Z

- Add PrivacyInfo file to the project to comply with Apple's new requirements.
- Updated dark theme colors for card backgrounds, primary text, and secondary text.
- Added a new UI for replying to messages that allows attaching images and setting an expiration date.
- Fixed an issue where Profile pages could display little or no content.

## [0.1.7] - 2024-03-21Z

- Fix issue in Profile title bar that displayed NIP-05 incorrectly.
- Update font styles on Thread, Edit Profile, and Settings screens.
- Fix issue with uploading photos on Mac.
- Re-design the confirmation dialog that appears when you delete your NIP-05.
- Fixed a bug where liking a note could cause other notes to appear liked.
- Added a new UI for replying to messages that allows attaching images and setting an expiration date.
- Fixed an issue where the "Read more" button could display on notes that didn't need it.

## [0.1.6] - 2024-03-07Z

- Parse links and mentions in Profile's about (or bios)
- Show “Post a reply” field at the proper height initially, and allow it to expand as more text is entered.
- Tap the Like button on a note you’ve already liked to remove the Like.
- Display NIP-05 identifier in the Profile screen title bar.
- Added option to register nos.social usernames.
- Fixed issue where search results sometimes don’t appear.
- Disabled link to nip-05 server / url on author cards. 
- Fixed issue where paste menu did not appear when tapping in the Post Note view.
- Fixed intermittent crash when tapping Done after editing your profile.
- Fixed URL detection of raw domain names, such as “nos.social” (without the “http” prefix).
- Fixed the sort order of gallery media to match the order in the note.
- While composing a note, a space is now automatically inserted after any mention of a user or note to ensure it’s formatted correctly.

## [0.1.5] - 2024-02-14Z

- Fixed an issue where tapping the Feed tab did not scroll to the top of the Feed.
- Fixed an issue where tapping the Profile tab did not scroll to the top of the Profile.
- Search now starts automatically after entering three characters instead of one.

## [0.1.4] - 2024-01-31Z

- Show a message when we’re not finding search results.
- Fixed an issue where bad data in the contact list could break the home feed.
- Fixed a bug where the margins of root notes appeared incorrectly on Mac and iPad.
- Fixed a date localization issue.
- Optimized loading of the Notifications tab
- Updated suggested users for discovery tab. 
- Show the profile view when a search matches a valid User ID (npub).
- Added tabs to Profiles to filter posts.
- Fixed a bug that could cause the out of network warning to be shown on reposts in the stories view.
- Fixed a bug that prevented notes that failed to be published to be re-published again.
- Added pagination to the home feed.
- Fixed a bug that prevented reposted notes from loading sometimes.
- Fixed a bug that prevented profile photos and names from being downloaded.

## [0.1.2 (153)] - 2024-01-11Z

- Fixed a crash that sometimes occured when opening the profile view.
- Fixed a crash that sometimes occured when viewing a note.
- Migrate to Apple-native string catalog and codegen LocalizedStringResources with xcstrings-tool-plugin.
- Discover screen can now search notes by id.
- Added pagination to Profile screens.

## [0.1.1 (144)] - 2023-12-21Z

- Fixed a crash when opening the note composer.
- Fix localization of warning message when a note has been reported. (thanks @L!)
- Fixed contact list hydration bug where unfollows are not removed when follow counts do not change.
- Erase old notifications from the databse to keep disk usage low.

## [0.1 (101)] - 2023-12-15Z

- Fixed a bug where reposts wouldn't be displayed in the stories.
- Fixed a bug where the reports for authors of replies weren't being considered. 
- Localized relative times on note cards. (thanks @tyiu!)
- Added a context menu for the stories in the Home Feed to open the Profile.
- Add repost button to stories (thanks @maddiefuzz!)

## [0.1 (100)] - 2023-12-09Z

- Fixed some cases where a note's contents would never load.
- Update the color palette.
- Fix crash on Mac when opening new note view.

## [0.1 (99)] - 2023-12-07Z

- Fix profile pictures not loading after creating a new account.

## [0.1 (98)] - 2023-12-04Z

- Fixed a bug where the app could become unresponsive.

## [0.1 (97)] - 2023-12-01Z

- Added the option to copy the NIP-05 identifier when browsing a profile.
- Tapping on a tab bar icon can let you scroll to top.
- Fix an issue where reposts were not displaying correctly.

## [0.1 (96)] - 2023-11-28Z

- Fixed some performance issues for users who follow a large number of accounts.

## [0.1 (95)] - 2023-11-27Z

- Fixed a bug where a root note could be rendered as a reply
- Added the option to copy the text content while browsing a note.
- Fixed UI bugs when displaying the root note of replies.
- Keep track of read stories.
- Fix an issue where reposts were not displaying correctly.

## [0.1 (94)] - 2023-11-17Z

- Removed trailing slash from truncated URLs.
- Add a loading indicator to search results.
- Change the "Followed by" label on the profile screen to "Followers you know"
- Fixed a hang on startup.
- Fixed an issue where links couldn't be opened from the Home tab.
- Change the "Followed by" label on the profile screen to "Followers you know"
- Fixed an issue where the Profile view would always show "Following 0" for people you didn't follow.
- Fix delay in results immediately after opening the discover tab.
- Fixed the 3d card effect on the Notifications tab.
- Updated layout for search results and mention autocomplete cards.

## [0.1 (93)] - 2023-11-10Z

- Added a confirmation before reposting a note.
- Added the ability to delete your reposts by tapping the repost button again.
- Fixed some cases where deleted notes were still being displayed.
- Fixed a bug where notes, reposts, and author profiles could fail to load.
- Show truncated URLs in notes instead of hiding them completely.

## [0.1 (92)] - 2023-11-02Z

- Show reposts in stories.

## [0.1 (91)] - 2023-11-01Z

- Fix a bug where linking a Universal Name would overwrite your existing NIP-05.
- Fixed incorrect ellipsis applied to long notes.
- Changed note rendering to retain more newlines. 
- Show reposts in stories.
- Fixed a bug where notes, reposts, and author profiles could fail to load.
- Show truncated URLs in notes instead of hiding them completely.
- Keep track of read stories.
- Fixed a bug with autocorrect on Mac

## [0.1 (90)] - 2023-10-31Z

- Fixed a bug where notes, reposts, and author profiles could fail to load.

## [0.1 (89)] - 2023-10-31Z

- Added relay.causes.com to the list of recommended relays.

## [0.1 (88)] - 2023-10-27Z

- Added a content warning when a user you follow has reported the content
- Added toggles to the settings screen to disable report-based and network-based content warnings

## [0.1 (86)] - 2023-10-25Z

- Updated link previews in feed to use the stories ui with fixed height and carousel gallery. 
- Updated UI around displaying nested threads and displaying more context of conversations. 
- Changed inline images so we don't display the domain / size / file type for images
- Changed copied links to notes and authors to open in njump.me.
- Added the ability to initiate USBC transactions and check your balance if you have linked a Universal Name to your profile with an attached USBC wallet.
- Add "1 year" as an option when posting a disappearing message

## [0.1 (85)] - 2023-10-23Z

- Fixed missing secrets

## [0.1 (84)] - 2023-10-20Z

- Add Stories view to the Home Feed
- Fixed an issue where the app could become slow after searching for a user.
- Updated search results to show mutual followers and sort by the most followers in common.
- Change links to notes so that they don't display the long note id and instead it's a pretty link. 
- Redesigned the Universal Names registration flow
- Added more relays to the recommended list
- Added an icon to indicate expiring notes, and the timestamp they display is the time until they expire.

## [0.1 (83)] - 2023-10-16Z

- Fixed crash on launch
- Added a URL scheme to open the note composer: nos://note/new?contents=theContentsOfTheNote

## [0.1 (82)] - 2023-10-13Z

- Fixed a bug where profile changes wouldn't be published in some cases
- Fix a bug where the "Post" button wouldn't be shown when composing a reply on macOS
- Fix a bug where the mute list could be overwritten when muting someone
- Fixed aspect ratio on some profile photos
- Added 3d effect to note cards
- Added a URL scheme to open the note composer: nos://note/new?contents=theContentsOfTheNote

## [0.1 (81)] - 2023-09-30Z

- Fixed secrets that weren't included in build 79 and 80

## [0.1 (80)] - 2023-09-30Z

- Updated the design of the edit profile screen
- Fixed a hang on the profile screen

## [0.1 (79)] - 2023-09-22Z

- Added the ability to search for Mastodon usernames on the Discover tab. 
- Long form content is now displayed in the discover tab.
- Fixed a hang on the thread view.

## [0.1 (77)] - 2023-09-15Z

- App performance improvements

## [0.1 (76)] - 2023-09-08Z

- Minor crash fixes and optimizations

## [0.1 (75)] - 2023-09-01Z

- Fix an issue with the database cleanup script that was causing performance issues.
- Optimize loading of profile pictures

## [0.1 (73)] - 2023-08-25Z

- Fixed potential crashes when using Universal Names API.
- Fixed bug that rendered the empty notes message for a profile above the header box.
- Fixed bug that could potentially crash the app sometimes

## [0.1 (72)] - 2023-08-21Z

- Added support for pasting profile and note references when composing notes
- Pop screens from the navigation stack when tapping twice on the tab bar.
- Fixed the launch screen layout on iPad
- Fixed a small issue when mentioning profiles in the reply text box.
- Fixed a crash during onboarding
- Fixed a crash when following or muting a user
- Fixed crash when parsing malformed events.
- Fixed crash when parsing malformed contact lists.
- Added integration with our self-hosted Sentry crash reporting tool (no data shared with third parties)

## [0.1 (66)] - 2023-08-18Z

- Fixed crash when parsing malformed events.
- Fixed crash when parsing malformed contact lists.
- Added support for pasting profile and note references when composing notes
- Pop screens from the navigation stack when tapping twice on the tab bar.
- Fixed the launch screen layout on iPad
- Fixed a small issue when mentioning profiles in the reply text box.

## [0.1 (65)] - 2023-08-04Z

- Add a loading placeholder for note contents.
- Added automatic file uploads to nostr.build.
- Add list of followers and relays in the Profile screen.

## [0.1 (60)] - 2023-08-01Z

- Updated content report style based on the latest NIPs and fixed some bugs with reporting.
- Add a loading placeholder for note contents.
- Fixed the launch screen layout on iPad
- Multiple consecutive newlines will be replaced by a single new line in note content.
- Removed the screen to fill out profile information from onboarding and replaced it with a call to action in the sidebar. 
- Leading and trailing whitespace will no longer be rendered in note content.
- Removed the screen to fill out profile information from onboarding and replaced it with a call to action in the sidebar. 

## [0.1 (59)] - 2023-07-21Z

- Add a loading placeholder for note contents.
- Fixed several crashes.
- Added Dutch, Japanese, and Persian translations. Thanks matata, yutaro, and eru-desu! 
- Added some visual artists to the list of featured users.

## [0.1 (58)] - 2023-07-17Z

- Added better previews for urls shared in notes.

## [0.1 (57)] - 2023-07-17Z

- Fixed an issue where Nos couldn't find the user's key on startup.
- Fixed an issue where you could have duplicate relays: one with a trailing slash and one without.

## [0.1 (56)] - 2023-07-13Z

- Fixed high cpu usage when the app is idle

## [0.1 (55)] - 2023-07-12Z

- Fixed several bugs around muting users
- Added the number of connected relays at the top right corner of the Home Feed.
- Fixed a bug where expired messages could be published to relays that doesn't support them
- Added support for push notifications.

## [0.1 (53)] - 2023-07-03Z

- Added beta integration with the Universal Name System. Edit your profile to link your Universal Name to your Nostr profile.
- Updated design of the relay selector

## [0.1 (52)] - 2023-07-03Z

- Prevent muted authors from appearing in the Discover screen
- Added a confirmation dialog when deleting a note.

## [0.1 (51)] - 2023-06-16Z

- Updated design of the relay selector
- Fixed an issue where the Discover tab wouldn't show new content for a while after upgrading from build 49.

## [0.1 (50)] - 2023-06-15Z

- Added code to show the Discover tab when we haven't downloaded the user's follow list yet (like on first login or app reinstall).
- Improved reliability of loading reposts, user photos, and names.
- Fixed a bug where tapping on a note would open the associated image instead of the thread view.
- Fixed a bug where profile pages would not load in some cases.
- Improved performance of the relay manager.

## [0.1 (49)] - 2023-06-12Z

- More small optimizations to relay traffic and event parsing.

## [0.1 (48)] - 2023-06-12Z

- Requesting fewer events on Home and Discover tab to reduce the load on the db.

## [0.1 (47)] - 2023-06-09Z

- Improved performance of the relay manager.

## [0.1 (46)] - 2023-06-06Z

- Add the ability to report notes and profiles using NIP-32 labels and NIP-69 classification.
- Fixed a crash which occurs on some versions of MacOS when attempting to mention other users during post creation.
- Add the ability to search for users by name from the Discover tab
- Fixed a bug where the note options menu wouldn't show up sometimes.
- Strip whitespace and newline characters when parsing search box input on discover screen as npub.

## [0.1 (44)] - 2023-05-31Z

- Fixed several causes of profile pictures and reposts showing infinite spinners.
- Links to notes or profiles are now tappable.
- Filter logged user from Discover screen.
- Improved performance of posting notes.

## [0.1 (43)] - 2023-05-23Z

- Added German translations (thanks Peter!).
- Updated support email to support@nos.social
- Improved recognition of mentions inside a post

## [0.1 (42)] - 2023-05-16Z

- Added support for mentioning other users when composing a note.
- Fixed a bug where expired messages could be redownloaded from relays that don't delete them.
- Fixed a bug where you couldn't view the parent note of a reply when it was displayed at the top of the Thread view.

## [0.1 (41)] - 2023-05-11Z

- Fix link color on macOS

## [0.1 (40)] - 2023-05-10Z

- Add support for expiration dates when composing notes (please note: messages are not guaranteed to be deleted by relays or other apps)
- Increased the contrast of text in light mode
- Open links in an in-app web browser instead of Safari
- Fixed link detection in notes for URLs without a scheme (i.e. "https://")
- Made the reply button on notes easier to tap, and it now presents the keyboard when tapped.
- Increased the tap size of the ellipsis button on note cards.
- Added Spanish translations (thanks Martin!)
- Updated app icon
- Nos now displays kind 30023 long-form blog posts in the home and profile feeds.

## [0.1 (39)] - 2023-05-02Z

- Improved performance of loading replies
- The notifications tab now request more events from relays

## [0.1 (38)] - 2023-04-28Z

- Made the routine to delete old events more efficient and prevent it from deleting our own events. 
- Fixed a bug where you could post the same reply multiple times.

## [0.1 (37)] - 2023-04-27Z

- Performance improvements
- Added support for reposting notes.
- Fixed a bug where you could post the same reply multiple times.
- Fixed a bug where the user's follow list could be erased on the first launch after importing a new key.

## [0.1 (36)] - 2023-04-25Z

- Added support for reposting notes.
- Added Brazilian Portuguese translations (thanks Andressa!).
- Fixed the French and Traditional Chinese translations.
- Fixed a bug where the user's follow list could be erased on the first launch after importing a new key.
- Fixed a bug where you could post the same reply multiple times.
- Fixed an issue where profile pictures could be rendered with the wrong aspect ratio.

## [0.1 (35)] - 2023-04-19Z

- Added French translations. Thank you p2x@p2xco.de!
- Added Chinese (Traditional) and updated Chinese (Simplified) translations. Thank you rasputin@getalby.com!
- Added a logout button in the Settings menu.
- Minor performance improvements on Thread and Discover views.
- Updated the default list of users shown on the Discover tab.
- Fixed a bug where muted authors would show up on the Discover tab.
- Added an initial loading indicator when you first open the Home or Discover tabs.
- Added a logout button in the Settings menu.
- Fixed a bug where notes would be truncated but the Read More button would not be shown.
- Scrolling performance improvements
- Fixed a bug where notes would be truncated but the Read More button would not be shown.

## [0.1 (33)] - 2023-04-17Z

- Added a button to share the application logs in the Settings menu
- Automatically attach debug logs to support emails

## [0.1 (32)] - 2023-04-14Z

- More performance improvements on the Home tab.

Note:
- In this build you have to pull-to-refresh if you want to see new notes after the initial load of the Home or Discover tabs. 

## [0.1 (31)] - 2023-04-13Z

- Added a button to view raw event JSON in the options menu on notes.
- Fixed notes saying "so-and-so posted" at the top when it should say "so-and-so replied".
- Added code to load the note being replied to if we don't have it. 
- Improved performance on the home feed

## [0.1 (30)] - 2023-04-10Z

- Fixed a bug where the Read More button would show on notes when it didn't need to.
- Added Chinese (Simplified) translations (thanks rasputin@getalby.com!)
- Nos now requests delete events from relays.

## [0.1 (28)] - 2023-04-07Z

- Made all the built-in text in the app translatable. If you would like to help translate Nos let us know by emailing support@nos.social.

## [0.1 (27)] - 2023-04-05Z

- Minor performance improvements
- Fixed an occasional hang when publishing

## [0.1 (26)] - 2023-04-03Z

- Minor performance improvements on the Feed and Discover tabs

## [0.1 (25)] - 2023-03-31Z

- Fixed a bug where reply counts were displaying translation keys instead of the count

## [0.1 (24)] - 2023-03-31Z

- Added Crowdin integration for translation services. If you would like to help us translate Nos drop us a line at 
support@nos.social.
- Fixed several crashes.
- Fixed issue where the like button didn't turn orange when pressed.
- Fixed an issue where likes to replies were counted towards the root note.
- Added more aggressive caching of images.
- Minor performance improvements - more to come!

## [0.1 (23)] - 2023-03-25Z
- Add the option to copy web links on profile pages and notes.

## [0.1 (22)] - 2023-03-23Z
- Fixed a bug in the list of people you are following, where tapping on any name would show your own profile.

## [0.1 (21)] - 2023-03-23Z
- Fixed a bug where the user's profile name was not set after onboarding.
- Added a demo of the Universal Namespace when setting up your profile. 

## [0.1 (20)] - 2023-03-22Z
- Fixed some bugs in Universal Name login flow (onboarding flow fixes forthcoming)

## [0.1 (19)] - 2023-03-22Z
- Added a link to nostr.build on the New Note screen
- Added a demo flow for setting up a Universal Name on the Edit Profile screen.

## [0.1 (18)] - 2023-03-20Z
- Show the number of likes on notes

## [0.1 (17)] - 2023-03-20Z
- Minor performance improvements

## [0.1 (16)] - 2023-03-19Z
- Hide the text in private key text fields
- Hide replies from muted users
- Fixed an issue where your own replies would be shown on the notificaitons tab
- Added a launch screen
- Various styling updates
- Added an About screen to the side menu
- Added a Share Nos button to the side menu 

## [0.1 (15)] - 2023-03-18Z
- Added the ability to browse all notes from a single relay on the Discover tab.
- Added the ability to post a note to a single relay from the New Note screen.
- Support likes as described in NIP-25, make sure reply and parent likes are correct
- Show "posted" and "replied" headers on NoteCards
- Navigate to replied to note when tapping on reply from outside thread view
- Search by name on Discover view
- Fixed cards on the Discover tab all being the same size.
- Fixed a crash when deleting your key in Settings

## [0.1 (14)] - 2023-03-16Z
- Nos now reads and writes your mutes the mute list shared with other Nostr apps.

## [0.1 (13)] - 2023-03-15Z
- Fix all thread replies showing as out of network on first launch after installation.

## [0.1 (12)] - 2023-03-15Z
- Added NIP-05 field to Edit Profile page, lookup users using NIP-05 names in discover tab, tapping the NIP-05 name opens the domain in a new window.
- Delete notes
- More performance improvements centered around our relay communication
- Fix invisible tab bar
- Made placeholder text color same for all fields in profile edit view
- Add basic image rendering in Note cards
- UNS Support on Profile page
- Fix onboarding taps at bottom of screen causing screen to switch

Known Issues:
- Deleting your key in Settings causes the app to crash. But you are correctly taken into onboarding after relaunch.

## [0.1 (11)] - 2023-03-14Z
- Fixed thread view saying every reply is out of network
- reduced the number of requests we send to relays
- improved app performance
- fixed showing empty displayNames when name is set

## [0.1 (10)] - 2023-03-14Z
- Display a user's NIP-05 identifier on the profile page after making a web request to verify that it is correct 
- Fix blank home feed during first launch

## [0.1 (9)] - 2023-03-14Z
- Fixed a crash on launch when relay model was outdated.
- Fix your own posts showing as outside your network on a fresh install. 
- Add self-hosted PostHog analytics
- Render mentions on notifications tab
- Copy note text

Known issues:
- You may have to force quit the app and restart it to see everyone you follow on the Home Feed.

## [0.1 (8)] - 2023-03-13Z
- Fix translucent tab bar in the simulator.
- Connect to more relays to get user relay list after importing a key during onboarding
- Fix some bugs in thread views
- Show placeholder cards for messages outside 2 hops and allow the user to reveal them
- Support deprecated reply #e tag format
- Fixed an issue where older contact list and metadata events could overwrite new ones
- Styled onboarding views

## [0.1 (7)] - 2023-03-10Z
- Use only relays added in RelayView for sending and receiving events
- Add PostHog analytics
- Render note mentions in NoteCard
- Open an email compose view controller for support@nos.social 
- Fix duplicate note on a new post
- Add mute functionality
- Publish relay changes
- Recommended / default relays
- Added colors and Clarity City font throughout the app
- Show Discover tab after onboarding
- Fix crash on Mac
- Improved profile photo loading and added a cache
- Added code to compute a sensible default number of columns on the Discover tab
- Replaced moved relays tab to side menu, added New Post and Profile tabs
- Make links on notes tappable
- Fix newlines not rendering on notes
- Added timestamp to notes
- Update Discover feed algorithm to include people 2 hops from you.
- Fix infinite spinners on some avatars
- Edit profile

## [0.1 (6)] - 2023-03-08Z

- Fixed follow / unfollow sync
- Reduced number of REQ sent to relays
- Request profile metadata for users displayed on the Discover tab
- Cleanup RelayService
- Render user avatar on Profile screen
- Added support for threads in reply views
- Retry failed Event sends every 2 minutes (max 5 retries)
- Add basic notifications tab
- Filter the Home Feed down to root posts
- The profile view requests the latest events and metadata for the given user from the relays
- Add the ellipsis button to NoteCard and allow the user to copy the NIP-19 note ID of a note.
- Enabled button to copy user ID on Profile View
- Fixed UI freezes when using many relays by moving event processing to a background thread.
- Add a search bar to the discover tab that users can use to look up other users.
- On relay remove, send CLOSE to all subs then disconnect and delete socket
- Render user mentions in NoteCard
- Replace the warning message to tell the user never to share their private key with anyone.

## [0.1 (5)] 2023-03-02

- Added a Discover tab that shows all events from all relays.
- Core Data will now be wiped whenever we change the data model, which is often. This speeds up our development process, but you will have to re-enter your relays when this happens.
- Change the home feed so that it shows the CurrentUser's notes always.
- Preload sample_data into core data for DEBUG builds
- Added a screen to show all the replies to a note.
- Fixed empty home feed message so it doesn't overlay other views
- Change settings and onboarding to accept nsec-format private key
- Fixed app crash when no user is passed to HomeFeedView initializer
- Added ability to post a reply in thread view.
- Fixed READ MORE Button
- In the Discover tab, display a feed of interesting people

## [0.1 (4)] - 2023-02-24

- Added ability to delete relays on the Relays screen.
- Fix events not being signed correctly with a key generated during onboarding.
- Verify signatures on events.
- Request only events from user's Follows
- Follow / unfollow functionality
- Calculate reply count and display in NoteCard

## [0.1 (3)] - 2023-02-20Z

- Sync authors in HomeFeedView
- Added AvatarView for rendering profile pictures on NoteCards

## [0.1 (2)]

- Added conversion of hex keys to npub
- Add a basic New Post screen
- Save private key to keychain
- Parse and store contact list
- Add onboarding flow
- Copied MessageCard and MessageButton SwiftUI view from Planetary renaming Message to Note
- Added a basic profile screen

## [0.1 (1)]

- Parse and display Nostr events
- Read events from relays
- Sign and publish events to relays
- Add Settings view where you can put in your private key
- Added tab bar component and side menu with profile<|MERGE_RESOLUTION|>--- conflicted
+++ resolved
@@ -8,12 +8,9 @@
 
 ## [Unreleased]
 
-<<<<<<< HEAD
 - Added a filter button to the Home tab that let's you browse all notes on a specific relay.
-=======
 - Add a Tap to Refresh button in empty profiles.
 - Update the reply count shown below each Note in a Feed.
->>>>>>> f5333a0b
 - Removed follower count from profile screen.
 - Fixed deep linking to profiles and notes.
 - Fixed issue where some nostr:nprofile references did not appear as links.
