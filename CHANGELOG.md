# Changelog
All notable changes to this project will be documented in this file.

We define "Noteworthy changes" as 1) user-facing features or bugfixes 2) significant technical or architectural changes that contributors will notice. If your Pull Request does not contain any changes of this nature i.e. minor string/translation changes, patch releases of dependencies, refactoring, etc. then add the `Skip-Changelog` label. 

The format is based on [Keep a Changelog](https://keepachangelog.com/en/1.0.0/),
and this project adheres to [Semantic Versioning](https://semver.org/spec/v2.0.0.html).

## [Unreleased]

<<<<<<< HEAD
## [0.1 (49)] - 2023-06-12Z

- More small optimizations to relay traffic and event parsing.

## [0.1 (48)] - 2023-06-12Z

- Requesting fewer events on Home and Discover tab to reduce the load on the db.

## [0.1 (47)] - 2023-06-09Z

- Improved performance of the relay manager

## [0.1 (46)] - 2023-06-06Z

=======
- Added code to show the Discover tab when we haven't downloaded the user's follow list yet (like on first login or app reinstall).
- Improved reliability of loading reposts, user photos, and names.
- Fixed a bug where tapping on a note would open the associated image instead of the thread view.
- Fixed a bug where profile pages would not load in some cases.
- Improved performance of the relay manager.
>>>>>>> c259bbad
- Add the ability to report notes and profiles using NIP-32 labels and NIP-69 classification.
- Fixed a crash which occurs on some versions of MacOS when attempting to mention other users during post creation.
- Add the ability to search for users by name from the Discover tab
- Fixed a bug where the note options menu wouldn't show up sometimes.
- Strip whitespace and newline characters when parsing search box input on discover screen as npub.

## [0.1 (44)] - 2023-05-31Z

- Fixed several causes of profile pictures and reposts showing infinite spinners.
- Links to notes or profiles are now tappable.
- Filter logged user from Discover screen.
- Improved performance of posting notes.

## [0.1 (43)] - 2023-05-23Z

- Added German translations (thanks Peter!).
- Updated support email to support@nos.social
- Improved recognition of mentions inside a post

## [0.1 (42)] - 2023-05-16Z

- Added support for mentioning other users when composing a note.
- Fixed a bug where expired messages could be redownloaded from relays that don't delete them.
- Fixed a bug where you couldn't view the parent note of a reply when it was displayed at the top of the Thread view.

## [0.1 (41)] - 2023-05-11Z

- Fix link color on macOS

## [0.1 (40)] - 2023-05-10Z

- Add support for expiration dates when composing notes (please note: messages are not guaranteed to be deleted by relays or other apps)
- Increased the contrast of text in light mode
- Open links in an in-app web browser instead of Safari
- Fixed link detection in notes for URLs without a scheme (i.e. "https://")
- Made the reply button on notes easier to tap, and it now presents the keyboard when tapped.
- Increased the tap size of the ellipsis button on note cards.
- Added Spanish translations (thanks Martin!)
- Updated app icon
- Nos now displays kind 30023 long-form blog posts in the home and profile feeds.

## [0.1 (39)] - 2023-05-02Z

- Improved performance of loading replies
- The notifications tab now request more events from relays

## [0.1 (38)] - 2023-04-28Z

- Made the routine to delete old events more efficient and prevent it from deleting our own events. 
- Fixed a bug where you could post the same reply multiple times.

## [0.1 (37)] - 2023-04-27Z

- Performance improvements
- Added support for reposting notes.
- Fixed a bug where you could post the same reply multiple times.
- Fixed a bug where the user's follow list could be erased on the first launch after importing a new key.

## [0.1 (36)] - 2023-04-25Z

- Added support for reposting notes.
- Added Brazilian Portuguese translations (thanks Andressa!).
- Fixed the French and Traditional Chinese translations.
- Fixed a bug where the user's follow list could be erased on the first launch after importing a new key.
- Fixed a bug where you could post the same reply multiple times.
- Fixed an issue where profile pictures could be rendered with the wrong aspect ratio.

## [0.1 (35)] - 2023-04-19Z

- Added French translations. Thank you p2x@p2xco.de!
- Added Chinese (Traditional) and updated Chinese (Simplified) translations. Thank you rasputin@getalby.com!
- Added a logout button in the Settings menu.
- Minor performance improvements on Thread and Discover views.
- Updated the default list of users shown on the Discover tab.
- Fixed a bug where muted authors would show up on the Discover tab.
- Added an initial loading indicator when you first open the Home or Discover tabs.
- Added a logout button in the Settings menu.
- Fixed a bug where notes would be truncated but the Read More button would not be shown.
- Scrolling performance improvements
- Fixed a bug where notes would be truncated but the Read More button would not be shown.

## [0.1 (33)] - 2023-04-17Z

- Added a button to share the application logs in the Settings menu
- Automatically attach debug logs to support emails

## [0.1 (32)] - 2023-04-14Z

- More performance improvements on the Home tab.

Note:
- In this build you have to pull-to-refresh if you want to see new notes after the initial load of the Home or Discover tabs. 

## [0.1 (31)] - 2023-04-13Z

- Added a button to view raw event JSON in the options menu on notes.
- Fixed notes saying "so-and-so posted" at the top when it should say "so-and-so replied".
- Added code to load the note being replied to if we don't have it. 
- Improved performance on the home feed

## [0.1 (30)] - 2023-04-10Z

- Fixed a bug where the Read More button would show on notes when it didn't need to.
- Added Chinese (Simplified) translations (thanks rasputin@getalby.com!)
- Nos now requests delete events from relays.

## [0.1 (28)] - 2023-04-07Z

- Made all the built-in text in the app translatable. If you would like to help translate Nos let us know by emailing support@nos.social.

## [0.1 (27)] - 2023-04-05Z

- Minor performance improvements
- Fixed an occasional hang when publishing

## [0.1 (26)] - 2023-04-03Z

- Minor performance improvements on the Feed and Discover tabs

## [0.1 (25)] - 2023-03-31Z

- Fixed a bug where reply counts were displaying translation keys instead of the count

## [0.1 (24)] - 2023-03-31Z

- Added Crowdin integration for translation services. If you would like to help us translate Nos drop us a line at 
support@nos.social.
- Fixed several crashes.
- Fixed issue where the like button didn't turn orange when pressed.
- Fixed an issue where likes to replies were counted towards the root note.
- Added more aggressive caching of images.
- Minor performance improvements - more to come!

## [0.1 (23)] - 2023-03-25Z
- Add the option to copy web links on profile pages and notes.

## [0.1 (22)] - 2023-03-23Z
- Fixed a bug in the list of people you are following, where tapping on any name would show your own profile.

## [0.1 (21)] - 2023-03-23Z
- Fixed a bug where the user's profile name was not set after onboarding.
- Added a demo of the Universal Namespace when setting up your profile. 

## [0.1 (20)] - 2023-03-22Z
- Fixed some bugs in Universal Name login flow (onboarding flow fixes forthcoming)

## [0.1 (19)] - 2023-03-22Z
- Added a link to nostr.build on the New Note screen
- Added a demo flow for setting up a Universal Name on the Edit Profile screen.

## [0.1 (18)] - 2023-03-20Z
- Show the number of likes on notes

## [0.1 (17)] - 2023-03-20Z
- Minor performance improvements

## [0.1 (16)] - 2023-03-19Z
- Hide the text in private key text fields
- Hide replies from muted users
- Fixed an issue where your own replies would be shown on the notificaitons tab
- Added a launch screen
- Various styling updates
- Added an About screen to the side menu
- Added a Share Nos button to the side menu 

## [0.1 (15)] - 2023-03-18Z
- Added the ability to browse all notes from a single relay on the Discover tab.
- Added the ability to post a note to a single relay from the New Note screen.
- Support likes as described in NIP-25, make sure reply and parent likes are correct
- Show "posted" and "replied" headers on NoteCards
- Navigate to replied to note when tapping on reply from outside thread view
- Search by name on Discover view
- Fixed cards on the Discover tab all being the same size.
- Fixed a crash when deleting your key in Settings

## [0.1 (14)] - 2023-03-16Z
- Nos now reads and writes your mutes the mute list shared with other Nostr apps.

## [0.1 (13)] - 2023-03-15Z
- Fix all thread replies showing as out of network on first launch after installation.

## [0.1 (12)] - 2023-03-15Z
- Added NIP-05 field to Edit Profile page, lookup users using NIP-05 names in discover tab, tapping the NIP-05 name opens the domain in a new window.
- Delete notes
- More performance improvements centered around our relay communication
- Fix invisible tab bar
- Made placeholder text color same for all fields in profile edit view
- Add basic image rendering in Note cards
- UNS Support on Profile page
- Fix onboarding taps at bottom of screen causing screen to switch

Known Issues:
- Deleting your key in Settings causes the app to crash. But you are correctly taken into onboarding after relaunch.

## [0.1 (11)] - 2023-03-14Z
- Fixed thread view saying every reply is out of network
- reduced the number of requests we send to relays
- improved app performance
- fixed showing empty displayNames when name is set

## [0.1 (10)] - 2023-03-14Z
- Display a user's NIP-05 identifier on the profile page after making a web request to verify that it is correct 
- Fix blank home feed during first launch

## [0.1 (9)] - 2023-03-14Z
- Fixed a crash on launch when relay model was outdated.
- Fix your own posts showing as outside your network on a fresh install. 
- Add self-hosted PostHog analytics
- Render mentions on notifications tab
- Copy note text

Known issues:
- You may have to force quit the app and restart it to see everyone you follow on the Home Feed.

## [0.1 (8)] - 2023-03-13Z
- Fix translucent tab bar in the simulator.
- Connect to more relays to get user relay list after importing a key during onboarding
- Fix some bugs in thread views
- Show placeholder cards for messages outside 2 hops and allow the user to reveal them
- Support deprecated reply #e tag format
- Fixed an issue where older contact list and metadata events could overwrite new ones
- Styled onboarding views

## [0.1 (7)] - 2023-03-10Z
- Use only relays added in RelayView for sending and receiving events
- Add PostHog analytics
- Render note mentions in NoteCard
- Open an email compose view controller for support@nos.social 
- Fix duplicate note on a new post
- Add mute functionality
- Publish relay changes
- Recommended / default relays
- Added colors and Clarity City font throughout the app
- Show Discover tab after onboarding
- Fix crash on Mac
- Improved profile photo loading and added a cache
- Added code to compute a sensible default number of columns on the Discover tab
- Replaced moved relays tab to side menu, added New Post and Profile tabs
- Make links on notes tappable
- Fix newlines not rendering on notes
- Added timestamp to notes
- Update Discover feed algorithm to include people 2 hops from you.
- Fix infinite spinners on some avatars
- Edit profile

## [0.1 (6)] - 2023-03-08Z

- Fixed follow / unfollow sync
- Reduced number of REQ sent to relays
- Request profile metadata for users displayed on the Discover tab
- Cleanup RelayService
- Render user avatar on Profile screen
- Added support for threads in reply views
- Retry failed Event sends every 2 minutes (max 5 retries)
- Add basic notifications tab
- Filter the Home Feed down to root posts
- The profile view requests the latest events and metadata for the given user from the relays
- Add the ellipsis button to NoteCard and allow the user to copy the NIP-19 note ID of a note.
- Enabled button to copy user ID on Profile View
- Fixed UI freezes when using many relays by moving event processing to a background thread.
- Add a search bar to the discover tab that users can use to look up other users.
- On relay remove, send CLOSE to all subs then disconnect and delete socket
- Render user mentions in NoteCard
- Replace the warning message to tell the user never to share their private key with anyone.

## [0.1 (5)] 2023-03-02 

- Added a Discover tab that shows all events from all relays.
- Core Data will now be wiped whenever we change the data model, which is often. This speeds up our development process, but you will have to re-enter your relays when this happens.
- Change the home feed so that it shows the CurrentUser's notes always.
- Preload sample_data into core data for DEBUG builds
- Added a screen to show all the replies to a note.
- Fixed empty home feed message so it doesn't overlay other views
- Change settings and onboarding to accept nsec-format private key
- Fixed app crash when no user is passed to HomeFeedView initializer
- Added ability to post a reply in thread view.
- Fixed READ MORE Button
- In the Discover tab, display a feed of interesting people

## [0.1 (4)] - 2023-02-24

- Added ability to delete relays on the Relays screen.
- Fix events not being signed correctly with a key generated during onboarding.
- Verify signatures on events.
- Request only events from user's Follows
- Follow / unfollow functionality
- Calculate reply count and display in NoteCard

## [0.1 (3)] - 2023-02-20Z

- Sync authors in HomeFeedView
- Added AvatarView for rendering profile pictures on NoteCards

## [0.1 (2)]

- Added conversion of hex keys to npub
- Add a basic New Post screen
- Save private key to keychain
- Parse and store contact list
- Add onboarding flow
- Copied MessageCard and MessageButton SwiftUI view from Planetary renaming Message to Note
- Added a basic profile screen

## [0.1 (1)]

- Parse and display Nostr events
- Read events from relays
- Sign and publish events to relays
- Add Settings view where you can put in your private key
- Added tab bar component and side menu with profile<|MERGE_RESOLUTION|>--- conflicted
+++ resolved
@@ -8,28 +8,26 @@
 
 ## [Unreleased]
 
-<<<<<<< HEAD
-## [0.1 (49)] - 2023-06-12Z
-
-- More small optimizations to relay traffic and event parsing.
-
-## [0.1 (48)] - 2023-06-12Z
-
-- Requesting fewer events on Home and Discover tab to reduce the load on the db.
-
-## [0.1 (47)] - 2023-06-09Z
-
-- Improved performance of the relay manager
-
-## [0.1 (46)] - 2023-06-06Z
-
-=======
 - Added code to show the Discover tab when we haven't downloaded the user's follow list yet (like on first login or app reinstall).
 - Improved reliability of loading reposts, user photos, and names.
 - Fixed a bug where tapping on a note would open the associated image instead of the thread view.
 - Fixed a bug where profile pages would not load in some cases.
 - Improved performance of the relay manager.
->>>>>>> c259bbad
+
+## [0.1 (49)] - 2023-06-12Z
+
+- More small optimizations to relay traffic and event parsing.
+
+## [0.1 (48)] - 2023-06-12Z
+
+- Requesting fewer events on Home and Discover tab to reduce the load on the db.
+
+## [0.1 (47)] - 2023-06-09Z
+
+- Improved performance of the relay manager.
+
+## [0.1 (46)] - 2023-06-06Z
+
 - Add the ability to report notes and profiles using NIP-32 labels and NIP-69 classification.
 - Fixed a crash which occurs on some versions of MacOS when attempting to mention other users during post creation.
 - Add the ability to search for users by name from the Discover tab
