--- conflicted
+++ resolved
@@ -16,11 +16,9 @@
 - Delete notes
 - More performance improvements centered around our relay communication
 - Fix invisible tab bar
-<<<<<<< HEAD
-- Fix onboarding taps at bottom of screen causing screen to switch
-=======
 - Made placeholder text color same for all fields in profile edit view
 - Add basic image rendering in Note cards
+- Fix onboarding taps at bottom of screen causing screen to switch
 
 Known Issues:
 - Deleting your key in Settings causes the app to crash. But you are correctly taken into onboarding after relaunch.
@@ -30,7 +28,6 @@
 - reduced the number of requests we send to relays
 - improved app performance
 - fixed showing empty displayNames when name is set
->>>>>>> 7f07cfd8
 
 ## [0.1 (10)] - 2023-03-14Z
 - Display a user's NIP-05 identifier on the profile page after making a web request to verify that it is correct 
