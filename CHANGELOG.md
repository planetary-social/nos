--- conflicted
+++ resolved
@@ -8,11 +8,8 @@
 
 ## [Unreleased]
 
-<<<<<<< HEAD
 - Links to notes or profiles are now tappable.
-=======
 - Fixed a bug where the note options menu wouldn't show up sometimes.
->>>>>>> 1b6d5c25
 - Filter logged user from Discover screen.
 - Improved performance of posting notes.
 - Added German translations (thanks Peter!).
