--- conflicted
+++ resolved
@@ -19,6 +19,7 @@
 ### Internal Changes
 - Use NIP-92 media metadata to display media in the proper orientation. Currently behind the “Enable new media display” feature flag.
 - Added more instructions to the changelog file
+- Added some logging when a content warnings is displayed
 
 ## [0.1.26] - 2024-09-09Z
 
@@ -47,11 +48,6 @@
 - Show single images and gallery view in the proper orientation. Currently behind the “Enable new media display” feature flag.
 - Fixed typos in release notes.
 - Renamed and reorganized files.
-<<<<<<< HEAD
-- Added more instructions to the changelog file
-- Added some logging when a content warnings is displayed
-=======
->>>>>>> 90de3119
 
 ## [0.1.25] - 2024-08-21Z
 
