# Changelog
All notable changes to this project will be documented in this file.

We define "Noteworthy changes" as 1) user-facing features or bugfixes 2) significant technical or architectural changes that contributors will notice. If your Pull Request does not contain any changes of this nature i.e. minor string/translation changes, patch releases of dependencies, refactoring, etc. then add the `Skip-Changelog` label. 

The format is based on [Keep a Changelog](https://keepachangelog.com/en/1.0.0/),
and this project adheres to [Semantic Versioning](https://semver.org/spec/v2.0.0.html).

## [Unreleased]

<<<<<<< HEAD
- Discover screen can now search notes by id.
=======
## [0.1 (128)] - 2023-12-21Z

- Fixed a crash when opening the note composer.
>>>>>>> 12e0de20
- Fix localization of warning message when a ntoe has been reported. (thanks @L!)
- Fixed contact list hydration bug where unfollows are not removed when follow counts do not change.

## [0.1 (101)] - 2023-12-15Z

- Fixed a bug where reposts wouldn't be displayed in the stories.
- Fixed a bug where the reports for authors of replies weren't being considered. 
- Localized relative times on note cards. (thanks @tyiu!)
- Added a context menu for the stories in the Home Feed to open the Profile.
- Add repost button to stories (thanks @maddiefuzz!)

## [0.1 (100)] - 2023-12-09Z

- Fixed some cases where a note's contents would never load.
- Update the color palette.
- Fix crash on Mac when opening new note view.

## [0.1 (99)] - 2023-12-07Z

- Fix profile pictures not loading after creating a new account.

## [0.1 (98)] - 2023-12-04Z

- Fixed a bug where the app could become unresponsive.

## [0.1 (97)] - 2023-12-01Z

- Added the option to copy the NIP-05 identifier when browsing a profile.
- Tapping on a tab bar icon can let you scroll to top.
- Fix an issue where reposts were not displaying correctly.

## [0.1 (96)] - 2023-11-28Z

- Fixed some performance issues for users who follow a large number of accounts.

## [0.1 (95)] - 2023-11-27Z

- Fixed a bug where a root note could be rendered as a reply
- Added the option to copy the text content while browsing a note.
- Fixed UI bugs when displaying the root note of replies.
- Keep track of read stories.
- Fix an issue where reposts were not displaying correctly.

## [0.1 (94)] - 2023-11-17Z

- Removed trailing slash from truncated URLs.
- Add a loading indicator to search results.
- Change the "Followed by" label on the profile screen to "Followers you know"
- Fixed a hang on startup.
- Fixed an issue where links couldn't be opened from the Home tab.
- Change the "Followed by" label on the profile screen to "Followers you know"
- Fixed an issue where the Profile view would always show "Following 0" for people you didn't follow.
- Fix delay in results immediately after opening the discover tab.
- Fixed the 3d card effect on the Notifications tab.
- Updated layout for search results and mention autocomplete cards.

## [0.1 (93)] - 2023-11-10Z

- Added a confirmation before reposting a note.
- Added the ability to delete your reposts by tapping the repost button again.
- Fixed some cases where deleted notes were still being displayed.
- Fixed a bug where notes, reposts, and author profiles could fail to load.
- Show truncated URLs in notes instead of hiding them completely.

## [0.1 (92)] - 2023-11-02Z

- Show reposts in stories.

## [0.1 (91)] - 2023-11-01Z

- Fix a bug where linking a Universal Name would overwrite your existing NIP-05.
- Fixed incorrect ellipsis applied to long notes.
- Changed note rendering to retain more newlines. 
- Show reposts in stories.
- Fixed a bug where notes, reposts, and author profiles could fail to load.
- Show truncated URLs in notes instead of hiding them completely.
- Keep track of read stories.
- Fixed a bug with autocorrect on Mac

## [0.1 (90)] - 2023-10-31Z

- Fixed a bug where notes, reposts, and author profiles could fail to load.

## [0.1 (89)] - 2023-10-31Z

- Added relay.causes.com to the list of recommended relays.

## [0.1 (88)] - 2023-10-27Z

- Added a content warning when a user you follow has reported the content
- Added toggles to the settings screen to disable report-based and network-based content warnings

## [0.1 (86)] - 2023-10-25Z

- Updated link previews in feed to use the stories ui with fixed height and carousel gallery. 
- Updated UI around displaying nested threads and displaying more context of conversations. 
- Changed inline images so we don't display the domain / size / file type for images
- Changed copied links to notes and authors to open in njump.me.
- Added the ability to initiate USBC transactions and check your balance if you have linked a Universal Name to your profile with an attached USBC wallet.
- Add "1 year" as an option when posting a disappearing message

## [0.1 (85)] - 2023-10-23Z

- Fixed missing secrets

## [0.1 (84)] - 2023-10-20Z

- Add Stories view to the Home Feed
- Fixed an issue where the app could become slow after searching for a user.
- Updated search results to show mutual followers and sort by the most followers in common.
- Change links to notes so that they don't display the long note id and instead it's a pretty link. 
- Redesigned the Universal Names registration flow
- Added more relays to the recommended list
- Added an icon to indicate expiring notes, and the timestamp they display is the time until they expire.

## [0.1 (83)] - 2023-10-16Z

- Fixed crash on launch
- Added a URL scheme to open the note composer: nos://note/new?contents=theContentsOfTheNote

## [0.1 (82)] - 2023-10-13Z

- Fixed a bug where profile changes wouldn't be published in some cases
- Fix a bug where the "Post" button wouldn't be shown when composing a reply on macOS
- Fix a bug where the mute list could be overwritten when muting someone
- Fixed aspect ratio on some profile photos
- Added 3d effect to note cards
- Added a URL scheme to open the note composer: nos://note/new?contents=theContentsOfTheNote

## [0.1 (81)] - 2023-09-30Z

- Fixed secrets that weren't included in build 79 and 80

## [0.1 (80)] - 2023-09-30Z

- Updated the design of the edit profile screen
- Fixed a hang on the profile screen

## [0.1 (79)] - 2023-09-22Z

- Added the ability to search for Mastodon usernames on the Discover tab. 
- Long form content is now displayed in the discover tab.
- Fixed a hang on the thread view.

## [0.1 (77)] - 2023-09-15Z

- App performance improvements

## [0.1 (76)] - 2023-09-08Z

- Minor crash fixes and optimizations

## [0.1 (75)] - 2023-09-01Z

- Fix an issue with the database cleanup script that was causing performance issues.
- Optimize loading of profile pictures

## [0.1 (73)] - 2023-08-25Z

- Fixed potential crashes when using Universal Names API.
- Fixed bug that rendered the empty notes message for a profile above the header box.
- Fixed bug that could potentially crash the app sometimes

## [0.1 (72)] - 2023-08-21Z

- Added support for pasting profile and note references when composing notes
- Pop screens from the navigation stack when tapping twice on the tab bar.
- Fixed the launch screen layout on iPad
- Fixed a small issue when mentioning profiles in the reply text box.
- Fixed a crash during onboarding
- Fixed a crash when following or muting a user
- Fixed crash when parsing malformed events.
- Fixed crash when parsing malformed contact lists.
- Added integration with our self-hosted Sentry crash reporting tool (no data shared with third parties)

## [0.1 (66)] - 2023-08-18Z

- Fixed crash when parsing malformed events.
- Fixed crash when parsing malformed contact lists.
- Added support for pasting profile and note references when composing notes
- Pop screens from the navigation stack when tapping twice on the tab bar.
- Fixed the launch screen layout on iPad
- Fixed a small issue when mentioning profiles in the reply text box.

## [0.1 (65)] - 2023-08-04Z

- Add a loading placeholder for note contents.
- Added automatic file uploads to nostr.build.
- Add list of followers and relays in the Profile screen.

## [0.1 (60)] - 2023-08-01Z

- Updated content report style based on the latest NIPs and fixed some bugs with reporting.
- Add a loading placeholder for note contents.
- Fixed the launch screen layout on iPad
- Multiple consecutive newlines will be replaced by a single new line in note content.
- Removed the screen to fill out profile information from onboarding and replaced it with a call to action in the sidebar. 
- Leading and trailing whitespace will no longer be rendered in note content.
- Removed the screen to fill out profile information from onboarding and replaced it with a call to action in the sidebar. 

## [0.1 (59)] - 2023-07-21Z

- Add a loading placeholder for note contents.
- Fixed several crashes.
- Added Dutch, Japanese, and Persian translations. Thanks matata, yutaro, and eru-desu! 
- Added some visual artists to the list of featured users.

## [0.1 (58)] - 2023-07-17Z

- Added better previews for urls shared in notes.

## [0.1 (57)] - 2023-07-17Z

- Fixed an issue where Nos couldn't find the user's key on startup.
- Fixed an issue where you could have duplicate relays: one with a trailing slash and one without.

## [0.1 (56)] - 2023-07-13Z

- Fixed high cpu usage when the app is idle

## [0.1 (55)] - 2023-07-12Z

- Fixed several bugs around muting users
- Added the number of connected relays at the top right corner of the Home Feed.
- Fixed a bug where expired messages could be published to relays that doesn't support them
- Added support for push notifications.

## [0.1 (53)] - 2023-07-03Z

- Added beta integration with the Universal Name System. Edit your profile to link your Universal Name to your Nostr profile.
- Updated design of the relay selector

## [0.1 (52)] - 2023-07-03Z

- Prevent muted authors from appearing in the Discover screen
- Added a confirmation dialog when deleting a note.

## [0.1 (51)] - 2023-06-16Z

- Updated design of the relay selector
- Fixed an issue where the Discover tab wouldn't show new content for a while after upgrading from build 49.

## [0.1 (50)] - 2023-06-15Z

- Added code to show the Discover tab when we haven't downloaded the user's follow list yet (like on first login or app reinstall).
- Improved reliability of loading reposts, user photos, and names.
- Fixed a bug where tapping on a note would open the associated image instead of the thread view.
- Fixed a bug where profile pages would not load in some cases.
- Improved performance of the relay manager.

## [0.1 (49)] - 2023-06-12Z

- More small optimizations to relay traffic and event parsing.

## [0.1 (48)] - 2023-06-12Z

- Requesting fewer events on Home and Discover tab to reduce the load on the db.

## [0.1 (47)] - 2023-06-09Z

- Improved performance of the relay manager.

## [0.1 (46)] - 2023-06-06Z

- Add the ability to report notes and profiles using NIP-32 labels and NIP-69 classification.
- Fixed a crash which occurs on some versions of MacOS when attempting to mention other users during post creation.
- Add the ability to search for users by name from the Discover tab
- Fixed a bug where the note options menu wouldn't show up sometimes.
- Strip whitespace and newline characters when parsing search box input on discover screen as npub.

## [0.1 (44)] - 2023-05-31Z

- Fixed several causes of profile pictures and reposts showing infinite spinners.
- Links to notes or profiles are now tappable.
- Filter logged user from Discover screen.
- Improved performance of posting notes.

## [0.1 (43)] - 2023-05-23Z

- Added German translations (thanks Peter!).
- Updated support email to support@nos.social
- Improved recognition of mentions inside a post

## [0.1 (42)] - 2023-05-16Z

- Added support for mentioning other users when composing a note.
- Fixed a bug where expired messages could be redownloaded from relays that don't delete them.
- Fixed a bug where you couldn't view the parent note of a reply when it was displayed at the top of the Thread view.

## [0.1 (41)] - 2023-05-11Z

- Fix link color on macOS

## [0.1 (40)] - 2023-05-10Z

- Add support for expiration dates when composing notes (please note: messages are not guaranteed to be deleted by relays or other apps)
- Increased the contrast of text in light mode
- Open links in an in-app web browser instead of Safari
- Fixed link detection in notes for URLs without a scheme (i.e. "https://")
- Made the reply button on notes easier to tap, and it now presents the keyboard when tapped.
- Increased the tap size of the ellipsis button on note cards.
- Added Spanish translations (thanks Martin!)
- Updated app icon
- Nos now displays kind 30023 long-form blog posts in the home and profile feeds.

## [0.1 (39)] - 2023-05-02Z

- Improved performance of loading replies
- The notifications tab now request more events from relays

## [0.1 (38)] - 2023-04-28Z

- Made the routine to delete old events more efficient and prevent it from deleting our own events. 
- Fixed a bug where you could post the same reply multiple times.

## [0.1 (37)] - 2023-04-27Z

- Performance improvements
- Added support for reposting notes.
- Fixed a bug where you could post the same reply multiple times.
- Fixed a bug where the user's follow list could be erased on the first launch after importing a new key.

## [0.1 (36)] - 2023-04-25Z

- Added support for reposting notes.
- Added Brazilian Portuguese translations (thanks Andressa!).
- Fixed the French and Traditional Chinese translations.
- Fixed a bug where the user's follow list could be erased on the first launch after importing a new key.
- Fixed a bug where you could post the same reply multiple times.
- Fixed an issue where profile pictures could be rendered with the wrong aspect ratio.

## [0.1 (35)] - 2023-04-19Z

- Added French translations. Thank you p2x@p2xco.de!
- Added Chinese (Traditional) and updated Chinese (Simplified) translations. Thank you rasputin@getalby.com!
- Added a logout button in the Settings menu.
- Minor performance improvements on Thread and Discover views.
- Updated the default list of users shown on the Discover tab.
- Fixed a bug where muted authors would show up on the Discover tab.
- Added an initial loading indicator when you first open the Home or Discover tabs.
- Added a logout button in the Settings menu.
- Fixed a bug where notes would be truncated but the Read More button would not be shown.
- Scrolling performance improvements
- Fixed a bug where notes would be truncated but the Read More button would not be shown.

## [0.1 (33)] - 2023-04-17Z

- Added a button to share the application logs in the Settings menu
- Automatically attach debug logs to support emails

## [0.1 (32)] - 2023-04-14Z

- More performance improvements on the Home tab.

Note:
- In this build you have to pull-to-refresh if you want to see new notes after the initial load of the Home or Discover tabs. 

## [0.1 (31)] - 2023-04-13Z

- Added a button to view raw event JSON in the options menu on notes.
- Fixed notes saying "so-and-so posted" at the top when it should say "so-and-so replied".
- Added code to load the note being replied to if we don't have it. 
- Improved performance on the home feed

## [0.1 (30)] - 2023-04-10Z

- Fixed a bug where the Read More button would show on notes when it didn't need to.
- Added Chinese (Simplified) translations (thanks rasputin@getalby.com!)
- Nos now requests delete events from relays.

## [0.1 (28)] - 2023-04-07Z

- Made all the built-in text in the app translatable. If you would like to help translate Nos let us know by emailing support@nos.social.

## [0.1 (27)] - 2023-04-05Z

- Minor performance improvements
- Fixed an occasional hang when publishing

## [0.1 (26)] - 2023-04-03Z

- Minor performance improvements on the Feed and Discover tabs

## [0.1 (25)] - 2023-03-31Z

- Fixed a bug where reply counts were displaying translation keys instead of the count

## [0.1 (24)] - 2023-03-31Z

- Added Crowdin integration for translation services. If you would like to help us translate Nos drop us a line at 
support@nos.social.
- Fixed several crashes.
- Fixed issue where the like button didn't turn orange when pressed.
- Fixed an issue where likes to replies were counted towards the root note.
- Added more aggressive caching of images.
- Minor performance improvements - more to come!

## [0.1 (23)] - 2023-03-25Z
- Add the option to copy web links on profile pages and notes.

## [0.1 (22)] - 2023-03-23Z
- Fixed a bug in the list of people you are following, where tapping on any name would show your own profile.

## [0.1 (21)] - 2023-03-23Z
- Fixed a bug where the user's profile name was not set after onboarding.
- Added a demo of the Universal Namespace when setting up your profile. 

## [0.1 (20)] - 2023-03-22Z
- Fixed some bugs in Universal Name login flow (onboarding flow fixes forthcoming)

## [0.1 (19)] - 2023-03-22Z
- Added a link to nostr.build on the New Note screen
- Added a demo flow for setting up a Universal Name on the Edit Profile screen.

## [0.1 (18)] - 2023-03-20Z
- Show the number of likes on notes

## [0.1 (17)] - 2023-03-20Z
- Minor performance improvements

## [0.1 (16)] - 2023-03-19Z
- Hide the text in private key text fields
- Hide replies from muted users
- Fixed an issue where your own replies would be shown on the notificaitons tab
- Added a launch screen
- Various styling updates
- Added an About screen to the side menu
- Added a Share Nos button to the side menu 

## [0.1 (15)] - 2023-03-18Z
- Added the ability to browse all notes from a single relay on the Discover tab.
- Added the ability to post a note to a single relay from the New Note screen.
- Support likes as described in NIP-25, make sure reply and parent likes are correct
- Show "posted" and "replied" headers on NoteCards
- Navigate to replied to note when tapping on reply from outside thread view
- Search by name on Discover view
- Fixed cards on the Discover tab all being the same size.
- Fixed a crash when deleting your key in Settings

## [0.1 (14)] - 2023-03-16Z
- Nos now reads and writes your mutes the mute list shared with other Nostr apps.

## [0.1 (13)] - 2023-03-15Z
- Fix all thread replies showing as out of network on first launch after installation.

## [0.1 (12)] - 2023-03-15Z
- Added NIP-05 field to Edit Profile page, lookup users using NIP-05 names in discover tab, tapping the NIP-05 name opens the domain in a new window.
- Delete notes
- More performance improvements centered around our relay communication
- Fix invisible tab bar
- Made placeholder text color same for all fields in profile edit view
- Add basic image rendering in Note cards
- UNS Support on Profile page
- Fix onboarding taps at bottom of screen causing screen to switch

Known Issues:
- Deleting your key in Settings causes the app to crash. But you are correctly taken into onboarding after relaunch.

## [0.1 (11)] - 2023-03-14Z
- Fixed thread view saying every reply is out of network
- reduced the number of requests we send to relays
- improved app performance
- fixed showing empty displayNames when name is set

## [0.1 (10)] - 2023-03-14Z
- Display a user's NIP-05 identifier on the profile page after making a web request to verify that it is correct 
- Fix blank home feed during first launch

## [0.1 (9)] - 2023-03-14Z
- Fixed a crash on launch when relay model was outdated.
- Fix your own posts showing as outside your network on a fresh install. 
- Add self-hosted PostHog analytics
- Render mentions on notifications tab
- Copy note text

Known issues:
- You may have to force quit the app and restart it to see everyone you follow on the Home Feed.

## [0.1 (8)] - 2023-03-13Z
- Fix translucent tab bar in the simulator.
- Connect to more relays to get user relay list after importing a key during onboarding
- Fix some bugs in thread views
- Show placeholder cards for messages outside 2 hops and allow the user to reveal them
- Support deprecated reply #e tag format
- Fixed an issue where older contact list and metadata events could overwrite new ones
- Styled onboarding views

## [0.1 (7)] - 2023-03-10Z
- Use only relays added in RelayView for sending and receiving events
- Add PostHog analytics
- Render note mentions in NoteCard
- Open an email compose view controller for support@nos.social 
- Fix duplicate note on a new post
- Add mute functionality
- Publish relay changes
- Recommended / default relays
- Added colors and Clarity City font throughout the app
- Show Discover tab after onboarding
- Fix crash on Mac
- Improved profile photo loading and added a cache
- Added code to compute a sensible default number of columns on the Discover tab
- Replaced moved relays tab to side menu, added New Post and Profile tabs
- Make links on notes tappable
- Fix newlines not rendering on notes
- Added timestamp to notes
- Update Discover feed algorithm to include people 2 hops from you.
- Fix infinite spinners on some avatars
- Edit profile

## [0.1 (6)] - 2023-03-08Z

- Fixed follow / unfollow sync
- Reduced number of REQ sent to relays
- Request profile metadata for users displayed on the Discover tab
- Cleanup RelayService
- Render user avatar on Profile screen
- Added support for threads in reply views
- Retry failed Event sends every 2 minutes (max 5 retries)
- Add basic notifications tab
- Filter the Home Feed down to root posts
- The profile view requests the latest events and metadata for the given user from the relays
- Add the ellipsis button to NoteCard and allow the user to copy the NIP-19 note ID of a note.
- Enabled button to copy user ID on Profile View
- Fixed UI freezes when using many relays by moving event processing to a background thread.
- Add a search bar to the discover tab that users can use to look up other users.
- On relay remove, send CLOSE to all subs then disconnect and delete socket
- Render user mentions in NoteCard
- Replace the warning message to tell the user never to share their private key with anyone.

## [0.1 (5)] 2023-03-02

- Added a Discover tab that shows all events from all relays.
- Core Data will now be wiped whenever we change the data model, which is often. This speeds up our development process, but you will have to re-enter your relays when this happens.
- Change the home feed so that it shows the CurrentUser's notes always.
- Preload sample_data into core data for DEBUG builds
- Added a screen to show all the replies to a note.
- Fixed empty home feed message so it doesn't overlay other views
- Change settings and onboarding to accept nsec-format private key
- Fixed app crash when no user is passed to HomeFeedView initializer
- Added ability to post a reply in thread view.
- Fixed READ MORE Button
- In the Discover tab, display a feed of interesting people

## [0.1 (4)] - 2023-02-24

- Added ability to delete relays on the Relays screen.
- Fix events not being signed correctly with a key generated during onboarding.
- Verify signatures on events.
- Request only events from user's Follows
- Follow / unfollow functionality
- Calculate reply count and display in NoteCard

## [0.1 (3)] - 2023-02-20Z

- Sync authors in HomeFeedView
- Added AvatarView for rendering profile pictures on NoteCards

## [0.1 (2)]

- Added conversion of hex keys to npub
- Add a basic New Post screen
- Save private key to keychain
- Parse and store contact list
- Add onboarding flow
- Copied MessageCard and MessageButton SwiftUI view from Planetary renaming Message to Note
- Added a basic profile screen

## [0.1 (1)]

- Parse and display Nostr events
- Read events from relays
- Sign and publish events to relays
- Add Settings view where you can put in your private key
- Added tab bar component and side menu with profile<|MERGE_RESOLUTION|>--- conflicted
+++ resolved
@@ -8,13 +8,11 @@
 
 ## [Unreleased]
 
-<<<<<<< HEAD
 - Discover screen can now search notes by id.
-=======
+- 
 ## [0.1 (128)] - 2023-12-21Z
 
 - Fixed a crash when opening the note composer.
->>>>>>> 12e0de20
 - Fix localization of warning message when a ntoe has been reported. (thanks @L!)
 - Fixed contact list hydration bug where unfollows are not removed when follow counts do not change.
 
