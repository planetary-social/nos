# Changelog
All notable changes to this project will be documented in this file.

We define "Noteworthy changes" as 1) user-facing features or bugfixes 2) significant technical or architectural changes that contributors will notice. If your Pull Request does not contain any changes of this nature i.e. minor string/translation changes, patch releases of dependencies, refactoring, etc. then add the `Skip-Changelog` label. 

The format is based on [Keep a Changelog](https://keepachangelog.com/en/1.0.0/),
and this project adheres to [Semantic Versioning](https://semver.org/spec/v2.0.0.html).

## [Unreleased]

<<<<<<< HEAD
- Fixed a crash during onboarding
- Fixed a crash when following or muting a user

## [0.1 (66)] - 2023-08-18Z

=======
- Fixed potential crashes when using Universal Names API.
- Fixed bug that rendered the empty notes message for a profile above the header box.
- Fixed bug that could potentially crash the app sometimes
>>>>>>> d614a6bc
- Fixed bug when parsing malformed events.
- Fixed bug when parsing malformed contact lists.
- Fixed the launch screen layout on iPad
- Added support for pasting profile and note references when composing notes
- Fixed a small issue when mentioning profiles in the reply text box.
- Pop screens from the navigation stack when tapping twice on the tab bar.

## [0.1 (65)] - 2023-08-04Z

- Add a loading placeholder for note contents.
- Added automatic file uploads to nostr.build.
- Add list of followers and relays in the Profile screen.

## [0.1 (60)] - 2023-08-01Z

- Updated content report style based on the latest NIPs and fixed some bugs with reporting.
- Add a loading placeholder for note contents.
- Fixed the launch screen layout on iPad
- Multiple consecutive newlines will be replaced by a single new line in note content.
- Removed the screen to fill out profile information from onboarding and replaced it with a call to action in the sidebar. 
- Leading and trailing whitespace will no longer be rendered in note content.
- Removed the screen to fill out profile information from onboarding and replaced it with a call to action in the sidebar. 

## [0.1 (59)] - 2023-07-21Z

- Add a loading placeholder for note contents.
- Fixed several crashes.
- Added Dutch, Japanese, and Persian translations. Thanks matata, yutaro, and eru-desu! 
- Added some visual artists to the list of featured users.

## [0.1 (58)] - 2023-07-17Z

- Added better previews for urls shared in notes.

## [0.1 (57)] - 2023-07-17Z

- Fixed an issue where Nos couldn't find the user's key on startup.
- Fixed an issue where you could have duplicate relays: one with a trailing slash and one without.

## [0.1 (56)] - 2023-07-13Z

- Fixed high cpu usage when the app is idle

## [0.1 (55)] - 2023-07-12Z

- Fixed several bugs around muting users
- Added the number of connected relays at the top right corner of the Home Feed.
- Fixed a bug where expired messages could be published to relays that doesn't support them
- Added support for push notifications.

## [0.1 (53)] - 2023-07-03Z

- Added beta integration with the Universal Name System. Edit your profile to link your Universal Name to your Nostr profile.
- Updated design of the relay selector

## [0.1 (52)] - 2023-07-03Z

- Prevent muted authors from appearing in the Discover screen
- Added a confirmation dialog when deleting a note.

## [0.1 (51)] - 2023-06-16Z

- Updated design of the relay selector
- Fixed an issue where the Discover tab wouldn't show new content for a while after upgrading from build 49.

## [0.1 (50)] - 2023-06-15Z

- Added code to show the Discover tab when we haven't downloaded the user's follow list yet (like on first login or app reinstall).
- Improved reliability of loading reposts, user photos, and names.
- Fixed a bug where tapping on a note would open the associated image instead of the thread view.
- Fixed a bug where profile pages would not load in some cases.
- Improved performance of the relay manager.

## [0.1 (49)] - 2023-06-12Z

- More small optimizations to relay traffic and event parsing.

## [0.1 (48)] - 2023-06-12Z

- Requesting fewer events on Home and Discover tab to reduce the load on the db.

## [0.1 (47)] - 2023-06-09Z

- Improved performance of the relay manager.

## [0.1 (46)] - 2023-06-06Z

- Add the ability to report notes and profiles using NIP-32 labels and NIP-69 classification.
- Fixed a crash which occurs on some versions of MacOS when attempting to mention other users during post creation.
- Add the ability to search for users by name from the Discover tab
- Fixed a bug where the note options menu wouldn't show up sometimes.
- Strip whitespace and newline characters when parsing search box input on discover screen as npub.

## [0.1 (44)] - 2023-05-31Z

- Fixed several causes of profile pictures and reposts showing infinite spinners.
- Links to notes or profiles are now tappable.
- Filter logged user from Discover screen.
- Improved performance of posting notes.

## [0.1 (43)] - 2023-05-23Z

- Added German translations (thanks Peter!).
- Updated support email to support@nos.social
- Improved recognition of mentions inside a post

## [0.1 (42)] - 2023-05-16Z

- Added support for mentioning other users when composing a note.
- Fixed a bug where expired messages could be redownloaded from relays that don't delete them.
- Fixed a bug where you couldn't view the parent note of a reply when it was displayed at the top of the Thread view.

## [0.1 (41)] - 2023-05-11Z

- Fix link color on macOS

## [0.1 (40)] - 2023-05-10Z

- Add support for expiration dates when composing notes (please note: messages are not guaranteed to be deleted by relays or other apps)
- Increased the contrast of text in light mode
- Open links in an in-app web browser instead of Safari
- Fixed link detection in notes for URLs without a scheme (i.e. "https://")
- Made the reply button on notes easier to tap, and it now presents the keyboard when tapped.
- Increased the tap size of the ellipsis button on note cards.
- Added Spanish translations (thanks Martin!)
- Updated app icon
- Nos now displays kind 30023 long-form blog posts in the home and profile feeds.

## [0.1 (39)] - 2023-05-02Z

- Improved performance of loading replies
- The notifications tab now request more events from relays

## [0.1 (38)] - 2023-04-28Z

- Made the routine to delete old events more efficient and prevent it from deleting our own events. 
- Fixed a bug where you could post the same reply multiple times.

## [0.1 (37)] - 2023-04-27Z

- Performance improvements
- Added support for reposting notes.
- Fixed a bug where you could post the same reply multiple times.
- Fixed a bug where the user's follow list could be erased on the first launch after importing a new key.

## [0.1 (36)] - 2023-04-25Z

- Added support for reposting notes.
- Added Brazilian Portuguese translations (thanks Andressa!).
- Fixed the French and Traditional Chinese translations.
- Fixed a bug where the user's follow list could be erased on the first launch after importing a new key.
- Fixed a bug where you could post the same reply multiple times.
- Fixed an issue where profile pictures could be rendered with the wrong aspect ratio.

## [0.1 (35)] - 2023-04-19Z

- Added French translations. Thank you p2x@p2xco.de!
- Added Chinese (Traditional) and updated Chinese (Simplified) translations. Thank you rasputin@getalby.com!
- Added a logout button in the Settings menu.
- Minor performance improvements on Thread and Discover views.
- Updated the default list of users shown on the Discover tab.
- Fixed a bug where muted authors would show up on the Discover tab.
- Added an initial loading indicator when you first open the Home or Discover tabs.
- Added a logout button in the Settings menu.
- Fixed a bug where notes would be truncated but the Read More button would not be shown.
- Scrolling performance improvements
- Fixed a bug where notes would be truncated but the Read More button would not be shown.

## [0.1 (33)] - 2023-04-17Z

- Added a button to share the application logs in the Settings menu
- Automatically attach debug logs to support emails

## [0.1 (32)] - 2023-04-14Z

- More performance improvements on the Home tab.

Note:
- In this build you have to pull-to-refresh if you want to see new notes after the initial load of the Home or Discover tabs. 

## [0.1 (31)] - 2023-04-13Z

- Added a button to view raw event JSON in the options menu on notes.
- Fixed notes saying "so-and-so posted" at the top when it should say "so-and-so replied".
- Added code to load the note being replied to if we don't have it. 
- Improved performance on the home feed

## [0.1 (30)] - 2023-04-10Z

- Fixed a bug where the Read More button would show on notes when it didn't need to.
- Added Chinese (Simplified) translations (thanks rasputin@getalby.com!)
- Nos now requests delete events from relays.

## [0.1 (28)] - 2023-04-07Z

- Made all the built-in text in the app translatable. If you would like to help translate Nos let us know by emailing support@nos.social.

## [0.1 (27)] - 2023-04-05Z

- Minor performance improvements
- Fixed an occasional hang when publishing

## [0.1 (26)] - 2023-04-03Z

- Minor performance improvements on the Feed and Discover tabs

## [0.1 (25)] - 2023-03-31Z

- Fixed a bug where reply counts were displaying translation keys instead of the count

## [0.1 (24)] - 2023-03-31Z

- Added Crowdin integration for translation services. If you would like to help us translate Nos drop us a line at 
support@nos.social.
- Fixed several crashes.
- Fixed issue where the like button didn't turn orange when pressed.
- Fixed an issue where likes to replies were counted towards the root note.
- Added more aggressive caching of images.
- Minor performance improvements - more to come!

## [0.1 (23)] - 2023-03-25Z
- Add the option to copy web links on profile pages and notes.

## [0.1 (22)] - 2023-03-23Z
- Fixed a bug in the list of people you are following, where tapping on any name would show your own profile.

## [0.1 (21)] - 2023-03-23Z
- Fixed a bug where the user's profile name was not set after onboarding.
- Added a demo of the Universal Namespace when setting up your profile. 

## [0.1 (20)] - 2023-03-22Z
- Fixed some bugs in Universal Name login flow (onboarding flow fixes forthcoming)

## [0.1 (19)] - 2023-03-22Z
- Added a link to nostr.build on the New Note screen
- Added a demo flow for setting up a Universal Name on the Edit Profile screen.

## [0.1 (18)] - 2023-03-20Z
- Show the number of likes on notes

## [0.1 (17)] - 2023-03-20Z
- Minor performance improvements

## [0.1 (16)] - 2023-03-19Z
- Hide the text in private key text fields
- Hide replies from muted users
- Fixed an issue where your own replies would be shown on the notificaitons tab
- Added a launch screen
- Various styling updates
- Added an About screen to the side menu
- Added a Share Nos button to the side menu 

## [0.1 (15)] - 2023-03-18Z
- Added the ability to browse all notes from a single relay on the Discover tab.
- Added the ability to post a note to a single relay from the New Note screen.
- Support likes as described in NIP-25, make sure reply and parent likes are correct
- Show "posted" and "replied" headers on NoteCards
- Navigate to replied to note when tapping on reply from outside thread view
- Search by name on Discover view
- Fixed cards on the Discover tab all being the same size.
- Fixed a crash when deleting your key in Settings

## [0.1 (14)] - 2023-03-16Z
- Nos now reads and writes your mutes the mute list shared with other Nostr apps.

## [0.1 (13)] - 2023-03-15Z
- Fix all thread replies showing as out of network on first launch after installation.

## [0.1 (12)] - 2023-03-15Z
- Added NIP-05 field to Edit Profile page, lookup users using NIP-05 names in discover tab, tapping the NIP-05 name opens the domain in a new window.
- Delete notes
- More performance improvements centered around our relay communication
- Fix invisible tab bar
- Made placeholder text color same for all fields in profile edit view
- Add basic image rendering in Note cards
- UNS Support on Profile page
- Fix onboarding taps at bottom of screen causing screen to switch

Known Issues:
- Deleting your key in Settings causes the app to crash. But you are correctly taken into onboarding after relaunch.

## [0.1 (11)] - 2023-03-14Z
- Fixed thread view saying every reply is out of network
- reduced the number of requests we send to relays
- improved app performance
- fixed showing empty displayNames when name is set

## [0.1 (10)] - 2023-03-14Z
- Display a user's NIP-05 identifier on the profile page after making a web request to verify that it is correct 
- Fix blank home feed during first launch

## [0.1 (9)] - 2023-03-14Z
- Fixed a crash on launch when relay model was outdated.
- Fix your own posts showing as outside your network on a fresh install. 
- Add self-hosted PostHog analytics
- Render mentions on notifications tab
- Copy note text

Known issues:
- You may have to force quit the app and restart it to see everyone you follow on the Home Feed.

## [0.1 (8)] - 2023-03-13Z
- Fix translucent tab bar in the simulator.
- Connect to more relays to get user relay list after importing a key during onboarding
- Fix some bugs in thread views
- Show placeholder cards for messages outside 2 hops and allow the user to reveal them
- Support deprecated reply #e tag format
- Fixed an issue where older contact list and metadata events could overwrite new ones
- Styled onboarding views

## [0.1 (7)] - 2023-03-10Z
- Use only relays added in RelayView for sending and receiving events
- Add PostHog analytics
- Render note mentions in NoteCard
- Open an email compose view controller for support@nos.social 
- Fix duplicate note on a new post
- Add mute functionality
- Publish relay changes
- Recommended / default relays
- Added colors and Clarity City font throughout the app
- Show Discover tab after onboarding
- Fix crash on Mac
- Improved profile photo loading and added a cache
- Added code to compute a sensible default number of columns on the Discover tab
- Replaced moved relays tab to side menu, added New Post and Profile tabs
- Make links on notes tappable
- Fix newlines not rendering on notes
- Added timestamp to notes
- Update Discover feed algorithm to include people 2 hops from you.
- Fix infinite spinners on some avatars
- Edit profile

## [0.1 (6)] - 2023-03-08Z

- Fixed follow / unfollow sync
- Reduced number of REQ sent to relays
- Request profile metadata for users displayed on the Discover tab
- Cleanup RelayService
- Render user avatar on Profile screen
- Added support for threads in reply views
- Retry failed Event sends every 2 minutes (max 5 retries)
- Add basic notifications tab
- Filter the Home Feed down to root posts
- The profile view requests the latest events and metadata for the given user from the relays
- Add the ellipsis button to NoteCard and allow the user to copy the NIP-19 note ID of a note.
- Enabled button to copy user ID on Profile View
- Fixed UI freezes when using many relays by moving event processing to a background thread.
- Add a search bar to the discover tab that users can use to look up other users.
- On relay remove, send CLOSE to all subs then disconnect and delete socket
- Render user mentions in NoteCard
- Replace the warning message to tell the user never to share their private key with anyone.

## [0.1 (5)] 2023-03-02

- Added a Discover tab that shows all events from all relays.
- Core Data will now be wiped whenever we change the data model, which is often. This speeds up our development process, but you will have to re-enter your relays when this happens.
- Change the home feed so that it shows the CurrentUser's notes always.
- Preload sample_data into core data for DEBUG builds
- Added a screen to show all the replies to a note.
- Fixed empty home feed message so it doesn't overlay other views
- Change settings and onboarding to accept nsec-format private key
- Fixed app crash when no user is passed to HomeFeedView initializer
- Added ability to post a reply in thread view.
- Fixed READ MORE Button
- In the Discover tab, display a feed of interesting people

## [0.1 (4)] - 2023-02-24

- Added ability to delete relays on the Relays screen.
- Fix events not being signed correctly with a key generated during onboarding.
- Verify signatures on events.
- Request only events from user's Follows
- Follow / unfollow functionality
- Calculate reply count and display in NoteCard

## [0.1 (3)] - 2023-02-20Z

- Sync authors in HomeFeedView
- Added AvatarView for rendering profile pictures on NoteCards

## [0.1 (2)]

- Added conversion of hex keys to npub
- Add a basic New Post screen
- Save private key to keychain
- Parse and store contact list
- Add onboarding flow
- Copied MessageCard and MessageButton SwiftUI view from Planetary renaming Message to Note
- Added a basic profile screen

## [0.1 (1)]

- Parse and display Nostr events
- Read events from relays
- Sign and publish events to relays
- Add Settings view where you can put in your private key
- Added tab bar component and side menu with profile<|MERGE_RESOLUTION|>--- conflicted
+++ resolved
@@ -8,17 +8,15 @@
 
 ## [Unreleased]
 
-<<<<<<< HEAD
+- Fixed bug that could potentially crash the app sometimes
+- Fixed potential crashes when using Universal Names API.
+- Fixed bug that rendered the empty notes message for a profile above the header box.
+
 - Fixed a crash during onboarding
 - Fixed a crash when following or muting a user
 
 ## [0.1 (66)] - 2023-08-18Z
 
-=======
-- Fixed potential crashes when using Universal Names API.
-- Fixed bug that rendered the empty notes message for a profile above the header box.
-- Fixed bug that could potentially crash the app sometimes
->>>>>>> d614a6bc
 - Fixed bug when parsing malformed events.
 - Fixed bug when parsing malformed contact lists.
 - Fixed the launch screen layout on iPad
