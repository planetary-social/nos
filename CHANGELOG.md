# Changelog
All notable changes to this project will be documented in this file.

We define "Noteworthy changes" as 1) user-facing features or bugfixes 2) significant technical or architectural changes that contributors will notice. If your Pull Request does not contain any changes of this nature i.e. minor string/translation changes, patch releases of dependencies, refactoring, etc. then add the `Skip-Changelog` label. 

The format is based on [Keep a Changelog](https://keepachangelog.com/en/1.0.0/),
and this project adheres to [Semantic Versioning](https://semver.org/spec/v2.0.0.html).

## [Unreleased]

- Added support for reposting notes.
- Fixed a bug where the user's follow list could be erased on the first launch after importing a new key.
<<<<<<< HEAD
- Fixed a bug where you could post the same reply multiple times.
- Fixed the French and Traditional Chinese translations.
- Added Brazilian Portuguese translations (thanks Andressa!).
=======
- Fixed an issue where profile pictures could be rendered with the wrong aspect ratio.
>>>>>>> 254bf999

## [0.1 (35)] - 2023-04-19Z

- Added French translations. Thank you p2x@p2xco.de!
- Added Chinese (Traditional) and updated Chinese (Simplified) translations. Thank you rasputin@getalby.com!
- Added a logout button in the Settings menu.
- Minor performance improvements on Thread and Discover views.
- Updated the default list of users shown on the Discover tab.
- Fixed a bug where muted authors would show up on the Discover tab.
- Added an initial loading indicator when you first open the Home or Discover tabs.
- Added a logout button in the Settings menu.
- Fixed a bug where notes would be truncated but the Read More button would not be shown.
- Scrolling performance improvements
- Fixed a bug where notes would be truncated but the Read More button would not be shown.

## [0.1 (33)] - 2023-04-17Z

- Added a button to share the application logs in the Settings menu
- Automatically attach debug logs to support emails

## [0.1 (32)] - 2023-04-14Z

- More performance improvements on the Home tab.

Note:
- In this build you have to pull-to-refresh if you want to see new notes after the initial load of the Home or Discover tabs. 

## [0.1 (31)] - 2023-04-13Z

- Added a button to view raw event JSON in the options menu on notes.
- Fixed notes saying "so-and-so posted" at the top when it should say "so-and-so replied".
- Added code to load the note being replied to if we don't have it. 
- Improved performance on the home feed

## [0.1 (30)] - 2023-04-10Z

- Fixed a bug where the Read More button would show on notes when it didn't need to.
- Added Chinese (Simplified) translations (thanks rasputin@getalby.com!)
- Nos now requests delete events from relays.

## [0.1 (28)] - 2023-04-07Z

- Made all the built-in text in the app translatable. If you would like to help translate Nos let us know by emailing support@planetary.social.

## [0.1 (27)] - 2023-04-05Z

- Minor performance improvements
- Fixed an occasional hang when publishing

## [0.1 (26)] - 2023-04-03Z

- Minor performance improvements on the Feed and Discover tabs

## [0.1 (25)] - 2023-03-31Z

- Fixed a bug where reply counts were displaying translation keys instead of the count

## [0.1 (24)] - 2023-03-31Z

- Added Crowdin integration for translation services. If you would like to help us translate Nos drop us a line at 
support@planetary.social.
- Fixed several crashes.
- Fixed issue where the like button didn't turn orange when pressed.
- Fixed an issue where likes to replies were counted towards the root note.
- Added more aggressive caching of images.
- Minor performance improvements - more to come!

## [0.1 (23)] - 2023-03-25Z
- Add the option to copy web links on profile pages and notes.

## [0.1 (22)] - 2023-03-23Z
- Fixed a bug in the list of people you are following, where tapping on any name would show your own profile.

## [0.1 (21)] - 2023-03-23Z
- Fixed a bug where the user's profile name was not set after onboarding.
- Added a demo of the Universal Namespace when setting up your profile. 

## [0.1 (20)] - 2023-03-22Z
- Fixed some bugs in Universal Name login flow (onboarding flow fixes forthcoming)

## [0.1 (19)] - 2023-03-22Z
- Added a link to nostr.build on the New Note screen
- Added a demo flow for setting up a Universal Name on the Edit Profile screen.

## [0.1 (18)] - 2023-03-20Z
- Show the number of likes on notes

## [0.1 (17)] - 2023-03-20Z
- Minor performance improvements

## [0.1 (16)] - 2023-03-19Z
- Hide the text in private key text fields
- Hide replies from muted users
- Fixed an issue where your own replies would be shown on the notificaitons tab
- Added a launch screen
- Various styling updates
- Added an About screen to the side menu
- Added a Share Nos button to the side menu 

## [0.1 (15)] - 2023-03-18Z
- Added the ability to browse all notes from a single relay on the Discover tab.
- Added the ability to post a note to a single relay from the New Note screen.
- Support likes as described in NIP-25, make sure reply and parent likes are correct
- Show "posted" and "replied" headers on NoteCards
- Navigate to replied to note when tapping on reply from outside thread view
- Search by name on Discover view
- Fixed cards on the Discover tab all being the same size.
- Fixed a crash when deleting your key in Settings

## [0.1 (14)] - 2023-03-16Z
- Nos now reads and writes your mutes the mute list shared with other Nostr apps.

## [0.1 (13)] - 2023-03-15Z
- Fix all thread replies showing as out of network on first launch after installation.

## [0.1 (12)] - 2023-03-15Z
- Added NIP-05 field to Edit Profile page, lookup users using NIP-05 names in discover tab, tapping the NIP-05 name opens the domain in a new window.
- Delete notes
- More performance improvements centered around our relay communication
- Fix invisible tab bar
- Made placeholder text color same for all fields in profile edit view
- Add basic image rendering in Note cards
- UNS Support on Profile page
- Fix onboarding taps at bottom of screen causing screen to switch

Known Issues:
- Deleting your key in Settings causes the app to crash. But you are correctly taken into onboarding after relaunch.

## [0.1 (11)] - 2023-03-14Z
- Fixed thread view saying every reply is out of network
- reduced the number of requests we send to relays
- improved app performance
- fixed showing empty displayNames when name is set

## [0.1 (10)] - 2023-03-14Z
- Display a user's NIP-05 identifier on the profile page after making a web request to verify that it is correct 
- Fix blank home feed during first launch

## [0.1 (9)] - 2023-03-14Z
- Fixed a crash on launch when relay model was outdated.
- Fix your own posts showing as outside your network on a fresh install. 
- Add self-hosted PostHog analytics
- Render mentions on notifications tab
- Copy note text

Known issues:
- You may have to force quit the app and restart it to see everyone you follow on the Home Feed.

## [0.1 (8)] - 2023-03-13Z
- Fix translucent tab bar in the simulator.
- Connect to more relays to get user relay list after importing a key during onboarding
- Fix some bugs in thread views
- Show placeholder cards for messages outside 2 hops and allow the user to reveal them
- Support deprecated reply #e tag format
- Fixed an issue where older contact list and metadata events could overwrite new ones
- Styled onboarding views

## [0.1 (7)] - 2023-03-10Z
- Use only relays added in RelayView for sending and receiving events
- Add PostHog analytics
- Render note mentions in NoteCard
- Open an email compose view controller for support@planetary.social 
- Fix duplicate note on a new post
- Add mute functionality
- Publish relay changes
- Recommended / default relays
- Added colors and Clarity City font throughout the app
- Show Discover tab after onboarding
- Fix crash on Mac
- Improved profile photo loading and added a cache
- Added code to compute a sensible default number of columns on the Discover tab
- Replaced moved relays tab to side menu, added New Post and Profile tabs
- Make links on notes tappable
- Fix newlines not rendering on notes
- Added timestamp to notes
- Update Discover feed algorithm to include people 2 hops from you.
- Fix infinite spinners on some avatars
- Edit profile

## [0.1 (6)] - 2023-03-08Z

- Fixed follow / unfollow sync
- Reduced number of REQ sent to relays
- Request profile metadata for users displayed on the Discover tab
- Cleanup RelayService
- Render user avatar on Profile screen
- Added support for threads in reply views
- Retry failed Event sends every 2 minutes (max 5 retries)
- Add basic notifications tab
- Filter the Home Feed down to root posts
- The profile view requests the latest events and metadata for the given user from the relays
- Add the ellipsis button to NoteCard and allow the user to copy the NIP-19 note ID of a note.
- Enabled button to copy user ID on Profile View
- Fixed UI freezes when using many relays by moving event processing to a background thread.
- Add a search bar to the discover tab that users can use to look up other users.
- On relay remove, send CLOSE to all subs then disconnect and delete socket
- Render user mentions in NoteCard
- Replace the warning message to tell the user never to share their private key with anyone.

## [0.1 (5)] 2023-03-02 

- Added a Discover tab that shows all events from all relays.
- Core Data will now be wiped whenever we change the data model, which is often. This speeds up our development process, but you will have to re-enter your relays when this happens.
- Change the home feed so that it shows the CurrentUser's notes always.
- Preload sample_data into core data for DEBUG builds
- Added a screen to show all the replies to a note.
- Fixed empty home feed message so it doesn't overlay other views
- Change settings and onboarding to accept nsec-format private key
- Fixed app crash when no user is passed to HomeFeedView initializer
- Added ability to post a reply in thread view.
- Fixed READ MORE Button
- In the Discover tab, display a feed of interesting people

## [0.1 (4)] - 2023-02-24

- Added ability to delete relays on the Relays screen.
- Fix events not being signed correctly with a key generated during onboarding.
- Verify signatures on events.
- Request only events from user's Follows
- Follow / unfollow functionality
- Calculate reply count and display in NoteCard

## [0.1 (3)] - 2023-02-20Z

- Sync authors in HomeFeedView
- Added AvatarView for rendering profile pictures on NoteCards

## [0.1 (2)]

- Added conversion of hex keys to npub
- Add a basic New Post screen
- Save private key to keychain
- Parse and store contact list
- Add onboarding flow
- Copied MessageCard and MessageButton SwiftUI view from Planetary renaming Message to Note
- Added a basic profile screen

## [0.1 (1)]

- Parse and display Nostr events
- Read events from relays
- Sign and publish events to relays
- Add Settings view where you can put in your private key
- Added tab bar component and side menu with profile<|MERGE_RESOLUTION|>--- conflicted
+++ resolved
@@ -10,13 +10,10 @@
 
 - Added support for reposting notes.
 - Fixed a bug where the user's follow list could be erased on the first launch after importing a new key.
-<<<<<<< HEAD
 - Fixed a bug where you could post the same reply multiple times.
+- Fixed an issue where profile pictures could be rendered with the wrong aspect ratio.
 - Fixed the French and Traditional Chinese translations.
 - Added Brazilian Portuguese translations (thanks Andressa!).
-=======
-- Fixed an issue where profile pictures could be rendered with the wrong aspect ratio.
->>>>>>> 254bf999
 
 ## [0.1 (35)] - 2023-04-19Z
 
