# Changelog
All notable changes to this project will be documented in this file.

We define "Noteworthy changes" as 1) user-facing features or bugfixes 2) significant technical or architectural changes that contributors will notice. If your Pull Request does not contain any changes of this nature i.e. minor string/translation changes, patch releases of dependencies, refactoring, etc. then add the `Skip-Changelog` label. 

The format is based on [Keep a Changelog](https://keepachangelog.com/en/1.0.0/),
and this project adheres to [Semantic Versioning](https://semver.org/spec/v2.0.0.html).

## [Unreleased] 

- Added a Discover tab that shows all events from all relays.
- Core Data will now be wiped whenever we change the data model, which is often. This speeds up our development process, but you will have to re-enter your relays when this happens.
<<<<<<< HEAD
- Preload sample_data into core data for DEBUG builds
=======
- Shows all the replies to an event in NoteCards below the root note on this screen.
>>>>>>> 3a5797d3

## [0.1 (4)] - 2023-02-24

- Added ability to delete relays on the Relays screen.
- Fix events not being signed correctly with a key generated during onboarding.
- Verify signatures on events.
- Request only events from user's Follows
- Follow / unfollow functionality
- Calculate reply count and display in NoteCard

## [0.1 (3)] - 2023-02-20Z

- Sync authors in HomeFeedView
- Added AvatarView for rendering profile pictures on NoteCards

## [0.1 (2)]

- Added conversion of hex keys to npub
- Add a basic New Post screen
- Save private key to keychain
- Parse and store contact list
- Add onboarding flow
- Copied MessageCard and MessageButton SwiftUI view from Planetary renaming Message to Note
- Added a basic profile screen

## [0.1 (1)]

- Parse and display Nostr events
- Read events from relays
- Sign and publish events to relays
- Add Settings view where you can put in your private key
- Added tab bar component and side menu with profile<|MERGE_RESOLUTION|>--- conflicted
+++ resolved
@@ -10,11 +10,8 @@
 
 - Added a Discover tab that shows all events from all relays.
 - Core Data will now be wiped whenever we change the data model, which is often. This speeds up our development process, but you will have to re-enter your relays when this happens.
-<<<<<<< HEAD
 - Preload sample_data into core data for DEBUG builds
-=======
 - Shows all the replies to an event in NoteCards below the root note on this screen.
->>>>>>> 3a5797d3
 
 ## [0.1 (4)] - 2023-02-24
 
