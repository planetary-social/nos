--- conflicted
+++ resolved
@@ -24,12 +24,9 @@
 - Fixed a bug where nostr entities in URLs were treated like quoted note links.
 - Added in-app profile photo editing.
 - Changed "Name" to "Display Name" on the Edit Profile View.
-- Fixed side menu accessibility issues.
-<<<<<<< HEAD
+- Fixed side menu accessibility issues. 
+- Fixed a bug where content of a quoted note expanded out beyond width of viewport. 
 - Updated the copy on the 3 dots note menu.
-=======
-- Fixed a bug where content of a quoted note expanded out beyond width of viewport. 
->>>>>>> 4e1ea0ee
 
 ### Internal Changes
 - Included the npub in the properties list sent to analytics.
