# Changelog
All notable changes to this project will be documented in this file.

We define "Noteworthy changes" as 1) user-facing features or bugfixes 2) significant technical or architectural changes that contributors will notice. If your Pull Request does not contain any changes of this nature i.e. minor string/translation changes, patch releases of dependencies, refactoring, etc. then add the `Skip-Changelog` label. 

The format is based on [Keep a Changelog](https://keepachangelog.com/en/1.0.0/),
and this project adheres to [Semantic Versioning](https://semver.org/spec/v2.0.0.html).

## [Unreleased]
<<<<<<< HEAD
- Support likes
=======
- Show "posted" and "replied" headers on NoteCards
- Navigate to replied to note when tapping on reply from outside thread view
- Search by name on Discover view
>>>>>>> a11ab705

## [0.1 (14)] - 2023-03-16Z
- Nos now reads and writes your mutes the mute list shared with other Nostr apps.

## [0.1 (13)] - 2023-03-15Z
- Fix all thread replies showing as out of network on first launch after installation.

## [0.1 (12)] - 2023-03-15Z
- Added NIP-05 field to Edit Profile page, lookup users using NIP-05 names in discover tab, tapping the NIP-05 name opens the domain in a new window.
- Delete notes
- More performance improvements centered around our relay communication
- Fix invisible tab bar
- Made placeholder text color same for all fields in profile edit view
- Add basic image rendering in Note cards
- UNS Support on Profile page
- Fix onboarding taps at bottom of screen causing screen to switch

Known Issues:
- Deleting your key in Settings causes the app to crash. But you are correctly taken into onboarding after relaunch.

## [0.1 (11)] - 2023-03-14Z
- Fixed thread view saying every reply is out of network
- reduced the number of requests we send to relays
- improved app performance
- fixed showing empty displayNames when name is set

## [0.1 (10)] - 2023-03-14Z
- Display a user's NIP-05 identifier on the profile page after making a web request to verify that it is correct 
- Fix blank home feed during first launch

## [0.1 (9)] - 2023-03-14Z
- Fixed a crash on launch when relay model was outdated.
- Fix your own posts showing as outside your network on a fresh install. 
- Add self-hosted PostHog analytics
- Render mentions on notifications tab
- Copy note text

Known issues:
- You may have to force quit the app and restart it to see everyone you follow on the Home Feed.

## [0.1 (8)] - 2023-03-13Z
- Fix translucent tab bar in the simulator.
- Connect to more relays to get user relay list after importing a key during onboarding
- Fix some bugs in thread views
- Show placeholder cards for messages outside 2 hops and allow the user to reveal them
- Support deprecated reply #e tag format
- Fixed an issue where older contact list and metadata events could overwrite new ones
- Styled onboarding views

## [0.1 (7)] - 2023-03-10Z
- Use only relays added in RelayView for sending and receiving events
- Add PostHog analytics
- Render note mentions in NoteCard
- Open an email compose view controller for support@planetary.social 
- Fix duplicate note on a new post
- Add mute functionality
- Publish relay changes
- Recommended / default relays
- Added colors and Clarity City font throughout the app
- Show Discover tab after onboarding
- Fix crash on Mac
- Improved profile photo loading and added a cache
- Added code to compute a sensible default number of columns on the Discover tab
- Replaced moved relays tab to side menu, added New Post and Profile tabs
- Make links on notes tappable
- Fix newlines not rendering on notes
- Added timestamp to notes
- Update Discover feed algorithm to include people 2 hops from you.
- Fix infinite spinners on some avatars
- Edit profile

## [0.1 (6)] - 2023-03-08Z

- Fixed follow / unfollow sync
- Reduced number of REQ sent to relays
- Request profile metadata for users displayed on the Discover tab
- Cleanup RelayService
- Render user avatar on Profile screen
- Added support for threads in reply views
- Retry failed Event sends every 2 minutes (max 5 retries)
- Add basic notifications tab
- Filter the Home Feed down to root posts
- The profile view requests the latest events and metadata for the given user from the relays
- Add the ellipsis button to NoteCard and allow the user to copy the NIP-19 note ID of a note.
- Enabled button to copy user ID on Profile View
- Fixed UI freezes when using many relays by moving event processing to a background thread.
- Add a search bar to the discover tab that users can use to look up other users.
- On relay remove, send CLOSE to all subs then disconnect and delete socket
- Render user mentions in NoteCard
- Replace the warning message to tell the user never to share their private key with anyone.

## [0.1 (5)] 2023-03-02 

- Added a Discover tab that shows all events from all relays.
- Core Data will now be wiped whenever we change the data model, which is often. This speeds up our development process, but you will have to re-enter your relays when this happens.
- Change the home feed so that it shows the CurrentUser's notes always.
- Preload sample_data into core data for DEBUG builds
- Added a screen to show all the replies to a note.
- Fixed empty home feed message so it doesn't overlay other views
- Change settings and onboarding to accept nsec-format private key
- Fixed app crash when no user is passed to HomeFeedView initializer
- Added ability to post a reply in thread view.
- Fixed READ MORE Button
- In the Discover tab, display a feed of interesting people

## [0.1 (4)] - 2023-02-24

- Added ability to delete relays on the Relays screen.
- Fix events not being signed correctly with a key generated during onboarding.
- Verify signatures on events.
- Request only events from user's Follows
- Follow / unfollow functionality
- Calculate reply count and display in NoteCard

## [0.1 (3)] - 2023-02-20Z

- Sync authors in HomeFeedView
- Added AvatarView for rendering profile pictures on NoteCards

## [0.1 (2)]

- Added conversion of hex keys to npub
- Add a basic New Post screen
- Save private key to keychain
- Parse and store contact list
- Add onboarding flow
- Copied MessageCard and MessageButton SwiftUI view from Planetary renaming Message to Note
- Added a basic profile screen

## [0.1 (1)]

- Parse and display Nostr events
- Read events from relays
- Sign and publish events to relays
- Add Settings view where you can put in your private key
- Added tab bar component and side menu with profile<|MERGE_RESOLUTION|>--- conflicted
+++ resolved
@@ -7,13 +7,10 @@
 and this project adheres to [Semantic Versioning](https://semver.org/spec/v2.0.0.html).
 
 ## [Unreleased]
-<<<<<<< HEAD
 - Support likes
-=======
 - Show "posted" and "replied" headers on NoteCards
 - Navigate to replied to note when tapping on reply from outside thread view
 - Search by name on Discover view
->>>>>>> a11ab705
 
 ## [0.1 (14)] - 2023-03-16Z
 - Nos now reads and writes your mutes the mute list shared with other Nostr apps.
