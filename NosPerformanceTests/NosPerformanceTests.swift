import XCTest
import SDWebImageSwiftUI

final class NosPerformanceTests: XCTestCase {

    override func setUpWithError() throws {
        try super.setUpWithError()
        // In UI tests it is usually best to stop immediately when a failure occurs.
        continueAfterFailure = false
    }

    func testLaunchPerformance() throws {
        if #available(macOS 10.15, iOS 13.0, tvOS 13.0, watchOS 7.0, *) {
            // This measures how long it takes to launch your application.
            measure(metrics: [XCTApplicationLaunchMetric()]) {
                XCUIApplication().launch()
            }
        }
    }

    func testScrollingAnimationPerformance() throws { 
        let app = XCUIApplication()
        app.launch()
        let homeFeed = app.scrollViews["home feed"]
<<<<<<< HEAD
        measure(metrics: [XCTOSSignpostMetric.scrollingAndDecelerationMetric]) {
            homeFeed.swipeUp(velocity: .fast)
            homeFeed.swipeUp(velocity: .fast)
            homeFeed.swipeUp(velocity: .fast)
            homeFeed.swipeUp(velocity: .fast)
=======
        SDImageCache.shared.clearMemory()
        SDImageCache.shared.clearDisk()
            
        measure(metrics: [XCTOSSignpostMetric.scrollingAndDecelerationMetric]) {
            homeFeed.swipeUp(velocity: .fast)
            homeFeed.swipeUp(velocity: .fast)
>>>>>>> 3d3fb8da
            homeFeed.swipeUp(velocity: .fast)
        }
    }
}<|MERGE_RESOLUTION|>--- conflicted
+++ resolved
@@ -22,20 +22,14 @@
         let app = XCUIApplication()
         app.launch()
         let homeFeed = app.scrollViews["home feed"]
-<<<<<<< HEAD
-        measure(metrics: [XCTOSSignpostMetric.scrollingAndDecelerationMetric]) {
-            homeFeed.swipeUp(velocity: .fast)
-            homeFeed.swipeUp(velocity: .fast)
-            homeFeed.swipeUp(velocity: .fast)
-            homeFeed.swipeUp(velocity: .fast)
-=======
         SDImageCache.shared.clearMemory()
         SDImageCache.shared.clearDisk()
             
         measure(metrics: [XCTOSSignpostMetric.scrollingAndDecelerationMetric]) {
             homeFeed.swipeUp(velocity: .fast)
             homeFeed.swipeUp(velocity: .fast)
->>>>>>> 3d3fb8da
+            homeFeed.swipeUp(velocity: .fast)
+            homeFeed.swipeUp(velocity: .fast)
             homeFeed.swipeUp(velocity: .fast)
         }
     }
